<<<<<<< HEAD
interactions:
- request:
    body: null
    headers:
      Accept:
      - application/json
      Accept-Encoding:
      - gzip, deflate
      CommandName:
      - containerapp env show
      Connection:
      - keep-alive
      ParameterSetName:
      - -g -n
      User-Agent:
      - AZURECLI/2.59.0 azsdk-python-core/1.28.0 Python/3.8.10 (Windows-10-10.0.22631-SP0)
    method: GET
    uri: https://management.azure.com/subscriptions/00000000-0000-0000-0000-000000000000/providers/Microsoft.App?api-version=2022-09-01
  response:
    body:
      string: '{"id":"/subscriptions/00000000-0000-0000-0000-000000000000/providers/Microsoft.App","namespace":"Microsoft.App","authorizations":[{"applicationId":"7e3bc4fd-85a3-4192-b177-5b8bfc87f42c","roleDefinitionId":"39a74f72-b40f-4bdc-b639-562fe2260bf0"},{"applicationId":"3734c1a4-2bed-4998-a37a-ff1a9e7bf019","roleDefinitionId":"5c779a4f-5cb2-4547-8c41-478d9be8ba90"},{"applicationId":"55ebbb62-3b9c-49fd-9b87-9595226dd4ac","roleDefinitionId":"e49ca620-7992-4561-a7df-4ed67dad77b5","managedByRoleDefinitionId":"9e3af657-a8ff-583c-a75c-2fe7c4bcb635"},{"applicationId":"1459b1f6-7a5b-4300-93a2-44b4a651759f","roleDefinitionId":"3c5f1b29-9e3d-4a22-b5d6-9ff4e5a37974"}],"resourceTypes":[{"resourceType":"managedEnvironments","locations":["North
        Central US (Stage)","Central US EUAP","East US 2 EUAP","West US 2","Southeast
        Asia","Sweden Central","Canada Central","West Europe","North Europe","East
        US","East US 2","East Asia","Australia East","Germany West Central","Japan
        East","UK South","West US","Central US","North Central US","South Central
        US","Korea Central","Brazil South","West US 3","France Central","South Africa
        North","Norway East","Switzerland North","UAE North","Canada East","West Central
        US","UK West","Central India","Switzerland West","Italy North","Poland Central"],"apiVersions":["2024-03-01","2024-02-02-preview","2023-11-02-preview","2023-08-01-preview","2023-05-02-preview","2023-05-01","2023-04-01-preview","2022-11-01-preview","2022-10-01","2022-06-01-preview","2022-03-01"],"defaultApiVersion":"2023-05-01","capabilities":"CrossResourceGroupResourceMove,
        CrossSubscriptionResourceMove, SystemAssignedResourceIdentity, SupportsTags,
        SupportsLocation"},{"resourceType":"operations","locations":["North Central
        US (Stage)","Central US EUAP","East US 2 EUAP","West US 2","Southeast Asia","Sweden
        Central","Canada Central","West Europe","North Europe","East US","East US
        2","East Asia","Australia East","Germany West Central","Japan East","UK South","West
        US","Central US","North Central US","South Central US","Korea Central","Brazil
        South","West US 3","France Central","South Africa North","Norway East","Switzerland
        North","UAE North","Canada East","West Central US","UK West","Central India","Italy
        North","Poland Central"],"apiVersions":["2024-02-02-preview","2023-11-02-preview","2023-08-01-preview","2023-05-02-preview","2023-05-01","2023-04-01-preview","2023-02-01","2022-11-01-preview","2022-10-01","2022-06-01-preview","2022-03-01"],"defaultApiVersion":"2023-11-02-preview","capabilities":"None"},{"resourceType":"managedEnvironments/certificates","locations":["Central
        US EUAP","East US 2 EUAP","North Central US (Stage)","West US 2","Southeast
        Asia","Sweden Central","Canada Central","West Europe","North Europe","East
        US","East US 2","East Asia","Australia East","Germany West Central","Japan
        East","UK South","West US","Central US","North Central US","South Central
        US","Korea Central","Brazil South","West US 3","France Central","South Africa
        North","Norway East","Switzerland North","UAE North","Canada East","West Central
        US","UK West","Central India","Switzerland West","Italy North","Poland Central"],"apiVersions":["2024-03-01","2024-02-02-preview","2023-11-02-preview","2023-08-01-preview","2023-05-02-preview","2023-05-01","2023-04-01-preview","2022-11-01-preview","2022-10-01","2022-06-01-preview","2022-03-01"],"defaultApiVersion":"2023-05-01","capabilities":"CrossResourceGroupResourceMove,
        CrossSubscriptionResourceMove, SupportsTags, SupportsLocation"},{"resourceType":"managedEnvironments/managedCertificates","locations":["Central
        US EUAP","East US 2 EUAP","North Central US (Stage)","West US 2","Southeast
        Asia","Sweden Central","Canada Central","West Europe","North Europe","East
        US","East US 2","East Asia","Australia East","Germany West Central","Japan
        East","UK South","West US","Central US","North Central US","South Central
        US","Korea Central","Brazil South","West US 3","France Central","South Africa
        North","Norway East","Switzerland North","UAE North","Canada East","West Central
        US","UK West","Central India","Switzerland West","Italy North","Poland Central"],"apiVersions":["2024-03-01","2024-02-02-preview","2023-11-02-preview","2023-08-01-preview","2023-05-02-preview","2023-05-01","2023-04-01-preview","2022-11-01-preview"],"defaultApiVersion":"2023-05-01","capabilities":"CrossResourceGroupResourceMove,
        CrossSubscriptionResourceMove, SupportsTags, SupportsLocation"},{"resourceType":"containerApps","locations":["Central
        US EUAP","East US 2 EUAP","North Central US (Stage)","West US 2","Southeast
        Asia","Sweden Central","Canada Central","West Europe","North Europe","East
        US","East US 2","East Asia","Australia East","Germany West Central","Japan
        East","UK South","West US","Central US","North Central US","South Central
        US","Korea Central","Brazil South","West US 3","France Central","South Africa
        North","Norway East","Switzerland North","UAE North","Canada East","West Central
        US","UK West","Central India","Switzerland West","Italy North","Poland Central"],"apiVersions":["2024-03-01","2024-02-02-preview","2023-11-02-preview","2023-08-01-preview","2023-05-02-preview","2023-05-01","2023-04-01-preview","2022-11-01-preview","2022-10-01","2022-06-01-preview","2022-03-01"],"defaultApiVersion":"2023-05-01","capabilities":"CrossResourceGroupResourceMove,
        CrossSubscriptionResourceMove, SystemAssignedResourceIdentity, SupportsTags,
        SupportsLocation"},{"resourceType":"containerApps/privateEndpointConnectionProxies","locations":["Central
        US EUAP","East US 2 EUAP","North Central US (Stage)","West US 2","Southeast
        Asia","Sweden Central","Canada Central","West Europe","North Europe","East
        US","East US 2","East Asia","Australia East","Germany West Central","Japan
        East","UK South","West US","Central US","North Central US","South Central
        US","Korea Central","Brazil South","West US 3","France Central","South Africa
        North","Norway East","Switzerland North","UAE North","Canada East","West Central
        US","UK West","Central India","Switzerland West","Italy North","Poland Central"],"apiVersions":["2024-02-02-preview","2023-11-02-preview"],"defaultApiVersion":"2023-11-02-preview","capabilities":"None"},{"resourceType":"managedEnvironments/privateEndpointConnectionProxies","locations":["Central
        US EUAP","East US 2 EUAP","North Central US (Stage)","West US 2","Southeast
        Asia","Sweden Central","Canada Central","West Europe","North Europe","East
        US","East US 2","East Asia","Australia East","Germany West Central","Japan
        East","UK South","West US","Central US","North Central US","South Central
        US","Korea Central","Brazil South","West US 3","France Central","South Africa
        North","Norway East","Switzerland North","UAE North","Canada East","West Central
        US","UK West","Central India","Switzerland West","Italy North","Poland Central"],"apiVersions":["2024-02-02-preview","2023-11-02-preview"],"defaultApiVersion":"2023-11-02-preview","capabilities":"None"},{"resourceType":"sessionPools","locations":["North
        Central US (Stage)","Central US EUAP","East US 2 EUAP","West US 2","Southeast
        Asia","Sweden Central","Canada Central","West Europe","North Europe","East
        US","East US 2","East Asia","Australia East","Germany West Central","Japan
        East","UK South","West US","Central US","North Central US","South Central
        US","Korea Central","Brazil South","West US 3","France Central","South Africa
        North","Norway East","Switzerland North","UAE North","Canada East","West Central
        US","UK West","Central India","Switzerland West","Italy North","Poland Central"],"apiVersions":["2024-02-02-preview","2023-11-02-preview","2023-08-01-preview"],"defaultApiVersion":"2024-02-02-preview","capabilities":"CrossResourceGroupResourceMove,
        CrossSubscriptionResourceMove, SystemAssignedResourceIdentity, SupportsTags,
        SupportsLocation"},{"resourceType":"jobs","locations":["Central US EUAP","East
        US 2 EUAP","North Central US (Stage)","West US 2","Southeast Asia","Sweden
        Central","Canada Central","West Europe","North Europe","East US","East US
        2","East Asia","Australia East","Germany West Central","Japan East","UK South","West
        US","Central US","North Central US","South Central US","Korea Central","Brazil
        South","West US 3","France Central","South Africa North","Norway East","Switzerland
        North","UAE North","Canada East","West Central US","UK West","Central India","Switzerland
        West","Italy North","Poland Central"],"apiVersions":["2024-03-01","2024-02-02-preview","2023-11-02-preview","2023-08-01-preview","2023-05-02-preview","2023-05-01","2023-04-01-preview","2022-11-01-preview"],"defaultApiVersion":"2023-05-01","capabilities":"CrossResourceGroupResourceMove,
        CrossSubscriptionResourceMove, SystemAssignedResourceIdentity, SupportsTags,
        SupportsLocation"},{"resourceType":"locations","locations":[],"apiVersions":["2024-03-01","2024-02-02-preview","2023-11-02-preview","2023-08-01-preview","2023-05-02-preview","2023-05-01","2023-04-01-preview","2022-11-01-preview","2022-10-01","2022-06-01-preview","2022-03-01"],"defaultApiVersion":"2023-05-01","capabilities":"None"},{"resourceType":"locations/managedEnvironmentOperationResults","locations":["Central
        US EUAP","East US 2 EUAP","North Central US (Stage)","West US 2","Southeast
        Asia","Sweden Central","Canada Central","West Europe","North Europe","East
        US","East US 2","East Asia","Australia East","Germany West Central","Japan
        East","UK South","West US","Central US","North Central US","South Central
        US","Korea Central","Brazil South","West US 3","France Central","South Africa
        North","Norway East","Switzerland North","UAE North","Canada East","West Central
        US","UK West","Central India","Switzerland West","Italy North","Poland Central"],"apiVersions":["2024-03-01","2024-02-02-preview","2023-11-02-preview","2023-08-01-preview","2023-05-02-preview","2023-05-01","2023-04-01-preview","2022-11-01-preview","2022-10-01","2022-06-01-preview","2022-03-01"],"defaultApiVersion":"2023-05-01","capabilities":"None"},{"resourceType":"locations/managedEnvironmentOperationStatuses","locations":["Central
        US EUAP","East US 2 EUAP","North Central US (Stage)","West US 2","Southeast
        Asia","Sweden Central","Canada Central","West Europe","North Europe","East
        US","East US 2","East Asia","Australia East","Germany West Central","Japan
        East","UK South","West US","Central US","North Central US","South Central
        US","Korea Central","Brazil South","West US 3","France Central","South Africa
        North","Norway East","Switzerland North","UAE North","Canada East","West Central
        US","UK West","Central India","Switzerland West","Italy North","Poland Central"],"apiVersions":["2024-03-01","2024-02-02-preview","2023-11-02-preview","2023-08-01-preview","2023-05-02-preview","2023-05-01","2023-04-01-preview","2022-11-01-preview","2022-10-01","2022-06-01-preview","2022-03-01"],"defaultApiVersion":"2023-05-01","capabilities":"None"},{"resourceType":"locations/containerappOperationResults","locations":["Central
        US EUAP","East US 2 EUAP","North Central US (Stage)","West US 2","Southeast
        Asia","Sweden Central","Canada Central","West Europe","North Europe","East
        US","East US 2","East Asia","Australia East","Germany West Central","Japan
        East","UK South","West US","Central US","North Central US","South Central
        US","Korea Central","Brazil South","West US 3","France Central","South Africa
        North","Norway East","Switzerland North","UAE North","Canada East","West Central
        US","UK West","Central India","Switzerland West","Italy North","Poland Central"],"apiVersions":["2024-03-01","2024-02-02-preview","2023-11-02-preview","2023-08-01-preview","2023-05-02-preview","2023-05-01","2023-04-01-preview","2022-11-01-preview","2022-10-01","2022-06-01-preview","2022-03-01"],"defaultApiVersion":"2023-05-01","capabilities":"None"},{"resourceType":"locations/containerappOperationStatuses","locations":["Central
        US EUAP","East US 2 EUAP","North Central US (Stage)","West US 2","Southeast
        Asia","Sweden Central","Canada Central","West Europe","North Europe","East
        US","East US 2","East Asia","Australia East","Germany West Central","Japan
        East","UK South","West US","Central US","North Central US","South Central
        US","Korea Central","Brazil South","West US 3","France Central","South Africa
        North","Norway East","Switzerland North","UAE North","Canada East","West Central
        US","UK West","Central India","Switzerland West","Italy North","Poland Central"],"apiVersions":["2024-03-01","2024-02-02-preview","2023-11-02-preview","2023-08-01-preview","2023-05-02-preview","2023-05-01","2023-04-01-preview","2022-11-01-preview","2022-10-01","2022-06-01-preview","2022-03-01"],"defaultApiVersion":"2023-05-01","capabilities":"None"},{"resourceType":"locations/containerappsjobOperationResults","locations":["Central
        US EUAP","East US 2 EUAP","North Central US (Stage)","West US 2","Southeast
        Asia","Sweden Central","Canada Central","West Europe","North Europe","East
        US","East US 2","East Asia","Australia East","Germany West Central","Japan
        East","UK South","West US","Central US","North Central US","South Central
        US","Korea Central","Brazil South","West US 3","France Central","South Africa
        North","Norway East","Switzerland North","UAE North","Canada East","West Central
        US","UK West","Central India","Switzerland West","Italy North","Poland Central"],"apiVersions":["2024-03-01","2024-02-02-preview","2023-11-02-preview","2023-08-01-preview","2023-05-02-preview","2023-05-01","2023-04-01-preview","2022-11-01-preview"],"defaultApiVersion":"2023-05-01","capabilities":"None"},{"resourceType":"locations/containerappsjobOperationStatuses","locations":["Central
        US EUAP","East US 2 EUAP","North Central US (Stage)","West US 2","Southeast
        Asia","Sweden Central","Canada Central","West Europe","North Europe","East
        US","East US 2","East Asia","Australia East","Germany West Central","Japan
        East","UK South","West US","Central US","North Central US","South Central
        US","Korea Central","Brazil South","West US 3","France Central","South Africa
        North","Norway East","Switzerland North","UAE North","Canada East","West Central
        US","UK West","Central India","Switzerland West","Italy North","Poland Central"],"apiVersions":["2024-03-01","2024-02-02-preview","2023-11-02-preview","2023-08-01-preview","2023-05-02-preview","2023-05-01","2023-04-01-preview","2022-11-01-preview"],"defaultApiVersion":"2023-05-01","capabilities":"None"},{"resourceType":"locations/sourceControlOperationResults","locations":["Central
        US EUAP","East US 2 EUAP","North Central US (Stage)","West US 2","Southeast
        Asia","Sweden Central","Canada Central","West Europe","North Europe","East
        US","East US 2","East Asia","Australia East","Germany West Central","Japan
        East","UK South","West US","Central US","North Central US","South Central
        US","Korea Central","Brazil South","West US 3","France Central","South Africa
        North","Norway East","Switzerland North","UAE North","Canada East","West Central
        US","UK West","Central India","Switzerland West","Italy North","Poland Central"],"apiVersions":["2024-03-01","2024-02-02-preview","2023-11-02-preview","2023-08-01-preview","2023-05-02-preview","2023-05-01","2023-04-01-preview","2022-11-01-preview","2022-10-01","2022-06-01-preview","2022-03-01"],"defaultApiVersion":"2023-05-01","capabilities":"None"},{"resourceType":"locations/sourceControlOperationStatuses","locations":["Central
        US EUAP","East US 2 EUAP","North Central US (Stage)","West US 2","Southeast
        Asia","Sweden Central","Canada Central","West Europe","North Europe","East
        US","East US 2","East Asia","Australia East","Germany West Central","Japan
        East","UK South","West US","Central US","North Central US","South Central
        US","Korea Central","Brazil South","West US 3","France Central","South Africa
        North","Norway East","Switzerland North","UAE North","Canada East","West Central
        US","UK West","Central India","Switzerland West","Italy North","Poland Central"],"apiVersions":["2024-03-01","2024-02-02-preview","2023-11-02-preview","2023-08-01-preview","2023-05-02-preview","2023-05-01","2023-04-01-preview","2022-11-01-preview","2022-10-01","2022-06-01-preview","2022-03-01"],"defaultApiVersion":"2023-05-01","capabilities":"None"},{"resourceType":"locations/usages","locations":["Central
        US EUAP","East US 2 EUAP","North Central US (Stage)","West US 2","Southeast
        Asia","Sweden Central","Canada Central","West Europe","North Europe","East
        US","East US 2","East Asia","Australia East","Germany West Central","Japan
        East","UK South","West US","Central US","North Central US","South Central
        US","Korea Central","Brazil South","West US 3","France Central","South Africa
        North","Norway East","Switzerland North","UAE North","Canada East","West Central
        US","UK West","Central India","Switzerland West","Italy North","Poland Central"],"apiVersions":["2024-03-01","2024-02-02-preview","2023-11-02-preview","2023-08-01-preview","2023-05-02-preview"],"defaultApiVersion":"2023-05-02-preview","capabilities":"None"},{"resourceType":"connectedEnvironments","locations":["Central
        US EUAP","East US 2 EUAP","North Central US (Stage)","North Central US","East
        US","East Asia","West Europe","Southeast Asia"],"apiVersions":["2024-03-01","2024-02-02-preview","2023-11-02-preview","2023-08-01-preview","2023-05-02-preview","2023-05-01","2023-04-01-preview","2022-11-01-preview","2022-10-01","2022-06-01-preview"],"defaultApiVersion":"2023-05-01","capabilities":"CrossResourceGroupResourceMove,
        CrossSubscriptionResourceMove, SupportsTags, SupportsLocation"},{"resourceType":"connectedEnvironments/certificates","locations":["Central
        US EUAP","East US 2 EUAP","North Central US (Stage)","North Central US","East
        US","East Asia","West Europe","Southeast Asia"],"apiVersions":["2024-03-01","2024-02-02-preview","2023-11-02-preview","2023-08-01-preview","2023-05-02-preview","2023-05-01","2023-04-01-preview","2022-11-01-preview","2022-10-01","2022-06-01-preview"],"defaultApiVersion":"2023-05-01","capabilities":"CrossResourceGroupResourceMove,
        CrossSubscriptionResourceMove, SupportsTags, SupportsLocation"},{"resourceType":"locations/connectedEnvironmentOperationResults","locations":["Central
        US EUAP","East US 2 EUAP","North Central US (Stage)","North Central US","East
        US","East Asia","West Europe","Southeast Asia"],"apiVersions":["2024-03-01","2024-02-02-preview","2023-11-02-preview","2023-08-01-preview","2023-05-02-preview","2023-05-01","2023-04-01-preview","2022-11-01-preview","2022-10-01","2022-06-01-preview"],"defaultApiVersion":"2023-05-01","capabilities":"None"},{"resourceType":"locations/connectedEnvironmentOperationStatuses","locations":["Central
        US EUAP","East US 2 EUAP","North Central US (Stage)","North Central US","East
        US","East Asia","West Europe","Southeast Asia"],"apiVersions":["2024-03-01","2024-02-02-preview","2023-11-02-preview","2023-08-01-preview","2023-05-02-preview","2023-05-01","2023-04-01-preview","2022-11-01-preview","2022-10-01","2022-06-01-preview"],"defaultApiVersion":"2023-05-01","capabilities":"None"},{"resourceType":"locations/managedCertificateOperationStatuses","locations":["Central
        US EUAP","East US 2 EUAP","North Central US (Stage)","West US 2","Southeast
        Asia","Sweden Central","Canada Central","West Europe","North Europe","East
        US","East US 2","East Asia","Australia East","Germany West Central","Japan
        East","UK South","West US","Central US","North Central US","South Central
        US","Korea Central","Brazil South","West US 3","France Central","South Africa
        North","Norway East","Switzerland North","UAE North","Canada East","West Central
        US","UK West","Central India","Switzerland West","Italy North","Poland Central"],"apiVersions":["2024-03-01","2024-02-02-preview","2023-11-02-preview","2023-08-01-preview","2023-05-02-preview","2023-05-01","2023-04-01-preview","2022-11-01-preview"],"defaultApiVersion":"2023-05-01","capabilities":"None"},{"resourceType":"locations/billingMeters","locations":["Central
        US EUAP","East US 2 EUAP","North Central US (Stage)","West US 2","Southeast
        Asia","Sweden Central","Canada Central","West Europe","North Europe","East
        US","East US 2","East Asia","Australia East","Germany West Central","Japan
        East","UK South","West US","Central US","North Central US","South Central
        US","Korea Central","Brazil South","West US 3","France Central","South Africa
        North","Norway East","Switzerland North","UAE North","Canada East","West Central
        US","UK West","Central India","Switzerland West","Italy North","Poland Central"],"apiVersions":["2024-03-01","2024-02-02-preview","2023-11-02-preview","2023-08-01-preview","2023-05-02-preview","2023-05-01","2023-04-01-preview","2022-11-01-preview","2022-10-01","2022-06-01-preview"],"defaultApiVersion":"2023-05-01","capabilities":"None"},{"resourceType":"locations/availableManagedEnvironmentsWorkloadProfileTypes","locations":["Central
        US EUAP","East US 2 EUAP","North Central US (Stage)","West US 2","Southeast
        Asia","Sweden Central","Canada Central","West Europe","North Europe","East
        US","East US 2","East Asia","Australia East","Germany West Central","Japan
        East","UK South","West US","Central US","North Central US","South Central
        US","Korea Central","Brazil South","West US 3","France Central","South Africa
        North","Norway East","Switzerland North","UAE North","Canada East","West Central
        US","UK West","Central India","Switzerland West","Italy North","Poland Central"],"apiVersions":["2024-03-01","2024-02-02-preview","2023-11-02-preview","2023-08-01-preview","2023-05-02-preview","2023-05-01","2023-04-01-preview","2022-11-01-preview","2022-10-01","2022-06-01-preview"],"defaultApiVersion":"2023-05-01","capabilities":"None"},{"resourceType":"getCustomDomainVerificationId","locations":["Central
        US EUAP","East US 2 EUAP","North Central US (Stage)","West US 2","Southeast
        Asia","Sweden Central","Canada Central","West Europe","North Europe","East
        US","East US 2","East Asia","Australia East","Germany West Central","Japan
        East","UK South","West US","Central US","North Central US","South Central
        US","Korea Central","Brazil South","West US 3","France Central","South Africa
        North","Norway East","Switzerland North","UAE North","Canada East","West Central
        US","UK West","Central India","Italy North","Poland Central","Switzerland
        West"],"apiVersions":["2024-03-01","2024-02-02-preview","2023-11-02-preview","2023-08-01-preview","2023-05-02-preview"],"defaultApiVersion":"2023-05-02-preview","capabilities":"None"},{"resourceType":"builders","locations":["Central
        US EUAP","East US 2 EUAP","North Central US (Stage)","West US 2","Southeast
        Asia","Sweden Central","Canada Central","West Europe","North Europe","East
        US","East US 2","East Asia","Australia East","Germany West Central","Japan
        East","UK South","West US","Central US","North Central US","South Central
        US","Korea Central","Brazil South","West US 3","France Central","South Africa
        North","Norway East","Switzerland North","UAE North","Canada East","West Central
        US","UK West","Central India","Switzerland West","Italy North","Poland Central"],"apiVersions":["2024-02-02-preview","2023-11-02-preview","2023-08-01-preview"],"defaultApiVersion":"2023-08-01-preview","capabilities":"CrossResourceGroupResourceMove,
        CrossSubscriptionResourceMove, SystemAssignedResourceIdentity, SupportsTags,
        SupportsLocation"},{"resourceType":"builders/builds","locations":["Central
        US EUAP","East US 2 EUAP","North Central US (Stage)","West US 2","Southeast
        Asia","Sweden Central","Canada Central","West Europe","North Europe","East
        US","East US 2","East Asia","Australia East","Germany West Central","Japan
        East","UK South","West US","Central US","North Central US","South Central
        US","Korea Central","Brazil South","West US 3","France Central","South Africa
        North","Norway East","Switzerland North","UAE North","Canada East","West Central
        US","UK West","Central India","Switzerland West","Italy North","Poland Central"],"apiVersions":["2024-02-02-preview","2023-11-02-preview","2023-08-01-preview"],"defaultApiVersion":"2023-08-01-preview","capabilities":"None"},{"resourceType":"builders/patches","locations":["North
        Central US (Stage)","Central US EUAP","East US 2 EUAP","West US 2","Southeast
        Asia","Sweden Central","Canada Central","West Europe","North Europe","East
        US","East US 2","East Asia","Australia East","Germany West Central","Japan
        East","UK South","West US","Central US","North Central US","South Central
        US","Korea Central","Brazil South","West US 3","France Central","South Africa
        North","Norway East","Switzerland North","UAE North","Canada East","West Central
        US","UK West","Central India","Switzerland West","Italy North","Poland Central"],"apiVersions":["2024-02-02-preview","2023-11-02-preview","2023-08-01-preview"],"defaultApiVersion":"2023-08-01-preview","capabilities":"None"},{"resourceType":"locations/OperationResults","locations":["Central
        US EUAP","East US 2 EUAP","North Central US (Stage)","West US 2","Southeast
        Asia","Sweden Central","Canada Central","West Europe","North Europe","East
        US","East US 2","East Asia","Australia East","Germany West Central","Japan
        East","UK South","West US","Central US","North Central US","South Central
        US","Korea Central","Brazil South","West US 3","France Central","South Africa
        North","Norway East","Switzerland North","UAE North","Canada East","West Central
        US","UK West","Central India","Switzerland West","Italy North","Poland Central"],"apiVersions":["2024-02-02-preview","2023-11-02-preview","2023-08-01-preview"],"defaultApiVersion":"2023-08-01-preview","capabilities":"None"},{"resourceType":"locations/OperationStatuses","locations":["Central
        US EUAP","East US 2 EUAP","North Central US (Stage)","West US 2","Southeast
        Asia","Sweden Central","Canada Central","West Europe","North Europe","East
        US","East US 2","East Asia","Australia East","Germany West Central","Japan
        East","UK South","West US","Central US","North Central US","South Central
        US","Korea Central","Brazil South","West US 3","France Central","South Africa
        North","Norway East","Switzerland North","UAE North","Canada East","West Central
        US","UK West","Central India","Switzerland West","Italy North","Poland Central"],"apiVersions":["2024-02-02-preview","2023-11-02-preview","2023-08-01-preview"],"defaultApiVersion":"2023-08-01-preview","capabilities":"None"},{"resourceType":"managedEnvironments/dotNetComponents","locations":["Central
        US EUAP","East US 2 EUAP","North Central US (Stage)","West US 2","Southeast
        Asia","Sweden Central","Canada Central","West Europe","North Europe","East
        US","East US 2","East Asia","Australia East","Germany West Central","Japan
        East","UK South","West US","Central US","North Central US","South Central
        US","Korea Central","Brazil South","West US 3","France Central","South Africa
        North","Norway East","Switzerland North","UAE North","Canada East","West Central
        US","UK West","Central India","Switzerland West","Italy North","Poland Central"],"apiVersions":["2024-02-02-preview","2023-11-02-preview"],"defaultApiVersion":"2023-11-02-preview","capabilities":"None"},{"resourceType":"managedEnvironments/javaComponents","locations":["Central
        US EUAP","East US 2 EUAP","North Central US (Stage)","West US 2","Southeast
        Asia","Sweden Central","Canada Central","West Europe","North Europe","East
        US","East US 2","East Asia","Australia East","Germany West Central","Japan
        East","UK South","West US","Central US","North Central US","South Central
        US","Korea Central","Brazil South","West US 3","France Central","South Africa
        North","Norway East","Switzerland North","UAE North","Canada East","West Central
        US","UK West","Central India","Switzerland West","Italy North","Poland Central"],"apiVersions":["2024-02-02-preview","2023-11-02-preview"],"defaultApiVersion":"2023-11-02-preview","capabilities":"None"},{"resourceType":"managedEnvironments/daprComponents","locations":["Central
        US EUAP","East US 2 EUAP","North Central US (Stage)","West US 2","Southeast
        Asia","Sweden Central","Canada Central","West Europe","North Europe","East
        US","East US 2","East Asia","Australia East","Germany West Central","Japan
        East","UK South","West US","Central US","North Central US","South Central
        US","Korea Central","Brazil South","West US 3","France Central","South Africa
        North","Norway East","Switzerland North","UAE North","Canada East","West Central
        US","UK West","Central India","Switzerland West","Italy North","Poland Central"],"apiVersions":["2024-03-01","2024-02-02-preview","2023-11-02-preview","2023-08-01-preview","2023-05-02-preview","2023-05-01","2023-04-01-preview","2022-11-01-preview","2022-10-01","2022-06-01-preview","2022-03-01"],"defaultApiVersion":"2023-05-01","capabilities":"None"},{"resourceType":"functions","locations":["North
        Central US (Stage)","Central US EUAP","West Central US"],"apiVersions":["2024-02-02-preview"],"capabilities":"SupportsExtension"}],"registrationState":"Registered","registrationPolicy":"RegistrationRequired"}'
    headers:
      cache-control:
      - no-cache
      content-length:
      - '28714'
      content-type:
      - application/json; charset=utf-8
      date:
      - Mon, 06 May 2024 19:25:12 GMT
      expires:
      - '-1'
      pragma:
      - no-cache
      strict-transport-security:
      - max-age=31536000; includeSubDomains
      x-cache:
      - CONFIG_NOCACHE
      x-content-type-options:
      - nosniff
      x-msedge-ref:
      - 'Ref A: 33B1DE2B2FF54DE4BBABCAF0C88CFD26 Ref B: CO6AA3150220019 Ref C: 2024-05-06T19:25:13Z'
    status:
      code: 200
      message: OK
- request:
    body: null
    headers:
      Accept:
      - '*/*'
      Accept-Encoding:
      - gzip, deflate
      CommandName:
      - containerapp env show
      Connection:
      - keep-alive
      ParameterSetName:
      - -g -n
      User-Agent:
      - python/3.8.10 (Windows-10-10.0.22631-SP0) AZURECLI/2.59.0
    method: GET
    uri: https://management.azure.com/subscriptions/00000000-0000-0000-0000-000000000000/resourceGroups/client.env_rg_eastus/providers/Microsoft.App/managedEnvironments/env-eastus?api-version=2024-02-02-preview
  response:
    body:
      string: '{"id":"/subscriptions/00000000-0000-0000-0000-000000000000/resourceGroups/client.env_rg_eastus/providers/Microsoft.App/managedEnvironments/env-eastus","name":"env-eastus","type":"Microsoft.App/managedEnvironments","location":"East
        US","systemData":{"createdBy":"harrli@microsoft.com","createdByType":"User","createdAt":"2024-02-28T22:23:58.4563947","lastModifiedBy":"harrli@microsoft.com","lastModifiedByType":"User","lastModifiedAt":"2024-02-28T22:23:58.4563947"},"properties":{"provisioningState":"Succeeded","daprAIInstrumentationKey":null,"daprAIConnectionString":null,"vnetConfiguration":null,"defaultDomain":"livelycliff-46133ec3.eastus.azurecontainerapps.io","staticIp":"172.212.79.66","appLogsConfiguration":{"destination":null,"logAnalyticsConfiguration":null},"openTelemetryConfiguration":null,"zoneRedundant":false,"kedaConfiguration":{"version":"2.12.1"},"daprConfiguration":{"version":"1.12.5"},"eventStreamEndpoint":"https://eastus.azurecontainerapps.dev/subscriptions/00000000-0000-0000-0000-000000000000/resourceGroups/client.env_rg_eastus/managedEnvironments/env-eastus/eventstream","customDomainConfiguration":{"customDomainVerificationId":"0FEF6FC81FA2FA9876FEE95F895AD716D01F5495C9AC8EA62F0228DC5E40B5CA","dnsSuffix":null,"certificateKeyVaultProperties":null,"certificateValue":null,"certificatePassword":null,"thumbprint":null,"subjectName":null,"expirationDate":null},"workloadProfiles":[{"workloadProfileType":"Consumption","name":"Consumption"}],"appInsightsConfiguration":null,"infrastructureResourceGroup":null,"peerAuthentication":{"mtls":{"enabled":false}},"peerTrafficConfiguration":{"encryption":{"enabled":false}}}}'
    headers:
      api-supported-versions:
      - 2022-03-01, 2022-06-01-preview, 2022-10-01, 2022-11-01-preview, 2023-04-01-preview,
        2023-05-01, 2023-05-02-preview, 2023-08-01-preview, 2023-11-02-preview, 2024-02-02-preview,
        2024-03-01
      cache-control:
      - no-cache
      content-length:
      - '1646'
      content-type:
      - application/json; charset=utf-8
      date:
      - Mon, 06 May 2024 19:25:13 GMT
      expires:
      - '-1'
      pragma:
      - no-cache
      strict-transport-security:
      - max-age=31536000; includeSubDomains
      vary:
      - Accept-Encoding
      x-cache:
      - CONFIG_NOCACHE
      x-content-type-options:
      - nosniff
      x-msedge-ref:
      - 'Ref A: E546BF91E2FB4AF9BFAD7DCA66F0D784 Ref B: CO6AA3150219039 Ref C: 2024-05-06T19:25:13Z'
      x-powered-by:
      - ASP.NET
    status:
      code: 200
      message: OK
- request:
    body: null
    headers:
      Accept:
      - application/json
      Accept-Encoding:
      - gzip, deflate
      CommandName:
      - containerapp create
      Connection:
      - keep-alive
      ParameterSetName:
      - -g -n --environment --image --ingress --target-port
      User-Agent:
      - AZURECLI/2.59.0 azsdk-python-core/1.28.0 Python/3.8.10 (Windows-10-10.0.22631-SP0)
    method: GET
    uri: https://management.azure.com/subscriptions/00000000-0000-0000-0000-000000000000/providers/Microsoft.App?api-version=2022-09-01
  response:
    body:
      string: '{"id":"/subscriptions/00000000-0000-0000-0000-000000000000/providers/Microsoft.App","namespace":"Microsoft.App","authorizations":[{"applicationId":"7e3bc4fd-85a3-4192-b177-5b8bfc87f42c","roleDefinitionId":"39a74f72-b40f-4bdc-b639-562fe2260bf0"},{"applicationId":"3734c1a4-2bed-4998-a37a-ff1a9e7bf019","roleDefinitionId":"5c779a4f-5cb2-4547-8c41-478d9be8ba90"},{"applicationId":"55ebbb62-3b9c-49fd-9b87-9595226dd4ac","roleDefinitionId":"e49ca620-7992-4561-a7df-4ed67dad77b5","managedByRoleDefinitionId":"9e3af657-a8ff-583c-a75c-2fe7c4bcb635"},{"applicationId":"1459b1f6-7a5b-4300-93a2-44b4a651759f","roleDefinitionId":"3c5f1b29-9e3d-4a22-b5d6-9ff4e5a37974"}],"resourceTypes":[{"resourceType":"managedEnvironments","locations":["North
        Central US (Stage)","Central US EUAP","East US 2 EUAP","West US 2","Southeast
        Asia","Sweden Central","Canada Central","West Europe","North Europe","East
        US","East US 2","East Asia","Australia East","Germany West Central","Japan
        East","UK South","West US","Central US","North Central US","South Central
        US","Korea Central","Brazil South","West US 3","France Central","South Africa
        North","Norway East","Switzerland North","UAE North","Canada East","West Central
        US","UK West","Central India","Switzerland West","Italy North","Poland Central"],"apiVersions":["2024-03-01","2024-02-02-preview","2023-11-02-preview","2023-08-01-preview","2023-05-02-preview","2023-05-01","2023-04-01-preview","2022-11-01-preview","2022-10-01","2022-06-01-preview","2022-03-01"],"defaultApiVersion":"2023-05-01","capabilities":"CrossResourceGroupResourceMove,
        CrossSubscriptionResourceMove, SystemAssignedResourceIdentity, SupportsTags,
        SupportsLocation"},{"resourceType":"operations","locations":["North Central
        US (Stage)","Central US EUAP","East US 2 EUAP","West US 2","Southeast Asia","Sweden
        Central","Canada Central","West Europe","North Europe","East US","East US
        2","East Asia","Australia East","Germany West Central","Japan East","UK South","West
        US","Central US","North Central US","South Central US","Korea Central","Brazil
        South","West US 3","France Central","South Africa North","Norway East","Switzerland
        North","UAE North","Canada East","West Central US","UK West","Central India","Italy
        North","Poland Central"],"apiVersions":["2024-02-02-preview","2023-11-02-preview","2023-08-01-preview","2023-05-02-preview","2023-05-01","2023-04-01-preview","2023-02-01","2022-11-01-preview","2022-10-01","2022-06-01-preview","2022-03-01"],"defaultApiVersion":"2023-11-02-preview","capabilities":"None"},{"resourceType":"managedEnvironments/certificates","locations":["Central
        US EUAP","East US 2 EUAP","North Central US (Stage)","West US 2","Southeast
        Asia","Sweden Central","Canada Central","West Europe","North Europe","East
        US","East US 2","East Asia","Australia East","Germany West Central","Japan
        East","UK South","West US","Central US","North Central US","South Central
        US","Korea Central","Brazil South","West US 3","France Central","South Africa
        North","Norway East","Switzerland North","UAE North","Canada East","West Central
        US","UK West","Central India","Switzerland West","Italy North","Poland Central"],"apiVersions":["2024-03-01","2024-02-02-preview","2023-11-02-preview","2023-08-01-preview","2023-05-02-preview","2023-05-01","2023-04-01-preview","2022-11-01-preview","2022-10-01","2022-06-01-preview","2022-03-01"],"defaultApiVersion":"2023-05-01","capabilities":"CrossResourceGroupResourceMove,
        CrossSubscriptionResourceMove, SupportsTags, SupportsLocation"},{"resourceType":"managedEnvironments/managedCertificates","locations":["Central
        US EUAP","East US 2 EUAP","North Central US (Stage)","West US 2","Southeast
        Asia","Sweden Central","Canada Central","West Europe","North Europe","East
        US","East US 2","East Asia","Australia East","Germany West Central","Japan
        East","UK South","West US","Central US","North Central US","South Central
        US","Korea Central","Brazil South","West US 3","France Central","South Africa
        North","Norway East","Switzerland North","UAE North","Canada East","West Central
        US","UK West","Central India","Switzerland West","Italy North","Poland Central"],"apiVersions":["2024-03-01","2024-02-02-preview","2023-11-02-preview","2023-08-01-preview","2023-05-02-preview","2023-05-01","2023-04-01-preview","2022-11-01-preview"],"defaultApiVersion":"2023-05-01","capabilities":"CrossResourceGroupResourceMove,
        CrossSubscriptionResourceMove, SupportsTags, SupportsLocation"},{"resourceType":"containerApps","locations":["Central
        US EUAP","East US 2 EUAP","North Central US (Stage)","West US 2","Southeast
        Asia","Sweden Central","Canada Central","West Europe","North Europe","East
        US","East US 2","East Asia","Australia East","Germany West Central","Japan
        East","UK South","West US","Central US","North Central US","South Central
        US","Korea Central","Brazil South","West US 3","France Central","South Africa
        North","Norway East","Switzerland North","UAE North","Canada East","West Central
        US","UK West","Central India","Switzerland West","Italy North","Poland Central"],"apiVersions":["2024-03-01","2024-02-02-preview","2023-11-02-preview","2023-08-01-preview","2023-05-02-preview","2023-05-01","2023-04-01-preview","2022-11-01-preview","2022-10-01","2022-06-01-preview","2022-03-01"],"defaultApiVersion":"2023-05-01","capabilities":"CrossResourceGroupResourceMove,
        CrossSubscriptionResourceMove, SystemAssignedResourceIdentity, SupportsTags,
        SupportsLocation"},{"resourceType":"containerApps/privateEndpointConnectionProxies","locations":["Central
        US EUAP","East US 2 EUAP","North Central US (Stage)","West US 2","Southeast
        Asia","Sweden Central","Canada Central","West Europe","North Europe","East
        US","East US 2","East Asia","Australia East","Germany West Central","Japan
        East","UK South","West US","Central US","North Central US","South Central
        US","Korea Central","Brazil South","West US 3","France Central","South Africa
        North","Norway East","Switzerland North","UAE North","Canada East","West Central
        US","UK West","Central India","Switzerland West","Italy North","Poland Central"],"apiVersions":["2024-02-02-preview","2023-11-02-preview"],"defaultApiVersion":"2023-11-02-preview","capabilities":"None"},{"resourceType":"managedEnvironments/privateEndpointConnectionProxies","locations":["Central
        US EUAP","East US 2 EUAP","North Central US (Stage)","West US 2","Southeast
        Asia","Sweden Central","Canada Central","West Europe","North Europe","East
        US","East US 2","East Asia","Australia East","Germany West Central","Japan
        East","UK South","West US","Central US","North Central US","South Central
        US","Korea Central","Brazil South","West US 3","France Central","South Africa
        North","Norway East","Switzerland North","UAE North","Canada East","West Central
        US","UK West","Central India","Switzerland West","Italy North","Poland Central"],"apiVersions":["2024-02-02-preview","2023-11-02-preview"],"defaultApiVersion":"2023-11-02-preview","capabilities":"None"},{"resourceType":"sessionPools","locations":["North
        Central US (Stage)","Central US EUAP","East US 2 EUAP","West US 2","Southeast
        Asia","Sweden Central","Canada Central","West Europe","North Europe","East
        US","East US 2","East Asia","Australia East","Germany West Central","Japan
        East","UK South","West US","Central US","North Central US","South Central
        US","Korea Central","Brazil South","West US 3","France Central","South Africa
        North","Norway East","Switzerland North","UAE North","Canada East","West Central
        US","UK West","Central India","Switzerland West","Italy North","Poland Central"],"apiVersions":["2024-02-02-preview","2023-11-02-preview","2023-08-01-preview"],"defaultApiVersion":"2024-02-02-preview","capabilities":"CrossResourceGroupResourceMove,
        CrossSubscriptionResourceMove, SystemAssignedResourceIdentity, SupportsTags,
        SupportsLocation"},{"resourceType":"jobs","locations":["Central US EUAP","East
        US 2 EUAP","North Central US (Stage)","West US 2","Southeast Asia","Sweden
        Central","Canada Central","West Europe","North Europe","East US","East US
        2","East Asia","Australia East","Germany West Central","Japan East","UK South","West
        US","Central US","North Central US","South Central US","Korea Central","Brazil
        South","West US 3","France Central","South Africa North","Norway East","Switzerland
        North","UAE North","Canada East","West Central US","UK West","Central India","Switzerland
        West","Italy North","Poland Central"],"apiVersions":["2024-03-01","2024-02-02-preview","2023-11-02-preview","2023-08-01-preview","2023-05-02-preview","2023-05-01","2023-04-01-preview","2022-11-01-preview"],"defaultApiVersion":"2023-05-01","capabilities":"CrossResourceGroupResourceMove,
        CrossSubscriptionResourceMove, SystemAssignedResourceIdentity, SupportsTags,
        SupportsLocation"},{"resourceType":"locations","locations":[],"apiVersions":["2024-03-01","2024-02-02-preview","2023-11-02-preview","2023-08-01-preview","2023-05-02-preview","2023-05-01","2023-04-01-preview","2022-11-01-preview","2022-10-01","2022-06-01-preview","2022-03-01"],"defaultApiVersion":"2023-05-01","capabilities":"None"},{"resourceType":"locations/managedEnvironmentOperationResults","locations":["Central
        US EUAP","East US 2 EUAP","North Central US (Stage)","West US 2","Southeast
        Asia","Sweden Central","Canada Central","West Europe","North Europe","East
        US","East US 2","East Asia","Australia East","Germany West Central","Japan
        East","UK South","West US","Central US","North Central US","South Central
        US","Korea Central","Brazil South","West US 3","France Central","South Africa
        North","Norway East","Switzerland North","UAE North","Canada East","West Central
        US","UK West","Central India","Switzerland West","Italy North","Poland Central"],"apiVersions":["2024-03-01","2024-02-02-preview","2023-11-02-preview","2023-08-01-preview","2023-05-02-preview","2023-05-01","2023-04-01-preview","2022-11-01-preview","2022-10-01","2022-06-01-preview","2022-03-01"],"defaultApiVersion":"2023-05-01","capabilities":"None"},{"resourceType":"locations/managedEnvironmentOperationStatuses","locations":["Central
        US EUAP","East US 2 EUAP","North Central US (Stage)","West US 2","Southeast
        Asia","Sweden Central","Canada Central","West Europe","North Europe","East
        US","East US 2","East Asia","Australia East","Germany West Central","Japan
        East","UK South","West US","Central US","North Central US","South Central
        US","Korea Central","Brazil South","West US 3","France Central","South Africa
        North","Norway East","Switzerland North","UAE North","Canada East","West Central
        US","UK West","Central India","Switzerland West","Italy North","Poland Central"],"apiVersions":["2024-03-01","2024-02-02-preview","2023-11-02-preview","2023-08-01-preview","2023-05-02-preview","2023-05-01","2023-04-01-preview","2022-11-01-preview","2022-10-01","2022-06-01-preview","2022-03-01"],"defaultApiVersion":"2023-05-01","capabilities":"None"},{"resourceType":"locations/containerappOperationResults","locations":["Central
        US EUAP","East US 2 EUAP","North Central US (Stage)","West US 2","Southeast
        Asia","Sweden Central","Canada Central","West Europe","North Europe","East
        US","East US 2","East Asia","Australia East","Germany West Central","Japan
        East","UK South","West US","Central US","North Central US","South Central
        US","Korea Central","Brazil South","West US 3","France Central","South Africa
        North","Norway East","Switzerland North","UAE North","Canada East","West Central
        US","UK West","Central India","Switzerland West","Italy North","Poland Central"],"apiVersions":["2024-03-01","2024-02-02-preview","2023-11-02-preview","2023-08-01-preview","2023-05-02-preview","2023-05-01","2023-04-01-preview","2022-11-01-preview","2022-10-01","2022-06-01-preview","2022-03-01"],"defaultApiVersion":"2023-05-01","capabilities":"None"},{"resourceType":"locations/containerappOperationStatuses","locations":["Central
        US EUAP","East US 2 EUAP","North Central US (Stage)","West US 2","Southeast
        Asia","Sweden Central","Canada Central","West Europe","North Europe","East
        US","East US 2","East Asia","Australia East","Germany West Central","Japan
        East","UK South","West US","Central US","North Central US","South Central
        US","Korea Central","Brazil South","West US 3","France Central","South Africa
        North","Norway East","Switzerland North","UAE North","Canada East","West Central
        US","UK West","Central India","Switzerland West","Italy North","Poland Central"],"apiVersions":["2024-03-01","2024-02-02-preview","2023-11-02-preview","2023-08-01-preview","2023-05-02-preview","2023-05-01","2023-04-01-preview","2022-11-01-preview","2022-10-01","2022-06-01-preview","2022-03-01"],"defaultApiVersion":"2023-05-01","capabilities":"None"},{"resourceType":"locations/containerappsjobOperationResults","locations":["Central
        US EUAP","East US 2 EUAP","North Central US (Stage)","West US 2","Southeast
        Asia","Sweden Central","Canada Central","West Europe","North Europe","East
        US","East US 2","East Asia","Australia East","Germany West Central","Japan
        East","UK South","West US","Central US","North Central US","South Central
        US","Korea Central","Brazil South","West US 3","France Central","South Africa
        North","Norway East","Switzerland North","UAE North","Canada East","West Central
        US","UK West","Central India","Switzerland West","Italy North","Poland Central"],"apiVersions":["2024-03-01","2024-02-02-preview","2023-11-02-preview","2023-08-01-preview","2023-05-02-preview","2023-05-01","2023-04-01-preview","2022-11-01-preview"],"defaultApiVersion":"2023-05-01","capabilities":"None"},{"resourceType":"locations/containerappsjobOperationStatuses","locations":["Central
        US EUAP","East US 2 EUAP","North Central US (Stage)","West US 2","Southeast
        Asia","Sweden Central","Canada Central","West Europe","North Europe","East
        US","East US 2","East Asia","Australia East","Germany West Central","Japan
        East","UK South","West US","Central US","North Central US","South Central
        US","Korea Central","Brazil South","West US 3","France Central","South Africa
        North","Norway East","Switzerland North","UAE North","Canada East","West Central
        US","UK West","Central India","Switzerland West","Italy North","Poland Central"],"apiVersions":["2024-03-01","2024-02-02-preview","2023-11-02-preview","2023-08-01-preview","2023-05-02-preview","2023-05-01","2023-04-01-preview","2022-11-01-preview"],"defaultApiVersion":"2023-05-01","capabilities":"None"},{"resourceType":"locations/sourceControlOperationResults","locations":["Central
        US EUAP","East US 2 EUAP","North Central US (Stage)","West US 2","Southeast
        Asia","Sweden Central","Canada Central","West Europe","North Europe","East
        US","East US 2","East Asia","Australia East","Germany West Central","Japan
        East","UK South","West US","Central US","North Central US","South Central
        US","Korea Central","Brazil South","West US 3","France Central","South Africa
        North","Norway East","Switzerland North","UAE North","Canada East","West Central
        US","UK West","Central India","Switzerland West","Italy North","Poland Central"],"apiVersions":["2024-03-01","2024-02-02-preview","2023-11-02-preview","2023-08-01-preview","2023-05-02-preview","2023-05-01","2023-04-01-preview","2022-11-01-preview","2022-10-01","2022-06-01-preview","2022-03-01"],"defaultApiVersion":"2023-05-01","capabilities":"None"},{"resourceType":"locations/sourceControlOperationStatuses","locations":["Central
        US EUAP","East US 2 EUAP","North Central US (Stage)","West US 2","Southeast
        Asia","Sweden Central","Canada Central","West Europe","North Europe","East
        US","East US 2","East Asia","Australia East","Germany West Central","Japan
        East","UK South","West US","Central US","North Central US","South Central
        US","Korea Central","Brazil South","West US 3","France Central","South Africa
        North","Norway East","Switzerland North","UAE North","Canada East","West Central
        US","UK West","Central India","Switzerland West","Italy North","Poland Central"],"apiVersions":["2024-03-01","2024-02-02-preview","2023-11-02-preview","2023-08-01-preview","2023-05-02-preview","2023-05-01","2023-04-01-preview","2022-11-01-preview","2022-10-01","2022-06-01-preview","2022-03-01"],"defaultApiVersion":"2023-05-01","capabilities":"None"},{"resourceType":"locations/usages","locations":["Central
        US EUAP","East US 2 EUAP","North Central US (Stage)","West US 2","Southeast
        Asia","Sweden Central","Canada Central","West Europe","North Europe","East
        US","East US 2","East Asia","Australia East","Germany West Central","Japan
        East","UK South","West US","Central US","North Central US","South Central
        US","Korea Central","Brazil South","West US 3","France Central","South Africa
        North","Norway East","Switzerland North","UAE North","Canada East","West Central
        US","UK West","Central India","Switzerland West","Italy North","Poland Central"],"apiVersions":["2024-03-01","2024-02-02-preview","2023-11-02-preview","2023-08-01-preview","2023-05-02-preview"],"defaultApiVersion":"2023-05-02-preview","capabilities":"None"},{"resourceType":"connectedEnvironments","locations":["Central
        US EUAP","East US 2 EUAP","North Central US (Stage)","North Central US","East
        US","East Asia","West Europe","Southeast Asia"],"apiVersions":["2024-03-01","2024-02-02-preview","2023-11-02-preview","2023-08-01-preview","2023-05-02-preview","2023-05-01","2023-04-01-preview","2022-11-01-preview","2022-10-01","2022-06-01-preview"],"defaultApiVersion":"2023-05-01","capabilities":"CrossResourceGroupResourceMove,
        CrossSubscriptionResourceMove, SupportsTags, SupportsLocation"},{"resourceType":"connectedEnvironments/certificates","locations":["Central
        US EUAP","East US 2 EUAP","North Central US (Stage)","North Central US","East
        US","East Asia","West Europe","Southeast Asia"],"apiVersions":["2024-03-01","2024-02-02-preview","2023-11-02-preview","2023-08-01-preview","2023-05-02-preview","2023-05-01","2023-04-01-preview","2022-11-01-preview","2022-10-01","2022-06-01-preview"],"defaultApiVersion":"2023-05-01","capabilities":"CrossResourceGroupResourceMove,
        CrossSubscriptionResourceMove, SupportsTags, SupportsLocation"},{"resourceType":"locations/connectedEnvironmentOperationResults","locations":["Central
        US EUAP","East US 2 EUAP","North Central US (Stage)","North Central US","East
        US","East Asia","West Europe","Southeast Asia"],"apiVersions":["2024-03-01","2024-02-02-preview","2023-11-02-preview","2023-08-01-preview","2023-05-02-preview","2023-05-01","2023-04-01-preview","2022-11-01-preview","2022-10-01","2022-06-01-preview"],"defaultApiVersion":"2023-05-01","capabilities":"None"},{"resourceType":"locations/connectedEnvironmentOperationStatuses","locations":["Central
        US EUAP","East US 2 EUAP","North Central US (Stage)","North Central US","East
        US","East Asia","West Europe","Southeast Asia"],"apiVersions":["2024-03-01","2024-02-02-preview","2023-11-02-preview","2023-08-01-preview","2023-05-02-preview","2023-05-01","2023-04-01-preview","2022-11-01-preview","2022-10-01","2022-06-01-preview"],"defaultApiVersion":"2023-05-01","capabilities":"None"},{"resourceType":"locations/managedCertificateOperationStatuses","locations":["Central
        US EUAP","East US 2 EUAP","North Central US (Stage)","West US 2","Southeast
        Asia","Sweden Central","Canada Central","West Europe","North Europe","East
        US","East US 2","East Asia","Australia East","Germany West Central","Japan
        East","UK South","West US","Central US","North Central US","South Central
        US","Korea Central","Brazil South","West US 3","France Central","South Africa
        North","Norway East","Switzerland North","UAE North","Canada East","West Central
        US","UK West","Central India","Switzerland West","Italy North","Poland Central"],"apiVersions":["2024-03-01","2024-02-02-preview","2023-11-02-preview","2023-08-01-preview","2023-05-02-preview","2023-05-01","2023-04-01-preview","2022-11-01-preview"],"defaultApiVersion":"2023-05-01","capabilities":"None"},{"resourceType":"locations/billingMeters","locations":["Central
        US EUAP","East US 2 EUAP","North Central US (Stage)","West US 2","Southeast
        Asia","Sweden Central","Canada Central","West Europe","North Europe","East
        US","East US 2","East Asia","Australia East","Germany West Central","Japan
        East","UK South","West US","Central US","North Central US","South Central
        US","Korea Central","Brazil South","West US 3","France Central","South Africa
        North","Norway East","Switzerland North","UAE North","Canada East","West Central
        US","UK West","Central India","Switzerland West","Italy North","Poland Central"],"apiVersions":["2024-03-01","2024-02-02-preview","2023-11-02-preview","2023-08-01-preview","2023-05-02-preview","2023-05-01","2023-04-01-preview","2022-11-01-preview","2022-10-01","2022-06-01-preview"],"defaultApiVersion":"2023-05-01","capabilities":"None"},{"resourceType":"locations/availableManagedEnvironmentsWorkloadProfileTypes","locations":["Central
        US EUAP","East US 2 EUAP","North Central US (Stage)","West US 2","Southeast
        Asia","Sweden Central","Canada Central","West Europe","North Europe","East
        US","East US 2","East Asia","Australia East","Germany West Central","Japan
        East","UK South","West US","Central US","North Central US","South Central
        US","Korea Central","Brazil South","West US 3","France Central","South Africa
        North","Norway East","Switzerland North","UAE North","Canada East","West Central
        US","UK West","Central India","Switzerland West","Italy North","Poland Central"],"apiVersions":["2024-03-01","2024-02-02-preview","2023-11-02-preview","2023-08-01-preview","2023-05-02-preview","2023-05-01","2023-04-01-preview","2022-11-01-preview","2022-10-01","2022-06-01-preview"],"defaultApiVersion":"2023-05-01","capabilities":"None"},{"resourceType":"getCustomDomainVerificationId","locations":["Central
        US EUAP","East US 2 EUAP","North Central US (Stage)","West US 2","Southeast
        Asia","Sweden Central","Canada Central","West Europe","North Europe","East
        US","East US 2","East Asia","Australia East","Germany West Central","Japan
        East","UK South","West US","Central US","North Central US","South Central
        US","Korea Central","Brazil South","West US 3","France Central","South Africa
        North","Norway East","Switzerland North","UAE North","Canada East","West Central
        US","UK West","Central India","Italy North","Poland Central","Switzerland
        West"],"apiVersions":["2024-03-01","2024-02-02-preview","2023-11-02-preview","2023-08-01-preview","2023-05-02-preview"],"defaultApiVersion":"2023-05-02-preview","capabilities":"None"},{"resourceType":"builders","locations":["Central
        US EUAP","East US 2 EUAP","North Central US (Stage)","West US 2","Southeast
        Asia","Sweden Central","Canada Central","West Europe","North Europe","East
        US","East US 2","East Asia","Australia East","Germany West Central","Japan
        East","UK South","West US","Central US","North Central US","South Central
        US","Korea Central","Brazil South","West US 3","France Central","South Africa
        North","Norway East","Switzerland North","UAE North","Canada East","West Central
        US","UK West","Central India","Switzerland West","Italy North","Poland Central"],"apiVersions":["2024-02-02-preview","2023-11-02-preview","2023-08-01-preview"],"defaultApiVersion":"2023-08-01-preview","capabilities":"CrossResourceGroupResourceMove,
        CrossSubscriptionResourceMove, SystemAssignedResourceIdentity, SupportsTags,
        SupportsLocation"},{"resourceType":"builders/builds","locations":["Central
        US EUAP","East US 2 EUAP","North Central US (Stage)","West US 2","Southeast
        Asia","Sweden Central","Canada Central","West Europe","North Europe","East
        US","East US 2","East Asia","Australia East","Germany West Central","Japan
        East","UK South","West US","Central US","North Central US","South Central
        US","Korea Central","Brazil South","West US 3","France Central","South Africa
        North","Norway East","Switzerland North","UAE North","Canada East","West Central
        US","UK West","Central India","Switzerland West","Italy North","Poland Central"],"apiVersions":["2024-02-02-preview","2023-11-02-preview","2023-08-01-preview"],"defaultApiVersion":"2023-08-01-preview","capabilities":"None"},{"resourceType":"builders/patches","locations":["North
        Central US (Stage)","Central US EUAP","East US 2 EUAP","West US 2","Southeast
        Asia","Sweden Central","Canada Central","West Europe","North Europe","East
        US","East US 2","East Asia","Australia East","Germany West Central","Japan
        East","UK South","West US","Central US","North Central US","South Central
        US","Korea Central","Brazil South","West US 3","France Central","South Africa
        North","Norway East","Switzerland North","UAE North","Canada East","West Central
        US","UK West","Central India","Switzerland West","Italy North","Poland Central"],"apiVersions":["2024-02-02-preview","2023-11-02-preview","2023-08-01-preview"],"defaultApiVersion":"2023-08-01-preview","capabilities":"None"},{"resourceType":"locations/OperationResults","locations":["Central
        US EUAP","East US 2 EUAP","North Central US (Stage)","West US 2","Southeast
        Asia","Sweden Central","Canada Central","West Europe","North Europe","East
        US","East US 2","East Asia","Australia East","Germany West Central","Japan
        East","UK South","West US","Central US","North Central US","South Central
        US","Korea Central","Brazil South","West US 3","France Central","South Africa
        North","Norway East","Switzerland North","UAE North","Canada East","West Central
        US","UK West","Central India","Switzerland West","Italy North","Poland Central"],"apiVersions":["2024-02-02-preview","2023-11-02-preview","2023-08-01-preview"],"defaultApiVersion":"2023-08-01-preview","capabilities":"None"},{"resourceType":"locations/OperationStatuses","locations":["Central
        US EUAP","East US 2 EUAP","North Central US (Stage)","West US 2","Southeast
        Asia","Sweden Central","Canada Central","West Europe","North Europe","East
        US","East US 2","East Asia","Australia East","Germany West Central","Japan
        East","UK South","West US","Central US","North Central US","South Central
        US","Korea Central","Brazil South","West US 3","France Central","South Africa
        North","Norway East","Switzerland North","UAE North","Canada East","West Central
        US","UK West","Central India","Switzerland West","Italy North","Poland Central"],"apiVersions":["2024-02-02-preview","2023-11-02-preview","2023-08-01-preview"],"defaultApiVersion":"2023-08-01-preview","capabilities":"None"},{"resourceType":"managedEnvironments/dotNetComponents","locations":["Central
        US EUAP","East US 2 EUAP","North Central US (Stage)","West US 2","Southeast
        Asia","Sweden Central","Canada Central","West Europe","North Europe","East
        US","East US 2","East Asia","Australia East","Germany West Central","Japan
        East","UK South","West US","Central US","North Central US","South Central
        US","Korea Central","Brazil South","West US 3","France Central","South Africa
        North","Norway East","Switzerland North","UAE North","Canada East","West Central
        US","UK West","Central India","Switzerland West","Italy North","Poland Central"],"apiVersions":["2024-02-02-preview","2023-11-02-preview"],"defaultApiVersion":"2023-11-02-preview","capabilities":"None"},{"resourceType":"managedEnvironments/javaComponents","locations":["Central
        US EUAP","East US 2 EUAP","North Central US (Stage)","West US 2","Southeast
        Asia","Sweden Central","Canada Central","West Europe","North Europe","East
        US","East US 2","East Asia","Australia East","Germany West Central","Japan
        East","UK South","West US","Central US","North Central US","South Central
        US","Korea Central","Brazil South","West US 3","France Central","South Africa
        North","Norway East","Switzerland North","UAE North","Canada East","West Central
        US","UK West","Central India","Switzerland West","Italy North","Poland Central"],"apiVersions":["2024-02-02-preview","2023-11-02-preview"],"defaultApiVersion":"2023-11-02-preview","capabilities":"None"},{"resourceType":"managedEnvironments/daprComponents","locations":["Central
        US EUAP","East US 2 EUAP","North Central US (Stage)","West US 2","Southeast
        Asia","Sweden Central","Canada Central","West Europe","North Europe","East
        US","East US 2","East Asia","Australia East","Germany West Central","Japan
        East","UK South","West US","Central US","North Central US","South Central
        US","Korea Central","Brazil South","West US 3","France Central","South Africa
        North","Norway East","Switzerland North","UAE North","Canada East","West Central
        US","UK West","Central India","Switzerland West","Italy North","Poland Central"],"apiVersions":["2024-03-01","2024-02-02-preview","2023-11-02-preview","2023-08-01-preview","2023-05-02-preview","2023-05-01","2023-04-01-preview","2022-11-01-preview","2022-10-01","2022-06-01-preview","2022-03-01"],"defaultApiVersion":"2023-05-01","capabilities":"None"},{"resourceType":"functions","locations":["North
        Central US (Stage)","Central US EUAP","West Central US"],"apiVersions":["2024-02-02-preview"],"capabilities":"SupportsExtension"}],"registrationState":"Registered","registrationPolicy":"RegistrationRequired"}'
    headers:
      cache-control:
      - no-cache
      content-length:
      - '28714'
      content-type:
      - application/json; charset=utf-8
      date:
      - Mon, 06 May 2024 19:25:13 GMT
      expires:
      - '-1'
      pragma:
      - no-cache
      strict-transport-security:
      - max-age=31536000; includeSubDomains
      x-cache:
      - CONFIG_NOCACHE
      x-content-type-options:
      - nosniff
      x-msedge-ref:
      - 'Ref A: 9389AEFB57784703BA3F4C0BC4708033 Ref B: CO6AA3150219029 Ref C: 2024-05-06T19:25:14Z'
    status:
      code: 200
      message: OK
- request:
    body: null
    headers:
      Accept:
      - '*/*'
      Accept-Encoding:
      - gzip, deflate
      CommandName:
      - containerapp create
      Connection:
      - keep-alive
      ParameterSetName:
      - -g -n --environment --image --ingress --target-port
      User-Agent:
      - python/3.8.10 (Windows-10-10.0.22631-SP0) AZURECLI/2.59.0
    method: GET
    uri: https://management.azure.com/subscriptions/00000000-0000-0000-0000-000000000000/resourceGroups/client.env_rg_eastus/providers/Microsoft.App/managedEnvironments/env-eastus?api-version=2024-02-02-preview
  response:
    body:
      string: '{"id":"/subscriptions/00000000-0000-0000-0000-000000000000/resourceGroups/client.env_rg_eastus/providers/Microsoft.App/managedEnvironments/env-eastus","name":"env-eastus","type":"Microsoft.App/managedEnvironments","location":"East
        US","systemData":{"createdBy":"harrli@microsoft.com","createdByType":"User","createdAt":"2024-02-28T22:23:58.4563947","lastModifiedBy":"harrli@microsoft.com","lastModifiedByType":"User","lastModifiedAt":"2024-02-28T22:23:58.4563947"},"properties":{"provisioningState":"Succeeded","daprAIInstrumentationKey":null,"daprAIConnectionString":null,"vnetConfiguration":null,"defaultDomain":"livelycliff-46133ec3.eastus.azurecontainerapps.io","staticIp":"172.212.79.66","appLogsConfiguration":{"destination":null,"logAnalyticsConfiguration":null},"openTelemetryConfiguration":null,"zoneRedundant":false,"kedaConfiguration":{"version":"2.12.1"},"daprConfiguration":{"version":"1.12.5"},"eventStreamEndpoint":"https://eastus.azurecontainerapps.dev/subscriptions/00000000-0000-0000-0000-000000000000/resourceGroups/client.env_rg_eastus/managedEnvironments/env-eastus/eventstream","customDomainConfiguration":{"customDomainVerificationId":"0FEF6FC81FA2FA9876FEE95F895AD716D01F5495C9AC8EA62F0228DC5E40B5CA","dnsSuffix":null,"certificateKeyVaultProperties":null,"certificateValue":null,"certificatePassword":null,"thumbprint":null,"subjectName":null,"expirationDate":null},"workloadProfiles":[{"workloadProfileType":"Consumption","name":"Consumption"}],"appInsightsConfiguration":null,"infrastructureResourceGroup":null,"peerAuthentication":{"mtls":{"enabled":false}},"peerTrafficConfiguration":{"encryption":{"enabled":false}}}}'
    headers:
      api-supported-versions:
      - 2022-03-01, 2022-06-01-preview, 2022-10-01, 2022-11-01-preview, 2023-04-01-preview,
        2023-05-01, 2023-05-02-preview, 2023-08-01-preview, 2023-11-02-preview, 2024-02-02-preview,
        2024-03-01
      cache-control:
      - no-cache
      content-length:
      - '1646'
      content-type:
      - application/json; charset=utf-8
      date:
      - Mon, 06 May 2024 19:25:14 GMT
      expires:
      - '-1'
      pragma:
      - no-cache
      strict-transport-security:
      - max-age=31536000; includeSubDomains
      vary:
      - Accept-Encoding
      x-cache:
      - CONFIG_NOCACHE
      x-content-type-options:
      - nosniff
      x-msedge-ref:
      - 'Ref A: 6F051D10E74A46A399BDE7DC52216629 Ref B: CO6AA3150218035 Ref C: 2024-05-06T19:25:14Z'
      x-powered-by:
      - ASP.NET
    status:
      code: 200
      message: OK
- request:
    body: null
    headers:
      Accept:
      - application/json
      Accept-Encoding:
      - gzip, deflate
      CommandName:
      - containerapp create
      Connection:
      - keep-alive
      ParameterSetName:
      - -g -n --environment --image --ingress --target-port
      User-Agent:
      - AZURECLI/2.59.0 azsdk-python-core/1.28.0 Python/3.8.10 (Windows-10-10.0.22631-SP0)
    method: GET
    uri: https://management.azure.com/subscriptions/00000000-0000-0000-0000-000000000000/providers/Microsoft.App?api-version=2022-09-01
  response:
    body:
      string: '{"id":"/subscriptions/00000000-0000-0000-0000-000000000000/providers/Microsoft.App","namespace":"Microsoft.App","authorizations":[{"applicationId":"7e3bc4fd-85a3-4192-b177-5b8bfc87f42c","roleDefinitionId":"39a74f72-b40f-4bdc-b639-562fe2260bf0"},{"applicationId":"3734c1a4-2bed-4998-a37a-ff1a9e7bf019","roleDefinitionId":"5c779a4f-5cb2-4547-8c41-478d9be8ba90"},{"applicationId":"55ebbb62-3b9c-49fd-9b87-9595226dd4ac","roleDefinitionId":"e49ca620-7992-4561-a7df-4ed67dad77b5","managedByRoleDefinitionId":"9e3af657-a8ff-583c-a75c-2fe7c4bcb635"},{"applicationId":"1459b1f6-7a5b-4300-93a2-44b4a651759f","roleDefinitionId":"3c5f1b29-9e3d-4a22-b5d6-9ff4e5a37974"}],"resourceTypes":[{"resourceType":"managedEnvironments","locations":["North
        Central US (Stage)","Central US EUAP","East US 2 EUAP","West US 2","Southeast
        Asia","Sweden Central","Canada Central","West Europe","North Europe","East
        US","East US 2","East Asia","Australia East","Germany West Central","Japan
        East","UK South","West US","Central US","North Central US","South Central
        US","Korea Central","Brazil South","West US 3","France Central","South Africa
        North","Norway East","Switzerland North","UAE North","Canada East","West Central
        US","UK West","Central India","Switzerland West","Italy North","Poland Central"],"apiVersions":["2024-03-01","2024-02-02-preview","2023-11-02-preview","2023-08-01-preview","2023-05-02-preview","2023-05-01","2023-04-01-preview","2022-11-01-preview","2022-10-01","2022-06-01-preview","2022-03-01"],"defaultApiVersion":"2023-05-01","capabilities":"CrossResourceGroupResourceMove,
        CrossSubscriptionResourceMove, SystemAssignedResourceIdentity, SupportsTags,
        SupportsLocation"},{"resourceType":"operations","locations":["North Central
        US (Stage)","Central US EUAP","East US 2 EUAP","West US 2","Southeast Asia","Sweden
        Central","Canada Central","West Europe","North Europe","East US","East US
        2","East Asia","Australia East","Germany West Central","Japan East","UK South","West
        US","Central US","North Central US","South Central US","Korea Central","Brazil
        South","West US 3","France Central","South Africa North","Norway East","Switzerland
        North","UAE North","Canada East","West Central US","UK West","Central India","Italy
        North","Poland Central"],"apiVersions":["2024-02-02-preview","2023-11-02-preview","2023-08-01-preview","2023-05-02-preview","2023-05-01","2023-04-01-preview","2023-02-01","2022-11-01-preview","2022-10-01","2022-06-01-preview","2022-03-01"],"defaultApiVersion":"2023-11-02-preview","capabilities":"None"},{"resourceType":"managedEnvironments/certificates","locations":["Central
        US EUAP","East US 2 EUAP","North Central US (Stage)","West US 2","Southeast
        Asia","Sweden Central","Canada Central","West Europe","North Europe","East
        US","East US 2","East Asia","Australia East","Germany West Central","Japan
        East","UK South","West US","Central US","North Central US","South Central
        US","Korea Central","Brazil South","West US 3","France Central","South Africa
        North","Norway East","Switzerland North","UAE North","Canada East","West Central
        US","UK West","Central India","Switzerland West","Italy North","Poland Central"],"apiVersions":["2024-03-01","2024-02-02-preview","2023-11-02-preview","2023-08-01-preview","2023-05-02-preview","2023-05-01","2023-04-01-preview","2022-11-01-preview","2022-10-01","2022-06-01-preview","2022-03-01"],"defaultApiVersion":"2023-05-01","capabilities":"CrossResourceGroupResourceMove,
        CrossSubscriptionResourceMove, SupportsTags, SupportsLocation"},{"resourceType":"managedEnvironments/managedCertificates","locations":["Central
        US EUAP","East US 2 EUAP","North Central US (Stage)","West US 2","Southeast
        Asia","Sweden Central","Canada Central","West Europe","North Europe","East
        US","East US 2","East Asia","Australia East","Germany West Central","Japan
        East","UK South","West US","Central US","North Central US","South Central
        US","Korea Central","Brazil South","West US 3","France Central","South Africa
        North","Norway East","Switzerland North","UAE North","Canada East","West Central
        US","UK West","Central India","Switzerland West","Italy North","Poland Central"],"apiVersions":["2024-03-01","2024-02-02-preview","2023-11-02-preview","2023-08-01-preview","2023-05-02-preview","2023-05-01","2023-04-01-preview","2022-11-01-preview"],"defaultApiVersion":"2023-05-01","capabilities":"CrossResourceGroupResourceMove,
        CrossSubscriptionResourceMove, SupportsTags, SupportsLocation"},{"resourceType":"containerApps","locations":["Central
        US EUAP","East US 2 EUAP","North Central US (Stage)","West US 2","Southeast
        Asia","Sweden Central","Canada Central","West Europe","North Europe","East
        US","East US 2","East Asia","Australia East","Germany West Central","Japan
        East","UK South","West US","Central US","North Central US","South Central
        US","Korea Central","Brazil South","West US 3","France Central","South Africa
        North","Norway East","Switzerland North","UAE North","Canada East","West Central
        US","UK West","Central India","Switzerland West","Italy North","Poland Central"],"apiVersions":["2024-03-01","2024-02-02-preview","2023-11-02-preview","2023-08-01-preview","2023-05-02-preview","2023-05-01","2023-04-01-preview","2022-11-01-preview","2022-10-01","2022-06-01-preview","2022-03-01"],"defaultApiVersion":"2023-05-01","capabilities":"CrossResourceGroupResourceMove,
        CrossSubscriptionResourceMove, SystemAssignedResourceIdentity, SupportsTags,
        SupportsLocation"},{"resourceType":"containerApps/privateEndpointConnectionProxies","locations":["Central
        US EUAP","East US 2 EUAP","North Central US (Stage)","West US 2","Southeast
        Asia","Sweden Central","Canada Central","West Europe","North Europe","East
        US","East US 2","East Asia","Australia East","Germany West Central","Japan
        East","UK South","West US","Central US","North Central US","South Central
        US","Korea Central","Brazil South","West US 3","France Central","South Africa
        North","Norway East","Switzerland North","UAE North","Canada East","West Central
        US","UK West","Central India","Switzerland West","Italy North","Poland Central"],"apiVersions":["2024-02-02-preview","2023-11-02-preview"],"defaultApiVersion":"2023-11-02-preview","capabilities":"None"},{"resourceType":"managedEnvironments/privateEndpointConnectionProxies","locations":["Central
        US EUAP","East US 2 EUAP","North Central US (Stage)","West US 2","Southeast
        Asia","Sweden Central","Canada Central","West Europe","North Europe","East
        US","East US 2","East Asia","Australia East","Germany West Central","Japan
        East","UK South","West US","Central US","North Central US","South Central
        US","Korea Central","Brazil South","West US 3","France Central","South Africa
        North","Norway East","Switzerland North","UAE North","Canada East","West Central
        US","UK West","Central India","Switzerland West","Italy North","Poland Central"],"apiVersions":["2024-02-02-preview","2023-11-02-preview"],"defaultApiVersion":"2023-11-02-preview","capabilities":"None"},{"resourceType":"sessionPools","locations":["North
        Central US (Stage)","Central US EUAP","East US 2 EUAP","West US 2","Southeast
        Asia","Sweden Central","Canada Central","West Europe","North Europe","East
        US","East US 2","East Asia","Australia East","Germany West Central","Japan
        East","UK South","West US","Central US","North Central US","South Central
        US","Korea Central","Brazil South","West US 3","France Central","South Africa
        North","Norway East","Switzerland North","UAE North","Canada East","West Central
        US","UK West","Central India","Switzerland West","Italy North","Poland Central"],"apiVersions":["2024-02-02-preview","2023-11-02-preview","2023-08-01-preview"],"defaultApiVersion":"2024-02-02-preview","capabilities":"CrossResourceGroupResourceMove,
        CrossSubscriptionResourceMove, SystemAssignedResourceIdentity, SupportsTags,
        SupportsLocation"},{"resourceType":"jobs","locations":["Central US EUAP","East
        US 2 EUAP","North Central US (Stage)","West US 2","Southeast Asia","Sweden
        Central","Canada Central","West Europe","North Europe","East US","East US
        2","East Asia","Australia East","Germany West Central","Japan East","UK South","West
        US","Central US","North Central US","South Central US","Korea Central","Brazil
        South","West US 3","France Central","South Africa North","Norway East","Switzerland
        North","UAE North","Canada East","West Central US","UK West","Central India","Switzerland
        West","Italy North","Poland Central"],"apiVersions":["2024-03-01","2024-02-02-preview","2023-11-02-preview","2023-08-01-preview","2023-05-02-preview","2023-05-01","2023-04-01-preview","2022-11-01-preview"],"defaultApiVersion":"2023-05-01","capabilities":"CrossResourceGroupResourceMove,
        CrossSubscriptionResourceMove, SystemAssignedResourceIdentity, SupportsTags,
        SupportsLocation"},{"resourceType":"locations","locations":[],"apiVersions":["2024-03-01","2024-02-02-preview","2023-11-02-preview","2023-08-01-preview","2023-05-02-preview","2023-05-01","2023-04-01-preview","2022-11-01-preview","2022-10-01","2022-06-01-preview","2022-03-01"],"defaultApiVersion":"2023-05-01","capabilities":"None"},{"resourceType":"locations/managedEnvironmentOperationResults","locations":["Central
        US EUAP","East US 2 EUAP","North Central US (Stage)","West US 2","Southeast
        Asia","Sweden Central","Canada Central","West Europe","North Europe","East
        US","East US 2","East Asia","Australia East","Germany West Central","Japan
        East","UK South","West US","Central US","North Central US","South Central
        US","Korea Central","Brazil South","West US 3","France Central","South Africa
        North","Norway East","Switzerland North","UAE North","Canada East","West Central
        US","UK West","Central India","Switzerland West","Italy North","Poland Central"],"apiVersions":["2024-03-01","2024-02-02-preview","2023-11-02-preview","2023-08-01-preview","2023-05-02-preview","2023-05-01","2023-04-01-preview","2022-11-01-preview","2022-10-01","2022-06-01-preview","2022-03-01"],"defaultApiVersion":"2023-05-01","capabilities":"None"},{"resourceType":"locations/managedEnvironmentOperationStatuses","locations":["Central
        US EUAP","East US 2 EUAP","North Central US (Stage)","West US 2","Southeast
        Asia","Sweden Central","Canada Central","West Europe","North Europe","East
        US","East US 2","East Asia","Australia East","Germany West Central","Japan
        East","UK South","West US","Central US","North Central US","South Central
        US","Korea Central","Brazil South","West US 3","France Central","South Africa
        North","Norway East","Switzerland North","UAE North","Canada East","West Central
        US","UK West","Central India","Switzerland West","Italy North","Poland Central"],"apiVersions":["2024-03-01","2024-02-02-preview","2023-11-02-preview","2023-08-01-preview","2023-05-02-preview","2023-05-01","2023-04-01-preview","2022-11-01-preview","2022-10-01","2022-06-01-preview","2022-03-01"],"defaultApiVersion":"2023-05-01","capabilities":"None"},{"resourceType":"locations/containerappOperationResults","locations":["Central
        US EUAP","East US 2 EUAP","North Central US (Stage)","West US 2","Southeast
        Asia","Sweden Central","Canada Central","West Europe","North Europe","East
        US","East US 2","East Asia","Australia East","Germany West Central","Japan
        East","UK South","West US","Central US","North Central US","South Central
        US","Korea Central","Brazil South","West US 3","France Central","South Africa
        North","Norway East","Switzerland North","UAE North","Canada East","West Central
        US","UK West","Central India","Switzerland West","Italy North","Poland Central"],"apiVersions":["2024-03-01","2024-02-02-preview","2023-11-02-preview","2023-08-01-preview","2023-05-02-preview","2023-05-01","2023-04-01-preview","2022-11-01-preview","2022-10-01","2022-06-01-preview","2022-03-01"],"defaultApiVersion":"2023-05-01","capabilities":"None"},{"resourceType":"locations/containerappOperationStatuses","locations":["Central
        US EUAP","East US 2 EUAP","North Central US (Stage)","West US 2","Southeast
        Asia","Sweden Central","Canada Central","West Europe","North Europe","East
        US","East US 2","East Asia","Australia East","Germany West Central","Japan
        East","UK South","West US","Central US","North Central US","South Central
        US","Korea Central","Brazil South","West US 3","France Central","South Africa
        North","Norway East","Switzerland North","UAE North","Canada East","West Central
        US","UK West","Central India","Switzerland West","Italy North","Poland Central"],"apiVersions":["2024-03-01","2024-02-02-preview","2023-11-02-preview","2023-08-01-preview","2023-05-02-preview","2023-05-01","2023-04-01-preview","2022-11-01-preview","2022-10-01","2022-06-01-preview","2022-03-01"],"defaultApiVersion":"2023-05-01","capabilities":"None"},{"resourceType":"locations/containerappsjobOperationResults","locations":["Central
        US EUAP","East US 2 EUAP","North Central US (Stage)","West US 2","Southeast
        Asia","Sweden Central","Canada Central","West Europe","North Europe","East
        US","East US 2","East Asia","Australia East","Germany West Central","Japan
        East","UK South","West US","Central US","North Central US","South Central
        US","Korea Central","Brazil South","West US 3","France Central","South Africa
        North","Norway East","Switzerland North","UAE North","Canada East","West Central
        US","UK West","Central India","Switzerland West","Italy North","Poland Central"],"apiVersions":["2024-03-01","2024-02-02-preview","2023-11-02-preview","2023-08-01-preview","2023-05-02-preview","2023-05-01","2023-04-01-preview","2022-11-01-preview"],"defaultApiVersion":"2023-05-01","capabilities":"None"},{"resourceType":"locations/containerappsjobOperationStatuses","locations":["Central
        US EUAP","East US 2 EUAP","North Central US (Stage)","West US 2","Southeast
        Asia","Sweden Central","Canada Central","West Europe","North Europe","East
        US","East US 2","East Asia","Australia East","Germany West Central","Japan
        East","UK South","West US","Central US","North Central US","South Central
        US","Korea Central","Brazil South","West US 3","France Central","South Africa
        North","Norway East","Switzerland North","UAE North","Canada East","West Central
        US","UK West","Central India","Switzerland West","Italy North","Poland Central"],"apiVersions":["2024-03-01","2024-02-02-preview","2023-11-02-preview","2023-08-01-preview","2023-05-02-preview","2023-05-01","2023-04-01-preview","2022-11-01-preview"],"defaultApiVersion":"2023-05-01","capabilities":"None"},{"resourceType":"locations/sourceControlOperationResults","locations":["Central
        US EUAP","East US 2 EUAP","North Central US (Stage)","West US 2","Southeast
        Asia","Sweden Central","Canada Central","West Europe","North Europe","East
        US","East US 2","East Asia","Australia East","Germany West Central","Japan
        East","UK South","West US","Central US","North Central US","South Central
        US","Korea Central","Brazil South","West US 3","France Central","South Africa
        North","Norway East","Switzerland North","UAE North","Canada East","West Central
        US","UK West","Central India","Switzerland West","Italy North","Poland Central"],"apiVersions":["2024-03-01","2024-02-02-preview","2023-11-02-preview","2023-08-01-preview","2023-05-02-preview","2023-05-01","2023-04-01-preview","2022-11-01-preview","2022-10-01","2022-06-01-preview","2022-03-01"],"defaultApiVersion":"2023-05-01","capabilities":"None"},{"resourceType":"locations/sourceControlOperationStatuses","locations":["Central
        US EUAP","East US 2 EUAP","North Central US (Stage)","West US 2","Southeast
        Asia","Sweden Central","Canada Central","West Europe","North Europe","East
        US","East US 2","East Asia","Australia East","Germany West Central","Japan
        East","UK South","West US","Central US","North Central US","South Central
        US","Korea Central","Brazil South","West US 3","France Central","South Africa
        North","Norway East","Switzerland North","UAE North","Canada East","West Central
        US","UK West","Central India","Switzerland West","Italy North","Poland Central"],"apiVersions":["2024-03-01","2024-02-02-preview","2023-11-02-preview","2023-08-01-preview","2023-05-02-preview","2023-05-01","2023-04-01-preview","2022-11-01-preview","2022-10-01","2022-06-01-preview","2022-03-01"],"defaultApiVersion":"2023-05-01","capabilities":"None"},{"resourceType":"locations/usages","locations":["Central
        US EUAP","East US 2 EUAP","North Central US (Stage)","West US 2","Southeast
        Asia","Sweden Central","Canada Central","West Europe","North Europe","East
        US","East US 2","East Asia","Australia East","Germany West Central","Japan
        East","UK South","West US","Central US","North Central US","South Central
        US","Korea Central","Brazil South","West US 3","France Central","South Africa
        North","Norway East","Switzerland North","UAE North","Canada East","West Central
        US","UK West","Central India","Switzerland West","Italy North","Poland Central"],"apiVersions":["2024-03-01","2024-02-02-preview","2023-11-02-preview","2023-08-01-preview","2023-05-02-preview"],"defaultApiVersion":"2023-05-02-preview","capabilities":"None"},{"resourceType":"connectedEnvironments","locations":["Central
        US EUAP","East US 2 EUAP","North Central US (Stage)","North Central US","East
        US","East Asia","West Europe","Southeast Asia"],"apiVersions":["2024-03-01","2024-02-02-preview","2023-11-02-preview","2023-08-01-preview","2023-05-02-preview","2023-05-01","2023-04-01-preview","2022-11-01-preview","2022-10-01","2022-06-01-preview"],"defaultApiVersion":"2023-05-01","capabilities":"CrossResourceGroupResourceMove,
        CrossSubscriptionResourceMove, SupportsTags, SupportsLocation"},{"resourceType":"connectedEnvironments/certificates","locations":["Central
        US EUAP","East US 2 EUAP","North Central US (Stage)","North Central US","East
        US","East Asia","West Europe","Southeast Asia"],"apiVersions":["2024-03-01","2024-02-02-preview","2023-11-02-preview","2023-08-01-preview","2023-05-02-preview","2023-05-01","2023-04-01-preview","2022-11-01-preview","2022-10-01","2022-06-01-preview"],"defaultApiVersion":"2023-05-01","capabilities":"CrossResourceGroupResourceMove,
        CrossSubscriptionResourceMove, SupportsTags, SupportsLocation"},{"resourceType":"locations/connectedEnvironmentOperationResults","locations":["Central
        US EUAP","East US 2 EUAP","North Central US (Stage)","North Central US","East
        US","East Asia","West Europe","Southeast Asia"],"apiVersions":["2024-03-01","2024-02-02-preview","2023-11-02-preview","2023-08-01-preview","2023-05-02-preview","2023-05-01","2023-04-01-preview","2022-11-01-preview","2022-10-01","2022-06-01-preview"],"defaultApiVersion":"2023-05-01","capabilities":"None"},{"resourceType":"locations/connectedEnvironmentOperationStatuses","locations":["Central
        US EUAP","East US 2 EUAP","North Central US (Stage)","North Central US","East
        US","East Asia","West Europe","Southeast Asia"],"apiVersions":["2024-03-01","2024-02-02-preview","2023-11-02-preview","2023-08-01-preview","2023-05-02-preview","2023-05-01","2023-04-01-preview","2022-11-01-preview","2022-10-01","2022-06-01-preview"],"defaultApiVersion":"2023-05-01","capabilities":"None"},{"resourceType":"locations/managedCertificateOperationStatuses","locations":["Central
        US EUAP","East US 2 EUAP","North Central US (Stage)","West US 2","Southeast
        Asia","Sweden Central","Canada Central","West Europe","North Europe","East
        US","East US 2","East Asia","Australia East","Germany West Central","Japan
        East","UK South","West US","Central US","North Central US","South Central
        US","Korea Central","Brazil South","West US 3","France Central","South Africa
        North","Norway East","Switzerland North","UAE North","Canada East","West Central
        US","UK West","Central India","Switzerland West","Italy North","Poland Central"],"apiVersions":["2024-03-01","2024-02-02-preview","2023-11-02-preview","2023-08-01-preview","2023-05-02-preview","2023-05-01","2023-04-01-preview","2022-11-01-preview"],"defaultApiVersion":"2023-05-01","capabilities":"None"},{"resourceType":"locations/billingMeters","locations":["Central
        US EUAP","East US 2 EUAP","North Central US (Stage)","West US 2","Southeast
        Asia","Sweden Central","Canada Central","West Europe","North Europe","East
        US","East US 2","East Asia","Australia East","Germany West Central","Japan
        East","UK South","West US","Central US","North Central US","South Central
        US","Korea Central","Brazil South","West US 3","France Central","South Africa
        North","Norway East","Switzerland North","UAE North","Canada East","West Central
        US","UK West","Central India","Switzerland West","Italy North","Poland Central"],"apiVersions":["2024-03-01","2024-02-02-preview","2023-11-02-preview","2023-08-01-preview","2023-05-02-preview","2023-05-01","2023-04-01-preview","2022-11-01-preview","2022-10-01","2022-06-01-preview"],"defaultApiVersion":"2023-05-01","capabilities":"None"},{"resourceType":"locations/availableManagedEnvironmentsWorkloadProfileTypes","locations":["Central
        US EUAP","East US 2 EUAP","North Central US (Stage)","West US 2","Southeast
        Asia","Sweden Central","Canada Central","West Europe","North Europe","East
        US","East US 2","East Asia","Australia East","Germany West Central","Japan
        East","UK South","West US","Central US","North Central US","South Central
        US","Korea Central","Brazil South","West US 3","France Central","South Africa
        North","Norway East","Switzerland North","UAE North","Canada East","West Central
        US","UK West","Central India","Switzerland West","Italy North","Poland Central"],"apiVersions":["2024-03-01","2024-02-02-preview","2023-11-02-preview","2023-08-01-preview","2023-05-02-preview","2023-05-01","2023-04-01-preview","2022-11-01-preview","2022-10-01","2022-06-01-preview"],"defaultApiVersion":"2023-05-01","capabilities":"None"},{"resourceType":"getCustomDomainVerificationId","locations":["Central
        US EUAP","East US 2 EUAP","North Central US (Stage)","West US 2","Southeast
        Asia","Sweden Central","Canada Central","West Europe","North Europe","East
        US","East US 2","East Asia","Australia East","Germany West Central","Japan
        East","UK South","West US","Central US","North Central US","South Central
        US","Korea Central","Brazil South","West US 3","France Central","South Africa
        North","Norway East","Switzerland North","UAE North","Canada East","West Central
        US","UK West","Central India","Italy North","Poland Central","Switzerland
        West"],"apiVersions":["2024-03-01","2024-02-02-preview","2023-11-02-preview","2023-08-01-preview","2023-05-02-preview"],"defaultApiVersion":"2023-05-02-preview","capabilities":"None"},{"resourceType":"builders","locations":["Central
        US EUAP","East US 2 EUAP","North Central US (Stage)","West US 2","Southeast
        Asia","Sweden Central","Canada Central","West Europe","North Europe","East
        US","East US 2","East Asia","Australia East","Germany West Central","Japan
        East","UK South","West US","Central US","North Central US","South Central
        US","Korea Central","Brazil South","West US 3","France Central","South Africa
        North","Norway East","Switzerland North","UAE North","Canada East","West Central
        US","UK West","Central India","Switzerland West","Italy North","Poland Central"],"apiVersions":["2024-02-02-preview","2023-11-02-preview","2023-08-01-preview"],"defaultApiVersion":"2023-08-01-preview","capabilities":"CrossResourceGroupResourceMove,
        CrossSubscriptionResourceMove, SystemAssignedResourceIdentity, SupportsTags,
        SupportsLocation"},{"resourceType":"builders/builds","locations":["Central
        US EUAP","East US 2 EUAP","North Central US (Stage)","West US 2","Southeast
        Asia","Sweden Central","Canada Central","West Europe","North Europe","East
        US","East US 2","East Asia","Australia East","Germany West Central","Japan
        East","UK South","West US","Central US","North Central US","South Central
        US","Korea Central","Brazil South","West US 3","France Central","South Africa
        North","Norway East","Switzerland North","UAE North","Canada East","West Central
        US","UK West","Central India","Switzerland West","Italy North","Poland Central"],"apiVersions":["2024-02-02-preview","2023-11-02-preview","2023-08-01-preview"],"defaultApiVersion":"2023-08-01-preview","capabilities":"None"},{"resourceType":"builders/patches","locations":["North
        Central US (Stage)","Central US EUAP","East US 2 EUAP","West US 2","Southeast
        Asia","Sweden Central","Canada Central","West Europe","North Europe","East
        US","East US 2","East Asia","Australia East","Germany West Central","Japan
        East","UK South","West US","Central US","North Central US","South Central
        US","Korea Central","Brazil South","West US 3","France Central","South Africa
        North","Norway East","Switzerland North","UAE North","Canada East","West Central
        US","UK West","Central India","Switzerland West","Italy North","Poland Central"],"apiVersions":["2024-02-02-preview","2023-11-02-preview","2023-08-01-preview"],"defaultApiVersion":"2023-08-01-preview","capabilities":"None"},{"resourceType":"locations/OperationResults","locations":["Central
        US EUAP","East US 2 EUAP","North Central US (Stage)","West US 2","Southeast
        Asia","Sweden Central","Canada Central","West Europe","North Europe","East
        US","East US 2","East Asia","Australia East","Germany West Central","Japan
        East","UK South","West US","Central US","North Central US","South Central
        US","Korea Central","Brazil South","West US 3","France Central","South Africa
        North","Norway East","Switzerland North","UAE North","Canada East","West Central
        US","UK West","Central India","Switzerland West","Italy North","Poland Central"],"apiVersions":["2024-02-02-preview","2023-11-02-preview","2023-08-01-preview"],"defaultApiVersion":"2023-08-01-preview","capabilities":"None"},{"resourceType":"locations/OperationStatuses","locations":["Central
        US EUAP","East US 2 EUAP","North Central US (Stage)","West US 2","Southeast
        Asia","Sweden Central","Canada Central","West Europe","North Europe","East
        US","East US 2","East Asia","Australia East","Germany West Central","Japan
        East","UK South","West US","Central US","North Central US","South Central
        US","Korea Central","Brazil South","West US 3","France Central","South Africa
        North","Norway East","Switzerland North","UAE North","Canada East","West Central
        US","UK West","Central India","Switzerland West","Italy North","Poland Central"],"apiVersions":["2024-02-02-preview","2023-11-02-preview","2023-08-01-preview"],"defaultApiVersion":"2023-08-01-preview","capabilities":"None"},{"resourceType":"managedEnvironments/dotNetComponents","locations":["Central
        US EUAP","East US 2 EUAP","North Central US (Stage)","West US 2","Southeast
        Asia","Sweden Central","Canada Central","West Europe","North Europe","East
        US","East US 2","East Asia","Australia East","Germany West Central","Japan
        East","UK South","West US","Central US","North Central US","South Central
        US","Korea Central","Brazil South","West US 3","France Central","South Africa
        North","Norway East","Switzerland North","UAE North","Canada East","West Central
        US","UK West","Central India","Switzerland West","Italy North","Poland Central"],"apiVersions":["2024-02-02-preview","2023-11-02-preview"],"defaultApiVersion":"2023-11-02-preview","capabilities":"None"},{"resourceType":"managedEnvironments/javaComponents","locations":["Central
        US EUAP","East US 2 EUAP","North Central US (Stage)","West US 2","Southeast
        Asia","Sweden Central","Canada Central","West Europe","North Europe","East
        US","East US 2","East Asia","Australia East","Germany West Central","Japan
        East","UK South","West US","Central US","North Central US","South Central
        US","Korea Central","Brazil South","West US 3","France Central","South Africa
        North","Norway East","Switzerland North","UAE North","Canada East","West Central
        US","UK West","Central India","Switzerland West","Italy North","Poland Central"],"apiVersions":["2024-02-02-preview","2023-11-02-preview"],"defaultApiVersion":"2023-11-02-preview","capabilities":"None"},{"resourceType":"managedEnvironments/daprComponents","locations":["Central
        US EUAP","East US 2 EUAP","North Central US (Stage)","West US 2","Southeast
        Asia","Sweden Central","Canada Central","West Europe","North Europe","East
        US","East US 2","East Asia","Australia East","Germany West Central","Japan
        East","UK South","West US","Central US","North Central US","South Central
        US","Korea Central","Brazil South","West US 3","France Central","South Africa
        North","Norway East","Switzerland North","UAE North","Canada East","West Central
        US","UK West","Central India","Switzerland West","Italy North","Poland Central"],"apiVersions":["2024-03-01","2024-02-02-preview","2023-11-02-preview","2023-08-01-preview","2023-05-02-preview","2023-05-01","2023-04-01-preview","2022-11-01-preview","2022-10-01","2022-06-01-preview","2022-03-01"],"defaultApiVersion":"2023-05-01","capabilities":"None"},{"resourceType":"functions","locations":["North
        Central US (Stage)","Central US EUAP","West Central US"],"apiVersions":["2024-02-02-preview"],"capabilities":"SupportsExtension"}],"registrationState":"Registered","registrationPolicy":"RegistrationRequired"}'
    headers:
      cache-control:
      - no-cache
      content-length:
      - '28714'
      content-type:
      - application/json; charset=utf-8
      date:
      - Mon, 06 May 2024 19:25:14 GMT
      expires:
      - '-1'
      pragma:
      - no-cache
      strict-transport-security:
      - max-age=31536000; includeSubDomains
      x-cache:
      - CONFIG_NOCACHE
      x-content-type-options:
      - nosniff
      x-msedge-ref:
      - 'Ref A: 54C2A75D3DC84FB58A7C67121B91064C Ref B: CO6AA3150218011 Ref C: 2024-05-06T19:25:15Z'
    status:
      code: 200
      message: OK
- request:
    body: '{"location": "East US", "identity": {"type": "None", "userAssignedIdentities":
      null}, "properties": {"environmentId": "/subscriptions/00000000-0000-0000-0000-000000000000/resourceGroups/client.env_rg_eastus/providers/Microsoft.App/managedEnvironments/env-eastus",
      "configuration": {"secrets": null, "activeRevisionsMode": "single", "ingress":
      {"fqdn": null, "external": true, "targetPort": 80, "transport": "auto", "exposedPort":
      null, "allowInsecure": false, "traffic": null, "customDomains": null, "ipSecurityRestrictions":
      null, "stickySessions": null}, "dapr": null, "registries": null, "service":
      null}, "template": {"revisionSuffix": null, "containers": [{"image": "mcr.microsoft.com/k8se/quickstart:latest",
      "name": "containerapp-auth000002", "command": null, "args": null, "env": null,
      "resources": null, "volumeMounts": null}], "initContainers": null, "scale":
      null, "volumes": null, "serviceBinds": null}, "workloadProfileName": null},
      "tags": null}'
    headers:
      Accept:
      - '*/*'
      Accept-Encoding:
      - gzip, deflate
      CommandName:
      - containerapp create
      Connection:
      - keep-alive
      Content-Length:
      - '959'
      Content-Type:
      - application/json
      ParameterSetName:
      - -g -n --environment --image --ingress --target-port
      User-Agent:
      - python/3.8.10 (Windows-10-10.0.22631-SP0) AZURECLI/2.59.0
    method: PUT
    uri: https://management.azure.com/subscriptions/00000000-0000-0000-0000-000000000000/resourceGroups/clitest.rg000001/providers/Microsoft.App/containerApps/containerapp-auth000002?api-version=2024-02-02-preview
  response:
    body:
      string: '{"id":"/subscriptions/00000000-0000-0000-0000-000000000000/resourceGroups/clitest.rg000001/providers/Microsoft.App/containerapps/containerapp-auth000002","name":"containerapp-auth000002","type":"Microsoft.App/containerApps","location":"East
        US","systemData":{"createdBy":"harrli@microsoft.com","createdByType":"User","createdAt":"2024-05-06T19:25:16.8025836Z","lastModifiedBy":"harrli@microsoft.com","lastModifiedByType":"User","lastModifiedAt":"2024-05-06T19:25:16.8025836Z"},"properties":{"provisioningState":"InProgress","runningStatus":"Running","managedEnvironmentId":"/subscriptions/00000000-0000-0000-0000-000000000000/resourceGroups/client.env_rg_eastus/providers/Microsoft.App/managedEnvironments/env-eastus","environmentId":"/subscriptions/00000000-0000-0000-0000-000000000000/resourceGroups/client.env_rg_eastus/providers/Microsoft.App/managedEnvironments/env-eastus","workloadProfileName":"Consumption","patchingMode":"Automatic","outboundIpAddresses":["20.231.246.122","20.231.246.54","20.231.247.19","20.231.246.253","20.241.227.6","20.241.226.169","20.127.248.50","20.241.171.30","20.241.172.248","20.241.172.250","20.246.203.138","20.246.203.140","52.191.22.226","52.191.22.23","52.191.22.71","52.191.22.159","52.191.22.166","52.191.22.212","52.191.22.41","52.191.23.0","52.191.22.198","52.191.22.121","20.124.73.117","52.149.247.118","52.149.245.39","52.149.247.189","52.149.247.220","52.149.247.221","52.149.245.38","52.149.244.111","52.224.88.179","52.149.247.199","52.149.244.160","4.156.169.214","4.156.169.175","4.156.169.143","20.241.173.137","20.241.173.98","20.242.228.13","20.242.227.204","20.242.227.238","20.242.228.93","52.226.103.51","52.226.103.36","52.226.103.82","52.226.103.10","52.226.102.213","52.226.102.151","52.226.102.243","52.226.103.40","52.226.102.224","52.226.102.162"],"latestRevisionName":"","latestReadyRevisionName":"","latestRevisionFqdn":"","customDomainVerificationId":"0FEF6FC81FA2FA9876FEE95F895AD716D01F5495C9AC8EA62F0228DC5E40B5CA","configuration":{"secrets":null,"activeRevisionsMode":"Single","ingress":{"fqdn":"containerapp-auth000002.livelycliff-46133ec3.eastus.azurecontainerapps.io","external":true,"targetPort":80,"exposedPort":0,"transport":"Auto","traffic":[{"weight":100,"latestRevision":true}],"customDomains":null,"allowInsecure":false,"ipSecurityRestrictions":null,"corsPolicy":null,"clientCertificateMode":null,"stickySessions":null,"additionalPortMappings":null,"targetPortHttpScheme":null},"registries":null,"identitySettings":[],"dapr":null,"runtime":null,"maxInactiveRevisions":100,"service":null},"template":{"revisionSuffix":"","terminationGracePeriodSeconds":null,"containers":[{"image":"mcr.microsoft.com/k8se/quickstart:latest","imageType":"ContainerImage","name":"containerapp-auth000002","resources":{"cpu":0.5,"memory":"1Gi","ephemeralStorage":"2Gi"}}],"initContainers":null,"scale":{"minReplicas":null,"maxReplicas":10,"rules":null},"volumes":null,"serviceBinds":null},"eventStreamEndpoint":"https://eastus.azurecontainerapps.dev/subscriptions/00000000-0000-0000-0000-000000000000/resourceGroups/clitest.rg000001/containerApps/containerapp-auth000002/eventstream","delegatedIdentities":[]},"identity":{"type":"None"}}'
    headers:
      api-supported-versions:
      - 2022-03-01, 2022-06-01-preview, 2022-10-01, 2022-11-01-preview, 2023-04-01-preview,
        2023-05-01, 2023-05-02-preview, 2023-08-01-preview, 2023-11-02-preview, 2024-02-02-preview,
        2024-03-01
      azure-asyncoperation:
      - https://management.azure.com/subscriptions/00000000-0000-0000-0000-000000000000/providers/Microsoft.App/locations/eastus/containerappOperationStatuses/aad7736c-25ca-4e02-8d2c-ea1763b1c0a3?api-version=2024-02-02-preview&azureAsyncOperation=true&t=638506203179588268&c=MIIHSDCCBjCgAwIBAgITfwMhOTmqQoo0tkRvGgAEAyE5OTANBgkqhkiG9w0BAQsFADBEMRMwEQYKCZImiZPyLGQBGRYDR0JMMRMwEQYKCZImiZPyLGQBGRYDQU1FMRgwFgYDVQQDEw9BTUUgSW5mcmEgQ0EgMDIwHhcNMjQwNTAxMDYzNDQ2WhcNMjUwNDI2MDYzNDQ2WjBAMT4wPAYDVQQDEzVhc3luY29wZXJhdGlvbnNpZ25pbmdjZXJ0aWZpY2F0ZS5tYW5hZ2VtZW50LmF6dXJlLmNvbTCCASIwDQYJKoZIhvcNAQEBBQADggEPADCCAQoCggEBALkgKuEwzHMIEnb6DqvlNEjOIBhriDkMVQHin8X3Hp4QWm6IPRhyE4finiNV8v-yzYRoKrEZGVZaMZKQ4LmVw70qsr45wY42Ci7OmjxbZ9yY71jkU7t5-XqiLknJsYmibeU-bj-ivIZNhs9z7vXrozzI5s2EIkeMhDFjZzSU8Tyg8BrDHeWJ0xxYmUcnUl05ClWLHwD3yQABogqndT-JejHbedyKkseKHis9KEIiZZwib0VLMozFG9gHXHSyy_eXkaXhcZh0hT1WV1JcjMoQ1LfxsrMDdAyJLPP-6I7rydsOZvo9bnz9FJSJg8CCaJ87-DZghAmjgUC95n9xNr7VvRUCAwEAAaOCBDUwggQxMCcGCSsGAQQBgjcVCgQaMBgwCgYIKwYBBQUHAwEwCgYIKwYBBQUHAwIwPQYJKwYBBAGCNxUHBDAwLgYmKwYBBAGCNxUIhpDjDYTVtHiE8Ys-hZvdFs6dEoFggvX2K4Py0SACAWQCAQowggHaBggrBgEFBQcBAQSCAcwwggHIMGYGCCsGAQUFBzAChlpodHRwOi8vY3JsLm1pY3Jvc29mdC5jb20vcGtpaW5mcmEvQ2VydHMvQkwyUEtJSU5UQ0EwMS5BTUUuR0JMX0FNRSUyMEluZnJhJTIwQ0ElMjAwMig0KS5jcnQwVgYIKwYBBQUHMAKGSmh0dHA6Ly9jcmwxLmFtZS5nYmwvYWlhL0JMMlBLSUlOVENBMDEuQU1FLkdCTF9BTUUlMjBJbmZyYSUyMENBJTIwMDIoNCkuY3J0MFYGCCsGAQUFBzAChkpodHRwOi8vY3JsMi5hbWUuZ2JsL2FpYS9CTDJQS0lJTlRDQTAxLkFNRS5HQkxfQU1FJTIwSW5mcmElMjBDQSUyMDAyKDQpLmNydDBWBggrBgEFBQcwAoZKaHR0cDovL2NybDMuYW1lLmdibC9haWEvQkwyUEtJSU5UQ0EwMS5BTUUuR0JMX0FNRSUyMEluZnJhJTIwQ0ElMjAwMig0KS5jcnQwVgYIKwYBBQUHMAKGSmh0dHA6Ly9jcmw0LmFtZS5nYmwvYWlhL0JMMlBLSUlOVENBMDEuQU1FLkdCTF9BTUUlMjBJbmZyYSUyMENBJTIwMDIoNCkuY3J0MB0GA1UdDgQWBBRycMIgZ8U6O44581iRUxcqHqpbnzAOBgNVHQ8BAf8EBAMCBaAwggE1BgNVHR8EggEsMIIBKDCCASSgggEgoIIBHIZCaHR0cDovL2NybC5taWNyb3NvZnQuY29tL3BraWluZnJhL0NSTC9BTUUlMjBJbmZyYSUyMENBJTIwMDIoNCkuY3JshjRodHRwOi8vY3JsMS5hbWUuZ2JsL2NybC9BTUUlMjBJbmZyYSUyMENBJTIwMDIoNCkuY3JshjRodHRwOi8vY3JsMi5hbWUuZ2JsL2NybC9BTUUlMjBJbmZyYSUyMENBJTIwMDIoNCkuY3JshjRodHRwOi8vY3JsMy5hbWUuZ2JsL2NybC9BTUUlMjBJbmZyYSUyMENBJTIwMDIoNCkuY3JshjRodHRwOi8vY3JsNC5hbWUuZ2JsL2NybC9BTUUlMjBJbmZyYSUyMENBJTIwMDIoNCkuY3JsMEEGA1UdIAQ6MDgwDAYKKwYBBAGCN3sBATAMBgorBgEEAYI3ewIBMAwGCisGAQQBgjd7AwEwDAYKKwYBBAGCN3sEATAfBgNVHSMEGDAWgBSuecJrXSWIEwb2BwnDl3x7l48dVTAdBgNVHSUEFjAUBggrBgEFBQcDAQYIKwYBBQUHAwIwDQYJKoZIhvcNAQELBQADggEBAA_4ful6PqtXLj0fhr2yqM0Q8lN7gu3uJtR9HkeWQr-_sb0h21FXp2pZE10ud7q-bFkL4i3rV85FJt1JQJMyPCDfHflYeNJKjpKDf5fgr-t-bmq7lKGDrV7m663uTPOo3NTM_tBv168Au1J4zmara1_zcov-nSVCI35S-uOrU2ig4a9R2em9hUF87NwH4u64yc_Fjf7L5uzQ3ixAKetCh1UG4_DDNBGLUppGxw8kJAqHBFD0ENZVTGewsGaej68yalWqwEpZ7Ih8r4nW1IGx6i9zJvZYiNfrt0OI-JYBSK4dZMzfJ5fOd21X-XU30qoO_OehEgT9IZe7TtreUfLH0-o&s=CJoIkT_0j9AqIGx_Xbakf93tm30dIjxVblj_nwTaJ2O6jZz5j3EmhZB4NzIJulizgwtJ0fSlGL_Z0TMxzjwS1A2yil2iSjUyfT-_YD6yV9vlipGSfFA2WOGchLdXkWGJ7_APOkNWuNifMUvHX_42V-2aCpqAT3_2gn2G4-u0He5NfIsmnETYKAUiqcjxwoX6xjGzmqtMm0FvzkZT47OiU4frrrC-Sb4dV57AxOpB27b0Js9ZjkHd9gFJ3peo40gAE73wmK8V6J5wHM_YuXuM1ownpkxaG9jTIdExPtXt41I4U7KuLoASQ0vU4HIhzxtFzwd9Il22Ec2FBf-sSYI2GQ&h=4HeLoiIxuRZcURq_dpGDaZQt6nfqpnTLalu-BcvtS8Q
      cache-control:
      - no-cache
      content-length:
      - '3199'
      content-type:
      - application/json; charset=utf-8
      date:
      - Mon, 06 May 2024 19:25:17 GMT
      expires:
      - '-1'
      pragma:
      - no-cache
      strict-transport-security:
      - max-age=31536000; includeSubDomains
      x-cache:
      - CONFIG_NOCACHE
      x-content-type-options:
      - nosniff
      x-ms-async-operation-timeout:
      - PT15M
      x-ms-ratelimit-remaining-subscription-resource-requests:
      - '699'
      x-msedge-ref:
      - 'Ref A: 95CB98200A864D6AA6DE7936CB62A769 Ref B: CO6AA3150219037 Ref C: 2024-05-06T19:25:15Z'
      x-powered-by:
      - ASP.NET
    status:
      code: 201
      message: Created
- request:
    body: null
    headers:
      Accept:
      - '*/*'
      Accept-Encoding:
      - gzip, deflate
      CommandName:
      - containerapp create
      Connection:
      - keep-alive
      ParameterSetName:
      - -g -n --environment --image --ingress --target-port
      User-Agent:
      - python/3.8.10 (Windows-10-10.0.22631-SP0) AZURECLI/2.59.0
    method: GET
    uri: https://management.azure.com/subscriptions/00000000-0000-0000-0000-000000000000/providers/Microsoft.App/locations/eastus/containerappOperationStatuses/aad7736c-25ca-4e02-8d2c-ea1763b1c0a3?api-version=2024-02-02-preview&azureAsyncOperation=true&t=638506203179588268&c=MIIHSDCCBjCgAwIBAgITfwMhOTmqQoo0tkRvGgAEAyE5OTANBgkqhkiG9w0BAQsFADBEMRMwEQYKCZImiZPyLGQBGRYDR0JMMRMwEQYKCZImiZPyLGQBGRYDQU1FMRgwFgYDVQQDEw9BTUUgSW5mcmEgQ0EgMDIwHhcNMjQwNTAxMDYzNDQ2WhcNMjUwNDI2MDYzNDQ2WjBAMT4wPAYDVQQDEzVhc3luY29wZXJhdGlvbnNpZ25pbmdjZXJ0aWZpY2F0ZS5tYW5hZ2VtZW50LmF6dXJlLmNvbTCCASIwDQYJKoZIhvcNAQEBBQADggEPADCCAQoCggEBALkgKuEwzHMIEnb6DqvlNEjOIBhriDkMVQHin8X3Hp4QWm6IPRhyE4finiNV8v-yzYRoKrEZGVZaMZKQ4LmVw70qsr45wY42Ci7OmjxbZ9yY71jkU7t5-XqiLknJsYmibeU-bj-ivIZNhs9z7vXrozzI5s2EIkeMhDFjZzSU8Tyg8BrDHeWJ0xxYmUcnUl05ClWLHwD3yQABogqndT-JejHbedyKkseKHis9KEIiZZwib0VLMozFG9gHXHSyy_eXkaXhcZh0hT1WV1JcjMoQ1LfxsrMDdAyJLPP-6I7rydsOZvo9bnz9FJSJg8CCaJ87-DZghAmjgUC95n9xNr7VvRUCAwEAAaOCBDUwggQxMCcGCSsGAQQBgjcVCgQaMBgwCgYIKwYBBQUHAwEwCgYIKwYBBQUHAwIwPQYJKwYBBAGCNxUHBDAwLgYmKwYBBAGCNxUIhpDjDYTVtHiE8Ys-hZvdFs6dEoFggvX2K4Py0SACAWQCAQowggHaBggrBgEFBQcBAQSCAcwwggHIMGYGCCsGAQUFBzAChlpodHRwOi8vY3JsLm1pY3Jvc29mdC5jb20vcGtpaW5mcmEvQ2VydHMvQkwyUEtJSU5UQ0EwMS5BTUUuR0JMX0FNRSUyMEluZnJhJTIwQ0ElMjAwMig0KS5jcnQwVgYIKwYBBQUHMAKGSmh0dHA6Ly9jcmwxLmFtZS5nYmwvYWlhL0JMMlBLSUlOVENBMDEuQU1FLkdCTF9BTUUlMjBJbmZyYSUyMENBJTIwMDIoNCkuY3J0MFYGCCsGAQUFBzAChkpodHRwOi8vY3JsMi5hbWUuZ2JsL2FpYS9CTDJQS0lJTlRDQTAxLkFNRS5HQkxfQU1FJTIwSW5mcmElMjBDQSUyMDAyKDQpLmNydDBWBggrBgEFBQcwAoZKaHR0cDovL2NybDMuYW1lLmdibC9haWEvQkwyUEtJSU5UQ0EwMS5BTUUuR0JMX0FNRSUyMEluZnJhJTIwQ0ElMjAwMig0KS5jcnQwVgYIKwYBBQUHMAKGSmh0dHA6Ly9jcmw0LmFtZS5nYmwvYWlhL0JMMlBLSUlOVENBMDEuQU1FLkdCTF9BTUUlMjBJbmZyYSUyMENBJTIwMDIoNCkuY3J0MB0GA1UdDgQWBBRycMIgZ8U6O44581iRUxcqHqpbnzAOBgNVHQ8BAf8EBAMCBaAwggE1BgNVHR8EggEsMIIBKDCCASSgggEgoIIBHIZCaHR0cDovL2NybC5taWNyb3NvZnQuY29tL3BraWluZnJhL0NSTC9BTUUlMjBJbmZyYSUyMENBJTIwMDIoNCkuY3JshjRodHRwOi8vY3JsMS5hbWUuZ2JsL2NybC9BTUUlMjBJbmZyYSUyMENBJTIwMDIoNCkuY3JshjRodHRwOi8vY3JsMi5hbWUuZ2JsL2NybC9BTUUlMjBJbmZyYSUyMENBJTIwMDIoNCkuY3JshjRodHRwOi8vY3JsMy5hbWUuZ2JsL2NybC9BTUUlMjBJbmZyYSUyMENBJTIwMDIoNCkuY3JshjRodHRwOi8vY3JsNC5hbWUuZ2JsL2NybC9BTUUlMjBJbmZyYSUyMENBJTIwMDIoNCkuY3JsMEEGA1UdIAQ6MDgwDAYKKwYBBAGCN3sBATAMBgorBgEEAYI3ewIBMAwGCisGAQQBgjd7AwEwDAYKKwYBBAGCN3sEATAfBgNVHSMEGDAWgBSuecJrXSWIEwb2BwnDl3x7l48dVTAdBgNVHSUEFjAUBggrBgEFBQcDAQYIKwYBBQUHAwIwDQYJKoZIhvcNAQELBQADggEBAA_4ful6PqtXLj0fhr2yqM0Q8lN7gu3uJtR9HkeWQr-_sb0h21FXp2pZE10ud7q-bFkL4i3rV85FJt1JQJMyPCDfHflYeNJKjpKDf5fgr-t-bmq7lKGDrV7m663uTPOo3NTM_tBv168Au1J4zmara1_zcov-nSVCI35S-uOrU2ig4a9R2em9hUF87NwH4u64yc_Fjf7L5uzQ3ixAKetCh1UG4_DDNBGLUppGxw8kJAqHBFD0ENZVTGewsGaej68yalWqwEpZ7Ih8r4nW1IGx6i9zJvZYiNfrt0OI-JYBSK4dZMzfJ5fOd21X-XU30qoO_OehEgT9IZe7TtreUfLH0-o&s=CJoIkT_0j9AqIGx_Xbakf93tm30dIjxVblj_nwTaJ2O6jZz5j3EmhZB4NzIJulizgwtJ0fSlGL_Z0TMxzjwS1A2yil2iSjUyfT-_YD6yV9vlipGSfFA2WOGchLdXkWGJ7_APOkNWuNifMUvHX_42V-2aCpqAT3_2gn2G4-u0He5NfIsmnETYKAUiqcjxwoX6xjGzmqtMm0FvzkZT47OiU4frrrC-Sb4dV57AxOpB27b0Js9ZjkHd9gFJ3peo40gAE73wmK8V6J5wHM_YuXuM1ownpkxaG9jTIdExPtXt41I4U7KuLoASQ0vU4HIhzxtFzwd9Il22Ec2FBf-sSYI2GQ&h=4HeLoiIxuRZcURq_dpGDaZQt6nfqpnTLalu-BcvtS8Q
  response:
    body:
      string: '{"id":"/subscriptions/00000000-0000-0000-0000-000000000000/providers/Microsoft.App/locations/eastus/containerappOperationStatuses/aad7736c-25ca-4e02-8d2c-ea1763b1c0a3","name":"aad7736c-25ca-4e02-8d2c-ea1763b1c0a3","status":"InProgress","startTime":"2024-05-06T19:25:16.8907876"}'
    headers:
      api-supported-versions:
      - 2022-03-01, 2022-06-01-preview, 2022-10-01, 2022-11-01-preview, 2023-04-01-preview,
        2023-05-01, 2023-05-02-preview, 2023-08-01-preview, 2023-11-02-preview, 2024-02-02-preview,
        2024-03-01
      cache-control:
      - no-cache
      content-length:
      - '278'
      content-type:
      - application/json; charset=utf-8
      date:
      - Mon, 06 May 2024 19:25:18 GMT
      expires:
      - '-1'
      pragma:
      - no-cache
      strict-transport-security:
      - max-age=31536000; includeSubDomains
      vary:
      - Accept-Encoding
      x-cache:
      - CONFIG_NOCACHE
      x-content-type-options:
      - nosniff
      x-msedge-ref:
      - 'Ref A: F0ABF415C7324621A7FF021E40D5787E Ref B: CO6AA3150218045 Ref C: 2024-05-06T19:25:18Z'
      x-powered-by:
      - ASP.NET
    status:
      code: 200
      message: OK
- request:
    body: null
    headers:
      Accept:
      - '*/*'
      Accept-Encoding:
      - gzip, deflate
      CommandName:
      - containerapp create
      Connection:
      - keep-alive
      ParameterSetName:
      - -g -n --environment --image --ingress --target-port
      User-Agent:
      - python/3.8.10 (Windows-10-10.0.22631-SP0) AZURECLI/2.59.0
    method: GET
    uri: https://management.azure.com/subscriptions/00000000-0000-0000-0000-000000000000/providers/Microsoft.App/locations/eastus/containerappOperationStatuses/aad7736c-25ca-4e02-8d2c-ea1763b1c0a3?api-version=2024-02-02-preview&azureAsyncOperation=true&t=638506203179588268&c=MIIHSDCCBjCgAwIBAgITfwMhOTmqQoo0tkRvGgAEAyE5OTANBgkqhkiG9w0BAQsFADBEMRMwEQYKCZImiZPyLGQBGRYDR0JMMRMwEQYKCZImiZPyLGQBGRYDQU1FMRgwFgYDVQQDEw9BTUUgSW5mcmEgQ0EgMDIwHhcNMjQwNTAxMDYzNDQ2WhcNMjUwNDI2MDYzNDQ2WjBAMT4wPAYDVQQDEzVhc3luY29wZXJhdGlvbnNpZ25pbmdjZXJ0aWZpY2F0ZS5tYW5hZ2VtZW50LmF6dXJlLmNvbTCCASIwDQYJKoZIhvcNAQEBBQADggEPADCCAQoCggEBALkgKuEwzHMIEnb6DqvlNEjOIBhriDkMVQHin8X3Hp4QWm6IPRhyE4finiNV8v-yzYRoKrEZGVZaMZKQ4LmVw70qsr45wY42Ci7OmjxbZ9yY71jkU7t5-XqiLknJsYmibeU-bj-ivIZNhs9z7vXrozzI5s2EIkeMhDFjZzSU8Tyg8BrDHeWJ0xxYmUcnUl05ClWLHwD3yQABogqndT-JejHbedyKkseKHis9KEIiZZwib0VLMozFG9gHXHSyy_eXkaXhcZh0hT1WV1JcjMoQ1LfxsrMDdAyJLPP-6I7rydsOZvo9bnz9FJSJg8CCaJ87-DZghAmjgUC95n9xNr7VvRUCAwEAAaOCBDUwggQxMCcGCSsGAQQBgjcVCgQaMBgwCgYIKwYBBQUHAwEwCgYIKwYBBQUHAwIwPQYJKwYBBAGCNxUHBDAwLgYmKwYBBAGCNxUIhpDjDYTVtHiE8Ys-hZvdFs6dEoFggvX2K4Py0SACAWQCAQowggHaBggrBgEFBQcBAQSCAcwwggHIMGYGCCsGAQUFBzAChlpodHRwOi8vY3JsLm1pY3Jvc29mdC5jb20vcGtpaW5mcmEvQ2VydHMvQkwyUEtJSU5UQ0EwMS5BTUUuR0JMX0FNRSUyMEluZnJhJTIwQ0ElMjAwMig0KS5jcnQwVgYIKwYBBQUHMAKGSmh0dHA6Ly9jcmwxLmFtZS5nYmwvYWlhL0JMMlBLSUlOVENBMDEuQU1FLkdCTF9BTUUlMjBJbmZyYSUyMENBJTIwMDIoNCkuY3J0MFYGCCsGAQUFBzAChkpodHRwOi8vY3JsMi5hbWUuZ2JsL2FpYS9CTDJQS0lJTlRDQTAxLkFNRS5HQkxfQU1FJTIwSW5mcmElMjBDQSUyMDAyKDQpLmNydDBWBggrBgEFBQcwAoZKaHR0cDovL2NybDMuYW1lLmdibC9haWEvQkwyUEtJSU5UQ0EwMS5BTUUuR0JMX0FNRSUyMEluZnJhJTIwQ0ElMjAwMig0KS5jcnQwVgYIKwYBBQUHMAKGSmh0dHA6Ly9jcmw0LmFtZS5nYmwvYWlhL0JMMlBLSUlOVENBMDEuQU1FLkdCTF9BTUUlMjBJbmZyYSUyMENBJTIwMDIoNCkuY3J0MB0GA1UdDgQWBBRycMIgZ8U6O44581iRUxcqHqpbnzAOBgNVHQ8BAf8EBAMCBaAwggE1BgNVHR8EggEsMIIBKDCCASSgggEgoIIBHIZCaHR0cDovL2NybC5taWNyb3NvZnQuY29tL3BraWluZnJhL0NSTC9BTUUlMjBJbmZyYSUyMENBJTIwMDIoNCkuY3JshjRodHRwOi8vY3JsMS5hbWUuZ2JsL2NybC9BTUUlMjBJbmZyYSUyMENBJTIwMDIoNCkuY3JshjRodHRwOi8vY3JsMi5hbWUuZ2JsL2NybC9BTUUlMjBJbmZyYSUyMENBJTIwMDIoNCkuY3JshjRodHRwOi8vY3JsMy5hbWUuZ2JsL2NybC9BTUUlMjBJbmZyYSUyMENBJTIwMDIoNCkuY3JshjRodHRwOi8vY3JsNC5hbWUuZ2JsL2NybC9BTUUlMjBJbmZyYSUyMENBJTIwMDIoNCkuY3JsMEEGA1UdIAQ6MDgwDAYKKwYBBAGCN3sBATAMBgorBgEEAYI3ewIBMAwGCisGAQQBgjd7AwEwDAYKKwYBBAGCN3sEATAfBgNVHSMEGDAWgBSuecJrXSWIEwb2BwnDl3x7l48dVTAdBgNVHSUEFjAUBggrBgEFBQcDAQYIKwYBBQUHAwIwDQYJKoZIhvcNAQELBQADggEBAA_4ful6PqtXLj0fhr2yqM0Q8lN7gu3uJtR9HkeWQr-_sb0h21FXp2pZE10ud7q-bFkL4i3rV85FJt1JQJMyPCDfHflYeNJKjpKDf5fgr-t-bmq7lKGDrV7m663uTPOo3NTM_tBv168Au1J4zmara1_zcov-nSVCI35S-uOrU2ig4a9R2em9hUF87NwH4u64yc_Fjf7L5uzQ3ixAKetCh1UG4_DDNBGLUppGxw8kJAqHBFD0ENZVTGewsGaej68yalWqwEpZ7Ih8r4nW1IGx6i9zJvZYiNfrt0OI-JYBSK4dZMzfJ5fOd21X-XU30qoO_OehEgT9IZe7TtreUfLH0-o&s=CJoIkT_0j9AqIGx_Xbakf93tm30dIjxVblj_nwTaJ2O6jZz5j3EmhZB4NzIJulizgwtJ0fSlGL_Z0TMxzjwS1A2yil2iSjUyfT-_YD6yV9vlipGSfFA2WOGchLdXkWGJ7_APOkNWuNifMUvHX_42V-2aCpqAT3_2gn2G4-u0He5NfIsmnETYKAUiqcjxwoX6xjGzmqtMm0FvzkZT47OiU4frrrC-Sb4dV57AxOpB27b0Js9ZjkHd9gFJ3peo40gAE73wmK8V6J5wHM_YuXuM1ownpkxaG9jTIdExPtXt41I4U7KuLoASQ0vU4HIhzxtFzwd9Il22Ec2FBf-sSYI2GQ&h=4HeLoiIxuRZcURq_dpGDaZQt6nfqpnTLalu-BcvtS8Q
  response:
    body:
      string: '{"id":"/subscriptions/00000000-0000-0000-0000-000000000000/providers/Microsoft.App/locations/eastus/containerappOperationStatuses/aad7736c-25ca-4e02-8d2c-ea1763b1c0a3","name":"aad7736c-25ca-4e02-8d2c-ea1763b1c0a3","status":"InProgress","startTime":"2024-05-06T19:25:16.8907876"}'
    headers:
      api-supported-versions:
      - 2022-03-01, 2022-06-01-preview, 2022-10-01, 2022-11-01-preview, 2023-04-01-preview,
        2023-05-01, 2023-05-02-preview, 2023-08-01-preview, 2023-11-02-preview, 2024-02-02-preview,
        2024-03-01
      cache-control:
      - no-cache
      content-length:
      - '278'
      content-type:
      - application/json; charset=utf-8
      date:
      - Mon, 06 May 2024 19:25:20 GMT
      expires:
      - '-1'
      pragma:
      - no-cache
      strict-transport-security:
      - max-age=31536000; includeSubDomains
      vary:
      - Accept-Encoding
      x-cache:
      - CONFIG_NOCACHE
      x-content-type-options:
      - nosniff
      x-msedge-ref:
      - 'Ref A: C9C962E73EEC448A8D2DF0A49D21E697 Ref B: CO6AA3150217047 Ref C: 2024-05-06T19:25:20Z'
      x-powered-by:
      - ASP.NET
    status:
      code: 200
      message: OK
- request:
    body: null
    headers:
      Accept:
      - '*/*'
      Accept-Encoding:
      - gzip, deflate
      CommandName:
      - containerapp create
      Connection:
      - keep-alive
      ParameterSetName:
      - -g -n --environment --image --ingress --target-port
      User-Agent:
      - python/3.8.10 (Windows-10-10.0.22631-SP0) AZURECLI/2.59.0
    method: GET
    uri: https://management.azure.com/subscriptions/00000000-0000-0000-0000-000000000000/providers/Microsoft.App/locations/eastus/containerappOperationStatuses/aad7736c-25ca-4e02-8d2c-ea1763b1c0a3?api-version=2024-02-02-preview&azureAsyncOperation=true&t=638506203179588268&c=MIIHSDCCBjCgAwIBAgITfwMhOTmqQoo0tkRvGgAEAyE5OTANBgkqhkiG9w0BAQsFADBEMRMwEQYKCZImiZPyLGQBGRYDR0JMMRMwEQYKCZImiZPyLGQBGRYDQU1FMRgwFgYDVQQDEw9BTUUgSW5mcmEgQ0EgMDIwHhcNMjQwNTAxMDYzNDQ2WhcNMjUwNDI2MDYzNDQ2WjBAMT4wPAYDVQQDEzVhc3luY29wZXJhdGlvbnNpZ25pbmdjZXJ0aWZpY2F0ZS5tYW5hZ2VtZW50LmF6dXJlLmNvbTCCASIwDQYJKoZIhvcNAQEBBQADggEPADCCAQoCggEBALkgKuEwzHMIEnb6DqvlNEjOIBhriDkMVQHin8X3Hp4QWm6IPRhyE4finiNV8v-yzYRoKrEZGVZaMZKQ4LmVw70qsr45wY42Ci7OmjxbZ9yY71jkU7t5-XqiLknJsYmibeU-bj-ivIZNhs9z7vXrozzI5s2EIkeMhDFjZzSU8Tyg8BrDHeWJ0xxYmUcnUl05ClWLHwD3yQABogqndT-JejHbedyKkseKHis9KEIiZZwib0VLMozFG9gHXHSyy_eXkaXhcZh0hT1WV1JcjMoQ1LfxsrMDdAyJLPP-6I7rydsOZvo9bnz9FJSJg8CCaJ87-DZghAmjgUC95n9xNr7VvRUCAwEAAaOCBDUwggQxMCcGCSsGAQQBgjcVCgQaMBgwCgYIKwYBBQUHAwEwCgYIKwYBBQUHAwIwPQYJKwYBBAGCNxUHBDAwLgYmKwYBBAGCNxUIhpDjDYTVtHiE8Ys-hZvdFs6dEoFggvX2K4Py0SACAWQCAQowggHaBggrBgEFBQcBAQSCAcwwggHIMGYGCCsGAQUFBzAChlpodHRwOi8vY3JsLm1pY3Jvc29mdC5jb20vcGtpaW5mcmEvQ2VydHMvQkwyUEtJSU5UQ0EwMS5BTUUuR0JMX0FNRSUyMEluZnJhJTIwQ0ElMjAwMig0KS5jcnQwVgYIKwYBBQUHMAKGSmh0dHA6Ly9jcmwxLmFtZS5nYmwvYWlhL0JMMlBLSUlOVENBMDEuQU1FLkdCTF9BTUUlMjBJbmZyYSUyMENBJTIwMDIoNCkuY3J0MFYGCCsGAQUFBzAChkpodHRwOi8vY3JsMi5hbWUuZ2JsL2FpYS9CTDJQS0lJTlRDQTAxLkFNRS5HQkxfQU1FJTIwSW5mcmElMjBDQSUyMDAyKDQpLmNydDBWBggrBgEFBQcwAoZKaHR0cDovL2NybDMuYW1lLmdibC9haWEvQkwyUEtJSU5UQ0EwMS5BTUUuR0JMX0FNRSUyMEluZnJhJTIwQ0ElMjAwMig0KS5jcnQwVgYIKwYBBQUHMAKGSmh0dHA6Ly9jcmw0LmFtZS5nYmwvYWlhL0JMMlBLSUlOVENBMDEuQU1FLkdCTF9BTUUlMjBJbmZyYSUyMENBJTIwMDIoNCkuY3J0MB0GA1UdDgQWBBRycMIgZ8U6O44581iRUxcqHqpbnzAOBgNVHQ8BAf8EBAMCBaAwggE1BgNVHR8EggEsMIIBKDCCASSgggEgoIIBHIZCaHR0cDovL2NybC5taWNyb3NvZnQuY29tL3BraWluZnJhL0NSTC9BTUUlMjBJbmZyYSUyMENBJTIwMDIoNCkuY3JshjRodHRwOi8vY3JsMS5hbWUuZ2JsL2NybC9BTUUlMjBJbmZyYSUyMENBJTIwMDIoNCkuY3JshjRodHRwOi8vY3JsMi5hbWUuZ2JsL2NybC9BTUUlMjBJbmZyYSUyMENBJTIwMDIoNCkuY3JshjRodHRwOi8vY3JsMy5hbWUuZ2JsL2NybC9BTUUlMjBJbmZyYSUyMENBJTIwMDIoNCkuY3JshjRodHRwOi8vY3JsNC5hbWUuZ2JsL2NybC9BTUUlMjBJbmZyYSUyMENBJTIwMDIoNCkuY3JsMEEGA1UdIAQ6MDgwDAYKKwYBBAGCN3sBATAMBgorBgEEAYI3ewIBMAwGCisGAQQBgjd7AwEwDAYKKwYBBAGCN3sEATAfBgNVHSMEGDAWgBSuecJrXSWIEwb2BwnDl3x7l48dVTAdBgNVHSUEFjAUBggrBgEFBQcDAQYIKwYBBQUHAwIwDQYJKoZIhvcNAQELBQADggEBAA_4ful6PqtXLj0fhr2yqM0Q8lN7gu3uJtR9HkeWQr-_sb0h21FXp2pZE10ud7q-bFkL4i3rV85FJt1JQJMyPCDfHflYeNJKjpKDf5fgr-t-bmq7lKGDrV7m663uTPOo3NTM_tBv168Au1J4zmara1_zcov-nSVCI35S-uOrU2ig4a9R2em9hUF87NwH4u64yc_Fjf7L5uzQ3ixAKetCh1UG4_DDNBGLUppGxw8kJAqHBFD0ENZVTGewsGaej68yalWqwEpZ7Ih8r4nW1IGx6i9zJvZYiNfrt0OI-JYBSK4dZMzfJ5fOd21X-XU30qoO_OehEgT9IZe7TtreUfLH0-o&s=CJoIkT_0j9AqIGx_Xbakf93tm30dIjxVblj_nwTaJ2O6jZz5j3EmhZB4NzIJulizgwtJ0fSlGL_Z0TMxzjwS1A2yil2iSjUyfT-_YD6yV9vlipGSfFA2WOGchLdXkWGJ7_APOkNWuNifMUvHX_42V-2aCpqAT3_2gn2G4-u0He5NfIsmnETYKAUiqcjxwoX6xjGzmqtMm0FvzkZT47OiU4frrrC-Sb4dV57AxOpB27b0Js9ZjkHd9gFJ3peo40gAE73wmK8V6J5wHM_YuXuM1ownpkxaG9jTIdExPtXt41I4U7KuLoASQ0vU4HIhzxtFzwd9Il22Ec2FBf-sSYI2GQ&h=4HeLoiIxuRZcURq_dpGDaZQt6nfqpnTLalu-BcvtS8Q
  response:
    body:
      string: '{"id":"/subscriptions/00000000-0000-0000-0000-000000000000/providers/Microsoft.App/locations/eastus/containerappOperationStatuses/aad7736c-25ca-4e02-8d2c-ea1763b1c0a3","name":"aad7736c-25ca-4e02-8d2c-ea1763b1c0a3","status":"InProgress","startTime":"2024-05-06T19:25:16.8907876"}'
    headers:
      api-supported-versions:
      - 2022-03-01, 2022-06-01-preview, 2022-10-01, 2022-11-01-preview, 2023-04-01-preview,
        2023-05-01, 2023-05-02-preview, 2023-08-01-preview, 2023-11-02-preview, 2024-02-02-preview,
        2024-03-01
      cache-control:
      - no-cache
      content-length:
      - '278'
      content-type:
      - application/json; charset=utf-8
      date:
      - Mon, 06 May 2024 19:25:22 GMT
      expires:
      - '-1'
      pragma:
      - no-cache
      strict-transport-security:
      - max-age=31536000; includeSubDomains
      vary:
      - Accept-Encoding
      x-cache:
      - CONFIG_NOCACHE
      x-content-type-options:
      - nosniff
      x-msedge-ref:
      - 'Ref A: 490373DD67DB43BCA2D22A3F050A1124 Ref B: CO6AA3150220047 Ref C: 2024-05-06T19:25:22Z'
      x-powered-by:
      - ASP.NET
    status:
      code: 200
      message: OK
- request:
    body: null
    headers:
      Accept:
      - '*/*'
      Accept-Encoding:
      - gzip, deflate
      CommandName:
      - containerapp create
      Connection:
      - keep-alive
      ParameterSetName:
      - -g -n --environment --image --ingress --target-port
      User-Agent:
      - python/3.8.10 (Windows-10-10.0.22631-SP0) AZURECLI/2.59.0
    method: GET
    uri: https://management.azure.com/subscriptions/00000000-0000-0000-0000-000000000000/providers/Microsoft.App/locations/eastus/containerappOperationStatuses/aad7736c-25ca-4e02-8d2c-ea1763b1c0a3?api-version=2024-02-02-preview&azureAsyncOperation=true&t=638506203179588268&c=MIIHSDCCBjCgAwIBAgITfwMhOTmqQoo0tkRvGgAEAyE5OTANBgkqhkiG9w0BAQsFADBEMRMwEQYKCZImiZPyLGQBGRYDR0JMMRMwEQYKCZImiZPyLGQBGRYDQU1FMRgwFgYDVQQDEw9BTUUgSW5mcmEgQ0EgMDIwHhcNMjQwNTAxMDYzNDQ2WhcNMjUwNDI2MDYzNDQ2WjBAMT4wPAYDVQQDEzVhc3luY29wZXJhdGlvbnNpZ25pbmdjZXJ0aWZpY2F0ZS5tYW5hZ2VtZW50LmF6dXJlLmNvbTCCASIwDQYJKoZIhvcNAQEBBQADggEPADCCAQoCggEBALkgKuEwzHMIEnb6DqvlNEjOIBhriDkMVQHin8X3Hp4QWm6IPRhyE4finiNV8v-yzYRoKrEZGVZaMZKQ4LmVw70qsr45wY42Ci7OmjxbZ9yY71jkU7t5-XqiLknJsYmibeU-bj-ivIZNhs9z7vXrozzI5s2EIkeMhDFjZzSU8Tyg8BrDHeWJ0xxYmUcnUl05ClWLHwD3yQABogqndT-JejHbedyKkseKHis9KEIiZZwib0VLMozFG9gHXHSyy_eXkaXhcZh0hT1WV1JcjMoQ1LfxsrMDdAyJLPP-6I7rydsOZvo9bnz9FJSJg8CCaJ87-DZghAmjgUC95n9xNr7VvRUCAwEAAaOCBDUwggQxMCcGCSsGAQQBgjcVCgQaMBgwCgYIKwYBBQUHAwEwCgYIKwYBBQUHAwIwPQYJKwYBBAGCNxUHBDAwLgYmKwYBBAGCNxUIhpDjDYTVtHiE8Ys-hZvdFs6dEoFggvX2K4Py0SACAWQCAQowggHaBggrBgEFBQcBAQSCAcwwggHIMGYGCCsGAQUFBzAChlpodHRwOi8vY3JsLm1pY3Jvc29mdC5jb20vcGtpaW5mcmEvQ2VydHMvQkwyUEtJSU5UQ0EwMS5BTUUuR0JMX0FNRSUyMEluZnJhJTIwQ0ElMjAwMig0KS5jcnQwVgYIKwYBBQUHMAKGSmh0dHA6Ly9jcmwxLmFtZS5nYmwvYWlhL0JMMlBLSUlOVENBMDEuQU1FLkdCTF9BTUUlMjBJbmZyYSUyMENBJTIwMDIoNCkuY3J0MFYGCCsGAQUFBzAChkpodHRwOi8vY3JsMi5hbWUuZ2JsL2FpYS9CTDJQS0lJTlRDQTAxLkFNRS5HQkxfQU1FJTIwSW5mcmElMjBDQSUyMDAyKDQpLmNydDBWBggrBgEFBQcwAoZKaHR0cDovL2NybDMuYW1lLmdibC9haWEvQkwyUEtJSU5UQ0EwMS5BTUUuR0JMX0FNRSUyMEluZnJhJTIwQ0ElMjAwMig0KS5jcnQwVgYIKwYBBQUHMAKGSmh0dHA6Ly9jcmw0LmFtZS5nYmwvYWlhL0JMMlBLSUlOVENBMDEuQU1FLkdCTF9BTUUlMjBJbmZyYSUyMENBJTIwMDIoNCkuY3J0MB0GA1UdDgQWBBRycMIgZ8U6O44581iRUxcqHqpbnzAOBgNVHQ8BAf8EBAMCBaAwggE1BgNVHR8EggEsMIIBKDCCASSgggEgoIIBHIZCaHR0cDovL2NybC5taWNyb3NvZnQuY29tL3BraWluZnJhL0NSTC9BTUUlMjBJbmZyYSUyMENBJTIwMDIoNCkuY3JshjRodHRwOi8vY3JsMS5hbWUuZ2JsL2NybC9BTUUlMjBJbmZyYSUyMENBJTIwMDIoNCkuY3JshjRodHRwOi8vY3JsMi5hbWUuZ2JsL2NybC9BTUUlMjBJbmZyYSUyMENBJTIwMDIoNCkuY3JshjRodHRwOi8vY3JsMy5hbWUuZ2JsL2NybC9BTUUlMjBJbmZyYSUyMENBJTIwMDIoNCkuY3JshjRodHRwOi8vY3JsNC5hbWUuZ2JsL2NybC9BTUUlMjBJbmZyYSUyMENBJTIwMDIoNCkuY3JsMEEGA1UdIAQ6MDgwDAYKKwYBBAGCN3sBATAMBgorBgEEAYI3ewIBMAwGCisGAQQBgjd7AwEwDAYKKwYBBAGCN3sEATAfBgNVHSMEGDAWgBSuecJrXSWIEwb2BwnDl3x7l48dVTAdBgNVHSUEFjAUBggrBgEFBQcDAQYIKwYBBQUHAwIwDQYJKoZIhvcNAQELBQADggEBAA_4ful6PqtXLj0fhr2yqM0Q8lN7gu3uJtR9HkeWQr-_sb0h21FXp2pZE10ud7q-bFkL4i3rV85FJt1JQJMyPCDfHflYeNJKjpKDf5fgr-t-bmq7lKGDrV7m663uTPOo3NTM_tBv168Au1J4zmara1_zcov-nSVCI35S-uOrU2ig4a9R2em9hUF87NwH4u64yc_Fjf7L5uzQ3ixAKetCh1UG4_DDNBGLUppGxw8kJAqHBFD0ENZVTGewsGaej68yalWqwEpZ7Ih8r4nW1IGx6i9zJvZYiNfrt0OI-JYBSK4dZMzfJ5fOd21X-XU30qoO_OehEgT9IZe7TtreUfLH0-o&s=CJoIkT_0j9AqIGx_Xbakf93tm30dIjxVblj_nwTaJ2O6jZz5j3EmhZB4NzIJulizgwtJ0fSlGL_Z0TMxzjwS1A2yil2iSjUyfT-_YD6yV9vlipGSfFA2WOGchLdXkWGJ7_APOkNWuNifMUvHX_42V-2aCpqAT3_2gn2G4-u0He5NfIsmnETYKAUiqcjxwoX6xjGzmqtMm0FvzkZT47OiU4frrrC-Sb4dV57AxOpB27b0Js9ZjkHd9gFJ3peo40gAE73wmK8V6J5wHM_YuXuM1ownpkxaG9jTIdExPtXt41I4U7KuLoASQ0vU4HIhzxtFzwd9Il22Ec2FBf-sSYI2GQ&h=4HeLoiIxuRZcURq_dpGDaZQt6nfqpnTLalu-BcvtS8Q
  response:
    body:
      string: '{"id":"/subscriptions/00000000-0000-0000-0000-000000000000/providers/Microsoft.App/locations/eastus/containerappOperationStatuses/aad7736c-25ca-4e02-8d2c-ea1763b1c0a3","name":"aad7736c-25ca-4e02-8d2c-ea1763b1c0a3","status":"Succeeded","startTime":"2024-05-06T19:25:16.8907876"}'
    headers:
      api-supported-versions:
      - 2022-03-01, 2022-06-01-preview, 2022-10-01, 2022-11-01-preview, 2023-04-01-preview,
        2023-05-01, 2023-05-02-preview, 2023-08-01-preview, 2023-11-02-preview, 2024-02-02-preview,
        2024-03-01
      cache-control:
      - no-cache
      content-length:
      - '277'
      content-type:
      - application/json; charset=utf-8
      date:
      - Mon, 06 May 2024 19:25:24 GMT
      expires:
      - '-1'
      pragma:
      - no-cache
      strict-transport-security:
      - max-age=31536000; includeSubDomains
      vary:
      - Accept-Encoding
      x-cache:
      - CONFIG_NOCACHE
      x-content-type-options:
      - nosniff
      x-msedge-ref:
      - 'Ref A: D1B1748BC0174E35914E5EF9DF2A7090 Ref B: CO6AA3150218029 Ref C: 2024-05-06T19:25:25Z'
      x-powered-by:
      - ASP.NET
    status:
      code: 200
      message: OK
- request:
    body: null
    headers:
      Accept:
      - '*/*'
      Accept-Encoding:
      - gzip, deflate
      CommandName:
      - containerapp create
      Connection:
      - keep-alive
      ParameterSetName:
      - -g -n --environment --image --ingress --target-port
      User-Agent:
      - python/3.8.10 (Windows-10-10.0.22631-SP0) AZURECLI/2.59.0
    method: GET
    uri: https://management.azure.com/subscriptions/00000000-0000-0000-0000-000000000000/resourceGroups/clitest.rg000001/providers/Microsoft.App/containerApps/containerapp-auth000002?api-version=2024-02-02-preview
  response:
    body:
      string: '{"id":"/subscriptions/00000000-0000-0000-0000-000000000000/resourceGroups/clitest.rg000001/providers/Microsoft.App/containerapps/containerapp-auth000002","name":"containerapp-auth000002","type":"Microsoft.App/containerApps","location":"East
        US","systemData":{"createdBy":"harrli@microsoft.com","createdByType":"User","createdAt":"2024-05-06T19:25:16.8025836","lastModifiedBy":"harrli@microsoft.com","lastModifiedByType":"User","lastModifiedAt":"2024-05-06T19:25:16.8025836"},"properties":{"provisioningState":"Succeeded","runningStatus":"Running","managedEnvironmentId":"/subscriptions/00000000-0000-0000-0000-000000000000/resourceGroups/client.env_rg_eastus/providers/Microsoft.App/managedEnvironments/env-eastus","environmentId":"/subscriptions/00000000-0000-0000-0000-000000000000/resourceGroups/client.env_rg_eastus/providers/Microsoft.App/managedEnvironments/env-eastus","workloadProfileName":"Consumption","patchingMode":"Automatic","outboundIpAddresses":["20.231.246.122","20.231.246.54","20.231.247.19","20.231.246.253","20.241.227.6","20.241.226.169","20.127.248.50","20.241.171.30","20.241.172.248","20.241.172.250","20.246.203.138","20.246.203.140","52.191.22.226","52.191.22.23","52.191.22.71","52.191.22.159","52.191.22.166","52.191.22.212","52.191.22.41","52.191.23.0","52.191.22.198","52.191.22.121","20.124.73.117","52.149.247.118","52.149.245.39","52.149.247.189","52.149.247.220","52.149.247.221","52.149.245.38","52.149.244.111","52.224.88.179","52.149.247.199","52.149.244.160","4.156.169.214","4.156.169.175","4.156.169.143","20.241.173.137","20.241.173.98","20.242.228.13","20.242.227.204","20.242.227.238","20.242.228.93","52.226.103.51","52.226.103.36","52.226.103.82","52.226.103.10","52.226.102.213","52.226.102.151","52.226.102.243","52.226.103.40","52.226.102.224","52.226.102.162"],"latestRevisionName":"containerapp-auth000002--qqx4vsc","latestReadyRevisionName":"containerapp-auth000002--qqx4vsc","latestRevisionFqdn":"containerapp-auth000002--qqx4vsc.livelycliff-46133ec3.eastus.azurecontainerapps.io","customDomainVerificationId":"0FEF6FC81FA2FA9876FEE95F895AD716D01F5495C9AC8EA62F0228DC5E40B5CA","configuration":{"secrets":null,"activeRevisionsMode":"Single","ingress":{"fqdn":"containerapp-auth000002.livelycliff-46133ec3.eastus.azurecontainerapps.io","external":true,"targetPort":80,"exposedPort":0,"transport":"Auto","traffic":[{"weight":100,"latestRevision":true}],"customDomains":null,"allowInsecure":false,"ipSecurityRestrictions":null,"corsPolicy":null,"clientCertificateMode":null,"stickySessions":null,"additionalPortMappings":null,"targetPortHttpScheme":null},"registries":null,"identitySettings":[],"dapr":null,"runtime":null,"maxInactiveRevisions":100,"service":null},"template":{"revisionSuffix":"","terminationGracePeriodSeconds":null,"containers":[{"image":"mcr.microsoft.com/k8se/quickstart:latest","imageType":"ContainerImage","name":"containerapp-auth000002","resources":{"cpu":0.5,"memory":"1Gi","ephemeralStorage":"2Gi"}}],"initContainers":null,"scale":{"minReplicas":null,"maxReplicas":10,"rules":null},"volumes":null,"serviceBinds":null},"eventStreamEndpoint":"https://eastus.azurecontainerapps.dev/subscriptions/00000000-0000-0000-0000-000000000000/resourceGroups/clitest.rg000001/containerApps/containerapp-auth000002/eventstream","delegatedIdentities":[]},"identity":{"type":"None"}}'
    headers:
      api-supported-versions:
      - 2022-03-01, 2022-06-01-preview, 2022-10-01, 2022-11-01-preview, 2023-04-01-preview,
        2023-05-01, 2023-05-02-preview, 2023-08-01-preview, 2023-11-02-preview, 2024-02-02-preview,
        2024-03-01
      cache-control:
      - no-cache
      content-length:
      - '3342'
      content-type:
      - application/json; charset=utf-8
      date:
      - Mon, 06 May 2024 19:25:25 GMT
      expires:
      - '-1'
      pragma:
      - no-cache
      strict-transport-security:
      - max-age=31536000; includeSubDomains
      vary:
      - Accept-Encoding
      x-cache:
      - CONFIG_NOCACHE
      x-content-type-options:
      - nosniff
      x-msedge-ref:
      - 'Ref A: 6156912CA442486FACF82092BDE5FB0B Ref B: CO6AA3150220035 Ref C: 2024-05-06T19:25:25Z'
      x-powered-by:
      - ASP.NET
    status:
      code: 200
      message: OK
- request:
    body: null
    headers:
      Accept:
      - application/json
      Accept-Encoding:
      - gzip, deflate
      CommandName:
      - containerapp auth microsoft update
      Connection:
      - keep-alive
      ParameterSetName:
      - -g --name --client-id --client-secret --issuer --yes
      User-Agent:
      - AZURECLI/2.59.0 azsdk-python-core/1.28.0 Python/3.8.10 (Windows-10-10.0.22631-SP0)
    method: GET
    uri: https://management.azure.com/subscriptions/00000000-0000-0000-0000-000000000000/providers/Microsoft.App?api-version=2022-09-01
  response:
    body:
      string: '{"id":"/subscriptions/00000000-0000-0000-0000-000000000000/providers/Microsoft.App","namespace":"Microsoft.App","authorizations":[{"applicationId":"7e3bc4fd-85a3-4192-b177-5b8bfc87f42c","roleDefinitionId":"39a74f72-b40f-4bdc-b639-562fe2260bf0"},{"applicationId":"3734c1a4-2bed-4998-a37a-ff1a9e7bf019","roleDefinitionId":"5c779a4f-5cb2-4547-8c41-478d9be8ba90"},{"applicationId":"55ebbb62-3b9c-49fd-9b87-9595226dd4ac","roleDefinitionId":"e49ca620-7992-4561-a7df-4ed67dad77b5","managedByRoleDefinitionId":"9e3af657-a8ff-583c-a75c-2fe7c4bcb635"},{"applicationId":"1459b1f6-7a5b-4300-93a2-44b4a651759f","roleDefinitionId":"3c5f1b29-9e3d-4a22-b5d6-9ff4e5a37974"}],"resourceTypes":[{"resourceType":"managedEnvironments","locations":["North
        Central US (Stage)","Central US EUAP","East US 2 EUAP","West US 2","Southeast
        Asia","Sweden Central","Canada Central","West Europe","North Europe","East
        US","East US 2","East Asia","Australia East","Germany West Central","Japan
        East","UK South","West US","Central US","North Central US","South Central
        US","Korea Central","Brazil South","West US 3","France Central","South Africa
        North","Norway East","Switzerland North","UAE North","Canada East","West Central
        US","UK West","Central India","Switzerland West","Italy North","Poland Central"],"apiVersions":["2024-03-01","2024-02-02-preview","2023-11-02-preview","2023-08-01-preview","2023-05-02-preview","2023-05-01","2023-04-01-preview","2022-11-01-preview","2022-10-01","2022-06-01-preview","2022-03-01"],"defaultApiVersion":"2023-05-01","capabilities":"CrossResourceGroupResourceMove,
        CrossSubscriptionResourceMove, SystemAssignedResourceIdentity, SupportsTags,
        SupportsLocation"},{"resourceType":"operations","locations":["North Central
        US (Stage)","Central US EUAP","East US 2 EUAP","West US 2","Southeast Asia","Sweden
        Central","Canada Central","West Europe","North Europe","East US","East US
        2","East Asia","Australia East","Germany West Central","Japan East","UK South","West
        US","Central US","North Central US","South Central US","Korea Central","Brazil
        South","West US 3","France Central","South Africa North","Norway East","Switzerland
        North","UAE North","Canada East","West Central US","UK West","Central India","Italy
        North","Poland Central"],"apiVersions":["2024-02-02-preview","2023-11-02-preview","2023-08-01-preview","2023-05-02-preview","2023-05-01","2023-04-01-preview","2023-02-01","2022-11-01-preview","2022-10-01","2022-06-01-preview","2022-03-01"],"defaultApiVersion":"2023-11-02-preview","capabilities":"None"},{"resourceType":"managedEnvironments/certificates","locations":["Central
        US EUAP","East US 2 EUAP","North Central US (Stage)","West US 2","Southeast
        Asia","Sweden Central","Canada Central","West Europe","North Europe","East
        US","East US 2","East Asia","Australia East","Germany West Central","Japan
        East","UK South","West US","Central US","North Central US","South Central
        US","Korea Central","Brazil South","West US 3","France Central","South Africa
        North","Norway East","Switzerland North","UAE North","Canada East","West Central
        US","UK West","Central India","Switzerland West","Italy North","Poland Central"],"apiVersions":["2024-03-01","2024-02-02-preview","2023-11-02-preview","2023-08-01-preview","2023-05-02-preview","2023-05-01","2023-04-01-preview","2022-11-01-preview","2022-10-01","2022-06-01-preview","2022-03-01"],"defaultApiVersion":"2023-05-01","capabilities":"CrossResourceGroupResourceMove,
        CrossSubscriptionResourceMove, SupportsTags, SupportsLocation"},{"resourceType":"managedEnvironments/managedCertificates","locations":["Central
        US EUAP","East US 2 EUAP","North Central US (Stage)","West US 2","Southeast
        Asia","Sweden Central","Canada Central","West Europe","North Europe","East
        US","East US 2","East Asia","Australia East","Germany West Central","Japan
        East","UK South","West US","Central US","North Central US","South Central
        US","Korea Central","Brazil South","West US 3","France Central","South Africa
        North","Norway East","Switzerland North","UAE North","Canada East","West Central
        US","UK West","Central India","Switzerland West","Italy North","Poland Central"],"apiVersions":["2024-03-01","2024-02-02-preview","2023-11-02-preview","2023-08-01-preview","2023-05-02-preview","2023-05-01","2023-04-01-preview","2022-11-01-preview"],"defaultApiVersion":"2023-05-01","capabilities":"CrossResourceGroupResourceMove,
        CrossSubscriptionResourceMove, SupportsTags, SupportsLocation"},{"resourceType":"containerApps","locations":["Central
        US EUAP","East US 2 EUAP","North Central US (Stage)","West US 2","Southeast
        Asia","Sweden Central","Canada Central","West Europe","North Europe","East
        US","East US 2","East Asia","Australia East","Germany West Central","Japan
        East","UK South","West US","Central US","North Central US","South Central
        US","Korea Central","Brazil South","West US 3","France Central","South Africa
        North","Norway East","Switzerland North","UAE North","Canada East","West Central
        US","UK West","Central India","Switzerland West","Italy North","Poland Central"],"apiVersions":["2024-03-01","2024-02-02-preview","2023-11-02-preview","2023-08-01-preview","2023-05-02-preview","2023-05-01","2023-04-01-preview","2022-11-01-preview","2022-10-01","2022-06-01-preview","2022-03-01"],"defaultApiVersion":"2023-05-01","capabilities":"CrossResourceGroupResourceMove,
        CrossSubscriptionResourceMove, SystemAssignedResourceIdentity, SupportsTags,
        SupportsLocation"},{"resourceType":"containerApps/privateEndpointConnectionProxies","locations":["Central
        US EUAP","East US 2 EUAP","North Central US (Stage)","West US 2","Southeast
        Asia","Sweden Central","Canada Central","West Europe","North Europe","East
        US","East US 2","East Asia","Australia East","Germany West Central","Japan
        East","UK South","West US","Central US","North Central US","South Central
        US","Korea Central","Brazil South","West US 3","France Central","South Africa
        North","Norway East","Switzerland North","UAE North","Canada East","West Central
        US","UK West","Central India","Switzerland West","Italy North","Poland Central"],"apiVersions":["2024-02-02-preview","2023-11-02-preview"],"defaultApiVersion":"2023-11-02-preview","capabilities":"None"},{"resourceType":"managedEnvironments/privateEndpointConnectionProxies","locations":["Central
        US EUAP","East US 2 EUAP","North Central US (Stage)","West US 2","Southeast
        Asia","Sweden Central","Canada Central","West Europe","North Europe","East
        US","East US 2","East Asia","Australia East","Germany West Central","Japan
        East","UK South","West US","Central US","North Central US","South Central
        US","Korea Central","Brazil South","West US 3","France Central","South Africa
        North","Norway East","Switzerland North","UAE North","Canada East","West Central
        US","UK West","Central India","Switzerland West","Italy North","Poland Central"],"apiVersions":["2024-02-02-preview","2023-11-02-preview"],"defaultApiVersion":"2023-11-02-preview","capabilities":"None"},{"resourceType":"sessionPools","locations":["North
        Central US (Stage)","Central US EUAP","East US 2 EUAP","West US 2","Southeast
        Asia","Sweden Central","Canada Central","West Europe","North Europe","East
        US","East US 2","East Asia","Australia East","Germany West Central","Japan
        East","UK South","West US","Central US","North Central US","South Central
        US","Korea Central","Brazil South","West US 3","France Central","South Africa
        North","Norway East","Switzerland North","UAE North","Canada East","West Central
        US","UK West","Central India","Switzerland West","Italy North","Poland Central"],"apiVersions":["2024-02-02-preview","2023-11-02-preview","2023-08-01-preview"],"defaultApiVersion":"2024-02-02-preview","capabilities":"CrossResourceGroupResourceMove,
        CrossSubscriptionResourceMove, SystemAssignedResourceIdentity, SupportsTags,
        SupportsLocation"},{"resourceType":"jobs","locations":["Central US EUAP","East
        US 2 EUAP","North Central US (Stage)","West US 2","Southeast Asia","Sweden
        Central","Canada Central","West Europe","North Europe","East US","East US
        2","East Asia","Australia East","Germany West Central","Japan East","UK South","West
        US","Central US","North Central US","South Central US","Korea Central","Brazil
        South","West US 3","France Central","South Africa North","Norway East","Switzerland
        North","UAE North","Canada East","West Central US","UK West","Central India","Switzerland
        West","Italy North","Poland Central"],"apiVersions":["2024-03-01","2024-02-02-preview","2023-11-02-preview","2023-08-01-preview","2023-05-02-preview","2023-05-01","2023-04-01-preview","2022-11-01-preview"],"defaultApiVersion":"2023-05-01","capabilities":"CrossResourceGroupResourceMove,
        CrossSubscriptionResourceMove, SystemAssignedResourceIdentity, SupportsTags,
        SupportsLocation"},{"resourceType":"locations","locations":[],"apiVersions":["2024-03-01","2024-02-02-preview","2023-11-02-preview","2023-08-01-preview","2023-05-02-preview","2023-05-01","2023-04-01-preview","2022-11-01-preview","2022-10-01","2022-06-01-preview","2022-03-01"],"defaultApiVersion":"2023-05-01","capabilities":"None"},{"resourceType":"locations/managedEnvironmentOperationResults","locations":["Central
        US EUAP","East US 2 EUAP","North Central US (Stage)","West US 2","Southeast
        Asia","Sweden Central","Canada Central","West Europe","North Europe","East
        US","East US 2","East Asia","Australia East","Germany West Central","Japan
        East","UK South","West US","Central US","North Central US","South Central
        US","Korea Central","Brazil South","West US 3","France Central","South Africa
        North","Norway East","Switzerland North","UAE North","Canada East","West Central
        US","UK West","Central India","Switzerland West","Italy North","Poland Central"],"apiVersions":["2024-03-01","2024-02-02-preview","2023-11-02-preview","2023-08-01-preview","2023-05-02-preview","2023-05-01","2023-04-01-preview","2022-11-01-preview","2022-10-01","2022-06-01-preview","2022-03-01"],"defaultApiVersion":"2023-05-01","capabilities":"None"},{"resourceType":"locations/managedEnvironmentOperationStatuses","locations":["Central
        US EUAP","East US 2 EUAP","North Central US (Stage)","West US 2","Southeast
        Asia","Sweden Central","Canada Central","West Europe","North Europe","East
        US","East US 2","East Asia","Australia East","Germany West Central","Japan
        East","UK South","West US","Central US","North Central US","South Central
        US","Korea Central","Brazil South","West US 3","France Central","South Africa
        North","Norway East","Switzerland North","UAE North","Canada East","West Central
        US","UK West","Central India","Switzerland West","Italy North","Poland Central"],"apiVersions":["2024-03-01","2024-02-02-preview","2023-11-02-preview","2023-08-01-preview","2023-05-02-preview","2023-05-01","2023-04-01-preview","2022-11-01-preview","2022-10-01","2022-06-01-preview","2022-03-01"],"defaultApiVersion":"2023-05-01","capabilities":"None"},{"resourceType":"locations/containerappOperationResults","locations":["Central
        US EUAP","East US 2 EUAP","North Central US (Stage)","West US 2","Southeast
        Asia","Sweden Central","Canada Central","West Europe","North Europe","East
        US","East US 2","East Asia","Australia East","Germany West Central","Japan
        East","UK South","West US","Central US","North Central US","South Central
        US","Korea Central","Brazil South","West US 3","France Central","South Africa
        North","Norway East","Switzerland North","UAE North","Canada East","West Central
        US","UK West","Central India","Switzerland West","Italy North","Poland Central"],"apiVersions":["2024-03-01","2024-02-02-preview","2023-11-02-preview","2023-08-01-preview","2023-05-02-preview","2023-05-01","2023-04-01-preview","2022-11-01-preview","2022-10-01","2022-06-01-preview","2022-03-01"],"defaultApiVersion":"2023-05-01","capabilities":"None"},{"resourceType":"locations/containerappOperationStatuses","locations":["Central
        US EUAP","East US 2 EUAP","North Central US (Stage)","West US 2","Southeast
        Asia","Sweden Central","Canada Central","West Europe","North Europe","East
        US","East US 2","East Asia","Australia East","Germany West Central","Japan
        East","UK South","West US","Central US","North Central US","South Central
        US","Korea Central","Brazil South","West US 3","France Central","South Africa
        North","Norway East","Switzerland North","UAE North","Canada East","West Central
        US","UK West","Central India","Switzerland West","Italy North","Poland Central"],"apiVersions":["2024-03-01","2024-02-02-preview","2023-11-02-preview","2023-08-01-preview","2023-05-02-preview","2023-05-01","2023-04-01-preview","2022-11-01-preview","2022-10-01","2022-06-01-preview","2022-03-01"],"defaultApiVersion":"2023-05-01","capabilities":"None"},{"resourceType":"locations/containerappsjobOperationResults","locations":["Central
        US EUAP","East US 2 EUAP","North Central US (Stage)","West US 2","Southeast
        Asia","Sweden Central","Canada Central","West Europe","North Europe","East
        US","East US 2","East Asia","Australia East","Germany West Central","Japan
        East","UK South","West US","Central US","North Central US","South Central
        US","Korea Central","Brazil South","West US 3","France Central","South Africa
        North","Norway East","Switzerland North","UAE North","Canada East","West Central
        US","UK West","Central India","Switzerland West","Italy North","Poland Central"],"apiVersions":["2024-03-01","2024-02-02-preview","2023-11-02-preview","2023-08-01-preview","2023-05-02-preview","2023-05-01","2023-04-01-preview","2022-11-01-preview"],"defaultApiVersion":"2023-05-01","capabilities":"None"},{"resourceType":"locations/containerappsjobOperationStatuses","locations":["Central
        US EUAP","East US 2 EUAP","North Central US (Stage)","West US 2","Southeast
        Asia","Sweden Central","Canada Central","West Europe","North Europe","East
        US","East US 2","East Asia","Australia East","Germany West Central","Japan
        East","UK South","West US","Central US","North Central US","South Central
        US","Korea Central","Brazil South","West US 3","France Central","South Africa
        North","Norway East","Switzerland North","UAE North","Canada East","West Central
        US","UK West","Central India","Switzerland West","Italy North","Poland Central"],"apiVersions":["2024-03-01","2024-02-02-preview","2023-11-02-preview","2023-08-01-preview","2023-05-02-preview","2023-05-01","2023-04-01-preview","2022-11-01-preview"],"defaultApiVersion":"2023-05-01","capabilities":"None"},{"resourceType":"locations/sourceControlOperationResults","locations":["Central
        US EUAP","East US 2 EUAP","North Central US (Stage)","West US 2","Southeast
        Asia","Sweden Central","Canada Central","West Europe","North Europe","East
        US","East US 2","East Asia","Australia East","Germany West Central","Japan
        East","UK South","West US","Central US","North Central US","South Central
        US","Korea Central","Brazil South","West US 3","France Central","South Africa
        North","Norway East","Switzerland North","UAE North","Canada East","West Central
        US","UK West","Central India","Switzerland West","Italy North","Poland Central"],"apiVersions":["2024-03-01","2024-02-02-preview","2023-11-02-preview","2023-08-01-preview","2023-05-02-preview","2023-05-01","2023-04-01-preview","2022-11-01-preview","2022-10-01","2022-06-01-preview","2022-03-01"],"defaultApiVersion":"2023-05-01","capabilities":"None"},{"resourceType":"locations/sourceControlOperationStatuses","locations":["Central
        US EUAP","East US 2 EUAP","North Central US (Stage)","West US 2","Southeast
        Asia","Sweden Central","Canada Central","West Europe","North Europe","East
        US","East US 2","East Asia","Australia East","Germany West Central","Japan
        East","UK South","West US","Central US","North Central US","South Central
        US","Korea Central","Brazil South","West US 3","France Central","South Africa
        North","Norway East","Switzerland North","UAE North","Canada East","West Central
        US","UK West","Central India","Switzerland West","Italy North","Poland Central"],"apiVersions":["2024-03-01","2024-02-02-preview","2023-11-02-preview","2023-08-01-preview","2023-05-02-preview","2023-05-01","2023-04-01-preview","2022-11-01-preview","2022-10-01","2022-06-01-preview","2022-03-01"],"defaultApiVersion":"2023-05-01","capabilities":"None"},{"resourceType":"locations/usages","locations":["Central
        US EUAP","East US 2 EUAP","North Central US (Stage)","West US 2","Southeast
        Asia","Sweden Central","Canada Central","West Europe","North Europe","East
        US","East US 2","East Asia","Australia East","Germany West Central","Japan
        East","UK South","West US","Central US","North Central US","South Central
        US","Korea Central","Brazil South","West US 3","France Central","South Africa
        North","Norway East","Switzerland North","UAE North","Canada East","West Central
        US","UK West","Central India","Switzerland West","Italy North","Poland Central"],"apiVersions":["2024-03-01","2024-02-02-preview","2023-11-02-preview","2023-08-01-preview","2023-05-02-preview"],"defaultApiVersion":"2023-05-02-preview","capabilities":"None"},{"resourceType":"connectedEnvironments","locations":["Central
        US EUAP","East US 2 EUAP","North Central US (Stage)","North Central US","East
        US","East Asia","West Europe","Southeast Asia"],"apiVersions":["2024-03-01","2024-02-02-preview","2023-11-02-preview","2023-08-01-preview","2023-05-02-preview","2023-05-01","2023-04-01-preview","2022-11-01-preview","2022-10-01","2022-06-01-preview"],"defaultApiVersion":"2023-05-01","capabilities":"CrossResourceGroupResourceMove,
        CrossSubscriptionResourceMove, SupportsTags, SupportsLocation"},{"resourceType":"connectedEnvironments/certificates","locations":["Central
        US EUAP","East US 2 EUAP","North Central US (Stage)","North Central US","East
        US","East Asia","West Europe","Southeast Asia"],"apiVersions":["2024-03-01","2024-02-02-preview","2023-11-02-preview","2023-08-01-preview","2023-05-02-preview","2023-05-01","2023-04-01-preview","2022-11-01-preview","2022-10-01","2022-06-01-preview"],"defaultApiVersion":"2023-05-01","capabilities":"CrossResourceGroupResourceMove,
        CrossSubscriptionResourceMove, SupportsTags, SupportsLocation"},{"resourceType":"locations/connectedEnvironmentOperationResults","locations":["Central
        US EUAP","East US 2 EUAP","North Central US (Stage)","North Central US","East
        US","East Asia","West Europe","Southeast Asia"],"apiVersions":["2024-03-01","2024-02-02-preview","2023-11-02-preview","2023-08-01-preview","2023-05-02-preview","2023-05-01","2023-04-01-preview","2022-11-01-preview","2022-10-01","2022-06-01-preview"],"defaultApiVersion":"2023-05-01","capabilities":"None"},{"resourceType":"locations/connectedEnvironmentOperationStatuses","locations":["Central
        US EUAP","East US 2 EUAP","North Central US (Stage)","North Central US","East
        US","East Asia","West Europe","Southeast Asia"],"apiVersions":["2024-03-01","2024-02-02-preview","2023-11-02-preview","2023-08-01-preview","2023-05-02-preview","2023-05-01","2023-04-01-preview","2022-11-01-preview","2022-10-01","2022-06-01-preview"],"defaultApiVersion":"2023-05-01","capabilities":"None"},{"resourceType":"locations/managedCertificateOperationStatuses","locations":["Central
        US EUAP","East US 2 EUAP","North Central US (Stage)","West US 2","Southeast
        Asia","Sweden Central","Canada Central","West Europe","North Europe","East
        US","East US 2","East Asia","Australia East","Germany West Central","Japan
        East","UK South","West US","Central US","North Central US","South Central
        US","Korea Central","Brazil South","West US 3","France Central","South Africa
        North","Norway East","Switzerland North","UAE North","Canada East","West Central
        US","UK West","Central India","Switzerland West","Italy North","Poland Central"],"apiVersions":["2024-03-01","2024-02-02-preview","2023-11-02-preview","2023-08-01-preview","2023-05-02-preview","2023-05-01","2023-04-01-preview","2022-11-01-preview"],"defaultApiVersion":"2023-05-01","capabilities":"None"},{"resourceType":"locations/billingMeters","locations":["Central
        US EUAP","East US 2 EUAP","North Central US (Stage)","West US 2","Southeast
        Asia","Sweden Central","Canada Central","West Europe","North Europe","East
        US","East US 2","East Asia","Australia East","Germany West Central","Japan
        East","UK South","West US","Central US","North Central US","South Central
        US","Korea Central","Brazil South","West US 3","France Central","South Africa
        North","Norway East","Switzerland North","UAE North","Canada East","West Central
        US","UK West","Central India","Switzerland West","Italy North","Poland Central"],"apiVersions":["2024-03-01","2024-02-02-preview","2023-11-02-preview","2023-08-01-preview","2023-05-02-preview","2023-05-01","2023-04-01-preview","2022-11-01-preview","2022-10-01","2022-06-01-preview"],"defaultApiVersion":"2023-05-01","capabilities":"None"},{"resourceType":"locations/availableManagedEnvironmentsWorkloadProfileTypes","locations":["Central
        US EUAP","East US 2 EUAP","North Central US (Stage)","West US 2","Southeast
        Asia","Sweden Central","Canada Central","West Europe","North Europe","East
        US","East US 2","East Asia","Australia East","Germany West Central","Japan
        East","UK South","West US","Central US","North Central US","South Central
        US","Korea Central","Brazil South","West US 3","France Central","South Africa
        North","Norway East","Switzerland North","UAE North","Canada East","West Central
        US","UK West","Central India","Switzerland West","Italy North","Poland Central"],"apiVersions":["2024-03-01","2024-02-02-preview","2023-11-02-preview","2023-08-01-preview","2023-05-02-preview","2023-05-01","2023-04-01-preview","2022-11-01-preview","2022-10-01","2022-06-01-preview"],"defaultApiVersion":"2023-05-01","capabilities":"None"},{"resourceType":"getCustomDomainVerificationId","locations":["Central
        US EUAP","East US 2 EUAP","North Central US (Stage)","West US 2","Southeast
        Asia","Sweden Central","Canada Central","West Europe","North Europe","East
        US","East US 2","East Asia","Australia East","Germany West Central","Japan
        East","UK South","West US","Central US","North Central US","South Central
        US","Korea Central","Brazil South","West US 3","France Central","South Africa
        North","Norway East","Switzerland North","UAE North","Canada East","West Central
        US","UK West","Central India","Italy North","Poland Central","Switzerland
        West"],"apiVersions":["2024-03-01","2024-02-02-preview","2023-11-02-preview","2023-08-01-preview","2023-05-02-preview"],"defaultApiVersion":"2023-05-02-preview","capabilities":"None"},{"resourceType":"builders","locations":["Central
        US EUAP","East US 2 EUAP","North Central US (Stage)","West US 2","Southeast
        Asia","Sweden Central","Canada Central","West Europe","North Europe","East
        US","East US 2","East Asia","Australia East","Germany West Central","Japan
        East","UK South","West US","Central US","North Central US","South Central
        US","Korea Central","Brazil South","West US 3","France Central","South Africa
        North","Norway East","Switzerland North","UAE North","Canada East","West Central
        US","UK West","Central India","Switzerland West","Italy North","Poland Central"],"apiVersions":["2024-02-02-preview","2023-11-02-preview","2023-08-01-preview"],"defaultApiVersion":"2023-08-01-preview","capabilities":"CrossResourceGroupResourceMove,
        CrossSubscriptionResourceMove, SystemAssignedResourceIdentity, SupportsTags,
        SupportsLocation"},{"resourceType":"builders/builds","locations":["Central
        US EUAP","East US 2 EUAP","North Central US (Stage)","West US 2","Southeast
        Asia","Sweden Central","Canada Central","West Europe","North Europe","East
        US","East US 2","East Asia","Australia East","Germany West Central","Japan
        East","UK South","West US","Central US","North Central US","South Central
        US","Korea Central","Brazil South","West US 3","France Central","South Africa
        North","Norway East","Switzerland North","UAE North","Canada East","West Central
        US","UK West","Central India","Switzerland West","Italy North","Poland Central"],"apiVersions":["2024-02-02-preview","2023-11-02-preview","2023-08-01-preview"],"defaultApiVersion":"2023-08-01-preview","capabilities":"None"},{"resourceType":"builders/patches","locations":["North
        Central US (Stage)","Central US EUAP","East US 2 EUAP","West US 2","Southeast
        Asia","Sweden Central","Canada Central","West Europe","North Europe","East
        US","East US 2","East Asia","Australia East","Germany West Central","Japan
        East","UK South","West US","Central US","North Central US","South Central
        US","Korea Central","Brazil South","West US 3","France Central","South Africa
        North","Norway East","Switzerland North","UAE North","Canada East","West Central
        US","UK West","Central India","Switzerland West","Italy North","Poland Central"],"apiVersions":["2024-02-02-preview","2023-11-02-preview","2023-08-01-preview"],"defaultApiVersion":"2023-08-01-preview","capabilities":"None"},{"resourceType":"locations/OperationResults","locations":["Central
        US EUAP","East US 2 EUAP","North Central US (Stage)","West US 2","Southeast
        Asia","Sweden Central","Canada Central","West Europe","North Europe","East
        US","East US 2","East Asia","Australia East","Germany West Central","Japan
        East","UK South","West US","Central US","North Central US","South Central
        US","Korea Central","Brazil South","West US 3","France Central","South Africa
        North","Norway East","Switzerland North","UAE North","Canada East","West Central
        US","UK West","Central India","Switzerland West","Italy North","Poland Central"],"apiVersions":["2024-02-02-preview","2023-11-02-preview","2023-08-01-preview"],"defaultApiVersion":"2023-08-01-preview","capabilities":"None"},{"resourceType":"locations/OperationStatuses","locations":["Central
        US EUAP","East US 2 EUAP","North Central US (Stage)","West US 2","Southeast
        Asia","Sweden Central","Canada Central","West Europe","North Europe","East
        US","East US 2","East Asia","Australia East","Germany West Central","Japan
        East","UK South","West US","Central US","North Central US","South Central
        US","Korea Central","Brazil South","West US 3","France Central","South Africa
        North","Norway East","Switzerland North","UAE North","Canada East","West Central
        US","UK West","Central India","Switzerland West","Italy North","Poland Central"],"apiVersions":["2024-02-02-preview","2023-11-02-preview","2023-08-01-preview"],"defaultApiVersion":"2023-08-01-preview","capabilities":"None"},{"resourceType":"managedEnvironments/dotNetComponents","locations":["Central
        US EUAP","East US 2 EUAP","North Central US (Stage)","West US 2","Southeast
        Asia","Sweden Central","Canada Central","West Europe","North Europe","East
        US","East US 2","East Asia","Australia East","Germany West Central","Japan
        East","UK South","West US","Central US","North Central US","South Central
        US","Korea Central","Brazil South","West US 3","France Central","South Africa
        North","Norway East","Switzerland North","UAE North","Canada East","West Central
        US","UK West","Central India","Switzerland West","Italy North","Poland Central"],"apiVersions":["2024-02-02-preview","2023-11-02-preview"],"defaultApiVersion":"2023-11-02-preview","capabilities":"None"},{"resourceType":"managedEnvironments/javaComponents","locations":["Central
        US EUAP","East US 2 EUAP","North Central US (Stage)","West US 2","Southeast
        Asia","Sweden Central","Canada Central","West Europe","North Europe","East
        US","East US 2","East Asia","Australia East","Germany West Central","Japan
        East","UK South","West US","Central US","North Central US","South Central
        US","Korea Central","Brazil South","West US 3","France Central","South Africa
        North","Norway East","Switzerland North","UAE North","Canada East","West Central
        US","UK West","Central India","Switzerland West","Italy North","Poland Central"],"apiVersions":["2024-02-02-preview","2023-11-02-preview"],"defaultApiVersion":"2023-11-02-preview","capabilities":"None"},{"resourceType":"managedEnvironments/daprComponents","locations":["Central
        US EUAP","East US 2 EUAP","North Central US (Stage)","West US 2","Southeast
        Asia","Sweden Central","Canada Central","West Europe","North Europe","East
        US","East US 2","East Asia","Australia East","Germany West Central","Japan
        East","UK South","West US","Central US","North Central US","South Central
        US","Korea Central","Brazil South","West US 3","France Central","South Africa
        North","Norway East","Switzerland North","UAE North","Canada East","West Central
        US","UK West","Central India","Switzerland West","Italy North","Poland Central"],"apiVersions":["2024-03-01","2024-02-02-preview","2023-11-02-preview","2023-08-01-preview","2023-05-02-preview","2023-05-01","2023-04-01-preview","2022-11-01-preview","2022-10-01","2022-06-01-preview","2022-03-01"],"defaultApiVersion":"2023-05-01","capabilities":"None"},{"resourceType":"functions","locations":["North
        Central US (Stage)","Central US EUAP","West Central US"],"apiVersions":["2024-02-02-preview"],"capabilities":"SupportsExtension"}],"registrationState":"Registered","registrationPolicy":"RegistrationRequired"}'
    headers:
      cache-control:
      - no-cache
      content-length:
      - '28714'
      content-type:
      - application/json; charset=utf-8
      date:
      - Mon, 06 May 2024 19:25:26 GMT
      expires:
      - '-1'
      pragma:
      - no-cache
      strict-transport-security:
      - max-age=31536000; includeSubDomains
      x-cache:
      - CONFIG_NOCACHE
      x-content-type-options:
      - nosniff
      x-msedge-ref:
      - 'Ref A: 43251C9D005F4B82BC88D485F216675C Ref B: CO6AA3150217035 Ref C: 2024-05-06T19:25:26Z'
    status:
      code: 200
      message: OK
- request:
    body: null
    headers:
      Accept:
      - '*/*'
      Accept-Encoding:
      - gzip, deflate
      CommandName:
      - containerapp auth microsoft update
      Connection:
      - keep-alive
      ParameterSetName:
      - -g --name --client-id --client-secret --issuer --yes
      User-Agent:
      - python/3.8.10 (Windows-10-10.0.22631-SP0) AZURECLI/2.59.0
    method: GET
    uri: https://management.azure.com/subscriptions/00000000-0000-0000-0000-000000000000/resourceGroups/clitest.rg000001/providers/Microsoft.App/containerApps/containerapp-auth000002?api-version=2023-05-01
  response:
    body:
      string: '{"id":"/subscriptions/00000000-0000-0000-0000-000000000000/resourceGroups/clitest.rg000001/providers/Microsoft.App/containerapps/containerapp-auth000002","name":"containerapp-auth000002","type":"Microsoft.App/containerApps","location":"East
        US","systemData":{"createdBy":"harrli@microsoft.com","createdByType":"User","createdAt":"2024-05-06T19:25:16.8025836","lastModifiedBy":"harrli@microsoft.com","lastModifiedByType":"User","lastModifiedAt":"2024-05-06T19:25:16.8025836"},"properties":{"provisioningState":"Succeeded","runningStatus":"Running","managedEnvironmentId":"/subscriptions/00000000-0000-0000-0000-000000000000/resourceGroups/client.env_rg_eastus/providers/Microsoft.App/managedEnvironments/env-eastus","environmentId":"/subscriptions/00000000-0000-0000-0000-000000000000/resourceGroups/client.env_rg_eastus/providers/Microsoft.App/managedEnvironments/env-eastus","workloadProfileName":"Consumption","outboundIpAddresses":["20.231.246.122","20.231.246.54","20.231.247.19","20.231.246.253","20.241.227.6","20.241.226.169","20.127.248.50","20.241.171.30","20.241.172.248","20.241.172.250","20.246.203.138","20.246.203.140","52.191.22.226","52.191.22.23","52.191.22.71","52.191.22.159","52.191.22.166","52.191.22.212","52.191.22.41","52.191.23.0","52.191.22.198","52.191.22.121","20.124.73.117","52.149.247.118","52.149.245.39","52.149.247.189","52.149.247.220","52.149.247.221","52.149.245.38","52.149.244.111","52.224.88.179","52.149.247.199","52.149.244.160","4.156.169.214","4.156.169.175","4.156.169.143","20.241.173.137","20.241.173.98","20.242.228.13","20.242.227.204","20.242.227.238","20.242.228.93","52.226.103.51","52.226.103.36","52.226.103.82","52.226.103.10","52.226.102.213","52.226.102.151","52.226.102.243","52.226.103.40","52.226.102.224","52.226.102.162"],"latestRevisionName":"containerapp-auth000002--qqx4vsc","latestReadyRevisionName":"containerapp-auth000002--qqx4vsc","latestRevisionFqdn":"containerapp-auth000002--qqx4vsc.livelycliff-46133ec3.eastus.azurecontainerapps.io","customDomainVerificationId":"0FEF6FC81FA2FA9876FEE95F895AD716D01F5495C9AC8EA62F0228DC5E40B5CA","configuration":{"secrets":null,"activeRevisionsMode":"Single","ingress":{"fqdn":"containerapp-auth000002.livelycliff-46133ec3.eastus.azurecontainerapps.io","external":true,"targetPort":80,"exposedPort":0,"transport":"Auto","traffic":[{"weight":100,"latestRevision":true}],"customDomains":null,"allowInsecure":false,"ipSecurityRestrictions":null,"corsPolicy":null,"clientCertificateMode":null,"stickySessions":null},"registries":null,"dapr":null,"maxInactiveRevisions":100,"service":null},"template":{"revisionSuffix":"","terminationGracePeriodSeconds":null,"containers":[{"image":"mcr.microsoft.com/k8se/quickstart:latest","name":"containerapp-auth000002","resources":{"cpu":0.5,"memory":"1Gi","ephemeralStorage":"2Gi"}}],"initContainers":null,"scale":{"minReplicas":null,"maxReplicas":10,"rules":null},"volumes":null,"serviceBinds":null},"eventStreamEndpoint":"https://eastus.azurecontainerapps.dev/subscriptions/00000000-0000-0000-0000-000000000000/resourceGroups/clitest.rg000001/containerApps/containerapp-auth000002/eventstream","delegatedIdentities":[]},"identity":{"type":"None"}}'
    headers:
      api-supported-versions:
      - 2022-03-01, 2022-06-01-preview, 2022-10-01, 2022-11-01-preview, 2023-04-01-preview,
        2023-05-01, 2023-05-02-preview, 2023-08-01-preview, 2023-11-02-preview, 2024-02-02-preview,
        2024-03-01
      cache-control:
      - no-cache
      content-length:
      - '3191'
      content-type:
      - application/json; charset=utf-8
      date:
      - Mon, 06 May 2024 19:25:26 GMT
      expires:
      - '-1'
      pragma:
      - no-cache
      strict-transport-security:
      - max-age=31536000; includeSubDomains
      vary:
      - Accept-Encoding
      x-cache:
      - CONFIG_NOCACHE
      x-content-type-options:
      - nosniff
      x-msedge-ref:
      - 'Ref A: 51C6288250324BB9891E52F41AB97603 Ref B: CO6AA3150218039 Ref C: 2024-05-06T19:25:26Z'
      x-powered-by:
      - ASP.NET
    status:
      code: 200
      message: OK
- request:
    body: null
    headers:
      Accept:
      - '*/*'
      Accept-Encoding:
      - gzip, deflate
      CommandName:
      - containerapp auth microsoft update
      Connection:
      - keep-alive
      ParameterSetName:
      - -g --name --client-id --client-secret --issuer --yes
      User-Agent:
      - python/3.8.10 (Windows-10-10.0.22631-SP0) AZURECLI/2.59.0
    method: GET
    uri: https://management.azure.com/subscriptions/00000000-0000-0000-0000-000000000000/resourceGroups/clitest.rg000001/providers/Microsoft.App/containerApps/containerapp-auth000002/authConfigs/current?api-version=2023-05-01
  response:
    body:
      string: '{"error":{"code":"AuthConfigNotFound","message":"AuthConfig current
        was not found under container app containerapp-auth000002."}}'
    headers:
      api-supported-versions:
      - 2022-03-01, 2022-06-01-preview, 2022-10-01, 2022-11-01-preview, 2023-04-01-preview,
        2023-05-01, 2023-05-02-preview, 2023-08-01-preview, 2023-11-02-preview, 2024-02-02-preview,
        2024-03-01
      cache-control:
      - no-cache
      content-length:
      - '129'
      content-type:
      - application/json; charset=utf-8
      date:
      - Mon, 06 May 2024 19:25:26 GMT
      expires:
      - '-1'
      pragma:
      - no-cache
      strict-transport-security:
      - max-age=31536000; includeSubDomains
      x-cache:
      - CONFIG_NOCACHE
      x-content-type-options:
      - nosniff
      x-msedge-ref:
      - 'Ref A: A78523AFEC5D4249AC045C0CF466A119 Ref B: CO6AA3150218011 Ref C: 2024-05-06T19:25:27Z'
      x-powered-by:
      - ASP.NET
    status:
      code: 404
      message: Not Found
- request:
    body: null
    headers:
      Accept:
      - application/json
      Accept-Encoding:
      - gzip, deflate
      CommandName:
      - containerapp auth microsoft update
      Connection:
      - keep-alive
      ParameterSetName:
      - -g --name --client-id --client-secret --issuer --yes
      User-Agent:
      - AZURECLI/2.59.0 azsdk-python-core/1.28.0 Python/3.8.10 (Windows-10-10.0.22631-SP0)
    method: GET
    uri: https://management.azure.com/subscriptions/00000000-0000-0000-0000-000000000000/providers/Microsoft.App?api-version=2022-09-01
  response:
    body:
      string: '{"id":"/subscriptions/00000000-0000-0000-0000-000000000000/providers/Microsoft.App","namespace":"Microsoft.App","authorizations":[{"applicationId":"7e3bc4fd-85a3-4192-b177-5b8bfc87f42c","roleDefinitionId":"39a74f72-b40f-4bdc-b639-562fe2260bf0"},{"applicationId":"3734c1a4-2bed-4998-a37a-ff1a9e7bf019","roleDefinitionId":"5c779a4f-5cb2-4547-8c41-478d9be8ba90"},{"applicationId":"55ebbb62-3b9c-49fd-9b87-9595226dd4ac","roleDefinitionId":"e49ca620-7992-4561-a7df-4ed67dad77b5","managedByRoleDefinitionId":"9e3af657-a8ff-583c-a75c-2fe7c4bcb635"},{"applicationId":"1459b1f6-7a5b-4300-93a2-44b4a651759f","roleDefinitionId":"3c5f1b29-9e3d-4a22-b5d6-9ff4e5a37974"}],"resourceTypes":[{"resourceType":"managedEnvironments","locations":["North
        Central US (Stage)","Central US EUAP","East US 2 EUAP","West US 2","Southeast
        Asia","Sweden Central","Canada Central","West Europe","North Europe","East
        US","East US 2","East Asia","Australia East","Germany West Central","Japan
        East","UK South","West US","Central US","North Central US","South Central
        US","Korea Central","Brazil South","West US 3","France Central","South Africa
        North","Norway East","Switzerland North","UAE North","Canada East","West Central
        US","UK West","Central India","Switzerland West","Italy North","Poland Central"],"apiVersions":["2024-03-01","2024-02-02-preview","2023-11-02-preview","2023-08-01-preview","2023-05-02-preview","2023-05-01","2023-04-01-preview","2022-11-01-preview","2022-10-01","2022-06-01-preview","2022-03-01"],"defaultApiVersion":"2023-05-01","capabilities":"CrossResourceGroupResourceMove,
        CrossSubscriptionResourceMove, SystemAssignedResourceIdentity, SupportsTags,
        SupportsLocation"},{"resourceType":"operations","locations":["North Central
        US (Stage)","Central US EUAP","East US 2 EUAP","West US 2","Southeast Asia","Sweden
        Central","Canada Central","West Europe","North Europe","East US","East US
        2","East Asia","Australia East","Germany West Central","Japan East","UK South","West
        US","Central US","North Central US","South Central US","Korea Central","Brazil
        South","West US 3","France Central","South Africa North","Norway East","Switzerland
        North","UAE North","Canada East","West Central US","UK West","Central India","Italy
        North","Poland Central"],"apiVersions":["2024-02-02-preview","2023-11-02-preview","2023-08-01-preview","2023-05-02-preview","2023-05-01","2023-04-01-preview","2023-02-01","2022-11-01-preview","2022-10-01","2022-06-01-preview","2022-03-01"],"defaultApiVersion":"2023-11-02-preview","capabilities":"None"},{"resourceType":"managedEnvironments/certificates","locations":["Central
        US EUAP","East US 2 EUAP","North Central US (Stage)","West US 2","Southeast
        Asia","Sweden Central","Canada Central","West Europe","North Europe","East
        US","East US 2","East Asia","Australia East","Germany West Central","Japan
        East","UK South","West US","Central US","North Central US","South Central
        US","Korea Central","Brazil South","West US 3","France Central","South Africa
        North","Norway East","Switzerland North","UAE North","Canada East","West Central
        US","UK West","Central India","Switzerland West","Italy North","Poland Central"],"apiVersions":["2024-03-01","2024-02-02-preview","2023-11-02-preview","2023-08-01-preview","2023-05-02-preview","2023-05-01","2023-04-01-preview","2022-11-01-preview","2022-10-01","2022-06-01-preview","2022-03-01"],"defaultApiVersion":"2023-05-01","capabilities":"CrossResourceGroupResourceMove,
        CrossSubscriptionResourceMove, SupportsTags, SupportsLocation"},{"resourceType":"managedEnvironments/managedCertificates","locations":["Central
        US EUAP","East US 2 EUAP","North Central US (Stage)","West US 2","Southeast
        Asia","Sweden Central","Canada Central","West Europe","North Europe","East
        US","East US 2","East Asia","Australia East","Germany West Central","Japan
        East","UK South","West US","Central US","North Central US","South Central
        US","Korea Central","Brazil South","West US 3","France Central","South Africa
        North","Norway East","Switzerland North","UAE North","Canada East","West Central
        US","UK West","Central India","Switzerland West","Italy North","Poland Central"],"apiVersions":["2024-03-01","2024-02-02-preview","2023-11-02-preview","2023-08-01-preview","2023-05-02-preview","2023-05-01","2023-04-01-preview","2022-11-01-preview"],"defaultApiVersion":"2023-05-01","capabilities":"CrossResourceGroupResourceMove,
        CrossSubscriptionResourceMove, SupportsTags, SupportsLocation"},{"resourceType":"containerApps","locations":["Central
        US EUAP","East US 2 EUAP","North Central US (Stage)","West US 2","Southeast
        Asia","Sweden Central","Canada Central","West Europe","North Europe","East
        US","East US 2","East Asia","Australia East","Germany West Central","Japan
        East","UK South","West US","Central US","North Central US","South Central
        US","Korea Central","Brazil South","West US 3","France Central","South Africa
        North","Norway East","Switzerland North","UAE North","Canada East","West Central
        US","UK West","Central India","Switzerland West","Italy North","Poland Central"],"apiVersions":["2024-03-01","2024-02-02-preview","2023-11-02-preview","2023-08-01-preview","2023-05-02-preview","2023-05-01","2023-04-01-preview","2022-11-01-preview","2022-10-01","2022-06-01-preview","2022-03-01"],"defaultApiVersion":"2023-05-01","capabilities":"CrossResourceGroupResourceMove,
        CrossSubscriptionResourceMove, SystemAssignedResourceIdentity, SupportsTags,
        SupportsLocation"},{"resourceType":"containerApps/privateEndpointConnectionProxies","locations":["Central
        US EUAP","East US 2 EUAP","North Central US (Stage)","West US 2","Southeast
        Asia","Sweden Central","Canada Central","West Europe","North Europe","East
        US","East US 2","East Asia","Australia East","Germany West Central","Japan
        East","UK South","West US","Central US","North Central US","South Central
        US","Korea Central","Brazil South","West US 3","France Central","South Africa
        North","Norway East","Switzerland North","UAE North","Canada East","West Central
        US","UK West","Central India","Switzerland West","Italy North","Poland Central"],"apiVersions":["2024-02-02-preview","2023-11-02-preview"],"defaultApiVersion":"2023-11-02-preview","capabilities":"None"},{"resourceType":"managedEnvironments/privateEndpointConnectionProxies","locations":["Central
        US EUAP","East US 2 EUAP","North Central US (Stage)","West US 2","Southeast
        Asia","Sweden Central","Canada Central","West Europe","North Europe","East
        US","East US 2","East Asia","Australia East","Germany West Central","Japan
        East","UK South","West US","Central US","North Central US","South Central
        US","Korea Central","Brazil South","West US 3","France Central","South Africa
        North","Norway East","Switzerland North","UAE North","Canada East","West Central
        US","UK West","Central India","Switzerland West","Italy North","Poland Central"],"apiVersions":["2024-02-02-preview","2023-11-02-preview"],"defaultApiVersion":"2023-11-02-preview","capabilities":"None"},{"resourceType":"sessionPools","locations":["North
        Central US (Stage)","Central US EUAP","East US 2 EUAP","West US 2","Southeast
        Asia","Sweden Central","Canada Central","West Europe","North Europe","East
        US","East US 2","East Asia","Australia East","Germany West Central","Japan
        East","UK South","West US","Central US","North Central US","South Central
        US","Korea Central","Brazil South","West US 3","France Central","South Africa
        North","Norway East","Switzerland North","UAE North","Canada East","West Central
        US","UK West","Central India","Switzerland West","Italy North","Poland Central"],"apiVersions":["2024-02-02-preview","2023-11-02-preview","2023-08-01-preview"],"defaultApiVersion":"2024-02-02-preview","capabilities":"CrossResourceGroupResourceMove,
        CrossSubscriptionResourceMove, SystemAssignedResourceIdentity, SupportsTags,
        SupportsLocation"},{"resourceType":"jobs","locations":["Central US EUAP","East
        US 2 EUAP","North Central US (Stage)","West US 2","Southeast Asia","Sweden
        Central","Canada Central","West Europe","North Europe","East US","East US
        2","East Asia","Australia East","Germany West Central","Japan East","UK South","West
        US","Central US","North Central US","South Central US","Korea Central","Brazil
        South","West US 3","France Central","South Africa North","Norway East","Switzerland
        North","UAE North","Canada East","West Central US","UK West","Central India","Switzerland
        West","Italy North","Poland Central"],"apiVersions":["2024-03-01","2024-02-02-preview","2023-11-02-preview","2023-08-01-preview","2023-05-02-preview","2023-05-01","2023-04-01-preview","2022-11-01-preview"],"defaultApiVersion":"2023-05-01","capabilities":"CrossResourceGroupResourceMove,
        CrossSubscriptionResourceMove, SystemAssignedResourceIdentity, SupportsTags,
        SupportsLocation"},{"resourceType":"locations","locations":[],"apiVersions":["2024-03-01","2024-02-02-preview","2023-11-02-preview","2023-08-01-preview","2023-05-02-preview","2023-05-01","2023-04-01-preview","2022-11-01-preview","2022-10-01","2022-06-01-preview","2022-03-01"],"defaultApiVersion":"2023-05-01","capabilities":"None"},{"resourceType":"locations/managedEnvironmentOperationResults","locations":["Central
        US EUAP","East US 2 EUAP","North Central US (Stage)","West US 2","Southeast
        Asia","Sweden Central","Canada Central","West Europe","North Europe","East
        US","East US 2","East Asia","Australia East","Germany West Central","Japan
        East","UK South","West US","Central US","North Central US","South Central
        US","Korea Central","Brazil South","West US 3","France Central","South Africa
        North","Norway East","Switzerland North","UAE North","Canada East","West Central
        US","UK West","Central India","Switzerland West","Italy North","Poland Central"],"apiVersions":["2024-03-01","2024-02-02-preview","2023-11-02-preview","2023-08-01-preview","2023-05-02-preview","2023-05-01","2023-04-01-preview","2022-11-01-preview","2022-10-01","2022-06-01-preview","2022-03-01"],"defaultApiVersion":"2023-05-01","capabilities":"None"},{"resourceType":"locations/managedEnvironmentOperationStatuses","locations":["Central
        US EUAP","East US 2 EUAP","North Central US (Stage)","West US 2","Southeast
        Asia","Sweden Central","Canada Central","West Europe","North Europe","East
        US","East US 2","East Asia","Australia East","Germany West Central","Japan
        East","UK South","West US","Central US","North Central US","South Central
        US","Korea Central","Brazil South","West US 3","France Central","South Africa
        North","Norway East","Switzerland North","UAE North","Canada East","West Central
        US","UK West","Central India","Switzerland West","Italy North","Poland Central"],"apiVersions":["2024-03-01","2024-02-02-preview","2023-11-02-preview","2023-08-01-preview","2023-05-02-preview","2023-05-01","2023-04-01-preview","2022-11-01-preview","2022-10-01","2022-06-01-preview","2022-03-01"],"defaultApiVersion":"2023-05-01","capabilities":"None"},{"resourceType":"locations/containerappOperationResults","locations":["Central
        US EUAP","East US 2 EUAP","North Central US (Stage)","West US 2","Southeast
        Asia","Sweden Central","Canada Central","West Europe","North Europe","East
        US","East US 2","East Asia","Australia East","Germany West Central","Japan
        East","UK South","West US","Central US","North Central US","South Central
        US","Korea Central","Brazil South","West US 3","France Central","South Africa
        North","Norway East","Switzerland North","UAE North","Canada East","West Central
        US","UK West","Central India","Switzerland West","Italy North","Poland Central"],"apiVersions":["2024-03-01","2024-02-02-preview","2023-11-02-preview","2023-08-01-preview","2023-05-02-preview","2023-05-01","2023-04-01-preview","2022-11-01-preview","2022-10-01","2022-06-01-preview","2022-03-01"],"defaultApiVersion":"2023-05-01","capabilities":"None"},{"resourceType":"locations/containerappOperationStatuses","locations":["Central
        US EUAP","East US 2 EUAP","North Central US (Stage)","West US 2","Southeast
        Asia","Sweden Central","Canada Central","West Europe","North Europe","East
        US","East US 2","East Asia","Australia East","Germany West Central","Japan
        East","UK South","West US","Central US","North Central US","South Central
        US","Korea Central","Brazil South","West US 3","France Central","South Africa
        North","Norway East","Switzerland North","UAE North","Canada East","West Central
        US","UK West","Central India","Switzerland West","Italy North","Poland Central"],"apiVersions":["2024-03-01","2024-02-02-preview","2023-11-02-preview","2023-08-01-preview","2023-05-02-preview","2023-05-01","2023-04-01-preview","2022-11-01-preview","2022-10-01","2022-06-01-preview","2022-03-01"],"defaultApiVersion":"2023-05-01","capabilities":"None"},{"resourceType":"locations/containerappsjobOperationResults","locations":["Central
        US EUAP","East US 2 EUAP","North Central US (Stage)","West US 2","Southeast
        Asia","Sweden Central","Canada Central","West Europe","North Europe","East
        US","East US 2","East Asia","Australia East","Germany West Central","Japan
        East","UK South","West US","Central US","North Central US","South Central
        US","Korea Central","Brazil South","West US 3","France Central","South Africa
        North","Norway East","Switzerland North","UAE North","Canada East","West Central
        US","UK West","Central India","Switzerland West","Italy North","Poland Central"],"apiVersions":["2024-03-01","2024-02-02-preview","2023-11-02-preview","2023-08-01-preview","2023-05-02-preview","2023-05-01","2023-04-01-preview","2022-11-01-preview"],"defaultApiVersion":"2023-05-01","capabilities":"None"},{"resourceType":"locations/containerappsjobOperationStatuses","locations":["Central
        US EUAP","East US 2 EUAP","North Central US (Stage)","West US 2","Southeast
        Asia","Sweden Central","Canada Central","West Europe","North Europe","East
        US","East US 2","East Asia","Australia East","Germany West Central","Japan
        East","UK South","West US","Central US","North Central US","South Central
        US","Korea Central","Brazil South","West US 3","France Central","South Africa
        North","Norway East","Switzerland North","UAE North","Canada East","West Central
        US","UK West","Central India","Switzerland West","Italy North","Poland Central"],"apiVersions":["2024-03-01","2024-02-02-preview","2023-11-02-preview","2023-08-01-preview","2023-05-02-preview","2023-05-01","2023-04-01-preview","2022-11-01-preview"],"defaultApiVersion":"2023-05-01","capabilities":"None"},{"resourceType":"locations/sourceControlOperationResults","locations":["Central
        US EUAP","East US 2 EUAP","North Central US (Stage)","West US 2","Southeast
        Asia","Sweden Central","Canada Central","West Europe","North Europe","East
        US","East US 2","East Asia","Australia East","Germany West Central","Japan
        East","UK South","West US","Central US","North Central US","South Central
        US","Korea Central","Brazil South","West US 3","France Central","South Africa
        North","Norway East","Switzerland North","UAE North","Canada East","West Central
        US","UK West","Central India","Switzerland West","Italy North","Poland Central"],"apiVersions":["2024-03-01","2024-02-02-preview","2023-11-02-preview","2023-08-01-preview","2023-05-02-preview","2023-05-01","2023-04-01-preview","2022-11-01-preview","2022-10-01","2022-06-01-preview","2022-03-01"],"defaultApiVersion":"2023-05-01","capabilities":"None"},{"resourceType":"locations/sourceControlOperationStatuses","locations":["Central
        US EUAP","East US 2 EUAP","North Central US (Stage)","West US 2","Southeast
        Asia","Sweden Central","Canada Central","West Europe","North Europe","East
        US","East US 2","East Asia","Australia East","Germany West Central","Japan
        East","UK South","West US","Central US","North Central US","South Central
        US","Korea Central","Brazil South","West US 3","France Central","South Africa
        North","Norway East","Switzerland North","UAE North","Canada East","West Central
        US","UK West","Central India","Switzerland West","Italy North","Poland Central"],"apiVersions":["2024-03-01","2024-02-02-preview","2023-11-02-preview","2023-08-01-preview","2023-05-02-preview","2023-05-01","2023-04-01-preview","2022-11-01-preview","2022-10-01","2022-06-01-preview","2022-03-01"],"defaultApiVersion":"2023-05-01","capabilities":"None"},{"resourceType":"locations/usages","locations":["Central
        US EUAP","East US 2 EUAP","North Central US (Stage)","West US 2","Southeast
        Asia","Sweden Central","Canada Central","West Europe","North Europe","East
        US","East US 2","East Asia","Australia East","Germany West Central","Japan
        East","UK South","West US","Central US","North Central US","South Central
        US","Korea Central","Brazil South","West US 3","France Central","South Africa
        North","Norway East","Switzerland North","UAE North","Canada East","West Central
        US","UK West","Central India","Switzerland West","Italy North","Poland Central"],"apiVersions":["2024-03-01","2024-02-02-preview","2023-11-02-preview","2023-08-01-preview","2023-05-02-preview"],"defaultApiVersion":"2023-05-02-preview","capabilities":"None"},{"resourceType":"connectedEnvironments","locations":["Central
        US EUAP","East US 2 EUAP","North Central US (Stage)","North Central US","East
        US","East Asia","West Europe","Southeast Asia"],"apiVersions":["2024-03-01","2024-02-02-preview","2023-11-02-preview","2023-08-01-preview","2023-05-02-preview","2023-05-01","2023-04-01-preview","2022-11-01-preview","2022-10-01","2022-06-01-preview"],"defaultApiVersion":"2023-05-01","capabilities":"CrossResourceGroupResourceMove,
        CrossSubscriptionResourceMove, SupportsTags, SupportsLocation"},{"resourceType":"connectedEnvironments/certificates","locations":["Central
        US EUAP","East US 2 EUAP","North Central US (Stage)","North Central US","East
        US","East Asia","West Europe","Southeast Asia"],"apiVersions":["2024-03-01","2024-02-02-preview","2023-11-02-preview","2023-08-01-preview","2023-05-02-preview","2023-05-01","2023-04-01-preview","2022-11-01-preview","2022-10-01","2022-06-01-preview"],"defaultApiVersion":"2023-05-01","capabilities":"CrossResourceGroupResourceMove,
        CrossSubscriptionResourceMove, SupportsTags, SupportsLocation"},{"resourceType":"locations/connectedEnvironmentOperationResults","locations":["Central
        US EUAP","East US 2 EUAP","North Central US (Stage)","North Central US","East
        US","East Asia","West Europe","Southeast Asia"],"apiVersions":["2024-03-01","2024-02-02-preview","2023-11-02-preview","2023-08-01-preview","2023-05-02-preview","2023-05-01","2023-04-01-preview","2022-11-01-preview","2022-10-01","2022-06-01-preview"],"defaultApiVersion":"2023-05-01","capabilities":"None"},{"resourceType":"locations/connectedEnvironmentOperationStatuses","locations":["Central
        US EUAP","East US 2 EUAP","North Central US (Stage)","North Central US","East
        US","East Asia","West Europe","Southeast Asia"],"apiVersions":["2024-03-01","2024-02-02-preview","2023-11-02-preview","2023-08-01-preview","2023-05-02-preview","2023-05-01","2023-04-01-preview","2022-11-01-preview","2022-10-01","2022-06-01-preview"],"defaultApiVersion":"2023-05-01","capabilities":"None"},{"resourceType":"locations/managedCertificateOperationStatuses","locations":["Central
        US EUAP","East US 2 EUAP","North Central US (Stage)","West US 2","Southeast
        Asia","Sweden Central","Canada Central","West Europe","North Europe","East
        US","East US 2","East Asia","Australia East","Germany West Central","Japan
        East","UK South","West US","Central US","North Central US","South Central
        US","Korea Central","Brazil South","West US 3","France Central","South Africa
        North","Norway East","Switzerland North","UAE North","Canada East","West Central
        US","UK West","Central India","Switzerland West","Italy North","Poland Central"],"apiVersions":["2024-03-01","2024-02-02-preview","2023-11-02-preview","2023-08-01-preview","2023-05-02-preview","2023-05-01","2023-04-01-preview","2022-11-01-preview"],"defaultApiVersion":"2023-05-01","capabilities":"None"},{"resourceType":"locations/billingMeters","locations":["Central
        US EUAP","East US 2 EUAP","North Central US (Stage)","West US 2","Southeast
        Asia","Sweden Central","Canada Central","West Europe","North Europe","East
        US","East US 2","East Asia","Australia East","Germany West Central","Japan
        East","UK South","West US","Central US","North Central US","South Central
        US","Korea Central","Brazil South","West US 3","France Central","South Africa
        North","Norway East","Switzerland North","UAE North","Canada East","West Central
        US","UK West","Central India","Switzerland West","Italy North","Poland Central"],"apiVersions":["2024-03-01","2024-02-02-preview","2023-11-02-preview","2023-08-01-preview","2023-05-02-preview","2023-05-01","2023-04-01-preview","2022-11-01-preview","2022-10-01","2022-06-01-preview"],"defaultApiVersion":"2023-05-01","capabilities":"None"},{"resourceType":"locations/availableManagedEnvironmentsWorkloadProfileTypes","locations":["Central
        US EUAP","East US 2 EUAP","North Central US (Stage)","West US 2","Southeast
        Asia","Sweden Central","Canada Central","West Europe","North Europe","East
        US","East US 2","East Asia","Australia East","Germany West Central","Japan
        East","UK South","West US","Central US","North Central US","South Central
        US","Korea Central","Brazil South","West US 3","France Central","South Africa
        North","Norway East","Switzerland North","UAE North","Canada East","West Central
        US","UK West","Central India","Switzerland West","Italy North","Poland Central"],"apiVersions":["2024-03-01","2024-02-02-preview","2023-11-02-preview","2023-08-01-preview","2023-05-02-preview","2023-05-01","2023-04-01-preview","2022-11-01-preview","2022-10-01","2022-06-01-preview"],"defaultApiVersion":"2023-05-01","capabilities":"None"},{"resourceType":"getCustomDomainVerificationId","locations":["Central
        US EUAP","East US 2 EUAP","North Central US (Stage)","West US 2","Southeast
        Asia","Sweden Central","Canada Central","West Europe","North Europe","East
        US","East US 2","East Asia","Australia East","Germany West Central","Japan
        East","UK South","West US","Central US","North Central US","South Central
        US","Korea Central","Brazil South","West US 3","France Central","South Africa
        North","Norway East","Switzerland North","UAE North","Canada East","West Central
        US","UK West","Central India","Italy North","Poland Central","Switzerland
        West"],"apiVersions":["2024-03-01","2024-02-02-preview","2023-11-02-preview","2023-08-01-preview","2023-05-02-preview"],"defaultApiVersion":"2023-05-02-preview","capabilities":"None"},{"resourceType":"builders","locations":["Central
        US EUAP","East US 2 EUAP","North Central US (Stage)","West US 2","Southeast
        Asia","Sweden Central","Canada Central","West Europe","North Europe","East
        US","East US 2","East Asia","Australia East","Germany West Central","Japan
        East","UK South","West US","Central US","North Central US","South Central
        US","Korea Central","Brazil South","West US 3","France Central","South Africa
        North","Norway East","Switzerland North","UAE North","Canada East","West Central
        US","UK West","Central India","Switzerland West","Italy North","Poland Central"],"apiVersions":["2024-02-02-preview","2023-11-02-preview","2023-08-01-preview"],"defaultApiVersion":"2023-08-01-preview","capabilities":"CrossResourceGroupResourceMove,
        CrossSubscriptionResourceMove, SystemAssignedResourceIdentity, SupportsTags,
        SupportsLocation"},{"resourceType":"builders/builds","locations":["Central
        US EUAP","East US 2 EUAP","North Central US (Stage)","West US 2","Southeast
        Asia","Sweden Central","Canada Central","West Europe","North Europe","East
        US","East US 2","East Asia","Australia East","Germany West Central","Japan
        East","UK South","West US","Central US","North Central US","South Central
        US","Korea Central","Brazil South","West US 3","France Central","South Africa
        North","Norway East","Switzerland North","UAE North","Canada East","West Central
        US","UK West","Central India","Switzerland West","Italy North","Poland Central"],"apiVersions":["2024-02-02-preview","2023-11-02-preview","2023-08-01-preview"],"defaultApiVersion":"2023-08-01-preview","capabilities":"None"},{"resourceType":"builders/patches","locations":["North
        Central US (Stage)","Central US EUAP","East US 2 EUAP","West US 2","Southeast
        Asia","Sweden Central","Canada Central","West Europe","North Europe","East
        US","East US 2","East Asia","Australia East","Germany West Central","Japan
        East","UK South","West US","Central US","North Central US","South Central
        US","Korea Central","Brazil South","West US 3","France Central","South Africa
        North","Norway East","Switzerland North","UAE North","Canada East","West Central
        US","UK West","Central India","Switzerland West","Italy North","Poland Central"],"apiVersions":["2024-02-02-preview","2023-11-02-preview","2023-08-01-preview"],"defaultApiVersion":"2023-08-01-preview","capabilities":"None"},{"resourceType":"locations/OperationResults","locations":["Central
        US EUAP","East US 2 EUAP","North Central US (Stage)","West US 2","Southeast
        Asia","Sweden Central","Canada Central","West Europe","North Europe","East
        US","East US 2","East Asia","Australia East","Germany West Central","Japan
        East","UK South","West US","Central US","North Central US","South Central
        US","Korea Central","Brazil South","West US 3","France Central","South Africa
        North","Norway East","Switzerland North","UAE North","Canada East","West Central
        US","UK West","Central India","Switzerland West","Italy North","Poland Central"],"apiVersions":["2024-02-02-preview","2023-11-02-preview","2023-08-01-preview"],"defaultApiVersion":"2023-08-01-preview","capabilities":"None"},{"resourceType":"locations/OperationStatuses","locations":["Central
        US EUAP","East US 2 EUAP","North Central US (Stage)","West US 2","Southeast
        Asia","Sweden Central","Canada Central","West Europe","North Europe","East
        US","East US 2","East Asia","Australia East","Germany West Central","Japan
        East","UK South","West US","Central US","North Central US","South Central
        US","Korea Central","Brazil South","West US 3","France Central","South Africa
        North","Norway East","Switzerland North","UAE North","Canada East","West Central
        US","UK West","Central India","Switzerland West","Italy North","Poland Central"],"apiVersions":["2024-02-02-preview","2023-11-02-preview","2023-08-01-preview"],"defaultApiVersion":"2023-08-01-preview","capabilities":"None"},{"resourceType":"managedEnvironments/dotNetComponents","locations":["Central
        US EUAP","East US 2 EUAP","North Central US (Stage)","West US 2","Southeast
        Asia","Sweden Central","Canada Central","West Europe","North Europe","East
        US","East US 2","East Asia","Australia East","Germany West Central","Japan
        East","UK South","West US","Central US","North Central US","South Central
        US","Korea Central","Brazil South","West US 3","France Central","South Africa
        North","Norway East","Switzerland North","UAE North","Canada East","West Central
        US","UK West","Central India","Switzerland West","Italy North","Poland Central"],"apiVersions":["2024-02-02-preview","2023-11-02-preview"],"defaultApiVersion":"2023-11-02-preview","capabilities":"None"},{"resourceType":"managedEnvironments/javaComponents","locations":["Central
        US EUAP","East US 2 EUAP","North Central US (Stage)","West US 2","Southeast
        Asia","Sweden Central","Canada Central","West Europe","North Europe","East
        US","East US 2","East Asia","Australia East","Germany West Central","Japan
        East","UK South","West US","Central US","North Central US","South Central
        US","Korea Central","Brazil South","West US 3","France Central","South Africa
        North","Norway East","Switzerland North","UAE North","Canada East","West Central
        US","UK West","Central India","Switzerland West","Italy North","Poland Central"],"apiVersions":["2024-02-02-preview","2023-11-02-preview"],"defaultApiVersion":"2023-11-02-preview","capabilities":"None"},{"resourceType":"managedEnvironments/daprComponents","locations":["Central
        US EUAP","East US 2 EUAP","North Central US (Stage)","West US 2","Southeast
        Asia","Sweden Central","Canada Central","West Europe","North Europe","East
        US","East US 2","East Asia","Australia East","Germany West Central","Japan
        East","UK South","West US","Central US","North Central US","South Central
        US","Korea Central","Brazil South","West US 3","France Central","South Africa
        North","Norway East","Switzerland North","UAE North","Canada East","West Central
        US","UK West","Central India","Switzerland West","Italy North","Poland Central"],"apiVersions":["2024-03-01","2024-02-02-preview","2023-11-02-preview","2023-08-01-preview","2023-05-02-preview","2023-05-01","2023-04-01-preview","2022-11-01-preview","2022-10-01","2022-06-01-preview","2022-03-01"],"defaultApiVersion":"2023-05-01","capabilities":"None"},{"resourceType":"functions","locations":["North
        Central US (Stage)","Central US EUAP","West Central US"],"apiVersions":["2024-02-02-preview"],"capabilities":"SupportsExtension"}],"registrationState":"Registered","registrationPolicy":"RegistrationRequired"}'
    headers:
      cache-control:
      - no-cache
      content-length:
      - '28714'
      content-type:
      - application/json; charset=utf-8
      date:
      - Mon, 06 May 2024 19:25:26 GMT
      expires:
      - '-1'
      pragma:
      - no-cache
      strict-transport-security:
      - max-age=31536000; includeSubDomains
      x-cache:
      - CONFIG_NOCACHE
      x-content-type-options:
      - nosniff
      x-msedge-ref:
      - 'Ref A: 117EEFBEB0B34F22B22896B8EB7281A1 Ref B: CO6AA3150220031 Ref C: 2024-05-06T19:25:27Z'
    status:
      code: 200
      message: OK
- request:
    body: null
    headers:
      Accept:
      - '*/*'
      Accept-Encoding:
      - gzip, deflate
      CommandName:
      - containerapp auth microsoft update
      Connection:
      - keep-alive
      ParameterSetName:
      - -g --name --client-id --client-secret --issuer --yes
      User-Agent:
      - python/3.8.10 (Windows-10-10.0.22631-SP0) AZURECLI/2.59.0
    method: GET
    uri: https://management.azure.com/subscriptions/00000000-0000-0000-0000-000000000000/resourceGroups/clitest.rg000001/providers/Microsoft.App/containerApps/containerapp-auth000002?api-version=2023-05-01
  response:
    body:
      string: '{"id":"/subscriptions/00000000-0000-0000-0000-000000000000/resourceGroups/clitest.rg000001/providers/Microsoft.App/containerapps/containerapp-auth000002","name":"containerapp-auth000002","type":"Microsoft.App/containerApps","location":"East
        US","systemData":{"createdBy":"harrli@microsoft.com","createdByType":"User","createdAt":"2024-05-06T19:25:16.8025836","lastModifiedBy":"harrli@microsoft.com","lastModifiedByType":"User","lastModifiedAt":"2024-05-06T19:25:16.8025836"},"properties":{"provisioningState":"Succeeded","runningStatus":"Running","managedEnvironmentId":"/subscriptions/00000000-0000-0000-0000-000000000000/resourceGroups/client.env_rg_eastus/providers/Microsoft.App/managedEnvironments/env-eastus","environmentId":"/subscriptions/00000000-0000-0000-0000-000000000000/resourceGroups/client.env_rg_eastus/providers/Microsoft.App/managedEnvironments/env-eastus","workloadProfileName":"Consumption","outboundIpAddresses":["20.231.246.122","20.231.246.54","20.231.247.19","20.231.246.253","20.241.227.6","20.241.226.169","20.127.248.50","20.241.171.30","20.241.172.248","20.241.172.250","20.246.203.138","20.246.203.140","52.191.22.226","52.191.22.23","52.191.22.71","52.191.22.159","52.191.22.166","52.191.22.212","52.191.22.41","52.191.23.0","52.191.22.198","52.191.22.121","20.124.73.117","52.149.247.118","52.149.245.39","52.149.247.189","52.149.247.220","52.149.247.221","52.149.245.38","52.149.244.111","52.224.88.179","52.149.247.199","52.149.244.160","4.156.169.214","4.156.169.175","4.156.169.143","20.241.173.137","20.241.173.98","20.242.228.13","20.242.227.204","20.242.227.238","20.242.228.93","52.226.103.51","52.226.103.36","52.226.103.82","52.226.103.10","52.226.102.213","52.226.102.151","52.226.102.243","52.226.103.40","52.226.102.224","52.226.102.162"],"latestRevisionName":"containerapp-auth000002--qqx4vsc","latestReadyRevisionName":"containerapp-auth000002--qqx4vsc","latestRevisionFqdn":"containerapp-auth000002--qqx4vsc.livelycliff-46133ec3.eastus.azurecontainerapps.io","customDomainVerificationId":"0FEF6FC81FA2FA9876FEE95F895AD716D01F5495C9AC8EA62F0228DC5E40B5CA","configuration":{"secrets":null,"activeRevisionsMode":"Single","ingress":{"fqdn":"containerapp-auth000002.livelycliff-46133ec3.eastus.azurecontainerapps.io","external":true,"targetPort":80,"exposedPort":0,"transport":"Auto","traffic":[{"weight":100,"latestRevision":true}],"customDomains":null,"allowInsecure":false,"ipSecurityRestrictions":null,"corsPolicy":null,"clientCertificateMode":null,"stickySessions":null},"registries":null,"dapr":null,"maxInactiveRevisions":100,"service":null},"template":{"revisionSuffix":"","terminationGracePeriodSeconds":null,"containers":[{"image":"mcr.microsoft.com/k8se/quickstart:latest","name":"containerapp-auth000002","resources":{"cpu":0.5,"memory":"1Gi","ephemeralStorage":"2Gi"}}],"initContainers":null,"scale":{"minReplicas":null,"maxReplicas":10,"rules":null},"volumes":null,"serviceBinds":null},"eventStreamEndpoint":"https://eastus.azurecontainerapps.dev/subscriptions/00000000-0000-0000-0000-000000000000/resourceGroups/clitest.rg000001/containerApps/containerapp-auth000002/eventstream","delegatedIdentities":[]},"identity":{"type":"None"}}'
    headers:
      api-supported-versions:
      - 2022-03-01, 2022-06-01-preview, 2022-10-01, 2022-11-01-preview, 2023-04-01-preview,
        2023-05-01, 2023-05-02-preview, 2023-08-01-preview, 2023-11-02-preview, 2024-02-02-preview,
        2024-03-01
      cache-control:
      - no-cache
      content-length:
      - '3191'
      content-type:
      - application/json; charset=utf-8
      date:
      - Mon, 06 May 2024 19:25:27 GMT
      expires:
      - '-1'
      pragma:
      - no-cache
      strict-transport-security:
      - max-age=31536000; includeSubDomains
      vary:
      - Accept-Encoding
      x-cache:
      - CONFIG_NOCACHE
      x-content-type-options:
      - nosniff
      x-msedge-ref:
      - 'Ref A: 44A25566C0864F8494AC6A73A2B6E1D7 Ref B: CO6AA3150218037 Ref C: 2024-05-06T19:25:27Z'
      x-powered-by:
      - ASP.NET
    status:
      code: 200
      message: OK
- request:
    body: null
    headers:
      Accept:
      - '*/*'
      Accept-Encoding:
      - gzip, deflate
      CommandName:
      - containerapp auth microsoft update
      Connection:
      - keep-alive
      Content-Length:
      - '0'
      ParameterSetName:
      - -g --name --client-id --client-secret --issuer --yes
      User-Agent:
      - python/3.8.10 (Windows-10-10.0.22631-SP0) AZURECLI/2.59.0
    method: POST
    uri: https://management.azure.com/subscriptions/00000000-0000-0000-0000-000000000000/resourceGroups/clitest.rg000001/providers/Microsoft.App/containerApps/containerapp-auth000002/listSecrets?api-version=2023-05-01
  response:
    body:
      string: '{"value":[]}'
    headers:
      api-supported-versions:
      - 2022-03-01, 2022-06-01-preview, 2022-10-01, 2022-11-01-preview, 2023-04-01-preview,
        2023-05-01, 2023-05-02-preview, 2023-08-01-preview, 2023-11-02-preview, 2024-02-02-preview,
        2024-03-01
      cache-control:
      - no-cache
      content-length:
      - '12'
      content-type:
      - application/json; charset=utf-8
      date:
      - Mon, 06 May 2024 19:25:27 GMT
      expires:
      - '-1'
      pragma:
      - no-cache
      strict-transport-security:
      - max-age=31536000; includeSubDomains
      vary:
      - Accept-Encoding
      x-cache:
      - CONFIG_NOCACHE
      x-content-type-options:
      - nosniff
      x-ms-ratelimit-remaining-subscription-writes:
      - '1199'
      x-msedge-ref:
      - 'Ref A: FCE17536972145C8908BB9DB39F94708 Ref B: CO6AA3150220023 Ref C: 2024-05-06T19:25:28Z'
      x-powered-by:
      - ASP.NET
    status:
      code: 200
      message: OK
- request:
    body: '{"id": "/subscriptions/00000000-0000-0000-0000-000000000000/resourceGroups/clitest.rg000001/providers/Microsoft.App/containerapps/containerapp-auth000002",
      "name": "containerapp-auth000002", "type": "Microsoft.App/containerApps", "location":
      "East US", "systemData": {"createdBy": "harrli@microsoft.com", "createdByType":
      "User", "createdAt": "2024-05-06T19:25:16.8025836", "lastModifiedBy": "harrli@microsoft.com",
      "lastModifiedByType": "User", "lastModifiedAt": "2024-05-06T19:25:16.8025836"},
      "properties": {"provisioningState": "Succeeded", "runningStatus": "Running",
      "managedEnvironmentId": "/subscriptions/00000000-0000-0000-0000-000000000000/resourceGroups/client.env_rg_eastus/providers/Microsoft.App/managedEnvironments/env-eastus",
      "environmentId": "/subscriptions/00000000-0000-0000-0000-000000000000/resourceGroups/client.env_rg_eastus/providers/Microsoft.App/managedEnvironments/env-eastus",
      "workloadProfileName": "Consumption", "outboundIpAddresses": ["20.231.246.122",
      "20.231.246.54", "20.231.247.19", "20.231.246.253", "20.241.227.6", "20.241.226.169",
      "20.127.248.50", "20.241.171.30", "20.241.172.248", "20.241.172.250", "20.246.203.138",
      "20.246.203.140", "52.191.22.226", "52.191.22.23", "52.191.22.71", "52.191.22.159",
      "52.191.22.166", "52.191.22.212", "52.191.22.41", "52.191.23.0", "52.191.22.198",
      "52.191.22.121", "20.124.73.117", "52.149.247.118", "52.149.245.39", "52.149.247.189",
      "52.149.247.220", "52.149.247.221", "52.149.245.38", "52.149.244.111", "52.224.88.179",
      "52.149.247.199", "52.149.244.160", "4.156.169.214", "4.156.169.175", "4.156.169.143",
      "20.241.173.137", "20.241.173.98", "20.242.228.13", "20.242.227.204", "20.242.227.238",
      "20.242.228.93", "52.226.103.51", "52.226.103.36", "52.226.103.82", "52.226.103.10",
      "52.226.102.213", "52.226.102.151", "52.226.102.243", "52.226.103.40", "52.226.102.224",
      "52.226.102.162"], "latestRevisionName": "containerapp-auth000002--qqx4vsc",
      "latestReadyRevisionName": "containerapp-auth000002--qqx4vsc", "latestRevisionFqdn":
      "containerapp-auth000002--qqx4vsc.livelycliff-46133ec3.eastus.azurecontainerapps.io",
      "customDomainVerificationId": "0FEF6FC81FA2FA9876FEE95F895AD716D01F5495C9AC8EA62F0228DC5E40B5CA",
      "configuration": {"secrets": [{"name": "microsoft-provider-authentication-secret",
      "value": "c0d23eb5-ea9f-4a4d-9519-bfa0a422c491", "keyVaultUrl": "", "identity":
      ""}], "activeRevisionsMode": "Single", "ingress": {"fqdn": "containerapp-auth000002.livelycliff-46133ec3.eastus.azurecontainerapps.io",
      "external": true, "targetPort": 80, "exposedPort": 0, "transport": "Auto", "traffic":
      [{"weight": 100, "latestRevision": true}], "customDomains": null, "allowInsecure":
      false, "ipSecurityRestrictions": null, "corsPolicy": null, "clientCertificateMode":
      null, "stickySessions": null}, "registries": null, "dapr": null, "maxInactiveRevisions":
      100, "service": null}, "template": {"revisionSuffix": "", "terminationGracePeriodSeconds":
      null, "containers": [{"image": "mcr.microsoft.com/k8se/quickstart:latest", "name":
      "containerapp-auth000002", "resources": {"cpu": 0.5, "memory": "1Gi", "ephemeralStorage":
      "2Gi"}}], "initContainers": null, "scale": {"minReplicas": null, "maxReplicas":
      10, "rules": null}, "volumes": null, "serviceBinds": null}, "eventStreamEndpoint":
      "https://eastus.azurecontainerapps.dev/subscriptions/00000000-0000-0000-0000-000000000000/resourceGroups/clitest.rg000001/containerApps/containerapp-auth000002/eventstream",
      "delegatedIdentities": []}, "identity": {"type": "None"}}'
    headers:
      Accept:
      - '*/*'
      Accept-Encoding:
      - gzip, deflate
      CommandName:
      - containerapp auth microsoft update
      Connection:
      - keep-alive
      Content-Length:
      - '3495'
      Content-Type:
      - application/json
      ParameterSetName:
      - -g --name --client-id --client-secret --issuer --yes
      User-Agent:
      - python/3.8.10 (Windows-10-10.0.22631-SP0) AZURECLI/2.59.0
    method: PUT
    uri: https://management.azure.com/subscriptions/00000000-0000-0000-0000-000000000000/resourceGroups/clitest.rg000001/providers/Microsoft.App/containerApps/containerapp-auth000002?api-version=2023-05-01
  response:
    body:
      string: '{"id":"/subscriptions/00000000-0000-0000-0000-000000000000/resourceGroups/clitest.rg000001/providers/Microsoft.App/containerapps/containerapp-auth000002","name":"containerapp-auth000002","type":"Microsoft.App/containerApps","location":"East
        US","systemData":{"createdBy":"harrli@microsoft.com","createdByType":"User","createdAt":"2024-05-06T19:25:16.8025836","lastModifiedBy":"harrli@microsoft.com","lastModifiedByType":"User","lastModifiedAt":"2024-05-06T19:25:29.2243857Z"},"properties":{"provisioningState":"InProgress","runningStatus":"Running","managedEnvironmentId":"/subscriptions/00000000-0000-0000-0000-000000000000/resourceGroups/client.env_rg_eastus/providers/Microsoft.App/managedEnvironments/env-eastus","environmentId":"/subscriptions/00000000-0000-0000-0000-000000000000/resourceGroups/client.env_rg_eastus/providers/Microsoft.App/managedEnvironments/env-eastus","workloadProfileName":"Consumption","outboundIpAddresses":["20.231.246.122","20.231.246.54","20.231.247.19","20.231.246.253","20.241.227.6","20.241.226.169","20.127.248.50","20.241.171.30","20.241.172.248","20.241.172.250","20.246.203.138","20.246.203.140","52.191.22.226","52.191.22.23","52.191.22.71","52.191.22.159","52.191.22.166","52.191.22.212","52.191.22.41","52.191.23.0","52.191.22.198","52.191.22.121","20.124.73.117","52.149.247.118","52.149.245.39","52.149.247.189","52.149.247.220","52.149.247.221","52.149.245.38","52.149.244.111","52.224.88.179","52.149.247.199","52.149.244.160","4.156.169.214","4.156.169.175","4.156.169.143","20.241.173.137","20.241.173.98","20.242.228.13","20.242.227.204","20.242.227.238","20.242.228.93","52.226.103.51","52.226.103.36","52.226.103.82","52.226.103.10","52.226.102.213","52.226.102.151","52.226.102.243","52.226.103.40","52.226.102.224","52.226.102.162"],"latestRevisionName":"containerapp-auth000002--qqx4vsc","latestReadyRevisionName":"containerapp-auth000002--qqx4vsc","latestRevisionFqdn":"containerapp-auth000002--qqx4vsc.livelycliff-46133ec3.eastus.azurecontainerapps.io","customDomainVerificationId":"0FEF6FC81FA2FA9876FEE95F895AD716D01F5495C9AC8EA62F0228DC5E40B5CA","configuration":{"secrets":[{"name":"microsoft-provider-authentication-secret"}],"activeRevisionsMode":"Single","ingress":{"fqdn":"containerapp-auth000002.livelycliff-46133ec3.eastus.azurecontainerapps.io","external":true,"targetPort":80,"exposedPort":0,"transport":"Auto","traffic":[{"weight":100,"latestRevision":true}],"customDomains":null,"allowInsecure":false,"ipSecurityRestrictions":null,"corsPolicy":null,"clientCertificateMode":null,"stickySessions":null},"registries":null,"dapr":null,"maxInactiveRevisions":100,"service":null},"template":{"revisionSuffix":"","terminationGracePeriodSeconds":null,"containers":[{"image":"mcr.microsoft.com/k8se/quickstart:latest","name":"containerapp-auth000002","resources":{"cpu":0.5,"memory":"1Gi","ephemeralStorage":"2Gi"}}],"initContainers":null,"scale":{"minReplicas":null,"maxReplicas":10,"rules":null},"volumes":null,"serviceBinds":null},"eventStreamEndpoint":"https://eastus.azurecontainerapps.dev/subscriptions/00000000-0000-0000-0000-000000000000/resourceGroups/clitest.rg000001/containerApps/containerapp-auth000002/eventstream","delegatedIdentities":[]},"identity":{"type":"None"}}'
    headers:
      api-supported-versions:
      - 2022-03-01, 2022-06-01-preview, 2022-10-01, 2022-11-01-preview, 2023-04-01-preview,
        2023-05-01, 2023-05-02-preview, 2023-08-01-preview, 2023-11-02-preview, 2024-02-02-preview,
        2024-03-01
      azure-asyncoperation:
      - https://management.azure.com/subscriptions/00000000-0000-0000-0000-000000000000/providers/Microsoft.App/locations/eastus/containerappOperationStatuses/7cdcc3c0-fb1e-43ae-b4a0-625300e5ef72?api-version=2023-05-01&azureAsyncOperation=true&t=638506203298650088&c=MIIHSDCCBjCgAwIBAgITfwMhOTmqQoo0tkRvGgAEAyE5OTANBgkqhkiG9w0BAQsFADBEMRMwEQYKCZImiZPyLGQBGRYDR0JMMRMwEQYKCZImiZPyLGQBGRYDQU1FMRgwFgYDVQQDEw9BTUUgSW5mcmEgQ0EgMDIwHhcNMjQwNTAxMDYzNDQ2WhcNMjUwNDI2MDYzNDQ2WjBAMT4wPAYDVQQDEzVhc3luY29wZXJhdGlvbnNpZ25pbmdjZXJ0aWZpY2F0ZS5tYW5hZ2VtZW50LmF6dXJlLmNvbTCCASIwDQYJKoZIhvcNAQEBBQADggEPADCCAQoCggEBALkgKuEwzHMIEnb6DqvlNEjOIBhriDkMVQHin8X3Hp4QWm6IPRhyE4finiNV8v-yzYRoKrEZGVZaMZKQ4LmVw70qsr45wY42Ci7OmjxbZ9yY71jkU7t5-XqiLknJsYmibeU-bj-ivIZNhs9z7vXrozzI5s2EIkeMhDFjZzSU8Tyg8BrDHeWJ0xxYmUcnUl05ClWLHwD3yQABogqndT-JejHbedyKkseKHis9KEIiZZwib0VLMozFG9gHXHSyy_eXkaXhcZh0hT1WV1JcjMoQ1LfxsrMDdAyJLPP-6I7rydsOZvo9bnz9FJSJg8CCaJ87-DZghAmjgUC95n9xNr7VvRUCAwEAAaOCBDUwggQxMCcGCSsGAQQBgjcVCgQaMBgwCgYIKwYBBQUHAwEwCgYIKwYBBQUHAwIwPQYJKwYBBAGCNxUHBDAwLgYmKwYBBAGCNxUIhpDjDYTVtHiE8Ys-hZvdFs6dEoFggvX2K4Py0SACAWQCAQowggHaBggrBgEFBQcBAQSCAcwwggHIMGYGCCsGAQUFBzAChlpodHRwOi8vY3JsLm1pY3Jvc29mdC5jb20vcGtpaW5mcmEvQ2VydHMvQkwyUEtJSU5UQ0EwMS5BTUUuR0JMX0FNRSUyMEluZnJhJTIwQ0ElMjAwMig0KS5jcnQwVgYIKwYBBQUHMAKGSmh0dHA6Ly9jcmwxLmFtZS5nYmwvYWlhL0JMMlBLSUlOVENBMDEuQU1FLkdCTF9BTUUlMjBJbmZyYSUyMENBJTIwMDIoNCkuY3J0MFYGCCsGAQUFBzAChkpodHRwOi8vY3JsMi5hbWUuZ2JsL2FpYS9CTDJQS0lJTlRDQTAxLkFNRS5HQkxfQU1FJTIwSW5mcmElMjBDQSUyMDAyKDQpLmNydDBWBggrBgEFBQcwAoZKaHR0cDovL2NybDMuYW1lLmdibC9haWEvQkwyUEtJSU5UQ0EwMS5BTUUuR0JMX0FNRSUyMEluZnJhJTIwQ0ElMjAwMig0KS5jcnQwVgYIKwYBBQUHMAKGSmh0dHA6Ly9jcmw0LmFtZS5nYmwvYWlhL0JMMlBLSUlOVENBMDEuQU1FLkdCTF9BTUUlMjBJbmZyYSUyMENBJTIwMDIoNCkuY3J0MB0GA1UdDgQWBBRycMIgZ8U6O44581iRUxcqHqpbnzAOBgNVHQ8BAf8EBAMCBaAwggE1BgNVHR8EggEsMIIBKDCCASSgggEgoIIBHIZCaHR0cDovL2NybC5taWNyb3NvZnQuY29tL3BraWluZnJhL0NSTC9BTUUlMjBJbmZyYSUyMENBJTIwMDIoNCkuY3JshjRodHRwOi8vY3JsMS5hbWUuZ2JsL2NybC9BTUUlMjBJbmZyYSUyMENBJTIwMDIoNCkuY3JshjRodHRwOi8vY3JsMi5hbWUuZ2JsL2NybC9BTUUlMjBJbmZyYSUyMENBJTIwMDIoNCkuY3JshjRodHRwOi8vY3JsMy5hbWUuZ2JsL2NybC9BTUUlMjBJbmZyYSUyMENBJTIwMDIoNCkuY3JshjRodHRwOi8vY3JsNC5hbWUuZ2JsL2NybC9BTUUlMjBJbmZyYSUyMENBJTIwMDIoNCkuY3JsMEEGA1UdIAQ6MDgwDAYKKwYBBAGCN3sBATAMBgorBgEEAYI3ewIBMAwGCisGAQQBgjd7AwEwDAYKKwYBBAGCN3sEATAfBgNVHSMEGDAWgBSuecJrXSWIEwb2BwnDl3x7l48dVTAdBgNVHSUEFjAUBggrBgEFBQcDAQYIKwYBBQUHAwIwDQYJKoZIhvcNAQELBQADggEBAA_4ful6PqtXLj0fhr2yqM0Q8lN7gu3uJtR9HkeWQr-_sb0h21FXp2pZE10ud7q-bFkL4i3rV85FJt1JQJMyPCDfHflYeNJKjpKDf5fgr-t-bmq7lKGDrV7m663uTPOo3NTM_tBv168Au1J4zmara1_zcov-nSVCI35S-uOrU2ig4a9R2em9hUF87NwH4u64yc_Fjf7L5uzQ3ixAKetCh1UG4_DDNBGLUppGxw8kJAqHBFD0ENZVTGewsGaej68yalWqwEpZ7Ih8r4nW1IGx6i9zJvZYiNfrt0OI-JYBSK4dZMzfJ5fOd21X-XU30qoO_OehEgT9IZe7TtreUfLH0-o&s=CdAfuje-1ETi44TozAf3Y1RFQFpVoDZy_OTTIUA8opGaRRAav0hsT7GeMJe2LkmlCez90r5eGaP7MqgtEjxHs9ftWEjUd2OgthYyQ67cD0mkM7ydp0yeuOBC9XZ258Yhk9zm7bgzDRaRRUWqrQcBW5NxNiLDb0KKiEy7GRwtemf2ZJVzpPx0U7gTxM0xSLTgfNgBtKLihzi4kiM3qdg1j8avyKDWInbGBWItE16cfjpBxbhjKv7pS4RJvRNpShKSg1G4IU59RviUXTxfT5h6Ax_e9mwB03uR8cabN2LGXGRebz6zo_hzpF0C2XoX7oAeP3BAHE79rQORtj2MOXwCAg&h=hByX1jZPQpGWv4YrYNvvlvpjxqYsv-Ddm8RJnXY-o_0
      cache-control:
      - no-cache
      content-length:
      - '3242'
      content-type:
      - application/json; charset=utf-8
      date:
      - Mon, 06 May 2024 19:25:29 GMT
      expires:
      - '-1'
      pragma:
      - no-cache
      strict-transport-security:
      - max-age=31536000; includeSubDomains
      x-cache:
      - CONFIG_NOCACHE
      x-content-type-options:
      - nosniff
      x-ms-async-operation-timeout:
      - PT15M
      x-ms-ratelimit-remaining-subscription-resource-requests:
      - '699'
      x-msedge-ref:
      - 'Ref A: 07EF5421C5D54443A1DF6A57A27BC9EB Ref B: CO6AA3150219017 Ref C: 2024-05-06T19:25:28Z'
      x-powered-by:
      - ASP.NET
    status:
      code: 201
      message: Created
- request:
    body: '{"properties": {"platform": {"enabled": true}, "globalValidation": {},
      "login": {}, "identityProviders": {"azureActiveDirectory": {"registration":
      {"clientId": "c0d23eb5-ea9f-4a4d-9519-bfa0a422c491", "clientSecretSettingName":
      "microsoft-provider-authentication-secret", "openIdIssuer": "https://sts.windows.net/54826b22-38d6-4fb2-bad9-b7983a3e9c5a/"}}}}}'
    headers:
      Accept:
      - '*/*'
      Accept-Encoding:
      - gzip, deflate
      CommandName:
      - containerapp auth microsoft update
      Connection:
      - keep-alive
      Content-Length:
      - '355'
      Content-Type:
      - application/json
      ParameterSetName:
      - -g --name --client-id --client-secret --issuer --yes
      User-Agent:
      - python/3.8.10 (Windows-10-10.0.22631-SP0) AZURECLI/2.59.0
    method: PUT
    uri: https://management.azure.com/subscriptions/00000000-0000-0000-0000-000000000000/resourceGroups/clitest.rg000001/providers/Microsoft.App/containerApps/containerapp-auth000002/authConfigs/current?api-version=2023-05-01
  response:
    body:
      string: '{"id":"/subscriptions/00000000-0000-0000-0000-000000000000/resourceGroups/clitest.rg000001/providers/Microsoft.App/containerApps/containerapp-auth000002/authConfigs/current","name":"current","type":"Microsoft.App/containerapps/authconfigs","properties":{"platform":{"enabled":true},"globalValidation":{},"identityProviders":{"azureActiveDirectory":{"registration":{"openIdIssuer":"https://sts.windows.net/54826b22-38d6-4fb2-bad9-b7983a3e9c5a/","clientId":"c0d23eb5-ea9f-4a4d-9519-bfa0a422c491","clientSecretSettingName":"microsoft-provider-authentication-secret"},"validation":{"defaultAuthorizationPolicy":{"allowedApplications":[]}},"isAutoProvisioned":false}},"login":{"preserveUrlFragmentsForLogins":false}}}'
    headers:
      api-supported-versions:
      - 2022-03-01, 2022-06-01-preview, 2022-10-01, 2022-11-01-preview, 2023-04-01-preview,
        2023-05-01, 2023-05-02-preview, 2023-08-01-preview, 2023-11-02-preview, 2024-02-02-preview,
        2024-03-01
      cache-control:
      - no-cache
      content-length:
      - '712'
      content-type:
      - application/json; charset=utf-8
      date:
      - Mon, 06 May 2024 19:25:30 GMT
      expires:
      - '-1'
      pragma:
      - no-cache
      strict-transport-security:
      - max-age=31536000; includeSubDomains
      vary:
      - Accept-Encoding
      x-cache:
      - CONFIG_NOCACHE
      x-content-type-options:
      - nosniff
      x-ms-ratelimit-remaining-subscription-writes:
      - '1199'
      x-msedge-ref:
      - 'Ref A: 3B9DC396C2884059A20F136027D8766B Ref B: CO6AA3150218039 Ref C: 2024-05-06T19:25:29Z'
      x-powered-by:
      - ASP.NET
    status:
      code: 200
      message: OK
- request:
    body: null
    headers:
      Accept:
      - application/json
      Accept-Encoding:
      - gzip, deflate
      CommandName:
      - containerapp secret list
      Connection:
      - keep-alive
      ParameterSetName:
      - -g -n
      User-Agent:
      - AZURECLI/2.59.0 azsdk-python-core/1.28.0 Python/3.8.10 (Windows-10-10.0.22631-SP0)
    method: GET
    uri: https://management.azure.com/subscriptions/00000000-0000-0000-0000-000000000000/providers/Microsoft.App?api-version=2022-09-01
  response:
    body:
      string: '{"id":"/subscriptions/00000000-0000-0000-0000-000000000000/providers/Microsoft.App","namespace":"Microsoft.App","authorizations":[{"applicationId":"7e3bc4fd-85a3-4192-b177-5b8bfc87f42c","roleDefinitionId":"39a74f72-b40f-4bdc-b639-562fe2260bf0"},{"applicationId":"3734c1a4-2bed-4998-a37a-ff1a9e7bf019","roleDefinitionId":"5c779a4f-5cb2-4547-8c41-478d9be8ba90"},{"applicationId":"55ebbb62-3b9c-49fd-9b87-9595226dd4ac","roleDefinitionId":"e49ca620-7992-4561-a7df-4ed67dad77b5","managedByRoleDefinitionId":"9e3af657-a8ff-583c-a75c-2fe7c4bcb635"},{"applicationId":"1459b1f6-7a5b-4300-93a2-44b4a651759f","roleDefinitionId":"3c5f1b29-9e3d-4a22-b5d6-9ff4e5a37974"}],"resourceTypes":[{"resourceType":"managedEnvironments","locations":["North
        Central US (Stage)","Central US EUAP","East US 2 EUAP","West US 2","Southeast
        Asia","Sweden Central","Canada Central","West Europe","North Europe","East
        US","East US 2","East Asia","Australia East","Germany West Central","Japan
        East","UK South","West US","Central US","North Central US","South Central
        US","Korea Central","Brazil South","West US 3","France Central","South Africa
        North","Norway East","Switzerland North","UAE North","Canada East","West Central
        US","UK West","Central India","Switzerland West","Italy North","Poland Central"],"apiVersions":["2024-03-01","2024-02-02-preview","2023-11-02-preview","2023-08-01-preview","2023-05-02-preview","2023-05-01","2023-04-01-preview","2022-11-01-preview","2022-10-01","2022-06-01-preview","2022-03-01"],"defaultApiVersion":"2023-05-01","capabilities":"CrossResourceGroupResourceMove,
        CrossSubscriptionResourceMove, SystemAssignedResourceIdentity, SupportsTags,
        SupportsLocation"},{"resourceType":"operations","locations":["North Central
        US (Stage)","Central US EUAP","East US 2 EUAP","West US 2","Southeast Asia","Sweden
        Central","Canada Central","West Europe","North Europe","East US","East US
        2","East Asia","Australia East","Germany West Central","Japan East","UK South","West
        US","Central US","North Central US","South Central US","Korea Central","Brazil
        South","West US 3","France Central","South Africa North","Norway East","Switzerland
        North","UAE North","Canada East","West Central US","UK West","Central India","Italy
        North","Poland Central"],"apiVersions":["2024-02-02-preview","2023-11-02-preview","2023-08-01-preview","2023-05-02-preview","2023-05-01","2023-04-01-preview","2023-02-01","2022-11-01-preview","2022-10-01","2022-06-01-preview","2022-03-01"],"defaultApiVersion":"2023-11-02-preview","capabilities":"None"},{"resourceType":"managedEnvironments/certificates","locations":["Central
        US EUAP","East US 2 EUAP","North Central US (Stage)","West US 2","Southeast
        Asia","Sweden Central","Canada Central","West Europe","North Europe","East
        US","East US 2","East Asia","Australia East","Germany West Central","Japan
        East","UK South","West US","Central US","North Central US","South Central
        US","Korea Central","Brazil South","West US 3","France Central","South Africa
        North","Norway East","Switzerland North","UAE North","Canada East","West Central
        US","UK West","Central India","Switzerland West","Italy North","Poland Central"],"apiVersions":["2024-03-01","2024-02-02-preview","2023-11-02-preview","2023-08-01-preview","2023-05-02-preview","2023-05-01","2023-04-01-preview","2022-11-01-preview","2022-10-01","2022-06-01-preview","2022-03-01"],"defaultApiVersion":"2023-05-01","capabilities":"CrossResourceGroupResourceMove,
        CrossSubscriptionResourceMove, SupportsTags, SupportsLocation"},{"resourceType":"managedEnvironments/managedCertificates","locations":["Central
        US EUAP","East US 2 EUAP","North Central US (Stage)","West US 2","Southeast
        Asia","Sweden Central","Canada Central","West Europe","North Europe","East
        US","East US 2","East Asia","Australia East","Germany West Central","Japan
        East","UK South","West US","Central US","North Central US","South Central
        US","Korea Central","Brazil South","West US 3","France Central","South Africa
        North","Norway East","Switzerland North","UAE North","Canada East","West Central
        US","UK West","Central India","Switzerland West","Italy North","Poland Central"],"apiVersions":["2024-03-01","2024-02-02-preview","2023-11-02-preview","2023-08-01-preview","2023-05-02-preview","2023-05-01","2023-04-01-preview","2022-11-01-preview"],"defaultApiVersion":"2023-05-01","capabilities":"CrossResourceGroupResourceMove,
        CrossSubscriptionResourceMove, SupportsTags, SupportsLocation"},{"resourceType":"containerApps","locations":["Central
        US EUAP","East US 2 EUAP","North Central US (Stage)","West US 2","Southeast
        Asia","Sweden Central","Canada Central","West Europe","North Europe","East
        US","East US 2","East Asia","Australia East","Germany West Central","Japan
        East","UK South","West US","Central US","North Central US","South Central
        US","Korea Central","Brazil South","West US 3","France Central","South Africa
        North","Norway East","Switzerland North","UAE North","Canada East","West Central
        US","UK West","Central India","Switzerland West","Italy North","Poland Central"],"apiVersions":["2024-03-01","2024-02-02-preview","2023-11-02-preview","2023-08-01-preview","2023-05-02-preview","2023-05-01","2023-04-01-preview","2022-11-01-preview","2022-10-01","2022-06-01-preview","2022-03-01"],"defaultApiVersion":"2023-05-01","capabilities":"CrossResourceGroupResourceMove,
        CrossSubscriptionResourceMove, SystemAssignedResourceIdentity, SupportsTags,
        SupportsLocation"},{"resourceType":"containerApps/privateEndpointConnectionProxies","locations":["Central
        US EUAP","East US 2 EUAP","North Central US (Stage)","West US 2","Southeast
        Asia","Sweden Central","Canada Central","West Europe","North Europe","East
        US","East US 2","East Asia","Australia East","Germany West Central","Japan
        East","UK South","West US","Central US","North Central US","South Central
        US","Korea Central","Brazil South","West US 3","France Central","South Africa
        North","Norway East","Switzerland North","UAE North","Canada East","West Central
        US","UK West","Central India","Switzerland West","Italy North","Poland Central"],"apiVersions":["2024-02-02-preview","2023-11-02-preview"],"defaultApiVersion":"2023-11-02-preview","capabilities":"None"},{"resourceType":"managedEnvironments/privateEndpointConnectionProxies","locations":["Central
        US EUAP","East US 2 EUAP","North Central US (Stage)","West US 2","Southeast
        Asia","Sweden Central","Canada Central","West Europe","North Europe","East
        US","East US 2","East Asia","Australia East","Germany West Central","Japan
        East","UK South","West US","Central US","North Central US","South Central
        US","Korea Central","Brazil South","West US 3","France Central","South Africa
        North","Norway East","Switzerland North","UAE North","Canada East","West Central
        US","UK West","Central India","Switzerland West","Italy North","Poland Central"],"apiVersions":["2024-02-02-preview","2023-11-02-preview"],"defaultApiVersion":"2023-11-02-preview","capabilities":"None"},{"resourceType":"sessionPools","locations":["North
        Central US (Stage)","Central US EUAP","East US 2 EUAP","West US 2","Southeast
        Asia","Sweden Central","Canada Central","West Europe","North Europe","East
        US","East US 2","East Asia","Australia East","Germany West Central","Japan
        East","UK South","West US","Central US","North Central US","South Central
        US","Korea Central","Brazil South","West US 3","France Central","South Africa
        North","Norway East","Switzerland North","UAE North","Canada East","West Central
        US","UK West","Central India","Switzerland West","Italy North","Poland Central"],"apiVersions":["2024-02-02-preview","2023-11-02-preview","2023-08-01-preview"],"defaultApiVersion":"2024-02-02-preview","capabilities":"CrossResourceGroupResourceMove,
        CrossSubscriptionResourceMove, SystemAssignedResourceIdentity, SupportsTags,
        SupportsLocation"},{"resourceType":"jobs","locations":["Central US EUAP","East
        US 2 EUAP","North Central US (Stage)","West US 2","Southeast Asia","Sweden
        Central","Canada Central","West Europe","North Europe","East US","East US
        2","East Asia","Australia East","Germany West Central","Japan East","UK South","West
        US","Central US","North Central US","South Central US","Korea Central","Brazil
        South","West US 3","France Central","South Africa North","Norway East","Switzerland
        North","UAE North","Canada East","West Central US","UK West","Central India","Switzerland
        West","Italy North","Poland Central"],"apiVersions":["2024-03-01","2024-02-02-preview","2023-11-02-preview","2023-08-01-preview","2023-05-02-preview","2023-05-01","2023-04-01-preview","2022-11-01-preview"],"defaultApiVersion":"2023-05-01","capabilities":"CrossResourceGroupResourceMove,
        CrossSubscriptionResourceMove, SystemAssignedResourceIdentity, SupportsTags,
        SupportsLocation"},{"resourceType":"locations","locations":[],"apiVersions":["2024-03-01","2024-02-02-preview","2023-11-02-preview","2023-08-01-preview","2023-05-02-preview","2023-05-01","2023-04-01-preview","2022-11-01-preview","2022-10-01","2022-06-01-preview","2022-03-01"],"defaultApiVersion":"2023-05-01","capabilities":"None"},{"resourceType":"locations/managedEnvironmentOperationResults","locations":["Central
        US EUAP","East US 2 EUAP","North Central US (Stage)","West US 2","Southeast
        Asia","Sweden Central","Canada Central","West Europe","North Europe","East
        US","East US 2","East Asia","Australia East","Germany West Central","Japan
        East","UK South","West US","Central US","North Central US","South Central
        US","Korea Central","Brazil South","West US 3","France Central","South Africa
        North","Norway East","Switzerland North","UAE North","Canada East","West Central
        US","UK West","Central India","Switzerland West","Italy North","Poland Central"],"apiVersions":["2024-03-01","2024-02-02-preview","2023-11-02-preview","2023-08-01-preview","2023-05-02-preview","2023-05-01","2023-04-01-preview","2022-11-01-preview","2022-10-01","2022-06-01-preview","2022-03-01"],"defaultApiVersion":"2023-05-01","capabilities":"None"},{"resourceType":"locations/managedEnvironmentOperationStatuses","locations":["Central
        US EUAP","East US 2 EUAP","North Central US (Stage)","West US 2","Southeast
        Asia","Sweden Central","Canada Central","West Europe","North Europe","East
        US","East US 2","East Asia","Australia East","Germany West Central","Japan
        East","UK South","West US","Central US","North Central US","South Central
        US","Korea Central","Brazil South","West US 3","France Central","South Africa
        North","Norway East","Switzerland North","UAE North","Canada East","West Central
        US","UK West","Central India","Switzerland West","Italy North","Poland Central"],"apiVersions":["2024-03-01","2024-02-02-preview","2023-11-02-preview","2023-08-01-preview","2023-05-02-preview","2023-05-01","2023-04-01-preview","2022-11-01-preview","2022-10-01","2022-06-01-preview","2022-03-01"],"defaultApiVersion":"2023-05-01","capabilities":"None"},{"resourceType":"locations/containerappOperationResults","locations":["Central
        US EUAP","East US 2 EUAP","North Central US (Stage)","West US 2","Southeast
        Asia","Sweden Central","Canada Central","West Europe","North Europe","East
        US","East US 2","East Asia","Australia East","Germany West Central","Japan
        East","UK South","West US","Central US","North Central US","South Central
        US","Korea Central","Brazil South","West US 3","France Central","South Africa
        North","Norway East","Switzerland North","UAE North","Canada East","West Central
        US","UK West","Central India","Switzerland West","Italy North","Poland Central"],"apiVersions":["2024-03-01","2024-02-02-preview","2023-11-02-preview","2023-08-01-preview","2023-05-02-preview","2023-05-01","2023-04-01-preview","2022-11-01-preview","2022-10-01","2022-06-01-preview","2022-03-01"],"defaultApiVersion":"2023-05-01","capabilities":"None"},{"resourceType":"locations/containerappOperationStatuses","locations":["Central
        US EUAP","East US 2 EUAP","North Central US (Stage)","West US 2","Southeast
        Asia","Sweden Central","Canada Central","West Europe","North Europe","East
        US","East US 2","East Asia","Australia East","Germany West Central","Japan
        East","UK South","West US","Central US","North Central US","South Central
        US","Korea Central","Brazil South","West US 3","France Central","South Africa
        North","Norway East","Switzerland North","UAE North","Canada East","West Central
        US","UK West","Central India","Switzerland West","Italy North","Poland Central"],"apiVersions":["2024-03-01","2024-02-02-preview","2023-11-02-preview","2023-08-01-preview","2023-05-02-preview","2023-05-01","2023-04-01-preview","2022-11-01-preview","2022-10-01","2022-06-01-preview","2022-03-01"],"defaultApiVersion":"2023-05-01","capabilities":"None"},{"resourceType":"locations/containerappsjobOperationResults","locations":["Central
        US EUAP","East US 2 EUAP","North Central US (Stage)","West US 2","Southeast
        Asia","Sweden Central","Canada Central","West Europe","North Europe","East
        US","East US 2","East Asia","Australia East","Germany West Central","Japan
        East","UK South","West US","Central US","North Central US","South Central
        US","Korea Central","Brazil South","West US 3","France Central","South Africa
        North","Norway East","Switzerland North","UAE North","Canada East","West Central
        US","UK West","Central India","Switzerland West","Italy North","Poland Central"],"apiVersions":["2024-03-01","2024-02-02-preview","2023-11-02-preview","2023-08-01-preview","2023-05-02-preview","2023-05-01","2023-04-01-preview","2022-11-01-preview"],"defaultApiVersion":"2023-05-01","capabilities":"None"},{"resourceType":"locations/containerappsjobOperationStatuses","locations":["Central
        US EUAP","East US 2 EUAP","North Central US (Stage)","West US 2","Southeast
        Asia","Sweden Central","Canada Central","West Europe","North Europe","East
        US","East US 2","East Asia","Australia East","Germany West Central","Japan
        East","UK South","West US","Central US","North Central US","South Central
        US","Korea Central","Brazil South","West US 3","France Central","South Africa
        North","Norway East","Switzerland North","UAE North","Canada East","West Central
        US","UK West","Central India","Switzerland West","Italy North","Poland Central"],"apiVersions":["2024-03-01","2024-02-02-preview","2023-11-02-preview","2023-08-01-preview","2023-05-02-preview","2023-05-01","2023-04-01-preview","2022-11-01-preview"],"defaultApiVersion":"2023-05-01","capabilities":"None"},{"resourceType":"locations/sourceControlOperationResults","locations":["Central
        US EUAP","East US 2 EUAP","North Central US (Stage)","West US 2","Southeast
        Asia","Sweden Central","Canada Central","West Europe","North Europe","East
        US","East US 2","East Asia","Australia East","Germany West Central","Japan
        East","UK South","West US","Central US","North Central US","South Central
        US","Korea Central","Brazil South","West US 3","France Central","South Africa
        North","Norway East","Switzerland North","UAE North","Canada East","West Central
        US","UK West","Central India","Switzerland West","Italy North","Poland Central"],"apiVersions":["2024-03-01","2024-02-02-preview","2023-11-02-preview","2023-08-01-preview","2023-05-02-preview","2023-05-01","2023-04-01-preview","2022-11-01-preview","2022-10-01","2022-06-01-preview","2022-03-01"],"defaultApiVersion":"2023-05-01","capabilities":"None"},{"resourceType":"locations/sourceControlOperationStatuses","locations":["Central
        US EUAP","East US 2 EUAP","North Central US (Stage)","West US 2","Southeast
        Asia","Sweden Central","Canada Central","West Europe","North Europe","East
        US","East US 2","East Asia","Australia East","Germany West Central","Japan
        East","UK South","West US","Central US","North Central US","South Central
        US","Korea Central","Brazil South","West US 3","France Central","South Africa
        North","Norway East","Switzerland North","UAE North","Canada East","West Central
        US","UK West","Central India","Switzerland West","Italy North","Poland Central"],"apiVersions":["2024-03-01","2024-02-02-preview","2023-11-02-preview","2023-08-01-preview","2023-05-02-preview","2023-05-01","2023-04-01-preview","2022-11-01-preview","2022-10-01","2022-06-01-preview","2022-03-01"],"defaultApiVersion":"2023-05-01","capabilities":"None"},{"resourceType":"locations/usages","locations":["Central
        US EUAP","East US 2 EUAP","North Central US (Stage)","West US 2","Southeast
        Asia","Sweden Central","Canada Central","West Europe","North Europe","East
        US","East US 2","East Asia","Australia East","Germany West Central","Japan
        East","UK South","West US","Central US","North Central US","South Central
        US","Korea Central","Brazil South","West US 3","France Central","South Africa
        North","Norway East","Switzerland North","UAE North","Canada East","West Central
        US","UK West","Central India","Switzerland West","Italy North","Poland Central"],"apiVersions":["2024-03-01","2024-02-02-preview","2023-11-02-preview","2023-08-01-preview","2023-05-02-preview"],"defaultApiVersion":"2023-05-02-preview","capabilities":"None"},{"resourceType":"connectedEnvironments","locations":["Central
        US EUAP","East US 2 EUAP","North Central US (Stage)","North Central US","East
        US","East Asia","West Europe","Southeast Asia"],"apiVersions":["2024-03-01","2024-02-02-preview","2023-11-02-preview","2023-08-01-preview","2023-05-02-preview","2023-05-01","2023-04-01-preview","2022-11-01-preview","2022-10-01","2022-06-01-preview"],"defaultApiVersion":"2023-05-01","capabilities":"CrossResourceGroupResourceMove,
        CrossSubscriptionResourceMove, SupportsTags, SupportsLocation"},{"resourceType":"connectedEnvironments/certificates","locations":["Central
        US EUAP","East US 2 EUAP","North Central US (Stage)","North Central US","East
        US","East Asia","West Europe","Southeast Asia"],"apiVersions":["2024-03-01","2024-02-02-preview","2023-11-02-preview","2023-08-01-preview","2023-05-02-preview","2023-05-01","2023-04-01-preview","2022-11-01-preview","2022-10-01","2022-06-01-preview"],"defaultApiVersion":"2023-05-01","capabilities":"CrossResourceGroupResourceMove,
        CrossSubscriptionResourceMove, SupportsTags, SupportsLocation"},{"resourceType":"locations/connectedEnvironmentOperationResults","locations":["Central
        US EUAP","East US 2 EUAP","North Central US (Stage)","North Central US","East
        US","East Asia","West Europe","Southeast Asia"],"apiVersions":["2024-03-01","2024-02-02-preview","2023-11-02-preview","2023-08-01-preview","2023-05-02-preview","2023-05-01","2023-04-01-preview","2022-11-01-preview","2022-10-01","2022-06-01-preview"],"defaultApiVersion":"2023-05-01","capabilities":"None"},{"resourceType":"locations/connectedEnvironmentOperationStatuses","locations":["Central
        US EUAP","East US 2 EUAP","North Central US (Stage)","North Central US","East
        US","East Asia","West Europe","Southeast Asia"],"apiVersions":["2024-03-01","2024-02-02-preview","2023-11-02-preview","2023-08-01-preview","2023-05-02-preview","2023-05-01","2023-04-01-preview","2022-11-01-preview","2022-10-01","2022-06-01-preview"],"defaultApiVersion":"2023-05-01","capabilities":"None"},{"resourceType":"locations/managedCertificateOperationStatuses","locations":["Central
        US EUAP","East US 2 EUAP","North Central US (Stage)","West US 2","Southeast
        Asia","Sweden Central","Canada Central","West Europe","North Europe","East
        US","East US 2","East Asia","Australia East","Germany West Central","Japan
        East","UK South","West US","Central US","North Central US","South Central
        US","Korea Central","Brazil South","West US 3","France Central","South Africa
        North","Norway East","Switzerland North","UAE North","Canada East","West Central
        US","UK West","Central India","Switzerland West","Italy North","Poland Central"],"apiVersions":["2024-03-01","2024-02-02-preview","2023-11-02-preview","2023-08-01-preview","2023-05-02-preview","2023-05-01","2023-04-01-preview","2022-11-01-preview"],"defaultApiVersion":"2023-05-01","capabilities":"None"},{"resourceType":"locations/billingMeters","locations":["Central
        US EUAP","East US 2 EUAP","North Central US (Stage)","West US 2","Southeast
        Asia","Sweden Central","Canada Central","West Europe","North Europe","East
        US","East US 2","East Asia","Australia East","Germany West Central","Japan
        East","UK South","West US","Central US","North Central US","South Central
        US","Korea Central","Brazil South","West US 3","France Central","South Africa
        North","Norway East","Switzerland North","UAE North","Canada East","West Central
        US","UK West","Central India","Switzerland West","Italy North","Poland Central"],"apiVersions":["2024-03-01","2024-02-02-preview","2023-11-02-preview","2023-08-01-preview","2023-05-02-preview","2023-05-01","2023-04-01-preview","2022-11-01-preview","2022-10-01","2022-06-01-preview"],"defaultApiVersion":"2023-05-01","capabilities":"None"},{"resourceType":"locations/availableManagedEnvironmentsWorkloadProfileTypes","locations":["Central
        US EUAP","East US 2 EUAP","North Central US (Stage)","West US 2","Southeast
        Asia","Sweden Central","Canada Central","West Europe","North Europe","East
        US","East US 2","East Asia","Australia East","Germany West Central","Japan
        East","UK South","West US","Central US","North Central US","South Central
        US","Korea Central","Brazil South","West US 3","France Central","South Africa
        North","Norway East","Switzerland North","UAE North","Canada East","West Central
        US","UK West","Central India","Switzerland West","Italy North","Poland Central"],"apiVersions":["2024-03-01","2024-02-02-preview","2023-11-02-preview","2023-08-01-preview","2023-05-02-preview","2023-05-01","2023-04-01-preview","2022-11-01-preview","2022-10-01","2022-06-01-preview"],"defaultApiVersion":"2023-05-01","capabilities":"None"},{"resourceType":"getCustomDomainVerificationId","locations":["Central
        US EUAP","East US 2 EUAP","North Central US (Stage)","West US 2","Southeast
        Asia","Sweden Central","Canada Central","West Europe","North Europe","East
        US","East US 2","East Asia","Australia East","Germany West Central","Japan
        East","UK South","West US","Central US","North Central US","South Central
        US","Korea Central","Brazil South","West US 3","France Central","South Africa
        North","Norway East","Switzerland North","UAE North","Canada East","West Central
        US","UK West","Central India","Italy North","Poland Central","Switzerland
        West"],"apiVersions":["2024-03-01","2024-02-02-preview","2023-11-02-preview","2023-08-01-preview","2023-05-02-preview"],"defaultApiVersion":"2023-05-02-preview","capabilities":"None"},{"resourceType":"builders","locations":["Central
        US EUAP","East US 2 EUAP","North Central US (Stage)","West US 2","Southeast
        Asia","Sweden Central","Canada Central","West Europe","North Europe","East
        US","East US 2","East Asia","Australia East","Germany West Central","Japan
        East","UK South","West US","Central US","North Central US","South Central
        US","Korea Central","Brazil South","West US 3","France Central","South Africa
        North","Norway East","Switzerland North","UAE North","Canada East","West Central
        US","UK West","Central India","Switzerland West","Italy North","Poland Central"],"apiVersions":["2024-02-02-preview","2023-11-02-preview","2023-08-01-preview"],"defaultApiVersion":"2023-08-01-preview","capabilities":"CrossResourceGroupResourceMove,
        CrossSubscriptionResourceMove, SystemAssignedResourceIdentity, SupportsTags,
        SupportsLocation"},{"resourceType":"builders/builds","locations":["Central
        US EUAP","East US 2 EUAP","North Central US (Stage)","West US 2","Southeast
        Asia","Sweden Central","Canada Central","West Europe","North Europe","East
        US","East US 2","East Asia","Australia East","Germany West Central","Japan
        East","UK South","West US","Central US","North Central US","South Central
        US","Korea Central","Brazil South","West US 3","France Central","South Africa
        North","Norway East","Switzerland North","UAE North","Canada East","West Central
        US","UK West","Central India","Switzerland West","Italy North","Poland Central"],"apiVersions":["2024-02-02-preview","2023-11-02-preview","2023-08-01-preview"],"defaultApiVersion":"2023-08-01-preview","capabilities":"None"},{"resourceType":"builders/patches","locations":["North
        Central US (Stage)","Central US EUAP","East US 2 EUAP","West US 2","Southeast
        Asia","Sweden Central","Canada Central","West Europe","North Europe","East
        US","East US 2","East Asia","Australia East","Germany West Central","Japan
        East","UK South","West US","Central US","North Central US","South Central
        US","Korea Central","Brazil South","West US 3","France Central","South Africa
        North","Norway East","Switzerland North","UAE North","Canada East","West Central
        US","UK West","Central India","Switzerland West","Italy North","Poland Central"],"apiVersions":["2024-02-02-preview","2023-11-02-preview","2023-08-01-preview"],"defaultApiVersion":"2023-08-01-preview","capabilities":"None"},{"resourceType":"locations/OperationResults","locations":["Central
        US EUAP","East US 2 EUAP","North Central US (Stage)","West US 2","Southeast
        Asia","Sweden Central","Canada Central","West Europe","North Europe","East
        US","East US 2","East Asia","Australia East","Germany West Central","Japan
        East","UK South","West US","Central US","North Central US","South Central
        US","Korea Central","Brazil South","West US 3","France Central","South Africa
        North","Norway East","Switzerland North","UAE North","Canada East","West Central
        US","UK West","Central India","Switzerland West","Italy North","Poland Central"],"apiVersions":["2024-02-02-preview","2023-11-02-preview","2023-08-01-preview"],"defaultApiVersion":"2023-08-01-preview","capabilities":"None"},{"resourceType":"locations/OperationStatuses","locations":["Central
        US EUAP","East US 2 EUAP","North Central US (Stage)","West US 2","Southeast
        Asia","Sweden Central","Canada Central","West Europe","North Europe","East
        US","East US 2","East Asia","Australia East","Germany West Central","Japan
        East","UK South","West US","Central US","North Central US","South Central
        US","Korea Central","Brazil South","West US 3","France Central","South Africa
        North","Norway East","Switzerland North","UAE North","Canada East","West Central
        US","UK West","Central India","Switzerland West","Italy North","Poland Central"],"apiVersions":["2024-02-02-preview","2023-11-02-preview","2023-08-01-preview"],"defaultApiVersion":"2023-08-01-preview","capabilities":"None"},{"resourceType":"managedEnvironments/dotNetComponents","locations":["Central
        US EUAP","East US 2 EUAP","North Central US (Stage)","West US 2","Southeast
        Asia","Sweden Central","Canada Central","West Europe","North Europe","East
        US","East US 2","East Asia","Australia East","Germany West Central","Japan
        East","UK South","West US","Central US","North Central US","South Central
        US","Korea Central","Brazil South","West US 3","France Central","South Africa
        North","Norway East","Switzerland North","UAE North","Canada East","West Central
        US","UK West","Central India","Switzerland West","Italy North","Poland Central"],"apiVersions":["2024-02-02-preview","2023-11-02-preview"],"defaultApiVersion":"2023-11-02-preview","capabilities":"None"},{"resourceType":"managedEnvironments/javaComponents","locations":["Central
        US EUAP","East US 2 EUAP","North Central US (Stage)","West US 2","Southeast
        Asia","Sweden Central","Canada Central","West Europe","North Europe","East
        US","East US 2","East Asia","Australia East","Germany West Central","Japan
        East","UK South","West US","Central US","North Central US","South Central
        US","Korea Central","Brazil South","West US 3","France Central","South Africa
        North","Norway East","Switzerland North","UAE North","Canada East","West Central
        US","UK West","Central India","Switzerland West","Italy North","Poland Central"],"apiVersions":["2024-02-02-preview","2023-11-02-preview"],"defaultApiVersion":"2023-11-02-preview","capabilities":"None"},{"resourceType":"managedEnvironments/daprComponents","locations":["Central
        US EUAP","East US 2 EUAP","North Central US (Stage)","West US 2","Southeast
        Asia","Sweden Central","Canada Central","West Europe","North Europe","East
        US","East US 2","East Asia","Australia East","Germany West Central","Japan
        East","UK South","West US","Central US","North Central US","South Central
        US","Korea Central","Brazil South","West US 3","France Central","South Africa
        North","Norway East","Switzerland North","UAE North","Canada East","West Central
        US","UK West","Central India","Switzerland West","Italy North","Poland Central"],"apiVersions":["2024-03-01","2024-02-02-preview","2023-11-02-preview","2023-08-01-preview","2023-05-02-preview","2023-05-01","2023-04-01-preview","2022-11-01-preview","2022-10-01","2022-06-01-preview","2022-03-01"],"defaultApiVersion":"2023-05-01","capabilities":"None"},{"resourceType":"functions","locations":["North
        Central US (Stage)","Central US EUAP","West Central US"],"apiVersions":["2024-02-02-preview"],"capabilities":"SupportsExtension"}],"registrationState":"Registered","registrationPolicy":"RegistrationRequired"}'
    headers:
      cache-control:
      - no-cache
      content-length:
      - '28714'
      content-type:
      - application/json; charset=utf-8
      date:
      - Mon, 06 May 2024 19:25:31 GMT
      expires:
      - '-1'
      pragma:
      - no-cache
      strict-transport-security:
      - max-age=31536000; includeSubDomains
      x-cache:
      - CONFIG_NOCACHE
      x-content-type-options:
      - nosniff
      x-msedge-ref:
      - 'Ref A: 47A6B27633304295B8B335AA6E79F89D Ref B: CO6AA3150217021 Ref C: 2024-05-06T19:25:31Z'
    status:
      code: 200
      message: OK
- request:
    body: null
    headers:
      Accept:
      - '*/*'
      Accept-Encoding:
      - gzip, deflate
      CommandName:
      - containerapp secret list
      Connection:
      - keep-alive
      ParameterSetName:
      - -g -n
      User-Agent:
      - python/3.8.10 (Windows-10-10.0.22631-SP0) AZURECLI/2.59.0
    method: GET
    uri: https://management.azure.com/subscriptions/00000000-0000-0000-0000-000000000000/resourceGroups/clitest.rg000001/providers/Microsoft.App/containerApps/containerapp-auth000002?api-version=2023-05-01
  response:
    body:
      string: '{"id":"/subscriptions/00000000-0000-0000-0000-000000000000/resourceGroups/clitest.rg000001/providers/Microsoft.App/containerapps/containerapp-auth000002","name":"containerapp-auth000002","type":"Microsoft.App/containerApps","location":"East
        US","systemData":{"createdBy":"harrli@microsoft.com","createdByType":"User","createdAt":"2024-05-06T19:25:16.8025836","lastModifiedBy":"harrli@microsoft.com","lastModifiedByType":"User","lastModifiedAt":"2024-05-06T19:25:29.2243857"},"properties":{"provisioningState":"InProgress","runningStatus":"Running","managedEnvironmentId":"/subscriptions/00000000-0000-0000-0000-000000000000/resourceGroups/client.env_rg_eastus/providers/Microsoft.App/managedEnvironments/env-eastus","environmentId":"/subscriptions/00000000-0000-0000-0000-000000000000/resourceGroups/client.env_rg_eastus/providers/Microsoft.App/managedEnvironments/env-eastus","workloadProfileName":"Consumption","outboundIpAddresses":["20.231.246.122","20.231.246.54","20.231.247.19","20.231.246.253","20.241.227.6","20.241.226.169","20.127.248.50","20.241.171.30","20.241.172.248","20.241.172.250","20.246.203.138","20.246.203.140","52.191.22.226","52.191.22.23","52.191.22.71","52.191.22.159","52.191.22.166","52.191.22.212","52.191.22.41","52.191.23.0","52.191.22.198","52.191.22.121","20.124.73.117","52.149.247.118","52.149.245.39","52.149.247.189","52.149.247.220","52.149.247.221","52.149.245.38","52.149.244.111","52.224.88.179","52.149.247.199","52.149.244.160","4.156.169.214","4.156.169.175","4.156.169.143","20.241.173.137","20.241.173.98","20.242.228.13","20.242.227.204","20.242.227.238","20.242.228.93","52.226.103.51","52.226.103.36","52.226.103.82","52.226.103.10","52.226.102.213","52.226.102.151","52.226.102.243","52.226.103.40","52.226.102.224","52.226.102.162"],"latestRevisionName":"containerapp-auth000002--qqx4vsc","latestReadyRevisionName":"containerapp-auth000002--qqx4vsc","latestRevisionFqdn":"containerapp-auth000002--qqx4vsc.livelycliff-46133ec3.eastus.azurecontainerapps.io","customDomainVerificationId":"0FEF6FC81FA2FA9876FEE95F895AD716D01F5495C9AC8EA62F0228DC5E40B5CA","configuration":{"secrets":[{"name":"microsoft-provider-authentication-secret"}],"activeRevisionsMode":"Single","ingress":{"fqdn":"containerapp-auth000002.livelycliff-46133ec3.eastus.azurecontainerapps.io","external":true,"targetPort":80,"exposedPort":0,"transport":"Auto","traffic":[{"weight":100,"latestRevision":true}],"customDomains":null,"allowInsecure":false,"ipSecurityRestrictions":null,"corsPolicy":null,"clientCertificateMode":null,"stickySessions":null},"registries":null,"dapr":null,"maxInactiveRevisions":100,"service":null},"template":{"revisionSuffix":"","terminationGracePeriodSeconds":null,"containers":[{"image":"mcr.microsoft.com/k8se/quickstart:latest","name":"containerapp-auth000002","resources":{"cpu":0.5,"memory":"1Gi","ephemeralStorage":"2Gi"}}],"initContainers":null,"scale":{"minReplicas":null,"maxReplicas":10,"rules":null},"volumes":null,"serviceBinds":null},"eventStreamEndpoint":"https://eastus.azurecontainerapps.dev/subscriptions/00000000-0000-0000-0000-000000000000/resourceGroups/clitest.rg000001/containerApps/containerapp-auth000002/eventstream","delegatedIdentities":[]},"identity":{"type":"None"}}'
    headers:
      api-supported-versions:
      - 2022-03-01, 2022-06-01-preview, 2022-10-01, 2022-11-01-preview, 2023-04-01-preview,
        2023-05-01, 2023-05-02-preview, 2023-08-01-preview, 2023-11-02-preview, 2024-02-02-preview,
        2024-03-01
      cache-control:
      - no-cache
      content-length:
      - '3241'
      content-type:
      - application/json; charset=utf-8
      date:
      - Mon, 06 May 2024 19:25:31 GMT
      expires:
      - '-1'
      pragma:
      - no-cache
      strict-transport-security:
      - max-age=31536000; includeSubDomains
      vary:
      - Accept-Encoding
      x-cache:
      - CONFIG_NOCACHE
      x-content-type-options:
      - nosniff
      x-msedge-ref:
      - 'Ref A: F6B168C6F8084BB0920FDF625C804D1A Ref B: CO6AA3150220045 Ref C: 2024-05-06T19:25:31Z'
      x-powered-by:
      - ASP.NET
    status:
      code: 200
      message: OK
- request:
    body: null
    headers:
      Accept:
      - '*/*'
      Accept-Encoding:
      - gzip, deflate
      CommandName:
      - containerapp auth show
      Connection:
      - keep-alive
      ParameterSetName:
      - -g -n
      User-Agent:
      - python/3.8.10 (Windows-10-10.0.22631-SP0) AZURECLI/2.59.0
    method: GET
    uri: https://management.azure.com/subscriptions/00000000-0000-0000-0000-000000000000/resourceGroups/clitest.rg000001/providers/Microsoft.App/containerApps/containerapp-auth000002/authConfigs/current?api-version=2024-02-02-preview
  response:
    body:
      string: '{"id":"/subscriptions/00000000-0000-0000-0000-000000000000/resourceGroups/clitest.rg000001/providers/Microsoft.App/containerApps/containerapp-auth000002/authConfigs/current","name":"current","type":"Microsoft.App/containerapps/authconfigs","properties":{"platform":{"enabled":true},"globalValidation":{},"identityProviders":{"azureActiveDirectory":{"registration":{"openIdIssuer":"https://sts.windows.net/54826b22-38d6-4fb2-bad9-b7983a3e9c5a/","clientId":"c0d23eb5-ea9f-4a4d-9519-bfa0a422c491","clientSecretSettingName":"microsoft-provider-authentication-secret"},"validation":{"defaultAuthorizationPolicy":{"allowedApplications":[]}},"isAutoProvisioned":false}},"login":{"preserveUrlFragmentsForLogins":false},"encryptionSettings":{}}}'
    headers:
      api-supported-versions:
      - 2022-03-01, 2022-06-01-preview, 2022-10-01, 2022-11-01-preview, 2023-04-01-preview,
        2023-05-01, 2023-05-02-preview, 2023-08-01-preview, 2023-11-02-preview, 2024-02-02-preview,
        2024-03-01
      cache-control:
      - no-cache
      content-length:
      - '736'
      content-type:
      - application/json; charset=utf-8
      date:
      - Mon, 06 May 2024 19:25:32 GMT
      expires:
      - '-1'
      pragma:
      - no-cache
      strict-transport-security:
      - max-age=31536000; includeSubDomains
      vary:
      - Accept-Encoding
      x-cache:
      - CONFIG_NOCACHE
      x-content-type-options:
      - nosniff
      x-msedge-ref:
      - 'Ref A: 051ABB81C68049B1B06B7C8F49A368D7 Ref B: CO6AA3150219039 Ref C: 2024-05-06T19:25:32Z'
      x-powered-by:
      - ASP.NET
    status:
      code: 200
      message: OK
- request:
    body: null
    headers:
      Accept:
      - '*/*'
      Accept-Encoding:
      - gzip, deflate
      CommandName:
      - containerapp auth update
      Connection:
      - keep-alive
      ParameterSetName:
      - -g -n --unauthenticated-client-action --token-store --sas-url-secret --yes
      User-Agent:
      - python/3.8.10 (Windows-10-10.0.22631-SP0) AZURECLI/2.59.0
    method: GET
    uri: https://management.azure.com/subscriptions/00000000-0000-0000-0000-000000000000/resourceGroups/clitest.rg000001/providers/Microsoft.App/containerApps/containerapp-auth000002/authConfigs/current?api-version=2024-02-02-preview
  response:
    body:
      string: '{"id":"/subscriptions/00000000-0000-0000-0000-000000000000/resourceGroups/clitest.rg000001/providers/Microsoft.App/containerApps/containerapp-auth000002/authConfigs/current","name":"current","type":"Microsoft.App/containerapps/authconfigs","properties":{"platform":{"enabled":true},"globalValidation":{},"identityProviders":{"azureActiveDirectory":{"registration":{"openIdIssuer":"https://sts.windows.net/54826b22-38d6-4fb2-bad9-b7983a3e9c5a/","clientId":"c0d23eb5-ea9f-4a4d-9519-bfa0a422c491","clientSecretSettingName":"microsoft-provider-authentication-secret"},"validation":{"defaultAuthorizationPolicy":{"allowedApplications":[]}},"isAutoProvisioned":false}},"login":{"preserveUrlFragmentsForLogins":false},"encryptionSettings":{}}}'
    headers:
      api-supported-versions:
      - 2022-03-01, 2022-06-01-preview, 2022-10-01, 2022-11-01-preview, 2023-04-01-preview,
        2023-05-01, 2023-05-02-preview, 2023-08-01-preview, 2023-11-02-preview, 2024-02-02-preview,
        2024-03-01
      cache-control:
      - no-cache
      content-length:
      - '736'
      content-type:
      - application/json; charset=utf-8
      date:
      - Mon, 06 May 2024 19:25:33 GMT
      expires:
      - '-1'
      pragma:
      - no-cache
      strict-transport-security:
      - max-age=31536000; includeSubDomains
      vary:
      - Accept-Encoding
      x-cache:
      - CONFIG_NOCACHE
      x-content-type-options:
      - nosniff
      x-msedge-ref:
      - 'Ref A: 93FDC3B533D6448EB9AB5EC6B72EB949 Ref B: CO6AA3150219053 Ref C: 2024-05-06T19:25:34Z'
      x-powered-by:
      - ASP.NET
    status:
      code: 200
      message: OK
- request:
    body: null
    headers:
      Accept:
      - application/json
      Accept-Encoding:
      - gzip, deflate
      CommandName:
      - containerapp auth update
      Connection:
      - keep-alive
      ParameterSetName:
      - -g -n --unauthenticated-client-action --token-store --sas-url-secret --yes
      User-Agent:
      - AZURECLI/2.59.0 azsdk-python-core/1.28.0 Python/3.8.10 (Windows-10-10.0.22631-SP0)
    method: GET
    uri: https://management.azure.com/subscriptions/00000000-0000-0000-0000-000000000000/providers/Microsoft.App?api-version=2022-09-01
  response:
    body:
      string: '{"id":"/subscriptions/00000000-0000-0000-0000-000000000000/providers/Microsoft.App","namespace":"Microsoft.App","authorizations":[{"applicationId":"7e3bc4fd-85a3-4192-b177-5b8bfc87f42c","roleDefinitionId":"39a74f72-b40f-4bdc-b639-562fe2260bf0"},{"applicationId":"3734c1a4-2bed-4998-a37a-ff1a9e7bf019","roleDefinitionId":"5c779a4f-5cb2-4547-8c41-478d9be8ba90"},{"applicationId":"55ebbb62-3b9c-49fd-9b87-9595226dd4ac","roleDefinitionId":"e49ca620-7992-4561-a7df-4ed67dad77b5","managedByRoleDefinitionId":"9e3af657-a8ff-583c-a75c-2fe7c4bcb635"},{"applicationId":"1459b1f6-7a5b-4300-93a2-44b4a651759f","roleDefinitionId":"3c5f1b29-9e3d-4a22-b5d6-9ff4e5a37974"}],"resourceTypes":[{"resourceType":"managedEnvironments","locations":["North
        Central US (Stage)","Central US EUAP","East US 2 EUAP","West US 2","Southeast
        Asia","Sweden Central","Canada Central","West Europe","North Europe","East
        US","East US 2","East Asia","Australia East","Germany West Central","Japan
        East","UK South","West US","Central US","North Central US","South Central
        US","Korea Central","Brazil South","West US 3","France Central","South Africa
        North","Norway East","Switzerland North","UAE North","Canada East","West Central
        US","UK West","Central India","Switzerland West","Italy North","Poland Central"],"apiVersions":["2024-03-01","2024-02-02-preview","2023-11-02-preview","2023-08-01-preview","2023-05-02-preview","2023-05-01","2023-04-01-preview","2022-11-01-preview","2022-10-01","2022-06-01-preview","2022-03-01"],"defaultApiVersion":"2023-05-01","capabilities":"CrossResourceGroupResourceMove,
        CrossSubscriptionResourceMove, SystemAssignedResourceIdentity, SupportsTags,
        SupportsLocation"},{"resourceType":"operations","locations":["North Central
        US (Stage)","Central US EUAP","East US 2 EUAP","West US 2","Southeast Asia","Sweden
        Central","Canada Central","West Europe","North Europe","East US","East US
        2","East Asia","Australia East","Germany West Central","Japan East","UK South","West
        US","Central US","North Central US","South Central US","Korea Central","Brazil
        South","West US 3","France Central","South Africa North","Norway East","Switzerland
        North","UAE North","Canada East","West Central US","UK West","Central India","Italy
        North","Poland Central"],"apiVersions":["2024-02-02-preview","2023-11-02-preview","2023-08-01-preview","2023-05-02-preview","2023-05-01","2023-04-01-preview","2023-02-01","2022-11-01-preview","2022-10-01","2022-06-01-preview","2022-03-01"],"defaultApiVersion":"2023-11-02-preview","capabilities":"None"},{"resourceType":"managedEnvironments/certificates","locations":["Central
        US EUAP","East US 2 EUAP","North Central US (Stage)","West US 2","Southeast
        Asia","Sweden Central","Canada Central","West Europe","North Europe","East
        US","East US 2","East Asia","Australia East","Germany West Central","Japan
        East","UK South","West US","Central US","North Central US","South Central
        US","Korea Central","Brazil South","West US 3","France Central","South Africa
        North","Norway East","Switzerland North","UAE North","Canada East","West Central
        US","UK West","Central India","Switzerland West","Italy North","Poland Central"],"apiVersions":["2024-03-01","2024-02-02-preview","2023-11-02-preview","2023-08-01-preview","2023-05-02-preview","2023-05-01","2023-04-01-preview","2022-11-01-preview","2022-10-01","2022-06-01-preview","2022-03-01"],"defaultApiVersion":"2023-05-01","capabilities":"CrossResourceGroupResourceMove,
        CrossSubscriptionResourceMove, SupportsTags, SupportsLocation"},{"resourceType":"managedEnvironments/managedCertificates","locations":["Central
        US EUAP","East US 2 EUAP","North Central US (Stage)","West US 2","Southeast
        Asia","Sweden Central","Canada Central","West Europe","North Europe","East
        US","East US 2","East Asia","Australia East","Germany West Central","Japan
        East","UK South","West US","Central US","North Central US","South Central
        US","Korea Central","Brazil South","West US 3","France Central","South Africa
        North","Norway East","Switzerland North","UAE North","Canada East","West Central
        US","UK West","Central India","Switzerland West","Italy North","Poland Central"],"apiVersions":["2024-03-01","2024-02-02-preview","2023-11-02-preview","2023-08-01-preview","2023-05-02-preview","2023-05-01","2023-04-01-preview","2022-11-01-preview"],"defaultApiVersion":"2023-05-01","capabilities":"CrossResourceGroupResourceMove,
        CrossSubscriptionResourceMove, SupportsTags, SupportsLocation"},{"resourceType":"containerApps","locations":["Central
        US EUAP","East US 2 EUAP","North Central US (Stage)","West US 2","Southeast
        Asia","Sweden Central","Canada Central","West Europe","North Europe","East
        US","East US 2","East Asia","Australia East","Germany West Central","Japan
        East","UK South","West US","Central US","North Central US","South Central
        US","Korea Central","Brazil South","West US 3","France Central","South Africa
        North","Norway East","Switzerland North","UAE North","Canada East","West Central
        US","UK West","Central India","Switzerland West","Italy North","Poland Central"],"apiVersions":["2024-03-01","2024-02-02-preview","2023-11-02-preview","2023-08-01-preview","2023-05-02-preview","2023-05-01","2023-04-01-preview","2022-11-01-preview","2022-10-01","2022-06-01-preview","2022-03-01"],"defaultApiVersion":"2023-05-01","capabilities":"CrossResourceGroupResourceMove,
        CrossSubscriptionResourceMove, SystemAssignedResourceIdentity, SupportsTags,
        SupportsLocation"},{"resourceType":"containerApps/privateEndpointConnectionProxies","locations":["Central
        US EUAP","East US 2 EUAP","North Central US (Stage)","West US 2","Southeast
        Asia","Sweden Central","Canada Central","West Europe","North Europe","East
        US","East US 2","East Asia","Australia East","Germany West Central","Japan
        East","UK South","West US","Central US","North Central US","South Central
        US","Korea Central","Brazil South","West US 3","France Central","South Africa
        North","Norway East","Switzerland North","UAE North","Canada East","West Central
        US","UK West","Central India","Switzerland West","Italy North","Poland Central"],"apiVersions":["2024-02-02-preview","2023-11-02-preview"],"defaultApiVersion":"2023-11-02-preview","capabilities":"None"},{"resourceType":"managedEnvironments/privateEndpointConnectionProxies","locations":["Central
        US EUAP","East US 2 EUAP","North Central US (Stage)","West US 2","Southeast
        Asia","Sweden Central","Canada Central","West Europe","North Europe","East
        US","East US 2","East Asia","Australia East","Germany West Central","Japan
        East","UK South","West US","Central US","North Central US","South Central
        US","Korea Central","Brazil South","West US 3","France Central","South Africa
        North","Norway East","Switzerland North","UAE North","Canada East","West Central
        US","UK West","Central India","Switzerland West","Italy North","Poland Central"],"apiVersions":["2024-02-02-preview","2023-11-02-preview"],"defaultApiVersion":"2023-11-02-preview","capabilities":"None"},{"resourceType":"sessionPools","locations":["North
        Central US (Stage)","Central US EUAP","East US 2 EUAP","West US 2","Southeast
        Asia","Sweden Central","Canada Central","West Europe","North Europe","East
        US","East US 2","East Asia","Australia East","Germany West Central","Japan
        East","UK South","West US","Central US","North Central US","South Central
        US","Korea Central","Brazil South","West US 3","France Central","South Africa
        North","Norway East","Switzerland North","UAE North","Canada East","West Central
        US","UK West","Central India","Switzerland West","Italy North","Poland Central"],"apiVersions":["2024-02-02-preview","2023-11-02-preview","2023-08-01-preview"],"defaultApiVersion":"2024-02-02-preview","capabilities":"CrossResourceGroupResourceMove,
        CrossSubscriptionResourceMove, SystemAssignedResourceIdentity, SupportsTags,
        SupportsLocation"},{"resourceType":"jobs","locations":["Central US EUAP","East
        US 2 EUAP","North Central US (Stage)","West US 2","Southeast Asia","Sweden
        Central","Canada Central","West Europe","North Europe","East US","East US
        2","East Asia","Australia East","Germany West Central","Japan East","UK South","West
        US","Central US","North Central US","South Central US","Korea Central","Brazil
        South","West US 3","France Central","South Africa North","Norway East","Switzerland
        North","UAE North","Canada East","West Central US","UK West","Central India","Switzerland
        West","Italy North","Poland Central"],"apiVersions":["2024-03-01","2024-02-02-preview","2023-11-02-preview","2023-08-01-preview","2023-05-02-preview","2023-05-01","2023-04-01-preview","2022-11-01-preview"],"defaultApiVersion":"2023-05-01","capabilities":"CrossResourceGroupResourceMove,
        CrossSubscriptionResourceMove, SystemAssignedResourceIdentity, SupportsTags,
        SupportsLocation"},{"resourceType":"locations","locations":[],"apiVersions":["2024-03-01","2024-02-02-preview","2023-11-02-preview","2023-08-01-preview","2023-05-02-preview","2023-05-01","2023-04-01-preview","2022-11-01-preview","2022-10-01","2022-06-01-preview","2022-03-01"],"defaultApiVersion":"2023-05-01","capabilities":"None"},{"resourceType":"locations/managedEnvironmentOperationResults","locations":["Central
        US EUAP","East US 2 EUAP","North Central US (Stage)","West US 2","Southeast
        Asia","Sweden Central","Canada Central","West Europe","North Europe","East
        US","East US 2","East Asia","Australia East","Germany West Central","Japan
        East","UK South","West US","Central US","North Central US","South Central
        US","Korea Central","Brazil South","West US 3","France Central","South Africa
        North","Norway East","Switzerland North","UAE North","Canada East","West Central
        US","UK West","Central India","Switzerland West","Italy North","Poland Central"],"apiVersions":["2024-03-01","2024-02-02-preview","2023-11-02-preview","2023-08-01-preview","2023-05-02-preview","2023-05-01","2023-04-01-preview","2022-11-01-preview","2022-10-01","2022-06-01-preview","2022-03-01"],"defaultApiVersion":"2023-05-01","capabilities":"None"},{"resourceType":"locations/managedEnvironmentOperationStatuses","locations":["Central
        US EUAP","East US 2 EUAP","North Central US (Stage)","West US 2","Southeast
        Asia","Sweden Central","Canada Central","West Europe","North Europe","East
        US","East US 2","East Asia","Australia East","Germany West Central","Japan
        East","UK South","West US","Central US","North Central US","South Central
        US","Korea Central","Brazil South","West US 3","France Central","South Africa
        North","Norway East","Switzerland North","UAE North","Canada East","West Central
        US","UK West","Central India","Switzerland West","Italy North","Poland Central"],"apiVersions":["2024-03-01","2024-02-02-preview","2023-11-02-preview","2023-08-01-preview","2023-05-02-preview","2023-05-01","2023-04-01-preview","2022-11-01-preview","2022-10-01","2022-06-01-preview","2022-03-01"],"defaultApiVersion":"2023-05-01","capabilities":"None"},{"resourceType":"locations/containerappOperationResults","locations":["Central
        US EUAP","East US 2 EUAP","North Central US (Stage)","West US 2","Southeast
        Asia","Sweden Central","Canada Central","West Europe","North Europe","East
        US","East US 2","East Asia","Australia East","Germany West Central","Japan
        East","UK South","West US","Central US","North Central US","South Central
        US","Korea Central","Brazil South","West US 3","France Central","South Africa
        North","Norway East","Switzerland North","UAE North","Canada East","West Central
        US","UK West","Central India","Switzerland West","Italy North","Poland Central"],"apiVersions":["2024-03-01","2024-02-02-preview","2023-11-02-preview","2023-08-01-preview","2023-05-02-preview","2023-05-01","2023-04-01-preview","2022-11-01-preview","2022-10-01","2022-06-01-preview","2022-03-01"],"defaultApiVersion":"2023-05-01","capabilities":"None"},{"resourceType":"locations/containerappOperationStatuses","locations":["Central
        US EUAP","East US 2 EUAP","North Central US (Stage)","West US 2","Southeast
        Asia","Sweden Central","Canada Central","West Europe","North Europe","East
        US","East US 2","East Asia","Australia East","Germany West Central","Japan
        East","UK South","West US","Central US","North Central US","South Central
        US","Korea Central","Brazil South","West US 3","France Central","South Africa
        North","Norway East","Switzerland North","UAE North","Canada East","West Central
        US","UK West","Central India","Switzerland West","Italy North","Poland Central"],"apiVersions":["2024-03-01","2024-02-02-preview","2023-11-02-preview","2023-08-01-preview","2023-05-02-preview","2023-05-01","2023-04-01-preview","2022-11-01-preview","2022-10-01","2022-06-01-preview","2022-03-01"],"defaultApiVersion":"2023-05-01","capabilities":"None"},{"resourceType":"locations/containerappsjobOperationResults","locations":["Central
        US EUAP","East US 2 EUAP","North Central US (Stage)","West US 2","Southeast
        Asia","Sweden Central","Canada Central","West Europe","North Europe","East
        US","East US 2","East Asia","Australia East","Germany West Central","Japan
        East","UK South","West US","Central US","North Central US","South Central
        US","Korea Central","Brazil South","West US 3","France Central","South Africa
        North","Norway East","Switzerland North","UAE North","Canada East","West Central
        US","UK West","Central India","Switzerland West","Italy North","Poland Central"],"apiVersions":["2024-03-01","2024-02-02-preview","2023-11-02-preview","2023-08-01-preview","2023-05-02-preview","2023-05-01","2023-04-01-preview","2022-11-01-preview"],"defaultApiVersion":"2023-05-01","capabilities":"None"},{"resourceType":"locations/containerappsjobOperationStatuses","locations":["Central
        US EUAP","East US 2 EUAP","North Central US (Stage)","West US 2","Southeast
        Asia","Sweden Central","Canada Central","West Europe","North Europe","East
        US","East US 2","East Asia","Australia East","Germany West Central","Japan
        East","UK South","West US","Central US","North Central US","South Central
        US","Korea Central","Brazil South","West US 3","France Central","South Africa
        North","Norway East","Switzerland North","UAE North","Canada East","West Central
        US","UK West","Central India","Switzerland West","Italy North","Poland Central"],"apiVersions":["2024-03-01","2024-02-02-preview","2023-11-02-preview","2023-08-01-preview","2023-05-02-preview","2023-05-01","2023-04-01-preview","2022-11-01-preview"],"defaultApiVersion":"2023-05-01","capabilities":"None"},{"resourceType":"locations/sourceControlOperationResults","locations":["Central
        US EUAP","East US 2 EUAP","North Central US (Stage)","West US 2","Southeast
        Asia","Sweden Central","Canada Central","West Europe","North Europe","East
        US","East US 2","East Asia","Australia East","Germany West Central","Japan
        East","UK South","West US","Central US","North Central US","South Central
        US","Korea Central","Brazil South","West US 3","France Central","South Africa
        North","Norway East","Switzerland North","UAE North","Canada East","West Central
        US","UK West","Central India","Switzerland West","Italy North","Poland Central"],"apiVersions":["2024-03-01","2024-02-02-preview","2023-11-02-preview","2023-08-01-preview","2023-05-02-preview","2023-05-01","2023-04-01-preview","2022-11-01-preview","2022-10-01","2022-06-01-preview","2022-03-01"],"defaultApiVersion":"2023-05-01","capabilities":"None"},{"resourceType":"locations/sourceControlOperationStatuses","locations":["Central
        US EUAP","East US 2 EUAP","North Central US (Stage)","West US 2","Southeast
        Asia","Sweden Central","Canada Central","West Europe","North Europe","East
        US","East US 2","East Asia","Australia East","Germany West Central","Japan
        East","UK South","West US","Central US","North Central US","South Central
        US","Korea Central","Brazil South","West US 3","France Central","South Africa
        North","Norway East","Switzerland North","UAE North","Canada East","West Central
        US","UK West","Central India","Switzerland West","Italy North","Poland Central"],"apiVersions":["2024-03-01","2024-02-02-preview","2023-11-02-preview","2023-08-01-preview","2023-05-02-preview","2023-05-01","2023-04-01-preview","2022-11-01-preview","2022-10-01","2022-06-01-preview","2022-03-01"],"defaultApiVersion":"2023-05-01","capabilities":"None"},{"resourceType":"locations/usages","locations":["Central
        US EUAP","East US 2 EUAP","North Central US (Stage)","West US 2","Southeast
        Asia","Sweden Central","Canada Central","West Europe","North Europe","East
        US","East US 2","East Asia","Australia East","Germany West Central","Japan
        East","UK South","West US","Central US","North Central US","South Central
        US","Korea Central","Brazil South","West US 3","France Central","South Africa
        North","Norway East","Switzerland North","UAE North","Canada East","West Central
        US","UK West","Central India","Switzerland West","Italy North","Poland Central"],"apiVersions":["2024-03-01","2024-02-02-preview","2023-11-02-preview","2023-08-01-preview","2023-05-02-preview"],"defaultApiVersion":"2023-05-02-preview","capabilities":"None"},{"resourceType":"connectedEnvironments","locations":["Central
        US EUAP","East US 2 EUAP","North Central US (Stage)","North Central US","East
        US","East Asia","West Europe","Southeast Asia"],"apiVersions":["2024-03-01","2024-02-02-preview","2023-11-02-preview","2023-08-01-preview","2023-05-02-preview","2023-05-01","2023-04-01-preview","2022-11-01-preview","2022-10-01","2022-06-01-preview"],"defaultApiVersion":"2023-05-01","capabilities":"CrossResourceGroupResourceMove,
        CrossSubscriptionResourceMove, SupportsTags, SupportsLocation"},{"resourceType":"connectedEnvironments/certificates","locations":["Central
        US EUAP","East US 2 EUAP","North Central US (Stage)","North Central US","East
        US","East Asia","West Europe","Southeast Asia"],"apiVersions":["2024-03-01","2024-02-02-preview","2023-11-02-preview","2023-08-01-preview","2023-05-02-preview","2023-05-01","2023-04-01-preview","2022-11-01-preview","2022-10-01","2022-06-01-preview"],"defaultApiVersion":"2023-05-01","capabilities":"CrossResourceGroupResourceMove,
        CrossSubscriptionResourceMove, SupportsTags, SupportsLocation"},{"resourceType":"locations/connectedEnvironmentOperationResults","locations":["Central
        US EUAP","East US 2 EUAP","North Central US (Stage)","North Central US","East
        US","East Asia","West Europe","Southeast Asia"],"apiVersions":["2024-03-01","2024-02-02-preview","2023-11-02-preview","2023-08-01-preview","2023-05-02-preview","2023-05-01","2023-04-01-preview","2022-11-01-preview","2022-10-01","2022-06-01-preview"],"defaultApiVersion":"2023-05-01","capabilities":"None"},{"resourceType":"locations/connectedEnvironmentOperationStatuses","locations":["Central
        US EUAP","East US 2 EUAP","North Central US (Stage)","North Central US","East
        US","East Asia","West Europe","Southeast Asia"],"apiVersions":["2024-03-01","2024-02-02-preview","2023-11-02-preview","2023-08-01-preview","2023-05-02-preview","2023-05-01","2023-04-01-preview","2022-11-01-preview","2022-10-01","2022-06-01-preview"],"defaultApiVersion":"2023-05-01","capabilities":"None"},{"resourceType":"locations/managedCertificateOperationStatuses","locations":["Central
        US EUAP","East US 2 EUAP","North Central US (Stage)","West US 2","Southeast
        Asia","Sweden Central","Canada Central","West Europe","North Europe","East
        US","East US 2","East Asia","Australia East","Germany West Central","Japan
        East","UK South","West US","Central US","North Central US","South Central
        US","Korea Central","Brazil South","West US 3","France Central","South Africa
        North","Norway East","Switzerland North","UAE North","Canada East","West Central
        US","UK West","Central India","Switzerland West","Italy North","Poland Central"],"apiVersions":["2024-03-01","2024-02-02-preview","2023-11-02-preview","2023-08-01-preview","2023-05-02-preview","2023-05-01","2023-04-01-preview","2022-11-01-preview"],"defaultApiVersion":"2023-05-01","capabilities":"None"},{"resourceType":"locations/billingMeters","locations":["Central
        US EUAP","East US 2 EUAP","North Central US (Stage)","West US 2","Southeast
        Asia","Sweden Central","Canada Central","West Europe","North Europe","East
        US","East US 2","East Asia","Australia East","Germany West Central","Japan
        East","UK South","West US","Central US","North Central US","South Central
        US","Korea Central","Brazil South","West US 3","France Central","South Africa
        North","Norway East","Switzerland North","UAE North","Canada East","West Central
        US","UK West","Central India","Switzerland West","Italy North","Poland Central"],"apiVersions":["2024-03-01","2024-02-02-preview","2023-11-02-preview","2023-08-01-preview","2023-05-02-preview","2023-05-01","2023-04-01-preview","2022-11-01-preview","2022-10-01","2022-06-01-preview"],"defaultApiVersion":"2023-05-01","capabilities":"None"},{"resourceType":"locations/availableManagedEnvironmentsWorkloadProfileTypes","locations":["Central
        US EUAP","East US 2 EUAP","North Central US (Stage)","West US 2","Southeast
        Asia","Sweden Central","Canada Central","West Europe","North Europe","East
        US","East US 2","East Asia","Australia East","Germany West Central","Japan
        East","UK South","West US","Central US","North Central US","South Central
        US","Korea Central","Brazil South","West US 3","France Central","South Africa
        North","Norway East","Switzerland North","UAE North","Canada East","West Central
        US","UK West","Central India","Switzerland West","Italy North","Poland Central"],"apiVersions":["2024-03-01","2024-02-02-preview","2023-11-02-preview","2023-08-01-preview","2023-05-02-preview","2023-05-01","2023-04-01-preview","2022-11-01-preview","2022-10-01","2022-06-01-preview"],"defaultApiVersion":"2023-05-01","capabilities":"None"},{"resourceType":"getCustomDomainVerificationId","locations":["Central
        US EUAP","East US 2 EUAP","North Central US (Stage)","West US 2","Southeast
        Asia","Sweden Central","Canada Central","West Europe","North Europe","East
        US","East US 2","East Asia","Australia East","Germany West Central","Japan
        East","UK South","West US","Central US","North Central US","South Central
        US","Korea Central","Brazil South","West US 3","France Central","South Africa
        North","Norway East","Switzerland North","UAE North","Canada East","West Central
        US","UK West","Central India","Italy North","Poland Central","Switzerland
        West"],"apiVersions":["2024-03-01","2024-02-02-preview","2023-11-02-preview","2023-08-01-preview","2023-05-02-preview"],"defaultApiVersion":"2023-05-02-preview","capabilities":"None"},{"resourceType":"builders","locations":["Central
        US EUAP","East US 2 EUAP","North Central US (Stage)","West US 2","Southeast
        Asia","Sweden Central","Canada Central","West Europe","North Europe","East
        US","East US 2","East Asia","Australia East","Germany West Central","Japan
        East","UK South","West US","Central US","North Central US","South Central
        US","Korea Central","Brazil South","West US 3","France Central","South Africa
        North","Norway East","Switzerland North","UAE North","Canada East","West Central
        US","UK West","Central India","Switzerland West","Italy North","Poland Central"],"apiVersions":["2024-02-02-preview","2023-11-02-preview","2023-08-01-preview"],"defaultApiVersion":"2023-08-01-preview","capabilities":"CrossResourceGroupResourceMove,
        CrossSubscriptionResourceMove, SystemAssignedResourceIdentity, SupportsTags,
        SupportsLocation"},{"resourceType":"builders/builds","locations":["Central
        US EUAP","East US 2 EUAP","North Central US (Stage)","West US 2","Southeast
        Asia","Sweden Central","Canada Central","West Europe","North Europe","East
        US","East US 2","East Asia","Australia East","Germany West Central","Japan
        East","UK South","West US","Central US","North Central US","South Central
        US","Korea Central","Brazil South","West US 3","France Central","South Africa
        North","Norway East","Switzerland North","UAE North","Canada East","West Central
        US","UK West","Central India","Switzerland West","Italy North","Poland Central"],"apiVersions":["2024-02-02-preview","2023-11-02-preview","2023-08-01-preview"],"defaultApiVersion":"2023-08-01-preview","capabilities":"None"},{"resourceType":"builders/patches","locations":["North
        Central US (Stage)","Central US EUAP","East US 2 EUAP","West US 2","Southeast
        Asia","Sweden Central","Canada Central","West Europe","North Europe","East
        US","East US 2","East Asia","Australia East","Germany West Central","Japan
        East","UK South","West US","Central US","North Central US","South Central
        US","Korea Central","Brazil South","West US 3","France Central","South Africa
        North","Norway East","Switzerland North","UAE North","Canada East","West Central
        US","UK West","Central India","Switzerland West","Italy North","Poland Central"],"apiVersions":["2024-02-02-preview","2023-11-02-preview","2023-08-01-preview"],"defaultApiVersion":"2023-08-01-preview","capabilities":"None"},{"resourceType":"locations/OperationResults","locations":["Central
        US EUAP","East US 2 EUAP","North Central US (Stage)","West US 2","Southeast
        Asia","Sweden Central","Canada Central","West Europe","North Europe","East
        US","East US 2","East Asia","Australia East","Germany West Central","Japan
        East","UK South","West US","Central US","North Central US","South Central
        US","Korea Central","Brazil South","West US 3","France Central","South Africa
        North","Norway East","Switzerland North","UAE North","Canada East","West Central
        US","UK West","Central India","Switzerland West","Italy North","Poland Central"],"apiVersions":["2024-02-02-preview","2023-11-02-preview","2023-08-01-preview"],"defaultApiVersion":"2023-08-01-preview","capabilities":"None"},{"resourceType":"locations/OperationStatuses","locations":["Central
        US EUAP","East US 2 EUAP","North Central US (Stage)","West US 2","Southeast
        Asia","Sweden Central","Canada Central","West Europe","North Europe","East
        US","East US 2","East Asia","Australia East","Germany West Central","Japan
        East","UK South","West US","Central US","North Central US","South Central
        US","Korea Central","Brazil South","West US 3","France Central","South Africa
        North","Norway East","Switzerland North","UAE North","Canada East","West Central
        US","UK West","Central India","Switzerland West","Italy North","Poland Central"],"apiVersions":["2024-02-02-preview","2023-11-02-preview","2023-08-01-preview"],"defaultApiVersion":"2023-08-01-preview","capabilities":"None"},{"resourceType":"managedEnvironments/dotNetComponents","locations":["Central
        US EUAP","East US 2 EUAP","North Central US (Stage)","West US 2","Southeast
        Asia","Sweden Central","Canada Central","West Europe","North Europe","East
        US","East US 2","East Asia","Australia East","Germany West Central","Japan
        East","UK South","West US","Central US","North Central US","South Central
        US","Korea Central","Brazil South","West US 3","France Central","South Africa
        North","Norway East","Switzerland North","UAE North","Canada East","West Central
        US","UK West","Central India","Switzerland West","Italy North","Poland Central"],"apiVersions":["2024-02-02-preview","2023-11-02-preview"],"defaultApiVersion":"2023-11-02-preview","capabilities":"None"},{"resourceType":"managedEnvironments/javaComponents","locations":["Central
        US EUAP","East US 2 EUAP","North Central US (Stage)","West US 2","Southeast
        Asia","Sweden Central","Canada Central","West Europe","North Europe","East
        US","East US 2","East Asia","Australia East","Germany West Central","Japan
        East","UK South","West US","Central US","North Central US","South Central
        US","Korea Central","Brazil South","West US 3","France Central","South Africa
        North","Norway East","Switzerland North","UAE North","Canada East","West Central
        US","UK West","Central India","Switzerland West","Italy North","Poland Central"],"apiVersions":["2024-02-02-preview","2023-11-02-preview"],"defaultApiVersion":"2023-11-02-preview","capabilities":"None"},{"resourceType":"managedEnvironments/daprComponents","locations":["Central
        US EUAP","East US 2 EUAP","North Central US (Stage)","West US 2","Southeast
        Asia","Sweden Central","Canada Central","West Europe","North Europe","East
        US","East US 2","East Asia","Australia East","Germany West Central","Japan
        East","UK South","West US","Central US","North Central US","South Central
        US","Korea Central","Brazil South","West US 3","France Central","South Africa
        North","Norway East","Switzerland North","UAE North","Canada East","West Central
        US","UK West","Central India","Switzerland West","Italy North","Poland Central"],"apiVersions":["2024-03-01","2024-02-02-preview","2023-11-02-preview","2023-08-01-preview","2023-05-02-preview","2023-05-01","2023-04-01-preview","2022-11-01-preview","2022-10-01","2022-06-01-preview","2022-03-01"],"defaultApiVersion":"2023-05-01","capabilities":"None"},{"resourceType":"functions","locations":["North
        Central US (Stage)","Central US EUAP","West Central US"],"apiVersions":["2024-02-02-preview"],"capabilities":"SupportsExtension"}],"registrationState":"Registered","registrationPolicy":"RegistrationRequired"}'
    headers:
      cache-control:
      - no-cache
      content-length:
      - '28714'
      content-type:
      - application/json; charset=utf-8
      date:
      - Mon, 06 May 2024 19:25:34 GMT
      expires:
      - '-1'
      pragma:
      - no-cache
      strict-transport-security:
      - max-age=31536000; includeSubDomains
      x-cache:
      - CONFIG_NOCACHE
      x-content-type-options:
      - nosniff
      x-msedge-ref:
      - 'Ref A: 0E13C13748924C778404698F3FD928EB Ref B: CO6AA3150218009 Ref C: 2024-05-06T19:25:34Z'
    status:
      code: 200
      message: OK
- request:
    body: null
    headers:
      Accept:
      - '*/*'
      Accept-Encoding:
      - gzip, deflate
      CommandName:
      - containerapp auth update
      Connection:
      - keep-alive
      ParameterSetName:
      - -g -n --unauthenticated-client-action --token-store --sas-url-secret --yes
      User-Agent:
      - python/3.8.10 (Windows-10-10.0.22631-SP0) AZURECLI/2.59.0
    method: GET
    uri: https://management.azure.com/subscriptions/00000000-0000-0000-0000-000000000000/resourceGroups/clitest.rg000001/providers/Microsoft.App/containerApps/containerapp-auth000002?api-version=2023-05-01
  response:
    body:
      string: '{"id":"/subscriptions/00000000-0000-0000-0000-000000000000/resourceGroups/clitest.rg000001/providers/Microsoft.App/containerapps/containerapp-auth000002","name":"containerapp-auth000002","type":"Microsoft.App/containerApps","location":"East
        US","systemData":{"createdBy":"harrli@microsoft.com","createdByType":"User","createdAt":"2024-05-06T19:25:16.8025836","lastModifiedBy":"harrli@microsoft.com","lastModifiedByType":"User","lastModifiedAt":"2024-05-06T19:25:29.2243857"},"properties":{"provisioningState":"InProgress","runningStatus":"Running","managedEnvironmentId":"/subscriptions/00000000-0000-0000-0000-000000000000/resourceGroups/client.env_rg_eastus/providers/Microsoft.App/managedEnvironments/env-eastus","environmentId":"/subscriptions/00000000-0000-0000-0000-000000000000/resourceGroups/client.env_rg_eastus/providers/Microsoft.App/managedEnvironments/env-eastus","workloadProfileName":"Consumption","outboundIpAddresses":["20.231.246.122","20.231.246.54","20.231.247.19","20.231.246.253","20.241.227.6","20.241.226.169","20.127.248.50","20.241.171.30","20.241.172.248","20.241.172.250","20.246.203.138","20.246.203.140","52.191.22.226","52.191.22.23","52.191.22.71","52.191.22.159","52.191.22.166","52.191.22.212","52.191.22.41","52.191.23.0","52.191.22.198","52.191.22.121","20.124.73.117","52.149.247.118","52.149.245.39","52.149.247.189","52.149.247.220","52.149.247.221","52.149.245.38","52.149.244.111","52.224.88.179","52.149.247.199","52.149.244.160","4.156.169.214","4.156.169.175","4.156.169.143","20.241.173.137","20.241.173.98","20.242.228.13","20.242.227.204","20.242.227.238","20.242.228.93","52.226.103.51","52.226.103.36","52.226.103.82","52.226.103.10","52.226.102.213","52.226.102.151","52.226.102.243","52.226.103.40","52.226.102.224","52.226.102.162"],"latestRevisionName":"containerapp-auth000002--qqx4vsc","latestReadyRevisionName":"containerapp-auth000002--qqx4vsc","latestRevisionFqdn":"containerapp-auth000002--qqx4vsc.livelycliff-46133ec3.eastus.azurecontainerapps.io","customDomainVerificationId":"0FEF6FC81FA2FA9876FEE95F895AD716D01F5495C9AC8EA62F0228DC5E40B5CA","configuration":{"secrets":[{"name":"microsoft-provider-authentication-secret"}],"activeRevisionsMode":"Single","ingress":{"fqdn":"containerapp-auth000002.livelycliff-46133ec3.eastus.azurecontainerapps.io","external":true,"targetPort":80,"exposedPort":0,"transport":"Auto","traffic":[{"weight":100,"latestRevision":true}],"customDomains":null,"allowInsecure":false,"ipSecurityRestrictions":null,"corsPolicy":null,"clientCertificateMode":null,"stickySessions":null},"registries":null,"dapr":null,"maxInactiveRevisions":100,"service":null},"template":{"revisionSuffix":"","terminationGracePeriodSeconds":null,"containers":[{"image":"mcr.microsoft.com/k8se/quickstart:latest","name":"containerapp-auth000002","resources":{"cpu":0.5,"memory":"1Gi","ephemeralStorage":"2Gi"}}],"initContainers":null,"scale":{"minReplicas":null,"maxReplicas":10,"rules":null},"volumes":null,"serviceBinds":null},"eventStreamEndpoint":"https://eastus.azurecontainerapps.dev/subscriptions/00000000-0000-0000-0000-000000000000/resourceGroups/clitest.rg000001/containerApps/containerapp-auth000002/eventstream","delegatedIdentities":[]},"identity":{"type":"None"}}'
    headers:
      api-supported-versions:
      - 2022-03-01, 2022-06-01-preview, 2022-10-01, 2022-11-01-preview, 2023-04-01-preview,
        2023-05-01, 2023-05-02-preview, 2023-08-01-preview, 2023-11-02-preview, 2024-02-02-preview,
        2024-03-01
      cache-control:
      - no-cache
      content-length:
      - '3241'
      content-type:
      - application/json; charset=utf-8
      date:
      - Mon, 06 May 2024 19:25:34 GMT
      expires:
      - '-1'
      pragma:
      - no-cache
      strict-transport-security:
      - max-age=31536000; includeSubDomains
      vary:
      - Accept-Encoding
      x-cache:
      - CONFIG_NOCACHE
      x-content-type-options:
      - nosniff
      x-msedge-ref:
      - 'Ref A: 4338F9E72FCE448AB619B45089CB6856 Ref B: CO6AA3150219049 Ref C: 2024-05-06T19:25:34Z'
      x-powered-by:
      - ASP.NET
    status:
      code: 200
      message: OK
- request:
    body: null
    headers:
      Accept:
      - '*/*'
      Accept-Encoding:
      - gzip, deflate
      CommandName:
      - containerapp auth update
      Connection:
      - keep-alive
      Content-Length:
      - '0'
      ParameterSetName:
      - -g -n --unauthenticated-client-action --token-store --sas-url-secret --yes
      User-Agent:
      - python/3.8.10 (Windows-10-10.0.22631-SP0) AZURECLI/2.59.0
    method: POST
    uri: https://management.azure.com/subscriptions/00000000-0000-0000-0000-000000000000/resourceGroups/clitest.rg000001/providers/Microsoft.App/containerApps/containerapp-auth000002/listSecrets?api-version=2023-05-01
  response:
    body:
      string: '{"value":[{"name":"microsoft-provider-authentication-secret","value":"c0d23eb5-ea9f-4a4d-9519-bfa0a422c491"}]}'
    headers:
      api-supported-versions:
      - 2022-03-01, 2022-06-01-preview, 2022-10-01, 2022-11-01-preview, 2023-04-01-preview,
        2023-05-01, 2023-05-02-preview, 2023-08-01-preview, 2023-11-02-preview, 2024-02-02-preview,
        2024-03-01
      cache-control:
      - no-cache
      content-length:
      - '110'
      content-type:
      - application/json; charset=utf-8
      date:
      - Mon, 06 May 2024 19:25:34 GMT
      expires:
      - '-1'
      pragma:
      - no-cache
      strict-transport-security:
      - max-age=31536000; includeSubDomains
      vary:
      - Accept-Encoding
      x-cache:
      - CONFIG_NOCACHE
      x-content-type-options:
      - nosniff
      x-ms-ratelimit-remaining-subscription-writes:
      - '1199'
      x-msedge-ref:
      - 'Ref A: 64DF8153169E48A9BB0E030632B0C4DC Ref B: CO6AA3150218035 Ref C: 2024-05-06T19:25:35Z'
      x-powered-by:
      - ASP.NET
    status:
      code: 200
      message: OK
- request:
    body: '{"id": "/subscriptions/00000000-0000-0000-0000-000000000000/resourceGroups/clitest.rg000001/providers/Microsoft.App/containerapps/containerapp-auth000002",
      "name": "containerapp-auth000002", "type": "Microsoft.App/containerApps", "location":
      "East US", "systemData": {"createdBy": "harrli@microsoft.com", "createdByType":
      "User", "createdAt": "2024-05-06T19:25:16.8025836", "lastModifiedBy": "harrli@microsoft.com",
      "lastModifiedByType": "User", "lastModifiedAt": "2024-05-06T19:25:29.2243857"},
      "properties": {"provisioningState": "InProgress", "runningStatus": "Running",
      "managedEnvironmentId": "/subscriptions/00000000-0000-0000-0000-000000000000/resourceGroups/client.env_rg_eastus/providers/Microsoft.App/managedEnvironments/env-eastus",
      "environmentId": "/subscriptions/00000000-0000-0000-0000-000000000000/resourceGroups/client.env_rg_eastus/providers/Microsoft.App/managedEnvironments/env-eastus",
      "workloadProfileName": "Consumption", "outboundIpAddresses": ["20.231.246.122",
      "20.231.246.54", "20.231.247.19", "20.231.246.253", "20.241.227.6", "20.241.226.169",
      "20.127.248.50", "20.241.171.30", "20.241.172.248", "20.241.172.250", "20.246.203.138",
      "20.246.203.140", "52.191.22.226", "52.191.22.23", "52.191.22.71", "52.191.22.159",
      "52.191.22.166", "52.191.22.212", "52.191.22.41", "52.191.23.0", "52.191.22.198",
      "52.191.22.121", "20.124.73.117", "52.149.247.118", "52.149.245.39", "52.149.247.189",
      "52.149.247.220", "52.149.247.221", "52.149.245.38", "52.149.244.111", "52.224.88.179",
      "52.149.247.199", "52.149.244.160", "4.156.169.214", "4.156.169.175", "4.156.169.143",
      "20.241.173.137", "20.241.173.98", "20.242.228.13", "20.242.227.204", "20.242.227.238",
      "20.242.228.93", "52.226.103.51", "52.226.103.36", "52.226.103.82", "52.226.103.10",
      "52.226.102.213", "52.226.102.151", "52.226.102.243", "52.226.103.40", "52.226.102.224",
      "52.226.102.162"], "latestRevisionName": "containerapp-auth000002--qqx4vsc",
      "latestReadyRevisionName": "containerapp-auth000002--qqx4vsc", "latestRevisionFqdn":
      "containerapp-auth000002--qqx4vsc.livelycliff-46133ec3.eastus.azurecontainerapps.io",
      "customDomainVerificationId": "0FEF6FC81FA2FA9876FEE95F895AD716D01F5495C9AC8EA62F0228DC5E40B5CA",
      "configuration": {"secrets": [{"name": "microsoft-provider-authentication-secret",
      "value": "c0d23eb5-ea9f-4a4d-9519-bfa0a422c491"}, {"name": "blob-storage-token-store-sasurl-secret",
      "value": "sasurl", "keyVaultUrl": "", "identity": ""}], "activeRevisionsMode":
      "Single", "ingress": {"fqdn": "containerapp-auth000002.livelycliff-46133ec3.eastus.azurecontainerapps.io",
      "external": true, "targetPort": 80, "exposedPort": 0, "transport": "Auto", "traffic":
      [{"weight": 100, "latestRevision": true}], "customDomains": null, "allowInsecure":
      false, "ipSecurityRestrictions": null, "corsPolicy": null, "clientCertificateMode":
      null, "stickySessions": null}, "registries": null, "dapr": null, "maxInactiveRevisions":
      100, "service": null}, "template": {"revisionSuffix": "", "terminationGracePeriodSeconds":
      null, "containers": [{"image": "mcr.microsoft.com/k8se/quickstart:latest", "name":
      "containerapp-auth000002", "resources": {"cpu": 0.5, "memory": "1Gi", "ephemeralStorage":
      "2Gi"}}], "initContainers": null, "scale": {"minReplicas": null, "maxReplicas":
      10, "rules": null}, "volumes": null, "serviceBinds": null}, "eventStreamEndpoint":
      "https://eastus.azurecontainerapps.dev/subscriptions/00000000-0000-0000-0000-000000000000/resourceGroups/clitest.rg000001/containerApps/containerapp-auth000002/eventstream",
      "delegatedIdentities": []}, "identity": {"type": "None"}}'
    headers:
      Accept:
      - '*/*'
      Accept-Encoding:
      - gzip, deflate
      CommandName:
      - containerapp auth update
      Connection:
      - keep-alive
      Content-Length:
      - '3567'
      Content-Type:
      - application/json
      ParameterSetName:
      - -g -n --unauthenticated-client-action --token-store --sas-url-secret --yes
      User-Agent:
      - python/3.8.10 (Windows-10-10.0.22631-SP0) AZURECLI/2.59.0
    method: PUT
    uri: https://management.azure.com/subscriptions/00000000-0000-0000-0000-000000000000/resourceGroups/clitest.rg000001/providers/Microsoft.App/containerApps/containerapp-auth000002?api-version=2023-05-01
  response:
    body:
      string: '{"id":"/subscriptions/00000000-0000-0000-0000-000000000000/resourceGroups/clitest.rg000001/providers/Microsoft.App/containerapps/containerapp-auth000002","name":"containerapp-auth000002","type":"Microsoft.App/containerApps","location":"East
        US","systemData":{"createdBy":"harrli@microsoft.com","createdByType":"User","createdAt":"2024-05-06T19:25:16.8025836","lastModifiedBy":"harrli@microsoft.com","lastModifiedByType":"User","lastModifiedAt":"2024-05-06T19:25:36.3365141Z"},"properties":{"provisioningState":"InProgress","runningStatus":"Running","managedEnvironmentId":"/subscriptions/00000000-0000-0000-0000-000000000000/resourceGroups/client.env_rg_eastus/providers/Microsoft.App/managedEnvironments/env-eastus","environmentId":"/subscriptions/00000000-0000-0000-0000-000000000000/resourceGroups/client.env_rg_eastus/providers/Microsoft.App/managedEnvironments/env-eastus","workloadProfileName":"Consumption","outboundIpAddresses":["20.231.246.122","20.231.246.54","20.231.247.19","20.231.246.253","20.241.227.6","20.241.226.169","20.127.248.50","20.241.171.30","20.241.172.248","20.241.172.250","20.246.203.138","20.246.203.140","52.191.22.226","52.191.22.23","52.191.22.71","52.191.22.159","52.191.22.166","52.191.22.212","52.191.22.41","52.191.23.0","52.191.22.198","52.191.22.121","20.124.73.117","52.149.247.118","52.149.245.39","52.149.247.189","52.149.247.220","52.149.247.221","52.149.245.38","52.149.244.111","52.224.88.179","52.149.247.199","52.149.244.160","4.156.169.214","4.156.169.175","4.156.169.143","20.241.173.137","20.241.173.98","20.242.228.13","20.242.227.204","20.242.227.238","20.242.228.93","52.226.103.51","52.226.103.36","52.226.103.82","52.226.103.10","52.226.102.213","52.226.102.151","52.226.102.243","52.226.103.40","52.226.102.224","52.226.102.162"],"latestRevisionName":"containerapp-auth000002--qqx4vsc","latestReadyRevisionName":"containerapp-auth000002--qqx4vsc","latestRevisionFqdn":"containerapp-auth000002--qqx4vsc.livelycliff-46133ec3.eastus.azurecontainerapps.io","customDomainVerificationId":"0FEF6FC81FA2FA9876FEE95F895AD716D01F5495C9AC8EA62F0228DC5E40B5CA","configuration":{"secrets":[{"name":"microsoft-provider-authentication-secret"},{"name":"blob-storage-token-store-sasurl-secret"}],"activeRevisionsMode":"Single","ingress":{"fqdn":"containerapp-auth000002.livelycliff-46133ec3.eastus.azurecontainerapps.io","external":true,"targetPort":80,"exposedPort":0,"transport":"Auto","traffic":[{"weight":100,"latestRevision":true}],"customDomains":null,"allowInsecure":false,"ipSecurityRestrictions":null,"corsPolicy":null,"clientCertificateMode":null,"stickySessions":null},"registries":null,"dapr":null,"maxInactiveRevisions":100,"service":null},"template":{"revisionSuffix":"","terminationGracePeriodSeconds":null,"containers":[{"image":"mcr.microsoft.com/k8se/quickstart:latest","name":"containerapp-auth000002","resources":{"cpu":0.5,"memory":"1Gi","ephemeralStorage":"2Gi"}}],"initContainers":null,"scale":{"minReplicas":null,"maxReplicas":10,"rules":null},"volumes":null,"serviceBinds":null},"eventStreamEndpoint":"https://eastus.azurecontainerapps.dev/subscriptions/00000000-0000-0000-0000-000000000000/resourceGroups/clitest.rg000001/containerApps/containerapp-auth000002/eventstream","delegatedIdentities":[]},"identity":{"type":"None"}}'
    headers:
      api-supported-versions:
      - 2022-03-01, 2022-06-01-preview, 2022-10-01, 2022-11-01-preview, 2023-04-01-preview,
        2023-05-01, 2023-05-02-preview, 2023-08-01-preview, 2023-11-02-preview, 2024-02-02-preview,
        2024-03-01
      azure-asyncoperation:
      - https://management.azure.com/subscriptions/00000000-0000-0000-0000-000000000000/providers/Microsoft.App/locations/eastus/containerappOperationStatuses/5d42ab8c-1e2e-41d4-b672-b93fed416a53?api-version=2023-05-01&azureAsyncOperation=true&t=638506203368990083&c=MIIHSDCCBjCgAwIBAgITfwMhOTmqQoo0tkRvGgAEAyE5OTANBgkqhkiG9w0BAQsFADBEMRMwEQYKCZImiZPyLGQBGRYDR0JMMRMwEQYKCZImiZPyLGQBGRYDQU1FMRgwFgYDVQQDEw9BTUUgSW5mcmEgQ0EgMDIwHhcNMjQwNTAxMDYzNDQ2WhcNMjUwNDI2MDYzNDQ2WjBAMT4wPAYDVQQDEzVhc3luY29wZXJhdGlvbnNpZ25pbmdjZXJ0aWZpY2F0ZS5tYW5hZ2VtZW50LmF6dXJlLmNvbTCCASIwDQYJKoZIhvcNAQEBBQADggEPADCCAQoCggEBALkgKuEwzHMIEnb6DqvlNEjOIBhriDkMVQHin8X3Hp4QWm6IPRhyE4finiNV8v-yzYRoKrEZGVZaMZKQ4LmVw70qsr45wY42Ci7OmjxbZ9yY71jkU7t5-XqiLknJsYmibeU-bj-ivIZNhs9z7vXrozzI5s2EIkeMhDFjZzSU8Tyg8BrDHeWJ0xxYmUcnUl05ClWLHwD3yQABogqndT-JejHbedyKkseKHis9KEIiZZwib0VLMozFG9gHXHSyy_eXkaXhcZh0hT1WV1JcjMoQ1LfxsrMDdAyJLPP-6I7rydsOZvo9bnz9FJSJg8CCaJ87-DZghAmjgUC95n9xNr7VvRUCAwEAAaOCBDUwggQxMCcGCSsGAQQBgjcVCgQaMBgwCgYIKwYBBQUHAwEwCgYIKwYBBQUHAwIwPQYJKwYBBAGCNxUHBDAwLgYmKwYBBAGCNxUIhpDjDYTVtHiE8Ys-hZvdFs6dEoFggvX2K4Py0SACAWQCAQowggHaBggrBgEFBQcBAQSCAcwwggHIMGYGCCsGAQUFBzAChlpodHRwOi8vY3JsLm1pY3Jvc29mdC5jb20vcGtpaW5mcmEvQ2VydHMvQkwyUEtJSU5UQ0EwMS5BTUUuR0JMX0FNRSUyMEluZnJhJTIwQ0ElMjAwMig0KS5jcnQwVgYIKwYBBQUHMAKGSmh0dHA6Ly9jcmwxLmFtZS5nYmwvYWlhL0JMMlBLSUlOVENBMDEuQU1FLkdCTF9BTUUlMjBJbmZyYSUyMENBJTIwMDIoNCkuY3J0MFYGCCsGAQUFBzAChkpodHRwOi8vY3JsMi5hbWUuZ2JsL2FpYS9CTDJQS0lJTlRDQTAxLkFNRS5HQkxfQU1FJTIwSW5mcmElMjBDQSUyMDAyKDQpLmNydDBWBggrBgEFBQcwAoZKaHR0cDovL2NybDMuYW1lLmdibC9haWEvQkwyUEtJSU5UQ0EwMS5BTUUuR0JMX0FNRSUyMEluZnJhJTIwQ0ElMjAwMig0KS5jcnQwVgYIKwYBBQUHMAKGSmh0dHA6Ly9jcmw0LmFtZS5nYmwvYWlhL0JMMlBLSUlOVENBMDEuQU1FLkdCTF9BTUUlMjBJbmZyYSUyMENBJTIwMDIoNCkuY3J0MB0GA1UdDgQWBBRycMIgZ8U6O44581iRUxcqHqpbnzAOBgNVHQ8BAf8EBAMCBaAwggE1BgNVHR8EggEsMIIBKDCCASSgggEgoIIBHIZCaHR0cDovL2NybC5taWNyb3NvZnQuY29tL3BraWluZnJhL0NSTC9BTUUlMjBJbmZyYSUyMENBJTIwMDIoNCkuY3JshjRodHRwOi8vY3JsMS5hbWUuZ2JsL2NybC9BTUUlMjBJbmZyYSUyMENBJTIwMDIoNCkuY3JshjRodHRwOi8vY3JsMi5hbWUuZ2JsL2NybC9BTUUlMjBJbmZyYSUyMENBJTIwMDIoNCkuY3JshjRodHRwOi8vY3JsMy5hbWUuZ2JsL2NybC9BTUUlMjBJbmZyYSUyMENBJTIwMDIoNCkuY3JshjRodHRwOi8vY3JsNC5hbWUuZ2JsL2NybC9BTUUlMjBJbmZyYSUyMENBJTIwMDIoNCkuY3JsMEEGA1UdIAQ6MDgwDAYKKwYBBAGCN3sBATAMBgorBgEEAYI3ewIBMAwGCisGAQQBgjd7AwEwDAYKKwYBBAGCN3sEATAfBgNVHSMEGDAWgBSuecJrXSWIEwb2BwnDl3x7l48dVTAdBgNVHSUEFjAUBggrBgEFBQcDAQYIKwYBBQUHAwIwDQYJKoZIhvcNAQELBQADggEBAA_4ful6PqtXLj0fhr2yqM0Q8lN7gu3uJtR9HkeWQr-_sb0h21FXp2pZE10ud7q-bFkL4i3rV85FJt1JQJMyPCDfHflYeNJKjpKDf5fgr-t-bmq7lKGDrV7m663uTPOo3NTM_tBv168Au1J4zmara1_zcov-nSVCI35S-uOrU2ig4a9R2em9hUF87NwH4u64yc_Fjf7L5uzQ3ixAKetCh1UG4_DDNBGLUppGxw8kJAqHBFD0ENZVTGewsGaej68yalWqwEpZ7Ih8r4nW1IGx6i9zJvZYiNfrt0OI-JYBSK4dZMzfJ5fOd21X-XU30qoO_OehEgT9IZe7TtreUfLH0-o&s=npm3S4i9AfdOzuy-9R4uXMv5qrMO-N4p3LlH432FHM7VBUXh8Ie37q_p36hGxkYZYWyR-L1jbfan8FkVDjBCDHFwilPS2-TolM6NBuggD_X-2dr1Ze44A_8dWCB1pFAK-O-RYsPKaXR6GDmJRl-1h1u_VJxxmdAcoxUzLwJuCGJiKgQF-34n8xkWbU7en4u_m0o5NBbOlvoN000urlCGta2eKmd41XNUoSvN2TiGcXCTIr4mfQhSn6iPg0uM4w-c8Am19jwNPiLFMqUNn3M2VUAhwU8HGrg4JTPXrW3T-g5xolkuvrHTUC7s0DRsTX_oTbpIreLogYvAnx9i6OtRsg&h=IF5SkyPILbxUqw_fX4sGEjBx5C_9NJ6vl4TuOPR1Osg
      cache-control:
      - no-cache
      content-length:
      - '3292'
      content-type:
      - application/json; charset=utf-8
      date:
      - Mon, 06 May 2024 19:25:36 GMT
      expires:
      - '-1'
      pragma:
      - no-cache
      strict-transport-security:
      - max-age=31536000; includeSubDomains
      x-cache:
      - CONFIG_NOCACHE
      x-content-type-options:
      - nosniff
      x-ms-async-operation-timeout:
      - PT15M
      x-ms-ratelimit-remaining-subscription-resource-requests:
      - '699'
      x-msedge-ref:
      - 'Ref A: AF193CF2334C44BF8356A201A4C6794A Ref B: CO6AA3150218047 Ref C: 2024-05-06T19:25:35Z'
      x-powered-by:
      - ASP.NET
    status:
      code: 201
      message: Created
- request:
    body: '{"properties": {"platform": {"enabled": true}, "globalValidation": {"unauthenticatedClientAction":
      "AllowAnonymous"}, "identityProviders": {"azureActiveDirectory": {"registration":
      {"openIdIssuer": "https://sts.windows.net/54826b22-38d6-4fb2-bad9-b7983a3e9c5a/",
      "clientId": "c0d23eb5-ea9f-4a4d-9519-bfa0a422c491", "clientSecretSettingName":
      "microsoft-provider-authentication-secret"}, "validation": {"defaultAuthorizationPolicy":
      {"allowedApplications": []}}, "isAutoProvisioned": false}}, "login": {"preserveUrlFragmentsForLogins":
      false, "tokenStore": {"enabled": true, "azureBlobStorage": {"sasUrlSettingName":
      "blob-storage-token-store-sasurl-secret"}}}, "encryptionSettings": {}}}'
    headers:
      Accept:
      - '*/*'
      Accept-Encoding:
      - gzip, deflate
      CommandName:
      - containerapp auth update
      Connection:
      - keep-alive
      Content-Length:
      - '687'
      Content-Type:
      - application/json
      ParameterSetName:
      - -g -n --unauthenticated-client-action --token-store --sas-url-secret --yes
      User-Agent:
      - python/3.8.10 (Windows-10-10.0.22631-SP0) AZURECLI/2.59.0
    method: PUT
    uri: https://management.azure.com/subscriptions/00000000-0000-0000-0000-000000000000/resourceGroups/clitest.rg000001/providers/Microsoft.App/containerApps/containerapp-auth000002/authConfigs/current?api-version=2024-02-02-preview
  response:
    body:
      string: '{"id":"/subscriptions/00000000-0000-0000-0000-000000000000/resourceGroups/clitest.rg000001/providers/Microsoft.App/containerApps/containerapp-auth000002/authConfigs/current","name":"current","type":"Microsoft.App/containerapps/authconfigs","properties":{"platform":{"enabled":true},"globalValidation":{"unauthenticatedClientAction":"AllowAnonymous"},"identityProviders":{"azureActiveDirectory":{"registration":{"openIdIssuer":"https://sts.windows.net/54826b22-38d6-4fb2-bad9-b7983a3e9c5a/","clientId":"c0d23eb5-ea9f-4a4d-9519-bfa0a422c491","clientSecretSettingName":"microsoft-provider-authentication-secret"},"validation":{"defaultAuthorizationPolicy":{"allowedApplications":[]}},"isAutoProvisioned":false}},"login":{"tokenStore":{"enabled":true,"azureBlobStorage":{"sasUrlSettingName":"blob-storage-token-store-sasurl-secret"}},"preserveUrlFragmentsForLogins":false},"encryptionSettings":{}}}'
    headers:
      api-supported-versions:
      - 2022-03-01, 2022-06-01-preview, 2022-10-01, 2022-11-01-preview, 2023-04-01-preview,
        2023-05-01, 2023-05-02-preview, 2023-08-01-preview, 2023-11-02-preview, 2024-02-02-preview,
        2024-03-01
      cache-control:
      - no-cache
      content-length:
      - '894'
      content-type:
      - application/json; charset=utf-8
      date:
      - Mon, 06 May 2024 19:25:37 GMT
      expires:
      - '-1'
      pragma:
      - no-cache
      strict-transport-security:
      - max-age=31536000; includeSubDomains
      vary:
      - Accept-Encoding
      x-cache:
      - CONFIG_NOCACHE
      x-content-type-options:
      - nosniff
      x-ms-ratelimit-remaining-subscription-writes:
      - '1199'
      x-msedge-ref:
      - 'Ref A: E81793BB9BE64CE49B7A48F02AFD04FB Ref B: CO6AA3150219019 Ref C: 2024-05-06T19:25:37Z'
      x-powered-by:
      - ASP.NET
    status:
      code: 200
      message: OK
- request:
    body: null
    headers:
      Accept:
      - application/json
      Accept-Encoding:
      - gzip, deflate
      CommandName:
      - containerapp secret list
      Connection:
      - keep-alive
      ParameterSetName:
      - --resource-group --name
      User-Agent:
      - AZURECLI/2.59.0 azsdk-python-core/1.28.0 Python/3.8.10 (Windows-10-10.0.22631-SP0)
    method: GET
    uri: https://management.azure.com/subscriptions/00000000-0000-0000-0000-000000000000/providers/Microsoft.App?api-version=2022-09-01
  response:
    body:
      string: '{"id":"/subscriptions/00000000-0000-0000-0000-000000000000/providers/Microsoft.App","namespace":"Microsoft.App","authorizations":[{"applicationId":"7e3bc4fd-85a3-4192-b177-5b8bfc87f42c","roleDefinitionId":"39a74f72-b40f-4bdc-b639-562fe2260bf0"},{"applicationId":"3734c1a4-2bed-4998-a37a-ff1a9e7bf019","roleDefinitionId":"5c779a4f-5cb2-4547-8c41-478d9be8ba90"},{"applicationId":"55ebbb62-3b9c-49fd-9b87-9595226dd4ac","roleDefinitionId":"e49ca620-7992-4561-a7df-4ed67dad77b5","managedByRoleDefinitionId":"9e3af657-a8ff-583c-a75c-2fe7c4bcb635"},{"applicationId":"1459b1f6-7a5b-4300-93a2-44b4a651759f","roleDefinitionId":"3c5f1b29-9e3d-4a22-b5d6-9ff4e5a37974"}],"resourceTypes":[{"resourceType":"managedEnvironments","locations":["North
        Central US (Stage)","Central US EUAP","East US 2 EUAP","West US 2","Southeast
        Asia","Sweden Central","Canada Central","West Europe","North Europe","East
        US","East US 2","East Asia","Australia East","Germany West Central","Japan
        East","UK South","West US","Central US","North Central US","South Central
        US","Korea Central","Brazil South","West US 3","France Central","South Africa
        North","Norway East","Switzerland North","UAE North","Canada East","West Central
        US","UK West","Central India","Switzerland West","Italy North","Poland Central"],"apiVersions":["2024-03-01","2024-02-02-preview","2023-11-02-preview","2023-08-01-preview","2023-05-02-preview","2023-05-01","2023-04-01-preview","2022-11-01-preview","2022-10-01","2022-06-01-preview","2022-03-01"],"defaultApiVersion":"2023-05-01","capabilities":"CrossResourceGroupResourceMove,
        CrossSubscriptionResourceMove, SystemAssignedResourceIdentity, SupportsTags,
        SupportsLocation"},{"resourceType":"operations","locations":["North Central
        US (Stage)","Central US EUAP","East US 2 EUAP","West US 2","Southeast Asia","Sweden
        Central","Canada Central","West Europe","North Europe","East US","East US
        2","East Asia","Australia East","Germany West Central","Japan East","UK South","West
        US","Central US","North Central US","South Central US","Korea Central","Brazil
        South","West US 3","France Central","South Africa North","Norway East","Switzerland
        North","UAE North","Canada East","West Central US","UK West","Central India","Italy
        North","Poland Central"],"apiVersions":["2024-02-02-preview","2023-11-02-preview","2023-08-01-preview","2023-05-02-preview","2023-05-01","2023-04-01-preview","2023-02-01","2022-11-01-preview","2022-10-01","2022-06-01-preview","2022-03-01"],"defaultApiVersion":"2023-11-02-preview","capabilities":"None"},{"resourceType":"managedEnvironments/certificates","locations":["Central
        US EUAP","East US 2 EUAP","North Central US (Stage)","West US 2","Southeast
        Asia","Sweden Central","Canada Central","West Europe","North Europe","East
        US","East US 2","East Asia","Australia East","Germany West Central","Japan
        East","UK South","West US","Central US","North Central US","South Central
        US","Korea Central","Brazil South","West US 3","France Central","South Africa
        North","Norway East","Switzerland North","UAE North","Canada East","West Central
        US","UK West","Central India","Switzerland West","Italy North","Poland Central"],"apiVersions":["2024-03-01","2024-02-02-preview","2023-11-02-preview","2023-08-01-preview","2023-05-02-preview","2023-05-01","2023-04-01-preview","2022-11-01-preview","2022-10-01","2022-06-01-preview","2022-03-01"],"defaultApiVersion":"2023-05-01","capabilities":"CrossResourceGroupResourceMove,
        CrossSubscriptionResourceMove, SupportsTags, SupportsLocation"},{"resourceType":"managedEnvironments/managedCertificates","locations":["Central
        US EUAP","East US 2 EUAP","North Central US (Stage)","West US 2","Southeast
        Asia","Sweden Central","Canada Central","West Europe","North Europe","East
        US","East US 2","East Asia","Australia East","Germany West Central","Japan
        East","UK South","West US","Central US","North Central US","South Central
        US","Korea Central","Brazil South","West US 3","France Central","South Africa
        North","Norway East","Switzerland North","UAE North","Canada East","West Central
        US","UK West","Central India","Switzerland West","Italy North","Poland Central"],"apiVersions":["2024-03-01","2024-02-02-preview","2023-11-02-preview","2023-08-01-preview","2023-05-02-preview","2023-05-01","2023-04-01-preview","2022-11-01-preview"],"defaultApiVersion":"2023-05-01","capabilities":"CrossResourceGroupResourceMove,
        CrossSubscriptionResourceMove, SupportsTags, SupportsLocation"},{"resourceType":"containerApps","locations":["Central
        US EUAP","East US 2 EUAP","North Central US (Stage)","West US 2","Southeast
        Asia","Sweden Central","Canada Central","West Europe","North Europe","East
        US","East US 2","East Asia","Australia East","Germany West Central","Japan
        East","UK South","West US","Central US","North Central US","South Central
        US","Korea Central","Brazil South","West US 3","France Central","South Africa
        North","Norway East","Switzerland North","UAE North","Canada East","West Central
        US","UK West","Central India","Switzerland West","Italy North","Poland Central"],"apiVersions":["2024-03-01","2024-02-02-preview","2023-11-02-preview","2023-08-01-preview","2023-05-02-preview","2023-05-01","2023-04-01-preview","2022-11-01-preview","2022-10-01","2022-06-01-preview","2022-03-01"],"defaultApiVersion":"2023-05-01","capabilities":"CrossResourceGroupResourceMove,
        CrossSubscriptionResourceMove, SystemAssignedResourceIdentity, SupportsTags,
        SupportsLocation"},{"resourceType":"containerApps/privateEndpointConnectionProxies","locations":["Central
        US EUAP","East US 2 EUAP","North Central US (Stage)","West US 2","Southeast
        Asia","Sweden Central","Canada Central","West Europe","North Europe","East
        US","East US 2","East Asia","Australia East","Germany West Central","Japan
        East","UK South","West US","Central US","North Central US","South Central
        US","Korea Central","Brazil South","West US 3","France Central","South Africa
        North","Norway East","Switzerland North","UAE North","Canada East","West Central
        US","UK West","Central India","Switzerland West","Italy North","Poland Central"],"apiVersions":["2024-02-02-preview","2023-11-02-preview"],"defaultApiVersion":"2023-11-02-preview","capabilities":"None"},{"resourceType":"managedEnvironments/privateEndpointConnectionProxies","locations":["Central
        US EUAP","East US 2 EUAP","North Central US (Stage)","West US 2","Southeast
        Asia","Sweden Central","Canada Central","West Europe","North Europe","East
        US","East US 2","East Asia","Australia East","Germany West Central","Japan
        East","UK South","West US","Central US","North Central US","South Central
        US","Korea Central","Brazil South","West US 3","France Central","South Africa
        North","Norway East","Switzerland North","UAE North","Canada East","West Central
        US","UK West","Central India","Switzerland West","Italy North","Poland Central"],"apiVersions":["2024-02-02-preview","2023-11-02-preview"],"defaultApiVersion":"2023-11-02-preview","capabilities":"None"},{"resourceType":"sessionPools","locations":["North
        Central US (Stage)","Central US EUAP","East US 2 EUAP","West US 2","Southeast
        Asia","Sweden Central","Canada Central","West Europe","North Europe","East
        US","East US 2","East Asia","Australia East","Germany West Central","Japan
        East","UK South","West US","Central US","North Central US","South Central
        US","Korea Central","Brazil South","West US 3","France Central","South Africa
        North","Norway East","Switzerland North","UAE North","Canada East","West Central
        US","UK West","Central India","Switzerland West","Italy North","Poland Central"],"apiVersions":["2024-02-02-preview","2023-11-02-preview","2023-08-01-preview"],"defaultApiVersion":"2024-02-02-preview","capabilities":"CrossResourceGroupResourceMove,
        CrossSubscriptionResourceMove, SystemAssignedResourceIdentity, SupportsTags,
        SupportsLocation"},{"resourceType":"jobs","locations":["Central US EUAP","East
        US 2 EUAP","North Central US (Stage)","West US 2","Southeast Asia","Sweden
        Central","Canada Central","West Europe","North Europe","East US","East US
        2","East Asia","Australia East","Germany West Central","Japan East","UK South","West
        US","Central US","North Central US","South Central US","Korea Central","Brazil
        South","West US 3","France Central","South Africa North","Norway East","Switzerland
        North","UAE North","Canada East","West Central US","UK West","Central India","Switzerland
        West","Italy North","Poland Central"],"apiVersions":["2024-03-01","2024-02-02-preview","2023-11-02-preview","2023-08-01-preview","2023-05-02-preview","2023-05-01","2023-04-01-preview","2022-11-01-preview"],"defaultApiVersion":"2023-05-01","capabilities":"CrossResourceGroupResourceMove,
        CrossSubscriptionResourceMove, SystemAssignedResourceIdentity, SupportsTags,
        SupportsLocation"},{"resourceType":"locations","locations":[],"apiVersions":["2024-03-01","2024-02-02-preview","2023-11-02-preview","2023-08-01-preview","2023-05-02-preview","2023-05-01","2023-04-01-preview","2022-11-01-preview","2022-10-01","2022-06-01-preview","2022-03-01"],"defaultApiVersion":"2023-05-01","capabilities":"None"},{"resourceType":"locations/managedEnvironmentOperationResults","locations":["Central
        US EUAP","East US 2 EUAP","North Central US (Stage)","West US 2","Southeast
        Asia","Sweden Central","Canada Central","West Europe","North Europe","East
        US","East US 2","East Asia","Australia East","Germany West Central","Japan
        East","UK South","West US","Central US","North Central US","South Central
        US","Korea Central","Brazil South","West US 3","France Central","South Africa
        North","Norway East","Switzerland North","UAE North","Canada East","West Central
        US","UK West","Central India","Switzerland West","Italy North","Poland Central"],"apiVersions":["2024-03-01","2024-02-02-preview","2023-11-02-preview","2023-08-01-preview","2023-05-02-preview","2023-05-01","2023-04-01-preview","2022-11-01-preview","2022-10-01","2022-06-01-preview","2022-03-01"],"defaultApiVersion":"2023-05-01","capabilities":"None"},{"resourceType":"locations/managedEnvironmentOperationStatuses","locations":["Central
        US EUAP","East US 2 EUAP","North Central US (Stage)","West US 2","Southeast
        Asia","Sweden Central","Canada Central","West Europe","North Europe","East
        US","East US 2","East Asia","Australia East","Germany West Central","Japan
        East","UK South","West US","Central US","North Central US","South Central
        US","Korea Central","Brazil South","West US 3","France Central","South Africa
        North","Norway East","Switzerland North","UAE North","Canada East","West Central
        US","UK West","Central India","Switzerland West","Italy North","Poland Central"],"apiVersions":["2024-03-01","2024-02-02-preview","2023-11-02-preview","2023-08-01-preview","2023-05-02-preview","2023-05-01","2023-04-01-preview","2022-11-01-preview","2022-10-01","2022-06-01-preview","2022-03-01"],"defaultApiVersion":"2023-05-01","capabilities":"None"},{"resourceType":"locations/containerappOperationResults","locations":["Central
        US EUAP","East US 2 EUAP","North Central US (Stage)","West US 2","Southeast
        Asia","Sweden Central","Canada Central","West Europe","North Europe","East
        US","East US 2","East Asia","Australia East","Germany West Central","Japan
        East","UK South","West US","Central US","North Central US","South Central
        US","Korea Central","Brazil South","West US 3","France Central","South Africa
        North","Norway East","Switzerland North","UAE North","Canada East","West Central
        US","UK West","Central India","Switzerland West","Italy North","Poland Central"],"apiVersions":["2024-03-01","2024-02-02-preview","2023-11-02-preview","2023-08-01-preview","2023-05-02-preview","2023-05-01","2023-04-01-preview","2022-11-01-preview","2022-10-01","2022-06-01-preview","2022-03-01"],"defaultApiVersion":"2023-05-01","capabilities":"None"},{"resourceType":"locations/containerappOperationStatuses","locations":["Central
        US EUAP","East US 2 EUAP","North Central US (Stage)","West US 2","Southeast
        Asia","Sweden Central","Canada Central","West Europe","North Europe","East
        US","East US 2","East Asia","Australia East","Germany West Central","Japan
        East","UK South","West US","Central US","North Central US","South Central
        US","Korea Central","Brazil South","West US 3","France Central","South Africa
        North","Norway East","Switzerland North","UAE North","Canada East","West Central
        US","UK West","Central India","Switzerland West","Italy North","Poland Central"],"apiVersions":["2024-03-01","2024-02-02-preview","2023-11-02-preview","2023-08-01-preview","2023-05-02-preview","2023-05-01","2023-04-01-preview","2022-11-01-preview","2022-10-01","2022-06-01-preview","2022-03-01"],"defaultApiVersion":"2023-05-01","capabilities":"None"},{"resourceType":"locations/containerappsjobOperationResults","locations":["Central
        US EUAP","East US 2 EUAP","North Central US (Stage)","West US 2","Southeast
        Asia","Sweden Central","Canada Central","West Europe","North Europe","East
        US","East US 2","East Asia","Australia East","Germany West Central","Japan
        East","UK South","West US","Central US","North Central US","South Central
        US","Korea Central","Brazil South","West US 3","France Central","South Africa
        North","Norway East","Switzerland North","UAE North","Canada East","West Central
        US","UK West","Central India","Switzerland West","Italy North","Poland Central"],"apiVersions":["2024-03-01","2024-02-02-preview","2023-11-02-preview","2023-08-01-preview","2023-05-02-preview","2023-05-01","2023-04-01-preview","2022-11-01-preview"],"defaultApiVersion":"2023-05-01","capabilities":"None"},{"resourceType":"locations/containerappsjobOperationStatuses","locations":["Central
        US EUAP","East US 2 EUAP","North Central US (Stage)","West US 2","Southeast
        Asia","Sweden Central","Canada Central","West Europe","North Europe","East
        US","East US 2","East Asia","Australia East","Germany West Central","Japan
        East","UK South","West US","Central US","North Central US","South Central
        US","Korea Central","Brazil South","West US 3","France Central","South Africa
        North","Norway East","Switzerland North","UAE North","Canada East","West Central
        US","UK West","Central India","Switzerland West","Italy North","Poland Central"],"apiVersions":["2024-03-01","2024-02-02-preview","2023-11-02-preview","2023-08-01-preview","2023-05-02-preview","2023-05-01","2023-04-01-preview","2022-11-01-preview"],"defaultApiVersion":"2023-05-01","capabilities":"None"},{"resourceType":"locations/sourceControlOperationResults","locations":["Central
        US EUAP","East US 2 EUAP","North Central US (Stage)","West US 2","Southeast
        Asia","Sweden Central","Canada Central","West Europe","North Europe","East
        US","East US 2","East Asia","Australia East","Germany West Central","Japan
        East","UK South","West US","Central US","North Central US","South Central
        US","Korea Central","Brazil South","West US 3","France Central","South Africa
        North","Norway East","Switzerland North","UAE North","Canada East","West Central
        US","UK West","Central India","Switzerland West","Italy North","Poland Central"],"apiVersions":["2024-03-01","2024-02-02-preview","2023-11-02-preview","2023-08-01-preview","2023-05-02-preview","2023-05-01","2023-04-01-preview","2022-11-01-preview","2022-10-01","2022-06-01-preview","2022-03-01"],"defaultApiVersion":"2023-05-01","capabilities":"None"},{"resourceType":"locations/sourceControlOperationStatuses","locations":["Central
        US EUAP","East US 2 EUAP","North Central US (Stage)","West US 2","Southeast
        Asia","Sweden Central","Canada Central","West Europe","North Europe","East
        US","East US 2","East Asia","Australia East","Germany West Central","Japan
        East","UK South","West US","Central US","North Central US","South Central
        US","Korea Central","Brazil South","West US 3","France Central","South Africa
        North","Norway East","Switzerland North","UAE North","Canada East","West Central
        US","UK West","Central India","Switzerland West","Italy North","Poland Central"],"apiVersions":["2024-03-01","2024-02-02-preview","2023-11-02-preview","2023-08-01-preview","2023-05-02-preview","2023-05-01","2023-04-01-preview","2022-11-01-preview","2022-10-01","2022-06-01-preview","2022-03-01"],"defaultApiVersion":"2023-05-01","capabilities":"None"},{"resourceType":"locations/usages","locations":["Central
        US EUAP","East US 2 EUAP","North Central US (Stage)","West US 2","Southeast
        Asia","Sweden Central","Canada Central","West Europe","North Europe","East
        US","East US 2","East Asia","Australia East","Germany West Central","Japan
        East","UK South","West US","Central US","North Central US","South Central
        US","Korea Central","Brazil South","West US 3","France Central","South Africa
        North","Norway East","Switzerland North","UAE North","Canada East","West Central
        US","UK West","Central India","Switzerland West","Italy North","Poland Central"],"apiVersions":["2024-03-01","2024-02-02-preview","2023-11-02-preview","2023-08-01-preview","2023-05-02-preview"],"defaultApiVersion":"2023-05-02-preview","capabilities":"None"},{"resourceType":"connectedEnvironments","locations":["Central
        US EUAP","East US 2 EUAP","North Central US (Stage)","North Central US","East
        US","East Asia","West Europe","Southeast Asia"],"apiVersions":["2024-03-01","2024-02-02-preview","2023-11-02-preview","2023-08-01-preview","2023-05-02-preview","2023-05-01","2023-04-01-preview","2022-11-01-preview","2022-10-01","2022-06-01-preview"],"defaultApiVersion":"2023-05-01","capabilities":"CrossResourceGroupResourceMove,
        CrossSubscriptionResourceMove, SupportsTags, SupportsLocation"},{"resourceType":"connectedEnvironments/certificates","locations":["Central
        US EUAP","East US 2 EUAP","North Central US (Stage)","North Central US","East
        US","East Asia","West Europe","Southeast Asia"],"apiVersions":["2024-03-01","2024-02-02-preview","2023-11-02-preview","2023-08-01-preview","2023-05-02-preview","2023-05-01","2023-04-01-preview","2022-11-01-preview","2022-10-01","2022-06-01-preview"],"defaultApiVersion":"2023-05-01","capabilities":"CrossResourceGroupResourceMove,
        CrossSubscriptionResourceMove, SupportsTags, SupportsLocation"},{"resourceType":"locations/connectedEnvironmentOperationResults","locations":["Central
        US EUAP","East US 2 EUAP","North Central US (Stage)","North Central US","East
        US","East Asia","West Europe","Southeast Asia"],"apiVersions":["2024-03-01","2024-02-02-preview","2023-11-02-preview","2023-08-01-preview","2023-05-02-preview","2023-05-01","2023-04-01-preview","2022-11-01-preview","2022-10-01","2022-06-01-preview"],"defaultApiVersion":"2023-05-01","capabilities":"None"},{"resourceType":"locations/connectedEnvironmentOperationStatuses","locations":["Central
        US EUAP","East US 2 EUAP","North Central US (Stage)","North Central US","East
        US","East Asia","West Europe","Southeast Asia"],"apiVersions":["2024-03-01","2024-02-02-preview","2023-11-02-preview","2023-08-01-preview","2023-05-02-preview","2023-05-01","2023-04-01-preview","2022-11-01-preview","2022-10-01","2022-06-01-preview"],"defaultApiVersion":"2023-05-01","capabilities":"None"},{"resourceType":"locations/managedCertificateOperationStatuses","locations":["Central
        US EUAP","East US 2 EUAP","North Central US (Stage)","West US 2","Southeast
        Asia","Sweden Central","Canada Central","West Europe","North Europe","East
        US","East US 2","East Asia","Australia East","Germany West Central","Japan
        East","UK South","West US","Central US","North Central US","South Central
        US","Korea Central","Brazil South","West US 3","France Central","South Africa
        North","Norway East","Switzerland North","UAE North","Canada East","West Central
        US","UK West","Central India","Switzerland West","Italy North","Poland Central"],"apiVersions":["2024-03-01","2024-02-02-preview","2023-11-02-preview","2023-08-01-preview","2023-05-02-preview","2023-05-01","2023-04-01-preview","2022-11-01-preview"],"defaultApiVersion":"2023-05-01","capabilities":"None"},{"resourceType":"locations/billingMeters","locations":["Central
        US EUAP","East US 2 EUAP","North Central US (Stage)","West US 2","Southeast
        Asia","Sweden Central","Canada Central","West Europe","North Europe","East
        US","East US 2","East Asia","Australia East","Germany West Central","Japan
        East","UK South","West US","Central US","North Central US","South Central
        US","Korea Central","Brazil South","West US 3","France Central","South Africa
        North","Norway East","Switzerland North","UAE North","Canada East","West Central
        US","UK West","Central India","Switzerland West","Italy North","Poland Central"],"apiVersions":["2024-03-01","2024-02-02-preview","2023-11-02-preview","2023-08-01-preview","2023-05-02-preview","2023-05-01","2023-04-01-preview","2022-11-01-preview","2022-10-01","2022-06-01-preview"],"defaultApiVersion":"2023-05-01","capabilities":"None"},{"resourceType":"locations/availableManagedEnvironmentsWorkloadProfileTypes","locations":["Central
        US EUAP","East US 2 EUAP","North Central US (Stage)","West US 2","Southeast
        Asia","Sweden Central","Canada Central","West Europe","North Europe","East
        US","East US 2","East Asia","Australia East","Germany West Central","Japan
        East","UK South","West US","Central US","North Central US","South Central
        US","Korea Central","Brazil South","West US 3","France Central","South Africa
        North","Norway East","Switzerland North","UAE North","Canada East","West Central
        US","UK West","Central India","Switzerland West","Italy North","Poland Central"],"apiVersions":["2024-03-01","2024-02-02-preview","2023-11-02-preview","2023-08-01-preview","2023-05-02-preview","2023-05-01","2023-04-01-preview","2022-11-01-preview","2022-10-01","2022-06-01-preview"],"defaultApiVersion":"2023-05-01","capabilities":"None"},{"resourceType":"getCustomDomainVerificationId","locations":["Central
        US EUAP","East US 2 EUAP","North Central US (Stage)","West US 2","Southeast
        Asia","Sweden Central","Canada Central","West Europe","North Europe","East
        US","East US 2","East Asia","Australia East","Germany West Central","Japan
        East","UK South","West US","Central US","North Central US","South Central
        US","Korea Central","Brazil South","West US 3","France Central","South Africa
        North","Norway East","Switzerland North","UAE North","Canada East","West Central
        US","UK West","Central India","Italy North","Poland Central","Switzerland
        West"],"apiVersions":["2024-03-01","2024-02-02-preview","2023-11-02-preview","2023-08-01-preview","2023-05-02-preview"],"defaultApiVersion":"2023-05-02-preview","capabilities":"None"},{"resourceType":"builders","locations":["Central
        US EUAP","East US 2 EUAP","North Central US (Stage)","West US 2","Southeast
        Asia","Sweden Central","Canada Central","West Europe","North Europe","East
        US","East US 2","East Asia","Australia East","Germany West Central","Japan
        East","UK South","West US","Central US","North Central US","South Central
        US","Korea Central","Brazil South","West US 3","France Central","South Africa
        North","Norway East","Switzerland North","UAE North","Canada East","West Central
        US","UK West","Central India","Switzerland West","Italy North","Poland Central"],"apiVersions":["2024-02-02-preview","2023-11-02-preview","2023-08-01-preview"],"defaultApiVersion":"2023-08-01-preview","capabilities":"CrossResourceGroupResourceMove,
        CrossSubscriptionResourceMove, SystemAssignedResourceIdentity, SupportsTags,
        SupportsLocation"},{"resourceType":"builders/builds","locations":["Central
        US EUAP","East US 2 EUAP","North Central US (Stage)","West US 2","Southeast
        Asia","Sweden Central","Canada Central","West Europe","North Europe","East
        US","East US 2","East Asia","Australia East","Germany West Central","Japan
        East","UK South","West US","Central US","North Central US","South Central
        US","Korea Central","Brazil South","West US 3","France Central","South Africa
        North","Norway East","Switzerland North","UAE North","Canada East","West Central
        US","UK West","Central India","Switzerland West","Italy North","Poland Central"],"apiVersions":["2024-02-02-preview","2023-11-02-preview","2023-08-01-preview"],"defaultApiVersion":"2023-08-01-preview","capabilities":"None"},{"resourceType":"builders/patches","locations":["North
        Central US (Stage)","Central US EUAP","East US 2 EUAP","West US 2","Southeast
        Asia","Sweden Central","Canada Central","West Europe","North Europe","East
        US","East US 2","East Asia","Australia East","Germany West Central","Japan
        East","UK South","West US","Central US","North Central US","South Central
        US","Korea Central","Brazil South","West US 3","France Central","South Africa
        North","Norway East","Switzerland North","UAE North","Canada East","West Central
        US","UK West","Central India","Switzerland West","Italy North","Poland Central"],"apiVersions":["2024-02-02-preview","2023-11-02-preview","2023-08-01-preview"],"defaultApiVersion":"2023-08-01-preview","capabilities":"None"},{"resourceType":"locations/OperationResults","locations":["Central
        US EUAP","East US 2 EUAP","North Central US (Stage)","West US 2","Southeast
        Asia","Sweden Central","Canada Central","West Europe","North Europe","East
        US","East US 2","East Asia","Australia East","Germany West Central","Japan
        East","UK South","West US","Central US","North Central US","South Central
        US","Korea Central","Brazil South","West US 3","France Central","South Africa
        North","Norway East","Switzerland North","UAE North","Canada East","West Central
        US","UK West","Central India","Switzerland West","Italy North","Poland Central"],"apiVersions":["2024-02-02-preview","2023-11-02-preview","2023-08-01-preview"],"defaultApiVersion":"2023-08-01-preview","capabilities":"None"},{"resourceType":"locations/OperationStatuses","locations":["Central
        US EUAP","East US 2 EUAP","North Central US (Stage)","West US 2","Southeast
        Asia","Sweden Central","Canada Central","West Europe","North Europe","East
        US","East US 2","East Asia","Australia East","Germany West Central","Japan
        East","UK South","West US","Central US","North Central US","South Central
        US","Korea Central","Brazil South","West US 3","France Central","South Africa
        North","Norway East","Switzerland North","UAE North","Canada East","West Central
        US","UK West","Central India","Switzerland West","Italy North","Poland Central"],"apiVersions":["2024-02-02-preview","2023-11-02-preview","2023-08-01-preview"],"defaultApiVersion":"2023-08-01-preview","capabilities":"None"},{"resourceType":"managedEnvironments/dotNetComponents","locations":["Central
        US EUAP","East US 2 EUAP","North Central US (Stage)","West US 2","Southeast
        Asia","Sweden Central","Canada Central","West Europe","North Europe","East
        US","East US 2","East Asia","Australia East","Germany West Central","Japan
        East","UK South","West US","Central US","North Central US","South Central
        US","Korea Central","Brazil South","West US 3","France Central","South Africa
        North","Norway East","Switzerland North","UAE North","Canada East","West Central
        US","UK West","Central India","Switzerland West","Italy North","Poland Central"],"apiVersions":["2024-02-02-preview","2023-11-02-preview"],"defaultApiVersion":"2023-11-02-preview","capabilities":"None"},{"resourceType":"managedEnvironments/javaComponents","locations":["Central
        US EUAP","East US 2 EUAP","North Central US (Stage)","West US 2","Southeast
        Asia","Sweden Central","Canada Central","West Europe","North Europe","East
        US","East US 2","East Asia","Australia East","Germany West Central","Japan
        East","UK South","West US","Central US","North Central US","South Central
        US","Korea Central","Brazil South","West US 3","France Central","South Africa
        North","Norway East","Switzerland North","UAE North","Canada East","West Central
        US","UK West","Central India","Switzerland West","Italy North","Poland Central"],"apiVersions":["2024-02-02-preview","2023-11-02-preview"],"defaultApiVersion":"2023-11-02-preview","capabilities":"None"},{"resourceType":"managedEnvironments/daprComponents","locations":["Central
        US EUAP","East US 2 EUAP","North Central US (Stage)","West US 2","Southeast
        Asia","Sweden Central","Canada Central","West Europe","North Europe","East
        US","East US 2","East Asia","Australia East","Germany West Central","Japan
        East","UK South","West US","Central US","North Central US","South Central
        US","Korea Central","Brazil South","West US 3","France Central","South Africa
        North","Norway East","Switzerland North","UAE North","Canada East","West Central
        US","UK West","Central India","Switzerland West","Italy North","Poland Central"],"apiVersions":["2024-03-01","2024-02-02-preview","2023-11-02-preview","2023-08-01-preview","2023-05-02-preview","2023-05-01","2023-04-01-preview","2022-11-01-preview","2022-10-01","2022-06-01-preview","2022-03-01"],"defaultApiVersion":"2023-05-01","capabilities":"None"},{"resourceType":"functions","locations":["North
        Central US (Stage)","Central US EUAP","West Central US"],"apiVersions":["2024-02-02-preview"],"capabilities":"SupportsExtension"}],"registrationState":"Registered","registrationPolicy":"RegistrationRequired"}'
    headers:
      cache-control:
      - no-cache
      content-length:
      - '28714'
      content-type:
      - application/json; charset=utf-8
      date:
      - Mon, 06 May 2024 19:25:38 GMT
      expires:
      - '-1'
      pragma:
      - no-cache
      strict-transport-security:
      - max-age=31536000; includeSubDomains
      x-cache:
      - CONFIG_NOCACHE
      x-content-type-options:
      - nosniff
      x-msedge-ref:
      - 'Ref A: 60545870D45A4BC1BFBC9FFD50CD8732 Ref B: CO6AA3150218023 Ref C: 2024-05-06T19:25:38Z'
    status:
      code: 200
      message: OK
- request:
    body: null
    headers:
      Accept:
      - '*/*'
      Accept-Encoding:
      - gzip, deflate
      CommandName:
      - containerapp secret list
      Connection:
      - keep-alive
      ParameterSetName:
      - --resource-group --name
      User-Agent:
      - python/3.8.10 (Windows-10-10.0.22631-SP0) AZURECLI/2.59.0
    method: GET
    uri: https://management.azure.com/subscriptions/00000000-0000-0000-0000-000000000000/resourceGroups/clitest.rg000001/providers/Microsoft.App/containerApps/containerapp-auth000002?api-version=2023-05-01
  response:
    body:
      string: '{"id":"/subscriptions/00000000-0000-0000-0000-000000000000/resourceGroups/clitest.rg000001/providers/Microsoft.App/containerapps/containerapp-auth000002","name":"containerapp-auth000002","type":"Microsoft.App/containerApps","location":"East
        US","systemData":{"createdBy":"harrli@microsoft.com","createdByType":"User","createdAt":"2024-05-06T19:25:16.8025836","lastModifiedBy":"harrli@microsoft.com","lastModifiedByType":"User","lastModifiedAt":"2024-05-06T19:25:36.3365141"},"properties":{"provisioningState":"InProgress","runningStatus":"Running","managedEnvironmentId":"/subscriptions/00000000-0000-0000-0000-000000000000/resourceGroups/client.env_rg_eastus/providers/Microsoft.App/managedEnvironments/env-eastus","environmentId":"/subscriptions/00000000-0000-0000-0000-000000000000/resourceGroups/client.env_rg_eastus/providers/Microsoft.App/managedEnvironments/env-eastus","workloadProfileName":"Consumption","outboundIpAddresses":["20.231.246.122","20.231.246.54","20.231.247.19","20.231.246.253","20.241.227.6","20.241.226.169","20.127.248.50","20.241.171.30","20.241.172.248","20.241.172.250","20.246.203.138","20.246.203.140","52.191.22.226","52.191.22.23","52.191.22.71","52.191.22.159","52.191.22.166","52.191.22.212","52.191.22.41","52.191.23.0","52.191.22.198","52.191.22.121","20.124.73.117","52.149.247.118","52.149.245.39","52.149.247.189","52.149.247.220","52.149.247.221","52.149.245.38","52.149.244.111","52.224.88.179","52.149.247.199","52.149.244.160","4.156.169.214","4.156.169.175","4.156.169.143","20.241.173.137","20.241.173.98","20.242.228.13","20.242.227.204","20.242.227.238","20.242.228.93","52.226.103.51","52.226.103.36","52.226.103.82","52.226.103.10","52.226.102.213","52.226.102.151","52.226.102.243","52.226.103.40","52.226.102.224","52.226.102.162"],"latestRevisionName":"containerapp-auth000002--qqx4vsc","latestReadyRevisionName":"containerapp-auth000002--qqx4vsc","latestRevisionFqdn":"containerapp-auth000002--qqx4vsc.livelycliff-46133ec3.eastus.azurecontainerapps.io","customDomainVerificationId":"0FEF6FC81FA2FA9876FEE95F895AD716D01F5495C9AC8EA62F0228DC5E40B5CA","configuration":{"secrets":[{"name":"microsoft-provider-authentication-secret"},{"name":"blob-storage-token-store-sasurl-secret"}],"activeRevisionsMode":"Single","ingress":{"fqdn":"containerapp-auth000002.livelycliff-46133ec3.eastus.azurecontainerapps.io","external":true,"targetPort":80,"exposedPort":0,"transport":"Auto","traffic":[{"weight":100,"latestRevision":true}],"customDomains":null,"allowInsecure":false,"ipSecurityRestrictions":null,"corsPolicy":null,"clientCertificateMode":null,"stickySessions":null},"registries":null,"dapr":null,"maxInactiveRevisions":100,"service":null},"template":{"revisionSuffix":"","terminationGracePeriodSeconds":null,"containers":[{"image":"mcr.microsoft.com/k8se/quickstart:latest","name":"containerapp-auth000002","resources":{"cpu":0.5,"memory":"1Gi","ephemeralStorage":"2Gi"}}],"initContainers":null,"scale":{"minReplicas":null,"maxReplicas":10,"rules":null},"volumes":null,"serviceBinds":null},"eventStreamEndpoint":"https://eastus.azurecontainerapps.dev/subscriptions/00000000-0000-0000-0000-000000000000/resourceGroups/clitest.rg000001/containerApps/containerapp-auth000002/eventstream","delegatedIdentities":[]},"identity":{"type":"None"}}'
    headers:
      api-supported-versions:
      - 2022-03-01, 2022-06-01-preview, 2022-10-01, 2022-11-01-preview, 2023-04-01-preview,
        2023-05-01, 2023-05-02-preview, 2023-08-01-preview, 2023-11-02-preview, 2024-02-02-preview,
        2024-03-01
      cache-control:
      - no-cache
      content-length:
      - '3291'
      content-type:
      - application/json; charset=utf-8
      date:
      - Mon, 06 May 2024 19:25:38 GMT
      expires:
      - '-1'
      pragma:
      - no-cache
      strict-transport-security:
      - max-age=31536000; includeSubDomains
      vary:
      - Accept-Encoding
      x-cache:
      - CONFIG_NOCACHE
      x-content-type-options:
      - nosniff
      x-msedge-ref:
      - 'Ref A: FF2B2ABBB8C641F492543A7D23540B16 Ref B: CO6AA3150220037 Ref C: 2024-05-06T19:25:38Z'
      x-powered-by:
      - ASP.NET
    status:
      code: 200
      message: OK
- request:
    body: null
    headers:
      Accept:
      - '*/*'
      Accept-Encoding:
      - gzip, deflate
      CommandName:
      - containerapp auth show
      Connection:
      - keep-alive
      ParameterSetName:
      - -g -n
      User-Agent:
      - python/3.8.10 (Windows-10-10.0.22631-SP0) AZURECLI/2.59.0
    method: GET
    uri: https://management.azure.com/subscriptions/00000000-0000-0000-0000-000000000000/resourceGroups/clitest.rg000001/providers/Microsoft.App/containerApps/containerapp-auth000002/authConfigs/current?api-version=2024-02-02-preview
  response:
    body:
      string: '{"id":"/subscriptions/00000000-0000-0000-0000-000000000000/resourceGroups/clitest.rg000001/providers/Microsoft.App/containerApps/containerapp-auth000002/authConfigs/current","name":"current","type":"Microsoft.App/containerapps/authconfigs","properties":{"platform":{"enabled":true},"globalValidation":{"unauthenticatedClientAction":"AllowAnonymous"},"identityProviders":{"azureActiveDirectory":{"registration":{"openIdIssuer":"https://sts.windows.net/54826b22-38d6-4fb2-bad9-b7983a3e9c5a/","clientId":"c0d23eb5-ea9f-4a4d-9519-bfa0a422c491","clientSecretSettingName":"microsoft-provider-authentication-secret"},"validation":{"defaultAuthorizationPolicy":{"allowedApplications":[]}},"isAutoProvisioned":false}},"login":{"tokenStore":{"enabled":true,"azureBlobStorage":{"sasUrlSettingName":"blob-storage-token-store-sasurl-secret"}},"preserveUrlFragmentsForLogins":false},"encryptionSettings":{}}}'
    headers:
      api-supported-versions:
      - 2022-03-01, 2022-06-01-preview, 2022-10-01, 2022-11-01-preview, 2023-04-01-preview,
        2023-05-01, 2023-05-02-preview, 2023-08-01-preview, 2023-11-02-preview, 2024-02-02-preview,
        2024-03-01
      cache-control:
      - no-cache
      content-length:
      - '894'
      content-type:
      - application/json; charset=utf-8
      date:
      - Mon, 06 May 2024 19:25:39 GMT
      expires:
      - '-1'
      pragma:
      - no-cache
      strict-transport-security:
      - max-age=31536000; includeSubDomains
      vary:
      - Accept-Encoding
      x-cache:
      - CONFIG_NOCACHE
      x-content-type-options:
      - nosniff
      x-msedge-ref:
      - 'Ref A: AE64171BB3CC48AE94E98459BAF59239 Ref B: CO6AA3150218023 Ref C: 2024-05-06T19:25:39Z'
      x-powered-by:
      - ASP.NET
    status:
      code: 200
      message: OK
- request:
    body: null
    headers:
      Accept:
      - '*/*'
      Accept-Encoding:
      - gzip, deflate
      CommandName:
      - containerapp auth update
      Connection:
      - keep-alive
      ParameterSetName:
      - -g -n --proxy-convention --redirect-provider --unauthenticated-client-action
      User-Agent:
      - python/3.8.10 (Windows-10-10.0.22631-SP0) AZURECLI/2.59.0
    method: GET
    uri: https://management.azure.com/subscriptions/00000000-0000-0000-0000-000000000000/resourceGroups/clitest.rg000001/providers/Microsoft.App/containerApps/containerapp-auth000002/authConfigs/current?api-version=2024-02-02-preview
  response:
    body:
      string: '{"id":"/subscriptions/00000000-0000-0000-0000-000000000000/resourceGroups/clitest.rg000001/providers/Microsoft.App/containerApps/containerapp-auth000002/authConfigs/current","name":"current","type":"Microsoft.App/containerapps/authconfigs","properties":{"platform":{"enabled":true},"globalValidation":{"unauthenticatedClientAction":"AllowAnonymous"},"identityProviders":{"azureActiveDirectory":{"registration":{"openIdIssuer":"https://sts.windows.net/54826b22-38d6-4fb2-bad9-b7983a3e9c5a/","clientId":"c0d23eb5-ea9f-4a4d-9519-bfa0a422c491","clientSecretSettingName":"microsoft-provider-authentication-secret"},"validation":{"defaultAuthorizationPolicy":{"allowedApplications":[]}},"isAutoProvisioned":false}},"login":{"tokenStore":{"enabled":true,"azureBlobStorage":{"sasUrlSettingName":"blob-storage-token-store-sasurl-secret"}},"preserveUrlFragmentsForLogins":false},"encryptionSettings":{}}}'
    headers:
      api-supported-versions:
      - 2022-03-01, 2022-06-01-preview, 2022-10-01, 2022-11-01-preview, 2023-04-01-preview,
        2023-05-01, 2023-05-02-preview, 2023-08-01-preview, 2023-11-02-preview, 2024-02-02-preview,
        2024-03-01
      cache-control:
      - no-cache
      content-length:
      - '894'
      content-type:
      - application/json; charset=utf-8
      date:
      - Mon, 06 May 2024 19:25:40 GMT
      expires:
      - '-1'
      pragma:
      - no-cache
      strict-transport-security:
      - max-age=31536000; includeSubDomains
      vary:
      - Accept-Encoding
      x-cache:
      - CONFIG_NOCACHE
      x-content-type-options:
      - nosniff
      x-msedge-ref:
      - 'Ref A: 8C700B24111F40419B04EF242F33CB82 Ref B: CO6AA3150220019 Ref C: 2024-05-06T19:25:40Z'
      x-powered-by:
      - ASP.NET
    status:
      code: 200
      message: OK
- request:
    body: '{"properties": {"platform": {"enabled": true}, "globalValidation": {"unauthenticatedClientAction":
      "AllowAnonymous", "redirectToProvider": "Facebook"}, "identityProviders": {"azureActiveDirectory":
      {"registration": {"openIdIssuer": "https://sts.windows.net/54826b22-38d6-4fb2-bad9-b7983a3e9c5a/",
      "clientId": "c0d23eb5-ea9f-4a4d-9519-bfa0a422c491", "clientSecretSettingName":
      "microsoft-provider-authentication-secret"}, "validation": {"defaultAuthorizationPolicy":
      {"allowedApplications": []}}, "isAutoProvisioned": false}}, "login": {"tokenStore":
      {"enabled": true, "azureBlobStorage": {"sasUrlSettingName": "blob-storage-token-store-sasurl-secret"}},
      "preserveUrlFragmentsForLogins": false}, "encryptionSettings": {}, "httpSettings":
      {"forwardProxy": {"convention": "Standard"}}}}'
    headers:
      Accept:
      - '*/*'
      Accept-Encoding:
      - gzip, deflate
      CommandName:
      - containerapp auth update
      Connection:
      - keep-alive
      Content-Length:
      - '783'
      Content-Type:
      - application/json
      ParameterSetName:
      - -g -n --proxy-convention --redirect-provider --unauthenticated-client-action
      User-Agent:
      - python/3.8.10 (Windows-10-10.0.22631-SP0) AZURECLI/2.59.0
    method: PUT
    uri: https://management.azure.com/subscriptions/00000000-0000-0000-0000-000000000000/resourceGroups/clitest.rg000001/providers/Microsoft.App/containerApps/containerapp-auth000002/authConfigs/current?api-version=2024-02-02-preview
  response:
    body:
      string: '{"id":"/subscriptions/00000000-0000-0000-0000-000000000000/resourceGroups/clitest.rg000001/providers/Microsoft.App/containerApps/containerapp-auth000002/authConfigs/current","name":"current","type":"Microsoft.App/containerapps/authconfigs","properties":{"platform":{"enabled":true},"globalValidation":{"unauthenticatedClientAction":"AllowAnonymous","redirectToProvider":"Facebook"},"identityProviders":{"azureActiveDirectory":{"registration":{"openIdIssuer":"https://sts.windows.net/54826b22-38d6-4fb2-bad9-b7983a3e9c5a/","clientId":"c0d23eb5-ea9f-4a4d-9519-bfa0a422c491","clientSecretSettingName":"microsoft-provider-authentication-secret"},"validation":{"defaultAuthorizationPolicy":{"allowedApplications":[]}},"isAutoProvisioned":false}},"login":{"tokenStore":{"enabled":true,"azureBlobStorage":{"sasUrlSettingName":"blob-storage-token-store-sasurl-secret"}},"preserveUrlFragmentsForLogins":false},"httpSettings":{"forwardProxy":{"convention":"Standard"}},"encryptionSettings":{}}}'
    headers:
      api-supported-versions:
      - 2022-03-01, 2022-06-01-preview, 2022-10-01, 2022-11-01-preview, 2023-04-01-preview,
        2023-05-01, 2023-05-02-preview, 2023-08-01-preview, 2023-11-02-preview, 2024-02-02-preview,
        2024-03-01
      cache-control:
      - no-cache
      content-length:
      - '984'
      content-type:
      - application/json; charset=utf-8
      date:
      - Mon, 06 May 2024 19:25:41 GMT
      expires:
      - '-1'
      pragma:
      - no-cache
      strict-transport-security:
      - max-age=31536000; includeSubDomains
      vary:
      - Accept-Encoding
      x-cache:
      - CONFIG_NOCACHE
      x-content-type-options:
      - nosniff
      x-ms-ratelimit-remaining-subscription-writes:
      - '1199'
      x-msedge-ref:
      - 'Ref A: 5CE7E4ED10C94BD9A0A971B70D09B3C5 Ref B: CO6AA3150219049 Ref C: 2024-05-06T19:25:41Z'
      x-powered-by:
      - ASP.NET
    status:
      code: 200
      message: OK
- request:
    body: null
    headers:
      Accept:
      - application/json
      Accept-Encoding:
      - gzip, deflate
      CommandName:
      - containerapp show
      Connection:
      - keep-alive
      ParameterSetName:
      - -g -n
      User-Agent:
      - AZURECLI/2.59.0 azsdk-python-core/1.28.0 Python/3.8.10 (Windows-10-10.0.22631-SP0)
    method: GET
    uri: https://management.azure.com/subscriptions/00000000-0000-0000-0000-000000000000/providers/Microsoft.App?api-version=2022-09-01
  response:
    body:
      string: '{"id":"/subscriptions/00000000-0000-0000-0000-000000000000/providers/Microsoft.App","namespace":"Microsoft.App","authorizations":[{"applicationId":"7e3bc4fd-85a3-4192-b177-5b8bfc87f42c","roleDefinitionId":"39a74f72-b40f-4bdc-b639-562fe2260bf0"},{"applicationId":"3734c1a4-2bed-4998-a37a-ff1a9e7bf019","roleDefinitionId":"5c779a4f-5cb2-4547-8c41-478d9be8ba90"},{"applicationId":"55ebbb62-3b9c-49fd-9b87-9595226dd4ac","roleDefinitionId":"e49ca620-7992-4561-a7df-4ed67dad77b5","managedByRoleDefinitionId":"9e3af657-a8ff-583c-a75c-2fe7c4bcb635"},{"applicationId":"1459b1f6-7a5b-4300-93a2-44b4a651759f","roleDefinitionId":"3c5f1b29-9e3d-4a22-b5d6-9ff4e5a37974"}],"resourceTypes":[{"resourceType":"managedEnvironments","locations":["North
        Central US (Stage)","Central US EUAP","East US 2 EUAP","West US 2","Southeast
        Asia","Sweden Central","Canada Central","West Europe","North Europe","East
        US","East US 2","East Asia","Australia East","Germany West Central","Japan
        East","UK South","West US","Central US","North Central US","South Central
        US","Korea Central","Brazil South","West US 3","France Central","South Africa
        North","Norway East","Switzerland North","UAE North","Canada East","West Central
        US","UK West","Central India","Switzerland West","Italy North","Poland Central"],"apiVersions":["2024-03-01","2024-02-02-preview","2023-11-02-preview","2023-08-01-preview","2023-05-02-preview","2023-05-01","2023-04-01-preview","2022-11-01-preview","2022-10-01","2022-06-01-preview","2022-03-01"],"defaultApiVersion":"2023-05-01","capabilities":"CrossResourceGroupResourceMove,
        CrossSubscriptionResourceMove, SystemAssignedResourceIdentity, SupportsTags,
        SupportsLocation"},{"resourceType":"operations","locations":["North Central
        US (Stage)","Central US EUAP","East US 2 EUAP","West US 2","Southeast Asia","Sweden
        Central","Canada Central","West Europe","North Europe","East US","East US
        2","East Asia","Australia East","Germany West Central","Japan East","UK South","West
        US","Central US","North Central US","South Central US","Korea Central","Brazil
        South","West US 3","France Central","South Africa North","Norway East","Switzerland
        North","UAE North","Canada East","West Central US","UK West","Central India","Italy
        North","Poland Central"],"apiVersions":["2024-02-02-preview","2023-11-02-preview","2023-08-01-preview","2023-05-02-preview","2023-05-01","2023-04-01-preview","2023-02-01","2022-11-01-preview","2022-10-01","2022-06-01-preview","2022-03-01"],"defaultApiVersion":"2023-11-02-preview","capabilities":"None"},{"resourceType":"managedEnvironments/certificates","locations":["Central
        US EUAP","East US 2 EUAP","North Central US (Stage)","West US 2","Southeast
        Asia","Sweden Central","Canada Central","West Europe","North Europe","East
        US","East US 2","East Asia","Australia East","Germany West Central","Japan
        East","UK South","West US","Central US","North Central US","South Central
        US","Korea Central","Brazil South","West US 3","France Central","South Africa
        North","Norway East","Switzerland North","UAE North","Canada East","West Central
        US","UK West","Central India","Switzerland West","Italy North","Poland Central"],"apiVersions":["2024-03-01","2024-02-02-preview","2023-11-02-preview","2023-08-01-preview","2023-05-02-preview","2023-05-01","2023-04-01-preview","2022-11-01-preview","2022-10-01","2022-06-01-preview","2022-03-01"],"defaultApiVersion":"2023-05-01","capabilities":"CrossResourceGroupResourceMove,
        CrossSubscriptionResourceMove, SupportsTags, SupportsLocation"},{"resourceType":"managedEnvironments/managedCertificates","locations":["Central
        US EUAP","East US 2 EUAP","North Central US (Stage)","West US 2","Southeast
        Asia","Sweden Central","Canada Central","West Europe","North Europe","East
        US","East US 2","East Asia","Australia East","Germany West Central","Japan
        East","UK South","West US","Central US","North Central US","South Central
        US","Korea Central","Brazil South","West US 3","France Central","South Africa
        North","Norway East","Switzerland North","UAE North","Canada East","West Central
        US","UK West","Central India","Switzerland West","Italy North","Poland Central"],"apiVersions":["2024-03-01","2024-02-02-preview","2023-11-02-preview","2023-08-01-preview","2023-05-02-preview","2023-05-01","2023-04-01-preview","2022-11-01-preview"],"defaultApiVersion":"2023-05-01","capabilities":"CrossResourceGroupResourceMove,
        CrossSubscriptionResourceMove, SupportsTags, SupportsLocation"},{"resourceType":"containerApps","locations":["Central
        US EUAP","East US 2 EUAP","North Central US (Stage)","West US 2","Southeast
        Asia","Sweden Central","Canada Central","West Europe","North Europe","East
        US","East US 2","East Asia","Australia East","Germany West Central","Japan
        East","UK South","West US","Central US","North Central US","South Central
        US","Korea Central","Brazil South","West US 3","France Central","South Africa
        North","Norway East","Switzerland North","UAE North","Canada East","West Central
        US","UK West","Central India","Switzerland West","Italy North","Poland Central"],"apiVersions":["2024-03-01","2024-02-02-preview","2023-11-02-preview","2023-08-01-preview","2023-05-02-preview","2023-05-01","2023-04-01-preview","2022-11-01-preview","2022-10-01","2022-06-01-preview","2022-03-01"],"defaultApiVersion":"2023-05-01","capabilities":"CrossResourceGroupResourceMove,
        CrossSubscriptionResourceMove, SystemAssignedResourceIdentity, SupportsTags,
        SupportsLocation"},{"resourceType":"containerApps/privateEndpointConnectionProxies","locations":["Central
        US EUAP","East US 2 EUAP","North Central US (Stage)","West US 2","Southeast
        Asia","Sweden Central","Canada Central","West Europe","North Europe","East
        US","East US 2","East Asia","Australia East","Germany West Central","Japan
        East","UK South","West US","Central US","North Central US","South Central
        US","Korea Central","Brazil South","West US 3","France Central","South Africa
        North","Norway East","Switzerland North","UAE North","Canada East","West Central
        US","UK West","Central India","Switzerland West","Italy North","Poland Central"],"apiVersions":["2024-02-02-preview","2023-11-02-preview"],"defaultApiVersion":"2023-11-02-preview","capabilities":"None"},{"resourceType":"managedEnvironments/privateEndpointConnectionProxies","locations":["Central
        US EUAP","East US 2 EUAP","North Central US (Stage)","West US 2","Southeast
        Asia","Sweden Central","Canada Central","West Europe","North Europe","East
        US","East US 2","East Asia","Australia East","Germany West Central","Japan
        East","UK South","West US","Central US","North Central US","South Central
        US","Korea Central","Brazil South","West US 3","France Central","South Africa
        North","Norway East","Switzerland North","UAE North","Canada East","West Central
        US","UK West","Central India","Switzerland West","Italy North","Poland Central"],"apiVersions":["2024-02-02-preview","2023-11-02-preview"],"defaultApiVersion":"2023-11-02-preview","capabilities":"None"},{"resourceType":"sessionPools","locations":["North
        Central US (Stage)","Central US EUAP","East US 2 EUAP","West US 2","Southeast
        Asia","Sweden Central","Canada Central","West Europe","North Europe","East
        US","East US 2","East Asia","Australia East","Germany West Central","Japan
        East","UK South","West US","Central US","North Central US","South Central
        US","Korea Central","Brazil South","West US 3","France Central","South Africa
        North","Norway East","Switzerland North","UAE North","Canada East","West Central
        US","UK West","Central India","Switzerland West","Italy North","Poland Central"],"apiVersions":["2024-02-02-preview","2023-11-02-preview","2023-08-01-preview"],"defaultApiVersion":"2024-02-02-preview","capabilities":"CrossResourceGroupResourceMove,
        CrossSubscriptionResourceMove, SystemAssignedResourceIdentity, SupportsTags,
        SupportsLocation"},{"resourceType":"jobs","locations":["Central US EUAP","East
        US 2 EUAP","North Central US (Stage)","West US 2","Southeast Asia","Sweden
        Central","Canada Central","West Europe","North Europe","East US","East US
        2","East Asia","Australia East","Germany West Central","Japan East","UK South","West
        US","Central US","North Central US","South Central US","Korea Central","Brazil
        South","West US 3","France Central","South Africa North","Norway East","Switzerland
        North","UAE North","Canada East","West Central US","UK West","Central India","Switzerland
        West","Italy North","Poland Central"],"apiVersions":["2024-03-01","2024-02-02-preview","2023-11-02-preview","2023-08-01-preview","2023-05-02-preview","2023-05-01","2023-04-01-preview","2022-11-01-preview"],"defaultApiVersion":"2023-05-01","capabilities":"CrossResourceGroupResourceMove,
        CrossSubscriptionResourceMove, SystemAssignedResourceIdentity, SupportsTags,
        SupportsLocation"},{"resourceType":"locations","locations":[],"apiVersions":["2024-03-01","2024-02-02-preview","2023-11-02-preview","2023-08-01-preview","2023-05-02-preview","2023-05-01","2023-04-01-preview","2022-11-01-preview","2022-10-01","2022-06-01-preview","2022-03-01"],"defaultApiVersion":"2023-05-01","capabilities":"None"},{"resourceType":"locations/managedEnvironmentOperationResults","locations":["Central
        US EUAP","East US 2 EUAP","North Central US (Stage)","West US 2","Southeast
        Asia","Sweden Central","Canada Central","West Europe","North Europe","East
        US","East US 2","East Asia","Australia East","Germany West Central","Japan
        East","UK South","West US","Central US","North Central US","South Central
        US","Korea Central","Brazil South","West US 3","France Central","South Africa
        North","Norway East","Switzerland North","UAE North","Canada East","West Central
        US","UK West","Central India","Switzerland West","Italy North","Poland Central"],"apiVersions":["2024-03-01","2024-02-02-preview","2023-11-02-preview","2023-08-01-preview","2023-05-02-preview","2023-05-01","2023-04-01-preview","2022-11-01-preview","2022-10-01","2022-06-01-preview","2022-03-01"],"defaultApiVersion":"2023-05-01","capabilities":"None"},{"resourceType":"locations/managedEnvironmentOperationStatuses","locations":["Central
        US EUAP","East US 2 EUAP","North Central US (Stage)","West US 2","Southeast
        Asia","Sweden Central","Canada Central","West Europe","North Europe","East
        US","East US 2","East Asia","Australia East","Germany West Central","Japan
        East","UK South","West US","Central US","North Central US","South Central
        US","Korea Central","Brazil South","West US 3","France Central","South Africa
        North","Norway East","Switzerland North","UAE North","Canada East","West Central
        US","UK West","Central India","Switzerland West","Italy North","Poland Central"],"apiVersions":["2024-03-01","2024-02-02-preview","2023-11-02-preview","2023-08-01-preview","2023-05-02-preview","2023-05-01","2023-04-01-preview","2022-11-01-preview","2022-10-01","2022-06-01-preview","2022-03-01"],"defaultApiVersion":"2023-05-01","capabilities":"None"},{"resourceType":"locations/containerappOperationResults","locations":["Central
        US EUAP","East US 2 EUAP","North Central US (Stage)","West US 2","Southeast
        Asia","Sweden Central","Canada Central","West Europe","North Europe","East
        US","East US 2","East Asia","Australia East","Germany West Central","Japan
        East","UK South","West US","Central US","North Central US","South Central
        US","Korea Central","Brazil South","West US 3","France Central","South Africa
        North","Norway East","Switzerland North","UAE North","Canada East","West Central
        US","UK West","Central India","Switzerland West","Italy North","Poland Central"],"apiVersions":["2024-03-01","2024-02-02-preview","2023-11-02-preview","2023-08-01-preview","2023-05-02-preview","2023-05-01","2023-04-01-preview","2022-11-01-preview","2022-10-01","2022-06-01-preview","2022-03-01"],"defaultApiVersion":"2023-05-01","capabilities":"None"},{"resourceType":"locations/containerappOperationStatuses","locations":["Central
        US EUAP","East US 2 EUAP","North Central US (Stage)","West US 2","Southeast
        Asia","Sweden Central","Canada Central","West Europe","North Europe","East
        US","East US 2","East Asia","Australia East","Germany West Central","Japan
        East","UK South","West US","Central US","North Central US","South Central
        US","Korea Central","Brazil South","West US 3","France Central","South Africa
        North","Norway East","Switzerland North","UAE North","Canada East","West Central
        US","UK West","Central India","Switzerland West","Italy North","Poland Central"],"apiVersions":["2024-03-01","2024-02-02-preview","2023-11-02-preview","2023-08-01-preview","2023-05-02-preview","2023-05-01","2023-04-01-preview","2022-11-01-preview","2022-10-01","2022-06-01-preview","2022-03-01"],"defaultApiVersion":"2023-05-01","capabilities":"None"},{"resourceType":"locations/containerappsjobOperationResults","locations":["Central
        US EUAP","East US 2 EUAP","North Central US (Stage)","West US 2","Southeast
        Asia","Sweden Central","Canada Central","West Europe","North Europe","East
        US","East US 2","East Asia","Australia East","Germany West Central","Japan
        East","UK South","West US","Central US","North Central US","South Central
        US","Korea Central","Brazil South","West US 3","France Central","South Africa
        North","Norway East","Switzerland North","UAE North","Canada East","West Central
        US","UK West","Central India","Switzerland West","Italy North","Poland Central"],"apiVersions":["2024-03-01","2024-02-02-preview","2023-11-02-preview","2023-08-01-preview","2023-05-02-preview","2023-05-01","2023-04-01-preview","2022-11-01-preview"],"defaultApiVersion":"2023-05-01","capabilities":"None"},{"resourceType":"locations/containerappsjobOperationStatuses","locations":["Central
        US EUAP","East US 2 EUAP","North Central US (Stage)","West US 2","Southeast
        Asia","Sweden Central","Canada Central","West Europe","North Europe","East
        US","East US 2","East Asia","Australia East","Germany West Central","Japan
        East","UK South","West US","Central US","North Central US","South Central
        US","Korea Central","Brazil South","West US 3","France Central","South Africa
        North","Norway East","Switzerland North","UAE North","Canada East","West Central
        US","UK West","Central India","Switzerland West","Italy North","Poland Central"],"apiVersions":["2024-03-01","2024-02-02-preview","2023-11-02-preview","2023-08-01-preview","2023-05-02-preview","2023-05-01","2023-04-01-preview","2022-11-01-preview"],"defaultApiVersion":"2023-05-01","capabilities":"None"},{"resourceType":"locations/sourceControlOperationResults","locations":["Central
        US EUAP","East US 2 EUAP","North Central US (Stage)","West US 2","Southeast
        Asia","Sweden Central","Canada Central","West Europe","North Europe","East
        US","East US 2","East Asia","Australia East","Germany West Central","Japan
        East","UK South","West US","Central US","North Central US","South Central
        US","Korea Central","Brazil South","West US 3","France Central","South Africa
        North","Norway East","Switzerland North","UAE North","Canada East","West Central
        US","UK West","Central India","Switzerland West","Italy North","Poland Central"],"apiVersions":["2024-03-01","2024-02-02-preview","2023-11-02-preview","2023-08-01-preview","2023-05-02-preview","2023-05-01","2023-04-01-preview","2022-11-01-preview","2022-10-01","2022-06-01-preview","2022-03-01"],"defaultApiVersion":"2023-05-01","capabilities":"None"},{"resourceType":"locations/sourceControlOperationStatuses","locations":["Central
        US EUAP","East US 2 EUAP","North Central US (Stage)","West US 2","Southeast
        Asia","Sweden Central","Canada Central","West Europe","North Europe","East
        US","East US 2","East Asia","Australia East","Germany West Central","Japan
        East","UK South","West US","Central US","North Central US","South Central
        US","Korea Central","Brazil South","West US 3","France Central","South Africa
        North","Norway East","Switzerland North","UAE North","Canada East","West Central
        US","UK West","Central India","Switzerland West","Italy North","Poland Central"],"apiVersions":["2024-03-01","2024-02-02-preview","2023-11-02-preview","2023-08-01-preview","2023-05-02-preview","2023-05-01","2023-04-01-preview","2022-11-01-preview","2022-10-01","2022-06-01-preview","2022-03-01"],"defaultApiVersion":"2023-05-01","capabilities":"None"},{"resourceType":"locations/usages","locations":["Central
        US EUAP","East US 2 EUAP","North Central US (Stage)","West US 2","Southeast
        Asia","Sweden Central","Canada Central","West Europe","North Europe","East
        US","East US 2","East Asia","Australia East","Germany West Central","Japan
        East","UK South","West US","Central US","North Central US","South Central
        US","Korea Central","Brazil South","West US 3","France Central","South Africa
        North","Norway East","Switzerland North","UAE North","Canada East","West Central
        US","UK West","Central India","Switzerland West","Italy North","Poland Central"],"apiVersions":["2024-03-01","2024-02-02-preview","2023-11-02-preview","2023-08-01-preview","2023-05-02-preview"],"defaultApiVersion":"2023-05-02-preview","capabilities":"None"},{"resourceType":"connectedEnvironments","locations":["Central
        US EUAP","East US 2 EUAP","North Central US (Stage)","North Central US","East
        US","East Asia","West Europe","Southeast Asia"],"apiVersions":["2024-03-01","2024-02-02-preview","2023-11-02-preview","2023-08-01-preview","2023-05-02-preview","2023-05-01","2023-04-01-preview","2022-11-01-preview","2022-10-01","2022-06-01-preview"],"defaultApiVersion":"2023-05-01","capabilities":"CrossResourceGroupResourceMove,
        CrossSubscriptionResourceMove, SupportsTags, SupportsLocation"},{"resourceType":"connectedEnvironments/certificates","locations":["Central
        US EUAP","East US 2 EUAP","North Central US (Stage)","North Central US","East
        US","East Asia","West Europe","Southeast Asia"],"apiVersions":["2024-03-01","2024-02-02-preview","2023-11-02-preview","2023-08-01-preview","2023-05-02-preview","2023-05-01","2023-04-01-preview","2022-11-01-preview","2022-10-01","2022-06-01-preview"],"defaultApiVersion":"2023-05-01","capabilities":"CrossResourceGroupResourceMove,
        CrossSubscriptionResourceMove, SupportsTags, SupportsLocation"},{"resourceType":"locations/connectedEnvironmentOperationResults","locations":["Central
        US EUAP","East US 2 EUAP","North Central US (Stage)","North Central US","East
        US","East Asia","West Europe","Southeast Asia"],"apiVersions":["2024-03-01","2024-02-02-preview","2023-11-02-preview","2023-08-01-preview","2023-05-02-preview","2023-05-01","2023-04-01-preview","2022-11-01-preview","2022-10-01","2022-06-01-preview"],"defaultApiVersion":"2023-05-01","capabilities":"None"},{"resourceType":"locations/connectedEnvironmentOperationStatuses","locations":["Central
        US EUAP","East US 2 EUAP","North Central US (Stage)","North Central US","East
        US","East Asia","West Europe","Southeast Asia"],"apiVersions":["2024-03-01","2024-02-02-preview","2023-11-02-preview","2023-08-01-preview","2023-05-02-preview","2023-05-01","2023-04-01-preview","2022-11-01-preview","2022-10-01","2022-06-01-preview"],"defaultApiVersion":"2023-05-01","capabilities":"None"},{"resourceType":"locations/managedCertificateOperationStatuses","locations":["Central
        US EUAP","East US 2 EUAP","North Central US (Stage)","West US 2","Southeast
        Asia","Sweden Central","Canada Central","West Europe","North Europe","East
        US","East US 2","East Asia","Australia East","Germany West Central","Japan
        East","UK South","West US","Central US","North Central US","South Central
        US","Korea Central","Brazil South","West US 3","France Central","South Africa
        North","Norway East","Switzerland North","UAE North","Canada East","West Central
        US","UK West","Central India","Switzerland West","Italy North","Poland Central"],"apiVersions":["2024-03-01","2024-02-02-preview","2023-11-02-preview","2023-08-01-preview","2023-05-02-preview","2023-05-01","2023-04-01-preview","2022-11-01-preview"],"defaultApiVersion":"2023-05-01","capabilities":"None"},{"resourceType":"locations/billingMeters","locations":["Central
        US EUAP","East US 2 EUAP","North Central US (Stage)","West US 2","Southeast
        Asia","Sweden Central","Canada Central","West Europe","North Europe","East
        US","East US 2","East Asia","Australia East","Germany West Central","Japan
        East","UK South","West US","Central US","North Central US","South Central
        US","Korea Central","Brazil South","West US 3","France Central","South Africa
        North","Norway East","Switzerland North","UAE North","Canada East","West Central
        US","UK West","Central India","Switzerland West","Italy North","Poland Central"],"apiVersions":["2024-03-01","2024-02-02-preview","2023-11-02-preview","2023-08-01-preview","2023-05-02-preview","2023-05-01","2023-04-01-preview","2022-11-01-preview","2022-10-01","2022-06-01-preview"],"defaultApiVersion":"2023-05-01","capabilities":"None"},{"resourceType":"locations/availableManagedEnvironmentsWorkloadProfileTypes","locations":["Central
        US EUAP","East US 2 EUAP","North Central US (Stage)","West US 2","Southeast
        Asia","Sweden Central","Canada Central","West Europe","North Europe","East
        US","East US 2","East Asia","Australia East","Germany West Central","Japan
        East","UK South","West US","Central US","North Central US","South Central
        US","Korea Central","Brazil South","West US 3","France Central","South Africa
        North","Norway East","Switzerland North","UAE North","Canada East","West Central
        US","UK West","Central India","Switzerland West","Italy North","Poland Central"],"apiVersions":["2024-03-01","2024-02-02-preview","2023-11-02-preview","2023-08-01-preview","2023-05-02-preview","2023-05-01","2023-04-01-preview","2022-11-01-preview","2022-10-01","2022-06-01-preview"],"defaultApiVersion":"2023-05-01","capabilities":"None"},{"resourceType":"getCustomDomainVerificationId","locations":["Central
        US EUAP","East US 2 EUAP","North Central US (Stage)","West US 2","Southeast
        Asia","Sweden Central","Canada Central","West Europe","North Europe","East
        US","East US 2","East Asia","Australia East","Germany West Central","Japan
        East","UK South","West US","Central US","North Central US","South Central
        US","Korea Central","Brazil South","West US 3","France Central","South Africa
        North","Norway East","Switzerland North","UAE North","Canada East","West Central
        US","UK West","Central India","Italy North","Poland Central","Switzerland
        West"],"apiVersions":["2024-03-01","2024-02-02-preview","2023-11-02-preview","2023-08-01-preview","2023-05-02-preview"],"defaultApiVersion":"2023-05-02-preview","capabilities":"None"},{"resourceType":"builders","locations":["Central
        US EUAP","East US 2 EUAP","North Central US (Stage)","West US 2","Southeast
        Asia","Sweden Central","Canada Central","West Europe","North Europe","East
        US","East US 2","East Asia","Australia East","Germany West Central","Japan
        East","UK South","West US","Central US","North Central US","South Central
        US","Korea Central","Brazil South","West US 3","France Central","South Africa
        North","Norway East","Switzerland North","UAE North","Canada East","West Central
        US","UK West","Central India","Switzerland West","Italy North","Poland Central"],"apiVersions":["2024-02-02-preview","2023-11-02-preview","2023-08-01-preview"],"defaultApiVersion":"2023-08-01-preview","capabilities":"CrossResourceGroupResourceMove,
        CrossSubscriptionResourceMove, SystemAssignedResourceIdentity, SupportsTags,
        SupportsLocation"},{"resourceType":"builders/builds","locations":["Central
        US EUAP","East US 2 EUAP","North Central US (Stage)","West US 2","Southeast
        Asia","Sweden Central","Canada Central","West Europe","North Europe","East
        US","East US 2","East Asia","Australia East","Germany West Central","Japan
        East","UK South","West US","Central US","North Central US","South Central
        US","Korea Central","Brazil South","West US 3","France Central","South Africa
        North","Norway East","Switzerland North","UAE North","Canada East","West Central
        US","UK West","Central India","Switzerland West","Italy North","Poland Central"],"apiVersions":["2024-02-02-preview","2023-11-02-preview","2023-08-01-preview"],"defaultApiVersion":"2023-08-01-preview","capabilities":"None"},{"resourceType":"builders/patches","locations":["North
        Central US (Stage)","Central US EUAP","East US 2 EUAP","West US 2","Southeast
        Asia","Sweden Central","Canada Central","West Europe","North Europe","East
        US","East US 2","East Asia","Australia East","Germany West Central","Japan
        East","UK South","West US","Central US","North Central US","South Central
        US","Korea Central","Brazil South","West US 3","France Central","South Africa
        North","Norway East","Switzerland North","UAE North","Canada East","West Central
        US","UK West","Central India","Switzerland West","Italy North","Poland Central"],"apiVersions":["2024-02-02-preview","2023-11-02-preview","2023-08-01-preview"],"defaultApiVersion":"2023-08-01-preview","capabilities":"None"},{"resourceType":"locations/OperationResults","locations":["Central
        US EUAP","East US 2 EUAP","North Central US (Stage)","West US 2","Southeast
        Asia","Sweden Central","Canada Central","West Europe","North Europe","East
        US","East US 2","East Asia","Australia East","Germany West Central","Japan
        East","UK South","West US","Central US","North Central US","South Central
        US","Korea Central","Brazil South","West US 3","France Central","South Africa
        North","Norway East","Switzerland North","UAE North","Canada East","West Central
        US","UK West","Central India","Switzerland West","Italy North","Poland Central"],"apiVersions":["2024-02-02-preview","2023-11-02-preview","2023-08-01-preview"],"defaultApiVersion":"2023-08-01-preview","capabilities":"None"},{"resourceType":"locations/OperationStatuses","locations":["Central
        US EUAP","East US 2 EUAP","North Central US (Stage)","West US 2","Southeast
        Asia","Sweden Central","Canada Central","West Europe","North Europe","East
        US","East US 2","East Asia","Australia East","Germany West Central","Japan
        East","UK South","West US","Central US","North Central US","South Central
        US","Korea Central","Brazil South","West US 3","France Central","South Africa
        North","Norway East","Switzerland North","UAE North","Canada East","West Central
        US","UK West","Central India","Switzerland West","Italy North","Poland Central"],"apiVersions":["2024-02-02-preview","2023-11-02-preview","2023-08-01-preview"],"defaultApiVersion":"2023-08-01-preview","capabilities":"None"},{"resourceType":"managedEnvironments/dotNetComponents","locations":["Central
        US EUAP","East US 2 EUAP","North Central US (Stage)","West US 2","Southeast
        Asia","Sweden Central","Canada Central","West Europe","North Europe","East
        US","East US 2","East Asia","Australia East","Germany West Central","Japan
        East","UK South","West US","Central US","North Central US","South Central
        US","Korea Central","Brazil South","West US 3","France Central","South Africa
        North","Norway East","Switzerland North","UAE North","Canada East","West Central
        US","UK West","Central India","Switzerland West","Italy North","Poland Central"],"apiVersions":["2024-02-02-preview","2023-11-02-preview"],"defaultApiVersion":"2023-11-02-preview","capabilities":"None"},{"resourceType":"managedEnvironments/javaComponents","locations":["Central
        US EUAP","East US 2 EUAP","North Central US (Stage)","West US 2","Southeast
        Asia","Sweden Central","Canada Central","West Europe","North Europe","East
        US","East US 2","East Asia","Australia East","Germany West Central","Japan
        East","UK South","West US","Central US","North Central US","South Central
        US","Korea Central","Brazil South","West US 3","France Central","South Africa
        North","Norway East","Switzerland North","UAE North","Canada East","West Central
        US","UK West","Central India","Switzerland West","Italy North","Poland Central"],"apiVersions":["2024-02-02-preview","2023-11-02-preview"],"defaultApiVersion":"2023-11-02-preview","capabilities":"None"},{"resourceType":"managedEnvironments/daprComponents","locations":["Central
        US EUAP","East US 2 EUAP","North Central US (Stage)","West US 2","Southeast
        Asia","Sweden Central","Canada Central","West Europe","North Europe","East
        US","East US 2","East Asia","Australia East","Germany West Central","Japan
        East","UK South","West US","Central US","North Central US","South Central
        US","Korea Central","Brazil South","West US 3","France Central","South Africa
        North","Norway East","Switzerland North","UAE North","Canada East","West Central
        US","UK West","Central India","Switzerland West","Italy North","Poland Central"],"apiVersions":["2024-03-01","2024-02-02-preview","2023-11-02-preview","2023-08-01-preview","2023-05-02-preview","2023-05-01","2023-04-01-preview","2022-11-01-preview","2022-10-01","2022-06-01-preview","2022-03-01"],"defaultApiVersion":"2023-05-01","capabilities":"None"},{"resourceType":"functions","locations":["North
        Central US (Stage)","Central US EUAP","West Central US"],"apiVersions":["2024-02-02-preview"],"capabilities":"SupportsExtension"}],"registrationState":"Registered","registrationPolicy":"RegistrationRequired"}'
    headers:
      cache-control:
      - no-cache
      content-length:
      - '28714'
      content-type:
      - application/json; charset=utf-8
      date:
      - Mon, 06 May 2024 19:25:42 GMT
      expires:
      - '-1'
      pragma:
      - no-cache
      strict-transport-security:
      - max-age=31536000; includeSubDomains
      x-cache:
      - CONFIG_NOCACHE
      x-content-type-options:
      - nosniff
      x-msedge-ref:
      - 'Ref A: CC0C978C80BC4AB6BAFA35899232F5F3 Ref B: CO6AA3150217031 Ref C: 2024-05-06T19:25:42Z'
    status:
      code: 200
      message: OK
- request:
    body: null
    headers:
      Accept:
      - '*/*'
      Accept-Encoding:
      - gzip, deflate
      CommandName:
      - containerapp show
      Connection:
      - keep-alive
      ParameterSetName:
      - -g -n
      User-Agent:
      - python/3.8.10 (Windows-10-10.0.22631-SP0) AZURECLI/2.59.0
    method: GET
    uri: https://management.azure.com/subscriptions/00000000-0000-0000-0000-000000000000/resourceGroups/clitest.rg000001/providers/Microsoft.App/containerApps/containerapp-auth000002?api-version=2024-02-02-preview
  response:
    body:
      string: '{"id":"/subscriptions/00000000-0000-0000-0000-000000000000/resourceGroups/clitest.rg000001/providers/Microsoft.App/containerapps/containerapp-auth000002","name":"containerapp-auth000002","type":"Microsoft.App/containerApps","location":"East
        US","systemData":{"createdBy":"harrli@microsoft.com","createdByType":"User","createdAt":"2024-05-06T19:25:16.8025836","lastModifiedBy":"harrli@microsoft.com","lastModifiedByType":"User","lastModifiedAt":"2024-05-06T19:25:36.3365141"},"properties":{"provisioningState":"Succeeded","runningStatus":"Running","managedEnvironmentId":"/subscriptions/00000000-0000-0000-0000-000000000000/resourceGroups/client.env_rg_eastus/providers/Microsoft.App/managedEnvironments/env-eastus","environmentId":"/subscriptions/00000000-0000-0000-0000-000000000000/resourceGroups/client.env_rg_eastus/providers/Microsoft.App/managedEnvironments/env-eastus","workloadProfileName":"Consumption","patchingMode":"Automatic","outboundIpAddresses":["20.231.246.122","20.231.246.54","20.231.247.19","20.231.246.253","20.241.227.6","20.241.226.169","20.127.248.50","20.241.171.30","20.241.172.248","20.241.172.250","20.246.203.138","20.246.203.140","52.191.22.226","52.191.22.23","52.191.22.71","52.191.22.159","52.191.22.166","52.191.22.212","52.191.22.41","52.191.23.0","52.191.22.198","52.191.22.121","20.124.73.117","52.149.247.118","52.149.245.39","52.149.247.189","52.149.247.220","52.149.247.221","52.149.245.38","52.149.244.111","52.224.88.179","52.149.247.199","52.149.244.160","4.156.169.214","4.156.169.175","4.156.169.143","20.241.173.137","20.241.173.98","20.242.228.13","20.242.227.204","20.242.227.238","20.242.228.93","52.226.103.51","52.226.103.36","52.226.103.82","52.226.103.10","52.226.102.213","52.226.102.151","52.226.102.243","52.226.103.40","52.226.102.224","52.226.102.162"],"latestRevisionName":"containerapp-auth000002--qqx4vsc","latestReadyRevisionName":"containerapp-auth000002--qqx4vsc","latestRevisionFqdn":"containerapp-auth000002--qqx4vsc.livelycliff-46133ec3.eastus.azurecontainerapps.io","customDomainVerificationId":"0FEF6FC81FA2FA9876FEE95F895AD716D01F5495C9AC8EA62F0228DC5E40B5CA","configuration":{"secrets":[{"name":"microsoft-provider-authentication-secret"},{"name":"blob-storage-token-store-sasurl-secret"}],"activeRevisionsMode":"Single","ingress":{"fqdn":"containerapp-auth000002.livelycliff-46133ec3.eastus.azurecontainerapps.io","external":true,"targetPort":80,"exposedPort":0,"transport":"Auto","traffic":[{"weight":100,"latestRevision":true}],"customDomains":null,"allowInsecure":false,"ipSecurityRestrictions":null,"corsPolicy":null,"clientCertificateMode":null,"stickySessions":null,"additionalPortMappings":null,"targetPortHttpScheme":null},"registries":null,"identitySettings":[],"dapr":null,"runtime":null,"maxInactiveRevisions":100,"service":null},"template":{"revisionSuffix":"","terminationGracePeriodSeconds":null,"containers":[{"image":"mcr.microsoft.com/k8se/quickstart:latest","imageType":"ContainerImage","name":"containerapp-auth000002","resources":{"cpu":0.5,"memory":"1Gi","ephemeralStorage":"2Gi"}}],"initContainers":null,"scale":{"minReplicas":null,"maxReplicas":10,"rules":null},"volumes":null,"serviceBinds":null},"eventStreamEndpoint":"https://eastus.azurecontainerapps.dev/subscriptions/00000000-0000-0000-0000-000000000000/resourceGroups/clitest.rg000001/containerApps/containerapp-auth000002/eventstream","delegatedIdentities":[]},"identity":{"type":"None"}}'
    headers:
      api-supported-versions:
      - 2022-03-01, 2022-06-01-preview, 2022-10-01, 2022-11-01-preview, 2023-04-01-preview,
        2023-05-01, 2023-05-02-preview, 2023-08-01-preview, 2023-11-02-preview, 2024-02-02-preview,
        2024-03-01
      cache-control:
      - no-cache
      content-length:
      - '3441'
      content-type:
      - application/json; charset=utf-8
      date:
      - Mon, 06 May 2024 19:25:42 GMT
      expires:
      - '-1'
      pragma:
      - no-cache
      strict-transport-security:
      - max-age=31536000; includeSubDomains
      vary:
      - Accept-Encoding
      x-cache:
      - CONFIG_NOCACHE
      x-content-type-options:
      - nosniff
      x-msedge-ref:
      - 'Ref A: BBD8F0E775534782B3AD48BD3C085F1B Ref B: CO6AA3150217037 Ref C: 2024-05-06T19:25:42Z'
      x-powered-by:
      - ASP.NET
    status:
      code: 200
      message: OK
- request:
    body: null
    headers:
      Accept:
      - application/json
      Accept-Encoding:
      - gzip, deflate
      CommandName:
      - containerapp delete
      Connection:
      - keep-alive
      ParameterSetName:
      - -g -n --yes
      User-Agent:
      - AZURECLI/2.59.0 azsdk-python-core/1.28.0 Python/3.8.10 (Windows-10-10.0.22631-SP0)
    method: GET
    uri: https://management.azure.com/subscriptions/00000000-0000-0000-0000-000000000000/providers/Microsoft.App?api-version=2022-09-01
  response:
    body:
      string: '{"id":"/subscriptions/00000000-0000-0000-0000-000000000000/providers/Microsoft.App","namespace":"Microsoft.App","authorizations":[{"applicationId":"7e3bc4fd-85a3-4192-b177-5b8bfc87f42c","roleDefinitionId":"39a74f72-b40f-4bdc-b639-562fe2260bf0"},{"applicationId":"3734c1a4-2bed-4998-a37a-ff1a9e7bf019","roleDefinitionId":"5c779a4f-5cb2-4547-8c41-478d9be8ba90"},{"applicationId":"55ebbb62-3b9c-49fd-9b87-9595226dd4ac","roleDefinitionId":"e49ca620-7992-4561-a7df-4ed67dad77b5","managedByRoleDefinitionId":"9e3af657-a8ff-583c-a75c-2fe7c4bcb635"},{"applicationId":"1459b1f6-7a5b-4300-93a2-44b4a651759f","roleDefinitionId":"3c5f1b29-9e3d-4a22-b5d6-9ff4e5a37974"}],"resourceTypes":[{"resourceType":"managedEnvironments","locations":["North
        Central US (Stage)","Central US EUAP","East US 2 EUAP","West US 2","Southeast
        Asia","Sweden Central","Canada Central","West Europe","North Europe","East
        US","East US 2","East Asia","Australia East","Germany West Central","Japan
        East","UK South","West US","Central US","North Central US","South Central
        US","Korea Central","Brazil South","West US 3","France Central","South Africa
        North","Norway East","Switzerland North","UAE North","Canada East","West Central
        US","UK West","Central India","Switzerland West","Italy North","Poland Central"],"apiVersions":["2024-03-01","2024-02-02-preview","2023-11-02-preview","2023-08-01-preview","2023-05-02-preview","2023-05-01","2023-04-01-preview","2022-11-01-preview","2022-10-01","2022-06-01-preview","2022-03-01"],"defaultApiVersion":"2023-05-01","capabilities":"CrossResourceGroupResourceMove,
        CrossSubscriptionResourceMove, SystemAssignedResourceIdentity, SupportsTags,
        SupportsLocation"},{"resourceType":"operations","locations":["North Central
        US (Stage)","Central US EUAP","East US 2 EUAP","West US 2","Southeast Asia","Sweden
        Central","Canada Central","West Europe","North Europe","East US","East US
        2","East Asia","Australia East","Germany West Central","Japan East","UK South","West
        US","Central US","North Central US","South Central US","Korea Central","Brazil
        South","West US 3","France Central","South Africa North","Norway East","Switzerland
        North","UAE North","Canada East","West Central US","UK West","Central India","Italy
        North","Poland Central"],"apiVersions":["2024-02-02-preview","2023-11-02-preview","2023-08-01-preview","2023-05-02-preview","2023-05-01","2023-04-01-preview","2023-02-01","2022-11-01-preview","2022-10-01","2022-06-01-preview","2022-03-01"],"defaultApiVersion":"2023-11-02-preview","capabilities":"None"},{"resourceType":"managedEnvironments/certificates","locations":["Central
        US EUAP","East US 2 EUAP","North Central US (Stage)","West US 2","Southeast
        Asia","Sweden Central","Canada Central","West Europe","North Europe","East
        US","East US 2","East Asia","Australia East","Germany West Central","Japan
        East","UK South","West US","Central US","North Central US","South Central
        US","Korea Central","Brazil South","West US 3","France Central","South Africa
        North","Norway East","Switzerland North","UAE North","Canada East","West Central
        US","UK West","Central India","Switzerland West","Italy North","Poland Central"],"apiVersions":["2024-03-01","2024-02-02-preview","2023-11-02-preview","2023-08-01-preview","2023-05-02-preview","2023-05-01","2023-04-01-preview","2022-11-01-preview","2022-10-01","2022-06-01-preview","2022-03-01"],"defaultApiVersion":"2023-05-01","capabilities":"CrossResourceGroupResourceMove,
        CrossSubscriptionResourceMove, SupportsTags, SupportsLocation"},{"resourceType":"managedEnvironments/managedCertificates","locations":["Central
        US EUAP","East US 2 EUAP","North Central US (Stage)","West US 2","Southeast
        Asia","Sweden Central","Canada Central","West Europe","North Europe","East
        US","East US 2","East Asia","Australia East","Germany West Central","Japan
        East","UK South","West US","Central US","North Central US","South Central
        US","Korea Central","Brazil South","West US 3","France Central","South Africa
        North","Norway East","Switzerland North","UAE North","Canada East","West Central
        US","UK West","Central India","Switzerland West","Italy North","Poland Central"],"apiVersions":["2024-03-01","2024-02-02-preview","2023-11-02-preview","2023-08-01-preview","2023-05-02-preview","2023-05-01","2023-04-01-preview","2022-11-01-preview"],"defaultApiVersion":"2023-05-01","capabilities":"CrossResourceGroupResourceMove,
        CrossSubscriptionResourceMove, SupportsTags, SupportsLocation"},{"resourceType":"containerApps","locations":["Central
        US EUAP","East US 2 EUAP","North Central US (Stage)","West US 2","Southeast
        Asia","Sweden Central","Canada Central","West Europe","North Europe","East
        US","East US 2","East Asia","Australia East","Germany West Central","Japan
        East","UK South","West US","Central US","North Central US","South Central
        US","Korea Central","Brazil South","West US 3","France Central","South Africa
        North","Norway East","Switzerland North","UAE North","Canada East","West Central
        US","UK West","Central India","Switzerland West","Italy North","Poland Central"],"apiVersions":["2024-03-01","2024-02-02-preview","2023-11-02-preview","2023-08-01-preview","2023-05-02-preview","2023-05-01","2023-04-01-preview","2022-11-01-preview","2022-10-01","2022-06-01-preview","2022-03-01"],"defaultApiVersion":"2023-05-01","capabilities":"CrossResourceGroupResourceMove,
        CrossSubscriptionResourceMove, SystemAssignedResourceIdentity, SupportsTags,
        SupportsLocation"},{"resourceType":"containerApps/privateEndpointConnectionProxies","locations":["Central
        US EUAP","East US 2 EUAP","North Central US (Stage)","West US 2","Southeast
        Asia","Sweden Central","Canada Central","West Europe","North Europe","East
        US","East US 2","East Asia","Australia East","Germany West Central","Japan
        East","UK South","West US","Central US","North Central US","South Central
        US","Korea Central","Brazil South","West US 3","France Central","South Africa
        North","Norway East","Switzerland North","UAE North","Canada East","West Central
        US","UK West","Central India","Switzerland West","Italy North","Poland Central"],"apiVersions":["2024-02-02-preview","2023-11-02-preview"],"defaultApiVersion":"2023-11-02-preview","capabilities":"None"},{"resourceType":"managedEnvironments/privateEndpointConnectionProxies","locations":["Central
        US EUAP","East US 2 EUAP","North Central US (Stage)","West US 2","Southeast
        Asia","Sweden Central","Canada Central","West Europe","North Europe","East
        US","East US 2","East Asia","Australia East","Germany West Central","Japan
        East","UK South","West US","Central US","North Central US","South Central
        US","Korea Central","Brazil South","West US 3","France Central","South Africa
        North","Norway East","Switzerland North","UAE North","Canada East","West Central
        US","UK West","Central India","Switzerland West","Italy North","Poland Central"],"apiVersions":["2024-02-02-preview","2023-11-02-preview"],"defaultApiVersion":"2023-11-02-preview","capabilities":"None"},{"resourceType":"sessionPools","locations":["North
        Central US (Stage)","Central US EUAP","East US 2 EUAP","West US 2","Southeast
        Asia","Sweden Central","Canada Central","West Europe","North Europe","East
        US","East US 2","East Asia","Australia East","Germany West Central","Japan
        East","UK South","West US","Central US","North Central US","South Central
        US","Korea Central","Brazil South","West US 3","France Central","South Africa
        North","Norway East","Switzerland North","UAE North","Canada East","West Central
        US","UK West","Central India","Switzerland West","Italy North","Poland Central"],"apiVersions":["2024-02-02-preview","2023-11-02-preview","2023-08-01-preview"],"defaultApiVersion":"2024-02-02-preview","capabilities":"CrossResourceGroupResourceMove,
        CrossSubscriptionResourceMove, SystemAssignedResourceIdentity, SupportsTags,
        SupportsLocation"},{"resourceType":"jobs","locations":["Central US EUAP","East
        US 2 EUAP","North Central US (Stage)","West US 2","Southeast Asia","Sweden
        Central","Canada Central","West Europe","North Europe","East US","East US
        2","East Asia","Australia East","Germany West Central","Japan East","UK South","West
        US","Central US","North Central US","South Central US","Korea Central","Brazil
        South","West US 3","France Central","South Africa North","Norway East","Switzerland
        North","UAE North","Canada East","West Central US","UK West","Central India","Switzerland
        West","Italy North","Poland Central"],"apiVersions":["2024-03-01","2024-02-02-preview","2023-11-02-preview","2023-08-01-preview","2023-05-02-preview","2023-05-01","2023-04-01-preview","2022-11-01-preview"],"defaultApiVersion":"2023-05-01","capabilities":"CrossResourceGroupResourceMove,
        CrossSubscriptionResourceMove, SystemAssignedResourceIdentity, SupportsTags,
        SupportsLocation"},{"resourceType":"locations","locations":[],"apiVersions":["2024-03-01","2024-02-02-preview","2023-11-02-preview","2023-08-01-preview","2023-05-02-preview","2023-05-01","2023-04-01-preview","2022-11-01-preview","2022-10-01","2022-06-01-preview","2022-03-01"],"defaultApiVersion":"2023-05-01","capabilities":"None"},{"resourceType":"locations/managedEnvironmentOperationResults","locations":["Central
        US EUAP","East US 2 EUAP","North Central US (Stage)","West US 2","Southeast
        Asia","Sweden Central","Canada Central","West Europe","North Europe","East
        US","East US 2","East Asia","Australia East","Germany West Central","Japan
        East","UK South","West US","Central US","North Central US","South Central
        US","Korea Central","Brazil South","West US 3","France Central","South Africa
        North","Norway East","Switzerland North","UAE North","Canada East","West Central
        US","UK West","Central India","Switzerland West","Italy North","Poland Central"],"apiVersions":["2024-03-01","2024-02-02-preview","2023-11-02-preview","2023-08-01-preview","2023-05-02-preview","2023-05-01","2023-04-01-preview","2022-11-01-preview","2022-10-01","2022-06-01-preview","2022-03-01"],"defaultApiVersion":"2023-05-01","capabilities":"None"},{"resourceType":"locations/managedEnvironmentOperationStatuses","locations":["Central
        US EUAP","East US 2 EUAP","North Central US (Stage)","West US 2","Southeast
        Asia","Sweden Central","Canada Central","West Europe","North Europe","East
        US","East US 2","East Asia","Australia East","Germany West Central","Japan
        East","UK South","West US","Central US","North Central US","South Central
        US","Korea Central","Brazil South","West US 3","France Central","South Africa
        North","Norway East","Switzerland North","UAE North","Canada East","West Central
        US","UK West","Central India","Switzerland West","Italy North","Poland Central"],"apiVersions":["2024-03-01","2024-02-02-preview","2023-11-02-preview","2023-08-01-preview","2023-05-02-preview","2023-05-01","2023-04-01-preview","2022-11-01-preview","2022-10-01","2022-06-01-preview","2022-03-01"],"defaultApiVersion":"2023-05-01","capabilities":"None"},{"resourceType":"locations/containerappOperationResults","locations":["Central
        US EUAP","East US 2 EUAP","North Central US (Stage)","West US 2","Southeast
        Asia","Sweden Central","Canada Central","West Europe","North Europe","East
        US","East US 2","East Asia","Australia East","Germany West Central","Japan
        East","UK South","West US","Central US","North Central US","South Central
        US","Korea Central","Brazil South","West US 3","France Central","South Africa
        North","Norway East","Switzerland North","UAE North","Canada East","West Central
        US","UK West","Central India","Switzerland West","Italy North","Poland Central"],"apiVersions":["2024-03-01","2024-02-02-preview","2023-11-02-preview","2023-08-01-preview","2023-05-02-preview","2023-05-01","2023-04-01-preview","2022-11-01-preview","2022-10-01","2022-06-01-preview","2022-03-01"],"defaultApiVersion":"2023-05-01","capabilities":"None"},{"resourceType":"locations/containerappOperationStatuses","locations":["Central
        US EUAP","East US 2 EUAP","North Central US (Stage)","West US 2","Southeast
        Asia","Sweden Central","Canada Central","West Europe","North Europe","East
        US","East US 2","East Asia","Australia East","Germany West Central","Japan
        East","UK South","West US","Central US","North Central US","South Central
        US","Korea Central","Brazil South","West US 3","France Central","South Africa
        North","Norway East","Switzerland North","UAE North","Canada East","West Central
        US","UK West","Central India","Switzerland West","Italy North","Poland Central"],"apiVersions":["2024-03-01","2024-02-02-preview","2023-11-02-preview","2023-08-01-preview","2023-05-02-preview","2023-05-01","2023-04-01-preview","2022-11-01-preview","2022-10-01","2022-06-01-preview","2022-03-01"],"defaultApiVersion":"2023-05-01","capabilities":"None"},{"resourceType":"locations/containerappsjobOperationResults","locations":["Central
        US EUAP","East US 2 EUAP","North Central US (Stage)","West US 2","Southeast
        Asia","Sweden Central","Canada Central","West Europe","North Europe","East
        US","East US 2","East Asia","Australia East","Germany West Central","Japan
        East","UK South","West US","Central US","North Central US","South Central
        US","Korea Central","Brazil South","West US 3","France Central","South Africa
        North","Norway East","Switzerland North","UAE North","Canada East","West Central
        US","UK West","Central India","Switzerland West","Italy North","Poland Central"],"apiVersions":["2024-03-01","2024-02-02-preview","2023-11-02-preview","2023-08-01-preview","2023-05-02-preview","2023-05-01","2023-04-01-preview","2022-11-01-preview"],"defaultApiVersion":"2023-05-01","capabilities":"None"},{"resourceType":"locations/containerappsjobOperationStatuses","locations":["Central
        US EUAP","East US 2 EUAP","North Central US (Stage)","West US 2","Southeast
        Asia","Sweden Central","Canada Central","West Europe","North Europe","East
        US","East US 2","East Asia","Australia East","Germany West Central","Japan
        East","UK South","West US","Central US","North Central US","South Central
        US","Korea Central","Brazil South","West US 3","France Central","South Africa
        North","Norway East","Switzerland North","UAE North","Canada East","West Central
        US","UK West","Central India","Switzerland West","Italy North","Poland Central"],"apiVersions":["2024-03-01","2024-02-02-preview","2023-11-02-preview","2023-08-01-preview","2023-05-02-preview","2023-05-01","2023-04-01-preview","2022-11-01-preview"],"defaultApiVersion":"2023-05-01","capabilities":"None"},{"resourceType":"locations/sourceControlOperationResults","locations":["Central
        US EUAP","East US 2 EUAP","North Central US (Stage)","West US 2","Southeast
        Asia","Sweden Central","Canada Central","West Europe","North Europe","East
        US","East US 2","East Asia","Australia East","Germany West Central","Japan
        East","UK South","West US","Central US","North Central US","South Central
        US","Korea Central","Brazil South","West US 3","France Central","South Africa
        North","Norway East","Switzerland North","UAE North","Canada East","West Central
        US","UK West","Central India","Switzerland West","Italy North","Poland Central"],"apiVersions":["2024-03-01","2024-02-02-preview","2023-11-02-preview","2023-08-01-preview","2023-05-02-preview","2023-05-01","2023-04-01-preview","2022-11-01-preview","2022-10-01","2022-06-01-preview","2022-03-01"],"defaultApiVersion":"2023-05-01","capabilities":"None"},{"resourceType":"locations/sourceControlOperationStatuses","locations":["Central
        US EUAP","East US 2 EUAP","North Central US (Stage)","West US 2","Southeast
        Asia","Sweden Central","Canada Central","West Europe","North Europe","East
        US","East US 2","East Asia","Australia East","Germany West Central","Japan
        East","UK South","West US","Central US","North Central US","South Central
        US","Korea Central","Brazil South","West US 3","France Central","South Africa
        North","Norway East","Switzerland North","UAE North","Canada East","West Central
        US","UK West","Central India","Switzerland West","Italy North","Poland Central"],"apiVersions":["2024-03-01","2024-02-02-preview","2023-11-02-preview","2023-08-01-preview","2023-05-02-preview","2023-05-01","2023-04-01-preview","2022-11-01-preview","2022-10-01","2022-06-01-preview","2022-03-01"],"defaultApiVersion":"2023-05-01","capabilities":"None"},{"resourceType":"locations/usages","locations":["Central
        US EUAP","East US 2 EUAP","North Central US (Stage)","West US 2","Southeast
        Asia","Sweden Central","Canada Central","West Europe","North Europe","East
        US","East US 2","East Asia","Australia East","Germany West Central","Japan
        East","UK South","West US","Central US","North Central US","South Central
        US","Korea Central","Brazil South","West US 3","France Central","South Africa
        North","Norway East","Switzerland North","UAE North","Canada East","West Central
        US","UK West","Central India","Switzerland West","Italy North","Poland Central"],"apiVersions":["2024-03-01","2024-02-02-preview","2023-11-02-preview","2023-08-01-preview","2023-05-02-preview"],"defaultApiVersion":"2023-05-02-preview","capabilities":"None"},{"resourceType":"connectedEnvironments","locations":["Central
        US EUAP","East US 2 EUAP","North Central US (Stage)","North Central US","East
        US","East Asia","West Europe","Southeast Asia"],"apiVersions":["2024-03-01","2024-02-02-preview","2023-11-02-preview","2023-08-01-preview","2023-05-02-preview","2023-05-01","2023-04-01-preview","2022-11-01-preview","2022-10-01","2022-06-01-preview"],"defaultApiVersion":"2023-05-01","capabilities":"CrossResourceGroupResourceMove,
        CrossSubscriptionResourceMove, SupportsTags, SupportsLocation"},{"resourceType":"connectedEnvironments/certificates","locations":["Central
        US EUAP","East US 2 EUAP","North Central US (Stage)","North Central US","East
        US","East Asia","West Europe","Southeast Asia"],"apiVersions":["2024-03-01","2024-02-02-preview","2023-11-02-preview","2023-08-01-preview","2023-05-02-preview","2023-05-01","2023-04-01-preview","2022-11-01-preview","2022-10-01","2022-06-01-preview"],"defaultApiVersion":"2023-05-01","capabilities":"CrossResourceGroupResourceMove,
        CrossSubscriptionResourceMove, SupportsTags, SupportsLocation"},{"resourceType":"locations/connectedEnvironmentOperationResults","locations":["Central
        US EUAP","East US 2 EUAP","North Central US (Stage)","North Central US","East
        US","East Asia","West Europe","Southeast Asia"],"apiVersions":["2024-03-01","2024-02-02-preview","2023-11-02-preview","2023-08-01-preview","2023-05-02-preview","2023-05-01","2023-04-01-preview","2022-11-01-preview","2022-10-01","2022-06-01-preview"],"defaultApiVersion":"2023-05-01","capabilities":"None"},{"resourceType":"locations/connectedEnvironmentOperationStatuses","locations":["Central
        US EUAP","East US 2 EUAP","North Central US (Stage)","North Central US","East
        US","East Asia","West Europe","Southeast Asia"],"apiVersions":["2024-03-01","2024-02-02-preview","2023-11-02-preview","2023-08-01-preview","2023-05-02-preview","2023-05-01","2023-04-01-preview","2022-11-01-preview","2022-10-01","2022-06-01-preview"],"defaultApiVersion":"2023-05-01","capabilities":"None"},{"resourceType":"locations/managedCertificateOperationStatuses","locations":["Central
        US EUAP","East US 2 EUAP","North Central US (Stage)","West US 2","Southeast
        Asia","Sweden Central","Canada Central","West Europe","North Europe","East
        US","East US 2","East Asia","Australia East","Germany West Central","Japan
        East","UK South","West US","Central US","North Central US","South Central
        US","Korea Central","Brazil South","West US 3","France Central","South Africa
        North","Norway East","Switzerland North","UAE North","Canada East","West Central
        US","UK West","Central India","Switzerland West","Italy North","Poland Central"],"apiVersions":["2024-03-01","2024-02-02-preview","2023-11-02-preview","2023-08-01-preview","2023-05-02-preview","2023-05-01","2023-04-01-preview","2022-11-01-preview"],"defaultApiVersion":"2023-05-01","capabilities":"None"},{"resourceType":"locations/billingMeters","locations":["Central
        US EUAP","East US 2 EUAP","North Central US (Stage)","West US 2","Southeast
        Asia","Sweden Central","Canada Central","West Europe","North Europe","East
        US","East US 2","East Asia","Australia East","Germany West Central","Japan
        East","UK South","West US","Central US","North Central US","South Central
        US","Korea Central","Brazil South","West US 3","France Central","South Africa
        North","Norway East","Switzerland North","UAE North","Canada East","West Central
        US","UK West","Central India","Switzerland West","Italy North","Poland Central"],"apiVersions":["2024-03-01","2024-02-02-preview","2023-11-02-preview","2023-08-01-preview","2023-05-02-preview","2023-05-01","2023-04-01-preview","2022-11-01-preview","2022-10-01","2022-06-01-preview"],"defaultApiVersion":"2023-05-01","capabilities":"None"},{"resourceType":"locations/availableManagedEnvironmentsWorkloadProfileTypes","locations":["Central
        US EUAP","East US 2 EUAP","North Central US (Stage)","West US 2","Southeast
        Asia","Sweden Central","Canada Central","West Europe","North Europe","East
        US","East US 2","East Asia","Australia East","Germany West Central","Japan
        East","UK South","West US","Central US","North Central US","South Central
        US","Korea Central","Brazil South","West US 3","France Central","South Africa
        North","Norway East","Switzerland North","UAE North","Canada East","West Central
        US","UK West","Central India","Switzerland West","Italy North","Poland Central"],"apiVersions":["2024-03-01","2024-02-02-preview","2023-11-02-preview","2023-08-01-preview","2023-05-02-preview","2023-05-01","2023-04-01-preview","2022-11-01-preview","2022-10-01","2022-06-01-preview"],"defaultApiVersion":"2023-05-01","capabilities":"None"},{"resourceType":"getCustomDomainVerificationId","locations":["Central
        US EUAP","East US 2 EUAP","North Central US (Stage)","West US 2","Southeast
        Asia","Sweden Central","Canada Central","West Europe","North Europe","East
        US","East US 2","East Asia","Australia East","Germany West Central","Japan
        East","UK South","West US","Central US","North Central US","South Central
        US","Korea Central","Brazil South","West US 3","France Central","South Africa
        North","Norway East","Switzerland North","UAE North","Canada East","West Central
        US","UK West","Central India","Italy North","Poland Central","Switzerland
        West"],"apiVersions":["2024-03-01","2024-02-02-preview","2023-11-02-preview","2023-08-01-preview","2023-05-02-preview"],"defaultApiVersion":"2023-05-02-preview","capabilities":"None"},{"resourceType":"builders","locations":["Central
        US EUAP","East US 2 EUAP","North Central US (Stage)","West US 2","Southeast
        Asia","Sweden Central","Canada Central","West Europe","North Europe","East
        US","East US 2","East Asia","Australia East","Germany West Central","Japan
        East","UK South","West US","Central US","North Central US","South Central
        US","Korea Central","Brazil South","West US 3","France Central","South Africa
        North","Norway East","Switzerland North","UAE North","Canada East","West Central
        US","UK West","Central India","Switzerland West","Italy North","Poland Central"],"apiVersions":["2024-02-02-preview","2023-11-02-preview","2023-08-01-preview"],"defaultApiVersion":"2023-08-01-preview","capabilities":"CrossResourceGroupResourceMove,
        CrossSubscriptionResourceMove, SystemAssignedResourceIdentity, SupportsTags,
        SupportsLocation"},{"resourceType":"builders/builds","locations":["Central
        US EUAP","East US 2 EUAP","North Central US (Stage)","West US 2","Southeast
        Asia","Sweden Central","Canada Central","West Europe","North Europe","East
        US","East US 2","East Asia","Australia East","Germany West Central","Japan
        East","UK South","West US","Central US","North Central US","South Central
        US","Korea Central","Brazil South","West US 3","France Central","South Africa
        North","Norway East","Switzerland North","UAE North","Canada East","West Central
        US","UK West","Central India","Switzerland West","Italy North","Poland Central"],"apiVersions":["2024-02-02-preview","2023-11-02-preview","2023-08-01-preview"],"defaultApiVersion":"2023-08-01-preview","capabilities":"None"},{"resourceType":"builders/patches","locations":["North
        Central US (Stage)","Central US EUAP","East US 2 EUAP","West US 2","Southeast
        Asia","Sweden Central","Canada Central","West Europe","North Europe","East
        US","East US 2","East Asia","Australia East","Germany West Central","Japan
        East","UK South","West US","Central US","North Central US","South Central
        US","Korea Central","Brazil South","West US 3","France Central","South Africa
        North","Norway East","Switzerland North","UAE North","Canada East","West Central
        US","UK West","Central India","Switzerland West","Italy North","Poland Central"],"apiVersions":["2024-02-02-preview","2023-11-02-preview","2023-08-01-preview"],"defaultApiVersion":"2023-08-01-preview","capabilities":"None"},{"resourceType":"locations/OperationResults","locations":["Central
        US EUAP","East US 2 EUAP","North Central US (Stage)","West US 2","Southeast
        Asia","Sweden Central","Canada Central","West Europe","North Europe","East
        US","East US 2","East Asia","Australia East","Germany West Central","Japan
        East","UK South","West US","Central US","North Central US","South Central
        US","Korea Central","Brazil South","West US 3","France Central","South Africa
        North","Norway East","Switzerland North","UAE North","Canada East","West Central
        US","UK West","Central India","Switzerland West","Italy North","Poland Central"],"apiVersions":["2024-02-02-preview","2023-11-02-preview","2023-08-01-preview"],"defaultApiVersion":"2023-08-01-preview","capabilities":"None"},{"resourceType":"locations/OperationStatuses","locations":["Central
        US EUAP","East US 2 EUAP","North Central US (Stage)","West US 2","Southeast
        Asia","Sweden Central","Canada Central","West Europe","North Europe","East
        US","East US 2","East Asia","Australia East","Germany West Central","Japan
        East","UK South","West US","Central US","North Central US","South Central
        US","Korea Central","Brazil South","West US 3","France Central","South Africa
        North","Norway East","Switzerland North","UAE North","Canada East","West Central
        US","UK West","Central India","Switzerland West","Italy North","Poland Central"],"apiVersions":["2024-02-02-preview","2023-11-02-preview","2023-08-01-preview"],"defaultApiVersion":"2023-08-01-preview","capabilities":"None"},{"resourceType":"managedEnvironments/dotNetComponents","locations":["Central
        US EUAP","East US 2 EUAP","North Central US (Stage)","West US 2","Southeast
        Asia","Sweden Central","Canada Central","West Europe","North Europe","East
        US","East US 2","East Asia","Australia East","Germany West Central","Japan
        East","UK South","West US","Central US","North Central US","South Central
        US","Korea Central","Brazil South","West US 3","France Central","South Africa
        North","Norway East","Switzerland North","UAE North","Canada East","West Central
        US","UK West","Central India","Switzerland West","Italy North","Poland Central"],"apiVersions":["2024-02-02-preview","2023-11-02-preview"],"defaultApiVersion":"2023-11-02-preview","capabilities":"None"},{"resourceType":"managedEnvironments/javaComponents","locations":["Central
        US EUAP","East US 2 EUAP","North Central US (Stage)","West US 2","Southeast
        Asia","Sweden Central","Canada Central","West Europe","North Europe","East
        US","East US 2","East Asia","Australia East","Germany West Central","Japan
        East","UK South","West US","Central US","North Central US","South Central
        US","Korea Central","Brazil South","West US 3","France Central","South Africa
        North","Norway East","Switzerland North","UAE North","Canada East","West Central
        US","UK West","Central India","Switzerland West","Italy North","Poland Central"],"apiVersions":["2024-02-02-preview","2023-11-02-preview"],"defaultApiVersion":"2023-11-02-preview","capabilities":"None"},{"resourceType":"managedEnvironments/daprComponents","locations":["Central
        US EUAP","East US 2 EUAP","North Central US (Stage)","West US 2","Southeast
        Asia","Sweden Central","Canada Central","West Europe","North Europe","East
        US","East US 2","East Asia","Australia East","Germany West Central","Japan
        East","UK South","West US","Central US","North Central US","South Central
        US","Korea Central","Brazil South","West US 3","France Central","South Africa
        North","Norway East","Switzerland North","UAE North","Canada East","West Central
        US","UK West","Central India","Switzerland West","Italy North","Poland Central"],"apiVersions":["2024-03-01","2024-02-02-preview","2023-11-02-preview","2023-08-01-preview","2023-05-02-preview","2023-05-01","2023-04-01-preview","2022-11-01-preview","2022-10-01","2022-06-01-preview","2022-03-01"],"defaultApiVersion":"2023-05-01","capabilities":"None"},{"resourceType":"functions","locations":["North
        Central US (Stage)","Central US EUAP","West Central US"],"apiVersions":["2024-02-02-preview"],"capabilities":"SupportsExtension"}],"registrationState":"Registered","registrationPolicy":"RegistrationRequired"}'
    headers:
      cache-control:
      - no-cache
      content-length:
      - '28714'
      content-type:
      - application/json; charset=utf-8
      date:
      - Mon, 06 May 2024 19:25:43 GMT
      expires:
      - '-1'
      pragma:
      - no-cache
      strict-transport-security:
      - max-age=31536000; includeSubDomains
      x-cache:
      - CONFIG_NOCACHE
      x-content-type-options:
      - nosniff
      x-msedge-ref:
      - 'Ref A: 1038BD3CE1384DF59997D77C4B5EEE4D Ref B: CO6AA3150220037 Ref C: 2024-05-06T19:25:43Z'
    status:
      code: 200
      message: OK
- request:
    body: null
    headers:
      Accept:
      - '*/*'
      Accept-Encoding:
      - gzip, deflate
      CommandName:
      - containerapp delete
      Connection:
      - keep-alive
      Content-Length:
      - '0'
      ParameterSetName:
      - -g -n --yes
      User-Agent:
      - python/3.8.10 (Windows-10-10.0.22631-SP0) AZURECLI/2.59.0
    method: DELETE
    uri: https://management.azure.com/subscriptions/00000000-0000-0000-0000-000000000000/resourceGroups/clitest.rg000001/providers/Microsoft.App/containerApps/containerapp-auth000002?api-version=2024-02-02-preview
  response:
    body:
      string: ''
    headers:
      api-supported-versions:
      - 2022-03-01, 2022-06-01-preview, 2022-10-01, 2022-11-01-preview, 2023-04-01-preview,
        2023-05-01, 2023-05-02-preview, 2023-08-01-preview, 2023-11-02-preview, 2024-02-02-preview,
        2024-03-01
      cache-control:
      - no-cache
      content-length:
      - '0'
      date:
      - Mon, 06 May 2024 19:25:45 GMT
      expires:
      - '-1'
      location:
      - https://management.azure.com/subscriptions/00000000-0000-0000-0000-000000000000/providers/Microsoft.App/locations/eastus/containerappOperationResults/5d42ab8c-1e2e-41d4-b672-b93fed416a53?api-version=2024-02-02-preview&t=638506203453302999&c=MIIHSDCCBjCgAwIBAgITfwMhOTmqQoo0tkRvGgAEAyE5OTANBgkqhkiG9w0BAQsFADBEMRMwEQYKCZImiZPyLGQBGRYDR0JMMRMwEQYKCZImiZPyLGQBGRYDQU1FMRgwFgYDVQQDEw9BTUUgSW5mcmEgQ0EgMDIwHhcNMjQwNTAxMDYzNDQ2WhcNMjUwNDI2MDYzNDQ2WjBAMT4wPAYDVQQDEzVhc3luY29wZXJhdGlvbnNpZ25pbmdjZXJ0aWZpY2F0ZS5tYW5hZ2VtZW50LmF6dXJlLmNvbTCCASIwDQYJKoZIhvcNAQEBBQADggEPADCCAQoCggEBALkgKuEwzHMIEnb6DqvlNEjOIBhriDkMVQHin8X3Hp4QWm6IPRhyE4finiNV8v-yzYRoKrEZGVZaMZKQ4LmVw70qsr45wY42Ci7OmjxbZ9yY71jkU7t5-XqiLknJsYmibeU-bj-ivIZNhs9z7vXrozzI5s2EIkeMhDFjZzSU8Tyg8BrDHeWJ0xxYmUcnUl05ClWLHwD3yQABogqndT-JejHbedyKkseKHis9KEIiZZwib0VLMozFG9gHXHSyy_eXkaXhcZh0hT1WV1JcjMoQ1LfxsrMDdAyJLPP-6I7rydsOZvo9bnz9FJSJg8CCaJ87-DZghAmjgUC95n9xNr7VvRUCAwEAAaOCBDUwggQxMCcGCSsGAQQBgjcVCgQaMBgwCgYIKwYBBQUHAwEwCgYIKwYBBQUHAwIwPQYJKwYBBAGCNxUHBDAwLgYmKwYBBAGCNxUIhpDjDYTVtHiE8Ys-hZvdFs6dEoFggvX2K4Py0SACAWQCAQowggHaBggrBgEFBQcBAQSCAcwwggHIMGYGCCsGAQUFBzAChlpodHRwOi8vY3JsLm1pY3Jvc29mdC5jb20vcGtpaW5mcmEvQ2VydHMvQkwyUEtJSU5UQ0EwMS5BTUUuR0JMX0FNRSUyMEluZnJhJTIwQ0ElMjAwMig0KS5jcnQwVgYIKwYBBQUHMAKGSmh0dHA6Ly9jcmwxLmFtZS5nYmwvYWlhL0JMMlBLSUlOVENBMDEuQU1FLkdCTF9BTUUlMjBJbmZyYSUyMENBJTIwMDIoNCkuY3J0MFYGCCsGAQUFBzAChkpodHRwOi8vY3JsMi5hbWUuZ2JsL2FpYS9CTDJQS0lJTlRDQTAxLkFNRS5HQkxfQU1FJTIwSW5mcmElMjBDQSUyMDAyKDQpLmNydDBWBggrBgEFBQcwAoZKaHR0cDovL2NybDMuYW1lLmdibC9haWEvQkwyUEtJSU5UQ0EwMS5BTUUuR0JMX0FNRSUyMEluZnJhJTIwQ0ElMjAwMig0KS5jcnQwVgYIKwYBBQUHMAKGSmh0dHA6Ly9jcmw0LmFtZS5nYmwvYWlhL0JMMlBLSUlOVENBMDEuQU1FLkdCTF9BTUUlMjBJbmZyYSUyMENBJTIwMDIoNCkuY3J0MB0GA1UdDgQWBBRycMIgZ8U6O44581iRUxcqHqpbnzAOBgNVHQ8BAf8EBAMCBaAwggE1BgNVHR8EggEsMIIBKDCCASSgggEgoIIBHIZCaHR0cDovL2NybC5taWNyb3NvZnQuY29tL3BraWluZnJhL0NSTC9BTUUlMjBJbmZyYSUyMENBJTIwMDIoNCkuY3JshjRodHRwOi8vY3JsMS5hbWUuZ2JsL2NybC9BTUUlMjBJbmZyYSUyMENBJTIwMDIoNCkuY3JshjRodHRwOi8vY3JsMi5hbWUuZ2JsL2NybC9BTUUlMjBJbmZyYSUyMENBJTIwMDIoNCkuY3JshjRodHRwOi8vY3JsMy5hbWUuZ2JsL2NybC9BTUUlMjBJbmZyYSUyMENBJTIwMDIoNCkuY3JshjRodHRwOi8vY3JsNC5hbWUuZ2JsL2NybC9BTUUlMjBJbmZyYSUyMENBJTIwMDIoNCkuY3JsMEEGA1UdIAQ6MDgwDAYKKwYBBAGCN3sBATAMBgorBgEEAYI3ewIBMAwGCisGAQQBgjd7AwEwDAYKKwYBBAGCN3sEATAfBgNVHSMEGDAWgBSuecJrXSWIEwb2BwnDl3x7l48dVTAdBgNVHSUEFjAUBggrBgEFBQcDAQYIKwYBBQUHAwIwDQYJKoZIhvcNAQELBQADggEBAA_4ful6PqtXLj0fhr2yqM0Q8lN7gu3uJtR9HkeWQr-_sb0h21FXp2pZE10ud7q-bFkL4i3rV85FJt1JQJMyPCDfHflYeNJKjpKDf5fgr-t-bmq7lKGDrV7m663uTPOo3NTM_tBv168Au1J4zmara1_zcov-nSVCI35S-uOrU2ig4a9R2em9hUF87NwH4u64yc_Fjf7L5uzQ3ixAKetCh1UG4_DDNBGLUppGxw8kJAqHBFD0ENZVTGewsGaej68yalWqwEpZ7Ih8r4nW1IGx6i9zJvZYiNfrt0OI-JYBSK4dZMzfJ5fOd21X-XU30qoO_OehEgT9IZe7TtreUfLH0-o&s=Ic72-iCnw5xNmkBj3fgORYq5mRCLXhjxF4NT7a4tGCAsiRk3I_lbSnS-x481bfq7crjIdF32zlyyZIoNyRbp2m4yNw8dfDkhvBLlR_2efAxZiSGEKlFHo4u5osm-zI4QLiW9ZyQO26DpPDJNji3big5aPBc2ToX9Wwz_neKt1ayx1NcFdK9vpwgM2GzjAxCX4cJMJq2_Ub2scaTWSJu2sgh5Inr5LqOkzIapUR6ALGLzP3oh9S6fRkXiOm6fJ7f1g6QO9qyoO46cX-zor1Ckkf6M7k28TyNkIQ3ztmHBsBBxL8Jfa-oWwxWhLID_pb6nGC5c5Y39xyTg8vI7bRs6fg&h=gcs7u52ni7Jh5wENJ-XH9scXVLZ38l-QVk91TW0LdCU
      pragma:
      - no-cache
      strict-transport-security:
      - max-age=31536000; includeSubDomains
      x-cache:
      - CONFIG_NOCACHE
      x-content-type-options:
      - nosniff
      x-ms-ratelimit-remaining-subscription-deletes:
      - '14999'
      x-msedge-ref:
      - 'Ref A: 8128DD2762C14E408709CD66D52AA8D9 Ref B: CO6AA3150217053 Ref C: 2024-05-06T19:25:44Z'
      x-powered-by:
      - ASP.NET
    status:
      code: 202
      message: Accepted
- request:
    body: null
    headers:
      Accept:
      - '*/*'
      Accept-Encoding:
      - gzip, deflate
      CommandName:
      - containerapp delete
      Connection:
      - keep-alive
      ParameterSetName:
      - -g -n --yes
      User-Agent:
      - python/3.8.10 (Windows-10-10.0.22631-SP0) AZURECLI/2.59.0
    method: GET
    uri: https://management.azure.com/subscriptions/00000000-0000-0000-0000-000000000000/providers/Microsoft.App/locations/eastus/containerappOperationResults/5d42ab8c-1e2e-41d4-b672-b93fed416a53?api-version=2024-02-02-preview&t=638506203453302999&c=MIIHSDCCBjCgAwIBAgITfwMhOTmqQoo0tkRvGgAEAyE5OTANBgkqhkiG9w0BAQsFADBEMRMwEQYKCZImiZPyLGQBGRYDR0JMMRMwEQYKCZImiZPyLGQBGRYDQU1FMRgwFgYDVQQDEw9BTUUgSW5mcmEgQ0EgMDIwHhcNMjQwNTAxMDYzNDQ2WhcNMjUwNDI2MDYzNDQ2WjBAMT4wPAYDVQQDEzVhc3luY29wZXJhdGlvbnNpZ25pbmdjZXJ0aWZpY2F0ZS5tYW5hZ2VtZW50LmF6dXJlLmNvbTCCASIwDQYJKoZIhvcNAQEBBQADggEPADCCAQoCggEBALkgKuEwzHMIEnb6DqvlNEjOIBhriDkMVQHin8X3Hp4QWm6IPRhyE4finiNV8v-yzYRoKrEZGVZaMZKQ4LmVw70qsr45wY42Ci7OmjxbZ9yY71jkU7t5-XqiLknJsYmibeU-bj-ivIZNhs9z7vXrozzI5s2EIkeMhDFjZzSU8Tyg8BrDHeWJ0xxYmUcnUl05ClWLHwD3yQABogqndT-JejHbedyKkseKHis9KEIiZZwib0VLMozFG9gHXHSyy_eXkaXhcZh0hT1WV1JcjMoQ1LfxsrMDdAyJLPP-6I7rydsOZvo9bnz9FJSJg8CCaJ87-DZghAmjgUC95n9xNr7VvRUCAwEAAaOCBDUwggQxMCcGCSsGAQQBgjcVCgQaMBgwCgYIKwYBBQUHAwEwCgYIKwYBBQUHAwIwPQYJKwYBBAGCNxUHBDAwLgYmKwYBBAGCNxUIhpDjDYTVtHiE8Ys-hZvdFs6dEoFggvX2K4Py0SACAWQCAQowggHaBggrBgEFBQcBAQSCAcwwggHIMGYGCCsGAQUFBzAChlpodHRwOi8vY3JsLm1pY3Jvc29mdC5jb20vcGtpaW5mcmEvQ2VydHMvQkwyUEtJSU5UQ0EwMS5BTUUuR0JMX0FNRSUyMEluZnJhJTIwQ0ElMjAwMig0KS5jcnQwVgYIKwYBBQUHMAKGSmh0dHA6Ly9jcmwxLmFtZS5nYmwvYWlhL0JMMlBLSUlOVENBMDEuQU1FLkdCTF9BTUUlMjBJbmZyYSUyMENBJTIwMDIoNCkuY3J0MFYGCCsGAQUFBzAChkpodHRwOi8vY3JsMi5hbWUuZ2JsL2FpYS9CTDJQS0lJTlRDQTAxLkFNRS5HQkxfQU1FJTIwSW5mcmElMjBDQSUyMDAyKDQpLmNydDBWBggrBgEFBQcwAoZKaHR0cDovL2NybDMuYW1lLmdibC9haWEvQkwyUEtJSU5UQ0EwMS5BTUUuR0JMX0FNRSUyMEluZnJhJTIwQ0ElMjAwMig0KS5jcnQwVgYIKwYBBQUHMAKGSmh0dHA6Ly9jcmw0LmFtZS5nYmwvYWlhL0JMMlBLSUlOVENBMDEuQU1FLkdCTF9BTUUlMjBJbmZyYSUyMENBJTIwMDIoNCkuY3J0MB0GA1UdDgQWBBRycMIgZ8U6O44581iRUxcqHqpbnzAOBgNVHQ8BAf8EBAMCBaAwggE1BgNVHR8EggEsMIIBKDCCASSgggEgoIIBHIZCaHR0cDovL2NybC5taWNyb3NvZnQuY29tL3BraWluZnJhL0NSTC9BTUUlMjBJbmZyYSUyMENBJTIwMDIoNCkuY3JshjRodHRwOi8vY3JsMS5hbWUuZ2JsL2NybC9BTUUlMjBJbmZyYSUyMENBJTIwMDIoNCkuY3JshjRodHRwOi8vY3JsMi5hbWUuZ2JsL2NybC9BTUUlMjBJbmZyYSUyMENBJTIwMDIoNCkuY3JshjRodHRwOi8vY3JsMy5hbWUuZ2JsL2NybC9BTUUlMjBJbmZyYSUyMENBJTIwMDIoNCkuY3JshjRodHRwOi8vY3JsNC5hbWUuZ2JsL2NybC9BTUUlMjBJbmZyYSUyMENBJTIwMDIoNCkuY3JsMEEGA1UdIAQ6MDgwDAYKKwYBBAGCN3sBATAMBgorBgEEAYI3ewIBMAwGCisGAQQBgjd7AwEwDAYKKwYBBAGCN3sEATAfBgNVHSMEGDAWgBSuecJrXSWIEwb2BwnDl3x7l48dVTAdBgNVHSUEFjAUBggrBgEFBQcDAQYIKwYBBQUHAwIwDQYJKoZIhvcNAQELBQADggEBAA_4ful6PqtXLj0fhr2yqM0Q8lN7gu3uJtR9HkeWQr-_sb0h21FXp2pZE10ud7q-bFkL4i3rV85FJt1JQJMyPCDfHflYeNJKjpKDf5fgr-t-bmq7lKGDrV7m663uTPOo3NTM_tBv168Au1J4zmara1_zcov-nSVCI35S-uOrU2ig4a9R2em9hUF87NwH4u64yc_Fjf7L5uzQ3ixAKetCh1UG4_DDNBGLUppGxw8kJAqHBFD0ENZVTGewsGaej68yalWqwEpZ7Ih8r4nW1IGx6i9zJvZYiNfrt0OI-JYBSK4dZMzfJ5fOd21X-XU30qoO_OehEgT9IZe7TtreUfLH0-o&s=Ic72-iCnw5xNmkBj3fgORYq5mRCLXhjxF4NT7a4tGCAsiRk3I_lbSnS-x481bfq7crjIdF32zlyyZIoNyRbp2m4yNw8dfDkhvBLlR_2efAxZiSGEKlFHo4u5osm-zI4QLiW9ZyQO26DpPDJNji3big5aPBc2ToX9Wwz_neKt1ayx1NcFdK9vpwgM2GzjAxCX4cJMJq2_Ub2scaTWSJu2sgh5Inr5LqOkzIapUR6ALGLzP3oh9S6fRkXiOm6fJ7f1g6QO9qyoO46cX-zor1Ckkf6M7k28TyNkIQ3ztmHBsBBxL8Jfa-oWwxWhLID_pb6nGC5c5Y39xyTg8vI7bRs6fg&h=gcs7u52ni7Jh5wENJ-XH9scXVLZ38l-QVk91TW0LdCU
  response:
    body:
      string: ''
    headers:
      api-supported-versions:
      - 2022-03-01, 2022-06-01-preview, 2022-10-01, 2022-11-01-preview, 2023-04-01-preview,
        2023-05-01, 2023-05-02-preview, 2023-08-01-preview, 2023-11-02-preview, 2024-02-02-preview,
        2024-03-01
      cache-control:
      - no-cache
      content-length:
      - '0'
      date:
      - Mon, 06 May 2024 19:25:45 GMT
      expires:
      - '-1'
      location:
      - https://management.azure.com/subscriptions/00000000-0000-0000-0000-000000000000/providers/Microsoft.App/locations/eastus/containerappOperationResults/5d42ab8c-1e2e-41d4-b672-b93fed416a53?api-version=2024-02-02-preview&t=638506203458835018&c=MIIHSDCCBjCgAwIBAgITfwMhOTmqQoo0tkRvGgAEAyE5OTANBgkqhkiG9w0BAQsFADBEMRMwEQYKCZImiZPyLGQBGRYDR0JMMRMwEQYKCZImiZPyLGQBGRYDQU1FMRgwFgYDVQQDEw9BTUUgSW5mcmEgQ0EgMDIwHhcNMjQwNTAxMDYzNDQ2WhcNMjUwNDI2MDYzNDQ2WjBAMT4wPAYDVQQDEzVhc3luY29wZXJhdGlvbnNpZ25pbmdjZXJ0aWZpY2F0ZS5tYW5hZ2VtZW50LmF6dXJlLmNvbTCCASIwDQYJKoZIhvcNAQEBBQADggEPADCCAQoCggEBALkgKuEwzHMIEnb6DqvlNEjOIBhriDkMVQHin8X3Hp4QWm6IPRhyE4finiNV8v-yzYRoKrEZGVZaMZKQ4LmVw70qsr45wY42Ci7OmjxbZ9yY71jkU7t5-XqiLknJsYmibeU-bj-ivIZNhs9z7vXrozzI5s2EIkeMhDFjZzSU8Tyg8BrDHeWJ0xxYmUcnUl05ClWLHwD3yQABogqndT-JejHbedyKkseKHis9KEIiZZwib0VLMozFG9gHXHSyy_eXkaXhcZh0hT1WV1JcjMoQ1LfxsrMDdAyJLPP-6I7rydsOZvo9bnz9FJSJg8CCaJ87-DZghAmjgUC95n9xNr7VvRUCAwEAAaOCBDUwggQxMCcGCSsGAQQBgjcVCgQaMBgwCgYIKwYBBQUHAwEwCgYIKwYBBQUHAwIwPQYJKwYBBAGCNxUHBDAwLgYmKwYBBAGCNxUIhpDjDYTVtHiE8Ys-hZvdFs6dEoFggvX2K4Py0SACAWQCAQowggHaBggrBgEFBQcBAQSCAcwwggHIMGYGCCsGAQUFBzAChlpodHRwOi8vY3JsLm1pY3Jvc29mdC5jb20vcGtpaW5mcmEvQ2VydHMvQkwyUEtJSU5UQ0EwMS5BTUUuR0JMX0FNRSUyMEluZnJhJTIwQ0ElMjAwMig0KS5jcnQwVgYIKwYBBQUHMAKGSmh0dHA6Ly9jcmwxLmFtZS5nYmwvYWlhL0JMMlBLSUlOVENBMDEuQU1FLkdCTF9BTUUlMjBJbmZyYSUyMENBJTIwMDIoNCkuY3J0MFYGCCsGAQUFBzAChkpodHRwOi8vY3JsMi5hbWUuZ2JsL2FpYS9CTDJQS0lJTlRDQTAxLkFNRS5HQkxfQU1FJTIwSW5mcmElMjBDQSUyMDAyKDQpLmNydDBWBggrBgEFBQcwAoZKaHR0cDovL2NybDMuYW1lLmdibC9haWEvQkwyUEtJSU5UQ0EwMS5BTUUuR0JMX0FNRSUyMEluZnJhJTIwQ0ElMjAwMig0KS5jcnQwVgYIKwYBBQUHMAKGSmh0dHA6Ly9jcmw0LmFtZS5nYmwvYWlhL0JMMlBLSUlOVENBMDEuQU1FLkdCTF9BTUUlMjBJbmZyYSUyMENBJTIwMDIoNCkuY3J0MB0GA1UdDgQWBBRycMIgZ8U6O44581iRUxcqHqpbnzAOBgNVHQ8BAf8EBAMCBaAwggE1BgNVHR8EggEsMIIBKDCCASSgggEgoIIBHIZCaHR0cDovL2NybC5taWNyb3NvZnQuY29tL3BraWluZnJhL0NSTC9BTUUlMjBJbmZyYSUyMENBJTIwMDIoNCkuY3JshjRodHRwOi8vY3JsMS5hbWUuZ2JsL2NybC9BTUUlMjBJbmZyYSUyMENBJTIwMDIoNCkuY3JshjRodHRwOi8vY3JsMi5hbWUuZ2JsL2NybC9BTUUlMjBJbmZyYSUyMENBJTIwMDIoNCkuY3JshjRodHRwOi8vY3JsMy5hbWUuZ2JsL2NybC9BTUUlMjBJbmZyYSUyMENBJTIwMDIoNCkuY3JshjRodHRwOi8vY3JsNC5hbWUuZ2JsL2NybC9BTUUlMjBJbmZyYSUyMENBJTIwMDIoNCkuY3JsMEEGA1UdIAQ6MDgwDAYKKwYBBAGCN3sBATAMBgorBgEEAYI3ewIBMAwGCisGAQQBgjd7AwEwDAYKKwYBBAGCN3sEATAfBgNVHSMEGDAWgBSuecJrXSWIEwb2BwnDl3x7l48dVTAdBgNVHSUEFjAUBggrBgEFBQcDAQYIKwYBBQUHAwIwDQYJKoZIhvcNAQELBQADggEBAA_4ful6PqtXLj0fhr2yqM0Q8lN7gu3uJtR9HkeWQr-_sb0h21FXp2pZE10ud7q-bFkL4i3rV85FJt1JQJMyPCDfHflYeNJKjpKDf5fgr-t-bmq7lKGDrV7m663uTPOo3NTM_tBv168Au1J4zmara1_zcov-nSVCI35S-uOrU2ig4a9R2em9hUF87NwH4u64yc_Fjf7L5uzQ3ixAKetCh1UG4_DDNBGLUppGxw8kJAqHBFD0ENZVTGewsGaej68yalWqwEpZ7Ih8r4nW1IGx6i9zJvZYiNfrt0OI-JYBSK4dZMzfJ5fOd21X-XU30qoO_OehEgT9IZe7TtreUfLH0-o&s=X1tN1lkTbHbXR6cVaN1KGipV9wyavi_z9sGdTZlWIFKe0mJbxJyyfU0wXaMPLBIGh5xviMuKev98CZRq9ShrDdGQFZMqVCoqQuiXx_NByRx_J3UBMqwy1WP2o3XlCDPYa3XbDgMEV5D-ihbomA6_wkxlUQ3K7MvMCpgmQQ4uSX20dyABd5a0C0KaJFm1abnbmfJahwa4WLQCRV76S-w1IW7rbEiER9DDUMMAGoJLVBRTM8E5QHFTc2yMWyEm2ua1IQFpQj9eG-MMzyNkc-i2CAMo2sOEa9F7CV6mDf0ez8zS5ME4ykgBgDrOnwh--OicTN9JgbWbayROk9pH4hdVew&h=MxIB6P4ibXWk4i3oQIQDWAfLzGL_2E7YsprRdW4LdpM
      pragma:
      - no-cache
      strict-transport-security:
      - max-age=31536000; includeSubDomains
      x-cache:
      - CONFIG_NOCACHE
      x-content-type-options:
      - nosniff
      x-msedge-ref:
      - 'Ref A: CC4480FADC724114922F21B7FEDEFE25 Ref B: CO6AA3150219011 Ref C: 2024-05-06T19:25:45Z'
      x-powered-by:
      - ASP.NET
    status:
      code: 202
      message: Accepted
- request:
    body: null
    headers:
      Accept:
      - '*/*'
      Accept-Encoding:
      - gzip, deflate
      CommandName:
      - containerapp delete
      Connection:
      - keep-alive
      ParameterSetName:
      - -g -n --yes
      User-Agent:
      - python/3.8.10 (Windows-10-10.0.22631-SP0) AZURECLI/2.59.0
    method: GET
    uri: https://management.azure.com/subscriptions/00000000-0000-0000-0000-000000000000/providers/Microsoft.App/locations/eastus/containerappOperationResults/5d42ab8c-1e2e-41d4-b672-b93fed416a53?api-version=2024-02-02-preview&t=638506203453302999&c=MIIHSDCCBjCgAwIBAgITfwMhOTmqQoo0tkRvGgAEAyE5OTANBgkqhkiG9w0BAQsFADBEMRMwEQYKCZImiZPyLGQBGRYDR0JMMRMwEQYKCZImiZPyLGQBGRYDQU1FMRgwFgYDVQQDEw9BTUUgSW5mcmEgQ0EgMDIwHhcNMjQwNTAxMDYzNDQ2WhcNMjUwNDI2MDYzNDQ2WjBAMT4wPAYDVQQDEzVhc3luY29wZXJhdGlvbnNpZ25pbmdjZXJ0aWZpY2F0ZS5tYW5hZ2VtZW50LmF6dXJlLmNvbTCCASIwDQYJKoZIhvcNAQEBBQADggEPADCCAQoCggEBALkgKuEwzHMIEnb6DqvlNEjOIBhriDkMVQHin8X3Hp4QWm6IPRhyE4finiNV8v-yzYRoKrEZGVZaMZKQ4LmVw70qsr45wY42Ci7OmjxbZ9yY71jkU7t5-XqiLknJsYmibeU-bj-ivIZNhs9z7vXrozzI5s2EIkeMhDFjZzSU8Tyg8BrDHeWJ0xxYmUcnUl05ClWLHwD3yQABogqndT-JejHbedyKkseKHis9KEIiZZwib0VLMozFG9gHXHSyy_eXkaXhcZh0hT1WV1JcjMoQ1LfxsrMDdAyJLPP-6I7rydsOZvo9bnz9FJSJg8CCaJ87-DZghAmjgUC95n9xNr7VvRUCAwEAAaOCBDUwggQxMCcGCSsGAQQBgjcVCgQaMBgwCgYIKwYBBQUHAwEwCgYIKwYBBQUHAwIwPQYJKwYBBAGCNxUHBDAwLgYmKwYBBAGCNxUIhpDjDYTVtHiE8Ys-hZvdFs6dEoFggvX2K4Py0SACAWQCAQowggHaBggrBgEFBQcBAQSCAcwwggHIMGYGCCsGAQUFBzAChlpodHRwOi8vY3JsLm1pY3Jvc29mdC5jb20vcGtpaW5mcmEvQ2VydHMvQkwyUEtJSU5UQ0EwMS5BTUUuR0JMX0FNRSUyMEluZnJhJTIwQ0ElMjAwMig0KS5jcnQwVgYIKwYBBQUHMAKGSmh0dHA6Ly9jcmwxLmFtZS5nYmwvYWlhL0JMMlBLSUlOVENBMDEuQU1FLkdCTF9BTUUlMjBJbmZyYSUyMENBJTIwMDIoNCkuY3J0MFYGCCsGAQUFBzAChkpodHRwOi8vY3JsMi5hbWUuZ2JsL2FpYS9CTDJQS0lJTlRDQTAxLkFNRS5HQkxfQU1FJTIwSW5mcmElMjBDQSUyMDAyKDQpLmNydDBWBggrBgEFBQcwAoZKaHR0cDovL2NybDMuYW1lLmdibC9haWEvQkwyUEtJSU5UQ0EwMS5BTUUuR0JMX0FNRSUyMEluZnJhJTIwQ0ElMjAwMig0KS5jcnQwVgYIKwYBBQUHMAKGSmh0dHA6Ly9jcmw0LmFtZS5nYmwvYWlhL0JMMlBLSUlOVENBMDEuQU1FLkdCTF9BTUUlMjBJbmZyYSUyMENBJTIwMDIoNCkuY3J0MB0GA1UdDgQWBBRycMIgZ8U6O44581iRUxcqHqpbnzAOBgNVHQ8BAf8EBAMCBaAwggE1BgNVHR8EggEsMIIBKDCCASSgggEgoIIBHIZCaHR0cDovL2NybC5taWNyb3NvZnQuY29tL3BraWluZnJhL0NSTC9BTUUlMjBJbmZyYSUyMENBJTIwMDIoNCkuY3JshjRodHRwOi8vY3JsMS5hbWUuZ2JsL2NybC9BTUUlMjBJbmZyYSUyMENBJTIwMDIoNCkuY3JshjRodHRwOi8vY3JsMi5hbWUuZ2JsL2NybC9BTUUlMjBJbmZyYSUyMENBJTIwMDIoNCkuY3JshjRodHRwOi8vY3JsMy5hbWUuZ2JsL2NybC9BTUUlMjBJbmZyYSUyMENBJTIwMDIoNCkuY3JshjRodHRwOi8vY3JsNC5hbWUuZ2JsL2NybC9BTUUlMjBJbmZyYSUyMENBJTIwMDIoNCkuY3JsMEEGA1UdIAQ6MDgwDAYKKwYBBAGCN3sBATAMBgorBgEEAYI3ewIBMAwGCisGAQQBgjd7AwEwDAYKKwYBBAGCN3sEATAfBgNVHSMEGDAWgBSuecJrXSWIEwb2BwnDl3x7l48dVTAdBgNVHSUEFjAUBggrBgEFBQcDAQYIKwYBBQUHAwIwDQYJKoZIhvcNAQELBQADggEBAA_4ful6PqtXLj0fhr2yqM0Q8lN7gu3uJtR9HkeWQr-_sb0h21FXp2pZE10ud7q-bFkL4i3rV85FJt1JQJMyPCDfHflYeNJKjpKDf5fgr-t-bmq7lKGDrV7m663uTPOo3NTM_tBv168Au1J4zmara1_zcov-nSVCI35S-uOrU2ig4a9R2em9hUF87NwH4u64yc_Fjf7L5uzQ3ixAKetCh1UG4_DDNBGLUppGxw8kJAqHBFD0ENZVTGewsGaej68yalWqwEpZ7Ih8r4nW1IGx6i9zJvZYiNfrt0OI-JYBSK4dZMzfJ5fOd21X-XU30qoO_OehEgT9IZe7TtreUfLH0-o&s=Ic72-iCnw5xNmkBj3fgORYq5mRCLXhjxF4NT7a4tGCAsiRk3I_lbSnS-x481bfq7crjIdF32zlyyZIoNyRbp2m4yNw8dfDkhvBLlR_2efAxZiSGEKlFHo4u5osm-zI4QLiW9ZyQO26DpPDJNji3big5aPBc2ToX9Wwz_neKt1ayx1NcFdK9vpwgM2GzjAxCX4cJMJq2_Ub2scaTWSJu2sgh5Inr5LqOkzIapUR6ALGLzP3oh9S6fRkXiOm6fJ7f1g6QO9qyoO46cX-zor1Ckkf6M7k28TyNkIQ3ztmHBsBBxL8Jfa-oWwxWhLID_pb6nGC5c5Y39xyTg8vI7bRs6fg&h=gcs7u52ni7Jh5wENJ-XH9scXVLZ38l-QVk91TW0LdCU
  response:
    body:
      string: ''
    headers:
      api-supported-versions:
      - 2022-03-01, 2022-06-01-preview, 2022-10-01, 2022-11-01-preview, 2023-04-01-preview,
        2023-05-01, 2023-05-02-preview, 2023-08-01-preview, 2023-11-02-preview, 2024-02-02-preview,
        2024-03-01
      cache-control:
      - no-cache
      date:
      - Mon, 06 May 2024 19:26:01 GMT
      expires:
      - '-1'
      pragma:
      - no-cache
      strict-transport-security:
      - max-age=31536000; includeSubDomains
      x-cache:
      - CONFIG_NOCACHE
      x-content-type-options:
      - nosniff
      x-msedge-ref:
      - 'Ref A: A209AE4DA3094E22BEB36327D759A962 Ref B: CO6AA3150219021 Ref C: 2024-05-06T19:26:01Z'
      x-powered-by:
      - ASP.NET
    status:
      code: 204
      message: No Content
version: 1
=======
interactions:
- request:
    body: null
    headers:
      Accept:
      - application/json
      Accept-Encoding:
      - gzip, deflate
      CommandName:
      - containerapp env show
      Connection:
      - keep-alive
      ParameterSetName:
      - -g -n
      User-Agent:
      - AZURECLI/2.60.0 azsdk-python-core/1.28.0 Python/3.10.11 (Windows-10-10.0.22631-SP0)
    method: GET
    uri: https://management.azure.com/subscriptions/00000000-0000-0000-0000-000000000000/providers/Microsoft.App?api-version=2022-09-01
  response:
    body:
      string: '{"id":"/subscriptions/00000000-0000-0000-0000-000000000000/providers/Microsoft.App","namespace":"Microsoft.App","authorizations":[{"applicationId":"7e3bc4fd-85a3-4192-b177-5b8bfc87f42c","roleDefinitionId":"39a74f72-b40f-4bdc-b639-562fe2260bf0"},{"applicationId":"3734c1a4-2bed-4998-a37a-ff1a9e7bf019","roleDefinitionId":"5c779a4f-5cb2-4547-8c41-478d9be8ba90"},{"applicationId":"55ebbb62-3b9c-49fd-9b87-9595226dd4ac","roleDefinitionId":"e49ca620-7992-4561-a7df-4ed67dad77b5","managedByRoleDefinitionId":"9e3af657-a8ff-583c-a75c-2fe7c4bcb635"},{"applicationId":"1459b1f6-7a5b-4300-93a2-44b4a651759f","roleDefinitionId":"3c5f1b29-9e3d-4a22-b5d6-9ff4e5a37974"}],"resourceTypes":[{"resourceType":"managedEnvironments","locations":["North
        Central US (Stage)","Central US EUAP","East US 2 EUAP","West US 2","Southeast
        Asia","Sweden Central","Canada Central","West Europe","North Europe","East
        US","East US 2","East Asia","Australia East","Germany West Central","Japan
        East","UK South","West US","Central US","North Central US","South Central
        US","Korea Central","Brazil South","West US 3","France Central","South Africa
        North","Norway East","Switzerland North","UAE North","Canada East","West Central
        US","UK West","Central India","Switzerland West","Italy North","Poland Central"],"apiVersions":["2024-03-01","2024-02-02-preview","2023-11-02-preview","2023-08-01-preview","2023-05-02-preview","2023-05-01","2023-04-01-preview","2022-11-01-preview","2022-10-01","2022-06-01-preview","2022-03-01"],"defaultApiVersion":"2023-05-01","capabilities":"CrossResourceGroupResourceMove,
        CrossSubscriptionResourceMove, SystemAssignedResourceIdentity, SupportsTags,
        SupportsLocation"},{"resourceType":"operations","locations":["North Central
        US (Stage)","Central US EUAP","East US 2 EUAP","West US 2","Southeast Asia","Sweden
        Central","Canada Central","West Europe","North Europe","East US","East US
        2","East Asia","Australia East","Germany West Central","Japan East","UK South","West
        US","Central US","North Central US","South Central US","Korea Central","Brazil
        South","West US 3","France Central","South Africa North","Norway East","Switzerland
        North","UAE North","Canada East","West Central US","UK West","Central India","Italy
        North","Poland Central"],"apiVersions":["2024-02-02-preview","2023-11-02-preview","2023-08-01-preview","2023-05-02-preview","2023-05-01","2023-04-01-preview","2023-02-01","2022-11-01-preview","2022-10-01","2022-06-01-preview","2022-03-01"],"defaultApiVersion":"2023-11-02-preview","capabilities":"None"},{"resourceType":"managedEnvironments/certificates","locations":["Central
        US EUAP","East US 2 EUAP","North Central US (Stage)","West US 2","Southeast
        Asia","Sweden Central","Canada Central","West Europe","North Europe","East
        US","East US 2","East Asia","Australia East","Germany West Central","Japan
        East","UK South","West US","Central US","North Central US","South Central
        US","Korea Central","Brazil South","West US 3","France Central","South Africa
        North","Norway East","Switzerland North","UAE North","Canada East","West Central
        US","UK West","Central India","Switzerland West","Italy North","Poland Central"],"apiVersions":["2024-03-01","2024-02-02-preview","2023-11-02-preview","2023-08-01-preview","2023-05-02-preview","2023-05-01","2023-04-01-preview","2022-11-01-preview","2022-10-01","2022-06-01-preview","2022-03-01"],"defaultApiVersion":"2023-05-01","capabilities":"CrossResourceGroupResourceMove,
        CrossSubscriptionResourceMove, SupportsTags, SupportsLocation"},{"resourceType":"managedEnvironments/managedCertificates","locations":["Central
        US EUAP","East US 2 EUAP","North Central US (Stage)","West US 2","Southeast
        Asia","Sweden Central","Canada Central","West Europe","North Europe","East
        US","East US 2","East Asia","Australia East","Germany West Central","Japan
        East","UK South","West US","Central US","North Central US","South Central
        US","Korea Central","Brazil South","West US 3","France Central","South Africa
        North","Norway East","Switzerland North","UAE North","Canada East","West Central
        US","UK West","Central India","Switzerland West","Italy North","Poland Central"],"apiVersions":["2024-03-01","2024-02-02-preview","2023-11-02-preview","2023-08-01-preview","2023-05-02-preview","2023-05-01","2023-04-01-preview","2022-11-01-preview"],"defaultApiVersion":"2023-05-01","capabilities":"CrossResourceGroupResourceMove,
        CrossSubscriptionResourceMove, SupportsTags, SupportsLocation"},{"resourceType":"containerApps","locations":["Central
        US EUAP","East US 2 EUAP","North Central US (Stage)","West US 2","Southeast
        Asia","Sweden Central","Canada Central","West Europe","North Europe","East
        US","East US 2","East Asia","Australia East","Germany West Central","Japan
        East","UK South","West US","Central US","North Central US","South Central
        US","Korea Central","Brazil South","West US 3","France Central","South Africa
        North","Norway East","Switzerland North","UAE North","Canada East","West Central
        US","UK West","Central India","Switzerland West","Italy North","Poland Central"],"apiVersions":["2024-03-01","2024-02-02-preview","2023-11-02-preview","2023-08-01-preview","2023-05-02-preview","2023-05-01","2023-04-01-preview","2022-11-01-preview","2022-10-01","2022-06-01-preview","2022-03-01"],"defaultApiVersion":"2023-05-01","capabilities":"CrossResourceGroupResourceMove,
        CrossSubscriptionResourceMove, SystemAssignedResourceIdentity, SupportsTags,
        SupportsLocation"},{"resourceType":"containerApps/privateEndpointConnectionProxies","locations":["Central
        US EUAP","East US 2 EUAP","North Central US (Stage)","West US 2","Southeast
        Asia","Sweden Central","Canada Central","West Europe","North Europe","East
        US","East US 2","East Asia","Australia East","Germany West Central","Japan
        East","UK South","West US","Central US","North Central US","South Central
        US","Korea Central","Brazil South","West US 3","France Central","South Africa
        North","Norway East","Switzerland North","UAE North","Canada East","West Central
        US","UK West","Central India","Switzerland West","Italy North","Poland Central"],"apiVersions":["2024-02-02-preview","2023-11-02-preview"],"defaultApiVersion":"2023-11-02-preview","capabilities":"None"},{"resourceType":"managedEnvironments/privateEndpointConnectionProxies","locations":["Central
        US EUAP","East US 2 EUAP","North Central US (Stage)","West US 2","Southeast
        Asia","Sweden Central","Canada Central","West Europe","North Europe","East
        US","East US 2","East Asia","Australia East","Germany West Central","Japan
        East","UK South","West US","Central US","North Central US","South Central
        US","Korea Central","Brazil South","West US 3","France Central","South Africa
        North","Norway East","Switzerland North","UAE North","Canada East","West Central
        US","UK West","Central India","Switzerland West","Italy North","Poland Central"],"apiVersions":["2024-02-02-preview","2023-11-02-preview"],"defaultApiVersion":"2023-11-02-preview","capabilities":"None"},{"resourceType":"sessionPools","locations":["Central
        US EUAP","East US 2 EUAP","North Central US (Stage)","West US 2","Southeast
        Asia","Sweden Central","Canada Central","West Europe","North Europe","East
        US","East US 2","East Asia","Australia East","Germany West Central","Japan
        East","UK South","West US","Central US","North Central US","South Central
        US","Korea Central","Brazil South","West US 3","France Central","South Africa
        North","Norway East","Switzerland North","UAE North","Canada East","West Central
        US","UK West","Central India","Switzerland West","Italy North","Poland Central"],"apiVersions":["2024-02-02-preview","2023-11-02-preview","2023-08-01-preview"],"defaultApiVersion":"2023-08-01-preview","capabilities":"CrossResourceGroupResourceMove,
        CrossSubscriptionResourceMove, SystemAssignedResourceIdentity, SupportsTags,
        SupportsLocation"},{"resourceType":"jobs","locations":["Central US EUAP","East
        US 2 EUAP","North Central US (Stage)","West US 2","Southeast Asia","Sweden
        Central","Canada Central","West Europe","North Europe","East US","East US
        2","East Asia","Australia East","Germany West Central","Japan East","UK South","West
        US","Central US","North Central US","South Central US","Korea Central","Brazil
        South","West US 3","France Central","South Africa North","Norway East","Switzerland
        North","UAE North","Canada East","West Central US","UK West","Central India","Switzerland
        West","Italy North","Poland Central"],"apiVersions":["2024-03-01","2024-02-02-preview","2023-11-02-preview","2023-08-01-preview","2023-05-02-preview","2023-05-01","2023-04-01-preview","2022-11-01-preview"],"defaultApiVersion":"2023-05-01","capabilities":"CrossResourceGroupResourceMove,
        CrossSubscriptionResourceMove, SystemAssignedResourceIdentity, SupportsTags,
        SupportsLocation"},{"resourceType":"locations","locations":[],"apiVersions":["2024-03-01","2024-02-02-preview","2023-11-02-preview","2023-08-01-preview","2023-05-02-preview","2023-05-01","2023-04-01-preview","2022-11-01-preview","2022-10-01","2022-06-01-preview","2022-03-01"],"defaultApiVersion":"2023-05-01","capabilities":"None"},{"resourceType":"locations/managedEnvironmentOperationResults","locations":["Central
        US EUAP","East US 2 EUAP","North Central US (Stage)","West US 2","Southeast
        Asia","Sweden Central","Canada Central","West Europe","North Europe","East
        US","East US 2","East Asia","Australia East","Germany West Central","Japan
        East","UK South","West US","Central US","North Central US","South Central
        US","Korea Central","Brazil South","West US 3","France Central","South Africa
        North","Norway East","Switzerland North","UAE North","Canada East","West Central
        US","UK West","Central India","Switzerland West","Italy North","Poland Central"],"apiVersions":["2024-03-01","2024-02-02-preview","2023-11-02-preview","2023-08-01-preview","2023-05-02-preview","2023-05-01","2023-04-01-preview","2022-11-01-preview","2022-10-01","2022-06-01-preview","2022-03-01"],"defaultApiVersion":"2023-05-01","capabilities":"None"},{"resourceType":"locations/managedEnvironmentOperationStatuses","locations":["Central
        US EUAP","East US 2 EUAP","North Central US (Stage)","West US 2","Southeast
        Asia","Sweden Central","Canada Central","West Europe","North Europe","East
        US","East US 2","East Asia","Australia East","Germany West Central","Japan
        East","UK South","West US","Central US","North Central US","South Central
        US","Korea Central","Brazil South","West US 3","France Central","South Africa
        North","Norway East","Switzerland North","UAE North","Canada East","West Central
        US","UK West","Central India","Switzerland West","Italy North","Poland Central"],"apiVersions":["2024-03-01","2024-02-02-preview","2023-11-02-preview","2023-08-01-preview","2023-05-02-preview","2023-05-01","2023-04-01-preview","2022-11-01-preview","2022-10-01","2022-06-01-preview","2022-03-01"],"defaultApiVersion":"2023-05-01","capabilities":"None"},{"resourceType":"locations/containerappOperationResults","locations":["Central
        US EUAP","East US 2 EUAP","North Central US (Stage)","West US 2","Southeast
        Asia","Sweden Central","Canada Central","West Europe","North Europe","East
        US","East US 2","East Asia","Australia East","Germany West Central","Japan
        East","UK South","West US","Central US","North Central US","South Central
        US","Korea Central","Brazil South","West US 3","France Central","South Africa
        North","Norway East","Switzerland North","UAE North","Canada East","West Central
        US","UK West","Central India","Switzerland West","Italy North","Poland Central"],"apiVersions":["2024-03-01","2024-02-02-preview","2023-11-02-preview","2023-08-01-preview","2023-05-02-preview","2023-05-01","2023-04-01-preview","2022-11-01-preview","2022-10-01","2022-06-01-preview","2022-03-01"],"defaultApiVersion":"2023-05-01","capabilities":"None"},{"resourceType":"locations/containerappOperationStatuses","locations":["Central
        US EUAP","East US 2 EUAP","North Central US (Stage)","West US 2","Southeast
        Asia","Sweden Central","Canada Central","West Europe","North Europe","East
        US","East US 2","East Asia","Australia East","Germany West Central","Japan
        East","UK South","West US","Central US","North Central US","South Central
        US","Korea Central","Brazil South","West US 3","France Central","South Africa
        North","Norway East","Switzerland North","UAE North","Canada East","West Central
        US","UK West","Central India","Switzerland West","Italy North","Poland Central"],"apiVersions":["2024-03-01","2024-02-02-preview","2023-11-02-preview","2023-08-01-preview","2023-05-02-preview","2023-05-01","2023-04-01-preview","2022-11-01-preview","2022-10-01","2022-06-01-preview","2022-03-01"],"defaultApiVersion":"2023-05-01","capabilities":"None"},{"resourceType":"locations/containerappsjobOperationResults","locations":["Central
        US EUAP","East US 2 EUAP","North Central US (Stage)","West US 2","Southeast
        Asia","Sweden Central","Canada Central","West Europe","North Europe","East
        US","East US 2","East Asia","Australia East","Germany West Central","Japan
        East","UK South","West US","Central US","North Central US","South Central
        US","Korea Central","Brazil South","West US 3","France Central","South Africa
        North","Norway East","Switzerland North","UAE North","Canada East","West Central
        US","UK West","Central India","Switzerland West","Italy North","Poland Central"],"apiVersions":["2024-03-01","2024-02-02-preview","2023-11-02-preview","2023-08-01-preview","2023-05-02-preview","2023-05-01","2023-04-01-preview","2022-11-01-preview"],"defaultApiVersion":"2023-05-01","capabilities":"None"},{"resourceType":"locations/containerappsjobOperationStatuses","locations":["Central
        US EUAP","East US 2 EUAP","North Central US (Stage)","West US 2","Southeast
        Asia","Sweden Central","Canada Central","West Europe","North Europe","East
        US","East US 2","East Asia","Australia East","Germany West Central","Japan
        East","UK South","West US","Central US","North Central US","South Central
        US","Korea Central","Brazil South","West US 3","France Central","South Africa
        North","Norway East","Switzerland North","UAE North","Canada East","West Central
        US","UK West","Central India","Switzerland West","Italy North","Poland Central"],"apiVersions":["2024-03-01","2024-02-02-preview","2023-11-02-preview","2023-08-01-preview","2023-05-02-preview","2023-05-01","2023-04-01-preview","2022-11-01-preview"],"defaultApiVersion":"2023-05-01","capabilities":"None"},{"resourceType":"locations/sourceControlOperationResults","locations":["Central
        US EUAP","East US 2 EUAP","North Central US (Stage)","West US 2","Southeast
        Asia","Sweden Central","Canada Central","West Europe","North Europe","East
        US","East US 2","East Asia","Australia East","Germany West Central","Japan
        East","UK South","West US","Central US","North Central US","South Central
        US","Korea Central","Brazil South","West US 3","France Central","South Africa
        North","Norway East","Switzerland North","UAE North","Canada East","West Central
        US","UK West","Central India","Switzerland West","Italy North","Poland Central"],"apiVersions":["2024-03-01","2024-02-02-preview","2023-11-02-preview","2023-08-01-preview","2023-05-02-preview","2023-05-01","2023-04-01-preview","2022-11-01-preview","2022-10-01","2022-06-01-preview","2022-03-01"],"defaultApiVersion":"2023-05-01","capabilities":"None"},{"resourceType":"locations/sourceControlOperationStatuses","locations":["Central
        US EUAP","East US 2 EUAP","North Central US (Stage)","West US 2","Southeast
        Asia","Sweden Central","Canada Central","West Europe","North Europe","East
        US","East US 2","East Asia","Australia East","Germany West Central","Japan
        East","UK South","West US","Central US","North Central US","South Central
        US","Korea Central","Brazil South","West US 3","France Central","South Africa
        North","Norway East","Switzerland North","UAE North","Canada East","West Central
        US","UK West","Central India","Switzerland West","Italy North","Poland Central"],"apiVersions":["2024-03-01","2024-02-02-preview","2023-11-02-preview","2023-08-01-preview","2023-05-02-preview","2023-05-01","2023-04-01-preview","2022-11-01-preview","2022-10-01","2022-06-01-preview","2022-03-01"],"defaultApiVersion":"2023-05-01","capabilities":"None"},{"resourceType":"locations/usages","locations":["Central
        US EUAP","East US 2 EUAP","North Central US (Stage)","West US 2","Southeast
        Asia","Sweden Central","Canada Central","West Europe","North Europe","East
        US","East US 2","East Asia","Australia East","Germany West Central","Japan
        East","UK South","West US","Central US","North Central US","South Central
        US","Korea Central","Brazil South","West US 3","France Central","South Africa
        North","Norway East","Switzerland North","UAE North","Canada East","West Central
        US","UK West","Central India","Switzerland West","Italy North","Poland Central"],"apiVersions":["2024-03-01","2024-02-02-preview","2023-11-02-preview","2023-08-01-preview","2023-05-02-preview"],"defaultApiVersion":"2023-05-02-preview","capabilities":"None"},{"resourceType":"connectedEnvironments","locations":["Central
        US EUAP","East US 2 EUAP","North Central US (Stage)","North Central US","East
        US","East Asia","West Europe","Southeast Asia"],"apiVersions":["2024-03-01","2024-02-02-preview","2023-11-02-preview","2023-08-01-preview","2023-05-02-preview","2023-05-01","2023-04-01-preview","2022-11-01-preview","2022-10-01","2022-06-01-preview"],"defaultApiVersion":"2023-05-01","capabilities":"CrossResourceGroupResourceMove,
        CrossSubscriptionResourceMove, SupportsTags, SupportsLocation"},{"resourceType":"connectedEnvironments/certificates","locations":["Central
        US EUAP","East US 2 EUAP","North Central US (Stage)","North Central US","East
        US","East Asia","West Europe","Southeast Asia"],"apiVersions":["2024-03-01","2024-02-02-preview","2023-11-02-preview","2023-08-01-preview","2023-05-02-preview","2023-05-01","2023-04-01-preview","2022-11-01-preview","2022-10-01","2022-06-01-preview"],"defaultApiVersion":"2023-05-01","capabilities":"CrossResourceGroupResourceMove,
        CrossSubscriptionResourceMove, SupportsTags, SupportsLocation"},{"resourceType":"locations/connectedEnvironmentOperationResults","locations":["Central
        US EUAP","East US 2 EUAP","North Central US (Stage)","North Central US","East
        US","East Asia","West Europe","Southeast Asia"],"apiVersions":["2024-03-01","2024-02-02-preview","2023-11-02-preview","2023-08-01-preview","2023-05-02-preview","2023-05-01","2023-04-01-preview","2022-11-01-preview","2022-10-01","2022-06-01-preview"],"defaultApiVersion":"2023-05-01","capabilities":"None"},{"resourceType":"locations/connectedEnvironmentOperationStatuses","locations":["Central
        US EUAP","East US 2 EUAP","North Central US (Stage)","North Central US","East
        US","East Asia","West Europe","Southeast Asia"],"apiVersions":["2024-03-01","2024-02-02-preview","2023-11-02-preview","2023-08-01-preview","2023-05-02-preview","2023-05-01","2023-04-01-preview","2022-11-01-preview","2022-10-01","2022-06-01-preview"],"defaultApiVersion":"2023-05-01","capabilities":"None"},{"resourceType":"locations/managedCertificateOperationStatuses","locations":["Central
        US EUAP","East US 2 EUAP","North Central US (Stage)","West US 2","Southeast
        Asia","Sweden Central","Canada Central","West Europe","North Europe","East
        US","East US 2","East Asia","Australia East","Germany West Central","Japan
        East","UK South","West US","Central US","North Central US","South Central
        US","Korea Central","Brazil South","West US 3","France Central","South Africa
        North","Norway East","Switzerland North","UAE North","Canada East","West Central
        US","UK West","Central India","Switzerland West","Italy North","Poland Central"],"apiVersions":["2024-03-01","2024-02-02-preview","2023-11-02-preview","2023-08-01-preview","2023-05-02-preview","2023-05-01","2023-04-01-preview","2022-11-01-preview"],"defaultApiVersion":"2023-05-01","capabilities":"None"},{"resourceType":"locations/billingMeters","locations":["Central
        US EUAP","East US 2 EUAP","North Central US (Stage)","West US 2","Southeast
        Asia","Sweden Central","Canada Central","West Europe","North Europe","East
        US","East US 2","East Asia","Australia East","Germany West Central","Japan
        East","UK South","West US","Central US","North Central US","South Central
        US","Korea Central","Brazil South","West US 3","France Central","South Africa
        North","Norway East","Switzerland North","UAE North","Canada East","West Central
        US","UK West","Central India","Switzerland West","Italy North","Poland Central"],"apiVersions":["2024-03-01","2024-02-02-preview","2023-11-02-preview","2023-08-01-preview","2023-05-02-preview","2023-05-01","2023-04-01-preview","2022-11-01-preview","2022-10-01","2022-06-01-preview"],"defaultApiVersion":"2023-05-01","capabilities":"None"},{"resourceType":"locations/availableManagedEnvironmentsWorkloadProfileTypes","locations":["Central
        US EUAP","East US 2 EUAP","North Central US (Stage)","West US 2","Southeast
        Asia","Sweden Central","Canada Central","West Europe","North Europe","East
        US","East US 2","East Asia","Australia East","Germany West Central","Japan
        East","UK South","West US","Central US","North Central US","South Central
        US","Korea Central","Brazil South","West US 3","France Central","South Africa
        North","Norway East","Switzerland North","UAE North","Canada East","West Central
        US","UK West","Central India","Switzerland West","Italy North","Poland Central"],"apiVersions":["2024-03-01","2024-02-02-preview","2023-11-02-preview","2023-08-01-preview","2023-05-02-preview","2023-05-01","2023-04-01-preview","2022-11-01-preview","2022-10-01","2022-06-01-preview"],"defaultApiVersion":"2023-05-01","capabilities":"None"},{"resourceType":"getCustomDomainVerificationId","locations":["Central
        US EUAP","East US 2 EUAP","North Central US (Stage)","West US 2","Southeast
        Asia","Sweden Central","Canada Central","West Europe","North Europe","East
        US","East US 2","East Asia","Australia East","Germany West Central","Japan
        East","UK South","West US","Central US","North Central US","South Central
        US","Korea Central","Brazil South","West US 3","France Central","South Africa
        North","Norway East","Switzerland North","UAE North","Canada East","West Central
        US","UK West","Central India","Italy North","Poland Central","Switzerland
        West"],"apiVersions":["2024-03-01","2024-02-02-preview","2023-11-02-preview","2023-08-01-preview","2023-05-02-preview"],"defaultApiVersion":"2023-05-02-preview","capabilities":"None"},{"resourceType":"builders","locations":["Central
        US EUAP","East US 2 EUAP","North Central US (Stage)","West US 2","Southeast
        Asia","Sweden Central","Canada Central","West Europe","North Europe","East
        US","East US 2","East Asia","Australia East","Germany West Central","Japan
        East","UK South","West US","Central US","North Central US","South Central
        US","Korea Central","Brazil South","West US 3","France Central","South Africa
        North","Norway East","Switzerland North","UAE North","Canada East","West Central
        US","UK West","Central India","Switzerland West","Italy North","Poland Central"],"apiVersions":["2024-02-02-preview","2023-11-02-preview","2023-08-01-preview"],"defaultApiVersion":"2023-08-01-preview","capabilities":"CrossResourceGroupResourceMove,
        CrossSubscriptionResourceMove, SystemAssignedResourceIdentity, SupportsTags,
        SupportsLocation"},{"resourceType":"builders/builds","locations":["Central
        US EUAP","East US 2 EUAP","North Central US (Stage)","West US 2","Southeast
        Asia","Sweden Central","Canada Central","West Europe","North Europe","East
        US","East US 2","East Asia","Australia East","Germany West Central","Japan
        East","UK South","West US","Central US","North Central US","South Central
        US","Korea Central","Brazil South","West US 3","France Central","South Africa
        North","Norway East","Switzerland North","UAE North","Canada East","West Central
        US","UK West","Central India","Switzerland West","Italy North","Poland Central"],"apiVersions":["2024-02-02-preview","2023-11-02-preview","2023-08-01-preview"],"defaultApiVersion":"2023-08-01-preview","capabilities":"None"},{"resourceType":"builders/patches","locations":["North
        Central US (Stage)","Central US EUAP","East US 2 EUAP","West US 2","Southeast
        Asia","Sweden Central","Canada Central","West Europe","North Europe","East
        US","East US 2","East Asia","Australia East","Germany West Central","Japan
        East","UK South","West US","Central US","North Central US","South Central
        US","Korea Central","Brazil South","West US 3","France Central","South Africa
        North","Norway East","Switzerland North","UAE North","Canada East","West Central
        US","UK West","Central India","Switzerland West","Italy North","Poland Central"],"apiVersions":["2024-02-02-preview","2023-11-02-preview","2023-08-01-preview"],"defaultApiVersion":"2023-08-01-preview","capabilities":"None"},{"resourceType":"locations/OperationResults","locations":["Central
        US EUAP","East US 2 EUAP","North Central US (Stage)","West US 2","Southeast
        Asia","Sweden Central","Canada Central","West Europe","North Europe","East
        US","East US 2","East Asia","Australia East","Germany West Central","Japan
        East","UK South","West US","Central US","North Central US","South Central
        US","Korea Central","Brazil South","West US 3","France Central","South Africa
        North","Norway East","Switzerland North","UAE North","Canada East","West Central
        US","UK West","Central India","Switzerland West","Italy North","Poland Central"],"apiVersions":["2024-02-02-preview","2023-11-02-preview","2023-08-01-preview"],"defaultApiVersion":"2023-08-01-preview","capabilities":"None"},{"resourceType":"locations/OperationStatuses","locations":["Central
        US EUAP","East US 2 EUAP","North Central US (Stage)","West US 2","Southeast
        Asia","Sweden Central","Canada Central","West Europe","North Europe","East
        US","East US 2","East Asia","Australia East","Germany West Central","Japan
        East","UK South","West US","Central US","North Central US","South Central
        US","Korea Central","Brazil South","West US 3","France Central","South Africa
        North","Norway East","Switzerland North","UAE North","Canada East","West Central
        US","UK West","Central India","Switzerland West","Italy North","Poland Central"],"apiVersions":["2024-02-02-preview","2023-11-02-preview","2023-08-01-preview"],"defaultApiVersion":"2023-08-01-preview","capabilities":"None"},{"resourceType":"managedEnvironments/dotNetComponents","locations":["Central
        US EUAP","East US 2 EUAP","North Central US (Stage)","West US 2","Southeast
        Asia","Sweden Central","Canada Central","West Europe","North Europe","East
        US","East US 2","East Asia","Australia East","Germany West Central","Japan
        East","UK South","West US","Central US","North Central US","South Central
        US","Korea Central","Brazil South","West US 3","France Central","South Africa
        North","Norway East","Switzerland North","UAE North","Canada East","West Central
        US","UK West","Central India","Switzerland West","Italy North","Poland Central"],"apiVersions":["2024-02-02-preview","2023-11-02-preview"],"defaultApiVersion":"2023-11-02-preview","capabilities":"None"},{"resourceType":"managedEnvironments/javaComponents","locations":["Central
        US EUAP","East US 2 EUAP","North Central US (Stage)","West US 2","Southeast
        Asia","Sweden Central","Canada Central","West Europe","North Europe","East
        US","East US 2","East Asia","Australia East","Germany West Central","Japan
        East","UK South","West US","Central US","North Central US","South Central
        US","Korea Central","Brazil South","West US 3","France Central","South Africa
        North","Norway East","Switzerland North","UAE North","Canada East","West Central
        US","UK West","Central India","Switzerland West","Italy North","Poland Central"],"apiVersions":["2024-02-02-preview","2023-11-02-preview"],"defaultApiVersion":"2023-11-02-preview","capabilities":"None"},{"resourceType":"managedEnvironments/daprComponents","locations":["Central
        US EUAP","East US 2 EUAP","North Central US (Stage)","West US 2","Southeast
        Asia","Sweden Central","Canada Central","West Europe","North Europe","East
        US","East US 2","East Asia","Australia East","Germany West Central","Japan
        East","UK South","West US","Central US","North Central US","South Central
        US","Korea Central","Brazil South","West US 3","France Central","South Africa
        North","Norway East","Switzerland North","UAE North","Canada East","West Central
        US","UK West","Central India","Switzerland West","Italy North","Poland Central"],"apiVersions":["2024-03-01","2024-02-02-preview","2023-11-02-preview","2023-08-01-preview","2023-05-02-preview","2023-05-01","2023-04-01-preview","2022-11-01-preview","2022-10-01","2022-06-01-preview","2022-03-01"],"defaultApiVersion":"2023-05-01","capabilities":"None"},{"resourceType":"functions","locations":["North
        Central US (Stage)","Central US EUAP","West Central US"],"apiVersions":["2024-02-02-preview"],"capabilities":"SupportsExtension"}],"registrationState":"Registered","registrationPolicy":"RegistrationRequired"}'
    headers:
      cache-control:
      - no-cache
      content-length:
      - '28714'
      content-type:
      - application/json; charset=utf-8
      date:
      - Mon, 06 May 2024 07:03:46 GMT
      expires:
      - '-1'
      pragma:
      - no-cache
      strict-transport-security:
      - max-age=31536000; includeSubDomains
      x-cache:
      - CONFIG_NOCACHE
      x-content-type-options:
      - nosniff
      x-msedge-ref:
      - 'Ref A: D9F60843B22F4BF7889A4915853D3F91 Ref B: TYO201151006011 Ref C: 2024-05-06T07:03:47Z'
    status:
      code: 200
      message: OK
- request:
    body: null
    headers:
      Accept:
      - '*/*'
      Accept-Encoding:
      - gzip, deflate
      CommandName:
      - containerapp env show
      Connection:
      - keep-alive
      ParameterSetName:
      - -g -n
      User-Agent:
      - python/3.10.11 (Windows-10-10.0.22631-SP0) AZURECLI/2.60.0
    method: GET
    uri: https://management.azure.com/subscriptions/00000000-0000-0000-0000-000000000000/resourceGroups/client.env_rg_eastus/providers/Microsoft.App/managedEnvironments/env-eastus?api-version=2024-02-02-preview
  response:
    body:
      string: '{"id":"/subscriptions/00000000-0000-0000-0000-000000000000/resourceGroups/client.env_rg_eastus/providers/Microsoft.App/managedEnvironments/env-eastus","name":"env-eastus","type":"Microsoft.App/managedEnvironments","location":"East
        US","systemData":{"createdBy":"xinyupang@microsoft.com","createdByType":"User","createdAt":"2023-10-23T04:59:04.4655929","lastModifiedBy":"xinyupang@microsoft.com","lastModifiedByType":"User","lastModifiedAt":"2023-11-10T02:41:49.4366892"},"properties":{"provisioningState":"Succeeded","daprAIInstrumentationKey":null,"daprAIConnectionString":null,"vnetConfiguration":null,"defaultDomain":"whitebeach-63bf60a5.eastus.azurecontainerapps.io","staticIp":"52.224.202.83","appLogsConfiguration":{"destination":null,"logAnalyticsConfiguration":null},"openTelemetryConfiguration":null,"zoneRedundant":false,"kedaConfiguration":{"version":"2.12.1"},"daprConfiguration":{"version":"1.12.5"},"eventStreamEndpoint":"https://eastus.azurecontainerapps.dev/subscriptions/00000000-0000-0000-0000-000000000000/resourceGroups/client.env_rg_eastus/managedEnvironments/env-eastus/eventstream","customDomainConfiguration":{"customDomainVerificationId":"D3F71C85EB6552E36A89A3E4A080C3CFB00181670B659B0003264FC673AA9B00","dnsSuffix":null,"certificateKeyVaultProperties":null,"certificateValue":null,"certificatePassword":null,"thumbprint":null,"subjectName":null,"expirationDate":null},"workloadProfiles":[{"workloadProfileType":"Consumption","name":"Consumption"},{"workloadProfileType":"D8","name":"wpname","minimumCount":1,"maximumCount":8}],"appInsightsConfiguration":null,"infrastructureResourceGroup":null,"peerAuthentication":{"mtls":{"enabled":false}},"peerTrafficConfiguration":{"encryption":{"enabled":false}}}}'
    headers:
      api-supported-versions:
      - 2022-03-01, 2022-06-01-preview, 2022-10-01, 2022-11-01-preview, 2023-04-01-preview,
        2023-05-01, 2023-05-02-preview, 2023-08-01-preview, 2023-11-02-preview, 2024-02-02-preview,
        2024-03-01
      cache-control:
      - no-cache
      content-length:
      - '1730'
      content-type:
      - application/json; charset=utf-8
      date:
      - Mon, 06 May 2024 07:03:48 GMT
      expires:
      - '-1'
      pragma:
      - no-cache
      strict-transport-security:
      - max-age=31536000; includeSubDomains
      vary:
      - Accept-Encoding
      x-cache:
      - CONFIG_NOCACHE
      x-content-type-options:
      - nosniff
      x-msedge-ref:
      - 'Ref A: EF54248A64164F3685FCABA4E24F5DDA Ref B: TYO201151006031 Ref C: 2024-05-06T07:03:48Z'
      x-powered-by:
      - ASP.NET
    status:
      code: 200
      message: OK
- request:
    body: null
    headers:
      Accept:
      - application/json
      Accept-Encoding:
      - gzip, deflate
      CommandName:
      - containerapp create
      Connection:
      - keep-alive
      ParameterSetName:
      - -g -n --environment --image --ingress --target-port
      User-Agent:
      - AZURECLI/2.60.0 azsdk-python-core/1.28.0 Python/3.10.11 (Windows-10-10.0.22631-SP0)
    method: GET
    uri: https://management.azure.com/subscriptions/00000000-0000-0000-0000-000000000000/providers/Microsoft.App?api-version=2022-09-01
  response:
    body:
      string: '{"id":"/subscriptions/00000000-0000-0000-0000-000000000000/providers/Microsoft.App","namespace":"Microsoft.App","authorizations":[{"applicationId":"7e3bc4fd-85a3-4192-b177-5b8bfc87f42c","roleDefinitionId":"39a74f72-b40f-4bdc-b639-562fe2260bf0"},{"applicationId":"3734c1a4-2bed-4998-a37a-ff1a9e7bf019","roleDefinitionId":"5c779a4f-5cb2-4547-8c41-478d9be8ba90"},{"applicationId":"55ebbb62-3b9c-49fd-9b87-9595226dd4ac","roleDefinitionId":"e49ca620-7992-4561-a7df-4ed67dad77b5","managedByRoleDefinitionId":"9e3af657-a8ff-583c-a75c-2fe7c4bcb635"},{"applicationId":"1459b1f6-7a5b-4300-93a2-44b4a651759f","roleDefinitionId":"3c5f1b29-9e3d-4a22-b5d6-9ff4e5a37974"}],"resourceTypes":[{"resourceType":"managedEnvironments","locations":["North
        Central US (Stage)","Central US EUAP","East US 2 EUAP","West US 2","Southeast
        Asia","Sweden Central","Canada Central","West Europe","North Europe","East
        US","East US 2","East Asia","Australia East","Germany West Central","Japan
        East","UK South","West US","Central US","North Central US","South Central
        US","Korea Central","Brazil South","West US 3","France Central","South Africa
        North","Norway East","Switzerland North","UAE North","Canada East","West Central
        US","UK West","Central India","Switzerland West","Italy North","Poland Central"],"apiVersions":["2024-03-01","2024-02-02-preview","2023-11-02-preview","2023-08-01-preview","2023-05-02-preview","2023-05-01","2023-04-01-preview","2022-11-01-preview","2022-10-01","2022-06-01-preview","2022-03-01"],"defaultApiVersion":"2023-05-01","capabilities":"CrossResourceGroupResourceMove,
        CrossSubscriptionResourceMove, SystemAssignedResourceIdentity, SupportsTags,
        SupportsLocation"},{"resourceType":"operations","locations":["North Central
        US (Stage)","Central US EUAP","East US 2 EUAP","West US 2","Southeast Asia","Sweden
        Central","Canada Central","West Europe","North Europe","East US","East US
        2","East Asia","Australia East","Germany West Central","Japan East","UK South","West
        US","Central US","North Central US","South Central US","Korea Central","Brazil
        South","West US 3","France Central","South Africa North","Norway East","Switzerland
        North","UAE North","Canada East","West Central US","UK West","Central India","Italy
        North","Poland Central"],"apiVersions":["2024-02-02-preview","2023-11-02-preview","2023-08-01-preview","2023-05-02-preview","2023-05-01","2023-04-01-preview","2023-02-01","2022-11-01-preview","2022-10-01","2022-06-01-preview","2022-03-01"],"defaultApiVersion":"2023-11-02-preview","capabilities":"None"},{"resourceType":"managedEnvironments/certificates","locations":["Central
        US EUAP","East US 2 EUAP","North Central US (Stage)","West US 2","Southeast
        Asia","Sweden Central","Canada Central","West Europe","North Europe","East
        US","East US 2","East Asia","Australia East","Germany West Central","Japan
        East","UK South","West US","Central US","North Central US","South Central
        US","Korea Central","Brazil South","West US 3","France Central","South Africa
        North","Norway East","Switzerland North","UAE North","Canada East","West Central
        US","UK West","Central India","Switzerland West","Italy North","Poland Central"],"apiVersions":["2024-03-01","2024-02-02-preview","2023-11-02-preview","2023-08-01-preview","2023-05-02-preview","2023-05-01","2023-04-01-preview","2022-11-01-preview","2022-10-01","2022-06-01-preview","2022-03-01"],"defaultApiVersion":"2023-05-01","capabilities":"CrossResourceGroupResourceMove,
        CrossSubscriptionResourceMove, SupportsTags, SupportsLocation"},{"resourceType":"managedEnvironments/managedCertificates","locations":["Central
        US EUAP","East US 2 EUAP","North Central US (Stage)","West US 2","Southeast
        Asia","Sweden Central","Canada Central","West Europe","North Europe","East
        US","East US 2","East Asia","Australia East","Germany West Central","Japan
        East","UK South","West US","Central US","North Central US","South Central
        US","Korea Central","Brazil South","West US 3","France Central","South Africa
        North","Norway East","Switzerland North","UAE North","Canada East","West Central
        US","UK West","Central India","Switzerland West","Italy North","Poland Central"],"apiVersions":["2024-03-01","2024-02-02-preview","2023-11-02-preview","2023-08-01-preview","2023-05-02-preview","2023-05-01","2023-04-01-preview","2022-11-01-preview"],"defaultApiVersion":"2023-05-01","capabilities":"CrossResourceGroupResourceMove,
        CrossSubscriptionResourceMove, SupportsTags, SupportsLocation"},{"resourceType":"containerApps","locations":["Central
        US EUAP","East US 2 EUAP","North Central US (Stage)","West US 2","Southeast
        Asia","Sweden Central","Canada Central","West Europe","North Europe","East
        US","East US 2","East Asia","Australia East","Germany West Central","Japan
        East","UK South","West US","Central US","North Central US","South Central
        US","Korea Central","Brazil South","West US 3","France Central","South Africa
        North","Norway East","Switzerland North","UAE North","Canada East","West Central
        US","UK West","Central India","Switzerland West","Italy North","Poland Central"],"apiVersions":["2024-03-01","2024-02-02-preview","2023-11-02-preview","2023-08-01-preview","2023-05-02-preview","2023-05-01","2023-04-01-preview","2022-11-01-preview","2022-10-01","2022-06-01-preview","2022-03-01"],"defaultApiVersion":"2023-05-01","capabilities":"CrossResourceGroupResourceMove,
        CrossSubscriptionResourceMove, SystemAssignedResourceIdentity, SupportsTags,
        SupportsLocation"},{"resourceType":"containerApps/privateEndpointConnectionProxies","locations":["Central
        US EUAP","East US 2 EUAP","North Central US (Stage)","West US 2","Southeast
        Asia","Sweden Central","Canada Central","West Europe","North Europe","East
        US","East US 2","East Asia","Australia East","Germany West Central","Japan
        East","UK South","West US","Central US","North Central US","South Central
        US","Korea Central","Brazil South","West US 3","France Central","South Africa
        North","Norway East","Switzerland North","UAE North","Canada East","West Central
        US","UK West","Central India","Switzerland West","Italy North","Poland Central"],"apiVersions":["2024-02-02-preview","2023-11-02-preview"],"defaultApiVersion":"2023-11-02-preview","capabilities":"None"},{"resourceType":"managedEnvironments/privateEndpointConnectionProxies","locations":["Central
        US EUAP","East US 2 EUAP","North Central US (Stage)","West US 2","Southeast
        Asia","Sweden Central","Canada Central","West Europe","North Europe","East
        US","East US 2","East Asia","Australia East","Germany West Central","Japan
        East","UK South","West US","Central US","North Central US","South Central
        US","Korea Central","Brazil South","West US 3","France Central","South Africa
        North","Norway East","Switzerland North","UAE North","Canada East","West Central
        US","UK West","Central India","Switzerland West","Italy North","Poland Central"],"apiVersions":["2024-02-02-preview","2023-11-02-preview"],"defaultApiVersion":"2023-11-02-preview","capabilities":"None"},{"resourceType":"sessionPools","locations":["Central
        US EUAP","East US 2 EUAP","North Central US (Stage)","West US 2","Southeast
        Asia","Sweden Central","Canada Central","West Europe","North Europe","East
        US","East US 2","East Asia","Australia East","Germany West Central","Japan
        East","UK South","West US","Central US","North Central US","South Central
        US","Korea Central","Brazil South","West US 3","France Central","South Africa
        North","Norway East","Switzerland North","UAE North","Canada East","West Central
        US","UK West","Central India","Switzerland West","Italy North","Poland Central"],"apiVersions":["2024-02-02-preview","2023-11-02-preview","2023-08-01-preview"],"defaultApiVersion":"2023-08-01-preview","capabilities":"CrossResourceGroupResourceMove,
        CrossSubscriptionResourceMove, SystemAssignedResourceIdentity, SupportsTags,
        SupportsLocation"},{"resourceType":"jobs","locations":["Central US EUAP","East
        US 2 EUAP","North Central US (Stage)","West US 2","Southeast Asia","Sweden
        Central","Canada Central","West Europe","North Europe","East US","East US
        2","East Asia","Australia East","Germany West Central","Japan East","UK South","West
        US","Central US","North Central US","South Central US","Korea Central","Brazil
        South","West US 3","France Central","South Africa North","Norway East","Switzerland
        North","UAE North","Canada East","West Central US","UK West","Central India","Switzerland
        West","Italy North","Poland Central"],"apiVersions":["2024-03-01","2024-02-02-preview","2023-11-02-preview","2023-08-01-preview","2023-05-02-preview","2023-05-01","2023-04-01-preview","2022-11-01-preview"],"defaultApiVersion":"2023-05-01","capabilities":"CrossResourceGroupResourceMove,
        CrossSubscriptionResourceMove, SystemAssignedResourceIdentity, SupportsTags,
        SupportsLocation"},{"resourceType":"locations","locations":[],"apiVersions":["2024-03-01","2024-02-02-preview","2023-11-02-preview","2023-08-01-preview","2023-05-02-preview","2023-05-01","2023-04-01-preview","2022-11-01-preview","2022-10-01","2022-06-01-preview","2022-03-01"],"defaultApiVersion":"2023-05-01","capabilities":"None"},{"resourceType":"locations/managedEnvironmentOperationResults","locations":["Central
        US EUAP","East US 2 EUAP","North Central US (Stage)","West US 2","Southeast
        Asia","Sweden Central","Canada Central","West Europe","North Europe","East
        US","East US 2","East Asia","Australia East","Germany West Central","Japan
        East","UK South","West US","Central US","North Central US","South Central
        US","Korea Central","Brazil South","West US 3","France Central","South Africa
        North","Norway East","Switzerland North","UAE North","Canada East","West Central
        US","UK West","Central India","Switzerland West","Italy North","Poland Central"],"apiVersions":["2024-03-01","2024-02-02-preview","2023-11-02-preview","2023-08-01-preview","2023-05-02-preview","2023-05-01","2023-04-01-preview","2022-11-01-preview","2022-10-01","2022-06-01-preview","2022-03-01"],"defaultApiVersion":"2023-05-01","capabilities":"None"},{"resourceType":"locations/managedEnvironmentOperationStatuses","locations":["Central
        US EUAP","East US 2 EUAP","North Central US (Stage)","West US 2","Southeast
        Asia","Sweden Central","Canada Central","West Europe","North Europe","East
        US","East US 2","East Asia","Australia East","Germany West Central","Japan
        East","UK South","West US","Central US","North Central US","South Central
        US","Korea Central","Brazil South","West US 3","France Central","South Africa
        North","Norway East","Switzerland North","UAE North","Canada East","West Central
        US","UK West","Central India","Switzerland West","Italy North","Poland Central"],"apiVersions":["2024-03-01","2024-02-02-preview","2023-11-02-preview","2023-08-01-preview","2023-05-02-preview","2023-05-01","2023-04-01-preview","2022-11-01-preview","2022-10-01","2022-06-01-preview","2022-03-01"],"defaultApiVersion":"2023-05-01","capabilities":"None"},{"resourceType":"locations/containerappOperationResults","locations":["Central
        US EUAP","East US 2 EUAP","North Central US (Stage)","West US 2","Southeast
        Asia","Sweden Central","Canada Central","West Europe","North Europe","East
        US","East US 2","East Asia","Australia East","Germany West Central","Japan
        East","UK South","West US","Central US","North Central US","South Central
        US","Korea Central","Brazil South","West US 3","France Central","South Africa
        North","Norway East","Switzerland North","UAE North","Canada East","West Central
        US","UK West","Central India","Switzerland West","Italy North","Poland Central"],"apiVersions":["2024-03-01","2024-02-02-preview","2023-11-02-preview","2023-08-01-preview","2023-05-02-preview","2023-05-01","2023-04-01-preview","2022-11-01-preview","2022-10-01","2022-06-01-preview","2022-03-01"],"defaultApiVersion":"2023-05-01","capabilities":"None"},{"resourceType":"locations/containerappOperationStatuses","locations":["Central
        US EUAP","East US 2 EUAP","North Central US (Stage)","West US 2","Southeast
        Asia","Sweden Central","Canada Central","West Europe","North Europe","East
        US","East US 2","East Asia","Australia East","Germany West Central","Japan
        East","UK South","West US","Central US","North Central US","South Central
        US","Korea Central","Brazil South","West US 3","France Central","South Africa
        North","Norway East","Switzerland North","UAE North","Canada East","West Central
        US","UK West","Central India","Switzerland West","Italy North","Poland Central"],"apiVersions":["2024-03-01","2024-02-02-preview","2023-11-02-preview","2023-08-01-preview","2023-05-02-preview","2023-05-01","2023-04-01-preview","2022-11-01-preview","2022-10-01","2022-06-01-preview","2022-03-01"],"defaultApiVersion":"2023-05-01","capabilities":"None"},{"resourceType":"locations/containerappsjobOperationResults","locations":["Central
        US EUAP","East US 2 EUAP","North Central US (Stage)","West US 2","Southeast
        Asia","Sweden Central","Canada Central","West Europe","North Europe","East
        US","East US 2","East Asia","Australia East","Germany West Central","Japan
        East","UK South","West US","Central US","North Central US","South Central
        US","Korea Central","Brazil South","West US 3","France Central","South Africa
        North","Norway East","Switzerland North","UAE North","Canada East","West Central
        US","UK West","Central India","Switzerland West","Italy North","Poland Central"],"apiVersions":["2024-03-01","2024-02-02-preview","2023-11-02-preview","2023-08-01-preview","2023-05-02-preview","2023-05-01","2023-04-01-preview","2022-11-01-preview"],"defaultApiVersion":"2023-05-01","capabilities":"None"},{"resourceType":"locations/containerappsjobOperationStatuses","locations":["Central
        US EUAP","East US 2 EUAP","North Central US (Stage)","West US 2","Southeast
        Asia","Sweden Central","Canada Central","West Europe","North Europe","East
        US","East US 2","East Asia","Australia East","Germany West Central","Japan
        East","UK South","West US","Central US","North Central US","South Central
        US","Korea Central","Brazil South","West US 3","France Central","South Africa
        North","Norway East","Switzerland North","UAE North","Canada East","West Central
        US","UK West","Central India","Switzerland West","Italy North","Poland Central"],"apiVersions":["2024-03-01","2024-02-02-preview","2023-11-02-preview","2023-08-01-preview","2023-05-02-preview","2023-05-01","2023-04-01-preview","2022-11-01-preview"],"defaultApiVersion":"2023-05-01","capabilities":"None"},{"resourceType":"locations/sourceControlOperationResults","locations":["Central
        US EUAP","East US 2 EUAP","North Central US (Stage)","West US 2","Southeast
        Asia","Sweden Central","Canada Central","West Europe","North Europe","East
        US","East US 2","East Asia","Australia East","Germany West Central","Japan
        East","UK South","West US","Central US","North Central US","South Central
        US","Korea Central","Brazil South","West US 3","France Central","South Africa
        North","Norway East","Switzerland North","UAE North","Canada East","West Central
        US","UK West","Central India","Switzerland West","Italy North","Poland Central"],"apiVersions":["2024-03-01","2024-02-02-preview","2023-11-02-preview","2023-08-01-preview","2023-05-02-preview","2023-05-01","2023-04-01-preview","2022-11-01-preview","2022-10-01","2022-06-01-preview","2022-03-01"],"defaultApiVersion":"2023-05-01","capabilities":"None"},{"resourceType":"locations/sourceControlOperationStatuses","locations":["Central
        US EUAP","East US 2 EUAP","North Central US (Stage)","West US 2","Southeast
        Asia","Sweden Central","Canada Central","West Europe","North Europe","East
        US","East US 2","East Asia","Australia East","Germany West Central","Japan
        East","UK South","West US","Central US","North Central US","South Central
        US","Korea Central","Brazil South","West US 3","France Central","South Africa
        North","Norway East","Switzerland North","UAE North","Canada East","West Central
        US","UK West","Central India","Switzerland West","Italy North","Poland Central"],"apiVersions":["2024-03-01","2024-02-02-preview","2023-11-02-preview","2023-08-01-preview","2023-05-02-preview","2023-05-01","2023-04-01-preview","2022-11-01-preview","2022-10-01","2022-06-01-preview","2022-03-01"],"defaultApiVersion":"2023-05-01","capabilities":"None"},{"resourceType":"locations/usages","locations":["Central
        US EUAP","East US 2 EUAP","North Central US (Stage)","West US 2","Southeast
        Asia","Sweden Central","Canada Central","West Europe","North Europe","East
        US","East US 2","East Asia","Australia East","Germany West Central","Japan
        East","UK South","West US","Central US","North Central US","South Central
        US","Korea Central","Brazil South","West US 3","France Central","South Africa
        North","Norway East","Switzerland North","UAE North","Canada East","West Central
        US","UK West","Central India","Switzerland West","Italy North","Poland Central"],"apiVersions":["2024-03-01","2024-02-02-preview","2023-11-02-preview","2023-08-01-preview","2023-05-02-preview"],"defaultApiVersion":"2023-05-02-preview","capabilities":"None"},{"resourceType":"connectedEnvironments","locations":["Central
        US EUAP","East US 2 EUAP","North Central US (Stage)","North Central US","East
        US","East Asia","West Europe","Southeast Asia"],"apiVersions":["2024-03-01","2024-02-02-preview","2023-11-02-preview","2023-08-01-preview","2023-05-02-preview","2023-05-01","2023-04-01-preview","2022-11-01-preview","2022-10-01","2022-06-01-preview"],"defaultApiVersion":"2023-05-01","capabilities":"CrossResourceGroupResourceMove,
        CrossSubscriptionResourceMove, SupportsTags, SupportsLocation"},{"resourceType":"connectedEnvironments/certificates","locations":["Central
        US EUAP","East US 2 EUAP","North Central US (Stage)","North Central US","East
        US","East Asia","West Europe","Southeast Asia"],"apiVersions":["2024-03-01","2024-02-02-preview","2023-11-02-preview","2023-08-01-preview","2023-05-02-preview","2023-05-01","2023-04-01-preview","2022-11-01-preview","2022-10-01","2022-06-01-preview"],"defaultApiVersion":"2023-05-01","capabilities":"CrossResourceGroupResourceMove,
        CrossSubscriptionResourceMove, SupportsTags, SupportsLocation"},{"resourceType":"locations/connectedEnvironmentOperationResults","locations":["Central
        US EUAP","East US 2 EUAP","North Central US (Stage)","North Central US","East
        US","East Asia","West Europe","Southeast Asia"],"apiVersions":["2024-03-01","2024-02-02-preview","2023-11-02-preview","2023-08-01-preview","2023-05-02-preview","2023-05-01","2023-04-01-preview","2022-11-01-preview","2022-10-01","2022-06-01-preview"],"defaultApiVersion":"2023-05-01","capabilities":"None"},{"resourceType":"locations/connectedEnvironmentOperationStatuses","locations":["Central
        US EUAP","East US 2 EUAP","North Central US (Stage)","North Central US","East
        US","East Asia","West Europe","Southeast Asia"],"apiVersions":["2024-03-01","2024-02-02-preview","2023-11-02-preview","2023-08-01-preview","2023-05-02-preview","2023-05-01","2023-04-01-preview","2022-11-01-preview","2022-10-01","2022-06-01-preview"],"defaultApiVersion":"2023-05-01","capabilities":"None"},{"resourceType":"locations/managedCertificateOperationStatuses","locations":["Central
        US EUAP","East US 2 EUAP","North Central US (Stage)","West US 2","Southeast
        Asia","Sweden Central","Canada Central","West Europe","North Europe","East
        US","East US 2","East Asia","Australia East","Germany West Central","Japan
        East","UK South","West US","Central US","North Central US","South Central
        US","Korea Central","Brazil South","West US 3","France Central","South Africa
        North","Norway East","Switzerland North","UAE North","Canada East","West Central
        US","UK West","Central India","Switzerland West","Italy North","Poland Central"],"apiVersions":["2024-03-01","2024-02-02-preview","2023-11-02-preview","2023-08-01-preview","2023-05-02-preview","2023-05-01","2023-04-01-preview","2022-11-01-preview"],"defaultApiVersion":"2023-05-01","capabilities":"None"},{"resourceType":"locations/billingMeters","locations":["Central
        US EUAP","East US 2 EUAP","North Central US (Stage)","West US 2","Southeast
        Asia","Sweden Central","Canada Central","West Europe","North Europe","East
        US","East US 2","East Asia","Australia East","Germany West Central","Japan
        East","UK South","West US","Central US","North Central US","South Central
        US","Korea Central","Brazil South","West US 3","France Central","South Africa
        North","Norway East","Switzerland North","UAE North","Canada East","West Central
        US","UK West","Central India","Switzerland West","Italy North","Poland Central"],"apiVersions":["2024-03-01","2024-02-02-preview","2023-11-02-preview","2023-08-01-preview","2023-05-02-preview","2023-05-01","2023-04-01-preview","2022-11-01-preview","2022-10-01","2022-06-01-preview"],"defaultApiVersion":"2023-05-01","capabilities":"None"},{"resourceType":"locations/availableManagedEnvironmentsWorkloadProfileTypes","locations":["Central
        US EUAP","East US 2 EUAP","North Central US (Stage)","West US 2","Southeast
        Asia","Sweden Central","Canada Central","West Europe","North Europe","East
        US","East US 2","East Asia","Australia East","Germany West Central","Japan
        East","UK South","West US","Central US","North Central US","South Central
        US","Korea Central","Brazil South","West US 3","France Central","South Africa
        North","Norway East","Switzerland North","UAE North","Canada East","West Central
        US","UK West","Central India","Switzerland West","Italy North","Poland Central"],"apiVersions":["2024-03-01","2024-02-02-preview","2023-11-02-preview","2023-08-01-preview","2023-05-02-preview","2023-05-01","2023-04-01-preview","2022-11-01-preview","2022-10-01","2022-06-01-preview"],"defaultApiVersion":"2023-05-01","capabilities":"None"},{"resourceType":"getCustomDomainVerificationId","locations":["Central
        US EUAP","East US 2 EUAP","North Central US (Stage)","West US 2","Southeast
        Asia","Sweden Central","Canada Central","West Europe","North Europe","East
        US","East US 2","East Asia","Australia East","Germany West Central","Japan
        East","UK South","West US","Central US","North Central US","South Central
        US","Korea Central","Brazil South","West US 3","France Central","South Africa
        North","Norway East","Switzerland North","UAE North","Canada East","West Central
        US","UK West","Central India","Italy North","Poland Central","Switzerland
        West"],"apiVersions":["2024-03-01","2024-02-02-preview","2023-11-02-preview","2023-08-01-preview","2023-05-02-preview"],"defaultApiVersion":"2023-05-02-preview","capabilities":"None"},{"resourceType":"builders","locations":["Central
        US EUAP","East US 2 EUAP","North Central US (Stage)","West US 2","Southeast
        Asia","Sweden Central","Canada Central","West Europe","North Europe","East
        US","East US 2","East Asia","Australia East","Germany West Central","Japan
        East","UK South","West US","Central US","North Central US","South Central
        US","Korea Central","Brazil South","West US 3","France Central","South Africa
        North","Norway East","Switzerland North","UAE North","Canada East","West Central
        US","UK West","Central India","Switzerland West","Italy North","Poland Central"],"apiVersions":["2024-02-02-preview","2023-11-02-preview","2023-08-01-preview"],"defaultApiVersion":"2023-08-01-preview","capabilities":"CrossResourceGroupResourceMove,
        CrossSubscriptionResourceMove, SystemAssignedResourceIdentity, SupportsTags,
        SupportsLocation"},{"resourceType":"builders/builds","locations":["Central
        US EUAP","East US 2 EUAP","North Central US (Stage)","West US 2","Southeast
        Asia","Sweden Central","Canada Central","West Europe","North Europe","East
        US","East US 2","East Asia","Australia East","Germany West Central","Japan
        East","UK South","West US","Central US","North Central US","South Central
        US","Korea Central","Brazil South","West US 3","France Central","South Africa
        North","Norway East","Switzerland North","UAE North","Canada East","West Central
        US","UK West","Central India","Switzerland West","Italy North","Poland Central"],"apiVersions":["2024-02-02-preview","2023-11-02-preview","2023-08-01-preview"],"defaultApiVersion":"2023-08-01-preview","capabilities":"None"},{"resourceType":"builders/patches","locations":["North
        Central US (Stage)","Central US EUAP","East US 2 EUAP","West US 2","Southeast
        Asia","Sweden Central","Canada Central","West Europe","North Europe","East
        US","East US 2","East Asia","Australia East","Germany West Central","Japan
        East","UK South","West US","Central US","North Central US","South Central
        US","Korea Central","Brazil South","West US 3","France Central","South Africa
        North","Norway East","Switzerland North","UAE North","Canada East","West Central
        US","UK West","Central India","Switzerland West","Italy North","Poland Central"],"apiVersions":["2024-02-02-preview","2023-11-02-preview","2023-08-01-preview"],"defaultApiVersion":"2023-08-01-preview","capabilities":"None"},{"resourceType":"locations/OperationResults","locations":["Central
        US EUAP","East US 2 EUAP","North Central US (Stage)","West US 2","Southeast
        Asia","Sweden Central","Canada Central","West Europe","North Europe","East
        US","East US 2","East Asia","Australia East","Germany West Central","Japan
        East","UK South","West US","Central US","North Central US","South Central
        US","Korea Central","Brazil South","West US 3","France Central","South Africa
        North","Norway East","Switzerland North","UAE North","Canada East","West Central
        US","UK West","Central India","Switzerland West","Italy North","Poland Central"],"apiVersions":["2024-02-02-preview","2023-11-02-preview","2023-08-01-preview"],"defaultApiVersion":"2023-08-01-preview","capabilities":"None"},{"resourceType":"locations/OperationStatuses","locations":["Central
        US EUAP","East US 2 EUAP","North Central US (Stage)","West US 2","Southeast
        Asia","Sweden Central","Canada Central","West Europe","North Europe","East
        US","East US 2","East Asia","Australia East","Germany West Central","Japan
        East","UK South","West US","Central US","North Central US","South Central
        US","Korea Central","Brazil South","West US 3","France Central","South Africa
        North","Norway East","Switzerland North","UAE North","Canada East","West Central
        US","UK West","Central India","Switzerland West","Italy North","Poland Central"],"apiVersions":["2024-02-02-preview","2023-11-02-preview","2023-08-01-preview"],"defaultApiVersion":"2023-08-01-preview","capabilities":"None"},{"resourceType":"managedEnvironments/dotNetComponents","locations":["Central
        US EUAP","East US 2 EUAP","North Central US (Stage)","West US 2","Southeast
        Asia","Sweden Central","Canada Central","West Europe","North Europe","East
        US","East US 2","East Asia","Australia East","Germany West Central","Japan
        East","UK South","West US","Central US","North Central US","South Central
        US","Korea Central","Brazil South","West US 3","France Central","South Africa
        North","Norway East","Switzerland North","UAE North","Canada East","West Central
        US","UK West","Central India","Switzerland West","Italy North","Poland Central"],"apiVersions":["2024-02-02-preview","2023-11-02-preview"],"defaultApiVersion":"2023-11-02-preview","capabilities":"None"},{"resourceType":"managedEnvironments/javaComponents","locations":["Central
        US EUAP","East US 2 EUAP","North Central US (Stage)","West US 2","Southeast
        Asia","Sweden Central","Canada Central","West Europe","North Europe","East
        US","East US 2","East Asia","Australia East","Germany West Central","Japan
        East","UK South","West US","Central US","North Central US","South Central
        US","Korea Central","Brazil South","West US 3","France Central","South Africa
        North","Norway East","Switzerland North","UAE North","Canada East","West Central
        US","UK West","Central India","Switzerland West","Italy North","Poland Central"],"apiVersions":["2024-02-02-preview","2023-11-02-preview"],"defaultApiVersion":"2023-11-02-preview","capabilities":"None"},{"resourceType":"managedEnvironments/daprComponents","locations":["Central
        US EUAP","East US 2 EUAP","North Central US (Stage)","West US 2","Southeast
        Asia","Sweden Central","Canada Central","West Europe","North Europe","East
        US","East US 2","East Asia","Australia East","Germany West Central","Japan
        East","UK South","West US","Central US","North Central US","South Central
        US","Korea Central","Brazil South","West US 3","France Central","South Africa
        North","Norway East","Switzerland North","UAE North","Canada East","West Central
        US","UK West","Central India","Switzerland West","Italy North","Poland Central"],"apiVersions":["2024-03-01","2024-02-02-preview","2023-11-02-preview","2023-08-01-preview","2023-05-02-preview","2023-05-01","2023-04-01-preview","2022-11-01-preview","2022-10-01","2022-06-01-preview","2022-03-01"],"defaultApiVersion":"2023-05-01","capabilities":"None"},{"resourceType":"functions","locations":["North
        Central US (Stage)","Central US EUAP","West Central US"],"apiVersions":["2024-02-02-preview"],"capabilities":"SupportsExtension"}],"registrationState":"Registered","registrationPolicy":"RegistrationRequired"}'
    headers:
      cache-control:
      - no-cache
      content-length:
      - '28714'
      content-type:
      - application/json; charset=utf-8
      date:
      - Mon, 06 May 2024 07:03:50 GMT
      expires:
      - '-1'
      pragma:
      - no-cache
      strict-transport-security:
      - max-age=31536000; includeSubDomains
      x-cache:
      - CONFIG_NOCACHE
      x-content-type-options:
      - nosniff
      x-msedge-ref:
      - 'Ref A: 1BA02C7BF15A4AF3AE99D1E913EB63D7 Ref B: TYO201151006052 Ref C: 2024-05-06T07:03:50Z'
    status:
      code: 200
      message: OK
- request:
    body: null
    headers:
      Accept:
      - '*/*'
      Accept-Encoding:
      - gzip, deflate
      CommandName:
      - containerapp create
      Connection:
      - keep-alive
      ParameterSetName:
      - -g -n --environment --image --ingress --target-port
      User-Agent:
      - python/3.10.11 (Windows-10-10.0.22631-SP0) AZURECLI/2.60.0
    method: GET
    uri: https://management.azure.com/subscriptions/00000000-0000-0000-0000-000000000000/resourceGroups/client.env_rg_eastus/providers/Microsoft.App/managedEnvironments/env-eastus?api-version=2024-02-02-preview
  response:
    body:
      string: '{"id":"/subscriptions/00000000-0000-0000-0000-000000000000/resourceGroups/client.env_rg_eastus/providers/Microsoft.App/managedEnvironments/env-eastus","name":"env-eastus","type":"Microsoft.App/managedEnvironments","location":"East
        US","systemData":{"createdBy":"xinyupang@microsoft.com","createdByType":"User","createdAt":"2023-10-23T04:59:04.4655929","lastModifiedBy":"xinyupang@microsoft.com","lastModifiedByType":"User","lastModifiedAt":"2023-11-10T02:41:49.4366892"},"properties":{"provisioningState":"Succeeded","daprAIInstrumentationKey":null,"daprAIConnectionString":null,"vnetConfiguration":null,"defaultDomain":"whitebeach-63bf60a5.eastus.azurecontainerapps.io","staticIp":"52.224.202.83","appLogsConfiguration":{"destination":null,"logAnalyticsConfiguration":null},"openTelemetryConfiguration":null,"zoneRedundant":false,"kedaConfiguration":{"version":"2.12.1"},"daprConfiguration":{"version":"1.12.5"},"eventStreamEndpoint":"https://eastus.azurecontainerapps.dev/subscriptions/00000000-0000-0000-0000-000000000000/resourceGroups/client.env_rg_eastus/managedEnvironments/env-eastus/eventstream","customDomainConfiguration":{"customDomainVerificationId":"D3F71C85EB6552E36A89A3E4A080C3CFB00181670B659B0003264FC673AA9B00","dnsSuffix":null,"certificateKeyVaultProperties":null,"certificateValue":null,"certificatePassword":null,"thumbprint":null,"subjectName":null,"expirationDate":null},"workloadProfiles":[{"workloadProfileType":"Consumption","name":"Consumption"},{"workloadProfileType":"D8","name":"wpname","minimumCount":1,"maximumCount":8}],"appInsightsConfiguration":null,"infrastructureResourceGroup":null,"peerAuthentication":{"mtls":{"enabled":false}},"peerTrafficConfiguration":{"encryption":{"enabled":false}}}}'
    headers:
      api-supported-versions:
      - 2022-03-01, 2022-06-01-preview, 2022-10-01, 2022-11-01-preview, 2023-04-01-preview,
        2023-05-01, 2023-05-02-preview, 2023-08-01-preview, 2023-11-02-preview, 2024-02-02-preview,
        2024-03-01
      cache-control:
      - no-cache
      content-length:
      - '1730'
      content-type:
      - application/json; charset=utf-8
      date:
      - Mon, 06 May 2024 07:03:51 GMT
      expires:
      - '-1'
      pragma:
      - no-cache
      strict-transport-security:
      - max-age=31536000; includeSubDomains
      vary:
      - Accept-Encoding
      x-cache:
      - CONFIG_NOCACHE
      x-content-type-options:
      - nosniff
      x-msedge-ref:
      - 'Ref A: 95CF3A2C4B554670885627C2632943D1 Ref B: TYO201151004025 Ref C: 2024-05-06T07:03:51Z'
      x-powered-by:
      - ASP.NET
    status:
      code: 200
      message: OK
- request:
    body: null
    headers:
      Accept:
      - application/json
      Accept-Encoding:
      - gzip, deflate
      CommandName:
      - containerapp create
      Connection:
      - keep-alive
      ParameterSetName:
      - -g -n --environment --image --ingress --target-port
      User-Agent:
      - AZURECLI/2.60.0 azsdk-python-core/1.28.0 Python/3.10.11 (Windows-10-10.0.22631-SP0)
    method: GET
    uri: https://management.azure.com/subscriptions/00000000-0000-0000-0000-000000000000/providers/Microsoft.App?api-version=2022-09-01
  response:
    body:
      string: '{"id":"/subscriptions/00000000-0000-0000-0000-000000000000/providers/Microsoft.App","namespace":"Microsoft.App","authorizations":[{"applicationId":"7e3bc4fd-85a3-4192-b177-5b8bfc87f42c","roleDefinitionId":"39a74f72-b40f-4bdc-b639-562fe2260bf0"},{"applicationId":"3734c1a4-2bed-4998-a37a-ff1a9e7bf019","roleDefinitionId":"5c779a4f-5cb2-4547-8c41-478d9be8ba90"},{"applicationId":"55ebbb62-3b9c-49fd-9b87-9595226dd4ac","roleDefinitionId":"e49ca620-7992-4561-a7df-4ed67dad77b5","managedByRoleDefinitionId":"9e3af657-a8ff-583c-a75c-2fe7c4bcb635"},{"applicationId":"1459b1f6-7a5b-4300-93a2-44b4a651759f","roleDefinitionId":"3c5f1b29-9e3d-4a22-b5d6-9ff4e5a37974"}],"resourceTypes":[{"resourceType":"managedEnvironments","locations":["North
        Central US (Stage)","Central US EUAP","East US 2 EUAP","West US 2","Southeast
        Asia","Sweden Central","Canada Central","West Europe","North Europe","East
        US","East US 2","East Asia","Australia East","Germany West Central","Japan
        East","UK South","West US","Central US","North Central US","South Central
        US","Korea Central","Brazil South","West US 3","France Central","South Africa
        North","Norway East","Switzerland North","UAE North","Canada East","West Central
        US","UK West","Central India","Switzerland West","Italy North","Poland Central"],"apiVersions":["2024-03-01","2024-02-02-preview","2023-11-02-preview","2023-08-01-preview","2023-05-02-preview","2023-05-01","2023-04-01-preview","2022-11-01-preview","2022-10-01","2022-06-01-preview","2022-03-01"],"defaultApiVersion":"2023-05-01","capabilities":"CrossResourceGroupResourceMove,
        CrossSubscriptionResourceMove, SystemAssignedResourceIdentity, SupportsTags,
        SupportsLocation"},{"resourceType":"operations","locations":["North Central
        US (Stage)","Central US EUAP","East US 2 EUAP","West US 2","Southeast Asia","Sweden
        Central","Canada Central","West Europe","North Europe","East US","East US
        2","East Asia","Australia East","Germany West Central","Japan East","UK South","West
        US","Central US","North Central US","South Central US","Korea Central","Brazil
        South","West US 3","France Central","South Africa North","Norway East","Switzerland
        North","UAE North","Canada East","West Central US","UK West","Central India","Italy
        North","Poland Central"],"apiVersions":["2024-02-02-preview","2023-11-02-preview","2023-08-01-preview","2023-05-02-preview","2023-05-01","2023-04-01-preview","2023-02-01","2022-11-01-preview","2022-10-01","2022-06-01-preview","2022-03-01"],"defaultApiVersion":"2023-11-02-preview","capabilities":"None"},{"resourceType":"managedEnvironments/certificates","locations":["Central
        US EUAP","East US 2 EUAP","North Central US (Stage)","West US 2","Southeast
        Asia","Sweden Central","Canada Central","West Europe","North Europe","East
        US","East US 2","East Asia","Australia East","Germany West Central","Japan
        East","UK South","West US","Central US","North Central US","South Central
        US","Korea Central","Brazil South","West US 3","France Central","South Africa
        North","Norway East","Switzerland North","UAE North","Canada East","West Central
        US","UK West","Central India","Switzerland West","Italy North","Poland Central"],"apiVersions":["2024-03-01","2024-02-02-preview","2023-11-02-preview","2023-08-01-preview","2023-05-02-preview","2023-05-01","2023-04-01-preview","2022-11-01-preview","2022-10-01","2022-06-01-preview","2022-03-01"],"defaultApiVersion":"2023-05-01","capabilities":"CrossResourceGroupResourceMove,
        CrossSubscriptionResourceMove, SupportsTags, SupportsLocation"},{"resourceType":"managedEnvironments/managedCertificates","locations":["Central
        US EUAP","East US 2 EUAP","North Central US (Stage)","West US 2","Southeast
        Asia","Sweden Central","Canada Central","West Europe","North Europe","East
        US","East US 2","East Asia","Australia East","Germany West Central","Japan
        East","UK South","West US","Central US","North Central US","South Central
        US","Korea Central","Brazil South","West US 3","France Central","South Africa
        North","Norway East","Switzerland North","UAE North","Canada East","West Central
        US","UK West","Central India","Switzerland West","Italy North","Poland Central"],"apiVersions":["2024-03-01","2024-02-02-preview","2023-11-02-preview","2023-08-01-preview","2023-05-02-preview","2023-05-01","2023-04-01-preview","2022-11-01-preview"],"defaultApiVersion":"2023-05-01","capabilities":"CrossResourceGroupResourceMove,
        CrossSubscriptionResourceMove, SupportsTags, SupportsLocation"},{"resourceType":"containerApps","locations":["Central
        US EUAP","East US 2 EUAP","North Central US (Stage)","West US 2","Southeast
        Asia","Sweden Central","Canada Central","West Europe","North Europe","East
        US","East US 2","East Asia","Australia East","Germany West Central","Japan
        East","UK South","West US","Central US","North Central US","South Central
        US","Korea Central","Brazil South","West US 3","France Central","South Africa
        North","Norway East","Switzerland North","UAE North","Canada East","West Central
        US","UK West","Central India","Switzerland West","Italy North","Poland Central"],"apiVersions":["2024-03-01","2024-02-02-preview","2023-11-02-preview","2023-08-01-preview","2023-05-02-preview","2023-05-01","2023-04-01-preview","2022-11-01-preview","2022-10-01","2022-06-01-preview","2022-03-01"],"defaultApiVersion":"2023-05-01","capabilities":"CrossResourceGroupResourceMove,
        CrossSubscriptionResourceMove, SystemAssignedResourceIdentity, SupportsTags,
        SupportsLocation"},{"resourceType":"containerApps/privateEndpointConnectionProxies","locations":["Central
        US EUAP","East US 2 EUAP","North Central US (Stage)","West US 2","Southeast
        Asia","Sweden Central","Canada Central","West Europe","North Europe","East
        US","East US 2","East Asia","Australia East","Germany West Central","Japan
        East","UK South","West US","Central US","North Central US","South Central
        US","Korea Central","Brazil South","West US 3","France Central","South Africa
        North","Norway East","Switzerland North","UAE North","Canada East","West Central
        US","UK West","Central India","Switzerland West","Italy North","Poland Central"],"apiVersions":["2024-02-02-preview","2023-11-02-preview"],"defaultApiVersion":"2023-11-02-preview","capabilities":"None"},{"resourceType":"managedEnvironments/privateEndpointConnectionProxies","locations":["Central
        US EUAP","East US 2 EUAP","North Central US (Stage)","West US 2","Southeast
        Asia","Sweden Central","Canada Central","West Europe","North Europe","East
        US","East US 2","East Asia","Australia East","Germany West Central","Japan
        East","UK South","West US","Central US","North Central US","South Central
        US","Korea Central","Brazil South","West US 3","France Central","South Africa
        North","Norway East","Switzerland North","UAE North","Canada East","West Central
        US","UK West","Central India","Switzerland West","Italy North","Poland Central"],"apiVersions":["2024-02-02-preview","2023-11-02-preview"],"defaultApiVersion":"2023-11-02-preview","capabilities":"None"},{"resourceType":"sessionPools","locations":["Central
        US EUAP","East US 2 EUAP","North Central US (Stage)","West US 2","Southeast
        Asia","Sweden Central","Canada Central","West Europe","North Europe","East
        US","East US 2","East Asia","Australia East","Germany West Central","Japan
        East","UK South","West US","Central US","North Central US","South Central
        US","Korea Central","Brazil South","West US 3","France Central","South Africa
        North","Norway East","Switzerland North","UAE North","Canada East","West Central
        US","UK West","Central India","Switzerland West","Italy North","Poland Central"],"apiVersions":["2024-02-02-preview","2023-11-02-preview","2023-08-01-preview"],"defaultApiVersion":"2023-08-01-preview","capabilities":"CrossResourceGroupResourceMove,
        CrossSubscriptionResourceMove, SystemAssignedResourceIdentity, SupportsTags,
        SupportsLocation"},{"resourceType":"jobs","locations":["Central US EUAP","East
        US 2 EUAP","North Central US (Stage)","West US 2","Southeast Asia","Sweden
        Central","Canada Central","West Europe","North Europe","East US","East US
        2","East Asia","Australia East","Germany West Central","Japan East","UK South","West
        US","Central US","North Central US","South Central US","Korea Central","Brazil
        South","West US 3","France Central","South Africa North","Norway East","Switzerland
        North","UAE North","Canada East","West Central US","UK West","Central India","Switzerland
        West","Italy North","Poland Central"],"apiVersions":["2024-03-01","2024-02-02-preview","2023-11-02-preview","2023-08-01-preview","2023-05-02-preview","2023-05-01","2023-04-01-preview","2022-11-01-preview"],"defaultApiVersion":"2023-05-01","capabilities":"CrossResourceGroupResourceMove,
        CrossSubscriptionResourceMove, SystemAssignedResourceIdentity, SupportsTags,
        SupportsLocation"},{"resourceType":"locations","locations":[],"apiVersions":["2024-03-01","2024-02-02-preview","2023-11-02-preview","2023-08-01-preview","2023-05-02-preview","2023-05-01","2023-04-01-preview","2022-11-01-preview","2022-10-01","2022-06-01-preview","2022-03-01"],"defaultApiVersion":"2023-05-01","capabilities":"None"},{"resourceType":"locations/managedEnvironmentOperationResults","locations":["Central
        US EUAP","East US 2 EUAP","North Central US (Stage)","West US 2","Southeast
        Asia","Sweden Central","Canada Central","West Europe","North Europe","East
        US","East US 2","East Asia","Australia East","Germany West Central","Japan
        East","UK South","West US","Central US","North Central US","South Central
        US","Korea Central","Brazil South","West US 3","France Central","South Africa
        North","Norway East","Switzerland North","UAE North","Canada East","West Central
        US","UK West","Central India","Switzerland West","Italy North","Poland Central"],"apiVersions":["2024-03-01","2024-02-02-preview","2023-11-02-preview","2023-08-01-preview","2023-05-02-preview","2023-05-01","2023-04-01-preview","2022-11-01-preview","2022-10-01","2022-06-01-preview","2022-03-01"],"defaultApiVersion":"2023-05-01","capabilities":"None"},{"resourceType":"locations/managedEnvironmentOperationStatuses","locations":["Central
        US EUAP","East US 2 EUAP","North Central US (Stage)","West US 2","Southeast
        Asia","Sweden Central","Canada Central","West Europe","North Europe","East
        US","East US 2","East Asia","Australia East","Germany West Central","Japan
        East","UK South","West US","Central US","North Central US","South Central
        US","Korea Central","Brazil South","West US 3","France Central","South Africa
        North","Norway East","Switzerland North","UAE North","Canada East","West Central
        US","UK West","Central India","Switzerland West","Italy North","Poland Central"],"apiVersions":["2024-03-01","2024-02-02-preview","2023-11-02-preview","2023-08-01-preview","2023-05-02-preview","2023-05-01","2023-04-01-preview","2022-11-01-preview","2022-10-01","2022-06-01-preview","2022-03-01"],"defaultApiVersion":"2023-05-01","capabilities":"None"},{"resourceType":"locations/containerappOperationResults","locations":["Central
        US EUAP","East US 2 EUAP","North Central US (Stage)","West US 2","Southeast
        Asia","Sweden Central","Canada Central","West Europe","North Europe","East
        US","East US 2","East Asia","Australia East","Germany West Central","Japan
        East","UK South","West US","Central US","North Central US","South Central
        US","Korea Central","Brazil South","West US 3","France Central","South Africa
        North","Norway East","Switzerland North","UAE North","Canada East","West Central
        US","UK West","Central India","Switzerland West","Italy North","Poland Central"],"apiVersions":["2024-03-01","2024-02-02-preview","2023-11-02-preview","2023-08-01-preview","2023-05-02-preview","2023-05-01","2023-04-01-preview","2022-11-01-preview","2022-10-01","2022-06-01-preview","2022-03-01"],"defaultApiVersion":"2023-05-01","capabilities":"None"},{"resourceType":"locations/containerappOperationStatuses","locations":["Central
        US EUAP","East US 2 EUAP","North Central US (Stage)","West US 2","Southeast
        Asia","Sweden Central","Canada Central","West Europe","North Europe","East
        US","East US 2","East Asia","Australia East","Germany West Central","Japan
        East","UK South","West US","Central US","North Central US","South Central
        US","Korea Central","Brazil South","West US 3","France Central","South Africa
        North","Norway East","Switzerland North","UAE North","Canada East","West Central
        US","UK West","Central India","Switzerland West","Italy North","Poland Central"],"apiVersions":["2024-03-01","2024-02-02-preview","2023-11-02-preview","2023-08-01-preview","2023-05-02-preview","2023-05-01","2023-04-01-preview","2022-11-01-preview","2022-10-01","2022-06-01-preview","2022-03-01"],"defaultApiVersion":"2023-05-01","capabilities":"None"},{"resourceType":"locations/containerappsjobOperationResults","locations":["Central
        US EUAP","East US 2 EUAP","North Central US (Stage)","West US 2","Southeast
        Asia","Sweden Central","Canada Central","West Europe","North Europe","East
        US","East US 2","East Asia","Australia East","Germany West Central","Japan
        East","UK South","West US","Central US","North Central US","South Central
        US","Korea Central","Brazil South","West US 3","France Central","South Africa
        North","Norway East","Switzerland North","UAE North","Canada East","West Central
        US","UK West","Central India","Switzerland West","Italy North","Poland Central"],"apiVersions":["2024-03-01","2024-02-02-preview","2023-11-02-preview","2023-08-01-preview","2023-05-02-preview","2023-05-01","2023-04-01-preview","2022-11-01-preview"],"defaultApiVersion":"2023-05-01","capabilities":"None"},{"resourceType":"locations/containerappsjobOperationStatuses","locations":["Central
        US EUAP","East US 2 EUAP","North Central US (Stage)","West US 2","Southeast
        Asia","Sweden Central","Canada Central","West Europe","North Europe","East
        US","East US 2","East Asia","Australia East","Germany West Central","Japan
        East","UK South","West US","Central US","North Central US","South Central
        US","Korea Central","Brazil South","West US 3","France Central","South Africa
        North","Norway East","Switzerland North","UAE North","Canada East","West Central
        US","UK West","Central India","Switzerland West","Italy North","Poland Central"],"apiVersions":["2024-03-01","2024-02-02-preview","2023-11-02-preview","2023-08-01-preview","2023-05-02-preview","2023-05-01","2023-04-01-preview","2022-11-01-preview"],"defaultApiVersion":"2023-05-01","capabilities":"None"},{"resourceType":"locations/sourceControlOperationResults","locations":["Central
        US EUAP","East US 2 EUAP","North Central US (Stage)","West US 2","Southeast
        Asia","Sweden Central","Canada Central","West Europe","North Europe","East
        US","East US 2","East Asia","Australia East","Germany West Central","Japan
        East","UK South","West US","Central US","North Central US","South Central
        US","Korea Central","Brazil South","West US 3","France Central","South Africa
        North","Norway East","Switzerland North","UAE North","Canada East","West Central
        US","UK West","Central India","Switzerland West","Italy North","Poland Central"],"apiVersions":["2024-03-01","2024-02-02-preview","2023-11-02-preview","2023-08-01-preview","2023-05-02-preview","2023-05-01","2023-04-01-preview","2022-11-01-preview","2022-10-01","2022-06-01-preview","2022-03-01"],"defaultApiVersion":"2023-05-01","capabilities":"None"},{"resourceType":"locations/sourceControlOperationStatuses","locations":["Central
        US EUAP","East US 2 EUAP","North Central US (Stage)","West US 2","Southeast
        Asia","Sweden Central","Canada Central","West Europe","North Europe","East
        US","East US 2","East Asia","Australia East","Germany West Central","Japan
        East","UK South","West US","Central US","North Central US","South Central
        US","Korea Central","Brazil South","West US 3","France Central","South Africa
        North","Norway East","Switzerland North","UAE North","Canada East","West Central
        US","UK West","Central India","Switzerland West","Italy North","Poland Central"],"apiVersions":["2024-03-01","2024-02-02-preview","2023-11-02-preview","2023-08-01-preview","2023-05-02-preview","2023-05-01","2023-04-01-preview","2022-11-01-preview","2022-10-01","2022-06-01-preview","2022-03-01"],"defaultApiVersion":"2023-05-01","capabilities":"None"},{"resourceType":"locations/usages","locations":["Central
        US EUAP","East US 2 EUAP","North Central US (Stage)","West US 2","Southeast
        Asia","Sweden Central","Canada Central","West Europe","North Europe","East
        US","East US 2","East Asia","Australia East","Germany West Central","Japan
        East","UK South","West US","Central US","North Central US","South Central
        US","Korea Central","Brazil South","West US 3","France Central","South Africa
        North","Norway East","Switzerland North","UAE North","Canada East","West Central
        US","UK West","Central India","Switzerland West","Italy North","Poland Central"],"apiVersions":["2024-03-01","2024-02-02-preview","2023-11-02-preview","2023-08-01-preview","2023-05-02-preview"],"defaultApiVersion":"2023-05-02-preview","capabilities":"None"},{"resourceType":"connectedEnvironments","locations":["Central
        US EUAP","East US 2 EUAP","North Central US (Stage)","North Central US","East
        US","East Asia","West Europe","Southeast Asia"],"apiVersions":["2024-03-01","2024-02-02-preview","2023-11-02-preview","2023-08-01-preview","2023-05-02-preview","2023-05-01","2023-04-01-preview","2022-11-01-preview","2022-10-01","2022-06-01-preview"],"defaultApiVersion":"2023-05-01","capabilities":"CrossResourceGroupResourceMove,
        CrossSubscriptionResourceMove, SupportsTags, SupportsLocation"},{"resourceType":"connectedEnvironments/certificates","locations":["Central
        US EUAP","East US 2 EUAP","North Central US (Stage)","North Central US","East
        US","East Asia","West Europe","Southeast Asia"],"apiVersions":["2024-03-01","2024-02-02-preview","2023-11-02-preview","2023-08-01-preview","2023-05-02-preview","2023-05-01","2023-04-01-preview","2022-11-01-preview","2022-10-01","2022-06-01-preview"],"defaultApiVersion":"2023-05-01","capabilities":"CrossResourceGroupResourceMove,
        CrossSubscriptionResourceMove, SupportsTags, SupportsLocation"},{"resourceType":"locations/connectedEnvironmentOperationResults","locations":["Central
        US EUAP","East US 2 EUAP","North Central US (Stage)","North Central US","East
        US","East Asia","West Europe","Southeast Asia"],"apiVersions":["2024-03-01","2024-02-02-preview","2023-11-02-preview","2023-08-01-preview","2023-05-02-preview","2023-05-01","2023-04-01-preview","2022-11-01-preview","2022-10-01","2022-06-01-preview"],"defaultApiVersion":"2023-05-01","capabilities":"None"},{"resourceType":"locations/connectedEnvironmentOperationStatuses","locations":["Central
        US EUAP","East US 2 EUAP","North Central US (Stage)","North Central US","East
        US","East Asia","West Europe","Southeast Asia"],"apiVersions":["2024-03-01","2024-02-02-preview","2023-11-02-preview","2023-08-01-preview","2023-05-02-preview","2023-05-01","2023-04-01-preview","2022-11-01-preview","2022-10-01","2022-06-01-preview"],"defaultApiVersion":"2023-05-01","capabilities":"None"},{"resourceType":"locations/managedCertificateOperationStatuses","locations":["Central
        US EUAP","East US 2 EUAP","North Central US (Stage)","West US 2","Southeast
        Asia","Sweden Central","Canada Central","West Europe","North Europe","East
        US","East US 2","East Asia","Australia East","Germany West Central","Japan
        East","UK South","West US","Central US","North Central US","South Central
        US","Korea Central","Brazil South","West US 3","France Central","South Africa
        North","Norway East","Switzerland North","UAE North","Canada East","West Central
        US","UK West","Central India","Switzerland West","Italy North","Poland Central"],"apiVersions":["2024-03-01","2024-02-02-preview","2023-11-02-preview","2023-08-01-preview","2023-05-02-preview","2023-05-01","2023-04-01-preview","2022-11-01-preview"],"defaultApiVersion":"2023-05-01","capabilities":"None"},{"resourceType":"locations/billingMeters","locations":["Central
        US EUAP","East US 2 EUAP","North Central US (Stage)","West US 2","Southeast
        Asia","Sweden Central","Canada Central","West Europe","North Europe","East
        US","East US 2","East Asia","Australia East","Germany West Central","Japan
        East","UK South","West US","Central US","North Central US","South Central
        US","Korea Central","Brazil South","West US 3","France Central","South Africa
        North","Norway East","Switzerland North","UAE North","Canada East","West Central
        US","UK West","Central India","Switzerland West","Italy North","Poland Central"],"apiVersions":["2024-03-01","2024-02-02-preview","2023-11-02-preview","2023-08-01-preview","2023-05-02-preview","2023-05-01","2023-04-01-preview","2022-11-01-preview","2022-10-01","2022-06-01-preview"],"defaultApiVersion":"2023-05-01","capabilities":"None"},{"resourceType":"locations/availableManagedEnvironmentsWorkloadProfileTypes","locations":["Central
        US EUAP","East US 2 EUAP","North Central US (Stage)","West US 2","Southeast
        Asia","Sweden Central","Canada Central","West Europe","North Europe","East
        US","East US 2","East Asia","Australia East","Germany West Central","Japan
        East","UK South","West US","Central US","North Central US","South Central
        US","Korea Central","Brazil South","West US 3","France Central","South Africa
        North","Norway East","Switzerland North","UAE North","Canada East","West Central
        US","UK West","Central India","Switzerland West","Italy North","Poland Central"],"apiVersions":["2024-03-01","2024-02-02-preview","2023-11-02-preview","2023-08-01-preview","2023-05-02-preview","2023-05-01","2023-04-01-preview","2022-11-01-preview","2022-10-01","2022-06-01-preview"],"defaultApiVersion":"2023-05-01","capabilities":"None"},{"resourceType":"getCustomDomainVerificationId","locations":["Central
        US EUAP","East US 2 EUAP","North Central US (Stage)","West US 2","Southeast
        Asia","Sweden Central","Canada Central","West Europe","North Europe","East
        US","East US 2","East Asia","Australia East","Germany West Central","Japan
        East","UK South","West US","Central US","North Central US","South Central
        US","Korea Central","Brazil South","West US 3","France Central","South Africa
        North","Norway East","Switzerland North","UAE North","Canada East","West Central
        US","UK West","Central India","Italy North","Poland Central","Switzerland
        West"],"apiVersions":["2024-03-01","2024-02-02-preview","2023-11-02-preview","2023-08-01-preview","2023-05-02-preview"],"defaultApiVersion":"2023-05-02-preview","capabilities":"None"},{"resourceType":"builders","locations":["Central
        US EUAP","East US 2 EUAP","North Central US (Stage)","West US 2","Southeast
        Asia","Sweden Central","Canada Central","West Europe","North Europe","East
        US","East US 2","East Asia","Australia East","Germany West Central","Japan
        East","UK South","West US","Central US","North Central US","South Central
        US","Korea Central","Brazil South","West US 3","France Central","South Africa
        North","Norway East","Switzerland North","UAE North","Canada East","West Central
        US","UK West","Central India","Switzerland West","Italy North","Poland Central"],"apiVersions":["2024-02-02-preview","2023-11-02-preview","2023-08-01-preview"],"defaultApiVersion":"2023-08-01-preview","capabilities":"CrossResourceGroupResourceMove,
        CrossSubscriptionResourceMove, SystemAssignedResourceIdentity, SupportsTags,
        SupportsLocation"},{"resourceType":"builders/builds","locations":["Central
        US EUAP","East US 2 EUAP","North Central US (Stage)","West US 2","Southeast
        Asia","Sweden Central","Canada Central","West Europe","North Europe","East
        US","East US 2","East Asia","Australia East","Germany West Central","Japan
        East","UK South","West US","Central US","North Central US","South Central
        US","Korea Central","Brazil South","West US 3","France Central","South Africa
        North","Norway East","Switzerland North","UAE North","Canada East","West Central
        US","UK West","Central India","Switzerland West","Italy North","Poland Central"],"apiVersions":["2024-02-02-preview","2023-11-02-preview","2023-08-01-preview"],"defaultApiVersion":"2023-08-01-preview","capabilities":"None"},{"resourceType":"builders/patches","locations":["North
        Central US (Stage)","Central US EUAP","East US 2 EUAP","West US 2","Southeast
        Asia","Sweden Central","Canada Central","West Europe","North Europe","East
        US","East US 2","East Asia","Australia East","Germany West Central","Japan
        East","UK South","West US","Central US","North Central US","South Central
        US","Korea Central","Brazil South","West US 3","France Central","South Africa
        North","Norway East","Switzerland North","UAE North","Canada East","West Central
        US","UK West","Central India","Switzerland West","Italy North","Poland Central"],"apiVersions":["2024-02-02-preview","2023-11-02-preview","2023-08-01-preview"],"defaultApiVersion":"2023-08-01-preview","capabilities":"None"},{"resourceType":"locations/OperationResults","locations":["Central
        US EUAP","East US 2 EUAP","North Central US (Stage)","West US 2","Southeast
        Asia","Sweden Central","Canada Central","West Europe","North Europe","East
        US","East US 2","East Asia","Australia East","Germany West Central","Japan
        East","UK South","West US","Central US","North Central US","South Central
        US","Korea Central","Brazil South","West US 3","France Central","South Africa
        North","Norway East","Switzerland North","UAE North","Canada East","West Central
        US","UK West","Central India","Switzerland West","Italy North","Poland Central"],"apiVersions":["2024-02-02-preview","2023-11-02-preview","2023-08-01-preview"],"defaultApiVersion":"2023-08-01-preview","capabilities":"None"},{"resourceType":"locations/OperationStatuses","locations":["Central
        US EUAP","East US 2 EUAP","North Central US (Stage)","West US 2","Southeast
        Asia","Sweden Central","Canada Central","West Europe","North Europe","East
        US","East US 2","East Asia","Australia East","Germany West Central","Japan
        East","UK South","West US","Central US","North Central US","South Central
        US","Korea Central","Brazil South","West US 3","France Central","South Africa
        North","Norway East","Switzerland North","UAE North","Canada East","West Central
        US","UK West","Central India","Switzerland West","Italy North","Poland Central"],"apiVersions":["2024-02-02-preview","2023-11-02-preview","2023-08-01-preview"],"defaultApiVersion":"2023-08-01-preview","capabilities":"None"},{"resourceType":"managedEnvironments/dotNetComponents","locations":["Central
        US EUAP","East US 2 EUAP","North Central US (Stage)","West US 2","Southeast
        Asia","Sweden Central","Canada Central","West Europe","North Europe","East
        US","East US 2","East Asia","Australia East","Germany West Central","Japan
        East","UK South","West US","Central US","North Central US","South Central
        US","Korea Central","Brazil South","West US 3","France Central","South Africa
        North","Norway East","Switzerland North","UAE North","Canada East","West Central
        US","UK West","Central India","Switzerland West","Italy North","Poland Central"],"apiVersions":["2024-02-02-preview","2023-11-02-preview"],"defaultApiVersion":"2023-11-02-preview","capabilities":"None"},{"resourceType":"managedEnvironments/javaComponents","locations":["Central
        US EUAP","East US 2 EUAP","North Central US (Stage)","West US 2","Southeast
        Asia","Sweden Central","Canada Central","West Europe","North Europe","East
        US","East US 2","East Asia","Australia East","Germany West Central","Japan
        East","UK South","West US","Central US","North Central US","South Central
        US","Korea Central","Brazil South","West US 3","France Central","South Africa
        North","Norway East","Switzerland North","UAE North","Canada East","West Central
        US","UK West","Central India","Switzerland West","Italy North","Poland Central"],"apiVersions":["2024-02-02-preview","2023-11-02-preview"],"defaultApiVersion":"2023-11-02-preview","capabilities":"None"},{"resourceType":"managedEnvironments/daprComponents","locations":["Central
        US EUAP","East US 2 EUAP","North Central US (Stage)","West US 2","Southeast
        Asia","Sweden Central","Canada Central","West Europe","North Europe","East
        US","East US 2","East Asia","Australia East","Germany West Central","Japan
        East","UK South","West US","Central US","North Central US","South Central
        US","Korea Central","Brazil South","West US 3","France Central","South Africa
        North","Norway East","Switzerland North","UAE North","Canada East","West Central
        US","UK West","Central India","Switzerland West","Italy North","Poland Central"],"apiVersions":["2024-03-01","2024-02-02-preview","2023-11-02-preview","2023-08-01-preview","2023-05-02-preview","2023-05-01","2023-04-01-preview","2022-11-01-preview","2022-10-01","2022-06-01-preview","2022-03-01"],"defaultApiVersion":"2023-05-01","capabilities":"None"},{"resourceType":"functions","locations":["North
        Central US (Stage)","Central US EUAP","West Central US"],"apiVersions":["2024-02-02-preview"],"capabilities":"SupportsExtension"}],"registrationState":"Registered","registrationPolicy":"RegistrationRequired"}'
    headers:
      cache-control:
      - no-cache
      content-length:
      - '28714'
      content-type:
      - application/json; charset=utf-8
      date:
      - Mon, 06 May 2024 07:03:52 GMT
      expires:
      - '-1'
      pragma:
      - no-cache
      strict-transport-security:
      - max-age=31536000; includeSubDomains
      x-cache:
      - CONFIG_NOCACHE
      x-content-type-options:
      - nosniff
      x-msedge-ref:
      - 'Ref A: 29CD573EFF3849AB80DA7BB1A3562144 Ref B: TYO201151002036 Ref C: 2024-05-06T07:03:52Z'
    status:
      code: 200
      message: OK
- request:
    body: '{"location": "East US", "identity": {"type": "None", "userAssignedIdentities":
      null}, "properties": {"environmentId": "/subscriptions/00000000-0000-0000-0000-000000000000/resourceGroups/client.env_rg_eastus/providers/Microsoft.App/managedEnvironments/env-eastus",
      "configuration": {"secrets": null, "activeRevisionsMode": "single", "ingress":
      {"fqdn": null, "external": true, "targetPort": 80, "transport": "auto", "exposedPort":
      null, "allowInsecure": false, "traffic": null, "customDomains": null, "ipSecurityRestrictions":
      null, "stickySessions": null}, "dapr": null, "registries": null, "service":
      null}, "template": {"revisionSuffix": null, "containers": [{"image": "mcr.microsoft.com/k8se/quickstart:latest",
      "name": "containerapp-auth000002", "command": null, "args": null, "env": null,
      "resources": null, "volumeMounts": null}], "initContainers": null, "scale":
      null, "volumes": null, "serviceBinds": null}, "workloadProfileName": null},
      "tags": null}'
    headers:
      Accept:
      - '*/*'
      Accept-Encoding:
      - gzip, deflate
      CommandName:
      - containerapp create
      Connection:
      - keep-alive
      Content-Length:
      - '959'
      Content-Type:
      - application/json
      ParameterSetName:
      - -g -n --environment --image --ingress --target-port
      User-Agent:
      - python/3.10.11 (Windows-10-10.0.22631-SP0) AZURECLI/2.60.0
    method: PUT
    uri: https://management.azure.com/subscriptions/00000000-0000-0000-0000-000000000000/resourceGroups/clitest.rg000001/providers/Microsoft.App/containerApps/containerapp-auth000002?api-version=2024-02-02-preview
  response:
    body:
      string: '{"id":"/subscriptions/00000000-0000-0000-0000-000000000000/resourceGroups/clitest.rg000001/providers/Microsoft.App/containerapps/containerapp-auth000002","name":"containerapp-auth000002","type":"Microsoft.App/containerApps","location":"East
        US","systemData":{"createdBy":"xinyupang@microsoft.com","createdByType":"User","createdAt":"2024-05-06T07:03:55.8441231Z","lastModifiedBy":"xinyupang@microsoft.com","lastModifiedByType":"User","lastModifiedAt":"2024-05-06T07:03:55.8441231Z"},"properties":{"provisioningState":"InProgress","runningStatus":"Running","managedEnvironmentId":"/subscriptions/00000000-0000-0000-0000-000000000000/resourceGroups/client.env_rg_eastus/providers/Microsoft.App/managedEnvironments/env-eastus","environmentId":"/subscriptions/00000000-0000-0000-0000-000000000000/resourceGroups/client.env_rg_eastus/providers/Microsoft.App/managedEnvironments/env-eastus","workloadProfileName":"Consumption","patchingMode":"Automatic","outboundIpAddresses":["20.231.246.122","20.231.246.54","20.231.247.19","20.231.246.253","20.241.227.6","20.241.226.169","20.127.248.50","20.241.171.30","20.241.172.248","20.241.172.250","20.246.203.138","20.246.203.140","52.191.22.226","52.191.22.23","52.191.22.71","52.191.22.159","52.191.22.166","52.191.22.212","52.191.22.41","52.191.23.0","52.191.22.198","52.191.22.121","20.124.73.117","52.149.247.118","52.149.245.39","52.149.247.189","52.149.247.220","52.149.247.221","52.149.245.38","52.149.244.111","52.224.88.179","52.149.247.199","52.149.244.160","4.156.169.214","4.156.169.175","4.156.169.143","20.241.173.137","20.241.173.98","20.242.228.13","20.242.227.204","20.242.227.238","20.242.228.93","52.226.103.51","52.226.103.36","52.226.103.82","52.226.103.10","52.226.102.213","52.226.102.151","52.226.102.243","52.226.103.40","52.226.102.224","52.226.102.162"],"latestRevisionName":"","latestReadyRevisionName":"","latestRevisionFqdn":"","customDomainVerificationId":"D3F71C85EB6552E36A89A3E4A080C3CFB00181670B659B0003264FC673AA9B00","configuration":{"secrets":null,"activeRevisionsMode":"Single","ingress":{"fqdn":"containerapp-auth000002.whitebeach-63bf60a5.eastus.azurecontainerapps.io","external":true,"targetPort":80,"exposedPort":0,"transport":"Auto","traffic":[{"weight":100,"latestRevision":true}],"customDomains":null,"allowInsecure":false,"ipSecurityRestrictions":null,"corsPolicy":null,"clientCertificateMode":null,"stickySessions":null,"additionalPortMappings":null,"targetPortHttpScheme":null},"registries":null,"identitySettings":[],"dapr":null,"runtime":null,"maxInactiveRevisions":100,"service":null},"template":{"revisionSuffix":"","terminationGracePeriodSeconds":null,"containers":[{"image":"mcr.microsoft.com/k8se/quickstart:latest","imageType":"ContainerImage","name":"containerapp-auth000002","resources":{"cpu":0.5,"memory":"1Gi","ephemeralStorage":"2Gi"}}],"initContainers":null,"scale":{"minReplicas":null,"maxReplicas":10,"rules":null},"volumes":null,"serviceBinds":null},"eventStreamEndpoint":"https://eastus.azurecontainerapps.dev/subscriptions/00000000-0000-0000-0000-000000000000/resourceGroups/clitest.rg000001/containerApps/containerapp-auth000002/eventstream","delegatedIdentities":[]},"identity":{"type":"None"}}'
    headers:
      api-supported-versions:
      - 2022-03-01, 2022-06-01-preview, 2022-10-01, 2022-11-01-preview, 2023-04-01-preview,
        2023-05-01, 2023-05-02-preview, 2023-08-01-preview, 2023-11-02-preview, 2024-02-02-preview,
        2024-03-01
      azure-asyncoperation:
      - https://management.azure.com/subscriptions/00000000-0000-0000-0000-000000000000/providers/Microsoft.App/locations/eastus/containerappOperationStatuses/66129002-e16e-4a4e-a2c3-aeb14d51eaa5?api-version=2024-02-02-preview&azureAsyncOperation=true&t=638505758377504365&c=MIIHSDCCBjCgAwIBAgITOgL9GKuxwuoAvl6gDgAEAv0YqzANBgkqhkiG9w0BAQsFADBEMRMwEQYKCZImiZPyLGQBGRYDR0JMMRMwEQYKCZImiZPyLGQBGRYDQU1FMRgwFgYDVQQDEw9BTUUgSU5GUkEgQ0EgMDEwHhcNMjQwNTAyMTUxMzA5WhcNMjUwNDI3MTUxMzA5WjBAMT4wPAYDVQQDEzVhc3luY29wZXJhdGlvbnNpZ25pbmdjZXJ0aWZpY2F0ZS5tYW5hZ2VtZW50LmF6dXJlLmNvbTCCASIwDQYJKoZIhvcNAQEBBQADggEPADCCAQoCggEBAM07DTGnL1WbXOa1u9Ox1zn93UOdzLFtBuxDtLwkLwE5XYbQErk1VfIqbqMWVJBTz43qzYkSUywN3kS5W-3jMCFAsWLYHKk-bdgh07JhyEmf_mrR7Xm3zoHG0F16AdlxBQjSN2QUJl55bEnC1Jl3KCDiVnKozpTS-PgNbAKxy1vnDaihayz-jd1p2krOq0AkGmr8EwgyH9cxsXty3H8oLuIW4UCIf6-ovtP_gZK7LvUJosGQlUVzRY5oQeq6Cjanrjz8LO4V7OmvglKA7MT6-y0iIXCiet24ek-PnJ26p0_epq6-1NK5ppjrvQ88reQo_Wey0U6uGqPCf_quM95smlUCAwEAAaOCBDUwggQxMCcGCSsGAQQBgjcVCgQaMBgwCgYIKwYBBQUHAwEwCgYIKwYBBQUHAwIwPQYJKwYBBAGCNxUHBDAwLgYmKwYBBAGCNxUIhpDjDYTVtHiE8Ys-hZvdFs6dEoFggvX2K4Py0SACAWQCAQowggHaBggrBgEFBQcBAQSCAcwwggHIMGYGCCsGAQUFBzAChlpodHRwOi8vY3JsLm1pY3Jvc29mdC5jb20vcGtpaW5mcmEvQ2VydHMvQlkyUEtJSU5UQ0EwMS5BTUUuR0JMX0FNRSUyMElORlJBJTIwQ0ElMjAwMSg0KS5jcnQwVgYIKwYBBQUHMAKGSmh0dHA6Ly9jcmwxLmFtZS5nYmwvYWlhL0JZMlBLSUlOVENBMDEuQU1FLkdCTF9BTUUlMjBJTkZSQSUyMENBJTIwMDEoNCkuY3J0MFYGCCsGAQUFBzAChkpodHRwOi8vY3JsMi5hbWUuZ2JsL2FpYS9CWTJQS0lJTlRDQTAxLkFNRS5HQkxfQU1FJTIwSU5GUkElMjBDQSUyMDAxKDQpLmNydDBWBggrBgEFBQcwAoZKaHR0cDovL2NybDMuYW1lLmdibC9haWEvQlkyUEtJSU5UQ0EwMS5BTUUuR0JMX0FNRSUyMElORlJBJTIwQ0ElMjAwMSg0KS5jcnQwVgYIKwYBBQUHMAKGSmh0dHA6Ly9jcmw0LmFtZS5nYmwvYWlhL0JZMlBLSUlOVENBMDEuQU1FLkdCTF9BTUUlMjBJTkZSQSUyMENBJTIwMDEoNCkuY3J0MB0GA1UdDgQWBBT9nF_3LeJfKo2wUhifl8Go-LrcVDAOBgNVHQ8BAf8EBAMCBaAwggE1BgNVHR8EggEsMIIBKDCCASSgggEgoIIBHIZCaHR0cDovL2NybC5taWNyb3NvZnQuY29tL3BraWluZnJhL0NSTC9BTUUlMjBJTkZSQSUyMENBJTIwMDEoNCkuY3JshjRodHRwOi8vY3JsMS5hbWUuZ2JsL2NybC9BTUUlMjBJTkZSQSUyMENBJTIwMDEoNCkuY3JshjRodHRwOi8vY3JsMi5hbWUuZ2JsL2NybC9BTUUlMjBJTkZSQSUyMENBJTIwMDEoNCkuY3JshjRodHRwOi8vY3JsMy5hbWUuZ2JsL2NybC9BTUUlMjBJTkZSQSUyMENBJTIwMDEoNCkuY3JshjRodHRwOi8vY3JsNC5hbWUuZ2JsL2NybC9BTUUlMjBJTkZSQSUyMENBJTIwMDEoNCkuY3JsMEEGA1UdIAQ6MDgwDAYKKwYBBAGCN3sBATAMBgorBgEEAYI3ewIBMAwGCisGAQQBgjd7AwEwDAYKKwYBBAGCN3sEATAfBgNVHSMEGDAWgBTl2Ztn_PjsurvwwKidileIud8-YzAdBgNVHSUEFjAUBggrBgEFBQcDAQYIKwYBBQUHAwIwDQYJKoZIhvcNAQELBQADggEBAEuFlcYl9ZMazlAmrJEK39sgT_V4pzoLJIud-g98rzZXpDdqVHiLKQnosingp2Z1u4HNQDrUVwcOrTcmE8nii9nUF36rQFqlNH_pmwRif9NB94CYh9u9htz7aSzwTplb44TPxHcuJa_QGO3LpN4n7WMiq5yKPZmLLkUBaS6idLzrlvnexhEGzTlXs6wXDMw_haje_UlA6qY4NUdK-nzsbnu7WWO6U8-alrOTk0D9DKSuW_jlzb2iRh-pyK82sfDI-x0fBW8qarQ6y5zcqBA9R3k5BbVwa-nn6PIlXNk2v3a56ZrTQqvJMJ9IBF0w0ebhF568LNZ3effLqwGX2alJ2ZE&s=G42Mlj8spZydi0P8KA2m2iaH4pzQyI5ZpSD__AowNBzA4LkgB8DHm_mwi1juT6uH49Y4Zy0HletM3rFqgzNoWaMY3KHITKNhWm7OtGfWGNm3qI-e9cd1nAnM58-rViSABlINsBsxT_ySp3dJIA53aTtYqnrg-TLj2GfPlB3K_s6HEe-Bc81qL6fUdpcHQiuIu20CmwiqY8-FwSGFR884cEqxUDNFsx21vB54Y4BAHHfPcLIHpP7Yfi1TXv4zGy78H-LFtQ9_Gl7bsFXjT2g_f8sKPBb4JGIaixAUfNG-mjfmh8r-taUk_sMvvSpUNfTtsvXBDl2wuEdrEq4ARbGRtg&h=XdcRBvzA0zD62DtfgpqUfV6CgwzFC7e2SszpOv4-3rA
      cache-control:
      - no-cache
      content-length:
      - '3204'
      content-type:
      - application/json; charset=utf-8
      date:
      - Mon, 06 May 2024 07:03:57 GMT
      expires:
      - '-1'
      pragma:
      - no-cache
      strict-transport-security:
      - max-age=31536000; includeSubDomains
      x-cache:
      - CONFIG_NOCACHE
      x-content-type-options:
      - nosniff
      x-ms-async-operation-timeout:
      - PT15M
      x-ms-ratelimit-remaining-subscription-resource-requests:
      - '699'
      x-msedge-ref:
      - 'Ref A: 0ACA54616E7C42AB8AB71B6D9AAF848B Ref B: TYO201151002025 Ref C: 2024-05-06T07:03:54Z'
      x-powered-by:
      - ASP.NET
    status:
      code: 201
      message: Created
- request:
    body: null
    headers:
      Accept:
      - '*/*'
      Accept-Encoding:
      - gzip, deflate
      CommandName:
      - containerapp create
      Connection:
      - keep-alive
      ParameterSetName:
      - -g -n --environment --image --ingress --target-port
      User-Agent:
      - python/3.10.11 (Windows-10-10.0.22631-SP0) AZURECLI/2.60.0
    method: GET
    uri: https://management.azure.com/subscriptions/00000000-0000-0000-0000-000000000000/providers/Microsoft.App/locations/eastus/containerappOperationStatuses/66129002-e16e-4a4e-a2c3-aeb14d51eaa5?api-version=2024-02-02-preview&azureAsyncOperation=true&t=638505758377504365&c=MIIHSDCCBjCgAwIBAgITOgL9GKuxwuoAvl6gDgAEAv0YqzANBgkqhkiG9w0BAQsFADBEMRMwEQYKCZImiZPyLGQBGRYDR0JMMRMwEQYKCZImiZPyLGQBGRYDQU1FMRgwFgYDVQQDEw9BTUUgSU5GUkEgQ0EgMDEwHhcNMjQwNTAyMTUxMzA5WhcNMjUwNDI3MTUxMzA5WjBAMT4wPAYDVQQDEzVhc3luY29wZXJhdGlvbnNpZ25pbmdjZXJ0aWZpY2F0ZS5tYW5hZ2VtZW50LmF6dXJlLmNvbTCCASIwDQYJKoZIhvcNAQEBBQADggEPADCCAQoCggEBAM07DTGnL1WbXOa1u9Ox1zn93UOdzLFtBuxDtLwkLwE5XYbQErk1VfIqbqMWVJBTz43qzYkSUywN3kS5W-3jMCFAsWLYHKk-bdgh07JhyEmf_mrR7Xm3zoHG0F16AdlxBQjSN2QUJl55bEnC1Jl3KCDiVnKozpTS-PgNbAKxy1vnDaihayz-jd1p2krOq0AkGmr8EwgyH9cxsXty3H8oLuIW4UCIf6-ovtP_gZK7LvUJosGQlUVzRY5oQeq6Cjanrjz8LO4V7OmvglKA7MT6-y0iIXCiet24ek-PnJ26p0_epq6-1NK5ppjrvQ88reQo_Wey0U6uGqPCf_quM95smlUCAwEAAaOCBDUwggQxMCcGCSsGAQQBgjcVCgQaMBgwCgYIKwYBBQUHAwEwCgYIKwYBBQUHAwIwPQYJKwYBBAGCNxUHBDAwLgYmKwYBBAGCNxUIhpDjDYTVtHiE8Ys-hZvdFs6dEoFggvX2K4Py0SACAWQCAQowggHaBggrBgEFBQcBAQSCAcwwggHIMGYGCCsGAQUFBzAChlpodHRwOi8vY3JsLm1pY3Jvc29mdC5jb20vcGtpaW5mcmEvQ2VydHMvQlkyUEtJSU5UQ0EwMS5BTUUuR0JMX0FNRSUyMElORlJBJTIwQ0ElMjAwMSg0KS5jcnQwVgYIKwYBBQUHMAKGSmh0dHA6Ly9jcmwxLmFtZS5nYmwvYWlhL0JZMlBLSUlOVENBMDEuQU1FLkdCTF9BTUUlMjBJTkZSQSUyMENBJTIwMDEoNCkuY3J0MFYGCCsGAQUFBzAChkpodHRwOi8vY3JsMi5hbWUuZ2JsL2FpYS9CWTJQS0lJTlRDQTAxLkFNRS5HQkxfQU1FJTIwSU5GUkElMjBDQSUyMDAxKDQpLmNydDBWBggrBgEFBQcwAoZKaHR0cDovL2NybDMuYW1lLmdibC9haWEvQlkyUEtJSU5UQ0EwMS5BTUUuR0JMX0FNRSUyMElORlJBJTIwQ0ElMjAwMSg0KS5jcnQwVgYIKwYBBQUHMAKGSmh0dHA6Ly9jcmw0LmFtZS5nYmwvYWlhL0JZMlBLSUlOVENBMDEuQU1FLkdCTF9BTUUlMjBJTkZSQSUyMENBJTIwMDEoNCkuY3J0MB0GA1UdDgQWBBT9nF_3LeJfKo2wUhifl8Go-LrcVDAOBgNVHQ8BAf8EBAMCBaAwggE1BgNVHR8EggEsMIIBKDCCASSgggEgoIIBHIZCaHR0cDovL2NybC5taWNyb3NvZnQuY29tL3BraWluZnJhL0NSTC9BTUUlMjBJTkZSQSUyMENBJTIwMDEoNCkuY3JshjRodHRwOi8vY3JsMS5hbWUuZ2JsL2NybC9BTUUlMjBJTkZSQSUyMENBJTIwMDEoNCkuY3JshjRodHRwOi8vY3JsMi5hbWUuZ2JsL2NybC9BTUUlMjBJTkZSQSUyMENBJTIwMDEoNCkuY3JshjRodHRwOi8vY3JsMy5hbWUuZ2JsL2NybC9BTUUlMjBJTkZSQSUyMENBJTIwMDEoNCkuY3JshjRodHRwOi8vY3JsNC5hbWUuZ2JsL2NybC9BTUUlMjBJTkZSQSUyMENBJTIwMDEoNCkuY3JsMEEGA1UdIAQ6MDgwDAYKKwYBBAGCN3sBATAMBgorBgEEAYI3ewIBMAwGCisGAQQBgjd7AwEwDAYKKwYBBAGCN3sEATAfBgNVHSMEGDAWgBTl2Ztn_PjsurvwwKidileIud8-YzAdBgNVHSUEFjAUBggrBgEFBQcDAQYIKwYBBQUHAwIwDQYJKoZIhvcNAQELBQADggEBAEuFlcYl9ZMazlAmrJEK39sgT_V4pzoLJIud-g98rzZXpDdqVHiLKQnosingp2Z1u4HNQDrUVwcOrTcmE8nii9nUF36rQFqlNH_pmwRif9NB94CYh9u9htz7aSzwTplb44TPxHcuJa_QGO3LpN4n7WMiq5yKPZmLLkUBaS6idLzrlvnexhEGzTlXs6wXDMw_haje_UlA6qY4NUdK-nzsbnu7WWO6U8-alrOTk0D9DKSuW_jlzb2iRh-pyK82sfDI-x0fBW8qarQ6y5zcqBA9R3k5BbVwa-nn6PIlXNk2v3a56ZrTQqvJMJ9IBF0w0ebhF568LNZ3effLqwGX2alJ2ZE&s=G42Mlj8spZydi0P8KA2m2iaH4pzQyI5ZpSD__AowNBzA4LkgB8DHm_mwi1juT6uH49Y4Zy0HletM3rFqgzNoWaMY3KHITKNhWm7OtGfWGNm3qI-e9cd1nAnM58-rViSABlINsBsxT_ySp3dJIA53aTtYqnrg-TLj2GfPlB3K_s6HEe-Bc81qL6fUdpcHQiuIu20CmwiqY8-FwSGFR884cEqxUDNFsx21vB54Y4BAHHfPcLIHpP7Yfi1TXv4zGy78H-LFtQ9_Gl7bsFXjT2g_f8sKPBb4JGIaixAUfNG-mjfmh8r-taUk_sMvvSpUNfTtsvXBDl2wuEdrEq4ARbGRtg&h=XdcRBvzA0zD62DtfgpqUfV6CgwzFC7e2SszpOv4-3rA
  response:
    body:
      string: '{"id":"/subscriptions/00000000-0000-0000-0000-000000000000/providers/Microsoft.App/locations/eastus/containerappOperationStatuses/66129002-e16e-4a4e-a2c3-aeb14d51eaa5","name":"66129002-e16e-4a4e-a2c3-aeb14d51eaa5","status":"InProgress","startTime":"2024-05-06T07:03:56.403548"}'
    headers:
      api-supported-versions:
      - 2022-03-01, 2022-06-01-preview, 2022-10-01, 2022-11-01-preview, 2023-04-01-preview,
        2023-05-01, 2023-05-02-preview, 2023-08-01-preview, 2023-11-02-preview, 2024-02-02-preview,
        2024-03-01
      cache-control:
      - no-cache
      content-length:
      - '277'
      content-type:
      - application/json; charset=utf-8
      date:
      - Mon, 06 May 2024 07:03:58 GMT
      expires:
      - '-1'
      pragma:
      - no-cache
      strict-transport-security:
      - max-age=31536000; includeSubDomains
      vary:
      - Accept-Encoding
      x-cache:
      - CONFIG_NOCACHE
      x-content-type-options:
      - nosniff
      x-msedge-ref:
      - 'Ref A: 89024D411298458B8DA5E1E1807784C0 Ref B: TYO201100116053 Ref C: 2024-05-06T07:03:58Z'
      x-powered-by:
      - ASP.NET
    status:
      code: 200
      message: OK
- request:
    body: null
    headers:
      Accept:
      - '*/*'
      Accept-Encoding:
      - gzip, deflate
      CommandName:
      - containerapp create
      Connection:
      - keep-alive
      ParameterSetName:
      - -g -n --environment --image --ingress --target-port
      User-Agent:
      - python/3.10.11 (Windows-10-10.0.22631-SP0) AZURECLI/2.60.0
    method: GET
    uri: https://management.azure.com/subscriptions/00000000-0000-0000-0000-000000000000/providers/Microsoft.App/locations/eastus/containerappOperationStatuses/66129002-e16e-4a4e-a2c3-aeb14d51eaa5?api-version=2024-02-02-preview&azureAsyncOperation=true&t=638505758377504365&c=MIIHSDCCBjCgAwIBAgITOgL9GKuxwuoAvl6gDgAEAv0YqzANBgkqhkiG9w0BAQsFADBEMRMwEQYKCZImiZPyLGQBGRYDR0JMMRMwEQYKCZImiZPyLGQBGRYDQU1FMRgwFgYDVQQDEw9BTUUgSU5GUkEgQ0EgMDEwHhcNMjQwNTAyMTUxMzA5WhcNMjUwNDI3MTUxMzA5WjBAMT4wPAYDVQQDEzVhc3luY29wZXJhdGlvbnNpZ25pbmdjZXJ0aWZpY2F0ZS5tYW5hZ2VtZW50LmF6dXJlLmNvbTCCASIwDQYJKoZIhvcNAQEBBQADggEPADCCAQoCggEBAM07DTGnL1WbXOa1u9Ox1zn93UOdzLFtBuxDtLwkLwE5XYbQErk1VfIqbqMWVJBTz43qzYkSUywN3kS5W-3jMCFAsWLYHKk-bdgh07JhyEmf_mrR7Xm3zoHG0F16AdlxBQjSN2QUJl55bEnC1Jl3KCDiVnKozpTS-PgNbAKxy1vnDaihayz-jd1p2krOq0AkGmr8EwgyH9cxsXty3H8oLuIW4UCIf6-ovtP_gZK7LvUJosGQlUVzRY5oQeq6Cjanrjz8LO4V7OmvglKA7MT6-y0iIXCiet24ek-PnJ26p0_epq6-1NK5ppjrvQ88reQo_Wey0U6uGqPCf_quM95smlUCAwEAAaOCBDUwggQxMCcGCSsGAQQBgjcVCgQaMBgwCgYIKwYBBQUHAwEwCgYIKwYBBQUHAwIwPQYJKwYBBAGCNxUHBDAwLgYmKwYBBAGCNxUIhpDjDYTVtHiE8Ys-hZvdFs6dEoFggvX2K4Py0SACAWQCAQowggHaBggrBgEFBQcBAQSCAcwwggHIMGYGCCsGAQUFBzAChlpodHRwOi8vY3JsLm1pY3Jvc29mdC5jb20vcGtpaW5mcmEvQ2VydHMvQlkyUEtJSU5UQ0EwMS5BTUUuR0JMX0FNRSUyMElORlJBJTIwQ0ElMjAwMSg0KS5jcnQwVgYIKwYBBQUHMAKGSmh0dHA6Ly9jcmwxLmFtZS5nYmwvYWlhL0JZMlBLSUlOVENBMDEuQU1FLkdCTF9BTUUlMjBJTkZSQSUyMENBJTIwMDEoNCkuY3J0MFYGCCsGAQUFBzAChkpodHRwOi8vY3JsMi5hbWUuZ2JsL2FpYS9CWTJQS0lJTlRDQTAxLkFNRS5HQkxfQU1FJTIwSU5GUkElMjBDQSUyMDAxKDQpLmNydDBWBggrBgEFBQcwAoZKaHR0cDovL2NybDMuYW1lLmdibC9haWEvQlkyUEtJSU5UQ0EwMS5BTUUuR0JMX0FNRSUyMElORlJBJTIwQ0ElMjAwMSg0KS5jcnQwVgYIKwYBBQUHMAKGSmh0dHA6Ly9jcmw0LmFtZS5nYmwvYWlhL0JZMlBLSUlOVENBMDEuQU1FLkdCTF9BTUUlMjBJTkZSQSUyMENBJTIwMDEoNCkuY3J0MB0GA1UdDgQWBBT9nF_3LeJfKo2wUhifl8Go-LrcVDAOBgNVHQ8BAf8EBAMCBaAwggE1BgNVHR8EggEsMIIBKDCCASSgggEgoIIBHIZCaHR0cDovL2NybC5taWNyb3NvZnQuY29tL3BraWluZnJhL0NSTC9BTUUlMjBJTkZSQSUyMENBJTIwMDEoNCkuY3JshjRodHRwOi8vY3JsMS5hbWUuZ2JsL2NybC9BTUUlMjBJTkZSQSUyMENBJTIwMDEoNCkuY3JshjRodHRwOi8vY3JsMi5hbWUuZ2JsL2NybC9BTUUlMjBJTkZSQSUyMENBJTIwMDEoNCkuY3JshjRodHRwOi8vY3JsMy5hbWUuZ2JsL2NybC9BTUUlMjBJTkZSQSUyMENBJTIwMDEoNCkuY3JshjRodHRwOi8vY3JsNC5hbWUuZ2JsL2NybC9BTUUlMjBJTkZSQSUyMENBJTIwMDEoNCkuY3JsMEEGA1UdIAQ6MDgwDAYKKwYBBAGCN3sBATAMBgorBgEEAYI3ewIBMAwGCisGAQQBgjd7AwEwDAYKKwYBBAGCN3sEATAfBgNVHSMEGDAWgBTl2Ztn_PjsurvwwKidileIud8-YzAdBgNVHSUEFjAUBggrBgEFBQcDAQYIKwYBBQUHAwIwDQYJKoZIhvcNAQELBQADggEBAEuFlcYl9ZMazlAmrJEK39sgT_V4pzoLJIud-g98rzZXpDdqVHiLKQnosingp2Z1u4HNQDrUVwcOrTcmE8nii9nUF36rQFqlNH_pmwRif9NB94CYh9u9htz7aSzwTplb44TPxHcuJa_QGO3LpN4n7WMiq5yKPZmLLkUBaS6idLzrlvnexhEGzTlXs6wXDMw_haje_UlA6qY4NUdK-nzsbnu7WWO6U8-alrOTk0D9DKSuW_jlzb2iRh-pyK82sfDI-x0fBW8qarQ6y5zcqBA9R3k5BbVwa-nn6PIlXNk2v3a56ZrTQqvJMJ9IBF0w0ebhF568LNZ3effLqwGX2alJ2ZE&s=G42Mlj8spZydi0P8KA2m2iaH4pzQyI5ZpSD__AowNBzA4LkgB8DHm_mwi1juT6uH49Y4Zy0HletM3rFqgzNoWaMY3KHITKNhWm7OtGfWGNm3qI-e9cd1nAnM58-rViSABlINsBsxT_ySp3dJIA53aTtYqnrg-TLj2GfPlB3K_s6HEe-Bc81qL6fUdpcHQiuIu20CmwiqY8-FwSGFR884cEqxUDNFsx21vB54Y4BAHHfPcLIHpP7Yfi1TXv4zGy78H-LFtQ9_Gl7bsFXjT2g_f8sKPBb4JGIaixAUfNG-mjfmh8r-taUk_sMvvSpUNfTtsvXBDl2wuEdrEq4ARbGRtg&h=XdcRBvzA0zD62DtfgpqUfV6CgwzFC7e2SszpOv4-3rA
  response:
    body:
      string: '{"id":"/subscriptions/00000000-0000-0000-0000-000000000000/providers/Microsoft.App/locations/eastus/containerappOperationStatuses/66129002-e16e-4a4e-a2c3-aeb14d51eaa5","name":"66129002-e16e-4a4e-a2c3-aeb14d51eaa5","status":"InProgress","startTime":"2024-05-06T07:03:56.403548"}'
    headers:
      api-supported-versions:
      - 2022-03-01, 2022-06-01-preview, 2022-10-01, 2022-11-01-preview, 2023-04-01-preview,
        2023-05-01, 2023-05-02-preview, 2023-08-01-preview, 2023-11-02-preview, 2024-02-02-preview,
        2024-03-01
      cache-control:
      - no-cache
      content-length:
      - '277'
      content-type:
      - application/json; charset=utf-8
      date:
      - Mon, 06 May 2024 07:04:01 GMT
      expires:
      - '-1'
      pragma:
      - no-cache
      strict-transport-security:
      - max-age=31536000; includeSubDomains
      vary:
      - Accept-Encoding
      x-cache:
      - CONFIG_NOCACHE
      x-content-type-options:
      - nosniff
      x-msedge-ref:
      - 'Ref A: 67C513B9C2A84C4B8C1BCC8260C1B99A Ref B: TYO201100115037 Ref C: 2024-05-06T07:04:01Z'
      x-powered-by:
      - ASP.NET
    status:
      code: 200
      message: OK
- request:
    body: null
    headers:
      Accept:
      - '*/*'
      Accept-Encoding:
      - gzip, deflate
      CommandName:
      - containerapp create
      Connection:
      - keep-alive
      ParameterSetName:
      - -g -n --environment --image --ingress --target-port
      User-Agent:
      - python/3.10.11 (Windows-10-10.0.22631-SP0) AZURECLI/2.60.0
    method: GET
    uri: https://management.azure.com/subscriptions/00000000-0000-0000-0000-000000000000/providers/Microsoft.App/locations/eastus/containerappOperationStatuses/66129002-e16e-4a4e-a2c3-aeb14d51eaa5?api-version=2024-02-02-preview&azureAsyncOperation=true&t=638505758377504365&c=MIIHSDCCBjCgAwIBAgITOgL9GKuxwuoAvl6gDgAEAv0YqzANBgkqhkiG9w0BAQsFADBEMRMwEQYKCZImiZPyLGQBGRYDR0JMMRMwEQYKCZImiZPyLGQBGRYDQU1FMRgwFgYDVQQDEw9BTUUgSU5GUkEgQ0EgMDEwHhcNMjQwNTAyMTUxMzA5WhcNMjUwNDI3MTUxMzA5WjBAMT4wPAYDVQQDEzVhc3luY29wZXJhdGlvbnNpZ25pbmdjZXJ0aWZpY2F0ZS5tYW5hZ2VtZW50LmF6dXJlLmNvbTCCASIwDQYJKoZIhvcNAQEBBQADggEPADCCAQoCggEBAM07DTGnL1WbXOa1u9Ox1zn93UOdzLFtBuxDtLwkLwE5XYbQErk1VfIqbqMWVJBTz43qzYkSUywN3kS5W-3jMCFAsWLYHKk-bdgh07JhyEmf_mrR7Xm3zoHG0F16AdlxBQjSN2QUJl55bEnC1Jl3KCDiVnKozpTS-PgNbAKxy1vnDaihayz-jd1p2krOq0AkGmr8EwgyH9cxsXty3H8oLuIW4UCIf6-ovtP_gZK7LvUJosGQlUVzRY5oQeq6Cjanrjz8LO4V7OmvglKA7MT6-y0iIXCiet24ek-PnJ26p0_epq6-1NK5ppjrvQ88reQo_Wey0U6uGqPCf_quM95smlUCAwEAAaOCBDUwggQxMCcGCSsGAQQBgjcVCgQaMBgwCgYIKwYBBQUHAwEwCgYIKwYBBQUHAwIwPQYJKwYBBAGCNxUHBDAwLgYmKwYBBAGCNxUIhpDjDYTVtHiE8Ys-hZvdFs6dEoFggvX2K4Py0SACAWQCAQowggHaBggrBgEFBQcBAQSCAcwwggHIMGYGCCsGAQUFBzAChlpodHRwOi8vY3JsLm1pY3Jvc29mdC5jb20vcGtpaW5mcmEvQ2VydHMvQlkyUEtJSU5UQ0EwMS5BTUUuR0JMX0FNRSUyMElORlJBJTIwQ0ElMjAwMSg0KS5jcnQwVgYIKwYBBQUHMAKGSmh0dHA6Ly9jcmwxLmFtZS5nYmwvYWlhL0JZMlBLSUlOVENBMDEuQU1FLkdCTF9BTUUlMjBJTkZSQSUyMENBJTIwMDEoNCkuY3J0MFYGCCsGAQUFBzAChkpodHRwOi8vY3JsMi5hbWUuZ2JsL2FpYS9CWTJQS0lJTlRDQTAxLkFNRS5HQkxfQU1FJTIwSU5GUkElMjBDQSUyMDAxKDQpLmNydDBWBggrBgEFBQcwAoZKaHR0cDovL2NybDMuYW1lLmdibC9haWEvQlkyUEtJSU5UQ0EwMS5BTUUuR0JMX0FNRSUyMElORlJBJTIwQ0ElMjAwMSg0KS5jcnQwVgYIKwYBBQUHMAKGSmh0dHA6Ly9jcmw0LmFtZS5nYmwvYWlhL0JZMlBLSUlOVENBMDEuQU1FLkdCTF9BTUUlMjBJTkZSQSUyMENBJTIwMDEoNCkuY3J0MB0GA1UdDgQWBBT9nF_3LeJfKo2wUhifl8Go-LrcVDAOBgNVHQ8BAf8EBAMCBaAwggE1BgNVHR8EggEsMIIBKDCCASSgggEgoIIBHIZCaHR0cDovL2NybC5taWNyb3NvZnQuY29tL3BraWluZnJhL0NSTC9BTUUlMjBJTkZSQSUyMENBJTIwMDEoNCkuY3JshjRodHRwOi8vY3JsMS5hbWUuZ2JsL2NybC9BTUUlMjBJTkZSQSUyMENBJTIwMDEoNCkuY3JshjRodHRwOi8vY3JsMi5hbWUuZ2JsL2NybC9BTUUlMjBJTkZSQSUyMENBJTIwMDEoNCkuY3JshjRodHRwOi8vY3JsMy5hbWUuZ2JsL2NybC9BTUUlMjBJTkZSQSUyMENBJTIwMDEoNCkuY3JshjRodHRwOi8vY3JsNC5hbWUuZ2JsL2NybC9BTUUlMjBJTkZSQSUyMENBJTIwMDEoNCkuY3JsMEEGA1UdIAQ6MDgwDAYKKwYBBAGCN3sBATAMBgorBgEEAYI3ewIBMAwGCisGAQQBgjd7AwEwDAYKKwYBBAGCN3sEATAfBgNVHSMEGDAWgBTl2Ztn_PjsurvwwKidileIud8-YzAdBgNVHSUEFjAUBggrBgEFBQcDAQYIKwYBBQUHAwIwDQYJKoZIhvcNAQELBQADggEBAEuFlcYl9ZMazlAmrJEK39sgT_V4pzoLJIud-g98rzZXpDdqVHiLKQnosingp2Z1u4HNQDrUVwcOrTcmE8nii9nUF36rQFqlNH_pmwRif9NB94CYh9u9htz7aSzwTplb44TPxHcuJa_QGO3LpN4n7WMiq5yKPZmLLkUBaS6idLzrlvnexhEGzTlXs6wXDMw_haje_UlA6qY4NUdK-nzsbnu7WWO6U8-alrOTk0D9DKSuW_jlzb2iRh-pyK82sfDI-x0fBW8qarQ6y5zcqBA9R3k5BbVwa-nn6PIlXNk2v3a56ZrTQqvJMJ9IBF0w0ebhF568LNZ3effLqwGX2alJ2ZE&s=G42Mlj8spZydi0P8KA2m2iaH4pzQyI5ZpSD__AowNBzA4LkgB8DHm_mwi1juT6uH49Y4Zy0HletM3rFqgzNoWaMY3KHITKNhWm7OtGfWGNm3qI-e9cd1nAnM58-rViSABlINsBsxT_ySp3dJIA53aTtYqnrg-TLj2GfPlB3K_s6HEe-Bc81qL6fUdpcHQiuIu20CmwiqY8-FwSGFR884cEqxUDNFsx21vB54Y4BAHHfPcLIHpP7Yfi1TXv4zGy78H-LFtQ9_Gl7bsFXjT2g_f8sKPBb4JGIaixAUfNG-mjfmh8r-taUk_sMvvSpUNfTtsvXBDl2wuEdrEq4ARbGRtg&h=XdcRBvzA0zD62DtfgpqUfV6CgwzFC7e2SszpOv4-3rA
  response:
    body:
      string: '{"id":"/subscriptions/00000000-0000-0000-0000-000000000000/providers/Microsoft.App/locations/eastus/containerappOperationStatuses/66129002-e16e-4a4e-a2c3-aeb14d51eaa5","name":"66129002-e16e-4a4e-a2c3-aeb14d51eaa5","status":"InProgress","startTime":"2024-05-06T07:03:56.403548"}'
    headers:
      api-supported-versions:
      - 2022-03-01, 2022-06-01-preview, 2022-10-01, 2022-11-01-preview, 2023-04-01-preview,
        2023-05-01, 2023-05-02-preview, 2023-08-01-preview, 2023-11-02-preview, 2024-02-02-preview,
        2024-03-01
      cache-control:
      - no-cache
      content-length:
      - '277'
      content-type:
      - application/json; charset=utf-8
      date:
      - Mon, 06 May 2024 07:04:04 GMT
      expires:
      - '-1'
      pragma:
      - no-cache
      strict-transport-security:
      - max-age=31536000; includeSubDomains
      vary:
      - Accept-Encoding
      x-cache:
      - CONFIG_NOCACHE
      x-content-type-options:
      - nosniff
      x-msedge-ref:
      - 'Ref A: FA1F7F02C95347DC83F3B9ACC016A8A6 Ref B: TYO201151005036 Ref C: 2024-05-06T07:04:04Z'
      x-powered-by:
      - ASP.NET
    status:
      code: 200
      message: OK
- request:
    body: null
    headers:
      Accept:
      - '*/*'
      Accept-Encoding:
      - gzip, deflate
      CommandName:
      - containerapp create
      Connection:
      - keep-alive
      ParameterSetName:
      - -g -n --environment --image --ingress --target-port
      User-Agent:
      - python/3.10.11 (Windows-10-10.0.22631-SP0) AZURECLI/2.60.0
    method: GET
    uri: https://management.azure.com/subscriptions/00000000-0000-0000-0000-000000000000/providers/Microsoft.App/locations/eastus/containerappOperationStatuses/66129002-e16e-4a4e-a2c3-aeb14d51eaa5?api-version=2024-02-02-preview&azureAsyncOperation=true&t=638505758377504365&c=MIIHSDCCBjCgAwIBAgITOgL9GKuxwuoAvl6gDgAEAv0YqzANBgkqhkiG9w0BAQsFADBEMRMwEQYKCZImiZPyLGQBGRYDR0JMMRMwEQYKCZImiZPyLGQBGRYDQU1FMRgwFgYDVQQDEw9BTUUgSU5GUkEgQ0EgMDEwHhcNMjQwNTAyMTUxMzA5WhcNMjUwNDI3MTUxMzA5WjBAMT4wPAYDVQQDEzVhc3luY29wZXJhdGlvbnNpZ25pbmdjZXJ0aWZpY2F0ZS5tYW5hZ2VtZW50LmF6dXJlLmNvbTCCASIwDQYJKoZIhvcNAQEBBQADggEPADCCAQoCggEBAM07DTGnL1WbXOa1u9Ox1zn93UOdzLFtBuxDtLwkLwE5XYbQErk1VfIqbqMWVJBTz43qzYkSUywN3kS5W-3jMCFAsWLYHKk-bdgh07JhyEmf_mrR7Xm3zoHG0F16AdlxBQjSN2QUJl55bEnC1Jl3KCDiVnKozpTS-PgNbAKxy1vnDaihayz-jd1p2krOq0AkGmr8EwgyH9cxsXty3H8oLuIW4UCIf6-ovtP_gZK7LvUJosGQlUVzRY5oQeq6Cjanrjz8LO4V7OmvglKA7MT6-y0iIXCiet24ek-PnJ26p0_epq6-1NK5ppjrvQ88reQo_Wey0U6uGqPCf_quM95smlUCAwEAAaOCBDUwggQxMCcGCSsGAQQBgjcVCgQaMBgwCgYIKwYBBQUHAwEwCgYIKwYBBQUHAwIwPQYJKwYBBAGCNxUHBDAwLgYmKwYBBAGCNxUIhpDjDYTVtHiE8Ys-hZvdFs6dEoFggvX2K4Py0SACAWQCAQowggHaBggrBgEFBQcBAQSCAcwwggHIMGYGCCsGAQUFBzAChlpodHRwOi8vY3JsLm1pY3Jvc29mdC5jb20vcGtpaW5mcmEvQ2VydHMvQlkyUEtJSU5UQ0EwMS5BTUUuR0JMX0FNRSUyMElORlJBJTIwQ0ElMjAwMSg0KS5jcnQwVgYIKwYBBQUHMAKGSmh0dHA6Ly9jcmwxLmFtZS5nYmwvYWlhL0JZMlBLSUlOVENBMDEuQU1FLkdCTF9BTUUlMjBJTkZSQSUyMENBJTIwMDEoNCkuY3J0MFYGCCsGAQUFBzAChkpodHRwOi8vY3JsMi5hbWUuZ2JsL2FpYS9CWTJQS0lJTlRDQTAxLkFNRS5HQkxfQU1FJTIwSU5GUkElMjBDQSUyMDAxKDQpLmNydDBWBggrBgEFBQcwAoZKaHR0cDovL2NybDMuYW1lLmdibC9haWEvQlkyUEtJSU5UQ0EwMS5BTUUuR0JMX0FNRSUyMElORlJBJTIwQ0ElMjAwMSg0KS5jcnQwVgYIKwYBBQUHMAKGSmh0dHA6Ly9jcmw0LmFtZS5nYmwvYWlhL0JZMlBLSUlOVENBMDEuQU1FLkdCTF9BTUUlMjBJTkZSQSUyMENBJTIwMDEoNCkuY3J0MB0GA1UdDgQWBBT9nF_3LeJfKo2wUhifl8Go-LrcVDAOBgNVHQ8BAf8EBAMCBaAwggE1BgNVHR8EggEsMIIBKDCCASSgggEgoIIBHIZCaHR0cDovL2NybC5taWNyb3NvZnQuY29tL3BraWluZnJhL0NSTC9BTUUlMjBJTkZSQSUyMENBJTIwMDEoNCkuY3JshjRodHRwOi8vY3JsMS5hbWUuZ2JsL2NybC9BTUUlMjBJTkZSQSUyMENBJTIwMDEoNCkuY3JshjRodHRwOi8vY3JsMi5hbWUuZ2JsL2NybC9BTUUlMjBJTkZSQSUyMENBJTIwMDEoNCkuY3JshjRodHRwOi8vY3JsMy5hbWUuZ2JsL2NybC9BTUUlMjBJTkZSQSUyMENBJTIwMDEoNCkuY3JshjRodHRwOi8vY3JsNC5hbWUuZ2JsL2NybC9BTUUlMjBJTkZSQSUyMENBJTIwMDEoNCkuY3JsMEEGA1UdIAQ6MDgwDAYKKwYBBAGCN3sBATAMBgorBgEEAYI3ewIBMAwGCisGAQQBgjd7AwEwDAYKKwYBBAGCN3sEATAfBgNVHSMEGDAWgBTl2Ztn_PjsurvwwKidileIud8-YzAdBgNVHSUEFjAUBggrBgEFBQcDAQYIKwYBBQUHAwIwDQYJKoZIhvcNAQELBQADggEBAEuFlcYl9ZMazlAmrJEK39sgT_V4pzoLJIud-g98rzZXpDdqVHiLKQnosingp2Z1u4HNQDrUVwcOrTcmE8nii9nUF36rQFqlNH_pmwRif9NB94CYh9u9htz7aSzwTplb44TPxHcuJa_QGO3LpN4n7WMiq5yKPZmLLkUBaS6idLzrlvnexhEGzTlXs6wXDMw_haje_UlA6qY4NUdK-nzsbnu7WWO6U8-alrOTk0D9DKSuW_jlzb2iRh-pyK82sfDI-x0fBW8qarQ6y5zcqBA9R3k5BbVwa-nn6PIlXNk2v3a56ZrTQqvJMJ9IBF0w0ebhF568LNZ3effLqwGX2alJ2ZE&s=G42Mlj8spZydi0P8KA2m2iaH4pzQyI5ZpSD__AowNBzA4LkgB8DHm_mwi1juT6uH49Y4Zy0HletM3rFqgzNoWaMY3KHITKNhWm7OtGfWGNm3qI-e9cd1nAnM58-rViSABlINsBsxT_ySp3dJIA53aTtYqnrg-TLj2GfPlB3K_s6HEe-Bc81qL6fUdpcHQiuIu20CmwiqY8-FwSGFR884cEqxUDNFsx21vB54Y4BAHHfPcLIHpP7Yfi1TXv4zGy78H-LFtQ9_Gl7bsFXjT2g_f8sKPBb4JGIaixAUfNG-mjfmh8r-taUk_sMvvSpUNfTtsvXBDl2wuEdrEq4ARbGRtg&h=XdcRBvzA0zD62DtfgpqUfV6CgwzFC7e2SszpOv4-3rA
  response:
    body:
      string: '{"id":"/subscriptions/00000000-0000-0000-0000-000000000000/providers/Microsoft.App/locations/eastus/containerappOperationStatuses/66129002-e16e-4a4e-a2c3-aeb14d51eaa5","name":"66129002-e16e-4a4e-a2c3-aeb14d51eaa5","status":"InProgress","startTime":"2024-05-06T07:03:56.403548"}'
    headers:
      api-supported-versions:
      - 2022-03-01, 2022-06-01-preview, 2022-10-01, 2022-11-01-preview, 2023-04-01-preview,
        2023-05-01, 2023-05-02-preview, 2023-08-01-preview, 2023-11-02-preview, 2024-02-02-preview,
        2024-03-01
      cache-control:
      - no-cache
      content-length:
      - '277'
      content-type:
      - application/json; charset=utf-8
      date:
      - Mon, 06 May 2024 07:04:08 GMT
      expires:
      - '-1'
      pragma:
      - no-cache
      strict-transport-security:
      - max-age=31536000; includeSubDomains
      vary:
      - Accept-Encoding
      x-cache:
      - CONFIG_NOCACHE
      x-content-type-options:
      - nosniff
      x-msedge-ref:
      - 'Ref A: 4362ACC89BF54177BD604A238929AD4F Ref B: TYO201100117019 Ref C: 2024-05-06T07:04:08Z'
      x-powered-by:
      - ASP.NET
    status:
      code: 200
      message: OK
- request:
    body: null
    headers:
      Accept:
      - '*/*'
      Accept-Encoding:
      - gzip, deflate
      CommandName:
      - containerapp create
      Connection:
      - keep-alive
      ParameterSetName:
      - -g -n --environment --image --ingress --target-port
      User-Agent:
      - python/3.10.11 (Windows-10-10.0.22631-SP0) AZURECLI/2.60.0
    method: GET
    uri: https://management.azure.com/subscriptions/00000000-0000-0000-0000-000000000000/providers/Microsoft.App/locations/eastus/containerappOperationStatuses/66129002-e16e-4a4e-a2c3-aeb14d51eaa5?api-version=2024-02-02-preview&azureAsyncOperation=true&t=638505758377504365&c=MIIHSDCCBjCgAwIBAgITOgL9GKuxwuoAvl6gDgAEAv0YqzANBgkqhkiG9w0BAQsFADBEMRMwEQYKCZImiZPyLGQBGRYDR0JMMRMwEQYKCZImiZPyLGQBGRYDQU1FMRgwFgYDVQQDEw9BTUUgSU5GUkEgQ0EgMDEwHhcNMjQwNTAyMTUxMzA5WhcNMjUwNDI3MTUxMzA5WjBAMT4wPAYDVQQDEzVhc3luY29wZXJhdGlvbnNpZ25pbmdjZXJ0aWZpY2F0ZS5tYW5hZ2VtZW50LmF6dXJlLmNvbTCCASIwDQYJKoZIhvcNAQEBBQADggEPADCCAQoCggEBAM07DTGnL1WbXOa1u9Ox1zn93UOdzLFtBuxDtLwkLwE5XYbQErk1VfIqbqMWVJBTz43qzYkSUywN3kS5W-3jMCFAsWLYHKk-bdgh07JhyEmf_mrR7Xm3zoHG0F16AdlxBQjSN2QUJl55bEnC1Jl3KCDiVnKozpTS-PgNbAKxy1vnDaihayz-jd1p2krOq0AkGmr8EwgyH9cxsXty3H8oLuIW4UCIf6-ovtP_gZK7LvUJosGQlUVzRY5oQeq6Cjanrjz8LO4V7OmvglKA7MT6-y0iIXCiet24ek-PnJ26p0_epq6-1NK5ppjrvQ88reQo_Wey0U6uGqPCf_quM95smlUCAwEAAaOCBDUwggQxMCcGCSsGAQQBgjcVCgQaMBgwCgYIKwYBBQUHAwEwCgYIKwYBBQUHAwIwPQYJKwYBBAGCNxUHBDAwLgYmKwYBBAGCNxUIhpDjDYTVtHiE8Ys-hZvdFs6dEoFggvX2K4Py0SACAWQCAQowggHaBggrBgEFBQcBAQSCAcwwggHIMGYGCCsGAQUFBzAChlpodHRwOi8vY3JsLm1pY3Jvc29mdC5jb20vcGtpaW5mcmEvQ2VydHMvQlkyUEtJSU5UQ0EwMS5BTUUuR0JMX0FNRSUyMElORlJBJTIwQ0ElMjAwMSg0KS5jcnQwVgYIKwYBBQUHMAKGSmh0dHA6Ly9jcmwxLmFtZS5nYmwvYWlhL0JZMlBLSUlOVENBMDEuQU1FLkdCTF9BTUUlMjBJTkZSQSUyMENBJTIwMDEoNCkuY3J0MFYGCCsGAQUFBzAChkpodHRwOi8vY3JsMi5hbWUuZ2JsL2FpYS9CWTJQS0lJTlRDQTAxLkFNRS5HQkxfQU1FJTIwSU5GUkElMjBDQSUyMDAxKDQpLmNydDBWBggrBgEFBQcwAoZKaHR0cDovL2NybDMuYW1lLmdibC9haWEvQlkyUEtJSU5UQ0EwMS5BTUUuR0JMX0FNRSUyMElORlJBJTIwQ0ElMjAwMSg0KS5jcnQwVgYIKwYBBQUHMAKGSmh0dHA6Ly9jcmw0LmFtZS5nYmwvYWlhL0JZMlBLSUlOVENBMDEuQU1FLkdCTF9BTUUlMjBJTkZSQSUyMENBJTIwMDEoNCkuY3J0MB0GA1UdDgQWBBT9nF_3LeJfKo2wUhifl8Go-LrcVDAOBgNVHQ8BAf8EBAMCBaAwggE1BgNVHR8EggEsMIIBKDCCASSgggEgoIIBHIZCaHR0cDovL2NybC5taWNyb3NvZnQuY29tL3BraWluZnJhL0NSTC9BTUUlMjBJTkZSQSUyMENBJTIwMDEoNCkuY3JshjRodHRwOi8vY3JsMS5hbWUuZ2JsL2NybC9BTUUlMjBJTkZSQSUyMENBJTIwMDEoNCkuY3JshjRodHRwOi8vY3JsMi5hbWUuZ2JsL2NybC9BTUUlMjBJTkZSQSUyMENBJTIwMDEoNCkuY3JshjRodHRwOi8vY3JsMy5hbWUuZ2JsL2NybC9BTUUlMjBJTkZSQSUyMENBJTIwMDEoNCkuY3JshjRodHRwOi8vY3JsNC5hbWUuZ2JsL2NybC9BTUUlMjBJTkZSQSUyMENBJTIwMDEoNCkuY3JsMEEGA1UdIAQ6MDgwDAYKKwYBBAGCN3sBATAMBgorBgEEAYI3ewIBMAwGCisGAQQBgjd7AwEwDAYKKwYBBAGCN3sEATAfBgNVHSMEGDAWgBTl2Ztn_PjsurvwwKidileIud8-YzAdBgNVHSUEFjAUBggrBgEFBQcDAQYIKwYBBQUHAwIwDQYJKoZIhvcNAQELBQADggEBAEuFlcYl9ZMazlAmrJEK39sgT_V4pzoLJIud-g98rzZXpDdqVHiLKQnosingp2Z1u4HNQDrUVwcOrTcmE8nii9nUF36rQFqlNH_pmwRif9NB94CYh9u9htz7aSzwTplb44TPxHcuJa_QGO3LpN4n7WMiq5yKPZmLLkUBaS6idLzrlvnexhEGzTlXs6wXDMw_haje_UlA6qY4NUdK-nzsbnu7WWO6U8-alrOTk0D9DKSuW_jlzb2iRh-pyK82sfDI-x0fBW8qarQ6y5zcqBA9R3k5BbVwa-nn6PIlXNk2v3a56ZrTQqvJMJ9IBF0w0ebhF568LNZ3effLqwGX2alJ2ZE&s=G42Mlj8spZydi0P8KA2m2iaH4pzQyI5ZpSD__AowNBzA4LkgB8DHm_mwi1juT6uH49Y4Zy0HletM3rFqgzNoWaMY3KHITKNhWm7OtGfWGNm3qI-e9cd1nAnM58-rViSABlINsBsxT_ySp3dJIA53aTtYqnrg-TLj2GfPlB3K_s6HEe-Bc81qL6fUdpcHQiuIu20CmwiqY8-FwSGFR884cEqxUDNFsx21vB54Y4BAHHfPcLIHpP7Yfi1TXv4zGy78H-LFtQ9_Gl7bsFXjT2g_f8sKPBb4JGIaixAUfNG-mjfmh8r-taUk_sMvvSpUNfTtsvXBDl2wuEdrEq4ARbGRtg&h=XdcRBvzA0zD62DtfgpqUfV6CgwzFC7e2SszpOv4-3rA
  response:
    body:
      string: '{"id":"/subscriptions/00000000-0000-0000-0000-000000000000/providers/Microsoft.App/locations/eastus/containerappOperationStatuses/66129002-e16e-4a4e-a2c3-aeb14d51eaa5","name":"66129002-e16e-4a4e-a2c3-aeb14d51eaa5","status":"InProgress","startTime":"2024-05-06T07:03:56.403548"}'
    headers:
      api-supported-versions:
      - 2022-03-01, 2022-06-01-preview, 2022-10-01, 2022-11-01-preview, 2023-04-01-preview,
        2023-05-01, 2023-05-02-preview, 2023-08-01-preview, 2023-11-02-preview, 2024-02-02-preview,
        2024-03-01
      cache-control:
      - no-cache
      content-length:
      - '277'
      content-type:
      - application/json; charset=utf-8
      date:
      - Mon, 06 May 2024 07:04:11 GMT
      expires:
      - '-1'
      pragma:
      - no-cache
      strict-transport-security:
      - max-age=31536000; includeSubDomains
      vary:
      - Accept-Encoding
      x-cache:
      - CONFIG_NOCACHE
      x-content-type-options:
      - nosniff
      x-msedge-ref:
      - 'Ref A: 7B45FFC23B7E4706BCC147EE81C9DAF2 Ref B: TYO201151004034 Ref C: 2024-05-06T07:04:11Z'
      x-powered-by:
      - ASP.NET
    status:
      code: 200
      message: OK
- request:
    body: null
    headers:
      Accept:
      - '*/*'
      Accept-Encoding:
      - gzip, deflate
      CommandName:
      - containerapp create
      Connection:
      - keep-alive
      ParameterSetName:
      - -g -n --environment --image --ingress --target-port
      User-Agent:
      - python/3.10.11 (Windows-10-10.0.22631-SP0) AZURECLI/2.60.0
    method: GET
    uri: https://management.azure.com/subscriptions/00000000-0000-0000-0000-000000000000/providers/Microsoft.App/locations/eastus/containerappOperationStatuses/66129002-e16e-4a4e-a2c3-aeb14d51eaa5?api-version=2024-02-02-preview&azureAsyncOperation=true&t=638505758377504365&c=MIIHSDCCBjCgAwIBAgITOgL9GKuxwuoAvl6gDgAEAv0YqzANBgkqhkiG9w0BAQsFADBEMRMwEQYKCZImiZPyLGQBGRYDR0JMMRMwEQYKCZImiZPyLGQBGRYDQU1FMRgwFgYDVQQDEw9BTUUgSU5GUkEgQ0EgMDEwHhcNMjQwNTAyMTUxMzA5WhcNMjUwNDI3MTUxMzA5WjBAMT4wPAYDVQQDEzVhc3luY29wZXJhdGlvbnNpZ25pbmdjZXJ0aWZpY2F0ZS5tYW5hZ2VtZW50LmF6dXJlLmNvbTCCASIwDQYJKoZIhvcNAQEBBQADggEPADCCAQoCggEBAM07DTGnL1WbXOa1u9Ox1zn93UOdzLFtBuxDtLwkLwE5XYbQErk1VfIqbqMWVJBTz43qzYkSUywN3kS5W-3jMCFAsWLYHKk-bdgh07JhyEmf_mrR7Xm3zoHG0F16AdlxBQjSN2QUJl55bEnC1Jl3KCDiVnKozpTS-PgNbAKxy1vnDaihayz-jd1p2krOq0AkGmr8EwgyH9cxsXty3H8oLuIW4UCIf6-ovtP_gZK7LvUJosGQlUVzRY5oQeq6Cjanrjz8LO4V7OmvglKA7MT6-y0iIXCiet24ek-PnJ26p0_epq6-1NK5ppjrvQ88reQo_Wey0U6uGqPCf_quM95smlUCAwEAAaOCBDUwggQxMCcGCSsGAQQBgjcVCgQaMBgwCgYIKwYBBQUHAwEwCgYIKwYBBQUHAwIwPQYJKwYBBAGCNxUHBDAwLgYmKwYBBAGCNxUIhpDjDYTVtHiE8Ys-hZvdFs6dEoFggvX2K4Py0SACAWQCAQowggHaBggrBgEFBQcBAQSCAcwwggHIMGYGCCsGAQUFBzAChlpodHRwOi8vY3JsLm1pY3Jvc29mdC5jb20vcGtpaW5mcmEvQ2VydHMvQlkyUEtJSU5UQ0EwMS5BTUUuR0JMX0FNRSUyMElORlJBJTIwQ0ElMjAwMSg0KS5jcnQwVgYIKwYBBQUHMAKGSmh0dHA6Ly9jcmwxLmFtZS5nYmwvYWlhL0JZMlBLSUlOVENBMDEuQU1FLkdCTF9BTUUlMjBJTkZSQSUyMENBJTIwMDEoNCkuY3J0MFYGCCsGAQUFBzAChkpodHRwOi8vY3JsMi5hbWUuZ2JsL2FpYS9CWTJQS0lJTlRDQTAxLkFNRS5HQkxfQU1FJTIwSU5GUkElMjBDQSUyMDAxKDQpLmNydDBWBggrBgEFBQcwAoZKaHR0cDovL2NybDMuYW1lLmdibC9haWEvQlkyUEtJSU5UQ0EwMS5BTUUuR0JMX0FNRSUyMElORlJBJTIwQ0ElMjAwMSg0KS5jcnQwVgYIKwYBBQUHMAKGSmh0dHA6Ly9jcmw0LmFtZS5nYmwvYWlhL0JZMlBLSUlOVENBMDEuQU1FLkdCTF9BTUUlMjBJTkZSQSUyMENBJTIwMDEoNCkuY3J0MB0GA1UdDgQWBBT9nF_3LeJfKo2wUhifl8Go-LrcVDAOBgNVHQ8BAf8EBAMCBaAwggE1BgNVHR8EggEsMIIBKDCCASSgggEgoIIBHIZCaHR0cDovL2NybC5taWNyb3NvZnQuY29tL3BraWluZnJhL0NSTC9BTUUlMjBJTkZSQSUyMENBJTIwMDEoNCkuY3JshjRodHRwOi8vY3JsMS5hbWUuZ2JsL2NybC9BTUUlMjBJTkZSQSUyMENBJTIwMDEoNCkuY3JshjRodHRwOi8vY3JsMi5hbWUuZ2JsL2NybC9BTUUlMjBJTkZSQSUyMENBJTIwMDEoNCkuY3JshjRodHRwOi8vY3JsMy5hbWUuZ2JsL2NybC9BTUUlMjBJTkZSQSUyMENBJTIwMDEoNCkuY3JshjRodHRwOi8vY3JsNC5hbWUuZ2JsL2NybC9BTUUlMjBJTkZSQSUyMENBJTIwMDEoNCkuY3JsMEEGA1UdIAQ6MDgwDAYKKwYBBAGCN3sBATAMBgorBgEEAYI3ewIBMAwGCisGAQQBgjd7AwEwDAYKKwYBBAGCN3sEATAfBgNVHSMEGDAWgBTl2Ztn_PjsurvwwKidileIud8-YzAdBgNVHSUEFjAUBggrBgEFBQcDAQYIKwYBBQUHAwIwDQYJKoZIhvcNAQELBQADggEBAEuFlcYl9ZMazlAmrJEK39sgT_V4pzoLJIud-g98rzZXpDdqVHiLKQnosingp2Z1u4HNQDrUVwcOrTcmE8nii9nUF36rQFqlNH_pmwRif9NB94CYh9u9htz7aSzwTplb44TPxHcuJa_QGO3LpN4n7WMiq5yKPZmLLkUBaS6idLzrlvnexhEGzTlXs6wXDMw_haje_UlA6qY4NUdK-nzsbnu7WWO6U8-alrOTk0D9DKSuW_jlzb2iRh-pyK82sfDI-x0fBW8qarQ6y5zcqBA9R3k5BbVwa-nn6PIlXNk2v3a56ZrTQqvJMJ9IBF0w0ebhF568LNZ3effLqwGX2alJ2ZE&s=G42Mlj8spZydi0P8KA2m2iaH4pzQyI5ZpSD__AowNBzA4LkgB8DHm_mwi1juT6uH49Y4Zy0HletM3rFqgzNoWaMY3KHITKNhWm7OtGfWGNm3qI-e9cd1nAnM58-rViSABlINsBsxT_ySp3dJIA53aTtYqnrg-TLj2GfPlB3K_s6HEe-Bc81qL6fUdpcHQiuIu20CmwiqY8-FwSGFR884cEqxUDNFsx21vB54Y4BAHHfPcLIHpP7Yfi1TXv4zGy78H-LFtQ9_Gl7bsFXjT2g_f8sKPBb4JGIaixAUfNG-mjfmh8r-taUk_sMvvSpUNfTtsvXBDl2wuEdrEq4ARbGRtg&h=XdcRBvzA0zD62DtfgpqUfV6CgwzFC7e2SszpOv4-3rA
  response:
    body:
      string: '{"id":"/subscriptions/00000000-0000-0000-0000-000000000000/providers/Microsoft.App/locations/eastus/containerappOperationStatuses/66129002-e16e-4a4e-a2c3-aeb14d51eaa5","name":"66129002-e16e-4a4e-a2c3-aeb14d51eaa5","status":"InProgress","startTime":"2024-05-06T07:03:56.403548"}'
    headers:
      api-supported-versions:
      - 2022-03-01, 2022-06-01-preview, 2022-10-01, 2022-11-01-preview, 2023-04-01-preview,
        2023-05-01, 2023-05-02-preview, 2023-08-01-preview, 2023-11-02-preview, 2024-02-02-preview,
        2024-03-01
      cache-control:
      - no-cache
      content-length:
      - '277'
      content-type:
      - application/json; charset=utf-8
      date:
      - Mon, 06 May 2024 07:04:14 GMT
      expires:
      - '-1'
      pragma:
      - no-cache
      strict-transport-security:
      - max-age=31536000; includeSubDomains
      vary:
      - Accept-Encoding
      x-cache:
      - CONFIG_NOCACHE
      x-content-type-options:
      - nosniff
      x-msedge-ref:
      - 'Ref A: FF0D733450804AA48207DD00E3504970 Ref B: TYO201151003029 Ref C: 2024-05-06T07:04:14Z'
      x-powered-by:
      - ASP.NET
    status:
      code: 200
      message: OK
- request:
    body: null
    headers:
      Accept:
      - '*/*'
      Accept-Encoding:
      - gzip, deflate
      CommandName:
      - containerapp create
      Connection:
      - keep-alive
      ParameterSetName:
      - -g -n --environment --image --ingress --target-port
      User-Agent:
      - python/3.10.11 (Windows-10-10.0.22631-SP0) AZURECLI/2.60.0
    method: GET
    uri: https://management.azure.com/subscriptions/00000000-0000-0000-0000-000000000000/providers/Microsoft.App/locations/eastus/containerappOperationStatuses/66129002-e16e-4a4e-a2c3-aeb14d51eaa5?api-version=2024-02-02-preview&azureAsyncOperation=true&t=638505758377504365&c=MIIHSDCCBjCgAwIBAgITOgL9GKuxwuoAvl6gDgAEAv0YqzANBgkqhkiG9w0BAQsFADBEMRMwEQYKCZImiZPyLGQBGRYDR0JMMRMwEQYKCZImiZPyLGQBGRYDQU1FMRgwFgYDVQQDEw9BTUUgSU5GUkEgQ0EgMDEwHhcNMjQwNTAyMTUxMzA5WhcNMjUwNDI3MTUxMzA5WjBAMT4wPAYDVQQDEzVhc3luY29wZXJhdGlvbnNpZ25pbmdjZXJ0aWZpY2F0ZS5tYW5hZ2VtZW50LmF6dXJlLmNvbTCCASIwDQYJKoZIhvcNAQEBBQADggEPADCCAQoCggEBAM07DTGnL1WbXOa1u9Ox1zn93UOdzLFtBuxDtLwkLwE5XYbQErk1VfIqbqMWVJBTz43qzYkSUywN3kS5W-3jMCFAsWLYHKk-bdgh07JhyEmf_mrR7Xm3zoHG0F16AdlxBQjSN2QUJl55bEnC1Jl3KCDiVnKozpTS-PgNbAKxy1vnDaihayz-jd1p2krOq0AkGmr8EwgyH9cxsXty3H8oLuIW4UCIf6-ovtP_gZK7LvUJosGQlUVzRY5oQeq6Cjanrjz8LO4V7OmvglKA7MT6-y0iIXCiet24ek-PnJ26p0_epq6-1NK5ppjrvQ88reQo_Wey0U6uGqPCf_quM95smlUCAwEAAaOCBDUwggQxMCcGCSsGAQQBgjcVCgQaMBgwCgYIKwYBBQUHAwEwCgYIKwYBBQUHAwIwPQYJKwYBBAGCNxUHBDAwLgYmKwYBBAGCNxUIhpDjDYTVtHiE8Ys-hZvdFs6dEoFggvX2K4Py0SACAWQCAQowggHaBggrBgEFBQcBAQSCAcwwggHIMGYGCCsGAQUFBzAChlpodHRwOi8vY3JsLm1pY3Jvc29mdC5jb20vcGtpaW5mcmEvQ2VydHMvQlkyUEtJSU5UQ0EwMS5BTUUuR0JMX0FNRSUyMElORlJBJTIwQ0ElMjAwMSg0KS5jcnQwVgYIKwYBBQUHMAKGSmh0dHA6Ly9jcmwxLmFtZS5nYmwvYWlhL0JZMlBLSUlOVENBMDEuQU1FLkdCTF9BTUUlMjBJTkZSQSUyMENBJTIwMDEoNCkuY3J0MFYGCCsGAQUFBzAChkpodHRwOi8vY3JsMi5hbWUuZ2JsL2FpYS9CWTJQS0lJTlRDQTAxLkFNRS5HQkxfQU1FJTIwSU5GUkElMjBDQSUyMDAxKDQpLmNydDBWBggrBgEFBQcwAoZKaHR0cDovL2NybDMuYW1lLmdibC9haWEvQlkyUEtJSU5UQ0EwMS5BTUUuR0JMX0FNRSUyMElORlJBJTIwQ0ElMjAwMSg0KS5jcnQwVgYIKwYBBQUHMAKGSmh0dHA6Ly9jcmw0LmFtZS5nYmwvYWlhL0JZMlBLSUlOVENBMDEuQU1FLkdCTF9BTUUlMjBJTkZSQSUyMENBJTIwMDEoNCkuY3J0MB0GA1UdDgQWBBT9nF_3LeJfKo2wUhifl8Go-LrcVDAOBgNVHQ8BAf8EBAMCBaAwggE1BgNVHR8EggEsMIIBKDCCASSgggEgoIIBHIZCaHR0cDovL2NybC5taWNyb3NvZnQuY29tL3BraWluZnJhL0NSTC9BTUUlMjBJTkZSQSUyMENBJTIwMDEoNCkuY3JshjRodHRwOi8vY3JsMS5hbWUuZ2JsL2NybC9BTUUlMjBJTkZSQSUyMENBJTIwMDEoNCkuY3JshjRodHRwOi8vY3JsMi5hbWUuZ2JsL2NybC9BTUUlMjBJTkZSQSUyMENBJTIwMDEoNCkuY3JshjRodHRwOi8vY3JsMy5hbWUuZ2JsL2NybC9BTUUlMjBJTkZSQSUyMENBJTIwMDEoNCkuY3JshjRodHRwOi8vY3JsNC5hbWUuZ2JsL2NybC9BTUUlMjBJTkZSQSUyMENBJTIwMDEoNCkuY3JsMEEGA1UdIAQ6MDgwDAYKKwYBBAGCN3sBATAMBgorBgEEAYI3ewIBMAwGCisGAQQBgjd7AwEwDAYKKwYBBAGCN3sEATAfBgNVHSMEGDAWgBTl2Ztn_PjsurvwwKidileIud8-YzAdBgNVHSUEFjAUBggrBgEFBQcDAQYIKwYBBQUHAwIwDQYJKoZIhvcNAQELBQADggEBAEuFlcYl9ZMazlAmrJEK39sgT_V4pzoLJIud-g98rzZXpDdqVHiLKQnosingp2Z1u4HNQDrUVwcOrTcmE8nii9nUF36rQFqlNH_pmwRif9NB94CYh9u9htz7aSzwTplb44TPxHcuJa_QGO3LpN4n7WMiq5yKPZmLLkUBaS6idLzrlvnexhEGzTlXs6wXDMw_haje_UlA6qY4NUdK-nzsbnu7WWO6U8-alrOTk0D9DKSuW_jlzb2iRh-pyK82sfDI-x0fBW8qarQ6y5zcqBA9R3k5BbVwa-nn6PIlXNk2v3a56ZrTQqvJMJ9IBF0w0ebhF568LNZ3effLqwGX2alJ2ZE&s=G42Mlj8spZydi0P8KA2m2iaH4pzQyI5ZpSD__AowNBzA4LkgB8DHm_mwi1juT6uH49Y4Zy0HletM3rFqgzNoWaMY3KHITKNhWm7OtGfWGNm3qI-e9cd1nAnM58-rViSABlINsBsxT_ySp3dJIA53aTtYqnrg-TLj2GfPlB3K_s6HEe-Bc81qL6fUdpcHQiuIu20CmwiqY8-FwSGFR884cEqxUDNFsx21vB54Y4BAHHfPcLIHpP7Yfi1TXv4zGy78H-LFtQ9_Gl7bsFXjT2g_f8sKPBb4JGIaixAUfNG-mjfmh8r-taUk_sMvvSpUNfTtsvXBDl2wuEdrEq4ARbGRtg&h=XdcRBvzA0zD62DtfgpqUfV6CgwzFC7e2SszpOv4-3rA
  response:
    body:
      string: '{"id":"/subscriptions/00000000-0000-0000-0000-000000000000/providers/Microsoft.App/locations/eastus/containerappOperationStatuses/66129002-e16e-4a4e-a2c3-aeb14d51eaa5","name":"66129002-e16e-4a4e-a2c3-aeb14d51eaa5","status":"InProgress","startTime":"2024-05-06T07:03:56.403548"}'
    headers:
      api-supported-versions:
      - 2022-03-01, 2022-06-01-preview, 2022-10-01, 2022-11-01-preview, 2023-04-01-preview,
        2023-05-01, 2023-05-02-preview, 2023-08-01-preview, 2023-11-02-preview, 2024-02-02-preview,
        2024-03-01
      cache-control:
      - no-cache
      content-length:
      - '277'
      content-type:
      - application/json; charset=utf-8
      date:
      - Mon, 06 May 2024 07:04:17 GMT
      expires:
      - '-1'
      pragma:
      - no-cache
      strict-transport-security:
      - max-age=31536000; includeSubDomains
      vary:
      - Accept-Encoding
      x-cache:
      - CONFIG_NOCACHE
      x-content-type-options:
      - nosniff
      x-msedge-ref:
      - 'Ref A: E4507978CCA04D498B3DF7B5DB243A11 Ref B: TYO201151005029 Ref C: 2024-05-06T07:04:17Z'
      x-powered-by:
      - ASP.NET
    status:
      code: 200
      message: OK
- request:
    body: null
    headers:
      Accept:
      - '*/*'
      Accept-Encoding:
      - gzip, deflate
      CommandName:
      - containerapp create
      Connection:
      - keep-alive
      ParameterSetName:
      - -g -n --environment --image --ingress --target-port
      User-Agent:
      - python/3.10.11 (Windows-10-10.0.22631-SP0) AZURECLI/2.60.0
    method: GET
    uri: https://management.azure.com/subscriptions/00000000-0000-0000-0000-000000000000/providers/Microsoft.App/locations/eastus/containerappOperationStatuses/66129002-e16e-4a4e-a2c3-aeb14d51eaa5?api-version=2024-02-02-preview&azureAsyncOperation=true&t=638505758377504365&c=MIIHSDCCBjCgAwIBAgITOgL9GKuxwuoAvl6gDgAEAv0YqzANBgkqhkiG9w0BAQsFADBEMRMwEQYKCZImiZPyLGQBGRYDR0JMMRMwEQYKCZImiZPyLGQBGRYDQU1FMRgwFgYDVQQDEw9BTUUgSU5GUkEgQ0EgMDEwHhcNMjQwNTAyMTUxMzA5WhcNMjUwNDI3MTUxMzA5WjBAMT4wPAYDVQQDEzVhc3luY29wZXJhdGlvbnNpZ25pbmdjZXJ0aWZpY2F0ZS5tYW5hZ2VtZW50LmF6dXJlLmNvbTCCASIwDQYJKoZIhvcNAQEBBQADggEPADCCAQoCggEBAM07DTGnL1WbXOa1u9Ox1zn93UOdzLFtBuxDtLwkLwE5XYbQErk1VfIqbqMWVJBTz43qzYkSUywN3kS5W-3jMCFAsWLYHKk-bdgh07JhyEmf_mrR7Xm3zoHG0F16AdlxBQjSN2QUJl55bEnC1Jl3KCDiVnKozpTS-PgNbAKxy1vnDaihayz-jd1p2krOq0AkGmr8EwgyH9cxsXty3H8oLuIW4UCIf6-ovtP_gZK7LvUJosGQlUVzRY5oQeq6Cjanrjz8LO4V7OmvglKA7MT6-y0iIXCiet24ek-PnJ26p0_epq6-1NK5ppjrvQ88reQo_Wey0U6uGqPCf_quM95smlUCAwEAAaOCBDUwggQxMCcGCSsGAQQBgjcVCgQaMBgwCgYIKwYBBQUHAwEwCgYIKwYBBQUHAwIwPQYJKwYBBAGCNxUHBDAwLgYmKwYBBAGCNxUIhpDjDYTVtHiE8Ys-hZvdFs6dEoFggvX2K4Py0SACAWQCAQowggHaBggrBgEFBQcBAQSCAcwwggHIMGYGCCsGAQUFBzAChlpodHRwOi8vY3JsLm1pY3Jvc29mdC5jb20vcGtpaW5mcmEvQ2VydHMvQlkyUEtJSU5UQ0EwMS5BTUUuR0JMX0FNRSUyMElORlJBJTIwQ0ElMjAwMSg0KS5jcnQwVgYIKwYBBQUHMAKGSmh0dHA6Ly9jcmwxLmFtZS5nYmwvYWlhL0JZMlBLSUlOVENBMDEuQU1FLkdCTF9BTUUlMjBJTkZSQSUyMENBJTIwMDEoNCkuY3J0MFYGCCsGAQUFBzAChkpodHRwOi8vY3JsMi5hbWUuZ2JsL2FpYS9CWTJQS0lJTlRDQTAxLkFNRS5HQkxfQU1FJTIwSU5GUkElMjBDQSUyMDAxKDQpLmNydDBWBggrBgEFBQcwAoZKaHR0cDovL2NybDMuYW1lLmdibC9haWEvQlkyUEtJSU5UQ0EwMS5BTUUuR0JMX0FNRSUyMElORlJBJTIwQ0ElMjAwMSg0KS5jcnQwVgYIKwYBBQUHMAKGSmh0dHA6Ly9jcmw0LmFtZS5nYmwvYWlhL0JZMlBLSUlOVENBMDEuQU1FLkdCTF9BTUUlMjBJTkZSQSUyMENBJTIwMDEoNCkuY3J0MB0GA1UdDgQWBBT9nF_3LeJfKo2wUhifl8Go-LrcVDAOBgNVHQ8BAf8EBAMCBaAwggE1BgNVHR8EggEsMIIBKDCCASSgggEgoIIBHIZCaHR0cDovL2NybC5taWNyb3NvZnQuY29tL3BraWluZnJhL0NSTC9BTUUlMjBJTkZSQSUyMENBJTIwMDEoNCkuY3JshjRodHRwOi8vY3JsMS5hbWUuZ2JsL2NybC9BTUUlMjBJTkZSQSUyMENBJTIwMDEoNCkuY3JshjRodHRwOi8vY3JsMi5hbWUuZ2JsL2NybC9BTUUlMjBJTkZSQSUyMENBJTIwMDEoNCkuY3JshjRodHRwOi8vY3JsMy5hbWUuZ2JsL2NybC9BTUUlMjBJTkZSQSUyMENBJTIwMDEoNCkuY3JshjRodHRwOi8vY3JsNC5hbWUuZ2JsL2NybC9BTUUlMjBJTkZSQSUyMENBJTIwMDEoNCkuY3JsMEEGA1UdIAQ6MDgwDAYKKwYBBAGCN3sBATAMBgorBgEEAYI3ewIBMAwGCisGAQQBgjd7AwEwDAYKKwYBBAGCN3sEATAfBgNVHSMEGDAWgBTl2Ztn_PjsurvwwKidileIud8-YzAdBgNVHSUEFjAUBggrBgEFBQcDAQYIKwYBBQUHAwIwDQYJKoZIhvcNAQELBQADggEBAEuFlcYl9ZMazlAmrJEK39sgT_V4pzoLJIud-g98rzZXpDdqVHiLKQnosingp2Z1u4HNQDrUVwcOrTcmE8nii9nUF36rQFqlNH_pmwRif9NB94CYh9u9htz7aSzwTplb44TPxHcuJa_QGO3LpN4n7WMiq5yKPZmLLkUBaS6idLzrlvnexhEGzTlXs6wXDMw_haje_UlA6qY4NUdK-nzsbnu7WWO6U8-alrOTk0D9DKSuW_jlzb2iRh-pyK82sfDI-x0fBW8qarQ6y5zcqBA9R3k5BbVwa-nn6PIlXNk2v3a56ZrTQqvJMJ9IBF0w0ebhF568LNZ3effLqwGX2alJ2ZE&s=G42Mlj8spZydi0P8KA2m2iaH4pzQyI5ZpSD__AowNBzA4LkgB8DHm_mwi1juT6uH49Y4Zy0HletM3rFqgzNoWaMY3KHITKNhWm7OtGfWGNm3qI-e9cd1nAnM58-rViSABlINsBsxT_ySp3dJIA53aTtYqnrg-TLj2GfPlB3K_s6HEe-Bc81qL6fUdpcHQiuIu20CmwiqY8-FwSGFR884cEqxUDNFsx21vB54Y4BAHHfPcLIHpP7Yfi1TXv4zGy78H-LFtQ9_Gl7bsFXjT2g_f8sKPBb4JGIaixAUfNG-mjfmh8r-taUk_sMvvSpUNfTtsvXBDl2wuEdrEq4ARbGRtg&h=XdcRBvzA0zD62DtfgpqUfV6CgwzFC7e2SszpOv4-3rA
  response:
    body:
      string: '{"id":"/subscriptions/00000000-0000-0000-0000-000000000000/providers/Microsoft.App/locations/eastus/containerappOperationStatuses/66129002-e16e-4a4e-a2c3-aeb14d51eaa5","name":"66129002-e16e-4a4e-a2c3-aeb14d51eaa5","status":"InProgress","startTime":"2024-05-06T07:03:56.403548"}'
    headers:
      api-supported-versions:
      - 2022-03-01, 2022-06-01-preview, 2022-10-01, 2022-11-01-preview, 2023-04-01-preview,
        2023-05-01, 2023-05-02-preview, 2023-08-01-preview, 2023-11-02-preview, 2024-02-02-preview,
        2024-03-01
      cache-control:
      - no-cache
      content-length:
      - '277'
      content-type:
      - application/json; charset=utf-8
      date:
      - Mon, 06 May 2024 07:04:20 GMT
      expires:
      - '-1'
      pragma:
      - no-cache
      strict-transport-security:
      - max-age=31536000; includeSubDomains
      vary:
      - Accept-Encoding
      x-cache:
      - CONFIG_NOCACHE
      x-content-type-options:
      - nosniff
      x-msedge-ref:
      - 'Ref A: 861BB72D1CDC43A4AE86576A0114B6B6 Ref B: TYO201151001009 Ref C: 2024-05-06T07:04:20Z'
      x-powered-by:
      - ASP.NET
    status:
      code: 200
      message: OK
- request:
    body: null
    headers:
      Accept:
      - '*/*'
      Accept-Encoding:
      - gzip, deflate
      CommandName:
      - containerapp create
      Connection:
      - keep-alive
      ParameterSetName:
      - -g -n --environment --image --ingress --target-port
      User-Agent:
      - python/3.10.11 (Windows-10-10.0.22631-SP0) AZURECLI/2.60.0
    method: GET
    uri: https://management.azure.com/subscriptions/00000000-0000-0000-0000-000000000000/providers/Microsoft.App/locations/eastus/containerappOperationStatuses/66129002-e16e-4a4e-a2c3-aeb14d51eaa5?api-version=2024-02-02-preview&azureAsyncOperation=true&t=638505758377504365&c=MIIHSDCCBjCgAwIBAgITOgL9GKuxwuoAvl6gDgAEAv0YqzANBgkqhkiG9w0BAQsFADBEMRMwEQYKCZImiZPyLGQBGRYDR0JMMRMwEQYKCZImiZPyLGQBGRYDQU1FMRgwFgYDVQQDEw9BTUUgSU5GUkEgQ0EgMDEwHhcNMjQwNTAyMTUxMzA5WhcNMjUwNDI3MTUxMzA5WjBAMT4wPAYDVQQDEzVhc3luY29wZXJhdGlvbnNpZ25pbmdjZXJ0aWZpY2F0ZS5tYW5hZ2VtZW50LmF6dXJlLmNvbTCCASIwDQYJKoZIhvcNAQEBBQADggEPADCCAQoCggEBAM07DTGnL1WbXOa1u9Ox1zn93UOdzLFtBuxDtLwkLwE5XYbQErk1VfIqbqMWVJBTz43qzYkSUywN3kS5W-3jMCFAsWLYHKk-bdgh07JhyEmf_mrR7Xm3zoHG0F16AdlxBQjSN2QUJl55bEnC1Jl3KCDiVnKozpTS-PgNbAKxy1vnDaihayz-jd1p2krOq0AkGmr8EwgyH9cxsXty3H8oLuIW4UCIf6-ovtP_gZK7LvUJosGQlUVzRY5oQeq6Cjanrjz8LO4V7OmvglKA7MT6-y0iIXCiet24ek-PnJ26p0_epq6-1NK5ppjrvQ88reQo_Wey0U6uGqPCf_quM95smlUCAwEAAaOCBDUwggQxMCcGCSsGAQQBgjcVCgQaMBgwCgYIKwYBBQUHAwEwCgYIKwYBBQUHAwIwPQYJKwYBBAGCNxUHBDAwLgYmKwYBBAGCNxUIhpDjDYTVtHiE8Ys-hZvdFs6dEoFggvX2K4Py0SACAWQCAQowggHaBggrBgEFBQcBAQSCAcwwggHIMGYGCCsGAQUFBzAChlpodHRwOi8vY3JsLm1pY3Jvc29mdC5jb20vcGtpaW5mcmEvQ2VydHMvQlkyUEtJSU5UQ0EwMS5BTUUuR0JMX0FNRSUyMElORlJBJTIwQ0ElMjAwMSg0KS5jcnQwVgYIKwYBBQUHMAKGSmh0dHA6Ly9jcmwxLmFtZS5nYmwvYWlhL0JZMlBLSUlOVENBMDEuQU1FLkdCTF9BTUUlMjBJTkZSQSUyMENBJTIwMDEoNCkuY3J0MFYGCCsGAQUFBzAChkpodHRwOi8vY3JsMi5hbWUuZ2JsL2FpYS9CWTJQS0lJTlRDQTAxLkFNRS5HQkxfQU1FJTIwSU5GUkElMjBDQSUyMDAxKDQpLmNydDBWBggrBgEFBQcwAoZKaHR0cDovL2NybDMuYW1lLmdibC9haWEvQlkyUEtJSU5UQ0EwMS5BTUUuR0JMX0FNRSUyMElORlJBJTIwQ0ElMjAwMSg0KS5jcnQwVgYIKwYBBQUHMAKGSmh0dHA6Ly9jcmw0LmFtZS5nYmwvYWlhL0JZMlBLSUlOVENBMDEuQU1FLkdCTF9BTUUlMjBJTkZSQSUyMENBJTIwMDEoNCkuY3J0MB0GA1UdDgQWBBT9nF_3LeJfKo2wUhifl8Go-LrcVDAOBgNVHQ8BAf8EBAMCBaAwggE1BgNVHR8EggEsMIIBKDCCASSgggEgoIIBHIZCaHR0cDovL2NybC5taWNyb3NvZnQuY29tL3BraWluZnJhL0NSTC9BTUUlMjBJTkZSQSUyMENBJTIwMDEoNCkuY3JshjRodHRwOi8vY3JsMS5hbWUuZ2JsL2NybC9BTUUlMjBJTkZSQSUyMENBJTIwMDEoNCkuY3JshjRodHRwOi8vY3JsMi5hbWUuZ2JsL2NybC9BTUUlMjBJTkZSQSUyMENBJTIwMDEoNCkuY3JshjRodHRwOi8vY3JsMy5hbWUuZ2JsL2NybC9BTUUlMjBJTkZSQSUyMENBJTIwMDEoNCkuY3JshjRodHRwOi8vY3JsNC5hbWUuZ2JsL2NybC9BTUUlMjBJTkZSQSUyMENBJTIwMDEoNCkuY3JsMEEGA1UdIAQ6MDgwDAYKKwYBBAGCN3sBATAMBgorBgEEAYI3ewIBMAwGCisGAQQBgjd7AwEwDAYKKwYBBAGCN3sEATAfBgNVHSMEGDAWgBTl2Ztn_PjsurvwwKidileIud8-YzAdBgNVHSUEFjAUBggrBgEFBQcDAQYIKwYBBQUHAwIwDQYJKoZIhvcNAQELBQADggEBAEuFlcYl9ZMazlAmrJEK39sgT_V4pzoLJIud-g98rzZXpDdqVHiLKQnosingp2Z1u4HNQDrUVwcOrTcmE8nii9nUF36rQFqlNH_pmwRif9NB94CYh9u9htz7aSzwTplb44TPxHcuJa_QGO3LpN4n7WMiq5yKPZmLLkUBaS6idLzrlvnexhEGzTlXs6wXDMw_haje_UlA6qY4NUdK-nzsbnu7WWO6U8-alrOTk0D9DKSuW_jlzb2iRh-pyK82sfDI-x0fBW8qarQ6y5zcqBA9R3k5BbVwa-nn6PIlXNk2v3a56ZrTQqvJMJ9IBF0w0ebhF568LNZ3effLqwGX2alJ2ZE&s=G42Mlj8spZydi0P8KA2m2iaH4pzQyI5ZpSD__AowNBzA4LkgB8DHm_mwi1juT6uH49Y4Zy0HletM3rFqgzNoWaMY3KHITKNhWm7OtGfWGNm3qI-e9cd1nAnM58-rViSABlINsBsxT_ySp3dJIA53aTtYqnrg-TLj2GfPlB3K_s6HEe-Bc81qL6fUdpcHQiuIu20CmwiqY8-FwSGFR884cEqxUDNFsx21vB54Y4BAHHfPcLIHpP7Yfi1TXv4zGy78H-LFtQ9_Gl7bsFXjT2g_f8sKPBb4JGIaixAUfNG-mjfmh8r-taUk_sMvvSpUNfTtsvXBDl2wuEdrEq4ARbGRtg&h=XdcRBvzA0zD62DtfgpqUfV6CgwzFC7e2SszpOv4-3rA
  response:
    body:
      string: '{"id":"/subscriptions/00000000-0000-0000-0000-000000000000/providers/Microsoft.App/locations/eastus/containerappOperationStatuses/66129002-e16e-4a4e-a2c3-aeb14d51eaa5","name":"66129002-e16e-4a4e-a2c3-aeb14d51eaa5","status":"InProgress","startTime":"2024-05-06T07:03:56.403548"}'
    headers:
      api-supported-versions:
      - 2022-03-01, 2022-06-01-preview, 2022-10-01, 2022-11-01-preview, 2023-04-01-preview,
        2023-05-01, 2023-05-02-preview, 2023-08-01-preview, 2023-11-02-preview, 2024-02-02-preview,
        2024-03-01
      cache-control:
      - no-cache
      content-length:
      - '277'
      content-type:
      - application/json; charset=utf-8
      date:
      - Mon, 06 May 2024 07:04:24 GMT
      expires:
      - '-1'
      pragma:
      - no-cache
      strict-transport-security:
      - max-age=31536000; includeSubDomains
      vary:
      - Accept-Encoding
      x-cache:
      - CONFIG_NOCACHE
      x-content-type-options:
      - nosniff
      x-msedge-ref:
      - 'Ref A: B12CF8175F43499D8EF656AC4D3412E7 Ref B: TYO201100113045 Ref C: 2024-05-06T07:04:24Z'
      x-powered-by:
      - ASP.NET
    status:
      code: 200
      message: OK
- request:
    body: null
    headers:
      Accept:
      - '*/*'
      Accept-Encoding:
      - gzip, deflate
      CommandName:
      - containerapp create
      Connection:
      - keep-alive
      ParameterSetName:
      - -g -n --environment --image --ingress --target-port
      User-Agent:
      - python/3.10.11 (Windows-10-10.0.22631-SP0) AZURECLI/2.60.0
    method: GET
    uri: https://management.azure.com/subscriptions/00000000-0000-0000-0000-000000000000/providers/Microsoft.App/locations/eastus/containerappOperationStatuses/66129002-e16e-4a4e-a2c3-aeb14d51eaa5?api-version=2024-02-02-preview&azureAsyncOperation=true&t=638505758377504365&c=MIIHSDCCBjCgAwIBAgITOgL9GKuxwuoAvl6gDgAEAv0YqzANBgkqhkiG9w0BAQsFADBEMRMwEQYKCZImiZPyLGQBGRYDR0JMMRMwEQYKCZImiZPyLGQBGRYDQU1FMRgwFgYDVQQDEw9BTUUgSU5GUkEgQ0EgMDEwHhcNMjQwNTAyMTUxMzA5WhcNMjUwNDI3MTUxMzA5WjBAMT4wPAYDVQQDEzVhc3luY29wZXJhdGlvbnNpZ25pbmdjZXJ0aWZpY2F0ZS5tYW5hZ2VtZW50LmF6dXJlLmNvbTCCASIwDQYJKoZIhvcNAQEBBQADggEPADCCAQoCggEBAM07DTGnL1WbXOa1u9Ox1zn93UOdzLFtBuxDtLwkLwE5XYbQErk1VfIqbqMWVJBTz43qzYkSUywN3kS5W-3jMCFAsWLYHKk-bdgh07JhyEmf_mrR7Xm3zoHG0F16AdlxBQjSN2QUJl55bEnC1Jl3KCDiVnKozpTS-PgNbAKxy1vnDaihayz-jd1p2krOq0AkGmr8EwgyH9cxsXty3H8oLuIW4UCIf6-ovtP_gZK7LvUJosGQlUVzRY5oQeq6Cjanrjz8LO4V7OmvglKA7MT6-y0iIXCiet24ek-PnJ26p0_epq6-1NK5ppjrvQ88reQo_Wey0U6uGqPCf_quM95smlUCAwEAAaOCBDUwggQxMCcGCSsGAQQBgjcVCgQaMBgwCgYIKwYBBQUHAwEwCgYIKwYBBQUHAwIwPQYJKwYBBAGCNxUHBDAwLgYmKwYBBAGCNxUIhpDjDYTVtHiE8Ys-hZvdFs6dEoFggvX2K4Py0SACAWQCAQowggHaBggrBgEFBQcBAQSCAcwwggHIMGYGCCsGAQUFBzAChlpodHRwOi8vY3JsLm1pY3Jvc29mdC5jb20vcGtpaW5mcmEvQ2VydHMvQlkyUEtJSU5UQ0EwMS5BTUUuR0JMX0FNRSUyMElORlJBJTIwQ0ElMjAwMSg0KS5jcnQwVgYIKwYBBQUHMAKGSmh0dHA6Ly9jcmwxLmFtZS5nYmwvYWlhL0JZMlBLSUlOVENBMDEuQU1FLkdCTF9BTUUlMjBJTkZSQSUyMENBJTIwMDEoNCkuY3J0MFYGCCsGAQUFBzAChkpodHRwOi8vY3JsMi5hbWUuZ2JsL2FpYS9CWTJQS0lJTlRDQTAxLkFNRS5HQkxfQU1FJTIwSU5GUkElMjBDQSUyMDAxKDQpLmNydDBWBggrBgEFBQcwAoZKaHR0cDovL2NybDMuYW1lLmdibC9haWEvQlkyUEtJSU5UQ0EwMS5BTUUuR0JMX0FNRSUyMElORlJBJTIwQ0ElMjAwMSg0KS5jcnQwVgYIKwYBBQUHMAKGSmh0dHA6Ly9jcmw0LmFtZS5nYmwvYWlhL0JZMlBLSUlOVENBMDEuQU1FLkdCTF9BTUUlMjBJTkZSQSUyMENBJTIwMDEoNCkuY3J0MB0GA1UdDgQWBBT9nF_3LeJfKo2wUhifl8Go-LrcVDAOBgNVHQ8BAf8EBAMCBaAwggE1BgNVHR8EggEsMIIBKDCCASSgggEgoIIBHIZCaHR0cDovL2NybC5taWNyb3NvZnQuY29tL3BraWluZnJhL0NSTC9BTUUlMjBJTkZSQSUyMENBJTIwMDEoNCkuY3JshjRodHRwOi8vY3JsMS5hbWUuZ2JsL2NybC9BTUUlMjBJTkZSQSUyMENBJTIwMDEoNCkuY3JshjRodHRwOi8vY3JsMi5hbWUuZ2JsL2NybC9BTUUlMjBJTkZSQSUyMENBJTIwMDEoNCkuY3JshjRodHRwOi8vY3JsMy5hbWUuZ2JsL2NybC9BTUUlMjBJTkZSQSUyMENBJTIwMDEoNCkuY3JshjRodHRwOi8vY3JsNC5hbWUuZ2JsL2NybC9BTUUlMjBJTkZSQSUyMENBJTIwMDEoNCkuY3JsMEEGA1UdIAQ6MDgwDAYKKwYBBAGCN3sBATAMBgorBgEEAYI3ewIBMAwGCisGAQQBgjd7AwEwDAYKKwYBBAGCN3sEATAfBgNVHSMEGDAWgBTl2Ztn_PjsurvwwKidileIud8-YzAdBgNVHSUEFjAUBggrBgEFBQcDAQYIKwYBBQUHAwIwDQYJKoZIhvcNAQELBQADggEBAEuFlcYl9ZMazlAmrJEK39sgT_V4pzoLJIud-g98rzZXpDdqVHiLKQnosingp2Z1u4HNQDrUVwcOrTcmE8nii9nUF36rQFqlNH_pmwRif9NB94CYh9u9htz7aSzwTplb44TPxHcuJa_QGO3LpN4n7WMiq5yKPZmLLkUBaS6idLzrlvnexhEGzTlXs6wXDMw_haje_UlA6qY4NUdK-nzsbnu7WWO6U8-alrOTk0D9DKSuW_jlzb2iRh-pyK82sfDI-x0fBW8qarQ6y5zcqBA9R3k5BbVwa-nn6PIlXNk2v3a56ZrTQqvJMJ9IBF0w0ebhF568LNZ3effLqwGX2alJ2ZE&s=G42Mlj8spZydi0P8KA2m2iaH4pzQyI5ZpSD__AowNBzA4LkgB8DHm_mwi1juT6uH49Y4Zy0HletM3rFqgzNoWaMY3KHITKNhWm7OtGfWGNm3qI-e9cd1nAnM58-rViSABlINsBsxT_ySp3dJIA53aTtYqnrg-TLj2GfPlB3K_s6HEe-Bc81qL6fUdpcHQiuIu20CmwiqY8-FwSGFR884cEqxUDNFsx21vB54Y4BAHHfPcLIHpP7Yfi1TXv4zGy78H-LFtQ9_Gl7bsFXjT2g_f8sKPBb4JGIaixAUfNG-mjfmh8r-taUk_sMvvSpUNfTtsvXBDl2wuEdrEq4ARbGRtg&h=XdcRBvzA0zD62DtfgpqUfV6CgwzFC7e2SszpOv4-3rA
  response:
    body:
      string: '{"id":"/subscriptions/00000000-0000-0000-0000-000000000000/providers/Microsoft.App/locations/eastus/containerappOperationStatuses/66129002-e16e-4a4e-a2c3-aeb14d51eaa5","name":"66129002-e16e-4a4e-a2c3-aeb14d51eaa5","status":"Succeeded","startTime":"2024-05-06T07:03:56.403548"}'
    headers:
      api-supported-versions:
      - 2022-03-01, 2022-06-01-preview, 2022-10-01, 2022-11-01-preview, 2023-04-01-preview,
        2023-05-01, 2023-05-02-preview, 2023-08-01-preview, 2023-11-02-preview, 2024-02-02-preview,
        2024-03-01
      cache-control:
      - no-cache
      content-length:
      - '276'
      content-type:
      - application/json; charset=utf-8
      date:
      - Mon, 06 May 2024 07:04:27 GMT
      expires:
      - '-1'
      pragma:
      - no-cache
      strict-transport-security:
      - max-age=31536000; includeSubDomains
      vary:
      - Accept-Encoding
      x-cache:
      - CONFIG_NOCACHE
      x-content-type-options:
      - nosniff
      x-msedge-ref:
      - 'Ref A: EBE49244BD9E4B4981137AE8E84C06A8 Ref B: TYO201100115023 Ref C: 2024-05-06T07:04:27Z'
      x-powered-by:
      - ASP.NET
    status:
      code: 200
      message: OK
- request:
    body: null
    headers:
      Accept:
      - '*/*'
      Accept-Encoding:
      - gzip, deflate
      CommandName:
      - containerapp create
      Connection:
      - keep-alive
      ParameterSetName:
      - -g -n --environment --image --ingress --target-port
      User-Agent:
      - python/3.10.11 (Windows-10-10.0.22631-SP0) AZURECLI/2.60.0
    method: GET
    uri: https://management.azure.com/subscriptions/00000000-0000-0000-0000-000000000000/resourceGroups/clitest.rg000001/providers/Microsoft.App/containerApps/containerapp-auth000002?api-version=2024-02-02-preview
  response:
    body:
      string: '{"id":"/subscriptions/00000000-0000-0000-0000-000000000000/resourceGroups/clitest.rg000001/providers/Microsoft.App/containerapps/containerapp-auth000002","name":"containerapp-auth000002","type":"Microsoft.App/containerApps","location":"East
        US","systemData":{"createdBy":"xinyupang@microsoft.com","createdByType":"User","createdAt":"2024-05-06T07:03:55.8441231","lastModifiedBy":"xinyupang@microsoft.com","lastModifiedByType":"User","lastModifiedAt":"2024-05-06T07:03:55.8441231"},"properties":{"provisioningState":"Succeeded","runningStatus":"Running","managedEnvironmentId":"/subscriptions/00000000-0000-0000-0000-000000000000/resourceGroups/client.env_rg_eastus/providers/Microsoft.App/managedEnvironments/env-eastus","environmentId":"/subscriptions/00000000-0000-0000-0000-000000000000/resourceGroups/client.env_rg_eastus/providers/Microsoft.App/managedEnvironments/env-eastus","workloadProfileName":"Consumption","patchingMode":"Automatic","outboundIpAddresses":["20.231.246.122","20.231.246.54","20.231.247.19","20.231.246.253","20.241.227.6","20.241.226.169","20.127.248.50","20.241.171.30","20.241.172.248","20.241.172.250","20.246.203.138","20.246.203.140","52.191.22.226","52.191.22.23","52.191.22.71","52.191.22.159","52.191.22.166","52.191.22.212","52.191.22.41","52.191.23.0","52.191.22.198","52.191.22.121","20.124.73.117","52.149.247.118","52.149.245.39","52.149.247.189","52.149.247.220","52.149.247.221","52.149.245.38","52.149.244.111","52.224.88.179","52.149.247.199","52.149.244.160","4.156.169.214","4.156.169.175","4.156.169.143","20.241.173.137","20.241.173.98","20.242.228.13","20.242.227.204","20.242.227.238","20.242.228.93","52.226.103.51","52.226.103.36","52.226.103.82","52.226.103.10","52.226.102.213","52.226.102.151","52.226.102.243","52.226.103.40","52.226.102.224","52.226.102.162"],"latestRevisionName":"containerapp-auth000002--giraaaz","latestReadyRevisionName":"containerapp-auth000002--giraaaz","latestRevisionFqdn":"containerapp-auth000002--giraaaz.whitebeach-63bf60a5.eastus.azurecontainerapps.io","customDomainVerificationId":"D3F71C85EB6552E36A89A3E4A080C3CFB00181670B659B0003264FC673AA9B00","configuration":{"secrets":null,"activeRevisionsMode":"Single","ingress":{"fqdn":"containerapp-auth000002.whitebeach-63bf60a5.eastus.azurecontainerapps.io","external":true,"targetPort":80,"exposedPort":0,"transport":"Auto","traffic":[{"weight":100,"latestRevision":true}],"customDomains":null,"allowInsecure":false,"ipSecurityRestrictions":null,"corsPolicy":null,"clientCertificateMode":null,"stickySessions":null,"additionalPortMappings":null,"targetPortHttpScheme":null},"registries":null,"identitySettings":[],"dapr":null,"runtime":null,"maxInactiveRevisions":100,"service":null},"template":{"revisionSuffix":"","terminationGracePeriodSeconds":null,"containers":[{"image":"mcr.microsoft.com/k8se/quickstart:latest","imageType":"ContainerImage","name":"containerapp-auth000002","resources":{"cpu":0.5,"memory":"1Gi","ephemeralStorage":"2Gi"}}],"initContainers":null,"scale":{"minReplicas":null,"maxReplicas":10,"rules":null},"volumes":null,"serviceBinds":null},"eventStreamEndpoint":"https://eastus.azurecontainerapps.dev/subscriptions/00000000-0000-0000-0000-000000000000/resourceGroups/clitest.rg000001/containerApps/containerapp-auth000002/eventstream","delegatedIdentities":[]},"identity":{"type":"None"}}'
    headers:
      api-supported-versions:
      - 2022-03-01, 2022-06-01-preview, 2022-10-01, 2022-11-01-preview, 2023-04-01-preview,
        2023-05-01, 2023-05-02-preview, 2023-08-01-preview, 2023-11-02-preview, 2024-02-02-preview,
        2024-03-01
      cache-control:
      - no-cache
      content-length:
      - '3346'
      content-type:
      - application/json; charset=utf-8
      date:
      - Mon, 06 May 2024 07:04:28 GMT
      expires:
      - '-1'
      pragma:
      - no-cache
      strict-transport-security:
      - max-age=31536000; includeSubDomains
      vary:
      - Accept-Encoding
      x-cache:
      - CONFIG_NOCACHE
      x-content-type-options:
      - nosniff
      x-msedge-ref:
      - 'Ref A: D3255712BF024489BB35B6446BA24558 Ref B: TYO201151005052 Ref C: 2024-05-06T07:04:28Z'
      x-powered-by:
      - ASP.NET
    status:
      code: 200
      message: OK
- request:
    body: null
    headers:
      Accept:
      - application/json
      Accept-Encoding:
      - gzip, deflate
      CommandName:
      - containerapp auth microsoft update
      Connection:
      - keep-alive
      ParameterSetName:
      - -g --name --client-id --client-secret --issuer --yes
      User-Agent:
      - AZURECLI/2.60.0 azsdk-python-core/1.28.0 Python/3.10.11 (Windows-10-10.0.22631-SP0)
    method: GET
    uri: https://management.azure.com/subscriptions/00000000-0000-0000-0000-000000000000/providers/Microsoft.App?api-version=2022-09-01
  response:
    body:
      string: '{"id":"/subscriptions/00000000-0000-0000-0000-000000000000/providers/Microsoft.App","namespace":"Microsoft.App","authorizations":[{"applicationId":"7e3bc4fd-85a3-4192-b177-5b8bfc87f42c","roleDefinitionId":"39a74f72-b40f-4bdc-b639-562fe2260bf0"},{"applicationId":"3734c1a4-2bed-4998-a37a-ff1a9e7bf019","roleDefinitionId":"5c779a4f-5cb2-4547-8c41-478d9be8ba90"},{"applicationId":"55ebbb62-3b9c-49fd-9b87-9595226dd4ac","roleDefinitionId":"e49ca620-7992-4561-a7df-4ed67dad77b5","managedByRoleDefinitionId":"9e3af657-a8ff-583c-a75c-2fe7c4bcb635"},{"applicationId":"1459b1f6-7a5b-4300-93a2-44b4a651759f","roleDefinitionId":"3c5f1b29-9e3d-4a22-b5d6-9ff4e5a37974"}],"resourceTypes":[{"resourceType":"managedEnvironments","locations":["North
        Central US (Stage)","Central US EUAP","East US 2 EUAP","West US 2","Southeast
        Asia","Sweden Central","Canada Central","West Europe","North Europe","East
        US","East US 2","East Asia","Australia East","Germany West Central","Japan
        East","UK South","West US","Central US","North Central US","South Central
        US","Korea Central","Brazil South","West US 3","France Central","South Africa
        North","Norway East","Switzerland North","UAE North","Canada East","West Central
        US","UK West","Central India","Switzerland West","Italy North","Poland Central"],"apiVersions":["2024-03-01","2024-02-02-preview","2023-11-02-preview","2023-08-01-preview","2023-05-02-preview","2023-05-01","2023-04-01-preview","2022-11-01-preview","2022-10-01","2022-06-01-preview","2022-03-01"],"defaultApiVersion":"2023-05-01","capabilities":"CrossResourceGroupResourceMove,
        CrossSubscriptionResourceMove, SystemAssignedResourceIdentity, SupportsTags,
        SupportsLocation"},{"resourceType":"operations","locations":["North Central
        US (Stage)","Central US EUAP","East US 2 EUAP","West US 2","Southeast Asia","Sweden
        Central","Canada Central","West Europe","North Europe","East US","East US
        2","East Asia","Australia East","Germany West Central","Japan East","UK South","West
        US","Central US","North Central US","South Central US","Korea Central","Brazil
        South","West US 3","France Central","South Africa North","Norway East","Switzerland
        North","UAE North","Canada East","West Central US","UK West","Central India","Italy
        North","Poland Central"],"apiVersions":["2024-02-02-preview","2023-11-02-preview","2023-08-01-preview","2023-05-02-preview","2023-05-01","2023-04-01-preview","2023-02-01","2022-11-01-preview","2022-10-01","2022-06-01-preview","2022-03-01"],"defaultApiVersion":"2023-11-02-preview","capabilities":"None"},{"resourceType":"managedEnvironments/certificates","locations":["Central
        US EUAP","East US 2 EUAP","North Central US (Stage)","West US 2","Southeast
        Asia","Sweden Central","Canada Central","West Europe","North Europe","East
        US","East US 2","East Asia","Australia East","Germany West Central","Japan
        East","UK South","West US","Central US","North Central US","South Central
        US","Korea Central","Brazil South","West US 3","France Central","South Africa
        North","Norway East","Switzerland North","UAE North","Canada East","West Central
        US","UK West","Central India","Switzerland West","Italy North","Poland Central"],"apiVersions":["2024-03-01","2024-02-02-preview","2023-11-02-preview","2023-08-01-preview","2023-05-02-preview","2023-05-01","2023-04-01-preview","2022-11-01-preview","2022-10-01","2022-06-01-preview","2022-03-01"],"defaultApiVersion":"2023-05-01","capabilities":"CrossResourceGroupResourceMove,
        CrossSubscriptionResourceMove, SupportsTags, SupportsLocation"},{"resourceType":"managedEnvironments/managedCertificates","locations":["Central
        US EUAP","East US 2 EUAP","North Central US (Stage)","West US 2","Southeast
        Asia","Sweden Central","Canada Central","West Europe","North Europe","East
        US","East US 2","East Asia","Australia East","Germany West Central","Japan
        East","UK South","West US","Central US","North Central US","South Central
        US","Korea Central","Brazil South","West US 3","France Central","South Africa
        North","Norway East","Switzerland North","UAE North","Canada East","West Central
        US","UK West","Central India","Switzerland West","Italy North","Poland Central"],"apiVersions":["2024-03-01","2024-02-02-preview","2023-11-02-preview","2023-08-01-preview","2023-05-02-preview","2023-05-01","2023-04-01-preview","2022-11-01-preview"],"defaultApiVersion":"2023-05-01","capabilities":"CrossResourceGroupResourceMove,
        CrossSubscriptionResourceMove, SupportsTags, SupportsLocation"},{"resourceType":"containerApps","locations":["Central
        US EUAP","East US 2 EUAP","North Central US (Stage)","West US 2","Southeast
        Asia","Sweden Central","Canada Central","West Europe","North Europe","East
        US","East US 2","East Asia","Australia East","Germany West Central","Japan
        East","UK South","West US","Central US","North Central US","South Central
        US","Korea Central","Brazil South","West US 3","France Central","South Africa
        North","Norway East","Switzerland North","UAE North","Canada East","West Central
        US","UK West","Central India","Switzerland West","Italy North","Poland Central"],"apiVersions":["2024-03-01","2024-02-02-preview","2023-11-02-preview","2023-08-01-preview","2023-05-02-preview","2023-05-01","2023-04-01-preview","2022-11-01-preview","2022-10-01","2022-06-01-preview","2022-03-01"],"defaultApiVersion":"2023-05-01","capabilities":"CrossResourceGroupResourceMove,
        CrossSubscriptionResourceMove, SystemAssignedResourceIdentity, SupportsTags,
        SupportsLocation"},{"resourceType":"containerApps/privateEndpointConnectionProxies","locations":["Central
        US EUAP","East US 2 EUAP","North Central US (Stage)","West US 2","Southeast
        Asia","Sweden Central","Canada Central","West Europe","North Europe","East
        US","East US 2","East Asia","Australia East","Germany West Central","Japan
        East","UK South","West US","Central US","North Central US","South Central
        US","Korea Central","Brazil South","West US 3","France Central","South Africa
        North","Norway East","Switzerland North","UAE North","Canada East","West Central
        US","UK West","Central India","Switzerland West","Italy North","Poland Central"],"apiVersions":["2024-02-02-preview","2023-11-02-preview"],"defaultApiVersion":"2023-11-02-preview","capabilities":"None"},{"resourceType":"managedEnvironments/privateEndpointConnectionProxies","locations":["Central
        US EUAP","East US 2 EUAP","North Central US (Stage)","West US 2","Southeast
        Asia","Sweden Central","Canada Central","West Europe","North Europe","East
        US","East US 2","East Asia","Australia East","Germany West Central","Japan
        East","UK South","West US","Central US","North Central US","South Central
        US","Korea Central","Brazil South","West US 3","France Central","South Africa
        North","Norway East","Switzerland North","UAE North","Canada East","West Central
        US","UK West","Central India","Switzerland West","Italy North","Poland Central"],"apiVersions":["2024-02-02-preview","2023-11-02-preview"],"defaultApiVersion":"2023-11-02-preview","capabilities":"None"},{"resourceType":"sessionPools","locations":["Central
        US EUAP","East US 2 EUAP","North Central US (Stage)","West US 2","Southeast
        Asia","Sweden Central","Canada Central","West Europe","North Europe","East
        US","East US 2","East Asia","Australia East","Germany West Central","Japan
        East","UK South","West US","Central US","North Central US","South Central
        US","Korea Central","Brazil South","West US 3","France Central","South Africa
        North","Norway East","Switzerland North","UAE North","Canada East","West Central
        US","UK West","Central India","Switzerland West","Italy North","Poland Central"],"apiVersions":["2024-02-02-preview","2023-11-02-preview","2023-08-01-preview"],"defaultApiVersion":"2023-08-01-preview","capabilities":"CrossResourceGroupResourceMove,
        CrossSubscriptionResourceMove, SystemAssignedResourceIdentity, SupportsTags,
        SupportsLocation"},{"resourceType":"jobs","locations":["Central US EUAP","East
        US 2 EUAP","North Central US (Stage)","West US 2","Southeast Asia","Sweden
        Central","Canada Central","West Europe","North Europe","East US","East US
        2","East Asia","Australia East","Germany West Central","Japan East","UK South","West
        US","Central US","North Central US","South Central US","Korea Central","Brazil
        South","West US 3","France Central","South Africa North","Norway East","Switzerland
        North","UAE North","Canada East","West Central US","UK West","Central India","Switzerland
        West","Italy North","Poland Central"],"apiVersions":["2024-03-01","2024-02-02-preview","2023-11-02-preview","2023-08-01-preview","2023-05-02-preview","2023-05-01","2023-04-01-preview","2022-11-01-preview"],"defaultApiVersion":"2023-05-01","capabilities":"CrossResourceGroupResourceMove,
        CrossSubscriptionResourceMove, SystemAssignedResourceIdentity, SupportsTags,
        SupportsLocation"},{"resourceType":"locations","locations":[],"apiVersions":["2024-03-01","2024-02-02-preview","2023-11-02-preview","2023-08-01-preview","2023-05-02-preview","2023-05-01","2023-04-01-preview","2022-11-01-preview","2022-10-01","2022-06-01-preview","2022-03-01"],"defaultApiVersion":"2023-05-01","capabilities":"None"},{"resourceType":"locations/managedEnvironmentOperationResults","locations":["Central
        US EUAP","East US 2 EUAP","North Central US (Stage)","West US 2","Southeast
        Asia","Sweden Central","Canada Central","West Europe","North Europe","East
        US","East US 2","East Asia","Australia East","Germany West Central","Japan
        East","UK South","West US","Central US","North Central US","South Central
        US","Korea Central","Brazil South","West US 3","France Central","South Africa
        North","Norway East","Switzerland North","UAE North","Canada East","West Central
        US","UK West","Central India","Switzerland West","Italy North","Poland Central"],"apiVersions":["2024-03-01","2024-02-02-preview","2023-11-02-preview","2023-08-01-preview","2023-05-02-preview","2023-05-01","2023-04-01-preview","2022-11-01-preview","2022-10-01","2022-06-01-preview","2022-03-01"],"defaultApiVersion":"2023-05-01","capabilities":"None"},{"resourceType":"locations/managedEnvironmentOperationStatuses","locations":["Central
        US EUAP","East US 2 EUAP","North Central US (Stage)","West US 2","Southeast
        Asia","Sweden Central","Canada Central","West Europe","North Europe","East
        US","East US 2","East Asia","Australia East","Germany West Central","Japan
        East","UK South","West US","Central US","North Central US","South Central
        US","Korea Central","Brazil South","West US 3","France Central","South Africa
        North","Norway East","Switzerland North","UAE North","Canada East","West Central
        US","UK West","Central India","Switzerland West","Italy North","Poland Central"],"apiVersions":["2024-03-01","2024-02-02-preview","2023-11-02-preview","2023-08-01-preview","2023-05-02-preview","2023-05-01","2023-04-01-preview","2022-11-01-preview","2022-10-01","2022-06-01-preview","2022-03-01"],"defaultApiVersion":"2023-05-01","capabilities":"None"},{"resourceType":"locations/containerappOperationResults","locations":["Central
        US EUAP","East US 2 EUAP","North Central US (Stage)","West US 2","Southeast
        Asia","Sweden Central","Canada Central","West Europe","North Europe","East
        US","East US 2","East Asia","Australia East","Germany West Central","Japan
        East","UK South","West US","Central US","North Central US","South Central
        US","Korea Central","Brazil South","West US 3","France Central","South Africa
        North","Norway East","Switzerland North","UAE North","Canada East","West Central
        US","UK West","Central India","Switzerland West","Italy North","Poland Central"],"apiVersions":["2024-03-01","2024-02-02-preview","2023-11-02-preview","2023-08-01-preview","2023-05-02-preview","2023-05-01","2023-04-01-preview","2022-11-01-preview","2022-10-01","2022-06-01-preview","2022-03-01"],"defaultApiVersion":"2023-05-01","capabilities":"None"},{"resourceType":"locations/containerappOperationStatuses","locations":["Central
        US EUAP","East US 2 EUAP","North Central US (Stage)","West US 2","Southeast
        Asia","Sweden Central","Canada Central","West Europe","North Europe","East
        US","East US 2","East Asia","Australia East","Germany West Central","Japan
        East","UK South","West US","Central US","North Central US","South Central
        US","Korea Central","Brazil South","West US 3","France Central","South Africa
        North","Norway East","Switzerland North","UAE North","Canada East","West Central
        US","UK West","Central India","Switzerland West","Italy North","Poland Central"],"apiVersions":["2024-03-01","2024-02-02-preview","2023-11-02-preview","2023-08-01-preview","2023-05-02-preview","2023-05-01","2023-04-01-preview","2022-11-01-preview","2022-10-01","2022-06-01-preview","2022-03-01"],"defaultApiVersion":"2023-05-01","capabilities":"None"},{"resourceType":"locations/containerappsjobOperationResults","locations":["Central
        US EUAP","East US 2 EUAP","North Central US (Stage)","West US 2","Southeast
        Asia","Sweden Central","Canada Central","West Europe","North Europe","East
        US","East US 2","East Asia","Australia East","Germany West Central","Japan
        East","UK South","West US","Central US","North Central US","South Central
        US","Korea Central","Brazil South","West US 3","France Central","South Africa
        North","Norway East","Switzerland North","UAE North","Canada East","West Central
        US","UK West","Central India","Switzerland West","Italy North","Poland Central"],"apiVersions":["2024-03-01","2024-02-02-preview","2023-11-02-preview","2023-08-01-preview","2023-05-02-preview","2023-05-01","2023-04-01-preview","2022-11-01-preview"],"defaultApiVersion":"2023-05-01","capabilities":"None"},{"resourceType":"locations/containerappsjobOperationStatuses","locations":["Central
        US EUAP","East US 2 EUAP","North Central US (Stage)","West US 2","Southeast
        Asia","Sweden Central","Canada Central","West Europe","North Europe","East
        US","East US 2","East Asia","Australia East","Germany West Central","Japan
        East","UK South","West US","Central US","North Central US","South Central
        US","Korea Central","Brazil South","West US 3","France Central","South Africa
        North","Norway East","Switzerland North","UAE North","Canada East","West Central
        US","UK West","Central India","Switzerland West","Italy North","Poland Central"],"apiVersions":["2024-03-01","2024-02-02-preview","2023-11-02-preview","2023-08-01-preview","2023-05-02-preview","2023-05-01","2023-04-01-preview","2022-11-01-preview"],"defaultApiVersion":"2023-05-01","capabilities":"None"},{"resourceType":"locations/sourceControlOperationResults","locations":["Central
        US EUAP","East US 2 EUAP","North Central US (Stage)","West US 2","Southeast
        Asia","Sweden Central","Canada Central","West Europe","North Europe","East
        US","East US 2","East Asia","Australia East","Germany West Central","Japan
        East","UK South","West US","Central US","North Central US","South Central
        US","Korea Central","Brazil South","West US 3","France Central","South Africa
        North","Norway East","Switzerland North","UAE North","Canada East","West Central
        US","UK West","Central India","Switzerland West","Italy North","Poland Central"],"apiVersions":["2024-03-01","2024-02-02-preview","2023-11-02-preview","2023-08-01-preview","2023-05-02-preview","2023-05-01","2023-04-01-preview","2022-11-01-preview","2022-10-01","2022-06-01-preview","2022-03-01"],"defaultApiVersion":"2023-05-01","capabilities":"None"},{"resourceType":"locations/sourceControlOperationStatuses","locations":["Central
        US EUAP","East US 2 EUAP","North Central US (Stage)","West US 2","Southeast
        Asia","Sweden Central","Canada Central","West Europe","North Europe","East
        US","East US 2","East Asia","Australia East","Germany West Central","Japan
        East","UK South","West US","Central US","North Central US","South Central
        US","Korea Central","Brazil South","West US 3","France Central","South Africa
        North","Norway East","Switzerland North","UAE North","Canada East","West Central
        US","UK West","Central India","Switzerland West","Italy North","Poland Central"],"apiVersions":["2024-03-01","2024-02-02-preview","2023-11-02-preview","2023-08-01-preview","2023-05-02-preview","2023-05-01","2023-04-01-preview","2022-11-01-preview","2022-10-01","2022-06-01-preview","2022-03-01"],"defaultApiVersion":"2023-05-01","capabilities":"None"},{"resourceType":"locations/usages","locations":["Central
        US EUAP","East US 2 EUAP","North Central US (Stage)","West US 2","Southeast
        Asia","Sweden Central","Canada Central","West Europe","North Europe","East
        US","East US 2","East Asia","Australia East","Germany West Central","Japan
        East","UK South","West US","Central US","North Central US","South Central
        US","Korea Central","Brazil South","West US 3","France Central","South Africa
        North","Norway East","Switzerland North","UAE North","Canada East","West Central
        US","UK West","Central India","Switzerland West","Italy North","Poland Central"],"apiVersions":["2024-03-01","2024-02-02-preview","2023-11-02-preview","2023-08-01-preview","2023-05-02-preview"],"defaultApiVersion":"2023-05-02-preview","capabilities":"None"},{"resourceType":"connectedEnvironments","locations":["Central
        US EUAP","East US 2 EUAP","North Central US (Stage)","North Central US","East
        US","East Asia","West Europe","Southeast Asia"],"apiVersions":["2024-03-01","2024-02-02-preview","2023-11-02-preview","2023-08-01-preview","2023-05-02-preview","2023-05-01","2023-04-01-preview","2022-11-01-preview","2022-10-01","2022-06-01-preview"],"defaultApiVersion":"2023-05-01","capabilities":"CrossResourceGroupResourceMove,
        CrossSubscriptionResourceMove, SupportsTags, SupportsLocation"},{"resourceType":"connectedEnvironments/certificates","locations":["Central
        US EUAP","East US 2 EUAP","North Central US (Stage)","North Central US","East
        US","East Asia","West Europe","Southeast Asia"],"apiVersions":["2024-03-01","2024-02-02-preview","2023-11-02-preview","2023-08-01-preview","2023-05-02-preview","2023-05-01","2023-04-01-preview","2022-11-01-preview","2022-10-01","2022-06-01-preview"],"defaultApiVersion":"2023-05-01","capabilities":"CrossResourceGroupResourceMove,
        CrossSubscriptionResourceMove, SupportsTags, SupportsLocation"},{"resourceType":"locations/connectedEnvironmentOperationResults","locations":["Central
        US EUAP","East US 2 EUAP","North Central US (Stage)","North Central US","East
        US","East Asia","West Europe","Southeast Asia"],"apiVersions":["2024-03-01","2024-02-02-preview","2023-11-02-preview","2023-08-01-preview","2023-05-02-preview","2023-05-01","2023-04-01-preview","2022-11-01-preview","2022-10-01","2022-06-01-preview"],"defaultApiVersion":"2023-05-01","capabilities":"None"},{"resourceType":"locations/connectedEnvironmentOperationStatuses","locations":["Central
        US EUAP","East US 2 EUAP","North Central US (Stage)","North Central US","East
        US","East Asia","West Europe","Southeast Asia"],"apiVersions":["2024-03-01","2024-02-02-preview","2023-11-02-preview","2023-08-01-preview","2023-05-02-preview","2023-05-01","2023-04-01-preview","2022-11-01-preview","2022-10-01","2022-06-01-preview"],"defaultApiVersion":"2023-05-01","capabilities":"None"},{"resourceType":"locations/managedCertificateOperationStatuses","locations":["Central
        US EUAP","East US 2 EUAP","North Central US (Stage)","West US 2","Southeast
        Asia","Sweden Central","Canada Central","West Europe","North Europe","East
        US","East US 2","East Asia","Australia East","Germany West Central","Japan
        East","UK South","West US","Central US","North Central US","South Central
        US","Korea Central","Brazil South","West US 3","France Central","South Africa
        North","Norway East","Switzerland North","UAE North","Canada East","West Central
        US","UK West","Central India","Switzerland West","Italy North","Poland Central"],"apiVersions":["2024-03-01","2024-02-02-preview","2023-11-02-preview","2023-08-01-preview","2023-05-02-preview","2023-05-01","2023-04-01-preview","2022-11-01-preview"],"defaultApiVersion":"2023-05-01","capabilities":"None"},{"resourceType":"locations/billingMeters","locations":["Central
        US EUAP","East US 2 EUAP","North Central US (Stage)","West US 2","Southeast
        Asia","Sweden Central","Canada Central","West Europe","North Europe","East
        US","East US 2","East Asia","Australia East","Germany West Central","Japan
        East","UK South","West US","Central US","North Central US","South Central
        US","Korea Central","Brazil South","West US 3","France Central","South Africa
        North","Norway East","Switzerland North","UAE North","Canada East","West Central
        US","UK West","Central India","Switzerland West","Italy North","Poland Central"],"apiVersions":["2024-03-01","2024-02-02-preview","2023-11-02-preview","2023-08-01-preview","2023-05-02-preview","2023-05-01","2023-04-01-preview","2022-11-01-preview","2022-10-01","2022-06-01-preview"],"defaultApiVersion":"2023-05-01","capabilities":"None"},{"resourceType":"locations/availableManagedEnvironmentsWorkloadProfileTypes","locations":["Central
        US EUAP","East US 2 EUAP","North Central US (Stage)","West US 2","Southeast
        Asia","Sweden Central","Canada Central","West Europe","North Europe","East
        US","East US 2","East Asia","Australia East","Germany West Central","Japan
        East","UK South","West US","Central US","North Central US","South Central
        US","Korea Central","Brazil South","West US 3","France Central","South Africa
        North","Norway East","Switzerland North","UAE North","Canada East","West Central
        US","UK West","Central India","Switzerland West","Italy North","Poland Central"],"apiVersions":["2024-03-01","2024-02-02-preview","2023-11-02-preview","2023-08-01-preview","2023-05-02-preview","2023-05-01","2023-04-01-preview","2022-11-01-preview","2022-10-01","2022-06-01-preview"],"defaultApiVersion":"2023-05-01","capabilities":"None"},{"resourceType":"getCustomDomainVerificationId","locations":["Central
        US EUAP","East US 2 EUAP","North Central US (Stage)","West US 2","Southeast
        Asia","Sweden Central","Canada Central","West Europe","North Europe","East
        US","East US 2","East Asia","Australia East","Germany West Central","Japan
        East","UK South","West US","Central US","North Central US","South Central
        US","Korea Central","Brazil South","West US 3","France Central","South Africa
        North","Norway East","Switzerland North","UAE North","Canada East","West Central
        US","UK West","Central India","Italy North","Poland Central","Switzerland
        West"],"apiVersions":["2024-03-01","2024-02-02-preview","2023-11-02-preview","2023-08-01-preview","2023-05-02-preview"],"defaultApiVersion":"2023-05-02-preview","capabilities":"None"},{"resourceType":"builders","locations":["Central
        US EUAP","East US 2 EUAP","North Central US (Stage)","West US 2","Southeast
        Asia","Sweden Central","Canada Central","West Europe","North Europe","East
        US","East US 2","East Asia","Australia East","Germany West Central","Japan
        East","UK South","West US","Central US","North Central US","South Central
        US","Korea Central","Brazil South","West US 3","France Central","South Africa
        North","Norway East","Switzerland North","UAE North","Canada East","West Central
        US","UK West","Central India","Switzerland West","Italy North","Poland Central"],"apiVersions":["2024-02-02-preview","2023-11-02-preview","2023-08-01-preview"],"defaultApiVersion":"2023-08-01-preview","capabilities":"CrossResourceGroupResourceMove,
        CrossSubscriptionResourceMove, SystemAssignedResourceIdentity, SupportsTags,
        SupportsLocation"},{"resourceType":"builders/builds","locations":["Central
        US EUAP","East US 2 EUAP","North Central US (Stage)","West US 2","Southeast
        Asia","Sweden Central","Canada Central","West Europe","North Europe","East
        US","East US 2","East Asia","Australia East","Germany West Central","Japan
        East","UK South","West US","Central US","North Central US","South Central
        US","Korea Central","Brazil South","West US 3","France Central","South Africa
        North","Norway East","Switzerland North","UAE North","Canada East","West Central
        US","UK West","Central India","Switzerland West","Italy North","Poland Central"],"apiVersions":["2024-02-02-preview","2023-11-02-preview","2023-08-01-preview"],"defaultApiVersion":"2023-08-01-preview","capabilities":"None"},{"resourceType":"builders/patches","locations":["North
        Central US (Stage)","Central US EUAP","East US 2 EUAP","West US 2","Southeast
        Asia","Sweden Central","Canada Central","West Europe","North Europe","East
        US","East US 2","East Asia","Australia East","Germany West Central","Japan
        East","UK South","West US","Central US","North Central US","South Central
        US","Korea Central","Brazil South","West US 3","France Central","South Africa
        North","Norway East","Switzerland North","UAE North","Canada East","West Central
        US","UK West","Central India","Switzerland West","Italy North","Poland Central"],"apiVersions":["2024-02-02-preview","2023-11-02-preview","2023-08-01-preview"],"defaultApiVersion":"2023-08-01-preview","capabilities":"None"},{"resourceType":"locations/OperationResults","locations":["Central
        US EUAP","East US 2 EUAP","North Central US (Stage)","West US 2","Southeast
        Asia","Sweden Central","Canada Central","West Europe","North Europe","East
        US","East US 2","East Asia","Australia East","Germany West Central","Japan
        East","UK South","West US","Central US","North Central US","South Central
        US","Korea Central","Brazil South","West US 3","France Central","South Africa
        North","Norway East","Switzerland North","UAE North","Canada East","West Central
        US","UK West","Central India","Switzerland West","Italy North","Poland Central"],"apiVersions":["2024-02-02-preview","2023-11-02-preview","2023-08-01-preview"],"defaultApiVersion":"2023-08-01-preview","capabilities":"None"},{"resourceType":"locations/OperationStatuses","locations":["Central
        US EUAP","East US 2 EUAP","North Central US (Stage)","West US 2","Southeast
        Asia","Sweden Central","Canada Central","West Europe","North Europe","East
        US","East US 2","East Asia","Australia East","Germany West Central","Japan
        East","UK South","West US","Central US","North Central US","South Central
        US","Korea Central","Brazil South","West US 3","France Central","South Africa
        North","Norway East","Switzerland North","UAE North","Canada East","West Central
        US","UK West","Central India","Switzerland West","Italy North","Poland Central"],"apiVersions":["2024-02-02-preview","2023-11-02-preview","2023-08-01-preview"],"defaultApiVersion":"2023-08-01-preview","capabilities":"None"},{"resourceType":"managedEnvironments/dotNetComponents","locations":["Central
        US EUAP","East US 2 EUAP","North Central US (Stage)","West US 2","Southeast
        Asia","Sweden Central","Canada Central","West Europe","North Europe","East
        US","East US 2","East Asia","Australia East","Germany West Central","Japan
        East","UK South","West US","Central US","North Central US","South Central
        US","Korea Central","Brazil South","West US 3","France Central","South Africa
        North","Norway East","Switzerland North","UAE North","Canada East","West Central
        US","UK West","Central India","Switzerland West","Italy North","Poland Central"],"apiVersions":["2024-02-02-preview","2023-11-02-preview"],"defaultApiVersion":"2023-11-02-preview","capabilities":"None"},{"resourceType":"managedEnvironments/javaComponents","locations":["Central
        US EUAP","East US 2 EUAP","North Central US (Stage)","West US 2","Southeast
        Asia","Sweden Central","Canada Central","West Europe","North Europe","East
        US","East US 2","East Asia","Australia East","Germany West Central","Japan
        East","UK South","West US","Central US","North Central US","South Central
        US","Korea Central","Brazil South","West US 3","France Central","South Africa
        North","Norway East","Switzerland North","UAE North","Canada East","West Central
        US","UK West","Central India","Switzerland West","Italy North","Poland Central"],"apiVersions":["2024-02-02-preview","2023-11-02-preview"],"defaultApiVersion":"2023-11-02-preview","capabilities":"None"},{"resourceType":"managedEnvironments/daprComponents","locations":["Central
        US EUAP","East US 2 EUAP","North Central US (Stage)","West US 2","Southeast
        Asia","Sweden Central","Canada Central","West Europe","North Europe","East
        US","East US 2","East Asia","Australia East","Germany West Central","Japan
        East","UK South","West US","Central US","North Central US","South Central
        US","Korea Central","Brazil South","West US 3","France Central","South Africa
        North","Norway East","Switzerland North","UAE North","Canada East","West Central
        US","UK West","Central India","Switzerland West","Italy North","Poland Central"],"apiVersions":["2024-03-01","2024-02-02-preview","2023-11-02-preview","2023-08-01-preview","2023-05-02-preview","2023-05-01","2023-04-01-preview","2022-11-01-preview","2022-10-01","2022-06-01-preview","2022-03-01"],"defaultApiVersion":"2023-05-01","capabilities":"None"},{"resourceType":"functions","locations":["North
        Central US (Stage)","Central US EUAP","West Central US"],"apiVersions":["2024-02-02-preview"],"capabilities":"SupportsExtension"}],"registrationState":"Registered","registrationPolicy":"RegistrationRequired"}'
    headers:
      cache-control:
      - no-cache
      content-length:
      - '28714'
      content-type:
      - application/json; charset=utf-8
      date:
      - Mon, 06 May 2024 07:04:30 GMT
      expires:
      - '-1'
      pragma:
      - no-cache
      strict-transport-security:
      - max-age=31536000; includeSubDomains
      x-cache:
      - CONFIG_NOCACHE
      x-content-type-options:
      - nosniff
      x-msedge-ref:
      - 'Ref A: 528FE9B9F91544DBB73C7001C143FBA8 Ref B: TYO201151006011 Ref C: 2024-05-06T07:04:30Z'
    status:
      code: 200
      message: OK
- request:
    body: null
    headers:
      Accept:
      - '*/*'
      Accept-Encoding:
      - gzip, deflate
      CommandName:
      - containerapp auth microsoft update
      Connection:
      - keep-alive
      ParameterSetName:
      - -g --name --client-id --client-secret --issuer --yes
      User-Agent:
      - python/3.10.11 (Windows-10-10.0.22631-SP0) AZURECLI/2.60.0
    method: GET
    uri: https://management.azure.com/subscriptions/00000000-0000-0000-0000-000000000000/resourceGroups/clitest.rg000001/providers/Microsoft.App/containerApps/containerapp-auth000002?api-version=2024-03-01
  response:
    body:
      string: '{"id":"/subscriptions/00000000-0000-0000-0000-000000000000/resourceGroups/clitest.rg000001/providers/Microsoft.App/containerapps/containerapp-auth000002","name":"containerapp-auth000002","type":"Microsoft.App/containerApps","location":"East
        US","systemData":{"createdBy":"xinyupang@microsoft.com","createdByType":"User","createdAt":"2024-05-06T07:03:55.8441231","lastModifiedBy":"xinyupang@microsoft.com","lastModifiedByType":"User","lastModifiedAt":"2024-05-06T07:03:55.8441231"},"properties":{"provisioningState":"Succeeded","runningStatus":"Running","managedEnvironmentId":"/subscriptions/00000000-0000-0000-0000-000000000000/resourceGroups/client.env_rg_eastus/providers/Microsoft.App/managedEnvironments/env-eastus","environmentId":"/subscriptions/00000000-0000-0000-0000-000000000000/resourceGroups/client.env_rg_eastus/providers/Microsoft.App/managedEnvironments/env-eastus","workloadProfileName":"Consumption","outboundIpAddresses":["20.231.246.122","20.231.246.54","20.231.247.19","20.231.246.253","20.241.227.6","20.241.226.169","20.127.248.50","20.241.171.30","20.241.172.248","20.241.172.250","20.246.203.138","20.246.203.140","52.191.22.226","52.191.22.23","52.191.22.71","52.191.22.159","52.191.22.166","52.191.22.212","52.191.22.41","52.191.23.0","52.191.22.198","52.191.22.121","20.124.73.117","52.149.247.118","52.149.245.39","52.149.247.189","52.149.247.220","52.149.247.221","52.149.245.38","52.149.244.111","52.224.88.179","52.149.247.199","52.149.244.160","4.156.169.214","4.156.169.175","4.156.169.143","20.241.173.137","20.241.173.98","20.242.228.13","20.242.227.204","20.242.227.238","20.242.228.93","52.226.103.51","52.226.103.36","52.226.103.82","52.226.103.10","52.226.102.213","52.226.102.151","52.226.102.243","52.226.103.40","52.226.102.224","52.226.102.162"],"latestRevisionName":"containerapp-auth000002--giraaaz","latestReadyRevisionName":"containerapp-auth000002--giraaaz","latestRevisionFqdn":"containerapp-auth000002--giraaaz.whitebeach-63bf60a5.eastus.azurecontainerapps.io","customDomainVerificationId":"D3F71C85EB6552E36A89A3E4A080C3CFB00181670B659B0003264FC673AA9B00","configuration":{"secrets":null,"activeRevisionsMode":"Single","ingress":{"fqdn":"containerapp-auth000002.whitebeach-63bf60a5.eastus.azurecontainerapps.io","external":true,"targetPort":80,"exposedPort":0,"transport":"Auto","traffic":[{"weight":100,"latestRevision":true}],"customDomains":null,"allowInsecure":false,"ipSecurityRestrictions":null,"corsPolicy":null,"clientCertificateMode":null,"stickySessions":null,"additionalPortMappings":null},"registries":null,"dapr":null,"maxInactiveRevisions":100,"service":null},"template":{"revisionSuffix":"","terminationGracePeriodSeconds":null,"containers":[{"image":"mcr.microsoft.com/k8se/quickstart:latest","name":"containerapp-auth000002","resources":{"cpu":0.5,"memory":"1Gi","ephemeralStorage":"2Gi"}}],"initContainers":null,"scale":{"minReplicas":null,"maxReplicas":10,"rules":null},"volumes":null,"serviceBinds":null},"eventStreamEndpoint":"https://eastus.azurecontainerapps.dev/subscriptions/00000000-0000-0000-0000-000000000000/resourceGroups/clitest.rg000001/containerApps/containerapp-auth000002/eventstream","delegatedIdentities":[]},"identity":{"type":"None"}}'
    headers:
      api-supported-versions:
      - 2022-03-01, 2022-06-01-preview, 2022-10-01, 2022-11-01-preview, 2023-04-01-preview,
        2023-05-01, 2023-05-02-preview, 2023-08-01-preview, 2023-11-02-preview, 2024-02-02-preview,
        2024-03-01
      cache-control:
      - no-cache
      content-length:
      - '3225'
      content-type:
      - application/json; charset=utf-8
      date:
      - Mon, 06 May 2024 07:04:31 GMT
      expires:
      - '-1'
      pragma:
      - no-cache
      strict-transport-security:
      - max-age=31536000; includeSubDomains
      vary:
      - Accept-Encoding
      x-cache:
      - CONFIG_NOCACHE
      x-content-type-options:
      - nosniff
      x-msedge-ref:
      - 'Ref A: 9D29AE63F0F248579E51E282D6074175 Ref B: TYO201151004025 Ref C: 2024-05-06T07:04:31Z'
      x-powered-by:
      - ASP.NET
    status:
      code: 200
      message: OK
- request:
    body: null
    headers:
      Accept:
      - '*/*'
      Accept-Encoding:
      - gzip, deflate
      CommandName:
      - containerapp auth microsoft update
      Connection:
      - keep-alive
      ParameterSetName:
      - -g --name --client-id --client-secret --issuer --yes
      User-Agent:
      - python/3.10.11 (Windows-10-10.0.22631-SP0) AZURECLI/2.60.0
    method: GET
    uri: https://management.azure.com/subscriptions/00000000-0000-0000-0000-000000000000/resourceGroups/clitest.rg000001/providers/Microsoft.App/containerApps/containerapp-auth000002/authConfigs/current?api-version=2024-03-01
  response:
    body:
      string: '{"error":{"code":"AuthConfigNotFound","message":"AuthConfig current
        was not found under container app containerapp-auth000002."}}'
    headers:
      api-supported-versions:
      - 2022-03-01, 2022-06-01-preview, 2022-10-01, 2022-11-01-preview, 2023-04-01-preview,
        2023-05-01, 2023-05-02-preview, 2023-08-01-preview, 2023-11-02-preview, 2024-02-02-preview,
        2024-03-01
      cache-control:
      - no-cache
      content-length:
      - '129'
      content-type:
      - application/json; charset=utf-8
      date:
      - Mon, 06 May 2024 07:04:32 GMT
      expires:
      - '-1'
      pragma:
      - no-cache
      strict-transport-security:
      - max-age=31536000; includeSubDomains
      x-cache:
      - CONFIG_NOCACHE
      x-content-type-options:
      - nosniff
      x-msedge-ref:
      - 'Ref A: E3ADF0802B42478AA2463D42B7433D6F Ref B: TYO201151006009 Ref C: 2024-05-06T07:04:32Z'
      x-powered-by:
      - ASP.NET
    status:
      code: 404
      message: Not Found
- request:
    body: null
    headers:
      Accept:
      - application/json
      Accept-Encoding:
      - gzip, deflate
      CommandName:
      - containerapp auth microsoft update
      Connection:
      - keep-alive
      ParameterSetName:
      - -g --name --client-id --client-secret --issuer --yes
      User-Agent:
      - AZURECLI/2.60.0 azsdk-python-core/1.28.0 Python/3.10.11 (Windows-10-10.0.22631-SP0)
    method: GET
    uri: https://management.azure.com/subscriptions/00000000-0000-0000-0000-000000000000/providers/Microsoft.App?api-version=2022-09-01
  response:
    body:
      string: '{"id":"/subscriptions/00000000-0000-0000-0000-000000000000/providers/Microsoft.App","namespace":"Microsoft.App","authorizations":[{"applicationId":"7e3bc4fd-85a3-4192-b177-5b8bfc87f42c","roleDefinitionId":"39a74f72-b40f-4bdc-b639-562fe2260bf0"},{"applicationId":"3734c1a4-2bed-4998-a37a-ff1a9e7bf019","roleDefinitionId":"5c779a4f-5cb2-4547-8c41-478d9be8ba90"},{"applicationId":"55ebbb62-3b9c-49fd-9b87-9595226dd4ac","roleDefinitionId":"e49ca620-7992-4561-a7df-4ed67dad77b5","managedByRoleDefinitionId":"9e3af657-a8ff-583c-a75c-2fe7c4bcb635"},{"applicationId":"1459b1f6-7a5b-4300-93a2-44b4a651759f","roleDefinitionId":"3c5f1b29-9e3d-4a22-b5d6-9ff4e5a37974"}],"resourceTypes":[{"resourceType":"managedEnvironments","locations":["North
        Central US (Stage)","Central US EUAP","East US 2 EUAP","West US 2","Southeast
        Asia","Sweden Central","Canada Central","West Europe","North Europe","East
        US","East US 2","East Asia","Australia East","Germany West Central","Japan
        East","UK South","West US","Central US","North Central US","South Central
        US","Korea Central","Brazil South","West US 3","France Central","South Africa
        North","Norway East","Switzerland North","UAE North","Canada East","West Central
        US","UK West","Central India","Switzerland West","Italy North","Poland Central"],"apiVersions":["2024-03-01","2024-02-02-preview","2023-11-02-preview","2023-08-01-preview","2023-05-02-preview","2023-05-01","2023-04-01-preview","2022-11-01-preview","2022-10-01","2022-06-01-preview","2022-03-01"],"defaultApiVersion":"2023-05-01","capabilities":"CrossResourceGroupResourceMove,
        CrossSubscriptionResourceMove, SystemAssignedResourceIdentity, SupportsTags,
        SupportsLocation"},{"resourceType":"operations","locations":["North Central
        US (Stage)","Central US EUAP","East US 2 EUAP","West US 2","Southeast Asia","Sweden
        Central","Canada Central","West Europe","North Europe","East US","East US
        2","East Asia","Australia East","Germany West Central","Japan East","UK South","West
        US","Central US","North Central US","South Central US","Korea Central","Brazil
        South","West US 3","France Central","South Africa North","Norway East","Switzerland
        North","UAE North","Canada East","West Central US","UK West","Central India","Italy
        North","Poland Central"],"apiVersions":["2024-02-02-preview","2023-11-02-preview","2023-08-01-preview","2023-05-02-preview","2023-05-01","2023-04-01-preview","2023-02-01","2022-11-01-preview","2022-10-01","2022-06-01-preview","2022-03-01"],"defaultApiVersion":"2023-11-02-preview","capabilities":"None"},{"resourceType":"managedEnvironments/certificates","locations":["Central
        US EUAP","East US 2 EUAP","North Central US (Stage)","West US 2","Southeast
        Asia","Sweden Central","Canada Central","West Europe","North Europe","East
        US","East US 2","East Asia","Australia East","Germany West Central","Japan
        East","UK South","West US","Central US","North Central US","South Central
        US","Korea Central","Brazil South","West US 3","France Central","South Africa
        North","Norway East","Switzerland North","UAE North","Canada East","West Central
        US","UK West","Central India","Switzerland West","Italy North","Poland Central"],"apiVersions":["2024-03-01","2024-02-02-preview","2023-11-02-preview","2023-08-01-preview","2023-05-02-preview","2023-05-01","2023-04-01-preview","2022-11-01-preview","2022-10-01","2022-06-01-preview","2022-03-01"],"defaultApiVersion":"2023-05-01","capabilities":"CrossResourceGroupResourceMove,
        CrossSubscriptionResourceMove, SupportsTags, SupportsLocation"},{"resourceType":"managedEnvironments/managedCertificates","locations":["Central
        US EUAP","East US 2 EUAP","North Central US (Stage)","West US 2","Southeast
        Asia","Sweden Central","Canada Central","West Europe","North Europe","East
        US","East US 2","East Asia","Australia East","Germany West Central","Japan
        East","UK South","West US","Central US","North Central US","South Central
        US","Korea Central","Brazil South","West US 3","France Central","South Africa
        North","Norway East","Switzerland North","UAE North","Canada East","West Central
        US","UK West","Central India","Switzerland West","Italy North","Poland Central"],"apiVersions":["2024-03-01","2024-02-02-preview","2023-11-02-preview","2023-08-01-preview","2023-05-02-preview","2023-05-01","2023-04-01-preview","2022-11-01-preview"],"defaultApiVersion":"2023-05-01","capabilities":"CrossResourceGroupResourceMove,
        CrossSubscriptionResourceMove, SupportsTags, SupportsLocation"},{"resourceType":"containerApps","locations":["Central
        US EUAP","East US 2 EUAP","North Central US (Stage)","West US 2","Southeast
        Asia","Sweden Central","Canada Central","West Europe","North Europe","East
        US","East US 2","East Asia","Australia East","Germany West Central","Japan
        East","UK South","West US","Central US","North Central US","South Central
        US","Korea Central","Brazil South","West US 3","France Central","South Africa
        North","Norway East","Switzerland North","UAE North","Canada East","West Central
        US","UK West","Central India","Switzerland West","Italy North","Poland Central"],"apiVersions":["2024-03-01","2024-02-02-preview","2023-11-02-preview","2023-08-01-preview","2023-05-02-preview","2023-05-01","2023-04-01-preview","2022-11-01-preview","2022-10-01","2022-06-01-preview","2022-03-01"],"defaultApiVersion":"2023-05-01","capabilities":"CrossResourceGroupResourceMove,
        CrossSubscriptionResourceMove, SystemAssignedResourceIdentity, SupportsTags,
        SupportsLocation"},{"resourceType":"containerApps/privateEndpointConnectionProxies","locations":["Central
        US EUAP","East US 2 EUAP","North Central US (Stage)","West US 2","Southeast
        Asia","Sweden Central","Canada Central","West Europe","North Europe","East
        US","East US 2","East Asia","Australia East","Germany West Central","Japan
        East","UK South","West US","Central US","North Central US","South Central
        US","Korea Central","Brazil South","West US 3","France Central","South Africa
        North","Norway East","Switzerland North","UAE North","Canada East","West Central
        US","UK West","Central India","Switzerland West","Italy North","Poland Central"],"apiVersions":["2024-02-02-preview","2023-11-02-preview"],"defaultApiVersion":"2023-11-02-preview","capabilities":"None"},{"resourceType":"managedEnvironments/privateEndpointConnectionProxies","locations":["Central
        US EUAP","East US 2 EUAP","North Central US (Stage)","West US 2","Southeast
        Asia","Sweden Central","Canada Central","West Europe","North Europe","East
        US","East US 2","East Asia","Australia East","Germany West Central","Japan
        East","UK South","West US","Central US","North Central US","South Central
        US","Korea Central","Brazil South","West US 3","France Central","South Africa
        North","Norway East","Switzerland North","UAE North","Canada East","West Central
        US","UK West","Central India","Switzerland West","Italy North","Poland Central"],"apiVersions":["2024-02-02-preview","2023-11-02-preview"],"defaultApiVersion":"2023-11-02-preview","capabilities":"None"},{"resourceType":"sessionPools","locations":["Central
        US EUAP","East US 2 EUAP","North Central US (Stage)","West US 2","Southeast
        Asia","Sweden Central","Canada Central","West Europe","North Europe","East
        US","East US 2","East Asia","Australia East","Germany West Central","Japan
        East","UK South","West US","Central US","North Central US","South Central
        US","Korea Central","Brazil South","West US 3","France Central","South Africa
        North","Norway East","Switzerland North","UAE North","Canada East","West Central
        US","UK West","Central India","Switzerland West","Italy North","Poland Central"],"apiVersions":["2024-02-02-preview","2023-11-02-preview","2023-08-01-preview"],"defaultApiVersion":"2023-08-01-preview","capabilities":"CrossResourceGroupResourceMove,
        CrossSubscriptionResourceMove, SystemAssignedResourceIdentity, SupportsTags,
        SupportsLocation"},{"resourceType":"jobs","locations":["Central US EUAP","East
        US 2 EUAP","North Central US (Stage)","West US 2","Southeast Asia","Sweden
        Central","Canada Central","West Europe","North Europe","East US","East US
        2","East Asia","Australia East","Germany West Central","Japan East","UK South","West
        US","Central US","North Central US","South Central US","Korea Central","Brazil
        South","West US 3","France Central","South Africa North","Norway East","Switzerland
        North","UAE North","Canada East","West Central US","UK West","Central India","Switzerland
        West","Italy North","Poland Central"],"apiVersions":["2024-03-01","2024-02-02-preview","2023-11-02-preview","2023-08-01-preview","2023-05-02-preview","2023-05-01","2023-04-01-preview","2022-11-01-preview"],"defaultApiVersion":"2023-05-01","capabilities":"CrossResourceGroupResourceMove,
        CrossSubscriptionResourceMove, SystemAssignedResourceIdentity, SupportsTags,
        SupportsLocation"},{"resourceType":"locations","locations":[],"apiVersions":["2024-03-01","2024-02-02-preview","2023-11-02-preview","2023-08-01-preview","2023-05-02-preview","2023-05-01","2023-04-01-preview","2022-11-01-preview","2022-10-01","2022-06-01-preview","2022-03-01"],"defaultApiVersion":"2023-05-01","capabilities":"None"},{"resourceType":"locations/managedEnvironmentOperationResults","locations":["Central
        US EUAP","East US 2 EUAP","North Central US (Stage)","West US 2","Southeast
        Asia","Sweden Central","Canada Central","West Europe","North Europe","East
        US","East US 2","East Asia","Australia East","Germany West Central","Japan
        East","UK South","West US","Central US","North Central US","South Central
        US","Korea Central","Brazil South","West US 3","France Central","South Africa
        North","Norway East","Switzerland North","UAE North","Canada East","West Central
        US","UK West","Central India","Switzerland West","Italy North","Poland Central"],"apiVersions":["2024-03-01","2024-02-02-preview","2023-11-02-preview","2023-08-01-preview","2023-05-02-preview","2023-05-01","2023-04-01-preview","2022-11-01-preview","2022-10-01","2022-06-01-preview","2022-03-01"],"defaultApiVersion":"2023-05-01","capabilities":"None"},{"resourceType":"locations/managedEnvironmentOperationStatuses","locations":["Central
        US EUAP","East US 2 EUAP","North Central US (Stage)","West US 2","Southeast
        Asia","Sweden Central","Canada Central","West Europe","North Europe","East
        US","East US 2","East Asia","Australia East","Germany West Central","Japan
        East","UK South","West US","Central US","North Central US","South Central
        US","Korea Central","Brazil South","West US 3","France Central","South Africa
        North","Norway East","Switzerland North","UAE North","Canada East","West Central
        US","UK West","Central India","Switzerland West","Italy North","Poland Central"],"apiVersions":["2024-03-01","2024-02-02-preview","2023-11-02-preview","2023-08-01-preview","2023-05-02-preview","2023-05-01","2023-04-01-preview","2022-11-01-preview","2022-10-01","2022-06-01-preview","2022-03-01"],"defaultApiVersion":"2023-05-01","capabilities":"None"},{"resourceType":"locations/containerappOperationResults","locations":["Central
        US EUAP","East US 2 EUAP","North Central US (Stage)","West US 2","Southeast
        Asia","Sweden Central","Canada Central","West Europe","North Europe","East
        US","East US 2","East Asia","Australia East","Germany West Central","Japan
        East","UK South","West US","Central US","North Central US","South Central
        US","Korea Central","Brazil South","West US 3","France Central","South Africa
        North","Norway East","Switzerland North","UAE North","Canada East","West Central
        US","UK West","Central India","Switzerland West","Italy North","Poland Central"],"apiVersions":["2024-03-01","2024-02-02-preview","2023-11-02-preview","2023-08-01-preview","2023-05-02-preview","2023-05-01","2023-04-01-preview","2022-11-01-preview","2022-10-01","2022-06-01-preview","2022-03-01"],"defaultApiVersion":"2023-05-01","capabilities":"None"},{"resourceType":"locations/containerappOperationStatuses","locations":["Central
        US EUAP","East US 2 EUAP","North Central US (Stage)","West US 2","Southeast
        Asia","Sweden Central","Canada Central","West Europe","North Europe","East
        US","East US 2","East Asia","Australia East","Germany West Central","Japan
        East","UK South","West US","Central US","North Central US","South Central
        US","Korea Central","Brazil South","West US 3","France Central","South Africa
        North","Norway East","Switzerland North","UAE North","Canada East","West Central
        US","UK West","Central India","Switzerland West","Italy North","Poland Central"],"apiVersions":["2024-03-01","2024-02-02-preview","2023-11-02-preview","2023-08-01-preview","2023-05-02-preview","2023-05-01","2023-04-01-preview","2022-11-01-preview","2022-10-01","2022-06-01-preview","2022-03-01"],"defaultApiVersion":"2023-05-01","capabilities":"None"},{"resourceType":"locations/containerappsjobOperationResults","locations":["Central
        US EUAP","East US 2 EUAP","North Central US (Stage)","West US 2","Southeast
        Asia","Sweden Central","Canada Central","West Europe","North Europe","East
        US","East US 2","East Asia","Australia East","Germany West Central","Japan
        East","UK South","West US","Central US","North Central US","South Central
        US","Korea Central","Brazil South","West US 3","France Central","South Africa
        North","Norway East","Switzerland North","UAE North","Canada East","West Central
        US","UK West","Central India","Switzerland West","Italy North","Poland Central"],"apiVersions":["2024-03-01","2024-02-02-preview","2023-11-02-preview","2023-08-01-preview","2023-05-02-preview","2023-05-01","2023-04-01-preview","2022-11-01-preview"],"defaultApiVersion":"2023-05-01","capabilities":"None"},{"resourceType":"locations/containerappsjobOperationStatuses","locations":["Central
        US EUAP","East US 2 EUAP","North Central US (Stage)","West US 2","Southeast
        Asia","Sweden Central","Canada Central","West Europe","North Europe","East
        US","East US 2","East Asia","Australia East","Germany West Central","Japan
        East","UK South","West US","Central US","North Central US","South Central
        US","Korea Central","Brazil South","West US 3","France Central","South Africa
        North","Norway East","Switzerland North","UAE North","Canada East","West Central
        US","UK West","Central India","Switzerland West","Italy North","Poland Central"],"apiVersions":["2024-03-01","2024-02-02-preview","2023-11-02-preview","2023-08-01-preview","2023-05-02-preview","2023-05-01","2023-04-01-preview","2022-11-01-preview"],"defaultApiVersion":"2023-05-01","capabilities":"None"},{"resourceType":"locations/sourceControlOperationResults","locations":["Central
        US EUAP","East US 2 EUAP","North Central US (Stage)","West US 2","Southeast
        Asia","Sweden Central","Canada Central","West Europe","North Europe","East
        US","East US 2","East Asia","Australia East","Germany West Central","Japan
        East","UK South","West US","Central US","North Central US","South Central
        US","Korea Central","Brazil South","West US 3","France Central","South Africa
        North","Norway East","Switzerland North","UAE North","Canada East","West Central
        US","UK West","Central India","Switzerland West","Italy North","Poland Central"],"apiVersions":["2024-03-01","2024-02-02-preview","2023-11-02-preview","2023-08-01-preview","2023-05-02-preview","2023-05-01","2023-04-01-preview","2022-11-01-preview","2022-10-01","2022-06-01-preview","2022-03-01"],"defaultApiVersion":"2023-05-01","capabilities":"None"},{"resourceType":"locations/sourceControlOperationStatuses","locations":["Central
        US EUAP","East US 2 EUAP","North Central US (Stage)","West US 2","Southeast
        Asia","Sweden Central","Canada Central","West Europe","North Europe","East
        US","East US 2","East Asia","Australia East","Germany West Central","Japan
        East","UK South","West US","Central US","North Central US","South Central
        US","Korea Central","Brazil South","West US 3","France Central","South Africa
        North","Norway East","Switzerland North","UAE North","Canada East","West Central
        US","UK West","Central India","Switzerland West","Italy North","Poland Central"],"apiVersions":["2024-03-01","2024-02-02-preview","2023-11-02-preview","2023-08-01-preview","2023-05-02-preview","2023-05-01","2023-04-01-preview","2022-11-01-preview","2022-10-01","2022-06-01-preview","2022-03-01"],"defaultApiVersion":"2023-05-01","capabilities":"None"},{"resourceType":"locations/usages","locations":["Central
        US EUAP","East US 2 EUAP","North Central US (Stage)","West US 2","Southeast
        Asia","Sweden Central","Canada Central","West Europe","North Europe","East
        US","East US 2","East Asia","Australia East","Germany West Central","Japan
        East","UK South","West US","Central US","North Central US","South Central
        US","Korea Central","Brazil South","West US 3","France Central","South Africa
        North","Norway East","Switzerland North","UAE North","Canada East","West Central
        US","UK West","Central India","Switzerland West","Italy North","Poland Central"],"apiVersions":["2024-03-01","2024-02-02-preview","2023-11-02-preview","2023-08-01-preview","2023-05-02-preview"],"defaultApiVersion":"2023-05-02-preview","capabilities":"None"},{"resourceType":"connectedEnvironments","locations":["Central
        US EUAP","East US 2 EUAP","North Central US (Stage)","North Central US","East
        US","East Asia","West Europe","Southeast Asia"],"apiVersions":["2024-03-01","2024-02-02-preview","2023-11-02-preview","2023-08-01-preview","2023-05-02-preview","2023-05-01","2023-04-01-preview","2022-11-01-preview","2022-10-01","2022-06-01-preview"],"defaultApiVersion":"2023-05-01","capabilities":"CrossResourceGroupResourceMove,
        CrossSubscriptionResourceMove, SupportsTags, SupportsLocation"},{"resourceType":"connectedEnvironments/certificates","locations":["Central
        US EUAP","East US 2 EUAP","North Central US (Stage)","North Central US","East
        US","East Asia","West Europe","Southeast Asia"],"apiVersions":["2024-03-01","2024-02-02-preview","2023-11-02-preview","2023-08-01-preview","2023-05-02-preview","2023-05-01","2023-04-01-preview","2022-11-01-preview","2022-10-01","2022-06-01-preview"],"defaultApiVersion":"2023-05-01","capabilities":"CrossResourceGroupResourceMove,
        CrossSubscriptionResourceMove, SupportsTags, SupportsLocation"},{"resourceType":"locations/connectedEnvironmentOperationResults","locations":["Central
        US EUAP","East US 2 EUAP","North Central US (Stage)","North Central US","East
        US","East Asia","West Europe","Southeast Asia"],"apiVersions":["2024-03-01","2024-02-02-preview","2023-11-02-preview","2023-08-01-preview","2023-05-02-preview","2023-05-01","2023-04-01-preview","2022-11-01-preview","2022-10-01","2022-06-01-preview"],"defaultApiVersion":"2023-05-01","capabilities":"None"},{"resourceType":"locations/connectedEnvironmentOperationStatuses","locations":["Central
        US EUAP","East US 2 EUAP","North Central US (Stage)","North Central US","East
        US","East Asia","West Europe","Southeast Asia"],"apiVersions":["2024-03-01","2024-02-02-preview","2023-11-02-preview","2023-08-01-preview","2023-05-02-preview","2023-05-01","2023-04-01-preview","2022-11-01-preview","2022-10-01","2022-06-01-preview"],"defaultApiVersion":"2023-05-01","capabilities":"None"},{"resourceType":"locations/managedCertificateOperationStatuses","locations":["Central
        US EUAP","East US 2 EUAP","North Central US (Stage)","West US 2","Southeast
        Asia","Sweden Central","Canada Central","West Europe","North Europe","East
        US","East US 2","East Asia","Australia East","Germany West Central","Japan
        East","UK South","West US","Central US","North Central US","South Central
        US","Korea Central","Brazil South","West US 3","France Central","South Africa
        North","Norway East","Switzerland North","UAE North","Canada East","West Central
        US","UK West","Central India","Switzerland West","Italy North","Poland Central"],"apiVersions":["2024-03-01","2024-02-02-preview","2023-11-02-preview","2023-08-01-preview","2023-05-02-preview","2023-05-01","2023-04-01-preview","2022-11-01-preview"],"defaultApiVersion":"2023-05-01","capabilities":"None"},{"resourceType":"locations/billingMeters","locations":["Central
        US EUAP","East US 2 EUAP","North Central US (Stage)","West US 2","Southeast
        Asia","Sweden Central","Canada Central","West Europe","North Europe","East
        US","East US 2","East Asia","Australia East","Germany West Central","Japan
        East","UK South","West US","Central US","North Central US","South Central
        US","Korea Central","Brazil South","West US 3","France Central","South Africa
        North","Norway East","Switzerland North","UAE North","Canada East","West Central
        US","UK West","Central India","Switzerland West","Italy North","Poland Central"],"apiVersions":["2024-03-01","2024-02-02-preview","2023-11-02-preview","2023-08-01-preview","2023-05-02-preview","2023-05-01","2023-04-01-preview","2022-11-01-preview","2022-10-01","2022-06-01-preview"],"defaultApiVersion":"2023-05-01","capabilities":"None"},{"resourceType":"locations/availableManagedEnvironmentsWorkloadProfileTypes","locations":["Central
        US EUAP","East US 2 EUAP","North Central US (Stage)","West US 2","Southeast
        Asia","Sweden Central","Canada Central","West Europe","North Europe","East
        US","East US 2","East Asia","Australia East","Germany West Central","Japan
        East","UK South","West US","Central US","North Central US","South Central
        US","Korea Central","Brazil South","West US 3","France Central","South Africa
        North","Norway East","Switzerland North","UAE North","Canada East","West Central
        US","UK West","Central India","Switzerland West","Italy North","Poland Central"],"apiVersions":["2024-03-01","2024-02-02-preview","2023-11-02-preview","2023-08-01-preview","2023-05-02-preview","2023-05-01","2023-04-01-preview","2022-11-01-preview","2022-10-01","2022-06-01-preview"],"defaultApiVersion":"2023-05-01","capabilities":"None"},{"resourceType":"getCustomDomainVerificationId","locations":["Central
        US EUAP","East US 2 EUAP","North Central US (Stage)","West US 2","Southeast
        Asia","Sweden Central","Canada Central","West Europe","North Europe","East
        US","East US 2","East Asia","Australia East","Germany West Central","Japan
        East","UK South","West US","Central US","North Central US","South Central
        US","Korea Central","Brazil South","West US 3","France Central","South Africa
        North","Norway East","Switzerland North","UAE North","Canada East","West Central
        US","UK West","Central India","Italy North","Poland Central","Switzerland
        West"],"apiVersions":["2024-03-01","2024-02-02-preview","2023-11-02-preview","2023-08-01-preview","2023-05-02-preview"],"defaultApiVersion":"2023-05-02-preview","capabilities":"None"},{"resourceType":"builders","locations":["Central
        US EUAP","East US 2 EUAP","North Central US (Stage)","West US 2","Southeast
        Asia","Sweden Central","Canada Central","West Europe","North Europe","East
        US","East US 2","East Asia","Australia East","Germany West Central","Japan
        East","UK South","West US","Central US","North Central US","South Central
        US","Korea Central","Brazil South","West US 3","France Central","South Africa
        North","Norway East","Switzerland North","UAE North","Canada East","West Central
        US","UK West","Central India","Switzerland West","Italy North","Poland Central"],"apiVersions":["2024-02-02-preview","2023-11-02-preview","2023-08-01-preview"],"defaultApiVersion":"2023-08-01-preview","capabilities":"CrossResourceGroupResourceMove,
        CrossSubscriptionResourceMove, SystemAssignedResourceIdentity, SupportsTags,
        SupportsLocation"},{"resourceType":"builders/builds","locations":["Central
        US EUAP","East US 2 EUAP","North Central US (Stage)","West US 2","Southeast
        Asia","Sweden Central","Canada Central","West Europe","North Europe","East
        US","East US 2","East Asia","Australia East","Germany West Central","Japan
        East","UK South","West US","Central US","North Central US","South Central
        US","Korea Central","Brazil South","West US 3","France Central","South Africa
        North","Norway East","Switzerland North","UAE North","Canada East","West Central
        US","UK West","Central India","Switzerland West","Italy North","Poland Central"],"apiVersions":["2024-02-02-preview","2023-11-02-preview","2023-08-01-preview"],"defaultApiVersion":"2023-08-01-preview","capabilities":"None"},{"resourceType":"builders/patches","locations":["North
        Central US (Stage)","Central US EUAP","East US 2 EUAP","West US 2","Southeast
        Asia","Sweden Central","Canada Central","West Europe","North Europe","East
        US","East US 2","East Asia","Australia East","Germany West Central","Japan
        East","UK South","West US","Central US","North Central US","South Central
        US","Korea Central","Brazil South","West US 3","France Central","South Africa
        North","Norway East","Switzerland North","UAE North","Canada East","West Central
        US","UK West","Central India","Switzerland West","Italy North","Poland Central"],"apiVersions":["2024-02-02-preview","2023-11-02-preview","2023-08-01-preview"],"defaultApiVersion":"2023-08-01-preview","capabilities":"None"},{"resourceType":"locations/OperationResults","locations":["Central
        US EUAP","East US 2 EUAP","North Central US (Stage)","West US 2","Southeast
        Asia","Sweden Central","Canada Central","West Europe","North Europe","East
        US","East US 2","East Asia","Australia East","Germany West Central","Japan
        East","UK South","West US","Central US","North Central US","South Central
        US","Korea Central","Brazil South","West US 3","France Central","South Africa
        North","Norway East","Switzerland North","UAE North","Canada East","West Central
        US","UK West","Central India","Switzerland West","Italy North","Poland Central"],"apiVersions":["2024-02-02-preview","2023-11-02-preview","2023-08-01-preview"],"defaultApiVersion":"2023-08-01-preview","capabilities":"None"},{"resourceType":"locations/OperationStatuses","locations":["Central
        US EUAP","East US 2 EUAP","North Central US (Stage)","West US 2","Southeast
        Asia","Sweden Central","Canada Central","West Europe","North Europe","East
        US","East US 2","East Asia","Australia East","Germany West Central","Japan
        East","UK South","West US","Central US","North Central US","South Central
        US","Korea Central","Brazil South","West US 3","France Central","South Africa
        North","Norway East","Switzerland North","UAE North","Canada East","West Central
        US","UK West","Central India","Switzerland West","Italy North","Poland Central"],"apiVersions":["2024-02-02-preview","2023-11-02-preview","2023-08-01-preview"],"defaultApiVersion":"2023-08-01-preview","capabilities":"None"},{"resourceType":"managedEnvironments/dotNetComponents","locations":["Central
        US EUAP","East US 2 EUAP","North Central US (Stage)","West US 2","Southeast
        Asia","Sweden Central","Canada Central","West Europe","North Europe","East
        US","East US 2","East Asia","Australia East","Germany West Central","Japan
        East","UK South","West US","Central US","North Central US","South Central
        US","Korea Central","Brazil South","West US 3","France Central","South Africa
        North","Norway East","Switzerland North","UAE North","Canada East","West Central
        US","UK West","Central India","Switzerland West","Italy North","Poland Central"],"apiVersions":["2024-02-02-preview","2023-11-02-preview"],"defaultApiVersion":"2023-11-02-preview","capabilities":"None"},{"resourceType":"managedEnvironments/javaComponents","locations":["Central
        US EUAP","East US 2 EUAP","North Central US (Stage)","West US 2","Southeast
        Asia","Sweden Central","Canada Central","West Europe","North Europe","East
        US","East US 2","East Asia","Australia East","Germany West Central","Japan
        East","UK South","West US","Central US","North Central US","South Central
        US","Korea Central","Brazil South","West US 3","France Central","South Africa
        North","Norway East","Switzerland North","UAE North","Canada East","West Central
        US","UK West","Central India","Switzerland West","Italy North","Poland Central"],"apiVersions":["2024-02-02-preview","2023-11-02-preview"],"defaultApiVersion":"2023-11-02-preview","capabilities":"None"},{"resourceType":"managedEnvironments/daprComponents","locations":["Central
        US EUAP","East US 2 EUAP","North Central US (Stage)","West US 2","Southeast
        Asia","Sweden Central","Canada Central","West Europe","North Europe","East
        US","East US 2","East Asia","Australia East","Germany West Central","Japan
        East","UK South","West US","Central US","North Central US","South Central
        US","Korea Central","Brazil South","West US 3","France Central","South Africa
        North","Norway East","Switzerland North","UAE North","Canada East","West Central
        US","UK West","Central India","Switzerland West","Italy North","Poland Central"],"apiVersions":["2024-03-01","2024-02-02-preview","2023-11-02-preview","2023-08-01-preview","2023-05-02-preview","2023-05-01","2023-04-01-preview","2022-11-01-preview","2022-10-01","2022-06-01-preview","2022-03-01"],"defaultApiVersion":"2023-05-01","capabilities":"None"},{"resourceType":"functions","locations":["North
        Central US (Stage)","Central US EUAP","West Central US"],"apiVersions":["2024-02-02-preview"],"capabilities":"SupportsExtension"}],"registrationState":"Registered","registrationPolicy":"RegistrationRequired"}'
    headers:
      cache-control:
      - no-cache
      content-length:
      - '28714'
      content-type:
      - application/json; charset=utf-8
      date:
      - Mon, 06 May 2024 07:04:32 GMT
      expires:
      - '-1'
      pragma:
      - no-cache
      strict-transport-security:
      - max-age=31536000; includeSubDomains
      x-cache:
      - CONFIG_NOCACHE
      x-content-type-options:
      - nosniff
      x-msedge-ref:
      - 'Ref A: 26E3A9D8E1BD4D509B305D622524C782 Ref B: TYO201100114045 Ref C: 2024-05-06T07:04:32Z'
    status:
      code: 200
      message: OK
- request:
    body: null
    headers:
      Accept:
      - '*/*'
      Accept-Encoding:
      - gzip, deflate
      CommandName:
      - containerapp auth microsoft update
      Connection:
      - keep-alive
      ParameterSetName:
      - -g --name --client-id --client-secret --issuer --yes
      User-Agent:
      - python/3.10.11 (Windows-10-10.0.22631-SP0) AZURECLI/2.60.0
    method: GET
    uri: https://management.azure.com/subscriptions/00000000-0000-0000-0000-000000000000/resourceGroups/clitest.rg000001/providers/Microsoft.App/containerApps/containerapp-auth000002?api-version=2024-03-01
  response:
    body:
      string: '{"id":"/subscriptions/00000000-0000-0000-0000-000000000000/resourceGroups/clitest.rg000001/providers/Microsoft.App/containerapps/containerapp-auth000002","name":"containerapp-auth000002","type":"Microsoft.App/containerApps","location":"East
        US","systemData":{"createdBy":"xinyupang@microsoft.com","createdByType":"User","createdAt":"2024-05-06T07:03:55.8441231","lastModifiedBy":"xinyupang@microsoft.com","lastModifiedByType":"User","lastModifiedAt":"2024-05-06T07:03:55.8441231"},"properties":{"provisioningState":"Succeeded","runningStatus":"Running","managedEnvironmentId":"/subscriptions/00000000-0000-0000-0000-000000000000/resourceGroups/client.env_rg_eastus/providers/Microsoft.App/managedEnvironments/env-eastus","environmentId":"/subscriptions/00000000-0000-0000-0000-000000000000/resourceGroups/client.env_rg_eastus/providers/Microsoft.App/managedEnvironments/env-eastus","workloadProfileName":"Consumption","outboundIpAddresses":["20.231.246.122","20.231.246.54","20.231.247.19","20.231.246.253","20.241.227.6","20.241.226.169","20.127.248.50","20.241.171.30","20.241.172.248","20.241.172.250","20.246.203.138","20.246.203.140","52.191.22.226","52.191.22.23","52.191.22.71","52.191.22.159","52.191.22.166","52.191.22.212","52.191.22.41","52.191.23.0","52.191.22.198","52.191.22.121","20.124.73.117","52.149.247.118","52.149.245.39","52.149.247.189","52.149.247.220","52.149.247.221","52.149.245.38","52.149.244.111","52.224.88.179","52.149.247.199","52.149.244.160","4.156.169.214","4.156.169.175","4.156.169.143","20.241.173.137","20.241.173.98","20.242.228.13","20.242.227.204","20.242.227.238","20.242.228.93","52.226.103.51","52.226.103.36","52.226.103.82","52.226.103.10","52.226.102.213","52.226.102.151","52.226.102.243","52.226.103.40","52.226.102.224","52.226.102.162"],"latestRevisionName":"containerapp-auth000002--giraaaz","latestReadyRevisionName":"containerapp-auth000002--giraaaz","latestRevisionFqdn":"containerapp-auth000002--giraaaz.whitebeach-63bf60a5.eastus.azurecontainerapps.io","customDomainVerificationId":"D3F71C85EB6552E36A89A3E4A080C3CFB00181670B659B0003264FC673AA9B00","configuration":{"secrets":null,"activeRevisionsMode":"Single","ingress":{"fqdn":"containerapp-auth000002.whitebeach-63bf60a5.eastus.azurecontainerapps.io","external":true,"targetPort":80,"exposedPort":0,"transport":"Auto","traffic":[{"weight":100,"latestRevision":true}],"customDomains":null,"allowInsecure":false,"ipSecurityRestrictions":null,"corsPolicy":null,"clientCertificateMode":null,"stickySessions":null,"additionalPortMappings":null},"registries":null,"dapr":null,"maxInactiveRevisions":100,"service":null},"template":{"revisionSuffix":"","terminationGracePeriodSeconds":null,"containers":[{"image":"mcr.microsoft.com/k8se/quickstart:latest","name":"containerapp-auth000002","resources":{"cpu":0.5,"memory":"1Gi","ephemeralStorage":"2Gi"}}],"initContainers":null,"scale":{"minReplicas":null,"maxReplicas":10,"rules":null},"volumes":null,"serviceBinds":null},"eventStreamEndpoint":"https://eastus.azurecontainerapps.dev/subscriptions/00000000-0000-0000-0000-000000000000/resourceGroups/clitest.rg000001/containerApps/containerapp-auth000002/eventstream","delegatedIdentities":[]},"identity":{"type":"None"}}'
    headers:
      api-supported-versions:
      - 2022-03-01, 2022-06-01-preview, 2022-10-01, 2022-11-01-preview, 2023-04-01-preview,
        2023-05-01, 2023-05-02-preview, 2023-08-01-preview, 2023-11-02-preview, 2024-02-02-preview,
        2024-03-01
      cache-control:
      - no-cache
      content-length:
      - '3225'
      content-type:
      - application/json; charset=utf-8
      date:
      - Mon, 06 May 2024 07:04:33 GMT
      expires:
      - '-1'
      pragma:
      - no-cache
      strict-transport-security:
      - max-age=31536000; includeSubDomains
      vary:
      - Accept-Encoding
      x-cache:
      - CONFIG_NOCACHE
      x-content-type-options:
      - nosniff
      x-msedge-ref:
      - 'Ref A: F7CBA28FBF464617B534B8E666AE4A65 Ref B: TYO201100114053 Ref C: 2024-05-06T07:04:33Z'
      x-powered-by:
      - ASP.NET
    status:
      code: 200
      message: OK
- request:
    body: null
    headers:
      Accept:
      - '*/*'
      Accept-Encoding:
      - gzip, deflate
      CommandName:
      - containerapp auth microsoft update
      Connection:
      - keep-alive
      Content-Length:
      - '0'
      ParameterSetName:
      - -g --name --client-id --client-secret --issuer --yes
      User-Agent:
      - python/3.10.11 (Windows-10-10.0.22631-SP0) AZURECLI/2.60.0
    method: POST
    uri: https://management.azure.com/subscriptions/00000000-0000-0000-0000-000000000000/resourceGroups/clitest.rg000001/providers/Microsoft.App/containerApps/containerapp-auth000002/listSecrets?api-version=2024-03-01
  response:
    body:
      string: '{"value":[]}'
    headers:
      api-supported-versions:
      - 2022-03-01, 2022-06-01-preview, 2022-10-01, 2022-11-01-preview, 2023-04-01-preview,
        2023-05-01, 2023-05-02-preview, 2023-08-01-preview, 2023-11-02-preview, 2024-02-02-preview,
        2024-03-01
      cache-control:
      - no-cache
      content-length:
      - '12'
      content-type:
      - application/json; charset=utf-8
      date:
      - Mon, 06 May 2024 07:04:34 GMT
      expires:
      - '-1'
      pragma:
      - no-cache
      strict-transport-security:
      - max-age=31536000; includeSubDomains
      vary:
      - Accept-Encoding
      x-cache:
      - CONFIG_NOCACHE
      x-content-type-options:
      - nosniff
      x-ms-ratelimit-remaining-subscription-writes:
      - '1199'
      x-msedge-ref:
      - 'Ref A: 4EE32A8BAD994522B1CF5D6A22098FD0 Ref B: TYO201100116051 Ref C: 2024-05-06T07:04:34Z'
      x-powered-by:
      - ASP.NET
    status:
      code: 200
      message: OK
- request:
    body: '{"id": "/subscriptions/00000000-0000-0000-0000-000000000000/resourceGroups/clitest.rg000001/providers/Microsoft.App/containerapps/containerapp-auth000002",
      "name": "containerapp-auth000002", "type": "Microsoft.App/containerApps", "location":
      "East US", "systemData": {"createdBy": "xinyupang@microsoft.com", "createdByType":
      "User", "createdAt": "2024-05-06T07:03:55.8441231", "lastModifiedBy": "xinyupang@microsoft.com",
      "lastModifiedByType": "User", "lastModifiedAt": "2024-05-06T07:03:55.8441231"},
      "properties": {"provisioningState": "Succeeded", "runningStatus": "Running",
      "managedEnvironmentId": "/subscriptions/00000000-0000-0000-0000-000000000000/resourceGroups/client.env_rg_eastus/providers/Microsoft.App/managedEnvironments/env-eastus",
      "environmentId": "/subscriptions/00000000-0000-0000-0000-000000000000/resourceGroups/client.env_rg_eastus/providers/Microsoft.App/managedEnvironments/env-eastus",
      "workloadProfileName": "Consumption", "outboundIpAddresses": ["20.231.246.122",
      "20.231.246.54", "20.231.247.19", "20.231.246.253", "20.241.227.6", "20.241.226.169",
      "20.127.248.50", "20.241.171.30", "20.241.172.248", "20.241.172.250", "20.246.203.138",
      "20.246.203.140", "52.191.22.226", "52.191.22.23", "52.191.22.71", "52.191.22.159",
      "52.191.22.166", "52.191.22.212", "52.191.22.41", "52.191.23.0", "52.191.22.198",
      "52.191.22.121", "20.124.73.117", "52.149.247.118", "52.149.245.39", "52.149.247.189",
      "52.149.247.220", "52.149.247.221", "52.149.245.38", "52.149.244.111", "52.224.88.179",
      "52.149.247.199", "52.149.244.160", "4.156.169.214", "4.156.169.175", "4.156.169.143",
      "20.241.173.137", "20.241.173.98", "20.242.228.13", "20.242.227.204", "20.242.227.238",
      "20.242.228.93", "52.226.103.51", "52.226.103.36", "52.226.103.82", "52.226.103.10",
      "52.226.102.213", "52.226.102.151", "52.226.102.243", "52.226.103.40", "52.226.102.224",
      "52.226.102.162"], "latestRevisionName": "containerapp-auth000002--giraaaz",
      "latestReadyRevisionName": "containerapp-auth000002--giraaaz", "latestRevisionFqdn":
      "containerapp-auth000002--giraaaz.whitebeach-63bf60a5.eastus.azurecontainerapps.io",
      "customDomainVerificationId": "D3F71C85EB6552E36A89A3E4A080C3CFB00181670B659B0003264FC673AA9B00",
      "configuration": {"secrets": [{"name": "microsoft-provider-authentication-secret",
      "value": "c0d23eb5-ea9f-4a4d-9519-bfa0a422c491", "keyVaultUrl": "", "identity":
      ""}], "activeRevisionsMode": "Single", "ingress": {"fqdn": "containerapp-auth000002.whitebeach-63bf60a5.eastus.azurecontainerapps.io",
      "external": true, "targetPort": 80, "exposedPort": 0, "transport": "Auto", "traffic":
      [{"weight": 100, "latestRevision": true}], "customDomains": null, "allowInsecure":
      false, "ipSecurityRestrictions": null, "corsPolicy": null, "clientCertificateMode":
      null, "stickySessions": null, "additionalPortMappings": null}, "registries":
      null, "dapr": null, "maxInactiveRevisions": 100, "service": null}, "template":
      {"revisionSuffix": "", "terminationGracePeriodSeconds": null, "containers":
      [{"image": "mcr.microsoft.com/k8se/quickstart:latest", "name": "containerapp-auth000002",
      "resources": {"cpu": 0.5, "memory": "1Gi", "ephemeralStorage": "2Gi"}}], "initContainers":
      null, "scale": {"minReplicas": null, "maxReplicas": 10, "rules": null}, "volumes":
      null, "serviceBinds": null}, "eventStreamEndpoint": "https://eastus.azurecontainerapps.dev/subscriptions/00000000-0000-0000-0000-000000000000/resourceGroups/clitest.rg000001/containerApps/containerapp-auth000002/eventstream",
      "delegatedIdentities": []}, "identity": {"type": "None"}}'
    headers:
      Accept:
      - '*/*'
      Accept-Encoding:
      - gzip, deflate
      CommandName:
      - containerapp auth microsoft update
      Connection:
      - keep-alive
      Content-Length:
      - '3531'
      Content-Type:
      - application/json
      ParameterSetName:
      - -g --name --client-id --client-secret --issuer --yes
      User-Agent:
      - python/3.10.11 (Windows-10-10.0.22631-SP0) AZURECLI/2.60.0
    method: PUT
    uri: https://management.azure.com/subscriptions/00000000-0000-0000-0000-000000000000/resourceGroups/clitest.rg000001/providers/Microsoft.App/containerApps/containerapp-auth000002?api-version=2024-03-01
  response:
    body:
      string: '{"id":"/subscriptions/00000000-0000-0000-0000-000000000000/resourceGroups/clitest.rg000001/providers/Microsoft.App/containerapps/containerapp-auth000002","name":"containerapp-auth000002","type":"Microsoft.App/containerApps","location":"East
        US","systemData":{"createdBy":"xinyupang@microsoft.com","createdByType":"User","createdAt":"2024-05-06T07:03:55.8441231","lastModifiedBy":"xinyupang@microsoft.com","lastModifiedByType":"User","lastModifiedAt":"2024-05-06T07:04:36.3700774Z"},"properties":{"provisioningState":"InProgress","runningStatus":"Running","managedEnvironmentId":"/subscriptions/00000000-0000-0000-0000-000000000000/resourceGroups/client.env_rg_eastus/providers/Microsoft.App/managedEnvironments/env-eastus","environmentId":"/subscriptions/00000000-0000-0000-0000-000000000000/resourceGroups/client.env_rg_eastus/providers/Microsoft.App/managedEnvironments/env-eastus","workloadProfileName":"Consumption","outboundIpAddresses":["20.231.246.122","20.231.246.54","20.231.247.19","20.231.246.253","20.241.227.6","20.241.226.169","20.127.248.50","20.241.171.30","20.241.172.248","20.241.172.250","20.246.203.138","20.246.203.140","52.191.22.226","52.191.22.23","52.191.22.71","52.191.22.159","52.191.22.166","52.191.22.212","52.191.22.41","52.191.23.0","52.191.22.198","52.191.22.121","20.124.73.117","52.149.247.118","52.149.245.39","52.149.247.189","52.149.247.220","52.149.247.221","52.149.245.38","52.149.244.111","52.224.88.179","52.149.247.199","52.149.244.160","4.156.169.214","4.156.169.175","4.156.169.143","20.241.173.137","20.241.173.98","20.242.228.13","20.242.227.204","20.242.227.238","20.242.228.93","52.226.103.51","52.226.103.36","52.226.103.82","52.226.103.10","52.226.102.213","52.226.102.151","52.226.102.243","52.226.103.40","52.226.102.224","52.226.102.162"],"latestRevisionName":"containerapp-auth000002--giraaaz","latestReadyRevisionName":"containerapp-auth000002--giraaaz","latestRevisionFqdn":"containerapp-auth000002--giraaaz.whitebeach-63bf60a5.eastus.azurecontainerapps.io","customDomainVerificationId":"D3F71C85EB6552E36A89A3E4A080C3CFB00181670B659B0003264FC673AA9B00","configuration":{"secrets":[{"name":"microsoft-provider-authentication-secret"}],"activeRevisionsMode":"Single","ingress":{"fqdn":"containerapp-auth000002.whitebeach-63bf60a5.eastus.azurecontainerapps.io","external":true,"targetPort":80,"exposedPort":0,"transport":"Auto","traffic":[{"weight":100,"latestRevision":true}],"customDomains":null,"allowInsecure":false,"ipSecurityRestrictions":null,"corsPolicy":null,"clientCertificateMode":null,"stickySessions":null,"additionalPortMappings":null},"registries":null,"dapr":null,"maxInactiveRevisions":100,"service":null},"template":{"revisionSuffix":"","terminationGracePeriodSeconds":null,"containers":[{"image":"mcr.microsoft.com/k8se/quickstart:latest","name":"containerapp-auth000002","resources":{"cpu":0.5,"memory":"1Gi","ephemeralStorage":"2Gi"}}],"initContainers":null,"scale":{"minReplicas":null,"maxReplicas":10,"rules":null},"volumes":null,"serviceBinds":null},"eventStreamEndpoint":"https://eastus.azurecontainerapps.dev/subscriptions/00000000-0000-0000-0000-000000000000/resourceGroups/clitest.rg000001/containerApps/containerapp-auth000002/eventstream","delegatedIdentities":[]},"identity":{"type":"None"}}'
    headers:
      api-supported-versions:
      - 2022-03-01, 2022-06-01-preview, 2022-10-01, 2022-11-01-preview, 2023-04-01-preview,
        2023-05-01, 2023-05-02-preview, 2023-08-01-preview, 2023-11-02-preview, 2024-02-02-preview,
        2024-03-01
      azure-asyncoperation:
      - https://management.azure.com/subscriptions/00000000-0000-0000-0000-000000000000/providers/Microsoft.App/locations/eastus/containerappOperationStatuses/9c8685bd-af86-4b5b-b15d-7fd0791e6552?api-version=2024-03-01&azureAsyncOperation=true&t=638505758775418587&c=MIIHSDCCBjCgAwIBAgITOgL9GKuxwuoAvl6gDgAEAv0YqzANBgkqhkiG9w0BAQsFADBEMRMwEQYKCZImiZPyLGQBGRYDR0JMMRMwEQYKCZImiZPyLGQBGRYDQU1FMRgwFgYDVQQDEw9BTUUgSU5GUkEgQ0EgMDEwHhcNMjQwNTAyMTUxMzA5WhcNMjUwNDI3MTUxMzA5WjBAMT4wPAYDVQQDEzVhc3luY29wZXJhdGlvbnNpZ25pbmdjZXJ0aWZpY2F0ZS5tYW5hZ2VtZW50LmF6dXJlLmNvbTCCASIwDQYJKoZIhvcNAQEBBQADggEPADCCAQoCggEBAM07DTGnL1WbXOa1u9Ox1zn93UOdzLFtBuxDtLwkLwE5XYbQErk1VfIqbqMWVJBTz43qzYkSUywN3kS5W-3jMCFAsWLYHKk-bdgh07JhyEmf_mrR7Xm3zoHG0F16AdlxBQjSN2QUJl55bEnC1Jl3KCDiVnKozpTS-PgNbAKxy1vnDaihayz-jd1p2krOq0AkGmr8EwgyH9cxsXty3H8oLuIW4UCIf6-ovtP_gZK7LvUJosGQlUVzRY5oQeq6Cjanrjz8LO4V7OmvglKA7MT6-y0iIXCiet24ek-PnJ26p0_epq6-1NK5ppjrvQ88reQo_Wey0U6uGqPCf_quM95smlUCAwEAAaOCBDUwggQxMCcGCSsGAQQBgjcVCgQaMBgwCgYIKwYBBQUHAwEwCgYIKwYBBQUHAwIwPQYJKwYBBAGCNxUHBDAwLgYmKwYBBAGCNxUIhpDjDYTVtHiE8Ys-hZvdFs6dEoFggvX2K4Py0SACAWQCAQowggHaBggrBgEFBQcBAQSCAcwwggHIMGYGCCsGAQUFBzAChlpodHRwOi8vY3JsLm1pY3Jvc29mdC5jb20vcGtpaW5mcmEvQ2VydHMvQlkyUEtJSU5UQ0EwMS5BTUUuR0JMX0FNRSUyMElORlJBJTIwQ0ElMjAwMSg0KS5jcnQwVgYIKwYBBQUHMAKGSmh0dHA6Ly9jcmwxLmFtZS5nYmwvYWlhL0JZMlBLSUlOVENBMDEuQU1FLkdCTF9BTUUlMjBJTkZSQSUyMENBJTIwMDEoNCkuY3J0MFYGCCsGAQUFBzAChkpodHRwOi8vY3JsMi5hbWUuZ2JsL2FpYS9CWTJQS0lJTlRDQTAxLkFNRS5HQkxfQU1FJTIwSU5GUkElMjBDQSUyMDAxKDQpLmNydDBWBggrBgEFBQcwAoZKaHR0cDovL2NybDMuYW1lLmdibC9haWEvQlkyUEtJSU5UQ0EwMS5BTUUuR0JMX0FNRSUyMElORlJBJTIwQ0ElMjAwMSg0KS5jcnQwVgYIKwYBBQUHMAKGSmh0dHA6Ly9jcmw0LmFtZS5nYmwvYWlhL0JZMlBLSUlOVENBMDEuQU1FLkdCTF9BTUUlMjBJTkZSQSUyMENBJTIwMDEoNCkuY3J0MB0GA1UdDgQWBBT9nF_3LeJfKo2wUhifl8Go-LrcVDAOBgNVHQ8BAf8EBAMCBaAwggE1BgNVHR8EggEsMIIBKDCCASSgggEgoIIBHIZCaHR0cDovL2NybC5taWNyb3NvZnQuY29tL3BraWluZnJhL0NSTC9BTUUlMjBJTkZSQSUyMENBJTIwMDEoNCkuY3JshjRodHRwOi8vY3JsMS5hbWUuZ2JsL2NybC9BTUUlMjBJTkZSQSUyMENBJTIwMDEoNCkuY3JshjRodHRwOi8vY3JsMi5hbWUuZ2JsL2NybC9BTUUlMjBJTkZSQSUyMENBJTIwMDEoNCkuY3JshjRodHRwOi8vY3JsMy5hbWUuZ2JsL2NybC9BTUUlMjBJTkZSQSUyMENBJTIwMDEoNCkuY3JshjRodHRwOi8vY3JsNC5hbWUuZ2JsL2NybC9BTUUlMjBJTkZSQSUyMENBJTIwMDEoNCkuY3JsMEEGA1UdIAQ6MDgwDAYKKwYBBAGCN3sBATAMBgorBgEEAYI3ewIBMAwGCisGAQQBgjd7AwEwDAYKKwYBBAGCN3sEATAfBgNVHSMEGDAWgBTl2Ztn_PjsurvwwKidileIud8-YzAdBgNVHSUEFjAUBggrBgEFBQcDAQYIKwYBBQUHAwIwDQYJKoZIhvcNAQELBQADggEBAEuFlcYl9ZMazlAmrJEK39sgT_V4pzoLJIud-g98rzZXpDdqVHiLKQnosingp2Z1u4HNQDrUVwcOrTcmE8nii9nUF36rQFqlNH_pmwRif9NB94CYh9u9htz7aSzwTplb44TPxHcuJa_QGO3LpN4n7WMiq5yKPZmLLkUBaS6idLzrlvnexhEGzTlXs6wXDMw_haje_UlA6qY4NUdK-nzsbnu7WWO6U8-alrOTk0D9DKSuW_jlzb2iRh-pyK82sfDI-x0fBW8qarQ6y5zcqBA9R3k5BbVwa-nn6PIlXNk2v3a56ZrTQqvJMJ9IBF0w0ebhF568LNZ3effLqwGX2alJ2ZE&s=SURpf_QODTdk2uyjIQRpCYG4OLsVSUb8RpXLTXUZ3xyUUxn5Dz3vHtvZO4lf5OanKMuY5z1eenBXEwJ21Zw0_RFMGt0M0yYb5CR9M3-mA8mJSszVHqrGwzJBmNzj1WNS0ZMlpqDr1zm00dw9ujQj6rPnEr59Ufh59sHPY6dJ2oFDWSN-ACQJoLfYhKrj-Z7cMynfhl1H4V2EShlvS_S6KH-k6YKlhGiyuWBjuRHm26WehT3OU6OYRtFPWaE1jJGCSIjwhSRiP4CG2sYycG_0uJPgONYah21AKlmVEn47E_3R0bWJK4wL1f4I7MYQxv2zSnDnAZpTshhw3GDjOILmQA&h=A9QrK64ZTqidKWVj56Zso4HIsc7vbJUo9LvOCXyNr9Q
      cache-control:
      - no-cache
      content-length:
      - '3276'
      content-type:
      - application/json; charset=utf-8
      date:
      - Mon, 06 May 2024 07:04:36 GMT
      expires:
      - '-1'
      pragma:
      - no-cache
      strict-transport-security:
      - max-age=31536000; includeSubDomains
      x-cache:
      - CONFIG_NOCACHE
      x-content-type-options:
      - nosniff
      x-ms-async-operation-timeout:
      - PT15M
      x-ms-ratelimit-remaining-subscription-resource-requests:
      - '699'
      x-msedge-ref:
      - 'Ref A: 7D6DA2011374443EA43F8A7312F7A7B9 Ref B: TYO201100114037 Ref C: 2024-05-06T07:04:36Z'
      x-powered-by:
      - ASP.NET
    status:
      code: 201
      message: Created
- request:
    body: '{"properties": {"platform": {"enabled": true}, "globalValidation": {},
      "login": {}, "identityProviders": {"azureActiveDirectory": {"registration":
      {"clientId": "c0d23eb5-ea9f-4a4d-9519-bfa0a422c491", "clientSecretSettingName":
      "microsoft-provider-authentication-secret", "openIdIssuer": "https://sts.windows.net/54826b22-38d6-4fb2-bad9-b7983a3e9c5a/"}}}}}'
    headers:
      Accept:
      - '*/*'
      Accept-Encoding:
      - gzip, deflate
      CommandName:
      - containerapp auth microsoft update
      Connection:
      - keep-alive
      Content-Length:
      - '355'
      Content-Type:
      - application/json
      ParameterSetName:
      - -g --name --client-id --client-secret --issuer --yes
      User-Agent:
      - python/3.10.11 (Windows-10-10.0.22631-SP0) AZURECLI/2.60.0
    method: PUT
    uri: https://management.azure.com/subscriptions/00000000-0000-0000-0000-000000000000/resourceGroups/clitest.rg000001/providers/Microsoft.App/containerApps/containerapp-auth000002/authConfigs/current?api-version=2024-03-01
  response:
    body:
      string: '{"id":"/subscriptions/00000000-0000-0000-0000-000000000000/resourceGroups/clitest.rg000001/providers/Microsoft.App/containerApps/containerapp-auth000002/authConfigs/current","name":"current","type":"Microsoft.App/containerapps/authconfigs","properties":{"platform":{"enabled":true},"globalValidation":{},"identityProviders":{"azureActiveDirectory":{"registration":{"openIdIssuer":"https://sts.windows.net/54826b22-38d6-4fb2-bad9-b7983a3e9c5a/","clientId":"c0d23eb5-ea9f-4a4d-9519-bfa0a422c491","clientSecretSettingName":"microsoft-provider-authentication-secret"},"validation":{"defaultAuthorizationPolicy":{"allowedApplications":[]}},"isAutoProvisioned":false}},"login":{"preserveUrlFragmentsForLogins":false}}}'
    headers:
      api-supported-versions:
      - 2022-03-01, 2022-06-01-preview, 2022-10-01, 2022-11-01-preview, 2023-04-01-preview,
        2023-05-01, 2023-05-02-preview, 2023-08-01-preview, 2023-11-02-preview, 2024-02-02-preview,
        2024-03-01
      cache-control:
      - no-cache
      content-length:
      - '712'
      content-type:
      - application/json; charset=utf-8
      date:
      - Mon, 06 May 2024 07:04:38 GMT
      expires:
      - '-1'
      pragma:
      - no-cache
      strict-transport-security:
      - max-age=31536000; includeSubDomains
      vary:
      - Accept-Encoding
      x-cache:
      - CONFIG_NOCACHE
      x-content-type-options:
      - nosniff
      x-ms-ratelimit-remaining-subscription-writes:
      - '1199'
      x-msedge-ref:
      - 'Ref A: 303B4E1567EA4AE8BC6A2D5731327B08 Ref B: TYO201151005029 Ref C: 2024-05-06T07:04:38Z'
      x-powered-by:
      - ASP.NET
    status:
      code: 200
      message: OK
- request:
    body: null
    headers:
      Accept:
      - application/json
      Accept-Encoding:
      - gzip, deflate
      CommandName:
      - containerapp secret list
      Connection:
      - keep-alive
      ParameterSetName:
      - -g -n
      User-Agent:
      - AZURECLI/2.60.0 azsdk-python-core/1.28.0 Python/3.10.11 (Windows-10-10.0.22631-SP0)
    method: GET
    uri: https://management.azure.com/subscriptions/00000000-0000-0000-0000-000000000000/providers/Microsoft.App?api-version=2022-09-01
  response:
    body:
      string: '{"id":"/subscriptions/00000000-0000-0000-0000-000000000000/providers/Microsoft.App","namespace":"Microsoft.App","authorizations":[{"applicationId":"7e3bc4fd-85a3-4192-b177-5b8bfc87f42c","roleDefinitionId":"39a74f72-b40f-4bdc-b639-562fe2260bf0"},{"applicationId":"3734c1a4-2bed-4998-a37a-ff1a9e7bf019","roleDefinitionId":"5c779a4f-5cb2-4547-8c41-478d9be8ba90"},{"applicationId":"55ebbb62-3b9c-49fd-9b87-9595226dd4ac","roleDefinitionId":"e49ca620-7992-4561-a7df-4ed67dad77b5","managedByRoleDefinitionId":"9e3af657-a8ff-583c-a75c-2fe7c4bcb635"},{"applicationId":"1459b1f6-7a5b-4300-93a2-44b4a651759f","roleDefinitionId":"3c5f1b29-9e3d-4a22-b5d6-9ff4e5a37974"}],"resourceTypes":[{"resourceType":"managedEnvironments","locations":["North
        Central US (Stage)","Central US EUAP","East US 2 EUAP","West US 2","Southeast
        Asia","Sweden Central","Canada Central","West Europe","North Europe","East
        US","East US 2","East Asia","Australia East","Germany West Central","Japan
        East","UK South","West US","Central US","North Central US","South Central
        US","Korea Central","Brazil South","West US 3","France Central","South Africa
        North","Norway East","Switzerland North","UAE North","Canada East","West Central
        US","UK West","Central India","Switzerland West","Italy North","Poland Central"],"apiVersions":["2024-03-01","2024-02-02-preview","2023-11-02-preview","2023-08-01-preview","2023-05-02-preview","2023-05-01","2023-04-01-preview","2022-11-01-preview","2022-10-01","2022-06-01-preview","2022-03-01"],"defaultApiVersion":"2023-05-01","capabilities":"CrossResourceGroupResourceMove,
        CrossSubscriptionResourceMove, SystemAssignedResourceIdentity, SupportsTags,
        SupportsLocation"},{"resourceType":"operations","locations":["North Central
        US (Stage)","Central US EUAP","East US 2 EUAP","West US 2","Southeast Asia","Sweden
        Central","Canada Central","West Europe","North Europe","East US","East US
        2","East Asia","Australia East","Germany West Central","Japan East","UK South","West
        US","Central US","North Central US","South Central US","Korea Central","Brazil
        South","West US 3","France Central","South Africa North","Norway East","Switzerland
        North","UAE North","Canada East","West Central US","UK West","Central India","Italy
        North","Poland Central"],"apiVersions":["2024-02-02-preview","2023-11-02-preview","2023-08-01-preview","2023-05-02-preview","2023-05-01","2023-04-01-preview","2023-02-01","2022-11-01-preview","2022-10-01","2022-06-01-preview","2022-03-01"],"defaultApiVersion":"2023-11-02-preview","capabilities":"None"},{"resourceType":"managedEnvironments/certificates","locations":["Central
        US EUAP","East US 2 EUAP","North Central US (Stage)","West US 2","Southeast
        Asia","Sweden Central","Canada Central","West Europe","North Europe","East
        US","East US 2","East Asia","Australia East","Germany West Central","Japan
        East","UK South","West US","Central US","North Central US","South Central
        US","Korea Central","Brazil South","West US 3","France Central","South Africa
        North","Norway East","Switzerland North","UAE North","Canada East","West Central
        US","UK West","Central India","Switzerland West","Italy North","Poland Central"],"apiVersions":["2024-03-01","2024-02-02-preview","2023-11-02-preview","2023-08-01-preview","2023-05-02-preview","2023-05-01","2023-04-01-preview","2022-11-01-preview","2022-10-01","2022-06-01-preview","2022-03-01"],"defaultApiVersion":"2023-05-01","capabilities":"CrossResourceGroupResourceMove,
        CrossSubscriptionResourceMove, SupportsTags, SupportsLocation"},{"resourceType":"managedEnvironments/managedCertificates","locations":["Central
        US EUAP","East US 2 EUAP","North Central US (Stage)","West US 2","Southeast
        Asia","Sweden Central","Canada Central","West Europe","North Europe","East
        US","East US 2","East Asia","Australia East","Germany West Central","Japan
        East","UK South","West US","Central US","North Central US","South Central
        US","Korea Central","Brazil South","West US 3","France Central","South Africa
        North","Norway East","Switzerland North","UAE North","Canada East","West Central
        US","UK West","Central India","Switzerland West","Italy North","Poland Central"],"apiVersions":["2024-03-01","2024-02-02-preview","2023-11-02-preview","2023-08-01-preview","2023-05-02-preview","2023-05-01","2023-04-01-preview","2022-11-01-preview"],"defaultApiVersion":"2023-05-01","capabilities":"CrossResourceGroupResourceMove,
        CrossSubscriptionResourceMove, SupportsTags, SupportsLocation"},{"resourceType":"containerApps","locations":["Central
        US EUAP","East US 2 EUAP","North Central US (Stage)","West US 2","Southeast
        Asia","Sweden Central","Canada Central","West Europe","North Europe","East
        US","East US 2","East Asia","Australia East","Germany West Central","Japan
        East","UK South","West US","Central US","North Central US","South Central
        US","Korea Central","Brazil South","West US 3","France Central","South Africa
        North","Norway East","Switzerland North","UAE North","Canada East","West Central
        US","UK West","Central India","Switzerland West","Italy North","Poland Central"],"apiVersions":["2024-03-01","2024-02-02-preview","2023-11-02-preview","2023-08-01-preview","2023-05-02-preview","2023-05-01","2023-04-01-preview","2022-11-01-preview","2022-10-01","2022-06-01-preview","2022-03-01"],"defaultApiVersion":"2023-05-01","capabilities":"CrossResourceGroupResourceMove,
        CrossSubscriptionResourceMove, SystemAssignedResourceIdentity, SupportsTags,
        SupportsLocation"},{"resourceType":"containerApps/privateEndpointConnectionProxies","locations":["Central
        US EUAP","East US 2 EUAP","North Central US (Stage)","West US 2","Southeast
        Asia","Sweden Central","Canada Central","West Europe","North Europe","East
        US","East US 2","East Asia","Australia East","Germany West Central","Japan
        East","UK South","West US","Central US","North Central US","South Central
        US","Korea Central","Brazil South","West US 3","France Central","South Africa
        North","Norway East","Switzerland North","UAE North","Canada East","West Central
        US","UK West","Central India","Switzerland West","Italy North","Poland Central"],"apiVersions":["2024-02-02-preview","2023-11-02-preview"],"defaultApiVersion":"2023-11-02-preview","capabilities":"None"},{"resourceType":"managedEnvironments/privateEndpointConnectionProxies","locations":["Central
        US EUAP","East US 2 EUAP","North Central US (Stage)","West US 2","Southeast
        Asia","Sweden Central","Canada Central","West Europe","North Europe","East
        US","East US 2","East Asia","Australia East","Germany West Central","Japan
        East","UK South","West US","Central US","North Central US","South Central
        US","Korea Central","Brazil South","West US 3","France Central","South Africa
        North","Norway East","Switzerland North","UAE North","Canada East","West Central
        US","UK West","Central India","Switzerland West","Italy North","Poland Central"],"apiVersions":["2024-02-02-preview","2023-11-02-preview"],"defaultApiVersion":"2023-11-02-preview","capabilities":"None"},{"resourceType":"sessionPools","locations":["Central
        US EUAP","East US 2 EUAP","North Central US (Stage)","West US 2","Southeast
        Asia","Sweden Central","Canada Central","West Europe","North Europe","East
        US","East US 2","East Asia","Australia East","Germany West Central","Japan
        East","UK South","West US","Central US","North Central US","South Central
        US","Korea Central","Brazil South","West US 3","France Central","South Africa
        North","Norway East","Switzerland North","UAE North","Canada East","West Central
        US","UK West","Central India","Switzerland West","Italy North","Poland Central"],"apiVersions":["2024-02-02-preview","2023-11-02-preview","2023-08-01-preview"],"defaultApiVersion":"2023-08-01-preview","capabilities":"CrossResourceGroupResourceMove,
        CrossSubscriptionResourceMove, SystemAssignedResourceIdentity, SupportsTags,
        SupportsLocation"},{"resourceType":"jobs","locations":["Central US EUAP","East
        US 2 EUAP","North Central US (Stage)","West US 2","Southeast Asia","Sweden
        Central","Canada Central","West Europe","North Europe","East US","East US
        2","East Asia","Australia East","Germany West Central","Japan East","UK South","West
        US","Central US","North Central US","South Central US","Korea Central","Brazil
        South","West US 3","France Central","South Africa North","Norway East","Switzerland
        North","UAE North","Canada East","West Central US","UK West","Central India","Switzerland
        West","Italy North","Poland Central"],"apiVersions":["2024-03-01","2024-02-02-preview","2023-11-02-preview","2023-08-01-preview","2023-05-02-preview","2023-05-01","2023-04-01-preview","2022-11-01-preview"],"defaultApiVersion":"2023-05-01","capabilities":"CrossResourceGroupResourceMove,
        CrossSubscriptionResourceMove, SystemAssignedResourceIdentity, SupportsTags,
        SupportsLocation"},{"resourceType":"locations","locations":[],"apiVersions":["2024-03-01","2024-02-02-preview","2023-11-02-preview","2023-08-01-preview","2023-05-02-preview","2023-05-01","2023-04-01-preview","2022-11-01-preview","2022-10-01","2022-06-01-preview","2022-03-01"],"defaultApiVersion":"2023-05-01","capabilities":"None"},{"resourceType":"locations/managedEnvironmentOperationResults","locations":["Central
        US EUAP","East US 2 EUAP","North Central US (Stage)","West US 2","Southeast
        Asia","Sweden Central","Canada Central","West Europe","North Europe","East
        US","East US 2","East Asia","Australia East","Germany West Central","Japan
        East","UK South","West US","Central US","North Central US","South Central
        US","Korea Central","Brazil South","West US 3","France Central","South Africa
        North","Norway East","Switzerland North","UAE North","Canada East","West Central
        US","UK West","Central India","Switzerland West","Italy North","Poland Central"],"apiVersions":["2024-03-01","2024-02-02-preview","2023-11-02-preview","2023-08-01-preview","2023-05-02-preview","2023-05-01","2023-04-01-preview","2022-11-01-preview","2022-10-01","2022-06-01-preview","2022-03-01"],"defaultApiVersion":"2023-05-01","capabilities":"None"},{"resourceType":"locations/managedEnvironmentOperationStatuses","locations":["Central
        US EUAP","East US 2 EUAP","North Central US (Stage)","West US 2","Southeast
        Asia","Sweden Central","Canada Central","West Europe","North Europe","East
        US","East US 2","East Asia","Australia East","Germany West Central","Japan
        East","UK South","West US","Central US","North Central US","South Central
        US","Korea Central","Brazil South","West US 3","France Central","South Africa
        North","Norway East","Switzerland North","UAE North","Canada East","West Central
        US","UK West","Central India","Switzerland West","Italy North","Poland Central"],"apiVersions":["2024-03-01","2024-02-02-preview","2023-11-02-preview","2023-08-01-preview","2023-05-02-preview","2023-05-01","2023-04-01-preview","2022-11-01-preview","2022-10-01","2022-06-01-preview","2022-03-01"],"defaultApiVersion":"2023-05-01","capabilities":"None"},{"resourceType":"locations/containerappOperationResults","locations":["Central
        US EUAP","East US 2 EUAP","North Central US (Stage)","West US 2","Southeast
        Asia","Sweden Central","Canada Central","West Europe","North Europe","East
        US","East US 2","East Asia","Australia East","Germany West Central","Japan
        East","UK South","West US","Central US","North Central US","South Central
        US","Korea Central","Brazil South","West US 3","France Central","South Africa
        North","Norway East","Switzerland North","UAE North","Canada East","West Central
        US","UK West","Central India","Switzerland West","Italy North","Poland Central"],"apiVersions":["2024-03-01","2024-02-02-preview","2023-11-02-preview","2023-08-01-preview","2023-05-02-preview","2023-05-01","2023-04-01-preview","2022-11-01-preview","2022-10-01","2022-06-01-preview","2022-03-01"],"defaultApiVersion":"2023-05-01","capabilities":"None"},{"resourceType":"locations/containerappOperationStatuses","locations":["Central
        US EUAP","East US 2 EUAP","North Central US (Stage)","West US 2","Southeast
        Asia","Sweden Central","Canada Central","West Europe","North Europe","East
        US","East US 2","East Asia","Australia East","Germany West Central","Japan
        East","UK South","West US","Central US","North Central US","South Central
        US","Korea Central","Brazil South","West US 3","France Central","South Africa
        North","Norway East","Switzerland North","UAE North","Canada East","West Central
        US","UK West","Central India","Switzerland West","Italy North","Poland Central"],"apiVersions":["2024-03-01","2024-02-02-preview","2023-11-02-preview","2023-08-01-preview","2023-05-02-preview","2023-05-01","2023-04-01-preview","2022-11-01-preview","2022-10-01","2022-06-01-preview","2022-03-01"],"defaultApiVersion":"2023-05-01","capabilities":"None"},{"resourceType":"locations/containerappsjobOperationResults","locations":["Central
        US EUAP","East US 2 EUAP","North Central US (Stage)","West US 2","Southeast
        Asia","Sweden Central","Canada Central","West Europe","North Europe","East
        US","East US 2","East Asia","Australia East","Germany West Central","Japan
        East","UK South","West US","Central US","North Central US","South Central
        US","Korea Central","Brazil South","West US 3","France Central","South Africa
        North","Norway East","Switzerland North","UAE North","Canada East","West Central
        US","UK West","Central India","Switzerland West","Italy North","Poland Central"],"apiVersions":["2024-03-01","2024-02-02-preview","2023-11-02-preview","2023-08-01-preview","2023-05-02-preview","2023-05-01","2023-04-01-preview","2022-11-01-preview"],"defaultApiVersion":"2023-05-01","capabilities":"None"},{"resourceType":"locations/containerappsjobOperationStatuses","locations":["Central
        US EUAP","East US 2 EUAP","North Central US (Stage)","West US 2","Southeast
        Asia","Sweden Central","Canada Central","West Europe","North Europe","East
        US","East US 2","East Asia","Australia East","Germany West Central","Japan
        East","UK South","West US","Central US","North Central US","South Central
        US","Korea Central","Brazil South","West US 3","France Central","South Africa
        North","Norway East","Switzerland North","UAE North","Canada East","West Central
        US","UK West","Central India","Switzerland West","Italy North","Poland Central"],"apiVersions":["2024-03-01","2024-02-02-preview","2023-11-02-preview","2023-08-01-preview","2023-05-02-preview","2023-05-01","2023-04-01-preview","2022-11-01-preview"],"defaultApiVersion":"2023-05-01","capabilities":"None"},{"resourceType":"locations/sourceControlOperationResults","locations":["Central
        US EUAP","East US 2 EUAP","North Central US (Stage)","West US 2","Southeast
        Asia","Sweden Central","Canada Central","West Europe","North Europe","East
        US","East US 2","East Asia","Australia East","Germany West Central","Japan
        East","UK South","West US","Central US","North Central US","South Central
        US","Korea Central","Brazil South","West US 3","France Central","South Africa
        North","Norway East","Switzerland North","UAE North","Canada East","West Central
        US","UK West","Central India","Switzerland West","Italy North","Poland Central"],"apiVersions":["2024-03-01","2024-02-02-preview","2023-11-02-preview","2023-08-01-preview","2023-05-02-preview","2023-05-01","2023-04-01-preview","2022-11-01-preview","2022-10-01","2022-06-01-preview","2022-03-01"],"defaultApiVersion":"2023-05-01","capabilities":"None"},{"resourceType":"locations/sourceControlOperationStatuses","locations":["Central
        US EUAP","East US 2 EUAP","North Central US (Stage)","West US 2","Southeast
        Asia","Sweden Central","Canada Central","West Europe","North Europe","East
        US","East US 2","East Asia","Australia East","Germany West Central","Japan
        East","UK South","West US","Central US","North Central US","South Central
        US","Korea Central","Brazil South","West US 3","France Central","South Africa
        North","Norway East","Switzerland North","UAE North","Canada East","West Central
        US","UK West","Central India","Switzerland West","Italy North","Poland Central"],"apiVersions":["2024-03-01","2024-02-02-preview","2023-11-02-preview","2023-08-01-preview","2023-05-02-preview","2023-05-01","2023-04-01-preview","2022-11-01-preview","2022-10-01","2022-06-01-preview","2022-03-01"],"defaultApiVersion":"2023-05-01","capabilities":"None"},{"resourceType":"locations/usages","locations":["Central
        US EUAP","East US 2 EUAP","North Central US (Stage)","West US 2","Southeast
        Asia","Sweden Central","Canada Central","West Europe","North Europe","East
        US","East US 2","East Asia","Australia East","Germany West Central","Japan
        East","UK South","West US","Central US","North Central US","South Central
        US","Korea Central","Brazil South","West US 3","France Central","South Africa
        North","Norway East","Switzerland North","UAE North","Canada East","West Central
        US","UK West","Central India","Switzerland West","Italy North","Poland Central"],"apiVersions":["2024-03-01","2024-02-02-preview","2023-11-02-preview","2023-08-01-preview","2023-05-02-preview"],"defaultApiVersion":"2023-05-02-preview","capabilities":"None"},{"resourceType":"connectedEnvironments","locations":["Central
        US EUAP","East US 2 EUAP","North Central US (Stage)","North Central US","East
        US","East Asia","West Europe","Southeast Asia"],"apiVersions":["2024-03-01","2024-02-02-preview","2023-11-02-preview","2023-08-01-preview","2023-05-02-preview","2023-05-01","2023-04-01-preview","2022-11-01-preview","2022-10-01","2022-06-01-preview"],"defaultApiVersion":"2023-05-01","capabilities":"CrossResourceGroupResourceMove,
        CrossSubscriptionResourceMove, SupportsTags, SupportsLocation"},{"resourceType":"connectedEnvironments/certificates","locations":["Central
        US EUAP","East US 2 EUAP","North Central US (Stage)","North Central US","East
        US","East Asia","West Europe","Southeast Asia"],"apiVersions":["2024-03-01","2024-02-02-preview","2023-11-02-preview","2023-08-01-preview","2023-05-02-preview","2023-05-01","2023-04-01-preview","2022-11-01-preview","2022-10-01","2022-06-01-preview"],"defaultApiVersion":"2023-05-01","capabilities":"CrossResourceGroupResourceMove,
        CrossSubscriptionResourceMove, SupportsTags, SupportsLocation"},{"resourceType":"locations/connectedEnvironmentOperationResults","locations":["Central
        US EUAP","East US 2 EUAP","North Central US (Stage)","North Central US","East
        US","East Asia","West Europe","Southeast Asia"],"apiVersions":["2024-03-01","2024-02-02-preview","2023-11-02-preview","2023-08-01-preview","2023-05-02-preview","2023-05-01","2023-04-01-preview","2022-11-01-preview","2022-10-01","2022-06-01-preview"],"defaultApiVersion":"2023-05-01","capabilities":"None"},{"resourceType":"locations/connectedEnvironmentOperationStatuses","locations":["Central
        US EUAP","East US 2 EUAP","North Central US (Stage)","North Central US","East
        US","East Asia","West Europe","Southeast Asia"],"apiVersions":["2024-03-01","2024-02-02-preview","2023-11-02-preview","2023-08-01-preview","2023-05-02-preview","2023-05-01","2023-04-01-preview","2022-11-01-preview","2022-10-01","2022-06-01-preview"],"defaultApiVersion":"2023-05-01","capabilities":"None"},{"resourceType":"locations/managedCertificateOperationStatuses","locations":["Central
        US EUAP","East US 2 EUAP","North Central US (Stage)","West US 2","Southeast
        Asia","Sweden Central","Canada Central","West Europe","North Europe","East
        US","East US 2","East Asia","Australia East","Germany West Central","Japan
        East","UK South","West US","Central US","North Central US","South Central
        US","Korea Central","Brazil South","West US 3","France Central","South Africa
        North","Norway East","Switzerland North","UAE North","Canada East","West Central
        US","UK West","Central India","Switzerland West","Italy North","Poland Central"],"apiVersions":["2024-03-01","2024-02-02-preview","2023-11-02-preview","2023-08-01-preview","2023-05-02-preview","2023-05-01","2023-04-01-preview","2022-11-01-preview"],"defaultApiVersion":"2023-05-01","capabilities":"None"},{"resourceType":"locations/billingMeters","locations":["Central
        US EUAP","East US 2 EUAP","North Central US (Stage)","West US 2","Southeast
        Asia","Sweden Central","Canada Central","West Europe","North Europe","East
        US","East US 2","East Asia","Australia East","Germany West Central","Japan
        East","UK South","West US","Central US","North Central US","South Central
        US","Korea Central","Brazil South","West US 3","France Central","South Africa
        North","Norway East","Switzerland North","UAE North","Canada East","West Central
        US","UK West","Central India","Switzerland West","Italy North","Poland Central"],"apiVersions":["2024-03-01","2024-02-02-preview","2023-11-02-preview","2023-08-01-preview","2023-05-02-preview","2023-05-01","2023-04-01-preview","2022-11-01-preview","2022-10-01","2022-06-01-preview"],"defaultApiVersion":"2023-05-01","capabilities":"None"},{"resourceType":"locations/availableManagedEnvironmentsWorkloadProfileTypes","locations":["Central
        US EUAP","East US 2 EUAP","North Central US (Stage)","West US 2","Southeast
        Asia","Sweden Central","Canada Central","West Europe","North Europe","East
        US","East US 2","East Asia","Australia East","Germany West Central","Japan
        East","UK South","West US","Central US","North Central US","South Central
        US","Korea Central","Brazil South","West US 3","France Central","South Africa
        North","Norway East","Switzerland North","UAE North","Canada East","West Central
        US","UK West","Central India","Switzerland West","Italy North","Poland Central"],"apiVersions":["2024-03-01","2024-02-02-preview","2023-11-02-preview","2023-08-01-preview","2023-05-02-preview","2023-05-01","2023-04-01-preview","2022-11-01-preview","2022-10-01","2022-06-01-preview"],"defaultApiVersion":"2023-05-01","capabilities":"None"},{"resourceType":"getCustomDomainVerificationId","locations":["Central
        US EUAP","East US 2 EUAP","North Central US (Stage)","West US 2","Southeast
        Asia","Sweden Central","Canada Central","West Europe","North Europe","East
        US","East US 2","East Asia","Australia East","Germany West Central","Japan
        East","UK South","West US","Central US","North Central US","South Central
        US","Korea Central","Brazil South","West US 3","France Central","South Africa
        North","Norway East","Switzerland North","UAE North","Canada East","West Central
        US","UK West","Central India","Italy North","Poland Central","Switzerland
        West"],"apiVersions":["2024-03-01","2024-02-02-preview","2023-11-02-preview","2023-08-01-preview","2023-05-02-preview"],"defaultApiVersion":"2023-05-02-preview","capabilities":"None"},{"resourceType":"builders","locations":["Central
        US EUAP","East US 2 EUAP","North Central US (Stage)","West US 2","Southeast
        Asia","Sweden Central","Canada Central","West Europe","North Europe","East
        US","East US 2","East Asia","Australia East","Germany West Central","Japan
        East","UK South","West US","Central US","North Central US","South Central
        US","Korea Central","Brazil South","West US 3","France Central","South Africa
        North","Norway East","Switzerland North","UAE North","Canada East","West Central
        US","UK West","Central India","Switzerland West","Italy North","Poland Central"],"apiVersions":["2024-02-02-preview","2023-11-02-preview","2023-08-01-preview"],"defaultApiVersion":"2023-08-01-preview","capabilities":"CrossResourceGroupResourceMove,
        CrossSubscriptionResourceMove, SystemAssignedResourceIdentity, SupportsTags,
        SupportsLocation"},{"resourceType":"builders/builds","locations":["Central
        US EUAP","East US 2 EUAP","North Central US (Stage)","West US 2","Southeast
        Asia","Sweden Central","Canada Central","West Europe","North Europe","East
        US","East US 2","East Asia","Australia East","Germany West Central","Japan
        East","UK South","West US","Central US","North Central US","South Central
        US","Korea Central","Brazil South","West US 3","France Central","South Africa
        North","Norway East","Switzerland North","UAE North","Canada East","West Central
        US","UK West","Central India","Switzerland West","Italy North","Poland Central"],"apiVersions":["2024-02-02-preview","2023-11-02-preview","2023-08-01-preview"],"defaultApiVersion":"2023-08-01-preview","capabilities":"None"},{"resourceType":"builders/patches","locations":["North
        Central US (Stage)","Central US EUAP","East US 2 EUAP","West US 2","Southeast
        Asia","Sweden Central","Canada Central","West Europe","North Europe","East
        US","East US 2","East Asia","Australia East","Germany West Central","Japan
        East","UK South","West US","Central US","North Central US","South Central
        US","Korea Central","Brazil South","West US 3","France Central","South Africa
        North","Norway East","Switzerland North","UAE North","Canada East","West Central
        US","UK West","Central India","Switzerland West","Italy North","Poland Central"],"apiVersions":["2024-02-02-preview","2023-11-02-preview","2023-08-01-preview"],"defaultApiVersion":"2023-08-01-preview","capabilities":"None"},{"resourceType":"locations/OperationResults","locations":["Central
        US EUAP","East US 2 EUAP","North Central US (Stage)","West US 2","Southeast
        Asia","Sweden Central","Canada Central","West Europe","North Europe","East
        US","East US 2","East Asia","Australia East","Germany West Central","Japan
        East","UK South","West US","Central US","North Central US","South Central
        US","Korea Central","Brazil South","West US 3","France Central","South Africa
        North","Norway East","Switzerland North","UAE North","Canada East","West Central
        US","UK West","Central India","Switzerland West","Italy North","Poland Central"],"apiVersions":["2024-02-02-preview","2023-11-02-preview","2023-08-01-preview"],"defaultApiVersion":"2023-08-01-preview","capabilities":"None"},{"resourceType":"locations/OperationStatuses","locations":["Central
        US EUAP","East US 2 EUAP","North Central US (Stage)","West US 2","Southeast
        Asia","Sweden Central","Canada Central","West Europe","North Europe","East
        US","East US 2","East Asia","Australia East","Germany West Central","Japan
        East","UK South","West US","Central US","North Central US","South Central
        US","Korea Central","Brazil South","West US 3","France Central","South Africa
        North","Norway East","Switzerland North","UAE North","Canada East","West Central
        US","UK West","Central India","Switzerland West","Italy North","Poland Central"],"apiVersions":["2024-02-02-preview","2023-11-02-preview","2023-08-01-preview"],"defaultApiVersion":"2023-08-01-preview","capabilities":"None"},{"resourceType":"managedEnvironments/dotNetComponents","locations":["Central
        US EUAP","East US 2 EUAP","North Central US (Stage)","West US 2","Southeast
        Asia","Sweden Central","Canada Central","West Europe","North Europe","East
        US","East US 2","East Asia","Australia East","Germany West Central","Japan
        East","UK South","West US","Central US","North Central US","South Central
        US","Korea Central","Brazil South","West US 3","France Central","South Africa
        North","Norway East","Switzerland North","UAE North","Canada East","West Central
        US","UK West","Central India","Switzerland West","Italy North","Poland Central"],"apiVersions":["2024-02-02-preview","2023-11-02-preview"],"defaultApiVersion":"2023-11-02-preview","capabilities":"None"},{"resourceType":"managedEnvironments/javaComponents","locations":["Central
        US EUAP","East US 2 EUAP","North Central US (Stage)","West US 2","Southeast
        Asia","Sweden Central","Canada Central","West Europe","North Europe","East
        US","East US 2","East Asia","Australia East","Germany West Central","Japan
        East","UK South","West US","Central US","North Central US","South Central
        US","Korea Central","Brazil South","West US 3","France Central","South Africa
        North","Norway East","Switzerland North","UAE North","Canada East","West Central
        US","UK West","Central India","Switzerland West","Italy North","Poland Central"],"apiVersions":["2024-02-02-preview","2023-11-02-preview"],"defaultApiVersion":"2023-11-02-preview","capabilities":"None"},{"resourceType":"managedEnvironments/daprComponents","locations":["Central
        US EUAP","East US 2 EUAP","North Central US (Stage)","West US 2","Southeast
        Asia","Sweden Central","Canada Central","West Europe","North Europe","East
        US","East US 2","East Asia","Australia East","Germany West Central","Japan
        East","UK South","West US","Central US","North Central US","South Central
        US","Korea Central","Brazil South","West US 3","France Central","South Africa
        North","Norway East","Switzerland North","UAE North","Canada East","West Central
        US","UK West","Central India","Switzerland West","Italy North","Poland Central"],"apiVersions":["2024-03-01","2024-02-02-preview","2023-11-02-preview","2023-08-01-preview","2023-05-02-preview","2023-05-01","2023-04-01-preview","2022-11-01-preview","2022-10-01","2022-06-01-preview","2022-03-01"],"defaultApiVersion":"2023-05-01","capabilities":"None"},{"resourceType":"functions","locations":["North
        Central US (Stage)","Central US EUAP","West Central US"],"apiVersions":["2024-02-02-preview"],"capabilities":"SupportsExtension"}],"registrationState":"Registered","registrationPolicy":"RegistrationRequired"}'
    headers:
      cache-control:
      - no-cache
      content-length:
      - '28714'
      content-type:
      - application/json; charset=utf-8
      date:
      - Mon, 06 May 2024 07:04:39 GMT
      expires:
      - '-1'
      pragma:
      - no-cache
      strict-transport-security:
      - max-age=31536000; includeSubDomains
      x-cache:
      - CONFIG_NOCACHE
      x-content-type-options:
      - nosniff
      x-msedge-ref:
      - 'Ref A: 3FBB9B1B29624850A9D73EE2A5254B48 Ref B: TYO201100113047 Ref C: 2024-05-06T07:04:40Z'
    status:
      code: 200
      message: OK
- request:
    body: null
    headers:
      Accept:
      - '*/*'
      Accept-Encoding:
      - gzip, deflate
      CommandName:
      - containerapp secret list
      Connection:
      - keep-alive
      ParameterSetName:
      - -g -n
      User-Agent:
      - python/3.10.11 (Windows-10-10.0.22631-SP0) AZURECLI/2.60.0
    method: GET
    uri: https://management.azure.com/subscriptions/00000000-0000-0000-0000-000000000000/resourceGroups/clitest.rg000001/providers/Microsoft.App/containerApps/containerapp-auth000002?api-version=2024-03-01
  response:
    body:
      string: '{"id":"/subscriptions/00000000-0000-0000-0000-000000000000/resourceGroups/clitest.rg000001/providers/Microsoft.App/containerapps/containerapp-auth000002","name":"containerapp-auth000002","type":"Microsoft.App/containerApps","location":"East
        US","systemData":{"createdBy":"xinyupang@microsoft.com","createdByType":"User","createdAt":"2024-05-06T07:03:55.8441231","lastModifiedBy":"xinyupang@microsoft.com","lastModifiedByType":"User","lastModifiedAt":"2024-05-06T07:04:36.3700774"},"properties":{"provisioningState":"InProgress","runningStatus":"Running","managedEnvironmentId":"/subscriptions/00000000-0000-0000-0000-000000000000/resourceGroups/client.env_rg_eastus/providers/Microsoft.App/managedEnvironments/env-eastus","environmentId":"/subscriptions/00000000-0000-0000-0000-000000000000/resourceGroups/client.env_rg_eastus/providers/Microsoft.App/managedEnvironments/env-eastus","workloadProfileName":"Consumption","outboundIpAddresses":["20.231.246.122","20.231.246.54","20.231.247.19","20.231.246.253","20.241.227.6","20.241.226.169","20.127.248.50","20.241.171.30","20.241.172.248","20.241.172.250","20.246.203.138","20.246.203.140","52.191.22.226","52.191.22.23","52.191.22.71","52.191.22.159","52.191.22.166","52.191.22.212","52.191.22.41","52.191.23.0","52.191.22.198","52.191.22.121","20.124.73.117","52.149.247.118","52.149.245.39","52.149.247.189","52.149.247.220","52.149.247.221","52.149.245.38","52.149.244.111","52.224.88.179","52.149.247.199","52.149.244.160","4.156.169.214","4.156.169.175","4.156.169.143","20.241.173.137","20.241.173.98","20.242.228.13","20.242.227.204","20.242.227.238","20.242.228.93","52.226.103.51","52.226.103.36","52.226.103.82","52.226.103.10","52.226.102.213","52.226.102.151","52.226.102.243","52.226.103.40","52.226.102.224","52.226.102.162"],"latestRevisionName":"containerapp-auth000002--giraaaz","latestReadyRevisionName":"containerapp-auth000002--giraaaz","latestRevisionFqdn":"containerapp-auth000002--giraaaz.whitebeach-63bf60a5.eastus.azurecontainerapps.io","customDomainVerificationId":"D3F71C85EB6552E36A89A3E4A080C3CFB00181670B659B0003264FC673AA9B00","configuration":{"secrets":[{"name":"microsoft-provider-authentication-secret"}],"activeRevisionsMode":"Single","ingress":{"fqdn":"containerapp-auth000002.whitebeach-63bf60a5.eastus.azurecontainerapps.io","external":true,"targetPort":80,"exposedPort":0,"transport":"Auto","traffic":[{"weight":100,"latestRevision":true}],"customDomains":null,"allowInsecure":false,"ipSecurityRestrictions":null,"corsPolicy":null,"clientCertificateMode":null,"stickySessions":null,"additionalPortMappings":null},"registries":null,"dapr":null,"maxInactiveRevisions":100,"service":null},"template":{"revisionSuffix":"","terminationGracePeriodSeconds":null,"containers":[{"image":"mcr.microsoft.com/k8se/quickstart:latest","name":"containerapp-auth000002","resources":{"cpu":0.5,"memory":"1Gi","ephemeralStorage":"2Gi"}}],"initContainers":null,"scale":{"minReplicas":null,"maxReplicas":10,"rules":null},"volumes":null,"serviceBinds":null},"eventStreamEndpoint":"https://eastus.azurecontainerapps.dev/subscriptions/00000000-0000-0000-0000-000000000000/resourceGroups/clitest.rg000001/containerApps/containerapp-auth000002/eventstream","delegatedIdentities":[]},"identity":{"type":"None"}}'
    headers:
      api-supported-versions:
      - 2022-03-01, 2022-06-01-preview, 2022-10-01, 2022-11-01-preview, 2023-04-01-preview,
        2023-05-01, 2023-05-02-preview, 2023-08-01-preview, 2023-11-02-preview, 2024-02-02-preview,
        2024-03-01
      cache-control:
      - no-cache
      content-length:
      - '3275'
      content-type:
      - application/json; charset=utf-8
      date:
      - Mon, 06 May 2024 07:04:41 GMT
      expires:
      - '-1'
      pragma:
      - no-cache
      strict-transport-security:
      - max-age=31536000; includeSubDomains
      vary:
      - Accept-Encoding
      x-cache:
      - CONFIG_NOCACHE
      x-content-type-options:
      - nosniff
      x-msedge-ref:
      - 'Ref A: FEF685F7771A4AE59B748AF8242C8AD9 Ref B: TYO201100116035 Ref C: 2024-05-06T07:04:41Z'
      x-powered-by:
      - ASP.NET
    status:
      code: 200
      message: OK
- request:
    body: null
    headers:
      Accept:
      - '*/*'
      Accept-Encoding:
      - gzip, deflate
      CommandName:
      - containerapp auth show
      Connection:
      - keep-alive
      ParameterSetName:
      - -g -n
      User-Agent:
      - python/3.10.11 (Windows-10-10.0.22631-SP0) AZURECLI/2.60.0
    method: GET
    uri: https://management.azure.com/subscriptions/00000000-0000-0000-0000-000000000000/resourceGroups/clitest.rg000001/providers/Microsoft.App/containerApps/containerapp-auth000002/authConfigs/current?api-version=2024-02-02-preview
  response:
    body:
      string: '{"id":"/subscriptions/00000000-0000-0000-0000-000000000000/resourceGroups/clitest.rg000001/providers/Microsoft.App/containerApps/containerapp-auth000002/authConfigs/current","name":"current","type":"Microsoft.App/containerapps/authconfigs","properties":{"platform":{"enabled":true},"globalValidation":{},"identityProviders":{"azureActiveDirectory":{"registration":{"openIdIssuer":"https://sts.windows.net/54826b22-38d6-4fb2-bad9-b7983a3e9c5a/","clientId":"c0d23eb5-ea9f-4a4d-9519-bfa0a422c491","clientSecretSettingName":"microsoft-provider-authentication-secret"},"validation":{"defaultAuthorizationPolicy":{"allowedApplications":[]}},"isAutoProvisioned":false}},"login":{"preserveUrlFragmentsForLogins":false},"encryptionSettings":{}}}'
    headers:
      api-supported-versions:
      - 2022-03-01, 2022-06-01-preview, 2022-10-01, 2022-11-01-preview, 2023-04-01-preview,
        2023-05-01, 2023-05-02-preview, 2023-08-01-preview, 2023-11-02-preview, 2024-02-02-preview,
        2024-03-01
      cache-control:
      - no-cache
      content-length:
      - '736'
      content-type:
      - application/json; charset=utf-8
      date:
      - Mon, 06 May 2024 07:04:43 GMT
      expires:
      - '-1'
      pragma:
      - no-cache
      strict-transport-security:
      - max-age=31536000; includeSubDomains
      vary:
      - Accept-Encoding
      x-cache:
      - CONFIG_NOCACHE
      x-content-type-options:
      - nosniff
      x-msedge-ref:
      - 'Ref A: 77FD9A435D174AB399B68619AE7F77FA Ref B: TYO201151001054 Ref C: 2024-05-06T07:04:42Z'
      x-powered-by:
      - ASP.NET
    status:
      code: 200
      message: OK
- request:
    body: null
    headers:
      Accept:
      - '*/*'
      Accept-Encoding:
      - gzip, deflate
      CommandName:
      - containerapp auth update
      Connection:
      - keep-alive
      ParameterSetName:
      - -g -n --unauthenticated-client-action --token-store --sas-url-secret --yes
      User-Agent:
      - python/3.10.11 (Windows-10-10.0.22631-SP0) AZURECLI/2.60.0
    method: GET
    uri: https://management.azure.com/subscriptions/00000000-0000-0000-0000-000000000000/resourceGroups/clitest.rg000001/providers/Microsoft.App/containerApps/containerapp-auth000002/authConfigs/current?api-version=2024-02-02-preview
  response:
    body:
      string: '{"id":"/subscriptions/00000000-0000-0000-0000-000000000000/resourceGroups/clitest.rg000001/providers/Microsoft.App/containerApps/containerapp-auth000002/authConfigs/current","name":"current","type":"Microsoft.App/containerapps/authconfigs","properties":{"platform":{"enabled":true},"globalValidation":{},"identityProviders":{"azureActiveDirectory":{"registration":{"openIdIssuer":"https://sts.windows.net/54826b22-38d6-4fb2-bad9-b7983a3e9c5a/","clientId":"c0d23eb5-ea9f-4a4d-9519-bfa0a422c491","clientSecretSettingName":"microsoft-provider-authentication-secret"},"validation":{"defaultAuthorizationPolicy":{"allowedApplications":[]}},"isAutoProvisioned":false}},"login":{"preserveUrlFragmentsForLogins":false},"encryptionSettings":{}}}'
    headers:
      api-supported-versions:
      - 2022-03-01, 2022-06-01-preview, 2022-10-01, 2022-11-01-preview, 2023-04-01-preview,
        2023-05-01, 2023-05-02-preview, 2023-08-01-preview, 2023-11-02-preview, 2024-02-02-preview,
        2024-03-01
      cache-control:
      - no-cache
      content-length:
      - '736'
      content-type:
      - application/json; charset=utf-8
      date:
      - Mon, 06 May 2024 07:04:45 GMT
      expires:
      - '-1'
      pragma:
      - no-cache
      strict-transport-security:
      - max-age=31536000; includeSubDomains
      vary:
      - Accept-Encoding
      x-cache:
      - CONFIG_NOCACHE
      x-content-type-options:
      - nosniff
      x-msedge-ref:
      - 'Ref A: 68992DCD0EBF4838B7054E1379D5A75F Ref B: TYO201151005023 Ref C: 2024-05-06T07:04:45Z'
      x-powered-by:
      - ASP.NET
    status:
      code: 200
      message: OK
- request:
    body: null
    headers:
      Accept:
      - application/json
      Accept-Encoding:
      - gzip, deflate
      CommandName:
      - containerapp auth update
      Connection:
      - keep-alive
      ParameterSetName:
      - -g -n --unauthenticated-client-action --token-store --sas-url-secret --yes
      User-Agent:
      - AZURECLI/2.60.0 azsdk-python-core/1.28.0 Python/3.10.11 (Windows-10-10.0.22631-SP0)
    method: GET
    uri: https://management.azure.com/subscriptions/00000000-0000-0000-0000-000000000000/providers/Microsoft.App?api-version=2022-09-01
  response:
    body:
      string: '{"id":"/subscriptions/00000000-0000-0000-0000-000000000000/providers/Microsoft.App","namespace":"Microsoft.App","authorizations":[{"applicationId":"7e3bc4fd-85a3-4192-b177-5b8bfc87f42c","roleDefinitionId":"39a74f72-b40f-4bdc-b639-562fe2260bf0"},{"applicationId":"3734c1a4-2bed-4998-a37a-ff1a9e7bf019","roleDefinitionId":"5c779a4f-5cb2-4547-8c41-478d9be8ba90"},{"applicationId":"55ebbb62-3b9c-49fd-9b87-9595226dd4ac","roleDefinitionId":"e49ca620-7992-4561-a7df-4ed67dad77b5","managedByRoleDefinitionId":"9e3af657-a8ff-583c-a75c-2fe7c4bcb635"},{"applicationId":"1459b1f6-7a5b-4300-93a2-44b4a651759f","roleDefinitionId":"3c5f1b29-9e3d-4a22-b5d6-9ff4e5a37974"}],"resourceTypes":[{"resourceType":"managedEnvironments","locations":["North
        Central US (Stage)","Central US EUAP","East US 2 EUAP","West US 2","Southeast
        Asia","Sweden Central","Canada Central","West Europe","North Europe","East
        US","East US 2","East Asia","Australia East","Germany West Central","Japan
        East","UK South","West US","Central US","North Central US","South Central
        US","Korea Central","Brazil South","West US 3","France Central","South Africa
        North","Norway East","Switzerland North","UAE North","Canada East","West Central
        US","UK West","Central India","Switzerland West","Italy North","Poland Central"],"apiVersions":["2024-03-01","2024-02-02-preview","2023-11-02-preview","2023-08-01-preview","2023-05-02-preview","2023-05-01","2023-04-01-preview","2022-11-01-preview","2022-10-01","2022-06-01-preview","2022-03-01"],"defaultApiVersion":"2023-05-01","capabilities":"CrossResourceGroupResourceMove,
        CrossSubscriptionResourceMove, SystemAssignedResourceIdentity, SupportsTags,
        SupportsLocation"},{"resourceType":"operations","locations":["North Central
        US (Stage)","Central US EUAP","East US 2 EUAP","West US 2","Southeast Asia","Sweden
        Central","Canada Central","West Europe","North Europe","East US","East US
        2","East Asia","Australia East","Germany West Central","Japan East","UK South","West
        US","Central US","North Central US","South Central US","Korea Central","Brazil
        South","West US 3","France Central","South Africa North","Norway East","Switzerland
        North","UAE North","Canada East","West Central US","UK West","Central India","Italy
        North","Poland Central"],"apiVersions":["2024-02-02-preview","2023-11-02-preview","2023-08-01-preview","2023-05-02-preview","2023-05-01","2023-04-01-preview","2023-02-01","2022-11-01-preview","2022-10-01","2022-06-01-preview","2022-03-01"],"defaultApiVersion":"2023-11-02-preview","capabilities":"None"},{"resourceType":"managedEnvironments/certificates","locations":["Central
        US EUAP","East US 2 EUAP","North Central US (Stage)","West US 2","Southeast
        Asia","Sweden Central","Canada Central","West Europe","North Europe","East
        US","East US 2","East Asia","Australia East","Germany West Central","Japan
        East","UK South","West US","Central US","North Central US","South Central
        US","Korea Central","Brazil South","West US 3","France Central","South Africa
        North","Norway East","Switzerland North","UAE North","Canada East","West Central
        US","UK West","Central India","Switzerland West","Italy North","Poland Central"],"apiVersions":["2024-03-01","2024-02-02-preview","2023-11-02-preview","2023-08-01-preview","2023-05-02-preview","2023-05-01","2023-04-01-preview","2022-11-01-preview","2022-10-01","2022-06-01-preview","2022-03-01"],"defaultApiVersion":"2023-05-01","capabilities":"CrossResourceGroupResourceMove,
        CrossSubscriptionResourceMove, SupportsTags, SupportsLocation"},{"resourceType":"managedEnvironments/managedCertificates","locations":["Central
        US EUAP","East US 2 EUAP","North Central US (Stage)","West US 2","Southeast
        Asia","Sweden Central","Canada Central","West Europe","North Europe","East
        US","East US 2","East Asia","Australia East","Germany West Central","Japan
        East","UK South","West US","Central US","North Central US","South Central
        US","Korea Central","Brazil South","West US 3","France Central","South Africa
        North","Norway East","Switzerland North","UAE North","Canada East","West Central
        US","UK West","Central India","Switzerland West","Italy North","Poland Central"],"apiVersions":["2024-03-01","2024-02-02-preview","2023-11-02-preview","2023-08-01-preview","2023-05-02-preview","2023-05-01","2023-04-01-preview","2022-11-01-preview"],"defaultApiVersion":"2023-05-01","capabilities":"CrossResourceGroupResourceMove,
        CrossSubscriptionResourceMove, SupportsTags, SupportsLocation"},{"resourceType":"containerApps","locations":["Central
        US EUAP","East US 2 EUAP","North Central US (Stage)","West US 2","Southeast
        Asia","Sweden Central","Canada Central","West Europe","North Europe","East
        US","East US 2","East Asia","Australia East","Germany West Central","Japan
        East","UK South","West US","Central US","North Central US","South Central
        US","Korea Central","Brazil South","West US 3","France Central","South Africa
        North","Norway East","Switzerland North","UAE North","Canada East","West Central
        US","UK West","Central India","Switzerland West","Italy North","Poland Central"],"apiVersions":["2024-03-01","2024-02-02-preview","2023-11-02-preview","2023-08-01-preview","2023-05-02-preview","2023-05-01","2023-04-01-preview","2022-11-01-preview","2022-10-01","2022-06-01-preview","2022-03-01"],"defaultApiVersion":"2023-05-01","capabilities":"CrossResourceGroupResourceMove,
        CrossSubscriptionResourceMove, SystemAssignedResourceIdentity, SupportsTags,
        SupportsLocation"},{"resourceType":"containerApps/privateEndpointConnectionProxies","locations":["Central
        US EUAP","East US 2 EUAP","North Central US (Stage)","West US 2","Southeast
        Asia","Sweden Central","Canada Central","West Europe","North Europe","East
        US","East US 2","East Asia","Australia East","Germany West Central","Japan
        East","UK South","West US","Central US","North Central US","South Central
        US","Korea Central","Brazil South","West US 3","France Central","South Africa
        North","Norway East","Switzerland North","UAE North","Canada East","West Central
        US","UK West","Central India","Switzerland West","Italy North","Poland Central"],"apiVersions":["2024-02-02-preview","2023-11-02-preview"],"defaultApiVersion":"2023-11-02-preview","capabilities":"None"},{"resourceType":"managedEnvironments/privateEndpointConnectionProxies","locations":["Central
        US EUAP","East US 2 EUAP","North Central US (Stage)","West US 2","Southeast
        Asia","Sweden Central","Canada Central","West Europe","North Europe","East
        US","East US 2","East Asia","Australia East","Germany West Central","Japan
        East","UK South","West US","Central US","North Central US","South Central
        US","Korea Central","Brazil South","West US 3","France Central","South Africa
        North","Norway East","Switzerland North","UAE North","Canada East","West Central
        US","UK West","Central India","Switzerland West","Italy North","Poland Central"],"apiVersions":["2024-02-02-preview","2023-11-02-preview"],"defaultApiVersion":"2023-11-02-preview","capabilities":"None"},{"resourceType":"sessionPools","locations":["Central
        US EUAP","East US 2 EUAP","North Central US (Stage)","West US 2","Southeast
        Asia","Sweden Central","Canada Central","West Europe","North Europe","East
        US","East US 2","East Asia","Australia East","Germany West Central","Japan
        East","UK South","West US","Central US","North Central US","South Central
        US","Korea Central","Brazil South","West US 3","France Central","South Africa
        North","Norway East","Switzerland North","UAE North","Canada East","West Central
        US","UK West","Central India","Switzerland West","Italy North","Poland Central"],"apiVersions":["2024-02-02-preview","2023-11-02-preview","2023-08-01-preview"],"defaultApiVersion":"2023-08-01-preview","capabilities":"CrossResourceGroupResourceMove,
        CrossSubscriptionResourceMove, SystemAssignedResourceIdentity, SupportsTags,
        SupportsLocation"},{"resourceType":"jobs","locations":["Central US EUAP","East
        US 2 EUAP","North Central US (Stage)","West US 2","Southeast Asia","Sweden
        Central","Canada Central","West Europe","North Europe","East US","East US
        2","East Asia","Australia East","Germany West Central","Japan East","UK South","West
        US","Central US","North Central US","South Central US","Korea Central","Brazil
        South","West US 3","France Central","South Africa North","Norway East","Switzerland
        North","UAE North","Canada East","West Central US","UK West","Central India","Switzerland
        West","Italy North","Poland Central"],"apiVersions":["2024-03-01","2024-02-02-preview","2023-11-02-preview","2023-08-01-preview","2023-05-02-preview","2023-05-01","2023-04-01-preview","2022-11-01-preview"],"defaultApiVersion":"2023-05-01","capabilities":"CrossResourceGroupResourceMove,
        CrossSubscriptionResourceMove, SystemAssignedResourceIdentity, SupportsTags,
        SupportsLocation"},{"resourceType":"locations","locations":[],"apiVersions":["2024-03-01","2024-02-02-preview","2023-11-02-preview","2023-08-01-preview","2023-05-02-preview","2023-05-01","2023-04-01-preview","2022-11-01-preview","2022-10-01","2022-06-01-preview","2022-03-01"],"defaultApiVersion":"2023-05-01","capabilities":"None"},{"resourceType":"locations/managedEnvironmentOperationResults","locations":["Central
        US EUAP","East US 2 EUAP","North Central US (Stage)","West US 2","Southeast
        Asia","Sweden Central","Canada Central","West Europe","North Europe","East
        US","East US 2","East Asia","Australia East","Germany West Central","Japan
        East","UK South","West US","Central US","North Central US","South Central
        US","Korea Central","Brazil South","West US 3","France Central","South Africa
        North","Norway East","Switzerland North","UAE North","Canada East","West Central
        US","UK West","Central India","Switzerland West","Italy North","Poland Central"],"apiVersions":["2024-03-01","2024-02-02-preview","2023-11-02-preview","2023-08-01-preview","2023-05-02-preview","2023-05-01","2023-04-01-preview","2022-11-01-preview","2022-10-01","2022-06-01-preview","2022-03-01"],"defaultApiVersion":"2023-05-01","capabilities":"None"},{"resourceType":"locations/managedEnvironmentOperationStatuses","locations":["Central
        US EUAP","East US 2 EUAP","North Central US (Stage)","West US 2","Southeast
        Asia","Sweden Central","Canada Central","West Europe","North Europe","East
        US","East US 2","East Asia","Australia East","Germany West Central","Japan
        East","UK South","West US","Central US","North Central US","South Central
        US","Korea Central","Brazil South","West US 3","France Central","South Africa
        North","Norway East","Switzerland North","UAE North","Canada East","West Central
        US","UK West","Central India","Switzerland West","Italy North","Poland Central"],"apiVersions":["2024-03-01","2024-02-02-preview","2023-11-02-preview","2023-08-01-preview","2023-05-02-preview","2023-05-01","2023-04-01-preview","2022-11-01-preview","2022-10-01","2022-06-01-preview","2022-03-01"],"defaultApiVersion":"2023-05-01","capabilities":"None"},{"resourceType":"locations/containerappOperationResults","locations":["Central
        US EUAP","East US 2 EUAP","North Central US (Stage)","West US 2","Southeast
        Asia","Sweden Central","Canada Central","West Europe","North Europe","East
        US","East US 2","East Asia","Australia East","Germany West Central","Japan
        East","UK South","West US","Central US","North Central US","South Central
        US","Korea Central","Brazil South","West US 3","France Central","South Africa
        North","Norway East","Switzerland North","UAE North","Canada East","West Central
        US","UK West","Central India","Switzerland West","Italy North","Poland Central"],"apiVersions":["2024-03-01","2024-02-02-preview","2023-11-02-preview","2023-08-01-preview","2023-05-02-preview","2023-05-01","2023-04-01-preview","2022-11-01-preview","2022-10-01","2022-06-01-preview","2022-03-01"],"defaultApiVersion":"2023-05-01","capabilities":"None"},{"resourceType":"locations/containerappOperationStatuses","locations":["Central
        US EUAP","East US 2 EUAP","North Central US (Stage)","West US 2","Southeast
        Asia","Sweden Central","Canada Central","West Europe","North Europe","East
        US","East US 2","East Asia","Australia East","Germany West Central","Japan
        East","UK South","West US","Central US","North Central US","South Central
        US","Korea Central","Brazil South","West US 3","France Central","South Africa
        North","Norway East","Switzerland North","UAE North","Canada East","West Central
        US","UK West","Central India","Switzerland West","Italy North","Poland Central"],"apiVersions":["2024-03-01","2024-02-02-preview","2023-11-02-preview","2023-08-01-preview","2023-05-02-preview","2023-05-01","2023-04-01-preview","2022-11-01-preview","2022-10-01","2022-06-01-preview","2022-03-01"],"defaultApiVersion":"2023-05-01","capabilities":"None"},{"resourceType":"locations/containerappsjobOperationResults","locations":["Central
        US EUAP","East US 2 EUAP","North Central US (Stage)","West US 2","Southeast
        Asia","Sweden Central","Canada Central","West Europe","North Europe","East
        US","East US 2","East Asia","Australia East","Germany West Central","Japan
        East","UK South","West US","Central US","North Central US","South Central
        US","Korea Central","Brazil South","West US 3","France Central","South Africa
        North","Norway East","Switzerland North","UAE North","Canada East","West Central
        US","UK West","Central India","Switzerland West","Italy North","Poland Central"],"apiVersions":["2024-03-01","2024-02-02-preview","2023-11-02-preview","2023-08-01-preview","2023-05-02-preview","2023-05-01","2023-04-01-preview","2022-11-01-preview"],"defaultApiVersion":"2023-05-01","capabilities":"None"},{"resourceType":"locations/containerappsjobOperationStatuses","locations":["Central
        US EUAP","East US 2 EUAP","North Central US (Stage)","West US 2","Southeast
        Asia","Sweden Central","Canada Central","West Europe","North Europe","East
        US","East US 2","East Asia","Australia East","Germany West Central","Japan
        East","UK South","West US","Central US","North Central US","South Central
        US","Korea Central","Brazil South","West US 3","France Central","South Africa
        North","Norway East","Switzerland North","UAE North","Canada East","West Central
        US","UK West","Central India","Switzerland West","Italy North","Poland Central"],"apiVersions":["2024-03-01","2024-02-02-preview","2023-11-02-preview","2023-08-01-preview","2023-05-02-preview","2023-05-01","2023-04-01-preview","2022-11-01-preview"],"defaultApiVersion":"2023-05-01","capabilities":"None"},{"resourceType":"locations/sourceControlOperationResults","locations":["Central
        US EUAP","East US 2 EUAP","North Central US (Stage)","West US 2","Southeast
        Asia","Sweden Central","Canada Central","West Europe","North Europe","East
        US","East US 2","East Asia","Australia East","Germany West Central","Japan
        East","UK South","West US","Central US","North Central US","South Central
        US","Korea Central","Brazil South","West US 3","France Central","South Africa
        North","Norway East","Switzerland North","UAE North","Canada East","West Central
        US","UK West","Central India","Switzerland West","Italy North","Poland Central"],"apiVersions":["2024-03-01","2024-02-02-preview","2023-11-02-preview","2023-08-01-preview","2023-05-02-preview","2023-05-01","2023-04-01-preview","2022-11-01-preview","2022-10-01","2022-06-01-preview","2022-03-01"],"defaultApiVersion":"2023-05-01","capabilities":"None"},{"resourceType":"locations/sourceControlOperationStatuses","locations":["Central
        US EUAP","East US 2 EUAP","North Central US (Stage)","West US 2","Southeast
        Asia","Sweden Central","Canada Central","West Europe","North Europe","East
        US","East US 2","East Asia","Australia East","Germany West Central","Japan
        East","UK South","West US","Central US","North Central US","South Central
        US","Korea Central","Brazil South","West US 3","France Central","South Africa
        North","Norway East","Switzerland North","UAE North","Canada East","West Central
        US","UK West","Central India","Switzerland West","Italy North","Poland Central"],"apiVersions":["2024-03-01","2024-02-02-preview","2023-11-02-preview","2023-08-01-preview","2023-05-02-preview","2023-05-01","2023-04-01-preview","2022-11-01-preview","2022-10-01","2022-06-01-preview","2022-03-01"],"defaultApiVersion":"2023-05-01","capabilities":"None"},{"resourceType":"locations/usages","locations":["Central
        US EUAP","East US 2 EUAP","North Central US (Stage)","West US 2","Southeast
        Asia","Sweden Central","Canada Central","West Europe","North Europe","East
        US","East US 2","East Asia","Australia East","Germany West Central","Japan
        East","UK South","West US","Central US","North Central US","South Central
        US","Korea Central","Brazil South","West US 3","France Central","South Africa
        North","Norway East","Switzerland North","UAE North","Canada East","West Central
        US","UK West","Central India","Switzerland West","Italy North","Poland Central"],"apiVersions":["2024-03-01","2024-02-02-preview","2023-11-02-preview","2023-08-01-preview","2023-05-02-preview"],"defaultApiVersion":"2023-05-02-preview","capabilities":"None"},{"resourceType":"connectedEnvironments","locations":["Central
        US EUAP","East US 2 EUAP","North Central US (Stage)","North Central US","East
        US","East Asia","West Europe","Southeast Asia"],"apiVersions":["2024-03-01","2024-02-02-preview","2023-11-02-preview","2023-08-01-preview","2023-05-02-preview","2023-05-01","2023-04-01-preview","2022-11-01-preview","2022-10-01","2022-06-01-preview"],"defaultApiVersion":"2023-05-01","capabilities":"CrossResourceGroupResourceMove,
        CrossSubscriptionResourceMove, SupportsTags, SupportsLocation"},{"resourceType":"connectedEnvironments/certificates","locations":["Central
        US EUAP","East US 2 EUAP","North Central US (Stage)","North Central US","East
        US","East Asia","West Europe","Southeast Asia"],"apiVersions":["2024-03-01","2024-02-02-preview","2023-11-02-preview","2023-08-01-preview","2023-05-02-preview","2023-05-01","2023-04-01-preview","2022-11-01-preview","2022-10-01","2022-06-01-preview"],"defaultApiVersion":"2023-05-01","capabilities":"CrossResourceGroupResourceMove,
        CrossSubscriptionResourceMove, SupportsTags, SupportsLocation"},{"resourceType":"locations/connectedEnvironmentOperationResults","locations":["Central
        US EUAP","East US 2 EUAP","North Central US (Stage)","North Central US","East
        US","East Asia","West Europe","Southeast Asia"],"apiVersions":["2024-03-01","2024-02-02-preview","2023-11-02-preview","2023-08-01-preview","2023-05-02-preview","2023-05-01","2023-04-01-preview","2022-11-01-preview","2022-10-01","2022-06-01-preview"],"defaultApiVersion":"2023-05-01","capabilities":"None"},{"resourceType":"locations/connectedEnvironmentOperationStatuses","locations":["Central
        US EUAP","East US 2 EUAP","North Central US (Stage)","North Central US","East
        US","East Asia","West Europe","Southeast Asia"],"apiVersions":["2024-03-01","2024-02-02-preview","2023-11-02-preview","2023-08-01-preview","2023-05-02-preview","2023-05-01","2023-04-01-preview","2022-11-01-preview","2022-10-01","2022-06-01-preview"],"defaultApiVersion":"2023-05-01","capabilities":"None"},{"resourceType":"locations/managedCertificateOperationStatuses","locations":["Central
        US EUAP","East US 2 EUAP","North Central US (Stage)","West US 2","Southeast
        Asia","Sweden Central","Canada Central","West Europe","North Europe","East
        US","East US 2","East Asia","Australia East","Germany West Central","Japan
        East","UK South","West US","Central US","North Central US","South Central
        US","Korea Central","Brazil South","West US 3","France Central","South Africa
        North","Norway East","Switzerland North","UAE North","Canada East","West Central
        US","UK West","Central India","Switzerland West","Italy North","Poland Central"],"apiVersions":["2024-03-01","2024-02-02-preview","2023-11-02-preview","2023-08-01-preview","2023-05-02-preview","2023-05-01","2023-04-01-preview","2022-11-01-preview"],"defaultApiVersion":"2023-05-01","capabilities":"None"},{"resourceType":"locations/billingMeters","locations":["Central
        US EUAP","East US 2 EUAP","North Central US (Stage)","West US 2","Southeast
        Asia","Sweden Central","Canada Central","West Europe","North Europe","East
        US","East US 2","East Asia","Australia East","Germany West Central","Japan
        East","UK South","West US","Central US","North Central US","South Central
        US","Korea Central","Brazil South","West US 3","France Central","South Africa
        North","Norway East","Switzerland North","UAE North","Canada East","West Central
        US","UK West","Central India","Switzerland West","Italy North","Poland Central"],"apiVersions":["2024-03-01","2024-02-02-preview","2023-11-02-preview","2023-08-01-preview","2023-05-02-preview","2023-05-01","2023-04-01-preview","2022-11-01-preview","2022-10-01","2022-06-01-preview"],"defaultApiVersion":"2023-05-01","capabilities":"None"},{"resourceType":"locations/availableManagedEnvironmentsWorkloadProfileTypes","locations":["Central
        US EUAP","East US 2 EUAP","North Central US (Stage)","West US 2","Southeast
        Asia","Sweden Central","Canada Central","West Europe","North Europe","East
        US","East US 2","East Asia","Australia East","Germany West Central","Japan
        East","UK South","West US","Central US","North Central US","South Central
        US","Korea Central","Brazil South","West US 3","France Central","South Africa
        North","Norway East","Switzerland North","UAE North","Canada East","West Central
        US","UK West","Central India","Switzerland West","Italy North","Poland Central"],"apiVersions":["2024-03-01","2024-02-02-preview","2023-11-02-preview","2023-08-01-preview","2023-05-02-preview","2023-05-01","2023-04-01-preview","2022-11-01-preview","2022-10-01","2022-06-01-preview"],"defaultApiVersion":"2023-05-01","capabilities":"None"},{"resourceType":"getCustomDomainVerificationId","locations":["Central
        US EUAP","East US 2 EUAP","North Central US (Stage)","West US 2","Southeast
        Asia","Sweden Central","Canada Central","West Europe","North Europe","East
        US","East US 2","East Asia","Australia East","Germany West Central","Japan
        East","UK South","West US","Central US","North Central US","South Central
        US","Korea Central","Brazil South","West US 3","France Central","South Africa
        North","Norway East","Switzerland North","UAE North","Canada East","West Central
        US","UK West","Central India","Italy North","Poland Central","Switzerland
        West"],"apiVersions":["2024-03-01","2024-02-02-preview","2023-11-02-preview","2023-08-01-preview","2023-05-02-preview"],"defaultApiVersion":"2023-05-02-preview","capabilities":"None"},{"resourceType":"builders","locations":["Central
        US EUAP","East US 2 EUAP","North Central US (Stage)","West US 2","Southeast
        Asia","Sweden Central","Canada Central","West Europe","North Europe","East
        US","East US 2","East Asia","Australia East","Germany West Central","Japan
        East","UK South","West US","Central US","North Central US","South Central
        US","Korea Central","Brazil South","West US 3","France Central","South Africa
        North","Norway East","Switzerland North","UAE North","Canada East","West Central
        US","UK West","Central India","Switzerland West","Italy North","Poland Central"],"apiVersions":["2024-02-02-preview","2023-11-02-preview","2023-08-01-preview"],"defaultApiVersion":"2023-08-01-preview","capabilities":"CrossResourceGroupResourceMove,
        CrossSubscriptionResourceMove, SystemAssignedResourceIdentity, SupportsTags,
        SupportsLocation"},{"resourceType":"builders/builds","locations":["Central
        US EUAP","East US 2 EUAP","North Central US (Stage)","West US 2","Southeast
        Asia","Sweden Central","Canada Central","West Europe","North Europe","East
        US","East US 2","East Asia","Australia East","Germany West Central","Japan
        East","UK South","West US","Central US","North Central US","South Central
        US","Korea Central","Brazil South","West US 3","France Central","South Africa
        North","Norway East","Switzerland North","UAE North","Canada East","West Central
        US","UK West","Central India","Switzerland West","Italy North","Poland Central"],"apiVersions":["2024-02-02-preview","2023-11-02-preview","2023-08-01-preview"],"defaultApiVersion":"2023-08-01-preview","capabilities":"None"},{"resourceType":"builders/patches","locations":["North
        Central US (Stage)","Central US EUAP","East US 2 EUAP","West US 2","Southeast
        Asia","Sweden Central","Canada Central","West Europe","North Europe","East
        US","East US 2","East Asia","Australia East","Germany West Central","Japan
        East","UK South","West US","Central US","North Central US","South Central
        US","Korea Central","Brazil South","West US 3","France Central","South Africa
        North","Norway East","Switzerland North","UAE North","Canada East","West Central
        US","UK West","Central India","Switzerland West","Italy North","Poland Central"],"apiVersions":["2024-02-02-preview","2023-11-02-preview","2023-08-01-preview"],"defaultApiVersion":"2023-08-01-preview","capabilities":"None"},{"resourceType":"locations/OperationResults","locations":["Central
        US EUAP","East US 2 EUAP","North Central US (Stage)","West US 2","Southeast
        Asia","Sweden Central","Canada Central","West Europe","North Europe","East
        US","East US 2","East Asia","Australia East","Germany West Central","Japan
        East","UK South","West US","Central US","North Central US","South Central
        US","Korea Central","Brazil South","West US 3","France Central","South Africa
        North","Norway East","Switzerland North","UAE North","Canada East","West Central
        US","UK West","Central India","Switzerland West","Italy North","Poland Central"],"apiVersions":["2024-02-02-preview","2023-11-02-preview","2023-08-01-preview"],"defaultApiVersion":"2023-08-01-preview","capabilities":"None"},{"resourceType":"locations/OperationStatuses","locations":["Central
        US EUAP","East US 2 EUAP","North Central US (Stage)","West US 2","Southeast
        Asia","Sweden Central","Canada Central","West Europe","North Europe","East
        US","East US 2","East Asia","Australia East","Germany West Central","Japan
        East","UK South","West US","Central US","North Central US","South Central
        US","Korea Central","Brazil South","West US 3","France Central","South Africa
        North","Norway East","Switzerland North","UAE North","Canada East","West Central
        US","UK West","Central India","Switzerland West","Italy North","Poland Central"],"apiVersions":["2024-02-02-preview","2023-11-02-preview","2023-08-01-preview"],"defaultApiVersion":"2023-08-01-preview","capabilities":"None"},{"resourceType":"managedEnvironments/dotNetComponents","locations":["Central
        US EUAP","East US 2 EUAP","North Central US (Stage)","West US 2","Southeast
        Asia","Sweden Central","Canada Central","West Europe","North Europe","East
        US","East US 2","East Asia","Australia East","Germany West Central","Japan
        East","UK South","West US","Central US","North Central US","South Central
        US","Korea Central","Brazil South","West US 3","France Central","South Africa
        North","Norway East","Switzerland North","UAE North","Canada East","West Central
        US","UK West","Central India","Switzerland West","Italy North","Poland Central"],"apiVersions":["2024-02-02-preview","2023-11-02-preview"],"defaultApiVersion":"2023-11-02-preview","capabilities":"None"},{"resourceType":"managedEnvironments/javaComponents","locations":["Central
        US EUAP","East US 2 EUAP","North Central US (Stage)","West US 2","Southeast
        Asia","Sweden Central","Canada Central","West Europe","North Europe","East
        US","East US 2","East Asia","Australia East","Germany West Central","Japan
        East","UK South","West US","Central US","North Central US","South Central
        US","Korea Central","Brazil South","West US 3","France Central","South Africa
        North","Norway East","Switzerland North","UAE North","Canada East","West Central
        US","UK West","Central India","Switzerland West","Italy North","Poland Central"],"apiVersions":["2024-02-02-preview","2023-11-02-preview"],"defaultApiVersion":"2023-11-02-preview","capabilities":"None"},{"resourceType":"managedEnvironments/daprComponents","locations":["Central
        US EUAP","East US 2 EUAP","North Central US (Stage)","West US 2","Southeast
        Asia","Sweden Central","Canada Central","West Europe","North Europe","East
        US","East US 2","East Asia","Australia East","Germany West Central","Japan
        East","UK South","West US","Central US","North Central US","South Central
        US","Korea Central","Brazil South","West US 3","France Central","South Africa
        North","Norway East","Switzerland North","UAE North","Canada East","West Central
        US","UK West","Central India","Switzerland West","Italy North","Poland Central"],"apiVersions":["2024-03-01","2024-02-02-preview","2023-11-02-preview","2023-08-01-preview","2023-05-02-preview","2023-05-01","2023-04-01-preview","2022-11-01-preview","2022-10-01","2022-06-01-preview","2022-03-01"],"defaultApiVersion":"2023-05-01","capabilities":"None"},{"resourceType":"functions","locations":["North
        Central US (Stage)","Central US EUAP","West Central US"],"apiVersions":["2024-02-02-preview"],"capabilities":"SupportsExtension"}],"registrationState":"Registered","registrationPolicy":"RegistrationRequired"}'
    headers:
      cache-control:
      - no-cache
      content-length:
      - '28714'
      content-type:
      - application/json; charset=utf-8
      date:
      - Mon, 06 May 2024 07:04:46 GMT
      expires:
      - '-1'
      pragma:
      - no-cache
      strict-transport-security:
      - max-age=31536000; includeSubDomains
      x-cache:
      - CONFIG_NOCACHE
      x-content-type-options:
      - nosniff
      x-msedge-ref:
      - 'Ref A: DC86E2F1369A4F26A77DA1A9926FB0AE Ref B: TYO201100117051 Ref C: 2024-05-06T07:04:46Z'
    status:
      code: 200
      message: OK
- request:
    body: null
    headers:
      Accept:
      - '*/*'
      Accept-Encoding:
      - gzip, deflate
      CommandName:
      - containerapp auth update
      Connection:
      - keep-alive
      ParameterSetName:
      - -g -n --unauthenticated-client-action --token-store --sas-url-secret --yes
      User-Agent:
      - python/3.10.11 (Windows-10-10.0.22631-SP0) AZURECLI/2.60.0
    method: GET
    uri: https://management.azure.com/subscriptions/00000000-0000-0000-0000-000000000000/resourceGroups/clitest.rg000001/providers/Microsoft.App/containerApps/containerapp-auth000002?api-version=2024-03-01
  response:
    body:
      string: '{"id":"/subscriptions/00000000-0000-0000-0000-000000000000/resourceGroups/clitest.rg000001/providers/Microsoft.App/containerapps/containerapp-auth000002","name":"containerapp-auth000002","type":"Microsoft.App/containerApps","location":"East
        US","systemData":{"createdBy":"xinyupang@microsoft.com","createdByType":"User","createdAt":"2024-05-06T07:03:55.8441231","lastModifiedBy":"xinyupang@microsoft.com","lastModifiedByType":"User","lastModifiedAt":"2024-05-06T07:04:36.3700774"},"properties":{"provisioningState":"Succeeded","runningStatus":"Running","managedEnvironmentId":"/subscriptions/00000000-0000-0000-0000-000000000000/resourceGroups/client.env_rg_eastus/providers/Microsoft.App/managedEnvironments/env-eastus","environmentId":"/subscriptions/00000000-0000-0000-0000-000000000000/resourceGroups/client.env_rg_eastus/providers/Microsoft.App/managedEnvironments/env-eastus","workloadProfileName":"Consumption","outboundIpAddresses":["20.231.246.122","20.231.246.54","20.231.247.19","20.231.246.253","20.241.227.6","20.241.226.169","20.127.248.50","20.241.171.30","20.241.172.248","20.241.172.250","20.246.203.138","20.246.203.140","52.191.22.226","52.191.22.23","52.191.22.71","52.191.22.159","52.191.22.166","52.191.22.212","52.191.22.41","52.191.23.0","52.191.22.198","52.191.22.121","20.124.73.117","52.149.247.118","52.149.245.39","52.149.247.189","52.149.247.220","52.149.247.221","52.149.245.38","52.149.244.111","52.224.88.179","52.149.247.199","52.149.244.160","4.156.169.214","4.156.169.175","4.156.169.143","20.241.173.137","20.241.173.98","20.242.228.13","20.242.227.204","20.242.227.238","20.242.228.93","52.226.103.51","52.226.103.36","52.226.103.82","52.226.103.10","52.226.102.213","52.226.102.151","52.226.102.243","52.226.103.40","52.226.102.224","52.226.102.162"],"latestRevisionName":"containerapp-auth000002--giraaaz","latestReadyRevisionName":"containerapp-auth000002--giraaaz","latestRevisionFqdn":"containerapp-auth000002--giraaaz.whitebeach-63bf60a5.eastus.azurecontainerapps.io","customDomainVerificationId":"D3F71C85EB6552E36A89A3E4A080C3CFB00181670B659B0003264FC673AA9B00","configuration":{"secrets":[{"name":"microsoft-provider-authentication-secret"}],"activeRevisionsMode":"Single","ingress":{"fqdn":"containerapp-auth000002.whitebeach-63bf60a5.eastus.azurecontainerapps.io","external":true,"targetPort":80,"exposedPort":0,"transport":"Auto","traffic":[{"weight":100,"latestRevision":true}],"customDomains":null,"allowInsecure":false,"ipSecurityRestrictions":null,"corsPolicy":null,"clientCertificateMode":null,"stickySessions":null,"additionalPortMappings":null},"registries":null,"dapr":null,"maxInactiveRevisions":100,"service":null},"template":{"revisionSuffix":"","terminationGracePeriodSeconds":null,"containers":[{"image":"mcr.microsoft.com/k8se/quickstart:latest","name":"containerapp-auth000002","resources":{"cpu":0.5,"memory":"1Gi","ephemeralStorage":"2Gi"}}],"initContainers":null,"scale":{"minReplicas":null,"maxReplicas":10,"rules":null},"volumes":null,"serviceBinds":null},"eventStreamEndpoint":"https://eastus.azurecontainerapps.dev/subscriptions/00000000-0000-0000-0000-000000000000/resourceGroups/clitest.rg000001/containerApps/containerapp-auth000002/eventstream","delegatedIdentities":[]},"identity":{"type":"None"}}'
    headers:
      api-supported-versions:
      - 2022-03-01, 2022-06-01-preview, 2022-10-01, 2022-11-01-preview, 2023-04-01-preview,
        2023-05-01, 2023-05-02-preview, 2023-08-01-preview, 2023-11-02-preview, 2024-02-02-preview,
        2024-03-01
      cache-control:
      - no-cache
      content-length:
      - '3274'
      content-type:
      - application/json; charset=utf-8
      date:
      - Mon, 06 May 2024 07:04:47 GMT
      expires:
      - '-1'
      pragma:
      - no-cache
      strict-transport-security:
      - max-age=31536000; includeSubDomains
      vary:
      - Accept-Encoding
      x-cache:
      - CONFIG_NOCACHE
      x-content-type-options:
      - nosniff
      x-msedge-ref:
      - 'Ref A: 508CA0327ED4494A813630283E076D28 Ref B: TYO201100113051 Ref C: 2024-05-06T07:04:47Z'
      x-powered-by:
      - ASP.NET
    status:
      code: 200
      message: OK
- request:
    body: null
    headers:
      Accept:
      - '*/*'
      Accept-Encoding:
      - gzip, deflate
      CommandName:
      - containerapp auth update
      Connection:
      - keep-alive
      Content-Length:
      - '0'
      ParameterSetName:
      - -g -n --unauthenticated-client-action --token-store --sas-url-secret --yes
      User-Agent:
      - python/3.10.11 (Windows-10-10.0.22631-SP0) AZURECLI/2.60.0
    method: POST
    uri: https://management.azure.com/subscriptions/00000000-0000-0000-0000-000000000000/resourceGroups/clitest.rg000001/providers/Microsoft.App/containerApps/containerapp-auth000002/listSecrets?api-version=2024-03-01
  response:
    body:
      string: '{"value":[{"name":"microsoft-provider-authentication-secret","value":"c0d23eb5-ea9f-4a4d-9519-bfa0a422c491"}]}'
    headers:
      api-supported-versions:
      - 2022-03-01, 2022-06-01-preview, 2022-10-01, 2022-11-01-preview, 2023-04-01-preview,
        2023-05-01, 2023-05-02-preview, 2023-08-01-preview, 2023-11-02-preview, 2024-02-02-preview,
        2024-03-01
      cache-control:
      - no-cache
      content-length:
      - '110'
      content-type:
      - application/json; charset=utf-8
      date:
      - Mon, 06 May 2024 07:04:47 GMT
      expires:
      - '-1'
      pragma:
      - no-cache
      strict-transport-security:
      - max-age=31536000; includeSubDomains
      vary:
      - Accept-Encoding
      x-cache:
      - CONFIG_NOCACHE
      x-content-type-options:
      - nosniff
      x-ms-ratelimit-remaining-subscription-writes:
      - '1199'
      x-msedge-ref:
      - 'Ref A: 1D7330A2B9784BA1947C857597216B77 Ref B: TYO201100115031 Ref C: 2024-05-06T07:04:48Z'
      x-powered-by:
      - ASP.NET
    status:
      code: 200
      message: OK
- request:
    body: '{"id": "/subscriptions/00000000-0000-0000-0000-000000000000/resourceGroups/clitest.rg000001/providers/Microsoft.App/containerapps/containerapp-auth000002",
      "name": "containerapp-auth000002", "type": "Microsoft.App/containerApps", "location":
      "East US", "systemData": {"createdBy": "xinyupang@microsoft.com", "createdByType":
      "User", "createdAt": "2024-05-06T07:03:55.8441231", "lastModifiedBy": "xinyupang@microsoft.com",
      "lastModifiedByType": "User", "lastModifiedAt": "2024-05-06T07:04:36.3700774"},
      "properties": {"provisioningState": "Succeeded", "runningStatus": "Running",
      "managedEnvironmentId": "/subscriptions/00000000-0000-0000-0000-000000000000/resourceGroups/client.env_rg_eastus/providers/Microsoft.App/managedEnvironments/env-eastus",
      "environmentId": "/subscriptions/00000000-0000-0000-0000-000000000000/resourceGroups/client.env_rg_eastus/providers/Microsoft.App/managedEnvironments/env-eastus",
      "workloadProfileName": "Consumption", "outboundIpAddresses": ["20.231.246.122",
      "20.231.246.54", "20.231.247.19", "20.231.246.253", "20.241.227.6", "20.241.226.169",
      "20.127.248.50", "20.241.171.30", "20.241.172.248", "20.241.172.250", "20.246.203.138",
      "20.246.203.140", "52.191.22.226", "52.191.22.23", "52.191.22.71", "52.191.22.159",
      "52.191.22.166", "52.191.22.212", "52.191.22.41", "52.191.23.0", "52.191.22.198",
      "52.191.22.121", "20.124.73.117", "52.149.247.118", "52.149.245.39", "52.149.247.189",
      "52.149.247.220", "52.149.247.221", "52.149.245.38", "52.149.244.111", "52.224.88.179",
      "52.149.247.199", "52.149.244.160", "4.156.169.214", "4.156.169.175", "4.156.169.143",
      "20.241.173.137", "20.241.173.98", "20.242.228.13", "20.242.227.204", "20.242.227.238",
      "20.242.228.93", "52.226.103.51", "52.226.103.36", "52.226.103.82", "52.226.103.10",
      "52.226.102.213", "52.226.102.151", "52.226.102.243", "52.226.103.40", "52.226.102.224",
      "52.226.102.162"], "latestRevisionName": "containerapp-auth000002--giraaaz",
      "latestReadyRevisionName": "containerapp-auth000002--giraaaz", "latestRevisionFqdn":
      "containerapp-auth000002--giraaaz.whitebeach-63bf60a5.eastus.azurecontainerapps.io",
      "customDomainVerificationId": "D3F71C85EB6552E36A89A3E4A080C3CFB00181670B659B0003264FC673AA9B00",
      "configuration": {"secrets": [{"name": "microsoft-provider-authentication-secret",
      "value": "c0d23eb5-ea9f-4a4d-9519-bfa0a422c491"}, {"name": "blob-storage-token-store-sasurl-secret",
      "value": "sasurl", "keyVaultUrl": "", "identity": ""}], "activeRevisionsMode":
      "Single", "ingress": {"fqdn": "containerapp-auth000002.whitebeach-63bf60a5.eastus.azurecontainerapps.io",
      "external": true, "targetPort": 80, "exposedPort": 0, "transport": "Auto", "traffic":
      [{"weight": 100, "latestRevision": true}], "customDomains": null, "allowInsecure":
      false, "ipSecurityRestrictions": null, "corsPolicy": null, "clientCertificateMode":
      null, "stickySessions": null, "additionalPortMappings": null}, "registries":
      null, "dapr": null, "maxInactiveRevisions": 100, "service": null}, "template":
      {"revisionSuffix": "", "terminationGracePeriodSeconds": null, "containers":
      [{"image": "mcr.microsoft.com/k8se/quickstart:latest", "name": "containerapp-auth000002",
      "resources": {"cpu": 0.5, "memory": "1Gi", "ephemeralStorage": "2Gi"}}], "initContainers":
      null, "scale": {"minReplicas": null, "maxReplicas": 10, "rules": null}, "volumes":
      null, "serviceBinds": null}, "eventStreamEndpoint": "https://eastus.azurecontainerapps.dev/subscriptions/00000000-0000-0000-0000-000000000000/resourceGroups/clitest.rg000001/containerApps/containerapp-auth000002/eventstream",
      "delegatedIdentities": []}, "identity": {"type": "None"}}'
    headers:
      Accept:
      - '*/*'
      Accept-Encoding:
      - gzip, deflate
      CommandName:
      - containerapp auth update
      Connection:
      - keep-alive
      Content-Length:
      - '3602'
      Content-Type:
      - application/json
      ParameterSetName:
      - -g -n --unauthenticated-client-action --token-store --sas-url-secret --yes
      User-Agent:
      - python/3.10.11 (Windows-10-10.0.22631-SP0) AZURECLI/2.60.0
    method: PUT
    uri: https://management.azure.com/subscriptions/00000000-0000-0000-0000-000000000000/resourceGroups/clitest.rg000001/providers/Microsoft.App/containerApps/containerapp-auth000002?api-version=2024-03-01
  response:
    body:
      string: '{"id":"/subscriptions/00000000-0000-0000-0000-000000000000/resourceGroups/clitest.rg000001/providers/Microsoft.App/containerapps/containerapp-auth000002","name":"containerapp-auth000002","type":"Microsoft.App/containerApps","location":"East
        US","systemData":{"createdBy":"xinyupang@microsoft.com","createdByType":"User","createdAt":"2024-05-06T07:03:55.8441231","lastModifiedBy":"xinyupang@microsoft.com","lastModifiedByType":"User","lastModifiedAt":"2024-05-06T07:04:49.7104993Z"},"properties":{"provisioningState":"InProgress","runningStatus":"Running","managedEnvironmentId":"/subscriptions/00000000-0000-0000-0000-000000000000/resourceGroups/client.env_rg_eastus/providers/Microsoft.App/managedEnvironments/env-eastus","environmentId":"/subscriptions/00000000-0000-0000-0000-000000000000/resourceGroups/client.env_rg_eastus/providers/Microsoft.App/managedEnvironments/env-eastus","workloadProfileName":"Consumption","outboundIpAddresses":["20.231.246.122","20.231.246.54","20.231.247.19","20.231.246.253","20.241.227.6","20.241.226.169","20.127.248.50","20.241.171.30","20.241.172.248","20.241.172.250","20.246.203.138","20.246.203.140","52.191.22.226","52.191.22.23","52.191.22.71","52.191.22.159","52.191.22.166","52.191.22.212","52.191.22.41","52.191.23.0","52.191.22.198","52.191.22.121","20.124.73.117","52.149.247.118","52.149.245.39","52.149.247.189","52.149.247.220","52.149.247.221","52.149.245.38","52.149.244.111","52.224.88.179","52.149.247.199","52.149.244.160","4.156.169.214","4.156.169.175","4.156.169.143","20.241.173.137","20.241.173.98","20.242.228.13","20.242.227.204","20.242.227.238","20.242.228.93","52.226.103.51","52.226.103.36","52.226.103.82","52.226.103.10","52.226.102.213","52.226.102.151","52.226.102.243","52.226.103.40","52.226.102.224","52.226.102.162"],"latestRevisionName":"containerapp-auth000002--giraaaz","latestReadyRevisionName":"containerapp-auth000002--giraaaz","latestRevisionFqdn":"containerapp-auth000002--giraaaz.whitebeach-63bf60a5.eastus.azurecontainerapps.io","customDomainVerificationId":"D3F71C85EB6552E36A89A3E4A080C3CFB00181670B659B0003264FC673AA9B00","configuration":{"secrets":[{"name":"microsoft-provider-authentication-secret"},{"name":"blob-storage-token-store-sasurl-secret"}],"activeRevisionsMode":"Single","ingress":{"fqdn":"containerapp-auth000002.whitebeach-63bf60a5.eastus.azurecontainerapps.io","external":true,"targetPort":80,"exposedPort":0,"transport":"Auto","traffic":[{"weight":100,"latestRevision":true}],"customDomains":null,"allowInsecure":false,"ipSecurityRestrictions":null,"corsPolicy":null,"clientCertificateMode":null,"stickySessions":null,"additionalPortMappings":null},"registries":null,"dapr":null,"maxInactiveRevisions":100,"service":null},"template":{"revisionSuffix":"","terminationGracePeriodSeconds":null,"containers":[{"image":"mcr.microsoft.com/k8se/quickstart:latest","name":"containerapp-auth000002","resources":{"cpu":0.5,"memory":"1Gi","ephemeralStorage":"2Gi"}}],"initContainers":null,"scale":{"minReplicas":null,"maxReplicas":10,"rules":null},"volumes":null,"serviceBinds":null},"eventStreamEndpoint":"https://eastus.azurecontainerapps.dev/subscriptions/00000000-0000-0000-0000-000000000000/resourceGroups/clitest.rg000001/containerApps/containerapp-auth000002/eventstream","delegatedIdentities":[]},"identity":{"type":"None"}}'
    headers:
      api-supported-versions:
      - 2022-03-01, 2022-06-01-preview, 2022-10-01, 2022-11-01-preview, 2023-04-01-preview,
        2023-05-01, 2023-05-02-preview, 2023-08-01-preview, 2023-11-02-preview, 2024-02-02-preview,
        2024-03-01
      azure-asyncoperation:
      - https://management.azure.com/subscriptions/00000000-0000-0000-0000-000000000000/providers/Microsoft.App/locations/eastus/containerappOperationStatuses/bb4b4d7d-8b63-4510-b110-78a6f16f252e?api-version=2024-03-01&azureAsyncOperation=true&t=638505758908823786&c=MIIHSDCCBjCgAwIBAgITOgL9GKuxwuoAvl6gDgAEAv0YqzANBgkqhkiG9w0BAQsFADBEMRMwEQYKCZImiZPyLGQBGRYDR0JMMRMwEQYKCZImiZPyLGQBGRYDQU1FMRgwFgYDVQQDEw9BTUUgSU5GUkEgQ0EgMDEwHhcNMjQwNTAyMTUxMzA5WhcNMjUwNDI3MTUxMzA5WjBAMT4wPAYDVQQDEzVhc3luY29wZXJhdGlvbnNpZ25pbmdjZXJ0aWZpY2F0ZS5tYW5hZ2VtZW50LmF6dXJlLmNvbTCCASIwDQYJKoZIhvcNAQEBBQADggEPADCCAQoCggEBAM07DTGnL1WbXOa1u9Ox1zn93UOdzLFtBuxDtLwkLwE5XYbQErk1VfIqbqMWVJBTz43qzYkSUywN3kS5W-3jMCFAsWLYHKk-bdgh07JhyEmf_mrR7Xm3zoHG0F16AdlxBQjSN2QUJl55bEnC1Jl3KCDiVnKozpTS-PgNbAKxy1vnDaihayz-jd1p2krOq0AkGmr8EwgyH9cxsXty3H8oLuIW4UCIf6-ovtP_gZK7LvUJosGQlUVzRY5oQeq6Cjanrjz8LO4V7OmvglKA7MT6-y0iIXCiet24ek-PnJ26p0_epq6-1NK5ppjrvQ88reQo_Wey0U6uGqPCf_quM95smlUCAwEAAaOCBDUwggQxMCcGCSsGAQQBgjcVCgQaMBgwCgYIKwYBBQUHAwEwCgYIKwYBBQUHAwIwPQYJKwYBBAGCNxUHBDAwLgYmKwYBBAGCNxUIhpDjDYTVtHiE8Ys-hZvdFs6dEoFggvX2K4Py0SACAWQCAQowggHaBggrBgEFBQcBAQSCAcwwggHIMGYGCCsGAQUFBzAChlpodHRwOi8vY3JsLm1pY3Jvc29mdC5jb20vcGtpaW5mcmEvQ2VydHMvQlkyUEtJSU5UQ0EwMS5BTUUuR0JMX0FNRSUyMElORlJBJTIwQ0ElMjAwMSg0KS5jcnQwVgYIKwYBBQUHMAKGSmh0dHA6Ly9jcmwxLmFtZS5nYmwvYWlhL0JZMlBLSUlOVENBMDEuQU1FLkdCTF9BTUUlMjBJTkZSQSUyMENBJTIwMDEoNCkuY3J0MFYGCCsGAQUFBzAChkpodHRwOi8vY3JsMi5hbWUuZ2JsL2FpYS9CWTJQS0lJTlRDQTAxLkFNRS5HQkxfQU1FJTIwSU5GUkElMjBDQSUyMDAxKDQpLmNydDBWBggrBgEFBQcwAoZKaHR0cDovL2NybDMuYW1lLmdibC9haWEvQlkyUEtJSU5UQ0EwMS5BTUUuR0JMX0FNRSUyMElORlJBJTIwQ0ElMjAwMSg0KS5jcnQwVgYIKwYBBQUHMAKGSmh0dHA6Ly9jcmw0LmFtZS5nYmwvYWlhL0JZMlBLSUlOVENBMDEuQU1FLkdCTF9BTUUlMjBJTkZSQSUyMENBJTIwMDEoNCkuY3J0MB0GA1UdDgQWBBT9nF_3LeJfKo2wUhifl8Go-LrcVDAOBgNVHQ8BAf8EBAMCBaAwggE1BgNVHR8EggEsMIIBKDCCASSgggEgoIIBHIZCaHR0cDovL2NybC5taWNyb3NvZnQuY29tL3BraWluZnJhL0NSTC9BTUUlMjBJTkZSQSUyMENBJTIwMDEoNCkuY3JshjRodHRwOi8vY3JsMS5hbWUuZ2JsL2NybC9BTUUlMjBJTkZSQSUyMENBJTIwMDEoNCkuY3JshjRodHRwOi8vY3JsMi5hbWUuZ2JsL2NybC9BTUUlMjBJTkZSQSUyMENBJTIwMDEoNCkuY3JshjRodHRwOi8vY3JsMy5hbWUuZ2JsL2NybC9BTUUlMjBJTkZSQSUyMENBJTIwMDEoNCkuY3JshjRodHRwOi8vY3JsNC5hbWUuZ2JsL2NybC9BTUUlMjBJTkZSQSUyMENBJTIwMDEoNCkuY3JsMEEGA1UdIAQ6MDgwDAYKKwYBBAGCN3sBATAMBgorBgEEAYI3ewIBMAwGCisGAQQBgjd7AwEwDAYKKwYBBAGCN3sEATAfBgNVHSMEGDAWgBTl2Ztn_PjsurvwwKidileIud8-YzAdBgNVHSUEFjAUBggrBgEFBQcDAQYIKwYBBQUHAwIwDQYJKoZIhvcNAQELBQADggEBAEuFlcYl9ZMazlAmrJEK39sgT_V4pzoLJIud-g98rzZXpDdqVHiLKQnosingp2Z1u4HNQDrUVwcOrTcmE8nii9nUF36rQFqlNH_pmwRif9NB94CYh9u9htz7aSzwTplb44TPxHcuJa_QGO3LpN4n7WMiq5yKPZmLLkUBaS6idLzrlvnexhEGzTlXs6wXDMw_haje_UlA6qY4NUdK-nzsbnu7WWO6U8-alrOTk0D9DKSuW_jlzb2iRh-pyK82sfDI-x0fBW8qarQ6y5zcqBA9R3k5BbVwa-nn6PIlXNk2v3a56ZrTQqvJMJ9IBF0w0ebhF568LNZ3effLqwGX2alJ2ZE&s=uX_vzWWi_-8AjlTunSdUp5bLYwvgMdV97IDG4UCVrptvJe7znReUCwnuX4CxRPLJdWEspT3K9LSxBLyLNB0VWhR7exwnTAjEk6hAh2P0jqHcaU2RBzP_LTjXhkroVNUdcAAg12e9YlXVhSdkcyXjBdAHBvMGPgEgdSYL9ZtLsfDMShLCRW9W5gGFDez5q06llFW-qZNYdG2c2EqfQipvz0K9NyPPoq3w-xwfY2kKNecb6_vXF-ZVTMkPhorgVrtezbXFI3WkYGpK6-gmjiHlrl8TnpT8OGGhe-ApM7MVoFmHBE6cPNjscQgK2khXwd_4ml6qegnkWZ_k0-PHdZaBxQ&h=9U54uu4ZaF4WxtIBKt-a0IvaVTf6SQU9HUrAwKcd8EA
      cache-control:
      - no-cache
      content-length:
      - '3326'
      content-type:
      - application/json; charset=utf-8
      date:
      - Mon, 06 May 2024 07:04:50 GMT
      expires:
      - '-1'
      pragma:
      - no-cache
      strict-transport-security:
      - max-age=31536000; includeSubDomains
      x-cache:
      - CONFIG_NOCACHE
      x-content-type-options:
      - nosniff
      x-ms-async-operation-timeout:
      - PT15M
      x-ms-ratelimit-remaining-subscription-resource-requests:
      - '699'
      x-msedge-ref:
      - 'Ref A: 278607DC38D44FD2AE9E35293C658648 Ref B: TYO201151006040 Ref C: 2024-05-06T07:04:49Z'
      x-powered-by:
      - ASP.NET
    status:
      code: 201
      message: Created
- request:
    body: '{"properties": {"platform": {"enabled": true}, "globalValidation": {"unauthenticatedClientAction":
      "AllowAnonymous"}, "identityProviders": {"azureActiveDirectory": {"registration":
      {"openIdIssuer": "https://sts.windows.net/54826b22-38d6-4fb2-bad9-b7983a3e9c5a/",
      "clientId": "c0d23eb5-ea9f-4a4d-9519-bfa0a422c491", "clientSecretSettingName":
      "microsoft-provider-authentication-secret"}, "validation": {"defaultAuthorizationPolicy":
      {"allowedApplications": []}}, "isAutoProvisioned": false}}, "login": {"preserveUrlFragmentsForLogins":
      false, "tokenStore": {"enabled": true, "azureBlobStorage": {"sasUrlSettingName":
      "blob-storage-token-store-sasurl-secret"}}}, "encryptionSettings": {}}}'
    headers:
      Accept:
      - '*/*'
      Accept-Encoding:
      - gzip, deflate
      CommandName:
      - containerapp auth update
      Connection:
      - keep-alive
      Content-Length:
      - '687'
      Content-Type:
      - application/json
      ParameterSetName:
      - -g -n --unauthenticated-client-action --token-store --sas-url-secret --yes
      User-Agent:
      - python/3.10.11 (Windows-10-10.0.22631-SP0) AZURECLI/2.60.0
    method: PUT
    uri: https://management.azure.com/subscriptions/00000000-0000-0000-0000-000000000000/resourceGroups/clitest.rg000001/providers/Microsoft.App/containerApps/containerapp-auth000002/authConfigs/current?api-version=2024-02-02-preview
  response:
    body:
      string: '{"id":"/subscriptions/00000000-0000-0000-0000-000000000000/resourceGroups/clitest.rg000001/providers/Microsoft.App/containerApps/containerapp-auth000002/authConfigs/current","name":"current","type":"Microsoft.App/containerapps/authconfigs","properties":{"platform":{"enabled":true},"globalValidation":{"unauthenticatedClientAction":"AllowAnonymous"},"identityProviders":{"azureActiveDirectory":{"registration":{"openIdIssuer":"https://sts.windows.net/54826b22-38d6-4fb2-bad9-b7983a3e9c5a/","clientId":"c0d23eb5-ea9f-4a4d-9519-bfa0a422c491","clientSecretSettingName":"microsoft-provider-authentication-secret"},"validation":{"defaultAuthorizationPolicy":{"allowedApplications":[]}},"isAutoProvisioned":false}},"login":{"tokenStore":{"enabled":true,"azureBlobStorage":{"sasUrlSettingName":"blob-storage-token-store-sasurl-secret"}},"preserveUrlFragmentsForLogins":false},"encryptionSettings":{}}}'
    headers:
      api-supported-versions:
      - 2022-03-01, 2022-06-01-preview, 2022-10-01, 2022-11-01-preview, 2023-04-01-preview,
        2023-05-01, 2023-05-02-preview, 2023-08-01-preview, 2023-11-02-preview, 2024-02-02-preview,
        2024-03-01
      cache-control:
      - no-cache
      content-length:
      - '894'
      content-type:
      - application/json; charset=utf-8
      date:
      - Mon, 06 May 2024 07:04:51 GMT
      expires:
      - '-1'
      pragma:
      - no-cache
      strict-transport-security:
      - max-age=31536000; includeSubDomains
      vary:
      - Accept-Encoding
      x-cache:
      - CONFIG_NOCACHE
      x-content-type-options:
      - nosniff
      x-ms-ratelimit-remaining-subscription-writes:
      - '1199'
      x-msedge-ref:
      - 'Ref A: C1C46D2B9C86476581A4164ED727CF2E Ref B: TYO201100113039 Ref C: 2024-05-06T07:04:51Z'
      x-powered-by:
      - ASP.NET
    status:
      code: 200
      message: OK
- request:
    body: null
    headers:
      Accept:
      - application/json
      Accept-Encoding:
      - gzip, deflate
      CommandName:
      - containerapp secret list
      Connection:
      - keep-alive
      ParameterSetName:
      - --resource-group --name
      User-Agent:
      - AZURECLI/2.60.0 azsdk-python-core/1.28.0 Python/3.10.11 (Windows-10-10.0.22631-SP0)
    method: GET
    uri: https://management.azure.com/subscriptions/00000000-0000-0000-0000-000000000000/providers/Microsoft.App?api-version=2022-09-01
  response:
    body:
      string: '{"id":"/subscriptions/00000000-0000-0000-0000-000000000000/providers/Microsoft.App","namespace":"Microsoft.App","authorizations":[{"applicationId":"7e3bc4fd-85a3-4192-b177-5b8bfc87f42c","roleDefinitionId":"39a74f72-b40f-4bdc-b639-562fe2260bf0"},{"applicationId":"3734c1a4-2bed-4998-a37a-ff1a9e7bf019","roleDefinitionId":"5c779a4f-5cb2-4547-8c41-478d9be8ba90"},{"applicationId":"55ebbb62-3b9c-49fd-9b87-9595226dd4ac","roleDefinitionId":"e49ca620-7992-4561-a7df-4ed67dad77b5","managedByRoleDefinitionId":"9e3af657-a8ff-583c-a75c-2fe7c4bcb635"},{"applicationId":"1459b1f6-7a5b-4300-93a2-44b4a651759f","roleDefinitionId":"3c5f1b29-9e3d-4a22-b5d6-9ff4e5a37974"}],"resourceTypes":[{"resourceType":"managedEnvironments","locations":["North
        Central US (Stage)","Central US EUAP","East US 2 EUAP","West US 2","Southeast
        Asia","Sweden Central","Canada Central","West Europe","North Europe","East
        US","East US 2","East Asia","Australia East","Germany West Central","Japan
        East","UK South","West US","Central US","North Central US","South Central
        US","Korea Central","Brazil South","West US 3","France Central","South Africa
        North","Norway East","Switzerland North","UAE North","Canada East","West Central
        US","UK West","Central India","Switzerland West","Italy North","Poland Central"],"apiVersions":["2024-03-01","2024-02-02-preview","2023-11-02-preview","2023-08-01-preview","2023-05-02-preview","2023-05-01","2023-04-01-preview","2022-11-01-preview","2022-10-01","2022-06-01-preview","2022-03-01"],"defaultApiVersion":"2023-05-01","capabilities":"CrossResourceGroupResourceMove,
        CrossSubscriptionResourceMove, SystemAssignedResourceIdentity, SupportsTags,
        SupportsLocation"},{"resourceType":"operations","locations":["North Central
        US (Stage)","Central US EUAP","East US 2 EUAP","West US 2","Southeast Asia","Sweden
        Central","Canada Central","West Europe","North Europe","East US","East US
        2","East Asia","Australia East","Germany West Central","Japan East","UK South","West
        US","Central US","North Central US","South Central US","Korea Central","Brazil
        South","West US 3","France Central","South Africa North","Norway East","Switzerland
        North","UAE North","Canada East","West Central US","UK West","Central India","Italy
        North","Poland Central"],"apiVersions":["2024-02-02-preview","2023-11-02-preview","2023-08-01-preview","2023-05-02-preview","2023-05-01","2023-04-01-preview","2023-02-01","2022-11-01-preview","2022-10-01","2022-06-01-preview","2022-03-01"],"defaultApiVersion":"2023-11-02-preview","capabilities":"None"},{"resourceType":"managedEnvironments/certificates","locations":["Central
        US EUAP","East US 2 EUAP","North Central US (Stage)","West US 2","Southeast
        Asia","Sweden Central","Canada Central","West Europe","North Europe","East
        US","East US 2","East Asia","Australia East","Germany West Central","Japan
        East","UK South","West US","Central US","North Central US","South Central
        US","Korea Central","Brazil South","West US 3","France Central","South Africa
        North","Norway East","Switzerland North","UAE North","Canada East","West Central
        US","UK West","Central India","Switzerland West","Italy North","Poland Central"],"apiVersions":["2024-03-01","2024-02-02-preview","2023-11-02-preview","2023-08-01-preview","2023-05-02-preview","2023-05-01","2023-04-01-preview","2022-11-01-preview","2022-10-01","2022-06-01-preview","2022-03-01"],"defaultApiVersion":"2023-05-01","capabilities":"CrossResourceGroupResourceMove,
        CrossSubscriptionResourceMove, SupportsTags, SupportsLocation"},{"resourceType":"managedEnvironments/managedCertificates","locations":["Central
        US EUAP","East US 2 EUAP","North Central US (Stage)","West US 2","Southeast
        Asia","Sweden Central","Canada Central","West Europe","North Europe","East
        US","East US 2","East Asia","Australia East","Germany West Central","Japan
        East","UK South","West US","Central US","North Central US","South Central
        US","Korea Central","Brazil South","West US 3","France Central","South Africa
        North","Norway East","Switzerland North","UAE North","Canada East","West Central
        US","UK West","Central India","Switzerland West","Italy North","Poland Central"],"apiVersions":["2024-03-01","2024-02-02-preview","2023-11-02-preview","2023-08-01-preview","2023-05-02-preview","2023-05-01","2023-04-01-preview","2022-11-01-preview"],"defaultApiVersion":"2023-05-01","capabilities":"CrossResourceGroupResourceMove,
        CrossSubscriptionResourceMove, SupportsTags, SupportsLocation"},{"resourceType":"containerApps","locations":["Central
        US EUAP","East US 2 EUAP","North Central US (Stage)","West US 2","Southeast
        Asia","Sweden Central","Canada Central","West Europe","North Europe","East
        US","East US 2","East Asia","Australia East","Germany West Central","Japan
        East","UK South","West US","Central US","North Central US","South Central
        US","Korea Central","Brazil South","West US 3","France Central","South Africa
        North","Norway East","Switzerland North","UAE North","Canada East","West Central
        US","UK West","Central India","Switzerland West","Italy North","Poland Central"],"apiVersions":["2024-03-01","2024-02-02-preview","2023-11-02-preview","2023-08-01-preview","2023-05-02-preview","2023-05-01","2023-04-01-preview","2022-11-01-preview","2022-10-01","2022-06-01-preview","2022-03-01"],"defaultApiVersion":"2023-05-01","capabilities":"CrossResourceGroupResourceMove,
        CrossSubscriptionResourceMove, SystemAssignedResourceIdentity, SupportsTags,
        SupportsLocation"},{"resourceType":"containerApps/privateEndpointConnectionProxies","locations":["Central
        US EUAP","East US 2 EUAP","North Central US (Stage)","West US 2","Southeast
        Asia","Sweden Central","Canada Central","West Europe","North Europe","East
        US","East US 2","East Asia","Australia East","Germany West Central","Japan
        East","UK South","West US","Central US","North Central US","South Central
        US","Korea Central","Brazil South","West US 3","France Central","South Africa
        North","Norway East","Switzerland North","UAE North","Canada East","West Central
        US","UK West","Central India","Switzerland West","Italy North","Poland Central"],"apiVersions":["2024-02-02-preview","2023-11-02-preview"],"defaultApiVersion":"2023-11-02-preview","capabilities":"None"},{"resourceType":"managedEnvironments/privateEndpointConnectionProxies","locations":["Central
        US EUAP","East US 2 EUAP","North Central US (Stage)","West US 2","Southeast
        Asia","Sweden Central","Canada Central","West Europe","North Europe","East
        US","East US 2","East Asia","Australia East","Germany West Central","Japan
        East","UK South","West US","Central US","North Central US","South Central
        US","Korea Central","Brazil South","West US 3","France Central","South Africa
        North","Norway East","Switzerland North","UAE North","Canada East","West Central
        US","UK West","Central India","Switzerland West","Italy North","Poland Central"],"apiVersions":["2024-02-02-preview","2023-11-02-preview"],"defaultApiVersion":"2023-11-02-preview","capabilities":"None"},{"resourceType":"sessionPools","locations":["Central
        US EUAP","East US 2 EUAP","North Central US (Stage)","West US 2","Southeast
        Asia","Sweden Central","Canada Central","West Europe","North Europe","East
        US","East US 2","East Asia","Australia East","Germany West Central","Japan
        East","UK South","West US","Central US","North Central US","South Central
        US","Korea Central","Brazil South","West US 3","France Central","South Africa
        North","Norway East","Switzerland North","UAE North","Canada East","West Central
        US","UK West","Central India","Switzerland West","Italy North","Poland Central"],"apiVersions":["2024-02-02-preview","2023-11-02-preview","2023-08-01-preview"],"defaultApiVersion":"2023-08-01-preview","capabilities":"CrossResourceGroupResourceMove,
        CrossSubscriptionResourceMove, SystemAssignedResourceIdentity, SupportsTags,
        SupportsLocation"},{"resourceType":"jobs","locations":["Central US EUAP","East
        US 2 EUAP","North Central US (Stage)","West US 2","Southeast Asia","Sweden
        Central","Canada Central","West Europe","North Europe","East US","East US
        2","East Asia","Australia East","Germany West Central","Japan East","UK South","West
        US","Central US","North Central US","South Central US","Korea Central","Brazil
        South","West US 3","France Central","South Africa North","Norway East","Switzerland
        North","UAE North","Canada East","West Central US","UK West","Central India","Switzerland
        West","Italy North","Poland Central"],"apiVersions":["2024-03-01","2024-02-02-preview","2023-11-02-preview","2023-08-01-preview","2023-05-02-preview","2023-05-01","2023-04-01-preview","2022-11-01-preview"],"defaultApiVersion":"2023-05-01","capabilities":"CrossResourceGroupResourceMove,
        CrossSubscriptionResourceMove, SystemAssignedResourceIdentity, SupportsTags,
        SupportsLocation"},{"resourceType":"locations","locations":[],"apiVersions":["2024-03-01","2024-02-02-preview","2023-11-02-preview","2023-08-01-preview","2023-05-02-preview","2023-05-01","2023-04-01-preview","2022-11-01-preview","2022-10-01","2022-06-01-preview","2022-03-01"],"defaultApiVersion":"2023-05-01","capabilities":"None"},{"resourceType":"locations/managedEnvironmentOperationResults","locations":["Central
        US EUAP","East US 2 EUAP","North Central US (Stage)","West US 2","Southeast
        Asia","Sweden Central","Canada Central","West Europe","North Europe","East
        US","East US 2","East Asia","Australia East","Germany West Central","Japan
        East","UK South","West US","Central US","North Central US","South Central
        US","Korea Central","Brazil South","West US 3","France Central","South Africa
        North","Norway East","Switzerland North","UAE North","Canada East","West Central
        US","UK West","Central India","Switzerland West","Italy North","Poland Central"],"apiVersions":["2024-03-01","2024-02-02-preview","2023-11-02-preview","2023-08-01-preview","2023-05-02-preview","2023-05-01","2023-04-01-preview","2022-11-01-preview","2022-10-01","2022-06-01-preview","2022-03-01"],"defaultApiVersion":"2023-05-01","capabilities":"None"},{"resourceType":"locations/managedEnvironmentOperationStatuses","locations":["Central
        US EUAP","East US 2 EUAP","North Central US (Stage)","West US 2","Southeast
        Asia","Sweden Central","Canada Central","West Europe","North Europe","East
        US","East US 2","East Asia","Australia East","Germany West Central","Japan
        East","UK South","West US","Central US","North Central US","South Central
        US","Korea Central","Brazil South","West US 3","France Central","South Africa
        North","Norway East","Switzerland North","UAE North","Canada East","West Central
        US","UK West","Central India","Switzerland West","Italy North","Poland Central"],"apiVersions":["2024-03-01","2024-02-02-preview","2023-11-02-preview","2023-08-01-preview","2023-05-02-preview","2023-05-01","2023-04-01-preview","2022-11-01-preview","2022-10-01","2022-06-01-preview","2022-03-01"],"defaultApiVersion":"2023-05-01","capabilities":"None"},{"resourceType":"locations/containerappOperationResults","locations":["Central
        US EUAP","East US 2 EUAP","North Central US (Stage)","West US 2","Southeast
        Asia","Sweden Central","Canada Central","West Europe","North Europe","East
        US","East US 2","East Asia","Australia East","Germany West Central","Japan
        East","UK South","West US","Central US","North Central US","South Central
        US","Korea Central","Brazil South","West US 3","France Central","South Africa
        North","Norway East","Switzerland North","UAE North","Canada East","West Central
        US","UK West","Central India","Switzerland West","Italy North","Poland Central"],"apiVersions":["2024-03-01","2024-02-02-preview","2023-11-02-preview","2023-08-01-preview","2023-05-02-preview","2023-05-01","2023-04-01-preview","2022-11-01-preview","2022-10-01","2022-06-01-preview","2022-03-01"],"defaultApiVersion":"2023-05-01","capabilities":"None"},{"resourceType":"locations/containerappOperationStatuses","locations":["Central
        US EUAP","East US 2 EUAP","North Central US (Stage)","West US 2","Southeast
        Asia","Sweden Central","Canada Central","West Europe","North Europe","East
        US","East US 2","East Asia","Australia East","Germany West Central","Japan
        East","UK South","West US","Central US","North Central US","South Central
        US","Korea Central","Brazil South","West US 3","France Central","South Africa
        North","Norway East","Switzerland North","UAE North","Canada East","West Central
        US","UK West","Central India","Switzerland West","Italy North","Poland Central"],"apiVersions":["2024-03-01","2024-02-02-preview","2023-11-02-preview","2023-08-01-preview","2023-05-02-preview","2023-05-01","2023-04-01-preview","2022-11-01-preview","2022-10-01","2022-06-01-preview","2022-03-01"],"defaultApiVersion":"2023-05-01","capabilities":"None"},{"resourceType":"locations/containerappsjobOperationResults","locations":["Central
        US EUAP","East US 2 EUAP","North Central US (Stage)","West US 2","Southeast
        Asia","Sweden Central","Canada Central","West Europe","North Europe","East
        US","East US 2","East Asia","Australia East","Germany West Central","Japan
        East","UK South","West US","Central US","North Central US","South Central
        US","Korea Central","Brazil South","West US 3","France Central","South Africa
        North","Norway East","Switzerland North","UAE North","Canada East","West Central
        US","UK West","Central India","Switzerland West","Italy North","Poland Central"],"apiVersions":["2024-03-01","2024-02-02-preview","2023-11-02-preview","2023-08-01-preview","2023-05-02-preview","2023-05-01","2023-04-01-preview","2022-11-01-preview"],"defaultApiVersion":"2023-05-01","capabilities":"None"},{"resourceType":"locations/containerappsjobOperationStatuses","locations":["Central
        US EUAP","East US 2 EUAP","North Central US (Stage)","West US 2","Southeast
        Asia","Sweden Central","Canada Central","West Europe","North Europe","East
        US","East US 2","East Asia","Australia East","Germany West Central","Japan
        East","UK South","West US","Central US","North Central US","South Central
        US","Korea Central","Brazil South","West US 3","France Central","South Africa
        North","Norway East","Switzerland North","UAE North","Canada East","West Central
        US","UK West","Central India","Switzerland West","Italy North","Poland Central"],"apiVersions":["2024-03-01","2024-02-02-preview","2023-11-02-preview","2023-08-01-preview","2023-05-02-preview","2023-05-01","2023-04-01-preview","2022-11-01-preview"],"defaultApiVersion":"2023-05-01","capabilities":"None"},{"resourceType":"locations/sourceControlOperationResults","locations":["Central
        US EUAP","East US 2 EUAP","North Central US (Stage)","West US 2","Southeast
        Asia","Sweden Central","Canada Central","West Europe","North Europe","East
        US","East US 2","East Asia","Australia East","Germany West Central","Japan
        East","UK South","West US","Central US","North Central US","South Central
        US","Korea Central","Brazil South","West US 3","France Central","South Africa
        North","Norway East","Switzerland North","UAE North","Canada East","West Central
        US","UK West","Central India","Switzerland West","Italy North","Poland Central"],"apiVersions":["2024-03-01","2024-02-02-preview","2023-11-02-preview","2023-08-01-preview","2023-05-02-preview","2023-05-01","2023-04-01-preview","2022-11-01-preview","2022-10-01","2022-06-01-preview","2022-03-01"],"defaultApiVersion":"2023-05-01","capabilities":"None"},{"resourceType":"locations/sourceControlOperationStatuses","locations":["Central
        US EUAP","East US 2 EUAP","North Central US (Stage)","West US 2","Southeast
        Asia","Sweden Central","Canada Central","West Europe","North Europe","East
        US","East US 2","East Asia","Australia East","Germany West Central","Japan
        East","UK South","West US","Central US","North Central US","South Central
        US","Korea Central","Brazil South","West US 3","France Central","South Africa
        North","Norway East","Switzerland North","UAE North","Canada East","West Central
        US","UK West","Central India","Switzerland West","Italy North","Poland Central"],"apiVersions":["2024-03-01","2024-02-02-preview","2023-11-02-preview","2023-08-01-preview","2023-05-02-preview","2023-05-01","2023-04-01-preview","2022-11-01-preview","2022-10-01","2022-06-01-preview","2022-03-01"],"defaultApiVersion":"2023-05-01","capabilities":"None"},{"resourceType":"locations/usages","locations":["Central
        US EUAP","East US 2 EUAP","North Central US (Stage)","West US 2","Southeast
        Asia","Sweden Central","Canada Central","West Europe","North Europe","East
        US","East US 2","East Asia","Australia East","Germany West Central","Japan
        East","UK South","West US","Central US","North Central US","South Central
        US","Korea Central","Brazil South","West US 3","France Central","South Africa
        North","Norway East","Switzerland North","UAE North","Canada East","West Central
        US","UK West","Central India","Switzerland West","Italy North","Poland Central"],"apiVersions":["2024-03-01","2024-02-02-preview","2023-11-02-preview","2023-08-01-preview","2023-05-02-preview"],"defaultApiVersion":"2023-05-02-preview","capabilities":"None"},{"resourceType":"connectedEnvironments","locations":["Central
        US EUAP","East US 2 EUAP","North Central US (Stage)","North Central US","East
        US","East Asia","West Europe","Southeast Asia"],"apiVersions":["2024-03-01","2024-02-02-preview","2023-11-02-preview","2023-08-01-preview","2023-05-02-preview","2023-05-01","2023-04-01-preview","2022-11-01-preview","2022-10-01","2022-06-01-preview"],"defaultApiVersion":"2023-05-01","capabilities":"CrossResourceGroupResourceMove,
        CrossSubscriptionResourceMove, SupportsTags, SupportsLocation"},{"resourceType":"connectedEnvironments/certificates","locations":["Central
        US EUAP","East US 2 EUAP","North Central US (Stage)","North Central US","East
        US","East Asia","West Europe","Southeast Asia"],"apiVersions":["2024-03-01","2024-02-02-preview","2023-11-02-preview","2023-08-01-preview","2023-05-02-preview","2023-05-01","2023-04-01-preview","2022-11-01-preview","2022-10-01","2022-06-01-preview"],"defaultApiVersion":"2023-05-01","capabilities":"CrossResourceGroupResourceMove,
        CrossSubscriptionResourceMove, SupportsTags, SupportsLocation"},{"resourceType":"locations/connectedEnvironmentOperationResults","locations":["Central
        US EUAP","East US 2 EUAP","North Central US (Stage)","North Central US","East
        US","East Asia","West Europe","Southeast Asia"],"apiVersions":["2024-03-01","2024-02-02-preview","2023-11-02-preview","2023-08-01-preview","2023-05-02-preview","2023-05-01","2023-04-01-preview","2022-11-01-preview","2022-10-01","2022-06-01-preview"],"defaultApiVersion":"2023-05-01","capabilities":"None"},{"resourceType":"locations/connectedEnvironmentOperationStatuses","locations":["Central
        US EUAP","East US 2 EUAP","North Central US (Stage)","North Central US","East
        US","East Asia","West Europe","Southeast Asia"],"apiVersions":["2024-03-01","2024-02-02-preview","2023-11-02-preview","2023-08-01-preview","2023-05-02-preview","2023-05-01","2023-04-01-preview","2022-11-01-preview","2022-10-01","2022-06-01-preview"],"defaultApiVersion":"2023-05-01","capabilities":"None"},{"resourceType":"locations/managedCertificateOperationStatuses","locations":["Central
        US EUAP","East US 2 EUAP","North Central US (Stage)","West US 2","Southeast
        Asia","Sweden Central","Canada Central","West Europe","North Europe","East
        US","East US 2","East Asia","Australia East","Germany West Central","Japan
        East","UK South","West US","Central US","North Central US","South Central
        US","Korea Central","Brazil South","West US 3","France Central","South Africa
        North","Norway East","Switzerland North","UAE North","Canada East","West Central
        US","UK West","Central India","Switzerland West","Italy North","Poland Central"],"apiVersions":["2024-03-01","2024-02-02-preview","2023-11-02-preview","2023-08-01-preview","2023-05-02-preview","2023-05-01","2023-04-01-preview","2022-11-01-preview"],"defaultApiVersion":"2023-05-01","capabilities":"None"},{"resourceType":"locations/billingMeters","locations":["Central
        US EUAP","East US 2 EUAP","North Central US (Stage)","West US 2","Southeast
        Asia","Sweden Central","Canada Central","West Europe","North Europe","East
        US","East US 2","East Asia","Australia East","Germany West Central","Japan
        East","UK South","West US","Central US","North Central US","South Central
        US","Korea Central","Brazil South","West US 3","France Central","South Africa
        North","Norway East","Switzerland North","UAE North","Canada East","West Central
        US","UK West","Central India","Switzerland West","Italy North","Poland Central"],"apiVersions":["2024-03-01","2024-02-02-preview","2023-11-02-preview","2023-08-01-preview","2023-05-02-preview","2023-05-01","2023-04-01-preview","2022-11-01-preview","2022-10-01","2022-06-01-preview"],"defaultApiVersion":"2023-05-01","capabilities":"None"},{"resourceType":"locations/availableManagedEnvironmentsWorkloadProfileTypes","locations":["Central
        US EUAP","East US 2 EUAP","North Central US (Stage)","West US 2","Southeast
        Asia","Sweden Central","Canada Central","West Europe","North Europe","East
        US","East US 2","East Asia","Australia East","Germany West Central","Japan
        East","UK South","West US","Central US","North Central US","South Central
        US","Korea Central","Brazil South","West US 3","France Central","South Africa
        North","Norway East","Switzerland North","UAE North","Canada East","West Central
        US","UK West","Central India","Switzerland West","Italy North","Poland Central"],"apiVersions":["2024-03-01","2024-02-02-preview","2023-11-02-preview","2023-08-01-preview","2023-05-02-preview","2023-05-01","2023-04-01-preview","2022-11-01-preview","2022-10-01","2022-06-01-preview"],"defaultApiVersion":"2023-05-01","capabilities":"None"},{"resourceType":"getCustomDomainVerificationId","locations":["Central
        US EUAP","East US 2 EUAP","North Central US (Stage)","West US 2","Southeast
        Asia","Sweden Central","Canada Central","West Europe","North Europe","East
        US","East US 2","East Asia","Australia East","Germany West Central","Japan
        East","UK South","West US","Central US","North Central US","South Central
        US","Korea Central","Brazil South","West US 3","France Central","South Africa
        North","Norway East","Switzerland North","UAE North","Canada East","West Central
        US","UK West","Central India","Italy North","Poland Central","Switzerland
        West"],"apiVersions":["2024-03-01","2024-02-02-preview","2023-11-02-preview","2023-08-01-preview","2023-05-02-preview"],"defaultApiVersion":"2023-05-02-preview","capabilities":"None"},{"resourceType":"builders","locations":["Central
        US EUAP","East US 2 EUAP","North Central US (Stage)","West US 2","Southeast
        Asia","Sweden Central","Canada Central","West Europe","North Europe","East
        US","East US 2","East Asia","Australia East","Germany West Central","Japan
        East","UK South","West US","Central US","North Central US","South Central
        US","Korea Central","Brazil South","West US 3","France Central","South Africa
        North","Norway East","Switzerland North","UAE North","Canada East","West Central
        US","UK West","Central India","Switzerland West","Italy North","Poland Central"],"apiVersions":["2024-02-02-preview","2023-11-02-preview","2023-08-01-preview"],"defaultApiVersion":"2023-08-01-preview","capabilities":"CrossResourceGroupResourceMove,
        CrossSubscriptionResourceMove, SystemAssignedResourceIdentity, SupportsTags,
        SupportsLocation"},{"resourceType":"builders/builds","locations":["Central
        US EUAP","East US 2 EUAP","North Central US (Stage)","West US 2","Southeast
        Asia","Sweden Central","Canada Central","West Europe","North Europe","East
        US","East US 2","East Asia","Australia East","Germany West Central","Japan
        East","UK South","West US","Central US","North Central US","South Central
        US","Korea Central","Brazil South","West US 3","France Central","South Africa
        North","Norway East","Switzerland North","UAE North","Canada East","West Central
        US","UK West","Central India","Switzerland West","Italy North","Poland Central"],"apiVersions":["2024-02-02-preview","2023-11-02-preview","2023-08-01-preview"],"defaultApiVersion":"2023-08-01-preview","capabilities":"None"},{"resourceType":"builders/patches","locations":["North
        Central US (Stage)","Central US EUAP","East US 2 EUAP","West US 2","Southeast
        Asia","Sweden Central","Canada Central","West Europe","North Europe","East
        US","East US 2","East Asia","Australia East","Germany West Central","Japan
        East","UK South","West US","Central US","North Central US","South Central
        US","Korea Central","Brazil South","West US 3","France Central","South Africa
        North","Norway East","Switzerland North","UAE North","Canada East","West Central
        US","UK West","Central India","Switzerland West","Italy North","Poland Central"],"apiVersions":["2024-02-02-preview","2023-11-02-preview","2023-08-01-preview"],"defaultApiVersion":"2023-08-01-preview","capabilities":"None"},{"resourceType":"locations/OperationResults","locations":["Central
        US EUAP","East US 2 EUAP","North Central US (Stage)","West US 2","Southeast
        Asia","Sweden Central","Canada Central","West Europe","North Europe","East
        US","East US 2","East Asia","Australia East","Germany West Central","Japan
        East","UK South","West US","Central US","North Central US","South Central
        US","Korea Central","Brazil South","West US 3","France Central","South Africa
        North","Norway East","Switzerland North","UAE North","Canada East","West Central
        US","UK West","Central India","Switzerland West","Italy North","Poland Central"],"apiVersions":["2024-02-02-preview","2023-11-02-preview","2023-08-01-preview"],"defaultApiVersion":"2023-08-01-preview","capabilities":"None"},{"resourceType":"locations/OperationStatuses","locations":["Central
        US EUAP","East US 2 EUAP","North Central US (Stage)","West US 2","Southeast
        Asia","Sweden Central","Canada Central","West Europe","North Europe","East
        US","East US 2","East Asia","Australia East","Germany West Central","Japan
        East","UK South","West US","Central US","North Central US","South Central
        US","Korea Central","Brazil South","West US 3","France Central","South Africa
        North","Norway East","Switzerland North","UAE North","Canada East","West Central
        US","UK West","Central India","Switzerland West","Italy North","Poland Central"],"apiVersions":["2024-02-02-preview","2023-11-02-preview","2023-08-01-preview"],"defaultApiVersion":"2023-08-01-preview","capabilities":"None"},{"resourceType":"managedEnvironments/dotNetComponents","locations":["Central
        US EUAP","East US 2 EUAP","North Central US (Stage)","West US 2","Southeast
        Asia","Sweden Central","Canada Central","West Europe","North Europe","East
        US","East US 2","East Asia","Australia East","Germany West Central","Japan
        East","UK South","West US","Central US","North Central US","South Central
        US","Korea Central","Brazil South","West US 3","France Central","South Africa
        North","Norway East","Switzerland North","UAE North","Canada East","West Central
        US","UK West","Central India","Switzerland West","Italy North","Poland Central"],"apiVersions":["2024-02-02-preview","2023-11-02-preview"],"defaultApiVersion":"2023-11-02-preview","capabilities":"None"},{"resourceType":"managedEnvironments/javaComponents","locations":["Central
        US EUAP","East US 2 EUAP","North Central US (Stage)","West US 2","Southeast
        Asia","Sweden Central","Canada Central","West Europe","North Europe","East
        US","East US 2","East Asia","Australia East","Germany West Central","Japan
        East","UK South","West US","Central US","North Central US","South Central
        US","Korea Central","Brazil South","West US 3","France Central","South Africa
        North","Norway East","Switzerland North","UAE North","Canada East","West Central
        US","UK West","Central India","Switzerland West","Italy North","Poland Central"],"apiVersions":["2024-02-02-preview","2023-11-02-preview"],"defaultApiVersion":"2023-11-02-preview","capabilities":"None"},{"resourceType":"managedEnvironments/daprComponents","locations":["Central
        US EUAP","East US 2 EUAP","North Central US (Stage)","West US 2","Southeast
        Asia","Sweden Central","Canada Central","West Europe","North Europe","East
        US","East US 2","East Asia","Australia East","Germany West Central","Japan
        East","UK South","West US","Central US","North Central US","South Central
        US","Korea Central","Brazil South","West US 3","France Central","South Africa
        North","Norway East","Switzerland North","UAE North","Canada East","West Central
        US","UK West","Central India","Switzerland West","Italy North","Poland Central"],"apiVersions":["2024-03-01","2024-02-02-preview","2023-11-02-preview","2023-08-01-preview","2023-05-02-preview","2023-05-01","2023-04-01-preview","2022-11-01-preview","2022-10-01","2022-06-01-preview","2022-03-01"],"defaultApiVersion":"2023-05-01","capabilities":"None"},{"resourceType":"functions","locations":["North
        Central US (Stage)","Central US EUAP","West Central US"],"apiVersions":["2024-02-02-preview"],"capabilities":"SupportsExtension"}],"registrationState":"Registered","registrationPolicy":"RegistrationRequired"}'
    headers:
      cache-control:
      - no-cache
      content-length:
      - '28714'
      content-type:
      - application/json; charset=utf-8
      date:
      - Mon, 06 May 2024 07:04:52 GMT
      expires:
      - '-1'
      pragma:
      - no-cache
      strict-transport-security:
      - max-age=31536000; includeSubDomains
      x-cache:
      - CONFIG_NOCACHE
      x-content-type-options:
      - nosniff
      x-msedge-ref:
      - 'Ref A: 6415A86B979143FD83CAC01133B658D1 Ref B: TYO201151004062 Ref C: 2024-05-06T07:04:53Z'
    status:
      code: 200
      message: OK
- request:
    body: null
    headers:
      Accept:
      - '*/*'
      Accept-Encoding:
      - gzip, deflate
      CommandName:
      - containerapp secret list
      Connection:
      - keep-alive
      ParameterSetName:
      - --resource-group --name
      User-Agent:
      - python/3.10.11 (Windows-10-10.0.22631-SP0) AZURECLI/2.60.0
    method: GET
    uri: https://management.azure.com/subscriptions/00000000-0000-0000-0000-000000000000/resourceGroups/clitest.rg000001/providers/Microsoft.App/containerApps/containerapp-auth000002?api-version=2024-03-01
  response:
    body:
      string: '{"id":"/subscriptions/00000000-0000-0000-0000-000000000000/resourceGroups/clitest.rg000001/providers/Microsoft.App/containerapps/containerapp-auth000002","name":"containerapp-auth000002","type":"Microsoft.App/containerApps","location":"East
        US","systemData":{"createdBy":"xinyupang@microsoft.com","createdByType":"User","createdAt":"2024-05-06T07:03:55.8441231","lastModifiedBy":"xinyupang@microsoft.com","lastModifiedByType":"User","lastModifiedAt":"2024-05-06T07:04:49.7104993"},"properties":{"provisioningState":"InProgress","runningStatus":"Running","managedEnvironmentId":"/subscriptions/00000000-0000-0000-0000-000000000000/resourceGroups/client.env_rg_eastus/providers/Microsoft.App/managedEnvironments/env-eastus","environmentId":"/subscriptions/00000000-0000-0000-0000-000000000000/resourceGroups/client.env_rg_eastus/providers/Microsoft.App/managedEnvironments/env-eastus","workloadProfileName":"Consumption","outboundIpAddresses":["20.231.246.122","20.231.246.54","20.231.247.19","20.231.246.253","20.241.227.6","20.241.226.169","20.127.248.50","20.241.171.30","20.241.172.248","20.241.172.250","20.246.203.138","20.246.203.140","52.191.22.226","52.191.22.23","52.191.22.71","52.191.22.159","52.191.22.166","52.191.22.212","52.191.22.41","52.191.23.0","52.191.22.198","52.191.22.121","20.124.73.117","52.149.247.118","52.149.245.39","52.149.247.189","52.149.247.220","52.149.247.221","52.149.245.38","52.149.244.111","52.224.88.179","52.149.247.199","52.149.244.160","4.156.169.214","4.156.169.175","4.156.169.143","20.241.173.137","20.241.173.98","20.242.228.13","20.242.227.204","20.242.227.238","20.242.228.93","52.226.103.51","52.226.103.36","52.226.103.82","52.226.103.10","52.226.102.213","52.226.102.151","52.226.102.243","52.226.103.40","52.226.102.224","52.226.102.162"],"latestRevisionName":"containerapp-auth000002--giraaaz","latestReadyRevisionName":"containerapp-auth000002--giraaaz","latestRevisionFqdn":"containerapp-auth000002--giraaaz.whitebeach-63bf60a5.eastus.azurecontainerapps.io","customDomainVerificationId":"D3F71C85EB6552E36A89A3E4A080C3CFB00181670B659B0003264FC673AA9B00","configuration":{"secrets":[{"name":"microsoft-provider-authentication-secret"},{"name":"blob-storage-token-store-sasurl-secret"}],"activeRevisionsMode":"Single","ingress":{"fqdn":"containerapp-auth000002.whitebeach-63bf60a5.eastus.azurecontainerapps.io","external":true,"targetPort":80,"exposedPort":0,"transport":"Auto","traffic":[{"weight":100,"latestRevision":true}],"customDomains":null,"allowInsecure":false,"ipSecurityRestrictions":null,"corsPolicy":null,"clientCertificateMode":null,"stickySessions":null,"additionalPortMappings":null},"registries":null,"dapr":null,"maxInactiveRevisions":100,"service":null},"template":{"revisionSuffix":"","terminationGracePeriodSeconds":null,"containers":[{"image":"mcr.microsoft.com/k8se/quickstart:latest","name":"containerapp-auth000002","resources":{"cpu":0.5,"memory":"1Gi","ephemeralStorage":"2Gi"}}],"initContainers":null,"scale":{"minReplicas":null,"maxReplicas":10,"rules":null},"volumes":null,"serviceBinds":null},"eventStreamEndpoint":"https://eastus.azurecontainerapps.dev/subscriptions/00000000-0000-0000-0000-000000000000/resourceGroups/clitest.rg000001/containerApps/containerapp-auth000002/eventstream","delegatedIdentities":[]},"identity":{"type":"None"}}'
    headers:
      api-supported-versions:
      - 2022-03-01, 2022-06-01-preview, 2022-10-01, 2022-11-01-preview, 2023-04-01-preview,
        2023-05-01, 2023-05-02-preview, 2023-08-01-preview, 2023-11-02-preview, 2024-02-02-preview,
        2024-03-01
      cache-control:
      - no-cache
      content-length:
      - '3325'
      content-type:
      - application/json; charset=utf-8
      date:
      - Mon, 06 May 2024 07:04:53 GMT
      expires:
      - '-1'
      pragma:
      - no-cache
      strict-transport-security:
      - max-age=31536000; includeSubDomains
      vary:
      - Accept-Encoding
      x-cache:
      - CONFIG_NOCACHE
      x-content-type-options:
      - nosniff
      x-msedge-ref:
      - 'Ref A: BD1E6B6CA4FE4FC3BC700D27947518DE Ref B: TYO201151002036 Ref C: 2024-05-06T07:04:53Z'
      x-powered-by:
      - ASP.NET
    status:
      code: 200
      message: OK
- request:
    body: null
    headers:
      Accept:
      - '*/*'
      Accept-Encoding:
      - gzip, deflate
      CommandName:
      - containerapp auth show
      Connection:
      - keep-alive
      ParameterSetName:
      - -g -n
      User-Agent:
      - python/3.10.11 (Windows-10-10.0.22631-SP0) AZURECLI/2.60.0
    method: GET
    uri: https://management.azure.com/subscriptions/00000000-0000-0000-0000-000000000000/resourceGroups/clitest.rg000001/providers/Microsoft.App/containerApps/containerapp-auth000002/authConfigs/current?api-version=2024-02-02-preview
  response:
    body:
      string: '{"id":"/subscriptions/00000000-0000-0000-0000-000000000000/resourceGroups/clitest.rg000001/providers/Microsoft.App/containerApps/containerapp-auth000002/authConfigs/current","name":"current","type":"Microsoft.App/containerapps/authconfigs","properties":{"platform":{"enabled":true},"globalValidation":{"unauthenticatedClientAction":"AllowAnonymous"},"identityProviders":{"azureActiveDirectory":{"registration":{"openIdIssuer":"https://sts.windows.net/54826b22-38d6-4fb2-bad9-b7983a3e9c5a/","clientId":"c0d23eb5-ea9f-4a4d-9519-bfa0a422c491","clientSecretSettingName":"microsoft-provider-authentication-secret"},"validation":{"defaultAuthorizationPolicy":{"allowedApplications":[]}},"isAutoProvisioned":false}},"login":{"tokenStore":{"enabled":true,"azureBlobStorage":{"sasUrlSettingName":"blob-storage-token-store-sasurl-secret"}},"preserveUrlFragmentsForLogins":false},"encryptionSettings":{}}}'
    headers:
      api-supported-versions:
      - 2022-03-01, 2022-06-01-preview, 2022-10-01, 2022-11-01-preview, 2023-04-01-preview,
        2023-05-01, 2023-05-02-preview, 2023-08-01-preview, 2023-11-02-preview, 2024-02-02-preview,
        2024-03-01
      cache-control:
      - no-cache
      content-length:
      - '894'
      content-type:
      - application/json; charset=utf-8
      date:
      - Mon, 06 May 2024 07:04:55 GMT
      expires:
      - '-1'
      pragma:
      - no-cache
      strict-transport-security:
      - max-age=31536000; includeSubDomains
      vary:
      - Accept-Encoding
      x-cache:
      - CONFIG_NOCACHE
      x-content-type-options:
      - nosniff
      x-msedge-ref:
      - 'Ref A: 6CB26FCCB75A413AB7ACD61DC65BEB64 Ref B: TYO201100114021 Ref C: 2024-05-06T07:04:55Z'
      x-powered-by:
      - ASP.NET
    status:
      code: 200
      message: OK
- request:
    body: null
    headers:
      Accept:
      - '*/*'
      Accept-Encoding:
      - gzip, deflate
      CommandName:
      - containerapp auth update
      Connection:
      - keep-alive
      ParameterSetName:
      - -g -n --proxy-convention --redirect-provider --unauthenticated-client-action
      User-Agent:
      - python/3.10.11 (Windows-10-10.0.22631-SP0) AZURECLI/2.60.0
    method: GET
    uri: https://management.azure.com/subscriptions/00000000-0000-0000-0000-000000000000/resourceGroups/clitest.rg000001/providers/Microsoft.App/containerApps/containerapp-auth000002/authConfigs/current?api-version=2024-02-02-preview
  response:
    body:
      string: '{"id":"/subscriptions/00000000-0000-0000-0000-000000000000/resourceGroups/clitest.rg000001/providers/Microsoft.App/containerApps/containerapp-auth000002/authConfigs/current","name":"current","type":"Microsoft.App/containerapps/authconfigs","properties":{"platform":{"enabled":true},"globalValidation":{"unauthenticatedClientAction":"AllowAnonymous"},"identityProviders":{"azureActiveDirectory":{"registration":{"openIdIssuer":"https://sts.windows.net/54826b22-38d6-4fb2-bad9-b7983a3e9c5a/","clientId":"c0d23eb5-ea9f-4a4d-9519-bfa0a422c491","clientSecretSettingName":"microsoft-provider-authentication-secret"},"validation":{"defaultAuthorizationPolicy":{"allowedApplications":[]}},"isAutoProvisioned":false}},"login":{"tokenStore":{"enabled":true,"azureBlobStorage":{"sasUrlSettingName":"blob-storage-token-store-sasurl-secret"}},"preserveUrlFragmentsForLogins":false},"encryptionSettings":{}}}'
    headers:
      api-supported-versions:
      - 2022-03-01, 2022-06-01-preview, 2022-10-01, 2022-11-01-preview, 2023-04-01-preview,
        2023-05-01, 2023-05-02-preview, 2023-08-01-preview, 2023-11-02-preview, 2024-02-02-preview,
        2024-03-01
      cache-control:
      - no-cache
      content-length:
      - '894'
      content-type:
      - application/json; charset=utf-8
      date:
      - Mon, 06 May 2024 07:04:57 GMT
      expires:
      - '-1'
      pragma:
      - no-cache
      strict-transport-security:
      - max-age=31536000; includeSubDomains
      vary:
      - Accept-Encoding
      x-cache:
      - CONFIG_NOCACHE
      x-content-type-options:
      - nosniff
      x-msedge-ref:
      - 'Ref A: 7BD6B6DE65DF4EF2B02A59D44F6A0F06 Ref B: TYO201151006009 Ref C: 2024-05-06T07:04:57Z'
      x-powered-by:
      - ASP.NET
    status:
      code: 200
      message: OK
- request:
    body: '{"properties": {"platform": {"enabled": true}, "globalValidation": {"unauthenticatedClientAction":
      "AllowAnonymous", "redirectToProvider": "Facebook"}, "identityProviders": {"azureActiveDirectory":
      {"registration": {"openIdIssuer": "https://sts.windows.net/54826b22-38d6-4fb2-bad9-b7983a3e9c5a/",
      "clientId": "c0d23eb5-ea9f-4a4d-9519-bfa0a422c491", "clientSecretSettingName":
      "microsoft-provider-authentication-secret"}, "validation": {"defaultAuthorizationPolicy":
      {"allowedApplications": []}}, "isAutoProvisioned": false}}, "login": {"tokenStore":
      {"enabled": true, "azureBlobStorage": {"sasUrlSettingName": "blob-storage-token-store-sasurl-secret"}},
      "preserveUrlFragmentsForLogins": false}, "encryptionSettings": {}, "httpSettings":
      {"forwardProxy": {"convention": "Standard"}}}}'
    headers:
      Accept:
      - '*/*'
      Accept-Encoding:
      - gzip, deflate
      CommandName:
      - containerapp auth update
      Connection:
      - keep-alive
      Content-Length:
      - '783'
      Content-Type:
      - application/json
      ParameterSetName:
      - -g -n --proxy-convention --redirect-provider --unauthenticated-client-action
      User-Agent:
      - python/3.10.11 (Windows-10-10.0.22631-SP0) AZURECLI/2.60.0
    method: PUT
    uri: https://management.azure.com/subscriptions/00000000-0000-0000-0000-000000000000/resourceGroups/clitest.rg000001/providers/Microsoft.App/containerApps/containerapp-auth000002/authConfigs/current?api-version=2024-02-02-preview
  response:
    body:
      string: '{"id":"/subscriptions/00000000-0000-0000-0000-000000000000/resourceGroups/clitest.rg000001/providers/Microsoft.App/containerApps/containerapp-auth000002/authConfigs/current","name":"current","type":"Microsoft.App/containerapps/authconfigs","properties":{"platform":{"enabled":true},"globalValidation":{"unauthenticatedClientAction":"AllowAnonymous","redirectToProvider":"Facebook"},"identityProviders":{"azureActiveDirectory":{"registration":{"openIdIssuer":"https://sts.windows.net/54826b22-38d6-4fb2-bad9-b7983a3e9c5a/","clientId":"c0d23eb5-ea9f-4a4d-9519-bfa0a422c491","clientSecretSettingName":"microsoft-provider-authentication-secret"},"validation":{"defaultAuthorizationPolicy":{"allowedApplications":[]}},"isAutoProvisioned":false}},"login":{"tokenStore":{"enabled":true,"azureBlobStorage":{"sasUrlSettingName":"blob-storage-token-store-sasurl-secret"}},"preserveUrlFragmentsForLogins":false},"httpSettings":{"forwardProxy":{"convention":"Standard"}},"encryptionSettings":{}}}'
    headers:
      api-supported-versions:
      - 2022-03-01, 2022-06-01-preview, 2022-10-01, 2022-11-01-preview, 2023-04-01-preview,
        2023-05-01, 2023-05-02-preview, 2023-08-01-preview, 2023-11-02-preview, 2024-02-02-preview,
        2024-03-01
      cache-control:
      - no-cache
      content-length:
      - '984'
      content-type:
      - application/json; charset=utf-8
      date:
      - Mon, 06 May 2024 07:04:59 GMT
      expires:
      - '-1'
      pragma:
      - no-cache
      strict-transport-security:
      - max-age=31536000; includeSubDomains
      vary:
      - Accept-Encoding
      x-cache:
      - CONFIG_NOCACHE
      x-content-type-options:
      - nosniff
      x-ms-ratelimit-remaining-subscription-writes:
      - '1199'
      x-msedge-ref:
      - 'Ref A: 74DC40A0CDDA4BE3A13194141912F4B1 Ref B: TYO201100115037 Ref C: 2024-05-06T07:04:58Z'
      x-powered-by:
      - ASP.NET
    status:
      code: 200
      message: OK
- request:
    body: null
    headers:
      Accept:
      - application/json
      Accept-Encoding:
      - gzip, deflate
      CommandName:
      - containerapp show
      Connection:
      - keep-alive
      ParameterSetName:
      - -g -n
      User-Agent:
      - AZURECLI/2.60.0 azsdk-python-core/1.28.0 Python/3.10.11 (Windows-10-10.0.22631-SP0)
    method: GET
    uri: https://management.azure.com/subscriptions/00000000-0000-0000-0000-000000000000/providers/Microsoft.App?api-version=2022-09-01
  response:
    body:
      string: '{"id":"/subscriptions/00000000-0000-0000-0000-000000000000/providers/Microsoft.App","namespace":"Microsoft.App","authorizations":[{"applicationId":"7e3bc4fd-85a3-4192-b177-5b8bfc87f42c","roleDefinitionId":"39a74f72-b40f-4bdc-b639-562fe2260bf0"},{"applicationId":"3734c1a4-2bed-4998-a37a-ff1a9e7bf019","roleDefinitionId":"5c779a4f-5cb2-4547-8c41-478d9be8ba90"},{"applicationId":"55ebbb62-3b9c-49fd-9b87-9595226dd4ac","roleDefinitionId":"e49ca620-7992-4561-a7df-4ed67dad77b5","managedByRoleDefinitionId":"9e3af657-a8ff-583c-a75c-2fe7c4bcb635"},{"applicationId":"1459b1f6-7a5b-4300-93a2-44b4a651759f","roleDefinitionId":"3c5f1b29-9e3d-4a22-b5d6-9ff4e5a37974"}],"resourceTypes":[{"resourceType":"managedEnvironments","locations":["North
        Central US (Stage)","Central US EUAP","East US 2 EUAP","West US 2","Southeast
        Asia","Sweden Central","Canada Central","West Europe","North Europe","East
        US","East US 2","East Asia","Australia East","Germany West Central","Japan
        East","UK South","West US","Central US","North Central US","South Central
        US","Korea Central","Brazil South","West US 3","France Central","South Africa
        North","Norway East","Switzerland North","UAE North","Canada East","West Central
        US","UK West","Central India","Switzerland West","Italy North","Poland Central"],"apiVersions":["2024-03-01","2024-02-02-preview","2023-11-02-preview","2023-08-01-preview","2023-05-02-preview","2023-05-01","2023-04-01-preview","2022-11-01-preview","2022-10-01","2022-06-01-preview","2022-03-01"],"defaultApiVersion":"2023-05-01","capabilities":"CrossResourceGroupResourceMove,
        CrossSubscriptionResourceMove, SystemAssignedResourceIdentity, SupportsTags,
        SupportsLocation"},{"resourceType":"operations","locations":["North Central
        US (Stage)","Central US EUAP","East US 2 EUAP","West US 2","Southeast Asia","Sweden
        Central","Canada Central","West Europe","North Europe","East US","East US
        2","East Asia","Australia East","Germany West Central","Japan East","UK South","West
        US","Central US","North Central US","South Central US","Korea Central","Brazil
        South","West US 3","France Central","South Africa North","Norway East","Switzerland
        North","UAE North","Canada East","West Central US","UK West","Central India","Italy
        North","Poland Central"],"apiVersions":["2024-02-02-preview","2023-11-02-preview","2023-08-01-preview","2023-05-02-preview","2023-05-01","2023-04-01-preview","2023-02-01","2022-11-01-preview","2022-10-01","2022-06-01-preview","2022-03-01"],"defaultApiVersion":"2023-11-02-preview","capabilities":"None"},{"resourceType":"managedEnvironments/certificates","locations":["Central
        US EUAP","East US 2 EUAP","North Central US (Stage)","West US 2","Southeast
        Asia","Sweden Central","Canada Central","West Europe","North Europe","East
        US","East US 2","East Asia","Australia East","Germany West Central","Japan
        East","UK South","West US","Central US","North Central US","South Central
        US","Korea Central","Brazil South","West US 3","France Central","South Africa
        North","Norway East","Switzerland North","UAE North","Canada East","West Central
        US","UK West","Central India","Switzerland West","Italy North","Poland Central"],"apiVersions":["2024-03-01","2024-02-02-preview","2023-11-02-preview","2023-08-01-preview","2023-05-02-preview","2023-05-01","2023-04-01-preview","2022-11-01-preview","2022-10-01","2022-06-01-preview","2022-03-01"],"defaultApiVersion":"2023-05-01","capabilities":"CrossResourceGroupResourceMove,
        CrossSubscriptionResourceMove, SupportsTags, SupportsLocation"},{"resourceType":"managedEnvironments/managedCertificates","locations":["Central
        US EUAP","East US 2 EUAP","North Central US (Stage)","West US 2","Southeast
        Asia","Sweden Central","Canada Central","West Europe","North Europe","East
        US","East US 2","East Asia","Australia East","Germany West Central","Japan
        East","UK South","West US","Central US","North Central US","South Central
        US","Korea Central","Brazil South","West US 3","France Central","South Africa
        North","Norway East","Switzerland North","UAE North","Canada East","West Central
        US","UK West","Central India","Switzerland West","Italy North","Poland Central"],"apiVersions":["2024-03-01","2024-02-02-preview","2023-11-02-preview","2023-08-01-preview","2023-05-02-preview","2023-05-01","2023-04-01-preview","2022-11-01-preview"],"defaultApiVersion":"2023-05-01","capabilities":"CrossResourceGroupResourceMove,
        CrossSubscriptionResourceMove, SupportsTags, SupportsLocation"},{"resourceType":"containerApps","locations":["Central
        US EUAP","East US 2 EUAP","North Central US (Stage)","West US 2","Southeast
        Asia","Sweden Central","Canada Central","West Europe","North Europe","East
        US","East US 2","East Asia","Australia East","Germany West Central","Japan
        East","UK South","West US","Central US","North Central US","South Central
        US","Korea Central","Brazil South","West US 3","France Central","South Africa
        North","Norway East","Switzerland North","UAE North","Canada East","West Central
        US","UK West","Central India","Switzerland West","Italy North","Poland Central"],"apiVersions":["2024-03-01","2024-02-02-preview","2023-11-02-preview","2023-08-01-preview","2023-05-02-preview","2023-05-01","2023-04-01-preview","2022-11-01-preview","2022-10-01","2022-06-01-preview","2022-03-01"],"defaultApiVersion":"2023-05-01","capabilities":"CrossResourceGroupResourceMove,
        CrossSubscriptionResourceMove, SystemAssignedResourceIdentity, SupportsTags,
        SupportsLocation"},{"resourceType":"containerApps/privateEndpointConnectionProxies","locations":["Central
        US EUAP","East US 2 EUAP","North Central US (Stage)","West US 2","Southeast
        Asia","Sweden Central","Canada Central","West Europe","North Europe","East
        US","East US 2","East Asia","Australia East","Germany West Central","Japan
        East","UK South","West US","Central US","North Central US","South Central
        US","Korea Central","Brazil South","West US 3","France Central","South Africa
        North","Norway East","Switzerland North","UAE North","Canada East","West Central
        US","UK West","Central India","Switzerland West","Italy North","Poland Central"],"apiVersions":["2024-02-02-preview","2023-11-02-preview"],"defaultApiVersion":"2023-11-02-preview","capabilities":"None"},{"resourceType":"managedEnvironments/privateEndpointConnectionProxies","locations":["Central
        US EUAP","East US 2 EUAP","North Central US (Stage)","West US 2","Southeast
        Asia","Sweden Central","Canada Central","West Europe","North Europe","East
        US","East US 2","East Asia","Australia East","Germany West Central","Japan
        East","UK South","West US","Central US","North Central US","South Central
        US","Korea Central","Brazil South","West US 3","France Central","South Africa
        North","Norway East","Switzerland North","UAE North","Canada East","West Central
        US","UK West","Central India","Switzerland West","Italy North","Poland Central"],"apiVersions":["2024-02-02-preview","2023-11-02-preview"],"defaultApiVersion":"2023-11-02-preview","capabilities":"None"},{"resourceType":"sessionPools","locations":["Central
        US EUAP","East US 2 EUAP","North Central US (Stage)","West US 2","Southeast
        Asia","Sweden Central","Canada Central","West Europe","North Europe","East
        US","East US 2","East Asia","Australia East","Germany West Central","Japan
        East","UK South","West US","Central US","North Central US","South Central
        US","Korea Central","Brazil South","West US 3","France Central","South Africa
        North","Norway East","Switzerland North","UAE North","Canada East","West Central
        US","UK West","Central India","Switzerland West","Italy North","Poland Central"],"apiVersions":["2024-02-02-preview","2023-11-02-preview","2023-08-01-preview"],"defaultApiVersion":"2023-08-01-preview","capabilities":"CrossResourceGroupResourceMove,
        CrossSubscriptionResourceMove, SystemAssignedResourceIdentity, SupportsTags,
        SupportsLocation"},{"resourceType":"jobs","locations":["Central US EUAP","East
        US 2 EUAP","North Central US (Stage)","West US 2","Southeast Asia","Sweden
        Central","Canada Central","West Europe","North Europe","East US","East US
        2","East Asia","Australia East","Germany West Central","Japan East","UK South","West
        US","Central US","North Central US","South Central US","Korea Central","Brazil
        South","West US 3","France Central","South Africa North","Norway East","Switzerland
        North","UAE North","Canada East","West Central US","UK West","Central India","Switzerland
        West","Italy North","Poland Central"],"apiVersions":["2024-03-01","2024-02-02-preview","2023-11-02-preview","2023-08-01-preview","2023-05-02-preview","2023-05-01","2023-04-01-preview","2022-11-01-preview"],"defaultApiVersion":"2023-05-01","capabilities":"CrossResourceGroupResourceMove,
        CrossSubscriptionResourceMove, SystemAssignedResourceIdentity, SupportsTags,
        SupportsLocation"},{"resourceType":"locations","locations":[],"apiVersions":["2024-03-01","2024-02-02-preview","2023-11-02-preview","2023-08-01-preview","2023-05-02-preview","2023-05-01","2023-04-01-preview","2022-11-01-preview","2022-10-01","2022-06-01-preview","2022-03-01"],"defaultApiVersion":"2023-05-01","capabilities":"None"},{"resourceType":"locations/managedEnvironmentOperationResults","locations":["Central
        US EUAP","East US 2 EUAP","North Central US (Stage)","West US 2","Southeast
        Asia","Sweden Central","Canada Central","West Europe","North Europe","East
        US","East US 2","East Asia","Australia East","Germany West Central","Japan
        East","UK South","West US","Central US","North Central US","South Central
        US","Korea Central","Brazil South","West US 3","France Central","South Africa
        North","Norway East","Switzerland North","UAE North","Canada East","West Central
        US","UK West","Central India","Switzerland West","Italy North","Poland Central"],"apiVersions":["2024-03-01","2024-02-02-preview","2023-11-02-preview","2023-08-01-preview","2023-05-02-preview","2023-05-01","2023-04-01-preview","2022-11-01-preview","2022-10-01","2022-06-01-preview","2022-03-01"],"defaultApiVersion":"2023-05-01","capabilities":"None"},{"resourceType":"locations/managedEnvironmentOperationStatuses","locations":["Central
        US EUAP","East US 2 EUAP","North Central US (Stage)","West US 2","Southeast
        Asia","Sweden Central","Canada Central","West Europe","North Europe","East
        US","East US 2","East Asia","Australia East","Germany West Central","Japan
        East","UK South","West US","Central US","North Central US","South Central
        US","Korea Central","Brazil South","West US 3","France Central","South Africa
        North","Norway East","Switzerland North","UAE North","Canada East","West Central
        US","UK West","Central India","Switzerland West","Italy North","Poland Central"],"apiVersions":["2024-03-01","2024-02-02-preview","2023-11-02-preview","2023-08-01-preview","2023-05-02-preview","2023-05-01","2023-04-01-preview","2022-11-01-preview","2022-10-01","2022-06-01-preview","2022-03-01"],"defaultApiVersion":"2023-05-01","capabilities":"None"},{"resourceType":"locations/containerappOperationResults","locations":["Central
        US EUAP","East US 2 EUAP","North Central US (Stage)","West US 2","Southeast
        Asia","Sweden Central","Canada Central","West Europe","North Europe","East
        US","East US 2","East Asia","Australia East","Germany West Central","Japan
        East","UK South","West US","Central US","North Central US","South Central
        US","Korea Central","Brazil South","West US 3","France Central","South Africa
        North","Norway East","Switzerland North","UAE North","Canada East","West Central
        US","UK West","Central India","Switzerland West","Italy North","Poland Central"],"apiVersions":["2024-03-01","2024-02-02-preview","2023-11-02-preview","2023-08-01-preview","2023-05-02-preview","2023-05-01","2023-04-01-preview","2022-11-01-preview","2022-10-01","2022-06-01-preview","2022-03-01"],"defaultApiVersion":"2023-05-01","capabilities":"None"},{"resourceType":"locations/containerappOperationStatuses","locations":["Central
        US EUAP","East US 2 EUAP","North Central US (Stage)","West US 2","Southeast
        Asia","Sweden Central","Canada Central","West Europe","North Europe","East
        US","East US 2","East Asia","Australia East","Germany West Central","Japan
        East","UK South","West US","Central US","North Central US","South Central
        US","Korea Central","Brazil South","West US 3","France Central","South Africa
        North","Norway East","Switzerland North","UAE North","Canada East","West Central
        US","UK West","Central India","Switzerland West","Italy North","Poland Central"],"apiVersions":["2024-03-01","2024-02-02-preview","2023-11-02-preview","2023-08-01-preview","2023-05-02-preview","2023-05-01","2023-04-01-preview","2022-11-01-preview","2022-10-01","2022-06-01-preview","2022-03-01"],"defaultApiVersion":"2023-05-01","capabilities":"None"},{"resourceType":"locations/containerappsjobOperationResults","locations":["Central
        US EUAP","East US 2 EUAP","North Central US (Stage)","West US 2","Southeast
        Asia","Sweden Central","Canada Central","West Europe","North Europe","East
        US","East US 2","East Asia","Australia East","Germany West Central","Japan
        East","UK South","West US","Central US","North Central US","South Central
        US","Korea Central","Brazil South","West US 3","France Central","South Africa
        North","Norway East","Switzerland North","UAE North","Canada East","West Central
        US","UK West","Central India","Switzerland West","Italy North","Poland Central"],"apiVersions":["2024-03-01","2024-02-02-preview","2023-11-02-preview","2023-08-01-preview","2023-05-02-preview","2023-05-01","2023-04-01-preview","2022-11-01-preview"],"defaultApiVersion":"2023-05-01","capabilities":"None"},{"resourceType":"locations/containerappsjobOperationStatuses","locations":["Central
        US EUAP","East US 2 EUAP","North Central US (Stage)","West US 2","Southeast
        Asia","Sweden Central","Canada Central","West Europe","North Europe","East
        US","East US 2","East Asia","Australia East","Germany West Central","Japan
        East","UK South","West US","Central US","North Central US","South Central
        US","Korea Central","Brazil South","West US 3","France Central","South Africa
        North","Norway East","Switzerland North","UAE North","Canada East","West Central
        US","UK West","Central India","Switzerland West","Italy North","Poland Central"],"apiVersions":["2024-03-01","2024-02-02-preview","2023-11-02-preview","2023-08-01-preview","2023-05-02-preview","2023-05-01","2023-04-01-preview","2022-11-01-preview"],"defaultApiVersion":"2023-05-01","capabilities":"None"},{"resourceType":"locations/sourceControlOperationResults","locations":["Central
        US EUAP","East US 2 EUAP","North Central US (Stage)","West US 2","Southeast
        Asia","Sweden Central","Canada Central","West Europe","North Europe","East
        US","East US 2","East Asia","Australia East","Germany West Central","Japan
        East","UK South","West US","Central US","North Central US","South Central
        US","Korea Central","Brazil South","West US 3","France Central","South Africa
        North","Norway East","Switzerland North","UAE North","Canada East","West Central
        US","UK West","Central India","Switzerland West","Italy North","Poland Central"],"apiVersions":["2024-03-01","2024-02-02-preview","2023-11-02-preview","2023-08-01-preview","2023-05-02-preview","2023-05-01","2023-04-01-preview","2022-11-01-preview","2022-10-01","2022-06-01-preview","2022-03-01"],"defaultApiVersion":"2023-05-01","capabilities":"None"},{"resourceType":"locations/sourceControlOperationStatuses","locations":["Central
        US EUAP","East US 2 EUAP","North Central US (Stage)","West US 2","Southeast
        Asia","Sweden Central","Canada Central","West Europe","North Europe","East
        US","East US 2","East Asia","Australia East","Germany West Central","Japan
        East","UK South","West US","Central US","North Central US","South Central
        US","Korea Central","Brazil South","West US 3","France Central","South Africa
        North","Norway East","Switzerland North","UAE North","Canada East","West Central
        US","UK West","Central India","Switzerland West","Italy North","Poland Central"],"apiVersions":["2024-03-01","2024-02-02-preview","2023-11-02-preview","2023-08-01-preview","2023-05-02-preview","2023-05-01","2023-04-01-preview","2022-11-01-preview","2022-10-01","2022-06-01-preview","2022-03-01"],"defaultApiVersion":"2023-05-01","capabilities":"None"},{"resourceType":"locations/usages","locations":["Central
        US EUAP","East US 2 EUAP","North Central US (Stage)","West US 2","Southeast
        Asia","Sweden Central","Canada Central","West Europe","North Europe","East
        US","East US 2","East Asia","Australia East","Germany West Central","Japan
        East","UK South","West US","Central US","North Central US","South Central
        US","Korea Central","Brazil South","West US 3","France Central","South Africa
        North","Norway East","Switzerland North","UAE North","Canada East","West Central
        US","UK West","Central India","Switzerland West","Italy North","Poland Central"],"apiVersions":["2024-03-01","2024-02-02-preview","2023-11-02-preview","2023-08-01-preview","2023-05-02-preview"],"defaultApiVersion":"2023-05-02-preview","capabilities":"None"},{"resourceType":"connectedEnvironments","locations":["Central
        US EUAP","East US 2 EUAP","North Central US (Stage)","North Central US","East
        US","East Asia","West Europe","Southeast Asia"],"apiVersions":["2024-03-01","2024-02-02-preview","2023-11-02-preview","2023-08-01-preview","2023-05-02-preview","2023-05-01","2023-04-01-preview","2022-11-01-preview","2022-10-01","2022-06-01-preview"],"defaultApiVersion":"2023-05-01","capabilities":"CrossResourceGroupResourceMove,
        CrossSubscriptionResourceMove, SupportsTags, SupportsLocation"},{"resourceType":"connectedEnvironments/certificates","locations":["Central
        US EUAP","East US 2 EUAP","North Central US (Stage)","North Central US","East
        US","East Asia","West Europe","Southeast Asia"],"apiVersions":["2024-03-01","2024-02-02-preview","2023-11-02-preview","2023-08-01-preview","2023-05-02-preview","2023-05-01","2023-04-01-preview","2022-11-01-preview","2022-10-01","2022-06-01-preview"],"defaultApiVersion":"2023-05-01","capabilities":"CrossResourceGroupResourceMove,
        CrossSubscriptionResourceMove, SupportsTags, SupportsLocation"},{"resourceType":"locations/connectedEnvironmentOperationResults","locations":["Central
        US EUAP","East US 2 EUAP","North Central US (Stage)","North Central US","East
        US","East Asia","West Europe","Southeast Asia"],"apiVersions":["2024-03-01","2024-02-02-preview","2023-11-02-preview","2023-08-01-preview","2023-05-02-preview","2023-05-01","2023-04-01-preview","2022-11-01-preview","2022-10-01","2022-06-01-preview"],"defaultApiVersion":"2023-05-01","capabilities":"None"},{"resourceType":"locations/connectedEnvironmentOperationStatuses","locations":["Central
        US EUAP","East US 2 EUAP","North Central US (Stage)","North Central US","East
        US","East Asia","West Europe","Southeast Asia"],"apiVersions":["2024-03-01","2024-02-02-preview","2023-11-02-preview","2023-08-01-preview","2023-05-02-preview","2023-05-01","2023-04-01-preview","2022-11-01-preview","2022-10-01","2022-06-01-preview"],"defaultApiVersion":"2023-05-01","capabilities":"None"},{"resourceType":"locations/managedCertificateOperationStatuses","locations":["Central
        US EUAP","East US 2 EUAP","North Central US (Stage)","West US 2","Southeast
        Asia","Sweden Central","Canada Central","West Europe","North Europe","East
        US","East US 2","East Asia","Australia East","Germany West Central","Japan
        East","UK South","West US","Central US","North Central US","South Central
        US","Korea Central","Brazil South","West US 3","France Central","South Africa
        North","Norway East","Switzerland North","UAE North","Canada East","West Central
        US","UK West","Central India","Switzerland West","Italy North","Poland Central"],"apiVersions":["2024-03-01","2024-02-02-preview","2023-11-02-preview","2023-08-01-preview","2023-05-02-preview","2023-05-01","2023-04-01-preview","2022-11-01-preview"],"defaultApiVersion":"2023-05-01","capabilities":"None"},{"resourceType":"locations/billingMeters","locations":["Central
        US EUAP","East US 2 EUAP","North Central US (Stage)","West US 2","Southeast
        Asia","Sweden Central","Canada Central","West Europe","North Europe","East
        US","East US 2","East Asia","Australia East","Germany West Central","Japan
        East","UK South","West US","Central US","North Central US","South Central
        US","Korea Central","Brazil South","West US 3","France Central","South Africa
        North","Norway East","Switzerland North","UAE North","Canada East","West Central
        US","UK West","Central India","Switzerland West","Italy North","Poland Central"],"apiVersions":["2024-03-01","2024-02-02-preview","2023-11-02-preview","2023-08-01-preview","2023-05-02-preview","2023-05-01","2023-04-01-preview","2022-11-01-preview","2022-10-01","2022-06-01-preview"],"defaultApiVersion":"2023-05-01","capabilities":"None"},{"resourceType":"locations/availableManagedEnvironmentsWorkloadProfileTypes","locations":["Central
        US EUAP","East US 2 EUAP","North Central US (Stage)","West US 2","Southeast
        Asia","Sweden Central","Canada Central","West Europe","North Europe","East
        US","East US 2","East Asia","Australia East","Germany West Central","Japan
        East","UK South","West US","Central US","North Central US","South Central
        US","Korea Central","Brazil South","West US 3","France Central","South Africa
        North","Norway East","Switzerland North","UAE North","Canada East","West Central
        US","UK West","Central India","Switzerland West","Italy North","Poland Central"],"apiVersions":["2024-03-01","2024-02-02-preview","2023-11-02-preview","2023-08-01-preview","2023-05-02-preview","2023-05-01","2023-04-01-preview","2022-11-01-preview","2022-10-01","2022-06-01-preview"],"defaultApiVersion":"2023-05-01","capabilities":"None"},{"resourceType":"getCustomDomainVerificationId","locations":["Central
        US EUAP","East US 2 EUAP","North Central US (Stage)","West US 2","Southeast
        Asia","Sweden Central","Canada Central","West Europe","North Europe","East
        US","East US 2","East Asia","Australia East","Germany West Central","Japan
        East","UK South","West US","Central US","North Central US","South Central
        US","Korea Central","Brazil South","West US 3","France Central","South Africa
        North","Norway East","Switzerland North","UAE North","Canada East","West Central
        US","UK West","Central India","Italy North","Poland Central","Switzerland
        West"],"apiVersions":["2024-03-01","2024-02-02-preview","2023-11-02-preview","2023-08-01-preview","2023-05-02-preview"],"defaultApiVersion":"2023-05-02-preview","capabilities":"None"},{"resourceType":"builders","locations":["Central
        US EUAP","East US 2 EUAP","North Central US (Stage)","West US 2","Southeast
        Asia","Sweden Central","Canada Central","West Europe","North Europe","East
        US","East US 2","East Asia","Australia East","Germany West Central","Japan
        East","UK South","West US","Central US","North Central US","South Central
        US","Korea Central","Brazil South","West US 3","France Central","South Africa
        North","Norway East","Switzerland North","UAE North","Canada East","West Central
        US","UK West","Central India","Switzerland West","Italy North","Poland Central"],"apiVersions":["2024-02-02-preview","2023-11-02-preview","2023-08-01-preview"],"defaultApiVersion":"2023-08-01-preview","capabilities":"CrossResourceGroupResourceMove,
        CrossSubscriptionResourceMove, SystemAssignedResourceIdentity, SupportsTags,
        SupportsLocation"},{"resourceType":"builders/builds","locations":["Central
        US EUAP","East US 2 EUAP","North Central US (Stage)","West US 2","Southeast
        Asia","Sweden Central","Canada Central","West Europe","North Europe","East
        US","East US 2","East Asia","Australia East","Germany West Central","Japan
        East","UK South","West US","Central US","North Central US","South Central
        US","Korea Central","Brazil South","West US 3","France Central","South Africa
        North","Norway East","Switzerland North","UAE North","Canada East","West Central
        US","UK West","Central India","Switzerland West","Italy North","Poland Central"],"apiVersions":["2024-02-02-preview","2023-11-02-preview","2023-08-01-preview"],"defaultApiVersion":"2023-08-01-preview","capabilities":"None"},{"resourceType":"builders/patches","locations":["North
        Central US (Stage)","Central US EUAP","East US 2 EUAP","West US 2","Southeast
        Asia","Sweden Central","Canada Central","West Europe","North Europe","East
        US","East US 2","East Asia","Australia East","Germany West Central","Japan
        East","UK South","West US","Central US","North Central US","South Central
        US","Korea Central","Brazil South","West US 3","France Central","South Africa
        North","Norway East","Switzerland North","UAE North","Canada East","West Central
        US","UK West","Central India","Switzerland West","Italy North","Poland Central"],"apiVersions":["2024-02-02-preview","2023-11-02-preview","2023-08-01-preview"],"defaultApiVersion":"2023-08-01-preview","capabilities":"None"},{"resourceType":"locations/OperationResults","locations":["Central
        US EUAP","East US 2 EUAP","North Central US (Stage)","West US 2","Southeast
        Asia","Sweden Central","Canada Central","West Europe","North Europe","East
        US","East US 2","East Asia","Australia East","Germany West Central","Japan
        East","UK South","West US","Central US","North Central US","South Central
        US","Korea Central","Brazil South","West US 3","France Central","South Africa
        North","Norway East","Switzerland North","UAE North","Canada East","West Central
        US","UK West","Central India","Switzerland West","Italy North","Poland Central"],"apiVersions":["2024-02-02-preview","2023-11-02-preview","2023-08-01-preview"],"defaultApiVersion":"2023-08-01-preview","capabilities":"None"},{"resourceType":"locations/OperationStatuses","locations":["Central
        US EUAP","East US 2 EUAP","North Central US (Stage)","West US 2","Southeast
        Asia","Sweden Central","Canada Central","West Europe","North Europe","East
        US","East US 2","East Asia","Australia East","Germany West Central","Japan
        East","UK South","West US","Central US","North Central US","South Central
        US","Korea Central","Brazil South","West US 3","France Central","South Africa
        North","Norway East","Switzerland North","UAE North","Canada East","West Central
        US","UK West","Central India","Switzerland West","Italy North","Poland Central"],"apiVersions":["2024-02-02-preview","2023-11-02-preview","2023-08-01-preview"],"defaultApiVersion":"2023-08-01-preview","capabilities":"None"},{"resourceType":"managedEnvironments/dotNetComponents","locations":["Central
        US EUAP","East US 2 EUAP","North Central US (Stage)","West US 2","Southeast
        Asia","Sweden Central","Canada Central","West Europe","North Europe","East
        US","East US 2","East Asia","Australia East","Germany West Central","Japan
        East","UK South","West US","Central US","North Central US","South Central
        US","Korea Central","Brazil South","West US 3","France Central","South Africa
        North","Norway East","Switzerland North","UAE North","Canada East","West Central
        US","UK West","Central India","Switzerland West","Italy North","Poland Central"],"apiVersions":["2024-02-02-preview","2023-11-02-preview"],"defaultApiVersion":"2023-11-02-preview","capabilities":"None"},{"resourceType":"managedEnvironments/javaComponents","locations":["Central
        US EUAP","East US 2 EUAP","North Central US (Stage)","West US 2","Southeast
        Asia","Sweden Central","Canada Central","West Europe","North Europe","East
        US","East US 2","East Asia","Australia East","Germany West Central","Japan
        East","UK South","West US","Central US","North Central US","South Central
        US","Korea Central","Brazil South","West US 3","France Central","South Africa
        North","Norway East","Switzerland North","UAE North","Canada East","West Central
        US","UK West","Central India","Switzerland West","Italy North","Poland Central"],"apiVersions":["2024-02-02-preview","2023-11-02-preview"],"defaultApiVersion":"2023-11-02-preview","capabilities":"None"},{"resourceType":"managedEnvironments/daprComponents","locations":["Central
        US EUAP","East US 2 EUAP","North Central US (Stage)","West US 2","Southeast
        Asia","Sweden Central","Canada Central","West Europe","North Europe","East
        US","East US 2","East Asia","Australia East","Germany West Central","Japan
        East","UK South","West US","Central US","North Central US","South Central
        US","Korea Central","Brazil South","West US 3","France Central","South Africa
        North","Norway East","Switzerland North","UAE North","Canada East","West Central
        US","UK West","Central India","Switzerland West","Italy North","Poland Central"],"apiVersions":["2024-03-01","2024-02-02-preview","2023-11-02-preview","2023-08-01-preview","2023-05-02-preview","2023-05-01","2023-04-01-preview","2022-11-01-preview","2022-10-01","2022-06-01-preview","2022-03-01"],"defaultApiVersion":"2023-05-01","capabilities":"None"},{"resourceType":"functions","locations":["North
        Central US (Stage)","Central US EUAP","West Central US"],"apiVersions":["2024-02-02-preview"],"capabilities":"SupportsExtension"}],"registrationState":"Registered","registrationPolicy":"RegistrationRequired"}'
    headers:
      cache-control:
      - no-cache
      content-length:
      - '28714'
      content-type:
      - application/json; charset=utf-8
      date:
      - Mon, 06 May 2024 07:05:00 GMT
      expires:
      - '-1'
      pragma:
      - no-cache
      strict-transport-security:
      - max-age=31536000; includeSubDomains
      x-cache:
      - CONFIG_NOCACHE
      x-content-type-options:
      - nosniff
      x-msedge-ref:
      - 'Ref A: 758C538CBA5D4E3F8F0138CE967DF26E Ref B: TYO201151003036 Ref C: 2024-05-06T07:05:01Z'
    status:
      code: 200
      message: OK
- request:
    body: null
    headers:
      Accept:
      - '*/*'
      Accept-Encoding:
      - gzip, deflate
      CommandName:
      - containerapp show
      Connection:
      - keep-alive
      ParameterSetName:
      - -g -n
      User-Agent:
      - python/3.10.11 (Windows-10-10.0.22631-SP0) AZURECLI/2.60.0
    method: GET
    uri: https://management.azure.com/subscriptions/00000000-0000-0000-0000-000000000000/resourceGroups/clitest.rg000001/providers/Microsoft.App/containerApps/containerapp-auth000002?api-version=2024-02-02-preview
  response:
    body:
      string: '{"id":"/subscriptions/00000000-0000-0000-0000-000000000000/resourceGroups/clitest.rg000001/providers/Microsoft.App/containerapps/containerapp-auth000002","name":"containerapp-auth000002","type":"Microsoft.App/containerApps","location":"East
        US","systemData":{"createdBy":"xinyupang@microsoft.com","createdByType":"User","createdAt":"2024-05-06T07:03:55.8441231","lastModifiedBy":"xinyupang@microsoft.com","lastModifiedByType":"User","lastModifiedAt":"2024-05-06T07:04:49.7104993"},"properties":{"provisioningState":"Succeeded","runningStatus":"Running","managedEnvironmentId":"/subscriptions/00000000-0000-0000-0000-000000000000/resourceGroups/client.env_rg_eastus/providers/Microsoft.App/managedEnvironments/env-eastus","environmentId":"/subscriptions/00000000-0000-0000-0000-000000000000/resourceGroups/client.env_rg_eastus/providers/Microsoft.App/managedEnvironments/env-eastus","workloadProfileName":"Consumption","patchingMode":"Automatic","outboundIpAddresses":["20.231.246.122","20.231.246.54","20.231.247.19","20.231.246.253","20.241.227.6","20.241.226.169","20.127.248.50","20.241.171.30","20.241.172.248","20.241.172.250","20.246.203.138","20.246.203.140","52.191.22.226","52.191.22.23","52.191.22.71","52.191.22.159","52.191.22.166","52.191.22.212","52.191.22.41","52.191.23.0","52.191.22.198","52.191.22.121","20.124.73.117","52.149.247.118","52.149.245.39","52.149.247.189","52.149.247.220","52.149.247.221","52.149.245.38","52.149.244.111","52.224.88.179","52.149.247.199","52.149.244.160","4.156.169.214","4.156.169.175","4.156.169.143","20.241.173.137","20.241.173.98","20.242.228.13","20.242.227.204","20.242.227.238","20.242.228.93","52.226.103.51","52.226.103.36","52.226.103.82","52.226.103.10","52.226.102.213","52.226.102.151","52.226.102.243","52.226.103.40","52.226.102.224","52.226.102.162"],"latestRevisionName":"containerapp-auth000002--giraaaz","latestReadyRevisionName":"containerapp-auth000002--giraaaz","latestRevisionFqdn":"containerapp-auth000002--giraaaz.whitebeach-63bf60a5.eastus.azurecontainerapps.io","customDomainVerificationId":"D3F71C85EB6552E36A89A3E4A080C3CFB00181670B659B0003264FC673AA9B00","configuration":{"secrets":[{"name":"microsoft-provider-authentication-secret"},{"name":"blob-storage-token-store-sasurl-secret"}],"activeRevisionsMode":"Single","ingress":{"fqdn":"containerapp-auth000002.whitebeach-63bf60a5.eastus.azurecontainerapps.io","external":true,"targetPort":80,"exposedPort":0,"transport":"Auto","traffic":[{"weight":100,"latestRevision":true}],"customDomains":null,"allowInsecure":false,"ipSecurityRestrictions":null,"corsPolicy":null,"clientCertificateMode":null,"stickySessions":null,"additionalPortMappings":null,"targetPortHttpScheme":null},"registries":null,"identitySettings":[],"dapr":null,"runtime":null,"maxInactiveRevisions":100,"service":null},"template":{"revisionSuffix":"","terminationGracePeriodSeconds":null,"containers":[{"image":"mcr.microsoft.com/k8se/quickstart:latest","imageType":"ContainerImage","name":"containerapp-auth000002","resources":{"cpu":0.5,"memory":"1Gi","ephemeralStorage":"2Gi"}}],"initContainers":null,"scale":{"minReplicas":null,"maxReplicas":10,"rules":null},"volumes":null,"serviceBinds":null},"eventStreamEndpoint":"https://eastus.azurecontainerapps.dev/subscriptions/00000000-0000-0000-0000-000000000000/resourceGroups/clitest.rg000001/containerApps/containerapp-auth000002/eventstream","delegatedIdentities":[]},"identity":{"type":"None"}}'
    headers:
      api-supported-versions:
      - 2022-03-01, 2022-06-01-preview, 2022-10-01, 2022-11-01-preview, 2023-04-01-preview,
        2023-05-01, 2023-05-02-preview, 2023-08-01-preview, 2023-11-02-preview, 2024-02-02-preview,
        2024-03-01
      cache-control:
      - no-cache
      content-length:
      - '3445'
      content-type:
      - application/json; charset=utf-8
      date:
      - Mon, 06 May 2024 07:05:01 GMT
      expires:
      - '-1'
      pragma:
      - no-cache
      strict-transport-security:
      - max-age=31536000; includeSubDomains
      vary:
      - Accept-Encoding
      x-cache:
      - CONFIG_NOCACHE
      x-content-type-options:
      - nosniff
      x-msedge-ref:
      - 'Ref A: CFE573B06CF646AC8F4A574313F912A7 Ref B: TYO201151005029 Ref C: 2024-05-06T07:05:01Z'
      x-powered-by:
      - ASP.NET
    status:
      code: 200
      message: OK
- request:
    body: null
    headers:
      Accept:
      - application/json
      Accept-Encoding:
      - gzip, deflate
      CommandName:
      - containerapp delete
      Connection:
      - keep-alive
      ParameterSetName:
      - -g -n --yes
      User-Agent:
      - AZURECLI/2.60.0 azsdk-python-core/1.28.0 Python/3.10.11 (Windows-10-10.0.22631-SP0)
    method: GET
    uri: https://management.azure.com/subscriptions/00000000-0000-0000-0000-000000000000/providers/Microsoft.App?api-version=2022-09-01
  response:
    body:
      string: '{"id":"/subscriptions/00000000-0000-0000-0000-000000000000/providers/Microsoft.App","namespace":"Microsoft.App","authorizations":[{"applicationId":"7e3bc4fd-85a3-4192-b177-5b8bfc87f42c","roleDefinitionId":"39a74f72-b40f-4bdc-b639-562fe2260bf0"},{"applicationId":"3734c1a4-2bed-4998-a37a-ff1a9e7bf019","roleDefinitionId":"5c779a4f-5cb2-4547-8c41-478d9be8ba90"},{"applicationId":"55ebbb62-3b9c-49fd-9b87-9595226dd4ac","roleDefinitionId":"e49ca620-7992-4561-a7df-4ed67dad77b5","managedByRoleDefinitionId":"9e3af657-a8ff-583c-a75c-2fe7c4bcb635"},{"applicationId":"1459b1f6-7a5b-4300-93a2-44b4a651759f","roleDefinitionId":"3c5f1b29-9e3d-4a22-b5d6-9ff4e5a37974"}],"resourceTypes":[{"resourceType":"managedEnvironments","locations":["North
        Central US (Stage)","Central US EUAP","East US 2 EUAP","West US 2","Southeast
        Asia","Sweden Central","Canada Central","West Europe","North Europe","East
        US","East US 2","East Asia","Australia East","Germany West Central","Japan
        East","UK South","West US","Central US","North Central US","South Central
        US","Korea Central","Brazil South","West US 3","France Central","South Africa
        North","Norway East","Switzerland North","UAE North","Canada East","West Central
        US","UK West","Central India","Switzerland West","Italy North","Poland Central"],"apiVersions":["2024-03-01","2024-02-02-preview","2023-11-02-preview","2023-08-01-preview","2023-05-02-preview","2023-05-01","2023-04-01-preview","2022-11-01-preview","2022-10-01","2022-06-01-preview","2022-03-01"],"defaultApiVersion":"2023-05-01","capabilities":"CrossResourceGroupResourceMove,
        CrossSubscriptionResourceMove, SystemAssignedResourceIdentity, SupportsTags,
        SupportsLocation"},{"resourceType":"operations","locations":["North Central
        US (Stage)","Central US EUAP","East US 2 EUAP","West US 2","Southeast Asia","Sweden
        Central","Canada Central","West Europe","North Europe","East US","East US
        2","East Asia","Australia East","Germany West Central","Japan East","UK South","West
        US","Central US","North Central US","South Central US","Korea Central","Brazil
        South","West US 3","France Central","South Africa North","Norway East","Switzerland
        North","UAE North","Canada East","West Central US","UK West","Central India","Italy
        North","Poland Central"],"apiVersions":["2024-02-02-preview","2023-11-02-preview","2023-08-01-preview","2023-05-02-preview","2023-05-01","2023-04-01-preview","2023-02-01","2022-11-01-preview","2022-10-01","2022-06-01-preview","2022-03-01"],"defaultApiVersion":"2023-11-02-preview","capabilities":"None"},{"resourceType":"managedEnvironments/certificates","locations":["Central
        US EUAP","East US 2 EUAP","North Central US (Stage)","West US 2","Southeast
        Asia","Sweden Central","Canada Central","West Europe","North Europe","East
        US","East US 2","East Asia","Australia East","Germany West Central","Japan
        East","UK South","West US","Central US","North Central US","South Central
        US","Korea Central","Brazil South","West US 3","France Central","South Africa
        North","Norway East","Switzerland North","UAE North","Canada East","West Central
        US","UK West","Central India","Switzerland West","Italy North","Poland Central"],"apiVersions":["2024-03-01","2024-02-02-preview","2023-11-02-preview","2023-08-01-preview","2023-05-02-preview","2023-05-01","2023-04-01-preview","2022-11-01-preview","2022-10-01","2022-06-01-preview","2022-03-01"],"defaultApiVersion":"2023-05-01","capabilities":"CrossResourceGroupResourceMove,
        CrossSubscriptionResourceMove, SupportsTags, SupportsLocation"},{"resourceType":"managedEnvironments/managedCertificates","locations":["Central
        US EUAP","East US 2 EUAP","North Central US (Stage)","West US 2","Southeast
        Asia","Sweden Central","Canada Central","West Europe","North Europe","East
        US","East US 2","East Asia","Australia East","Germany West Central","Japan
        East","UK South","West US","Central US","North Central US","South Central
        US","Korea Central","Brazil South","West US 3","France Central","South Africa
        North","Norway East","Switzerland North","UAE North","Canada East","West Central
        US","UK West","Central India","Switzerland West","Italy North","Poland Central"],"apiVersions":["2024-03-01","2024-02-02-preview","2023-11-02-preview","2023-08-01-preview","2023-05-02-preview","2023-05-01","2023-04-01-preview","2022-11-01-preview"],"defaultApiVersion":"2023-05-01","capabilities":"CrossResourceGroupResourceMove,
        CrossSubscriptionResourceMove, SupportsTags, SupportsLocation"},{"resourceType":"containerApps","locations":["Central
        US EUAP","East US 2 EUAP","North Central US (Stage)","West US 2","Southeast
        Asia","Sweden Central","Canada Central","West Europe","North Europe","East
        US","East US 2","East Asia","Australia East","Germany West Central","Japan
        East","UK South","West US","Central US","North Central US","South Central
        US","Korea Central","Brazil South","West US 3","France Central","South Africa
        North","Norway East","Switzerland North","UAE North","Canada East","West Central
        US","UK West","Central India","Switzerland West","Italy North","Poland Central"],"apiVersions":["2024-03-01","2024-02-02-preview","2023-11-02-preview","2023-08-01-preview","2023-05-02-preview","2023-05-01","2023-04-01-preview","2022-11-01-preview","2022-10-01","2022-06-01-preview","2022-03-01"],"defaultApiVersion":"2023-05-01","capabilities":"CrossResourceGroupResourceMove,
        CrossSubscriptionResourceMove, SystemAssignedResourceIdentity, SupportsTags,
        SupportsLocation"},{"resourceType":"containerApps/privateEndpointConnectionProxies","locations":["Central
        US EUAP","East US 2 EUAP","North Central US (Stage)","West US 2","Southeast
        Asia","Sweden Central","Canada Central","West Europe","North Europe","East
        US","East US 2","East Asia","Australia East","Germany West Central","Japan
        East","UK South","West US","Central US","North Central US","South Central
        US","Korea Central","Brazil South","West US 3","France Central","South Africa
        North","Norway East","Switzerland North","UAE North","Canada East","West Central
        US","UK West","Central India","Switzerland West","Italy North","Poland Central"],"apiVersions":["2024-02-02-preview","2023-11-02-preview"],"defaultApiVersion":"2023-11-02-preview","capabilities":"None"},{"resourceType":"managedEnvironments/privateEndpointConnectionProxies","locations":["Central
        US EUAP","East US 2 EUAP","North Central US (Stage)","West US 2","Southeast
        Asia","Sweden Central","Canada Central","West Europe","North Europe","East
        US","East US 2","East Asia","Australia East","Germany West Central","Japan
        East","UK South","West US","Central US","North Central US","South Central
        US","Korea Central","Brazil South","West US 3","France Central","South Africa
        North","Norway East","Switzerland North","UAE North","Canada East","West Central
        US","UK West","Central India","Switzerland West","Italy North","Poland Central"],"apiVersions":["2024-02-02-preview","2023-11-02-preview"],"defaultApiVersion":"2023-11-02-preview","capabilities":"None"},{"resourceType":"sessionPools","locations":["Central
        US EUAP","East US 2 EUAP","North Central US (Stage)","West US 2","Southeast
        Asia","Sweden Central","Canada Central","West Europe","North Europe","East
        US","East US 2","East Asia","Australia East","Germany West Central","Japan
        East","UK South","West US","Central US","North Central US","South Central
        US","Korea Central","Brazil South","West US 3","France Central","South Africa
        North","Norway East","Switzerland North","UAE North","Canada East","West Central
        US","UK West","Central India","Switzerland West","Italy North","Poland Central"],"apiVersions":["2024-02-02-preview","2023-11-02-preview","2023-08-01-preview"],"defaultApiVersion":"2023-08-01-preview","capabilities":"CrossResourceGroupResourceMove,
        CrossSubscriptionResourceMove, SystemAssignedResourceIdentity, SupportsTags,
        SupportsLocation"},{"resourceType":"jobs","locations":["Central US EUAP","East
        US 2 EUAP","North Central US (Stage)","West US 2","Southeast Asia","Sweden
        Central","Canada Central","West Europe","North Europe","East US","East US
        2","East Asia","Australia East","Germany West Central","Japan East","UK South","West
        US","Central US","North Central US","South Central US","Korea Central","Brazil
        South","West US 3","France Central","South Africa North","Norway East","Switzerland
        North","UAE North","Canada East","West Central US","UK West","Central India","Switzerland
        West","Italy North","Poland Central"],"apiVersions":["2024-03-01","2024-02-02-preview","2023-11-02-preview","2023-08-01-preview","2023-05-02-preview","2023-05-01","2023-04-01-preview","2022-11-01-preview"],"defaultApiVersion":"2023-05-01","capabilities":"CrossResourceGroupResourceMove,
        CrossSubscriptionResourceMove, SystemAssignedResourceIdentity, SupportsTags,
        SupportsLocation"},{"resourceType":"locations","locations":[],"apiVersions":["2024-03-01","2024-02-02-preview","2023-11-02-preview","2023-08-01-preview","2023-05-02-preview","2023-05-01","2023-04-01-preview","2022-11-01-preview","2022-10-01","2022-06-01-preview","2022-03-01"],"defaultApiVersion":"2023-05-01","capabilities":"None"},{"resourceType":"locations/managedEnvironmentOperationResults","locations":["Central
        US EUAP","East US 2 EUAP","North Central US (Stage)","West US 2","Southeast
        Asia","Sweden Central","Canada Central","West Europe","North Europe","East
        US","East US 2","East Asia","Australia East","Germany West Central","Japan
        East","UK South","West US","Central US","North Central US","South Central
        US","Korea Central","Brazil South","West US 3","France Central","South Africa
        North","Norway East","Switzerland North","UAE North","Canada East","West Central
        US","UK West","Central India","Switzerland West","Italy North","Poland Central"],"apiVersions":["2024-03-01","2024-02-02-preview","2023-11-02-preview","2023-08-01-preview","2023-05-02-preview","2023-05-01","2023-04-01-preview","2022-11-01-preview","2022-10-01","2022-06-01-preview","2022-03-01"],"defaultApiVersion":"2023-05-01","capabilities":"None"},{"resourceType":"locations/managedEnvironmentOperationStatuses","locations":["Central
        US EUAP","East US 2 EUAP","North Central US (Stage)","West US 2","Southeast
        Asia","Sweden Central","Canada Central","West Europe","North Europe","East
        US","East US 2","East Asia","Australia East","Germany West Central","Japan
        East","UK South","West US","Central US","North Central US","South Central
        US","Korea Central","Brazil South","West US 3","France Central","South Africa
        North","Norway East","Switzerland North","UAE North","Canada East","West Central
        US","UK West","Central India","Switzerland West","Italy North","Poland Central"],"apiVersions":["2024-03-01","2024-02-02-preview","2023-11-02-preview","2023-08-01-preview","2023-05-02-preview","2023-05-01","2023-04-01-preview","2022-11-01-preview","2022-10-01","2022-06-01-preview","2022-03-01"],"defaultApiVersion":"2023-05-01","capabilities":"None"},{"resourceType":"locations/containerappOperationResults","locations":["Central
        US EUAP","East US 2 EUAP","North Central US (Stage)","West US 2","Southeast
        Asia","Sweden Central","Canada Central","West Europe","North Europe","East
        US","East US 2","East Asia","Australia East","Germany West Central","Japan
        East","UK South","West US","Central US","North Central US","South Central
        US","Korea Central","Brazil South","West US 3","France Central","South Africa
        North","Norway East","Switzerland North","UAE North","Canada East","West Central
        US","UK West","Central India","Switzerland West","Italy North","Poland Central"],"apiVersions":["2024-03-01","2024-02-02-preview","2023-11-02-preview","2023-08-01-preview","2023-05-02-preview","2023-05-01","2023-04-01-preview","2022-11-01-preview","2022-10-01","2022-06-01-preview","2022-03-01"],"defaultApiVersion":"2023-05-01","capabilities":"None"},{"resourceType":"locations/containerappOperationStatuses","locations":["Central
        US EUAP","East US 2 EUAP","North Central US (Stage)","West US 2","Southeast
        Asia","Sweden Central","Canada Central","West Europe","North Europe","East
        US","East US 2","East Asia","Australia East","Germany West Central","Japan
        East","UK South","West US","Central US","North Central US","South Central
        US","Korea Central","Brazil South","West US 3","France Central","South Africa
        North","Norway East","Switzerland North","UAE North","Canada East","West Central
        US","UK West","Central India","Switzerland West","Italy North","Poland Central"],"apiVersions":["2024-03-01","2024-02-02-preview","2023-11-02-preview","2023-08-01-preview","2023-05-02-preview","2023-05-01","2023-04-01-preview","2022-11-01-preview","2022-10-01","2022-06-01-preview","2022-03-01"],"defaultApiVersion":"2023-05-01","capabilities":"None"},{"resourceType":"locations/containerappsjobOperationResults","locations":["Central
        US EUAP","East US 2 EUAP","North Central US (Stage)","West US 2","Southeast
        Asia","Sweden Central","Canada Central","West Europe","North Europe","East
        US","East US 2","East Asia","Australia East","Germany West Central","Japan
        East","UK South","West US","Central US","North Central US","South Central
        US","Korea Central","Brazil South","West US 3","France Central","South Africa
        North","Norway East","Switzerland North","UAE North","Canada East","West Central
        US","UK West","Central India","Switzerland West","Italy North","Poland Central"],"apiVersions":["2024-03-01","2024-02-02-preview","2023-11-02-preview","2023-08-01-preview","2023-05-02-preview","2023-05-01","2023-04-01-preview","2022-11-01-preview"],"defaultApiVersion":"2023-05-01","capabilities":"None"},{"resourceType":"locations/containerappsjobOperationStatuses","locations":["Central
        US EUAP","East US 2 EUAP","North Central US (Stage)","West US 2","Southeast
        Asia","Sweden Central","Canada Central","West Europe","North Europe","East
        US","East US 2","East Asia","Australia East","Germany West Central","Japan
        East","UK South","West US","Central US","North Central US","South Central
        US","Korea Central","Brazil South","West US 3","France Central","South Africa
        North","Norway East","Switzerland North","UAE North","Canada East","West Central
        US","UK West","Central India","Switzerland West","Italy North","Poland Central"],"apiVersions":["2024-03-01","2024-02-02-preview","2023-11-02-preview","2023-08-01-preview","2023-05-02-preview","2023-05-01","2023-04-01-preview","2022-11-01-preview"],"defaultApiVersion":"2023-05-01","capabilities":"None"},{"resourceType":"locations/sourceControlOperationResults","locations":["Central
        US EUAP","East US 2 EUAP","North Central US (Stage)","West US 2","Southeast
        Asia","Sweden Central","Canada Central","West Europe","North Europe","East
        US","East US 2","East Asia","Australia East","Germany West Central","Japan
        East","UK South","West US","Central US","North Central US","South Central
        US","Korea Central","Brazil South","West US 3","France Central","South Africa
        North","Norway East","Switzerland North","UAE North","Canada East","West Central
        US","UK West","Central India","Switzerland West","Italy North","Poland Central"],"apiVersions":["2024-03-01","2024-02-02-preview","2023-11-02-preview","2023-08-01-preview","2023-05-02-preview","2023-05-01","2023-04-01-preview","2022-11-01-preview","2022-10-01","2022-06-01-preview","2022-03-01"],"defaultApiVersion":"2023-05-01","capabilities":"None"},{"resourceType":"locations/sourceControlOperationStatuses","locations":["Central
        US EUAP","East US 2 EUAP","North Central US (Stage)","West US 2","Southeast
        Asia","Sweden Central","Canada Central","West Europe","North Europe","East
        US","East US 2","East Asia","Australia East","Germany West Central","Japan
        East","UK South","West US","Central US","North Central US","South Central
        US","Korea Central","Brazil South","West US 3","France Central","South Africa
        North","Norway East","Switzerland North","UAE North","Canada East","West Central
        US","UK West","Central India","Switzerland West","Italy North","Poland Central"],"apiVersions":["2024-03-01","2024-02-02-preview","2023-11-02-preview","2023-08-01-preview","2023-05-02-preview","2023-05-01","2023-04-01-preview","2022-11-01-preview","2022-10-01","2022-06-01-preview","2022-03-01"],"defaultApiVersion":"2023-05-01","capabilities":"None"},{"resourceType":"locations/usages","locations":["Central
        US EUAP","East US 2 EUAP","North Central US (Stage)","West US 2","Southeast
        Asia","Sweden Central","Canada Central","West Europe","North Europe","East
        US","East US 2","East Asia","Australia East","Germany West Central","Japan
        East","UK South","West US","Central US","North Central US","South Central
        US","Korea Central","Brazil South","West US 3","France Central","South Africa
        North","Norway East","Switzerland North","UAE North","Canada East","West Central
        US","UK West","Central India","Switzerland West","Italy North","Poland Central"],"apiVersions":["2024-03-01","2024-02-02-preview","2023-11-02-preview","2023-08-01-preview","2023-05-02-preview"],"defaultApiVersion":"2023-05-02-preview","capabilities":"None"},{"resourceType":"connectedEnvironments","locations":["Central
        US EUAP","East US 2 EUAP","North Central US (Stage)","North Central US","East
        US","East Asia","West Europe","Southeast Asia"],"apiVersions":["2024-03-01","2024-02-02-preview","2023-11-02-preview","2023-08-01-preview","2023-05-02-preview","2023-05-01","2023-04-01-preview","2022-11-01-preview","2022-10-01","2022-06-01-preview"],"defaultApiVersion":"2023-05-01","capabilities":"CrossResourceGroupResourceMove,
        CrossSubscriptionResourceMove, SupportsTags, SupportsLocation"},{"resourceType":"connectedEnvironments/certificates","locations":["Central
        US EUAP","East US 2 EUAP","North Central US (Stage)","North Central US","East
        US","East Asia","West Europe","Southeast Asia"],"apiVersions":["2024-03-01","2024-02-02-preview","2023-11-02-preview","2023-08-01-preview","2023-05-02-preview","2023-05-01","2023-04-01-preview","2022-11-01-preview","2022-10-01","2022-06-01-preview"],"defaultApiVersion":"2023-05-01","capabilities":"CrossResourceGroupResourceMove,
        CrossSubscriptionResourceMove, SupportsTags, SupportsLocation"},{"resourceType":"locations/connectedEnvironmentOperationResults","locations":["Central
        US EUAP","East US 2 EUAP","North Central US (Stage)","North Central US","East
        US","East Asia","West Europe","Southeast Asia"],"apiVersions":["2024-03-01","2024-02-02-preview","2023-11-02-preview","2023-08-01-preview","2023-05-02-preview","2023-05-01","2023-04-01-preview","2022-11-01-preview","2022-10-01","2022-06-01-preview"],"defaultApiVersion":"2023-05-01","capabilities":"None"},{"resourceType":"locations/connectedEnvironmentOperationStatuses","locations":["Central
        US EUAP","East US 2 EUAP","North Central US (Stage)","North Central US","East
        US","East Asia","West Europe","Southeast Asia"],"apiVersions":["2024-03-01","2024-02-02-preview","2023-11-02-preview","2023-08-01-preview","2023-05-02-preview","2023-05-01","2023-04-01-preview","2022-11-01-preview","2022-10-01","2022-06-01-preview"],"defaultApiVersion":"2023-05-01","capabilities":"None"},{"resourceType":"locations/managedCertificateOperationStatuses","locations":["Central
        US EUAP","East US 2 EUAP","North Central US (Stage)","West US 2","Southeast
        Asia","Sweden Central","Canada Central","West Europe","North Europe","East
        US","East US 2","East Asia","Australia East","Germany West Central","Japan
        East","UK South","West US","Central US","North Central US","South Central
        US","Korea Central","Brazil South","West US 3","France Central","South Africa
        North","Norway East","Switzerland North","UAE North","Canada East","West Central
        US","UK West","Central India","Switzerland West","Italy North","Poland Central"],"apiVersions":["2024-03-01","2024-02-02-preview","2023-11-02-preview","2023-08-01-preview","2023-05-02-preview","2023-05-01","2023-04-01-preview","2022-11-01-preview"],"defaultApiVersion":"2023-05-01","capabilities":"None"},{"resourceType":"locations/billingMeters","locations":["Central
        US EUAP","East US 2 EUAP","North Central US (Stage)","West US 2","Southeast
        Asia","Sweden Central","Canada Central","West Europe","North Europe","East
        US","East US 2","East Asia","Australia East","Germany West Central","Japan
        East","UK South","West US","Central US","North Central US","South Central
        US","Korea Central","Brazil South","West US 3","France Central","South Africa
        North","Norway East","Switzerland North","UAE North","Canada East","West Central
        US","UK West","Central India","Switzerland West","Italy North","Poland Central"],"apiVersions":["2024-03-01","2024-02-02-preview","2023-11-02-preview","2023-08-01-preview","2023-05-02-preview","2023-05-01","2023-04-01-preview","2022-11-01-preview","2022-10-01","2022-06-01-preview"],"defaultApiVersion":"2023-05-01","capabilities":"None"},{"resourceType":"locations/availableManagedEnvironmentsWorkloadProfileTypes","locations":["Central
        US EUAP","East US 2 EUAP","North Central US (Stage)","West US 2","Southeast
        Asia","Sweden Central","Canada Central","West Europe","North Europe","East
        US","East US 2","East Asia","Australia East","Germany West Central","Japan
        East","UK South","West US","Central US","North Central US","South Central
        US","Korea Central","Brazil South","West US 3","France Central","South Africa
        North","Norway East","Switzerland North","UAE North","Canada East","West Central
        US","UK West","Central India","Switzerland West","Italy North","Poland Central"],"apiVersions":["2024-03-01","2024-02-02-preview","2023-11-02-preview","2023-08-01-preview","2023-05-02-preview","2023-05-01","2023-04-01-preview","2022-11-01-preview","2022-10-01","2022-06-01-preview"],"defaultApiVersion":"2023-05-01","capabilities":"None"},{"resourceType":"getCustomDomainVerificationId","locations":["Central
        US EUAP","East US 2 EUAP","North Central US (Stage)","West US 2","Southeast
        Asia","Sweden Central","Canada Central","West Europe","North Europe","East
        US","East US 2","East Asia","Australia East","Germany West Central","Japan
        East","UK South","West US","Central US","North Central US","South Central
        US","Korea Central","Brazil South","West US 3","France Central","South Africa
        North","Norway East","Switzerland North","UAE North","Canada East","West Central
        US","UK West","Central India","Italy North","Poland Central","Switzerland
        West"],"apiVersions":["2024-03-01","2024-02-02-preview","2023-11-02-preview","2023-08-01-preview","2023-05-02-preview"],"defaultApiVersion":"2023-05-02-preview","capabilities":"None"},{"resourceType":"builders","locations":["Central
        US EUAP","East US 2 EUAP","North Central US (Stage)","West US 2","Southeast
        Asia","Sweden Central","Canada Central","West Europe","North Europe","East
        US","East US 2","East Asia","Australia East","Germany West Central","Japan
        East","UK South","West US","Central US","North Central US","South Central
        US","Korea Central","Brazil South","West US 3","France Central","South Africa
        North","Norway East","Switzerland North","UAE North","Canada East","West Central
        US","UK West","Central India","Switzerland West","Italy North","Poland Central"],"apiVersions":["2024-02-02-preview","2023-11-02-preview","2023-08-01-preview"],"defaultApiVersion":"2023-08-01-preview","capabilities":"CrossResourceGroupResourceMove,
        CrossSubscriptionResourceMove, SystemAssignedResourceIdentity, SupportsTags,
        SupportsLocation"},{"resourceType":"builders/builds","locations":["Central
        US EUAP","East US 2 EUAP","North Central US (Stage)","West US 2","Southeast
        Asia","Sweden Central","Canada Central","West Europe","North Europe","East
        US","East US 2","East Asia","Australia East","Germany West Central","Japan
        East","UK South","West US","Central US","North Central US","South Central
        US","Korea Central","Brazil South","West US 3","France Central","South Africa
        North","Norway East","Switzerland North","UAE North","Canada East","West Central
        US","UK West","Central India","Switzerland West","Italy North","Poland Central"],"apiVersions":["2024-02-02-preview","2023-11-02-preview","2023-08-01-preview"],"defaultApiVersion":"2023-08-01-preview","capabilities":"None"},{"resourceType":"builders/patches","locations":["North
        Central US (Stage)","Central US EUAP","East US 2 EUAP","West US 2","Southeast
        Asia","Sweden Central","Canada Central","West Europe","North Europe","East
        US","East US 2","East Asia","Australia East","Germany West Central","Japan
        East","UK South","West US","Central US","North Central US","South Central
        US","Korea Central","Brazil South","West US 3","France Central","South Africa
        North","Norway East","Switzerland North","UAE North","Canada East","West Central
        US","UK West","Central India","Switzerland West","Italy North","Poland Central"],"apiVersions":["2024-02-02-preview","2023-11-02-preview","2023-08-01-preview"],"defaultApiVersion":"2023-08-01-preview","capabilities":"None"},{"resourceType":"locations/OperationResults","locations":["Central
        US EUAP","East US 2 EUAP","North Central US (Stage)","West US 2","Southeast
        Asia","Sweden Central","Canada Central","West Europe","North Europe","East
        US","East US 2","East Asia","Australia East","Germany West Central","Japan
        East","UK South","West US","Central US","North Central US","South Central
        US","Korea Central","Brazil South","West US 3","France Central","South Africa
        North","Norway East","Switzerland North","UAE North","Canada East","West Central
        US","UK West","Central India","Switzerland West","Italy North","Poland Central"],"apiVersions":["2024-02-02-preview","2023-11-02-preview","2023-08-01-preview"],"defaultApiVersion":"2023-08-01-preview","capabilities":"None"},{"resourceType":"locations/OperationStatuses","locations":["Central
        US EUAP","East US 2 EUAP","North Central US (Stage)","West US 2","Southeast
        Asia","Sweden Central","Canada Central","West Europe","North Europe","East
        US","East US 2","East Asia","Australia East","Germany West Central","Japan
        East","UK South","West US","Central US","North Central US","South Central
        US","Korea Central","Brazil South","West US 3","France Central","South Africa
        North","Norway East","Switzerland North","UAE North","Canada East","West Central
        US","UK West","Central India","Switzerland West","Italy North","Poland Central"],"apiVersions":["2024-02-02-preview","2023-11-02-preview","2023-08-01-preview"],"defaultApiVersion":"2023-08-01-preview","capabilities":"None"},{"resourceType":"managedEnvironments/dotNetComponents","locations":["Central
        US EUAP","East US 2 EUAP","North Central US (Stage)","West US 2","Southeast
        Asia","Sweden Central","Canada Central","West Europe","North Europe","East
        US","East US 2","East Asia","Australia East","Germany West Central","Japan
        East","UK South","West US","Central US","North Central US","South Central
        US","Korea Central","Brazil South","West US 3","France Central","South Africa
        North","Norway East","Switzerland North","UAE North","Canada East","West Central
        US","UK West","Central India","Switzerland West","Italy North","Poland Central"],"apiVersions":["2024-02-02-preview","2023-11-02-preview"],"defaultApiVersion":"2023-11-02-preview","capabilities":"None"},{"resourceType":"managedEnvironments/javaComponents","locations":["Central
        US EUAP","East US 2 EUAP","North Central US (Stage)","West US 2","Southeast
        Asia","Sweden Central","Canada Central","West Europe","North Europe","East
        US","East US 2","East Asia","Australia East","Germany West Central","Japan
        East","UK South","West US","Central US","North Central US","South Central
        US","Korea Central","Brazil South","West US 3","France Central","South Africa
        North","Norway East","Switzerland North","UAE North","Canada East","West Central
        US","UK West","Central India","Switzerland West","Italy North","Poland Central"],"apiVersions":["2024-02-02-preview","2023-11-02-preview"],"defaultApiVersion":"2023-11-02-preview","capabilities":"None"},{"resourceType":"managedEnvironments/daprComponents","locations":["Central
        US EUAP","East US 2 EUAP","North Central US (Stage)","West US 2","Southeast
        Asia","Sweden Central","Canada Central","West Europe","North Europe","East
        US","East US 2","East Asia","Australia East","Germany West Central","Japan
        East","UK South","West US","Central US","North Central US","South Central
        US","Korea Central","Brazil South","West US 3","France Central","South Africa
        North","Norway East","Switzerland North","UAE North","Canada East","West Central
        US","UK West","Central India","Switzerland West","Italy North","Poland Central"],"apiVersions":["2024-03-01","2024-02-02-preview","2023-11-02-preview","2023-08-01-preview","2023-05-02-preview","2023-05-01","2023-04-01-preview","2022-11-01-preview","2022-10-01","2022-06-01-preview","2022-03-01"],"defaultApiVersion":"2023-05-01","capabilities":"None"},{"resourceType":"functions","locations":["North
        Central US (Stage)","Central US EUAP","West Central US"],"apiVersions":["2024-02-02-preview"],"capabilities":"SupportsExtension"}],"registrationState":"Registered","registrationPolicy":"RegistrationRequired"}'
    headers:
      cache-control:
      - no-cache
      content-length:
      - '28714'
      content-type:
      - application/json; charset=utf-8
      date:
      - Mon, 06 May 2024 07:05:02 GMT
      expires:
      - '-1'
      pragma:
      - no-cache
      strict-transport-security:
      - max-age=31536000; includeSubDomains
      x-cache:
      - CONFIG_NOCACHE
      x-content-type-options:
      - nosniff
      x-msedge-ref:
      - 'Ref A: 6BCD14D45F944C1ABBEE2AB499395EC5 Ref B: TYO201100115027 Ref C: 2024-05-06T07:05:03Z'
    status:
      code: 200
      message: OK
- request:
    body: null
    headers:
      Accept:
      - '*/*'
      Accept-Encoding:
      - gzip, deflate
      CommandName:
      - containerapp delete
      Connection:
      - keep-alive
      Content-Length:
      - '0'
      ParameterSetName:
      - -g -n --yes
      User-Agent:
      - python/3.10.11 (Windows-10-10.0.22631-SP0) AZURECLI/2.60.0
    method: DELETE
    uri: https://management.azure.com/subscriptions/00000000-0000-0000-0000-000000000000/resourceGroups/clitest.rg000001/providers/Microsoft.App/containerApps/containerapp-auth000002?api-version=2024-02-02-preview
  response:
    body:
      string: ''
    headers:
      api-supported-versions:
      - 2022-03-01, 2022-06-01-preview, 2022-10-01, 2022-11-01-preview, 2023-04-01-preview,
        2023-05-01, 2023-05-02-preview, 2023-08-01-preview, 2023-11-02-preview, 2024-02-02-preview,
        2024-03-01
      cache-control:
      - no-cache
      content-length:
      - '0'
      date:
      - Mon, 06 May 2024 07:05:04 GMT
      expires:
      - '-1'
      location:
      - https://management.azure.com/subscriptions/00000000-0000-0000-0000-000000000000/providers/Microsoft.App/locations/eastus/containerappOperationResults/bb4b4d7d-8b63-4510-b110-78a6f16f252e?api-version=2024-02-02-preview&t=638505759048012790&c=MIIHSDCCBjCgAwIBAgITOgL9GKuxwuoAvl6gDgAEAv0YqzANBgkqhkiG9w0BAQsFADBEMRMwEQYKCZImiZPyLGQBGRYDR0JMMRMwEQYKCZImiZPyLGQBGRYDQU1FMRgwFgYDVQQDEw9BTUUgSU5GUkEgQ0EgMDEwHhcNMjQwNTAyMTUxMzA5WhcNMjUwNDI3MTUxMzA5WjBAMT4wPAYDVQQDEzVhc3luY29wZXJhdGlvbnNpZ25pbmdjZXJ0aWZpY2F0ZS5tYW5hZ2VtZW50LmF6dXJlLmNvbTCCASIwDQYJKoZIhvcNAQEBBQADggEPADCCAQoCggEBAM07DTGnL1WbXOa1u9Ox1zn93UOdzLFtBuxDtLwkLwE5XYbQErk1VfIqbqMWVJBTz43qzYkSUywN3kS5W-3jMCFAsWLYHKk-bdgh07JhyEmf_mrR7Xm3zoHG0F16AdlxBQjSN2QUJl55bEnC1Jl3KCDiVnKozpTS-PgNbAKxy1vnDaihayz-jd1p2krOq0AkGmr8EwgyH9cxsXty3H8oLuIW4UCIf6-ovtP_gZK7LvUJosGQlUVzRY5oQeq6Cjanrjz8LO4V7OmvglKA7MT6-y0iIXCiet24ek-PnJ26p0_epq6-1NK5ppjrvQ88reQo_Wey0U6uGqPCf_quM95smlUCAwEAAaOCBDUwggQxMCcGCSsGAQQBgjcVCgQaMBgwCgYIKwYBBQUHAwEwCgYIKwYBBQUHAwIwPQYJKwYBBAGCNxUHBDAwLgYmKwYBBAGCNxUIhpDjDYTVtHiE8Ys-hZvdFs6dEoFggvX2K4Py0SACAWQCAQowggHaBggrBgEFBQcBAQSCAcwwggHIMGYGCCsGAQUFBzAChlpodHRwOi8vY3JsLm1pY3Jvc29mdC5jb20vcGtpaW5mcmEvQ2VydHMvQlkyUEtJSU5UQ0EwMS5BTUUuR0JMX0FNRSUyMElORlJBJTIwQ0ElMjAwMSg0KS5jcnQwVgYIKwYBBQUHMAKGSmh0dHA6Ly9jcmwxLmFtZS5nYmwvYWlhL0JZMlBLSUlOVENBMDEuQU1FLkdCTF9BTUUlMjBJTkZSQSUyMENBJTIwMDEoNCkuY3J0MFYGCCsGAQUFBzAChkpodHRwOi8vY3JsMi5hbWUuZ2JsL2FpYS9CWTJQS0lJTlRDQTAxLkFNRS5HQkxfQU1FJTIwSU5GUkElMjBDQSUyMDAxKDQpLmNydDBWBggrBgEFBQcwAoZKaHR0cDovL2NybDMuYW1lLmdibC9haWEvQlkyUEtJSU5UQ0EwMS5BTUUuR0JMX0FNRSUyMElORlJBJTIwQ0ElMjAwMSg0KS5jcnQwVgYIKwYBBQUHMAKGSmh0dHA6Ly9jcmw0LmFtZS5nYmwvYWlhL0JZMlBLSUlOVENBMDEuQU1FLkdCTF9BTUUlMjBJTkZSQSUyMENBJTIwMDEoNCkuY3J0MB0GA1UdDgQWBBT9nF_3LeJfKo2wUhifl8Go-LrcVDAOBgNVHQ8BAf8EBAMCBaAwggE1BgNVHR8EggEsMIIBKDCCASSgggEgoIIBHIZCaHR0cDovL2NybC5taWNyb3NvZnQuY29tL3BraWluZnJhL0NSTC9BTUUlMjBJTkZSQSUyMENBJTIwMDEoNCkuY3JshjRodHRwOi8vY3JsMS5hbWUuZ2JsL2NybC9BTUUlMjBJTkZSQSUyMENBJTIwMDEoNCkuY3JshjRodHRwOi8vY3JsMi5hbWUuZ2JsL2NybC9BTUUlMjBJTkZSQSUyMENBJTIwMDEoNCkuY3JshjRodHRwOi8vY3JsMy5hbWUuZ2JsL2NybC9BTUUlMjBJTkZSQSUyMENBJTIwMDEoNCkuY3JshjRodHRwOi8vY3JsNC5hbWUuZ2JsL2NybC9BTUUlMjBJTkZSQSUyMENBJTIwMDEoNCkuY3JsMEEGA1UdIAQ6MDgwDAYKKwYBBAGCN3sBATAMBgorBgEEAYI3ewIBMAwGCisGAQQBgjd7AwEwDAYKKwYBBAGCN3sEATAfBgNVHSMEGDAWgBTl2Ztn_PjsurvwwKidileIud8-YzAdBgNVHSUEFjAUBggrBgEFBQcDAQYIKwYBBQUHAwIwDQYJKoZIhvcNAQELBQADggEBAEuFlcYl9ZMazlAmrJEK39sgT_V4pzoLJIud-g98rzZXpDdqVHiLKQnosingp2Z1u4HNQDrUVwcOrTcmE8nii9nUF36rQFqlNH_pmwRif9NB94CYh9u9htz7aSzwTplb44TPxHcuJa_QGO3LpN4n7WMiq5yKPZmLLkUBaS6idLzrlvnexhEGzTlXs6wXDMw_haje_UlA6qY4NUdK-nzsbnu7WWO6U8-alrOTk0D9DKSuW_jlzb2iRh-pyK82sfDI-x0fBW8qarQ6y5zcqBA9R3k5BbVwa-nn6PIlXNk2v3a56ZrTQqvJMJ9IBF0w0ebhF568LNZ3effLqwGX2alJ2ZE&s=mgkR5SBGeie0QfdHQDb2fjF8MBVRlWm8AwptxhGHrYJsPs0op6aosA233FLuBSdie2_Kx_s7SHJ3TjrAhOFzRvpWbmlwPn0NPSqtkQEQYrWZLonJMh63rJdlYnc9CiEqHBwFEl7n0fCJ5Q94Uvy9UhhSMGFFzFU-uZGHO9tXgUVPTl2zYvqBfQN5P_sMVv2DqZJINx4jctBlKg1fQ2fgKIWbBWqCU9VFJ4HnT9cLf_H32Jsn_q3reX7ijwTyrIzvPAA5h48PJp66wTJ1PL3lQIQCaoQVCyl-W1CbQ_LiXc5JOoTYX4OX8PjVUFFPFUW8UAWXSKrcl5nj1RyByWz8tg&h=uJm_BQBf33HcRDcTQCGXss4UdiHVYHdlo4mWtvuf3aU
      pragma:
      - no-cache
      strict-transport-security:
      - max-age=31536000; includeSubDomains
      x-cache:
      - CONFIG_NOCACHE
      x-content-type-options:
      - nosniff
      x-ms-ratelimit-remaining-subscription-deletes:
      - '14999'
      x-msedge-ref:
      - 'Ref A: B3EA6D9305D64C7ABB5FC1BB04C38988 Ref B: TYO201151004009 Ref C: 2024-05-06T07:05:04Z'
      x-powered-by:
      - ASP.NET
    status:
      code: 202
      message: Accepted
- request:
    body: null
    headers:
      Accept:
      - '*/*'
      Accept-Encoding:
      - gzip, deflate
      CommandName:
      - containerapp delete
      Connection:
      - keep-alive
      ParameterSetName:
      - -g -n --yes
      User-Agent:
      - python/3.10.11 (Windows-10-10.0.22631-SP0) AZURECLI/2.60.0
    method: GET
    uri: https://management.azure.com/subscriptions/00000000-0000-0000-0000-000000000000/providers/Microsoft.App/locations/eastus/containerappOperationResults/bb4b4d7d-8b63-4510-b110-78a6f16f252e?api-version=2024-02-02-preview&t=638505759048012790&c=MIIHSDCCBjCgAwIBAgITOgL9GKuxwuoAvl6gDgAEAv0YqzANBgkqhkiG9w0BAQsFADBEMRMwEQYKCZImiZPyLGQBGRYDR0JMMRMwEQYKCZImiZPyLGQBGRYDQU1FMRgwFgYDVQQDEw9BTUUgSU5GUkEgQ0EgMDEwHhcNMjQwNTAyMTUxMzA5WhcNMjUwNDI3MTUxMzA5WjBAMT4wPAYDVQQDEzVhc3luY29wZXJhdGlvbnNpZ25pbmdjZXJ0aWZpY2F0ZS5tYW5hZ2VtZW50LmF6dXJlLmNvbTCCASIwDQYJKoZIhvcNAQEBBQADggEPADCCAQoCggEBAM07DTGnL1WbXOa1u9Ox1zn93UOdzLFtBuxDtLwkLwE5XYbQErk1VfIqbqMWVJBTz43qzYkSUywN3kS5W-3jMCFAsWLYHKk-bdgh07JhyEmf_mrR7Xm3zoHG0F16AdlxBQjSN2QUJl55bEnC1Jl3KCDiVnKozpTS-PgNbAKxy1vnDaihayz-jd1p2krOq0AkGmr8EwgyH9cxsXty3H8oLuIW4UCIf6-ovtP_gZK7LvUJosGQlUVzRY5oQeq6Cjanrjz8LO4V7OmvglKA7MT6-y0iIXCiet24ek-PnJ26p0_epq6-1NK5ppjrvQ88reQo_Wey0U6uGqPCf_quM95smlUCAwEAAaOCBDUwggQxMCcGCSsGAQQBgjcVCgQaMBgwCgYIKwYBBQUHAwEwCgYIKwYBBQUHAwIwPQYJKwYBBAGCNxUHBDAwLgYmKwYBBAGCNxUIhpDjDYTVtHiE8Ys-hZvdFs6dEoFggvX2K4Py0SACAWQCAQowggHaBggrBgEFBQcBAQSCAcwwggHIMGYGCCsGAQUFBzAChlpodHRwOi8vY3JsLm1pY3Jvc29mdC5jb20vcGtpaW5mcmEvQ2VydHMvQlkyUEtJSU5UQ0EwMS5BTUUuR0JMX0FNRSUyMElORlJBJTIwQ0ElMjAwMSg0KS5jcnQwVgYIKwYBBQUHMAKGSmh0dHA6Ly9jcmwxLmFtZS5nYmwvYWlhL0JZMlBLSUlOVENBMDEuQU1FLkdCTF9BTUUlMjBJTkZSQSUyMENBJTIwMDEoNCkuY3J0MFYGCCsGAQUFBzAChkpodHRwOi8vY3JsMi5hbWUuZ2JsL2FpYS9CWTJQS0lJTlRDQTAxLkFNRS5HQkxfQU1FJTIwSU5GUkElMjBDQSUyMDAxKDQpLmNydDBWBggrBgEFBQcwAoZKaHR0cDovL2NybDMuYW1lLmdibC9haWEvQlkyUEtJSU5UQ0EwMS5BTUUuR0JMX0FNRSUyMElORlJBJTIwQ0ElMjAwMSg0KS5jcnQwVgYIKwYBBQUHMAKGSmh0dHA6Ly9jcmw0LmFtZS5nYmwvYWlhL0JZMlBLSUlOVENBMDEuQU1FLkdCTF9BTUUlMjBJTkZSQSUyMENBJTIwMDEoNCkuY3J0MB0GA1UdDgQWBBT9nF_3LeJfKo2wUhifl8Go-LrcVDAOBgNVHQ8BAf8EBAMCBaAwggE1BgNVHR8EggEsMIIBKDCCASSgggEgoIIBHIZCaHR0cDovL2NybC5taWNyb3NvZnQuY29tL3BraWluZnJhL0NSTC9BTUUlMjBJTkZSQSUyMENBJTIwMDEoNCkuY3JshjRodHRwOi8vY3JsMS5hbWUuZ2JsL2NybC9BTUUlMjBJTkZSQSUyMENBJTIwMDEoNCkuY3JshjRodHRwOi8vY3JsMi5hbWUuZ2JsL2NybC9BTUUlMjBJTkZSQSUyMENBJTIwMDEoNCkuY3JshjRodHRwOi8vY3JsMy5hbWUuZ2JsL2NybC9BTUUlMjBJTkZSQSUyMENBJTIwMDEoNCkuY3JshjRodHRwOi8vY3JsNC5hbWUuZ2JsL2NybC9BTUUlMjBJTkZSQSUyMENBJTIwMDEoNCkuY3JsMEEGA1UdIAQ6MDgwDAYKKwYBBAGCN3sBATAMBgorBgEEAYI3ewIBMAwGCisGAQQBgjd7AwEwDAYKKwYBBAGCN3sEATAfBgNVHSMEGDAWgBTl2Ztn_PjsurvwwKidileIud8-YzAdBgNVHSUEFjAUBggrBgEFBQcDAQYIKwYBBQUHAwIwDQYJKoZIhvcNAQELBQADggEBAEuFlcYl9ZMazlAmrJEK39sgT_V4pzoLJIud-g98rzZXpDdqVHiLKQnosingp2Z1u4HNQDrUVwcOrTcmE8nii9nUF36rQFqlNH_pmwRif9NB94CYh9u9htz7aSzwTplb44TPxHcuJa_QGO3LpN4n7WMiq5yKPZmLLkUBaS6idLzrlvnexhEGzTlXs6wXDMw_haje_UlA6qY4NUdK-nzsbnu7WWO6U8-alrOTk0D9DKSuW_jlzb2iRh-pyK82sfDI-x0fBW8qarQ6y5zcqBA9R3k5BbVwa-nn6PIlXNk2v3a56ZrTQqvJMJ9IBF0w0ebhF568LNZ3effLqwGX2alJ2ZE&s=mgkR5SBGeie0QfdHQDb2fjF8MBVRlWm8AwptxhGHrYJsPs0op6aosA233FLuBSdie2_Kx_s7SHJ3TjrAhOFzRvpWbmlwPn0NPSqtkQEQYrWZLonJMh63rJdlYnc9CiEqHBwFEl7n0fCJ5Q94Uvy9UhhSMGFFzFU-uZGHO9tXgUVPTl2zYvqBfQN5P_sMVv2DqZJINx4jctBlKg1fQ2fgKIWbBWqCU9VFJ4HnT9cLf_H32Jsn_q3reX7ijwTyrIzvPAA5h48PJp66wTJ1PL3lQIQCaoQVCyl-W1CbQ_LiXc5JOoTYX4OX8PjVUFFPFUW8UAWXSKrcl5nj1RyByWz8tg&h=uJm_BQBf33HcRDcTQCGXss4UdiHVYHdlo4mWtvuf3aU
  response:
    body:
      string: ''
    headers:
      api-supported-versions:
      - 2022-03-01, 2022-06-01-preview, 2022-10-01, 2022-11-01-preview, 2023-04-01-preview,
        2023-05-01, 2023-05-02-preview, 2023-08-01-preview, 2023-11-02-preview, 2024-02-02-preview,
        2024-03-01
      cache-control:
      - no-cache
      content-length:
      - '0'
      date:
      - Mon, 06 May 2024 07:05:05 GMT
      expires:
      - '-1'
      location:
      - https://management.azure.com/subscriptions/00000000-0000-0000-0000-000000000000/providers/Microsoft.App/locations/eastus/containerappOperationResults/bb4b4d7d-8b63-4510-b110-78a6f16f252e?api-version=2024-02-02-preview&t=638505759059925259&c=MIIHSDCCBjCgAwIBAgITOgL9GKuxwuoAvl6gDgAEAv0YqzANBgkqhkiG9w0BAQsFADBEMRMwEQYKCZImiZPyLGQBGRYDR0JMMRMwEQYKCZImiZPyLGQBGRYDQU1FMRgwFgYDVQQDEw9BTUUgSU5GUkEgQ0EgMDEwHhcNMjQwNTAyMTUxMzA5WhcNMjUwNDI3MTUxMzA5WjBAMT4wPAYDVQQDEzVhc3luY29wZXJhdGlvbnNpZ25pbmdjZXJ0aWZpY2F0ZS5tYW5hZ2VtZW50LmF6dXJlLmNvbTCCASIwDQYJKoZIhvcNAQEBBQADggEPADCCAQoCggEBAM07DTGnL1WbXOa1u9Ox1zn93UOdzLFtBuxDtLwkLwE5XYbQErk1VfIqbqMWVJBTz43qzYkSUywN3kS5W-3jMCFAsWLYHKk-bdgh07JhyEmf_mrR7Xm3zoHG0F16AdlxBQjSN2QUJl55bEnC1Jl3KCDiVnKozpTS-PgNbAKxy1vnDaihayz-jd1p2krOq0AkGmr8EwgyH9cxsXty3H8oLuIW4UCIf6-ovtP_gZK7LvUJosGQlUVzRY5oQeq6Cjanrjz8LO4V7OmvglKA7MT6-y0iIXCiet24ek-PnJ26p0_epq6-1NK5ppjrvQ88reQo_Wey0U6uGqPCf_quM95smlUCAwEAAaOCBDUwggQxMCcGCSsGAQQBgjcVCgQaMBgwCgYIKwYBBQUHAwEwCgYIKwYBBQUHAwIwPQYJKwYBBAGCNxUHBDAwLgYmKwYBBAGCNxUIhpDjDYTVtHiE8Ys-hZvdFs6dEoFggvX2K4Py0SACAWQCAQowggHaBggrBgEFBQcBAQSCAcwwggHIMGYGCCsGAQUFBzAChlpodHRwOi8vY3JsLm1pY3Jvc29mdC5jb20vcGtpaW5mcmEvQ2VydHMvQlkyUEtJSU5UQ0EwMS5BTUUuR0JMX0FNRSUyMElORlJBJTIwQ0ElMjAwMSg0KS5jcnQwVgYIKwYBBQUHMAKGSmh0dHA6Ly9jcmwxLmFtZS5nYmwvYWlhL0JZMlBLSUlOVENBMDEuQU1FLkdCTF9BTUUlMjBJTkZSQSUyMENBJTIwMDEoNCkuY3J0MFYGCCsGAQUFBzAChkpodHRwOi8vY3JsMi5hbWUuZ2JsL2FpYS9CWTJQS0lJTlRDQTAxLkFNRS5HQkxfQU1FJTIwSU5GUkElMjBDQSUyMDAxKDQpLmNydDBWBggrBgEFBQcwAoZKaHR0cDovL2NybDMuYW1lLmdibC9haWEvQlkyUEtJSU5UQ0EwMS5BTUUuR0JMX0FNRSUyMElORlJBJTIwQ0ElMjAwMSg0KS5jcnQwVgYIKwYBBQUHMAKGSmh0dHA6Ly9jcmw0LmFtZS5nYmwvYWlhL0JZMlBLSUlOVENBMDEuQU1FLkdCTF9BTUUlMjBJTkZSQSUyMENBJTIwMDEoNCkuY3J0MB0GA1UdDgQWBBT9nF_3LeJfKo2wUhifl8Go-LrcVDAOBgNVHQ8BAf8EBAMCBaAwggE1BgNVHR8EggEsMIIBKDCCASSgggEgoIIBHIZCaHR0cDovL2NybC5taWNyb3NvZnQuY29tL3BraWluZnJhL0NSTC9BTUUlMjBJTkZSQSUyMENBJTIwMDEoNCkuY3JshjRodHRwOi8vY3JsMS5hbWUuZ2JsL2NybC9BTUUlMjBJTkZSQSUyMENBJTIwMDEoNCkuY3JshjRodHRwOi8vY3JsMi5hbWUuZ2JsL2NybC9BTUUlMjBJTkZSQSUyMENBJTIwMDEoNCkuY3JshjRodHRwOi8vY3JsMy5hbWUuZ2JsL2NybC9BTUUlMjBJTkZSQSUyMENBJTIwMDEoNCkuY3JshjRodHRwOi8vY3JsNC5hbWUuZ2JsL2NybC9BTUUlMjBJTkZSQSUyMENBJTIwMDEoNCkuY3JsMEEGA1UdIAQ6MDgwDAYKKwYBBAGCN3sBATAMBgorBgEEAYI3ewIBMAwGCisGAQQBgjd7AwEwDAYKKwYBBAGCN3sEATAfBgNVHSMEGDAWgBTl2Ztn_PjsurvwwKidileIud8-YzAdBgNVHSUEFjAUBggrBgEFBQcDAQYIKwYBBQUHAwIwDQYJKoZIhvcNAQELBQADggEBAEuFlcYl9ZMazlAmrJEK39sgT_V4pzoLJIud-g98rzZXpDdqVHiLKQnosingp2Z1u4HNQDrUVwcOrTcmE8nii9nUF36rQFqlNH_pmwRif9NB94CYh9u9htz7aSzwTplb44TPxHcuJa_QGO3LpN4n7WMiq5yKPZmLLkUBaS6idLzrlvnexhEGzTlXs6wXDMw_haje_UlA6qY4NUdK-nzsbnu7WWO6U8-alrOTk0D9DKSuW_jlzb2iRh-pyK82sfDI-x0fBW8qarQ6y5zcqBA9R3k5BbVwa-nn6PIlXNk2v3a56ZrTQqvJMJ9IBF0w0ebhF568LNZ3effLqwGX2alJ2ZE&s=lj9j3ZwDC08BMeXc4otVG07wOixkLke4F9ikesoX_ojN6V9BN00SdAUSthZV6LsJnPyoMzxjhq9h_cYoWwtYVFjsknNSdlOa8dyagTeL1fHM-vOxjhz2QfG16U8kOju_XMx-mI2pooPpUpvooYrN0m4apVfP8UwskfdcI9E5jiSw6jo-cYDXbSpdjEk56c6y9wM3QzPkiwmfP1nKkNI3jsTGgsjgcU1kOXOkrHxVFuUcdprJTDh6ILoWj0unKOYU96FgifkAgFzQ26IjHh5xcqY5lPMZ43bk4KOpF2dfm7NqToLxCHdffqm5az5a-ITQl5bT48r7Hw5mQ1Z2ub_Q1w&h=aDaq4Q40vBjDBMgoPAT4cUUUHJ9k8LHX8_nUbzTpr6g
      pragma:
      - no-cache
      strict-transport-security:
      - max-age=31536000; includeSubDomains
      x-cache:
      - CONFIG_NOCACHE
      x-content-type-options:
      - nosniff
      x-msedge-ref:
      - 'Ref A: FAC9042A74B64FFEB86DFA7A8D08308C Ref B: TYO201100116037 Ref C: 2024-05-06T07:05:05Z'
      x-powered-by:
      - ASP.NET
    status:
      code: 202
      message: Accepted
- request:
    body: null
    headers:
      Accept:
      - '*/*'
      Accept-Encoding:
      - gzip, deflate
      CommandName:
      - containerapp delete
      Connection:
      - keep-alive
      ParameterSetName:
      - -g -n --yes
      User-Agent:
      - python/3.10.11 (Windows-10-10.0.22631-SP0) AZURECLI/2.60.0
    method: GET
    uri: https://management.azure.com/subscriptions/00000000-0000-0000-0000-000000000000/providers/Microsoft.App/locations/eastus/containerappOperationResults/bb4b4d7d-8b63-4510-b110-78a6f16f252e?api-version=2024-02-02-preview&t=638505759048012790&c=MIIHSDCCBjCgAwIBAgITOgL9GKuxwuoAvl6gDgAEAv0YqzANBgkqhkiG9w0BAQsFADBEMRMwEQYKCZImiZPyLGQBGRYDR0JMMRMwEQYKCZImiZPyLGQBGRYDQU1FMRgwFgYDVQQDEw9BTUUgSU5GUkEgQ0EgMDEwHhcNMjQwNTAyMTUxMzA5WhcNMjUwNDI3MTUxMzA5WjBAMT4wPAYDVQQDEzVhc3luY29wZXJhdGlvbnNpZ25pbmdjZXJ0aWZpY2F0ZS5tYW5hZ2VtZW50LmF6dXJlLmNvbTCCASIwDQYJKoZIhvcNAQEBBQADggEPADCCAQoCggEBAM07DTGnL1WbXOa1u9Ox1zn93UOdzLFtBuxDtLwkLwE5XYbQErk1VfIqbqMWVJBTz43qzYkSUywN3kS5W-3jMCFAsWLYHKk-bdgh07JhyEmf_mrR7Xm3zoHG0F16AdlxBQjSN2QUJl55bEnC1Jl3KCDiVnKozpTS-PgNbAKxy1vnDaihayz-jd1p2krOq0AkGmr8EwgyH9cxsXty3H8oLuIW4UCIf6-ovtP_gZK7LvUJosGQlUVzRY5oQeq6Cjanrjz8LO4V7OmvglKA7MT6-y0iIXCiet24ek-PnJ26p0_epq6-1NK5ppjrvQ88reQo_Wey0U6uGqPCf_quM95smlUCAwEAAaOCBDUwggQxMCcGCSsGAQQBgjcVCgQaMBgwCgYIKwYBBQUHAwEwCgYIKwYBBQUHAwIwPQYJKwYBBAGCNxUHBDAwLgYmKwYBBAGCNxUIhpDjDYTVtHiE8Ys-hZvdFs6dEoFggvX2K4Py0SACAWQCAQowggHaBggrBgEFBQcBAQSCAcwwggHIMGYGCCsGAQUFBzAChlpodHRwOi8vY3JsLm1pY3Jvc29mdC5jb20vcGtpaW5mcmEvQ2VydHMvQlkyUEtJSU5UQ0EwMS5BTUUuR0JMX0FNRSUyMElORlJBJTIwQ0ElMjAwMSg0KS5jcnQwVgYIKwYBBQUHMAKGSmh0dHA6Ly9jcmwxLmFtZS5nYmwvYWlhL0JZMlBLSUlOVENBMDEuQU1FLkdCTF9BTUUlMjBJTkZSQSUyMENBJTIwMDEoNCkuY3J0MFYGCCsGAQUFBzAChkpodHRwOi8vY3JsMi5hbWUuZ2JsL2FpYS9CWTJQS0lJTlRDQTAxLkFNRS5HQkxfQU1FJTIwSU5GUkElMjBDQSUyMDAxKDQpLmNydDBWBggrBgEFBQcwAoZKaHR0cDovL2NybDMuYW1lLmdibC9haWEvQlkyUEtJSU5UQ0EwMS5BTUUuR0JMX0FNRSUyMElORlJBJTIwQ0ElMjAwMSg0KS5jcnQwVgYIKwYBBQUHMAKGSmh0dHA6Ly9jcmw0LmFtZS5nYmwvYWlhL0JZMlBLSUlOVENBMDEuQU1FLkdCTF9BTUUlMjBJTkZSQSUyMENBJTIwMDEoNCkuY3J0MB0GA1UdDgQWBBT9nF_3LeJfKo2wUhifl8Go-LrcVDAOBgNVHQ8BAf8EBAMCBaAwggE1BgNVHR8EggEsMIIBKDCCASSgggEgoIIBHIZCaHR0cDovL2NybC5taWNyb3NvZnQuY29tL3BraWluZnJhL0NSTC9BTUUlMjBJTkZSQSUyMENBJTIwMDEoNCkuY3JshjRodHRwOi8vY3JsMS5hbWUuZ2JsL2NybC9BTUUlMjBJTkZSQSUyMENBJTIwMDEoNCkuY3JshjRodHRwOi8vY3JsMi5hbWUuZ2JsL2NybC9BTUUlMjBJTkZSQSUyMENBJTIwMDEoNCkuY3JshjRodHRwOi8vY3JsMy5hbWUuZ2JsL2NybC9BTUUlMjBJTkZSQSUyMENBJTIwMDEoNCkuY3JshjRodHRwOi8vY3JsNC5hbWUuZ2JsL2NybC9BTUUlMjBJTkZSQSUyMENBJTIwMDEoNCkuY3JsMEEGA1UdIAQ6MDgwDAYKKwYBBAGCN3sBATAMBgorBgEEAYI3ewIBMAwGCisGAQQBgjd7AwEwDAYKKwYBBAGCN3sEATAfBgNVHSMEGDAWgBTl2Ztn_PjsurvwwKidileIud8-YzAdBgNVHSUEFjAUBggrBgEFBQcDAQYIKwYBBQUHAwIwDQYJKoZIhvcNAQELBQADggEBAEuFlcYl9ZMazlAmrJEK39sgT_V4pzoLJIud-g98rzZXpDdqVHiLKQnosingp2Z1u4HNQDrUVwcOrTcmE8nii9nUF36rQFqlNH_pmwRif9NB94CYh9u9htz7aSzwTplb44TPxHcuJa_QGO3LpN4n7WMiq5yKPZmLLkUBaS6idLzrlvnexhEGzTlXs6wXDMw_haje_UlA6qY4NUdK-nzsbnu7WWO6U8-alrOTk0D9DKSuW_jlzb2iRh-pyK82sfDI-x0fBW8qarQ6y5zcqBA9R3k5BbVwa-nn6PIlXNk2v3a56ZrTQqvJMJ9IBF0w0ebhF568LNZ3effLqwGX2alJ2ZE&s=mgkR5SBGeie0QfdHQDb2fjF8MBVRlWm8AwptxhGHrYJsPs0op6aosA233FLuBSdie2_Kx_s7SHJ3TjrAhOFzRvpWbmlwPn0NPSqtkQEQYrWZLonJMh63rJdlYnc9CiEqHBwFEl7n0fCJ5Q94Uvy9UhhSMGFFzFU-uZGHO9tXgUVPTl2zYvqBfQN5P_sMVv2DqZJINx4jctBlKg1fQ2fgKIWbBWqCU9VFJ4HnT9cLf_H32Jsn_q3reX7ijwTyrIzvPAA5h48PJp66wTJ1PL3lQIQCaoQVCyl-W1CbQ_LiXc5JOoTYX4OX8PjVUFFPFUW8UAWXSKrcl5nj1RyByWz8tg&h=uJm_BQBf33HcRDcTQCGXss4UdiHVYHdlo4mWtvuf3aU
  response:
    body:
      string: ''
    headers:
      api-supported-versions:
      - 2022-03-01, 2022-06-01-preview, 2022-10-01, 2022-11-01-preview, 2023-04-01-preview,
        2023-05-01, 2023-05-02-preview, 2023-08-01-preview, 2023-11-02-preview, 2024-02-02-preview,
        2024-03-01
      cache-control:
      - no-cache
      date:
      - Mon, 06 May 2024 07:05:21 GMT
      expires:
      - '-1'
      pragma:
      - no-cache
      strict-transport-security:
      - max-age=31536000; includeSubDomains
      x-cache:
      - CONFIG_NOCACHE
      x-content-type-options:
      - nosniff
      x-msedge-ref:
      - 'Ref A: F8B1DE41552E482389A5AF9AED19A8AE Ref B: TYO201151002025 Ref C: 2024-05-06T07:05:21Z'
      x-powered-by:
      - ASP.NET
    status:
      code: 204
      message: No Content
version: 1
>>>>>>> f5edd8ea
<|MERGE_RESOLUTION|>--- conflicted
+++ resolved
@@ -1,4451 +1,3 @@
-<<<<<<< HEAD
-interactions:
-- request:
-    body: null
-    headers:
-      Accept:
-      - application/json
-      Accept-Encoding:
-      - gzip, deflate
-      CommandName:
-      - containerapp env show
-      Connection:
-      - keep-alive
-      ParameterSetName:
-      - -g -n
-      User-Agent:
-      - AZURECLI/2.59.0 azsdk-python-core/1.28.0 Python/3.8.10 (Windows-10-10.0.22631-SP0)
-    method: GET
-    uri: https://management.azure.com/subscriptions/00000000-0000-0000-0000-000000000000/providers/Microsoft.App?api-version=2022-09-01
-  response:
-    body:
-      string: '{"id":"/subscriptions/00000000-0000-0000-0000-000000000000/providers/Microsoft.App","namespace":"Microsoft.App","authorizations":[{"applicationId":"7e3bc4fd-85a3-4192-b177-5b8bfc87f42c","roleDefinitionId":"39a74f72-b40f-4bdc-b639-562fe2260bf0"},{"applicationId":"3734c1a4-2bed-4998-a37a-ff1a9e7bf019","roleDefinitionId":"5c779a4f-5cb2-4547-8c41-478d9be8ba90"},{"applicationId":"55ebbb62-3b9c-49fd-9b87-9595226dd4ac","roleDefinitionId":"e49ca620-7992-4561-a7df-4ed67dad77b5","managedByRoleDefinitionId":"9e3af657-a8ff-583c-a75c-2fe7c4bcb635"},{"applicationId":"1459b1f6-7a5b-4300-93a2-44b4a651759f","roleDefinitionId":"3c5f1b29-9e3d-4a22-b5d6-9ff4e5a37974"}],"resourceTypes":[{"resourceType":"managedEnvironments","locations":["North
-        Central US (Stage)","Central US EUAP","East US 2 EUAP","West US 2","Southeast
-        Asia","Sweden Central","Canada Central","West Europe","North Europe","East
-        US","East US 2","East Asia","Australia East","Germany West Central","Japan
-        East","UK South","West US","Central US","North Central US","South Central
-        US","Korea Central","Brazil South","West US 3","France Central","South Africa
-        North","Norway East","Switzerland North","UAE North","Canada East","West Central
-        US","UK West","Central India","Switzerland West","Italy North","Poland Central"],"apiVersions":["2024-03-01","2024-02-02-preview","2023-11-02-preview","2023-08-01-preview","2023-05-02-preview","2023-05-01","2023-04-01-preview","2022-11-01-preview","2022-10-01","2022-06-01-preview","2022-03-01"],"defaultApiVersion":"2023-05-01","capabilities":"CrossResourceGroupResourceMove,
-        CrossSubscriptionResourceMove, SystemAssignedResourceIdentity, SupportsTags,
-        SupportsLocation"},{"resourceType":"operations","locations":["North Central
-        US (Stage)","Central US EUAP","East US 2 EUAP","West US 2","Southeast Asia","Sweden
-        Central","Canada Central","West Europe","North Europe","East US","East US
-        2","East Asia","Australia East","Germany West Central","Japan East","UK South","West
-        US","Central US","North Central US","South Central US","Korea Central","Brazil
-        South","West US 3","France Central","South Africa North","Norway East","Switzerland
-        North","UAE North","Canada East","West Central US","UK West","Central India","Italy
-        North","Poland Central"],"apiVersions":["2024-02-02-preview","2023-11-02-preview","2023-08-01-preview","2023-05-02-preview","2023-05-01","2023-04-01-preview","2023-02-01","2022-11-01-preview","2022-10-01","2022-06-01-preview","2022-03-01"],"defaultApiVersion":"2023-11-02-preview","capabilities":"None"},{"resourceType":"managedEnvironments/certificates","locations":["Central
-        US EUAP","East US 2 EUAP","North Central US (Stage)","West US 2","Southeast
-        Asia","Sweden Central","Canada Central","West Europe","North Europe","East
-        US","East US 2","East Asia","Australia East","Germany West Central","Japan
-        East","UK South","West US","Central US","North Central US","South Central
-        US","Korea Central","Brazil South","West US 3","France Central","South Africa
-        North","Norway East","Switzerland North","UAE North","Canada East","West Central
-        US","UK West","Central India","Switzerland West","Italy North","Poland Central"],"apiVersions":["2024-03-01","2024-02-02-preview","2023-11-02-preview","2023-08-01-preview","2023-05-02-preview","2023-05-01","2023-04-01-preview","2022-11-01-preview","2022-10-01","2022-06-01-preview","2022-03-01"],"defaultApiVersion":"2023-05-01","capabilities":"CrossResourceGroupResourceMove,
-        CrossSubscriptionResourceMove, SupportsTags, SupportsLocation"},{"resourceType":"managedEnvironments/managedCertificates","locations":["Central
-        US EUAP","East US 2 EUAP","North Central US (Stage)","West US 2","Southeast
-        Asia","Sweden Central","Canada Central","West Europe","North Europe","East
-        US","East US 2","East Asia","Australia East","Germany West Central","Japan
-        East","UK South","West US","Central US","North Central US","South Central
-        US","Korea Central","Brazil South","West US 3","France Central","South Africa
-        North","Norway East","Switzerland North","UAE North","Canada East","West Central
-        US","UK West","Central India","Switzerland West","Italy North","Poland Central"],"apiVersions":["2024-03-01","2024-02-02-preview","2023-11-02-preview","2023-08-01-preview","2023-05-02-preview","2023-05-01","2023-04-01-preview","2022-11-01-preview"],"defaultApiVersion":"2023-05-01","capabilities":"CrossResourceGroupResourceMove,
-        CrossSubscriptionResourceMove, SupportsTags, SupportsLocation"},{"resourceType":"containerApps","locations":["Central
-        US EUAP","East US 2 EUAP","North Central US (Stage)","West US 2","Southeast
-        Asia","Sweden Central","Canada Central","West Europe","North Europe","East
-        US","East US 2","East Asia","Australia East","Germany West Central","Japan
-        East","UK South","West US","Central US","North Central US","South Central
-        US","Korea Central","Brazil South","West US 3","France Central","South Africa
-        North","Norway East","Switzerland North","UAE North","Canada East","West Central
-        US","UK West","Central India","Switzerland West","Italy North","Poland Central"],"apiVersions":["2024-03-01","2024-02-02-preview","2023-11-02-preview","2023-08-01-preview","2023-05-02-preview","2023-05-01","2023-04-01-preview","2022-11-01-preview","2022-10-01","2022-06-01-preview","2022-03-01"],"defaultApiVersion":"2023-05-01","capabilities":"CrossResourceGroupResourceMove,
-        CrossSubscriptionResourceMove, SystemAssignedResourceIdentity, SupportsTags,
-        SupportsLocation"},{"resourceType":"containerApps/privateEndpointConnectionProxies","locations":["Central
-        US EUAP","East US 2 EUAP","North Central US (Stage)","West US 2","Southeast
-        Asia","Sweden Central","Canada Central","West Europe","North Europe","East
-        US","East US 2","East Asia","Australia East","Germany West Central","Japan
-        East","UK South","West US","Central US","North Central US","South Central
-        US","Korea Central","Brazil South","West US 3","France Central","South Africa
-        North","Norway East","Switzerland North","UAE North","Canada East","West Central
-        US","UK West","Central India","Switzerland West","Italy North","Poland Central"],"apiVersions":["2024-02-02-preview","2023-11-02-preview"],"defaultApiVersion":"2023-11-02-preview","capabilities":"None"},{"resourceType":"managedEnvironments/privateEndpointConnectionProxies","locations":["Central
-        US EUAP","East US 2 EUAP","North Central US (Stage)","West US 2","Southeast
-        Asia","Sweden Central","Canada Central","West Europe","North Europe","East
-        US","East US 2","East Asia","Australia East","Germany West Central","Japan
-        East","UK South","West US","Central US","North Central US","South Central
-        US","Korea Central","Brazil South","West US 3","France Central","South Africa
-        North","Norway East","Switzerland North","UAE North","Canada East","West Central
-        US","UK West","Central India","Switzerland West","Italy North","Poland Central"],"apiVersions":["2024-02-02-preview","2023-11-02-preview"],"defaultApiVersion":"2023-11-02-preview","capabilities":"None"},{"resourceType":"sessionPools","locations":["North
-        Central US (Stage)","Central US EUAP","East US 2 EUAP","West US 2","Southeast
-        Asia","Sweden Central","Canada Central","West Europe","North Europe","East
-        US","East US 2","East Asia","Australia East","Germany West Central","Japan
-        East","UK South","West US","Central US","North Central US","South Central
-        US","Korea Central","Brazil South","West US 3","France Central","South Africa
-        North","Norway East","Switzerland North","UAE North","Canada East","West Central
-        US","UK West","Central India","Switzerland West","Italy North","Poland Central"],"apiVersions":["2024-02-02-preview","2023-11-02-preview","2023-08-01-preview"],"defaultApiVersion":"2024-02-02-preview","capabilities":"CrossResourceGroupResourceMove,
-        CrossSubscriptionResourceMove, SystemAssignedResourceIdentity, SupportsTags,
-        SupportsLocation"},{"resourceType":"jobs","locations":["Central US EUAP","East
-        US 2 EUAP","North Central US (Stage)","West US 2","Southeast Asia","Sweden
-        Central","Canada Central","West Europe","North Europe","East US","East US
-        2","East Asia","Australia East","Germany West Central","Japan East","UK South","West
-        US","Central US","North Central US","South Central US","Korea Central","Brazil
-        South","West US 3","France Central","South Africa North","Norway East","Switzerland
-        North","UAE North","Canada East","West Central US","UK West","Central India","Switzerland
-        West","Italy North","Poland Central"],"apiVersions":["2024-03-01","2024-02-02-preview","2023-11-02-preview","2023-08-01-preview","2023-05-02-preview","2023-05-01","2023-04-01-preview","2022-11-01-preview"],"defaultApiVersion":"2023-05-01","capabilities":"CrossResourceGroupResourceMove,
-        CrossSubscriptionResourceMove, SystemAssignedResourceIdentity, SupportsTags,
-        SupportsLocation"},{"resourceType":"locations","locations":[],"apiVersions":["2024-03-01","2024-02-02-preview","2023-11-02-preview","2023-08-01-preview","2023-05-02-preview","2023-05-01","2023-04-01-preview","2022-11-01-preview","2022-10-01","2022-06-01-preview","2022-03-01"],"defaultApiVersion":"2023-05-01","capabilities":"None"},{"resourceType":"locations/managedEnvironmentOperationResults","locations":["Central
-        US EUAP","East US 2 EUAP","North Central US (Stage)","West US 2","Southeast
-        Asia","Sweden Central","Canada Central","West Europe","North Europe","East
-        US","East US 2","East Asia","Australia East","Germany West Central","Japan
-        East","UK South","West US","Central US","North Central US","South Central
-        US","Korea Central","Brazil South","West US 3","France Central","South Africa
-        North","Norway East","Switzerland North","UAE North","Canada East","West Central
-        US","UK West","Central India","Switzerland West","Italy North","Poland Central"],"apiVersions":["2024-03-01","2024-02-02-preview","2023-11-02-preview","2023-08-01-preview","2023-05-02-preview","2023-05-01","2023-04-01-preview","2022-11-01-preview","2022-10-01","2022-06-01-preview","2022-03-01"],"defaultApiVersion":"2023-05-01","capabilities":"None"},{"resourceType":"locations/managedEnvironmentOperationStatuses","locations":["Central
-        US EUAP","East US 2 EUAP","North Central US (Stage)","West US 2","Southeast
-        Asia","Sweden Central","Canada Central","West Europe","North Europe","East
-        US","East US 2","East Asia","Australia East","Germany West Central","Japan
-        East","UK South","West US","Central US","North Central US","South Central
-        US","Korea Central","Brazil South","West US 3","France Central","South Africa
-        North","Norway East","Switzerland North","UAE North","Canada East","West Central
-        US","UK West","Central India","Switzerland West","Italy North","Poland Central"],"apiVersions":["2024-03-01","2024-02-02-preview","2023-11-02-preview","2023-08-01-preview","2023-05-02-preview","2023-05-01","2023-04-01-preview","2022-11-01-preview","2022-10-01","2022-06-01-preview","2022-03-01"],"defaultApiVersion":"2023-05-01","capabilities":"None"},{"resourceType":"locations/containerappOperationResults","locations":["Central
-        US EUAP","East US 2 EUAP","North Central US (Stage)","West US 2","Southeast
-        Asia","Sweden Central","Canada Central","West Europe","North Europe","East
-        US","East US 2","East Asia","Australia East","Germany West Central","Japan
-        East","UK South","West US","Central US","North Central US","South Central
-        US","Korea Central","Brazil South","West US 3","France Central","South Africa
-        North","Norway East","Switzerland North","UAE North","Canada East","West Central
-        US","UK West","Central India","Switzerland West","Italy North","Poland Central"],"apiVersions":["2024-03-01","2024-02-02-preview","2023-11-02-preview","2023-08-01-preview","2023-05-02-preview","2023-05-01","2023-04-01-preview","2022-11-01-preview","2022-10-01","2022-06-01-preview","2022-03-01"],"defaultApiVersion":"2023-05-01","capabilities":"None"},{"resourceType":"locations/containerappOperationStatuses","locations":["Central
-        US EUAP","East US 2 EUAP","North Central US (Stage)","West US 2","Southeast
-        Asia","Sweden Central","Canada Central","West Europe","North Europe","East
-        US","East US 2","East Asia","Australia East","Germany West Central","Japan
-        East","UK South","West US","Central US","North Central US","South Central
-        US","Korea Central","Brazil South","West US 3","France Central","South Africa
-        North","Norway East","Switzerland North","UAE North","Canada East","West Central
-        US","UK West","Central India","Switzerland West","Italy North","Poland Central"],"apiVersions":["2024-03-01","2024-02-02-preview","2023-11-02-preview","2023-08-01-preview","2023-05-02-preview","2023-05-01","2023-04-01-preview","2022-11-01-preview","2022-10-01","2022-06-01-preview","2022-03-01"],"defaultApiVersion":"2023-05-01","capabilities":"None"},{"resourceType":"locations/containerappsjobOperationResults","locations":["Central
-        US EUAP","East US 2 EUAP","North Central US (Stage)","West US 2","Southeast
-        Asia","Sweden Central","Canada Central","West Europe","North Europe","East
-        US","East US 2","East Asia","Australia East","Germany West Central","Japan
-        East","UK South","West US","Central US","North Central US","South Central
-        US","Korea Central","Brazil South","West US 3","France Central","South Africa
-        North","Norway East","Switzerland North","UAE North","Canada East","West Central
-        US","UK West","Central India","Switzerland West","Italy North","Poland Central"],"apiVersions":["2024-03-01","2024-02-02-preview","2023-11-02-preview","2023-08-01-preview","2023-05-02-preview","2023-05-01","2023-04-01-preview","2022-11-01-preview"],"defaultApiVersion":"2023-05-01","capabilities":"None"},{"resourceType":"locations/containerappsjobOperationStatuses","locations":["Central
-        US EUAP","East US 2 EUAP","North Central US (Stage)","West US 2","Southeast
-        Asia","Sweden Central","Canada Central","West Europe","North Europe","East
-        US","East US 2","East Asia","Australia East","Germany West Central","Japan
-        East","UK South","West US","Central US","North Central US","South Central
-        US","Korea Central","Brazil South","West US 3","France Central","South Africa
-        North","Norway East","Switzerland North","UAE North","Canada East","West Central
-        US","UK West","Central India","Switzerland West","Italy North","Poland Central"],"apiVersions":["2024-03-01","2024-02-02-preview","2023-11-02-preview","2023-08-01-preview","2023-05-02-preview","2023-05-01","2023-04-01-preview","2022-11-01-preview"],"defaultApiVersion":"2023-05-01","capabilities":"None"},{"resourceType":"locations/sourceControlOperationResults","locations":["Central
-        US EUAP","East US 2 EUAP","North Central US (Stage)","West US 2","Southeast
-        Asia","Sweden Central","Canada Central","West Europe","North Europe","East
-        US","East US 2","East Asia","Australia East","Germany West Central","Japan
-        East","UK South","West US","Central US","North Central US","South Central
-        US","Korea Central","Brazil South","West US 3","France Central","South Africa
-        North","Norway East","Switzerland North","UAE North","Canada East","West Central
-        US","UK West","Central India","Switzerland West","Italy North","Poland Central"],"apiVersions":["2024-03-01","2024-02-02-preview","2023-11-02-preview","2023-08-01-preview","2023-05-02-preview","2023-05-01","2023-04-01-preview","2022-11-01-preview","2022-10-01","2022-06-01-preview","2022-03-01"],"defaultApiVersion":"2023-05-01","capabilities":"None"},{"resourceType":"locations/sourceControlOperationStatuses","locations":["Central
-        US EUAP","East US 2 EUAP","North Central US (Stage)","West US 2","Southeast
-        Asia","Sweden Central","Canada Central","West Europe","North Europe","East
-        US","East US 2","East Asia","Australia East","Germany West Central","Japan
-        East","UK South","West US","Central US","North Central US","South Central
-        US","Korea Central","Brazil South","West US 3","France Central","South Africa
-        North","Norway East","Switzerland North","UAE North","Canada East","West Central
-        US","UK West","Central India","Switzerland West","Italy North","Poland Central"],"apiVersions":["2024-03-01","2024-02-02-preview","2023-11-02-preview","2023-08-01-preview","2023-05-02-preview","2023-05-01","2023-04-01-preview","2022-11-01-preview","2022-10-01","2022-06-01-preview","2022-03-01"],"defaultApiVersion":"2023-05-01","capabilities":"None"},{"resourceType":"locations/usages","locations":["Central
-        US EUAP","East US 2 EUAP","North Central US (Stage)","West US 2","Southeast
-        Asia","Sweden Central","Canada Central","West Europe","North Europe","East
-        US","East US 2","East Asia","Australia East","Germany West Central","Japan
-        East","UK South","West US","Central US","North Central US","South Central
-        US","Korea Central","Brazil South","West US 3","France Central","South Africa
-        North","Norway East","Switzerland North","UAE North","Canada East","West Central
-        US","UK West","Central India","Switzerland West","Italy North","Poland Central"],"apiVersions":["2024-03-01","2024-02-02-preview","2023-11-02-preview","2023-08-01-preview","2023-05-02-preview"],"defaultApiVersion":"2023-05-02-preview","capabilities":"None"},{"resourceType":"connectedEnvironments","locations":["Central
-        US EUAP","East US 2 EUAP","North Central US (Stage)","North Central US","East
-        US","East Asia","West Europe","Southeast Asia"],"apiVersions":["2024-03-01","2024-02-02-preview","2023-11-02-preview","2023-08-01-preview","2023-05-02-preview","2023-05-01","2023-04-01-preview","2022-11-01-preview","2022-10-01","2022-06-01-preview"],"defaultApiVersion":"2023-05-01","capabilities":"CrossResourceGroupResourceMove,
-        CrossSubscriptionResourceMove, SupportsTags, SupportsLocation"},{"resourceType":"connectedEnvironments/certificates","locations":["Central
-        US EUAP","East US 2 EUAP","North Central US (Stage)","North Central US","East
-        US","East Asia","West Europe","Southeast Asia"],"apiVersions":["2024-03-01","2024-02-02-preview","2023-11-02-preview","2023-08-01-preview","2023-05-02-preview","2023-05-01","2023-04-01-preview","2022-11-01-preview","2022-10-01","2022-06-01-preview"],"defaultApiVersion":"2023-05-01","capabilities":"CrossResourceGroupResourceMove,
-        CrossSubscriptionResourceMove, SupportsTags, SupportsLocation"},{"resourceType":"locations/connectedEnvironmentOperationResults","locations":["Central
-        US EUAP","East US 2 EUAP","North Central US (Stage)","North Central US","East
-        US","East Asia","West Europe","Southeast Asia"],"apiVersions":["2024-03-01","2024-02-02-preview","2023-11-02-preview","2023-08-01-preview","2023-05-02-preview","2023-05-01","2023-04-01-preview","2022-11-01-preview","2022-10-01","2022-06-01-preview"],"defaultApiVersion":"2023-05-01","capabilities":"None"},{"resourceType":"locations/connectedEnvironmentOperationStatuses","locations":["Central
-        US EUAP","East US 2 EUAP","North Central US (Stage)","North Central US","East
-        US","East Asia","West Europe","Southeast Asia"],"apiVersions":["2024-03-01","2024-02-02-preview","2023-11-02-preview","2023-08-01-preview","2023-05-02-preview","2023-05-01","2023-04-01-preview","2022-11-01-preview","2022-10-01","2022-06-01-preview"],"defaultApiVersion":"2023-05-01","capabilities":"None"},{"resourceType":"locations/managedCertificateOperationStatuses","locations":["Central
-        US EUAP","East US 2 EUAP","North Central US (Stage)","West US 2","Southeast
-        Asia","Sweden Central","Canada Central","West Europe","North Europe","East
-        US","East US 2","East Asia","Australia East","Germany West Central","Japan
-        East","UK South","West US","Central US","North Central US","South Central
-        US","Korea Central","Brazil South","West US 3","France Central","South Africa
-        North","Norway East","Switzerland North","UAE North","Canada East","West Central
-        US","UK West","Central India","Switzerland West","Italy North","Poland Central"],"apiVersions":["2024-03-01","2024-02-02-preview","2023-11-02-preview","2023-08-01-preview","2023-05-02-preview","2023-05-01","2023-04-01-preview","2022-11-01-preview"],"defaultApiVersion":"2023-05-01","capabilities":"None"},{"resourceType":"locations/billingMeters","locations":["Central
-        US EUAP","East US 2 EUAP","North Central US (Stage)","West US 2","Southeast
-        Asia","Sweden Central","Canada Central","West Europe","North Europe","East
-        US","East US 2","East Asia","Australia East","Germany West Central","Japan
-        East","UK South","West US","Central US","North Central US","South Central
-        US","Korea Central","Brazil South","West US 3","France Central","South Africa
-        North","Norway East","Switzerland North","UAE North","Canada East","West Central
-        US","UK West","Central India","Switzerland West","Italy North","Poland Central"],"apiVersions":["2024-03-01","2024-02-02-preview","2023-11-02-preview","2023-08-01-preview","2023-05-02-preview","2023-05-01","2023-04-01-preview","2022-11-01-preview","2022-10-01","2022-06-01-preview"],"defaultApiVersion":"2023-05-01","capabilities":"None"},{"resourceType":"locations/availableManagedEnvironmentsWorkloadProfileTypes","locations":["Central
-        US EUAP","East US 2 EUAP","North Central US (Stage)","West US 2","Southeast
-        Asia","Sweden Central","Canada Central","West Europe","North Europe","East
-        US","East US 2","East Asia","Australia East","Germany West Central","Japan
-        East","UK South","West US","Central US","North Central US","South Central
-        US","Korea Central","Brazil South","West US 3","France Central","South Africa
-        North","Norway East","Switzerland North","UAE North","Canada East","West Central
-        US","UK West","Central India","Switzerland West","Italy North","Poland Central"],"apiVersions":["2024-03-01","2024-02-02-preview","2023-11-02-preview","2023-08-01-preview","2023-05-02-preview","2023-05-01","2023-04-01-preview","2022-11-01-preview","2022-10-01","2022-06-01-preview"],"defaultApiVersion":"2023-05-01","capabilities":"None"},{"resourceType":"getCustomDomainVerificationId","locations":["Central
-        US EUAP","East US 2 EUAP","North Central US (Stage)","West US 2","Southeast
-        Asia","Sweden Central","Canada Central","West Europe","North Europe","East
-        US","East US 2","East Asia","Australia East","Germany West Central","Japan
-        East","UK South","West US","Central US","North Central US","South Central
-        US","Korea Central","Brazil South","West US 3","France Central","South Africa
-        North","Norway East","Switzerland North","UAE North","Canada East","West Central
-        US","UK West","Central India","Italy North","Poland Central","Switzerland
-        West"],"apiVersions":["2024-03-01","2024-02-02-preview","2023-11-02-preview","2023-08-01-preview","2023-05-02-preview"],"defaultApiVersion":"2023-05-02-preview","capabilities":"None"},{"resourceType":"builders","locations":["Central
-        US EUAP","East US 2 EUAP","North Central US (Stage)","West US 2","Southeast
-        Asia","Sweden Central","Canada Central","West Europe","North Europe","East
-        US","East US 2","East Asia","Australia East","Germany West Central","Japan
-        East","UK South","West US","Central US","North Central US","South Central
-        US","Korea Central","Brazil South","West US 3","France Central","South Africa
-        North","Norway East","Switzerland North","UAE North","Canada East","West Central
-        US","UK West","Central India","Switzerland West","Italy North","Poland Central"],"apiVersions":["2024-02-02-preview","2023-11-02-preview","2023-08-01-preview"],"defaultApiVersion":"2023-08-01-preview","capabilities":"CrossResourceGroupResourceMove,
-        CrossSubscriptionResourceMove, SystemAssignedResourceIdentity, SupportsTags,
-        SupportsLocation"},{"resourceType":"builders/builds","locations":["Central
-        US EUAP","East US 2 EUAP","North Central US (Stage)","West US 2","Southeast
-        Asia","Sweden Central","Canada Central","West Europe","North Europe","East
-        US","East US 2","East Asia","Australia East","Germany West Central","Japan
-        East","UK South","West US","Central US","North Central US","South Central
-        US","Korea Central","Brazil South","West US 3","France Central","South Africa
-        North","Norway East","Switzerland North","UAE North","Canada East","West Central
-        US","UK West","Central India","Switzerland West","Italy North","Poland Central"],"apiVersions":["2024-02-02-preview","2023-11-02-preview","2023-08-01-preview"],"defaultApiVersion":"2023-08-01-preview","capabilities":"None"},{"resourceType":"builders/patches","locations":["North
-        Central US (Stage)","Central US EUAP","East US 2 EUAP","West US 2","Southeast
-        Asia","Sweden Central","Canada Central","West Europe","North Europe","East
-        US","East US 2","East Asia","Australia East","Germany West Central","Japan
-        East","UK South","West US","Central US","North Central US","South Central
-        US","Korea Central","Brazil South","West US 3","France Central","South Africa
-        North","Norway East","Switzerland North","UAE North","Canada East","West Central
-        US","UK West","Central India","Switzerland West","Italy North","Poland Central"],"apiVersions":["2024-02-02-preview","2023-11-02-preview","2023-08-01-preview"],"defaultApiVersion":"2023-08-01-preview","capabilities":"None"},{"resourceType":"locations/OperationResults","locations":["Central
-        US EUAP","East US 2 EUAP","North Central US (Stage)","West US 2","Southeast
-        Asia","Sweden Central","Canada Central","West Europe","North Europe","East
-        US","East US 2","East Asia","Australia East","Germany West Central","Japan
-        East","UK South","West US","Central US","North Central US","South Central
-        US","Korea Central","Brazil South","West US 3","France Central","South Africa
-        North","Norway East","Switzerland North","UAE North","Canada East","West Central
-        US","UK West","Central India","Switzerland West","Italy North","Poland Central"],"apiVersions":["2024-02-02-preview","2023-11-02-preview","2023-08-01-preview"],"defaultApiVersion":"2023-08-01-preview","capabilities":"None"},{"resourceType":"locations/OperationStatuses","locations":["Central
-        US EUAP","East US 2 EUAP","North Central US (Stage)","West US 2","Southeast
-        Asia","Sweden Central","Canada Central","West Europe","North Europe","East
-        US","East US 2","East Asia","Australia East","Germany West Central","Japan
-        East","UK South","West US","Central US","North Central US","South Central
-        US","Korea Central","Brazil South","West US 3","France Central","South Africa
-        North","Norway East","Switzerland North","UAE North","Canada East","West Central
-        US","UK West","Central India","Switzerland West","Italy North","Poland Central"],"apiVersions":["2024-02-02-preview","2023-11-02-preview","2023-08-01-preview"],"defaultApiVersion":"2023-08-01-preview","capabilities":"None"},{"resourceType":"managedEnvironments/dotNetComponents","locations":["Central
-        US EUAP","East US 2 EUAP","North Central US (Stage)","West US 2","Southeast
-        Asia","Sweden Central","Canada Central","West Europe","North Europe","East
-        US","East US 2","East Asia","Australia East","Germany West Central","Japan
-        East","UK South","West US","Central US","North Central US","South Central
-        US","Korea Central","Brazil South","West US 3","France Central","South Africa
-        North","Norway East","Switzerland North","UAE North","Canada East","West Central
-        US","UK West","Central India","Switzerland West","Italy North","Poland Central"],"apiVersions":["2024-02-02-preview","2023-11-02-preview"],"defaultApiVersion":"2023-11-02-preview","capabilities":"None"},{"resourceType":"managedEnvironments/javaComponents","locations":["Central
-        US EUAP","East US 2 EUAP","North Central US (Stage)","West US 2","Southeast
-        Asia","Sweden Central","Canada Central","West Europe","North Europe","East
-        US","East US 2","East Asia","Australia East","Germany West Central","Japan
-        East","UK South","West US","Central US","North Central US","South Central
-        US","Korea Central","Brazil South","West US 3","France Central","South Africa
-        North","Norway East","Switzerland North","UAE North","Canada East","West Central
-        US","UK West","Central India","Switzerland West","Italy North","Poland Central"],"apiVersions":["2024-02-02-preview","2023-11-02-preview"],"defaultApiVersion":"2023-11-02-preview","capabilities":"None"},{"resourceType":"managedEnvironments/daprComponents","locations":["Central
-        US EUAP","East US 2 EUAP","North Central US (Stage)","West US 2","Southeast
-        Asia","Sweden Central","Canada Central","West Europe","North Europe","East
-        US","East US 2","East Asia","Australia East","Germany West Central","Japan
-        East","UK South","West US","Central US","North Central US","South Central
-        US","Korea Central","Brazil South","West US 3","France Central","South Africa
-        North","Norway East","Switzerland North","UAE North","Canada East","West Central
-        US","UK West","Central India","Switzerland West","Italy North","Poland Central"],"apiVersions":["2024-03-01","2024-02-02-preview","2023-11-02-preview","2023-08-01-preview","2023-05-02-preview","2023-05-01","2023-04-01-preview","2022-11-01-preview","2022-10-01","2022-06-01-preview","2022-03-01"],"defaultApiVersion":"2023-05-01","capabilities":"None"},{"resourceType":"functions","locations":["North
-        Central US (Stage)","Central US EUAP","West Central US"],"apiVersions":["2024-02-02-preview"],"capabilities":"SupportsExtension"}],"registrationState":"Registered","registrationPolicy":"RegistrationRequired"}'
-    headers:
-      cache-control:
-      - no-cache
-      content-length:
-      - '28714'
-      content-type:
-      - application/json; charset=utf-8
-      date:
-      - Mon, 06 May 2024 19:25:12 GMT
-      expires:
-      - '-1'
-      pragma:
-      - no-cache
-      strict-transport-security:
-      - max-age=31536000; includeSubDomains
-      x-cache:
-      - CONFIG_NOCACHE
-      x-content-type-options:
-      - nosniff
-      x-msedge-ref:
-      - 'Ref A: 33B1DE2B2FF54DE4BBABCAF0C88CFD26 Ref B: CO6AA3150220019 Ref C: 2024-05-06T19:25:13Z'
-    status:
-      code: 200
-      message: OK
-- request:
-    body: null
-    headers:
-      Accept:
-      - '*/*'
-      Accept-Encoding:
-      - gzip, deflate
-      CommandName:
-      - containerapp env show
-      Connection:
-      - keep-alive
-      ParameterSetName:
-      - -g -n
-      User-Agent:
-      - python/3.8.10 (Windows-10-10.0.22631-SP0) AZURECLI/2.59.0
-    method: GET
-    uri: https://management.azure.com/subscriptions/00000000-0000-0000-0000-000000000000/resourceGroups/client.env_rg_eastus/providers/Microsoft.App/managedEnvironments/env-eastus?api-version=2024-02-02-preview
-  response:
-    body:
-      string: '{"id":"/subscriptions/00000000-0000-0000-0000-000000000000/resourceGroups/client.env_rg_eastus/providers/Microsoft.App/managedEnvironments/env-eastus","name":"env-eastus","type":"Microsoft.App/managedEnvironments","location":"East
-        US","systemData":{"createdBy":"harrli@microsoft.com","createdByType":"User","createdAt":"2024-02-28T22:23:58.4563947","lastModifiedBy":"harrli@microsoft.com","lastModifiedByType":"User","lastModifiedAt":"2024-02-28T22:23:58.4563947"},"properties":{"provisioningState":"Succeeded","daprAIInstrumentationKey":null,"daprAIConnectionString":null,"vnetConfiguration":null,"defaultDomain":"livelycliff-46133ec3.eastus.azurecontainerapps.io","staticIp":"172.212.79.66","appLogsConfiguration":{"destination":null,"logAnalyticsConfiguration":null},"openTelemetryConfiguration":null,"zoneRedundant":false,"kedaConfiguration":{"version":"2.12.1"},"daprConfiguration":{"version":"1.12.5"},"eventStreamEndpoint":"https://eastus.azurecontainerapps.dev/subscriptions/00000000-0000-0000-0000-000000000000/resourceGroups/client.env_rg_eastus/managedEnvironments/env-eastus/eventstream","customDomainConfiguration":{"customDomainVerificationId":"0FEF6FC81FA2FA9876FEE95F895AD716D01F5495C9AC8EA62F0228DC5E40B5CA","dnsSuffix":null,"certificateKeyVaultProperties":null,"certificateValue":null,"certificatePassword":null,"thumbprint":null,"subjectName":null,"expirationDate":null},"workloadProfiles":[{"workloadProfileType":"Consumption","name":"Consumption"}],"appInsightsConfiguration":null,"infrastructureResourceGroup":null,"peerAuthentication":{"mtls":{"enabled":false}},"peerTrafficConfiguration":{"encryption":{"enabled":false}}}}'
-    headers:
-      api-supported-versions:
-      - 2022-03-01, 2022-06-01-preview, 2022-10-01, 2022-11-01-preview, 2023-04-01-preview,
-        2023-05-01, 2023-05-02-preview, 2023-08-01-preview, 2023-11-02-preview, 2024-02-02-preview,
-        2024-03-01
-      cache-control:
-      - no-cache
-      content-length:
-      - '1646'
-      content-type:
-      - application/json; charset=utf-8
-      date:
-      - Mon, 06 May 2024 19:25:13 GMT
-      expires:
-      - '-1'
-      pragma:
-      - no-cache
-      strict-transport-security:
-      - max-age=31536000; includeSubDomains
-      vary:
-      - Accept-Encoding
-      x-cache:
-      - CONFIG_NOCACHE
-      x-content-type-options:
-      - nosniff
-      x-msedge-ref:
-      - 'Ref A: E546BF91E2FB4AF9BFAD7DCA66F0D784 Ref B: CO6AA3150219039 Ref C: 2024-05-06T19:25:13Z'
-      x-powered-by:
-      - ASP.NET
-    status:
-      code: 200
-      message: OK
-- request:
-    body: null
-    headers:
-      Accept:
-      - application/json
-      Accept-Encoding:
-      - gzip, deflate
-      CommandName:
-      - containerapp create
-      Connection:
-      - keep-alive
-      ParameterSetName:
-      - -g -n --environment --image --ingress --target-port
-      User-Agent:
-      - AZURECLI/2.59.0 azsdk-python-core/1.28.0 Python/3.8.10 (Windows-10-10.0.22631-SP0)
-    method: GET
-    uri: https://management.azure.com/subscriptions/00000000-0000-0000-0000-000000000000/providers/Microsoft.App?api-version=2022-09-01
-  response:
-    body:
-      string: '{"id":"/subscriptions/00000000-0000-0000-0000-000000000000/providers/Microsoft.App","namespace":"Microsoft.App","authorizations":[{"applicationId":"7e3bc4fd-85a3-4192-b177-5b8bfc87f42c","roleDefinitionId":"39a74f72-b40f-4bdc-b639-562fe2260bf0"},{"applicationId":"3734c1a4-2bed-4998-a37a-ff1a9e7bf019","roleDefinitionId":"5c779a4f-5cb2-4547-8c41-478d9be8ba90"},{"applicationId":"55ebbb62-3b9c-49fd-9b87-9595226dd4ac","roleDefinitionId":"e49ca620-7992-4561-a7df-4ed67dad77b5","managedByRoleDefinitionId":"9e3af657-a8ff-583c-a75c-2fe7c4bcb635"},{"applicationId":"1459b1f6-7a5b-4300-93a2-44b4a651759f","roleDefinitionId":"3c5f1b29-9e3d-4a22-b5d6-9ff4e5a37974"}],"resourceTypes":[{"resourceType":"managedEnvironments","locations":["North
-        Central US (Stage)","Central US EUAP","East US 2 EUAP","West US 2","Southeast
-        Asia","Sweden Central","Canada Central","West Europe","North Europe","East
-        US","East US 2","East Asia","Australia East","Germany West Central","Japan
-        East","UK South","West US","Central US","North Central US","South Central
-        US","Korea Central","Brazil South","West US 3","France Central","South Africa
-        North","Norway East","Switzerland North","UAE North","Canada East","West Central
-        US","UK West","Central India","Switzerland West","Italy North","Poland Central"],"apiVersions":["2024-03-01","2024-02-02-preview","2023-11-02-preview","2023-08-01-preview","2023-05-02-preview","2023-05-01","2023-04-01-preview","2022-11-01-preview","2022-10-01","2022-06-01-preview","2022-03-01"],"defaultApiVersion":"2023-05-01","capabilities":"CrossResourceGroupResourceMove,
-        CrossSubscriptionResourceMove, SystemAssignedResourceIdentity, SupportsTags,
-        SupportsLocation"},{"resourceType":"operations","locations":["North Central
-        US (Stage)","Central US EUAP","East US 2 EUAP","West US 2","Southeast Asia","Sweden
-        Central","Canada Central","West Europe","North Europe","East US","East US
-        2","East Asia","Australia East","Germany West Central","Japan East","UK South","West
-        US","Central US","North Central US","South Central US","Korea Central","Brazil
-        South","West US 3","France Central","South Africa North","Norway East","Switzerland
-        North","UAE North","Canada East","West Central US","UK West","Central India","Italy
-        North","Poland Central"],"apiVersions":["2024-02-02-preview","2023-11-02-preview","2023-08-01-preview","2023-05-02-preview","2023-05-01","2023-04-01-preview","2023-02-01","2022-11-01-preview","2022-10-01","2022-06-01-preview","2022-03-01"],"defaultApiVersion":"2023-11-02-preview","capabilities":"None"},{"resourceType":"managedEnvironments/certificates","locations":["Central
-        US EUAP","East US 2 EUAP","North Central US (Stage)","West US 2","Southeast
-        Asia","Sweden Central","Canada Central","West Europe","North Europe","East
-        US","East US 2","East Asia","Australia East","Germany West Central","Japan
-        East","UK South","West US","Central US","North Central US","South Central
-        US","Korea Central","Brazil South","West US 3","France Central","South Africa
-        North","Norway East","Switzerland North","UAE North","Canada East","West Central
-        US","UK West","Central India","Switzerland West","Italy North","Poland Central"],"apiVersions":["2024-03-01","2024-02-02-preview","2023-11-02-preview","2023-08-01-preview","2023-05-02-preview","2023-05-01","2023-04-01-preview","2022-11-01-preview","2022-10-01","2022-06-01-preview","2022-03-01"],"defaultApiVersion":"2023-05-01","capabilities":"CrossResourceGroupResourceMove,
-        CrossSubscriptionResourceMove, SupportsTags, SupportsLocation"},{"resourceType":"managedEnvironments/managedCertificates","locations":["Central
-        US EUAP","East US 2 EUAP","North Central US (Stage)","West US 2","Southeast
-        Asia","Sweden Central","Canada Central","West Europe","North Europe","East
-        US","East US 2","East Asia","Australia East","Germany West Central","Japan
-        East","UK South","West US","Central US","North Central US","South Central
-        US","Korea Central","Brazil South","West US 3","France Central","South Africa
-        North","Norway East","Switzerland North","UAE North","Canada East","West Central
-        US","UK West","Central India","Switzerland West","Italy North","Poland Central"],"apiVersions":["2024-03-01","2024-02-02-preview","2023-11-02-preview","2023-08-01-preview","2023-05-02-preview","2023-05-01","2023-04-01-preview","2022-11-01-preview"],"defaultApiVersion":"2023-05-01","capabilities":"CrossResourceGroupResourceMove,
-        CrossSubscriptionResourceMove, SupportsTags, SupportsLocation"},{"resourceType":"containerApps","locations":["Central
-        US EUAP","East US 2 EUAP","North Central US (Stage)","West US 2","Southeast
-        Asia","Sweden Central","Canada Central","West Europe","North Europe","East
-        US","East US 2","East Asia","Australia East","Germany West Central","Japan
-        East","UK South","West US","Central US","North Central US","South Central
-        US","Korea Central","Brazil South","West US 3","France Central","South Africa
-        North","Norway East","Switzerland North","UAE North","Canada East","West Central
-        US","UK West","Central India","Switzerland West","Italy North","Poland Central"],"apiVersions":["2024-03-01","2024-02-02-preview","2023-11-02-preview","2023-08-01-preview","2023-05-02-preview","2023-05-01","2023-04-01-preview","2022-11-01-preview","2022-10-01","2022-06-01-preview","2022-03-01"],"defaultApiVersion":"2023-05-01","capabilities":"CrossResourceGroupResourceMove,
-        CrossSubscriptionResourceMove, SystemAssignedResourceIdentity, SupportsTags,
-        SupportsLocation"},{"resourceType":"containerApps/privateEndpointConnectionProxies","locations":["Central
-        US EUAP","East US 2 EUAP","North Central US (Stage)","West US 2","Southeast
-        Asia","Sweden Central","Canada Central","West Europe","North Europe","East
-        US","East US 2","East Asia","Australia East","Germany West Central","Japan
-        East","UK South","West US","Central US","North Central US","South Central
-        US","Korea Central","Brazil South","West US 3","France Central","South Africa
-        North","Norway East","Switzerland North","UAE North","Canada East","West Central
-        US","UK West","Central India","Switzerland West","Italy North","Poland Central"],"apiVersions":["2024-02-02-preview","2023-11-02-preview"],"defaultApiVersion":"2023-11-02-preview","capabilities":"None"},{"resourceType":"managedEnvironments/privateEndpointConnectionProxies","locations":["Central
-        US EUAP","East US 2 EUAP","North Central US (Stage)","West US 2","Southeast
-        Asia","Sweden Central","Canada Central","West Europe","North Europe","East
-        US","East US 2","East Asia","Australia East","Germany West Central","Japan
-        East","UK South","West US","Central US","North Central US","South Central
-        US","Korea Central","Brazil South","West US 3","France Central","South Africa
-        North","Norway East","Switzerland North","UAE North","Canada East","West Central
-        US","UK West","Central India","Switzerland West","Italy North","Poland Central"],"apiVersions":["2024-02-02-preview","2023-11-02-preview"],"defaultApiVersion":"2023-11-02-preview","capabilities":"None"},{"resourceType":"sessionPools","locations":["North
-        Central US (Stage)","Central US EUAP","East US 2 EUAP","West US 2","Southeast
-        Asia","Sweden Central","Canada Central","West Europe","North Europe","East
-        US","East US 2","East Asia","Australia East","Germany West Central","Japan
-        East","UK South","West US","Central US","North Central US","South Central
-        US","Korea Central","Brazil South","West US 3","France Central","South Africa
-        North","Norway East","Switzerland North","UAE North","Canada East","West Central
-        US","UK West","Central India","Switzerland West","Italy North","Poland Central"],"apiVersions":["2024-02-02-preview","2023-11-02-preview","2023-08-01-preview"],"defaultApiVersion":"2024-02-02-preview","capabilities":"CrossResourceGroupResourceMove,
-        CrossSubscriptionResourceMove, SystemAssignedResourceIdentity, SupportsTags,
-        SupportsLocation"},{"resourceType":"jobs","locations":["Central US EUAP","East
-        US 2 EUAP","North Central US (Stage)","West US 2","Southeast Asia","Sweden
-        Central","Canada Central","West Europe","North Europe","East US","East US
-        2","East Asia","Australia East","Germany West Central","Japan East","UK South","West
-        US","Central US","North Central US","South Central US","Korea Central","Brazil
-        South","West US 3","France Central","South Africa North","Norway East","Switzerland
-        North","UAE North","Canada East","West Central US","UK West","Central India","Switzerland
-        West","Italy North","Poland Central"],"apiVersions":["2024-03-01","2024-02-02-preview","2023-11-02-preview","2023-08-01-preview","2023-05-02-preview","2023-05-01","2023-04-01-preview","2022-11-01-preview"],"defaultApiVersion":"2023-05-01","capabilities":"CrossResourceGroupResourceMove,
-        CrossSubscriptionResourceMove, SystemAssignedResourceIdentity, SupportsTags,
-        SupportsLocation"},{"resourceType":"locations","locations":[],"apiVersions":["2024-03-01","2024-02-02-preview","2023-11-02-preview","2023-08-01-preview","2023-05-02-preview","2023-05-01","2023-04-01-preview","2022-11-01-preview","2022-10-01","2022-06-01-preview","2022-03-01"],"defaultApiVersion":"2023-05-01","capabilities":"None"},{"resourceType":"locations/managedEnvironmentOperationResults","locations":["Central
-        US EUAP","East US 2 EUAP","North Central US (Stage)","West US 2","Southeast
-        Asia","Sweden Central","Canada Central","West Europe","North Europe","East
-        US","East US 2","East Asia","Australia East","Germany West Central","Japan
-        East","UK South","West US","Central US","North Central US","South Central
-        US","Korea Central","Brazil South","West US 3","France Central","South Africa
-        North","Norway East","Switzerland North","UAE North","Canada East","West Central
-        US","UK West","Central India","Switzerland West","Italy North","Poland Central"],"apiVersions":["2024-03-01","2024-02-02-preview","2023-11-02-preview","2023-08-01-preview","2023-05-02-preview","2023-05-01","2023-04-01-preview","2022-11-01-preview","2022-10-01","2022-06-01-preview","2022-03-01"],"defaultApiVersion":"2023-05-01","capabilities":"None"},{"resourceType":"locations/managedEnvironmentOperationStatuses","locations":["Central
-        US EUAP","East US 2 EUAP","North Central US (Stage)","West US 2","Southeast
-        Asia","Sweden Central","Canada Central","West Europe","North Europe","East
-        US","East US 2","East Asia","Australia East","Germany West Central","Japan
-        East","UK South","West US","Central US","North Central US","South Central
-        US","Korea Central","Brazil South","West US 3","France Central","South Africa
-        North","Norway East","Switzerland North","UAE North","Canada East","West Central
-        US","UK West","Central India","Switzerland West","Italy North","Poland Central"],"apiVersions":["2024-03-01","2024-02-02-preview","2023-11-02-preview","2023-08-01-preview","2023-05-02-preview","2023-05-01","2023-04-01-preview","2022-11-01-preview","2022-10-01","2022-06-01-preview","2022-03-01"],"defaultApiVersion":"2023-05-01","capabilities":"None"},{"resourceType":"locations/containerappOperationResults","locations":["Central
-        US EUAP","East US 2 EUAP","North Central US (Stage)","West US 2","Southeast
-        Asia","Sweden Central","Canada Central","West Europe","North Europe","East
-        US","East US 2","East Asia","Australia East","Germany West Central","Japan
-        East","UK South","West US","Central US","North Central US","South Central
-        US","Korea Central","Brazil South","West US 3","France Central","South Africa
-        North","Norway East","Switzerland North","UAE North","Canada East","West Central
-        US","UK West","Central India","Switzerland West","Italy North","Poland Central"],"apiVersions":["2024-03-01","2024-02-02-preview","2023-11-02-preview","2023-08-01-preview","2023-05-02-preview","2023-05-01","2023-04-01-preview","2022-11-01-preview","2022-10-01","2022-06-01-preview","2022-03-01"],"defaultApiVersion":"2023-05-01","capabilities":"None"},{"resourceType":"locations/containerappOperationStatuses","locations":["Central
-        US EUAP","East US 2 EUAP","North Central US (Stage)","West US 2","Southeast
-        Asia","Sweden Central","Canada Central","West Europe","North Europe","East
-        US","East US 2","East Asia","Australia East","Germany West Central","Japan
-        East","UK South","West US","Central US","North Central US","South Central
-        US","Korea Central","Brazil South","West US 3","France Central","South Africa
-        North","Norway East","Switzerland North","UAE North","Canada East","West Central
-        US","UK West","Central India","Switzerland West","Italy North","Poland Central"],"apiVersions":["2024-03-01","2024-02-02-preview","2023-11-02-preview","2023-08-01-preview","2023-05-02-preview","2023-05-01","2023-04-01-preview","2022-11-01-preview","2022-10-01","2022-06-01-preview","2022-03-01"],"defaultApiVersion":"2023-05-01","capabilities":"None"},{"resourceType":"locations/containerappsjobOperationResults","locations":["Central
-        US EUAP","East US 2 EUAP","North Central US (Stage)","West US 2","Southeast
-        Asia","Sweden Central","Canada Central","West Europe","North Europe","East
-        US","East US 2","East Asia","Australia East","Germany West Central","Japan
-        East","UK South","West US","Central US","North Central US","South Central
-        US","Korea Central","Brazil South","West US 3","France Central","South Africa
-        North","Norway East","Switzerland North","UAE North","Canada East","West Central
-        US","UK West","Central India","Switzerland West","Italy North","Poland Central"],"apiVersions":["2024-03-01","2024-02-02-preview","2023-11-02-preview","2023-08-01-preview","2023-05-02-preview","2023-05-01","2023-04-01-preview","2022-11-01-preview"],"defaultApiVersion":"2023-05-01","capabilities":"None"},{"resourceType":"locations/containerappsjobOperationStatuses","locations":["Central
-        US EUAP","East US 2 EUAP","North Central US (Stage)","West US 2","Southeast
-        Asia","Sweden Central","Canada Central","West Europe","North Europe","East
-        US","East US 2","East Asia","Australia East","Germany West Central","Japan
-        East","UK South","West US","Central US","North Central US","South Central
-        US","Korea Central","Brazil South","West US 3","France Central","South Africa
-        North","Norway East","Switzerland North","UAE North","Canada East","West Central
-        US","UK West","Central India","Switzerland West","Italy North","Poland Central"],"apiVersions":["2024-03-01","2024-02-02-preview","2023-11-02-preview","2023-08-01-preview","2023-05-02-preview","2023-05-01","2023-04-01-preview","2022-11-01-preview"],"defaultApiVersion":"2023-05-01","capabilities":"None"},{"resourceType":"locations/sourceControlOperationResults","locations":["Central
-        US EUAP","East US 2 EUAP","North Central US (Stage)","West US 2","Southeast
-        Asia","Sweden Central","Canada Central","West Europe","North Europe","East
-        US","East US 2","East Asia","Australia East","Germany West Central","Japan
-        East","UK South","West US","Central US","North Central US","South Central
-        US","Korea Central","Brazil South","West US 3","France Central","South Africa
-        North","Norway East","Switzerland North","UAE North","Canada East","West Central
-        US","UK West","Central India","Switzerland West","Italy North","Poland Central"],"apiVersions":["2024-03-01","2024-02-02-preview","2023-11-02-preview","2023-08-01-preview","2023-05-02-preview","2023-05-01","2023-04-01-preview","2022-11-01-preview","2022-10-01","2022-06-01-preview","2022-03-01"],"defaultApiVersion":"2023-05-01","capabilities":"None"},{"resourceType":"locations/sourceControlOperationStatuses","locations":["Central
-        US EUAP","East US 2 EUAP","North Central US (Stage)","West US 2","Southeast
-        Asia","Sweden Central","Canada Central","West Europe","North Europe","East
-        US","East US 2","East Asia","Australia East","Germany West Central","Japan
-        East","UK South","West US","Central US","North Central US","South Central
-        US","Korea Central","Brazil South","West US 3","France Central","South Africa
-        North","Norway East","Switzerland North","UAE North","Canada East","West Central
-        US","UK West","Central India","Switzerland West","Italy North","Poland Central"],"apiVersions":["2024-03-01","2024-02-02-preview","2023-11-02-preview","2023-08-01-preview","2023-05-02-preview","2023-05-01","2023-04-01-preview","2022-11-01-preview","2022-10-01","2022-06-01-preview","2022-03-01"],"defaultApiVersion":"2023-05-01","capabilities":"None"},{"resourceType":"locations/usages","locations":["Central
-        US EUAP","East US 2 EUAP","North Central US (Stage)","West US 2","Southeast
-        Asia","Sweden Central","Canada Central","West Europe","North Europe","East
-        US","East US 2","East Asia","Australia East","Germany West Central","Japan
-        East","UK South","West US","Central US","North Central US","South Central
-        US","Korea Central","Brazil South","West US 3","France Central","South Africa
-        North","Norway East","Switzerland North","UAE North","Canada East","West Central
-        US","UK West","Central India","Switzerland West","Italy North","Poland Central"],"apiVersions":["2024-03-01","2024-02-02-preview","2023-11-02-preview","2023-08-01-preview","2023-05-02-preview"],"defaultApiVersion":"2023-05-02-preview","capabilities":"None"},{"resourceType":"connectedEnvironments","locations":["Central
-        US EUAP","East US 2 EUAP","North Central US (Stage)","North Central US","East
-        US","East Asia","West Europe","Southeast Asia"],"apiVersions":["2024-03-01","2024-02-02-preview","2023-11-02-preview","2023-08-01-preview","2023-05-02-preview","2023-05-01","2023-04-01-preview","2022-11-01-preview","2022-10-01","2022-06-01-preview"],"defaultApiVersion":"2023-05-01","capabilities":"CrossResourceGroupResourceMove,
-        CrossSubscriptionResourceMove, SupportsTags, SupportsLocation"},{"resourceType":"connectedEnvironments/certificates","locations":["Central
-        US EUAP","East US 2 EUAP","North Central US (Stage)","North Central US","East
-        US","East Asia","West Europe","Southeast Asia"],"apiVersions":["2024-03-01","2024-02-02-preview","2023-11-02-preview","2023-08-01-preview","2023-05-02-preview","2023-05-01","2023-04-01-preview","2022-11-01-preview","2022-10-01","2022-06-01-preview"],"defaultApiVersion":"2023-05-01","capabilities":"CrossResourceGroupResourceMove,
-        CrossSubscriptionResourceMove, SupportsTags, SupportsLocation"},{"resourceType":"locations/connectedEnvironmentOperationResults","locations":["Central
-        US EUAP","East US 2 EUAP","North Central US (Stage)","North Central US","East
-        US","East Asia","West Europe","Southeast Asia"],"apiVersions":["2024-03-01","2024-02-02-preview","2023-11-02-preview","2023-08-01-preview","2023-05-02-preview","2023-05-01","2023-04-01-preview","2022-11-01-preview","2022-10-01","2022-06-01-preview"],"defaultApiVersion":"2023-05-01","capabilities":"None"},{"resourceType":"locations/connectedEnvironmentOperationStatuses","locations":["Central
-        US EUAP","East US 2 EUAP","North Central US (Stage)","North Central US","East
-        US","East Asia","West Europe","Southeast Asia"],"apiVersions":["2024-03-01","2024-02-02-preview","2023-11-02-preview","2023-08-01-preview","2023-05-02-preview","2023-05-01","2023-04-01-preview","2022-11-01-preview","2022-10-01","2022-06-01-preview"],"defaultApiVersion":"2023-05-01","capabilities":"None"},{"resourceType":"locations/managedCertificateOperationStatuses","locations":["Central
-        US EUAP","East US 2 EUAP","North Central US (Stage)","West US 2","Southeast
-        Asia","Sweden Central","Canada Central","West Europe","North Europe","East
-        US","East US 2","East Asia","Australia East","Germany West Central","Japan
-        East","UK South","West US","Central US","North Central US","South Central
-        US","Korea Central","Brazil South","West US 3","France Central","South Africa
-        North","Norway East","Switzerland North","UAE North","Canada East","West Central
-        US","UK West","Central India","Switzerland West","Italy North","Poland Central"],"apiVersions":["2024-03-01","2024-02-02-preview","2023-11-02-preview","2023-08-01-preview","2023-05-02-preview","2023-05-01","2023-04-01-preview","2022-11-01-preview"],"defaultApiVersion":"2023-05-01","capabilities":"None"},{"resourceType":"locations/billingMeters","locations":["Central
-        US EUAP","East US 2 EUAP","North Central US (Stage)","West US 2","Southeast
-        Asia","Sweden Central","Canada Central","West Europe","North Europe","East
-        US","East US 2","East Asia","Australia East","Germany West Central","Japan
-        East","UK South","West US","Central US","North Central US","South Central
-        US","Korea Central","Brazil South","West US 3","France Central","South Africa
-        North","Norway East","Switzerland North","UAE North","Canada East","West Central
-        US","UK West","Central India","Switzerland West","Italy North","Poland Central"],"apiVersions":["2024-03-01","2024-02-02-preview","2023-11-02-preview","2023-08-01-preview","2023-05-02-preview","2023-05-01","2023-04-01-preview","2022-11-01-preview","2022-10-01","2022-06-01-preview"],"defaultApiVersion":"2023-05-01","capabilities":"None"},{"resourceType":"locations/availableManagedEnvironmentsWorkloadProfileTypes","locations":["Central
-        US EUAP","East US 2 EUAP","North Central US (Stage)","West US 2","Southeast
-        Asia","Sweden Central","Canada Central","West Europe","North Europe","East
-        US","East US 2","East Asia","Australia East","Germany West Central","Japan
-        East","UK South","West US","Central US","North Central US","South Central
-        US","Korea Central","Brazil South","West US 3","France Central","South Africa
-        North","Norway East","Switzerland North","UAE North","Canada East","West Central
-        US","UK West","Central India","Switzerland West","Italy North","Poland Central"],"apiVersions":["2024-03-01","2024-02-02-preview","2023-11-02-preview","2023-08-01-preview","2023-05-02-preview","2023-05-01","2023-04-01-preview","2022-11-01-preview","2022-10-01","2022-06-01-preview"],"defaultApiVersion":"2023-05-01","capabilities":"None"},{"resourceType":"getCustomDomainVerificationId","locations":["Central
-        US EUAP","East US 2 EUAP","North Central US (Stage)","West US 2","Southeast
-        Asia","Sweden Central","Canada Central","West Europe","North Europe","East
-        US","East US 2","East Asia","Australia East","Germany West Central","Japan
-        East","UK South","West US","Central US","North Central US","South Central
-        US","Korea Central","Brazil South","West US 3","France Central","South Africa
-        North","Norway East","Switzerland North","UAE North","Canada East","West Central
-        US","UK West","Central India","Italy North","Poland Central","Switzerland
-        West"],"apiVersions":["2024-03-01","2024-02-02-preview","2023-11-02-preview","2023-08-01-preview","2023-05-02-preview"],"defaultApiVersion":"2023-05-02-preview","capabilities":"None"},{"resourceType":"builders","locations":["Central
-        US EUAP","East US 2 EUAP","North Central US (Stage)","West US 2","Southeast
-        Asia","Sweden Central","Canada Central","West Europe","North Europe","East
-        US","East US 2","East Asia","Australia East","Germany West Central","Japan
-        East","UK South","West US","Central US","North Central US","South Central
-        US","Korea Central","Brazil South","West US 3","France Central","South Africa
-        North","Norway East","Switzerland North","UAE North","Canada East","West Central
-        US","UK West","Central India","Switzerland West","Italy North","Poland Central"],"apiVersions":["2024-02-02-preview","2023-11-02-preview","2023-08-01-preview"],"defaultApiVersion":"2023-08-01-preview","capabilities":"CrossResourceGroupResourceMove,
-        CrossSubscriptionResourceMove, SystemAssignedResourceIdentity, SupportsTags,
-        SupportsLocation"},{"resourceType":"builders/builds","locations":["Central
-        US EUAP","East US 2 EUAP","North Central US (Stage)","West US 2","Southeast
-        Asia","Sweden Central","Canada Central","West Europe","North Europe","East
-        US","East US 2","East Asia","Australia East","Germany West Central","Japan
-        East","UK South","West US","Central US","North Central US","South Central
-        US","Korea Central","Brazil South","West US 3","France Central","South Africa
-        North","Norway East","Switzerland North","UAE North","Canada East","West Central
-        US","UK West","Central India","Switzerland West","Italy North","Poland Central"],"apiVersions":["2024-02-02-preview","2023-11-02-preview","2023-08-01-preview"],"defaultApiVersion":"2023-08-01-preview","capabilities":"None"},{"resourceType":"builders/patches","locations":["North
-        Central US (Stage)","Central US EUAP","East US 2 EUAP","West US 2","Southeast
-        Asia","Sweden Central","Canada Central","West Europe","North Europe","East
-        US","East US 2","East Asia","Australia East","Germany West Central","Japan
-        East","UK South","West US","Central US","North Central US","South Central
-        US","Korea Central","Brazil South","West US 3","France Central","South Africa
-        North","Norway East","Switzerland North","UAE North","Canada East","West Central
-        US","UK West","Central India","Switzerland West","Italy North","Poland Central"],"apiVersions":["2024-02-02-preview","2023-11-02-preview","2023-08-01-preview"],"defaultApiVersion":"2023-08-01-preview","capabilities":"None"},{"resourceType":"locations/OperationResults","locations":["Central
-        US EUAP","East US 2 EUAP","North Central US (Stage)","West US 2","Southeast
-        Asia","Sweden Central","Canada Central","West Europe","North Europe","East
-        US","East US 2","East Asia","Australia East","Germany West Central","Japan
-        East","UK South","West US","Central US","North Central US","South Central
-        US","Korea Central","Brazil South","West US 3","France Central","South Africa
-        North","Norway East","Switzerland North","UAE North","Canada East","West Central
-        US","UK West","Central India","Switzerland West","Italy North","Poland Central"],"apiVersions":["2024-02-02-preview","2023-11-02-preview","2023-08-01-preview"],"defaultApiVersion":"2023-08-01-preview","capabilities":"None"},{"resourceType":"locations/OperationStatuses","locations":["Central
-        US EUAP","East US 2 EUAP","North Central US (Stage)","West US 2","Southeast
-        Asia","Sweden Central","Canada Central","West Europe","North Europe","East
-        US","East US 2","East Asia","Australia East","Germany West Central","Japan
-        East","UK South","West US","Central US","North Central US","South Central
-        US","Korea Central","Brazil South","West US 3","France Central","South Africa
-        North","Norway East","Switzerland North","UAE North","Canada East","West Central
-        US","UK West","Central India","Switzerland West","Italy North","Poland Central"],"apiVersions":["2024-02-02-preview","2023-11-02-preview","2023-08-01-preview"],"defaultApiVersion":"2023-08-01-preview","capabilities":"None"},{"resourceType":"managedEnvironments/dotNetComponents","locations":["Central
-        US EUAP","East US 2 EUAP","North Central US (Stage)","West US 2","Southeast
-        Asia","Sweden Central","Canada Central","West Europe","North Europe","East
-        US","East US 2","East Asia","Australia East","Germany West Central","Japan
-        East","UK South","West US","Central US","North Central US","South Central
-        US","Korea Central","Brazil South","West US 3","France Central","South Africa
-        North","Norway East","Switzerland North","UAE North","Canada East","West Central
-        US","UK West","Central India","Switzerland West","Italy North","Poland Central"],"apiVersions":["2024-02-02-preview","2023-11-02-preview"],"defaultApiVersion":"2023-11-02-preview","capabilities":"None"},{"resourceType":"managedEnvironments/javaComponents","locations":["Central
-        US EUAP","East US 2 EUAP","North Central US (Stage)","West US 2","Southeast
-        Asia","Sweden Central","Canada Central","West Europe","North Europe","East
-        US","East US 2","East Asia","Australia East","Germany West Central","Japan
-        East","UK South","West US","Central US","North Central US","South Central
-        US","Korea Central","Brazil South","West US 3","France Central","South Africa
-        North","Norway East","Switzerland North","UAE North","Canada East","West Central
-        US","UK West","Central India","Switzerland West","Italy North","Poland Central"],"apiVersions":["2024-02-02-preview","2023-11-02-preview"],"defaultApiVersion":"2023-11-02-preview","capabilities":"None"},{"resourceType":"managedEnvironments/daprComponents","locations":["Central
-        US EUAP","East US 2 EUAP","North Central US (Stage)","West US 2","Southeast
-        Asia","Sweden Central","Canada Central","West Europe","North Europe","East
-        US","East US 2","East Asia","Australia East","Germany West Central","Japan
-        East","UK South","West US","Central US","North Central US","South Central
-        US","Korea Central","Brazil South","West US 3","France Central","South Africa
-        North","Norway East","Switzerland North","UAE North","Canada East","West Central
-        US","UK West","Central India","Switzerland West","Italy North","Poland Central"],"apiVersions":["2024-03-01","2024-02-02-preview","2023-11-02-preview","2023-08-01-preview","2023-05-02-preview","2023-05-01","2023-04-01-preview","2022-11-01-preview","2022-10-01","2022-06-01-preview","2022-03-01"],"defaultApiVersion":"2023-05-01","capabilities":"None"},{"resourceType":"functions","locations":["North
-        Central US (Stage)","Central US EUAP","West Central US"],"apiVersions":["2024-02-02-preview"],"capabilities":"SupportsExtension"}],"registrationState":"Registered","registrationPolicy":"RegistrationRequired"}'
-    headers:
-      cache-control:
-      - no-cache
-      content-length:
-      - '28714'
-      content-type:
-      - application/json; charset=utf-8
-      date:
-      - Mon, 06 May 2024 19:25:13 GMT
-      expires:
-      - '-1'
-      pragma:
-      - no-cache
-      strict-transport-security:
-      - max-age=31536000; includeSubDomains
-      x-cache:
-      - CONFIG_NOCACHE
-      x-content-type-options:
-      - nosniff
-      x-msedge-ref:
-      - 'Ref A: 9389AEFB57784703BA3F4C0BC4708033 Ref B: CO6AA3150219029 Ref C: 2024-05-06T19:25:14Z'
-    status:
-      code: 200
-      message: OK
-- request:
-    body: null
-    headers:
-      Accept:
-      - '*/*'
-      Accept-Encoding:
-      - gzip, deflate
-      CommandName:
-      - containerapp create
-      Connection:
-      - keep-alive
-      ParameterSetName:
-      - -g -n --environment --image --ingress --target-port
-      User-Agent:
-      - python/3.8.10 (Windows-10-10.0.22631-SP0) AZURECLI/2.59.0
-    method: GET
-    uri: https://management.azure.com/subscriptions/00000000-0000-0000-0000-000000000000/resourceGroups/client.env_rg_eastus/providers/Microsoft.App/managedEnvironments/env-eastus?api-version=2024-02-02-preview
-  response:
-    body:
-      string: '{"id":"/subscriptions/00000000-0000-0000-0000-000000000000/resourceGroups/client.env_rg_eastus/providers/Microsoft.App/managedEnvironments/env-eastus","name":"env-eastus","type":"Microsoft.App/managedEnvironments","location":"East
-        US","systemData":{"createdBy":"harrli@microsoft.com","createdByType":"User","createdAt":"2024-02-28T22:23:58.4563947","lastModifiedBy":"harrli@microsoft.com","lastModifiedByType":"User","lastModifiedAt":"2024-02-28T22:23:58.4563947"},"properties":{"provisioningState":"Succeeded","daprAIInstrumentationKey":null,"daprAIConnectionString":null,"vnetConfiguration":null,"defaultDomain":"livelycliff-46133ec3.eastus.azurecontainerapps.io","staticIp":"172.212.79.66","appLogsConfiguration":{"destination":null,"logAnalyticsConfiguration":null},"openTelemetryConfiguration":null,"zoneRedundant":false,"kedaConfiguration":{"version":"2.12.1"},"daprConfiguration":{"version":"1.12.5"},"eventStreamEndpoint":"https://eastus.azurecontainerapps.dev/subscriptions/00000000-0000-0000-0000-000000000000/resourceGroups/client.env_rg_eastus/managedEnvironments/env-eastus/eventstream","customDomainConfiguration":{"customDomainVerificationId":"0FEF6FC81FA2FA9876FEE95F895AD716D01F5495C9AC8EA62F0228DC5E40B5CA","dnsSuffix":null,"certificateKeyVaultProperties":null,"certificateValue":null,"certificatePassword":null,"thumbprint":null,"subjectName":null,"expirationDate":null},"workloadProfiles":[{"workloadProfileType":"Consumption","name":"Consumption"}],"appInsightsConfiguration":null,"infrastructureResourceGroup":null,"peerAuthentication":{"mtls":{"enabled":false}},"peerTrafficConfiguration":{"encryption":{"enabled":false}}}}'
-    headers:
-      api-supported-versions:
-      - 2022-03-01, 2022-06-01-preview, 2022-10-01, 2022-11-01-preview, 2023-04-01-preview,
-        2023-05-01, 2023-05-02-preview, 2023-08-01-preview, 2023-11-02-preview, 2024-02-02-preview,
-        2024-03-01
-      cache-control:
-      - no-cache
-      content-length:
-      - '1646'
-      content-type:
-      - application/json; charset=utf-8
-      date:
-      - Mon, 06 May 2024 19:25:14 GMT
-      expires:
-      - '-1'
-      pragma:
-      - no-cache
-      strict-transport-security:
-      - max-age=31536000; includeSubDomains
-      vary:
-      - Accept-Encoding
-      x-cache:
-      - CONFIG_NOCACHE
-      x-content-type-options:
-      - nosniff
-      x-msedge-ref:
-      - 'Ref A: 6F051D10E74A46A399BDE7DC52216629 Ref B: CO6AA3150218035 Ref C: 2024-05-06T19:25:14Z'
-      x-powered-by:
-      - ASP.NET
-    status:
-      code: 200
-      message: OK
-- request:
-    body: null
-    headers:
-      Accept:
-      - application/json
-      Accept-Encoding:
-      - gzip, deflate
-      CommandName:
-      - containerapp create
-      Connection:
-      - keep-alive
-      ParameterSetName:
-      - -g -n --environment --image --ingress --target-port
-      User-Agent:
-      - AZURECLI/2.59.0 azsdk-python-core/1.28.0 Python/3.8.10 (Windows-10-10.0.22631-SP0)
-    method: GET
-    uri: https://management.azure.com/subscriptions/00000000-0000-0000-0000-000000000000/providers/Microsoft.App?api-version=2022-09-01
-  response:
-    body:
-      string: '{"id":"/subscriptions/00000000-0000-0000-0000-000000000000/providers/Microsoft.App","namespace":"Microsoft.App","authorizations":[{"applicationId":"7e3bc4fd-85a3-4192-b177-5b8bfc87f42c","roleDefinitionId":"39a74f72-b40f-4bdc-b639-562fe2260bf0"},{"applicationId":"3734c1a4-2bed-4998-a37a-ff1a9e7bf019","roleDefinitionId":"5c779a4f-5cb2-4547-8c41-478d9be8ba90"},{"applicationId":"55ebbb62-3b9c-49fd-9b87-9595226dd4ac","roleDefinitionId":"e49ca620-7992-4561-a7df-4ed67dad77b5","managedByRoleDefinitionId":"9e3af657-a8ff-583c-a75c-2fe7c4bcb635"},{"applicationId":"1459b1f6-7a5b-4300-93a2-44b4a651759f","roleDefinitionId":"3c5f1b29-9e3d-4a22-b5d6-9ff4e5a37974"}],"resourceTypes":[{"resourceType":"managedEnvironments","locations":["North
-        Central US (Stage)","Central US EUAP","East US 2 EUAP","West US 2","Southeast
-        Asia","Sweden Central","Canada Central","West Europe","North Europe","East
-        US","East US 2","East Asia","Australia East","Germany West Central","Japan
-        East","UK South","West US","Central US","North Central US","South Central
-        US","Korea Central","Brazil South","West US 3","France Central","South Africa
-        North","Norway East","Switzerland North","UAE North","Canada East","West Central
-        US","UK West","Central India","Switzerland West","Italy North","Poland Central"],"apiVersions":["2024-03-01","2024-02-02-preview","2023-11-02-preview","2023-08-01-preview","2023-05-02-preview","2023-05-01","2023-04-01-preview","2022-11-01-preview","2022-10-01","2022-06-01-preview","2022-03-01"],"defaultApiVersion":"2023-05-01","capabilities":"CrossResourceGroupResourceMove,
-        CrossSubscriptionResourceMove, SystemAssignedResourceIdentity, SupportsTags,
-        SupportsLocation"},{"resourceType":"operations","locations":["North Central
-        US (Stage)","Central US EUAP","East US 2 EUAP","West US 2","Southeast Asia","Sweden
-        Central","Canada Central","West Europe","North Europe","East US","East US
-        2","East Asia","Australia East","Germany West Central","Japan East","UK South","West
-        US","Central US","North Central US","South Central US","Korea Central","Brazil
-        South","West US 3","France Central","South Africa North","Norway East","Switzerland
-        North","UAE North","Canada East","West Central US","UK West","Central India","Italy
-        North","Poland Central"],"apiVersions":["2024-02-02-preview","2023-11-02-preview","2023-08-01-preview","2023-05-02-preview","2023-05-01","2023-04-01-preview","2023-02-01","2022-11-01-preview","2022-10-01","2022-06-01-preview","2022-03-01"],"defaultApiVersion":"2023-11-02-preview","capabilities":"None"},{"resourceType":"managedEnvironments/certificates","locations":["Central
-        US EUAP","East US 2 EUAP","North Central US (Stage)","West US 2","Southeast
-        Asia","Sweden Central","Canada Central","West Europe","North Europe","East
-        US","East US 2","East Asia","Australia East","Germany West Central","Japan
-        East","UK South","West US","Central US","North Central US","South Central
-        US","Korea Central","Brazil South","West US 3","France Central","South Africa
-        North","Norway East","Switzerland North","UAE North","Canada East","West Central
-        US","UK West","Central India","Switzerland West","Italy North","Poland Central"],"apiVersions":["2024-03-01","2024-02-02-preview","2023-11-02-preview","2023-08-01-preview","2023-05-02-preview","2023-05-01","2023-04-01-preview","2022-11-01-preview","2022-10-01","2022-06-01-preview","2022-03-01"],"defaultApiVersion":"2023-05-01","capabilities":"CrossResourceGroupResourceMove,
-        CrossSubscriptionResourceMove, SupportsTags, SupportsLocation"},{"resourceType":"managedEnvironments/managedCertificates","locations":["Central
-        US EUAP","East US 2 EUAP","North Central US (Stage)","West US 2","Southeast
-        Asia","Sweden Central","Canada Central","West Europe","North Europe","East
-        US","East US 2","East Asia","Australia East","Germany West Central","Japan
-        East","UK South","West US","Central US","North Central US","South Central
-        US","Korea Central","Brazil South","West US 3","France Central","South Africa
-        North","Norway East","Switzerland North","UAE North","Canada East","West Central
-        US","UK West","Central India","Switzerland West","Italy North","Poland Central"],"apiVersions":["2024-03-01","2024-02-02-preview","2023-11-02-preview","2023-08-01-preview","2023-05-02-preview","2023-05-01","2023-04-01-preview","2022-11-01-preview"],"defaultApiVersion":"2023-05-01","capabilities":"CrossResourceGroupResourceMove,
-        CrossSubscriptionResourceMove, SupportsTags, SupportsLocation"},{"resourceType":"containerApps","locations":["Central
-        US EUAP","East US 2 EUAP","North Central US (Stage)","West US 2","Southeast
-        Asia","Sweden Central","Canada Central","West Europe","North Europe","East
-        US","East US 2","East Asia","Australia East","Germany West Central","Japan
-        East","UK South","West US","Central US","North Central US","South Central
-        US","Korea Central","Brazil South","West US 3","France Central","South Africa
-        North","Norway East","Switzerland North","UAE North","Canada East","West Central
-        US","UK West","Central India","Switzerland West","Italy North","Poland Central"],"apiVersions":["2024-03-01","2024-02-02-preview","2023-11-02-preview","2023-08-01-preview","2023-05-02-preview","2023-05-01","2023-04-01-preview","2022-11-01-preview","2022-10-01","2022-06-01-preview","2022-03-01"],"defaultApiVersion":"2023-05-01","capabilities":"CrossResourceGroupResourceMove,
-        CrossSubscriptionResourceMove, SystemAssignedResourceIdentity, SupportsTags,
-        SupportsLocation"},{"resourceType":"containerApps/privateEndpointConnectionProxies","locations":["Central
-        US EUAP","East US 2 EUAP","North Central US (Stage)","West US 2","Southeast
-        Asia","Sweden Central","Canada Central","West Europe","North Europe","East
-        US","East US 2","East Asia","Australia East","Germany West Central","Japan
-        East","UK South","West US","Central US","North Central US","South Central
-        US","Korea Central","Brazil South","West US 3","France Central","South Africa
-        North","Norway East","Switzerland North","UAE North","Canada East","West Central
-        US","UK West","Central India","Switzerland West","Italy North","Poland Central"],"apiVersions":["2024-02-02-preview","2023-11-02-preview"],"defaultApiVersion":"2023-11-02-preview","capabilities":"None"},{"resourceType":"managedEnvironments/privateEndpointConnectionProxies","locations":["Central
-        US EUAP","East US 2 EUAP","North Central US (Stage)","West US 2","Southeast
-        Asia","Sweden Central","Canada Central","West Europe","North Europe","East
-        US","East US 2","East Asia","Australia East","Germany West Central","Japan
-        East","UK South","West US","Central US","North Central US","South Central
-        US","Korea Central","Brazil South","West US 3","France Central","South Africa
-        North","Norway East","Switzerland North","UAE North","Canada East","West Central
-        US","UK West","Central India","Switzerland West","Italy North","Poland Central"],"apiVersions":["2024-02-02-preview","2023-11-02-preview"],"defaultApiVersion":"2023-11-02-preview","capabilities":"None"},{"resourceType":"sessionPools","locations":["North
-        Central US (Stage)","Central US EUAP","East US 2 EUAP","West US 2","Southeast
-        Asia","Sweden Central","Canada Central","West Europe","North Europe","East
-        US","East US 2","East Asia","Australia East","Germany West Central","Japan
-        East","UK South","West US","Central US","North Central US","South Central
-        US","Korea Central","Brazil South","West US 3","France Central","South Africa
-        North","Norway East","Switzerland North","UAE North","Canada East","West Central
-        US","UK West","Central India","Switzerland West","Italy North","Poland Central"],"apiVersions":["2024-02-02-preview","2023-11-02-preview","2023-08-01-preview"],"defaultApiVersion":"2024-02-02-preview","capabilities":"CrossResourceGroupResourceMove,
-        CrossSubscriptionResourceMove, SystemAssignedResourceIdentity, SupportsTags,
-        SupportsLocation"},{"resourceType":"jobs","locations":["Central US EUAP","East
-        US 2 EUAP","North Central US (Stage)","West US 2","Southeast Asia","Sweden
-        Central","Canada Central","West Europe","North Europe","East US","East US
-        2","East Asia","Australia East","Germany West Central","Japan East","UK South","West
-        US","Central US","North Central US","South Central US","Korea Central","Brazil
-        South","West US 3","France Central","South Africa North","Norway East","Switzerland
-        North","UAE North","Canada East","West Central US","UK West","Central India","Switzerland
-        West","Italy North","Poland Central"],"apiVersions":["2024-03-01","2024-02-02-preview","2023-11-02-preview","2023-08-01-preview","2023-05-02-preview","2023-05-01","2023-04-01-preview","2022-11-01-preview"],"defaultApiVersion":"2023-05-01","capabilities":"CrossResourceGroupResourceMove,
-        CrossSubscriptionResourceMove, SystemAssignedResourceIdentity, SupportsTags,
-        SupportsLocation"},{"resourceType":"locations","locations":[],"apiVersions":["2024-03-01","2024-02-02-preview","2023-11-02-preview","2023-08-01-preview","2023-05-02-preview","2023-05-01","2023-04-01-preview","2022-11-01-preview","2022-10-01","2022-06-01-preview","2022-03-01"],"defaultApiVersion":"2023-05-01","capabilities":"None"},{"resourceType":"locations/managedEnvironmentOperationResults","locations":["Central
-        US EUAP","East US 2 EUAP","North Central US (Stage)","West US 2","Southeast
-        Asia","Sweden Central","Canada Central","West Europe","North Europe","East
-        US","East US 2","East Asia","Australia East","Germany West Central","Japan
-        East","UK South","West US","Central US","North Central US","South Central
-        US","Korea Central","Brazil South","West US 3","France Central","South Africa
-        North","Norway East","Switzerland North","UAE North","Canada East","West Central
-        US","UK West","Central India","Switzerland West","Italy North","Poland Central"],"apiVersions":["2024-03-01","2024-02-02-preview","2023-11-02-preview","2023-08-01-preview","2023-05-02-preview","2023-05-01","2023-04-01-preview","2022-11-01-preview","2022-10-01","2022-06-01-preview","2022-03-01"],"defaultApiVersion":"2023-05-01","capabilities":"None"},{"resourceType":"locations/managedEnvironmentOperationStatuses","locations":["Central
-        US EUAP","East US 2 EUAP","North Central US (Stage)","West US 2","Southeast
-        Asia","Sweden Central","Canada Central","West Europe","North Europe","East
-        US","East US 2","East Asia","Australia East","Germany West Central","Japan
-        East","UK South","West US","Central US","North Central US","South Central
-        US","Korea Central","Brazil South","West US 3","France Central","South Africa
-        North","Norway East","Switzerland North","UAE North","Canada East","West Central
-        US","UK West","Central India","Switzerland West","Italy North","Poland Central"],"apiVersions":["2024-03-01","2024-02-02-preview","2023-11-02-preview","2023-08-01-preview","2023-05-02-preview","2023-05-01","2023-04-01-preview","2022-11-01-preview","2022-10-01","2022-06-01-preview","2022-03-01"],"defaultApiVersion":"2023-05-01","capabilities":"None"},{"resourceType":"locations/containerappOperationResults","locations":["Central
-        US EUAP","East US 2 EUAP","North Central US (Stage)","West US 2","Southeast
-        Asia","Sweden Central","Canada Central","West Europe","North Europe","East
-        US","East US 2","East Asia","Australia East","Germany West Central","Japan
-        East","UK South","West US","Central US","North Central US","South Central
-        US","Korea Central","Brazil South","West US 3","France Central","South Africa
-        North","Norway East","Switzerland North","UAE North","Canada East","West Central
-        US","UK West","Central India","Switzerland West","Italy North","Poland Central"],"apiVersions":["2024-03-01","2024-02-02-preview","2023-11-02-preview","2023-08-01-preview","2023-05-02-preview","2023-05-01","2023-04-01-preview","2022-11-01-preview","2022-10-01","2022-06-01-preview","2022-03-01"],"defaultApiVersion":"2023-05-01","capabilities":"None"},{"resourceType":"locations/containerappOperationStatuses","locations":["Central
-        US EUAP","East US 2 EUAP","North Central US (Stage)","West US 2","Southeast
-        Asia","Sweden Central","Canada Central","West Europe","North Europe","East
-        US","East US 2","East Asia","Australia East","Germany West Central","Japan
-        East","UK South","West US","Central US","North Central US","South Central
-        US","Korea Central","Brazil South","West US 3","France Central","South Africa
-        North","Norway East","Switzerland North","UAE North","Canada East","West Central
-        US","UK West","Central India","Switzerland West","Italy North","Poland Central"],"apiVersions":["2024-03-01","2024-02-02-preview","2023-11-02-preview","2023-08-01-preview","2023-05-02-preview","2023-05-01","2023-04-01-preview","2022-11-01-preview","2022-10-01","2022-06-01-preview","2022-03-01"],"defaultApiVersion":"2023-05-01","capabilities":"None"},{"resourceType":"locations/containerappsjobOperationResults","locations":["Central
-        US EUAP","East US 2 EUAP","North Central US (Stage)","West US 2","Southeast
-        Asia","Sweden Central","Canada Central","West Europe","North Europe","East
-        US","East US 2","East Asia","Australia East","Germany West Central","Japan
-        East","UK South","West US","Central US","North Central US","South Central
-        US","Korea Central","Brazil South","West US 3","France Central","South Africa
-        North","Norway East","Switzerland North","UAE North","Canada East","West Central
-        US","UK West","Central India","Switzerland West","Italy North","Poland Central"],"apiVersions":["2024-03-01","2024-02-02-preview","2023-11-02-preview","2023-08-01-preview","2023-05-02-preview","2023-05-01","2023-04-01-preview","2022-11-01-preview"],"defaultApiVersion":"2023-05-01","capabilities":"None"},{"resourceType":"locations/containerappsjobOperationStatuses","locations":["Central
-        US EUAP","East US 2 EUAP","North Central US (Stage)","West US 2","Southeast
-        Asia","Sweden Central","Canada Central","West Europe","North Europe","East
-        US","East US 2","East Asia","Australia East","Germany West Central","Japan
-        East","UK South","West US","Central US","North Central US","South Central
-        US","Korea Central","Brazil South","West US 3","France Central","South Africa
-        North","Norway East","Switzerland North","UAE North","Canada East","West Central
-        US","UK West","Central India","Switzerland West","Italy North","Poland Central"],"apiVersions":["2024-03-01","2024-02-02-preview","2023-11-02-preview","2023-08-01-preview","2023-05-02-preview","2023-05-01","2023-04-01-preview","2022-11-01-preview"],"defaultApiVersion":"2023-05-01","capabilities":"None"},{"resourceType":"locations/sourceControlOperationResults","locations":["Central
-        US EUAP","East US 2 EUAP","North Central US (Stage)","West US 2","Southeast
-        Asia","Sweden Central","Canada Central","West Europe","North Europe","East
-        US","East US 2","East Asia","Australia East","Germany West Central","Japan
-        East","UK South","West US","Central US","North Central US","South Central
-        US","Korea Central","Brazil South","West US 3","France Central","South Africa
-        North","Norway East","Switzerland North","UAE North","Canada East","West Central
-        US","UK West","Central India","Switzerland West","Italy North","Poland Central"],"apiVersions":["2024-03-01","2024-02-02-preview","2023-11-02-preview","2023-08-01-preview","2023-05-02-preview","2023-05-01","2023-04-01-preview","2022-11-01-preview","2022-10-01","2022-06-01-preview","2022-03-01"],"defaultApiVersion":"2023-05-01","capabilities":"None"},{"resourceType":"locations/sourceControlOperationStatuses","locations":["Central
-        US EUAP","East US 2 EUAP","North Central US (Stage)","West US 2","Southeast
-        Asia","Sweden Central","Canada Central","West Europe","North Europe","East
-        US","East US 2","East Asia","Australia East","Germany West Central","Japan
-        East","UK South","West US","Central US","North Central US","South Central
-        US","Korea Central","Brazil South","West US 3","France Central","South Africa
-        North","Norway East","Switzerland North","UAE North","Canada East","West Central
-        US","UK West","Central India","Switzerland West","Italy North","Poland Central"],"apiVersions":["2024-03-01","2024-02-02-preview","2023-11-02-preview","2023-08-01-preview","2023-05-02-preview","2023-05-01","2023-04-01-preview","2022-11-01-preview","2022-10-01","2022-06-01-preview","2022-03-01"],"defaultApiVersion":"2023-05-01","capabilities":"None"},{"resourceType":"locations/usages","locations":["Central
-        US EUAP","East US 2 EUAP","North Central US (Stage)","West US 2","Southeast
-        Asia","Sweden Central","Canada Central","West Europe","North Europe","East
-        US","East US 2","East Asia","Australia East","Germany West Central","Japan
-        East","UK South","West US","Central US","North Central US","South Central
-        US","Korea Central","Brazil South","West US 3","France Central","South Africa
-        North","Norway East","Switzerland North","UAE North","Canada East","West Central
-        US","UK West","Central India","Switzerland West","Italy North","Poland Central"],"apiVersions":["2024-03-01","2024-02-02-preview","2023-11-02-preview","2023-08-01-preview","2023-05-02-preview"],"defaultApiVersion":"2023-05-02-preview","capabilities":"None"},{"resourceType":"connectedEnvironments","locations":["Central
-        US EUAP","East US 2 EUAP","North Central US (Stage)","North Central US","East
-        US","East Asia","West Europe","Southeast Asia"],"apiVersions":["2024-03-01","2024-02-02-preview","2023-11-02-preview","2023-08-01-preview","2023-05-02-preview","2023-05-01","2023-04-01-preview","2022-11-01-preview","2022-10-01","2022-06-01-preview"],"defaultApiVersion":"2023-05-01","capabilities":"CrossResourceGroupResourceMove,
-        CrossSubscriptionResourceMove, SupportsTags, SupportsLocation"},{"resourceType":"connectedEnvironments/certificates","locations":["Central
-        US EUAP","East US 2 EUAP","North Central US (Stage)","North Central US","East
-        US","East Asia","West Europe","Southeast Asia"],"apiVersions":["2024-03-01","2024-02-02-preview","2023-11-02-preview","2023-08-01-preview","2023-05-02-preview","2023-05-01","2023-04-01-preview","2022-11-01-preview","2022-10-01","2022-06-01-preview"],"defaultApiVersion":"2023-05-01","capabilities":"CrossResourceGroupResourceMove,
-        CrossSubscriptionResourceMove, SupportsTags, SupportsLocation"},{"resourceType":"locations/connectedEnvironmentOperationResults","locations":["Central
-        US EUAP","East US 2 EUAP","North Central US (Stage)","North Central US","East
-        US","East Asia","West Europe","Southeast Asia"],"apiVersions":["2024-03-01","2024-02-02-preview","2023-11-02-preview","2023-08-01-preview","2023-05-02-preview","2023-05-01","2023-04-01-preview","2022-11-01-preview","2022-10-01","2022-06-01-preview"],"defaultApiVersion":"2023-05-01","capabilities":"None"},{"resourceType":"locations/connectedEnvironmentOperationStatuses","locations":["Central
-        US EUAP","East US 2 EUAP","North Central US (Stage)","North Central US","East
-        US","East Asia","West Europe","Southeast Asia"],"apiVersions":["2024-03-01","2024-02-02-preview","2023-11-02-preview","2023-08-01-preview","2023-05-02-preview","2023-05-01","2023-04-01-preview","2022-11-01-preview","2022-10-01","2022-06-01-preview"],"defaultApiVersion":"2023-05-01","capabilities":"None"},{"resourceType":"locations/managedCertificateOperationStatuses","locations":["Central
-        US EUAP","East US 2 EUAP","North Central US (Stage)","West US 2","Southeast
-        Asia","Sweden Central","Canada Central","West Europe","North Europe","East
-        US","East US 2","East Asia","Australia East","Germany West Central","Japan
-        East","UK South","West US","Central US","North Central US","South Central
-        US","Korea Central","Brazil South","West US 3","France Central","South Africa
-        North","Norway East","Switzerland North","UAE North","Canada East","West Central
-        US","UK West","Central India","Switzerland West","Italy North","Poland Central"],"apiVersions":["2024-03-01","2024-02-02-preview","2023-11-02-preview","2023-08-01-preview","2023-05-02-preview","2023-05-01","2023-04-01-preview","2022-11-01-preview"],"defaultApiVersion":"2023-05-01","capabilities":"None"},{"resourceType":"locations/billingMeters","locations":["Central
-        US EUAP","East US 2 EUAP","North Central US (Stage)","West US 2","Southeast
-        Asia","Sweden Central","Canada Central","West Europe","North Europe","East
-        US","East US 2","East Asia","Australia East","Germany West Central","Japan
-        East","UK South","West US","Central US","North Central US","South Central
-        US","Korea Central","Brazil South","West US 3","France Central","South Africa
-        North","Norway East","Switzerland North","UAE North","Canada East","West Central
-        US","UK West","Central India","Switzerland West","Italy North","Poland Central"],"apiVersions":["2024-03-01","2024-02-02-preview","2023-11-02-preview","2023-08-01-preview","2023-05-02-preview","2023-05-01","2023-04-01-preview","2022-11-01-preview","2022-10-01","2022-06-01-preview"],"defaultApiVersion":"2023-05-01","capabilities":"None"},{"resourceType":"locations/availableManagedEnvironmentsWorkloadProfileTypes","locations":["Central
-        US EUAP","East US 2 EUAP","North Central US (Stage)","West US 2","Southeast
-        Asia","Sweden Central","Canada Central","West Europe","North Europe","East
-        US","East US 2","East Asia","Australia East","Germany West Central","Japan
-        East","UK South","West US","Central US","North Central US","South Central
-        US","Korea Central","Brazil South","West US 3","France Central","South Africa
-        North","Norway East","Switzerland North","UAE North","Canada East","West Central
-        US","UK West","Central India","Switzerland West","Italy North","Poland Central"],"apiVersions":["2024-03-01","2024-02-02-preview","2023-11-02-preview","2023-08-01-preview","2023-05-02-preview","2023-05-01","2023-04-01-preview","2022-11-01-preview","2022-10-01","2022-06-01-preview"],"defaultApiVersion":"2023-05-01","capabilities":"None"},{"resourceType":"getCustomDomainVerificationId","locations":["Central
-        US EUAP","East US 2 EUAP","North Central US (Stage)","West US 2","Southeast
-        Asia","Sweden Central","Canada Central","West Europe","North Europe","East
-        US","East US 2","East Asia","Australia East","Germany West Central","Japan
-        East","UK South","West US","Central US","North Central US","South Central
-        US","Korea Central","Brazil South","West US 3","France Central","South Africa
-        North","Norway East","Switzerland North","UAE North","Canada East","West Central
-        US","UK West","Central India","Italy North","Poland Central","Switzerland
-        West"],"apiVersions":["2024-03-01","2024-02-02-preview","2023-11-02-preview","2023-08-01-preview","2023-05-02-preview"],"defaultApiVersion":"2023-05-02-preview","capabilities":"None"},{"resourceType":"builders","locations":["Central
-        US EUAP","East US 2 EUAP","North Central US (Stage)","West US 2","Southeast
-        Asia","Sweden Central","Canada Central","West Europe","North Europe","East
-        US","East US 2","East Asia","Australia East","Germany West Central","Japan
-        East","UK South","West US","Central US","North Central US","South Central
-        US","Korea Central","Brazil South","West US 3","France Central","South Africa
-        North","Norway East","Switzerland North","UAE North","Canada East","West Central
-        US","UK West","Central India","Switzerland West","Italy North","Poland Central"],"apiVersions":["2024-02-02-preview","2023-11-02-preview","2023-08-01-preview"],"defaultApiVersion":"2023-08-01-preview","capabilities":"CrossResourceGroupResourceMove,
-        CrossSubscriptionResourceMove, SystemAssignedResourceIdentity, SupportsTags,
-        SupportsLocation"},{"resourceType":"builders/builds","locations":["Central
-        US EUAP","East US 2 EUAP","North Central US (Stage)","West US 2","Southeast
-        Asia","Sweden Central","Canada Central","West Europe","North Europe","East
-        US","East US 2","East Asia","Australia East","Germany West Central","Japan
-        East","UK South","West US","Central US","North Central US","South Central
-        US","Korea Central","Brazil South","West US 3","France Central","South Africa
-        North","Norway East","Switzerland North","UAE North","Canada East","West Central
-        US","UK West","Central India","Switzerland West","Italy North","Poland Central"],"apiVersions":["2024-02-02-preview","2023-11-02-preview","2023-08-01-preview"],"defaultApiVersion":"2023-08-01-preview","capabilities":"None"},{"resourceType":"builders/patches","locations":["North
-        Central US (Stage)","Central US EUAP","East US 2 EUAP","West US 2","Southeast
-        Asia","Sweden Central","Canada Central","West Europe","North Europe","East
-        US","East US 2","East Asia","Australia East","Germany West Central","Japan
-        East","UK South","West US","Central US","North Central US","South Central
-        US","Korea Central","Brazil South","West US 3","France Central","South Africa
-        North","Norway East","Switzerland North","UAE North","Canada East","West Central
-        US","UK West","Central India","Switzerland West","Italy North","Poland Central"],"apiVersions":["2024-02-02-preview","2023-11-02-preview","2023-08-01-preview"],"defaultApiVersion":"2023-08-01-preview","capabilities":"None"},{"resourceType":"locations/OperationResults","locations":["Central
-        US EUAP","East US 2 EUAP","North Central US (Stage)","West US 2","Southeast
-        Asia","Sweden Central","Canada Central","West Europe","North Europe","East
-        US","East US 2","East Asia","Australia East","Germany West Central","Japan
-        East","UK South","West US","Central US","North Central US","South Central
-        US","Korea Central","Brazil South","West US 3","France Central","South Africa
-        North","Norway East","Switzerland North","UAE North","Canada East","West Central
-        US","UK West","Central India","Switzerland West","Italy North","Poland Central"],"apiVersions":["2024-02-02-preview","2023-11-02-preview","2023-08-01-preview"],"defaultApiVersion":"2023-08-01-preview","capabilities":"None"},{"resourceType":"locations/OperationStatuses","locations":["Central
-        US EUAP","East US 2 EUAP","North Central US (Stage)","West US 2","Southeast
-        Asia","Sweden Central","Canada Central","West Europe","North Europe","East
-        US","East US 2","East Asia","Australia East","Germany West Central","Japan
-        East","UK South","West US","Central US","North Central US","South Central
-        US","Korea Central","Brazil South","West US 3","France Central","South Africa
-        North","Norway East","Switzerland North","UAE North","Canada East","West Central
-        US","UK West","Central India","Switzerland West","Italy North","Poland Central"],"apiVersions":["2024-02-02-preview","2023-11-02-preview","2023-08-01-preview"],"defaultApiVersion":"2023-08-01-preview","capabilities":"None"},{"resourceType":"managedEnvironments/dotNetComponents","locations":["Central
-        US EUAP","East US 2 EUAP","North Central US (Stage)","West US 2","Southeast
-        Asia","Sweden Central","Canada Central","West Europe","North Europe","East
-        US","East US 2","East Asia","Australia East","Germany West Central","Japan
-        East","UK South","West US","Central US","North Central US","South Central
-        US","Korea Central","Brazil South","West US 3","France Central","South Africa
-        North","Norway East","Switzerland North","UAE North","Canada East","West Central
-        US","UK West","Central India","Switzerland West","Italy North","Poland Central"],"apiVersions":["2024-02-02-preview","2023-11-02-preview"],"defaultApiVersion":"2023-11-02-preview","capabilities":"None"},{"resourceType":"managedEnvironments/javaComponents","locations":["Central
-        US EUAP","East US 2 EUAP","North Central US (Stage)","West US 2","Southeast
-        Asia","Sweden Central","Canada Central","West Europe","North Europe","East
-        US","East US 2","East Asia","Australia East","Germany West Central","Japan
-        East","UK South","West US","Central US","North Central US","South Central
-        US","Korea Central","Brazil South","West US 3","France Central","South Africa
-        North","Norway East","Switzerland North","UAE North","Canada East","West Central
-        US","UK West","Central India","Switzerland West","Italy North","Poland Central"],"apiVersions":["2024-02-02-preview","2023-11-02-preview"],"defaultApiVersion":"2023-11-02-preview","capabilities":"None"},{"resourceType":"managedEnvironments/daprComponents","locations":["Central
-        US EUAP","East US 2 EUAP","North Central US (Stage)","West US 2","Southeast
-        Asia","Sweden Central","Canada Central","West Europe","North Europe","East
-        US","East US 2","East Asia","Australia East","Germany West Central","Japan
-        East","UK South","West US","Central US","North Central US","South Central
-        US","Korea Central","Brazil South","West US 3","France Central","South Africa
-        North","Norway East","Switzerland North","UAE North","Canada East","West Central
-        US","UK West","Central India","Switzerland West","Italy North","Poland Central"],"apiVersions":["2024-03-01","2024-02-02-preview","2023-11-02-preview","2023-08-01-preview","2023-05-02-preview","2023-05-01","2023-04-01-preview","2022-11-01-preview","2022-10-01","2022-06-01-preview","2022-03-01"],"defaultApiVersion":"2023-05-01","capabilities":"None"},{"resourceType":"functions","locations":["North
-        Central US (Stage)","Central US EUAP","West Central US"],"apiVersions":["2024-02-02-preview"],"capabilities":"SupportsExtension"}],"registrationState":"Registered","registrationPolicy":"RegistrationRequired"}'
-    headers:
-      cache-control:
-      - no-cache
-      content-length:
-      - '28714'
-      content-type:
-      - application/json; charset=utf-8
-      date:
-      - Mon, 06 May 2024 19:25:14 GMT
-      expires:
-      - '-1'
-      pragma:
-      - no-cache
-      strict-transport-security:
-      - max-age=31536000; includeSubDomains
-      x-cache:
-      - CONFIG_NOCACHE
-      x-content-type-options:
-      - nosniff
-      x-msedge-ref:
-      - 'Ref A: 54C2A75D3DC84FB58A7C67121B91064C Ref B: CO6AA3150218011 Ref C: 2024-05-06T19:25:15Z'
-    status:
-      code: 200
-      message: OK
-- request:
-    body: '{"location": "East US", "identity": {"type": "None", "userAssignedIdentities":
-      null}, "properties": {"environmentId": "/subscriptions/00000000-0000-0000-0000-000000000000/resourceGroups/client.env_rg_eastus/providers/Microsoft.App/managedEnvironments/env-eastus",
-      "configuration": {"secrets": null, "activeRevisionsMode": "single", "ingress":
-      {"fqdn": null, "external": true, "targetPort": 80, "transport": "auto", "exposedPort":
-      null, "allowInsecure": false, "traffic": null, "customDomains": null, "ipSecurityRestrictions":
-      null, "stickySessions": null}, "dapr": null, "registries": null, "service":
-      null}, "template": {"revisionSuffix": null, "containers": [{"image": "mcr.microsoft.com/k8se/quickstart:latest",
-      "name": "containerapp-auth000002", "command": null, "args": null, "env": null,
-      "resources": null, "volumeMounts": null}], "initContainers": null, "scale":
-      null, "volumes": null, "serviceBinds": null}, "workloadProfileName": null},
-      "tags": null}'
-    headers:
-      Accept:
-      - '*/*'
-      Accept-Encoding:
-      - gzip, deflate
-      CommandName:
-      - containerapp create
-      Connection:
-      - keep-alive
-      Content-Length:
-      - '959'
-      Content-Type:
-      - application/json
-      ParameterSetName:
-      - -g -n --environment --image --ingress --target-port
-      User-Agent:
-      - python/3.8.10 (Windows-10-10.0.22631-SP0) AZURECLI/2.59.0
-    method: PUT
-    uri: https://management.azure.com/subscriptions/00000000-0000-0000-0000-000000000000/resourceGroups/clitest.rg000001/providers/Microsoft.App/containerApps/containerapp-auth000002?api-version=2024-02-02-preview
-  response:
-    body:
-      string: '{"id":"/subscriptions/00000000-0000-0000-0000-000000000000/resourceGroups/clitest.rg000001/providers/Microsoft.App/containerapps/containerapp-auth000002","name":"containerapp-auth000002","type":"Microsoft.App/containerApps","location":"East
-        US","systemData":{"createdBy":"harrli@microsoft.com","createdByType":"User","createdAt":"2024-05-06T19:25:16.8025836Z","lastModifiedBy":"harrli@microsoft.com","lastModifiedByType":"User","lastModifiedAt":"2024-05-06T19:25:16.8025836Z"},"properties":{"provisioningState":"InProgress","runningStatus":"Running","managedEnvironmentId":"/subscriptions/00000000-0000-0000-0000-000000000000/resourceGroups/client.env_rg_eastus/providers/Microsoft.App/managedEnvironments/env-eastus","environmentId":"/subscriptions/00000000-0000-0000-0000-000000000000/resourceGroups/client.env_rg_eastus/providers/Microsoft.App/managedEnvironments/env-eastus","workloadProfileName":"Consumption","patchingMode":"Automatic","outboundIpAddresses":["20.231.246.122","20.231.246.54","20.231.247.19","20.231.246.253","20.241.227.6","20.241.226.169","20.127.248.50","20.241.171.30","20.241.172.248","20.241.172.250","20.246.203.138","20.246.203.140","52.191.22.226","52.191.22.23","52.191.22.71","52.191.22.159","52.191.22.166","52.191.22.212","52.191.22.41","52.191.23.0","52.191.22.198","52.191.22.121","20.124.73.117","52.149.247.118","52.149.245.39","52.149.247.189","52.149.247.220","52.149.247.221","52.149.245.38","52.149.244.111","52.224.88.179","52.149.247.199","52.149.244.160","4.156.169.214","4.156.169.175","4.156.169.143","20.241.173.137","20.241.173.98","20.242.228.13","20.242.227.204","20.242.227.238","20.242.228.93","52.226.103.51","52.226.103.36","52.226.103.82","52.226.103.10","52.226.102.213","52.226.102.151","52.226.102.243","52.226.103.40","52.226.102.224","52.226.102.162"],"latestRevisionName":"","latestReadyRevisionName":"","latestRevisionFqdn":"","customDomainVerificationId":"0FEF6FC81FA2FA9876FEE95F895AD716D01F5495C9AC8EA62F0228DC5E40B5CA","configuration":{"secrets":null,"activeRevisionsMode":"Single","ingress":{"fqdn":"containerapp-auth000002.livelycliff-46133ec3.eastus.azurecontainerapps.io","external":true,"targetPort":80,"exposedPort":0,"transport":"Auto","traffic":[{"weight":100,"latestRevision":true}],"customDomains":null,"allowInsecure":false,"ipSecurityRestrictions":null,"corsPolicy":null,"clientCertificateMode":null,"stickySessions":null,"additionalPortMappings":null,"targetPortHttpScheme":null},"registries":null,"identitySettings":[],"dapr":null,"runtime":null,"maxInactiveRevisions":100,"service":null},"template":{"revisionSuffix":"","terminationGracePeriodSeconds":null,"containers":[{"image":"mcr.microsoft.com/k8se/quickstart:latest","imageType":"ContainerImage","name":"containerapp-auth000002","resources":{"cpu":0.5,"memory":"1Gi","ephemeralStorage":"2Gi"}}],"initContainers":null,"scale":{"minReplicas":null,"maxReplicas":10,"rules":null},"volumes":null,"serviceBinds":null},"eventStreamEndpoint":"https://eastus.azurecontainerapps.dev/subscriptions/00000000-0000-0000-0000-000000000000/resourceGroups/clitest.rg000001/containerApps/containerapp-auth000002/eventstream","delegatedIdentities":[]},"identity":{"type":"None"}}'
-    headers:
-      api-supported-versions:
-      - 2022-03-01, 2022-06-01-preview, 2022-10-01, 2022-11-01-preview, 2023-04-01-preview,
-        2023-05-01, 2023-05-02-preview, 2023-08-01-preview, 2023-11-02-preview, 2024-02-02-preview,
-        2024-03-01
-      azure-asyncoperation:
-      - https://management.azure.com/subscriptions/00000000-0000-0000-0000-000000000000/providers/Microsoft.App/locations/eastus/containerappOperationStatuses/aad7736c-25ca-4e02-8d2c-ea1763b1c0a3?api-version=2024-02-02-preview&azureAsyncOperation=true&t=638506203179588268&c=MIIHSDCCBjCgAwIBAgITfwMhOTmqQoo0tkRvGgAEAyE5OTANBgkqhkiG9w0BAQsFADBEMRMwEQYKCZImiZPyLGQBGRYDR0JMMRMwEQYKCZImiZPyLGQBGRYDQU1FMRgwFgYDVQQDEw9BTUUgSW5mcmEgQ0EgMDIwHhcNMjQwNTAxMDYzNDQ2WhcNMjUwNDI2MDYzNDQ2WjBAMT4wPAYDVQQDEzVhc3luY29wZXJhdGlvbnNpZ25pbmdjZXJ0aWZpY2F0ZS5tYW5hZ2VtZW50LmF6dXJlLmNvbTCCASIwDQYJKoZIhvcNAQEBBQADggEPADCCAQoCggEBALkgKuEwzHMIEnb6DqvlNEjOIBhriDkMVQHin8X3Hp4QWm6IPRhyE4finiNV8v-yzYRoKrEZGVZaMZKQ4LmVw70qsr45wY42Ci7OmjxbZ9yY71jkU7t5-XqiLknJsYmibeU-bj-ivIZNhs9z7vXrozzI5s2EIkeMhDFjZzSU8Tyg8BrDHeWJ0xxYmUcnUl05ClWLHwD3yQABogqndT-JejHbedyKkseKHis9KEIiZZwib0VLMozFG9gHXHSyy_eXkaXhcZh0hT1WV1JcjMoQ1LfxsrMDdAyJLPP-6I7rydsOZvo9bnz9FJSJg8CCaJ87-DZghAmjgUC95n9xNr7VvRUCAwEAAaOCBDUwggQxMCcGCSsGAQQBgjcVCgQaMBgwCgYIKwYBBQUHAwEwCgYIKwYBBQUHAwIwPQYJKwYBBAGCNxUHBDAwLgYmKwYBBAGCNxUIhpDjDYTVtHiE8Ys-hZvdFs6dEoFggvX2K4Py0SACAWQCAQowggHaBggrBgEFBQcBAQSCAcwwggHIMGYGCCsGAQUFBzAChlpodHRwOi8vY3JsLm1pY3Jvc29mdC5jb20vcGtpaW5mcmEvQ2VydHMvQkwyUEtJSU5UQ0EwMS5BTUUuR0JMX0FNRSUyMEluZnJhJTIwQ0ElMjAwMig0KS5jcnQwVgYIKwYBBQUHMAKGSmh0dHA6Ly9jcmwxLmFtZS5nYmwvYWlhL0JMMlBLSUlOVENBMDEuQU1FLkdCTF9BTUUlMjBJbmZyYSUyMENBJTIwMDIoNCkuY3J0MFYGCCsGAQUFBzAChkpodHRwOi8vY3JsMi5hbWUuZ2JsL2FpYS9CTDJQS0lJTlRDQTAxLkFNRS5HQkxfQU1FJTIwSW5mcmElMjBDQSUyMDAyKDQpLmNydDBWBggrBgEFBQcwAoZKaHR0cDovL2NybDMuYW1lLmdibC9haWEvQkwyUEtJSU5UQ0EwMS5BTUUuR0JMX0FNRSUyMEluZnJhJTIwQ0ElMjAwMig0KS5jcnQwVgYIKwYBBQUHMAKGSmh0dHA6Ly9jcmw0LmFtZS5nYmwvYWlhL0JMMlBLSUlOVENBMDEuQU1FLkdCTF9BTUUlMjBJbmZyYSUyMENBJTIwMDIoNCkuY3J0MB0GA1UdDgQWBBRycMIgZ8U6O44581iRUxcqHqpbnzAOBgNVHQ8BAf8EBAMCBaAwggE1BgNVHR8EggEsMIIBKDCCASSgggEgoIIBHIZCaHR0cDovL2NybC5taWNyb3NvZnQuY29tL3BraWluZnJhL0NSTC9BTUUlMjBJbmZyYSUyMENBJTIwMDIoNCkuY3JshjRodHRwOi8vY3JsMS5hbWUuZ2JsL2NybC9BTUUlMjBJbmZyYSUyMENBJTIwMDIoNCkuY3JshjRodHRwOi8vY3JsMi5hbWUuZ2JsL2NybC9BTUUlMjBJbmZyYSUyMENBJTIwMDIoNCkuY3JshjRodHRwOi8vY3JsMy5hbWUuZ2JsL2NybC9BTUUlMjBJbmZyYSUyMENBJTIwMDIoNCkuY3JshjRodHRwOi8vY3JsNC5hbWUuZ2JsL2NybC9BTUUlMjBJbmZyYSUyMENBJTIwMDIoNCkuY3JsMEEGA1UdIAQ6MDgwDAYKKwYBBAGCN3sBATAMBgorBgEEAYI3ewIBMAwGCisGAQQBgjd7AwEwDAYKKwYBBAGCN3sEATAfBgNVHSMEGDAWgBSuecJrXSWIEwb2BwnDl3x7l48dVTAdBgNVHSUEFjAUBggrBgEFBQcDAQYIKwYBBQUHAwIwDQYJKoZIhvcNAQELBQADggEBAA_4ful6PqtXLj0fhr2yqM0Q8lN7gu3uJtR9HkeWQr-_sb0h21FXp2pZE10ud7q-bFkL4i3rV85FJt1JQJMyPCDfHflYeNJKjpKDf5fgr-t-bmq7lKGDrV7m663uTPOo3NTM_tBv168Au1J4zmara1_zcov-nSVCI35S-uOrU2ig4a9R2em9hUF87NwH4u64yc_Fjf7L5uzQ3ixAKetCh1UG4_DDNBGLUppGxw8kJAqHBFD0ENZVTGewsGaej68yalWqwEpZ7Ih8r4nW1IGx6i9zJvZYiNfrt0OI-JYBSK4dZMzfJ5fOd21X-XU30qoO_OehEgT9IZe7TtreUfLH0-o&s=CJoIkT_0j9AqIGx_Xbakf93tm30dIjxVblj_nwTaJ2O6jZz5j3EmhZB4NzIJulizgwtJ0fSlGL_Z0TMxzjwS1A2yil2iSjUyfT-_YD6yV9vlipGSfFA2WOGchLdXkWGJ7_APOkNWuNifMUvHX_42V-2aCpqAT3_2gn2G4-u0He5NfIsmnETYKAUiqcjxwoX6xjGzmqtMm0FvzkZT47OiU4frrrC-Sb4dV57AxOpB27b0Js9ZjkHd9gFJ3peo40gAE73wmK8V6J5wHM_YuXuM1ownpkxaG9jTIdExPtXt41I4U7KuLoASQ0vU4HIhzxtFzwd9Il22Ec2FBf-sSYI2GQ&h=4HeLoiIxuRZcURq_dpGDaZQt6nfqpnTLalu-BcvtS8Q
-      cache-control:
-      - no-cache
-      content-length:
-      - '3199'
-      content-type:
-      - application/json; charset=utf-8
-      date:
-      - Mon, 06 May 2024 19:25:17 GMT
-      expires:
-      - '-1'
-      pragma:
-      - no-cache
-      strict-transport-security:
-      - max-age=31536000; includeSubDomains
-      x-cache:
-      - CONFIG_NOCACHE
-      x-content-type-options:
-      - nosniff
-      x-ms-async-operation-timeout:
-      - PT15M
-      x-ms-ratelimit-remaining-subscription-resource-requests:
-      - '699'
-      x-msedge-ref:
-      - 'Ref A: 95CB98200A864D6AA6DE7936CB62A769 Ref B: CO6AA3150219037 Ref C: 2024-05-06T19:25:15Z'
-      x-powered-by:
-      - ASP.NET
-    status:
-      code: 201
-      message: Created
-- request:
-    body: null
-    headers:
-      Accept:
-      - '*/*'
-      Accept-Encoding:
-      - gzip, deflate
-      CommandName:
-      - containerapp create
-      Connection:
-      - keep-alive
-      ParameterSetName:
-      - -g -n --environment --image --ingress --target-port
-      User-Agent:
-      - python/3.8.10 (Windows-10-10.0.22631-SP0) AZURECLI/2.59.0
-    method: GET
-    uri: https://management.azure.com/subscriptions/00000000-0000-0000-0000-000000000000/providers/Microsoft.App/locations/eastus/containerappOperationStatuses/aad7736c-25ca-4e02-8d2c-ea1763b1c0a3?api-version=2024-02-02-preview&azureAsyncOperation=true&t=638506203179588268&c=MIIHSDCCBjCgAwIBAgITfwMhOTmqQoo0tkRvGgAEAyE5OTANBgkqhkiG9w0BAQsFADBEMRMwEQYKCZImiZPyLGQBGRYDR0JMMRMwEQYKCZImiZPyLGQBGRYDQU1FMRgwFgYDVQQDEw9BTUUgSW5mcmEgQ0EgMDIwHhcNMjQwNTAxMDYzNDQ2WhcNMjUwNDI2MDYzNDQ2WjBAMT4wPAYDVQQDEzVhc3luY29wZXJhdGlvbnNpZ25pbmdjZXJ0aWZpY2F0ZS5tYW5hZ2VtZW50LmF6dXJlLmNvbTCCASIwDQYJKoZIhvcNAQEBBQADggEPADCCAQoCggEBALkgKuEwzHMIEnb6DqvlNEjOIBhriDkMVQHin8X3Hp4QWm6IPRhyE4finiNV8v-yzYRoKrEZGVZaMZKQ4LmVw70qsr45wY42Ci7OmjxbZ9yY71jkU7t5-XqiLknJsYmibeU-bj-ivIZNhs9z7vXrozzI5s2EIkeMhDFjZzSU8Tyg8BrDHeWJ0xxYmUcnUl05ClWLHwD3yQABogqndT-JejHbedyKkseKHis9KEIiZZwib0VLMozFG9gHXHSyy_eXkaXhcZh0hT1WV1JcjMoQ1LfxsrMDdAyJLPP-6I7rydsOZvo9bnz9FJSJg8CCaJ87-DZghAmjgUC95n9xNr7VvRUCAwEAAaOCBDUwggQxMCcGCSsGAQQBgjcVCgQaMBgwCgYIKwYBBQUHAwEwCgYIKwYBBQUHAwIwPQYJKwYBBAGCNxUHBDAwLgYmKwYBBAGCNxUIhpDjDYTVtHiE8Ys-hZvdFs6dEoFggvX2K4Py0SACAWQCAQowggHaBggrBgEFBQcBAQSCAcwwggHIMGYGCCsGAQUFBzAChlpodHRwOi8vY3JsLm1pY3Jvc29mdC5jb20vcGtpaW5mcmEvQ2VydHMvQkwyUEtJSU5UQ0EwMS5BTUUuR0JMX0FNRSUyMEluZnJhJTIwQ0ElMjAwMig0KS5jcnQwVgYIKwYBBQUHMAKGSmh0dHA6Ly9jcmwxLmFtZS5nYmwvYWlhL0JMMlBLSUlOVENBMDEuQU1FLkdCTF9BTUUlMjBJbmZyYSUyMENBJTIwMDIoNCkuY3J0MFYGCCsGAQUFBzAChkpodHRwOi8vY3JsMi5hbWUuZ2JsL2FpYS9CTDJQS0lJTlRDQTAxLkFNRS5HQkxfQU1FJTIwSW5mcmElMjBDQSUyMDAyKDQpLmNydDBWBggrBgEFBQcwAoZKaHR0cDovL2NybDMuYW1lLmdibC9haWEvQkwyUEtJSU5UQ0EwMS5BTUUuR0JMX0FNRSUyMEluZnJhJTIwQ0ElMjAwMig0KS5jcnQwVgYIKwYBBQUHMAKGSmh0dHA6Ly9jcmw0LmFtZS5nYmwvYWlhL0JMMlBLSUlOVENBMDEuQU1FLkdCTF9BTUUlMjBJbmZyYSUyMENBJTIwMDIoNCkuY3J0MB0GA1UdDgQWBBRycMIgZ8U6O44581iRUxcqHqpbnzAOBgNVHQ8BAf8EBAMCBaAwggE1BgNVHR8EggEsMIIBKDCCASSgggEgoIIBHIZCaHR0cDovL2NybC5taWNyb3NvZnQuY29tL3BraWluZnJhL0NSTC9BTUUlMjBJbmZyYSUyMENBJTIwMDIoNCkuY3JshjRodHRwOi8vY3JsMS5hbWUuZ2JsL2NybC9BTUUlMjBJbmZyYSUyMENBJTIwMDIoNCkuY3JshjRodHRwOi8vY3JsMi5hbWUuZ2JsL2NybC9BTUUlMjBJbmZyYSUyMENBJTIwMDIoNCkuY3JshjRodHRwOi8vY3JsMy5hbWUuZ2JsL2NybC9BTUUlMjBJbmZyYSUyMENBJTIwMDIoNCkuY3JshjRodHRwOi8vY3JsNC5hbWUuZ2JsL2NybC9BTUUlMjBJbmZyYSUyMENBJTIwMDIoNCkuY3JsMEEGA1UdIAQ6MDgwDAYKKwYBBAGCN3sBATAMBgorBgEEAYI3ewIBMAwGCisGAQQBgjd7AwEwDAYKKwYBBAGCN3sEATAfBgNVHSMEGDAWgBSuecJrXSWIEwb2BwnDl3x7l48dVTAdBgNVHSUEFjAUBggrBgEFBQcDAQYIKwYBBQUHAwIwDQYJKoZIhvcNAQELBQADggEBAA_4ful6PqtXLj0fhr2yqM0Q8lN7gu3uJtR9HkeWQr-_sb0h21FXp2pZE10ud7q-bFkL4i3rV85FJt1JQJMyPCDfHflYeNJKjpKDf5fgr-t-bmq7lKGDrV7m663uTPOo3NTM_tBv168Au1J4zmara1_zcov-nSVCI35S-uOrU2ig4a9R2em9hUF87NwH4u64yc_Fjf7L5uzQ3ixAKetCh1UG4_DDNBGLUppGxw8kJAqHBFD0ENZVTGewsGaej68yalWqwEpZ7Ih8r4nW1IGx6i9zJvZYiNfrt0OI-JYBSK4dZMzfJ5fOd21X-XU30qoO_OehEgT9IZe7TtreUfLH0-o&s=CJoIkT_0j9AqIGx_Xbakf93tm30dIjxVblj_nwTaJ2O6jZz5j3EmhZB4NzIJulizgwtJ0fSlGL_Z0TMxzjwS1A2yil2iSjUyfT-_YD6yV9vlipGSfFA2WOGchLdXkWGJ7_APOkNWuNifMUvHX_42V-2aCpqAT3_2gn2G4-u0He5NfIsmnETYKAUiqcjxwoX6xjGzmqtMm0FvzkZT47OiU4frrrC-Sb4dV57AxOpB27b0Js9ZjkHd9gFJ3peo40gAE73wmK8V6J5wHM_YuXuM1ownpkxaG9jTIdExPtXt41I4U7KuLoASQ0vU4HIhzxtFzwd9Il22Ec2FBf-sSYI2GQ&h=4HeLoiIxuRZcURq_dpGDaZQt6nfqpnTLalu-BcvtS8Q
-  response:
-    body:
-      string: '{"id":"/subscriptions/00000000-0000-0000-0000-000000000000/providers/Microsoft.App/locations/eastus/containerappOperationStatuses/aad7736c-25ca-4e02-8d2c-ea1763b1c0a3","name":"aad7736c-25ca-4e02-8d2c-ea1763b1c0a3","status":"InProgress","startTime":"2024-05-06T19:25:16.8907876"}'
-    headers:
-      api-supported-versions:
-      - 2022-03-01, 2022-06-01-preview, 2022-10-01, 2022-11-01-preview, 2023-04-01-preview,
-        2023-05-01, 2023-05-02-preview, 2023-08-01-preview, 2023-11-02-preview, 2024-02-02-preview,
-        2024-03-01
-      cache-control:
-      - no-cache
-      content-length:
-      - '278'
-      content-type:
-      - application/json; charset=utf-8
-      date:
-      - Mon, 06 May 2024 19:25:18 GMT
-      expires:
-      - '-1'
-      pragma:
-      - no-cache
-      strict-transport-security:
-      - max-age=31536000; includeSubDomains
-      vary:
-      - Accept-Encoding
-      x-cache:
-      - CONFIG_NOCACHE
-      x-content-type-options:
-      - nosniff
-      x-msedge-ref:
-      - 'Ref A: F0ABF415C7324621A7FF021E40D5787E Ref B: CO6AA3150218045 Ref C: 2024-05-06T19:25:18Z'
-      x-powered-by:
-      - ASP.NET
-    status:
-      code: 200
-      message: OK
-- request:
-    body: null
-    headers:
-      Accept:
-      - '*/*'
-      Accept-Encoding:
-      - gzip, deflate
-      CommandName:
-      - containerapp create
-      Connection:
-      - keep-alive
-      ParameterSetName:
-      - -g -n --environment --image --ingress --target-port
-      User-Agent:
-      - python/3.8.10 (Windows-10-10.0.22631-SP0) AZURECLI/2.59.0
-    method: GET
-    uri: https://management.azure.com/subscriptions/00000000-0000-0000-0000-000000000000/providers/Microsoft.App/locations/eastus/containerappOperationStatuses/aad7736c-25ca-4e02-8d2c-ea1763b1c0a3?api-version=2024-02-02-preview&azureAsyncOperation=true&t=638506203179588268&c=MIIHSDCCBjCgAwIBAgITfwMhOTmqQoo0tkRvGgAEAyE5OTANBgkqhkiG9w0BAQsFADBEMRMwEQYKCZImiZPyLGQBGRYDR0JMMRMwEQYKCZImiZPyLGQBGRYDQU1FMRgwFgYDVQQDEw9BTUUgSW5mcmEgQ0EgMDIwHhcNMjQwNTAxMDYzNDQ2WhcNMjUwNDI2MDYzNDQ2WjBAMT4wPAYDVQQDEzVhc3luY29wZXJhdGlvbnNpZ25pbmdjZXJ0aWZpY2F0ZS5tYW5hZ2VtZW50LmF6dXJlLmNvbTCCASIwDQYJKoZIhvcNAQEBBQADggEPADCCAQoCggEBALkgKuEwzHMIEnb6DqvlNEjOIBhriDkMVQHin8X3Hp4QWm6IPRhyE4finiNV8v-yzYRoKrEZGVZaMZKQ4LmVw70qsr45wY42Ci7OmjxbZ9yY71jkU7t5-XqiLknJsYmibeU-bj-ivIZNhs9z7vXrozzI5s2EIkeMhDFjZzSU8Tyg8BrDHeWJ0xxYmUcnUl05ClWLHwD3yQABogqndT-JejHbedyKkseKHis9KEIiZZwib0VLMozFG9gHXHSyy_eXkaXhcZh0hT1WV1JcjMoQ1LfxsrMDdAyJLPP-6I7rydsOZvo9bnz9FJSJg8CCaJ87-DZghAmjgUC95n9xNr7VvRUCAwEAAaOCBDUwggQxMCcGCSsGAQQBgjcVCgQaMBgwCgYIKwYBBQUHAwEwCgYIKwYBBQUHAwIwPQYJKwYBBAGCNxUHBDAwLgYmKwYBBAGCNxUIhpDjDYTVtHiE8Ys-hZvdFs6dEoFggvX2K4Py0SACAWQCAQowggHaBggrBgEFBQcBAQSCAcwwggHIMGYGCCsGAQUFBzAChlpodHRwOi8vY3JsLm1pY3Jvc29mdC5jb20vcGtpaW5mcmEvQ2VydHMvQkwyUEtJSU5UQ0EwMS5BTUUuR0JMX0FNRSUyMEluZnJhJTIwQ0ElMjAwMig0KS5jcnQwVgYIKwYBBQUHMAKGSmh0dHA6Ly9jcmwxLmFtZS5nYmwvYWlhL0JMMlBLSUlOVENBMDEuQU1FLkdCTF9BTUUlMjBJbmZyYSUyMENBJTIwMDIoNCkuY3J0MFYGCCsGAQUFBzAChkpodHRwOi8vY3JsMi5hbWUuZ2JsL2FpYS9CTDJQS0lJTlRDQTAxLkFNRS5HQkxfQU1FJTIwSW5mcmElMjBDQSUyMDAyKDQpLmNydDBWBggrBgEFBQcwAoZKaHR0cDovL2NybDMuYW1lLmdibC9haWEvQkwyUEtJSU5UQ0EwMS5BTUUuR0JMX0FNRSUyMEluZnJhJTIwQ0ElMjAwMig0KS5jcnQwVgYIKwYBBQUHMAKGSmh0dHA6Ly9jcmw0LmFtZS5nYmwvYWlhL0JMMlBLSUlOVENBMDEuQU1FLkdCTF9BTUUlMjBJbmZyYSUyMENBJTIwMDIoNCkuY3J0MB0GA1UdDgQWBBRycMIgZ8U6O44581iRUxcqHqpbnzAOBgNVHQ8BAf8EBAMCBaAwggE1BgNVHR8EggEsMIIBKDCCASSgggEgoIIBHIZCaHR0cDovL2NybC5taWNyb3NvZnQuY29tL3BraWluZnJhL0NSTC9BTUUlMjBJbmZyYSUyMENBJTIwMDIoNCkuY3JshjRodHRwOi8vY3JsMS5hbWUuZ2JsL2NybC9BTUUlMjBJbmZyYSUyMENBJTIwMDIoNCkuY3JshjRodHRwOi8vY3JsMi5hbWUuZ2JsL2NybC9BTUUlMjBJbmZyYSUyMENBJTIwMDIoNCkuY3JshjRodHRwOi8vY3JsMy5hbWUuZ2JsL2NybC9BTUUlMjBJbmZyYSUyMENBJTIwMDIoNCkuY3JshjRodHRwOi8vY3JsNC5hbWUuZ2JsL2NybC9BTUUlMjBJbmZyYSUyMENBJTIwMDIoNCkuY3JsMEEGA1UdIAQ6MDgwDAYKKwYBBAGCN3sBATAMBgorBgEEAYI3ewIBMAwGCisGAQQBgjd7AwEwDAYKKwYBBAGCN3sEATAfBgNVHSMEGDAWgBSuecJrXSWIEwb2BwnDl3x7l48dVTAdBgNVHSUEFjAUBggrBgEFBQcDAQYIKwYBBQUHAwIwDQYJKoZIhvcNAQELBQADggEBAA_4ful6PqtXLj0fhr2yqM0Q8lN7gu3uJtR9HkeWQr-_sb0h21FXp2pZE10ud7q-bFkL4i3rV85FJt1JQJMyPCDfHflYeNJKjpKDf5fgr-t-bmq7lKGDrV7m663uTPOo3NTM_tBv168Au1J4zmara1_zcov-nSVCI35S-uOrU2ig4a9R2em9hUF87NwH4u64yc_Fjf7L5uzQ3ixAKetCh1UG4_DDNBGLUppGxw8kJAqHBFD0ENZVTGewsGaej68yalWqwEpZ7Ih8r4nW1IGx6i9zJvZYiNfrt0OI-JYBSK4dZMzfJ5fOd21X-XU30qoO_OehEgT9IZe7TtreUfLH0-o&s=CJoIkT_0j9AqIGx_Xbakf93tm30dIjxVblj_nwTaJ2O6jZz5j3EmhZB4NzIJulizgwtJ0fSlGL_Z0TMxzjwS1A2yil2iSjUyfT-_YD6yV9vlipGSfFA2WOGchLdXkWGJ7_APOkNWuNifMUvHX_42V-2aCpqAT3_2gn2G4-u0He5NfIsmnETYKAUiqcjxwoX6xjGzmqtMm0FvzkZT47OiU4frrrC-Sb4dV57AxOpB27b0Js9ZjkHd9gFJ3peo40gAE73wmK8V6J5wHM_YuXuM1ownpkxaG9jTIdExPtXt41I4U7KuLoASQ0vU4HIhzxtFzwd9Il22Ec2FBf-sSYI2GQ&h=4HeLoiIxuRZcURq_dpGDaZQt6nfqpnTLalu-BcvtS8Q
-  response:
-    body:
-      string: '{"id":"/subscriptions/00000000-0000-0000-0000-000000000000/providers/Microsoft.App/locations/eastus/containerappOperationStatuses/aad7736c-25ca-4e02-8d2c-ea1763b1c0a3","name":"aad7736c-25ca-4e02-8d2c-ea1763b1c0a3","status":"InProgress","startTime":"2024-05-06T19:25:16.8907876"}'
-    headers:
-      api-supported-versions:
-      - 2022-03-01, 2022-06-01-preview, 2022-10-01, 2022-11-01-preview, 2023-04-01-preview,
-        2023-05-01, 2023-05-02-preview, 2023-08-01-preview, 2023-11-02-preview, 2024-02-02-preview,
-        2024-03-01
-      cache-control:
-      - no-cache
-      content-length:
-      - '278'
-      content-type:
-      - application/json; charset=utf-8
-      date:
-      - Mon, 06 May 2024 19:25:20 GMT
-      expires:
-      - '-1'
-      pragma:
-      - no-cache
-      strict-transport-security:
-      - max-age=31536000; includeSubDomains
-      vary:
-      - Accept-Encoding
-      x-cache:
-      - CONFIG_NOCACHE
-      x-content-type-options:
-      - nosniff
-      x-msedge-ref:
-      - 'Ref A: C9C962E73EEC448A8D2DF0A49D21E697 Ref B: CO6AA3150217047 Ref C: 2024-05-06T19:25:20Z'
-      x-powered-by:
-      - ASP.NET
-    status:
-      code: 200
-      message: OK
-- request:
-    body: null
-    headers:
-      Accept:
-      - '*/*'
-      Accept-Encoding:
-      - gzip, deflate
-      CommandName:
-      - containerapp create
-      Connection:
-      - keep-alive
-      ParameterSetName:
-      - -g -n --environment --image --ingress --target-port
-      User-Agent:
-      - python/3.8.10 (Windows-10-10.0.22631-SP0) AZURECLI/2.59.0
-    method: GET
-    uri: https://management.azure.com/subscriptions/00000000-0000-0000-0000-000000000000/providers/Microsoft.App/locations/eastus/containerappOperationStatuses/aad7736c-25ca-4e02-8d2c-ea1763b1c0a3?api-version=2024-02-02-preview&azureAsyncOperation=true&t=638506203179588268&c=MIIHSDCCBjCgAwIBAgITfwMhOTmqQoo0tkRvGgAEAyE5OTANBgkqhkiG9w0BAQsFADBEMRMwEQYKCZImiZPyLGQBGRYDR0JMMRMwEQYKCZImiZPyLGQBGRYDQU1FMRgwFgYDVQQDEw9BTUUgSW5mcmEgQ0EgMDIwHhcNMjQwNTAxMDYzNDQ2WhcNMjUwNDI2MDYzNDQ2WjBAMT4wPAYDVQQDEzVhc3luY29wZXJhdGlvbnNpZ25pbmdjZXJ0aWZpY2F0ZS5tYW5hZ2VtZW50LmF6dXJlLmNvbTCCASIwDQYJKoZIhvcNAQEBBQADggEPADCCAQoCggEBALkgKuEwzHMIEnb6DqvlNEjOIBhriDkMVQHin8X3Hp4QWm6IPRhyE4finiNV8v-yzYRoKrEZGVZaMZKQ4LmVw70qsr45wY42Ci7OmjxbZ9yY71jkU7t5-XqiLknJsYmibeU-bj-ivIZNhs9z7vXrozzI5s2EIkeMhDFjZzSU8Tyg8BrDHeWJ0xxYmUcnUl05ClWLHwD3yQABogqndT-JejHbedyKkseKHis9KEIiZZwib0VLMozFG9gHXHSyy_eXkaXhcZh0hT1WV1JcjMoQ1LfxsrMDdAyJLPP-6I7rydsOZvo9bnz9FJSJg8CCaJ87-DZghAmjgUC95n9xNr7VvRUCAwEAAaOCBDUwggQxMCcGCSsGAQQBgjcVCgQaMBgwCgYIKwYBBQUHAwEwCgYIKwYBBQUHAwIwPQYJKwYBBAGCNxUHBDAwLgYmKwYBBAGCNxUIhpDjDYTVtHiE8Ys-hZvdFs6dEoFggvX2K4Py0SACAWQCAQowggHaBggrBgEFBQcBAQSCAcwwggHIMGYGCCsGAQUFBzAChlpodHRwOi8vY3JsLm1pY3Jvc29mdC5jb20vcGtpaW5mcmEvQ2VydHMvQkwyUEtJSU5UQ0EwMS5BTUUuR0JMX0FNRSUyMEluZnJhJTIwQ0ElMjAwMig0KS5jcnQwVgYIKwYBBQUHMAKGSmh0dHA6Ly9jcmwxLmFtZS5nYmwvYWlhL0JMMlBLSUlOVENBMDEuQU1FLkdCTF9BTUUlMjBJbmZyYSUyMENBJTIwMDIoNCkuY3J0MFYGCCsGAQUFBzAChkpodHRwOi8vY3JsMi5hbWUuZ2JsL2FpYS9CTDJQS0lJTlRDQTAxLkFNRS5HQkxfQU1FJTIwSW5mcmElMjBDQSUyMDAyKDQpLmNydDBWBggrBgEFBQcwAoZKaHR0cDovL2NybDMuYW1lLmdibC9haWEvQkwyUEtJSU5UQ0EwMS5BTUUuR0JMX0FNRSUyMEluZnJhJTIwQ0ElMjAwMig0KS5jcnQwVgYIKwYBBQUHMAKGSmh0dHA6Ly9jcmw0LmFtZS5nYmwvYWlhL0JMMlBLSUlOVENBMDEuQU1FLkdCTF9BTUUlMjBJbmZyYSUyMENBJTIwMDIoNCkuY3J0MB0GA1UdDgQWBBRycMIgZ8U6O44581iRUxcqHqpbnzAOBgNVHQ8BAf8EBAMCBaAwggE1BgNVHR8EggEsMIIBKDCCASSgggEgoIIBHIZCaHR0cDovL2NybC5taWNyb3NvZnQuY29tL3BraWluZnJhL0NSTC9BTUUlMjBJbmZyYSUyMENBJTIwMDIoNCkuY3JshjRodHRwOi8vY3JsMS5hbWUuZ2JsL2NybC9BTUUlMjBJbmZyYSUyMENBJTIwMDIoNCkuY3JshjRodHRwOi8vY3JsMi5hbWUuZ2JsL2NybC9BTUUlMjBJbmZyYSUyMENBJTIwMDIoNCkuY3JshjRodHRwOi8vY3JsMy5hbWUuZ2JsL2NybC9BTUUlMjBJbmZyYSUyMENBJTIwMDIoNCkuY3JshjRodHRwOi8vY3JsNC5hbWUuZ2JsL2NybC9BTUUlMjBJbmZyYSUyMENBJTIwMDIoNCkuY3JsMEEGA1UdIAQ6MDgwDAYKKwYBBAGCN3sBATAMBgorBgEEAYI3ewIBMAwGCisGAQQBgjd7AwEwDAYKKwYBBAGCN3sEATAfBgNVHSMEGDAWgBSuecJrXSWIEwb2BwnDl3x7l48dVTAdBgNVHSUEFjAUBggrBgEFBQcDAQYIKwYBBQUHAwIwDQYJKoZIhvcNAQELBQADggEBAA_4ful6PqtXLj0fhr2yqM0Q8lN7gu3uJtR9HkeWQr-_sb0h21FXp2pZE10ud7q-bFkL4i3rV85FJt1JQJMyPCDfHflYeNJKjpKDf5fgr-t-bmq7lKGDrV7m663uTPOo3NTM_tBv168Au1J4zmara1_zcov-nSVCI35S-uOrU2ig4a9R2em9hUF87NwH4u64yc_Fjf7L5uzQ3ixAKetCh1UG4_DDNBGLUppGxw8kJAqHBFD0ENZVTGewsGaej68yalWqwEpZ7Ih8r4nW1IGx6i9zJvZYiNfrt0OI-JYBSK4dZMzfJ5fOd21X-XU30qoO_OehEgT9IZe7TtreUfLH0-o&s=CJoIkT_0j9AqIGx_Xbakf93tm30dIjxVblj_nwTaJ2O6jZz5j3EmhZB4NzIJulizgwtJ0fSlGL_Z0TMxzjwS1A2yil2iSjUyfT-_YD6yV9vlipGSfFA2WOGchLdXkWGJ7_APOkNWuNifMUvHX_42V-2aCpqAT3_2gn2G4-u0He5NfIsmnETYKAUiqcjxwoX6xjGzmqtMm0FvzkZT47OiU4frrrC-Sb4dV57AxOpB27b0Js9ZjkHd9gFJ3peo40gAE73wmK8V6J5wHM_YuXuM1ownpkxaG9jTIdExPtXt41I4U7KuLoASQ0vU4HIhzxtFzwd9Il22Ec2FBf-sSYI2GQ&h=4HeLoiIxuRZcURq_dpGDaZQt6nfqpnTLalu-BcvtS8Q
-  response:
-    body:
-      string: '{"id":"/subscriptions/00000000-0000-0000-0000-000000000000/providers/Microsoft.App/locations/eastus/containerappOperationStatuses/aad7736c-25ca-4e02-8d2c-ea1763b1c0a3","name":"aad7736c-25ca-4e02-8d2c-ea1763b1c0a3","status":"InProgress","startTime":"2024-05-06T19:25:16.8907876"}'
-    headers:
-      api-supported-versions:
-      - 2022-03-01, 2022-06-01-preview, 2022-10-01, 2022-11-01-preview, 2023-04-01-preview,
-        2023-05-01, 2023-05-02-preview, 2023-08-01-preview, 2023-11-02-preview, 2024-02-02-preview,
-        2024-03-01
-      cache-control:
-      - no-cache
-      content-length:
-      - '278'
-      content-type:
-      - application/json; charset=utf-8
-      date:
-      - Mon, 06 May 2024 19:25:22 GMT
-      expires:
-      - '-1'
-      pragma:
-      - no-cache
-      strict-transport-security:
-      - max-age=31536000; includeSubDomains
-      vary:
-      - Accept-Encoding
-      x-cache:
-      - CONFIG_NOCACHE
-      x-content-type-options:
-      - nosniff
-      x-msedge-ref:
-      - 'Ref A: 490373DD67DB43BCA2D22A3F050A1124 Ref B: CO6AA3150220047 Ref C: 2024-05-06T19:25:22Z'
-      x-powered-by:
-      - ASP.NET
-    status:
-      code: 200
-      message: OK
-- request:
-    body: null
-    headers:
-      Accept:
-      - '*/*'
-      Accept-Encoding:
-      - gzip, deflate
-      CommandName:
-      - containerapp create
-      Connection:
-      - keep-alive
-      ParameterSetName:
-      - -g -n --environment --image --ingress --target-port
-      User-Agent:
-      - python/3.8.10 (Windows-10-10.0.22631-SP0) AZURECLI/2.59.0
-    method: GET
-    uri: https://management.azure.com/subscriptions/00000000-0000-0000-0000-000000000000/providers/Microsoft.App/locations/eastus/containerappOperationStatuses/aad7736c-25ca-4e02-8d2c-ea1763b1c0a3?api-version=2024-02-02-preview&azureAsyncOperation=true&t=638506203179588268&c=MIIHSDCCBjCgAwIBAgITfwMhOTmqQoo0tkRvGgAEAyE5OTANBgkqhkiG9w0BAQsFADBEMRMwEQYKCZImiZPyLGQBGRYDR0JMMRMwEQYKCZImiZPyLGQBGRYDQU1FMRgwFgYDVQQDEw9BTUUgSW5mcmEgQ0EgMDIwHhcNMjQwNTAxMDYzNDQ2WhcNMjUwNDI2MDYzNDQ2WjBAMT4wPAYDVQQDEzVhc3luY29wZXJhdGlvbnNpZ25pbmdjZXJ0aWZpY2F0ZS5tYW5hZ2VtZW50LmF6dXJlLmNvbTCCASIwDQYJKoZIhvcNAQEBBQADggEPADCCAQoCggEBALkgKuEwzHMIEnb6DqvlNEjOIBhriDkMVQHin8X3Hp4QWm6IPRhyE4finiNV8v-yzYRoKrEZGVZaMZKQ4LmVw70qsr45wY42Ci7OmjxbZ9yY71jkU7t5-XqiLknJsYmibeU-bj-ivIZNhs9z7vXrozzI5s2EIkeMhDFjZzSU8Tyg8BrDHeWJ0xxYmUcnUl05ClWLHwD3yQABogqndT-JejHbedyKkseKHis9KEIiZZwib0VLMozFG9gHXHSyy_eXkaXhcZh0hT1WV1JcjMoQ1LfxsrMDdAyJLPP-6I7rydsOZvo9bnz9FJSJg8CCaJ87-DZghAmjgUC95n9xNr7VvRUCAwEAAaOCBDUwggQxMCcGCSsGAQQBgjcVCgQaMBgwCgYIKwYBBQUHAwEwCgYIKwYBBQUHAwIwPQYJKwYBBAGCNxUHBDAwLgYmKwYBBAGCNxUIhpDjDYTVtHiE8Ys-hZvdFs6dEoFggvX2K4Py0SACAWQCAQowggHaBggrBgEFBQcBAQSCAcwwggHIMGYGCCsGAQUFBzAChlpodHRwOi8vY3JsLm1pY3Jvc29mdC5jb20vcGtpaW5mcmEvQ2VydHMvQkwyUEtJSU5UQ0EwMS5BTUUuR0JMX0FNRSUyMEluZnJhJTIwQ0ElMjAwMig0KS5jcnQwVgYIKwYBBQUHMAKGSmh0dHA6Ly9jcmwxLmFtZS5nYmwvYWlhL0JMMlBLSUlOVENBMDEuQU1FLkdCTF9BTUUlMjBJbmZyYSUyMENBJTIwMDIoNCkuY3J0MFYGCCsGAQUFBzAChkpodHRwOi8vY3JsMi5hbWUuZ2JsL2FpYS9CTDJQS0lJTlRDQTAxLkFNRS5HQkxfQU1FJTIwSW5mcmElMjBDQSUyMDAyKDQpLmNydDBWBggrBgEFBQcwAoZKaHR0cDovL2NybDMuYW1lLmdibC9haWEvQkwyUEtJSU5UQ0EwMS5BTUUuR0JMX0FNRSUyMEluZnJhJTIwQ0ElMjAwMig0KS5jcnQwVgYIKwYBBQUHMAKGSmh0dHA6Ly9jcmw0LmFtZS5nYmwvYWlhL0JMMlBLSUlOVENBMDEuQU1FLkdCTF9BTUUlMjBJbmZyYSUyMENBJTIwMDIoNCkuY3J0MB0GA1UdDgQWBBRycMIgZ8U6O44581iRUxcqHqpbnzAOBgNVHQ8BAf8EBAMCBaAwggE1BgNVHR8EggEsMIIBKDCCASSgggEgoIIBHIZCaHR0cDovL2NybC5taWNyb3NvZnQuY29tL3BraWluZnJhL0NSTC9BTUUlMjBJbmZyYSUyMENBJTIwMDIoNCkuY3JshjRodHRwOi8vY3JsMS5hbWUuZ2JsL2NybC9BTUUlMjBJbmZyYSUyMENBJTIwMDIoNCkuY3JshjRodHRwOi8vY3JsMi5hbWUuZ2JsL2NybC9BTUUlMjBJbmZyYSUyMENBJTIwMDIoNCkuY3JshjRodHRwOi8vY3JsMy5hbWUuZ2JsL2NybC9BTUUlMjBJbmZyYSUyMENBJTIwMDIoNCkuY3JshjRodHRwOi8vY3JsNC5hbWUuZ2JsL2NybC9BTUUlMjBJbmZyYSUyMENBJTIwMDIoNCkuY3JsMEEGA1UdIAQ6MDgwDAYKKwYBBAGCN3sBATAMBgorBgEEAYI3ewIBMAwGCisGAQQBgjd7AwEwDAYKKwYBBAGCN3sEATAfBgNVHSMEGDAWgBSuecJrXSWIEwb2BwnDl3x7l48dVTAdBgNVHSUEFjAUBggrBgEFBQcDAQYIKwYBBQUHAwIwDQYJKoZIhvcNAQELBQADggEBAA_4ful6PqtXLj0fhr2yqM0Q8lN7gu3uJtR9HkeWQr-_sb0h21FXp2pZE10ud7q-bFkL4i3rV85FJt1JQJMyPCDfHflYeNJKjpKDf5fgr-t-bmq7lKGDrV7m663uTPOo3NTM_tBv168Au1J4zmara1_zcov-nSVCI35S-uOrU2ig4a9R2em9hUF87NwH4u64yc_Fjf7L5uzQ3ixAKetCh1UG4_DDNBGLUppGxw8kJAqHBFD0ENZVTGewsGaej68yalWqwEpZ7Ih8r4nW1IGx6i9zJvZYiNfrt0OI-JYBSK4dZMzfJ5fOd21X-XU30qoO_OehEgT9IZe7TtreUfLH0-o&s=CJoIkT_0j9AqIGx_Xbakf93tm30dIjxVblj_nwTaJ2O6jZz5j3EmhZB4NzIJulizgwtJ0fSlGL_Z0TMxzjwS1A2yil2iSjUyfT-_YD6yV9vlipGSfFA2WOGchLdXkWGJ7_APOkNWuNifMUvHX_42V-2aCpqAT3_2gn2G4-u0He5NfIsmnETYKAUiqcjxwoX6xjGzmqtMm0FvzkZT47OiU4frrrC-Sb4dV57AxOpB27b0Js9ZjkHd9gFJ3peo40gAE73wmK8V6J5wHM_YuXuM1ownpkxaG9jTIdExPtXt41I4U7KuLoASQ0vU4HIhzxtFzwd9Il22Ec2FBf-sSYI2GQ&h=4HeLoiIxuRZcURq_dpGDaZQt6nfqpnTLalu-BcvtS8Q
-  response:
-    body:
-      string: '{"id":"/subscriptions/00000000-0000-0000-0000-000000000000/providers/Microsoft.App/locations/eastus/containerappOperationStatuses/aad7736c-25ca-4e02-8d2c-ea1763b1c0a3","name":"aad7736c-25ca-4e02-8d2c-ea1763b1c0a3","status":"Succeeded","startTime":"2024-05-06T19:25:16.8907876"}'
-    headers:
-      api-supported-versions:
-      - 2022-03-01, 2022-06-01-preview, 2022-10-01, 2022-11-01-preview, 2023-04-01-preview,
-        2023-05-01, 2023-05-02-preview, 2023-08-01-preview, 2023-11-02-preview, 2024-02-02-preview,
-        2024-03-01
-      cache-control:
-      - no-cache
-      content-length:
-      - '277'
-      content-type:
-      - application/json; charset=utf-8
-      date:
-      - Mon, 06 May 2024 19:25:24 GMT
-      expires:
-      - '-1'
-      pragma:
-      - no-cache
-      strict-transport-security:
-      - max-age=31536000; includeSubDomains
-      vary:
-      - Accept-Encoding
-      x-cache:
-      - CONFIG_NOCACHE
-      x-content-type-options:
-      - nosniff
-      x-msedge-ref:
-      - 'Ref A: D1B1748BC0174E35914E5EF9DF2A7090 Ref B: CO6AA3150218029 Ref C: 2024-05-06T19:25:25Z'
-      x-powered-by:
-      - ASP.NET
-    status:
-      code: 200
-      message: OK
-- request:
-    body: null
-    headers:
-      Accept:
-      - '*/*'
-      Accept-Encoding:
-      - gzip, deflate
-      CommandName:
-      - containerapp create
-      Connection:
-      - keep-alive
-      ParameterSetName:
-      - -g -n --environment --image --ingress --target-port
-      User-Agent:
-      - python/3.8.10 (Windows-10-10.0.22631-SP0) AZURECLI/2.59.0
-    method: GET
-    uri: https://management.azure.com/subscriptions/00000000-0000-0000-0000-000000000000/resourceGroups/clitest.rg000001/providers/Microsoft.App/containerApps/containerapp-auth000002?api-version=2024-02-02-preview
-  response:
-    body:
-      string: '{"id":"/subscriptions/00000000-0000-0000-0000-000000000000/resourceGroups/clitest.rg000001/providers/Microsoft.App/containerapps/containerapp-auth000002","name":"containerapp-auth000002","type":"Microsoft.App/containerApps","location":"East
-        US","systemData":{"createdBy":"harrli@microsoft.com","createdByType":"User","createdAt":"2024-05-06T19:25:16.8025836","lastModifiedBy":"harrli@microsoft.com","lastModifiedByType":"User","lastModifiedAt":"2024-05-06T19:25:16.8025836"},"properties":{"provisioningState":"Succeeded","runningStatus":"Running","managedEnvironmentId":"/subscriptions/00000000-0000-0000-0000-000000000000/resourceGroups/client.env_rg_eastus/providers/Microsoft.App/managedEnvironments/env-eastus","environmentId":"/subscriptions/00000000-0000-0000-0000-000000000000/resourceGroups/client.env_rg_eastus/providers/Microsoft.App/managedEnvironments/env-eastus","workloadProfileName":"Consumption","patchingMode":"Automatic","outboundIpAddresses":["20.231.246.122","20.231.246.54","20.231.247.19","20.231.246.253","20.241.227.6","20.241.226.169","20.127.248.50","20.241.171.30","20.241.172.248","20.241.172.250","20.246.203.138","20.246.203.140","52.191.22.226","52.191.22.23","52.191.22.71","52.191.22.159","52.191.22.166","52.191.22.212","52.191.22.41","52.191.23.0","52.191.22.198","52.191.22.121","20.124.73.117","52.149.247.118","52.149.245.39","52.149.247.189","52.149.247.220","52.149.247.221","52.149.245.38","52.149.244.111","52.224.88.179","52.149.247.199","52.149.244.160","4.156.169.214","4.156.169.175","4.156.169.143","20.241.173.137","20.241.173.98","20.242.228.13","20.242.227.204","20.242.227.238","20.242.228.93","52.226.103.51","52.226.103.36","52.226.103.82","52.226.103.10","52.226.102.213","52.226.102.151","52.226.102.243","52.226.103.40","52.226.102.224","52.226.102.162"],"latestRevisionName":"containerapp-auth000002--qqx4vsc","latestReadyRevisionName":"containerapp-auth000002--qqx4vsc","latestRevisionFqdn":"containerapp-auth000002--qqx4vsc.livelycliff-46133ec3.eastus.azurecontainerapps.io","customDomainVerificationId":"0FEF6FC81FA2FA9876FEE95F895AD716D01F5495C9AC8EA62F0228DC5E40B5CA","configuration":{"secrets":null,"activeRevisionsMode":"Single","ingress":{"fqdn":"containerapp-auth000002.livelycliff-46133ec3.eastus.azurecontainerapps.io","external":true,"targetPort":80,"exposedPort":0,"transport":"Auto","traffic":[{"weight":100,"latestRevision":true}],"customDomains":null,"allowInsecure":false,"ipSecurityRestrictions":null,"corsPolicy":null,"clientCertificateMode":null,"stickySessions":null,"additionalPortMappings":null,"targetPortHttpScheme":null},"registries":null,"identitySettings":[],"dapr":null,"runtime":null,"maxInactiveRevisions":100,"service":null},"template":{"revisionSuffix":"","terminationGracePeriodSeconds":null,"containers":[{"image":"mcr.microsoft.com/k8se/quickstart:latest","imageType":"ContainerImage","name":"containerapp-auth000002","resources":{"cpu":0.5,"memory":"1Gi","ephemeralStorage":"2Gi"}}],"initContainers":null,"scale":{"minReplicas":null,"maxReplicas":10,"rules":null},"volumes":null,"serviceBinds":null},"eventStreamEndpoint":"https://eastus.azurecontainerapps.dev/subscriptions/00000000-0000-0000-0000-000000000000/resourceGroups/clitest.rg000001/containerApps/containerapp-auth000002/eventstream","delegatedIdentities":[]},"identity":{"type":"None"}}'
-    headers:
-      api-supported-versions:
-      - 2022-03-01, 2022-06-01-preview, 2022-10-01, 2022-11-01-preview, 2023-04-01-preview,
-        2023-05-01, 2023-05-02-preview, 2023-08-01-preview, 2023-11-02-preview, 2024-02-02-preview,
-        2024-03-01
-      cache-control:
-      - no-cache
-      content-length:
-      - '3342'
-      content-type:
-      - application/json; charset=utf-8
-      date:
-      - Mon, 06 May 2024 19:25:25 GMT
-      expires:
-      - '-1'
-      pragma:
-      - no-cache
-      strict-transport-security:
-      - max-age=31536000; includeSubDomains
-      vary:
-      - Accept-Encoding
-      x-cache:
-      - CONFIG_NOCACHE
-      x-content-type-options:
-      - nosniff
-      x-msedge-ref:
-      - 'Ref A: 6156912CA442486FACF82092BDE5FB0B Ref B: CO6AA3150220035 Ref C: 2024-05-06T19:25:25Z'
-      x-powered-by:
-      - ASP.NET
-    status:
-      code: 200
-      message: OK
-- request:
-    body: null
-    headers:
-      Accept:
-      - application/json
-      Accept-Encoding:
-      - gzip, deflate
-      CommandName:
-      - containerapp auth microsoft update
-      Connection:
-      - keep-alive
-      ParameterSetName:
-      - -g --name --client-id --client-secret --issuer --yes
-      User-Agent:
-      - AZURECLI/2.59.0 azsdk-python-core/1.28.0 Python/3.8.10 (Windows-10-10.0.22631-SP0)
-    method: GET
-    uri: https://management.azure.com/subscriptions/00000000-0000-0000-0000-000000000000/providers/Microsoft.App?api-version=2022-09-01
-  response:
-    body:
-      string: '{"id":"/subscriptions/00000000-0000-0000-0000-000000000000/providers/Microsoft.App","namespace":"Microsoft.App","authorizations":[{"applicationId":"7e3bc4fd-85a3-4192-b177-5b8bfc87f42c","roleDefinitionId":"39a74f72-b40f-4bdc-b639-562fe2260bf0"},{"applicationId":"3734c1a4-2bed-4998-a37a-ff1a9e7bf019","roleDefinitionId":"5c779a4f-5cb2-4547-8c41-478d9be8ba90"},{"applicationId":"55ebbb62-3b9c-49fd-9b87-9595226dd4ac","roleDefinitionId":"e49ca620-7992-4561-a7df-4ed67dad77b5","managedByRoleDefinitionId":"9e3af657-a8ff-583c-a75c-2fe7c4bcb635"},{"applicationId":"1459b1f6-7a5b-4300-93a2-44b4a651759f","roleDefinitionId":"3c5f1b29-9e3d-4a22-b5d6-9ff4e5a37974"}],"resourceTypes":[{"resourceType":"managedEnvironments","locations":["North
-        Central US (Stage)","Central US EUAP","East US 2 EUAP","West US 2","Southeast
-        Asia","Sweden Central","Canada Central","West Europe","North Europe","East
-        US","East US 2","East Asia","Australia East","Germany West Central","Japan
-        East","UK South","West US","Central US","North Central US","South Central
-        US","Korea Central","Brazil South","West US 3","France Central","South Africa
-        North","Norway East","Switzerland North","UAE North","Canada East","West Central
-        US","UK West","Central India","Switzerland West","Italy North","Poland Central"],"apiVersions":["2024-03-01","2024-02-02-preview","2023-11-02-preview","2023-08-01-preview","2023-05-02-preview","2023-05-01","2023-04-01-preview","2022-11-01-preview","2022-10-01","2022-06-01-preview","2022-03-01"],"defaultApiVersion":"2023-05-01","capabilities":"CrossResourceGroupResourceMove,
-        CrossSubscriptionResourceMove, SystemAssignedResourceIdentity, SupportsTags,
-        SupportsLocation"},{"resourceType":"operations","locations":["North Central
-        US (Stage)","Central US EUAP","East US 2 EUAP","West US 2","Southeast Asia","Sweden
-        Central","Canada Central","West Europe","North Europe","East US","East US
-        2","East Asia","Australia East","Germany West Central","Japan East","UK South","West
-        US","Central US","North Central US","South Central US","Korea Central","Brazil
-        South","West US 3","France Central","South Africa North","Norway East","Switzerland
-        North","UAE North","Canada East","West Central US","UK West","Central India","Italy
-        North","Poland Central"],"apiVersions":["2024-02-02-preview","2023-11-02-preview","2023-08-01-preview","2023-05-02-preview","2023-05-01","2023-04-01-preview","2023-02-01","2022-11-01-preview","2022-10-01","2022-06-01-preview","2022-03-01"],"defaultApiVersion":"2023-11-02-preview","capabilities":"None"},{"resourceType":"managedEnvironments/certificates","locations":["Central
-        US EUAP","East US 2 EUAP","North Central US (Stage)","West US 2","Southeast
-        Asia","Sweden Central","Canada Central","West Europe","North Europe","East
-        US","East US 2","East Asia","Australia East","Germany West Central","Japan
-        East","UK South","West US","Central US","North Central US","South Central
-        US","Korea Central","Brazil South","West US 3","France Central","South Africa
-        North","Norway East","Switzerland North","UAE North","Canada East","West Central
-        US","UK West","Central India","Switzerland West","Italy North","Poland Central"],"apiVersions":["2024-03-01","2024-02-02-preview","2023-11-02-preview","2023-08-01-preview","2023-05-02-preview","2023-05-01","2023-04-01-preview","2022-11-01-preview","2022-10-01","2022-06-01-preview","2022-03-01"],"defaultApiVersion":"2023-05-01","capabilities":"CrossResourceGroupResourceMove,
-        CrossSubscriptionResourceMove, SupportsTags, SupportsLocation"},{"resourceType":"managedEnvironments/managedCertificates","locations":["Central
-        US EUAP","East US 2 EUAP","North Central US (Stage)","West US 2","Southeast
-        Asia","Sweden Central","Canada Central","West Europe","North Europe","East
-        US","East US 2","East Asia","Australia East","Germany West Central","Japan
-        East","UK South","West US","Central US","North Central US","South Central
-        US","Korea Central","Brazil South","West US 3","France Central","South Africa
-        North","Norway East","Switzerland North","UAE North","Canada East","West Central
-        US","UK West","Central India","Switzerland West","Italy North","Poland Central"],"apiVersions":["2024-03-01","2024-02-02-preview","2023-11-02-preview","2023-08-01-preview","2023-05-02-preview","2023-05-01","2023-04-01-preview","2022-11-01-preview"],"defaultApiVersion":"2023-05-01","capabilities":"CrossResourceGroupResourceMove,
-        CrossSubscriptionResourceMove, SupportsTags, SupportsLocation"},{"resourceType":"containerApps","locations":["Central
-        US EUAP","East US 2 EUAP","North Central US (Stage)","West US 2","Southeast
-        Asia","Sweden Central","Canada Central","West Europe","North Europe","East
-        US","East US 2","East Asia","Australia East","Germany West Central","Japan
-        East","UK South","West US","Central US","North Central US","South Central
-        US","Korea Central","Brazil South","West US 3","France Central","South Africa
-        North","Norway East","Switzerland North","UAE North","Canada East","West Central
-        US","UK West","Central India","Switzerland West","Italy North","Poland Central"],"apiVersions":["2024-03-01","2024-02-02-preview","2023-11-02-preview","2023-08-01-preview","2023-05-02-preview","2023-05-01","2023-04-01-preview","2022-11-01-preview","2022-10-01","2022-06-01-preview","2022-03-01"],"defaultApiVersion":"2023-05-01","capabilities":"CrossResourceGroupResourceMove,
-        CrossSubscriptionResourceMove, SystemAssignedResourceIdentity, SupportsTags,
-        SupportsLocation"},{"resourceType":"containerApps/privateEndpointConnectionProxies","locations":["Central
-        US EUAP","East US 2 EUAP","North Central US (Stage)","West US 2","Southeast
-        Asia","Sweden Central","Canada Central","West Europe","North Europe","East
-        US","East US 2","East Asia","Australia East","Germany West Central","Japan
-        East","UK South","West US","Central US","North Central US","South Central
-        US","Korea Central","Brazil South","West US 3","France Central","South Africa
-        North","Norway East","Switzerland North","UAE North","Canada East","West Central
-        US","UK West","Central India","Switzerland West","Italy North","Poland Central"],"apiVersions":["2024-02-02-preview","2023-11-02-preview"],"defaultApiVersion":"2023-11-02-preview","capabilities":"None"},{"resourceType":"managedEnvironments/privateEndpointConnectionProxies","locations":["Central
-        US EUAP","East US 2 EUAP","North Central US (Stage)","West US 2","Southeast
-        Asia","Sweden Central","Canada Central","West Europe","North Europe","East
-        US","East US 2","East Asia","Australia East","Germany West Central","Japan
-        East","UK South","West US","Central US","North Central US","South Central
-        US","Korea Central","Brazil South","West US 3","France Central","South Africa
-        North","Norway East","Switzerland North","UAE North","Canada East","West Central
-        US","UK West","Central India","Switzerland West","Italy North","Poland Central"],"apiVersions":["2024-02-02-preview","2023-11-02-preview"],"defaultApiVersion":"2023-11-02-preview","capabilities":"None"},{"resourceType":"sessionPools","locations":["North
-        Central US (Stage)","Central US EUAP","East US 2 EUAP","West US 2","Southeast
-        Asia","Sweden Central","Canada Central","West Europe","North Europe","East
-        US","East US 2","East Asia","Australia East","Germany West Central","Japan
-        East","UK South","West US","Central US","North Central US","South Central
-        US","Korea Central","Brazil South","West US 3","France Central","South Africa
-        North","Norway East","Switzerland North","UAE North","Canada East","West Central
-        US","UK West","Central India","Switzerland West","Italy North","Poland Central"],"apiVersions":["2024-02-02-preview","2023-11-02-preview","2023-08-01-preview"],"defaultApiVersion":"2024-02-02-preview","capabilities":"CrossResourceGroupResourceMove,
-        CrossSubscriptionResourceMove, SystemAssignedResourceIdentity, SupportsTags,
-        SupportsLocation"},{"resourceType":"jobs","locations":["Central US EUAP","East
-        US 2 EUAP","North Central US (Stage)","West US 2","Southeast Asia","Sweden
-        Central","Canada Central","West Europe","North Europe","East US","East US
-        2","East Asia","Australia East","Germany West Central","Japan East","UK South","West
-        US","Central US","North Central US","South Central US","Korea Central","Brazil
-        South","West US 3","France Central","South Africa North","Norway East","Switzerland
-        North","UAE North","Canada East","West Central US","UK West","Central India","Switzerland
-        West","Italy North","Poland Central"],"apiVersions":["2024-03-01","2024-02-02-preview","2023-11-02-preview","2023-08-01-preview","2023-05-02-preview","2023-05-01","2023-04-01-preview","2022-11-01-preview"],"defaultApiVersion":"2023-05-01","capabilities":"CrossResourceGroupResourceMove,
-        CrossSubscriptionResourceMove, SystemAssignedResourceIdentity, SupportsTags,
-        SupportsLocation"},{"resourceType":"locations","locations":[],"apiVersions":["2024-03-01","2024-02-02-preview","2023-11-02-preview","2023-08-01-preview","2023-05-02-preview","2023-05-01","2023-04-01-preview","2022-11-01-preview","2022-10-01","2022-06-01-preview","2022-03-01"],"defaultApiVersion":"2023-05-01","capabilities":"None"},{"resourceType":"locations/managedEnvironmentOperationResults","locations":["Central
-        US EUAP","East US 2 EUAP","North Central US (Stage)","West US 2","Southeast
-        Asia","Sweden Central","Canada Central","West Europe","North Europe","East
-        US","East US 2","East Asia","Australia East","Germany West Central","Japan
-        East","UK South","West US","Central US","North Central US","South Central
-        US","Korea Central","Brazil South","West US 3","France Central","South Africa
-        North","Norway East","Switzerland North","UAE North","Canada East","West Central
-        US","UK West","Central India","Switzerland West","Italy North","Poland Central"],"apiVersions":["2024-03-01","2024-02-02-preview","2023-11-02-preview","2023-08-01-preview","2023-05-02-preview","2023-05-01","2023-04-01-preview","2022-11-01-preview","2022-10-01","2022-06-01-preview","2022-03-01"],"defaultApiVersion":"2023-05-01","capabilities":"None"},{"resourceType":"locations/managedEnvironmentOperationStatuses","locations":["Central
-        US EUAP","East US 2 EUAP","North Central US (Stage)","West US 2","Southeast
-        Asia","Sweden Central","Canada Central","West Europe","North Europe","East
-        US","East US 2","East Asia","Australia East","Germany West Central","Japan
-        East","UK South","West US","Central US","North Central US","South Central
-        US","Korea Central","Brazil South","West US 3","France Central","South Africa
-        North","Norway East","Switzerland North","UAE North","Canada East","West Central
-        US","UK West","Central India","Switzerland West","Italy North","Poland Central"],"apiVersions":["2024-03-01","2024-02-02-preview","2023-11-02-preview","2023-08-01-preview","2023-05-02-preview","2023-05-01","2023-04-01-preview","2022-11-01-preview","2022-10-01","2022-06-01-preview","2022-03-01"],"defaultApiVersion":"2023-05-01","capabilities":"None"},{"resourceType":"locations/containerappOperationResults","locations":["Central
-        US EUAP","East US 2 EUAP","North Central US (Stage)","West US 2","Southeast
-        Asia","Sweden Central","Canada Central","West Europe","North Europe","East
-        US","East US 2","East Asia","Australia East","Germany West Central","Japan
-        East","UK South","West US","Central US","North Central US","South Central
-        US","Korea Central","Brazil South","West US 3","France Central","South Africa
-        North","Norway East","Switzerland North","UAE North","Canada East","West Central
-        US","UK West","Central India","Switzerland West","Italy North","Poland Central"],"apiVersions":["2024-03-01","2024-02-02-preview","2023-11-02-preview","2023-08-01-preview","2023-05-02-preview","2023-05-01","2023-04-01-preview","2022-11-01-preview","2022-10-01","2022-06-01-preview","2022-03-01"],"defaultApiVersion":"2023-05-01","capabilities":"None"},{"resourceType":"locations/containerappOperationStatuses","locations":["Central
-        US EUAP","East US 2 EUAP","North Central US (Stage)","West US 2","Southeast
-        Asia","Sweden Central","Canada Central","West Europe","North Europe","East
-        US","East US 2","East Asia","Australia East","Germany West Central","Japan
-        East","UK South","West US","Central US","North Central US","South Central
-        US","Korea Central","Brazil South","West US 3","France Central","South Africa
-        North","Norway East","Switzerland North","UAE North","Canada East","West Central
-        US","UK West","Central India","Switzerland West","Italy North","Poland Central"],"apiVersions":["2024-03-01","2024-02-02-preview","2023-11-02-preview","2023-08-01-preview","2023-05-02-preview","2023-05-01","2023-04-01-preview","2022-11-01-preview","2022-10-01","2022-06-01-preview","2022-03-01"],"defaultApiVersion":"2023-05-01","capabilities":"None"},{"resourceType":"locations/containerappsjobOperationResults","locations":["Central
-        US EUAP","East US 2 EUAP","North Central US (Stage)","West US 2","Southeast
-        Asia","Sweden Central","Canada Central","West Europe","North Europe","East
-        US","East US 2","East Asia","Australia East","Germany West Central","Japan
-        East","UK South","West US","Central US","North Central US","South Central
-        US","Korea Central","Brazil South","West US 3","France Central","South Africa
-        North","Norway East","Switzerland North","UAE North","Canada East","West Central
-        US","UK West","Central India","Switzerland West","Italy North","Poland Central"],"apiVersions":["2024-03-01","2024-02-02-preview","2023-11-02-preview","2023-08-01-preview","2023-05-02-preview","2023-05-01","2023-04-01-preview","2022-11-01-preview"],"defaultApiVersion":"2023-05-01","capabilities":"None"},{"resourceType":"locations/containerappsjobOperationStatuses","locations":["Central
-        US EUAP","East US 2 EUAP","North Central US (Stage)","West US 2","Southeast
-        Asia","Sweden Central","Canada Central","West Europe","North Europe","East
-        US","East US 2","East Asia","Australia East","Germany West Central","Japan
-        East","UK South","West US","Central US","North Central US","South Central
-        US","Korea Central","Brazil South","West US 3","France Central","South Africa
-        North","Norway East","Switzerland North","UAE North","Canada East","West Central
-        US","UK West","Central India","Switzerland West","Italy North","Poland Central"],"apiVersions":["2024-03-01","2024-02-02-preview","2023-11-02-preview","2023-08-01-preview","2023-05-02-preview","2023-05-01","2023-04-01-preview","2022-11-01-preview"],"defaultApiVersion":"2023-05-01","capabilities":"None"},{"resourceType":"locations/sourceControlOperationResults","locations":["Central
-        US EUAP","East US 2 EUAP","North Central US (Stage)","West US 2","Southeast
-        Asia","Sweden Central","Canada Central","West Europe","North Europe","East
-        US","East US 2","East Asia","Australia East","Germany West Central","Japan
-        East","UK South","West US","Central US","North Central US","South Central
-        US","Korea Central","Brazil South","West US 3","France Central","South Africa
-        North","Norway East","Switzerland North","UAE North","Canada East","West Central
-        US","UK West","Central India","Switzerland West","Italy North","Poland Central"],"apiVersions":["2024-03-01","2024-02-02-preview","2023-11-02-preview","2023-08-01-preview","2023-05-02-preview","2023-05-01","2023-04-01-preview","2022-11-01-preview","2022-10-01","2022-06-01-preview","2022-03-01"],"defaultApiVersion":"2023-05-01","capabilities":"None"},{"resourceType":"locations/sourceControlOperationStatuses","locations":["Central
-        US EUAP","East US 2 EUAP","North Central US (Stage)","West US 2","Southeast
-        Asia","Sweden Central","Canada Central","West Europe","North Europe","East
-        US","East US 2","East Asia","Australia East","Germany West Central","Japan
-        East","UK South","West US","Central US","North Central US","South Central
-        US","Korea Central","Brazil South","West US 3","France Central","South Africa
-        North","Norway East","Switzerland North","UAE North","Canada East","West Central
-        US","UK West","Central India","Switzerland West","Italy North","Poland Central"],"apiVersions":["2024-03-01","2024-02-02-preview","2023-11-02-preview","2023-08-01-preview","2023-05-02-preview","2023-05-01","2023-04-01-preview","2022-11-01-preview","2022-10-01","2022-06-01-preview","2022-03-01"],"defaultApiVersion":"2023-05-01","capabilities":"None"},{"resourceType":"locations/usages","locations":["Central
-        US EUAP","East US 2 EUAP","North Central US (Stage)","West US 2","Southeast
-        Asia","Sweden Central","Canada Central","West Europe","North Europe","East
-        US","East US 2","East Asia","Australia East","Germany West Central","Japan
-        East","UK South","West US","Central US","North Central US","South Central
-        US","Korea Central","Brazil South","West US 3","France Central","South Africa
-        North","Norway East","Switzerland North","UAE North","Canada East","West Central
-        US","UK West","Central India","Switzerland West","Italy North","Poland Central"],"apiVersions":["2024-03-01","2024-02-02-preview","2023-11-02-preview","2023-08-01-preview","2023-05-02-preview"],"defaultApiVersion":"2023-05-02-preview","capabilities":"None"},{"resourceType":"connectedEnvironments","locations":["Central
-        US EUAP","East US 2 EUAP","North Central US (Stage)","North Central US","East
-        US","East Asia","West Europe","Southeast Asia"],"apiVersions":["2024-03-01","2024-02-02-preview","2023-11-02-preview","2023-08-01-preview","2023-05-02-preview","2023-05-01","2023-04-01-preview","2022-11-01-preview","2022-10-01","2022-06-01-preview"],"defaultApiVersion":"2023-05-01","capabilities":"CrossResourceGroupResourceMove,
-        CrossSubscriptionResourceMove, SupportsTags, SupportsLocation"},{"resourceType":"connectedEnvironments/certificates","locations":["Central
-        US EUAP","East US 2 EUAP","North Central US (Stage)","North Central US","East
-        US","East Asia","West Europe","Southeast Asia"],"apiVersions":["2024-03-01","2024-02-02-preview","2023-11-02-preview","2023-08-01-preview","2023-05-02-preview","2023-05-01","2023-04-01-preview","2022-11-01-preview","2022-10-01","2022-06-01-preview"],"defaultApiVersion":"2023-05-01","capabilities":"CrossResourceGroupResourceMove,
-        CrossSubscriptionResourceMove, SupportsTags, SupportsLocation"},{"resourceType":"locations/connectedEnvironmentOperationResults","locations":["Central
-        US EUAP","East US 2 EUAP","North Central US (Stage)","North Central US","East
-        US","East Asia","West Europe","Southeast Asia"],"apiVersions":["2024-03-01","2024-02-02-preview","2023-11-02-preview","2023-08-01-preview","2023-05-02-preview","2023-05-01","2023-04-01-preview","2022-11-01-preview","2022-10-01","2022-06-01-preview"],"defaultApiVersion":"2023-05-01","capabilities":"None"},{"resourceType":"locations/connectedEnvironmentOperationStatuses","locations":["Central
-        US EUAP","East US 2 EUAP","North Central US (Stage)","North Central US","East
-        US","East Asia","West Europe","Southeast Asia"],"apiVersions":["2024-03-01","2024-02-02-preview","2023-11-02-preview","2023-08-01-preview","2023-05-02-preview","2023-05-01","2023-04-01-preview","2022-11-01-preview","2022-10-01","2022-06-01-preview"],"defaultApiVersion":"2023-05-01","capabilities":"None"},{"resourceType":"locations/managedCertificateOperationStatuses","locations":["Central
-        US EUAP","East US 2 EUAP","North Central US (Stage)","West US 2","Southeast
-        Asia","Sweden Central","Canada Central","West Europe","North Europe","East
-        US","East US 2","East Asia","Australia East","Germany West Central","Japan
-        East","UK South","West US","Central US","North Central US","South Central
-        US","Korea Central","Brazil South","West US 3","France Central","South Africa
-        North","Norway East","Switzerland North","UAE North","Canada East","West Central
-        US","UK West","Central India","Switzerland West","Italy North","Poland Central"],"apiVersions":["2024-03-01","2024-02-02-preview","2023-11-02-preview","2023-08-01-preview","2023-05-02-preview","2023-05-01","2023-04-01-preview","2022-11-01-preview"],"defaultApiVersion":"2023-05-01","capabilities":"None"},{"resourceType":"locations/billingMeters","locations":["Central
-        US EUAP","East US 2 EUAP","North Central US (Stage)","West US 2","Southeast
-        Asia","Sweden Central","Canada Central","West Europe","North Europe","East
-        US","East US 2","East Asia","Australia East","Germany West Central","Japan
-        East","UK South","West US","Central US","North Central US","South Central
-        US","Korea Central","Brazil South","West US 3","France Central","South Africa
-        North","Norway East","Switzerland North","UAE North","Canada East","West Central
-        US","UK West","Central India","Switzerland West","Italy North","Poland Central"],"apiVersions":["2024-03-01","2024-02-02-preview","2023-11-02-preview","2023-08-01-preview","2023-05-02-preview","2023-05-01","2023-04-01-preview","2022-11-01-preview","2022-10-01","2022-06-01-preview"],"defaultApiVersion":"2023-05-01","capabilities":"None"},{"resourceType":"locations/availableManagedEnvironmentsWorkloadProfileTypes","locations":["Central
-        US EUAP","East US 2 EUAP","North Central US (Stage)","West US 2","Southeast
-        Asia","Sweden Central","Canada Central","West Europe","North Europe","East
-        US","East US 2","East Asia","Australia East","Germany West Central","Japan
-        East","UK South","West US","Central US","North Central US","South Central
-        US","Korea Central","Brazil South","West US 3","France Central","South Africa
-        North","Norway East","Switzerland North","UAE North","Canada East","West Central
-        US","UK West","Central India","Switzerland West","Italy North","Poland Central"],"apiVersions":["2024-03-01","2024-02-02-preview","2023-11-02-preview","2023-08-01-preview","2023-05-02-preview","2023-05-01","2023-04-01-preview","2022-11-01-preview","2022-10-01","2022-06-01-preview"],"defaultApiVersion":"2023-05-01","capabilities":"None"},{"resourceType":"getCustomDomainVerificationId","locations":["Central
-        US EUAP","East US 2 EUAP","North Central US (Stage)","West US 2","Southeast
-        Asia","Sweden Central","Canada Central","West Europe","North Europe","East
-        US","East US 2","East Asia","Australia East","Germany West Central","Japan
-        East","UK South","West US","Central US","North Central US","South Central
-        US","Korea Central","Brazil South","West US 3","France Central","South Africa
-        North","Norway East","Switzerland North","UAE North","Canada East","West Central
-        US","UK West","Central India","Italy North","Poland Central","Switzerland
-        West"],"apiVersions":["2024-03-01","2024-02-02-preview","2023-11-02-preview","2023-08-01-preview","2023-05-02-preview"],"defaultApiVersion":"2023-05-02-preview","capabilities":"None"},{"resourceType":"builders","locations":["Central
-        US EUAP","East US 2 EUAP","North Central US (Stage)","West US 2","Southeast
-        Asia","Sweden Central","Canada Central","West Europe","North Europe","East
-        US","East US 2","East Asia","Australia East","Germany West Central","Japan
-        East","UK South","West US","Central US","North Central US","South Central
-        US","Korea Central","Brazil South","West US 3","France Central","South Africa
-        North","Norway East","Switzerland North","UAE North","Canada East","West Central
-        US","UK West","Central India","Switzerland West","Italy North","Poland Central"],"apiVersions":["2024-02-02-preview","2023-11-02-preview","2023-08-01-preview"],"defaultApiVersion":"2023-08-01-preview","capabilities":"CrossResourceGroupResourceMove,
-        CrossSubscriptionResourceMove, SystemAssignedResourceIdentity, SupportsTags,
-        SupportsLocation"},{"resourceType":"builders/builds","locations":["Central
-        US EUAP","East US 2 EUAP","North Central US (Stage)","West US 2","Southeast
-        Asia","Sweden Central","Canada Central","West Europe","North Europe","East
-        US","East US 2","East Asia","Australia East","Germany West Central","Japan
-        East","UK South","West US","Central US","North Central US","South Central
-        US","Korea Central","Brazil South","West US 3","France Central","South Africa
-        North","Norway East","Switzerland North","UAE North","Canada East","West Central
-        US","UK West","Central India","Switzerland West","Italy North","Poland Central"],"apiVersions":["2024-02-02-preview","2023-11-02-preview","2023-08-01-preview"],"defaultApiVersion":"2023-08-01-preview","capabilities":"None"},{"resourceType":"builders/patches","locations":["North
-        Central US (Stage)","Central US EUAP","East US 2 EUAP","West US 2","Southeast
-        Asia","Sweden Central","Canada Central","West Europe","North Europe","East
-        US","East US 2","East Asia","Australia East","Germany West Central","Japan
-        East","UK South","West US","Central US","North Central US","South Central
-        US","Korea Central","Brazil South","West US 3","France Central","South Africa
-        North","Norway East","Switzerland North","UAE North","Canada East","West Central
-        US","UK West","Central India","Switzerland West","Italy North","Poland Central"],"apiVersions":["2024-02-02-preview","2023-11-02-preview","2023-08-01-preview"],"defaultApiVersion":"2023-08-01-preview","capabilities":"None"},{"resourceType":"locations/OperationResults","locations":["Central
-        US EUAP","East US 2 EUAP","North Central US (Stage)","West US 2","Southeast
-        Asia","Sweden Central","Canada Central","West Europe","North Europe","East
-        US","East US 2","East Asia","Australia East","Germany West Central","Japan
-        East","UK South","West US","Central US","North Central US","South Central
-        US","Korea Central","Brazil South","West US 3","France Central","South Africa
-        North","Norway East","Switzerland North","UAE North","Canada East","West Central
-        US","UK West","Central India","Switzerland West","Italy North","Poland Central"],"apiVersions":["2024-02-02-preview","2023-11-02-preview","2023-08-01-preview"],"defaultApiVersion":"2023-08-01-preview","capabilities":"None"},{"resourceType":"locations/OperationStatuses","locations":["Central
-        US EUAP","East US 2 EUAP","North Central US (Stage)","West US 2","Southeast
-        Asia","Sweden Central","Canada Central","West Europe","North Europe","East
-        US","East US 2","East Asia","Australia East","Germany West Central","Japan
-        East","UK South","West US","Central US","North Central US","South Central
-        US","Korea Central","Brazil South","West US 3","France Central","South Africa
-        North","Norway East","Switzerland North","UAE North","Canada East","West Central
-        US","UK West","Central India","Switzerland West","Italy North","Poland Central"],"apiVersions":["2024-02-02-preview","2023-11-02-preview","2023-08-01-preview"],"defaultApiVersion":"2023-08-01-preview","capabilities":"None"},{"resourceType":"managedEnvironments/dotNetComponents","locations":["Central
-        US EUAP","East US 2 EUAP","North Central US (Stage)","West US 2","Southeast
-        Asia","Sweden Central","Canada Central","West Europe","North Europe","East
-        US","East US 2","East Asia","Australia East","Germany West Central","Japan
-        East","UK South","West US","Central US","North Central US","South Central
-        US","Korea Central","Brazil South","West US 3","France Central","South Africa
-        North","Norway East","Switzerland North","UAE North","Canada East","West Central
-        US","UK West","Central India","Switzerland West","Italy North","Poland Central"],"apiVersions":["2024-02-02-preview","2023-11-02-preview"],"defaultApiVersion":"2023-11-02-preview","capabilities":"None"},{"resourceType":"managedEnvironments/javaComponents","locations":["Central
-        US EUAP","East US 2 EUAP","North Central US (Stage)","West US 2","Southeast
-        Asia","Sweden Central","Canada Central","West Europe","North Europe","East
-        US","East US 2","East Asia","Australia East","Germany West Central","Japan
-        East","UK South","West US","Central US","North Central US","South Central
-        US","Korea Central","Brazil South","West US 3","France Central","South Africa
-        North","Norway East","Switzerland North","UAE North","Canada East","West Central
-        US","UK West","Central India","Switzerland West","Italy North","Poland Central"],"apiVersions":["2024-02-02-preview","2023-11-02-preview"],"defaultApiVersion":"2023-11-02-preview","capabilities":"None"},{"resourceType":"managedEnvironments/daprComponents","locations":["Central
-        US EUAP","East US 2 EUAP","North Central US (Stage)","West US 2","Southeast
-        Asia","Sweden Central","Canada Central","West Europe","North Europe","East
-        US","East US 2","East Asia","Australia East","Germany West Central","Japan
-        East","UK South","West US","Central US","North Central US","South Central
-        US","Korea Central","Brazil South","West US 3","France Central","South Africa
-        North","Norway East","Switzerland North","UAE North","Canada East","West Central
-        US","UK West","Central India","Switzerland West","Italy North","Poland Central"],"apiVersions":["2024-03-01","2024-02-02-preview","2023-11-02-preview","2023-08-01-preview","2023-05-02-preview","2023-05-01","2023-04-01-preview","2022-11-01-preview","2022-10-01","2022-06-01-preview","2022-03-01"],"defaultApiVersion":"2023-05-01","capabilities":"None"},{"resourceType":"functions","locations":["North
-        Central US (Stage)","Central US EUAP","West Central US"],"apiVersions":["2024-02-02-preview"],"capabilities":"SupportsExtension"}],"registrationState":"Registered","registrationPolicy":"RegistrationRequired"}'
-    headers:
-      cache-control:
-      - no-cache
-      content-length:
-      - '28714'
-      content-type:
-      - application/json; charset=utf-8
-      date:
-      - Mon, 06 May 2024 19:25:26 GMT
-      expires:
-      - '-1'
-      pragma:
-      - no-cache
-      strict-transport-security:
-      - max-age=31536000; includeSubDomains
-      x-cache:
-      - CONFIG_NOCACHE
-      x-content-type-options:
-      - nosniff
-      x-msedge-ref:
-      - 'Ref A: 43251C9D005F4B82BC88D485F216675C Ref B: CO6AA3150217035 Ref C: 2024-05-06T19:25:26Z'
-    status:
-      code: 200
-      message: OK
-- request:
-    body: null
-    headers:
-      Accept:
-      - '*/*'
-      Accept-Encoding:
-      - gzip, deflate
-      CommandName:
-      - containerapp auth microsoft update
-      Connection:
-      - keep-alive
-      ParameterSetName:
-      - -g --name --client-id --client-secret --issuer --yes
-      User-Agent:
-      - python/3.8.10 (Windows-10-10.0.22631-SP0) AZURECLI/2.59.0
-    method: GET
-    uri: https://management.azure.com/subscriptions/00000000-0000-0000-0000-000000000000/resourceGroups/clitest.rg000001/providers/Microsoft.App/containerApps/containerapp-auth000002?api-version=2023-05-01
-  response:
-    body:
-      string: '{"id":"/subscriptions/00000000-0000-0000-0000-000000000000/resourceGroups/clitest.rg000001/providers/Microsoft.App/containerapps/containerapp-auth000002","name":"containerapp-auth000002","type":"Microsoft.App/containerApps","location":"East
-        US","systemData":{"createdBy":"harrli@microsoft.com","createdByType":"User","createdAt":"2024-05-06T19:25:16.8025836","lastModifiedBy":"harrli@microsoft.com","lastModifiedByType":"User","lastModifiedAt":"2024-05-06T19:25:16.8025836"},"properties":{"provisioningState":"Succeeded","runningStatus":"Running","managedEnvironmentId":"/subscriptions/00000000-0000-0000-0000-000000000000/resourceGroups/client.env_rg_eastus/providers/Microsoft.App/managedEnvironments/env-eastus","environmentId":"/subscriptions/00000000-0000-0000-0000-000000000000/resourceGroups/client.env_rg_eastus/providers/Microsoft.App/managedEnvironments/env-eastus","workloadProfileName":"Consumption","outboundIpAddresses":["20.231.246.122","20.231.246.54","20.231.247.19","20.231.246.253","20.241.227.6","20.241.226.169","20.127.248.50","20.241.171.30","20.241.172.248","20.241.172.250","20.246.203.138","20.246.203.140","52.191.22.226","52.191.22.23","52.191.22.71","52.191.22.159","52.191.22.166","52.191.22.212","52.191.22.41","52.191.23.0","52.191.22.198","52.191.22.121","20.124.73.117","52.149.247.118","52.149.245.39","52.149.247.189","52.149.247.220","52.149.247.221","52.149.245.38","52.149.244.111","52.224.88.179","52.149.247.199","52.149.244.160","4.156.169.214","4.156.169.175","4.156.169.143","20.241.173.137","20.241.173.98","20.242.228.13","20.242.227.204","20.242.227.238","20.242.228.93","52.226.103.51","52.226.103.36","52.226.103.82","52.226.103.10","52.226.102.213","52.226.102.151","52.226.102.243","52.226.103.40","52.226.102.224","52.226.102.162"],"latestRevisionName":"containerapp-auth000002--qqx4vsc","latestReadyRevisionName":"containerapp-auth000002--qqx4vsc","latestRevisionFqdn":"containerapp-auth000002--qqx4vsc.livelycliff-46133ec3.eastus.azurecontainerapps.io","customDomainVerificationId":"0FEF6FC81FA2FA9876FEE95F895AD716D01F5495C9AC8EA62F0228DC5E40B5CA","configuration":{"secrets":null,"activeRevisionsMode":"Single","ingress":{"fqdn":"containerapp-auth000002.livelycliff-46133ec3.eastus.azurecontainerapps.io","external":true,"targetPort":80,"exposedPort":0,"transport":"Auto","traffic":[{"weight":100,"latestRevision":true}],"customDomains":null,"allowInsecure":false,"ipSecurityRestrictions":null,"corsPolicy":null,"clientCertificateMode":null,"stickySessions":null},"registries":null,"dapr":null,"maxInactiveRevisions":100,"service":null},"template":{"revisionSuffix":"","terminationGracePeriodSeconds":null,"containers":[{"image":"mcr.microsoft.com/k8se/quickstart:latest","name":"containerapp-auth000002","resources":{"cpu":0.5,"memory":"1Gi","ephemeralStorage":"2Gi"}}],"initContainers":null,"scale":{"minReplicas":null,"maxReplicas":10,"rules":null},"volumes":null,"serviceBinds":null},"eventStreamEndpoint":"https://eastus.azurecontainerapps.dev/subscriptions/00000000-0000-0000-0000-000000000000/resourceGroups/clitest.rg000001/containerApps/containerapp-auth000002/eventstream","delegatedIdentities":[]},"identity":{"type":"None"}}'
-    headers:
-      api-supported-versions:
-      - 2022-03-01, 2022-06-01-preview, 2022-10-01, 2022-11-01-preview, 2023-04-01-preview,
-        2023-05-01, 2023-05-02-preview, 2023-08-01-preview, 2023-11-02-preview, 2024-02-02-preview,
-        2024-03-01
-      cache-control:
-      - no-cache
-      content-length:
-      - '3191'
-      content-type:
-      - application/json; charset=utf-8
-      date:
-      - Mon, 06 May 2024 19:25:26 GMT
-      expires:
-      - '-1'
-      pragma:
-      - no-cache
-      strict-transport-security:
-      - max-age=31536000; includeSubDomains
-      vary:
-      - Accept-Encoding
-      x-cache:
-      - CONFIG_NOCACHE
-      x-content-type-options:
-      - nosniff
-      x-msedge-ref:
-      - 'Ref A: 51C6288250324BB9891E52F41AB97603 Ref B: CO6AA3150218039 Ref C: 2024-05-06T19:25:26Z'
-      x-powered-by:
-      - ASP.NET
-    status:
-      code: 200
-      message: OK
-- request:
-    body: null
-    headers:
-      Accept:
-      - '*/*'
-      Accept-Encoding:
-      - gzip, deflate
-      CommandName:
-      - containerapp auth microsoft update
-      Connection:
-      - keep-alive
-      ParameterSetName:
-      - -g --name --client-id --client-secret --issuer --yes
-      User-Agent:
-      - python/3.8.10 (Windows-10-10.0.22631-SP0) AZURECLI/2.59.0
-    method: GET
-    uri: https://management.azure.com/subscriptions/00000000-0000-0000-0000-000000000000/resourceGroups/clitest.rg000001/providers/Microsoft.App/containerApps/containerapp-auth000002/authConfigs/current?api-version=2023-05-01
-  response:
-    body:
-      string: '{"error":{"code":"AuthConfigNotFound","message":"AuthConfig current
-        was not found under container app containerapp-auth000002."}}'
-    headers:
-      api-supported-versions:
-      - 2022-03-01, 2022-06-01-preview, 2022-10-01, 2022-11-01-preview, 2023-04-01-preview,
-        2023-05-01, 2023-05-02-preview, 2023-08-01-preview, 2023-11-02-preview, 2024-02-02-preview,
-        2024-03-01
-      cache-control:
-      - no-cache
-      content-length:
-      - '129'
-      content-type:
-      - application/json; charset=utf-8
-      date:
-      - Mon, 06 May 2024 19:25:26 GMT
-      expires:
-      - '-1'
-      pragma:
-      - no-cache
-      strict-transport-security:
-      - max-age=31536000; includeSubDomains
-      x-cache:
-      - CONFIG_NOCACHE
-      x-content-type-options:
-      - nosniff
-      x-msedge-ref:
-      - 'Ref A: A78523AFEC5D4249AC045C0CF466A119 Ref B: CO6AA3150218011 Ref C: 2024-05-06T19:25:27Z'
-      x-powered-by:
-      - ASP.NET
-    status:
-      code: 404
-      message: Not Found
-- request:
-    body: null
-    headers:
-      Accept:
-      - application/json
-      Accept-Encoding:
-      - gzip, deflate
-      CommandName:
-      - containerapp auth microsoft update
-      Connection:
-      - keep-alive
-      ParameterSetName:
-      - -g --name --client-id --client-secret --issuer --yes
-      User-Agent:
-      - AZURECLI/2.59.0 azsdk-python-core/1.28.0 Python/3.8.10 (Windows-10-10.0.22631-SP0)
-    method: GET
-    uri: https://management.azure.com/subscriptions/00000000-0000-0000-0000-000000000000/providers/Microsoft.App?api-version=2022-09-01
-  response:
-    body:
-      string: '{"id":"/subscriptions/00000000-0000-0000-0000-000000000000/providers/Microsoft.App","namespace":"Microsoft.App","authorizations":[{"applicationId":"7e3bc4fd-85a3-4192-b177-5b8bfc87f42c","roleDefinitionId":"39a74f72-b40f-4bdc-b639-562fe2260bf0"},{"applicationId":"3734c1a4-2bed-4998-a37a-ff1a9e7bf019","roleDefinitionId":"5c779a4f-5cb2-4547-8c41-478d9be8ba90"},{"applicationId":"55ebbb62-3b9c-49fd-9b87-9595226dd4ac","roleDefinitionId":"e49ca620-7992-4561-a7df-4ed67dad77b5","managedByRoleDefinitionId":"9e3af657-a8ff-583c-a75c-2fe7c4bcb635"},{"applicationId":"1459b1f6-7a5b-4300-93a2-44b4a651759f","roleDefinitionId":"3c5f1b29-9e3d-4a22-b5d6-9ff4e5a37974"}],"resourceTypes":[{"resourceType":"managedEnvironments","locations":["North
-        Central US (Stage)","Central US EUAP","East US 2 EUAP","West US 2","Southeast
-        Asia","Sweden Central","Canada Central","West Europe","North Europe","East
-        US","East US 2","East Asia","Australia East","Germany West Central","Japan
-        East","UK South","West US","Central US","North Central US","South Central
-        US","Korea Central","Brazil South","West US 3","France Central","South Africa
-        North","Norway East","Switzerland North","UAE North","Canada East","West Central
-        US","UK West","Central India","Switzerland West","Italy North","Poland Central"],"apiVersions":["2024-03-01","2024-02-02-preview","2023-11-02-preview","2023-08-01-preview","2023-05-02-preview","2023-05-01","2023-04-01-preview","2022-11-01-preview","2022-10-01","2022-06-01-preview","2022-03-01"],"defaultApiVersion":"2023-05-01","capabilities":"CrossResourceGroupResourceMove,
-        CrossSubscriptionResourceMove, SystemAssignedResourceIdentity, SupportsTags,
-        SupportsLocation"},{"resourceType":"operations","locations":["North Central
-        US (Stage)","Central US EUAP","East US 2 EUAP","West US 2","Southeast Asia","Sweden
-        Central","Canada Central","West Europe","North Europe","East US","East US
-        2","East Asia","Australia East","Germany West Central","Japan East","UK South","West
-        US","Central US","North Central US","South Central US","Korea Central","Brazil
-        South","West US 3","France Central","South Africa North","Norway East","Switzerland
-        North","UAE North","Canada East","West Central US","UK West","Central India","Italy
-        North","Poland Central"],"apiVersions":["2024-02-02-preview","2023-11-02-preview","2023-08-01-preview","2023-05-02-preview","2023-05-01","2023-04-01-preview","2023-02-01","2022-11-01-preview","2022-10-01","2022-06-01-preview","2022-03-01"],"defaultApiVersion":"2023-11-02-preview","capabilities":"None"},{"resourceType":"managedEnvironments/certificates","locations":["Central
-        US EUAP","East US 2 EUAP","North Central US (Stage)","West US 2","Southeast
-        Asia","Sweden Central","Canada Central","West Europe","North Europe","East
-        US","East US 2","East Asia","Australia East","Germany West Central","Japan
-        East","UK South","West US","Central US","North Central US","South Central
-        US","Korea Central","Brazil South","West US 3","France Central","South Africa
-        North","Norway East","Switzerland North","UAE North","Canada East","West Central
-        US","UK West","Central India","Switzerland West","Italy North","Poland Central"],"apiVersions":["2024-03-01","2024-02-02-preview","2023-11-02-preview","2023-08-01-preview","2023-05-02-preview","2023-05-01","2023-04-01-preview","2022-11-01-preview","2022-10-01","2022-06-01-preview","2022-03-01"],"defaultApiVersion":"2023-05-01","capabilities":"CrossResourceGroupResourceMove,
-        CrossSubscriptionResourceMove, SupportsTags, SupportsLocation"},{"resourceType":"managedEnvironments/managedCertificates","locations":["Central
-        US EUAP","East US 2 EUAP","North Central US (Stage)","West US 2","Southeast
-        Asia","Sweden Central","Canada Central","West Europe","North Europe","East
-        US","East US 2","East Asia","Australia East","Germany West Central","Japan
-        East","UK South","West US","Central US","North Central US","South Central
-        US","Korea Central","Brazil South","West US 3","France Central","South Africa
-        North","Norway East","Switzerland North","UAE North","Canada East","West Central
-        US","UK West","Central India","Switzerland West","Italy North","Poland Central"],"apiVersions":["2024-03-01","2024-02-02-preview","2023-11-02-preview","2023-08-01-preview","2023-05-02-preview","2023-05-01","2023-04-01-preview","2022-11-01-preview"],"defaultApiVersion":"2023-05-01","capabilities":"CrossResourceGroupResourceMove,
-        CrossSubscriptionResourceMove, SupportsTags, SupportsLocation"},{"resourceType":"containerApps","locations":["Central
-        US EUAP","East US 2 EUAP","North Central US (Stage)","West US 2","Southeast
-        Asia","Sweden Central","Canada Central","West Europe","North Europe","East
-        US","East US 2","East Asia","Australia East","Germany West Central","Japan
-        East","UK South","West US","Central US","North Central US","South Central
-        US","Korea Central","Brazil South","West US 3","France Central","South Africa
-        North","Norway East","Switzerland North","UAE North","Canada East","West Central
-        US","UK West","Central India","Switzerland West","Italy North","Poland Central"],"apiVersions":["2024-03-01","2024-02-02-preview","2023-11-02-preview","2023-08-01-preview","2023-05-02-preview","2023-05-01","2023-04-01-preview","2022-11-01-preview","2022-10-01","2022-06-01-preview","2022-03-01"],"defaultApiVersion":"2023-05-01","capabilities":"CrossResourceGroupResourceMove,
-        CrossSubscriptionResourceMove, SystemAssignedResourceIdentity, SupportsTags,
-        SupportsLocation"},{"resourceType":"containerApps/privateEndpointConnectionProxies","locations":["Central
-        US EUAP","East US 2 EUAP","North Central US (Stage)","West US 2","Southeast
-        Asia","Sweden Central","Canada Central","West Europe","North Europe","East
-        US","East US 2","East Asia","Australia East","Germany West Central","Japan
-        East","UK South","West US","Central US","North Central US","South Central
-        US","Korea Central","Brazil South","West US 3","France Central","South Africa
-        North","Norway East","Switzerland North","UAE North","Canada East","West Central
-        US","UK West","Central India","Switzerland West","Italy North","Poland Central"],"apiVersions":["2024-02-02-preview","2023-11-02-preview"],"defaultApiVersion":"2023-11-02-preview","capabilities":"None"},{"resourceType":"managedEnvironments/privateEndpointConnectionProxies","locations":["Central
-        US EUAP","East US 2 EUAP","North Central US (Stage)","West US 2","Southeast
-        Asia","Sweden Central","Canada Central","West Europe","North Europe","East
-        US","East US 2","East Asia","Australia East","Germany West Central","Japan
-        East","UK South","West US","Central US","North Central US","South Central
-        US","Korea Central","Brazil South","West US 3","France Central","South Africa
-        North","Norway East","Switzerland North","UAE North","Canada East","West Central
-        US","UK West","Central India","Switzerland West","Italy North","Poland Central"],"apiVersions":["2024-02-02-preview","2023-11-02-preview"],"defaultApiVersion":"2023-11-02-preview","capabilities":"None"},{"resourceType":"sessionPools","locations":["North
-        Central US (Stage)","Central US EUAP","East US 2 EUAP","West US 2","Southeast
-        Asia","Sweden Central","Canada Central","West Europe","North Europe","East
-        US","East US 2","East Asia","Australia East","Germany West Central","Japan
-        East","UK South","West US","Central US","North Central US","South Central
-        US","Korea Central","Brazil South","West US 3","France Central","South Africa
-        North","Norway East","Switzerland North","UAE North","Canada East","West Central
-        US","UK West","Central India","Switzerland West","Italy North","Poland Central"],"apiVersions":["2024-02-02-preview","2023-11-02-preview","2023-08-01-preview"],"defaultApiVersion":"2024-02-02-preview","capabilities":"CrossResourceGroupResourceMove,
-        CrossSubscriptionResourceMove, SystemAssignedResourceIdentity, SupportsTags,
-        SupportsLocation"},{"resourceType":"jobs","locations":["Central US EUAP","East
-        US 2 EUAP","North Central US (Stage)","West US 2","Southeast Asia","Sweden
-        Central","Canada Central","West Europe","North Europe","East US","East US
-        2","East Asia","Australia East","Germany West Central","Japan East","UK South","West
-        US","Central US","North Central US","South Central US","Korea Central","Brazil
-        South","West US 3","France Central","South Africa North","Norway East","Switzerland
-        North","UAE North","Canada East","West Central US","UK West","Central India","Switzerland
-        West","Italy North","Poland Central"],"apiVersions":["2024-03-01","2024-02-02-preview","2023-11-02-preview","2023-08-01-preview","2023-05-02-preview","2023-05-01","2023-04-01-preview","2022-11-01-preview"],"defaultApiVersion":"2023-05-01","capabilities":"CrossResourceGroupResourceMove,
-        CrossSubscriptionResourceMove, SystemAssignedResourceIdentity, SupportsTags,
-        SupportsLocation"},{"resourceType":"locations","locations":[],"apiVersions":["2024-03-01","2024-02-02-preview","2023-11-02-preview","2023-08-01-preview","2023-05-02-preview","2023-05-01","2023-04-01-preview","2022-11-01-preview","2022-10-01","2022-06-01-preview","2022-03-01"],"defaultApiVersion":"2023-05-01","capabilities":"None"},{"resourceType":"locations/managedEnvironmentOperationResults","locations":["Central
-        US EUAP","East US 2 EUAP","North Central US (Stage)","West US 2","Southeast
-        Asia","Sweden Central","Canada Central","West Europe","North Europe","East
-        US","East US 2","East Asia","Australia East","Germany West Central","Japan
-        East","UK South","West US","Central US","North Central US","South Central
-        US","Korea Central","Brazil South","West US 3","France Central","South Africa
-        North","Norway East","Switzerland North","UAE North","Canada East","West Central
-        US","UK West","Central India","Switzerland West","Italy North","Poland Central"],"apiVersions":["2024-03-01","2024-02-02-preview","2023-11-02-preview","2023-08-01-preview","2023-05-02-preview","2023-05-01","2023-04-01-preview","2022-11-01-preview","2022-10-01","2022-06-01-preview","2022-03-01"],"defaultApiVersion":"2023-05-01","capabilities":"None"},{"resourceType":"locations/managedEnvironmentOperationStatuses","locations":["Central
-        US EUAP","East US 2 EUAP","North Central US (Stage)","West US 2","Southeast
-        Asia","Sweden Central","Canada Central","West Europe","North Europe","East
-        US","East US 2","East Asia","Australia East","Germany West Central","Japan
-        East","UK South","West US","Central US","North Central US","South Central
-        US","Korea Central","Brazil South","West US 3","France Central","South Africa
-        North","Norway East","Switzerland North","UAE North","Canada East","West Central
-        US","UK West","Central India","Switzerland West","Italy North","Poland Central"],"apiVersions":["2024-03-01","2024-02-02-preview","2023-11-02-preview","2023-08-01-preview","2023-05-02-preview","2023-05-01","2023-04-01-preview","2022-11-01-preview","2022-10-01","2022-06-01-preview","2022-03-01"],"defaultApiVersion":"2023-05-01","capabilities":"None"},{"resourceType":"locations/containerappOperationResults","locations":["Central
-        US EUAP","East US 2 EUAP","North Central US (Stage)","West US 2","Southeast
-        Asia","Sweden Central","Canada Central","West Europe","North Europe","East
-        US","East US 2","East Asia","Australia East","Germany West Central","Japan
-        East","UK South","West US","Central US","North Central US","South Central
-        US","Korea Central","Brazil South","West US 3","France Central","South Africa
-        North","Norway East","Switzerland North","UAE North","Canada East","West Central
-        US","UK West","Central India","Switzerland West","Italy North","Poland Central"],"apiVersions":["2024-03-01","2024-02-02-preview","2023-11-02-preview","2023-08-01-preview","2023-05-02-preview","2023-05-01","2023-04-01-preview","2022-11-01-preview","2022-10-01","2022-06-01-preview","2022-03-01"],"defaultApiVersion":"2023-05-01","capabilities":"None"},{"resourceType":"locations/containerappOperationStatuses","locations":["Central
-        US EUAP","East US 2 EUAP","North Central US (Stage)","West US 2","Southeast
-        Asia","Sweden Central","Canada Central","West Europe","North Europe","East
-        US","East US 2","East Asia","Australia East","Germany West Central","Japan
-        East","UK South","West US","Central US","North Central US","South Central
-        US","Korea Central","Brazil South","West US 3","France Central","South Africa
-        North","Norway East","Switzerland North","UAE North","Canada East","West Central
-        US","UK West","Central India","Switzerland West","Italy North","Poland Central"],"apiVersions":["2024-03-01","2024-02-02-preview","2023-11-02-preview","2023-08-01-preview","2023-05-02-preview","2023-05-01","2023-04-01-preview","2022-11-01-preview","2022-10-01","2022-06-01-preview","2022-03-01"],"defaultApiVersion":"2023-05-01","capabilities":"None"},{"resourceType":"locations/containerappsjobOperationResults","locations":["Central
-        US EUAP","East US 2 EUAP","North Central US (Stage)","West US 2","Southeast
-        Asia","Sweden Central","Canada Central","West Europe","North Europe","East
-        US","East US 2","East Asia","Australia East","Germany West Central","Japan
-        East","UK South","West US","Central US","North Central US","South Central
-        US","Korea Central","Brazil South","West US 3","France Central","South Africa
-        North","Norway East","Switzerland North","UAE North","Canada East","West Central
-        US","UK West","Central India","Switzerland West","Italy North","Poland Central"],"apiVersions":["2024-03-01","2024-02-02-preview","2023-11-02-preview","2023-08-01-preview","2023-05-02-preview","2023-05-01","2023-04-01-preview","2022-11-01-preview"],"defaultApiVersion":"2023-05-01","capabilities":"None"},{"resourceType":"locations/containerappsjobOperationStatuses","locations":["Central
-        US EUAP","East US 2 EUAP","North Central US (Stage)","West US 2","Southeast
-        Asia","Sweden Central","Canada Central","West Europe","North Europe","East
-        US","East US 2","East Asia","Australia East","Germany West Central","Japan
-        East","UK South","West US","Central US","North Central US","South Central
-        US","Korea Central","Brazil South","West US 3","France Central","South Africa
-        North","Norway East","Switzerland North","UAE North","Canada East","West Central
-        US","UK West","Central India","Switzerland West","Italy North","Poland Central"],"apiVersions":["2024-03-01","2024-02-02-preview","2023-11-02-preview","2023-08-01-preview","2023-05-02-preview","2023-05-01","2023-04-01-preview","2022-11-01-preview"],"defaultApiVersion":"2023-05-01","capabilities":"None"},{"resourceType":"locations/sourceControlOperationResults","locations":["Central
-        US EUAP","East US 2 EUAP","North Central US (Stage)","West US 2","Southeast
-        Asia","Sweden Central","Canada Central","West Europe","North Europe","East
-        US","East US 2","East Asia","Australia East","Germany West Central","Japan
-        East","UK South","West US","Central US","North Central US","South Central
-        US","Korea Central","Brazil South","West US 3","France Central","South Africa
-        North","Norway East","Switzerland North","UAE North","Canada East","West Central
-        US","UK West","Central India","Switzerland West","Italy North","Poland Central"],"apiVersions":["2024-03-01","2024-02-02-preview","2023-11-02-preview","2023-08-01-preview","2023-05-02-preview","2023-05-01","2023-04-01-preview","2022-11-01-preview","2022-10-01","2022-06-01-preview","2022-03-01"],"defaultApiVersion":"2023-05-01","capabilities":"None"},{"resourceType":"locations/sourceControlOperationStatuses","locations":["Central
-        US EUAP","East US 2 EUAP","North Central US (Stage)","West US 2","Southeast
-        Asia","Sweden Central","Canada Central","West Europe","North Europe","East
-        US","East US 2","East Asia","Australia East","Germany West Central","Japan
-        East","UK South","West US","Central US","North Central US","South Central
-        US","Korea Central","Brazil South","West US 3","France Central","South Africa
-        North","Norway East","Switzerland North","UAE North","Canada East","West Central
-        US","UK West","Central India","Switzerland West","Italy North","Poland Central"],"apiVersions":["2024-03-01","2024-02-02-preview","2023-11-02-preview","2023-08-01-preview","2023-05-02-preview","2023-05-01","2023-04-01-preview","2022-11-01-preview","2022-10-01","2022-06-01-preview","2022-03-01"],"defaultApiVersion":"2023-05-01","capabilities":"None"},{"resourceType":"locations/usages","locations":["Central
-        US EUAP","East US 2 EUAP","North Central US (Stage)","West US 2","Southeast
-        Asia","Sweden Central","Canada Central","West Europe","North Europe","East
-        US","East US 2","East Asia","Australia East","Germany West Central","Japan
-        East","UK South","West US","Central US","North Central US","South Central
-        US","Korea Central","Brazil South","West US 3","France Central","South Africa
-        North","Norway East","Switzerland North","UAE North","Canada East","West Central
-        US","UK West","Central India","Switzerland West","Italy North","Poland Central"],"apiVersions":["2024-03-01","2024-02-02-preview","2023-11-02-preview","2023-08-01-preview","2023-05-02-preview"],"defaultApiVersion":"2023-05-02-preview","capabilities":"None"},{"resourceType":"connectedEnvironments","locations":["Central
-        US EUAP","East US 2 EUAP","North Central US (Stage)","North Central US","East
-        US","East Asia","West Europe","Southeast Asia"],"apiVersions":["2024-03-01","2024-02-02-preview","2023-11-02-preview","2023-08-01-preview","2023-05-02-preview","2023-05-01","2023-04-01-preview","2022-11-01-preview","2022-10-01","2022-06-01-preview"],"defaultApiVersion":"2023-05-01","capabilities":"CrossResourceGroupResourceMove,
-        CrossSubscriptionResourceMove, SupportsTags, SupportsLocation"},{"resourceType":"connectedEnvironments/certificates","locations":["Central
-        US EUAP","East US 2 EUAP","North Central US (Stage)","North Central US","East
-        US","East Asia","West Europe","Southeast Asia"],"apiVersions":["2024-03-01","2024-02-02-preview","2023-11-02-preview","2023-08-01-preview","2023-05-02-preview","2023-05-01","2023-04-01-preview","2022-11-01-preview","2022-10-01","2022-06-01-preview"],"defaultApiVersion":"2023-05-01","capabilities":"CrossResourceGroupResourceMove,
-        CrossSubscriptionResourceMove, SupportsTags, SupportsLocation"},{"resourceType":"locations/connectedEnvironmentOperationResults","locations":["Central
-        US EUAP","East US 2 EUAP","North Central US (Stage)","North Central US","East
-        US","East Asia","West Europe","Southeast Asia"],"apiVersions":["2024-03-01","2024-02-02-preview","2023-11-02-preview","2023-08-01-preview","2023-05-02-preview","2023-05-01","2023-04-01-preview","2022-11-01-preview","2022-10-01","2022-06-01-preview"],"defaultApiVersion":"2023-05-01","capabilities":"None"},{"resourceType":"locations/connectedEnvironmentOperationStatuses","locations":["Central
-        US EUAP","East US 2 EUAP","North Central US (Stage)","North Central US","East
-        US","East Asia","West Europe","Southeast Asia"],"apiVersions":["2024-03-01","2024-02-02-preview","2023-11-02-preview","2023-08-01-preview","2023-05-02-preview","2023-05-01","2023-04-01-preview","2022-11-01-preview","2022-10-01","2022-06-01-preview"],"defaultApiVersion":"2023-05-01","capabilities":"None"},{"resourceType":"locations/managedCertificateOperationStatuses","locations":["Central
-        US EUAP","East US 2 EUAP","North Central US (Stage)","West US 2","Southeast
-        Asia","Sweden Central","Canada Central","West Europe","North Europe","East
-        US","East US 2","East Asia","Australia East","Germany West Central","Japan
-        East","UK South","West US","Central US","North Central US","South Central
-        US","Korea Central","Brazil South","West US 3","France Central","South Africa
-        North","Norway East","Switzerland North","UAE North","Canada East","West Central
-        US","UK West","Central India","Switzerland West","Italy North","Poland Central"],"apiVersions":["2024-03-01","2024-02-02-preview","2023-11-02-preview","2023-08-01-preview","2023-05-02-preview","2023-05-01","2023-04-01-preview","2022-11-01-preview"],"defaultApiVersion":"2023-05-01","capabilities":"None"},{"resourceType":"locations/billingMeters","locations":["Central
-        US EUAP","East US 2 EUAP","North Central US (Stage)","West US 2","Southeast
-        Asia","Sweden Central","Canada Central","West Europe","North Europe","East
-        US","East US 2","East Asia","Australia East","Germany West Central","Japan
-        East","UK South","West US","Central US","North Central US","South Central
-        US","Korea Central","Brazil South","West US 3","France Central","South Africa
-        North","Norway East","Switzerland North","UAE North","Canada East","West Central
-        US","UK West","Central India","Switzerland West","Italy North","Poland Central"],"apiVersions":["2024-03-01","2024-02-02-preview","2023-11-02-preview","2023-08-01-preview","2023-05-02-preview","2023-05-01","2023-04-01-preview","2022-11-01-preview","2022-10-01","2022-06-01-preview"],"defaultApiVersion":"2023-05-01","capabilities":"None"},{"resourceType":"locations/availableManagedEnvironmentsWorkloadProfileTypes","locations":["Central
-        US EUAP","East US 2 EUAP","North Central US (Stage)","West US 2","Southeast
-        Asia","Sweden Central","Canada Central","West Europe","North Europe","East
-        US","East US 2","East Asia","Australia East","Germany West Central","Japan
-        East","UK South","West US","Central US","North Central US","South Central
-        US","Korea Central","Brazil South","West US 3","France Central","South Africa
-        North","Norway East","Switzerland North","UAE North","Canada East","West Central
-        US","UK West","Central India","Switzerland West","Italy North","Poland Central"],"apiVersions":["2024-03-01","2024-02-02-preview","2023-11-02-preview","2023-08-01-preview","2023-05-02-preview","2023-05-01","2023-04-01-preview","2022-11-01-preview","2022-10-01","2022-06-01-preview"],"defaultApiVersion":"2023-05-01","capabilities":"None"},{"resourceType":"getCustomDomainVerificationId","locations":["Central
-        US EUAP","East US 2 EUAP","North Central US (Stage)","West US 2","Southeast
-        Asia","Sweden Central","Canada Central","West Europe","North Europe","East
-        US","East US 2","East Asia","Australia East","Germany West Central","Japan
-        East","UK South","West US","Central US","North Central US","South Central
-        US","Korea Central","Brazil South","West US 3","France Central","South Africa
-        North","Norway East","Switzerland North","UAE North","Canada East","West Central
-        US","UK West","Central India","Italy North","Poland Central","Switzerland
-        West"],"apiVersions":["2024-03-01","2024-02-02-preview","2023-11-02-preview","2023-08-01-preview","2023-05-02-preview"],"defaultApiVersion":"2023-05-02-preview","capabilities":"None"},{"resourceType":"builders","locations":["Central
-        US EUAP","East US 2 EUAP","North Central US (Stage)","West US 2","Southeast
-        Asia","Sweden Central","Canada Central","West Europe","North Europe","East
-        US","East US 2","East Asia","Australia East","Germany West Central","Japan
-        East","UK South","West US","Central US","North Central US","South Central
-        US","Korea Central","Brazil South","West US 3","France Central","South Africa
-        North","Norway East","Switzerland North","UAE North","Canada East","West Central
-        US","UK West","Central India","Switzerland West","Italy North","Poland Central"],"apiVersions":["2024-02-02-preview","2023-11-02-preview","2023-08-01-preview"],"defaultApiVersion":"2023-08-01-preview","capabilities":"CrossResourceGroupResourceMove,
-        CrossSubscriptionResourceMove, SystemAssignedResourceIdentity, SupportsTags,
-        SupportsLocation"},{"resourceType":"builders/builds","locations":["Central
-        US EUAP","East US 2 EUAP","North Central US (Stage)","West US 2","Southeast
-        Asia","Sweden Central","Canada Central","West Europe","North Europe","East
-        US","East US 2","East Asia","Australia East","Germany West Central","Japan
-        East","UK South","West US","Central US","North Central US","South Central
-        US","Korea Central","Brazil South","West US 3","France Central","South Africa
-        North","Norway East","Switzerland North","UAE North","Canada East","West Central
-        US","UK West","Central India","Switzerland West","Italy North","Poland Central"],"apiVersions":["2024-02-02-preview","2023-11-02-preview","2023-08-01-preview"],"defaultApiVersion":"2023-08-01-preview","capabilities":"None"},{"resourceType":"builders/patches","locations":["North
-        Central US (Stage)","Central US EUAP","East US 2 EUAP","West US 2","Southeast
-        Asia","Sweden Central","Canada Central","West Europe","North Europe","East
-        US","East US 2","East Asia","Australia East","Germany West Central","Japan
-        East","UK South","West US","Central US","North Central US","South Central
-        US","Korea Central","Brazil South","West US 3","France Central","South Africa
-        North","Norway East","Switzerland North","UAE North","Canada East","West Central
-        US","UK West","Central India","Switzerland West","Italy North","Poland Central"],"apiVersions":["2024-02-02-preview","2023-11-02-preview","2023-08-01-preview"],"defaultApiVersion":"2023-08-01-preview","capabilities":"None"},{"resourceType":"locations/OperationResults","locations":["Central
-        US EUAP","East US 2 EUAP","North Central US (Stage)","West US 2","Southeast
-        Asia","Sweden Central","Canada Central","West Europe","North Europe","East
-        US","East US 2","East Asia","Australia East","Germany West Central","Japan
-        East","UK South","West US","Central US","North Central US","South Central
-        US","Korea Central","Brazil South","West US 3","France Central","South Africa
-        North","Norway East","Switzerland North","UAE North","Canada East","West Central
-        US","UK West","Central India","Switzerland West","Italy North","Poland Central"],"apiVersions":["2024-02-02-preview","2023-11-02-preview","2023-08-01-preview"],"defaultApiVersion":"2023-08-01-preview","capabilities":"None"},{"resourceType":"locations/OperationStatuses","locations":["Central
-        US EUAP","East US 2 EUAP","North Central US (Stage)","West US 2","Southeast
-        Asia","Sweden Central","Canada Central","West Europe","North Europe","East
-        US","East US 2","East Asia","Australia East","Germany West Central","Japan
-        East","UK South","West US","Central US","North Central US","South Central
-        US","Korea Central","Brazil South","West US 3","France Central","South Africa
-        North","Norway East","Switzerland North","UAE North","Canada East","West Central
-        US","UK West","Central India","Switzerland West","Italy North","Poland Central"],"apiVersions":["2024-02-02-preview","2023-11-02-preview","2023-08-01-preview"],"defaultApiVersion":"2023-08-01-preview","capabilities":"None"},{"resourceType":"managedEnvironments/dotNetComponents","locations":["Central
-        US EUAP","East US 2 EUAP","North Central US (Stage)","West US 2","Southeast
-        Asia","Sweden Central","Canada Central","West Europe","North Europe","East
-        US","East US 2","East Asia","Australia East","Germany West Central","Japan
-        East","UK South","West US","Central US","North Central US","South Central
-        US","Korea Central","Brazil South","West US 3","France Central","South Africa
-        North","Norway East","Switzerland North","UAE North","Canada East","West Central
-        US","UK West","Central India","Switzerland West","Italy North","Poland Central"],"apiVersions":["2024-02-02-preview","2023-11-02-preview"],"defaultApiVersion":"2023-11-02-preview","capabilities":"None"},{"resourceType":"managedEnvironments/javaComponents","locations":["Central
-        US EUAP","East US 2 EUAP","North Central US (Stage)","West US 2","Southeast
-        Asia","Sweden Central","Canada Central","West Europe","North Europe","East
-        US","East US 2","East Asia","Australia East","Germany West Central","Japan
-        East","UK South","West US","Central US","North Central US","South Central
-        US","Korea Central","Brazil South","West US 3","France Central","South Africa
-        North","Norway East","Switzerland North","UAE North","Canada East","West Central
-        US","UK West","Central India","Switzerland West","Italy North","Poland Central"],"apiVersions":["2024-02-02-preview","2023-11-02-preview"],"defaultApiVersion":"2023-11-02-preview","capabilities":"None"},{"resourceType":"managedEnvironments/daprComponents","locations":["Central
-        US EUAP","East US 2 EUAP","North Central US (Stage)","West US 2","Southeast
-        Asia","Sweden Central","Canada Central","West Europe","North Europe","East
-        US","East US 2","East Asia","Australia East","Germany West Central","Japan
-        East","UK South","West US","Central US","North Central US","South Central
-        US","Korea Central","Brazil South","West US 3","France Central","South Africa
-        North","Norway East","Switzerland North","UAE North","Canada East","West Central
-        US","UK West","Central India","Switzerland West","Italy North","Poland Central"],"apiVersions":["2024-03-01","2024-02-02-preview","2023-11-02-preview","2023-08-01-preview","2023-05-02-preview","2023-05-01","2023-04-01-preview","2022-11-01-preview","2022-10-01","2022-06-01-preview","2022-03-01"],"defaultApiVersion":"2023-05-01","capabilities":"None"},{"resourceType":"functions","locations":["North
-        Central US (Stage)","Central US EUAP","West Central US"],"apiVersions":["2024-02-02-preview"],"capabilities":"SupportsExtension"}],"registrationState":"Registered","registrationPolicy":"RegistrationRequired"}'
-    headers:
-      cache-control:
-      - no-cache
-      content-length:
-      - '28714'
-      content-type:
-      - application/json; charset=utf-8
-      date:
-      - Mon, 06 May 2024 19:25:26 GMT
-      expires:
-      - '-1'
-      pragma:
-      - no-cache
-      strict-transport-security:
-      - max-age=31536000; includeSubDomains
-      x-cache:
-      - CONFIG_NOCACHE
-      x-content-type-options:
-      - nosniff
-      x-msedge-ref:
-      - 'Ref A: 117EEFBEB0B34F22B22896B8EB7281A1 Ref B: CO6AA3150220031 Ref C: 2024-05-06T19:25:27Z'
-    status:
-      code: 200
-      message: OK
-- request:
-    body: null
-    headers:
-      Accept:
-      - '*/*'
-      Accept-Encoding:
-      - gzip, deflate
-      CommandName:
-      - containerapp auth microsoft update
-      Connection:
-      - keep-alive
-      ParameterSetName:
-      - -g --name --client-id --client-secret --issuer --yes
-      User-Agent:
-      - python/3.8.10 (Windows-10-10.0.22631-SP0) AZURECLI/2.59.0
-    method: GET
-    uri: https://management.azure.com/subscriptions/00000000-0000-0000-0000-000000000000/resourceGroups/clitest.rg000001/providers/Microsoft.App/containerApps/containerapp-auth000002?api-version=2023-05-01
-  response:
-    body:
-      string: '{"id":"/subscriptions/00000000-0000-0000-0000-000000000000/resourceGroups/clitest.rg000001/providers/Microsoft.App/containerapps/containerapp-auth000002","name":"containerapp-auth000002","type":"Microsoft.App/containerApps","location":"East
-        US","systemData":{"createdBy":"harrli@microsoft.com","createdByType":"User","createdAt":"2024-05-06T19:25:16.8025836","lastModifiedBy":"harrli@microsoft.com","lastModifiedByType":"User","lastModifiedAt":"2024-05-06T19:25:16.8025836"},"properties":{"provisioningState":"Succeeded","runningStatus":"Running","managedEnvironmentId":"/subscriptions/00000000-0000-0000-0000-000000000000/resourceGroups/client.env_rg_eastus/providers/Microsoft.App/managedEnvironments/env-eastus","environmentId":"/subscriptions/00000000-0000-0000-0000-000000000000/resourceGroups/client.env_rg_eastus/providers/Microsoft.App/managedEnvironments/env-eastus","workloadProfileName":"Consumption","outboundIpAddresses":["20.231.246.122","20.231.246.54","20.231.247.19","20.231.246.253","20.241.227.6","20.241.226.169","20.127.248.50","20.241.171.30","20.241.172.248","20.241.172.250","20.246.203.138","20.246.203.140","52.191.22.226","52.191.22.23","52.191.22.71","52.191.22.159","52.191.22.166","52.191.22.212","52.191.22.41","52.191.23.0","52.191.22.198","52.191.22.121","20.124.73.117","52.149.247.118","52.149.245.39","52.149.247.189","52.149.247.220","52.149.247.221","52.149.245.38","52.149.244.111","52.224.88.179","52.149.247.199","52.149.244.160","4.156.169.214","4.156.169.175","4.156.169.143","20.241.173.137","20.241.173.98","20.242.228.13","20.242.227.204","20.242.227.238","20.242.228.93","52.226.103.51","52.226.103.36","52.226.103.82","52.226.103.10","52.226.102.213","52.226.102.151","52.226.102.243","52.226.103.40","52.226.102.224","52.226.102.162"],"latestRevisionName":"containerapp-auth000002--qqx4vsc","latestReadyRevisionName":"containerapp-auth000002--qqx4vsc","latestRevisionFqdn":"containerapp-auth000002--qqx4vsc.livelycliff-46133ec3.eastus.azurecontainerapps.io","customDomainVerificationId":"0FEF6FC81FA2FA9876FEE95F895AD716D01F5495C9AC8EA62F0228DC5E40B5CA","configuration":{"secrets":null,"activeRevisionsMode":"Single","ingress":{"fqdn":"containerapp-auth000002.livelycliff-46133ec3.eastus.azurecontainerapps.io","external":true,"targetPort":80,"exposedPort":0,"transport":"Auto","traffic":[{"weight":100,"latestRevision":true}],"customDomains":null,"allowInsecure":false,"ipSecurityRestrictions":null,"corsPolicy":null,"clientCertificateMode":null,"stickySessions":null},"registries":null,"dapr":null,"maxInactiveRevisions":100,"service":null},"template":{"revisionSuffix":"","terminationGracePeriodSeconds":null,"containers":[{"image":"mcr.microsoft.com/k8se/quickstart:latest","name":"containerapp-auth000002","resources":{"cpu":0.5,"memory":"1Gi","ephemeralStorage":"2Gi"}}],"initContainers":null,"scale":{"minReplicas":null,"maxReplicas":10,"rules":null},"volumes":null,"serviceBinds":null},"eventStreamEndpoint":"https://eastus.azurecontainerapps.dev/subscriptions/00000000-0000-0000-0000-000000000000/resourceGroups/clitest.rg000001/containerApps/containerapp-auth000002/eventstream","delegatedIdentities":[]},"identity":{"type":"None"}}'
-    headers:
-      api-supported-versions:
-      - 2022-03-01, 2022-06-01-preview, 2022-10-01, 2022-11-01-preview, 2023-04-01-preview,
-        2023-05-01, 2023-05-02-preview, 2023-08-01-preview, 2023-11-02-preview, 2024-02-02-preview,
-        2024-03-01
-      cache-control:
-      - no-cache
-      content-length:
-      - '3191'
-      content-type:
-      - application/json; charset=utf-8
-      date:
-      - Mon, 06 May 2024 19:25:27 GMT
-      expires:
-      - '-1'
-      pragma:
-      - no-cache
-      strict-transport-security:
-      - max-age=31536000; includeSubDomains
-      vary:
-      - Accept-Encoding
-      x-cache:
-      - CONFIG_NOCACHE
-      x-content-type-options:
-      - nosniff
-      x-msedge-ref:
-      - 'Ref A: 44A25566C0864F8494AC6A73A2B6E1D7 Ref B: CO6AA3150218037 Ref C: 2024-05-06T19:25:27Z'
-      x-powered-by:
-      - ASP.NET
-    status:
-      code: 200
-      message: OK
-- request:
-    body: null
-    headers:
-      Accept:
-      - '*/*'
-      Accept-Encoding:
-      - gzip, deflate
-      CommandName:
-      - containerapp auth microsoft update
-      Connection:
-      - keep-alive
-      Content-Length:
-      - '0'
-      ParameterSetName:
-      - -g --name --client-id --client-secret --issuer --yes
-      User-Agent:
-      - python/3.8.10 (Windows-10-10.0.22631-SP0) AZURECLI/2.59.0
-    method: POST
-    uri: https://management.azure.com/subscriptions/00000000-0000-0000-0000-000000000000/resourceGroups/clitest.rg000001/providers/Microsoft.App/containerApps/containerapp-auth000002/listSecrets?api-version=2023-05-01
-  response:
-    body:
-      string: '{"value":[]}'
-    headers:
-      api-supported-versions:
-      - 2022-03-01, 2022-06-01-preview, 2022-10-01, 2022-11-01-preview, 2023-04-01-preview,
-        2023-05-01, 2023-05-02-preview, 2023-08-01-preview, 2023-11-02-preview, 2024-02-02-preview,
-        2024-03-01
-      cache-control:
-      - no-cache
-      content-length:
-      - '12'
-      content-type:
-      - application/json; charset=utf-8
-      date:
-      - Mon, 06 May 2024 19:25:27 GMT
-      expires:
-      - '-1'
-      pragma:
-      - no-cache
-      strict-transport-security:
-      - max-age=31536000; includeSubDomains
-      vary:
-      - Accept-Encoding
-      x-cache:
-      - CONFIG_NOCACHE
-      x-content-type-options:
-      - nosniff
-      x-ms-ratelimit-remaining-subscription-writes:
-      - '1199'
-      x-msedge-ref:
-      - 'Ref A: FCE17536972145C8908BB9DB39F94708 Ref B: CO6AA3150220023 Ref C: 2024-05-06T19:25:28Z'
-      x-powered-by:
-      - ASP.NET
-    status:
-      code: 200
-      message: OK
-- request:
-    body: '{"id": "/subscriptions/00000000-0000-0000-0000-000000000000/resourceGroups/clitest.rg000001/providers/Microsoft.App/containerapps/containerapp-auth000002",
-      "name": "containerapp-auth000002", "type": "Microsoft.App/containerApps", "location":
-      "East US", "systemData": {"createdBy": "harrli@microsoft.com", "createdByType":
-      "User", "createdAt": "2024-05-06T19:25:16.8025836", "lastModifiedBy": "harrli@microsoft.com",
-      "lastModifiedByType": "User", "lastModifiedAt": "2024-05-06T19:25:16.8025836"},
-      "properties": {"provisioningState": "Succeeded", "runningStatus": "Running",
-      "managedEnvironmentId": "/subscriptions/00000000-0000-0000-0000-000000000000/resourceGroups/client.env_rg_eastus/providers/Microsoft.App/managedEnvironments/env-eastus",
-      "environmentId": "/subscriptions/00000000-0000-0000-0000-000000000000/resourceGroups/client.env_rg_eastus/providers/Microsoft.App/managedEnvironments/env-eastus",
-      "workloadProfileName": "Consumption", "outboundIpAddresses": ["20.231.246.122",
-      "20.231.246.54", "20.231.247.19", "20.231.246.253", "20.241.227.6", "20.241.226.169",
-      "20.127.248.50", "20.241.171.30", "20.241.172.248", "20.241.172.250", "20.246.203.138",
-      "20.246.203.140", "52.191.22.226", "52.191.22.23", "52.191.22.71", "52.191.22.159",
-      "52.191.22.166", "52.191.22.212", "52.191.22.41", "52.191.23.0", "52.191.22.198",
-      "52.191.22.121", "20.124.73.117", "52.149.247.118", "52.149.245.39", "52.149.247.189",
-      "52.149.247.220", "52.149.247.221", "52.149.245.38", "52.149.244.111", "52.224.88.179",
-      "52.149.247.199", "52.149.244.160", "4.156.169.214", "4.156.169.175", "4.156.169.143",
-      "20.241.173.137", "20.241.173.98", "20.242.228.13", "20.242.227.204", "20.242.227.238",
-      "20.242.228.93", "52.226.103.51", "52.226.103.36", "52.226.103.82", "52.226.103.10",
-      "52.226.102.213", "52.226.102.151", "52.226.102.243", "52.226.103.40", "52.226.102.224",
-      "52.226.102.162"], "latestRevisionName": "containerapp-auth000002--qqx4vsc",
-      "latestReadyRevisionName": "containerapp-auth000002--qqx4vsc", "latestRevisionFqdn":
-      "containerapp-auth000002--qqx4vsc.livelycliff-46133ec3.eastus.azurecontainerapps.io",
-      "customDomainVerificationId": "0FEF6FC81FA2FA9876FEE95F895AD716D01F5495C9AC8EA62F0228DC5E40B5CA",
-      "configuration": {"secrets": [{"name": "microsoft-provider-authentication-secret",
-      "value": "c0d23eb5-ea9f-4a4d-9519-bfa0a422c491", "keyVaultUrl": "", "identity":
-      ""}], "activeRevisionsMode": "Single", "ingress": {"fqdn": "containerapp-auth000002.livelycliff-46133ec3.eastus.azurecontainerapps.io",
-      "external": true, "targetPort": 80, "exposedPort": 0, "transport": "Auto", "traffic":
-      [{"weight": 100, "latestRevision": true}], "customDomains": null, "allowInsecure":
-      false, "ipSecurityRestrictions": null, "corsPolicy": null, "clientCertificateMode":
-      null, "stickySessions": null}, "registries": null, "dapr": null, "maxInactiveRevisions":
-      100, "service": null}, "template": {"revisionSuffix": "", "terminationGracePeriodSeconds":
-      null, "containers": [{"image": "mcr.microsoft.com/k8se/quickstart:latest", "name":
-      "containerapp-auth000002", "resources": {"cpu": 0.5, "memory": "1Gi", "ephemeralStorage":
-      "2Gi"}}], "initContainers": null, "scale": {"minReplicas": null, "maxReplicas":
-      10, "rules": null}, "volumes": null, "serviceBinds": null}, "eventStreamEndpoint":
-      "https://eastus.azurecontainerapps.dev/subscriptions/00000000-0000-0000-0000-000000000000/resourceGroups/clitest.rg000001/containerApps/containerapp-auth000002/eventstream",
-      "delegatedIdentities": []}, "identity": {"type": "None"}}'
-    headers:
-      Accept:
-      - '*/*'
-      Accept-Encoding:
-      - gzip, deflate
-      CommandName:
-      - containerapp auth microsoft update
-      Connection:
-      - keep-alive
-      Content-Length:
-      - '3495'
-      Content-Type:
-      - application/json
-      ParameterSetName:
-      - -g --name --client-id --client-secret --issuer --yes
-      User-Agent:
-      - python/3.8.10 (Windows-10-10.0.22631-SP0) AZURECLI/2.59.0
-    method: PUT
-    uri: https://management.azure.com/subscriptions/00000000-0000-0000-0000-000000000000/resourceGroups/clitest.rg000001/providers/Microsoft.App/containerApps/containerapp-auth000002?api-version=2023-05-01
-  response:
-    body:
-      string: '{"id":"/subscriptions/00000000-0000-0000-0000-000000000000/resourceGroups/clitest.rg000001/providers/Microsoft.App/containerapps/containerapp-auth000002","name":"containerapp-auth000002","type":"Microsoft.App/containerApps","location":"East
-        US","systemData":{"createdBy":"harrli@microsoft.com","createdByType":"User","createdAt":"2024-05-06T19:25:16.8025836","lastModifiedBy":"harrli@microsoft.com","lastModifiedByType":"User","lastModifiedAt":"2024-05-06T19:25:29.2243857Z"},"properties":{"provisioningState":"InProgress","runningStatus":"Running","managedEnvironmentId":"/subscriptions/00000000-0000-0000-0000-000000000000/resourceGroups/client.env_rg_eastus/providers/Microsoft.App/managedEnvironments/env-eastus","environmentId":"/subscriptions/00000000-0000-0000-0000-000000000000/resourceGroups/client.env_rg_eastus/providers/Microsoft.App/managedEnvironments/env-eastus","workloadProfileName":"Consumption","outboundIpAddresses":["20.231.246.122","20.231.246.54","20.231.247.19","20.231.246.253","20.241.227.6","20.241.226.169","20.127.248.50","20.241.171.30","20.241.172.248","20.241.172.250","20.246.203.138","20.246.203.140","52.191.22.226","52.191.22.23","52.191.22.71","52.191.22.159","52.191.22.166","52.191.22.212","52.191.22.41","52.191.23.0","52.191.22.198","52.191.22.121","20.124.73.117","52.149.247.118","52.149.245.39","52.149.247.189","52.149.247.220","52.149.247.221","52.149.245.38","52.149.244.111","52.224.88.179","52.149.247.199","52.149.244.160","4.156.169.214","4.156.169.175","4.156.169.143","20.241.173.137","20.241.173.98","20.242.228.13","20.242.227.204","20.242.227.238","20.242.228.93","52.226.103.51","52.226.103.36","52.226.103.82","52.226.103.10","52.226.102.213","52.226.102.151","52.226.102.243","52.226.103.40","52.226.102.224","52.226.102.162"],"latestRevisionName":"containerapp-auth000002--qqx4vsc","latestReadyRevisionName":"containerapp-auth000002--qqx4vsc","latestRevisionFqdn":"containerapp-auth000002--qqx4vsc.livelycliff-46133ec3.eastus.azurecontainerapps.io","customDomainVerificationId":"0FEF6FC81FA2FA9876FEE95F895AD716D01F5495C9AC8EA62F0228DC5E40B5CA","configuration":{"secrets":[{"name":"microsoft-provider-authentication-secret"}],"activeRevisionsMode":"Single","ingress":{"fqdn":"containerapp-auth000002.livelycliff-46133ec3.eastus.azurecontainerapps.io","external":true,"targetPort":80,"exposedPort":0,"transport":"Auto","traffic":[{"weight":100,"latestRevision":true}],"customDomains":null,"allowInsecure":false,"ipSecurityRestrictions":null,"corsPolicy":null,"clientCertificateMode":null,"stickySessions":null},"registries":null,"dapr":null,"maxInactiveRevisions":100,"service":null},"template":{"revisionSuffix":"","terminationGracePeriodSeconds":null,"containers":[{"image":"mcr.microsoft.com/k8se/quickstart:latest","name":"containerapp-auth000002","resources":{"cpu":0.5,"memory":"1Gi","ephemeralStorage":"2Gi"}}],"initContainers":null,"scale":{"minReplicas":null,"maxReplicas":10,"rules":null},"volumes":null,"serviceBinds":null},"eventStreamEndpoint":"https://eastus.azurecontainerapps.dev/subscriptions/00000000-0000-0000-0000-000000000000/resourceGroups/clitest.rg000001/containerApps/containerapp-auth000002/eventstream","delegatedIdentities":[]},"identity":{"type":"None"}}'
-    headers:
-      api-supported-versions:
-      - 2022-03-01, 2022-06-01-preview, 2022-10-01, 2022-11-01-preview, 2023-04-01-preview,
-        2023-05-01, 2023-05-02-preview, 2023-08-01-preview, 2023-11-02-preview, 2024-02-02-preview,
-        2024-03-01
-      azure-asyncoperation:
-      - https://management.azure.com/subscriptions/00000000-0000-0000-0000-000000000000/providers/Microsoft.App/locations/eastus/containerappOperationStatuses/7cdcc3c0-fb1e-43ae-b4a0-625300e5ef72?api-version=2023-05-01&azureAsyncOperation=true&t=638506203298650088&c=MIIHSDCCBjCgAwIBAgITfwMhOTmqQoo0tkRvGgAEAyE5OTANBgkqhkiG9w0BAQsFADBEMRMwEQYKCZImiZPyLGQBGRYDR0JMMRMwEQYKCZImiZPyLGQBGRYDQU1FMRgwFgYDVQQDEw9BTUUgSW5mcmEgQ0EgMDIwHhcNMjQwNTAxMDYzNDQ2WhcNMjUwNDI2MDYzNDQ2WjBAMT4wPAYDVQQDEzVhc3luY29wZXJhdGlvbnNpZ25pbmdjZXJ0aWZpY2F0ZS5tYW5hZ2VtZW50LmF6dXJlLmNvbTCCASIwDQYJKoZIhvcNAQEBBQADggEPADCCAQoCggEBALkgKuEwzHMIEnb6DqvlNEjOIBhriDkMVQHin8X3Hp4QWm6IPRhyE4finiNV8v-yzYRoKrEZGVZaMZKQ4LmVw70qsr45wY42Ci7OmjxbZ9yY71jkU7t5-XqiLknJsYmibeU-bj-ivIZNhs9z7vXrozzI5s2EIkeMhDFjZzSU8Tyg8BrDHeWJ0xxYmUcnUl05ClWLHwD3yQABogqndT-JejHbedyKkseKHis9KEIiZZwib0VLMozFG9gHXHSyy_eXkaXhcZh0hT1WV1JcjMoQ1LfxsrMDdAyJLPP-6I7rydsOZvo9bnz9FJSJg8CCaJ87-DZghAmjgUC95n9xNr7VvRUCAwEAAaOCBDUwggQxMCcGCSsGAQQBgjcVCgQaMBgwCgYIKwYBBQUHAwEwCgYIKwYBBQUHAwIwPQYJKwYBBAGCNxUHBDAwLgYmKwYBBAGCNxUIhpDjDYTVtHiE8Ys-hZvdFs6dEoFggvX2K4Py0SACAWQCAQowggHaBggrBgEFBQcBAQSCAcwwggHIMGYGCCsGAQUFBzAChlpodHRwOi8vY3JsLm1pY3Jvc29mdC5jb20vcGtpaW5mcmEvQ2VydHMvQkwyUEtJSU5UQ0EwMS5BTUUuR0JMX0FNRSUyMEluZnJhJTIwQ0ElMjAwMig0KS5jcnQwVgYIKwYBBQUHMAKGSmh0dHA6Ly9jcmwxLmFtZS5nYmwvYWlhL0JMMlBLSUlOVENBMDEuQU1FLkdCTF9BTUUlMjBJbmZyYSUyMENBJTIwMDIoNCkuY3J0MFYGCCsGAQUFBzAChkpodHRwOi8vY3JsMi5hbWUuZ2JsL2FpYS9CTDJQS0lJTlRDQTAxLkFNRS5HQkxfQU1FJTIwSW5mcmElMjBDQSUyMDAyKDQpLmNydDBWBggrBgEFBQcwAoZKaHR0cDovL2NybDMuYW1lLmdibC9haWEvQkwyUEtJSU5UQ0EwMS5BTUUuR0JMX0FNRSUyMEluZnJhJTIwQ0ElMjAwMig0KS5jcnQwVgYIKwYBBQUHMAKGSmh0dHA6Ly9jcmw0LmFtZS5nYmwvYWlhL0JMMlBLSUlOVENBMDEuQU1FLkdCTF9BTUUlMjBJbmZyYSUyMENBJTIwMDIoNCkuY3J0MB0GA1UdDgQWBBRycMIgZ8U6O44581iRUxcqHqpbnzAOBgNVHQ8BAf8EBAMCBaAwggE1BgNVHR8EggEsMIIBKDCCASSgggEgoIIBHIZCaHR0cDovL2NybC5taWNyb3NvZnQuY29tL3BraWluZnJhL0NSTC9BTUUlMjBJbmZyYSUyMENBJTIwMDIoNCkuY3JshjRodHRwOi8vY3JsMS5hbWUuZ2JsL2NybC9BTUUlMjBJbmZyYSUyMENBJTIwMDIoNCkuY3JshjRodHRwOi8vY3JsMi5hbWUuZ2JsL2NybC9BTUUlMjBJbmZyYSUyMENBJTIwMDIoNCkuY3JshjRodHRwOi8vY3JsMy5hbWUuZ2JsL2NybC9BTUUlMjBJbmZyYSUyMENBJTIwMDIoNCkuY3JshjRodHRwOi8vY3JsNC5hbWUuZ2JsL2NybC9BTUUlMjBJbmZyYSUyMENBJTIwMDIoNCkuY3JsMEEGA1UdIAQ6MDgwDAYKKwYBBAGCN3sBATAMBgorBgEEAYI3ewIBMAwGCisGAQQBgjd7AwEwDAYKKwYBBAGCN3sEATAfBgNVHSMEGDAWgBSuecJrXSWIEwb2BwnDl3x7l48dVTAdBgNVHSUEFjAUBggrBgEFBQcDAQYIKwYBBQUHAwIwDQYJKoZIhvcNAQELBQADggEBAA_4ful6PqtXLj0fhr2yqM0Q8lN7gu3uJtR9HkeWQr-_sb0h21FXp2pZE10ud7q-bFkL4i3rV85FJt1JQJMyPCDfHflYeNJKjpKDf5fgr-t-bmq7lKGDrV7m663uTPOo3NTM_tBv168Au1J4zmara1_zcov-nSVCI35S-uOrU2ig4a9R2em9hUF87NwH4u64yc_Fjf7L5uzQ3ixAKetCh1UG4_DDNBGLUppGxw8kJAqHBFD0ENZVTGewsGaej68yalWqwEpZ7Ih8r4nW1IGx6i9zJvZYiNfrt0OI-JYBSK4dZMzfJ5fOd21X-XU30qoO_OehEgT9IZe7TtreUfLH0-o&s=CdAfuje-1ETi44TozAf3Y1RFQFpVoDZy_OTTIUA8opGaRRAav0hsT7GeMJe2LkmlCez90r5eGaP7MqgtEjxHs9ftWEjUd2OgthYyQ67cD0mkM7ydp0yeuOBC9XZ258Yhk9zm7bgzDRaRRUWqrQcBW5NxNiLDb0KKiEy7GRwtemf2ZJVzpPx0U7gTxM0xSLTgfNgBtKLihzi4kiM3qdg1j8avyKDWInbGBWItE16cfjpBxbhjKv7pS4RJvRNpShKSg1G4IU59RviUXTxfT5h6Ax_e9mwB03uR8cabN2LGXGRebz6zo_hzpF0C2XoX7oAeP3BAHE79rQORtj2MOXwCAg&h=hByX1jZPQpGWv4YrYNvvlvpjxqYsv-Ddm8RJnXY-o_0
-      cache-control:
-      - no-cache
-      content-length:
-      - '3242'
-      content-type:
-      - application/json; charset=utf-8
-      date:
-      - Mon, 06 May 2024 19:25:29 GMT
-      expires:
-      - '-1'
-      pragma:
-      - no-cache
-      strict-transport-security:
-      - max-age=31536000; includeSubDomains
-      x-cache:
-      - CONFIG_NOCACHE
-      x-content-type-options:
-      - nosniff
-      x-ms-async-operation-timeout:
-      - PT15M
-      x-ms-ratelimit-remaining-subscription-resource-requests:
-      - '699'
-      x-msedge-ref:
-      - 'Ref A: 07EF5421C5D54443A1DF6A57A27BC9EB Ref B: CO6AA3150219017 Ref C: 2024-05-06T19:25:28Z'
-      x-powered-by:
-      - ASP.NET
-    status:
-      code: 201
-      message: Created
-- request:
-    body: '{"properties": {"platform": {"enabled": true}, "globalValidation": {},
-      "login": {}, "identityProviders": {"azureActiveDirectory": {"registration":
-      {"clientId": "c0d23eb5-ea9f-4a4d-9519-bfa0a422c491", "clientSecretSettingName":
-      "microsoft-provider-authentication-secret", "openIdIssuer": "https://sts.windows.net/54826b22-38d6-4fb2-bad9-b7983a3e9c5a/"}}}}}'
-    headers:
-      Accept:
-      - '*/*'
-      Accept-Encoding:
-      - gzip, deflate
-      CommandName:
-      - containerapp auth microsoft update
-      Connection:
-      - keep-alive
-      Content-Length:
-      - '355'
-      Content-Type:
-      - application/json
-      ParameterSetName:
-      - -g --name --client-id --client-secret --issuer --yes
-      User-Agent:
-      - python/3.8.10 (Windows-10-10.0.22631-SP0) AZURECLI/2.59.0
-    method: PUT
-    uri: https://management.azure.com/subscriptions/00000000-0000-0000-0000-000000000000/resourceGroups/clitest.rg000001/providers/Microsoft.App/containerApps/containerapp-auth000002/authConfigs/current?api-version=2023-05-01
-  response:
-    body:
-      string: '{"id":"/subscriptions/00000000-0000-0000-0000-000000000000/resourceGroups/clitest.rg000001/providers/Microsoft.App/containerApps/containerapp-auth000002/authConfigs/current","name":"current","type":"Microsoft.App/containerapps/authconfigs","properties":{"platform":{"enabled":true},"globalValidation":{},"identityProviders":{"azureActiveDirectory":{"registration":{"openIdIssuer":"https://sts.windows.net/54826b22-38d6-4fb2-bad9-b7983a3e9c5a/","clientId":"c0d23eb5-ea9f-4a4d-9519-bfa0a422c491","clientSecretSettingName":"microsoft-provider-authentication-secret"},"validation":{"defaultAuthorizationPolicy":{"allowedApplications":[]}},"isAutoProvisioned":false}},"login":{"preserveUrlFragmentsForLogins":false}}}'
-    headers:
-      api-supported-versions:
-      - 2022-03-01, 2022-06-01-preview, 2022-10-01, 2022-11-01-preview, 2023-04-01-preview,
-        2023-05-01, 2023-05-02-preview, 2023-08-01-preview, 2023-11-02-preview, 2024-02-02-preview,
-        2024-03-01
-      cache-control:
-      - no-cache
-      content-length:
-      - '712'
-      content-type:
-      - application/json; charset=utf-8
-      date:
-      - Mon, 06 May 2024 19:25:30 GMT
-      expires:
-      - '-1'
-      pragma:
-      - no-cache
-      strict-transport-security:
-      - max-age=31536000; includeSubDomains
-      vary:
-      - Accept-Encoding
-      x-cache:
-      - CONFIG_NOCACHE
-      x-content-type-options:
-      - nosniff
-      x-ms-ratelimit-remaining-subscription-writes:
-      - '1199'
-      x-msedge-ref:
-      - 'Ref A: 3B9DC396C2884059A20F136027D8766B Ref B: CO6AA3150218039 Ref C: 2024-05-06T19:25:29Z'
-      x-powered-by:
-      - ASP.NET
-    status:
-      code: 200
-      message: OK
-- request:
-    body: null
-    headers:
-      Accept:
-      - application/json
-      Accept-Encoding:
-      - gzip, deflate
-      CommandName:
-      - containerapp secret list
-      Connection:
-      - keep-alive
-      ParameterSetName:
-      - -g -n
-      User-Agent:
-      - AZURECLI/2.59.0 azsdk-python-core/1.28.0 Python/3.8.10 (Windows-10-10.0.22631-SP0)
-    method: GET
-    uri: https://management.azure.com/subscriptions/00000000-0000-0000-0000-000000000000/providers/Microsoft.App?api-version=2022-09-01
-  response:
-    body:
-      string: '{"id":"/subscriptions/00000000-0000-0000-0000-000000000000/providers/Microsoft.App","namespace":"Microsoft.App","authorizations":[{"applicationId":"7e3bc4fd-85a3-4192-b177-5b8bfc87f42c","roleDefinitionId":"39a74f72-b40f-4bdc-b639-562fe2260bf0"},{"applicationId":"3734c1a4-2bed-4998-a37a-ff1a9e7bf019","roleDefinitionId":"5c779a4f-5cb2-4547-8c41-478d9be8ba90"},{"applicationId":"55ebbb62-3b9c-49fd-9b87-9595226dd4ac","roleDefinitionId":"e49ca620-7992-4561-a7df-4ed67dad77b5","managedByRoleDefinitionId":"9e3af657-a8ff-583c-a75c-2fe7c4bcb635"},{"applicationId":"1459b1f6-7a5b-4300-93a2-44b4a651759f","roleDefinitionId":"3c5f1b29-9e3d-4a22-b5d6-9ff4e5a37974"}],"resourceTypes":[{"resourceType":"managedEnvironments","locations":["North
-        Central US (Stage)","Central US EUAP","East US 2 EUAP","West US 2","Southeast
-        Asia","Sweden Central","Canada Central","West Europe","North Europe","East
-        US","East US 2","East Asia","Australia East","Germany West Central","Japan
-        East","UK South","West US","Central US","North Central US","South Central
-        US","Korea Central","Brazil South","West US 3","France Central","South Africa
-        North","Norway East","Switzerland North","UAE North","Canada East","West Central
-        US","UK West","Central India","Switzerland West","Italy North","Poland Central"],"apiVersions":["2024-03-01","2024-02-02-preview","2023-11-02-preview","2023-08-01-preview","2023-05-02-preview","2023-05-01","2023-04-01-preview","2022-11-01-preview","2022-10-01","2022-06-01-preview","2022-03-01"],"defaultApiVersion":"2023-05-01","capabilities":"CrossResourceGroupResourceMove,
-        CrossSubscriptionResourceMove, SystemAssignedResourceIdentity, SupportsTags,
-        SupportsLocation"},{"resourceType":"operations","locations":["North Central
-        US (Stage)","Central US EUAP","East US 2 EUAP","West US 2","Southeast Asia","Sweden
-        Central","Canada Central","West Europe","North Europe","East US","East US
-        2","East Asia","Australia East","Germany West Central","Japan East","UK South","West
-        US","Central US","North Central US","South Central US","Korea Central","Brazil
-        South","West US 3","France Central","South Africa North","Norway East","Switzerland
-        North","UAE North","Canada East","West Central US","UK West","Central India","Italy
-        North","Poland Central"],"apiVersions":["2024-02-02-preview","2023-11-02-preview","2023-08-01-preview","2023-05-02-preview","2023-05-01","2023-04-01-preview","2023-02-01","2022-11-01-preview","2022-10-01","2022-06-01-preview","2022-03-01"],"defaultApiVersion":"2023-11-02-preview","capabilities":"None"},{"resourceType":"managedEnvironments/certificates","locations":["Central
-        US EUAP","East US 2 EUAP","North Central US (Stage)","West US 2","Southeast
-        Asia","Sweden Central","Canada Central","West Europe","North Europe","East
-        US","East US 2","East Asia","Australia East","Germany West Central","Japan
-        East","UK South","West US","Central US","North Central US","South Central
-        US","Korea Central","Brazil South","West US 3","France Central","South Africa
-        North","Norway East","Switzerland North","UAE North","Canada East","West Central
-        US","UK West","Central India","Switzerland West","Italy North","Poland Central"],"apiVersions":["2024-03-01","2024-02-02-preview","2023-11-02-preview","2023-08-01-preview","2023-05-02-preview","2023-05-01","2023-04-01-preview","2022-11-01-preview","2022-10-01","2022-06-01-preview","2022-03-01"],"defaultApiVersion":"2023-05-01","capabilities":"CrossResourceGroupResourceMove,
-        CrossSubscriptionResourceMove, SupportsTags, SupportsLocation"},{"resourceType":"managedEnvironments/managedCertificates","locations":["Central
-        US EUAP","East US 2 EUAP","North Central US (Stage)","West US 2","Southeast
-        Asia","Sweden Central","Canada Central","West Europe","North Europe","East
-        US","East US 2","East Asia","Australia East","Germany West Central","Japan
-        East","UK South","West US","Central US","North Central US","South Central
-        US","Korea Central","Brazil South","West US 3","France Central","South Africa
-        North","Norway East","Switzerland North","UAE North","Canada East","West Central
-        US","UK West","Central India","Switzerland West","Italy North","Poland Central"],"apiVersions":["2024-03-01","2024-02-02-preview","2023-11-02-preview","2023-08-01-preview","2023-05-02-preview","2023-05-01","2023-04-01-preview","2022-11-01-preview"],"defaultApiVersion":"2023-05-01","capabilities":"CrossResourceGroupResourceMove,
-        CrossSubscriptionResourceMove, SupportsTags, SupportsLocation"},{"resourceType":"containerApps","locations":["Central
-        US EUAP","East US 2 EUAP","North Central US (Stage)","West US 2","Southeast
-        Asia","Sweden Central","Canada Central","West Europe","North Europe","East
-        US","East US 2","East Asia","Australia East","Germany West Central","Japan
-        East","UK South","West US","Central US","North Central US","South Central
-        US","Korea Central","Brazil South","West US 3","France Central","South Africa
-        North","Norway East","Switzerland North","UAE North","Canada East","West Central
-        US","UK West","Central India","Switzerland West","Italy North","Poland Central"],"apiVersions":["2024-03-01","2024-02-02-preview","2023-11-02-preview","2023-08-01-preview","2023-05-02-preview","2023-05-01","2023-04-01-preview","2022-11-01-preview","2022-10-01","2022-06-01-preview","2022-03-01"],"defaultApiVersion":"2023-05-01","capabilities":"CrossResourceGroupResourceMove,
-        CrossSubscriptionResourceMove, SystemAssignedResourceIdentity, SupportsTags,
-        SupportsLocation"},{"resourceType":"containerApps/privateEndpointConnectionProxies","locations":["Central
-        US EUAP","East US 2 EUAP","North Central US (Stage)","West US 2","Southeast
-        Asia","Sweden Central","Canada Central","West Europe","North Europe","East
-        US","East US 2","East Asia","Australia East","Germany West Central","Japan
-        East","UK South","West US","Central US","North Central US","South Central
-        US","Korea Central","Brazil South","West US 3","France Central","South Africa
-        North","Norway East","Switzerland North","UAE North","Canada East","West Central
-        US","UK West","Central India","Switzerland West","Italy North","Poland Central"],"apiVersions":["2024-02-02-preview","2023-11-02-preview"],"defaultApiVersion":"2023-11-02-preview","capabilities":"None"},{"resourceType":"managedEnvironments/privateEndpointConnectionProxies","locations":["Central
-        US EUAP","East US 2 EUAP","North Central US (Stage)","West US 2","Southeast
-        Asia","Sweden Central","Canada Central","West Europe","North Europe","East
-        US","East US 2","East Asia","Australia East","Germany West Central","Japan
-        East","UK South","West US","Central US","North Central US","South Central
-        US","Korea Central","Brazil South","West US 3","France Central","South Africa
-        North","Norway East","Switzerland North","UAE North","Canada East","West Central
-        US","UK West","Central India","Switzerland West","Italy North","Poland Central"],"apiVersions":["2024-02-02-preview","2023-11-02-preview"],"defaultApiVersion":"2023-11-02-preview","capabilities":"None"},{"resourceType":"sessionPools","locations":["North
-        Central US (Stage)","Central US EUAP","East US 2 EUAP","West US 2","Southeast
-        Asia","Sweden Central","Canada Central","West Europe","North Europe","East
-        US","East US 2","East Asia","Australia East","Germany West Central","Japan
-        East","UK South","West US","Central US","North Central US","South Central
-        US","Korea Central","Brazil South","West US 3","France Central","South Africa
-        North","Norway East","Switzerland North","UAE North","Canada East","West Central
-        US","UK West","Central India","Switzerland West","Italy North","Poland Central"],"apiVersions":["2024-02-02-preview","2023-11-02-preview","2023-08-01-preview"],"defaultApiVersion":"2024-02-02-preview","capabilities":"CrossResourceGroupResourceMove,
-        CrossSubscriptionResourceMove, SystemAssignedResourceIdentity, SupportsTags,
-        SupportsLocation"},{"resourceType":"jobs","locations":["Central US EUAP","East
-        US 2 EUAP","North Central US (Stage)","West US 2","Southeast Asia","Sweden
-        Central","Canada Central","West Europe","North Europe","East US","East US
-        2","East Asia","Australia East","Germany West Central","Japan East","UK South","West
-        US","Central US","North Central US","South Central US","Korea Central","Brazil
-        South","West US 3","France Central","South Africa North","Norway East","Switzerland
-        North","UAE North","Canada East","West Central US","UK West","Central India","Switzerland
-        West","Italy North","Poland Central"],"apiVersions":["2024-03-01","2024-02-02-preview","2023-11-02-preview","2023-08-01-preview","2023-05-02-preview","2023-05-01","2023-04-01-preview","2022-11-01-preview"],"defaultApiVersion":"2023-05-01","capabilities":"CrossResourceGroupResourceMove,
-        CrossSubscriptionResourceMove, SystemAssignedResourceIdentity, SupportsTags,
-        SupportsLocation"},{"resourceType":"locations","locations":[],"apiVersions":["2024-03-01","2024-02-02-preview","2023-11-02-preview","2023-08-01-preview","2023-05-02-preview","2023-05-01","2023-04-01-preview","2022-11-01-preview","2022-10-01","2022-06-01-preview","2022-03-01"],"defaultApiVersion":"2023-05-01","capabilities":"None"},{"resourceType":"locations/managedEnvironmentOperationResults","locations":["Central
-        US EUAP","East US 2 EUAP","North Central US (Stage)","West US 2","Southeast
-        Asia","Sweden Central","Canada Central","West Europe","North Europe","East
-        US","East US 2","East Asia","Australia East","Germany West Central","Japan
-        East","UK South","West US","Central US","North Central US","South Central
-        US","Korea Central","Brazil South","West US 3","France Central","South Africa
-        North","Norway East","Switzerland North","UAE North","Canada East","West Central
-        US","UK West","Central India","Switzerland West","Italy North","Poland Central"],"apiVersions":["2024-03-01","2024-02-02-preview","2023-11-02-preview","2023-08-01-preview","2023-05-02-preview","2023-05-01","2023-04-01-preview","2022-11-01-preview","2022-10-01","2022-06-01-preview","2022-03-01"],"defaultApiVersion":"2023-05-01","capabilities":"None"},{"resourceType":"locations/managedEnvironmentOperationStatuses","locations":["Central
-        US EUAP","East US 2 EUAP","North Central US (Stage)","West US 2","Southeast
-        Asia","Sweden Central","Canada Central","West Europe","North Europe","East
-        US","East US 2","East Asia","Australia East","Germany West Central","Japan
-        East","UK South","West US","Central US","North Central US","South Central
-        US","Korea Central","Brazil South","West US 3","France Central","South Africa
-        North","Norway East","Switzerland North","UAE North","Canada East","West Central
-        US","UK West","Central India","Switzerland West","Italy North","Poland Central"],"apiVersions":["2024-03-01","2024-02-02-preview","2023-11-02-preview","2023-08-01-preview","2023-05-02-preview","2023-05-01","2023-04-01-preview","2022-11-01-preview","2022-10-01","2022-06-01-preview","2022-03-01"],"defaultApiVersion":"2023-05-01","capabilities":"None"},{"resourceType":"locations/containerappOperationResults","locations":["Central
-        US EUAP","East US 2 EUAP","North Central US (Stage)","West US 2","Southeast
-        Asia","Sweden Central","Canada Central","West Europe","North Europe","East
-        US","East US 2","East Asia","Australia East","Germany West Central","Japan
-        East","UK South","West US","Central US","North Central US","South Central
-        US","Korea Central","Brazil South","West US 3","France Central","South Africa
-        North","Norway East","Switzerland North","UAE North","Canada East","West Central
-        US","UK West","Central India","Switzerland West","Italy North","Poland Central"],"apiVersions":["2024-03-01","2024-02-02-preview","2023-11-02-preview","2023-08-01-preview","2023-05-02-preview","2023-05-01","2023-04-01-preview","2022-11-01-preview","2022-10-01","2022-06-01-preview","2022-03-01"],"defaultApiVersion":"2023-05-01","capabilities":"None"},{"resourceType":"locations/containerappOperationStatuses","locations":["Central
-        US EUAP","East US 2 EUAP","North Central US (Stage)","West US 2","Southeast
-        Asia","Sweden Central","Canada Central","West Europe","North Europe","East
-        US","East US 2","East Asia","Australia East","Germany West Central","Japan
-        East","UK South","West US","Central US","North Central US","South Central
-        US","Korea Central","Brazil South","West US 3","France Central","South Africa
-        North","Norway East","Switzerland North","UAE North","Canada East","West Central
-        US","UK West","Central India","Switzerland West","Italy North","Poland Central"],"apiVersions":["2024-03-01","2024-02-02-preview","2023-11-02-preview","2023-08-01-preview","2023-05-02-preview","2023-05-01","2023-04-01-preview","2022-11-01-preview","2022-10-01","2022-06-01-preview","2022-03-01"],"defaultApiVersion":"2023-05-01","capabilities":"None"},{"resourceType":"locations/containerappsjobOperationResults","locations":["Central
-        US EUAP","East US 2 EUAP","North Central US (Stage)","West US 2","Southeast
-        Asia","Sweden Central","Canada Central","West Europe","North Europe","East
-        US","East US 2","East Asia","Australia East","Germany West Central","Japan
-        East","UK South","West US","Central US","North Central US","South Central
-        US","Korea Central","Brazil South","West US 3","France Central","South Africa
-        North","Norway East","Switzerland North","UAE North","Canada East","West Central
-        US","UK West","Central India","Switzerland West","Italy North","Poland Central"],"apiVersions":["2024-03-01","2024-02-02-preview","2023-11-02-preview","2023-08-01-preview","2023-05-02-preview","2023-05-01","2023-04-01-preview","2022-11-01-preview"],"defaultApiVersion":"2023-05-01","capabilities":"None"},{"resourceType":"locations/containerappsjobOperationStatuses","locations":["Central
-        US EUAP","East US 2 EUAP","North Central US (Stage)","West US 2","Southeast
-        Asia","Sweden Central","Canada Central","West Europe","North Europe","East
-        US","East US 2","East Asia","Australia East","Germany West Central","Japan
-        East","UK South","West US","Central US","North Central US","South Central
-        US","Korea Central","Brazil South","West US 3","France Central","South Africa
-        North","Norway East","Switzerland North","UAE North","Canada East","West Central
-        US","UK West","Central India","Switzerland West","Italy North","Poland Central"],"apiVersions":["2024-03-01","2024-02-02-preview","2023-11-02-preview","2023-08-01-preview","2023-05-02-preview","2023-05-01","2023-04-01-preview","2022-11-01-preview"],"defaultApiVersion":"2023-05-01","capabilities":"None"},{"resourceType":"locations/sourceControlOperationResults","locations":["Central
-        US EUAP","East US 2 EUAP","North Central US (Stage)","West US 2","Southeast
-        Asia","Sweden Central","Canada Central","West Europe","North Europe","East
-        US","East US 2","East Asia","Australia East","Germany West Central","Japan
-        East","UK South","West US","Central US","North Central US","South Central
-        US","Korea Central","Brazil South","West US 3","France Central","South Africa
-        North","Norway East","Switzerland North","UAE North","Canada East","West Central
-        US","UK West","Central India","Switzerland West","Italy North","Poland Central"],"apiVersions":["2024-03-01","2024-02-02-preview","2023-11-02-preview","2023-08-01-preview","2023-05-02-preview","2023-05-01","2023-04-01-preview","2022-11-01-preview","2022-10-01","2022-06-01-preview","2022-03-01"],"defaultApiVersion":"2023-05-01","capabilities":"None"},{"resourceType":"locations/sourceControlOperationStatuses","locations":["Central
-        US EUAP","East US 2 EUAP","North Central US (Stage)","West US 2","Southeast
-        Asia","Sweden Central","Canada Central","West Europe","North Europe","East
-        US","East US 2","East Asia","Australia East","Germany West Central","Japan
-        East","UK South","West US","Central US","North Central US","South Central
-        US","Korea Central","Brazil South","West US 3","France Central","South Africa
-        North","Norway East","Switzerland North","UAE North","Canada East","West Central
-        US","UK West","Central India","Switzerland West","Italy North","Poland Central"],"apiVersions":["2024-03-01","2024-02-02-preview","2023-11-02-preview","2023-08-01-preview","2023-05-02-preview","2023-05-01","2023-04-01-preview","2022-11-01-preview","2022-10-01","2022-06-01-preview","2022-03-01"],"defaultApiVersion":"2023-05-01","capabilities":"None"},{"resourceType":"locations/usages","locations":["Central
-        US EUAP","East US 2 EUAP","North Central US (Stage)","West US 2","Southeast
-        Asia","Sweden Central","Canada Central","West Europe","North Europe","East
-        US","East US 2","East Asia","Australia East","Germany West Central","Japan
-        East","UK South","West US","Central US","North Central US","South Central
-        US","Korea Central","Brazil South","West US 3","France Central","South Africa
-        North","Norway East","Switzerland North","UAE North","Canada East","West Central
-        US","UK West","Central India","Switzerland West","Italy North","Poland Central"],"apiVersions":["2024-03-01","2024-02-02-preview","2023-11-02-preview","2023-08-01-preview","2023-05-02-preview"],"defaultApiVersion":"2023-05-02-preview","capabilities":"None"},{"resourceType":"connectedEnvironments","locations":["Central
-        US EUAP","East US 2 EUAP","North Central US (Stage)","North Central US","East
-        US","East Asia","West Europe","Southeast Asia"],"apiVersions":["2024-03-01","2024-02-02-preview","2023-11-02-preview","2023-08-01-preview","2023-05-02-preview","2023-05-01","2023-04-01-preview","2022-11-01-preview","2022-10-01","2022-06-01-preview"],"defaultApiVersion":"2023-05-01","capabilities":"CrossResourceGroupResourceMove,
-        CrossSubscriptionResourceMove, SupportsTags, SupportsLocation"},{"resourceType":"connectedEnvironments/certificates","locations":["Central
-        US EUAP","East US 2 EUAP","North Central US (Stage)","North Central US","East
-        US","East Asia","West Europe","Southeast Asia"],"apiVersions":["2024-03-01","2024-02-02-preview","2023-11-02-preview","2023-08-01-preview","2023-05-02-preview","2023-05-01","2023-04-01-preview","2022-11-01-preview","2022-10-01","2022-06-01-preview"],"defaultApiVersion":"2023-05-01","capabilities":"CrossResourceGroupResourceMove,
-        CrossSubscriptionResourceMove, SupportsTags, SupportsLocation"},{"resourceType":"locations/connectedEnvironmentOperationResults","locations":["Central
-        US EUAP","East US 2 EUAP","North Central US (Stage)","North Central US","East
-        US","East Asia","West Europe","Southeast Asia"],"apiVersions":["2024-03-01","2024-02-02-preview","2023-11-02-preview","2023-08-01-preview","2023-05-02-preview","2023-05-01","2023-04-01-preview","2022-11-01-preview","2022-10-01","2022-06-01-preview"],"defaultApiVersion":"2023-05-01","capabilities":"None"},{"resourceType":"locations/connectedEnvironmentOperationStatuses","locations":["Central
-        US EUAP","East US 2 EUAP","North Central US (Stage)","North Central US","East
-        US","East Asia","West Europe","Southeast Asia"],"apiVersions":["2024-03-01","2024-02-02-preview","2023-11-02-preview","2023-08-01-preview","2023-05-02-preview","2023-05-01","2023-04-01-preview","2022-11-01-preview","2022-10-01","2022-06-01-preview"],"defaultApiVersion":"2023-05-01","capabilities":"None"},{"resourceType":"locations/managedCertificateOperationStatuses","locations":["Central
-        US EUAP","East US 2 EUAP","North Central US (Stage)","West US 2","Southeast
-        Asia","Sweden Central","Canada Central","West Europe","North Europe","East
-        US","East US 2","East Asia","Australia East","Germany West Central","Japan
-        East","UK South","West US","Central US","North Central US","South Central
-        US","Korea Central","Brazil South","West US 3","France Central","South Africa
-        North","Norway East","Switzerland North","UAE North","Canada East","West Central
-        US","UK West","Central India","Switzerland West","Italy North","Poland Central"],"apiVersions":["2024-03-01","2024-02-02-preview","2023-11-02-preview","2023-08-01-preview","2023-05-02-preview","2023-05-01","2023-04-01-preview","2022-11-01-preview"],"defaultApiVersion":"2023-05-01","capabilities":"None"},{"resourceType":"locations/billingMeters","locations":["Central
-        US EUAP","East US 2 EUAP","North Central US (Stage)","West US 2","Southeast
-        Asia","Sweden Central","Canada Central","West Europe","North Europe","East
-        US","East US 2","East Asia","Australia East","Germany West Central","Japan
-        East","UK South","West US","Central US","North Central US","South Central
-        US","Korea Central","Brazil South","West US 3","France Central","South Africa
-        North","Norway East","Switzerland North","UAE North","Canada East","West Central
-        US","UK West","Central India","Switzerland West","Italy North","Poland Central"],"apiVersions":["2024-03-01","2024-02-02-preview","2023-11-02-preview","2023-08-01-preview","2023-05-02-preview","2023-05-01","2023-04-01-preview","2022-11-01-preview","2022-10-01","2022-06-01-preview"],"defaultApiVersion":"2023-05-01","capabilities":"None"},{"resourceType":"locations/availableManagedEnvironmentsWorkloadProfileTypes","locations":["Central
-        US EUAP","East US 2 EUAP","North Central US (Stage)","West US 2","Southeast
-        Asia","Sweden Central","Canada Central","West Europe","North Europe","East
-        US","East US 2","East Asia","Australia East","Germany West Central","Japan
-        East","UK South","West US","Central US","North Central US","South Central
-        US","Korea Central","Brazil South","West US 3","France Central","South Africa
-        North","Norway East","Switzerland North","UAE North","Canada East","West Central
-        US","UK West","Central India","Switzerland West","Italy North","Poland Central"],"apiVersions":["2024-03-01","2024-02-02-preview","2023-11-02-preview","2023-08-01-preview","2023-05-02-preview","2023-05-01","2023-04-01-preview","2022-11-01-preview","2022-10-01","2022-06-01-preview"],"defaultApiVersion":"2023-05-01","capabilities":"None"},{"resourceType":"getCustomDomainVerificationId","locations":["Central
-        US EUAP","East US 2 EUAP","North Central US (Stage)","West US 2","Southeast
-        Asia","Sweden Central","Canada Central","West Europe","North Europe","East
-        US","East US 2","East Asia","Australia East","Germany West Central","Japan
-        East","UK South","West US","Central US","North Central US","South Central
-        US","Korea Central","Brazil South","West US 3","France Central","South Africa
-        North","Norway East","Switzerland North","UAE North","Canada East","West Central
-        US","UK West","Central India","Italy North","Poland Central","Switzerland
-        West"],"apiVersions":["2024-03-01","2024-02-02-preview","2023-11-02-preview","2023-08-01-preview","2023-05-02-preview"],"defaultApiVersion":"2023-05-02-preview","capabilities":"None"},{"resourceType":"builders","locations":["Central
-        US EUAP","East US 2 EUAP","North Central US (Stage)","West US 2","Southeast
-        Asia","Sweden Central","Canada Central","West Europe","North Europe","East
-        US","East US 2","East Asia","Australia East","Germany West Central","Japan
-        East","UK South","West US","Central US","North Central US","South Central
-        US","Korea Central","Brazil South","West US 3","France Central","South Africa
-        North","Norway East","Switzerland North","UAE North","Canada East","West Central
-        US","UK West","Central India","Switzerland West","Italy North","Poland Central"],"apiVersions":["2024-02-02-preview","2023-11-02-preview","2023-08-01-preview"],"defaultApiVersion":"2023-08-01-preview","capabilities":"CrossResourceGroupResourceMove,
-        CrossSubscriptionResourceMove, SystemAssignedResourceIdentity, SupportsTags,
-        SupportsLocation"},{"resourceType":"builders/builds","locations":["Central
-        US EUAP","East US 2 EUAP","North Central US (Stage)","West US 2","Southeast
-        Asia","Sweden Central","Canada Central","West Europe","North Europe","East
-        US","East US 2","East Asia","Australia East","Germany West Central","Japan
-        East","UK South","West US","Central US","North Central US","South Central
-        US","Korea Central","Brazil South","West US 3","France Central","South Africa
-        North","Norway East","Switzerland North","UAE North","Canada East","West Central
-        US","UK West","Central India","Switzerland West","Italy North","Poland Central"],"apiVersions":["2024-02-02-preview","2023-11-02-preview","2023-08-01-preview"],"defaultApiVersion":"2023-08-01-preview","capabilities":"None"},{"resourceType":"builders/patches","locations":["North
-        Central US (Stage)","Central US EUAP","East US 2 EUAP","West US 2","Southeast
-        Asia","Sweden Central","Canada Central","West Europe","North Europe","East
-        US","East US 2","East Asia","Australia East","Germany West Central","Japan
-        East","UK South","West US","Central US","North Central US","South Central
-        US","Korea Central","Brazil South","West US 3","France Central","South Africa
-        North","Norway East","Switzerland North","UAE North","Canada East","West Central
-        US","UK West","Central India","Switzerland West","Italy North","Poland Central"],"apiVersions":["2024-02-02-preview","2023-11-02-preview","2023-08-01-preview"],"defaultApiVersion":"2023-08-01-preview","capabilities":"None"},{"resourceType":"locations/OperationResults","locations":["Central
-        US EUAP","East US 2 EUAP","North Central US (Stage)","West US 2","Southeast
-        Asia","Sweden Central","Canada Central","West Europe","North Europe","East
-        US","East US 2","East Asia","Australia East","Germany West Central","Japan
-        East","UK South","West US","Central US","North Central US","South Central
-        US","Korea Central","Brazil South","West US 3","France Central","South Africa
-        North","Norway East","Switzerland North","UAE North","Canada East","West Central
-        US","UK West","Central India","Switzerland West","Italy North","Poland Central"],"apiVersions":["2024-02-02-preview","2023-11-02-preview","2023-08-01-preview"],"defaultApiVersion":"2023-08-01-preview","capabilities":"None"},{"resourceType":"locations/OperationStatuses","locations":["Central
-        US EUAP","East US 2 EUAP","North Central US (Stage)","West US 2","Southeast
-        Asia","Sweden Central","Canada Central","West Europe","North Europe","East
-        US","East US 2","East Asia","Australia East","Germany West Central","Japan
-        East","UK South","West US","Central US","North Central US","South Central
-        US","Korea Central","Brazil South","West US 3","France Central","South Africa
-        North","Norway East","Switzerland North","UAE North","Canada East","West Central
-        US","UK West","Central India","Switzerland West","Italy North","Poland Central"],"apiVersions":["2024-02-02-preview","2023-11-02-preview","2023-08-01-preview"],"defaultApiVersion":"2023-08-01-preview","capabilities":"None"},{"resourceType":"managedEnvironments/dotNetComponents","locations":["Central
-        US EUAP","East US 2 EUAP","North Central US (Stage)","West US 2","Southeast
-        Asia","Sweden Central","Canada Central","West Europe","North Europe","East
-        US","East US 2","East Asia","Australia East","Germany West Central","Japan
-        East","UK South","West US","Central US","North Central US","South Central
-        US","Korea Central","Brazil South","West US 3","France Central","South Africa
-        North","Norway East","Switzerland North","UAE North","Canada East","West Central
-        US","UK West","Central India","Switzerland West","Italy North","Poland Central"],"apiVersions":["2024-02-02-preview","2023-11-02-preview"],"defaultApiVersion":"2023-11-02-preview","capabilities":"None"},{"resourceType":"managedEnvironments/javaComponents","locations":["Central
-        US EUAP","East US 2 EUAP","North Central US (Stage)","West US 2","Southeast
-        Asia","Sweden Central","Canada Central","West Europe","North Europe","East
-        US","East US 2","East Asia","Australia East","Germany West Central","Japan
-        East","UK South","West US","Central US","North Central US","South Central
-        US","Korea Central","Brazil South","West US 3","France Central","South Africa
-        North","Norway East","Switzerland North","UAE North","Canada East","West Central
-        US","UK West","Central India","Switzerland West","Italy North","Poland Central"],"apiVersions":["2024-02-02-preview","2023-11-02-preview"],"defaultApiVersion":"2023-11-02-preview","capabilities":"None"},{"resourceType":"managedEnvironments/daprComponents","locations":["Central
-        US EUAP","East US 2 EUAP","North Central US (Stage)","West US 2","Southeast
-        Asia","Sweden Central","Canada Central","West Europe","North Europe","East
-        US","East US 2","East Asia","Australia East","Germany West Central","Japan
-        East","UK South","West US","Central US","North Central US","South Central
-        US","Korea Central","Brazil South","West US 3","France Central","South Africa
-        North","Norway East","Switzerland North","UAE North","Canada East","West Central
-        US","UK West","Central India","Switzerland West","Italy North","Poland Central"],"apiVersions":["2024-03-01","2024-02-02-preview","2023-11-02-preview","2023-08-01-preview","2023-05-02-preview","2023-05-01","2023-04-01-preview","2022-11-01-preview","2022-10-01","2022-06-01-preview","2022-03-01"],"defaultApiVersion":"2023-05-01","capabilities":"None"},{"resourceType":"functions","locations":["North
-        Central US (Stage)","Central US EUAP","West Central US"],"apiVersions":["2024-02-02-preview"],"capabilities":"SupportsExtension"}],"registrationState":"Registered","registrationPolicy":"RegistrationRequired"}'
-    headers:
-      cache-control:
-      - no-cache
-      content-length:
-      - '28714'
-      content-type:
-      - application/json; charset=utf-8
-      date:
-      - Mon, 06 May 2024 19:25:31 GMT
-      expires:
-      - '-1'
-      pragma:
-      - no-cache
-      strict-transport-security:
-      - max-age=31536000; includeSubDomains
-      x-cache:
-      - CONFIG_NOCACHE
-      x-content-type-options:
-      - nosniff
-      x-msedge-ref:
-      - 'Ref A: 47A6B27633304295B8B335AA6E79F89D Ref B: CO6AA3150217021 Ref C: 2024-05-06T19:25:31Z'
-    status:
-      code: 200
-      message: OK
-- request:
-    body: null
-    headers:
-      Accept:
-      - '*/*'
-      Accept-Encoding:
-      - gzip, deflate
-      CommandName:
-      - containerapp secret list
-      Connection:
-      - keep-alive
-      ParameterSetName:
-      - -g -n
-      User-Agent:
-      - python/3.8.10 (Windows-10-10.0.22631-SP0) AZURECLI/2.59.0
-    method: GET
-    uri: https://management.azure.com/subscriptions/00000000-0000-0000-0000-000000000000/resourceGroups/clitest.rg000001/providers/Microsoft.App/containerApps/containerapp-auth000002?api-version=2023-05-01
-  response:
-    body:
-      string: '{"id":"/subscriptions/00000000-0000-0000-0000-000000000000/resourceGroups/clitest.rg000001/providers/Microsoft.App/containerapps/containerapp-auth000002","name":"containerapp-auth000002","type":"Microsoft.App/containerApps","location":"East
-        US","systemData":{"createdBy":"harrli@microsoft.com","createdByType":"User","createdAt":"2024-05-06T19:25:16.8025836","lastModifiedBy":"harrli@microsoft.com","lastModifiedByType":"User","lastModifiedAt":"2024-05-06T19:25:29.2243857"},"properties":{"provisioningState":"InProgress","runningStatus":"Running","managedEnvironmentId":"/subscriptions/00000000-0000-0000-0000-000000000000/resourceGroups/client.env_rg_eastus/providers/Microsoft.App/managedEnvironments/env-eastus","environmentId":"/subscriptions/00000000-0000-0000-0000-000000000000/resourceGroups/client.env_rg_eastus/providers/Microsoft.App/managedEnvironments/env-eastus","workloadProfileName":"Consumption","outboundIpAddresses":["20.231.246.122","20.231.246.54","20.231.247.19","20.231.246.253","20.241.227.6","20.241.226.169","20.127.248.50","20.241.171.30","20.241.172.248","20.241.172.250","20.246.203.138","20.246.203.140","52.191.22.226","52.191.22.23","52.191.22.71","52.191.22.159","52.191.22.166","52.191.22.212","52.191.22.41","52.191.23.0","52.191.22.198","52.191.22.121","20.124.73.117","52.149.247.118","52.149.245.39","52.149.247.189","52.149.247.220","52.149.247.221","52.149.245.38","52.149.244.111","52.224.88.179","52.149.247.199","52.149.244.160","4.156.169.214","4.156.169.175","4.156.169.143","20.241.173.137","20.241.173.98","20.242.228.13","20.242.227.204","20.242.227.238","20.242.228.93","52.226.103.51","52.226.103.36","52.226.103.82","52.226.103.10","52.226.102.213","52.226.102.151","52.226.102.243","52.226.103.40","52.226.102.224","52.226.102.162"],"latestRevisionName":"containerapp-auth000002--qqx4vsc","latestReadyRevisionName":"containerapp-auth000002--qqx4vsc","latestRevisionFqdn":"containerapp-auth000002--qqx4vsc.livelycliff-46133ec3.eastus.azurecontainerapps.io","customDomainVerificationId":"0FEF6FC81FA2FA9876FEE95F895AD716D01F5495C9AC8EA62F0228DC5E40B5CA","configuration":{"secrets":[{"name":"microsoft-provider-authentication-secret"}],"activeRevisionsMode":"Single","ingress":{"fqdn":"containerapp-auth000002.livelycliff-46133ec3.eastus.azurecontainerapps.io","external":true,"targetPort":80,"exposedPort":0,"transport":"Auto","traffic":[{"weight":100,"latestRevision":true}],"customDomains":null,"allowInsecure":false,"ipSecurityRestrictions":null,"corsPolicy":null,"clientCertificateMode":null,"stickySessions":null},"registries":null,"dapr":null,"maxInactiveRevisions":100,"service":null},"template":{"revisionSuffix":"","terminationGracePeriodSeconds":null,"containers":[{"image":"mcr.microsoft.com/k8se/quickstart:latest","name":"containerapp-auth000002","resources":{"cpu":0.5,"memory":"1Gi","ephemeralStorage":"2Gi"}}],"initContainers":null,"scale":{"minReplicas":null,"maxReplicas":10,"rules":null},"volumes":null,"serviceBinds":null},"eventStreamEndpoint":"https://eastus.azurecontainerapps.dev/subscriptions/00000000-0000-0000-0000-000000000000/resourceGroups/clitest.rg000001/containerApps/containerapp-auth000002/eventstream","delegatedIdentities":[]},"identity":{"type":"None"}}'
-    headers:
-      api-supported-versions:
-      - 2022-03-01, 2022-06-01-preview, 2022-10-01, 2022-11-01-preview, 2023-04-01-preview,
-        2023-05-01, 2023-05-02-preview, 2023-08-01-preview, 2023-11-02-preview, 2024-02-02-preview,
-        2024-03-01
-      cache-control:
-      - no-cache
-      content-length:
-      - '3241'
-      content-type:
-      - application/json; charset=utf-8
-      date:
-      - Mon, 06 May 2024 19:25:31 GMT
-      expires:
-      - '-1'
-      pragma:
-      - no-cache
-      strict-transport-security:
-      - max-age=31536000; includeSubDomains
-      vary:
-      - Accept-Encoding
-      x-cache:
-      - CONFIG_NOCACHE
-      x-content-type-options:
-      - nosniff
-      x-msedge-ref:
-      - 'Ref A: F6B168C6F8084BB0920FDF625C804D1A Ref B: CO6AA3150220045 Ref C: 2024-05-06T19:25:31Z'
-      x-powered-by:
-      - ASP.NET
-    status:
-      code: 200
-      message: OK
-- request:
-    body: null
-    headers:
-      Accept:
-      - '*/*'
-      Accept-Encoding:
-      - gzip, deflate
-      CommandName:
-      - containerapp auth show
-      Connection:
-      - keep-alive
-      ParameterSetName:
-      - -g -n
-      User-Agent:
-      - python/3.8.10 (Windows-10-10.0.22631-SP0) AZURECLI/2.59.0
-    method: GET
-    uri: https://management.azure.com/subscriptions/00000000-0000-0000-0000-000000000000/resourceGroups/clitest.rg000001/providers/Microsoft.App/containerApps/containerapp-auth000002/authConfigs/current?api-version=2024-02-02-preview
-  response:
-    body:
-      string: '{"id":"/subscriptions/00000000-0000-0000-0000-000000000000/resourceGroups/clitest.rg000001/providers/Microsoft.App/containerApps/containerapp-auth000002/authConfigs/current","name":"current","type":"Microsoft.App/containerapps/authconfigs","properties":{"platform":{"enabled":true},"globalValidation":{},"identityProviders":{"azureActiveDirectory":{"registration":{"openIdIssuer":"https://sts.windows.net/54826b22-38d6-4fb2-bad9-b7983a3e9c5a/","clientId":"c0d23eb5-ea9f-4a4d-9519-bfa0a422c491","clientSecretSettingName":"microsoft-provider-authentication-secret"},"validation":{"defaultAuthorizationPolicy":{"allowedApplications":[]}},"isAutoProvisioned":false}},"login":{"preserveUrlFragmentsForLogins":false},"encryptionSettings":{}}}'
-    headers:
-      api-supported-versions:
-      - 2022-03-01, 2022-06-01-preview, 2022-10-01, 2022-11-01-preview, 2023-04-01-preview,
-        2023-05-01, 2023-05-02-preview, 2023-08-01-preview, 2023-11-02-preview, 2024-02-02-preview,
-        2024-03-01
-      cache-control:
-      - no-cache
-      content-length:
-      - '736'
-      content-type:
-      - application/json; charset=utf-8
-      date:
-      - Mon, 06 May 2024 19:25:32 GMT
-      expires:
-      - '-1'
-      pragma:
-      - no-cache
-      strict-transport-security:
-      - max-age=31536000; includeSubDomains
-      vary:
-      - Accept-Encoding
-      x-cache:
-      - CONFIG_NOCACHE
-      x-content-type-options:
-      - nosniff
-      x-msedge-ref:
-      - 'Ref A: 051ABB81C68049B1B06B7C8F49A368D7 Ref B: CO6AA3150219039 Ref C: 2024-05-06T19:25:32Z'
-      x-powered-by:
-      - ASP.NET
-    status:
-      code: 200
-      message: OK
-- request:
-    body: null
-    headers:
-      Accept:
-      - '*/*'
-      Accept-Encoding:
-      - gzip, deflate
-      CommandName:
-      - containerapp auth update
-      Connection:
-      - keep-alive
-      ParameterSetName:
-      - -g -n --unauthenticated-client-action --token-store --sas-url-secret --yes
-      User-Agent:
-      - python/3.8.10 (Windows-10-10.0.22631-SP0) AZURECLI/2.59.0
-    method: GET
-    uri: https://management.azure.com/subscriptions/00000000-0000-0000-0000-000000000000/resourceGroups/clitest.rg000001/providers/Microsoft.App/containerApps/containerapp-auth000002/authConfigs/current?api-version=2024-02-02-preview
-  response:
-    body:
-      string: '{"id":"/subscriptions/00000000-0000-0000-0000-000000000000/resourceGroups/clitest.rg000001/providers/Microsoft.App/containerApps/containerapp-auth000002/authConfigs/current","name":"current","type":"Microsoft.App/containerapps/authconfigs","properties":{"platform":{"enabled":true},"globalValidation":{},"identityProviders":{"azureActiveDirectory":{"registration":{"openIdIssuer":"https://sts.windows.net/54826b22-38d6-4fb2-bad9-b7983a3e9c5a/","clientId":"c0d23eb5-ea9f-4a4d-9519-bfa0a422c491","clientSecretSettingName":"microsoft-provider-authentication-secret"},"validation":{"defaultAuthorizationPolicy":{"allowedApplications":[]}},"isAutoProvisioned":false}},"login":{"preserveUrlFragmentsForLogins":false},"encryptionSettings":{}}}'
-    headers:
-      api-supported-versions:
-      - 2022-03-01, 2022-06-01-preview, 2022-10-01, 2022-11-01-preview, 2023-04-01-preview,
-        2023-05-01, 2023-05-02-preview, 2023-08-01-preview, 2023-11-02-preview, 2024-02-02-preview,
-        2024-03-01
-      cache-control:
-      - no-cache
-      content-length:
-      - '736'
-      content-type:
-      - application/json; charset=utf-8
-      date:
-      - Mon, 06 May 2024 19:25:33 GMT
-      expires:
-      - '-1'
-      pragma:
-      - no-cache
-      strict-transport-security:
-      - max-age=31536000; includeSubDomains
-      vary:
-      - Accept-Encoding
-      x-cache:
-      - CONFIG_NOCACHE
-      x-content-type-options:
-      - nosniff
-      x-msedge-ref:
-      - 'Ref A: 93FDC3B533D6448EB9AB5EC6B72EB949 Ref B: CO6AA3150219053 Ref C: 2024-05-06T19:25:34Z'
-      x-powered-by:
-      - ASP.NET
-    status:
-      code: 200
-      message: OK
-- request:
-    body: null
-    headers:
-      Accept:
-      - application/json
-      Accept-Encoding:
-      - gzip, deflate
-      CommandName:
-      - containerapp auth update
-      Connection:
-      - keep-alive
-      ParameterSetName:
-      - -g -n --unauthenticated-client-action --token-store --sas-url-secret --yes
-      User-Agent:
-      - AZURECLI/2.59.0 azsdk-python-core/1.28.0 Python/3.8.10 (Windows-10-10.0.22631-SP0)
-    method: GET
-    uri: https://management.azure.com/subscriptions/00000000-0000-0000-0000-000000000000/providers/Microsoft.App?api-version=2022-09-01
-  response:
-    body:
-      string: '{"id":"/subscriptions/00000000-0000-0000-0000-000000000000/providers/Microsoft.App","namespace":"Microsoft.App","authorizations":[{"applicationId":"7e3bc4fd-85a3-4192-b177-5b8bfc87f42c","roleDefinitionId":"39a74f72-b40f-4bdc-b639-562fe2260bf0"},{"applicationId":"3734c1a4-2bed-4998-a37a-ff1a9e7bf019","roleDefinitionId":"5c779a4f-5cb2-4547-8c41-478d9be8ba90"},{"applicationId":"55ebbb62-3b9c-49fd-9b87-9595226dd4ac","roleDefinitionId":"e49ca620-7992-4561-a7df-4ed67dad77b5","managedByRoleDefinitionId":"9e3af657-a8ff-583c-a75c-2fe7c4bcb635"},{"applicationId":"1459b1f6-7a5b-4300-93a2-44b4a651759f","roleDefinitionId":"3c5f1b29-9e3d-4a22-b5d6-9ff4e5a37974"}],"resourceTypes":[{"resourceType":"managedEnvironments","locations":["North
-        Central US (Stage)","Central US EUAP","East US 2 EUAP","West US 2","Southeast
-        Asia","Sweden Central","Canada Central","West Europe","North Europe","East
-        US","East US 2","East Asia","Australia East","Germany West Central","Japan
-        East","UK South","West US","Central US","North Central US","South Central
-        US","Korea Central","Brazil South","West US 3","France Central","South Africa
-        North","Norway East","Switzerland North","UAE North","Canada East","West Central
-        US","UK West","Central India","Switzerland West","Italy North","Poland Central"],"apiVersions":["2024-03-01","2024-02-02-preview","2023-11-02-preview","2023-08-01-preview","2023-05-02-preview","2023-05-01","2023-04-01-preview","2022-11-01-preview","2022-10-01","2022-06-01-preview","2022-03-01"],"defaultApiVersion":"2023-05-01","capabilities":"CrossResourceGroupResourceMove,
-        CrossSubscriptionResourceMove, SystemAssignedResourceIdentity, SupportsTags,
-        SupportsLocation"},{"resourceType":"operations","locations":["North Central
-        US (Stage)","Central US EUAP","East US 2 EUAP","West US 2","Southeast Asia","Sweden
-        Central","Canada Central","West Europe","North Europe","East US","East US
-        2","East Asia","Australia East","Germany West Central","Japan East","UK South","West
-        US","Central US","North Central US","South Central US","Korea Central","Brazil
-        South","West US 3","France Central","South Africa North","Norway East","Switzerland
-        North","UAE North","Canada East","West Central US","UK West","Central India","Italy
-        North","Poland Central"],"apiVersions":["2024-02-02-preview","2023-11-02-preview","2023-08-01-preview","2023-05-02-preview","2023-05-01","2023-04-01-preview","2023-02-01","2022-11-01-preview","2022-10-01","2022-06-01-preview","2022-03-01"],"defaultApiVersion":"2023-11-02-preview","capabilities":"None"},{"resourceType":"managedEnvironments/certificates","locations":["Central
-        US EUAP","East US 2 EUAP","North Central US (Stage)","West US 2","Southeast
-        Asia","Sweden Central","Canada Central","West Europe","North Europe","East
-        US","East US 2","East Asia","Australia East","Germany West Central","Japan
-        East","UK South","West US","Central US","North Central US","South Central
-        US","Korea Central","Brazil South","West US 3","France Central","South Africa
-        North","Norway East","Switzerland North","UAE North","Canada East","West Central
-        US","UK West","Central India","Switzerland West","Italy North","Poland Central"],"apiVersions":["2024-03-01","2024-02-02-preview","2023-11-02-preview","2023-08-01-preview","2023-05-02-preview","2023-05-01","2023-04-01-preview","2022-11-01-preview","2022-10-01","2022-06-01-preview","2022-03-01"],"defaultApiVersion":"2023-05-01","capabilities":"CrossResourceGroupResourceMove,
-        CrossSubscriptionResourceMove, SupportsTags, SupportsLocation"},{"resourceType":"managedEnvironments/managedCertificates","locations":["Central
-        US EUAP","East US 2 EUAP","North Central US (Stage)","West US 2","Southeast
-        Asia","Sweden Central","Canada Central","West Europe","North Europe","East
-        US","East US 2","East Asia","Australia East","Germany West Central","Japan
-        East","UK South","West US","Central US","North Central US","South Central
-        US","Korea Central","Brazil South","West US 3","France Central","South Africa
-        North","Norway East","Switzerland North","UAE North","Canada East","West Central
-        US","UK West","Central India","Switzerland West","Italy North","Poland Central"],"apiVersions":["2024-03-01","2024-02-02-preview","2023-11-02-preview","2023-08-01-preview","2023-05-02-preview","2023-05-01","2023-04-01-preview","2022-11-01-preview"],"defaultApiVersion":"2023-05-01","capabilities":"CrossResourceGroupResourceMove,
-        CrossSubscriptionResourceMove, SupportsTags, SupportsLocation"},{"resourceType":"containerApps","locations":["Central
-        US EUAP","East US 2 EUAP","North Central US (Stage)","West US 2","Southeast
-        Asia","Sweden Central","Canada Central","West Europe","North Europe","East
-        US","East US 2","East Asia","Australia East","Germany West Central","Japan
-        East","UK South","West US","Central US","North Central US","South Central
-        US","Korea Central","Brazil South","West US 3","France Central","South Africa
-        North","Norway East","Switzerland North","UAE North","Canada East","West Central
-        US","UK West","Central India","Switzerland West","Italy North","Poland Central"],"apiVersions":["2024-03-01","2024-02-02-preview","2023-11-02-preview","2023-08-01-preview","2023-05-02-preview","2023-05-01","2023-04-01-preview","2022-11-01-preview","2022-10-01","2022-06-01-preview","2022-03-01"],"defaultApiVersion":"2023-05-01","capabilities":"CrossResourceGroupResourceMove,
-        CrossSubscriptionResourceMove, SystemAssignedResourceIdentity, SupportsTags,
-        SupportsLocation"},{"resourceType":"containerApps/privateEndpointConnectionProxies","locations":["Central
-        US EUAP","East US 2 EUAP","North Central US (Stage)","West US 2","Southeast
-        Asia","Sweden Central","Canada Central","West Europe","North Europe","East
-        US","East US 2","East Asia","Australia East","Germany West Central","Japan
-        East","UK South","West US","Central US","North Central US","South Central
-        US","Korea Central","Brazil South","West US 3","France Central","South Africa
-        North","Norway East","Switzerland North","UAE North","Canada East","West Central
-        US","UK West","Central India","Switzerland West","Italy North","Poland Central"],"apiVersions":["2024-02-02-preview","2023-11-02-preview"],"defaultApiVersion":"2023-11-02-preview","capabilities":"None"},{"resourceType":"managedEnvironments/privateEndpointConnectionProxies","locations":["Central
-        US EUAP","East US 2 EUAP","North Central US (Stage)","West US 2","Southeast
-        Asia","Sweden Central","Canada Central","West Europe","North Europe","East
-        US","East US 2","East Asia","Australia East","Germany West Central","Japan
-        East","UK South","West US","Central US","North Central US","South Central
-        US","Korea Central","Brazil South","West US 3","France Central","South Africa
-        North","Norway East","Switzerland North","UAE North","Canada East","West Central
-        US","UK West","Central India","Switzerland West","Italy North","Poland Central"],"apiVersions":["2024-02-02-preview","2023-11-02-preview"],"defaultApiVersion":"2023-11-02-preview","capabilities":"None"},{"resourceType":"sessionPools","locations":["North
-        Central US (Stage)","Central US EUAP","East US 2 EUAP","West US 2","Southeast
-        Asia","Sweden Central","Canada Central","West Europe","North Europe","East
-        US","East US 2","East Asia","Australia East","Germany West Central","Japan
-        East","UK South","West US","Central US","North Central US","South Central
-        US","Korea Central","Brazil South","West US 3","France Central","South Africa
-        North","Norway East","Switzerland North","UAE North","Canada East","West Central
-        US","UK West","Central India","Switzerland West","Italy North","Poland Central"],"apiVersions":["2024-02-02-preview","2023-11-02-preview","2023-08-01-preview"],"defaultApiVersion":"2024-02-02-preview","capabilities":"CrossResourceGroupResourceMove,
-        CrossSubscriptionResourceMove, SystemAssignedResourceIdentity, SupportsTags,
-        SupportsLocation"},{"resourceType":"jobs","locations":["Central US EUAP","East
-        US 2 EUAP","North Central US (Stage)","West US 2","Southeast Asia","Sweden
-        Central","Canada Central","West Europe","North Europe","East US","East US
-        2","East Asia","Australia East","Germany West Central","Japan East","UK South","West
-        US","Central US","North Central US","South Central US","Korea Central","Brazil
-        South","West US 3","France Central","South Africa North","Norway East","Switzerland
-        North","UAE North","Canada East","West Central US","UK West","Central India","Switzerland
-        West","Italy North","Poland Central"],"apiVersions":["2024-03-01","2024-02-02-preview","2023-11-02-preview","2023-08-01-preview","2023-05-02-preview","2023-05-01","2023-04-01-preview","2022-11-01-preview"],"defaultApiVersion":"2023-05-01","capabilities":"CrossResourceGroupResourceMove,
-        CrossSubscriptionResourceMove, SystemAssignedResourceIdentity, SupportsTags,
-        SupportsLocation"},{"resourceType":"locations","locations":[],"apiVersions":["2024-03-01","2024-02-02-preview","2023-11-02-preview","2023-08-01-preview","2023-05-02-preview","2023-05-01","2023-04-01-preview","2022-11-01-preview","2022-10-01","2022-06-01-preview","2022-03-01"],"defaultApiVersion":"2023-05-01","capabilities":"None"},{"resourceType":"locations/managedEnvironmentOperationResults","locations":["Central
-        US EUAP","East US 2 EUAP","North Central US (Stage)","West US 2","Southeast
-        Asia","Sweden Central","Canada Central","West Europe","North Europe","East
-        US","East US 2","East Asia","Australia East","Germany West Central","Japan
-        East","UK South","West US","Central US","North Central US","South Central
-        US","Korea Central","Brazil South","West US 3","France Central","South Africa
-        North","Norway East","Switzerland North","UAE North","Canada East","West Central
-        US","UK West","Central India","Switzerland West","Italy North","Poland Central"],"apiVersions":["2024-03-01","2024-02-02-preview","2023-11-02-preview","2023-08-01-preview","2023-05-02-preview","2023-05-01","2023-04-01-preview","2022-11-01-preview","2022-10-01","2022-06-01-preview","2022-03-01"],"defaultApiVersion":"2023-05-01","capabilities":"None"},{"resourceType":"locations/managedEnvironmentOperationStatuses","locations":["Central
-        US EUAP","East US 2 EUAP","North Central US (Stage)","West US 2","Southeast
-        Asia","Sweden Central","Canada Central","West Europe","North Europe","East
-        US","East US 2","East Asia","Australia East","Germany West Central","Japan
-        East","UK South","West US","Central US","North Central US","South Central
-        US","Korea Central","Brazil South","West US 3","France Central","South Africa
-        North","Norway East","Switzerland North","UAE North","Canada East","West Central
-        US","UK West","Central India","Switzerland West","Italy North","Poland Central"],"apiVersions":["2024-03-01","2024-02-02-preview","2023-11-02-preview","2023-08-01-preview","2023-05-02-preview","2023-05-01","2023-04-01-preview","2022-11-01-preview","2022-10-01","2022-06-01-preview","2022-03-01"],"defaultApiVersion":"2023-05-01","capabilities":"None"},{"resourceType":"locations/containerappOperationResults","locations":["Central
-        US EUAP","East US 2 EUAP","North Central US (Stage)","West US 2","Southeast
-        Asia","Sweden Central","Canada Central","West Europe","North Europe","East
-        US","East US 2","East Asia","Australia East","Germany West Central","Japan
-        East","UK South","West US","Central US","North Central US","South Central
-        US","Korea Central","Brazil South","West US 3","France Central","South Africa
-        North","Norway East","Switzerland North","UAE North","Canada East","West Central
-        US","UK West","Central India","Switzerland West","Italy North","Poland Central"],"apiVersions":["2024-03-01","2024-02-02-preview","2023-11-02-preview","2023-08-01-preview","2023-05-02-preview","2023-05-01","2023-04-01-preview","2022-11-01-preview","2022-10-01","2022-06-01-preview","2022-03-01"],"defaultApiVersion":"2023-05-01","capabilities":"None"},{"resourceType":"locations/containerappOperationStatuses","locations":["Central
-        US EUAP","East US 2 EUAP","North Central US (Stage)","West US 2","Southeast
-        Asia","Sweden Central","Canada Central","West Europe","North Europe","East
-        US","East US 2","East Asia","Australia East","Germany West Central","Japan
-        East","UK South","West US","Central US","North Central US","South Central
-        US","Korea Central","Brazil South","West US 3","France Central","South Africa
-        North","Norway East","Switzerland North","UAE North","Canada East","West Central
-        US","UK West","Central India","Switzerland West","Italy North","Poland Central"],"apiVersions":["2024-03-01","2024-02-02-preview","2023-11-02-preview","2023-08-01-preview","2023-05-02-preview","2023-05-01","2023-04-01-preview","2022-11-01-preview","2022-10-01","2022-06-01-preview","2022-03-01"],"defaultApiVersion":"2023-05-01","capabilities":"None"},{"resourceType":"locations/containerappsjobOperationResults","locations":["Central
-        US EUAP","East US 2 EUAP","North Central US (Stage)","West US 2","Southeast
-        Asia","Sweden Central","Canada Central","West Europe","North Europe","East
-        US","East US 2","East Asia","Australia East","Germany West Central","Japan
-        East","UK South","West US","Central US","North Central US","South Central
-        US","Korea Central","Brazil South","West US 3","France Central","South Africa
-        North","Norway East","Switzerland North","UAE North","Canada East","West Central
-        US","UK West","Central India","Switzerland West","Italy North","Poland Central"],"apiVersions":["2024-03-01","2024-02-02-preview","2023-11-02-preview","2023-08-01-preview","2023-05-02-preview","2023-05-01","2023-04-01-preview","2022-11-01-preview"],"defaultApiVersion":"2023-05-01","capabilities":"None"},{"resourceType":"locations/containerappsjobOperationStatuses","locations":["Central
-        US EUAP","East US 2 EUAP","North Central US (Stage)","West US 2","Southeast
-        Asia","Sweden Central","Canada Central","West Europe","North Europe","East
-        US","East US 2","East Asia","Australia East","Germany West Central","Japan
-        East","UK South","West US","Central US","North Central US","South Central
-        US","Korea Central","Brazil South","West US 3","France Central","South Africa
-        North","Norway East","Switzerland North","UAE North","Canada East","West Central
-        US","UK West","Central India","Switzerland West","Italy North","Poland Central"],"apiVersions":["2024-03-01","2024-02-02-preview","2023-11-02-preview","2023-08-01-preview","2023-05-02-preview","2023-05-01","2023-04-01-preview","2022-11-01-preview"],"defaultApiVersion":"2023-05-01","capabilities":"None"},{"resourceType":"locations/sourceControlOperationResults","locations":["Central
-        US EUAP","East US 2 EUAP","North Central US (Stage)","West US 2","Southeast
-        Asia","Sweden Central","Canada Central","West Europe","North Europe","East
-        US","East US 2","East Asia","Australia East","Germany West Central","Japan
-        East","UK South","West US","Central US","North Central US","South Central
-        US","Korea Central","Brazil South","West US 3","France Central","South Africa
-        North","Norway East","Switzerland North","UAE North","Canada East","West Central
-        US","UK West","Central India","Switzerland West","Italy North","Poland Central"],"apiVersions":["2024-03-01","2024-02-02-preview","2023-11-02-preview","2023-08-01-preview","2023-05-02-preview","2023-05-01","2023-04-01-preview","2022-11-01-preview","2022-10-01","2022-06-01-preview","2022-03-01"],"defaultApiVersion":"2023-05-01","capabilities":"None"},{"resourceType":"locations/sourceControlOperationStatuses","locations":["Central
-        US EUAP","East US 2 EUAP","North Central US (Stage)","West US 2","Southeast
-        Asia","Sweden Central","Canada Central","West Europe","North Europe","East
-        US","East US 2","East Asia","Australia East","Germany West Central","Japan
-        East","UK South","West US","Central US","North Central US","South Central
-        US","Korea Central","Brazil South","West US 3","France Central","South Africa
-        North","Norway East","Switzerland North","UAE North","Canada East","West Central
-        US","UK West","Central India","Switzerland West","Italy North","Poland Central"],"apiVersions":["2024-03-01","2024-02-02-preview","2023-11-02-preview","2023-08-01-preview","2023-05-02-preview","2023-05-01","2023-04-01-preview","2022-11-01-preview","2022-10-01","2022-06-01-preview","2022-03-01"],"defaultApiVersion":"2023-05-01","capabilities":"None"},{"resourceType":"locations/usages","locations":["Central
-        US EUAP","East US 2 EUAP","North Central US (Stage)","West US 2","Southeast
-        Asia","Sweden Central","Canada Central","West Europe","North Europe","East
-        US","East US 2","East Asia","Australia East","Germany West Central","Japan
-        East","UK South","West US","Central US","North Central US","South Central
-        US","Korea Central","Brazil South","West US 3","France Central","South Africa
-        North","Norway East","Switzerland North","UAE North","Canada East","West Central
-        US","UK West","Central India","Switzerland West","Italy North","Poland Central"],"apiVersions":["2024-03-01","2024-02-02-preview","2023-11-02-preview","2023-08-01-preview","2023-05-02-preview"],"defaultApiVersion":"2023-05-02-preview","capabilities":"None"},{"resourceType":"connectedEnvironments","locations":["Central
-        US EUAP","East US 2 EUAP","North Central US (Stage)","North Central US","East
-        US","East Asia","West Europe","Southeast Asia"],"apiVersions":["2024-03-01","2024-02-02-preview","2023-11-02-preview","2023-08-01-preview","2023-05-02-preview","2023-05-01","2023-04-01-preview","2022-11-01-preview","2022-10-01","2022-06-01-preview"],"defaultApiVersion":"2023-05-01","capabilities":"CrossResourceGroupResourceMove,
-        CrossSubscriptionResourceMove, SupportsTags, SupportsLocation"},{"resourceType":"connectedEnvironments/certificates","locations":["Central
-        US EUAP","East US 2 EUAP","North Central US (Stage)","North Central US","East
-        US","East Asia","West Europe","Southeast Asia"],"apiVersions":["2024-03-01","2024-02-02-preview","2023-11-02-preview","2023-08-01-preview","2023-05-02-preview","2023-05-01","2023-04-01-preview","2022-11-01-preview","2022-10-01","2022-06-01-preview"],"defaultApiVersion":"2023-05-01","capabilities":"CrossResourceGroupResourceMove,
-        CrossSubscriptionResourceMove, SupportsTags, SupportsLocation"},{"resourceType":"locations/connectedEnvironmentOperationResults","locations":["Central
-        US EUAP","East US 2 EUAP","North Central US (Stage)","North Central US","East
-        US","East Asia","West Europe","Southeast Asia"],"apiVersions":["2024-03-01","2024-02-02-preview","2023-11-02-preview","2023-08-01-preview","2023-05-02-preview","2023-05-01","2023-04-01-preview","2022-11-01-preview","2022-10-01","2022-06-01-preview"],"defaultApiVersion":"2023-05-01","capabilities":"None"},{"resourceType":"locations/connectedEnvironmentOperationStatuses","locations":["Central
-        US EUAP","East US 2 EUAP","North Central US (Stage)","North Central US","East
-        US","East Asia","West Europe","Southeast Asia"],"apiVersions":["2024-03-01","2024-02-02-preview","2023-11-02-preview","2023-08-01-preview","2023-05-02-preview","2023-05-01","2023-04-01-preview","2022-11-01-preview","2022-10-01","2022-06-01-preview"],"defaultApiVersion":"2023-05-01","capabilities":"None"},{"resourceType":"locations/managedCertificateOperationStatuses","locations":["Central
-        US EUAP","East US 2 EUAP","North Central US (Stage)","West US 2","Southeast
-        Asia","Sweden Central","Canada Central","West Europe","North Europe","East
-        US","East US 2","East Asia","Australia East","Germany West Central","Japan
-        East","UK South","West US","Central US","North Central US","South Central
-        US","Korea Central","Brazil South","West US 3","France Central","South Africa
-        North","Norway East","Switzerland North","UAE North","Canada East","West Central
-        US","UK West","Central India","Switzerland West","Italy North","Poland Central"],"apiVersions":["2024-03-01","2024-02-02-preview","2023-11-02-preview","2023-08-01-preview","2023-05-02-preview","2023-05-01","2023-04-01-preview","2022-11-01-preview"],"defaultApiVersion":"2023-05-01","capabilities":"None"},{"resourceType":"locations/billingMeters","locations":["Central
-        US EUAP","East US 2 EUAP","North Central US (Stage)","West US 2","Southeast
-        Asia","Sweden Central","Canada Central","West Europe","North Europe","East
-        US","East US 2","East Asia","Australia East","Germany West Central","Japan
-        East","UK South","West US","Central US","North Central US","South Central
-        US","Korea Central","Brazil South","West US 3","France Central","South Africa
-        North","Norway East","Switzerland North","UAE North","Canada East","West Central
-        US","UK West","Central India","Switzerland West","Italy North","Poland Central"],"apiVersions":["2024-03-01","2024-02-02-preview","2023-11-02-preview","2023-08-01-preview","2023-05-02-preview","2023-05-01","2023-04-01-preview","2022-11-01-preview","2022-10-01","2022-06-01-preview"],"defaultApiVersion":"2023-05-01","capabilities":"None"},{"resourceType":"locations/availableManagedEnvironmentsWorkloadProfileTypes","locations":["Central
-        US EUAP","East US 2 EUAP","North Central US (Stage)","West US 2","Southeast
-        Asia","Sweden Central","Canada Central","West Europe","North Europe","East
-        US","East US 2","East Asia","Australia East","Germany West Central","Japan
-        East","UK South","West US","Central US","North Central US","South Central
-        US","Korea Central","Brazil South","West US 3","France Central","South Africa
-        North","Norway East","Switzerland North","UAE North","Canada East","West Central
-        US","UK West","Central India","Switzerland West","Italy North","Poland Central"],"apiVersions":["2024-03-01","2024-02-02-preview","2023-11-02-preview","2023-08-01-preview","2023-05-02-preview","2023-05-01","2023-04-01-preview","2022-11-01-preview","2022-10-01","2022-06-01-preview"],"defaultApiVersion":"2023-05-01","capabilities":"None"},{"resourceType":"getCustomDomainVerificationId","locations":["Central
-        US EUAP","East US 2 EUAP","North Central US (Stage)","West US 2","Southeast
-        Asia","Sweden Central","Canada Central","West Europe","North Europe","East
-        US","East US 2","East Asia","Australia East","Germany West Central","Japan
-        East","UK South","West US","Central US","North Central US","South Central
-        US","Korea Central","Brazil South","West US 3","France Central","South Africa
-        North","Norway East","Switzerland North","UAE North","Canada East","West Central
-        US","UK West","Central India","Italy North","Poland Central","Switzerland
-        West"],"apiVersions":["2024-03-01","2024-02-02-preview","2023-11-02-preview","2023-08-01-preview","2023-05-02-preview"],"defaultApiVersion":"2023-05-02-preview","capabilities":"None"},{"resourceType":"builders","locations":["Central
-        US EUAP","East US 2 EUAP","North Central US (Stage)","West US 2","Southeast
-        Asia","Sweden Central","Canada Central","West Europe","North Europe","East
-        US","East US 2","East Asia","Australia East","Germany West Central","Japan
-        East","UK South","West US","Central US","North Central US","South Central
-        US","Korea Central","Brazil South","West US 3","France Central","South Africa
-        North","Norway East","Switzerland North","UAE North","Canada East","West Central
-        US","UK West","Central India","Switzerland West","Italy North","Poland Central"],"apiVersions":["2024-02-02-preview","2023-11-02-preview","2023-08-01-preview"],"defaultApiVersion":"2023-08-01-preview","capabilities":"CrossResourceGroupResourceMove,
-        CrossSubscriptionResourceMove, SystemAssignedResourceIdentity, SupportsTags,
-        SupportsLocation"},{"resourceType":"builders/builds","locations":["Central
-        US EUAP","East US 2 EUAP","North Central US (Stage)","West US 2","Southeast
-        Asia","Sweden Central","Canada Central","West Europe","North Europe","East
-        US","East US 2","East Asia","Australia East","Germany West Central","Japan
-        East","UK South","West US","Central US","North Central US","South Central
-        US","Korea Central","Brazil South","West US 3","France Central","South Africa
-        North","Norway East","Switzerland North","UAE North","Canada East","West Central
-        US","UK West","Central India","Switzerland West","Italy North","Poland Central"],"apiVersions":["2024-02-02-preview","2023-11-02-preview","2023-08-01-preview"],"defaultApiVersion":"2023-08-01-preview","capabilities":"None"},{"resourceType":"builders/patches","locations":["North
-        Central US (Stage)","Central US EUAP","East US 2 EUAP","West US 2","Southeast
-        Asia","Sweden Central","Canada Central","West Europe","North Europe","East
-        US","East US 2","East Asia","Australia East","Germany West Central","Japan
-        East","UK South","West US","Central US","North Central US","South Central
-        US","Korea Central","Brazil South","West US 3","France Central","South Africa
-        North","Norway East","Switzerland North","UAE North","Canada East","West Central
-        US","UK West","Central India","Switzerland West","Italy North","Poland Central"],"apiVersions":["2024-02-02-preview","2023-11-02-preview","2023-08-01-preview"],"defaultApiVersion":"2023-08-01-preview","capabilities":"None"},{"resourceType":"locations/OperationResults","locations":["Central
-        US EUAP","East US 2 EUAP","North Central US (Stage)","West US 2","Southeast
-        Asia","Sweden Central","Canada Central","West Europe","North Europe","East
-        US","East US 2","East Asia","Australia East","Germany West Central","Japan
-        East","UK South","West US","Central US","North Central US","South Central
-        US","Korea Central","Brazil South","West US 3","France Central","South Africa
-        North","Norway East","Switzerland North","UAE North","Canada East","West Central
-        US","UK West","Central India","Switzerland West","Italy North","Poland Central"],"apiVersions":["2024-02-02-preview","2023-11-02-preview","2023-08-01-preview"],"defaultApiVersion":"2023-08-01-preview","capabilities":"None"},{"resourceType":"locations/OperationStatuses","locations":["Central
-        US EUAP","East US 2 EUAP","North Central US (Stage)","West US 2","Southeast
-        Asia","Sweden Central","Canada Central","West Europe","North Europe","East
-        US","East US 2","East Asia","Australia East","Germany West Central","Japan
-        East","UK South","West US","Central US","North Central US","South Central
-        US","Korea Central","Brazil South","West US 3","France Central","South Africa
-        North","Norway East","Switzerland North","UAE North","Canada East","West Central
-        US","UK West","Central India","Switzerland West","Italy North","Poland Central"],"apiVersions":["2024-02-02-preview","2023-11-02-preview","2023-08-01-preview"],"defaultApiVersion":"2023-08-01-preview","capabilities":"None"},{"resourceType":"managedEnvironments/dotNetComponents","locations":["Central
-        US EUAP","East US 2 EUAP","North Central US (Stage)","West US 2","Southeast
-        Asia","Sweden Central","Canada Central","West Europe","North Europe","East
-        US","East US 2","East Asia","Australia East","Germany West Central","Japan
-        East","UK South","West US","Central US","North Central US","South Central
-        US","Korea Central","Brazil South","West US 3","France Central","South Africa
-        North","Norway East","Switzerland North","UAE North","Canada East","West Central
-        US","UK West","Central India","Switzerland West","Italy North","Poland Central"],"apiVersions":["2024-02-02-preview","2023-11-02-preview"],"defaultApiVersion":"2023-11-02-preview","capabilities":"None"},{"resourceType":"managedEnvironments/javaComponents","locations":["Central
-        US EUAP","East US 2 EUAP","North Central US (Stage)","West US 2","Southeast
-        Asia","Sweden Central","Canada Central","West Europe","North Europe","East
-        US","East US 2","East Asia","Australia East","Germany West Central","Japan
-        East","UK South","West US","Central US","North Central US","South Central
-        US","Korea Central","Brazil South","West US 3","France Central","South Africa
-        North","Norway East","Switzerland North","UAE North","Canada East","West Central
-        US","UK West","Central India","Switzerland West","Italy North","Poland Central"],"apiVersions":["2024-02-02-preview","2023-11-02-preview"],"defaultApiVersion":"2023-11-02-preview","capabilities":"None"},{"resourceType":"managedEnvironments/daprComponents","locations":["Central
-        US EUAP","East US 2 EUAP","North Central US (Stage)","West US 2","Southeast
-        Asia","Sweden Central","Canada Central","West Europe","North Europe","East
-        US","East US 2","East Asia","Australia East","Germany West Central","Japan
-        East","UK South","West US","Central US","North Central US","South Central
-        US","Korea Central","Brazil South","West US 3","France Central","South Africa
-        North","Norway East","Switzerland North","UAE North","Canada East","West Central
-        US","UK West","Central India","Switzerland West","Italy North","Poland Central"],"apiVersions":["2024-03-01","2024-02-02-preview","2023-11-02-preview","2023-08-01-preview","2023-05-02-preview","2023-05-01","2023-04-01-preview","2022-11-01-preview","2022-10-01","2022-06-01-preview","2022-03-01"],"defaultApiVersion":"2023-05-01","capabilities":"None"},{"resourceType":"functions","locations":["North
-        Central US (Stage)","Central US EUAP","West Central US"],"apiVersions":["2024-02-02-preview"],"capabilities":"SupportsExtension"}],"registrationState":"Registered","registrationPolicy":"RegistrationRequired"}'
-    headers:
-      cache-control:
-      - no-cache
-      content-length:
-      - '28714'
-      content-type:
-      - application/json; charset=utf-8
-      date:
-      - Mon, 06 May 2024 19:25:34 GMT
-      expires:
-      - '-1'
-      pragma:
-      - no-cache
-      strict-transport-security:
-      - max-age=31536000; includeSubDomains
-      x-cache:
-      - CONFIG_NOCACHE
-      x-content-type-options:
-      - nosniff
-      x-msedge-ref:
-      - 'Ref A: 0E13C13748924C778404698F3FD928EB Ref B: CO6AA3150218009 Ref C: 2024-05-06T19:25:34Z'
-    status:
-      code: 200
-      message: OK
-- request:
-    body: null
-    headers:
-      Accept:
-      - '*/*'
-      Accept-Encoding:
-      - gzip, deflate
-      CommandName:
-      - containerapp auth update
-      Connection:
-      - keep-alive
-      ParameterSetName:
-      - -g -n --unauthenticated-client-action --token-store --sas-url-secret --yes
-      User-Agent:
-      - python/3.8.10 (Windows-10-10.0.22631-SP0) AZURECLI/2.59.0
-    method: GET
-    uri: https://management.azure.com/subscriptions/00000000-0000-0000-0000-000000000000/resourceGroups/clitest.rg000001/providers/Microsoft.App/containerApps/containerapp-auth000002?api-version=2023-05-01
-  response:
-    body:
-      string: '{"id":"/subscriptions/00000000-0000-0000-0000-000000000000/resourceGroups/clitest.rg000001/providers/Microsoft.App/containerapps/containerapp-auth000002","name":"containerapp-auth000002","type":"Microsoft.App/containerApps","location":"East
-        US","systemData":{"createdBy":"harrli@microsoft.com","createdByType":"User","createdAt":"2024-05-06T19:25:16.8025836","lastModifiedBy":"harrli@microsoft.com","lastModifiedByType":"User","lastModifiedAt":"2024-05-06T19:25:29.2243857"},"properties":{"provisioningState":"InProgress","runningStatus":"Running","managedEnvironmentId":"/subscriptions/00000000-0000-0000-0000-000000000000/resourceGroups/client.env_rg_eastus/providers/Microsoft.App/managedEnvironments/env-eastus","environmentId":"/subscriptions/00000000-0000-0000-0000-000000000000/resourceGroups/client.env_rg_eastus/providers/Microsoft.App/managedEnvironments/env-eastus","workloadProfileName":"Consumption","outboundIpAddresses":["20.231.246.122","20.231.246.54","20.231.247.19","20.231.246.253","20.241.227.6","20.241.226.169","20.127.248.50","20.241.171.30","20.241.172.248","20.241.172.250","20.246.203.138","20.246.203.140","52.191.22.226","52.191.22.23","52.191.22.71","52.191.22.159","52.191.22.166","52.191.22.212","52.191.22.41","52.191.23.0","52.191.22.198","52.191.22.121","20.124.73.117","52.149.247.118","52.149.245.39","52.149.247.189","52.149.247.220","52.149.247.221","52.149.245.38","52.149.244.111","52.224.88.179","52.149.247.199","52.149.244.160","4.156.169.214","4.156.169.175","4.156.169.143","20.241.173.137","20.241.173.98","20.242.228.13","20.242.227.204","20.242.227.238","20.242.228.93","52.226.103.51","52.226.103.36","52.226.103.82","52.226.103.10","52.226.102.213","52.226.102.151","52.226.102.243","52.226.103.40","52.226.102.224","52.226.102.162"],"latestRevisionName":"containerapp-auth000002--qqx4vsc","latestReadyRevisionName":"containerapp-auth000002--qqx4vsc","latestRevisionFqdn":"containerapp-auth000002--qqx4vsc.livelycliff-46133ec3.eastus.azurecontainerapps.io","customDomainVerificationId":"0FEF6FC81FA2FA9876FEE95F895AD716D01F5495C9AC8EA62F0228DC5E40B5CA","configuration":{"secrets":[{"name":"microsoft-provider-authentication-secret"}],"activeRevisionsMode":"Single","ingress":{"fqdn":"containerapp-auth000002.livelycliff-46133ec3.eastus.azurecontainerapps.io","external":true,"targetPort":80,"exposedPort":0,"transport":"Auto","traffic":[{"weight":100,"latestRevision":true}],"customDomains":null,"allowInsecure":false,"ipSecurityRestrictions":null,"corsPolicy":null,"clientCertificateMode":null,"stickySessions":null},"registries":null,"dapr":null,"maxInactiveRevisions":100,"service":null},"template":{"revisionSuffix":"","terminationGracePeriodSeconds":null,"containers":[{"image":"mcr.microsoft.com/k8se/quickstart:latest","name":"containerapp-auth000002","resources":{"cpu":0.5,"memory":"1Gi","ephemeralStorage":"2Gi"}}],"initContainers":null,"scale":{"minReplicas":null,"maxReplicas":10,"rules":null},"volumes":null,"serviceBinds":null},"eventStreamEndpoint":"https://eastus.azurecontainerapps.dev/subscriptions/00000000-0000-0000-0000-000000000000/resourceGroups/clitest.rg000001/containerApps/containerapp-auth000002/eventstream","delegatedIdentities":[]},"identity":{"type":"None"}}'
-    headers:
-      api-supported-versions:
-      - 2022-03-01, 2022-06-01-preview, 2022-10-01, 2022-11-01-preview, 2023-04-01-preview,
-        2023-05-01, 2023-05-02-preview, 2023-08-01-preview, 2023-11-02-preview, 2024-02-02-preview,
-        2024-03-01
-      cache-control:
-      - no-cache
-      content-length:
-      - '3241'
-      content-type:
-      - application/json; charset=utf-8
-      date:
-      - Mon, 06 May 2024 19:25:34 GMT
-      expires:
-      - '-1'
-      pragma:
-      - no-cache
-      strict-transport-security:
-      - max-age=31536000; includeSubDomains
-      vary:
-      - Accept-Encoding
-      x-cache:
-      - CONFIG_NOCACHE
-      x-content-type-options:
-      - nosniff
-      x-msedge-ref:
-      - 'Ref A: 4338F9E72FCE448AB619B45089CB6856 Ref B: CO6AA3150219049 Ref C: 2024-05-06T19:25:34Z'
-      x-powered-by:
-      - ASP.NET
-    status:
-      code: 200
-      message: OK
-- request:
-    body: null
-    headers:
-      Accept:
-      - '*/*'
-      Accept-Encoding:
-      - gzip, deflate
-      CommandName:
-      - containerapp auth update
-      Connection:
-      - keep-alive
-      Content-Length:
-      - '0'
-      ParameterSetName:
-      - -g -n --unauthenticated-client-action --token-store --sas-url-secret --yes
-      User-Agent:
-      - python/3.8.10 (Windows-10-10.0.22631-SP0) AZURECLI/2.59.0
-    method: POST
-    uri: https://management.azure.com/subscriptions/00000000-0000-0000-0000-000000000000/resourceGroups/clitest.rg000001/providers/Microsoft.App/containerApps/containerapp-auth000002/listSecrets?api-version=2023-05-01
-  response:
-    body:
-      string: '{"value":[{"name":"microsoft-provider-authentication-secret","value":"c0d23eb5-ea9f-4a4d-9519-bfa0a422c491"}]}'
-    headers:
-      api-supported-versions:
-      - 2022-03-01, 2022-06-01-preview, 2022-10-01, 2022-11-01-preview, 2023-04-01-preview,
-        2023-05-01, 2023-05-02-preview, 2023-08-01-preview, 2023-11-02-preview, 2024-02-02-preview,
-        2024-03-01
-      cache-control:
-      - no-cache
-      content-length:
-      - '110'
-      content-type:
-      - application/json; charset=utf-8
-      date:
-      - Mon, 06 May 2024 19:25:34 GMT
-      expires:
-      - '-1'
-      pragma:
-      - no-cache
-      strict-transport-security:
-      - max-age=31536000; includeSubDomains
-      vary:
-      - Accept-Encoding
-      x-cache:
-      - CONFIG_NOCACHE
-      x-content-type-options:
-      - nosniff
-      x-ms-ratelimit-remaining-subscription-writes:
-      - '1199'
-      x-msedge-ref:
-      - 'Ref A: 64DF8153169E48A9BB0E030632B0C4DC Ref B: CO6AA3150218035 Ref C: 2024-05-06T19:25:35Z'
-      x-powered-by:
-      - ASP.NET
-    status:
-      code: 200
-      message: OK
-- request:
-    body: '{"id": "/subscriptions/00000000-0000-0000-0000-000000000000/resourceGroups/clitest.rg000001/providers/Microsoft.App/containerapps/containerapp-auth000002",
-      "name": "containerapp-auth000002", "type": "Microsoft.App/containerApps", "location":
-      "East US", "systemData": {"createdBy": "harrli@microsoft.com", "createdByType":
-      "User", "createdAt": "2024-05-06T19:25:16.8025836", "lastModifiedBy": "harrli@microsoft.com",
-      "lastModifiedByType": "User", "lastModifiedAt": "2024-05-06T19:25:29.2243857"},
-      "properties": {"provisioningState": "InProgress", "runningStatus": "Running",
-      "managedEnvironmentId": "/subscriptions/00000000-0000-0000-0000-000000000000/resourceGroups/client.env_rg_eastus/providers/Microsoft.App/managedEnvironments/env-eastus",
-      "environmentId": "/subscriptions/00000000-0000-0000-0000-000000000000/resourceGroups/client.env_rg_eastus/providers/Microsoft.App/managedEnvironments/env-eastus",
-      "workloadProfileName": "Consumption", "outboundIpAddresses": ["20.231.246.122",
-      "20.231.246.54", "20.231.247.19", "20.231.246.253", "20.241.227.6", "20.241.226.169",
-      "20.127.248.50", "20.241.171.30", "20.241.172.248", "20.241.172.250", "20.246.203.138",
-      "20.246.203.140", "52.191.22.226", "52.191.22.23", "52.191.22.71", "52.191.22.159",
-      "52.191.22.166", "52.191.22.212", "52.191.22.41", "52.191.23.0", "52.191.22.198",
-      "52.191.22.121", "20.124.73.117", "52.149.247.118", "52.149.245.39", "52.149.247.189",
-      "52.149.247.220", "52.149.247.221", "52.149.245.38", "52.149.244.111", "52.224.88.179",
-      "52.149.247.199", "52.149.244.160", "4.156.169.214", "4.156.169.175", "4.156.169.143",
-      "20.241.173.137", "20.241.173.98", "20.242.228.13", "20.242.227.204", "20.242.227.238",
-      "20.242.228.93", "52.226.103.51", "52.226.103.36", "52.226.103.82", "52.226.103.10",
-      "52.226.102.213", "52.226.102.151", "52.226.102.243", "52.226.103.40", "52.226.102.224",
-      "52.226.102.162"], "latestRevisionName": "containerapp-auth000002--qqx4vsc",
-      "latestReadyRevisionName": "containerapp-auth000002--qqx4vsc", "latestRevisionFqdn":
-      "containerapp-auth000002--qqx4vsc.livelycliff-46133ec3.eastus.azurecontainerapps.io",
-      "customDomainVerificationId": "0FEF6FC81FA2FA9876FEE95F895AD716D01F5495C9AC8EA62F0228DC5E40B5CA",
-      "configuration": {"secrets": [{"name": "microsoft-provider-authentication-secret",
-      "value": "c0d23eb5-ea9f-4a4d-9519-bfa0a422c491"}, {"name": "blob-storage-token-store-sasurl-secret",
-      "value": "sasurl", "keyVaultUrl": "", "identity": ""}], "activeRevisionsMode":
-      "Single", "ingress": {"fqdn": "containerapp-auth000002.livelycliff-46133ec3.eastus.azurecontainerapps.io",
-      "external": true, "targetPort": 80, "exposedPort": 0, "transport": "Auto", "traffic":
-      [{"weight": 100, "latestRevision": true}], "customDomains": null, "allowInsecure":
-      false, "ipSecurityRestrictions": null, "corsPolicy": null, "clientCertificateMode":
-      null, "stickySessions": null}, "registries": null, "dapr": null, "maxInactiveRevisions":
-      100, "service": null}, "template": {"revisionSuffix": "", "terminationGracePeriodSeconds":
-      null, "containers": [{"image": "mcr.microsoft.com/k8se/quickstart:latest", "name":
-      "containerapp-auth000002", "resources": {"cpu": 0.5, "memory": "1Gi", "ephemeralStorage":
-      "2Gi"}}], "initContainers": null, "scale": {"minReplicas": null, "maxReplicas":
-      10, "rules": null}, "volumes": null, "serviceBinds": null}, "eventStreamEndpoint":
-      "https://eastus.azurecontainerapps.dev/subscriptions/00000000-0000-0000-0000-000000000000/resourceGroups/clitest.rg000001/containerApps/containerapp-auth000002/eventstream",
-      "delegatedIdentities": []}, "identity": {"type": "None"}}'
-    headers:
-      Accept:
-      - '*/*'
-      Accept-Encoding:
-      - gzip, deflate
-      CommandName:
-      - containerapp auth update
-      Connection:
-      - keep-alive
-      Content-Length:
-      - '3567'
-      Content-Type:
-      - application/json
-      ParameterSetName:
-      - -g -n --unauthenticated-client-action --token-store --sas-url-secret --yes
-      User-Agent:
-      - python/3.8.10 (Windows-10-10.0.22631-SP0) AZURECLI/2.59.0
-    method: PUT
-    uri: https://management.azure.com/subscriptions/00000000-0000-0000-0000-000000000000/resourceGroups/clitest.rg000001/providers/Microsoft.App/containerApps/containerapp-auth000002?api-version=2023-05-01
-  response:
-    body:
-      string: '{"id":"/subscriptions/00000000-0000-0000-0000-000000000000/resourceGroups/clitest.rg000001/providers/Microsoft.App/containerapps/containerapp-auth000002","name":"containerapp-auth000002","type":"Microsoft.App/containerApps","location":"East
-        US","systemData":{"createdBy":"harrli@microsoft.com","createdByType":"User","createdAt":"2024-05-06T19:25:16.8025836","lastModifiedBy":"harrli@microsoft.com","lastModifiedByType":"User","lastModifiedAt":"2024-05-06T19:25:36.3365141Z"},"properties":{"provisioningState":"InProgress","runningStatus":"Running","managedEnvironmentId":"/subscriptions/00000000-0000-0000-0000-000000000000/resourceGroups/client.env_rg_eastus/providers/Microsoft.App/managedEnvironments/env-eastus","environmentId":"/subscriptions/00000000-0000-0000-0000-000000000000/resourceGroups/client.env_rg_eastus/providers/Microsoft.App/managedEnvironments/env-eastus","workloadProfileName":"Consumption","outboundIpAddresses":["20.231.246.122","20.231.246.54","20.231.247.19","20.231.246.253","20.241.227.6","20.241.226.169","20.127.248.50","20.241.171.30","20.241.172.248","20.241.172.250","20.246.203.138","20.246.203.140","52.191.22.226","52.191.22.23","52.191.22.71","52.191.22.159","52.191.22.166","52.191.22.212","52.191.22.41","52.191.23.0","52.191.22.198","52.191.22.121","20.124.73.117","52.149.247.118","52.149.245.39","52.149.247.189","52.149.247.220","52.149.247.221","52.149.245.38","52.149.244.111","52.224.88.179","52.149.247.199","52.149.244.160","4.156.169.214","4.156.169.175","4.156.169.143","20.241.173.137","20.241.173.98","20.242.228.13","20.242.227.204","20.242.227.238","20.242.228.93","52.226.103.51","52.226.103.36","52.226.103.82","52.226.103.10","52.226.102.213","52.226.102.151","52.226.102.243","52.226.103.40","52.226.102.224","52.226.102.162"],"latestRevisionName":"containerapp-auth000002--qqx4vsc","latestReadyRevisionName":"containerapp-auth000002--qqx4vsc","latestRevisionFqdn":"containerapp-auth000002--qqx4vsc.livelycliff-46133ec3.eastus.azurecontainerapps.io","customDomainVerificationId":"0FEF6FC81FA2FA9876FEE95F895AD716D01F5495C9AC8EA62F0228DC5E40B5CA","configuration":{"secrets":[{"name":"microsoft-provider-authentication-secret"},{"name":"blob-storage-token-store-sasurl-secret"}],"activeRevisionsMode":"Single","ingress":{"fqdn":"containerapp-auth000002.livelycliff-46133ec3.eastus.azurecontainerapps.io","external":true,"targetPort":80,"exposedPort":0,"transport":"Auto","traffic":[{"weight":100,"latestRevision":true}],"customDomains":null,"allowInsecure":false,"ipSecurityRestrictions":null,"corsPolicy":null,"clientCertificateMode":null,"stickySessions":null},"registries":null,"dapr":null,"maxInactiveRevisions":100,"service":null},"template":{"revisionSuffix":"","terminationGracePeriodSeconds":null,"containers":[{"image":"mcr.microsoft.com/k8se/quickstart:latest","name":"containerapp-auth000002","resources":{"cpu":0.5,"memory":"1Gi","ephemeralStorage":"2Gi"}}],"initContainers":null,"scale":{"minReplicas":null,"maxReplicas":10,"rules":null},"volumes":null,"serviceBinds":null},"eventStreamEndpoint":"https://eastus.azurecontainerapps.dev/subscriptions/00000000-0000-0000-0000-000000000000/resourceGroups/clitest.rg000001/containerApps/containerapp-auth000002/eventstream","delegatedIdentities":[]},"identity":{"type":"None"}}'
-    headers:
-      api-supported-versions:
-      - 2022-03-01, 2022-06-01-preview, 2022-10-01, 2022-11-01-preview, 2023-04-01-preview,
-        2023-05-01, 2023-05-02-preview, 2023-08-01-preview, 2023-11-02-preview, 2024-02-02-preview,
-        2024-03-01
-      azure-asyncoperation:
-      - https://management.azure.com/subscriptions/00000000-0000-0000-0000-000000000000/providers/Microsoft.App/locations/eastus/containerappOperationStatuses/5d42ab8c-1e2e-41d4-b672-b93fed416a53?api-version=2023-05-01&azureAsyncOperation=true&t=638506203368990083&c=MIIHSDCCBjCgAwIBAgITfwMhOTmqQoo0tkRvGgAEAyE5OTANBgkqhkiG9w0BAQsFADBEMRMwEQYKCZImiZPyLGQBGRYDR0JMMRMwEQYKCZImiZPyLGQBGRYDQU1FMRgwFgYDVQQDEw9BTUUgSW5mcmEgQ0EgMDIwHhcNMjQwNTAxMDYzNDQ2WhcNMjUwNDI2MDYzNDQ2WjBAMT4wPAYDVQQDEzVhc3luY29wZXJhdGlvbnNpZ25pbmdjZXJ0aWZpY2F0ZS5tYW5hZ2VtZW50LmF6dXJlLmNvbTCCASIwDQYJKoZIhvcNAQEBBQADggEPADCCAQoCggEBALkgKuEwzHMIEnb6DqvlNEjOIBhriDkMVQHin8X3Hp4QWm6IPRhyE4finiNV8v-yzYRoKrEZGVZaMZKQ4LmVw70qsr45wY42Ci7OmjxbZ9yY71jkU7t5-XqiLknJsYmibeU-bj-ivIZNhs9z7vXrozzI5s2EIkeMhDFjZzSU8Tyg8BrDHeWJ0xxYmUcnUl05ClWLHwD3yQABogqndT-JejHbedyKkseKHis9KEIiZZwib0VLMozFG9gHXHSyy_eXkaXhcZh0hT1WV1JcjMoQ1LfxsrMDdAyJLPP-6I7rydsOZvo9bnz9FJSJg8CCaJ87-DZghAmjgUC95n9xNr7VvRUCAwEAAaOCBDUwggQxMCcGCSsGAQQBgjcVCgQaMBgwCgYIKwYBBQUHAwEwCgYIKwYBBQUHAwIwPQYJKwYBBAGCNxUHBDAwLgYmKwYBBAGCNxUIhpDjDYTVtHiE8Ys-hZvdFs6dEoFggvX2K4Py0SACAWQCAQowggHaBggrBgEFBQcBAQSCAcwwggHIMGYGCCsGAQUFBzAChlpodHRwOi8vY3JsLm1pY3Jvc29mdC5jb20vcGtpaW5mcmEvQ2VydHMvQkwyUEtJSU5UQ0EwMS5BTUUuR0JMX0FNRSUyMEluZnJhJTIwQ0ElMjAwMig0KS5jcnQwVgYIKwYBBQUHMAKGSmh0dHA6Ly9jcmwxLmFtZS5nYmwvYWlhL0JMMlBLSUlOVENBMDEuQU1FLkdCTF9BTUUlMjBJbmZyYSUyMENBJTIwMDIoNCkuY3J0MFYGCCsGAQUFBzAChkpodHRwOi8vY3JsMi5hbWUuZ2JsL2FpYS9CTDJQS0lJTlRDQTAxLkFNRS5HQkxfQU1FJTIwSW5mcmElMjBDQSUyMDAyKDQpLmNydDBWBggrBgEFBQcwAoZKaHR0cDovL2NybDMuYW1lLmdibC9haWEvQkwyUEtJSU5UQ0EwMS5BTUUuR0JMX0FNRSUyMEluZnJhJTIwQ0ElMjAwMig0KS5jcnQwVgYIKwYBBQUHMAKGSmh0dHA6Ly9jcmw0LmFtZS5nYmwvYWlhL0JMMlBLSUlOVENBMDEuQU1FLkdCTF9BTUUlMjBJbmZyYSUyMENBJTIwMDIoNCkuY3J0MB0GA1UdDgQWBBRycMIgZ8U6O44581iRUxcqHqpbnzAOBgNVHQ8BAf8EBAMCBaAwggE1BgNVHR8EggEsMIIBKDCCASSgggEgoIIBHIZCaHR0cDovL2NybC5taWNyb3NvZnQuY29tL3BraWluZnJhL0NSTC9BTUUlMjBJbmZyYSUyMENBJTIwMDIoNCkuY3JshjRodHRwOi8vY3JsMS5hbWUuZ2JsL2NybC9BTUUlMjBJbmZyYSUyMENBJTIwMDIoNCkuY3JshjRodHRwOi8vY3JsMi5hbWUuZ2JsL2NybC9BTUUlMjBJbmZyYSUyMENBJTIwMDIoNCkuY3JshjRodHRwOi8vY3JsMy5hbWUuZ2JsL2NybC9BTUUlMjBJbmZyYSUyMENBJTIwMDIoNCkuY3JshjRodHRwOi8vY3JsNC5hbWUuZ2JsL2NybC9BTUUlMjBJbmZyYSUyMENBJTIwMDIoNCkuY3JsMEEGA1UdIAQ6MDgwDAYKKwYBBAGCN3sBATAMBgorBgEEAYI3ewIBMAwGCisGAQQBgjd7AwEwDAYKKwYBBAGCN3sEATAfBgNVHSMEGDAWgBSuecJrXSWIEwb2BwnDl3x7l48dVTAdBgNVHSUEFjAUBggrBgEFBQcDAQYIKwYBBQUHAwIwDQYJKoZIhvcNAQELBQADggEBAA_4ful6PqtXLj0fhr2yqM0Q8lN7gu3uJtR9HkeWQr-_sb0h21FXp2pZE10ud7q-bFkL4i3rV85FJt1JQJMyPCDfHflYeNJKjpKDf5fgr-t-bmq7lKGDrV7m663uTPOo3NTM_tBv168Au1J4zmara1_zcov-nSVCI35S-uOrU2ig4a9R2em9hUF87NwH4u64yc_Fjf7L5uzQ3ixAKetCh1UG4_DDNBGLUppGxw8kJAqHBFD0ENZVTGewsGaej68yalWqwEpZ7Ih8r4nW1IGx6i9zJvZYiNfrt0OI-JYBSK4dZMzfJ5fOd21X-XU30qoO_OehEgT9IZe7TtreUfLH0-o&s=npm3S4i9AfdOzuy-9R4uXMv5qrMO-N4p3LlH432FHM7VBUXh8Ie37q_p36hGxkYZYWyR-L1jbfan8FkVDjBCDHFwilPS2-TolM6NBuggD_X-2dr1Ze44A_8dWCB1pFAK-O-RYsPKaXR6GDmJRl-1h1u_VJxxmdAcoxUzLwJuCGJiKgQF-34n8xkWbU7en4u_m0o5NBbOlvoN000urlCGta2eKmd41XNUoSvN2TiGcXCTIr4mfQhSn6iPg0uM4w-c8Am19jwNPiLFMqUNn3M2VUAhwU8HGrg4JTPXrW3T-g5xolkuvrHTUC7s0DRsTX_oTbpIreLogYvAnx9i6OtRsg&h=IF5SkyPILbxUqw_fX4sGEjBx5C_9NJ6vl4TuOPR1Osg
-      cache-control:
-      - no-cache
-      content-length:
-      - '3292'
-      content-type:
-      - application/json; charset=utf-8
-      date:
-      - Mon, 06 May 2024 19:25:36 GMT
-      expires:
-      - '-1'
-      pragma:
-      - no-cache
-      strict-transport-security:
-      - max-age=31536000; includeSubDomains
-      x-cache:
-      - CONFIG_NOCACHE
-      x-content-type-options:
-      - nosniff
-      x-ms-async-operation-timeout:
-      - PT15M
-      x-ms-ratelimit-remaining-subscription-resource-requests:
-      - '699'
-      x-msedge-ref:
-      - 'Ref A: AF193CF2334C44BF8356A201A4C6794A Ref B: CO6AA3150218047 Ref C: 2024-05-06T19:25:35Z'
-      x-powered-by:
-      - ASP.NET
-    status:
-      code: 201
-      message: Created
-- request:
-    body: '{"properties": {"platform": {"enabled": true}, "globalValidation": {"unauthenticatedClientAction":
-      "AllowAnonymous"}, "identityProviders": {"azureActiveDirectory": {"registration":
-      {"openIdIssuer": "https://sts.windows.net/54826b22-38d6-4fb2-bad9-b7983a3e9c5a/",
-      "clientId": "c0d23eb5-ea9f-4a4d-9519-bfa0a422c491", "clientSecretSettingName":
-      "microsoft-provider-authentication-secret"}, "validation": {"defaultAuthorizationPolicy":
-      {"allowedApplications": []}}, "isAutoProvisioned": false}}, "login": {"preserveUrlFragmentsForLogins":
-      false, "tokenStore": {"enabled": true, "azureBlobStorage": {"sasUrlSettingName":
-      "blob-storage-token-store-sasurl-secret"}}}, "encryptionSettings": {}}}'
-    headers:
-      Accept:
-      - '*/*'
-      Accept-Encoding:
-      - gzip, deflate
-      CommandName:
-      - containerapp auth update
-      Connection:
-      - keep-alive
-      Content-Length:
-      - '687'
-      Content-Type:
-      - application/json
-      ParameterSetName:
-      - -g -n --unauthenticated-client-action --token-store --sas-url-secret --yes
-      User-Agent:
-      - python/3.8.10 (Windows-10-10.0.22631-SP0) AZURECLI/2.59.0
-    method: PUT
-    uri: https://management.azure.com/subscriptions/00000000-0000-0000-0000-000000000000/resourceGroups/clitest.rg000001/providers/Microsoft.App/containerApps/containerapp-auth000002/authConfigs/current?api-version=2024-02-02-preview
-  response:
-    body:
-      string: '{"id":"/subscriptions/00000000-0000-0000-0000-000000000000/resourceGroups/clitest.rg000001/providers/Microsoft.App/containerApps/containerapp-auth000002/authConfigs/current","name":"current","type":"Microsoft.App/containerapps/authconfigs","properties":{"platform":{"enabled":true},"globalValidation":{"unauthenticatedClientAction":"AllowAnonymous"},"identityProviders":{"azureActiveDirectory":{"registration":{"openIdIssuer":"https://sts.windows.net/54826b22-38d6-4fb2-bad9-b7983a3e9c5a/","clientId":"c0d23eb5-ea9f-4a4d-9519-bfa0a422c491","clientSecretSettingName":"microsoft-provider-authentication-secret"},"validation":{"defaultAuthorizationPolicy":{"allowedApplications":[]}},"isAutoProvisioned":false}},"login":{"tokenStore":{"enabled":true,"azureBlobStorage":{"sasUrlSettingName":"blob-storage-token-store-sasurl-secret"}},"preserveUrlFragmentsForLogins":false},"encryptionSettings":{}}}'
-    headers:
-      api-supported-versions:
-      - 2022-03-01, 2022-06-01-preview, 2022-10-01, 2022-11-01-preview, 2023-04-01-preview,
-        2023-05-01, 2023-05-02-preview, 2023-08-01-preview, 2023-11-02-preview, 2024-02-02-preview,
-        2024-03-01
-      cache-control:
-      - no-cache
-      content-length:
-      - '894'
-      content-type:
-      - application/json; charset=utf-8
-      date:
-      - Mon, 06 May 2024 19:25:37 GMT
-      expires:
-      - '-1'
-      pragma:
-      - no-cache
-      strict-transport-security:
-      - max-age=31536000; includeSubDomains
-      vary:
-      - Accept-Encoding
-      x-cache:
-      - CONFIG_NOCACHE
-      x-content-type-options:
-      - nosniff
-      x-ms-ratelimit-remaining-subscription-writes:
-      - '1199'
-      x-msedge-ref:
-      - 'Ref A: E81793BB9BE64CE49B7A48F02AFD04FB Ref B: CO6AA3150219019 Ref C: 2024-05-06T19:25:37Z'
-      x-powered-by:
-      - ASP.NET
-    status:
-      code: 200
-      message: OK
-- request:
-    body: null
-    headers:
-      Accept:
-      - application/json
-      Accept-Encoding:
-      - gzip, deflate
-      CommandName:
-      - containerapp secret list
-      Connection:
-      - keep-alive
-      ParameterSetName:
-      - --resource-group --name
-      User-Agent:
-      - AZURECLI/2.59.0 azsdk-python-core/1.28.0 Python/3.8.10 (Windows-10-10.0.22631-SP0)
-    method: GET
-    uri: https://management.azure.com/subscriptions/00000000-0000-0000-0000-000000000000/providers/Microsoft.App?api-version=2022-09-01
-  response:
-    body:
-      string: '{"id":"/subscriptions/00000000-0000-0000-0000-000000000000/providers/Microsoft.App","namespace":"Microsoft.App","authorizations":[{"applicationId":"7e3bc4fd-85a3-4192-b177-5b8bfc87f42c","roleDefinitionId":"39a74f72-b40f-4bdc-b639-562fe2260bf0"},{"applicationId":"3734c1a4-2bed-4998-a37a-ff1a9e7bf019","roleDefinitionId":"5c779a4f-5cb2-4547-8c41-478d9be8ba90"},{"applicationId":"55ebbb62-3b9c-49fd-9b87-9595226dd4ac","roleDefinitionId":"e49ca620-7992-4561-a7df-4ed67dad77b5","managedByRoleDefinitionId":"9e3af657-a8ff-583c-a75c-2fe7c4bcb635"},{"applicationId":"1459b1f6-7a5b-4300-93a2-44b4a651759f","roleDefinitionId":"3c5f1b29-9e3d-4a22-b5d6-9ff4e5a37974"}],"resourceTypes":[{"resourceType":"managedEnvironments","locations":["North
-        Central US (Stage)","Central US EUAP","East US 2 EUAP","West US 2","Southeast
-        Asia","Sweden Central","Canada Central","West Europe","North Europe","East
-        US","East US 2","East Asia","Australia East","Germany West Central","Japan
-        East","UK South","West US","Central US","North Central US","South Central
-        US","Korea Central","Brazil South","West US 3","France Central","South Africa
-        North","Norway East","Switzerland North","UAE North","Canada East","West Central
-        US","UK West","Central India","Switzerland West","Italy North","Poland Central"],"apiVersions":["2024-03-01","2024-02-02-preview","2023-11-02-preview","2023-08-01-preview","2023-05-02-preview","2023-05-01","2023-04-01-preview","2022-11-01-preview","2022-10-01","2022-06-01-preview","2022-03-01"],"defaultApiVersion":"2023-05-01","capabilities":"CrossResourceGroupResourceMove,
-        CrossSubscriptionResourceMove, SystemAssignedResourceIdentity, SupportsTags,
-        SupportsLocation"},{"resourceType":"operations","locations":["North Central
-        US (Stage)","Central US EUAP","East US 2 EUAP","West US 2","Southeast Asia","Sweden
-        Central","Canada Central","West Europe","North Europe","East US","East US
-        2","East Asia","Australia East","Germany West Central","Japan East","UK South","West
-        US","Central US","North Central US","South Central US","Korea Central","Brazil
-        South","West US 3","France Central","South Africa North","Norway East","Switzerland
-        North","UAE North","Canada East","West Central US","UK West","Central India","Italy
-        North","Poland Central"],"apiVersions":["2024-02-02-preview","2023-11-02-preview","2023-08-01-preview","2023-05-02-preview","2023-05-01","2023-04-01-preview","2023-02-01","2022-11-01-preview","2022-10-01","2022-06-01-preview","2022-03-01"],"defaultApiVersion":"2023-11-02-preview","capabilities":"None"},{"resourceType":"managedEnvironments/certificates","locations":["Central
-        US EUAP","East US 2 EUAP","North Central US (Stage)","West US 2","Southeast
-        Asia","Sweden Central","Canada Central","West Europe","North Europe","East
-        US","East US 2","East Asia","Australia East","Germany West Central","Japan
-        East","UK South","West US","Central US","North Central US","South Central
-        US","Korea Central","Brazil South","West US 3","France Central","South Africa
-        North","Norway East","Switzerland North","UAE North","Canada East","West Central
-        US","UK West","Central India","Switzerland West","Italy North","Poland Central"],"apiVersions":["2024-03-01","2024-02-02-preview","2023-11-02-preview","2023-08-01-preview","2023-05-02-preview","2023-05-01","2023-04-01-preview","2022-11-01-preview","2022-10-01","2022-06-01-preview","2022-03-01"],"defaultApiVersion":"2023-05-01","capabilities":"CrossResourceGroupResourceMove,
-        CrossSubscriptionResourceMove, SupportsTags, SupportsLocation"},{"resourceType":"managedEnvironments/managedCertificates","locations":["Central
-        US EUAP","East US 2 EUAP","North Central US (Stage)","West US 2","Southeast
-        Asia","Sweden Central","Canada Central","West Europe","North Europe","East
-        US","East US 2","East Asia","Australia East","Germany West Central","Japan
-        East","UK South","West US","Central US","North Central US","South Central
-        US","Korea Central","Brazil South","West US 3","France Central","South Africa
-        North","Norway East","Switzerland North","UAE North","Canada East","West Central
-        US","UK West","Central India","Switzerland West","Italy North","Poland Central"],"apiVersions":["2024-03-01","2024-02-02-preview","2023-11-02-preview","2023-08-01-preview","2023-05-02-preview","2023-05-01","2023-04-01-preview","2022-11-01-preview"],"defaultApiVersion":"2023-05-01","capabilities":"CrossResourceGroupResourceMove,
-        CrossSubscriptionResourceMove, SupportsTags, SupportsLocation"},{"resourceType":"containerApps","locations":["Central
-        US EUAP","East US 2 EUAP","North Central US (Stage)","West US 2","Southeast
-        Asia","Sweden Central","Canada Central","West Europe","North Europe","East
-        US","East US 2","East Asia","Australia East","Germany West Central","Japan
-        East","UK South","West US","Central US","North Central US","South Central
-        US","Korea Central","Brazil South","West US 3","France Central","South Africa
-        North","Norway East","Switzerland North","UAE North","Canada East","West Central
-        US","UK West","Central India","Switzerland West","Italy North","Poland Central"],"apiVersions":["2024-03-01","2024-02-02-preview","2023-11-02-preview","2023-08-01-preview","2023-05-02-preview","2023-05-01","2023-04-01-preview","2022-11-01-preview","2022-10-01","2022-06-01-preview","2022-03-01"],"defaultApiVersion":"2023-05-01","capabilities":"CrossResourceGroupResourceMove,
-        CrossSubscriptionResourceMove, SystemAssignedResourceIdentity, SupportsTags,
-        SupportsLocation"},{"resourceType":"containerApps/privateEndpointConnectionProxies","locations":["Central
-        US EUAP","East US 2 EUAP","North Central US (Stage)","West US 2","Southeast
-        Asia","Sweden Central","Canada Central","West Europe","North Europe","East
-        US","East US 2","East Asia","Australia East","Germany West Central","Japan
-        East","UK South","West US","Central US","North Central US","South Central
-        US","Korea Central","Brazil South","West US 3","France Central","South Africa
-        North","Norway East","Switzerland North","UAE North","Canada East","West Central
-        US","UK West","Central India","Switzerland West","Italy North","Poland Central"],"apiVersions":["2024-02-02-preview","2023-11-02-preview"],"defaultApiVersion":"2023-11-02-preview","capabilities":"None"},{"resourceType":"managedEnvironments/privateEndpointConnectionProxies","locations":["Central
-        US EUAP","East US 2 EUAP","North Central US (Stage)","West US 2","Southeast
-        Asia","Sweden Central","Canada Central","West Europe","North Europe","East
-        US","East US 2","East Asia","Australia East","Germany West Central","Japan
-        East","UK South","West US","Central US","North Central US","South Central
-        US","Korea Central","Brazil South","West US 3","France Central","South Africa
-        North","Norway East","Switzerland North","UAE North","Canada East","West Central
-        US","UK West","Central India","Switzerland West","Italy North","Poland Central"],"apiVersions":["2024-02-02-preview","2023-11-02-preview"],"defaultApiVersion":"2023-11-02-preview","capabilities":"None"},{"resourceType":"sessionPools","locations":["North
-        Central US (Stage)","Central US EUAP","East US 2 EUAP","West US 2","Southeast
-        Asia","Sweden Central","Canada Central","West Europe","North Europe","East
-        US","East US 2","East Asia","Australia East","Germany West Central","Japan
-        East","UK South","West US","Central US","North Central US","South Central
-        US","Korea Central","Brazil South","West US 3","France Central","South Africa
-        North","Norway East","Switzerland North","UAE North","Canada East","West Central
-        US","UK West","Central India","Switzerland West","Italy North","Poland Central"],"apiVersions":["2024-02-02-preview","2023-11-02-preview","2023-08-01-preview"],"defaultApiVersion":"2024-02-02-preview","capabilities":"CrossResourceGroupResourceMove,
-        CrossSubscriptionResourceMove, SystemAssignedResourceIdentity, SupportsTags,
-        SupportsLocation"},{"resourceType":"jobs","locations":["Central US EUAP","East
-        US 2 EUAP","North Central US (Stage)","West US 2","Southeast Asia","Sweden
-        Central","Canada Central","West Europe","North Europe","East US","East US
-        2","East Asia","Australia East","Germany West Central","Japan East","UK South","West
-        US","Central US","North Central US","South Central US","Korea Central","Brazil
-        South","West US 3","France Central","South Africa North","Norway East","Switzerland
-        North","UAE North","Canada East","West Central US","UK West","Central India","Switzerland
-        West","Italy North","Poland Central"],"apiVersions":["2024-03-01","2024-02-02-preview","2023-11-02-preview","2023-08-01-preview","2023-05-02-preview","2023-05-01","2023-04-01-preview","2022-11-01-preview"],"defaultApiVersion":"2023-05-01","capabilities":"CrossResourceGroupResourceMove,
-        CrossSubscriptionResourceMove, SystemAssignedResourceIdentity, SupportsTags,
-        SupportsLocation"},{"resourceType":"locations","locations":[],"apiVersions":["2024-03-01","2024-02-02-preview","2023-11-02-preview","2023-08-01-preview","2023-05-02-preview","2023-05-01","2023-04-01-preview","2022-11-01-preview","2022-10-01","2022-06-01-preview","2022-03-01"],"defaultApiVersion":"2023-05-01","capabilities":"None"},{"resourceType":"locations/managedEnvironmentOperationResults","locations":["Central
-        US EUAP","East US 2 EUAP","North Central US (Stage)","West US 2","Southeast
-        Asia","Sweden Central","Canada Central","West Europe","North Europe","East
-        US","East US 2","East Asia","Australia East","Germany West Central","Japan
-        East","UK South","West US","Central US","North Central US","South Central
-        US","Korea Central","Brazil South","West US 3","France Central","South Africa
-        North","Norway East","Switzerland North","UAE North","Canada East","West Central
-        US","UK West","Central India","Switzerland West","Italy North","Poland Central"],"apiVersions":["2024-03-01","2024-02-02-preview","2023-11-02-preview","2023-08-01-preview","2023-05-02-preview","2023-05-01","2023-04-01-preview","2022-11-01-preview","2022-10-01","2022-06-01-preview","2022-03-01"],"defaultApiVersion":"2023-05-01","capabilities":"None"},{"resourceType":"locations/managedEnvironmentOperationStatuses","locations":["Central
-        US EUAP","East US 2 EUAP","North Central US (Stage)","West US 2","Southeast
-        Asia","Sweden Central","Canada Central","West Europe","North Europe","East
-        US","East US 2","East Asia","Australia East","Germany West Central","Japan
-        East","UK South","West US","Central US","North Central US","South Central
-        US","Korea Central","Brazil South","West US 3","France Central","South Africa
-        North","Norway East","Switzerland North","UAE North","Canada East","West Central
-        US","UK West","Central India","Switzerland West","Italy North","Poland Central"],"apiVersions":["2024-03-01","2024-02-02-preview","2023-11-02-preview","2023-08-01-preview","2023-05-02-preview","2023-05-01","2023-04-01-preview","2022-11-01-preview","2022-10-01","2022-06-01-preview","2022-03-01"],"defaultApiVersion":"2023-05-01","capabilities":"None"},{"resourceType":"locations/containerappOperationResults","locations":["Central
-        US EUAP","East US 2 EUAP","North Central US (Stage)","West US 2","Southeast
-        Asia","Sweden Central","Canada Central","West Europe","North Europe","East
-        US","East US 2","East Asia","Australia East","Germany West Central","Japan
-        East","UK South","West US","Central US","North Central US","South Central
-        US","Korea Central","Brazil South","West US 3","France Central","South Africa
-        North","Norway East","Switzerland North","UAE North","Canada East","West Central
-        US","UK West","Central India","Switzerland West","Italy North","Poland Central"],"apiVersions":["2024-03-01","2024-02-02-preview","2023-11-02-preview","2023-08-01-preview","2023-05-02-preview","2023-05-01","2023-04-01-preview","2022-11-01-preview","2022-10-01","2022-06-01-preview","2022-03-01"],"defaultApiVersion":"2023-05-01","capabilities":"None"},{"resourceType":"locations/containerappOperationStatuses","locations":["Central
-        US EUAP","East US 2 EUAP","North Central US (Stage)","West US 2","Southeast
-        Asia","Sweden Central","Canada Central","West Europe","North Europe","East
-        US","East US 2","East Asia","Australia East","Germany West Central","Japan
-        East","UK South","West US","Central US","North Central US","South Central
-        US","Korea Central","Brazil South","West US 3","France Central","South Africa
-        North","Norway East","Switzerland North","UAE North","Canada East","West Central
-        US","UK West","Central India","Switzerland West","Italy North","Poland Central"],"apiVersions":["2024-03-01","2024-02-02-preview","2023-11-02-preview","2023-08-01-preview","2023-05-02-preview","2023-05-01","2023-04-01-preview","2022-11-01-preview","2022-10-01","2022-06-01-preview","2022-03-01"],"defaultApiVersion":"2023-05-01","capabilities":"None"},{"resourceType":"locations/containerappsjobOperationResults","locations":["Central
-        US EUAP","East US 2 EUAP","North Central US (Stage)","West US 2","Southeast
-        Asia","Sweden Central","Canada Central","West Europe","North Europe","East
-        US","East US 2","East Asia","Australia East","Germany West Central","Japan
-        East","UK South","West US","Central US","North Central US","South Central
-        US","Korea Central","Brazil South","West US 3","France Central","South Africa
-        North","Norway East","Switzerland North","UAE North","Canada East","West Central
-        US","UK West","Central India","Switzerland West","Italy North","Poland Central"],"apiVersions":["2024-03-01","2024-02-02-preview","2023-11-02-preview","2023-08-01-preview","2023-05-02-preview","2023-05-01","2023-04-01-preview","2022-11-01-preview"],"defaultApiVersion":"2023-05-01","capabilities":"None"},{"resourceType":"locations/containerappsjobOperationStatuses","locations":["Central
-        US EUAP","East US 2 EUAP","North Central US (Stage)","West US 2","Southeast
-        Asia","Sweden Central","Canada Central","West Europe","North Europe","East
-        US","East US 2","East Asia","Australia East","Germany West Central","Japan
-        East","UK South","West US","Central US","North Central US","South Central
-        US","Korea Central","Brazil South","West US 3","France Central","South Africa
-        North","Norway East","Switzerland North","UAE North","Canada East","West Central
-        US","UK West","Central India","Switzerland West","Italy North","Poland Central"],"apiVersions":["2024-03-01","2024-02-02-preview","2023-11-02-preview","2023-08-01-preview","2023-05-02-preview","2023-05-01","2023-04-01-preview","2022-11-01-preview"],"defaultApiVersion":"2023-05-01","capabilities":"None"},{"resourceType":"locations/sourceControlOperationResults","locations":["Central
-        US EUAP","East US 2 EUAP","North Central US (Stage)","West US 2","Southeast
-        Asia","Sweden Central","Canada Central","West Europe","North Europe","East
-        US","East US 2","East Asia","Australia East","Germany West Central","Japan
-        East","UK South","West US","Central US","North Central US","South Central
-        US","Korea Central","Brazil South","West US 3","France Central","South Africa
-        North","Norway East","Switzerland North","UAE North","Canada East","West Central
-        US","UK West","Central India","Switzerland West","Italy North","Poland Central"],"apiVersions":["2024-03-01","2024-02-02-preview","2023-11-02-preview","2023-08-01-preview","2023-05-02-preview","2023-05-01","2023-04-01-preview","2022-11-01-preview","2022-10-01","2022-06-01-preview","2022-03-01"],"defaultApiVersion":"2023-05-01","capabilities":"None"},{"resourceType":"locations/sourceControlOperationStatuses","locations":["Central
-        US EUAP","East US 2 EUAP","North Central US (Stage)","West US 2","Southeast
-        Asia","Sweden Central","Canada Central","West Europe","North Europe","East
-        US","East US 2","East Asia","Australia East","Germany West Central","Japan
-        East","UK South","West US","Central US","North Central US","South Central
-        US","Korea Central","Brazil South","West US 3","France Central","South Africa
-        North","Norway East","Switzerland North","UAE North","Canada East","West Central
-        US","UK West","Central India","Switzerland West","Italy North","Poland Central"],"apiVersions":["2024-03-01","2024-02-02-preview","2023-11-02-preview","2023-08-01-preview","2023-05-02-preview","2023-05-01","2023-04-01-preview","2022-11-01-preview","2022-10-01","2022-06-01-preview","2022-03-01"],"defaultApiVersion":"2023-05-01","capabilities":"None"},{"resourceType":"locations/usages","locations":["Central
-        US EUAP","East US 2 EUAP","North Central US (Stage)","West US 2","Southeast
-        Asia","Sweden Central","Canada Central","West Europe","North Europe","East
-        US","East US 2","East Asia","Australia East","Germany West Central","Japan
-        East","UK South","West US","Central US","North Central US","South Central
-        US","Korea Central","Brazil South","West US 3","France Central","South Africa
-        North","Norway East","Switzerland North","UAE North","Canada East","West Central
-        US","UK West","Central India","Switzerland West","Italy North","Poland Central"],"apiVersions":["2024-03-01","2024-02-02-preview","2023-11-02-preview","2023-08-01-preview","2023-05-02-preview"],"defaultApiVersion":"2023-05-02-preview","capabilities":"None"},{"resourceType":"connectedEnvironments","locations":["Central
-        US EUAP","East US 2 EUAP","North Central US (Stage)","North Central US","East
-        US","East Asia","West Europe","Southeast Asia"],"apiVersions":["2024-03-01","2024-02-02-preview","2023-11-02-preview","2023-08-01-preview","2023-05-02-preview","2023-05-01","2023-04-01-preview","2022-11-01-preview","2022-10-01","2022-06-01-preview"],"defaultApiVersion":"2023-05-01","capabilities":"CrossResourceGroupResourceMove,
-        CrossSubscriptionResourceMove, SupportsTags, SupportsLocation"},{"resourceType":"connectedEnvironments/certificates","locations":["Central
-        US EUAP","East US 2 EUAP","North Central US (Stage)","North Central US","East
-        US","East Asia","West Europe","Southeast Asia"],"apiVersions":["2024-03-01","2024-02-02-preview","2023-11-02-preview","2023-08-01-preview","2023-05-02-preview","2023-05-01","2023-04-01-preview","2022-11-01-preview","2022-10-01","2022-06-01-preview"],"defaultApiVersion":"2023-05-01","capabilities":"CrossResourceGroupResourceMove,
-        CrossSubscriptionResourceMove, SupportsTags, SupportsLocation"},{"resourceType":"locations/connectedEnvironmentOperationResults","locations":["Central
-        US EUAP","East US 2 EUAP","North Central US (Stage)","North Central US","East
-        US","East Asia","West Europe","Southeast Asia"],"apiVersions":["2024-03-01","2024-02-02-preview","2023-11-02-preview","2023-08-01-preview","2023-05-02-preview","2023-05-01","2023-04-01-preview","2022-11-01-preview","2022-10-01","2022-06-01-preview"],"defaultApiVersion":"2023-05-01","capabilities":"None"},{"resourceType":"locations/connectedEnvironmentOperationStatuses","locations":["Central
-        US EUAP","East US 2 EUAP","North Central US (Stage)","North Central US","East
-        US","East Asia","West Europe","Southeast Asia"],"apiVersions":["2024-03-01","2024-02-02-preview","2023-11-02-preview","2023-08-01-preview","2023-05-02-preview","2023-05-01","2023-04-01-preview","2022-11-01-preview","2022-10-01","2022-06-01-preview"],"defaultApiVersion":"2023-05-01","capabilities":"None"},{"resourceType":"locations/managedCertificateOperationStatuses","locations":["Central
-        US EUAP","East US 2 EUAP","North Central US (Stage)","West US 2","Southeast
-        Asia","Sweden Central","Canada Central","West Europe","North Europe","East
-        US","East US 2","East Asia","Australia East","Germany West Central","Japan
-        East","UK South","West US","Central US","North Central US","South Central
-        US","Korea Central","Brazil South","West US 3","France Central","South Africa
-        North","Norway East","Switzerland North","UAE North","Canada East","West Central
-        US","UK West","Central India","Switzerland West","Italy North","Poland Central"],"apiVersions":["2024-03-01","2024-02-02-preview","2023-11-02-preview","2023-08-01-preview","2023-05-02-preview","2023-05-01","2023-04-01-preview","2022-11-01-preview"],"defaultApiVersion":"2023-05-01","capabilities":"None"},{"resourceType":"locations/billingMeters","locations":["Central
-        US EUAP","East US 2 EUAP","North Central US (Stage)","West US 2","Southeast
-        Asia","Sweden Central","Canada Central","West Europe","North Europe","East
-        US","East US 2","East Asia","Australia East","Germany West Central","Japan
-        East","UK South","West US","Central US","North Central US","South Central
-        US","Korea Central","Brazil South","West US 3","France Central","South Africa
-        North","Norway East","Switzerland North","UAE North","Canada East","West Central
-        US","UK West","Central India","Switzerland West","Italy North","Poland Central"],"apiVersions":["2024-03-01","2024-02-02-preview","2023-11-02-preview","2023-08-01-preview","2023-05-02-preview","2023-05-01","2023-04-01-preview","2022-11-01-preview","2022-10-01","2022-06-01-preview"],"defaultApiVersion":"2023-05-01","capabilities":"None"},{"resourceType":"locations/availableManagedEnvironmentsWorkloadProfileTypes","locations":["Central
-        US EUAP","East US 2 EUAP","North Central US (Stage)","West US 2","Southeast
-        Asia","Sweden Central","Canada Central","West Europe","North Europe","East
-        US","East US 2","East Asia","Australia East","Germany West Central","Japan
-        East","UK South","West US","Central US","North Central US","South Central
-        US","Korea Central","Brazil South","West US 3","France Central","South Africa
-        North","Norway East","Switzerland North","UAE North","Canada East","West Central
-        US","UK West","Central India","Switzerland West","Italy North","Poland Central"],"apiVersions":["2024-03-01","2024-02-02-preview","2023-11-02-preview","2023-08-01-preview","2023-05-02-preview","2023-05-01","2023-04-01-preview","2022-11-01-preview","2022-10-01","2022-06-01-preview"],"defaultApiVersion":"2023-05-01","capabilities":"None"},{"resourceType":"getCustomDomainVerificationId","locations":["Central
-        US EUAP","East US 2 EUAP","North Central US (Stage)","West US 2","Southeast
-        Asia","Sweden Central","Canada Central","West Europe","North Europe","East
-        US","East US 2","East Asia","Australia East","Germany West Central","Japan
-        East","UK South","West US","Central US","North Central US","South Central
-        US","Korea Central","Brazil South","West US 3","France Central","South Africa
-        North","Norway East","Switzerland North","UAE North","Canada East","West Central
-        US","UK West","Central India","Italy North","Poland Central","Switzerland
-        West"],"apiVersions":["2024-03-01","2024-02-02-preview","2023-11-02-preview","2023-08-01-preview","2023-05-02-preview"],"defaultApiVersion":"2023-05-02-preview","capabilities":"None"},{"resourceType":"builders","locations":["Central
-        US EUAP","East US 2 EUAP","North Central US (Stage)","West US 2","Southeast
-        Asia","Sweden Central","Canada Central","West Europe","North Europe","East
-        US","East US 2","East Asia","Australia East","Germany West Central","Japan
-        East","UK South","West US","Central US","North Central US","South Central
-        US","Korea Central","Brazil South","West US 3","France Central","South Africa
-        North","Norway East","Switzerland North","UAE North","Canada East","West Central
-        US","UK West","Central India","Switzerland West","Italy North","Poland Central"],"apiVersions":["2024-02-02-preview","2023-11-02-preview","2023-08-01-preview"],"defaultApiVersion":"2023-08-01-preview","capabilities":"CrossResourceGroupResourceMove,
-        CrossSubscriptionResourceMove, SystemAssignedResourceIdentity, SupportsTags,
-        SupportsLocation"},{"resourceType":"builders/builds","locations":["Central
-        US EUAP","East US 2 EUAP","North Central US (Stage)","West US 2","Southeast
-        Asia","Sweden Central","Canada Central","West Europe","North Europe","East
-        US","East US 2","East Asia","Australia East","Germany West Central","Japan
-        East","UK South","West US","Central US","North Central US","South Central
-        US","Korea Central","Brazil South","West US 3","France Central","South Africa
-        North","Norway East","Switzerland North","UAE North","Canada East","West Central
-        US","UK West","Central India","Switzerland West","Italy North","Poland Central"],"apiVersions":["2024-02-02-preview","2023-11-02-preview","2023-08-01-preview"],"defaultApiVersion":"2023-08-01-preview","capabilities":"None"},{"resourceType":"builders/patches","locations":["North
-        Central US (Stage)","Central US EUAP","East US 2 EUAP","West US 2","Southeast
-        Asia","Sweden Central","Canada Central","West Europe","North Europe","East
-        US","East US 2","East Asia","Australia East","Germany West Central","Japan
-        East","UK South","West US","Central US","North Central US","South Central
-        US","Korea Central","Brazil South","West US 3","France Central","South Africa
-        North","Norway East","Switzerland North","UAE North","Canada East","West Central
-        US","UK West","Central India","Switzerland West","Italy North","Poland Central"],"apiVersions":["2024-02-02-preview","2023-11-02-preview","2023-08-01-preview"],"defaultApiVersion":"2023-08-01-preview","capabilities":"None"},{"resourceType":"locations/OperationResults","locations":["Central
-        US EUAP","East US 2 EUAP","North Central US (Stage)","West US 2","Southeast
-        Asia","Sweden Central","Canada Central","West Europe","North Europe","East
-        US","East US 2","East Asia","Australia East","Germany West Central","Japan
-        East","UK South","West US","Central US","North Central US","South Central
-        US","Korea Central","Brazil South","West US 3","France Central","South Africa
-        North","Norway East","Switzerland North","UAE North","Canada East","West Central
-        US","UK West","Central India","Switzerland West","Italy North","Poland Central"],"apiVersions":["2024-02-02-preview","2023-11-02-preview","2023-08-01-preview"],"defaultApiVersion":"2023-08-01-preview","capabilities":"None"},{"resourceType":"locations/OperationStatuses","locations":["Central
-        US EUAP","East US 2 EUAP","North Central US (Stage)","West US 2","Southeast
-        Asia","Sweden Central","Canada Central","West Europe","North Europe","East
-        US","East US 2","East Asia","Australia East","Germany West Central","Japan
-        East","UK South","West US","Central US","North Central US","South Central
-        US","Korea Central","Brazil South","West US 3","France Central","South Africa
-        North","Norway East","Switzerland North","UAE North","Canada East","West Central
-        US","UK West","Central India","Switzerland West","Italy North","Poland Central"],"apiVersions":["2024-02-02-preview","2023-11-02-preview","2023-08-01-preview"],"defaultApiVersion":"2023-08-01-preview","capabilities":"None"},{"resourceType":"managedEnvironments/dotNetComponents","locations":["Central
-        US EUAP","East US 2 EUAP","North Central US (Stage)","West US 2","Southeast
-        Asia","Sweden Central","Canada Central","West Europe","North Europe","East
-        US","East US 2","East Asia","Australia East","Germany West Central","Japan
-        East","UK South","West US","Central US","North Central US","South Central
-        US","Korea Central","Brazil South","West US 3","France Central","South Africa
-        North","Norway East","Switzerland North","UAE North","Canada East","West Central
-        US","UK West","Central India","Switzerland West","Italy North","Poland Central"],"apiVersions":["2024-02-02-preview","2023-11-02-preview"],"defaultApiVersion":"2023-11-02-preview","capabilities":"None"},{"resourceType":"managedEnvironments/javaComponents","locations":["Central
-        US EUAP","East US 2 EUAP","North Central US (Stage)","West US 2","Southeast
-        Asia","Sweden Central","Canada Central","West Europe","North Europe","East
-        US","East US 2","East Asia","Australia East","Germany West Central","Japan
-        East","UK South","West US","Central US","North Central US","South Central
-        US","Korea Central","Brazil South","West US 3","France Central","South Africa
-        North","Norway East","Switzerland North","UAE North","Canada East","West Central
-        US","UK West","Central India","Switzerland West","Italy North","Poland Central"],"apiVersions":["2024-02-02-preview","2023-11-02-preview"],"defaultApiVersion":"2023-11-02-preview","capabilities":"None"},{"resourceType":"managedEnvironments/daprComponents","locations":["Central
-        US EUAP","East US 2 EUAP","North Central US (Stage)","West US 2","Southeast
-        Asia","Sweden Central","Canada Central","West Europe","North Europe","East
-        US","East US 2","East Asia","Australia East","Germany West Central","Japan
-        East","UK South","West US","Central US","North Central US","South Central
-        US","Korea Central","Brazil South","West US 3","France Central","South Africa
-        North","Norway East","Switzerland North","UAE North","Canada East","West Central
-        US","UK West","Central India","Switzerland West","Italy North","Poland Central"],"apiVersions":["2024-03-01","2024-02-02-preview","2023-11-02-preview","2023-08-01-preview","2023-05-02-preview","2023-05-01","2023-04-01-preview","2022-11-01-preview","2022-10-01","2022-06-01-preview","2022-03-01"],"defaultApiVersion":"2023-05-01","capabilities":"None"},{"resourceType":"functions","locations":["North
-        Central US (Stage)","Central US EUAP","West Central US"],"apiVersions":["2024-02-02-preview"],"capabilities":"SupportsExtension"}],"registrationState":"Registered","registrationPolicy":"RegistrationRequired"}'
-    headers:
-      cache-control:
-      - no-cache
-      content-length:
-      - '28714'
-      content-type:
-      - application/json; charset=utf-8
-      date:
-      - Mon, 06 May 2024 19:25:38 GMT
-      expires:
-      - '-1'
-      pragma:
-      - no-cache
-      strict-transport-security:
-      - max-age=31536000; includeSubDomains
-      x-cache:
-      - CONFIG_NOCACHE
-      x-content-type-options:
-      - nosniff
-      x-msedge-ref:
-      - 'Ref A: 60545870D45A4BC1BFBC9FFD50CD8732 Ref B: CO6AA3150218023 Ref C: 2024-05-06T19:25:38Z'
-    status:
-      code: 200
-      message: OK
-- request:
-    body: null
-    headers:
-      Accept:
-      - '*/*'
-      Accept-Encoding:
-      - gzip, deflate
-      CommandName:
-      - containerapp secret list
-      Connection:
-      - keep-alive
-      ParameterSetName:
-      - --resource-group --name
-      User-Agent:
-      - python/3.8.10 (Windows-10-10.0.22631-SP0) AZURECLI/2.59.0
-    method: GET
-    uri: https://management.azure.com/subscriptions/00000000-0000-0000-0000-000000000000/resourceGroups/clitest.rg000001/providers/Microsoft.App/containerApps/containerapp-auth000002?api-version=2023-05-01
-  response:
-    body:
-      string: '{"id":"/subscriptions/00000000-0000-0000-0000-000000000000/resourceGroups/clitest.rg000001/providers/Microsoft.App/containerapps/containerapp-auth000002","name":"containerapp-auth000002","type":"Microsoft.App/containerApps","location":"East
-        US","systemData":{"createdBy":"harrli@microsoft.com","createdByType":"User","createdAt":"2024-05-06T19:25:16.8025836","lastModifiedBy":"harrli@microsoft.com","lastModifiedByType":"User","lastModifiedAt":"2024-05-06T19:25:36.3365141"},"properties":{"provisioningState":"InProgress","runningStatus":"Running","managedEnvironmentId":"/subscriptions/00000000-0000-0000-0000-000000000000/resourceGroups/client.env_rg_eastus/providers/Microsoft.App/managedEnvironments/env-eastus","environmentId":"/subscriptions/00000000-0000-0000-0000-000000000000/resourceGroups/client.env_rg_eastus/providers/Microsoft.App/managedEnvironments/env-eastus","workloadProfileName":"Consumption","outboundIpAddresses":["20.231.246.122","20.231.246.54","20.231.247.19","20.231.246.253","20.241.227.6","20.241.226.169","20.127.248.50","20.241.171.30","20.241.172.248","20.241.172.250","20.246.203.138","20.246.203.140","52.191.22.226","52.191.22.23","52.191.22.71","52.191.22.159","52.191.22.166","52.191.22.212","52.191.22.41","52.191.23.0","52.191.22.198","52.191.22.121","20.124.73.117","52.149.247.118","52.149.245.39","52.149.247.189","52.149.247.220","52.149.247.221","52.149.245.38","52.149.244.111","52.224.88.179","52.149.247.199","52.149.244.160","4.156.169.214","4.156.169.175","4.156.169.143","20.241.173.137","20.241.173.98","20.242.228.13","20.242.227.204","20.242.227.238","20.242.228.93","52.226.103.51","52.226.103.36","52.226.103.82","52.226.103.10","52.226.102.213","52.226.102.151","52.226.102.243","52.226.103.40","52.226.102.224","52.226.102.162"],"latestRevisionName":"containerapp-auth000002--qqx4vsc","latestReadyRevisionName":"containerapp-auth000002--qqx4vsc","latestRevisionFqdn":"containerapp-auth000002--qqx4vsc.livelycliff-46133ec3.eastus.azurecontainerapps.io","customDomainVerificationId":"0FEF6FC81FA2FA9876FEE95F895AD716D01F5495C9AC8EA62F0228DC5E40B5CA","configuration":{"secrets":[{"name":"microsoft-provider-authentication-secret"},{"name":"blob-storage-token-store-sasurl-secret"}],"activeRevisionsMode":"Single","ingress":{"fqdn":"containerapp-auth000002.livelycliff-46133ec3.eastus.azurecontainerapps.io","external":true,"targetPort":80,"exposedPort":0,"transport":"Auto","traffic":[{"weight":100,"latestRevision":true}],"customDomains":null,"allowInsecure":false,"ipSecurityRestrictions":null,"corsPolicy":null,"clientCertificateMode":null,"stickySessions":null},"registries":null,"dapr":null,"maxInactiveRevisions":100,"service":null},"template":{"revisionSuffix":"","terminationGracePeriodSeconds":null,"containers":[{"image":"mcr.microsoft.com/k8se/quickstart:latest","name":"containerapp-auth000002","resources":{"cpu":0.5,"memory":"1Gi","ephemeralStorage":"2Gi"}}],"initContainers":null,"scale":{"minReplicas":null,"maxReplicas":10,"rules":null},"volumes":null,"serviceBinds":null},"eventStreamEndpoint":"https://eastus.azurecontainerapps.dev/subscriptions/00000000-0000-0000-0000-000000000000/resourceGroups/clitest.rg000001/containerApps/containerapp-auth000002/eventstream","delegatedIdentities":[]},"identity":{"type":"None"}}'
-    headers:
-      api-supported-versions:
-      - 2022-03-01, 2022-06-01-preview, 2022-10-01, 2022-11-01-preview, 2023-04-01-preview,
-        2023-05-01, 2023-05-02-preview, 2023-08-01-preview, 2023-11-02-preview, 2024-02-02-preview,
-        2024-03-01
-      cache-control:
-      - no-cache
-      content-length:
-      - '3291'
-      content-type:
-      - application/json; charset=utf-8
-      date:
-      - Mon, 06 May 2024 19:25:38 GMT
-      expires:
-      - '-1'
-      pragma:
-      - no-cache
-      strict-transport-security:
-      - max-age=31536000; includeSubDomains
-      vary:
-      - Accept-Encoding
-      x-cache:
-      - CONFIG_NOCACHE
-      x-content-type-options:
-      - nosniff
-      x-msedge-ref:
-      - 'Ref A: FF2B2ABBB8C641F492543A7D23540B16 Ref B: CO6AA3150220037 Ref C: 2024-05-06T19:25:38Z'
-      x-powered-by:
-      - ASP.NET
-    status:
-      code: 200
-      message: OK
-- request:
-    body: null
-    headers:
-      Accept:
-      - '*/*'
-      Accept-Encoding:
-      - gzip, deflate
-      CommandName:
-      - containerapp auth show
-      Connection:
-      - keep-alive
-      ParameterSetName:
-      - -g -n
-      User-Agent:
-      - python/3.8.10 (Windows-10-10.0.22631-SP0) AZURECLI/2.59.0
-    method: GET
-    uri: https://management.azure.com/subscriptions/00000000-0000-0000-0000-000000000000/resourceGroups/clitest.rg000001/providers/Microsoft.App/containerApps/containerapp-auth000002/authConfigs/current?api-version=2024-02-02-preview
-  response:
-    body:
-      string: '{"id":"/subscriptions/00000000-0000-0000-0000-000000000000/resourceGroups/clitest.rg000001/providers/Microsoft.App/containerApps/containerapp-auth000002/authConfigs/current","name":"current","type":"Microsoft.App/containerapps/authconfigs","properties":{"platform":{"enabled":true},"globalValidation":{"unauthenticatedClientAction":"AllowAnonymous"},"identityProviders":{"azureActiveDirectory":{"registration":{"openIdIssuer":"https://sts.windows.net/54826b22-38d6-4fb2-bad9-b7983a3e9c5a/","clientId":"c0d23eb5-ea9f-4a4d-9519-bfa0a422c491","clientSecretSettingName":"microsoft-provider-authentication-secret"},"validation":{"defaultAuthorizationPolicy":{"allowedApplications":[]}},"isAutoProvisioned":false}},"login":{"tokenStore":{"enabled":true,"azureBlobStorage":{"sasUrlSettingName":"blob-storage-token-store-sasurl-secret"}},"preserveUrlFragmentsForLogins":false},"encryptionSettings":{}}}'
-    headers:
-      api-supported-versions:
-      - 2022-03-01, 2022-06-01-preview, 2022-10-01, 2022-11-01-preview, 2023-04-01-preview,
-        2023-05-01, 2023-05-02-preview, 2023-08-01-preview, 2023-11-02-preview, 2024-02-02-preview,
-        2024-03-01
-      cache-control:
-      - no-cache
-      content-length:
-      - '894'
-      content-type:
-      - application/json; charset=utf-8
-      date:
-      - Mon, 06 May 2024 19:25:39 GMT
-      expires:
-      - '-1'
-      pragma:
-      - no-cache
-      strict-transport-security:
-      - max-age=31536000; includeSubDomains
-      vary:
-      - Accept-Encoding
-      x-cache:
-      - CONFIG_NOCACHE
-      x-content-type-options:
-      - nosniff
-      x-msedge-ref:
-      - 'Ref A: AE64171BB3CC48AE94E98459BAF59239 Ref B: CO6AA3150218023 Ref C: 2024-05-06T19:25:39Z'
-      x-powered-by:
-      - ASP.NET
-    status:
-      code: 200
-      message: OK
-- request:
-    body: null
-    headers:
-      Accept:
-      - '*/*'
-      Accept-Encoding:
-      - gzip, deflate
-      CommandName:
-      - containerapp auth update
-      Connection:
-      - keep-alive
-      ParameterSetName:
-      - -g -n --proxy-convention --redirect-provider --unauthenticated-client-action
-      User-Agent:
-      - python/3.8.10 (Windows-10-10.0.22631-SP0) AZURECLI/2.59.0
-    method: GET
-    uri: https://management.azure.com/subscriptions/00000000-0000-0000-0000-000000000000/resourceGroups/clitest.rg000001/providers/Microsoft.App/containerApps/containerapp-auth000002/authConfigs/current?api-version=2024-02-02-preview
-  response:
-    body:
-      string: '{"id":"/subscriptions/00000000-0000-0000-0000-000000000000/resourceGroups/clitest.rg000001/providers/Microsoft.App/containerApps/containerapp-auth000002/authConfigs/current","name":"current","type":"Microsoft.App/containerapps/authconfigs","properties":{"platform":{"enabled":true},"globalValidation":{"unauthenticatedClientAction":"AllowAnonymous"},"identityProviders":{"azureActiveDirectory":{"registration":{"openIdIssuer":"https://sts.windows.net/54826b22-38d6-4fb2-bad9-b7983a3e9c5a/","clientId":"c0d23eb5-ea9f-4a4d-9519-bfa0a422c491","clientSecretSettingName":"microsoft-provider-authentication-secret"},"validation":{"defaultAuthorizationPolicy":{"allowedApplications":[]}},"isAutoProvisioned":false}},"login":{"tokenStore":{"enabled":true,"azureBlobStorage":{"sasUrlSettingName":"blob-storage-token-store-sasurl-secret"}},"preserveUrlFragmentsForLogins":false},"encryptionSettings":{}}}'
-    headers:
-      api-supported-versions:
-      - 2022-03-01, 2022-06-01-preview, 2022-10-01, 2022-11-01-preview, 2023-04-01-preview,
-        2023-05-01, 2023-05-02-preview, 2023-08-01-preview, 2023-11-02-preview, 2024-02-02-preview,
-        2024-03-01
-      cache-control:
-      - no-cache
-      content-length:
-      - '894'
-      content-type:
-      - application/json; charset=utf-8
-      date:
-      - Mon, 06 May 2024 19:25:40 GMT
-      expires:
-      - '-1'
-      pragma:
-      - no-cache
-      strict-transport-security:
-      - max-age=31536000; includeSubDomains
-      vary:
-      - Accept-Encoding
-      x-cache:
-      - CONFIG_NOCACHE
-      x-content-type-options:
-      - nosniff
-      x-msedge-ref:
-      - 'Ref A: 8C700B24111F40419B04EF242F33CB82 Ref B: CO6AA3150220019 Ref C: 2024-05-06T19:25:40Z'
-      x-powered-by:
-      - ASP.NET
-    status:
-      code: 200
-      message: OK
-- request:
-    body: '{"properties": {"platform": {"enabled": true}, "globalValidation": {"unauthenticatedClientAction":
-      "AllowAnonymous", "redirectToProvider": "Facebook"}, "identityProviders": {"azureActiveDirectory":
-      {"registration": {"openIdIssuer": "https://sts.windows.net/54826b22-38d6-4fb2-bad9-b7983a3e9c5a/",
-      "clientId": "c0d23eb5-ea9f-4a4d-9519-bfa0a422c491", "clientSecretSettingName":
-      "microsoft-provider-authentication-secret"}, "validation": {"defaultAuthorizationPolicy":
-      {"allowedApplications": []}}, "isAutoProvisioned": false}}, "login": {"tokenStore":
-      {"enabled": true, "azureBlobStorage": {"sasUrlSettingName": "blob-storage-token-store-sasurl-secret"}},
-      "preserveUrlFragmentsForLogins": false}, "encryptionSettings": {}, "httpSettings":
-      {"forwardProxy": {"convention": "Standard"}}}}'
-    headers:
-      Accept:
-      - '*/*'
-      Accept-Encoding:
-      - gzip, deflate
-      CommandName:
-      - containerapp auth update
-      Connection:
-      - keep-alive
-      Content-Length:
-      - '783'
-      Content-Type:
-      - application/json
-      ParameterSetName:
-      - -g -n --proxy-convention --redirect-provider --unauthenticated-client-action
-      User-Agent:
-      - python/3.8.10 (Windows-10-10.0.22631-SP0) AZURECLI/2.59.0
-    method: PUT
-    uri: https://management.azure.com/subscriptions/00000000-0000-0000-0000-000000000000/resourceGroups/clitest.rg000001/providers/Microsoft.App/containerApps/containerapp-auth000002/authConfigs/current?api-version=2024-02-02-preview
-  response:
-    body:
-      string: '{"id":"/subscriptions/00000000-0000-0000-0000-000000000000/resourceGroups/clitest.rg000001/providers/Microsoft.App/containerApps/containerapp-auth000002/authConfigs/current","name":"current","type":"Microsoft.App/containerapps/authconfigs","properties":{"platform":{"enabled":true},"globalValidation":{"unauthenticatedClientAction":"AllowAnonymous","redirectToProvider":"Facebook"},"identityProviders":{"azureActiveDirectory":{"registration":{"openIdIssuer":"https://sts.windows.net/54826b22-38d6-4fb2-bad9-b7983a3e9c5a/","clientId":"c0d23eb5-ea9f-4a4d-9519-bfa0a422c491","clientSecretSettingName":"microsoft-provider-authentication-secret"},"validation":{"defaultAuthorizationPolicy":{"allowedApplications":[]}},"isAutoProvisioned":false}},"login":{"tokenStore":{"enabled":true,"azureBlobStorage":{"sasUrlSettingName":"blob-storage-token-store-sasurl-secret"}},"preserveUrlFragmentsForLogins":false},"httpSettings":{"forwardProxy":{"convention":"Standard"}},"encryptionSettings":{}}}'
-    headers:
-      api-supported-versions:
-      - 2022-03-01, 2022-06-01-preview, 2022-10-01, 2022-11-01-preview, 2023-04-01-preview,
-        2023-05-01, 2023-05-02-preview, 2023-08-01-preview, 2023-11-02-preview, 2024-02-02-preview,
-        2024-03-01
-      cache-control:
-      - no-cache
-      content-length:
-      - '984'
-      content-type:
-      - application/json; charset=utf-8
-      date:
-      - Mon, 06 May 2024 19:25:41 GMT
-      expires:
-      - '-1'
-      pragma:
-      - no-cache
-      strict-transport-security:
-      - max-age=31536000; includeSubDomains
-      vary:
-      - Accept-Encoding
-      x-cache:
-      - CONFIG_NOCACHE
-      x-content-type-options:
-      - nosniff
-      x-ms-ratelimit-remaining-subscription-writes:
-      - '1199'
-      x-msedge-ref:
-      - 'Ref A: 5CE7E4ED10C94BD9A0A971B70D09B3C5 Ref B: CO6AA3150219049 Ref C: 2024-05-06T19:25:41Z'
-      x-powered-by:
-      - ASP.NET
-    status:
-      code: 200
-      message: OK
-- request:
-    body: null
-    headers:
-      Accept:
-      - application/json
-      Accept-Encoding:
-      - gzip, deflate
-      CommandName:
-      - containerapp show
-      Connection:
-      - keep-alive
-      ParameterSetName:
-      - -g -n
-      User-Agent:
-      - AZURECLI/2.59.0 azsdk-python-core/1.28.0 Python/3.8.10 (Windows-10-10.0.22631-SP0)
-    method: GET
-    uri: https://management.azure.com/subscriptions/00000000-0000-0000-0000-000000000000/providers/Microsoft.App?api-version=2022-09-01
-  response:
-    body:
-      string: '{"id":"/subscriptions/00000000-0000-0000-0000-000000000000/providers/Microsoft.App","namespace":"Microsoft.App","authorizations":[{"applicationId":"7e3bc4fd-85a3-4192-b177-5b8bfc87f42c","roleDefinitionId":"39a74f72-b40f-4bdc-b639-562fe2260bf0"},{"applicationId":"3734c1a4-2bed-4998-a37a-ff1a9e7bf019","roleDefinitionId":"5c779a4f-5cb2-4547-8c41-478d9be8ba90"},{"applicationId":"55ebbb62-3b9c-49fd-9b87-9595226dd4ac","roleDefinitionId":"e49ca620-7992-4561-a7df-4ed67dad77b5","managedByRoleDefinitionId":"9e3af657-a8ff-583c-a75c-2fe7c4bcb635"},{"applicationId":"1459b1f6-7a5b-4300-93a2-44b4a651759f","roleDefinitionId":"3c5f1b29-9e3d-4a22-b5d6-9ff4e5a37974"}],"resourceTypes":[{"resourceType":"managedEnvironments","locations":["North
-        Central US (Stage)","Central US EUAP","East US 2 EUAP","West US 2","Southeast
-        Asia","Sweden Central","Canada Central","West Europe","North Europe","East
-        US","East US 2","East Asia","Australia East","Germany West Central","Japan
-        East","UK South","West US","Central US","North Central US","South Central
-        US","Korea Central","Brazil South","West US 3","France Central","South Africa
-        North","Norway East","Switzerland North","UAE North","Canada East","West Central
-        US","UK West","Central India","Switzerland West","Italy North","Poland Central"],"apiVersions":["2024-03-01","2024-02-02-preview","2023-11-02-preview","2023-08-01-preview","2023-05-02-preview","2023-05-01","2023-04-01-preview","2022-11-01-preview","2022-10-01","2022-06-01-preview","2022-03-01"],"defaultApiVersion":"2023-05-01","capabilities":"CrossResourceGroupResourceMove,
-        CrossSubscriptionResourceMove, SystemAssignedResourceIdentity, SupportsTags,
-        SupportsLocation"},{"resourceType":"operations","locations":["North Central
-        US (Stage)","Central US EUAP","East US 2 EUAP","West US 2","Southeast Asia","Sweden
-        Central","Canada Central","West Europe","North Europe","East US","East US
-        2","East Asia","Australia East","Germany West Central","Japan East","UK South","West
-        US","Central US","North Central US","South Central US","Korea Central","Brazil
-        South","West US 3","France Central","South Africa North","Norway East","Switzerland
-        North","UAE North","Canada East","West Central US","UK West","Central India","Italy
-        North","Poland Central"],"apiVersions":["2024-02-02-preview","2023-11-02-preview","2023-08-01-preview","2023-05-02-preview","2023-05-01","2023-04-01-preview","2023-02-01","2022-11-01-preview","2022-10-01","2022-06-01-preview","2022-03-01"],"defaultApiVersion":"2023-11-02-preview","capabilities":"None"},{"resourceType":"managedEnvironments/certificates","locations":["Central
-        US EUAP","East US 2 EUAP","North Central US (Stage)","West US 2","Southeast
-        Asia","Sweden Central","Canada Central","West Europe","North Europe","East
-        US","East US 2","East Asia","Australia East","Germany West Central","Japan
-        East","UK South","West US","Central US","North Central US","South Central
-        US","Korea Central","Brazil South","West US 3","France Central","South Africa
-        North","Norway East","Switzerland North","UAE North","Canada East","West Central
-        US","UK West","Central India","Switzerland West","Italy North","Poland Central"],"apiVersions":["2024-03-01","2024-02-02-preview","2023-11-02-preview","2023-08-01-preview","2023-05-02-preview","2023-05-01","2023-04-01-preview","2022-11-01-preview","2022-10-01","2022-06-01-preview","2022-03-01"],"defaultApiVersion":"2023-05-01","capabilities":"CrossResourceGroupResourceMove,
-        CrossSubscriptionResourceMove, SupportsTags, SupportsLocation"},{"resourceType":"managedEnvironments/managedCertificates","locations":["Central
-        US EUAP","East US 2 EUAP","North Central US (Stage)","West US 2","Southeast
-        Asia","Sweden Central","Canada Central","West Europe","North Europe","East
-        US","East US 2","East Asia","Australia East","Germany West Central","Japan
-        East","UK South","West US","Central US","North Central US","South Central
-        US","Korea Central","Brazil South","West US 3","France Central","South Africa
-        North","Norway East","Switzerland North","UAE North","Canada East","West Central
-        US","UK West","Central India","Switzerland West","Italy North","Poland Central"],"apiVersions":["2024-03-01","2024-02-02-preview","2023-11-02-preview","2023-08-01-preview","2023-05-02-preview","2023-05-01","2023-04-01-preview","2022-11-01-preview"],"defaultApiVersion":"2023-05-01","capabilities":"CrossResourceGroupResourceMove,
-        CrossSubscriptionResourceMove, SupportsTags, SupportsLocation"},{"resourceType":"containerApps","locations":["Central
-        US EUAP","East US 2 EUAP","North Central US (Stage)","West US 2","Southeast
-        Asia","Sweden Central","Canada Central","West Europe","North Europe","East
-        US","East US 2","East Asia","Australia East","Germany West Central","Japan
-        East","UK South","West US","Central US","North Central US","South Central
-        US","Korea Central","Brazil South","West US 3","France Central","South Africa
-        North","Norway East","Switzerland North","UAE North","Canada East","West Central
-        US","UK West","Central India","Switzerland West","Italy North","Poland Central"],"apiVersions":["2024-03-01","2024-02-02-preview","2023-11-02-preview","2023-08-01-preview","2023-05-02-preview","2023-05-01","2023-04-01-preview","2022-11-01-preview","2022-10-01","2022-06-01-preview","2022-03-01"],"defaultApiVersion":"2023-05-01","capabilities":"CrossResourceGroupResourceMove,
-        CrossSubscriptionResourceMove, SystemAssignedResourceIdentity, SupportsTags,
-        SupportsLocation"},{"resourceType":"containerApps/privateEndpointConnectionProxies","locations":["Central
-        US EUAP","East US 2 EUAP","North Central US (Stage)","West US 2","Southeast
-        Asia","Sweden Central","Canada Central","West Europe","North Europe","East
-        US","East US 2","East Asia","Australia East","Germany West Central","Japan
-        East","UK South","West US","Central US","North Central US","South Central
-        US","Korea Central","Brazil South","West US 3","France Central","South Africa
-        North","Norway East","Switzerland North","UAE North","Canada East","West Central
-        US","UK West","Central India","Switzerland West","Italy North","Poland Central"],"apiVersions":["2024-02-02-preview","2023-11-02-preview"],"defaultApiVersion":"2023-11-02-preview","capabilities":"None"},{"resourceType":"managedEnvironments/privateEndpointConnectionProxies","locations":["Central
-        US EUAP","East US 2 EUAP","North Central US (Stage)","West US 2","Southeast
-        Asia","Sweden Central","Canada Central","West Europe","North Europe","East
-        US","East US 2","East Asia","Australia East","Germany West Central","Japan
-        East","UK South","West US","Central US","North Central US","South Central
-        US","Korea Central","Brazil South","West US 3","France Central","South Africa
-        North","Norway East","Switzerland North","UAE North","Canada East","West Central
-        US","UK West","Central India","Switzerland West","Italy North","Poland Central"],"apiVersions":["2024-02-02-preview","2023-11-02-preview"],"defaultApiVersion":"2023-11-02-preview","capabilities":"None"},{"resourceType":"sessionPools","locations":["North
-        Central US (Stage)","Central US EUAP","East US 2 EUAP","West US 2","Southeast
-        Asia","Sweden Central","Canada Central","West Europe","North Europe","East
-        US","East US 2","East Asia","Australia East","Germany West Central","Japan
-        East","UK South","West US","Central US","North Central US","South Central
-        US","Korea Central","Brazil South","West US 3","France Central","South Africa
-        North","Norway East","Switzerland North","UAE North","Canada East","West Central
-        US","UK West","Central India","Switzerland West","Italy North","Poland Central"],"apiVersions":["2024-02-02-preview","2023-11-02-preview","2023-08-01-preview"],"defaultApiVersion":"2024-02-02-preview","capabilities":"CrossResourceGroupResourceMove,
-        CrossSubscriptionResourceMove, SystemAssignedResourceIdentity, SupportsTags,
-        SupportsLocation"},{"resourceType":"jobs","locations":["Central US EUAP","East
-        US 2 EUAP","North Central US (Stage)","West US 2","Southeast Asia","Sweden
-        Central","Canada Central","West Europe","North Europe","East US","East US
-        2","East Asia","Australia East","Germany West Central","Japan East","UK South","West
-        US","Central US","North Central US","South Central US","Korea Central","Brazil
-        South","West US 3","France Central","South Africa North","Norway East","Switzerland
-        North","UAE North","Canada East","West Central US","UK West","Central India","Switzerland
-        West","Italy North","Poland Central"],"apiVersions":["2024-03-01","2024-02-02-preview","2023-11-02-preview","2023-08-01-preview","2023-05-02-preview","2023-05-01","2023-04-01-preview","2022-11-01-preview"],"defaultApiVersion":"2023-05-01","capabilities":"CrossResourceGroupResourceMove,
-        CrossSubscriptionResourceMove, SystemAssignedResourceIdentity, SupportsTags,
-        SupportsLocation"},{"resourceType":"locations","locations":[],"apiVersions":["2024-03-01","2024-02-02-preview","2023-11-02-preview","2023-08-01-preview","2023-05-02-preview","2023-05-01","2023-04-01-preview","2022-11-01-preview","2022-10-01","2022-06-01-preview","2022-03-01"],"defaultApiVersion":"2023-05-01","capabilities":"None"},{"resourceType":"locations/managedEnvironmentOperationResults","locations":["Central
-        US EUAP","East US 2 EUAP","North Central US (Stage)","West US 2","Southeast
-        Asia","Sweden Central","Canada Central","West Europe","North Europe","East
-        US","East US 2","East Asia","Australia East","Germany West Central","Japan
-        East","UK South","West US","Central US","North Central US","South Central
-        US","Korea Central","Brazil South","West US 3","France Central","South Africa
-        North","Norway East","Switzerland North","UAE North","Canada East","West Central
-        US","UK West","Central India","Switzerland West","Italy North","Poland Central"],"apiVersions":["2024-03-01","2024-02-02-preview","2023-11-02-preview","2023-08-01-preview","2023-05-02-preview","2023-05-01","2023-04-01-preview","2022-11-01-preview","2022-10-01","2022-06-01-preview","2022-03-01"],"defaultApiVersion":"2023-05-01","capabilities":"None"},{"resourceType":"locations/managedEnvironmentOperationStatuses","locations":["Central
-        US EUAP","East US 2 EUAP","North Central US (Stage)","West US 2","Southeast
-        Asia","Sweden Central","Canada Central","West Europe","North Europe","East
-        US","East US 2","East Asia","Australia East","Germany West Central","Japan
-        East","UK South","West US","Central US","North Central US","South Central
-        US","Korea Central","Brazil South","West US 3","France Central","South Africa
-        North","Norway East","Switzerland North","UAE North","Canada East","West Central
-        US","UK West","Central India","Switzerland West","Italy North","Poland Central"],"apiVersions":["2024-03-01","2024-02-02-preview","2023-11-02-preview","2023-08-01-preview","2023-05-02-preview","2023-05-01","2023-04-01-preview","2022-11-01-preview","2022-10-01","2022-06-01-preview","2022-03-01"],"defaultApiVersion":"2023-05-01","capabilities":"None"},{"resourceType":"locations/containerappOperationResults","locations":["Central
-        US EUAP","East US 2 EUAP","North Central US (Stage)","West US 2","Southeast
-        Asia","Sweden Central","Canada Central","West Europe","North Europe","East
-        US","East US 2","East Asia","Australia East","Germany West Central","Japan
-        East","UK South","West US","Central US","North Central US","South Central
-        US","Korea Central","Brazil South","West US 3","France Central","South Africa
-        North","Norway East","Switzerland North","UAE North","Canada East","West Central
-        US","UK West","Central India","Switzerland West","Italy North","Poland Central"],"apiVersions":["2024-03-01","2024-02-02-preview","2023-11-02-preview","2023-08-01-preview","2023-05-02-preview","2023-05-01","2023-04-01-preview","2022-11-01-preview","2022-10-01","2022-06-01-preview","2022-03-01"],"defaultApiVersion":"2023-05-01","capabilities":"None"},{"resourceType":"locations/containerappOperationStatuses","locations":["Central
-        US EUAP","East US 2 EUAP","North Central US (Stage)","West US 2","Southeast
-        Asia","Sweden Central","Canada Central","West Europe","North Europe","East
-        US","East US 2","East Asia","Australia East","Germany West Central","Japan
-        East","UK South","West US","Central US","North Central US","South Central
-        US","Korea Central","Brazil South","West US 3","France Central","South Africa
-        North","Norway East","Switzerland North","UAE North","Canada East","West Central
-        US","UK West","Central India","Switzerland West","Italy North","Poland Central"],"apiVersions":["2024-03-01","2024-02-02-preview","2023-11-02-preview","2023-08-01-preview","2023-05-02-preview","2023-05-01","2023-04-01-preview","2022-11-01-preview","2022-10-01","2022-06-01-preview","2022-03-01"],"defaultApiVersion":"2023-05-01","capabilities":"None"},{"resourceType":"locations/containerappsjobOperationResults","locations":["Central
-        US EUAP","East US 2 EUAP","North Central US (Stage)","West US 2","Southeast
-        Asia","Sweden Central","Canada Central","West Europe","North Europe","East
-        US","East US 2","East Asia","Australia East","Germany West Central","Japan
-        East","UK South","West US","Central US","North Central US","South Central
-        US","Korea Central","Brazil South","West US 3","France Central","South Africa
-        North","Norway East","Switzerland North","UAE North","Canada East","West Central
-        US","UK West","Central India","Switzerland West","Italy North","Poland Central"],"apiVersions":["2024-03-01","2024-02-02-preview","2023-11-02-preview","2023-08-01-preview","2023-05-02-preview","2023-05-01","2023-04-01-preview","2022-11-01-preview"],"defaultApiVersion":"2023-05-01","capabilities":"None"},{"resourceType":"locations/containerappsjobOperationStatuses","locations":["Central
-        US EUAP","East US 2 EUAP","North Central US (Stage)","West US 2","Southeast
-        Asia","Sweden Central","Canada Central","West Europe","North Europe","East
-        US","East US 2","East Asia","Australia East","Germany West Central","Japan
-        East","UK South","West US","Central US","North Central US","South Central
-        US","Korea Central","Brazil South","West US 3","France Central","South Africa
-        North","Norway East","Switzerland North","UAE North","Canada East","West Central
-        US","UK West","Central India","Switzerland West","Italy North","Poland Central"],"apiVersions":["2024-03-01","2024-02-02-preview","2023-11-02-preview","2023-08-01-preview","2023-05-02-preview","2023-05-01","2023-04-01-preview","2022-11-01-preview"],"defaultApiVersion":"2023-05-01","capabilities":"None"},{"resourceType":"locations/sourceControlOperationResults","locations":["Central
-        US EUAP","East US 2 EUAP","North Central US (Stage)","West US 2","Southeast
-        Asia","Sweden Central","Canada Central","West Europe","North Europe","East
-        US","East US 2","East Asia","Australia East","Germany West Central","Japan
-        East","UK South","West US","Central US","North Central US","South Central
-        US","Korea Central","Brazil South","West US 3","France Central","South Africa
-        North","Norway East","Switzerland North","UAE North","Canada East","West Central
-        US","UK West","Central India","Switzerland West","Italy North","Poland Central"],"apiVersions":["2024-03-01","2024-02-02-preview","2023-11-02-preview","2023-08-01-preview","2023-05-02-preview","2023-05-01","2023-04-01-preview","2022-11-01-preview","2022-10-01","2022-06-01-preview","2022-03-01"],"defaultApiVersion":"2023-05-01","capabilities":"None"},{"resourceType":"locations/sourceControlOperationStatuses","locations":["Central
-        US EUAP","East US 2 EUAP","North Central US (Stage)","West US 2","Southeast
-        Asia","Sweden Central","Canada Central","West Europe","North Europe","East
-        US","East US 2","East Asia","Australia East","Germany West Central","Japan
-        East","UK South","West US","Central US","North Central US","South Central
-        US","Korea Central","Brazil South","West US 3","France Central","South Africa
-        North","Norway East","Switzerland North","UAE North","Canada East","West Central
-        US","UK West","Central India","Switzerland West","Italy North","Poland Central"],"apiVersions":["2024-03-01","2024-02-02-preview","2023-11-02-preview","2023-08-01-preview","2023-05-02-preview","2023-05-01","2023-04-01-preview","2022-11-01-preview","2022-10-01","2022-06-01-preview","2022-03-01"],"defaultApiVersion":"2023-05-01","capabilities":"None"},{"resourceType":"locations/usages","locations":["Central
-        US EUAP","East US 2 EUAP","North Central US (Stage)","West US 2","Southeast
-        Asia","Sweden Central","Canada Central","West Europe","North Europe","East
-        US","East US 2","East Asia","Australia East","Germany West Central","Japan
-        East","UK South","West US","Central US","North Central US","South Central
-        US","Korea Central","Brazil South","West US 3","France Central","South Africa
-        North","Norway East","Switzerland North","UAE North","Canada East","West Central
-        US","UK West","Central India","Switzerland West","Italy North","Poland Central"],"apiVersions":["2024-03-01","2024-02-02-preview","2023-11-02-preview","2023-08-01-preview","2023-05-02-preview"],"defaultApiVersion":"2023-05-02-preview","capabilities":"None"},{"resourceType":"connectedEnvironments","locations":["Central
-        US EUAP","East US 2 EUAP","North Central US (Stage)","North Central US","East
-        US","East Asia","West Europe","Southeast Asia"],"apiVersions":["2024-03-01","2024-02-02-preview","2023-11-02-preview","2023-08-01-preview","2023-05-02-preview","2023-05-01","2023-04-01-preview","2022-11-01-preview","2022-10-01","2022-06-01-preview"],"defaultApiVersion":"2023-05-01","capabilities":"CrossResourceGroupResourceMove,
-        CrossSubscriptionResourceMove, SupportsTags, SupportsLocation"},{"resourceType":"connectedEnvironments/certificates","locations":["Central
-        US EUAP","East US 2 EUAP","North Central US (Stage)","North Central US","East
-        US","East Asia","West Europe","Southeast Asia"],"apiVersions":["2024-03-01","2024-02-02-preview","2023-11-02-preview","2023-08-01-preview","2023-05-02-preview","2023-05-01","2023-04-01-preview","2022-11-01-preview","2022-10-01","2022-06-01-preview"],"defaultApiVersion":"2023-05-01","capabilities":"CrossResourceGroupResourceMove,
-        CrossSubscriptionResourceMove, SupportsTags, SupportsLocation"},{"resourceType":"locations/connectedEnvironmentOperationResults","locations":["Central
-        US EUAP","East US 2 EUAP","North Central US (Stage)","North Central US","East
-        US","East Asia","West Europe","Southeast Asia"],"apiVersions":["2024-03-01","2024-02-02-preview","2023-11-02-preview","2023-08-01-preview","2023-05-02-preview","2023-05-01","2023-04-01-preview","2022-11-01-preview","2022-10-01","2022-06-01-preview"],"defaultApiVersion":"2023-05-01","capabilities":"None"},{"resourceType":"locations/connectedEnvironmentOperationStatuses","locations":["Central
-        US EUAP","East US 2 EUAP","North Central US (Stage)","North Central US","East
-        US","East Asia","West Europe","Southeast Asia"],"apiVersions":["2024-03-01","2024-02-02-preview","2023-11-02-preview","2023-08-01-preview","2023-05-02-preview","2023-05-01","2023-04-01-preview","2022-11-01-preview","2022-10-01","2022-06-01-preview"],"defaultApiVersion":"2023-05-01","capabilities":"None"},{"resourceType":"locations/managedCertificateOperationStatuses","locations":["Central
-        US EUAP","East US 2 EUAP","North Central US (Stage)","West US 2","Southeast
-        Asia","Sweden Central","Canada Central","West Europe","North Europe","East
-        US","East US 2","East Asia","Australia East","Germany West Central","Japan
-        East","UK South","West US","Central US","North Central US","South Central
-        US","Korea Central","Brazil South","West US 3","France Central","South Africa
-        North","Norway East","Switzerland North","UAE North","Canada East","West Central
-        US","UK West","Central India","Switzerland West","Italy North","Poland Central"],"apiVersions":["2024-03-01","2024-02-02-preview","2023-11-02-preview","2023-08-01-preview","2023-05-02-preview","2023-05-01","2023-04-01-preview","2022-11-01-preview"],"defaultApiVersion":"2023-05-01","capabilities":"None"},{"resourceType":"locations/billingMeters","locations":["Central
-        US EUAP","East US 2 EUAP","North Central US (Stage)","West US 2","Southeast
-        Asia","Sweden Central","Canada Central","West Europe","North Europe","East
-        US","East US 2","East Asia","Australia East","Germany West Central","Japan
-        East","UK South","West US","Central US","North Central US","South Central
-        US","Korea Central","Brazil South","West US 3","France Central","South Africa
-        North","Norway East","Switzerland North","UAE North","Canada East","West Central
-        US","UK West","Central India","Switzerland West","Italy North","Poland Central"],"apiVersions":["2024-03-01","2024-02-02-preview","2023-11-02-preview","2023-08-01-preview","2023-05-02-preview","2023-05-01","2023-04-01-preview","2022-11-01-preview","2022-10-01","2022-06-01-preview"],"defaultApiVersion":"2023-05-01","capabilities":"None"},{"resourceType":"locations/availableManagedEnvironmentsWorkloadProfileTypes","locations":["Central
-        US EUAP","East US 2 EUAP","North Central US (Stage)","West US 2","Southeast
-        Asia","Sweden Central","Canada Central","West Europe","North Europe","East
-        US","East US 2","East Asia","Australia East","Germany West Central","Japan
-        East","UK South","West US","Central US","North Central US","South Central
-        US","Korea Central","Brazil South","West US 3","France Central","South Africa
-        North","Norway East","Switzerland North","UAE North","Canada East","West Central
-        US","UK West","Central India","Switzerland West","Italy North","Poland Central"],"apiVersions":["2024-03-01","2024-02-02-preview","2023-11-02-preview","2023-08-01-preview","2023-05-02-preview","2023-05-01","2023-04-01-preview","2022-11-01-preview","2022-10-01","2022-06-01-preview"],"defaultApiVersion":"2023-05-01","capabilities":"None"},{"resourceType":"getCustomDomainVerificationId","locations":["Central
-        US EUAP","East US 2 EUAP","North Central US (Stage)","West US 2","Southeast
-        Asia","Sweden Central","Canada Central","West Europe","North Europe","East
-        US","East US 2","East Asia","Australia East","Germany West Central","Japan
-        East","UK South","West US","Central US","North Central US","South Central
-        US","Korea Central","Brazil South","West US 3","France Central","South Africa
-        North","Norway East","Switzerland North","UAE North","Canada East","West Central
-        US","UK West","Central India","Italy North","Poland Central","Switzerland
-        West"],"apiVersions":["2024-03-01","2024-02-02-preview","2023-11-02-preview","2023-08-01-preview","2023-05-02-preview"],"defaultApiVersion":"2023-05-02-preview","capabilities":"None"},{"resourceType":"builders","locations":["Central
-        US EUAP","East US 2 EUAP","North Central US (Stage)","West US 2","Southeast
-        Asia","Sweden Central","Canada Central","West Europe","North Europe","East
-        US","East US 2","East Asia","Australia East","Germany West Central","Japan
-        East","UK South","West US","Central US","North Central US","South Central
-        US","Korea Central","Brazil South","West US 3","France Central","South Africa
-        North","Norway East","Switzerland North","UAE North","Canada East","West Central
-        US","UK West","Central India","Switzerland West","Italy North","Poland Central"],"apiVersions":["2024-02-02-preview","2023-11-02-preview","2023-08-01-preview"],"defaultApiVersion":"2023-08-01-preview","capabilities":"CrossResourceGroupResourceMove,
-        CrossSubscriptionResourceMove, SystemAssignedResourceIdentity, SupportsTags,
-        SupportsLocation"},{"resourceType":"builders/builds","locations":["Central
-        US EUAP","East US 2 EUAP","North Central US (Stage)","West US 2","Southeast
-        Asia","Sweden Central","Canada Central","West Europe","North Europe","East
-        US","East US 2","East Asia","Australia East","Germany West Central","Japan
-        East","UK South","West US","Central US","North Central US","South Central
-        US","Korea Central","Brazil South","West US 3","France Central","South Africa
-        North","Norway East","Switzerland North","UAE North","Canada East","West Central
-        US","UK West","Central India","Switzerland West","Italy North","Poland Central"],"apiVersions":["2024-02-02-preview","2023-11-02-preview","2023-08-01-preview"],"defaultApiVersion":"2023-08-01-preview","capabilities":"None"},{"resourceType":"builders/patches","locations":["North
-        Central US (Stage)","Central US EUAP","East US 2 EUAP","West US 2","Southeast
-        Asia","Sweden Central","Canada Central","West Europe","North Europe","East
-        US","East US 2","East Asia","Australia East","Germany West Central","Japan
-        East","UK South","West US","Central US","North Central US","South Central
-        US","Korea Central","Brazil South","West US 3","France Central","South Africa
-        North","Norway East","Switzerland North","UAE North","Canada East","West Central
-        US","UK West","Central India","Switzerland West","Italy North","Poland Central"],"apiVersions":["2024-02-02-preview","2023-11-02-preview","2023-08-01-preview"],"defaultApiVersion":"2023-08-01-preview","capabilities":"None"},{"resourceType":"locations/OperationResults","locations":["Central
-        US EUAP","East US 2 EUAP","North Central US (Stage)","West US 2","Southeast
-        Asia","Sweden Central","Canada Central","West Europe","North Europe","East
-        US","East US 2","East Asia","Australia East","Germany West Central","Japan
-        East","UK South","West US","Central US","North Central US","South Central
-        US","Korea Central","Brazil South","West US 3","France Central","South Africa
-        North","Norway East","Switzerland North","UAE North","Canada East","West Central
-        US","UK West","Central India","Switzerland West","Italy North","Poland Central"],"apiVersions":["2024-02-02-preview","2023-11-02-preview","2023-08-01-preview"],"defaultApiVersion":"2023-08-01-preview","capabilities":"None"},{"resourceType":"locations/OperationStatuses","locations":["Central
-        US EUAP","East US 2 EUAP","North Central US (Stage)","West US 2","Southeast
-        Asia","Sweden Central","Canada Central","West Europe","North Europe","East
-        US","East US 2","East Asia","Australia East","Germany West Central","Japan
-        East","UK South","West US","Central US","North Central US","South Central
-        US","Korea Central","Brazil South","West US 3","France Central","South Africa
-        North","Norway East","Switzerland North","UAE North","Canada East","West Central
-        US","UK West","Central India","Switzerland West","Italy North","Poland Central"],"apiVersions":["2024-02-02-preview","2023-11-02-preview","2023-08-01-preview"],"defaultApiVersion":"2023-08-01-preview","capabilities":"None"},{"resourceType":"managedEnvironments/dotNetComponents","locations":["Central
-        US EUAP","East US 2 EUAP","North Central US (Stage)","West US 2","Southeast
-        Asia","Sweden Central","Canada Central","West Europe","North Europe","East
-        US","East US 2","East Asia","Australia East","Germany West Central","Japan
-        East","UK South","West US","Central US","North Central US","South Central
-        US","Korea Central","Brazil South","West US 3","France Central","South Africa
-        North","Norway East","Switzerland North","UAE North","Canada East","West Central
-        US","UK West","Central India","Switzerland West","Italy North","Poland Central"],"apiVersions":["2024-02-02-preview","2023-11-02-preview"],"defaultApiVersion":"2023-11-02-preview","capabilities":"None"},{"resourceType":"managedEnvironments/javaComponents","locations":["Central
-        US EUAP","East US 2 EUAP","North Central US (Stage)","West US 2","Southeast
-        Asia","Sweden Central","Canada Central","West Europe","North Europe","East
-        US","East US 2","East Asia","Australia East","Germany West Central","Japan
-        East","UK South","West US","Central US","North Central US","South Central
-        US","Korea Central","Brazil South","West US 3","France Central","South Africa
-        North","Norway East","Switzerland North","UAE North","Canada East","West Central
-        US","UK West","Central India","Switzerland West","Italy North","Poland Central"],"apiVersions":["2024-02-02-preview","2023-11-02-preview"],"defaultApiVersion":"2023-11-02-preview","capabilities":"None"},{"resourceType":"managedEnvironments/daprComponents","locations":["Central
-        US EUAP","East US 2 EUAP","North Central US (Stage)","West US 2","Southeast
-        Asia","Sweden Central","Canada Central","West Europe","North Europe","East
-        US","East US 2","East Asia","Australia East","Germany West Central","Japan
-        East","UK South","West US","Central US","North Central US","South Central
-        US","Korea Central","Brazil South","West US 3","France Central","South Africa
-        North","Norway East","Switzerland North","UAE North","Canada East","West Central
-        US","UK West","Central India","Switzerland West","Italy North","Poland Central"],"apiVersions":["2024-03-01","2024-02-02-preview","2023-11-02-preview","2023-08-01-preview","2023-05-02-preview","2023-05-01","2023-04-01-preview","2022-11-01-preview","2022-10-01","2022-06-01-preview","2022-03-01"],"defaultApiVersion":"2023-05-01","capabilities":"None"},{"resourceType":"functions","locations":["North
-        Central US (Stage)","Central US EUAP","West Central US"],"apiVersions":["2024-02-02-preview"],"capabilities":"SupportsExtension"}],"registrationState":"Registered","registrationPolicy":"RegistrationRequired"}'
-    headers:
-      cache-control:
-      - no-cache
-      content-length:
-      - '28714'
-      content-type:
-      - application/json; charset=utf-8
-      date:
-      - Mon, 06 May 2024 19:25:42 GMT
-      expires:
-      - '-1'
-      pragma:
-      - no-cache
-      strict-transport-security:
-      - max-age=31536000; includeSubDomains
-      x-cache:
-      - CONFIG_NOCACHE
-      x-content-type-options:
-      - nosniff
-      x-msedge-ref:
-      - 'Ref A: CC0C978C80BC4AB6BAFA35899232F5F3 Ref B: CO6AA3150217031 Ref C: 2024-05-06T19:25:42Z'
-    status:
-      code: 200
-      message: OK
-- request:
-    body: null
-    headers:
-      Accept:
-      - '*/*'
-      Accept-Encoding:
-      - gzip, deflate
-      CommandName:
-      - containerapp show
-      Connection:
-      - keep-alive
-      ParameterSetName:
-      - -g -n
-      User-Agent:
-      - python/3.8.10 (Windows-10-10.0.22631-SP0) AZURECLI/2.59.0
-    method: GET
-    uri: https://management.azure.com/subscriptions/00000000-0000-0000-0000-000000000000/resourceGroups/clitest.rg000001/providers/Microsoft.App/containerApps/containerapp-auth000002?api-version=2024-02-02-preview
-  response:
-    body:
-      string: '{"id":"/subscriptions/00000000-0000-0000-0000-000000000000/resourceGroups/clitest.rg000001/providers/Microsoft.App/containerapps/containerapp-auth000002","name":"containerapp-auth000002","type":"Microsoft.App/containerApps","location":"East
-        US","systemData":{"createdBy":"harrli@microsoft.com","createdByType":"User","createdAt":"2024-05-06T19:25:16.8025836","lastModifiedBy":"harrli@microsoft.com","lastModifiedByType":"User","lastModifiedAt":"2024-05-06T19:25:36.3365141"},"properties":{"provisioningState":"Succeeded","runningStatus":"Running","managedEnvironmentId":"/subscriptions/00000000-0000-0000-0000-000000000000/resourceGroups/client.env_rg_eastus/providers/Microsoft.App/managedEnvironments/env-eastus","environmentId":"/subscriptions/00000000-0000-0000-0000-000000000000/resourceGroups/client.env_rg_eastus/providers/Microsoft.App/managedEnvironments/env-eastus","workloadProfileName":"Consumption","patchingMode":"Automatic","outboundIpAddresses":["20.231.246.122","20.231.246.54","20.231.247.19","20.231.246.253","20.241.227.6","20.241.226.169","20.127.248.50","20.241.171.30","20.241.172.248","20.241.172.250","20.246.203.138","20.246.203.140","52.191.22.226","52.191.22.23","52.191.22.71","52.191.22.159","52.191.22.166","52.191.22.212","52.191.22.41","52.191.23.0","52.191.22.198","52.191.22.121","20.124.73.117","52.149.247.118","52.149.245.39","52.149.247.189","52.149.247.220","52.149.247.221","52.149.245.38","52.149.244.111","52.224.88.179","52.149.247.199","52.149.244.160","4.156.169.214","4.156.169.175","4.156.169.143","20.241.173.137","20.241.173.98","20.242.228.13","20.242.227.204","20.242.227.238","20.242.228.93","52.226.103.51","52.226.103.36","52.226.103.82","52.226.103.10","52.226.102.213","52.226.102.151","52.226.102.243","52.226.103.40","52.226.102.224","52.226.102.162"],"latestRevisionName":"containerapp-auth000002--qqx4vsc","latestReadyRevisionName":"containerapp-auth000002--qqx4vsc","latestRevisionFqdn":"containerapp-auth000002--qqx4vsc.livelycliff-46133ec3.eastus.azurecontainerapps.io","customDomainVerificationId":"0FEF6FC81FA2FA9876FEE95F895AD716D01F5495C9AC8EA62F0228DC5E40B5CA","configuration":{"secrets":[{"name":"microsoft-provider-authentication-secret"},{"name":"blob-storage-token-store-sasurl-secret"}],"activeRevisionsMode":"Single","ingress":{"fqdn":"containerapp-auth000002.livelycliff-46133ec3.eastus.azurecontainerapps.io","external":true,"targetPort":80,"exposedPort":0,"transport":"Auto","traffic":[{"weight":100,"latestRevision":true}],"customDomains":null,"allowInsecure":false,"ipSecurityRestrictions":null,"corsPolicy":null,"clientCertificateMode":null,"stickySessions":null,"additionalPortMappings":null,"targetPortHttpScheme":null},"registries":null,"identitySettings":[],"dapr":null,"runtime":null,"maxInactiveRevisions":100,"service":null},"template":{"revisionSuffix":"","terminationGracePeriodSeconds":null,"containers":[{"image":"mcr.microsoft.com/k8se/quickstart:latest","imageType":"ContainerImage","name":"containerapp-auth000002","resources":{"cpu":0.5,"memory":"1Gi","ephemeralStorage":"2Gi"}}],"initContainers":null,"scale":{"minReplicas":null,"maxReplicas":10,"rules":null},"volumes":null,"serviceBinds":null},"eventStreamEndpoint":"https://eastus.azurecontainerapps.dev/subscriptions/00000000-0000-0000-0000-000000000000/resourceGroups/clitest.rg000001/containerApps/containerapp-auth000002/eventstream","delegatedIdentities":[]},"identity":{"type":"None"}}'
-    headers:
-      api-supported-versions:
-      - 2022-03-01, 2022-06-01-preview, 2022-10-01, 2022-11-01-preview, 2023-04-01-preview,
-        2023-05-01, 2023-05-02-preview, 2023-08-01-preview, 2023-11-02-preview, 2024-02-02-preview,
-        2024-03-01
-      cache-control:
-      - no-cache
-      content-length:
-      - '3441'
-      content-type:
-      - application/json; charset=utf-8
-      date:
-      - Mon, 06 May 2024 19:25:42 GMT
-      expires:
-      - '-1'
-      pragma:
-      - no-cache
-      strict-transport-security:
-      - max-age=31536000; includeSubDomains
-      vary:
-      - Accept-Encoding
-      x-cache:
-      - CONFIG_NOCACHE
-      x-content-type-options:
-      - nosniff
-      x-msedge-ref:
-      - 'Ref A: BBD8F0E775534782B3AD48BD3C085F1B Ref B: CO6AA3150217037 Ref C: 2024-05-06T19:25:42Z'
-      x-powered-by:
-      - ASP.NET
-    status:
-      code: 200
-      message: OK
-- request:
-    body: null
-    headers:
-      Accept:
-      - application/json
-      Accept-Encoding:
-      - gzip, deflate
-      CommandName:
-      - containerapp delete
-      Connection:
-      - keep-alive
-      ParameterSetName:
-      - -g -n --yes
-      User-Agent:
-      - AZURECLI/2.59.0 azsdk-python-core/1.28.0 Python/3.8.10 (Windows-10-10.0.22631-SP0)
-    method: GET
-    uri: https://management.azure.com/subscriptions/00000000-0000-0000-0000-000000000000/providers/Microsoft.App?api-version=2022-09-01
-  response:
-    body:
-      string: '{"id":"/subscriptions/00000000-0000-0000-0000-000000000000/providers/Microsoft.App","namespace":"Microsoft.App","authorizations":[{"applicationId":"7e3bc4fd-85a3-4192-b177-5b8bfc87f42c","roleDefinitionId":"39a74f72-b40f-4bdc-b639-562fe2260bf0"},{"applicationId":"3734c1a4-2bed-4998-a37a-ff1a9e7bf019","roleDefinitionId":"5c779a4f-5cb2-4547-8c41-478d9be8ba90"},{"applicationId":"55ebbb62-3b9c-49fd-9b87-9595226dd4ac","roleDefinitionId":"e49ca620-7992-4561-a7df-4ed67dad77b5","managedByRoleDefinitionId":"9e3af657-a8ff-583c-a75c-2fe7c4bcb635"},{"applicationId":"1459b1f6-7a5b-4300-93a2-44b4a651759f","roleDefinitionId":"3c5f1b29-9e3d-4a22-b5d6-9ff4e5a37974"}],"resourceTypes":[{"resourceType":"managedEnvironments","locations":["North
-        Central US (Stage)","Central US EUAP","East US 2 EUAP","West US 2","Southeast
-        Asia","Sweden Central","Canada Central","West Europe","North Europe","East
-        US","East US 2","East Asia","Australia East","Germany West Central","Japan
-        East","UK South","West US","Central US","North Central US","South Central
-        US","Korea Central","Brazil South","West US 3","France Central","South Africa
-        North","Norway East","Switzerland North","UAE North","Canada East","West Central
-        US","UK West","Central India","Switzerland West","Italy North","Poland Central"],"apiVersions":["2024-03-01","2024-02-02-preview","2023-11-02-preview","2023-08-01-preview","2023-05-02-preview","2023-05-01","2023-04-01-preview","2022-11-01-preview","2022-10-01","2022-06-01-preview","2022-03-01"],"defaultApiVersion":"2023-05-01","capabilities":"CrossResourceGroupResourceMove,
-        CrossSubscriptionResourceMove, SystemAssignedResourceIdentity, SupportsTags,
-        SupportsLocation"},{"resourceType":"operations","locations":["North Central
-        US (Stage)","Central US EUAP","East US 2 EUAP","West US 2","Southeast Asia","Sweden
-        Central","Canada Central","West Europe","North Europe","East US","East US
-        2","East Asia","Australia East","Germany West Central","Japan East","UK South","West
-        US","Central US","North Central US","South Central US","Korea Central","Brazil
-        South","West US 3","France Central","South Africa North","Norway East","Switzerland
-        North","UAE North","Canada East","West Central US","UK West","Central India","Italy
-        North","Poland Central"],"apiVersions":["2024-02-02-preview","2023-11-02-preview","2023-08-01-preview","2023-05-02-preview","2023-05-01","2023-04-01-preview","2023-02-01","2022-11-01-preview","2022-10-01","2022-06-01-preview","2022-03-01"],"defaultApiVersion":"2023-11-02-preview","capabilities":"None"},{"resourceType":"managedEnvironments/certificates","locations":["Central
-        US EUAP","East US 2 EUAP","North Central US (Stage)","West US 2","Southeast
-        Asia","Sweden Central","Canada Central","West Europe","North Europe","East
-        US","East US 2","East Asia","Australia East","Germany West Central","Japan
-        East","UK South","West US","Central US","North Central US","South Central
-        US","Korea Central","Brazil South","West US 3","France Central","South Africa
-        North","Norway East","Switzerland North","UAE North","Canada East","West Central
-        US","UK West","Central India","Switzerland West","Italy North","Poland Central"],"apiVersions":["2024-03-01","2024-02-02-preview","2023-11-02-preview","2023-08-01-preview","2023-05-02-preview","2023-05-01","2023-04-01-preview","2022-11-01-preview","2022-10-01","2022-06-01-preview","2022-03-01"],"defaultApiVersion":"2023-05-01","capabilities":"CrossResourceGroupResourceMove,
-        CrossSubscriptionResourceMove, SupportsTags, SupportsLocation"},{"resourceType":"managedEnvironments/managedCertificates","locations":["Central
-        US EUAP","East US 2 EUAP","North Central US (Stage)","West US 2","Southeast
-        Asia","Sweden Central","Canada Central","West Europe","North Europe","East
-        US","East US 2","East Asia","Australia East","Germany West Central","Japan
-        East","UK South","West US","Central US","North Central US","South Central
-        US","Korea Central","Brazil South","West US 3","France Central","South Africa
-        North","Norway East","Switzerland North","UAE North","Canada East","West Central
-        US","UK West","Central India","Switzerland West","Italy North","Poland Central"],"apiVersions":["2024-03-01","2024-02-02-preview","2023-11-02-preview","2023-08-01-preview","2023-05-02-preview","2023-05-01","2023-04-01-preview","2022-11-01-preview"],"defaultApiVersion":"2023-05-01","capabilities":"CrossResourceGroupResourceMove,
-        CrossSubscriptionResourceMove, SupportsTags, SupportsLocation"},{"resourceType":"containerApps","locations":["Central
-        US EUAP","East US 2 EUAP","North Central US (Stage)","West US 2","Southeast
-        Asia","Sweden Central","Canada Central","West Europe","North Europe","East
-        US","East US 2","East Asia","Australia East","Germany West Central","Japan
-        East","UK South","West US","Central US","North Central US","South Central
-        US","Korea Central","Brazil South","West US 3","France Central","South Africa
-        North","Norway East","Switzerland North","UAE North","Canada East","West Central
-        US","UK West","Central India","Switzerland West","Italy North","Poland Central"],"apiVersions":["2024-03-01","2024-02-02-preview","2023-11-02-preview","2023-08-01-preview","2023-05-02-preview","2023-05-01","2023-04-01-preview","2022-11-01-preview","2022-10-01","2022-06-01-preview","2022-03-01"],"defaultApiVersion":"2023-05-01","capabilities":"CrossResourceGroupResourceMove,
-        CrossSubscriptionResourceMove, SystemAssignedResourceIdentity, SupportsTags,
-        SupportsLocation"},{"resourceType":"containerApps/privateEndpointConnectionProxies","locations":["Central
-        US EUAP","East US 2 EUAP","North Central US (Stage)","West US 2","Southeast
-        Asia","Sweden Central","Canada Central","West Europe","North Europe","East
-        US","East US 2","East Asia","Australia East","Germany West Central","Japan
-        East","UK South","West US","Central US","North Central US","South Central
-        US","Korea Central","Brazil South","West US 3","France Central","South Africa
-        North","Norway East","Switzerland North","UAE North","Canada East","West Central
-        US","UK West","Central India","Switzerland West","Italy North","Poland Central"],"apiVersions":["2024-02-02-preview","2023-11-02-preview"],"defaultApiVersion":"2023-11-02-preview","capabilities":"None"},{"resourceType":"managedEnvironments/privateEndpointConnectionProxies","locations":["Central
-        US EUAP","East US 2 EUAP","North Central US (Stage)","West US 2","Southeast
-        Asia","Sweden Central","Canada Central","West Europe","North Europe","East
-        US","East US 2","East Asia","Australia East","Germany West Central","Japan
-        East","UK South","West US","Central US","North Central US","South Central
-        US","Korea Central","Brazil South","West US 3","France Central","South Africa
-        North","Norway East","Switzerland North","UAE North","Canada East","West Central
-        US","UK West","Central India","Switzerland West","Italy North","Poland Central"],"apiVersions":["2024-02-02-preview","2023-11-02-preview"],"defaultApiVersion":"2023-11-02-preview","capabilities":"None"},{"resourceType":"sessionPools","locations":["North
-        Central US (Stage)","Central US EUAP","East US 2 EUAP","West US 2","Southeast
-        Asia","Sweden Central","Canada Central","West Europe","North Europe","East
-        US","East US 2","East Asia","Australia East","Germany West Central","Japan
-        East","UK South","West US","Central US","North Central US","South Central
-        US","Korea Central","Brazil South","West US 3","France Central","South Africa
-        North","Norway East","Switzerland North","UAE North","Canada East","West Central
-        US","UK West","Central India","Switzerland West","Italy North","Poland Central"],"apiVersions":["2024-02-02-preview","2023-11-02-preview","2023-08-01-preview"],"defaultApiVersion":"2024-02-02-preview","capabilities":"CrossResourceGroupResourceMove,
-        CrossSubscriptionResourceMove, SystemAssignedResourceIdentity, SupportsTags,
-        SupportsLocation"},{"resourceType":"jobs","locations":["Central US EUAP","East
-        US 2 EUAP","North Central US (Stage)","West US 2","Southeast Asia","Sweden
-        Central","Canada Central","West Europe","North Europe","East US","East US
-        2","East Asia","Australia East","Germany West Central","Japan East","UK South","West
-        US","Central US","North Central US","South Central US","Korea Central","Brazil
-        South","West US 3","France Central","South Africa North","Norway East","Switzerland
-        North","UAE North","Canada East","West Central US","UK West","Central India","Switzerland
-        West","Italy North","Poland Central"],"apiVersions":["2024-03-01","2024-02-02-preview","2023-11-02-preview","2023-08-01-preview","2023-05-02-preview","2023-05-01","2023-04-01-preview","2022-11-01-preview"],"defaultApiVersion":"2023-05-01","capabilities":"CrossResourceGroupResourceMove,
-        CrossSubscriptionResourceMove, SystemAssignedResourceIdentity, SupportsTags,
-        SupportsLocation"},{"resourceType":"locations","locations":[],"apiVersions":["2024-03-01","2024-02-02-preview","2023-11-02-preview","2023-08-01-preview","2023-05-02-preview","2023-05-01","2023-04-01-preview","2022-11-01-preview","2022-10-01","2022-06-01-preview","2022-03-01"],"defaultApiVersion":"2023-05-01","capabilities":"None"},{"resourceType":"locations/managedEnvironmentOperationResults","locations":["Central
-        US EUAP","East US 2 EUAP","North Central US (Stage)","West US 2","Southeast
-        Asia","Sweden Central","Canada Central","West Europe","North Europe","East
-        US","East US 2","East Asia","Australia East","Germany West Central","Japan
-        East","UK South","West US","Central US","North Central US","South Central
-        US","Korea Central","Brazil South","West US 3","France Central","South Africa
-        North","Norway East","Switzerland North","UAE North","Canada East","West Central
-        US","UK West","Central India","Switzerland West","Italy North","Poland Central"],"apiVersions":["2024-03-01","2024-02-02-preview","2023-11-02-preview","2023-08-01-preview","2023-05-02-preview","2023-05-01","2023-04-01-preview","2022-11-01-preview","2022-10-01","2022-06-01-preview","2022-03-01"],"defaultApiVersion":"2023-05-01","capabilities":"None"},{"resourceType":"locations/managedEnvironmentOperationStatuses","locations":["Central
-        US EUAP","East US 2 EUAP","North Central US (Stage)","West US 2","Southeast
-        Asia","Sweden Central","Canada Central","West Europe","North Europe","East
-        US","East US 2","East Asia","Australia East","Germany West Central","Japan
-        East","UK South","West US","Central US","North Central US","South Central
-        US","Korea Central","Brazil South","West US 3","France Central","South Africa
-        North","Norway East","Switzerland North","UAE North","Canada East","West Central
-        US","UK West","Central India","Switzerland West","Italy North","Poland Central"],"apiVersions":["2024-03-01","2024-02-02-preview","2023-11-02-preview","2023-08-01-preview","2023-05-02-preview","2023-05-01","2023-04-01-preview","2022-11-01-preview","2022-10-01","2022-06-01-preview","2022-03-01"],"defaultApiVersion":"2023-05-01","capabilities":"None"},{"resourceType":"locations/containerappOperationResults","locations":["Central
-        US EUAP","East US 2 EUAP","North Central US (Stage)","West US 2","Southeast
-        Asia","Sweden Central","Canada Central","West Europe","North Europe","East
-        US","East US 2","East Asia","Australia East","Germany West Central","Japan
-        East","UK South","West US","Central US","North Central US","South Central
-        US","Korea Central","Brazil South","West US 3","France Central","South Africa
-        North","Norway East","Switzerland North","UAE North","Canada East","West Central
-        US","UK West","Central India","Switzerland West","Italy North","Poland Central"],"apiVersions":["2024-03-01","2024-02-02-preview","2023-11-02-preview","2023-08-01-preview","2023-05-02-preview","2023-05-01","2023-04-01-preview","2022-11-01-preview","2022-10-01","2022-06-01-preview","2022-03-01"],"defaultApiVersion":"2023-05-01","capabilities":"None"},{"resourceType":"locations/containerappOperationStatuses","locations":["Central
-        US EUAP","East US 2 EUAP","North Central US (Stage)","West US 2","Southeast
-        Asia","Sweden Central","Canada Central","West Europe","North Europe","East
-        US","East US 2","East Asia","Australia East","Germany West Central","Japan
-        East","UK South","West US","Central US","North Central US","South Central
-        US","Korea Central","Brazil South","West US 3","France Central","South Africa
-        North","Norway East","Switzerland North","UAE North","Canada East","West Central
-        US","UK West","Central India","Switzerland West","Italy North","Poland Central"],"apiVersions":["2024-03-01","2024-02-02-preview","2023-11-02-preview","2023-08-01-preview","2023-05-02-preview","2023-05-01","2023-04-01-preview","2022-11-01-preview","2022-10-01","2022-06-01-preview","2022-03-01"],"defaultApiVersion":"2023-05-01","capabilities":"None"},{"resourceType":"locations/containerappsjobOperationResults","locations":["Central
-        US EUAP","East US 2 EUAP","North Central US (Stage)","West US 2","Southeast
-        Asia","Sweden Central","Canada Central","West Europe","North Europe","East
-        US","East US 2","East Asia","Australia East","Germany West Central","Japan
-        East","UK South","West US","Central US","North Central US","South Central
-        US","Korea Central","Brazil South","West US 3","France Central","South Africa
-        North","Norway East","Switzerland North","UAE North","Canada East","West Central
-        US","UK West","Central India","Switzerland West","Italy North","Poland Central"],"apiVersions":["2024-03-01","2024-02-02-preview","2023-11-02-preview","2023-08-01-preview","2023-05-02-preview","2023-05-01","2023-04-01-preview","2022-11-01-preview"],"defaultApiVersion":"2023-05-01","capabilities":"None"},{"resourceType":"locations/containerappsjobOperationStatuses","locations":["Central
-        US EUAP","East US 2 EUAP","North Central US (Stage)","West US 2","Southeast
-        Asia","Sweden Central","Canada Central","West Europe","North Europe","East
-        US","East US 2","East Asia","Australia East","Germany West Central","Japan
-        East","UK South","West US","Central US","North Central US","South Central
-        US","Korea Central","Brazil South","West US 3","France Central","South Africa
-        North","Norway East","Switzerland North","UAE North","Canada East","West Central
-        US","UK West","Central India","Switzerland West","Italy North","Poland Central"],"apiVersions":["2024-03-01","2024-02-02-preview","2023-11-02-preview","2023-08-01-preview","2023-05-02-preview","2023-05-01","2023-04-01-preview","2022-11-01-preview"],"defaultApiVersion":"2023-05-01","capabilities":"None"},{"resourceType":"locations/sourceControlOperationResults","locations":["Central
-        US EUAP","East US 2 EUAP","North Central US (Stage)","West US 2","Southeast
-        Asia","Sweden Central","Canada Central","West Europe","North Europe","East
-        US","East US 2","East Asia","Australia East","Germany West Central","Japan
-        East","UK South","West US","Central US","North Central US","South Central
-        US","Korea Central","Brazil South","West US 3","France Central","South Africa
-        North","Norway East","Switzerland North","UAE North","Canada East","West Central
-        US","UK West","Central India","Switzerland West","Italy North","Poland Central"],"apiVersions":["2024-03-01","2024-02-02-preview","2023-11-02-preview","2023-08-01-preview","2023-05-02-preview","2023-05-01","2023-04-01-preview","2022-11-01-preview","2022-10-01","2022-06-01-preview","2022-03-01"],"defaultApiVersion":"2023-05-01","capabilities":"None"},{"resourceType":"locations/sourceControlOperationStatuses","locations":["Central
-        US EUAP","East US 2 EUAP","North Central US (Stage)","West US 2","Southeast
-        Asia","Sweden Central","Canada Central","West Europe","North Europe","East
-        US","East US 2","East Asia","Australia East","Germany West Central","Japan
-        East","UK South","West US","Central US","North Central US","South Central
-        US","Korea Central","Brazil South","West US 3","France Central","South Africa
-        North","Norway East","Switzerland North","UAE North","Canada East","West Central
-        US","UK West","Central India","Switzerland West","Italy North","Poland Central"],"apiVersions":["2024-03-01","2024-02-02-preview","2023-11-02-preview","2023-08-01-preview","2023-05-02-preview","2023-05-01","2023-04-01-preview","2022-11-01-preview","2022-10-01","2022-06-01-preview","2022-03-01"],"defaultApiVersion":"2023-05-01","capabilities":"None"},{"resourceType":"locations/usages","locations":["Central
-        US EUAP","East US 2 EUAP","North Central US (Stage)","West US 2","Southeast
-        Asia","Sweden Central","Canada Central","West Europe","North Europe","East
-        US","East US 2","East Asia","Australia East","Germany West Central","Japan
-        East","UK South","West US","Central US","North Central US","South Central
-        US","Korea Central","Brazil South","West US 3","France Central","South Africa
-        North","Norway East","Switzerland North","UAE North","Canada East","West Central
-        US","UK West","Central India","Switzerland West","Italy North","Poland Central"],"apiVersions":["2024-03-01","2024-02-02-preview","2023-11-02-preview","2023-08-01-preview","2023-05-02-preview"],"defaultApiVersion":"2023-05-02-preview","capabilities":"None"},{"resourceType":"connectedEnvironments","locations":["Central
-        US EUAP","East US 2 EUAP","North Central US (Stage)","North Central US","East
-        US","East Asia","West Europe","Southeast Asia"],"apiVersions":["2024-03-01","2024-02-02-preview","2023-11-02-preview","2023-08-01-preview","2023-05-02-preview","2023-05-01","2023-04-01-preview","2022-11-01-preview","2022-10-01","2022-06-01-preview"],"defaultApiVersion":"2023-05-01","capabilities":"CrossResourceGroupResourceMove,
-        CrossSubscriptionResourceMove, SupportsTags, SupportsLocation"},{"resourceType":"connectedEnvironments/certificates","locations":["Central
-        US EUAP","East US 2 EUAP","North Central US (Stage)","North Central US","East
-        US","East Asia","West Europe","Southeast Asia"],"apiVersions":["2024-03-01","2024-02-02-preview","2023-11-02-preview","2023-08-01-preview","2023-05-02-preview","2023-05-01","2023-04-01-preview","2022-11-01-preview","2022-10-01","2022-06-01-preview"],"defaultApiVersion":"2023-05-01","capabilities":"CrossResourceGroupResourceMove,
-        CrossSubscriptionResourceMove, SupportsTags, SupportsLocation"},{"resourceType":"locations/connectedEnvironmentOperationResults","locations":["Central
-        US EUAP","East US 2 EUAP","North Central US (Stage)","North Central US","East
-        US","East Asia","West Europe","Southeast Asia"],"apiVersions":["2024-03-01","2024-02-02-preview","2023-11-02-preview","2023-08-01-preview","2023-05-02-preview","2023-05-01","2023-04-01-preview","2022-11-01-preview","2022-10-01","2022-06-01-preview"],"defaultApiVersion":"2023-05-01","capabilities":"None"},{"resourceType":"locations/connectedEnvironmentOperationStatuses","locations":["Central
-        US EUAP","East US 2 EUAP","North Central US (Stage)","North Central US","East
-        US","East Asia","West Europe","Southeast Asia"],"apiVersions":["2024-03-01","2024-02-02-preview","2023-11-02-preview","2023-08-01-preview","2023-05-02-preview","2023-05-01","2023-04-01-preview","2022-11-01-preview","2022-10-01","2022-06-01-preview"],"defaultApiVersion":"2023-05-01","capabilities":"None"},{"resourceType":"locations/managedCertificateOperationStatuses","locations":["Central
-        US EUAP","East US 2 EUAP","North Central US (Stage)","West US 2","Southeast
-        Asia","Sweden Central","Canada Central","West Europe","North Europe","East
-        US","East US 2","East Asia","Australia East","Germany West Central","Japan
-        East","UK South","West US","Central US","North Central US","South Central
-        US","Korea Central","Brazil South","West US 3","France Central","South Africa
-        North","Norway East","Switzerland North","UAE North","Canada East","West Central
-        US","UK West","Central India","Switzerland West","Italy North","Poland Central"],"apiVersions":["2024-03-01","2024-02-02-preview","2023-11-02-preview","2023-08-01-preview","2023-05-02-preview","2023-05-01","2023-04-01-preview","2022-11-01-preview"],"defaultApiVersion":"2023-05-01","capabilities":"None"},{"resourceType":"locations/billingMeters","locations":["Central
-        US EUAP","East US 2 EUAP","North Central US (Stage)","West US 2","Southeast
-        Asia","Sweden Central","Canada Central","West Europe","North Europe","East
-        US","East US 2","East Asia","Australia East","Germany West Central","Japan
-        East","UK South","West US","Central US","North Central US","South Central
-        US","Korea Central","Brazil South","West US 3","France Central","South Africa
-        North","Norway East","Switzerland North","UAE North","Canada East","West Central
-        US","UK West","Central India","Switzerland West","Italy North","Poland Central"],"apiVersions":["2024-03-01","2024-02-02-preview","2023-11-02-preview","2023-08-01-preview","2023-05-02-preview","2023-05-01","2023-04-01-preview","2022-11-01-preview","2022-10-01","2022-06-01-preview"],"defaultApiVersion":"2023-05-01","capabilities":"None"},{"resourceType":"locations/availableManagedEnvironmentsWorkloadProfileTypes","locations":["Central
-        US EUAP","East US 2 EUAP","North Central US (Stage)","West US 2","Southeast
-        Asia","Sweden Central","Canada Central","West Europe","North Europe","East
-        US","East US 2","East Asia","Australia East","Germany West Central","Japan
-        East","UK South","West US","Central US","North Central US","South Central
-        US","Korea Central","Brazil South","West US 3","France Central","South Africa
-        North","Norway East","Switzerland North","UAE North","Canada East","West Central
-        US","UK West","Central India","Switzerland West","Italy North","Poland Central"],"apiVersions":["2024-03-01","2024-02-02-preview","2023-11-02-preview","2023-08-01-preview","2023-05-02-preview","2023-05-01","2023-04-01-preview","2022-11-01-preview","2022-10-01","2022-06-01-preview"],"defaultApiVersion":"2023-05-01","capabilities":"None"},{"resourceType":"getCustomDomainVerificationId","locations":["Central
-        US EUAP","East US 2 EUAP","North Central US (Stage)","West US 2","Southeast
-        Asia","Sweden Central","Canada Central","West Europe","North Europe","East
-        US","East US 2","East Asia","Australia East","Germany West Central","Japan
-        East","UK South","West US","Central US","North Central US","South Central
-        US","Korea Central","Brazil South","West US 3","France Central","South Africa
-        North","Norway East","Switzerland North","UAE North","Canada East","West Central
-        US","UK West","Central India","Italy North","Poland Central","Switzerland
-        West"],"apiVersions":["2024-03-01","2024-02-02-preview","2023-11-02-preview","2023-08-01-preview","2023-05-02-preview"],"defaultApiVersion":"2023-05-02-preview","capabilities":"None"},{"resourceType":"builders","locations":["Central
-        US EUAP","East US 2 EUAP","North Central US (Stage)","West US 2","Southeast
-        Asia","Sweden Central","Canada Central","West Europe","North Europe","East
-        US","East US 2","East Asia","Australia East","Germany West Central","Japan
-        East","UK South","West US","Central US","North Central US","South Central
-        US","Korea Central","Brazil South","West US 3","France Central","South Africa
-        North","Norway East","Switzerland North","UAE North","Canada East","West Central
-        US","UK West","Central India","Switzerland West","Italy North","Poland Central"],"apiVersions":["2024-02-02-preview","2023-11-02-preview","2023-08-01-preview"],"defaultApiVersion":"2023-08-01-preview","capabilities":"CrossResourceGroupResourceMove,
-        CrossSubscriptionResourceMove, SystemAssignedResourceIdentity, SupportsTags,
-        SupportsLocation"},{"resourceType":"builders/builds","locations":["Central
-        US EUAP","East US 2 EUAP","North Central US (Stage)","West US 2","Southeast
-        Asia","Sweden Central","Canada Central","West Europe","North Europe","East
-        US","East US 2","East Asia","Australia East","Germany West Central","Japan
-        East","UK South","West US","Central US","North Central US","South Central
-        US","Korea Central","Brazil South","West US 3","France Central","South Africa
-        North","Norway East","Switzerland North","UAE North","Canada East","West Central
-        US","UK West","Central India","Switzerland West","Italy North","Poland Central"],"apiVersions":["2024-02-02-preview","2023-11-02-preview","2023-08-01-preview"],"defaultApiVersion":"2023-08-01-preview","capabilities":"None"},{"resourceType":"builders/patches","locations":["North
-        Central US (Stage)","Central US EUAP","East US 2 EUAP","West US 2","Southeast
-        Asia","Sweden Central","Canada Central","West Europe","North Europe","East
-        US","East US 2","East Asia","Australia East","Germany West Central","Japan
-        East","UK South","West US","Central US","North Central US","South Central
-        US","Korea Central","Brazil South","West US 3","France Central","South Africa
-        North","Norway East","Switzerland North","UAE North","Canada East","West Central
-        US","UK West","Central India","Switzerland West","Italy North","Poland Central"],"apiVersions":["2024-02-02-preview","2023-11-02-preview","2023-08-01-preview"],"defaultApiVersion":"2023-08-01-preview","capabilities":"None"},{"resourceType":"locations/OperationResults","locations":["Central
-        US EUAP","East US 2 EUAP","North Central US (Stage)","West US 2","Southeast
-        Asia","Sweden Central","Canada Central","West Europe","North Europe","East
-        US","East US 2","East Asia","Australia East","Germany West Central","Japan
-        East","UK South","West US","Central US","North Central US","South Central
-        US","Korea Central","Brazil South","West US 3","France Central","South Africa
-        North","Norway East","Switzerland North","UAE North","Canada East","West Central
-        US","UK West","Central India","Switzerland West","Italy North","Poland Central"],"apiVersions":["2024-02-02-preview","2023-11-02-preview","2023-08-01-preview"],"defaultApiVersion":"2023-08-01-preview","capabilities":"None"},{"resourceType":"locations/OperationStatuses","locations":["Central
-        US EUAP","East US 2 EUAP","North Central US (Stage)","West US 2","Southeast
-        Asia","Sweden Central","Canada Central","West Europe","North Europe","East
-        US","East US 2","East Asia","Australia East","Germany West Central","Japan
-        East","UK South","West US","Central US","North Central US","South Central
-        US","Korea Central","Brazil South","West US 3","France Central","South Africa
-        North","Norway East","Switzerland North","UAE North","Canada East","West Central
-        US","UK West","Central India","Switzerland West","Italy North","Poland Central"],"apiVersions":["2024-02-02-preview","2023-11-02-preview","2023-08-01-preview"],"defaultApiVersion":"2023-08-01-preview","capabilities":"None"},{"resourceType":"managedEnvironments/dotNetComponents","locations":["Central
-        US EUAP","East US 2 EUAP","North Central US (Stage)","West US 2","Southeast
-        Asia","Sweden Central","Canada Central","West Europe","North Europe","East
-        US","East US 2","East Asia","Australia East","Germany West Central","Japan
-        East","UK South","West US","Central US","North Central US","South Central
-        US","Korea Central","Brazil South","West US 3","France Central","South Africa
-        North","Norway East","Switzerland North","UAE North","Canada East","West Central
-        US","UK West","Central India","Switzerland West","Italy North","Poland Central"],"apiVersions":["2024-02-02-preview","2023-11-02-preview"],"defaultApiVersion":"2023-11-02-preview","capabilities":"None"},{"resourceType":"managedEnvironments/javaComponents","locations":["Central
-        US EUAP","East US 2 EUAP","North Central US (Stage)","West US 2","Southeast
-        Asia","Sweden Central","Canada Central","West Europe","North Europe","East
-        US","East US 2","East Asia","Australia East","Germany West Central","Japan
-        East","UK South","West US","Central US","North Central US","South Central
-        US","Korea Central","Brazil South","West US 3","France Central","South Africa
-        North","Norway East","Switzerland North","UAE North","Canada East","West Central
-        US","UK West","Central India","Switzerland West","Italy North","Poland Central"],"apiVersions":["2024-02-02-preview","2023-11-02-preview"],"defaultApiVersion":"2023-11-02-preview","capabilities":"None"},{"resourceType":"managedEnvironments/daprComponents","locations":["Central
-        US EUAP","East US 2 EUAP","North Central US (Stage)","West US 2","Southeast
-        Asia","Sweden Central","Canada Central","West Europe","North Europe","East
-        US","East US 2","East Asia","Australia East","Germany West Central","Japan
-        East","UK South","West US","Central US","North Central US","South Central
-        US","Korea Central","Brazil South","West US 3","France Central","South Africa
-        North","Norway East","Switzerland North","UAE North","Canada East","West Central
-        US","UK West","Central India","Switzerland West","Italy North","Poland Central"],"apiVersions":["2024-03-01","2024-02-02-preview","2023-11-02-preview","2023-08-01-preview","2023-05-02-preview","2023-05-01","2023-04-01-preview","2022-11-01-preview","2022-10-01","2022-06-01-preview","2022-03-01"],"defaultApiVersion":"2023-05-01","capabilities":"None"},{"resourceType":"functions","locations":["North
-        Central US (Stage)","Central US EUAP","West Central US"],"apiVersions":["2024-02-02-preview"],"capabilities":"SupportsExtension"}],"registrationState":"Registered","registrationPolicy":"RegistrationRequired"}'
-    headers:
-      cache-control:
-      - no-cache
-      content-length:
-      - '28714'
-      content-type:
-      - application/json; charset=utf-8
-      date:
-      - Mon, 06 May 2024 19:25:43 GMT
-      expires:
-      - '-1'
-      pragma:
-      - no-cache
-      strict-transport-security:
-      - max-age=31536000; includeSubDomains
-      x-cache:
-      - CONFIG_NOCACHE
-      x-content-type-options:
-      - nosniff
-      x-msedge-ref:
-      - 'Ref A: 1038BD3CE1384DF59997D77C4B5EEE4D Ref B: CO6AA3150220037 Ref C: 2024-05-06T19:25:43Z'
-    status:
-      code: 200
-      message: OK
-- request:
-    body: null
-    headers:
-      Accept:
-      - '*/*'
-      Accept-Encoding:
-      - gzip, deflate
-      CommandName:
-      - containerapp delete
-      Connection:
-      - keep-alive
-      Content-Length:
-      - '0'
-      ParameterSetName:
-      - -g -n --yes
-      User-Agent:
-      - python/3.8.10 (Windows-10-10.0.22631-SP0) AZURECLI/2.59.0
-    method: DELETE
-    uri: https://management.azure.com/subscriptions/00000000-0000-0000-0000-000000000000/resourceGroups/clitest.rg000001/providers/Microsoft.App/containerApps/containerapp-auth000002?api-version=2024-02-02-preview
-  response:
-    body:
-      string: ''
-    headers:
-      api-supported-versions:
-      - 2022-03-01, 2022-06-01-preview, 2022-10-01, 2022-11-01-preview, 2023-04-01-preview,
-        2023-05-01, 2023-05-02-preview, 2023-08-01-preview, 2023-11-02-preview, 2024-02-02-preview,
-        2024-03-01
-      cache-control:
-      - no-cache
-      content-length:
-      - '0'
-      date:
-      - Mon, 06 May 2024 19:25:45 GMT
-      expires:
-      - '-1'
-      location:
-      - https://management.azure.com/subscriptions/00000000-0000-0000-0000-000000000000/providers/Microsoft.App/locations/eastus/containerappOperationResults/5d42ab8c-1e2e-41d4-b672-b93fed416a53?api-version=2024-02-02-preview&t=638506203453302999&c=MIIHSDCCBjCgAwIBAgITfwMhOTmqQoo0tkRvGgAEAyE5OTANBgkqhkiG9w0BAQsFADBEMRMwEQYKCZImiZPyLGQBGRYDR0JMMRMwEQYKCZImiZPyLGQBGRYDQU1FMRgwFgYDVQQDEw9BTUUgSW5mcmEgQ0EgMDIwHhcNMjQwNTAxMDYzNDQ2WhcNMjUwNDI2MDYzNDQ2WjBAMT4wPAYDVQQDEzVhc3luY29wZXJhdGlvbnNpZ25pbmdjZXJ0aWZpY2F0ZS5tYW5hZ2VtZW50LmF6dXJlLmNvbTCCASIwDQYJKoZIhvcNAQEBBQADggEPADCCAQoCggEBALkgKuEwzHMIEnb6DqvlNEjOIBhriDkMVQHin8X3Hp4QWm6IPRhyE4finiNV8v-yzYRoKrEZGVZaMZKQ4LmVw70qsr45wY42Ci7OmjxbZ9yY71jkU7t5-XqiLknJsYmibeU-bj-ivIZNhs9z7vXrozzI5s2EIkeMhDFjZzSU8Tyg8BrDHeWJ0xxYmUcnUl05ClWLHwD3yQABogqndT-JejHbedyKkseKHis9KEIiZZwib0VLMozFG9gHXHSyy_eXkaXhcZh0hT1WV1JcjMoQ1LfxsrMDdAyJLPP-6I7rydsOZvo9bnz9FJSJg8CCaJ87-DZghAmjgUC95n9xNr7VvRUCAwEAAaOCBDUwggQxMCcGCSsGAQQBgjcVCgQaMBgwCgYIKwYBBQUHAwEwCgYIKwYBBQUHAwIwPQYJKwYBBAGCNxUHBDAwLgYmKwYBBAGCNxUIhpDjDYTVtHiE8Ys-hZvdFs6dEoFggvX2K4Py0SACAWQCAQowggHaBggrBgEFBQcBAQSCAcwwggHIMGYGCCsGAQUFBzAChlpodHRwOi8vY3JsLm1pY3Jvc29mdC5jb20vcGtpaW5mcmEvQ2VydHMvQkwyUEtJSU5UQ0EwMS5BTUUuR0JMX0FNRSUyMEluZnJhJTIwQ0ElMjAwMig0KS5jcnQwVgYIKwYBBQUHMAKGSmh0dHA6Ly9jcmwxLmFtZS5nYmwvYWlhL0JMMlBLSUlOVENBMDEuQU1FLkdCTF9BTUUlMjBJbmZyYSUyMENBJTIwMDIoNCkuY3J0MFYGCCsGAQUFBzAChkpodHRwOi8vY3JsMi5hbWUuZ2JsL2FpYS9CTDJQS0lJTlRDQTAxLkFNRS5HQkxfQU1FJTIwSW5mcmElMjBDQSUyMDAyKDQpLmNydDBWBggrBgEFBQcwAoZKaHR0cDovL2NybDMuYW1lLmdibC9haWEvQkwyUEtJSU5UQ0EwMS5BTUUuR0JMX0FNRSUyMEluZnJhJTIwQ0ElMjAwMig0KS5jcnQwVgYIKwYBBQUHMAKGSmh0dHA6Ly9jcmw0LmFtZS5nYmwvYWlhL0JMMlBLSUlOVENBMDEuQU1FLkdCTF9BTUUlMjBJbmZyYSUyMENBJTIwMDIoNCkuY3J0MB0GA1UdDgQWBBRycMIgZ8U6O44581iRUxcqHqpbnzAOBgNVHQ8BAf8EBAMCBaAwggE1BgNVHR8EggEsMIIBKDCCASSgggEgoIIBHIZCaHR0cDovL2NybC5taWNyb3NvZnQuY29tL3BraWluZnJhL0NSTC9BTUUlMjBJbmZyYSUyMENBJTIwMDIoNCkuY3JshjRodHRwOi8vY3JsMS5hbWUuZ2JsL2NybC9BTUUlMjBJbmZyYSUyMENBJTIwMDIoNCkuY3JshjRodHRwOi8vY3JsMi5hbWUuZ2JsL2NybC9BTUUlMjBJbmZyYSUyMENBJTIwMDIoNCkuY3JshjRodHRwOi8vY3JsMy5hbWUuZ2JsL2NybC9BTUUlMjBJbmZyYSUyMENBJTIwMDIoNCkuY3JshjRodHRwOi8vY3JsNC5hbWUuZ2JsL2NybC9BTUUlMjBJbmZyYSUyMENBJTIwMDIoNCkuY3JsMEEGA1UdIAQ6MDgwDAYKKwYBBAGCN3sBATAMBgorBgEEAYI3ewIBMAwGCisGAQQBgjd7AwEwDAYKKwYBBAGCN3sEATAfBgNVHSMEGDAWgBSuecJrXSWIEwb2BwnDl3x7l48dVTAdBgNVHSUEFjAUBggrBgEFBQcDAQYIKwYBBQUHAwIwDQYJKoZIhvcNAQELBQADggEBAA_4ful6PqtXLj0fhr2yqM0Q8lN7gu3uJtR9HkeWQr-_sb0h21FXp2pZE10ud7q-bFkL4i3rV85FJt1JQJMyPCDfHflYeNJKjpKDf5fgr-t-bmq7lKGDrV7m663uTPOo3NTM_tBv168Au1J4zmara1_zcov-nSVCI35S-uOrU2ig4a9R2em9hUF87NwH4u64yc_Fjf7L5uzQ3ixAKetCh1UG4_DDNBGLUppGxw8kJAqHBFD0ENZVTGewsGaej68yalWqwEpZ7Ih8r4nW1IGx6i9zJvZYiNfrt0OI-JYBSK4dZMzfJ5fOd21X-XU30qoO_OehEgT9IZe7TtreUfLH0-o&s=Ic72-iCnw5xNmkBj3fgORYq5mRCLXhjxF4NT7a4tGCAsiRk3I_lbSnS-x481bfq7crjIdF32zlyyZIoNyRbp2m4yNw8dfDkhvBLlR_2efAxZiSGEKlFHo4u5osm-zI4QLiW9ZyQO26DpPDJNji3big5aPBc2ToX9Wwz_neKt1ayx1NcFdK9vpwgM2GzjAxCX4cJMJq2_Ub2scaTWSJu2sgh5Inr5LqOkzIapUR6ALGLzP3oh9S6fRkXiOm6fJ7f1g6QO9qyoO46cX-zor1Ckkf6M7k28TyNkIQ3ztmHBsBBxL8Jfa-oWwxWhLID_pb6nGC5c5Y39xyTg8vI7bRs6fg&h=gcs7u52ni7Jh5wENJ-XH9scXVLZ38l-QVk91TW0LdCU
-      pragma:
-      - no-cache
-      strict-transport-security:
-      - max-age=31536000; includeSubDomains
-      x-cache:
-      - CONFIG_NOCACHE
-      x-content-type-options:
-      - nosniff
-      x-ms-ratelimit-remaining-subscription-deletes:
-      - '14999'
-      x-msedge-ref:
-      - 'Ref A: 8128DD2762C14E408709CD66D52AA8D9 Ref B: CO6AA3150217053 Ref C: 2024-05-06T19:25:44Z'
-      x-powered-by:
-      - ASP.NET
-    status:
-      code: 202
-      message: Accepted
-- request:
-    body: null
-    headers:
-      Accept:
-      - '*/*'
-      Accept-Encoding:
-      - gzip, deflate
-      CommandName:
-      - containerapp delete
-      Connection:
-      - keep-alive
-      ParameterSetName:
-      - -g -n --yes
-      User-Agent:
-      - python/3.8.10 (Windows-10-10.0.22631-SP0) AZURECLI/2.59.0
-    method: GET
-    uri: https://management.azure.com/subscriptions/00000000-0000-0000-0000-000000000000/providers/Microsoft.App/locations/eastus/containerappOperationResults/5d42ab8c-1e2e-41d4-b672-b93fed416a53?api-version=2024-02-02-preview&t=638506203453302999&c=MIIHSDCCBjCgAwIBAgITfwMhOTmqQoo0tkRvGgAEAyE5OTANBgkqhkiG9w0BAQsFADBEMRMwEQYKCZImiZPyLGQBGRYDR0JMMRMwEQYKCZImiZPyLGQBGRYDQU1FMRgwFgYDVQQDEw9BTUUgSW5mcmEgQ0EgMDIwHhcNMjQwNTAxMDYzNDQ2WhcNMjUwNDI2MDYzNDQ2WjBAMT4wPAYDVQQDEzVhc3luY29wZXJhdGlvbnNpZ25pbmdjZXJ0aWZpY2F0ZS5tYW5hZ2VtZW50LmF6dXJlLmNvbTCCASIwDQYJKoZIhvcNAQEBBQADggEPADCCAQoCggEBALkgKuEwzHMIEnb6DqvlNEjOIBhriDkMVQHin8X3Hp4QWm6IPRhyE4finiNV8v-yzYRoKrEZGVZaMZKQ4LmVw70qsr45wY42Ci7OmjxbZ9yY71jkU7t5-XqiLknJsYmibeU-bj-ivIZNhs9z7vXrozzI5s2EIkeMhDFjZzSU8Tyg8BrDHeWJ0xxYmUcnUl05ClWLHwD3yQABogqndT-JejHbedyKkseKHis9KEIiZZwib0VLMozFG9gHXHSyy_eXkaXhcZh0hT1WV1JcjMoQ1LfxsrMDdAyJLPP-6I7rydsOZvo9bnz9FJSJg8CCaJ87-DZghAmjgUC95n9xNr7VvRUCAwEAAaOCBDUwggQxMCcGCSsGAQQBgjcVCgQaMBgwCgYIKwYBBQUHAwEwCgYIKwYBBQUHAwIwPQYJKwYBBAGCNxUHBDAwLgYmKwYBBAGCNxUIhpDjDYTVtHiE8Ys-hZvdFs6dEoFggvX2K4Py0SACAWQCAQowggHaBggrBgEFBQcBAQSCAcwwggHIMGYGCCsGAQUFBzAChlpodHRwOi8vY3JsLm1pY3Jvc29mdC5jb20vcGtpaW5mcmEvQ2VydHMvQkwyUEtJSU5UQ0EwMS5BTUUuR0JMX0FNRSUyMEluZnJhJTIwQ0ElMjAwMig0KS5jcnQwVgYIKwYBBQUHMAKGSmh0dHA6Ly9jcmwxLmFtZS5nYmwvYWlhL0JMMlBLSUlOVENBMDEuQU1FLkdCTF9BTUUlMjBJbmZyYSUyMENBJTIwMDIoNCkuY3J0MFYGCCsGAQUFBzAChkpodHRwOi8vY3JsMi5hbWUuZ2JsL2FpYS9CTDJQS0lJTlRDQTAxLkFNRS5HQkxfQU1FJTIwSW5mcmElMjBDQSUyMDAyKDQpLmNydDBWBggrBgEFBQcwAoZKaHR0cDovL2NybDMuYW1lLmdibC9haWEvQkwyUEtJSU5UQ0EwMS5BTUUuR0JMX0FNRSUyMEluZnJhJTIwQ0ElMjAwMig0KS5jcnQwVgYIKwYBBQUHMAKGSmh0dHA6Ly9jcmw0LmFtZS5nYmwvYWlhL0JMMlBLSUlOVENBMDEuQU1FLkdCTF9BTUUlMjBJbmZyYSUyMENBJTIwMDIoNCkuY3J0MB0GA1UdDgQWBBRycMIgZ8U6O44581iRUxcqHqpbnzAOBgNVHQ8BAf8EBAMCBaAwggE1BgNVHR8EggEsMIIBKDCCASSgggEgoIIBHIZCaHR0cDovL2NybC5taWNyb3NvZnQuY29tL3BraWluZnJhL0NSTC9BTUUlMjBJbmZyYSUyMENBJTIwMDIoNCkuY3JshjRodHRwOi8vY3JsMS5hbWUuZ2JsL2NybC9BTUUlMjBJbmZyYSUyMENBJTIwMDIoNCkuY3JshjRodHRwOi8vY3JsMi5hbWUuZ2JsL2NybC9BTUUlMjBJbmZyYSUyMENBJTIwMDIoNCkuY3JshjRodHRwOi8vY3JsMy5hbWUuZ2JsL2NybC9BTUUlMjBJbmZyYSUyMENBJTIwMDIoNCkuY3JshjRodHRwOi8vY3JsNC5hbWUuZ2JsL2NybC9BTUUlMjBJbmZyYSUyMENBJTIwMDIoNCkuY3JsMEEGA1UdIAQ6MDgwDAYKKwYBBAGCN3sBATAMBgorBgEEAYI3ewIBMAwGCisGAQQBgjd7AwEwDAYKKwYBBAGCN3sEATAfBgNVHSMEGDAWgBSuecJrXSWIEwb2BwnDl3x7l48dVTAdBgNVHSUEFjAUBggrBgEFBQcDAQYIKwYBBQUHAwIwDQYJKoZIhvcNAQELBQADggEBAA_4ful6PqtXLj0fhr2yqM0Q8lN7gu3uJtR9HkeWQr-_sb0h21FXp2pZE10ud7q-bFkL4i3rV85FJt1JQJMyPCDfHflYeNJKjpKDf5fgr-t-bmq7lKGDrV7m663uTPOo3NTM_tBv168Au1J4zmara1_zcov-nSVCI35S-uOrU2ig4a9R2em9hUF87NwH4u64yc_Fjf7L5uzQ3ixAKetCh1UG4_DDNBGLUppGxw8kJAqHBFD0ENZVTGewsGaej68yalWqwEpZ7Ih8r4nW1IGx6i9zJvZYiNfrt0OI-JYBSK4dZMzfJ5fOd21X-XU30qoO_OehEgT9IZe7TtreUfLH0-o&s=Ic72-iCnw5xNmkBj3fgORYq5mRCLXhjxF4NT7a4tGCAsiRk3I_lbSnS-x481bfq7crjIdF32zlyyZIoNyRbp2m4yNw8dfDkhvBLlR_2efAxZiSGEKlFHo4u5osm-zI4QLiW9ZyQO26DpPDJNji3big5aPBc2ToX9Wwz_neKt1ayx1NcFdK9vpwgM2GzjAxCX4cJMJq2_Ub2scaTWSJu2sgh5Inr5LqOkzIapUR6ALGLzP3oh9S6fRkXiOm6fJ7f1g6QO9qyoO46cX-zor1Ckkf6M7k28TyNkIQ3ztmHBsBBxL8Jfa-oWwxWhLID_pb6nGC5c5Y39xyTg8vI7bRs6fg&h=gcs7u52ni7Jh5wENJ-XH9scXVLZ38l-QVk91TW0LdCU
-  response:
-    body:
-      string: ''
-    headers:
-      api-supported-versions:
-      - 2022-03-01, 2022-06-01-preview, 2022-10-01, 2022-11-01-preview, 2023-04-01-preview,
-        2023-05-01, 2023-05-02-preview, 2023-08-01-preview, 2023-11-02-preview, 2024-02-02-preview,
-        2024-03-01
-      cache-control:
-      - no-cache
-      content-length:
-      - '0'
-      date:
-      - Mon, 06 May 2024 19:25:45 GMT
-      expires:
-      - '-1'
-      location:
-      - https://management.azure.com/subscriptions/00000000-0000-0000-0000-000000000000/providers/Microsoft.App/locations/eastus/containerappOperationResults/5d42ab8c-1e2e-41d4-b672-b93fed416a53?api-version=2024-02-02-preview&t=638506203458835018&c=MIIHSDCCBjCgAwIBAgITfwMhOTmqQoo0tkRvGgAEAyE5OTANBgkqhkiG9w0BAQsFADBEMRMwEQYKCZImiZPyLGQBGRYDR0JMMRMwEQYKCZImiZPyLGQBGRYDQU1FMRgwFgYDVQQDEw9BTUUgSW5mcmEgQ0EgMDIwHhcNMjQwNTAxMDYzNDQ2WhcNMjUwNDI2MDYzNDQ2WjBAMT4wPAYDVQQDEzVhc3luY29wZXJhdGlvbnNpZ25pbmdjZXJ0aWZpY2F0ZS5tYW5hZ2VtZW50LmF6dXJlLmNvbTCCASIwDQYJKoZIhvcNAQEBBQADggEPADCCAQoCggEBALkgKuEwzHMIEnb6DqvlNEjOIBhriDkMVQHin8X3Hp4QWm6IPRhyE4finiNV8v-yzYRoKrEZGVZaMZKQ4LmVw70qsr45wY42Ci7OmjxbZ9yY71jkU7t5-XqiLknJsYmibeU-bj-ivIZNhs9z7vXrozzI5s2EIkeMhDFjZzSU8Tyg8BrDHeWJ0xxYmUcnUl05ClWLHwD3yQABogqndT-JejHbedyKkseKHis9KEIiZZwib0VLMozFG9gHXHSyy_eXkaXhcZh0hT1WV1JcjMoQ1LfxsrMDdAyJLPP-6I7rydsOZvo9bnz9FJSJg8CCaJ87-DZghAmjgUC95n9xNr7VvRUCAwEAAaOCBDUwggQxMCcGCSsGAQQBgjcVCgQaMBgwCgYIKwYBBQUHAwEwCgYIKwYBBQUHAwIwPQYJKwYBBAGCNxUHBDAwLgYmKwYBBAGCNxUIhpDjDYTVtHiE8Ys-hZvdFs6dEoFggvX2K4Py0SACAWQCAQowggHaBggrBgEFBQcBAQSCAcwwggHIMGYGCCsGAQUFBzAChlpodHRwOi8vY3JsLm1pY3Jvc29mdC5jb20vcGtpaW5mcmEvQ2VydHMvQkwyUEtJSU5UQ0EwMS5BTUUuR0JMX0FNRSUyMEluZnJhJTIwQ0ElMjAwMig0KS5jcnQwVgYIKwYBBQUHMAKGSmh0dHA6Ly9jcmwxLmFtZS5nYmwvYWlhL0JMMlBLSUlOVENBMDEuQU1FLkdCTF9BTUUlMjBJbmZyYSUyMENBJTIwMDIoNCkuY3J0MFYGCCsGAQUFBzAChkpodHRwOi8vY3JsMi5hbWUuZ2JsL2FpYS9CTDJQS0lJTlRDQTAxLkFNRS5HQkxfQU1FJTIwSW5mcmElMjBDQSUyMDAyKDQpLmNydDBWBggrBgEFBQcwAoZKaHR0cDovL2NybDMuYW1lLmdibC9haWEvQkwyUEtJSU5UQ0EwMS5BTUUuR0JMX0FNRSUyMEluZnJhJTIwQ0ElMjAwMig0KS5jcnQwVgYIKwYBBQUHMAKGSmh0dHA6Ly9jcmw0LmFtZS5nYmwvYWlhL0JMMlBLSUlOVENBMDEuQU1FLkdCTF9BTUUlMjBJbmZyYSUyMENBJTIwMDIoNCkuY3J0MB0GA1UdDgQWBBRycMIgZ8U6O44581iRUxcqHqpbnzAOBgNVHQ8BAf8EBAMCBaAwggE1BgNVHR8EggEsMIIBKDCCASSgggEgoIIBHIZCaHR0cDovL2NybC5taWNyb3NvZnQuY29tL3BraWluZnJhL0NSTC9BTUUlMjBJbmZyYSUyMENBJTIwMDIoNCkuY3JshjRodHRwOi8vY3JsMS5hbWUuZ2JsL2NybC9BTUUlMjBJbmZyYSUyMENBJTIwMDIoNCkuY3JshjRodHRwOi8vY3JsMi5hbWUuZ2JsL2NybC9BTUUlMjBJbmZyYSUyMENBJTIwMDIoNCkuY3JshjRodHRwOi8vY3JsMy5hbWUuZ2JsL2NybC9BTUUlMjBJbmZyYSUyMENBJTIwMDIoNCkuY3JshjRodHRwOi8vY3JsNC5hbWUuZ2JsL2NybC9BTUUlMjBJbmZyYSUyMENBJTIwMDIoNCkuY3JsMEEGA1UdIAQ6MDgwDAYKKwYBBAGCN3sBATAMBgorBgEEAYI3ewIBMAwGCisGAQQBgjd7AwEwDAYKKwYBBAGCN3sEATAfBgNVHSMEGDAWgBSuecJrXSWIEwb2BwnDl3x7l48dVTAdBgNVHSUEFjAUBggrBgEFBQcDAQYIKwYBBQUHAwIwDQYJKoZIhvcNAQELBQADggEBAA_4ful6PqtXLj0fhr2yqM0Q8lN7gu3uJtR9HkeWQr-_sb0h21FXp2pZE10ud7q-bFkL4i3rV85FJt1JQJMyPCDfHflYeNJKjpKDf5fgr-t-bmq7lKGDrV7m663uTPOo3NTM_tBv168Au1J4zmara1_zcov-nSVCI35S-uOrU2ig4a9R2em9hUF87NwH4u64yc_Fjf7L5uzQ3ixAKetCh1UG4_DDNBGLUppGxw8kJAqHBFD0ENZVTGewsGaej68yalWqwEpZ7Ih8r4nW1IGx6i9zJvZYiNfrt0OI-JYBSK4dZMzfJ5fOd21X-XU30qoO_OehEgT9IZe7TtreUfLH0-o&s=X1tN1lkTbHbXR6cVaN1KGipV9wyavi_z9sGdTZlWIFKe0mJbxJyyfU0wXaMPLBIGh5xviMuKev98CZRq9ShrDdGQFZMqVCoqQuiXx_NByRx_J3UBMqwy1WP2o3XlCDPYa3XbDgMEV5D-ihbomA6_wkxlUQ3K7MvMCpgmQQ4uSX20dyABd5a0C0KaJFm1abnbmfJahwa4WLQCRV76S-w1IW7rbEiER9DDUMMAGoJLVBRTM8E5QHFTc2yMWyEm2ua1IQFpQj9eG-MMzyNkc-i2CAMo2sOEa9F7CV6mDf0ez8zS5ME4ykgBgDrOnwh--OicTN9JgbWbayROk9pH4hdVew&h=MxIB6P4ibXWk4i3oQIQDWAfLzGL_2E7YsprRdW4LdpM
-      pragma:
-      - no-cache
-      strict-transport-security:
-      - max-age=31536000; includeSubDomains
-      x-cache:
-      - CONFIG_NOCACHE
-      x-content-type-options:
-      - nosniff
-      x-msedge-ref:
-      - 'Ref A: CC4480FADC724114922F21B7FEDEFE25 Ref B: CO6AA3150219011 Ref C: 2024-05-06T19:25:45Z'
-      x-powered-by:
-      - ASP.NET
-    status:
-      code: 202
-      message: Accepted
-- request:
-    body: null
-    headers:
-      Accept:
-      - '*/*'
-      Accept-Encoding:
-      - gzip, deflate
-      CommandName:
-      - containerapp delete
-      Connection:
-      - keep-alive
-      ParameterSetName:
-      - -g -n --yes
-      User-Agent:
-      - python/3.8.10 (Windows-10-10.0.22631-SP0) AZURECLI/2.59.0
-    method: GET
-    uri: https://management.azure.com/subscriptions/00000000-0000-0000-0000-000000000000/providers/Microsoft.App/locations/eastus/containerappOperationResults/5d42ab8c-1e2e-41d4-b672-b93fed416a53?api-version=2024-02-02-preview&t=638506203453302999&c=MIIHSDCCBjCgAwIBAgITfwMhOTmqQoo0tkRvGgAEAyE5OTANBgkqhkiG9w0BAQsFADBEMRMwEQYKCZImiZPyLGQBGRYDR0JMMRMwEQYKCZImiZPyLGQBGRYDQU1FMRgwFgYDVQQDEw9BTUUgSW5mcmEgQ0EgMDIwHhcNMjQwNTAxMDYzNDQ2WhcNMjUwNDI2MDYzNDQ2WjBAMT4wPAYDVQQDEzVhc3luY29wZXJhdGlvbnNpZ25pbmdjZXJ0aWZpY2F0ZS5tYW5hZ2VtZW50LmF6dXJlLmNvbTCCASIwDQYJKoZIhvcNAQEBBQADggEPADCCAQoCggEBALkgKuEwzHMIEnb6DqvlNEjOIBhriDkMVQHin8X3Hp4QWm6IPRhyE4finiNV8v-yzYRoKrEZGVZaMZKQ4LmVw70qsr45wY42Ci7OmjxbZ9yY71jkU7t5-XqiLknJsYmibeU-bj-ivIZNhs9z7vXrozzI5s2EIkeMhDFjZzSU8Tyg8BrDHeWJ0xxYmUcnUl05ClWLHwD3yQABogqndT-JejHbedyKkseKHis9KEIiZZwib0VLMozFG9gHXHSyy_eXkaXhcZh0hT1WV1JcjMoQ1LfxsrMDdAyJLPP-6I7rydsOZvo9bnz9FJSJg8CCaJ87-DZghAmjgUC95n9xNr7VvRUCAwEAAaOCBDUwggQxMCcGCSsGAQQBgjcVCgQaMBgwCgYIKwYBBQUHAwEwCgYIKwYBBQUHAwIwPQYJKwYBBAGCNxUHBDAwLgYmKwYBBAGCNxUIhpDjDYTVtHiE8Ys-hZvdFs6dEoFggvX2K4Py0SACAWQCAQowggHaBggrBgEFBQcBAQSCAcwwggHIMGYGCCsGAQUFBzAChlpodHRwOi8vY3JsLm1pY3Jvc29mdC5jb20vcGtpaW5mcmEvQ2VydHMvQkwyUEtJSU5UQ0EwMS5BTUUuR0JMX0FNRSUyMEluZnJhJTIwQ0ElMjAwMig0KS5jcnQwVgYIKwYBBQUHMAKGSmh0dHA6Ly9jcmwxLmFtZS5nYmwvYWlhL0JMMlBLSUlOVENBMDEuQU1FLkdCTF9BTUUlMjBJbmZyYSUyMENBJTIwMDIoNCkuY3J0MFYGCCsGAQUFBzAChkpodHRwOi8vY3JsMi5hbWUuZ2JsL2FpYS9CTDJQS0lJTlRDQTAxLkFNRS5HQkxfQU1FJTIwSW5mcmElMjBDQSUyMDAyKDQpLmNydDBWBggrBgEFBQcwAoZKaHR0cDovL2NybDMuYW1lLmdibC9haWEvQkwyUEtJSU5UQ0EwMS5BTUUuR0JMX0FNRSUyMEluZnJhJTIwQ0ElMjAwMig0KS5jcnQwVgYIKwYBBQUHMAKGSmh0dHA6Ly9jcmw0LmFtZS5nYmwvYWlhL0JMMlBLSUlOVENBMDEuQU1FLkdCTF9BTUUlMjBJbmZyYSUyMENBJTIwMDIoNCkuY3J0MB0GA1UdDgQWBBRycMIgZ8U6O44581iRUxcqHqpbnzAOBgNVHQ8BAf8EBAMCBaAwggE1BgNVHR8EggEsMIIBKDCCASSgggEgoIIBHIZCaHR0cDovL2NybC5taWNyb3NvZnQuY29tL3BraWluZnJhL0NSTC9BTUUlMjBJbmZyYSUyMENBJTIwMDIoNCkuY3JshjRodHRwOi8vY3JsMS5hbWUuZ2JsL2NybC9BTUUlMjBJbmZyYSUyMENBJTIwMDIoNCkuY3JshjRodHRwOi8vY3JsMi5hbWUuZ2JsL2NybC9BTUUlMjBJbmZyYSUyMENBJTIwMDIoNCkuY3JshjRodHRwOi8vY3JsMy5hbWUuZ2JsL2NybC9BTUUlMjBJbmZyYSUyMENBJTIwMDIoNCkuY3JshjRodHRwOi8vY3JsNC5hbWUuZ2JsL2NybC9BTUUlMjBJbmZyYSUyMENBJTIwMDIoNCkuY3JsMEEGA1UdIAQ6MDgwDAYKKwYBBAGCN3sBATAMBgorBgEEAYI3ewIBMAwGCisGAQQBgjd7AwEwDAYKKwYBBAGCN3sEATAfBgNVHSMEGDAWgBSuecJrXSWIEwb2BwnDl3x7l48dVTAdBgNVHSUEFjAUBggrBgEFBQcDAQYIKwYBBQUHAwIwDQYJKoZIhvcNAQELBQADggEBAA_4ful6PqtXLj0fhr2yqM0Q8lN7gu3uJtR9HkeWQr-_sb0h21FXp2pZE10ud7q-bFkL4i3rV85FJt1JQJMyPCDfHflYeNJKjpKDf5fgr-t-bmq7lKGDrV7m663uTPOo3NTM_tBv168Au1J4zmara1_zcov-nSVCI35S-uOrU2ig4a9R2em9hUF87NwH4u64yc_Fjf7L5uzQ3ixAKetCh1UG4_DDNBGLUppGxw8kJAqHBFD0ENZVTGewsGaej68yalWqwEpZ7Ih8r4nW1IGx6i9zJvZYiNfrt0OI-JYBSK4dZMzfJ5fOd21X-XU30qoO_OehEgT9IZe7TtreUfLH0-o&s=Ic72-iCnw5xNmkBj3fgORYq5mRCLXhjxF4NT7a4tGCAsiRk3I_lbSnS-x481bfq7crjIdF32zlyyZIoNyRbp2m4yNw8dfDkhvBLlR_2efAxZiSGEKlFHo4u5osm-zI4QLiW9ZyQO26DpPDJNji3big5aPBc2ToX9Wwz_neKt1ayx1NcFdK9vpwgM2GzjAxCX4cJMJq2_Ub2scaTWSJu2sgh5Inr5LqOkzIapUR6ALGLzP3oh9S6fRkXiOm6fJ7f1g6QO9qyoO46cX-zor1Ckkf6M7k28TyNkIQ3ztmHBsBBxL8Jfa-oWwxWhLID_pb6nGC5c5Y39xyTg8vI7bRs6fg&h=gcs7u52ni7Jh5wENJ-XH9scXVLZ38l-QVk91TW0LdCU
-  response:
-    body:
-      string: ''
-    headers:
-      api-supported-versions:
-      - 2022-03-01, 2022-06-01-preview, 2022-10-01, 2022-11-01-preview, 2023-04-01-preview,
-        2023-05-01, 2023-05-02-preview, 2023-08-01-preview, 2023-11-02-preview, 2024-02-02-preview,
-        2024-03-01
-      cache-control:
-      - no-cache
-      date:
-      - Mon, 06 May 2024 19:26:01 GMT
-      expires:
-      - '-1'
-      pragma:
-      - no-cache
-      strict-transport-security:
-      - max-age=31536000; includeSubDomains
-      x-cache:
-      - CONFIG_NOCACHE
-      x-content-type-options:
-      - nosniff
-      x-msedge-ref:
-      - 'Ref A: A209AE4DA3094E22BEB36327D759A962 Ref B: CO6AA3150219021 Ref C: 2024-05-06T19:26:01Z'
-      x-powered-by:
-      - ASP.NET
-    status:
-      code: 204
-      message: No Content
-version: 1
-=======
 interactions:
 - request:
     body: null
@@ -9203,5 +4755,4 @@
     status:
       code: 204
       message: No Content
-version: 1
->>>>>>> f5edd8ea
+version: 1