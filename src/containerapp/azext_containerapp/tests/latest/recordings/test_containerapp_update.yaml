interactions:
- request:
    body: '{"location": "eastus", "properties": {"retentionInDays": 30, "sku": {"name":
      "PerGB2018"}}}'
    headers:
      Accept:
      - application/json
      Accept-Encoding:
      - gzip, deflate
      CommandName:
      - monitor log-analytics workspace create
      Connection:
      - keep-alive
      Content-Length:
      - '91'
      Content-Type:
      - application/json
      ParameterSetName:
      - -g -n -l
      User-Agent:
      - AZURECLI/2.46.0 (AAZ) azsdk-python-core/1.24.0 Python/3.10.10 (Windows-10-10.0.22621-SP0)
    method: PUT
    uri: https://management.azure.com/subscriptions/00000000-0000-0000-0000-000000000000/resourcegroups/clitest.rg000001/providers/Microsoft.OperationalInsights/workspaces/containerapp-env000003?api-version=2021-12-01-preview
  response:
    body:
      string: "{\r\n  \"properties\": {\r\n    \"source\": \"Azure\",\r\n    \"customerId\":
        \"a46e8d34-3e7b-469f-8e17-76d3cc8cebf1\",\r\n    \"provisioningState\": \"Creating\",\r\n
        \   \"sku\": {\r\n      \"name\": \"pergb2018\",\r\n      \"lastSkuUpdate\":
        \"Fri, 17 Mar 2023 07:58:47 GMT\"\r\n    },\r\n    \"retentionInDays\": 30,\r\n
        \   \"features\": {\r\n      \"legacy\": 0,\r\n      \"searchVersion\": 1,\r\n
        \     \"enableLogAccessUsingOnlyResourcePermissions\": true\r\n    },\r\n
        \   \"workspaceCapping\": {\r\n      \"dailyQuotaGb\": -1.0,\r\n      \"quotaNextResetTime\":
        \"Fri, 17 Mar 2023 22:00:00 GMT\",\r\n      \"dataIngestionStatus\": \"RespectQuota\"\r\n
        \   },\r\n    \"publicNetworkAccessForIngestion\": \"Enabled\",\r\n    \"publicNetworkAccessForQuery\":
        \"Enabled\",\r\n    \"createdDate\": \"Fri, 17 Mar 2023 07:58:47 GMT\",\r\n
        \   \"modifiedDate\": \"Fri, 17 Mar 2023 07:58:47 GMT\"\r\n  },\r\n  \"id\":
        \"/subscriptions/00000000-0000-0000-0000-000000000000/resourcegroups/clitest.rg000001/providers/microsoft.operationalinsights/workspaces/containerapp-env000003\",\r\n
        \ \"name\": \"containerapp-env000003\",\r\n  \"type\": \"Microsoft.OperationalInsights/workspaces\",\r\n
        \ \"location\": \"eastus\"\r\n}"
    headers:
      access-control-allow-origin:
      - '*'
      cache-control:
      - no-cache
      content-length:
      - '1078'
      content-type:
      - application/json
      date:
      - Fri, 17 Mar 2023 07:58:48 GMT
      pragma:
      - no-cache
      request-context:
<<<<<<< HEAD
      - appId=cid-v1:c7ec48f5-2684-46e8-accb-45e7dbec242b
=======
      - appId=cid-v1:e6336c63-aab2-45f0-996a-e5dbab2a1508
>>>>>>> 93484371
      server:
      - Microsoft-IIS/10.0
      strict-transport-security:
      - max-age=31536000; includeSubDomains
      x-content-type-options:
      - nosniff
      x-ms-ratelimit-remaining-subscription-writes:
<<<<<<< HEAD
      - '1193'
=======
      - '1197'
>>>>>>> 93484371
      x-powered-by:
      - ASP.NET
      - ASP.NET
    status:
      code: 201
      message: Created
- request:
    body: null
    headers:
      Accept:
      - '*/*'
      Accept-Encoding:
      - gzip, deflate
      CommandName:
      - monitor log-analytics workspace create
      Connection:
      - keep-alive
      ParameterSetName:
      - -g -n -l
      User-Agent:
      - AZURECLI/2.46.0 (AAZ) azsdk-python-core/1.24.0 Python/3.10.10 (Windows-10-10.0.22621-SP0)
    method: GET
    uri: https://management.azure.com/subscriptions/00000000-0000-0000-0000-000000000000/resourcegroups/clitest.rg000001/providers/Microsoft.OperationalInsights/workspaces/containerapp-env000003?api-version=2021-12-01-preview
  response:
    body:
      string: "{\r\n  \"properties\": {\r\n    \"source\": \"Azure\",\r\n    \"customerId\":
        \"a46e8d34-3e7b-469f-8e17-76d3cc8cebf1\",\r\n    \"provisioningState\": \"Succeeded\",\r\n
        \   \"sku\": {\r\n      \"name\": \"pergb2018\",\r\n      \"lastSkuUpdate\":
        \"Fri, 17 Mar 2023 07:58:47 GMT\"\r\n    },\r\n    \"retentionInDays\": 30,\r\n
        \   \"features\": {\r\n      \"legacy\": 0,\r\n      \"searchVersion\": 1,\r\n
        \     \"enableLogAccessUsingOnlyResourcePermissions\": true\r\n    },\r\n
        \   \"workspaceCapping\": {\r\n      \"dailyQuotaGb\": -1.0,\r\n      \"quotaNextResetTime\":
        \"Fri, 17 Mar 2023 22:00:00 GMT\",\r\n      \"dataIngestionStatus\": \"RespectQuota\"\r\n
        \   },\r\n    \"publicNetworkAccessForIngestion\": \"Enabled\",\r\n    \"publicNetworkAccessForQuery\":
        \"Enabled\",\r\n    \"createdDate\": \"Fri, 17 Mar 2023 07:58:47 GMT\",\r\n
        \   \"modifiedDate\": \"Fri, 17 Mar 2023 07:58:48 GMT\"\r\n  },\r\n  \"id\":
        \"/subscriptions/00000000-0000-0000-0000-000000000000/resourcegroups/clitest.rg000001/providers/microsoft.operationalinsights/workspaces/containerapp-env000003\",\r\n
        \ \"name\": \"containerapp-env000003\",\r\n  \"type\": \"Microsoft.OperationalInsights/workspaces\",\r\n
        \ \"location\": \"eastus\"\r\n}"
    headers:
      access-control-allow-origin:
      - '*'
      cache-control:
      - no-cache
      content-length:
      - '1079'
      content-type:
      - application/json
      date:
      - Fri, 17 Mar 2023 07:59:18 GMT
      pragma:
      - no-cache
      request-context:
<<<<<<< HEAD
      - appId=cid-v1:c7ec48f5-2684-46e8-accb-45e7dbec242b
=======
      - appId=cid-v1:e6336c63-aab2-45f0-996a-e5dbab2a1508
>>>>>>> 93484371
      server:
      - Microsoft-IIS/10.0
      strict-transport-security:
      - max-age=31536000; includeSubDomains
      transfer-encoding:
      - chunked
      vary:
      - Accept-Encoding
      x-content-type-options:
      - nosniff
      x-powered-by:
      - ASP.NET
      - ASP.NET
    status:
      code: 200
      message: OK
- request:
    body: null
    headers:
      Accept:
      - application/json
      Accept-Encoding:
      - gzip, deflate
      CommandName:
      - monitor log-analytics workspace get-shared-keys
      Connection:
      - keep-alive
      Content-Length:
      - '0'
      ParameterSetName:
      - -g -n
      User-Agent:
      - AZURECLI/2.46.0 (AAZ) azsdk-python-core/1.24.0 Python/3.10.10 (Windows-10-10.0.22621-SP0)
    method: POST
    uri: https://management.azure.com/subscriptions/00000000-0000-0000-0000-000000000000/resourcegroups/clitest.rg000001/providers/Microsoft.OperationalInsights/workspaces/containerapp-env000003/sharedKeys?api-version=2020-08-01
  response:
    body:
      string: "{\r\n  \"primarySharedKey\": \"FLU9MhjjE6nZ7gDmBLf/3xEsIp0qUQfhiiYRgXW/C7oI+eke1Dt9ymewbkjhhq9gKq7XylqrFH4ggN7KCH7MEA==\",\r\n
        \ \"secondarySharedKey\": \"+hMAvhKZXBNvhbjoxSKXJua+jG9M1qTcQtQUuAtTv3sa3im3USPc5iaUuWh/bcOK54f4JV7yZuWY5KD8+fbd2g==\"\r\n}"
    headers:
      access-control-allow-origin:
      - '*'
      cache-control:
      - no-cache
      cachecontrol:
      - no-cache
      content-length:
      - '235'
      content-type:
      - application/json; charset=utf-8
      date:
      - Fri, 17 Mar 2023 07:59:24 GMT
      expires:
      - '-1'
      pragma:
      - no-cache
      request-context:
<<<<<<< HEAD
      - appId=cid-v1:c7ec48f5-2684-46e8-accb-45e7dbec242b
=======
      - appId=cid-v1:e6336c63-aab2-45f0-996a-e5dbab2a1508
>>>>>>> 93484371
      server:
      - Microsoft-IIS/10.0
      strict-transport-security:
      - max-age=31536000; includeSubDomains
      transfer-encoding:
      - chunked
      vary:
      - Accept-Encoding
      x-ams-apiversion:
      - WebAPI1.0
      x-content-type-options:
      - nosniff
      x-ms-ratelimit-remaining-subscription-writes:
      - '1196'
      x-powered-by:
      - ASP.NET
      - ASP.NET
    status:
      code: 200
      message: OK
- request:
    body: null
    headers:
      Accept:
      - application/json
      Accept-Encoding:
      - gzip, deflate
      CommandName:
      - containerapp env create
      Connection:
      - keep-alive
      ParameterSetName:
      - -g -n --logs-workspace-id --logs-workspace-key
      User-Agent:
      - AZURECLI/2.46.0 azsdk-python-azure-mgmt-resource/21.1.0b1 Python/3.10.10 (Windows-10-10.0.22621-SP0)
    method: GET
    uri: https://management.azure.com/subscriptions/00000000-0000-0000-0000-000000000000/providers/Microsoft.App?api-version=2022-09-01
  response:
    body:
      string: '{"id":"/subscriptions/00000000-0000-0000-0000-000000000000/providers/Microsoft.App","namespace":"Microsoft.App","authorizations":[{"applicationId":"7e3bc4fd-85a3-4192-b177-5b8bfc87f42c","roleDefinitionId":"39a74f72-b40f-4bdc-b639-562fe2260bf0"},{"applicationId":"3734c1a4-2bed-4998-a37a-ff1a9e7bf019","roleDefinitionId":"5c779a4f-5cb2-4547-8c41-478d9be8ba90"},{"applicationId":"55ebbb62-3b9c-49fd-9b87-9595226dd4ac","roleDefinitionId":"e49ca620-7992-4561-a7df-4ed67dad77b5","managedByRoleDefinitionId":"9e3af657-a8ff-583c-a75c-2fe7c4bcb635"}],"resourceTypes":[{"resourceType":"operations","locations":["North
        Central US (Stage)","Central US EUAP","East US 2 EUAP","Canada Central","West
        Europe","North Europe","East US","East US 2","East Asia","Australia East","Germany
        West Central","Japan East","UK South","West US","Central US","North Central
        US","South Central US","Korea Central","Brazil South","West US 3","France
        Central","South Africa North","Norway East","Switzerland North","UAE North"],"apiVersions":["2022-11-01-preview","2022-10-01","2022-06-01-preview","2022-03-01","2022-01-01-preview"],"capabilities":"None"},{"resourceType":"locations/connectedEnvironmentOperationResults","locations":["North
        Central US (Stage)","North Central US","East US","East Asia","West Europe","Central
        US EUAP","East US 2 EUAP"],"apiVersions":["2022-11-01-preview","2022-10-01","2022-06-01-preview"],"capabilities":"None"},{"resourceType":"managedEnvironments","locations":["Central
        US EUAP","East US 2 EUAP","North Central US (Stage)","Canada Central","West
        Europe","North Europe","East US","East US 2","East Asia","Australia East","Germany
        West Central","Japan East","UK South","West US","Central US","North Central
        US","South Central US","Korea Central","Brazil South","West US 3","France
        Central","South Africa North","Norway East","Switzerland North","UAE North"],"apiVersions":["2022-11-01-preview","2022-10-01","2022-06-01-preview","2022-03-01","2022-01-01-preview"],"capabilities":"CrossResourceGroupResourceMove,
        CrossSubscriptionResourceMove, SupportsTags, SupportsLocation"},{"resourceType":"managedEnvironments/certificates","locations":["Central
        US EUAP","East US 2 EUAP","North Central US (Stage)","Canada Central","West
        Europe","North Europe","East US","East US 2","East Asia","Australia East","Germany
        West Central","Japan East","UK South","West US","Central US","North Central
        US","South Central US","Korea Central","Brazil South","West US 3","France
        Central","South Africa North","Norway East","Switzerland North","UAE North"],"apiVersions":["2022-11-01-preview","2022-10-01","2022-06-01-preview","2022-03-01","2022-01-01-preview"],"capabilities":"CrossResourceGroupResourceMove,
        CrossSubscriptionResourceMove, SupportsTags, SupportsLocation"},{"resourceType":"managedEnvironments/managedCertificates","locations":["Central
        US EUAP","East US 2 EUAP","North Central US (Stage)","Canada Central","West
        Europe","North Europe","East US","East US 2","East Asia","Australia East","Germany
        West Central","Japan East","UK South","West US","Central US","North Central
        US","South Central US","Korea Central","Brazil South","West US 3","France
        Central","South Africa North","Norway East","Switzerland North","UAE North"],"apiVersions":["2022-11-01-preview"],"capabilities":"CrossResourceGroupResourceMove,
        CrossSubscriptionResourceMove, SupportsTags, SupportsLocation"},{"resourceType":"containerApps","locations":["Central
        US EUAP","East US 2 EUAP","North Central US (Stage)","Canada Central","West
        Europe","North Europe","East US","East US 2","East Asia","Australia East","Germany
        West Central","Japan East","UK South","West US","Central US","North Central
        US","South Central US","Korea Central","Brazil South","West US 3","France
        Central","South Africa North","Norway East","Switzerland North","UAE North"],"apiVersions":["2022-11-01-preview","2022-10-01","2022-06-01-preview","2022-03-01","2022-01-01-preview"],"capabilities":"CrossResourceGroupResourceMove,
        CrossSubscriptionResourceMove, SystemAssignedResourceIdentity, SupportsTags,
        SupportsLocation"},{"resourceType":"jobs","locations":["Central US EUAP","East
        US 2 EUAP","North Central US (Stage)","Canada Central","West Europe","North
        Europe","East US","East US 2","East Asia","Australia East","Germany West Central","Japan
        East","UK South","West US","Central US","North Central US","South Central
        US","Korea Central","Brazil South","West US 3","France Central","South Africa
        North","Norway East","Switzerland North","UAE North"],"apiVersions":["2022-11-01-preview"],"capabilities":"CrossResourceGroupResourceMove,
        CrossSubscriptionResourceMove, SystemAssignedResourceIdentity, SupportsTags,
        SupportsLocation"},{"resourceType":"locations","locations":[],"apiVersions":["2022-11-01-preview","2022-10-01","2022-06-01-preview","2022-03-01","2022-01-01-preview"],"capabilities":"None"},{"resourceType":"locations/managedEnvironmentOperationResults","locations":["Central
        US EUAP","East US 2 EUAP","North Central US (Stage)","Canada Central","West
        Europe","North Europe","East US","East US 2","East Asia","Australia East","Germany
        West Central","Japan East","UK South","West US","Central US","North Central
        US","South Central US","Korea Central","Brazil South","West US 3","France
        Central","South Africa North","Norway East","Switzerland North","UAE North"],"apiVersions":["2022-11-01-preview","2022-10-01","2022-06-01-preview","2022-03-01","2022-01-01-preview"],"capabilities":"None"},{"resourceType":"locations/managedEnvironmentOperationStatuses","locations":["Central
        US EUAP","East US 2 EUAP","North Central US (Stage)","Canada Central","West
        Europe","North Europe","East US","East US 2","East Asia","Australia East","Germany
        West Central","Japan East","UK South","West US","Central US","North Central
        US","South Central US","Korea Central","Brazil South","West US 3","France
        Central","South Africa North","Norway East","Switzerland North","UAE North"],"apiVersions":["2022-11-01-preview","2022-10-01","2022-06-01-preview","2022-03-01","2022-01-01-preview"],"capabilities":"None"},{"resourceType":"locations/containerappOperationResults","locations":["Central
        US EUAP","East US 2 EUAP","North Central US (Stage)","Canada Central","West
        Europe","North Europe","East US","East US 2","East Asia","Australia East","Germany
        West Central","Japan East","UK South","West US","Central US","North Central
        US","South Central US","Korea Central","Brazil South","West US 3","France
        Central","South Africa North","Norway East","Switzerland North","UAE North"],"apiVersions":["2022-11-01-preview","2022-10-01","2022-06-01-preview","2022-03-01","2022-01-01-preview"],"capabilities":"None"},{"resourceType":"locations/containerappOperationStatuses","locations":["Central
        US EUAP","East US 2 EUAP","North Central US (Stage)","Canada Central","West
        Europe","North Europe","East US","East US 2","East Asia","Australia East","Germany
        West Central","Japan East","UK South","West US","Central US","North Central
        US","South Central US","Korea Central","Brazil South","West US 3","France
        Central","South Africa North","Norway East","Switzerland North","UAE North"],"apiVersions":["2022-11-01-preview","2022-10-01","2022-06-01-preview","2022-03-01","2022-01-01-preview"],"capabilities":"None"},{"resourceType":"connectedEnvironments","locations":["Central
        US EUAP","East US 2 EUAP","North Central US (Stage)","North Central US","East
        US","East Asia","West Europe"],"apiVersions":["2022-11-01-preview","2022-10-01","2022-06-01-preview"],"capabilities":"CrossResourceGroupResourceMove,
        CrossSubscriptionResourceMove, SupportsTags, SupportsLocation"},{"resourceType":"connectedEnvironments/certificates","locations":["Central
        US EUAP","East US 2 EUAP","North Central US (Stage)","North Central US","East
        US","East Asia","West Europe"],"apiVersions":["2022-11-01-preview","2022-10-01","2022-06-01-preview"],"capabilities":"CrossResourceGroupResourceMove,
        CrossSubscriptionResourceMove, SupportsTags, SupportsLocation"},{"resourceType":"locations/connectedEnvironmentOperationStatuses","locations":["Central
        US EUAP","East US 2 EUAP","North Central US (Stage)","North Central US","East
        US","East Asia","West Europe"],"apiVersions":["2022-11-01-preview","2022-10-01","2022-06-01-preview"],"capabilities":"None"},{"resourceType":"locations/billingMeters","locations":["Central
        US EUAP","East US 2 EUAP","North Central US (Stage)","Australia East","North
        Central US","East US 2","West Europe","Central US","East US","North Europe","South
        Central US","UK South","West US 3"],"apiVersions":["2022-11-01-preview","2022-10-01","2022-06-01-preview"],"capabilities":"None"},{"resourceType":"locations/availableManagedEnvironmentsWorkloadProfileTypes","locations":["Central
        US EUAP","East US 2 EUAP","North Central US (Stage)","Australia East","North
        Central US","East US 2","West Europe","Central US","East US","North Europe","South
        Central US","UK South","West US 3"],"apiVersions":["2022-11-01-preview","2022-10-01","2022-06-01-preview"],"capabilities":"None"}],"registrationState":"Registered","registrationPolicy":"RegistrationRequired"}'
    headers:
      cache-control:
      - no-cache
      content-length:
      - '9060'
      content-type:
      - application/json; charset=utf-8
      date:
      - Fri, 17 Mar 2023 07:59:26 GMT
      expires:
      - '-1'
      pragma:
      - no-cache
      strict-transport-security:
      - max-age=31536000; includeSubDomains
      vary:
      - Accept-Encoding
      x-content-type-options:
      - nosniff
    status:
      code: 200
      message: OK
- request:
    body: null
    headers:
      Accept:
      - application/json
      Accept-Encoding:
      - gzip, deflate
      CommandName:
      - containerapp env create
      Connection:
      - keep-alive
      ParameterSetName:
      - -g -n --logs-workspace-id --logs-workspace-key
      User-Agent:
      - AZURECLI/2.46.0 azsdk-python-azure-mgmt-resource/21.1.0b1 Python/3.10.10 (Windows-10-10.0.22621-SP0)
    method: GET
    uri: https://management.azure.com/subscriptions/00000000-0000-0000-0000-000000000000/providers/Microsoft.App?api-version=2022-09-01
  response:
    body:
      string: '{"id":"/subscriptions/00000000-0000-0000-0000-000000000000/providers/Microsoft.App","namespace":"Microsoft.App","authorizations":[{"applicationId":"7e3bc4fd-85a3-4192-b177-5b8bfc87f42c","roleDefinitionId":"39a74f72-b40f-4bdc-b639-562fe2260bf0"},{"applicationId":"3734c1a4-2bed-4998-a37a-ff1a9e7bf019","roleDefinitionId":"5c779a4f-5cb2-4547-8c41-478d9be8ba90"},{"applicationId":"55ebbb62-3b9c-49fd-9b87-9595226dd4ac","roleDefinitionId":"e49ca620-7992-4561-a7df-4ed67dad77b5","managedByRoleDefinitionId":"9e3af657-a8ff-583c-a75c-2fe7c4bcb635"}],"resourceTypes":[{"resourceType":"operations","locations":["North
        Central US (Stage)","Central US EUAP","East US 2 EUAP","Canada Central","West
        Europe","North Europe","East US","East US 2","East Asia","Australia East","Germany
        West Central","Japan East","UK South","West US","Central US","North Central
        US","South Central US","Korea Central","Brazil South","West US 3","France
        Central","South Africa North","Norway East","Switzerland North","UAE North"],"apiVersions":["2022-11-01-preview","2022-10-01","2022-06-01-preview","2022-03-01","2022-01-01-preview"],"capabilities":"None"},{"resourceType":"locations/connectedEnvironmentOperationResults","locations":["North
        Central US (Stage)","North Central US","East US","East Asia","West Europe","Central
        US EUAP","East US 2 EUAP"],"apiVersions":["2022-11-01-preview","2022-10-01","2022-06-01-preview"],"capabilities":"None"},{"resourceType":"managedEnvironments","locations":["Central
        US EUAP","East US 2 EUAP","North Central US (Stage)","Canada Central","West
        Europe","North Europe","East US","East US 2","East Asia","Australia East","Germany
        West Central","Japan East","UK South","West US","Central US","North Central
        US","South Central US","Korea Central","Brazil South","West US 3","France
        Central","South Africa North","Norway East","Switzerland North","UAE North"],"apiVersions":["2022-11-01-preview","2022-10-01","2022-06-01-preview","2022-03-01","2022-01-01-preview"],"capabilities":"CrossResourceGroupResourceMove,
        CrossSubscriptionResourceMove, SupportsTags, SupportsLocation"},{"resourceType":"managedEnvironments/certificates","locations":["Central
        US EUAP","East US 2 EUAP","North Central US (Stage)","Canada Central","West
        Europe","North Europe","East US","East US 2","East Asia","Australia East","Germany
        West Central","Japan East","UK South","West US","Central US","North Central
        US","South Central US","Korea Central","Brazil South","West US 3","France
        Central","South Africa North","Norway East","Switzerland North","UAE North"],"apiVersions":["2022-11-01-preview","2022-10-01","2022-06-01-preview","2022-03-01","2022-01-01-preview"],"capabilities":"CrossResourceGroupResourceMove,
        CrossSubscriptionResourceMove, SupportsTags, SupportsLocation"},{"resourceType":"managedEnvironments/managedCertificates","locations":["Central
        US EUAP","East US 2 EUAP","North Central US (Stage)","Canada Central","West
        Europe","North Europe","East US","East US 2","East Asia","Australia East","Germany
        West Central","Japan East","UK South","West US","Central US","North Central
        US","South Central US","Korea Central","Brazil South","West US 3","France
        Central","South Africa North","Norway East","Switzerland North","UAE North"],"apiVersions":["2022-11-01-preview"],"capabilities":"CrossResourceGroupResourceMove,
        CrossSubscriptionResourceMove, SupportsTags, SupportsLocation"},{"resourceType":"containerApps","locations":["Central
        US EUAP","East US 2 EUAP","North Central US (Stage)","Canada Central","West
        Europe","North Europe","East US","East US 2","East Asia","Australia East","Germany
        West Central","Japan East","UK South","West US","Central US","North Central
        US","South Central US","Korea Central","Brazil South","West US 3","France
        Central","South Africa North","Norway East","Switzerland North","UAE North"],"apiVersions":["2022-11-01-preview","2022-10-01","2022-06-01-preview","2022-03-01","2022-01-01-preview"],"capabilities":"CrossResourceGroupResourceMove,
        CrossSubscriptionResourceMove, SystemAssignedResourceIdentity, SupportsTags,
        SupportsLocation"},{"resourceType":"jobs","locations":["Central US EUAP","East
        US 2 EUAP","North Central US (Stage)","Canada Central","West Europe","North
        Europe","East US","East US 2","East Asia","Australia East","Germany West Central","Japan
        East","UK South","West US","Central US","North Central US","South Central
        US","Korea Central","Brazil South","West US 3","France Central","South Africa
        North","Norway East","Switzerland North","UAE North"],"apiVersions":["2022-11-01-preview"],"capabilities":"CrossResourceGroupResourceMove,
        CrossSubscriptionResourceMove, SystemAssignedResourceIdentity, SupportsTags,
        SupportsLocation"},{"resourceType":"locations","locations":[],"apiVersions":["2022-11-01-preview","2022-10-01","2022-06-01-preview","2022-03-01","2022-01-01-preview"],"capabilities":"None"},{"resourceType":"locations/managedEnvironmentOperationResults","locations":["Central
        US EUAP","East US 2 EUAP","North Central US (Stage)","Canada Central","West
        Europe","North Europe","East US","East US 2","East Asia","Australia East","Germany
        West Central","Japan East","UK South","West US","Central US","North Central
        US","South Central US","Korea Central","Brazil South","West US 3","France
        Central","South Africa North","Norway East","Switzerland North","UAE North"],"apiVersions":["2022-11-01-preview","2022-10-01","2022-06-01-preview","2022-03-01","2022-01-01-preview"],"capabilities":"None"},{"resourceType":"locations/managedEnvironmentOperationStatuses","locations":["Central
        US EUAP","East US 2 EUAP","North Central US (Stage)","Canada Central","West
        Europe","North Europe","East US","East US 2","East Asia","Australia East","Germany
        West Central","Japan East","UK South","West US","Central US","North Central
        US","South Central US","Korea Central","Brazil South","West US 3","France
        Central","South Africa North","Norway East","Switzerland North","UAE North"],"apiVersions":["2022-11-01-preview","2022-10-01","2022-06-01-preview","2022-03-01","2022-01-01-preview"],"capabilities":"None"},{"resourceType":"locations/containerappOperationResults","locations":["Central
        US EUAP","East US 2 EUAP","North Central US (Stage)","Canada Central","West
        Europe","North Europe","East US","East US 2","East Asia","Australia East","Germany
        West Central","Japan East","UK South","West US","Central US","North Central
        US","South Central US","Korea Central","Brazil South","West US 3","France
        Central","South Africa North","Norway East","Switzerland North","UAE North"],"apiVersions":["2022-11-01-preview","2022-10-01","2022-06-01-preview","2022-03-01","2022-01-01-preview"],"capabilities":"None"},{"resourceType":"locations/containerappOperationStatuses","locations":["Central
        US EUAP","East US 2 EUAP","North Central US (Stage)","Canada Central","West
        Europe","North Europe","East US","East US 2","East Asia","Australia East","Germany
        West Central","Japan East","UK South","West US","Central US","North Central
        US","South Central US","Korea Central","Brazil South","West US 3","France
        Central","South Africa North","Norway East","Switzerland North","UAE North"],"apiVersions":["2022-11-01-preview","2022-10-01","2022-06-01-preview","2022-03-01","2022-01-01-preview"],"capabilities":"None"},{"resourceType":"connectedEnvironments","locations":["Central
        US EUAP","East US 2 EUAP","North Central US (Stage)","North Central US","East
        US","East Asia","West Europe"],"apiVersions":["2022-11-01-preview","2022-10-01","2022-06-01-preview"],"capabilities":"CrossResourceGroupResourceMove,
        CrossSubscriptionResourceMove, SupportsTags, SupportsLocation"},{"resourceType":"connectedEnvironments/certificates","locations":["Central
        US EUAP","East US 2 EUAP","North Central US (Stage)","North Central US","East
        US","East Asia","West Europe"],"apiVersions":["2022-11-01-preview","2022-10-01","2022-06-01-preview"],"capabilities":"CrossResourceGroupResourceMove,
        CrossSubscriptionResourceMove, SupportsTags, SupportsLocation"},{"resourceType":"locations/connectedEnvironmentOperationStatuses","locations":["Central
        US EUAP","East US 2 EUAP","North Central US (Stage)","North Central US","East
        US","East Asia","West Europe"],"apiVersions":["2022-11-01-preview","2022-10-01","2022-06-01-preview"],"capabilities":"None"},{"resourceType":"locations/billingMeters","locations":["Central
        US EUAP","East US 2 EUAP","North Central US (Stage)","Australia East","North
        Central US","East US 2","West Europe","Central US","East US","North Europe","South
        Central US","UK South","West US 3"],"apiVersions":["2022-11-01-preview","2022-10-01","2022-06-01-preview"],"capabilities":"None"},{"resourceType":"locations/availableManagedEnvironmentsWorkloadProfileTypes","locations":["Central
        US EUAP","East US 2 EUAP","North Central US (Stage)","Australia East","North
        Central US","East US 2","West Europe","Central US","East US","North Europe","South
        Central US","UK South","West US 3"],"apiVersions":["2022-11-01-preview","2022-10-01","2022-06-01-preview"],"capabilities":"None"}],"registrationState":"Registered","registrationPolicy":"RegistrationRequired"}'
    headers:
      cache-control:
      - no-cache
      content-length:
      - '9060'
      content-type:
      - application/json; charset=utf-8
      date:
      - Fri, 17 Mar 2023 07:59:27 GMT
      expires:
      - '-1'
      pragma:
      - no-cache
      strict-transport-security:
      - max-age=31536000; includeSubDomains
      vary:
      - Accept-Encoding
      x-content-type-options:
      - nosniff
    status:
      code: 200
      message: OK
- request:
    body: null
    headers:
      Accept:
      - application/json
      Accept-Encoding:
      - gzip, deflate
      CommandName:
      - containerapp env create
      Connection:
      - keep-alive
      ParameterSetName:
      - -g -n --logs-workspace-id --logs-workspace-key
      User-Agent:
      - AZURECLI/2.46.0 azsdk-python-azure-mgmt-resource/21.1.0b1 Python/3.10.10 (Windows-10-10.0.22621-SP0)
    method: GET
    uri: https://management.azure.com/subscriptions/00000000-0000-0000-0000-000000000000/providers/Microsoft.App?api-version=2022-09-01
  response:
    body:
<<<<<<< HEAD
      string: '{"id":"/subscriptions/00000000-0000-0000-0000-000000000000/providers/Microsoft.App","namespace":"Microsoft.App","authorizations":[{"applicationId":"7e3bc4fd-85a3-4192-b177-5b8bfc87f42c","roleDefinitionId":"39a74f72-b40f-4bdc-b639-562fe2260bf0"},{"applicationId":"3734c1a4-2bed-4998-a37a-ff1a9e7bf019","roleDefinitionId":"5c779a4f-5cb2-4547-8c41-478d9be8ba90"}],"resourceTypes":[{"resourceType":"managedEnvironments","locations":["North
        Central US (Stage)","Canada Central","West Europe","North Europe","East US","East
        US 2","East Asia","Australia East","Germany West Central","Japan East","UK
        South","West US","Central US","North Central US","South Central US","Korea
        Central","Brazil South","West US 3","France Central","South Africa North","Norway
        East","Central US EUAP","East US 2 EUAP"],"apiVersions":["2022-06-01-preview","2022-03-01","2022-01-01-preview"],"capabilities":"CrossResourceGroupResourceMove,
        CrossSubscriptionResourceMove, SupportsTags, SupportsLocation"},{"resourceType":"managedEnvironments/certificates","locations":["North
        Central US (Stage)","Canada Central","West Europe","North Europe","East US","East
        US 2","East Asia","Australia East","Germany West Central","Japan East","UK
        South","West US","Central US","North Central US","South Central US","Korea
        Central","Brazil South","West US 3","France Central","South Africa North","Norway
        East","Central US EUAP","East US 2 EUAP"],"apiVersions":["2022-06-01-preview","2022-03-01","2022-01-01-preview"],"capabilities":"CrossResourceGroupResourceMove,
        CrossSubscriptionResourceMove, SupportsTags, SupportsLocation"},{"resourceType":"containerApps","locations":["North
        Central US (Stage)","Canada Central","West Europe","North Europe","East US","East
        US 2","East Asia","Australia East","Germany West Central","Japan East","UK
        South","West US","Central US","North Central US","South Central US","Korea
        Central","Brazil South","West US 3","France Central","South Africa North","Norway
        East","Central US EUAP","East US 2 EUAP"],"apiVersions":["2022-06-01-preview","2022-03-01","2022-01-01-preview"],"capabilities":"CrossResourceGroupResourceMove,
        CrossSubscriptionResourceMove, SystemAssignedResourceIdentity, SupportsTags,
        SupportsLocation"},{"resourceType":"locations","locations":[],"apiVersions":["2022-06-01-preview","2022-03-01","2022-01-01-preview"],"capabilities":"None"},{"resourceType":"locations/managedEnvironmentOperationResults","locations":["North
        Central US (Stage)","Canada Central","West Europe","North Europe","East US","East
        US 2","East Asia","Australia East","Germany West Central","Japan East","UK
        South","West US","Central US","North Central US","South Central US","Korea
        Central","Brazil South","West US 3","France Central","South Africa North","Norway
        East","Central US EUAP","East US 2 EUAP"],"apiVersions":["2022-06-01-preview","2022-03-01","2022-01-01-preview"],"capabilities":"None"},{"resourceType":"locations/managedEnvironmentOperationStatuses","locations":["North
        Central US (Stage)","Canada Central","West Europe","North Europe","East US","East
        US 2","East Asia","Australia East","Germany West Central","Japan East","UK
        South","West US","Central US","North Central US","South Central US","Korea
        Central","Brazil South","West US 3","France Central","South Africa North","Norway
        East","Central US EUAP","East US 2 EUAP"],"apiVersions":["2022-06-01-preview","2022-03-01","2022-01-01-preview"],"capabilities":"None"},{"resourceType":"locations/containerappOperationResults","locations":["North
        Central US (Stage)","Canada Central","West Europe","North Europe","East US","East
        US 2","East Asia","Australia East","Germany West Central","Japan East","UK
        South","West US","Central US","North Central US","South Central US","Korea
        Central","Brazil South","West US 3","France Central","South Africa North","Norway
        East","Central US EUAP","East US 2 EUAP"],"apiVersions":["2022-06-01-preview","2022-03-01","2022-01-01-preview"],"capabilities":"None"},{"resourceType":"locations/containerappOperationStatuses","locations":["North
        Central US (Stage)","Canada Central","West Europe","North Europe","East US","East
        US 2","East Asia","Australia East","Germany West Central","Japan East","UK
        South","West US","Central US","North Central US","South Central US","Korea
        Central","Brazil South","West US 3","France Central","South Africa North","Norway
        East","Central US EUAP","East US 2 EUAP"],"apiVersions":["2022-06-01-preview","2022-03-01","2022-01-01-preview"],"capabilities":"None"},{"resourceType":"operations","locations":["North
        Central US (Stage)","Central US EUAP","East US 2 EUAP","Canada Central","West
        Europe","North Europe","East US","East US 2","East Asia","Australia East","Germany
        West Central","Japan East","UK South","West US","Central US","North Central
        US","South Central US","Korea Central","Brazil South","West US 3","France
        Central","South Africa North","Norway East"],"apiVersions":["2022-06-01-preview","2022-03-01","2022-01-01-preview"],"capabilities":"None"},{"resourceType":"connectedEnvironments","locations":["North
        Central US (Stage)","Central US EUAP","East US 2 EUAP","North Central US","East
        US","East Asia","West Europe"],"apiVersions":["2022-06-01-preview"],"capabilities":"CrossResourceGroupResourceMove,
        CrossSubscriptionResourceMove, SupportsTags, SupportsLocation"},{"resourceType":"connectedEnvironments/certificates","locations":["North
        Central US (Stage)","Central US EUAP","East US 2 EUAP","North Central US","East
        US","East Asia","West Europe"],"apiVersions":["2022-06-01-preview"],"capabilities":"CrossResourceGroupResourceMove,
        CrossSubscriptionResourceMove, SupportsTags, SupportsLocation"},{"resourceType":"locations/connectedEnvironmentOperationResults","locations":["North
        Central US (Stage)","Central US EUAP","East US 2 EUAP","North Central US","East
        US","East Asia","West Europe"],"apiVersions":["2022-06-01-preview"],"capabilities":"None"},{"resourceType":"locations/connectedEnvironmentOperationStatuses","locations":["North
        Central US (Stage)","Central US EUAP","East US 2 EUAP","North Central US","East
        US","East Asia","West Europe"],"apiVersions":["2022-06-01-preview"],"capabilities":"None"}],"registrationState":"Registered","registrationPolicy":"RegistrationRequired"}'
    headers:
      cache-control:
      - no-cache
      content-length:
      - '6210'
      content-type:
      - application/json; charset=utf-8
      date:
      - Fri, 16 Sep 2022 23:31:53 GMT
      expires:
      - '-1'
      pragma:
      - no-cache
      strict-transport-security:
      - max-age=31536000; includeSubDomains
      vary:
      - Accept-Encoding
      x-content-type-options:
      - nosniff
    status:
      code: 200
      message: OK
- request:
    body: null
    headers:
      Accept:
      - application/json
      Accept-Encoding:
      - gzip, deflate
      CommandName:
      - containerapp env create
      Connection:
      - keep-alive
      ParameterSetName:
      - -g -n --logs-workspace-id --logs-workspace-key
      User-Agent:
      - AZURECLI/2.39.0 (PIP) azsdk-python-azure-mgmt-resource/21.1.0b1 Python/3.8.10
        (Windows-10-10.0.19044-SP0)
    method: GET
    uri: https://management.azure.com/subscriptions/00000000-0000-0000-0000-000000000000/providers/Microsoft.App?api-version=2021-04-01
  response:
    body:
      string: '{"id":"/subscriptions/00000000-0000-0000-0000-000000000000/providers/Microsoft.App","namespace":"Microsoft.App","authorizations":[{"applicationId":"7e3bc4fd-85a3-4192-b177-5b8bfc87f42c","roleDefinitionId":"39a74f72-b40f-4bdc-b639-562fe2260bf0"},{"applicationId":"3734c1a4-2bed-4998-a37a-ff1a9e7bf019","roleDefinitionId":"5c779a4f-5cb2-4547-8c41-478d9be8ba90"},{"applicationId":"55ebbb62-3b9c-49fd-9b87-9595226dd4ac","roleDefinitionId":"e49ca620-7992-4561-a7df-4ed67dad77b5"}],"resourceTypes":[{"resourceType":"managedEnvironments","locations":["North
        Central US (Stage)","Canada Central","West Europe","North Europe","East US","East
        US 2","East Asia","Australia East","Germany West Central","Japan East","UK
        South","West US","Central US","North Central US","South Central US","Korea
        Central","Brazil South","West US 3","France Central","South Africa North","Norway
        East","Switzerland North","Central US EUAP","East US 2 EUAP"],"apiVersions":["2022-10-01","2022-06-01-preview","2022-03-01","2022-01-01-preview"],"capabilities":"CrossResourceGroupResourceMove,
        CrossSubscriptionResourceMove, SupportsTags, SupportsLocation"},{"resourceType":"managedEnvironments/certificates","locations":["North
        Central US (Stage)","Canada Central","West Europe","North Europe","East US","East
        US 2","East Asia","Australia East","Germany West Central","Japan East","UK
        South","West US","Central US","North Central US","South Central US","Korea
        Central","Brazil South","West US 3","France Central","South Africa North","Norway
        East","Switzerland North","Central US EUAP","East US 2 EUAP"],"apiVersions":["2022-10-01","2022-06-01-preview","2022-03-01","2022-01-01-preview"],"capabilities":"CrossResourceGroupResourceMove,
        CrossSubscriptionResourceMove, SupportsTags, SupportsLocation"},{"resourceType":"managedEnvironments/managedCertificates","locations":["North
        Central US (Stage)","Canada Central","West Europe","North Europe","East US","East
        US 2","East Asia","Australia East","Germany West Central","Japan East","UK
        South","West US","Central US","North Central US","South Central US","Korea
        Central","Brazil South","West US 3","France Central","South Africa North","Norway
        East","Switzerland North","Central US EUAP","East US 2 EUAP"],"apiVersions":["2022-11-01-preview"],"capabilities":"CrossResourceGroupResourceMove,
        CrossSubscriptionResourceMove, SupportsTags, SupportsLocation"},{"resourceType":"containerApps","locations":["North
        Central US (Stage)","Canada Central","West Europe","North Europe","East US","East
        US 2","East Asia","Australia East","Germany West Central","Japan East","UK
        South","West US","Central US","North Central US","South Central US","Korea
        Central","Brazil South","West US 3","France Central","South Africa North","Norway
        East","Switzerland North","Central US EUAP","East US 2 EUAP"],"apiVersions":["2022-10-01","2022-06-01-preview","2022-03-01","2022-01-01-preview"],"capabilities":"CrossResourceGroupResourceMove,
        CrossSubscriptionResourceMove, SystemAssignedResourceIdentity, SupportsTags,
        SupportsLocation"},{"resourceType":"locations","locations":[],"apiVersions":["2022-10-01","2022-06-01-preview","2022-03-01","2022-01-01-preview"],"capabilities":"None"},{"resourceType":"locations/managedEnvironmentOperationResults","locations":["North
        Central US (Stage)","Canada Central","West Europe","North Europe","East US","East
        US 2","East Asia","Australia East","Germany West Central","Japan East","UK
        South","West US","Central US","North Central US","South Central US","Korea
        Central","Brazil South","West US 3","France Central","South Africa North","Norway
        East","Switzerland North","Central US EUAP","East US 2 EUAP"],"apiVersions":["2022-10-01","2022-06-01-preview","2022-03-01","2022-01-01-preview"],"capabilities":"None"},{"resourceType":"locations/managedEnvironmentOperationStatuses","locations":["North
        Central US (Stage)","Canada Central","West Europe","North Europe","East US","East
        US 2","East Asia","Australia East","Germany West Central","Japan East","UK
        South","West US","Central US","North Central US","South Central US","Korea
        Central","Brazil South","West US 3","France Central","South Africa North","Norway
        East","Switzerland North","Central US EUAP","East US 2 EUAP"],"apiVersions":["2022-10-01","2022-06-01-preview","2022-03-01","2022-01-01-preview"],"capabilities":"None"},{"resourceType":"locations/containerappOperationResults","locations":["North
        Central US (Stage)","Canada Central","West Europe","North Europe","East US","East
        US 2","East Asia","Australia East","Germany West Central","Japan East","UK
        South","West US","Central US","North Central US","South Central US","Korea
        Central","Brazil South","West US 3","France Central","South Africa North","Norway
        East","Switzerland North","Central US EUAP","East US 2 EUAP"],"apiVersions":["2022-10-01","2022-06-01-preview","2022-03-01","2022-01-01-preview"],"capabilities":"None"},{"resourceType":"locations/containerappOperationStatuses","locations":["North
        Central US (Stage)","Canada Central","West Europe","North Europe","East US","East
        US 2","East Asia","Australia East","Germany West Central","Japan East","UK
        South","West US","Central US","North Central US","South Central US","Korea
        Central","Brazil South","West US 3","France Central","South Africa North","Norway
        East","Switzerland North","Central US EUAP","East US 2 EUAP"],"apiVersions":["2022-10-01","2022-06-01-preview","2022-03-01","2022-01-01-preview"],"capabilities":"None"},{"resourceType":"operations","locations":["North
=======
      string: '{"id":"/subscriptions/00000000-0000-0000-0000-000000000000/providers/Microsoft.App","namespace":"Microsoft.App","authorizations":[{"applicationId":"7e3bc4fd-85a3-4192-b177-5b8bfc87f42c","roleDefinitionId":"39a74f72-b40f-4bdc-b639-562fe2260bf0"},{"applicationId":"3734c1a4-2bed-4998-a37a-ff1a9e7bf019","roleDefinitionId":"5c779a4f-5cb2-4547-8c41-478d9be8ba90"},{"applicationId":"55ebbb62-3b9c-49fd-9b87-9595226dd4ac","roleDefinitionId":"e49ca620-7992-4561-a7df-4ed67dad77b5","managedByRoleDefinitionId":"9e3af657-a8ff-583c-a75c-2fe7c4bcb635"}],"resourceTypes":[{"resourceType":"operations","locations":["North
>>>>>>> 93484371
        Central US (Stage)","Central US EUAP","East US 2 EUAP","Canada Central","West
        Europe","North Europe","East US","East US 2","East Asia","Australia East","Germany
        West Central","Japan East","UK South","West US","Central US","North Central
        US","South Central US","Korea Central","Brazil South","West US 3","France
        Central","South Africa North","Norway East","Switzerland North","UAE North"],"apiVersions":["2022-11-01-preview","2022-10-01","2022-06-01-preview","2022-03-01","2022-01-01-preview"],"capabilities":"None"},{"resourceType":"locations/connectedEnvironmentOperationResults","locations":["North
        Central US (Stage)","North Central US","East US","East Asia","West Europe","Central
        US EUAP","East US 2 EUAP"],"apiVersions":["2022-11-01-preview","2022-10-01","2022-06-01-preview"],"capabilities":"None"},{"resourceType":"managedEnvironments","locations":["Central
        US EUAP","East US 2 EUAP","North Central US (Stage)","Canada Central","West
        Europe","North Europe","East US","East US 2","East Asia","Australia East","Germany
        West Central","Japan East","UK South","West US","Central US","North Central
        US","South Central US","Korea Central","Brazil South","West US 3","France
        Central","South Africa North","Norway East","Switzerland North","UAE North"],"apiVersions":["2022-11-01-preview","2022-10-01","2022-06-01-preview","2022-03-01","2022-01-01-preview"],"capabilities":"CrossResourceGroupResourceMove,
        CrossSubscriptionResourceMove, SupportsTags, SupportsLocation"},{"resourceType":"managedEnvironments/certificates","locations":["Central
        US EUAP","East US 2 EUAP","North Central US (Stage)","Canada Central","West
        Europe","North Europe","East US","East US 2","East Asia","Australia East","Germany
        West Central","Japan East","UK South","West US","Central US","North Central
        US","South Central US","Korea Central","Brazil South","West US 3","France
        Central","South Africa North","Norway East","Switzerland North","UAE North"],"apiVersions":["2022-11-01-preview","2022-10-01","2022-06-01-preview","2022-03-01","2022-01-01-preview"],"capabilities":"CrossResourceGroupResourceMove,
        CrossSubscriptionResourceMove, SupportsTags, SupportsLocation"},{"resourceType":"managedEnvironments/managedCertificates","locations":["Central
        US EUAP","East US 2 EUAP","North Central US (Stage)","Canada Central","West
        Europe","North Europe","East US","East US 2","East Asia","Australia East","Germany
        West Central","Japan East","UK South","West US","Central US","North Central
        US","South Central US","Korea Central","Brazil South","West US 3","France
        Central","South Africa North","Norway East","Switzerland North","UAE North"],"apiVersions":["2022-11-01-preview"],"capabilities":"CrossResourceGroupResourceMove,
        CrossSubscriptionResourceMove, SupportsTags, SupportsLocation"},{"resourceType":"containerApps","locations":["Central
        US EUAP","East US 2 EUAP","North Central US (Stage)","Canada Central","West
        Europe","North Europe","East US","East US 2","East Asia","Australia East","Germany
        West Central","Japan East","UK South","West US","Central US","North Central
        US","South Central US","Korea Central","Brazil South","West US 3","France
        Central","South Africa North","Norway East","Switzerland North","UAE North"],"apiVersions":["2022-11-01-preview","2022-10-01","2022-06-01-preview","2022-03-01","2022-01-01-preview"],"capabilities":"CrossResourceGroupResourceMove,
        CrossSubscriptionResourceMove, SystemAssignedResourceIdentity, SupportsTags,
        SupportsLocation"},{"resourceType":"jobs","locations":["Central US EUAP","East
        US 2 EUAP","North Central US (Stage)","Canada Central","West Europe","North
        Europe","East US","East US 2","East Asia","Australia East","Germany West Central","Japan
        East","UK South","West US","Central US","North Central US","South Central
        US","Korea Central","Brazil South","West US 3","France Central","South Africa
        North","Norway East","Switzerland North","UAE North"],"apiVersions":["2022-11-01-preview"],"capabilities":"CrossResourceGroupResourceMove,
        CrossSubscriptionResourceMove, SystemAssignedResourceIdentity, SupportsTags,
        SupportsLocation"},{"resourceType":"locations","locations":[],"apiVersions":["2022-11-01-preview","2022-10-01","2022-06-01-preview","2022-03-01","2022-01-01-preview"],"capabilities":"None"},{"resourceType":"locations/managedEnvironmentOperationResults","locations":["Central
        US EUAP","East US 2 EUAP","North Central US (Stage)","Canada Central","West
        Europe","North Europe","East US","East US 2","East Asia","Australia East","Germany
        West Central","Japan East","UK South","West US","Central US","North Central
        US","South Central US","Korea Central","Brazil South","West US 3","France
        Central","South Africa North","Norway East","Switzerland North","UAE North"],"apiVersions":["2022-11-01-preview","2022-10-01","2022-06-01-preview","2022-03-01","2022-01-01-preview"],"capabilities":"None"},{"resourceType":"locations/managedEnvironmentOperationStatuses","locations":["Central
        US EUAP","East US 2 EUAP","North Central US (Stage)","Canada Central","West
        Europe","North Europe","East US","East US 2","East Asia","Australia East","Germany
        West Central","Japan East","UK South","West US","Central US","North Central
        US","South Central US","Korea Central","Brazil South","West US 3","France
        Central","South Africa North","Norway East","Switzerland North","UAE North"],"apiVersions":["2022-11-01-preview","2022-10-01","2022-06-01-preview","2022-03-01","2022-01-01-preview"],"capabilities":"None"},{"resourceType":"locations/containerappOperationResults","locations":["Central
        US EUAP","East US 2 EUAP","North Central US (Stage)","Canada Central","West
        Europe","North Europe","East US","East US 2","East Asia","Australia East","Germany
        West Central","Japan East","UK South","West US","Central US","North Central
        US","South Central US","Korea Central","Brazil South","West US 3","France
        Central","South Africa North","Norway East","Switzerland North","UAE North"],"apiVersions":["2022-11-01-preview","2022-10-01","2022-06-01-preview","2022-03-01","2022-01-01-preview"],"capabilities":"None"},{"resourceType":"locations/containerappOperationStatuses","locations":["Central
        US EUAP","East US 2 EUAP","North Central US (Stage)","Canada Central","West
        Europe","North Europe","East US","East US 2","East Asia","Australia East","Germany
        West Central","Japan East","UK South","West US","Central US","North Central
        US","South Central US","Korea Central","Brazil South","West US 3","France
        Central","South Africa North","Norway East","Switzerland North","UAE North"],"apiVersions":["2022-11-01-preview","2022-10-01","2022-06-01-preview","2022-03-01","2022-01-01-preview"],"capabilities":"None"},{"resourceType":"connectedEnvironments","locations":["Central
        US EUAP","East US 2 EUAP","North Central US (Stage)","North Central US","East
        US","East Asia","West Europe"],"apiVersions":["2022-11-01-preview","2022-10-01","2022-06-01-preview"],"capabilities":"CrossResourceGroupResourceMove,
        CrossSubscriptionResourceMove, SupportsTags, SupportsLocation"},{"resourceType":"connectedEnvironments/certificates","locations":["Central
        US EUAP","East US 2 EUAP","North Central US (Stage)","North Central US","East
        US","East Asia","West Europe"],"apiVersions":["2022-11-01-preview","2022-10-01","2022-06-01-preview"],"capabilities":"CrossResourceGroupResourceMove,
        CrossSubscriptionResourceMove, SupportsTags, SupportsLocation"},{"resourceType":"locations/connectedEnvironmentOperationStatuses","locations":["Central
        US EUAP","East US 2 EUAP","North Central US (Stage)","North Central US","East
        US","East Asia","West Europe"],"apiVersions":["2022-11-01-preview","2022-10-01","2022-06-01-preview"],"capabilities":"None"},{"resourceType":"locations/billingMeters","locations":["Central
        US EUAP","East US 2 EUAP","North Central US (Stage)","Australia East","North
        Central US","East US 2","West Europe","Central US","East US","North Europe","South
        Central US","UK South","West US 3"],"apiVersions":["2022-11-01-preview","2022-10-01","2022-06-01-preview"],"capabilities":"None"},{"resourceType":"locations/availableManagedEnvironmentsWorkloadProfileTypes","locations":["Central
        US EUAP","East US 2 EUAP","North Central US (Stage)","Australia East","North
        Central US","East US 2","West Europe","Central US","East US","North Europe","South
        Central US","UK South","West US 3"],"apiVersions":["2022-11-01-preview","2022-10-01","2022-06-01-preview"],"capabilities":"None"}],"registrationState":"Registered","registrationPolicy":"RegistrationRequired"}'
    headers:
      cache-control:
      - no-cache
      content-length:
      - '9060'
      content-type:
      - application/json; charset=utf-8
      date:
      - Fri, 17 Mar 2023 07:59:27 GMT
      expires:
      - '-1'
      pragma:
      - no-cache
      strict-transport-security:
      - max-age=31536000; includeSubDomains
      vary:
      - Accept-Encoding
      x-content-type-options:
      - nosniff
    status:
      code: 200
      message: OK
- request:
    body: null
    headers:
      Accept:
      - application/json
      Accept-Encoding:
      - gzip, deflate
      CommandName:
      - containerapp env create
      Connection:
      - keep-alive
      ParameterSetName:
      - -g -n --logs-workspace-id --logs-workspace-key
      User-Agent:
      - AZURECLI/2.46.0 azsdk-python-azure-mgmt-resource/21.1.0b1 Python/3.10.10 (Windows-10-10.0.22621-SP0)
    method: GET
<<<<<<< HEAD
    uri: https://management.azure.com/subscriptions/00000000-0000-0000-0000-000000000000/resourceGroups/clitest.rg000001/providers/Microsoft.App/managedEnvironments/containerapp-e2e-env000002?api-version=2022-06-01-preview
=======
    uri: https://management.azure.com/subscriptions/00000000-0000-0000-0000-000000000000/providers/Microsoft.App?api-version=2022-09-01
>>>>>>> 93484371
  response:
    body:
      string: '{"id":"/subscriptions/00000000-0000-0000-0000-000000000000/providers/Microsoft.App","namespace":"Microsoft.App","authorizations":[{"applicationId":"7e3bc4fd-85a3-4192-b177-5b8bfc87f42c","roleDefinitionId":"39a74f72-b40f-4bdc-b639-562fe2260bf0"},{"applicationId":"3734c1a4-2bed-4998-a37a-ff1a9e7bf019","roleDefinitionId":"5c779a4f-5cb2-4547-8c41-478d9be8ba90"},{"applicationId":"55ebbb62-3b9c-49fd-9b87-9595226dd4ac","roleDefinitionId":"e49ca620-7992-4561-a7df-4ed67dad77b5","managedByRoleDefinitionId":"9e3af657-a8ff-583c-a75c-2fe7c4bcb635"}],"resourceTypes":[{"resourceType":"operations","locations":["North
        Central US (Stage)","Central US EUAP","East US 2 EUAP","Canada Central","West
        Europe","North Europe","East US","East US 2","East Asia","Australia East","Germany
        West Central","Japan East","UK South","West US","Central US","North Central
        US","South Central US","Korea Central","Brazil South","West US 3","France
        Central","South Africa North","Norway East","Switzerland North","UAE North"],"apiVersions":["2022-11-01-preview","2022-10-01","2022-06-01-preview","2022-03-01","2022-01-01-preview"],"capabilities":"None"},{"resourceType":"locations/connectedEnvironmentOperationResults","locations":["North
        Central US (Stage)","North Central US","East US","East Asia","West Europe","Central
        US EUAP","East US 2 EUAP"],"apiVersions":["2022-11-01-preview","2022-10-01","2022-06-01-preview"],"capabilities":"None"},{"resourceType":"managedEnvironments","locations":["Central
        US EUAP","East US 2 EUAP","North Central US (Stage)","Canada Central","West
        Europe","North Europe","East US","East US 2","East Asia","Australia East","Germany
        West Central","Japan East","UK South","West US","Central US","North Central
        US","South Central US","Korea Central","Brazil South","West US 3","France
        Central","South Africa North","Norway East","Switzerland North","UAE North"],"apiVersions":["2022-11-01-preview","2022-10-01","2022-06-01-preview","2022-03-01","2022-01-01-preview"],"capabilities":"CrossResourceGroupResourceMove,
        CrossSubscriptionResourceMove, SupportsTags, SupportsLocation"},{"resourceType":"managedEnvironments/certificates","locations":["Central
        US EUAP","East US 2 EUAP","North Central US (Stage)","Canada Central","West
        Europe","North Europe","East US","East US 2","East Asia","Australia East","Germany
        West Central","Japan East","UK South","West US","Central US","North Central
        US","South Central US","Korea Central","Brazil South","West US 3","France
        Central","South Africa North","Norway East","Switzerland North","UAE North"],"apiVersions":["2022-11-01-preview","2022-10-01","2022-06-01-preview","2022-03-01","2022-01-01-preview"],"capabilities":"CrossResourceGroupResourceMove,
        CrossSubscriptionResourceMove, SupportsTags, SupportsLocation"},{"resourceType":"managedEnvironments/managedCertificates","locations":["Central
        US EUAP","East US 2 EUAP","North Central US (Stage)","Canada Central","West
        Europe","North Europe","East US","East US 2","East Asia","Australia East","Germany
        West Central","Japan East","UK South","West US","Central US","North Central
        US","South Central US","Korea Central","Brazil South","West US 3","France
        Central","South Africa North","Norway East","Switzerland North","UAE North"],"apiVersions":["2022-11-01-preview"],"capabilities":"CrossResourceGroupResourceMove,
        CrossSubscriptionResourceMove, SupportsTags, SupportsLocation"},{"resourceType":"containerApps","locations":["Central
        US EUAP","East US 2 EUAP","North Central US (Stage)","Canada Central","West
        Europe","North Europe","East US","East US 2","East Asia","Australia East","Germany
        West Central","Japan East","UK South","West US","Central US","North Central
        US","South Central US","Korea Central","Brazil South","West US 3","France
        Central","South Africa North","Norway East","Switzerland North","UAE North"],"apiVersions":["2022-11-01-preview","2022-10-01","2022-06-01-preview","2022-03-01","2022-01-01-preview"],"capabilities":"CrossResourceGroupResourceMove,
        CrossSubscriptionResourceMove, SystemAssignedResourceIdentity, SupportsTags,
        SupportsLocation"},{"resourceType":"jobs","locations":["Central US EUAP","East
        US 2 EUAP","North Central US (Stage)","Canada Central","West Europe","North
        Europe","East US","East US 2","East Asia","Australia East","Germany West Central","Japan
        East","UK South","West US","Central US","North Central US","South Central
        US","Korea Central","Brazil South","West US 3","France Central","South Africa
        North","Norway East","Switzerland North","UAE North"],"apiVersions":["2022-11-01-preview"],"capabilities":"CrossResourceGroupResourceMove,
        CrossSubscriptionResourceMove, SystemAssignedResourceIdentity, SupportsTags,
        SupportsLocation"},{"resourceType":"locations","locations":[],"apiVersions":["2022-11-01-preview","2022-10-01","2022-06-01-preview","2022-03-01","2022-01-01-preview"],"capabilities":"None"},{"resourceType":"locations/managedEnvironmentOperationResults","locations":["Central
        US EUAP","East US 2 EUAP","North Central US (Stage)","Canada Central","West
        Europe","North Europe","East US","East US 2","East Asia","Australia East","Germany
        West Central","Japan East","UK South","West US","Central US","North Central
        US","South Central US","Korea Central","Brazil South","West US 3","France
        Central","South Africa North","Norway East","Switzerland North","UAE North"],"apiVersions":["2022-11-01-preview","2022-10-01","2022-06-01-preview","2022-03-01","2022-01-01-preview"],"capabilities":"None"},{"resourceType":"locations/managedEnvironmentOperationStatuses","locations":["Central
        US EUAP","East US 2 EUAP","North Central US (Stage)","Canada Central","West
        Europe","North Europe","East US","East US 2","East Asia","Australia East","Germany
        West Central","Japan East","UK South","West US","Central US","North Central
        US","South Central US","Korea Central","Brazil South","West US 3","France
        Central","South Africa North","Norway East","Switzerland North","UAE North"],"apiVersions":["2022-11-01-preview","2022-10-01","2022-06-01-preview","2022-03-01","2022-01-01-preview"],"capabilities":"None"},{"resourceType":"locations/containerappOperationResults","locations":["Central
        US EUAP","East US 2 EUAP","North Central US (Stage)","Canada Central","West
        Europe","North Europe","East US","East US 2","East Asia","Australia East","Germany
        West Central","Japan East","UK South","West US","Central US","North Central
        US","South Central US","Korea Central","Brazil South","West US 3","France
        Central","South Africa North","Norway East","Switzerland North","UAE North"],"apiVersions":["2022-11-01-preview","2022-10-01","2022-06-01-preview","2022-03-01","2022-01-01-preview"],"capabilities":"None"},{"resourceType":"locations/containerappOperationStatuses","locations":["Central
        US EUAP","East US 2 EUAP","North Central US (Stage)","Canada Central","West
        Europe","North Europe","East US","East US 2","East Asia","Australia East","Germany
        West Central","Japan East","UK South","West US","Central US","North Central
        US","South Central US","Korea Central","Brazil South","West US 3","France
        Central","South Africa North","Norway East","Switzerland North","UAE North"],"apiVersions":["2022-11-01-preview","2022-10-01","2022-06-01-preview","2022-03-01","2022-01-01-preview"],"capabilities":"None"},{"resourceType":"connectedEnvironments","locations":["Central
        US EUAP","East US 2 EUAP","North Central US (Stage)","North Central US","East
        US","East Asia","West Europe"],"apiVersions":["2022-11-01-preview","2022-10-01","2022-06-01-preview"],"capabilities":"CrossResourceGroupResourceMove,
        CrossSubscriptionResourceMove, SupportsTags, SupportsLocation"},{"resourceType":"connectedEnvironments/certificates","locations":["Central
        US EUAP","East US 2 EUAP","North Central US (Stage)","North Central US","East
        US","East Asia","West Europe"],"apiVersions":["2022-11-01-preview","2022-10-01","2022-06-01-preview"],"capabilities":"CrossResourceGroupResourceMove,
        CrossSubscriptionResourceMove, SupportsTags, SupportsLocation"},{"resourceType":"locations/connectedEnvironmentOperationStatuses","locations":["Central
        US EUAP","East US 2 EUAP","North Central US (Stage)","North Central US","East
        US","East Asia","West Europe"],"apiVersions":["2022-11-01-preview","2022-10-01","2022-06-01-preview"],"capabilities":"None"},{"resourceType":"locations/billingMeters","locations":["Central
        US EUAP","East US 2 EUAP","North Central US (Stage)","Australia East","North
        Central US","East US 2","West Europe","Central US","East US","North Europe","South
        Central US","UK South","West US 3"],"apiVersions":["2022-11-01-preview","2022-10-01","2022-06-01-preview"],"capabilities":"None"},{"resourceType":"locations/availableManagedEnvironmentsWorkloadProfileTypes","locations":["Central
        US EUAP","East US 2 EUAP","North Central US (Stage)","Australia East","North
        Central US","East US 2","West Europe","Central US","East US","North Europe","South
        Central US","UK South","West US 3"],"apiVersions":["2022-11-01-preview","2022-10-01","2022-06-01-preview"],"capabilities":"None"}],"registrationState":"Registered","registrationPolicy":"RegistrationRequired"}'
    headers:
      cache-control:
      - no-cache
      content-length:
      - '9060'
      content-type:
      - application/json; charset=utf-8
      date:
      - Fri, 17 Mar 2023 07:59:28 GMT
      expires:
      - '-1'
      pragma:
      - no-cache
      strict-transport-security:
      - max-age=31536000; includeSubDomains
      vary:
      - Accept-Encoding
      x-content-type-options:
      - nosniff
    status:
      code: 200
      message: OK
- request:
    body: '{"location": "eastus", "tags": null, "sku": {"name": "Consumption"}, "properties":
      {"daprAIInstrumentationKey": null, "vnetConfiguration": null, "appLogsConfiguration":
      {"destination": "log-analytics", "logAnalyticsConfiguration": {"customerId":
      "a46e8d34-3e7b-469f-8e17-76d3cc8cebf1", "sharedKey": "FLU9MhjjE6nZ7gDmBLf/3xEsIp0qUQfhiiYRgXW/C7oI+eke1Dt9ymewbkjhhq9gKq7XylqrFH4ggN7KCH7MEA=="}},
      "customDomainConfiguration": null, "zoneRedundant": false}}'
    headers:
      Accept:
      - '*/*'
      Accept-Encoding:
      - gzip, deflate
      CommandName:
      - containerapp env create
      Connection:
      - keep-alive
      Content-Length:
      - '452'
      Content-Type:
      - application/json
      ParameterSetName:
      - -g -n --logs-workspace-id --logs-workspace-key
      User-Agent:
      - python/3.10.10 (Windows-10-10.0.22621-SP0) AZURECLI/2.46.0
    method: PUT
    uri: https://management.azure.com/subscriptions/00000000-0000-0000-0000-000000000000/resourceGroups/clitest.rg000001/providers/Microsoft.App/managedEnvironments/containerapp-e2e-env000002?api-version=2022-10-01
  response:
    body:
      string: '{"id":"/subscriptions/00000000-0000-0000-0000-000000000000/resourceGroups/clitest.rg000001/providers/Microsoft.App/managedEnvironments/containerapp-e2e-env000002","name":"containerapp-e2e-env000002","type":"Microsoft.App/managedEnvironments","location":"eastus","systemData":{"createdBy":"xinyupang@microsoft.com","createdByType":"User","createdAt":"2023-03-17T07:59:31.6640249Z","lastModifiedBy":"xinyupang@microsoft.com","lastModifiedByType":"User","lastModifiedAt":"2023-03-17T07:59:31.6640249Z"},"properties":{"provisioningState":"Waiting","defaultDomain":"politegrass-2d342eee.eastus.azurecontainerapps.io","staticIp":"20.237.30.112","appLogsConfiguration":{"destination":"log-analytics","logAnalyticsConfiguration":{"customerId":"a46e8d34-3e7b-469f-8e17-76d3cc8cebf1"}},"zoneRedundant":false,"eventStreamEndpoint":"https://eastus.azurecontainerapps.dev/subscriptions/00000000-0000-0000-0000-000000000000/resourceGroups/clitest.rg000001/managedEnvironments/containerapp-e2e-env000002/eventstream","customDomainConfiguration":{"customDomainVerificationId":"D3F71C85EB6552E36A89A3E4A080C3CFB00181670B659B0003264FC673AA9B00"}}}'
    headers:
      api-supported-versions:
      - 2022-01-01-preview, 2022-03-01, 2022-06-01-preview, 2022-10-01, 2022-11-01-preview,
        2023-02-01
      azure-asyncoperation:
      - https://management.azure.com/subscriptions/00000000-0000-0000-0000-000000000000/providers/Microsoft.App/locations/eastus/managedEnvironmentOperationStatuses/a6456efa-e2c0-402d-8894-35f23de6b989?api-version=2022-10-01&azureAsyncOperation=true
      cache-control:
      - no-cache
      content-length:
      - '1129'
      content-type:
      - application/json; charset=utf-8
      date:
      - Fri, 17 Mar 2023 07:59:34 GMT
      expires:
      - '-1'
      pragma:
      - no-cache
      server:
      - Microsoft-IIS/10.0
      strict-transport-security:
      - max-age=31536000; includeSubDomains
      x-content-type-options:
      - nosniff
      x-ms-async-operation-timeout:
      - PT15M
      x-ms-ratelimit-remaining-subscription-resource-requests:
      - '99'
      x-powered-by:
      - ASP.NET
    status:
      code: 201
      message: Created
- request:
    body: null
    headers:
      Accept:
      - '*/*'
      Accept-Encoding:
      - gzip, deflate
      CommandName:
      - containerapp env create
      Connection:
      - keep-alive
      ParameterSetName:
      - -g -n --logs-workspace-id --logs-workspace-key
      User-Agent:
      - python/3.10.10 (Windows-10-10.0.22621-SP0) AZURECLI/2.46.0
    method: GET
    uri: https://management.azure.com/subscriptions/00000000-0000-0000-0000-000000000000/providers/Microsoft.App/locations/eastus/managedEnvironmentOperationStatuses/a6456efa-e2c0-402d-8894-35f23de6b989?api-version=2022-10-01&azureAsyncOperation=true
  response:
    body:
      string: '{"id":"/subscriptions/00000000-0000-0000-0000-000000000000/providers/Microsoft.App/locations/eastus/managedEnvironmentOperationStatuses/a6456efa-e2c0-402d-8894-35f23de6b989","name":"a6456efa-e2c0-402d-8894-35f23de6b989","status":"InProgress","startTime":"2023-03-17T07:59:33.8719547"}'
    headers:
      api-supported-versions:
      - 2022-01-01-preview, 2022-03-01, 2022-06-01-preview, 2022-10-01, 2022-11-01-preview,
        2023-02-01
      cache-control:
      - no-cache
      content-length:
      - '284'
      content-type:
      - application/json; charset=utf-8
      date:
      - Fri, 17 Mar 2023 07:59:35 GMT
      expires:
      - '-1'
      pragma:
      - no-cache
      server:
      - Microsoft-IIS/10.0
      strict-transport-security:
      - max-age=31536000; includeSubDomains
      transfer-encoding:
      - chunked
      vary:
      - Accept-Encoding,Accept-Encoding
      x-content-type-options:
      - nosniff
      x-powered-by:
      - ASP.NET
    status:
      code: 200
      message: OK
- request:
    body: null
    headers:
      Accept:
      - '*/*'
      Accept-Encoding:
      - gzip, deflate
      CommandName:
      - containerapp env create
      Connection:
      - keep-alive
      ParameterSetName:
      - -g -n --logs-workspace-id --logs-workspace-key
      User-Agent:
      - python/3.10.10 (Windows-10-10.0.22621-SP0) AZURECLI/2.46.0
    method: GET
    uri: https://management.azure.com/subscriptions/00000000-0000-0000-0000-000000000000/providers/Microsoft.App/locations/eastus/managedEnvironmentOperationStatuses/a6456efa-e2c0-402d-8894-35f23de6b989?api-version=2022-10-01&azureAsyncOperation=true
  response:
    body:
      string: '{"id":"/subscriptions/00000000-0000-0000-0000-000000000000/providers/Microsoft.App/locations/eastus/managedEnvironmentOperationStatuses/a6456efa-e2c0-402d-8894-35f23de6b989","name":"a6456efa-e2c0-402d-8894-35f23de6b989","status":"InProgress","startTime":"2023-03-17T07:59:33.8719547"}'
    headers:
      api-supported-versions:
      - 2022-01-01-preview, 2022-03-01, 2022-06-01-preview, 2022-10-01, 2022-11-01-preview,
        2023-02-01
      cache-control:
      - no-cache
      content-length:
      - '284'
      content-type:
      - application/json; charset=utf-8
      date:
      - Fri, 17 Mar 2023 07:59:38 GMT
      expires:
      - '-1'
      pragma:
      - no-cache
      server:
      - Microsoft-IIS/10.0
      strict-transport-security:
      - max-age=31536000; includeSubDomains
      transfer-encoding:
      - chunked
      vary:
      - Accept-Encoding,Accept-Encoding
      x-content-type-options:
      - nosniff
      x-powered-by:
      - ASP.NET
    status:
      code: 200
      message: OK
- request:
    body: null
    headers:
      Accept:
      - '*/*'
      Accept-Encoding:
      - gzip, deflate
      CommandName:
      - containerapp env create
      Connection:
      - keep-alive
      ParameterSetName:
      - -g -n --logs-workspace-id --logs-workspace-key
      User-Agent:
      - python/3.10.10 (Windows-10-10.0.22621-SP0) AZURECLI/2.46.0
    method: GET
    uri: https://management.azure.com/subscriptions/00000000-0000-0000-0000-000000000000/providers/Microsoft.App/locations/eastus/managedEnvironmentOperationStatuses/a6456efa-e2c0-402d-8894-35f23de6b989?api-version=2022-10-01&azureAsyncOperation=true
  response:
    body:
      string: '{"id":"/subscriptions/00000000-0000-0000-0000-000000000000/providers/Microsoft.App/locations/eastus/managedEnvironmentOperationStatuses/a6456efa-e2c0-402d-8894-35f23de6b989","name":"a6456efa-e2c0-402d-8894-35f23de6b989","status":"InProgress","startTime":"2023-03-17T07:59:33.8719547"}'
    headers:
      api-supported-versions:
      - 2022-01-01-preview, 2022-03-01, 2022-06-01-preview, 2022-10-01, 2022-11-01-preview,
        2023-02-01
      cache-control:
      - no-cache
      content-length:
      - '284'
      content-type:
      - application/json; charset=utf-8
      date:
      - Fri, 17 Mar 2023 07:59:41 GMT
      expires:
      - '-1'
      pragma:
      - no-cache
      server:
      - Microsoft-IIS/10.0
      strict-transport-security:
      - max-age=31536000; includeSubDomains
      transfer-encoding:
      - chunked
      vary:
      - Accept-Encoding,Accept-Encoding
      x-content-type-options:
      - nosniff
      x-powered-by:
      - ASP.NET
    status:
      code: 200
      message: OK
- request:
    body: null
    headers:
      Accept:
      - '*/*'
      Accept-Encoding:
      - gzip, deflate
      CommandName:
      - containerapp env create
      Connection:
      - keep-alive
      ParameterSetName:
      - -g -n --logs-workspace-id --logs-workspace-key
      User-Agent:
      - python/3.10.10 (Windows-10-10.0.22621-SP0) AZURECLI/2.46.0
    method: GET
    uri: https://management.azure.com/subscriptions/00000000-0000-0000-0000-000000000000/providers/Microsoft.App/locations/eastus/managedEnvironmentOperationStatuses/a6456efa-e2c0-402d-8894-35f23de6b989?api-version=2022-10-01&azureAsyncOperation=true
  response:
    body:
      string: '{"id":"/subscriptions/00000000-0000-0000-0000-000000000000/providers/Microsoft.App/locations/eastus/managedEnvironmentOperationStatuses/a6456efa-e2c0-402d-8894-35f23de6b989","name":"a6456efa-e2c0-402d-8894-35f23de6b989","status":"InProgress","startTime":"2023-03-17T07:59:33.8719547"}'
    headers:
      api-supported-versions:
      - 2022-01-01-preview, 2022-03-01, 2022-06-01-preview, 2022-10-01, 2022-11-01-preview,
        2023-02-01
      cache-control:
      - no-cache
      content-length:
      - '284'
      content-type:
      - application/json; charset=utf-8
      date:
      - Fri, 17 Mar 2023 07:59:44 GMT
      expires:
      - '-1'
      pragma:
      - no-cache
      server:
      - Microsoft-IIS/10.0
      strict-transport-security:
      - max-age=31536000; includeSubDomains
      transfer-encoding:
      - chunked
      vary:
      - Accept-Encoding,Accept-Encoding
      x-content-type-options:
      - nosniff
      x-powered-by:
      - ASP.NET
    status:
      code: 200
      message: OK
- request:
    body: null
    headers:
      Accept:
      - '*/*'
      Accept-Encoding:
      - gzip, deflate
      CommandName:
      - containerapp env create
      Connection:
      - keep-alive
      ParameterSetName:
      - -g -n --logs-workspace-id --logs-workspace-key
      User-Agent:
      - python/3.10.10 (Windows-10-10.0.22621-SP0) AZURECLI/2.46.0
    method: GET
    uri: https://management.azure.com/subscriptions/00000000-0000-0000-0000-000000000000/providers/Microsoft.App/locations/eastus/managedEnvironmentOperationStatuses/a6456efa-e2c0-402d-8894-35f23de6b989?api-version=2022-10-01&azureAsyncOperation=true
  response:
    body:
      string: '{"id":"/subscriptions/00000000-0000-0000-0000-000000000000/providers/Microsoft.App/locations/eastus/managedEnvironmentOperationStatuses/a6456efa-e2c0-402d-8894-35f23de6b989","name":"a6456efa-e2c0-402d-8894-35f23de6b989","status":"InProgress","startTime":"2023-03-17T07:59:33.8719547"}'
    headers:
      api-supported-versions:
      - 2022-01-01-preview, 2022-03-01, 2022-06-01-preview, 2022-10-01, 2022-11-01-preview,
        2023-02-01
      cache-control:
      - no-cache
      content-length:
      - '284'
      content-type:
      - application/json; charset=utf-8
      date:
      - Fri, 17 Mar 2023 07:59:47 GMT
      expires:
      - '-1'
      pragma:
      - no-cache
      server:
      - Microsoft-IIS/10.0
      strict-transport-security:
      - max-age=31536000; includeSubDomains
      transfer-encoding:
      - chunked
      vary:
      - Accept-Encoding,Accept-Encoding
      x-content-type-options:
      - nosniff
      x-powered-by:
      - ASP.NET
    status:
      code: 200
      message: OK
- request:
    body: null
    headers:
      Accept:
      - '*/*'
      Accept-Encoding:
      - gzip, deflate
      CommandName:
      - containerapp env create
      Connection:
      - keep-alive
      ParameterSetName:
      - -g -n --logs-workspace-id --logs-workspace-key
      User-Agent:
      - python/3.10.10 (Windows-10-10.0.22621-SP0) AZURECLI/2.46.0
    method: GET
    uri: https://management.azure.com/subscriptions/00000000-0000-0000-0000-000000000000/providers/Microsoft.App/locations/eastus/managedEnvironmentOperationStatuses/a6456efa-e2c0-402d-8894-35f23de6b989?api-version=2022-10-01&azureAsyncOperation=true
  response:
    body:
      string: '{"id":"/subscriptions/00000000-0000-0000-0000-000000000000/providers/Microsoft.App/locations/eastus/managedEnvironmentOperationStatuses/a6456efa-e2c0-402d-8894-35f23de6b989","name":"a6456efa-e2c0-402d-8894-35f23de6b989","status":"InProgress","startTime":"2023-03-17T07:59:33.8719547"}'
    headers:
      api-supported-versions:
      - 2022-01-01-preview, 2022-03-01, 2022-06-01-preview, 2022-10-01, 2022-11-01-preview,
        2023-02-01
      cache-control:
      - no-cache
      content-length:
      - '284'
      content-type:
      - application/json; charset=utf-8
      date:
      - Fri, 17 Mar 2023 07:59:49 GMT
      expires:
      - '-1'
      pragma:
      - no-cache
      server:
      - Microsoft-IIS/10.0
      strict-transport-security:
      - max-age=31536000; includeSubDomains
      transfer-encoding:
      - chunked
      vary:
      - Accept-Encoding,Accept-Encoding
      x-content-type-options:
      - nosniff
      x-powered-by:
      - ASP.NET
    status:
      code: 200
      message: OK
- request:
    body: null
    headers:
      Accept:
      - '*/*'
      Accept-Encoding:
      - gzip, deflate
      CommandName:
      - containerapp env create
      Connection:
      - keep-alive
      ParameterSetName:
      - -g -n --logs-workspace-id --logs-workspace-key
      User-Agent:
      - python/3.10.10 (Windows-10-10.0.22621-SP0) AZURECLI/2.46.0
    method: GET
    uri: https://management.azure.com/subscriptions/00000000-0000-0000-0000-000000000000/providers/Microsoft.App/locations/eastus/managedEnvironmentOperationStatuses/a6456efa-e2c0-402d-8894-35f23de6b989?api-version=2022-10-01&azureAsyncOperation=true
  response:
    body:
      string: '{"id":"/subscriptions/00000000-0000-0000-0000-000000000000/providers/Microsoft.App/locations/eastus/managedEnvironmentOperationStatuses/a6456efa-e2c0-402d-8894-35f23de6b989","name":"a6456efa-e2c0-402d-8894-35f23de6b989","status":"InProgress","startTime":"2023-03-17T07:59:33.8719547"}'
    headers:
      api-supported-versions:
      - 2022-01-01-preview, 2022-03-01, 2022-06-01-preview, 2022-10-01, 2022-11-01-preview,
        2023-02-01
      cache-control:
      - no-cache
      content-length:
      - '284'
      content-type:
      - application/json; charset=utf-8
      date:
      - Fri, 17 Mar 2023 07:59:52 GMT
      expires:
      - '-1'
      pragma:
      - no-cache
      server:
      - Microsoft-IIS/10.0
      strict-transport-security:
      - max-age=31536000; includeSubDomains
      transfer-encoding:
      - chunked
      vary:
      - Accept-Encoding,Accept-Encoding
      x-content-type-options:
      - nosniff
      x-powered-by:
      - ASP.NET
    status:
      code: 200
      message: OK
- request:
    body: null
    headers:
      Accept:
      - '*/*'
      Accept-Encoding:
      - gzip, deflate
      CommandName:
      - containerapp env create
      Connection:
      - keep-alive
      ParameterSetName:
      - -g -n --logs-workspace-id --logs-workspace-key
      User-Agent:
      - python/3.10.10 (Windows-10-10.0.22621-SP0) AZURECLI/2.46.0
    method: GET
    uri: https://management.azure.com/subscriptions/00000000-0000-0000-0000-000000000000/providers/Microsoft.App/locations/eastus/managedEnvironmentOperationStatuses/a6456efa-e2c0-402d-8894-35f23de6b989?api-version=2022-10-01&azureAsyncOperation=true
  response:
    body:
      string: '{"id":"/subscriptions/00000000-0000-0000-0000-000000000000/providers/Microsoft.App/locations/eastus/managedEnvironmentOperationStatuses/a6456efa-e2c0-402d-8894-35f23de6b989","name":"a6456efa-e2c0-402d-8894-35f23de6b989","status":"InProgress","startTime":"2023-03-17T07:59:33.8719547"}'
    headers:
      api-supported-versions:
      - 2022-01-01-preview, 2022-03-01, 2022-06-01-preview, 2022-10-01, 2022-11-01-preview,
        2023-02-01
      cache-control:
      - no-cache
      content-length:
      - '284'
      content-type:
      - application/json; charset=utf-8
      date:
      - Fri, 17 Mar 2023 07:59:55 GMT
      expires:
      - '-1'
      pragma:
      - no-cache
      server:
      - Microsoft-IIS/10.0
      strict-transport-security:
      - max-age=31536000; includeSubDomains
      transfer-encoding:
      - chunked
      vary:
      - Accept-Encoding,Accept-Encoding
      x-content-type-options:
      - nosniff
      x-powered-by:
      - ASP.NET
    status:
      code: 200
      message: OK
- request:
    body: null
    headers:
      Accept:
      - '*/*'
      Accept-Encoding:
      - gzip, deflate
      CommandName:
      - containerapp env create
      Connection:
      - keep-alive
      ParameterSetName:
      - -g -n --logs-workspace-id --logs-workspace-key
      User-Agent:
      - python/3.10.10 (Windows-10-10.0.22621-SP0) AZURECLI/2.46.0
    method: GET
    uri: https://management.azure.com/subscriptions/00000000-0000-0000-0000-000000000000/providers/Microsoft.App/locations/eastus/managedEnvironmentOperationStatuses/a6456efa-e2c0-402d-8894-35f23de6b989?api-version=2022-10-01&azureAsyncOperation=true
  response:
    body:
      string: '{"id":"/subscriptions/00000000-0000-0000-0000-000000000000/providers/Microsoft.App/locations/eastus/managedEnvironmentOperationStatuses/a6456efa-e2c0-402d-8894-35f23de6b989","name":"a6456efa-e2c0-402d-8894-35f23de6b989","status":"InProgress","startTime":"2023-03-17T07:59:33.8719547"}'
    headers:
      api-supported-versions:
      - 2022-01-01-preview, 2022-03-01, 2022-06-01-preview, 2022-10-01, 2022-11-01-preview,
        2023-02-01
      cache-control:
      - no-cache
      content-length:
      - '284'
      content-type:
      - application/json; charset=utf-8
      date:
      - Fri, 17 Mar 2023 07:59:58 GMT
      expires:
      - '-1'
      pragma:
      - no-cache
      server:
      - Microsoft-IIS/10.0
      strict-transport-security:
      - max-age=31536000; includeSubDomains
      transfer-encoding:
      - chunked
      vary:
      - Accept-Encoding,Accept-Encoding
      x-content-type-options:
      - nosniff
      x-powered-by:
      - ASP.NET
    status:
      code: 200
      message: OK
- request:
    body: null
    headers:
      Accept:
      - '*/*'
      Accept-Encoding:
      - gzip, deflate
      CommandName:
      - containerapp env create
      Connection:
      - keep-alive
      ParameterSetName:
      - -g -n --logs-workspace-id --logs-workspace-key
      User-Agent:
      - python/3.10.10 (Windows-10-10.0.22621-SP0) AZURECLI/2.46.0
    method: GET
    uri: https://management.azure.com/subscriptions/00000000-0000-0000-0000-000000000000/providers/Microsoft.App/locations/eastus/managedEnvironmentOperationStatuses/a6456efa-e2c0-402d-8894-35f23de6b989?api-version=2022-10-01&azureAsyncOperation=true
  response:
    body:
      string: '{"id":"/subscriptions/00000000-0000-0000-0000-000000000000/providers/Microsoft.App/locations/eastus/managedEnvironmentOperationStatuses/a6456efa-e2c0-402d-8894-35f23de6b989","name":"a6456efa-e2c0-402d-8894-35f23de6b989","status":"InProgress","startTime":"2023-03-17T07:59:33.8719547"}'
    headers:
      api-supported-versions:
      - 2022-01-01-preview, 2022-03-01, 2022-06-01-preview, 2022-10-01, 2022-11-01-preview,
        2023-02-01
      cache-control:
      - no-cache
      content-length:
      - '284'
      content-type:
      - application/json; charset=utf-8
      date:
      - Fri, 17 Mar 2023 08:00:02 GMT
      expires:
      - '-1'
      pragma:
      - no-cache
      server:
      - Microsoft-IIS/10.0
      strict-transport-security:
      - max-age=31536000; includeSubDomains
      transfer-encoding:
      - chunked
      vary:
      - Accept-Encoding,Accept-Encoding
      x-content-type-options:
      - nosniff
      x-powered-by:
      - ASP.NET
    status:
      code: 200
      message: OK
- request:
    body: null
    headers:
      Accept:
      - '*/*'
      Accept-Encoding:
      - gzip, deflate
      CommandName:
      - containerapp env create
      Connection:
      - keep-alive
      ParameterSetName:
      - -g -n --logs-workspace-id --logs-workspace-key
      User-Agent:
      - python/3.10.10 (Windows-10-10.0.22621-SP0) AZURECLI/2.46.0
    method: GET
    uri: https://management.azure.com/subscriptions/00000000-0000-0000-0000-000000000000/providers/Microsoft.App/locations/eastus/managedEnvironmentOperationStatuses/a6456efa-e2c0-402d-8894-35f23de6b989?api-version=2022-10-01&azureAsyncOperation=true
  response:
    body:
      string: '{"id":"/subscriptions/00000000-0000-0000-0000-000000000000/providers/Microsoft.App/locations/eastus/managedEnvironmentOperationStatuses/a6456efa-e2c0-402d-8894-35f23de6b989","name":"a6456efa-e2c0-402d-8894-35f23de6b989","status":"InProgress","startTime":"2023-03-17T07:59:33.8719547"}'
    headers:
      api-supported-versions:
      - 2022-01-01-preview, 2022-03-01, 2022-06-01-preview, 2022-10-01, 2022-11-01-preview,
        2023-02-01
      cache-control:
      - no-cache
      content-length:
      - '284'
      content-type:
      - application/json; charset=utf-8
      date:
      - Fri, 17 Mar 2023 08:00:05 GMT
      expires:
      - '-1'
      pragma:
      - no-cache
      server:
      - Microsoft-IIS/10.0
      strict-transport-security:
      - max-age=31536000; includeSubDomains
      transfer-encoding:
      - chunked
      vary:
      - Accept-Encoding,Accept-Encoding
      x-content-type-options:
      - nosniff
      x-powered-by:
      - ASP.NET
    status:
      code: 200
      message: OK
- request:
    body: null
    headers:
      Accept:
      - '*/*'
      Accept-Encoding:
      - gzip, deflate
      CommandName:
      - containerapp env create
      Connection:
      - keep-alive
      ParameterSetName:
      - -g -n --logs-workspace-id --logs-workspace-key
      User-Agent:
      - python/3.10.10 (Windows-10-10.0.22621-SP0) AZURECLI/2.46.0
    method: GET
    uri: https://management.azure.com/subscriptions/00000000-0000-0000-0000-000000000000/providers/Microsoft.App/locations/eastus/managedEnvironmentOperationStatuses/a6456efa-e2c0-402d-8894-35f23de6b989?api-version=2022-10-01&azureAsyncOperation=true
  response:
    body:
      string: '{"id":"/subscriptions/00000000-0000-0000-0000-000000000000/providers/Microsoft.App/locations/eastus/managedEnvironmentOperationStatuses/a6456efa-e2c0-402d-8894-35f23de6b989","name":"a6456efa-e2c0-402d-8894-35f23de6b989","status":"InProgress","startTime":"2023-03-17T07:59:33.8719547"}'
    headers:
      api-supported-versions:
      - 2022-01-01-preview, 2022-03-01, 2022-06-01-preview, 2022-10-01, 2022-11-01-preview,
        2023-02-01
      cache-control:
      - no-cache
      content-length:
      - '284'
      content-type:
      - application/json; charset=utf-8
      date:
      - Fri, 17 Mar 2023 08:00:09 GMT
      expires:
      - '-1'
      pragma:
      - no-cache
      server:
      - Microsoft-IIS/10.0
      strict-transport-security:
      - max-age=31536000; includeSubDomains
      transfer-encoding:
      - chunked
      vary:
      - Accept-Encoding,Accept-Encoding
      x-content-type-options:
      - nosniff
      x-powered-by:
      - ASP.NET
    status:
      code: 200
      message: OK
- request:
    body: null
    headers:
      Accept:
      - '*/*'
      Accept-Encoding:
      - gzip, deflate
      CommandName:
      - containerapp env create
      Connection:
      - keep-alive
      ParameterSetName:
      - -g -n --logs-workspace-id --logs-workspace-key
      User-Agent:
      - python/3.10.10 (Windows-10-10.0.22621-SP0) AZURECLI/2.46.0
    method: GET
    uri: https://management.azure.com/subscriptions/00000000-0000-0000-0000-000000000000/providers/Microsoft.App/locations/eastus/managedEnvironmentOperationStatuses/a6456efa-e2c0-402d-8894-35f23de6b989?api-version=2022-10-01&azureAsyncOperation=true
  response:
    body:
      string: '{"id":"/subscriptions/00000000-0000-0000-0000-000000000000/providers/Microsoft.App/locations/eastus/managedEnvironmentOperationStatuses/a6456efa-e2c0-402d-8894-35f23de6b989","name":"a6456efa-e2c0-402d-8894-35f23de6b989","status":"InProgress","startTime":"2023-03-17T07:59:33.8719547"}'
    headers:
      api-supported-versions:
      - 2022-01-01-preview, 2022-03-01, 2022-06-01-preview, 2022-10-01, 2022-11-01-preview,
        2023-02-01
      cache-control:
      - no-cache
      content-length:
      - '284'
      content-type:
      - application/json; charset=utf-8
      date:
      - Fri, 17 Mar 2023 08:00:12 GMT
      expires:
      - '-1'
      pragma:
      - no-cache
      server:
      - Microsoft-IIS/10.0
      strict-transport-security:
      - max-age=31536000; includeSubDomains
      transfer-encoding:
      - chunked
      vary:
      - Accept-Encoding,Accept-Encoding
      x-content-type-options:
      - nosniff
      x-powered-by:
      - ASP.NET
    status:
      code: 200
      message: OK
- request:
    body: null
    headers:
      Accept:
      - '*/*'
      Accept-Encoding:
      - gzip, deflate
      CommandName:
      - containerapp env create
      Connection:
      - keep-alive
      ParameterSetName:
      - -g -n --logs-workspace-id --logs-workspace-key
      User-Agent:
      - python/3.10.10 (Windows-10-10.0.22621-SP0) AZURECLI/2.46.0
    method: GET
    uri: https://management.azure.com/subscriptions/00000000-0000-0000-0000-000000000000/providers/Microsoft.App/locations/eastus/managedEnvironmentOperationStatuses/a6456efa-e2c0-402d-8894-35f23de6b989?api-version=2022-10-01&azureAsyncOperation=true
  response:
    body:
      string: '{"id":"/subscriptions/00000000-0000-0000-0000-000000000000/providers/Microsoft.App/locations/eastus/managedEnvironmentOperationStatuses/a6456efa-e2c0-402d-8894-35f23de6b989","name":"a6456efa-e2c0-402d-8894-35f23de6b989","status":"InProgress","startTime":"2023-03-17T07:59:33.8719547"}'
    headers:
      api-supported-versions:
      - 2022-01-01-preview, 2022-03-01, 2022-06-01-preview, 2022-10-01, 2022-11-01-preview,
        2023-02-01
      cache-control:
      - no-cache
      content-length:
      - '284'
      content-type:
      - application/json; charset=utf-8
      date:
      - Fri, 17 Mar 2023 08:00:15 GMT
      expires:
      - '-1'
      pragma:
      - no-cache
      server:
      - Microsoft-IIS/10.0
      strict-transport-security:
      - max-age=31536000; includeSubDomains
      transfer-encoding:
      - chunked
      vary:
      - Accept-Encoding,Accept-Encoding
      x-content-type-options:
      - nosniff
      x-powered-by:
      - ASP.NET
    status:
      code: 200
      message: OK
- request:
    body: null
    headers:
      Accept:
      - '*/*'
      Accept-Encoding:
      - gzip, deflate
      CommandName:
      - containerapp env create
      Connection:
      - keep-alive
      ParameterSetName:
      - -g -n --logs-workspace-id --logs-workspace-key
      User-Agent:
      - python/3.10.10 (Windows-10-10.0.22621-SP0) AZURECLI/2.46.0
    method: GET
    uri: https://management.azure.com/subscriptions/00000000-0000-0000-0000-000000000000/providers/Microsoft.App/locations/eastus/managedEnvironmentOperationStatuses/a6456efa-e2c0-402d-8894-35f23de6b989?api-version=2022-10-01&azureAsyncOperation=true
  response:
    body:
      string: '{"id":"/subscriptions/00000000-0000-0000-0000-000000000000/providers/Microsoft.App/locations/eastus/managedEnvironmentOperationStatuses/a6456efa-e2c0-402d-8894-35f23de6b989","name":"a6456efa-e2c0-402d-8894-35f23de6b989","status":"InProgress","startTime":"2023-03-17T07:59:33.8719547"}'
    headers:
      api-supported-versions:
      - 2022-01-01-preview, 2022-03-01, 2022-06-01-preview, 2022-10-01, 2022-11-01-preview,
        2023-02-01
      cache-control:
      - no-cache
      content-length:
      - '284'
      content-type:
      - application/json; charset=utf-8
      date:
      - Fri, 17 Mar 2023 08:00:17 GMT
      expires:
      - '-1'
      pragma:
      - no-cache
      server:
      - Microsoft-IIS/10.0
      strict-transport-security:
      - max-age=31536000; includeSubDomains
      transfer-encoding:
      - chunked
      vary:
      - Accept-Encoding,Accept-Encoding
      x-content-type-options:
      - nosniff
      x-powered-by:
      - ASP.NET
    status:
      code: 200
      message: OK
- request:
    body: null
    headers:
      Accept:
      - '*/*'
      Accept-Encoding:
      - gzip, deflate
      CommandName:
      - containerapp env create
      Connection:
      - keep-alive
      ParameterSetName:
      - -g -n --logs-workspace-id --logs-workspace-key
      User-Agent:
      - python/3.10.10 (Windows-10-10.0.22621-SP0) AZURECLI/2.46.0
    method: GET
    uri: https://management.azure.com/subscriptions/00000000-0000-0000-0000-000000000000/providers/Microsoft.App/locations/eastus/managedEnvironmentOperationStatuses/a6456efa-e2c0-402d-8894-35f23de6b989?api-version=2022-10-01&azureAsyncOperation=true
  response:
    body:
      string: '{"id":"/subscriptions/00000000-0000-0000-0000-000000000000/providers/Microsoft.App/locations/eastus/managedEnvironmentOperationStatuses/a6456efa-e2c0-402d-8894-35f23de6b989","name":"a6456efa-e2c0-402d-8894-35f23de6b989","status":"InProgress","startTime":"2023-03-17T07:59:33.8719547"}'
    headers:
      api-supported-versions:
      - 2022-01-01-preview, 2022-03-01, 2022-06-01-preview, 2022-10-01, 2022-11-01-preview,
        2023-02-01
      cache-control:
      - no-cache
      content-length:
      - '284'
      content-type:
      - application/json; charset=utf-8
      date:
      - Fri, 17 Mar 2023 08:00:21 GMT
      expires:
      - '-1'
      pragma:
      - no-cache
      server:
      - Microsoft-IIS/10.0
      strict-transport-security:
      - max-age=31536000; includeSubDomains
      transfer-encoding:
      - chunked
      vary:
      - Accept-Encoding,Accept-Encoding
      x-content-type-options:
      - nosniff
      x-powered-by:
      - ASP.NET
    status:
      code: 200
      message: OK
- request:
    body: null
    headers:
      Accept:
      - '*/*'
      Accept-Encoding:
      - gzip, deflate
      CommandName:
      - containerapp env create
      Connection:
      - keep-alive
      ParameterSetName:
      - -g -n --logs-workspace-id --logs-workspace-key
      User-Agent:
      - python/3.10.10 (Windows-10-10.0.22621-SP0) AZURECLI/2.46.0
    method: GET
    uri: https://management.azure.com/subscriptions/00000000-0000-0000-0000-000000000000/providers/Microsoft.App/locations/eastus/managedEnvironmentOperationStatuses/a6456efa-e2c0-402d-8894-35f23de6b989?api-version=2022-10-01&azureAsyncOperation=true
  response:
    body:
      string: '{"id":"/subscriptions/00000000-0000-0000-0000-000000000000/providers/Microsoft.App/locations/eastus/managedEnvironmentOperationStatuses/a6456efa-e2c0-402d-8894-35f23de6b989","name":"a6456efa-e2c0-402d-8894-35f23de6b989","status":"InProgress","startTime":"2023-03-17T07:59:33.8719547"}'
    headers:
      api-supported-versions:
      - 2022-01-01-preview, 2022-03-01, 2022-06-01-preview, 2022-10-01, 2022-11-01-preview,
        2023-02-01
      cache-control:
      - no-cache
      content-length:
      - '284'
      content-type:
      - application/json; charset=utf-8
      date:
      - Fri, 17 Mar 2023 08:00:23 GMT
      expires:
      - '-1'
      pragma:
      - no-cache
      server:
      - Microsoft-IIS/10.0
      strict-transport-security:
      - max-age=31536000; includeSubDomains
      transfer-encoding:
      - chunked
      vary:
      - Accept-Encoding,Accept-Encoding
      x-content-type-options:
      - nosniff
      x-powered-by:
      - ASP.NET
    status:
      code: 200
      message: OK
- request:
    body: null
    headers:
      Accept:
      - '*/*'
      Accept-Encoding:
      - gzip, deflate
      CommandName:
      - containerapp env create
      Connection:
      - keep-alive
      ParameterSetName:
      - -g -n --logs-workspace-id --logs-workspace-key
      User-Agent:
      - python/3.10.10 (Windows-10-10.0.22621-SP0) AZURECLI/2.46.0
    method: GET
    uri: https://management.azure.com/subscriptions/00000000-0000-0000-0000-000000000000/providers/Microsoft.App/locations/eastus/managedEnvironmentOperationStatuses/a6456efa-e2c0-402d-8894-35f23de6b989?api-version=2022-10-01&azureAsyncOperation=true
  response:
    body:
      string: '{"id":"/subscriptions/00000000-0000-0000-0000-000000000000/providers/Microsoft.App/locations/eastus/managedEnvironmentOperationStatuses/a6456efa-e2c0-402d-8894-35f23de6b989","name":"a6456efa-e2c0-402d-8894-35f23de6b989","status":"InProgress","startTime":"2023-03-17T07:59:33.8719547"}'
    headers:
      api-supported-versions:
      - 2022-01-01-preview, 2022-03-01, 2022-06-01-preview, 2022-10-01, 2022-11-01-preview,
        2023-02-01
      cache-control:
      - no-cache
      content-length:
      - '284'
      content-type:
      - application/json; charset=utf-8
      date:
      - Fri, 17 Mar 2023 08:00:27 GMT
      expires:
      - '-1'
      pragma:
      - no-cache
      server:
      - Microsoft-IIS/10.0
      strict-transport-security:
      - max-age=31536000; includeSubDomains
      transfer-encoding:
      - chunked
      vary:
      - Accept-Encoding,Accept-Encoding
      x-content-type-options:
      - nosniff
      x-powered-by:
      - ASP.NET
    status:
      code: 200
      message: OK
- request:
    body: null
    headers:
      Accept:
      - '*/*'
      Accept-Encoding:
      - gzip, deflate
      CommandName:
      - containerapp env create
      Connection:
      - keep-alive
      ParameterSetName:
      - -g -n --logs-workspace-id --logs-workspace-key
      User-Agent:
      - python/3.10.10 (Windows-10-10.0.22621-SP0) AZURECLI/2.46.0
    method: GET
    uri: https://management.azure.com/subscriptions/00000000-0000-0000-0000-000000000000/providers/Microsoft.App/locations/eastus/managedEnvironmentOperationStatuses/a6456efa-e2c0-402d-8894-35f23de6b989?api-version=2022-10-01&azureAsyncOperation=true
  response:
    body:
      string: '{"id":"/subscriptions/00000000-0000-0000-0000-000000000000/providers/Microsoft.App/locations/eastus/managedEnvironmentOperationStatuses/a6456efa-e2c0-402d-8894-35f23de6b989","name":"a6456efa-e2c0-402d-8894-35f23de6b989","status":"InProgress","startTime":"2023-03-17T07:59:33.8719547"}'
    headers:
      api-supported-versions:
      - 2022-01-01-preview, 2022-03-01, 2022-06-01-preview, 2022-10-01, 2022-11-01-preview,
        2023-02-01
      cache-control:
      - no-cache
      content-length:
      - '284'
      content-type:
      - application/json; charset=utf-8
      date:
      - Fri, 17 Mar 2023 08:00:29 GMT
      expires:
      - '-1'
      pragma:
      - no-cache
      server:
      - Microsoft-IIS/10.0
      strict-transport-security:
      - max-age=31536000; includeSubDomains
      transfer-encoding:
      - chunked
      vary:
      - Accept-Encoding,Accept-Encoding
      x-content-type-options:
      - nosniff
      x-powered-by:
      - ASP.NET
    status:
      code: 200
      message: OK
- request:
    body: null
    headers:
      Accept:
      - '*/*'
      Accept-Encoding:
      - gzip, deflate
      CommandName:
      - containerapp env create
      Connection:
      - keep-alive
      ParameterSetName:
      - -g -n --logs-workspace-id --logs-workspace-key
      User-Agent:
      - python/3.10.10 (Windows-10-10.0.22621-SP0) AZURECLI/2.46.0
    method: GET
    uri: https://management.azure.com/subscriptions/00000000-0000-0000-0000-000000000000/providers/Microsoft.App/locations/eastus/managedEnvironmentOperationStatuses/a6456efa-e2c0-402d-8894-35f23de6b989?api-version=2022-10-01&azureAsyncOperation=true
  response:
    body:
      string: '{"id":"/subscriptions/00000000-0000-0000-0000-000000000000/providers/Microsoft.App/locations/eastus/managedEnvironmentOperationStatuses/a6456efa-e2c0-402d-8894-35f23de6b989","name":"a6456efa-e2c0-402d-8894-35f23de6b989","status":"InProgress","startTime":"2023-03-17T07:59:33.8719547"}'
    headers:
      api-supported-versions:
      - 2022-01-01-preview, 2022-03-01, 2022-06-01-preview, 2022-10-01, 2022-11-01-preview,
        2023-02-01
      cache-control:
      - no-cache
      content-length:
      - '284'
      content-type:
      - application/json; charset=utf-8
      date:
      - Fri, 17 Mar 2023 08:00:33 GMT
      expires:
      - '-1'
      pragma:
      - no-cache
      server:
      - Microsoft-IIS/10.0
      strict-transport-security:
      - max-age=31536000; includeSubDomains
      transfer-encoding:
      - chunked
      vary:
      - Accept-Encoding,Accept-Encoding
      x-content-type-options:
      - nosniff
      x-powered-by:
      - ASP.NET
    status:
      code: 200
      message: OK
- request:
    body: null
    headers:
      Accept:
      - '*/*'
      Accept-Encoding:
      - gzip, deflate
      CommandName:
      - containerapp env create
      Connection:
      - keep-alive
      ParameterSetName:
      - -g -n --logs-workspace-id --logs-workspace-key
      User-Agent:
      - python/3.10.10 (Windows-10-10.0.22621-SP0) AZURECLI/2.46.0
    method: GET
    uri: https://management.azure.com/subscriptions/00000000-0000-0000-0000-000000000000/providers/Microsoft.App/locations/eastus/managedEnvironmentOperationStatuses/a6456efa-e2c0-402d-8894-35f23de6b989?api-version=2022-10-01&azureAsyncOperation=true
  response:
    body:
      string: '{"id":"/subscriptions/00000000-0000-0000-0000-000000000000/providers/Microsoft.App/locations/eastus/managedEnvironmentOperationStatuses/a6456efa-e2c0-402d-8894-35f23de6b989","name":"a6456efa-e2c0-402d-8894-35f23de6b989","status":"InProgress","startTime":"2023-03-17T07:59:33.8719547"}'
    headers:
      api-supported-versions:
      - 2022-01-01-preview, 2022-03-01, 2022-06-01-preview, 2022-10-01, 2022-11-01-preview,
        2023-02-01
      cache-control:
      - no-cache
      content-length:
      - '284'
      content-type:
      - application/json; charset=utf-8
      date:
      - Fri, 17 Mar 2023 08:00:37 GMT
      expires:
      - '-1'
      pragma:
      - no-cache
      server:
      - Microsoft-IIS/10.0
      strict-transport-security:
      - max-age=31536000; includeSubDomains
      transfer-encoding:
      - chunked
      vary:
      - Accept-Encoding,Accept-Encoding
      x-content-type-options:
      - nosniff
      x-powered-by:
      - ASP.NET
    status:
      code: 200
      message: OK
- request:
    body: null
    headers:
      Accept:
      - '*/*'
      Accept-Encoding:
      - gzip, deflate
      CommandName:
      - containerapp env create
      Connection:
      - keep-alive
      ParameterSetName:
      - -g -n --logs-workspace-id --logs-workspace-key
      User-Agent:
      - python/3.10.10 (Windows-10-10.0.22621-SP0) AZURECLI/2.46.0
    method: GET
    uri: https://management.azure.com/subscriptions/00000000-0000-0000-0000-000000000000/providers/Microsoft.App/locations/eastus/managedEnvironmentOperationStatuses/a6456efa-e2c0-402d-8894-35f23de6b989?api-version=2022-10-01&azureAsyncOperation=true
  response:
    body:
      string: '{"id":"/subscriptions/00000000-0000-0000-0000-000000000000/providers/Microsoft.App/locations/eastus/managedEnvironmentOperationStatuses/a6456efa-e2c0-402d-8894-35f23de6b989","name":"a6456efa-e2c0-402d-8894-35f23de6b989","status":"InProgress","startTime":"2023-03-17T07:59:33.8719547"}'
    headers:
      api-supported-versions:
      - 2022-01-01-preview, 2022-03-01, 2022-06-01-preview, 2022-10-01, 2022-11-01-preview,
        2023-02-01
      cache-control:
      - no-cache
      content-length:
      - '284'
      content-type:
      - application/json; charset=utf-8
      date:
      - Fri, 17 Mar 2023 08:00:40 GMT
      expires:
      - '-1'
      pragma:
      - no-cache
      server:
      - Microsoft-IIS/10.0
      strict-transport-security:
      - max-age=31536000; includeSubDomains
      transfer-encoding:
      - chunked
      vary:
      - Accept-Encoding,Accept-Encoding
      x-content-type-options:
      - nosniff
      x-powered-by:
      - ASP.NET
    status:
      code: 200
      message: OK
- request:
    body: null
    headers:
      Accept:
      - '*/*'
      Accept-Encoding:
      - gzip, deflate
      CommandName:
      - containerapp env create
      Connection:
      - keep-alive
      ParameterSetName:
      - -g -n --logs-workspace-id --logs-workspace-key
      User-Agent:
      - python/3.10.10 (Windows-10-10.0.22621-SP0) AZURECLI/2.46.0
    method: GET
    uri: https://management.azure.com/subscriptions/00000000-0000-0000-0000-000000000000/providers/Microsoft.App/locations/eastus/managedEnvironmentOperationStatuses/a6456efa-e2c0-402d-8894-35f23de6b989?api-version=2022-10-01&azureAsyncOperation=true
  response:
    body:
      string: '{"id":"/subscriptions/00000000-0000-0000-0000-000000000000/providers/Microsoft.App/locations/eastus/managedEnvironmentOperationStatuses/a6456efa-e2c0-402d-8894-35f23de6b989","name":"a6456efa-e2c0-402d-8894-35f23de6b989","status":"InProgress","startTime":"2023-03-17T07:59:33.8719547"}'
    headers:
      api-supported-versions:
      - 2022-01-01-preview, 2022-03-01, 2022-06-01-preview, 2022-10-01, 2022-11-01-preview,
        2023-02-01
      cache-control:
      - no-cache
      content-length:
      - '284'
      content-type:
      - application/json; charset=utf-8
      date:
      - Fri, 17 Mar 2023 08:00:43 GMT
      expires:
      - '-1'
      pragma:
      - no-cache
      server:
      - Microsoft-IIS/10.0
      strict-transport-security:
      - max-age=31536000; includeSubDomains
      transfer-encoding:
      - chunked
      vary:
      - Accept-Encoding,Accept-Encoding
      x-content-type-options:
      - nosniff
      x-powered-by:
      - ASP.NET
    status:
      code: 200
      message: OK
- request:
    body: null
    headers:
      Accept:
      - '*/*'
      Accept-Encoding:
      - gzip, deflate
      CommandName:
      - containerapp env create
      Connection:
      - keep-alive
      ParameterSetName:
      - -g -n --logs-workspace-id --logs-workspace-key
      User-Agent:
      - python/3.10.10 (Windows-10-10.0.22621-SP0) AZURECLI/2.46.0
    method: GET
    uri: https://management.azure.com/subscriptions/00000000-0000-0000-0000-000000000000/providers/Microsoft.App/locations/eastus/managedEnvironmentOperationStatuses/a6456efa-e2c0-402d-8894-35f23de6b989?api-version=2022-10-01&azureAsyncOperation=true
  response:
    body:
      string: '{"id":"/subscriptions/00000000-0000-0000-0000-000000000000/providers/Microsoft.App/locations/eastus/managedEnvironmentOperationStatuses/a6456efa-e2c0-402d-8894-35f23de6b989","name":"a6456efa-e2c0-402d-8894-35f23de6b989","status":"InProgress","startTime":"2023-03-17T07:59:33.8719547"}'
    headers:
      api-supported-versions:
      - 2022-01-01-preview, 2022-03-01, 2022-06-01-preview, 2022-10-01, 2022-11-01-preview,
        2023-02-01
      cache-control:
      - no-cache
      content-length:
      - '284'
      content-type:
      - application/json; charset=utf-8
      date:
      - Fri, 17 Mar 2023 08:00:45 GMT
      expires:
      - '-1'
      pragma:
      - no-cache
      server:
      - Microsoft-IIS/10.0
      strict-transport-security:
      - max-age=31536000; includeSubDomains
      transfer-encoding:
      - chunked
      vary:
      - Accept-Encoding,Accept-Encoding
      x-content-type-options:
      - nosniff
      x-powered-by:
      - ASP.NET
    status:
      code: 200
      message: OK
- request:
    body: null
    headers:
      Accept:
      - '*/*'
      Accept-Encoding:
      - gzip, deflate
      CommandName:
      - containerapp env create
      Connection:
      - keep-alive
      ParameterSetName:
      - -g -n --logs-workspace-id --logs-workspace-key
      User-Agent:
      - python/3.10.10 (Windows-10-10.0.22621-SP0) AZURECLI/2.46.0
    method: GET
    uri: https://management.azure.com/subscriptions/00000000-0000-0000-0000-000000000000/providers/Microsoft.App/locations/eastus/managedEnvironmentOperationStatuses/a6456efa-e2c0-402d-8894-35f23de6b989?api-version=2022-10-01&azureAsyncOperation=true
  response:
    body:
      string: '{"id":"/subscriptions/00000000-0000-0000-0000-000000000000/providers/Microsoft.App/locations/eastus/managedEnvironmentOperationStatuses/a6456efa-e2c0-402d-8894-35f23de6b989","name":"a6456efa-e2c0-402d-8894-35f23de6b989","status":"InProgress","startTime":"2023-03-17T07:59:33.8719547"}'
    headers:
      api-supported-versions:
      - 2022-01-01-preview, 2022-03-01, 2022-06-01-preview, 2022-10-01, 2022-11-01-preview,
        2023-02-01
      cache-control:
      - no-cache
      content-length:
      - '284'
      content-type:
      - application/json; charset=utf-8
      date:
      - Fri, 17 Mar 2023 08:00:47 GMT
      expires:
      - '-1'
      pragma:
      - no-cache
      server:
      - Microsoft-IIS/10.0
      strict-transport-security:
      - max-age=31536000; includeSubDomains
      transfer-encoding:
      - chunked
      vary:
      - Accept-Encoding,Accept-Encoding
      x-content-type-options:
      - nosniff
      x-powered-by:
      - ASP.NET
    status:
      code: 200
      message: OK
- request:
    body: null
    headers:
      Accept:
      - '*/*'
      Accept-Encoding:
      - gzip, deflate
      CommandName:
      - containerapp env create
      Connection:
      - keep-alive
      ParameterSetName:
      - -g -n --logs-workspace-id --logs-workspace-key
      User-Agent:
      - python/3.10.10 (Windows-10-10.0.22621-SP0) AZURECLI/2.46.0
    method: GET
    uri: https://management.azure.com/subscriptions/00000000-0000-0000-0000-000000000000/providers/Microsoft.App/locations/eastus/managedEnvironmentOperationStatuses/a6456efa-e2c0-402d-8894-35f23de6b989?api-version=2022-10-01&azureAsyncOperation=true
  response:
    body:
      string: '{"id":"/subscriptions/00000000-0000-0000-0000-000000000000/providers/Microsoft.App/locations/eastus/managedEnvironmentOperationStatuses/a6456efa-e2c0-402d-8894-35f23de6b989","name":"a6456efa-e2c0-402d-8894-35f23de6b989","status":"InProgress","startTime":"2023-03-17T07:59:33.8719547"}'
    headers:
      api-supported-versions:
      - 2022-01-01-preview, 2022-03-01, 2022-06-01-preview, 2022-10-01, 2022-11-01-preview,
        2023-02-01
      cache-control:
      - no-cache
      content-length:
      - '284'
      content-type:
      - application/json; charset=utf-8
      date:
      - Fri, 17 Mar 2023 08:00:50 GMT
      expires:
      - '-1'
      pragma:
      - no-cache
      server:
      - Microsoft-IIS/10.0
      strict-transport-security:
      - max-age=31536000; includeSubDomains
      transfer-encoding:
      - chunked
      vary:
      - Accept-Encoding,Accept-Encoding
      x-content-type-options:
      - nosniff
      x-powered-by:
      - ASP.NET
    status:
      code: 200
      message: OK
- request:
    body: null
    headers:
      Accept:
      - '*/*'
      Accept-Encoding:
      - gzip, deflate
      CommandName:
      - containerapp env create
      Connection:
      - keep-alive
      ParameterSetName:
      - -g -n --logs-workspace-id --logs-workspace-key
      User-Agent:
      - python/3.10.10 (Windows-10-10.0.22621-SP0) AZURECLI/2.46.0
    method: GET
    uri: https://management.azure.com/subscriptions/00000000-0000-0000-0000-000000000000/providers/Microsoft.App/locations/eastus/managedEnvironmentOperationStatuses/a6456efa-e2c0-402d-8894-35f23de6b989?api-version=2022-10-01&azureAsyncOperation=true
  response:
    body:
      string: '{"id":"/subscriptions/00000000-0000-0000-0000-000000000000/providers/Microsoft.App/locations/eastus/managedEnvironmentOperationStatuses/a6456efa-e2c0-402d-8894-35f23de6b989","name":"a6456efa-e2c0-402d-8894-35f23de6b989","status":"InProgress","startTime":"2023-03-17T07:59:33.8719547"}'
    headers:
      api-supported-versions:
      - 2022-01-01-preview, 2022-03-01, 2022-06-01-preview, 2022-10-01, 2022-11-01-preview,
        2023-02-01
      cache-control:
      - no-cache
      content-length:
      - '284'
      content-type:
      - application/json; charset=utf-8
      date:
      - Fri, 17 Mar 2023 08:00:53 GMT
      expires:
      - '-1'
      pragma:
      - no-cache
      server:
      - Microsoft-IIS/10.0
      strict-transport-security:
      - max-age=31536000; includeSubDomains
      transfer-encoding:
      - chunked
      vary:
      - Accept-Encoding,Accept-Encoding
      x-content-type-options:
      - nosniff
      x-powered-by:
      - ASP.NET
    status:
      code: 200
      message: OK
- request:
    body: null
    headers:
      Accept:
      - '*/*'
      Accept-Encoding:
      - gzip, deflate
      CommandName:
      - containerapp env create
      Connection:
      - keep-alive
      ParameterSetName:
      - -g -n --logs-workspace-id --logs-workspace-key
      User-Agent:
      - python/3.10.10 (Windows-10-10.0.22621-SP0) AZURECLI/2.46.0
    method: GET
    uri: https://management.azure.com/subscriptions/00000000-0000-0000-0000-000000000000/providers/Microsoft.App/locations/eastus/managedEnvironmentOperationStatuses/a6456efa-e2c0-402d-8894-35f23de6b989?api-version=2022-10-01&azureAsyncOperation=true
  response:
    body:
      string: '{"id":"/subscriptions/00000000-0000-0000-0000-000000000000/providers/Microsoft.App/locations/eastus/managedEnvironmentOperationStatuses/a6456efa-e2c0-402d-8894-35f23de6b989","name":"a6456efa-e2c0-402d-8894-35f23de6b989","status":"Succeeded","startTime":"2023-03-17T07:59:33.8719547"}'
    headers:
      api-supported-versions:
      - 2022-01-01-preview, 2022-03-01, 2022-06-01-preview, 2022-10-01, 2022-11-01-preview,
        2023-02-01
      cache-control:
      - no-cache
      content-length:
      - '283'
      content-type:
      - application/json; charset=utf-8
      date:
      - Fri, 17 Mar 2023 08:00:56 GMT
      expires:
      - '-1'
      pragma:
      - no-cache
      server:
      - Microsoft-IIS/10.0
      strict-transport-security:
      - max-age=31536000; includeSubDomains
      transfer-encoding:
      - chunked
      vary:
      - Accept-Encoding,Accept-Encoding
      x-content-type-options:
      - nosniff
      x-powered-by:
      - ASP.NET
    status:
      code: 200
      message: OK
- request:
    body: null
    headers:
      Accept:
      - '*/*'
      Accept-Encoding:
      - gzip, deflate
      CommandName:
      - containerapp env create
      Connection:
      - keep-alive
      ParameterSetName:
      - -g -n --logs-workspace-id --logs-workspace-key
      User-Agent:
      - python/3.10.10 (Windows-10-10.0.22621-SP0) AZURECLI/2.46.0
    method: GET
    uri: https://management.azure.com/subscriptions/00000000-0000-0000-0000-000000000000/resourceGroups/clitest.rg000001/providers/Microsoft.App/managedEnvironments/containerapp-e2e-env000002?api-version=2022-10-01
  response:
    body:
      string: '{"id":"/subscriptions/00000000-0000-0000-0000-000000000000/resourceGroups/clitest.rg000001/providers/Microsoft.App/managedEnvironments/containerapp-e2e-env000002","name":"containerapp-e2e-env000002","type":"Microsoft.App/managedEnvironments","location":"eastus","systemData":{"createdBy":"xinyupang@microsoft.com","createdByType":"User","createdAt":"2023-03-17T07:59:31.6640249","lastModifiedBy":"xinyupang@microsoft.com","lastModifiedByType":"User","lastModifiedAt":"2023-03-17T07:59:31.6640249"},"properties":{"provisioningState":"Succeeded","defaultDomain":"politegrass-2d342eee.eastus.azurecontainerapps.io","staticIp":"20.237.30.112","appLogsConfiguration":{"destination":"log-analytics","logAnalyticsConfiguration":{"customerId":"a46e8d34-3e7b-469f-8e17-76d3cc8cebf1"}},"zoneRedundant":false,"eventStreamEndpoint":"https://eastus.azurecontainerapps.dev/subscriptions/00000000-0000-0000-0000-000000000000/resourceGroups/clitest.rg000001/managedEnvironments/containerapp-e2e-env000002/eventstream","customDomainConfiguration":{"customDomainVerificationId":"D3F71C85EB6552E36A89A3E4A080C3CFB00181670B659B0003264FC673AA9B00"}}}'
    headers:
      api-supported-versions:
      - 2022-01-01-preview, 2022-03-01, 2022-06-01-preview, 2022-10-01, 2022-11-01-preview,
        2023-02-01
      cache-control:
      - no-cache
      content-length:
      - '1129'
      content-type:
      - application/json; charset=utf-8
      date:
      - Fri, 17 Mar 2023 08:00:57 GMT
      expires:
      - '-1'
      pragma:
      - no-cache
      server:
      - Microsoft-IIS/10.0
      strict-transport-security:
      - max-age=31536000; includeSubDomains
      transfer-encoding:
      - chunked
      vary:
      - Accept-Encoding,Accept-Encoding
      x-content-type-options:
      - nosniff
      x-powered-by:
      - ASP.NET
    status:
      code: 200
      message: OK
- request:
    body: null
    headers:
      Accept:
      - application/json
      Accept-Encoding:
      - gzip, deflate
      CommandName:
      - containerapp env show
      Connection:
      - keep-alive
      ParameterSetName:
      - -g -n
      User-Agent:
      - AZURECLI/2.46.0 azsdk-python-azure-mgmt-resource/21.1.0b1 Python/3.10.10 (Windows-10-10.0.22621-SP0)
    method: GET
    uri: https://management.azure.com/subscriptions/00000000-0000-0000-0000-000000000000/providers/Microsoft.App?api-version=2022-09-01
  response:
    body:
      string: '{"id":"/subscriptions/00000000-0000-0000-0000-000000000000/providers/Microsoft.App","namespace":"Microsoft.App","authorizations":[{"applicationId":"7e3bc4fd-85a3-4192-b177-5b8bfc87f42c","roleDefinitionId":"39a74f72-b40f-4bdc-b639-562fe2260bf0"},{"applicationId":"3734c1a4-2bed-4998-a37a-ff1a9e7bf019","roleDefinitionId":"5c779a4f-5cb2-4547-8c41-478d9be8ba90"},{"applicationId":"55ebbb62-3b9c-49fd-9b87-9595226dd4ac","roleDefinitionId":"e49ca620-7992-4561-a7df-4ed67dad77b5","managedByRoleDefinitionId":"9e3af657-a8ff-583c-a75c-2fe7c4bcb635"}],"resourceTypes":[{"resourceType":"operations","locations":["North
        Central US (Stage)","Central US EUAP","East US 2 EUAP","Canada Central","West
        Europe","North Europe","East US","East US 2","East Asia","Australia East","Germany
        West Central","Japan East","UK South","West US","Central US","North Central
        US","South Central US","Korea Central","Brazil South","West US 3","France
        Central","South Africa North","Norway East","Switzerland North","UAE North"],"apiVersions":["2022-11-01-preview","2022-10-01","2022-06-01-preview","2022-03-01","2022-01-01-preview"],"capabilities":"None"},{"resourceType":"locations/connectedEnvironmentOperationResults","locations":["North
        Central US (Stage)","North Central US","East US","East Asia","West Europe","Central
        US EUAP","East US 2 EUAP"],"apiVersions":["2022-11-01-preview","2022-10-01","2022-06-01-preview"],"capabilities":"None"},{"resourceType":"managedEnvironments","locations":["Central
        US EUAP","East US 2 EUAP","North Central US (Stage)","Canada Central","West
        Europe","North Europe","East US","East US 2","East Asia","Australia East","Germany
        West Central","Japan East","UK South","West US","Central US","North Central
        US","South Central US","Korea Central","Brazil South","West US 3","France
        Central","South Africa North","Norway East","Switzerland North","UAE North"],"apiVersions":["2022-11-01-preview","2022-10-01","2022-06-01-preview","2022-03-01","2022-01-01-preview"],"capabilities":"CrossResourceGroupResourceMove,
        CrossSubscriptionResourceMove, SupportsTags, SupportsLocation"},{"resourceType":"managedEnvironments/certificates","locations":["Central
        US EUAP","East US 2 EUAP","North Central US (Stage)","Canada Central","West
        Europe","North Europe","East US","East US 2","East Asia","Australia East","Germany
        West Central","Japan East","UK South","West US","Central US","North Central
        US","South Central US","Korea Central","Brazil South","West US 3","France
        Central","South Africa North","Norway East","Switzerland North","UAE North"],"apiVersions":["2022-11-01-preview","2022-10-01","2022-06-01-preview","2022-03-01","2022-01-01-preview"],"capabilities":"CrossResourceGroupResourceMove,
        CrossSubscriptionResourceMove, SupportsTags, SupportsLocation"},{"resourceType":"managedEnvironments/managedCertificates","locations":["Central
        US EUAP","East US 2 EUAP","North Central US (Stage)","Canada Central","West
        Europe","North Europe","East US","East US 2","East Asia","Australia East","Germany
        West Central","Japan East","UK South","West US","Central US","North Central
        US","South Central US","Korea Central","Brazil South","West US 3","France
        Central","South Africa North","Norway East","Switzerland North","UAE North"],"apiVersions":["2022-11-01-preview"],"capabilities":"CrossResourceGroupResourceMove,
        CrossSubscriptionResourceMove, SupportsTags, SupportsLocation"},{"resourceType":"containerApps","locations":["Central
        US EUAP","East US 2 EUAP","North Central US (Stage)","Canada Central","West
        Europe","North Europe","East US","East US 2","East Asia","Australia East","Germany
        West Central","Japan East","UK South","West US","Central US","North Central
        US","South Central US","Korea Central","Brazil South","West US 3","France
        Central","South Africa North","Norway East","Switzerland North","UAE North"],"apiVersions":["2022-11-01-preview","2022-10-01","2022-06-01-preview","2022-03-01","2022-01-01-preview"],"capabilities":"CrossResourceGroupResourceMove,
        CrossSubscriptionResourceMove, SystemAssignedResourceIdentity, SupportsTags,
        SupportsLocation"},{"resourceType":"jobs","locations":["Central US EUAP","East
        US 2 EUAP","North Central US (Stage)","Canada Central","West Europe","North
        Europe","East US","East US 2","East Asia","Australia East","Germany West Central","Japan
        East","UK South","West US","Central US","North Central US","South Central
        US","Korea Central","Brazil South","West US 3","France Central","South Africa
        North","Norway East","Switzerland North","UAE North"],"apiVersions":["2022-11-01-preview"],"capabilities":"CrossResourceGroupResourceMove,
        CrossSubscriptionResourceMove, SystemAssignedResourceIdentity, SupportsTags,
        SupportsLocation"},{"resourceType":"locations","locations":[],"apiVersions":["2022-11-01-preview","2022-10-01","2022-06-01-preview","2022-03-01","2022-01-01-preview"],"capabilities":"None"},{"resourceType":"locations/managedEnvironmentOperationResults","locations":["Central
        US EUAP","East US 2 EUAP","North Central US (Stage)","Canada Central","West
        Europe","North Europe","East US","East US 2","East Asia","Australia East","Germany
        West Central","Japan East","UK South","West US","Central US","North Central
        US","South Central US","Korea Central","Brazil South","West US 3","France
        Central","South Africa North","Norway East","Switzerland North","UAE North"],"apiVersions":["2022-11-01-preview","2022-10-01","2022-06-01-preview","2022-03-01","2022-01-01-preview"],"capabilities":"None"},{"resourceType":"locations/managedEnvironmentOperationStatuses","locations":["Central
        US EUAP","East US 2 EUAP","North Central US (Stage)","Canada Central","West
        Europe","North Europe","East US","East US 2","East Asia","Australia East","Germany
        West Central","Japan East","UK South","West US","Central US","North Central
        US","South Central US","Korea Central","Brazil South","West US 3","France
        Central","South Africa North","Norway East","Switzerland North","UAE North"],"apiVersions":["2022-11-01-preview","2022-10-01","2022-06-01-preview","2022-03-01","2022-01-01-preview"],"capabilities":"None"},{"resourceType":"locations/containerappOperationResults","locations":["Central
        US EUAP","East US 2 EUAP","North Central US (Stage)","Canada Central","West
        Europe","North Europe","East US","East US 2","East Asia","Australia East","Germany
        West Central","Japan East","UK South","West US","Central US","North Central
        US","South Central US","Korea Central","Brazil South","West US 3","France
        Central","South Africa North","Norway East","Switzerland North","UAE North"],"apiVersions":["2022-11-01-preview","2022-10-01","2022-06-01-preview","2022-03-01","2022-01-01-preview"],"capabilities":"None"},{"resourceType":"locations/containerappOperationStatuses","locations":["Central
        US EUAP","East US 2 EUAP","North Central US (Stage)","Canada Central","West
        Europe","North Europe","East US","East US 2","East Asia","Australia East","Germany
        West Central","Japan East","UK South","West US","Central US","North Central
        US","South Central US","Korea Central","Brazil South","West US 3","France
        Central","South Africa North","Norway East","Switzerland North","UAE North"],"apiVersions":["2022-11-01-preview","2022-10-01","2022-06-01-preview","2022-03-01","2022-01-01-preview"],"capabilities":"None"},{"resourceType":"connectedEnvironments","locations":["Central
        US EUAP","East US 2 EUAP","North Central US (Stage)","North Central US","East
        US","East Asia","West Europe"],"apiVersions":["2022-11-01-preview","2022-10-01","2022-06-01-preview"],"capabilities":"CrossResourceGroupResourceMove,
        CrossSubscriptionResourceMove, SupportsTags, SupportsLocation"},{"resourceType":"connectedEnvironments/certificates","locations":["Central
        US EUAP","East US 2 EUAP","North Central US (Stage)","North Central US","East
        US","East Asia","West Europe"],"apiVersions":["2022-11-01-preview","2022-10-01","2022-06-01-preview"],"capabilities":"CrossResourceGroupResourceMove,
        CrossSubscriptionResourceMove, SupportsTags, SupportsLocation"},{"resourceType":"locations/connectedEnvironmentOperationStatuses","locations":["Central
        US EUAP","East US 2 EUAP","North Central US (Stage)","North Central US","East
        US","East Asia","West Europe"],"apiVersions":["2022-11-01-preview","2022-10-01","2022-06-01-preview"],"capabilities":"None"},{"resourceType":"locations/billingMeters","locations":["Central
        US EUAP","East US 2 EUAP","North Central US (Stage)","Australia East","North
        Central US","East US 2","West Europe","Central US","East US","North Europe","South
        Central US","UK South","West US 3"],"apiVersions":["2022-11-01-preview","2022-10-01","2022-06-01-preview"],"capabilities":"None"},{"resourceType":"locations/availableManagedEnvironmentsWorkloadProfileTypes","locations":["Central
        US EUAP","East US 2 EUAP","North Central US (Stage)","Australia East","North
        Central US","East US 2","West Europe","Central US","East US","North Europe","South
        Central US","UK South","West US 3"],"apiVersions":["2022-11-01-preview","2022-10-01","2022-06-01-preview"],"capabilities":"None"}],"registrationState":"Registered","registrationPolicy":"RegistrationRequired"}'
    headers:
      cache-control:
      - no-cache
      content-length:
      - '9060'
      content-type:
      - application/json; charset=utf-8
      date:
      - Fri, 17 Mar 2023 08:00:58 GMT
      expires:
      - '-1'
      pragma:
      - no-cache
      strict-transport-security:
      - max-age=31536000; includeSubDomains
      vary:
      - Accept-Encoding
      x-content-type-options:
      - nosniff
    status:
      code: 200
      message: OK
- request:
    body: null
    headers:
      Accept:
      - '*/*'
      Accept-Encoding:
      - gzip, deflate
      CommandName:
      - containerapp env show
      Connection:
      - keep-alive
      ParameterSetName:
      - -g -n
      User-Agent:
      - python/3.10.10 (Windows-10-10.0.22621-SP0) AZURECLI/2.46.0
    method: GET
    uri: https://management.azure.com/subscriptions/00000000-0000-0000-0000-000000000000/resourceGroups/clitest.rg000001/providers/Microsoft.App/managedEnvironments/containerapp-e2e-env000002?api-version=2022-10-01
  response:
    body:
      string: '{"id":"/subscriptions/00000000-0000-0000-0000-000000000000/resourceGroups/clitest.rg000001/providers/Microsoft.App/managedEnvironments/containerapp-e2e-env000002","name":"containerapp-e2e-env000002","type":"Microsoft.App/managedEnvironments","location":"eastus","systemData":{"createdBy":"xinyupang@microsoft.com","createdByType":"User","createdAt":"2023-03-17T07:59:31.6640249","lastModifiedBy":"xinyupang@microsoft.com","lastModifiedByType":"User","lastModifiedAt":"2023-03-17T07:59:31.6640249"},"properties":{"provisioningState":"Succeeded","defaultDomain":"politegrass-2d342eee.eastus.azurecontainerapps.io","staticIp":"20.237.30.112","appLogsConfiguration":{"destination":"log-analytics","logAnalyticsConfiguration":{"customerId":"a46e8d34-3e7b-469f-8e17-76d3cc8cebf1"}},"zoneRedundant":false,"eventStreamEndpoint":"https://eastus.azurecontainerapps.dev/subscriptions/00000000-0000-0000-0000-000000000000/resourceGroups/clitest.rg000001/managedEnvironments/containerapp-e2e-env000002/eventstream","customDomainConfiguration":{"customDomainVerificationId":"D3F71C85EB6552E36A89A3E4A080C3CFB00181670B659B0003264FC673AA9B00"}}}'
    headers:
      api-supported-versions:
      - 2022-01-01-preview, 2022-03-01, 2022-06-01-preview, 2022-10-01, 2022-11-01-preview,
        2023-02-01
      cache-control:
      - no-cache
      content-length:
      - '1129'
      content-type:
      - application/json; charset=utf-8
      date:
      - Fri, 17 Mar 2023 08:00:59 GMT
      expires:
      - '-1'
      pragma:
      - no-cache
      server:
      - Microsoft-IIS/10.0
      strict-transport-security:
      - max-age=31536000; includeSubDomains
      transfer-encoding:
      - chunked
      vary:
      - Accept-Encoding,Accept-Encoding
      x-content-type-options:
      - nosniff
      x-powered-by:
      - ASP.NET
    status:
      code: 200
      message: OK
- request:
    body: null
    headers:
      Accept:
      - application/json
      Accept-Encoding:
      - gzip, deflate
      CommandName:
      - containerapp create
      Connection:
      - keep-alive
      ParameterSetName:
      - -g -n --environment
      User-Agent:
      - AZURECLI/2.46.0 azsdk-python-azure-mgmt-resource/21.1.0b1 Python/3.10.10 (Windows-10-10.0.22621-SP0)
    method: GET
    uri: https://management.azure.com/subscriptions/00000000-0000-0000-0000-000000000000/providers/Microsoft.App?api-version=2022-09-01
  response:
    body:
      string: '{"id":"/subscriptions/00000000-0000-0000-0000-000000000000/providers/Microsoft.App","namespace":"Microsoft.App","authorizations":[{"applicationId":"7e3bc4fd-85a3-4192-b177-5b8bfc87f42c","roleDefinitionId":"39a74f72-b40f-4bdc-b639-562fe2260bf0"},{"applicationId":"3734c1a4-2bed-4998-a37a-ff1a9e7bf019","roleDefinitionId":"5c779a4f-5cb2-4547-8c41-478d9be8ba90"},{"applicationId":"55ebbb62-3b9c-49fd-9b87-9595226dd4ac","roleDefinitionId":"e49ca620-7992-4561-a7df-4ed67dad77b5","managedByRoleDefinitionId":"9e3af657-a8ff-583c-a75c-2fe7c4bcb635"}],"resourceTypes":[{"resourceType":"operations","locations":["North
        Central US (Stage)","Central US EUAP","East US 2 EUAP","Canada Central","West
        Europe","North Europe","East US","East US 2","East Asia","Australia East","Germany
        West Central","Japan East","UK South","West US","Central US","North Central
        US","South Central US","Korea Central","Brazil South","West US 3","France
        Central","South Africa North","Norway East","Switzerland North","UAE North"],"apiVersions":["2022-11-01-preview","2022-10-01","2022-06-01-preview","2022-03-01","2022-01-01-preview"],"capabilities":"None"},{"resourceType":"locations/connectedEnvironmentOperationResults","locations":["North
        Central US (Stage)","North Central US","East US","East Asia","West Europe","Central
        US EUAP","East US 2 EUAP"],"apiVersions":["2022-11-01-preview","2022-10-01","2022-06-01-preview"],"capabilities":"None"},{"resourceType":"managedEnvironments","locations":["Central
        US EUAP","East US 2 EUAP","North Central US (Stage)","Canada Central","West
        Europe","North Europe","East US","East US 2","East Asia","Australia East","Germany
        West Central","Japan East","UK South","West US","Central US","North Central
        US","South Central US","Korea Central","Brazil South","West US 3","France
        Central","South Africa North","Norway East","Switzerland North","UAE North"],"apiVersions":["2022-11-01-preview","2022-10-01","2022-06-01-preview","2022-03-01","2022-01-01-preview"],"capabilities":"CrossResourceGroupResourceMove,
        CrossSubscriptionResourceMove, SupportsTags, SupportsLocation"},{"resourceType":"managedEnvironments/certificates","locations":["Central
        US EUAP","East US 2 EUAP","North Central US (Stage)","Canada Central","West
        Europe","North Europe","East US","East US 2","East Asia","Australia East","Germany
        West Central","Japan East","UK South","West US","Central US","North Central
        US","South Central US","Korea Central","Brazil South","West US 3","France
        Central","South Africa North","Norway East","Switzerland North","UAE North"],"apiVersions":["2022-11-01-preview","2022-10-01","2022-06-01-preview","2022-03-01","2022-01-01-preview"],"capabilities":"CrossResourceGroupResourceMove,
        CrossSubscriptionResourceMove, SupportsTags, SupportsLocation"},{"resourceType":"managedEnvironments/managedCertificates","locations":["Central
        US EUAP","East US 2 EUAP","North Central US (Stage)","Canada Central","West
        Europe","North Europe","East US","East US 2","East Asia","Australia East","Germany
        West Central","Japan East","UK South","West US","Central US","North Central
        US","South Central US","Korea Central","Brazil South","West US 3","France
        Central","South Africa North","Norway East","Switzerland North","UAE North"],"apiVersions":["2022-11-01-preview"],"capabilities":"CrossResourceGroupResourceMove,
        CrossSubscriptionResourceMove, SupportsTags, SupportsLocation"},{"resourceType":"containerApps","locations":["Central
        US EUAP","East US 2 EUAP","North Central US (Stage)","Canada Central","West
        Europe","North Europe","East US","East US 2","East Asia","Australia East","Germany
        West Central","Japan East","UK South","West US","Central US","North Central
        US","South Central US","Korea Central","Brazil South","West US 3","France
        Central","South Africa North","Norway East","Switzerland North","UAE North"],"apiVersions":["2022-11-01-preview","2022-10-01","2022-06-01-preview","2022-03-01","2022-01-01-preview"],"capabilities":"CrossResourceGroupResourceMove,
        CrossSubscriptionResourceMove, SystemAssignedResourceIdentity, SupportsTags,
        SupportsLocation"},{"resourceType":"jobs","locations":["Central US EUAP","East
        US 2 EUAP","North Central US (Stage)","Canada Central","West Europe","North
        Europe","East US","East US 2","East Asia","Australia East","Germany West Central","Japan
        East","UK South","West US","Central US","North Central US","South Central
        US","Korea Central","Brazil South","West US 3","France Central","South Africa
        North","Norway East","Switzerland North","UAE North"],"apiVersions":["2022-11-01-preview"],"capabilities":"CrossResourceGroupResourceMove,
        CrossSubscriptionResourceMove, SystemAssignedResourceIdentity, SupportsTags,
        SupportsLocation"},{"resourceType":"locations","locations":[],"apiVersions":["2022-11-01-preview","2022-10-01","2022-06-01-preview","2022-03-01","2022-01-01-preview"],"capabilities":"None"},{"resourceType":"locations/managedEnvironmentOperationResults","locations":["Central
        US EUAP","East US 2 EUAP","North Central US (Stage)","Canada Central","West
        Europe","North Europe","East US","East US 2","East Asia","Australia East","Germany
        West Central","Japan East","UK South","West US","Central US","North Central
        US","South Central US","Korea Central","Brazil South","West US 3","France
        Central","South Africa North","Norway East","Switzerland North","UAE North"],"apiVersions":["2022-11-01-preview","2022-10-01","2022-06-01-preview","2022-03-01","2022-01-01-preview"],"capabilities":"None"},{"resourceType":"locations/managedEnvironmentOperationStatuses","locations":["Central
        US EUAP","East US 2 EUAP","North Central US (Stage)","Canada Central","West
        Europe","North Europe","East US","East US 2","East Asia","Australia East","Germany
        West Central","Japan East","UK South","West US","Central US","North Central
        US","South Central US","Korea Central","Brazil South","West US 3","France
        Central","South Africa North","Norway East","Switzerland North","UAE North"],"apiVersions":["2022-11-01-preview","2022-10-01","2022-06-01-preview","2022-03-01","2022-01-01-preview"],"capabilities":"None"},{"resourceType":"locations/containerappOperationResults","locations":["Central
        US EUAP","East US 2 EUAP","North Central US (Stage)","Canada Central","West
        Europe","North Europe","East US","East US 2","East Asia","Australia East","Germany
        West Central","Japan East","UK South","West US","Central US","North Central
        US","South Central US","Korea Central","Brazil South","West US 3","France
        Central","South Africa North","Norway East","Switzerland North","UAE North"],"apiVersions":["2022-11-01-preview","2022-10-01","2022-06-01-preview","2022-03-01","2022-01-01-preview"],"capabilities":"None"},{"resourceType":"locations/containerappOperationStatuses","locations":["Central
        US EUAP","East US 2 EUAP","North Central US (Stage)","Canada Central","West
        Europe","North Europe","East US","East US 2","East Asia","Australia East","Germany
        West Central","Japan East","UK South","West US","Central US","North Central
        US","South Central US","Korea Central","Brazil South","West US 3","France
        Central","South Africa North","Norway East","Switzerland North","UAE North"],"apiVersions":["2022-11-01-preview","2022-10-01","2022-06-01-preview","2022-03-01","2022-01-01-preview"],"capabilities":"None"},{"resourceType":"connectedEnvironments","locations":["Central
        US EUAP","East US 2 EUAP","North Central US (Stage)","North Central US","East
        US","East Asia","West Europe"],"apiVersions":["2022-11-01-preview","2022-10-01","2022-06-01-preview"],"capabilities":"CrossResourceGroupResourceMove,
        CrossSubscriptionResourceMove, SupportsTags, SupportsLocation"},{"resourceType":"connectedEnvironments/certificates","locations":["Central
        US EUAP","East US 2 EUAP","North Central US (Stage)","North Central US","East
        US","East Asia","West Europe"],"apiVersions":["2022-11-01-preview","2022-10-01","2022-06-01-preview"],"capabilities":"CrossResourceGroupResourceMove,
        CrossSubscriptionResourceMove, SupportsTags, SupportsLocation"},{"resourceType":"locations/connectedEnvironmentOperationStatuses","locations":["Central
        US EUAP","East US 2 EUAP","North Central US (Stage)","North Central US","East
        US","East Asia","West Europe"],"apiVersions":["2022-11-01-preview","2022-10-01","2022-06-01-preview"],"capabilities":"None"},{"resourceType":"locations/billingMeters","locations":["Central
        US EUAP","East US 2 EUAP","North Central US (Stage)","Australia East","North
        Central US","East US 2","West Europe","Central US","East US","North Europe","South
        Central US","UK South","West US 3"],"apiVersions":["2022-11-01-preview","2022-10-01","2022-06-01-preview"],"capabilities":"None"},{"resourceType":"locations/availableManagedEnvironmentsWorkloadProfileTypes","locations":["Central
        US EUAP","East US 2 EUAP","North Central US (Stage)","Australia East","North
        Central US","East US 2","West Europe","Central US","East US","North Europe","South
        Central US","UK South","West US 3"],"apiVersions":["2022-11-01-preview","2022-10-01","2022-06-01-preview"],"capabilities":"None"}],"registrationState":"Registered","registrationPolicy":"RegistrationRequired"}'
    headers:
      cache-control:
      - no-cache
      content-length:
      - '9060'
      content-type:
      - application/json; charset=utf-8
      date:
      - Fri, 17 Mar 2023 08:01:01 GMT
      expires:
      - '-1'
      pragma:
      - no-cache
      strict-transport-security:
      - max-age=31536000; includeSubDomains
      vary:
      - Accept-Encoding
      x-content-type-options:
      - nosniff
    status:
      code: 200
      message: OK
- request:
    body: null
    headers:
      Accept:
      - '*/*'
      Accept-Encoding:
      - gzip, deflate
      CommandName:
      - containerapp create
      Connection:
      - keep-alive
      ParameterSetName:
      - -g -n --environment
      User-Agent:
      - python/3.10.10 (Windows-10-10.0.22621-SP0) AZURECLI/2.46.0
    method: GET
    uri: https://management.azure.com/subscriptions/00000000-0000-0000-0000-000000000000/resourceGroups/clitest.rg000001/providers/Microsoft.App/managedEnvironments/containerapp-e2e-env000002?api-version=2022-10-01
  response:
    body:
      string: '{"id":"/subscriptions/00000000-0000-0000-0000-000000000000/resourceGroups/clitest.rg000001/providers/Microsoft.App/managedEnvironments/containerapp-e2e-env000002","name":"containerapp-e2e-env000002","type":"Microsoft.App/managedEnvironments","location":"eastus","systemData":{"createdBy":"xinyupang@microsoft.com","createdByType":"User","createdAt":"2023-03-17T07:59:31.6640249","lastModifiedBy":"xinyupang@microsoft.com","lastModifiedByType":"User","lastModifiedAt":"2023-03-17T07:59:31.6640249"},"properties":{"provisioningState":"Succeeded","defaultDomain":"politegrass-2d342eee.eastus.azurecontainerapps.io","staticIp":"20.237.30.112","appLogsConfiguration":{"destination":"log-analytics","logAnalyticsConfiguration":{"customerId":"a46e8d34-3e7b-469f-8e17-76d3cc8cebf1"}},"zoneRedundant":false,"eventStreamEndpoint":"https://eastus.azurecontainerapps.dev/subscriptions/00000000-0000-0000-0000-000000000000/resourceGroups/clitest.rg000001/managedEnvironments/containerapp-e2e-env000002/eventstream","customDomainConfiguration":{"customDomainVerificationId":"D3F71C85EB6552E36A89A3E4A080C3CFB00181670B659B0003264FC673AA9B00"}}}'
    headers:
      api-supported-versions:
      - 2022-01-01-preview, 2022-03-01, 2022-06-01-preview, 2022-10-01, 2022-11-01-preview,
        2023-02-01
      cache-control:
      - no-cache
      content-length:
      - '1129'
      content-type:
      - application/json; charset=utf-8
      date:
      - Fri, 17 Mar 2023 08:01:03 GMT
      expires:
      - '-1'
      pragma:
      - no-cache
      server:
      - Microsoft-IIS/10.0
      strict-transport-security:
      - max-age=31536000; includeSubDomains
      transfer-encoding:
      - chunked
      vary:
      - Accept-Encoding,Accept-Encoding
      x-content-type-options:
      - nosniff
      x-powered-by:
      - ASP.NET
    status:
      code: 200
      message: OK
- request:
    body: null
    headers:
      Accept:
      - application/json
      Accept-Encoding:
      - gzip, deflate
      CommandName:
      - containerapp create
      Connection:
      - keep-alive
      ParameterSetName:
      - -g -n --environment
      User-Agent:
      - AZURECLI/2.46.0 azsdk-python-azure-mgmt-resource/21.1.0b1 Python/3.10.10 (Windows-10-10.0.22621-SP0)
    method: GET
    uri: https://management.azure.com/subscriptions/00000000-0000-0000-0000-000000000000/providers/Microsoft.App?api-version=2022-09-01
  response:
    body:
<<<<<<< HEAD
      string: '{"id":"/subscriptions/00000000-0000-0000-0000-000000000000/resourceGroups/clitest.rg000001/providers/Microsoft.App/managedEnvironments/containerapp-e2e-env000002","name":"containerapp-e2e-env000002","type":"Microsoft.App/managedEnvironments","location":"eastus","systemData":{"createdBy":"zuh@microsoft.com","createdByType":"User","createdAt":"2023-01-11T11:55:18.8350827","lastModifiedBy":"zuh@microsoft.com","lastModifiedByType":"User","lastModifiedAt":"2023-01-11T11:55:18.8350827"},"properties":{"provisioningState":"Waiting","defaultDomain":"icybush-36fe4a11.eastus.azurecontainerapps.io","staticIp":"20.237.46.192","appLogsConfiguration":{"destination":"log-analytics","logAnalyticsConfiguration":{"customerId":"97a113ac-9dbf-4e46-bec0-94f3194227d3"}},"zoneRedundant":false,"customDomainConfiguration":{"customDomainVerificationId":"79CA8690E6B618792A80838552EF20F439BB6386E447A1FE057FC382E98FF1B3"}},"sku":{"name":"Consumption"}}'
    headers:
      api-supported-versions:
      - 2022-01-01-preview, 2022-03-01, 2022-06-01-preview, 2022-10-01, 2022-11-01-preview
      cache-control:
      - no-cache
      content-length:
      - '936'
      content-type:
      - application/json; charset=utf-8
      date:
      - Wed, 11 Jan 2023 11:57:12 GMT
      expires:
      - '-1'
      pragma:
      - no-cache
      server:
      - Microsoft-IIS/10.0
      strict-transport-security:
      - max-age=31536000; includeSubDomains
      transfer-encoding:
      - chunked
      vary:
      - Accept-Encoding,Accept-Encoding
      x-content-type-options:
      - nosniff
      x-powered-by:
      - ASP.NET
    status:
      code: 200
      message: OK
- request:
    body: null
    headers:
      Accept:
      - '*/*'
      Accept-Encoding:
      - gzip, deflate
      CommandName:
      - containerapp env create
      Connection:
      - keep-alive
      ParameterSetName:
      - -g -n --logs-workspace-id --logs-workspace-key
      User-Agent:
      - python/3.9.7 (Windows-10-10.0.22621-SP0) AZURECLI/2.44.0
    method: GET
    uri: https://management.azure.com/subscriptions/00000000-0000-0000-0000-000000000000/resourceGroups/clitest.rg000001/providers/Microsoft.App/managedEnvironments/containerapp-e2e-env000002?api-version=2022-06-01-preview
  response:
    body:
      string: '{"id":"/subscriptions/00000000-0000-0000-0000-000000000000/resourceGroups/clitest.rg000001/providers/Microsoft.App/managedEnvironments/containerapp-e2e-env000002","name":"containerapp-e2e-env000002","type":"Microsoft.App/managedEnvironments","location":"eastus","systemData":{"createdBy":"zuh@microsoft.com","createdByType":"User","createdAt":"2023-01-11T11:55:18.8350827","lastModifiedBy":"zuh@microsoft.com","lastModifiedByType":"User","lastModifiedAt":"2023-01-11T11:55:18.8350827"},"properties":{"provisioningState":"Waiting","defaultDomain":"icybush-36fe4a11.eastus.azurecontainerapps.io","staticIp":"20.237.46.192","appLogsConfiguration":{"destination":"log-analytics","logAnalyticsConfiguration":{"customerId":"97a113ac-9dbf-4e46-bec0-94f3194227d3"}},"zoneRedundant":false,"customDomainConfiguration":{"customDomainVerificationId":"79CA8690E6B618792A80838552EF20F439BB6386E447A1FE057FC382E98FF1B3"}},"sku":{"name":"Consumption"}}'
    headers:
      api-supported-versions:
      - 2022-01-01-preview, 2022-03-01, 2022-06-01-preview, 2022-10-01, 2022-11-01-preview
      cache-control:
      - no-cache
      content-length:
      - '936'
      content-type:
      - application/json; charset=utf-8
      date:
      - Wed, 11 Jan 2023 11:57:18 GMT
      expires:
      - '-1'
      pragma:
      - no-cache
      server:
      - Microsoft-IIS/10.0
      strict-transport-security:
      - max-age=31536000; includeSubDomains
      transfer-encoding:
      - chunked
      vary:
      - Accept-Encoding,Accept-Encoding
      x-content-type-options:
      - nosniff
      x-powered-by:
      - ASP.NET
    status:
      code: 200
      message: OK
- request:
    body: null
    headers:
      Accept:
      - '*/*'
      Accept-Encoding:
      - gzip, deflate
      CommandName:
      - containerapp env create
      Connection:
      - keep-alive
      ParameterSetName:
      - -g -n --logs-workspace-id --logs-workspace-key
      User-Agent:
      - python/3.9.7 (Windows-10-10.0.22621-SP0) AZURECLI/2.44.0
    method: GET
    uri: https://management.azure.com/subscriptions/00000000-0000-0000-0000-000000000000/resourceGroups/clitest.rg000001/providers/Microsoft.App/managedEnvironments/containerapp-e2e-env000002?api-version=2022-06-01-preview
  response:
    body:
      string: '{"id":"/subscriptions/00000000-0000-0000-0000-000000000000/resourceGroups/clitest.rg000001/providers/Microsoft.App/managedEnvironments/containerapp-e2e-env000002","name":"containerapp-e2e-env000002","type":"Microsoft.App/managedEnvironments","location":"eastus","systemData":{"createdBy":"zuh@microsoft.com","createdByType":"User","createdAt":"2023-01-11T11:55:18.8350827","lastModifiedBy":"zuh@microsoft.com","lastModifiedByType":"User","lastModifiedAt":"2023-01-11T11:55:18.8350827"},"properties":{"provisioningState":"Waiting","defaultDomain":"icybush-36fe4a11.eastus.azurecontainerapps.io","staticIp":"20.237.46.192","appLogsConfiguration":{"destination":"log-analytics","logAnalyticsConfiguration":{"customerId":"97a113ac-9dbf-4e46-bec0-94f3194227d3"}},"zoneRedundant":false,"customDomainConfiguration":{"customDomainVerificationId":"79CA8690E6B618792A80838552EF20F439BB6386E447A1FE057FC382E98FF1B3"}},"sku":{"name":"Consumption"}}'
    headers:
      api-supported-versions:
      - 2022-01-01-preview, 2022-03-01, 2022-06-01-preview, 2022-10-01, 2022-11-01-preview
      cache-control:
      - no-cache
      content-length:
      - '936'
      content-type:
      - application/json; charset=utf-8
      date:
      - Wed, 11 Jan 2023 11:57:22 GMT
      expires:
      - '-1'
      pragma:
      - no-cache
      server:
      - Microsoft-IIS/10.0
      strict-transport-security:
      - max-age=31536000; includeSubDomains
      transfer-encoding:
      - chunked
      vary:
      - Accept-Encoding,Accept-Encoding
      x-content-type-options:
      - nosniff
      x-powered-by:
      - ASP.NET
    status:
      code: 200
      message: OK
- request:
    body: null
    headers:
      Accept:
      - '*/*'
      Accept-Encoding:
      - gzip, deflate
      CommandName:
      - containerapp env create
      Connection:
      - keep-alive
      ParameterSetName:
      - -g -n --logs-workspace-id --logs-workspace-key
      User-Agent:
      - python/3.9.7 (Windows-10-10.0.22621-SP0) AZURECLI/2.44.0
    method: GET
    uri: https://management.azure.com/subscriptions/00000000-0000-0000-0000-000000000000/resourceGroups/clitest.rg000001/providers/Microsoft.App/managedEnvironments/containerapp-e2e-env000002?api-version=2022-06-01-preview
  response:
    body:
      string: '{"id":"/subscriptions/00000000-0000-0000-0000-000000000000/resourceGroups/clitest.rg000001/providers/Microsoft.App/managedEnvironments/containerapp-e2e-env000002","name":"containerapp-e2e-env000002","type":"Microsoft.App/managedEnvironments","location":"eastus","systemData":{"createdBy":"zuh@microsoft.com","createdByType":"User","createdAt":"2023-01-11T11:55:18.8350827","lastModifiedBy":"zuh@microsoft.com","lastModifiedByType":"User","lastModifiedAt":"2023-01-11T11:55:18.8350827"},"properties":{"provisioningState":"Waiting","defaultDomain":"icybush-36fe4a11.eastus.azurecontainerapps.io","staticIp":"20.237.46.192","appLogsConfiguration":{"destination":"log-analytics","logAnalyticsConfiguration":{"customerId":"97a113ac-9dbf-4e46-bec0-94f3194227d3"}},"zoneRedundant":false,"customDomainConfiguration":{"customDomainVerificationId":"79CA8690E6B618792A80838552EF20F439BB6386E447A1FE057FC382E98FF1B3"}},"sku":{"name":"Consumption"}}'
    headers:
      api-supported-versions:
      - 2022-01-01-preview, 2022-03-01, 2022-06-01-preview, 2022-10-01, 2022-11-01-preview
      cache-control:
      - no-cache
      content-length:
      - '936'
      content-type:
      - application/json; charset=utf-8
      date:
      - Wed, 11 Jan 2023 11:57:26 GMT
      expires:
      - '-1'
      pragma:
      - no-cache
      server:
      - Microsoft-IIS/10.0
      strict-transport-security:
      - max-age=31536000; includeSubDomains
      transfer-encoding:
      - chunked
      vary:
      - Accept-Encoding,Accept-Encoding
      x-content-type-options:
      - nosniff
      x-powered-by:
      - ASP.NET
    status:
      code: 200
      message: OK
- request:
    body: null
    headers:
      Accept:
      - '*/*'
      Accept-Encoding:
      - gzip, deflate
      CommandName:
      - containerapp env create
      Connection:
      - keep-alive
      ParameterSetName:
      - -g -n --logs-workspace-id --logs-workspace-key
      User-Agent:
      - python/3.9.7 (Windows-10-10.0.22621-SP0) AZURECLI/2.44.0
    method: GET
    uri: https://management.azure.com/subscriptions/00000000-0000-0000-0000-000000000000/resourceGroups/clitest.rg000001/providers/Microsoft.App/managedEnvironments/containerapp-e2e-env000002?api-version=2022-06-01-preview
  response:
    body:
      string: '{"id":"/subscriptions/00000000-0000-0000-0000-000000000000/resourceGroups/clitest.rg000001/providers/Microsoft.App/managedEnvironments/containerapp-e2e-env000002","name":"containerapp-e2e-env000002","type":"Microsoft.App/managedEnvironments","location":"eastus","systemData":{"createdBy":"zuh@microsoft.com","createdByType":"User","createdAt":"2023-01-11T11:55:18.8350827","lastModifiedBy":"zuh@microsoft.com","lastModifiedByType":"User","lastModifiedAt":"2023-01-11T11:55:18.8350827"},"properties":{"provisioningState":"Waiting","defaultDomain":"icybush-36fe4a11.eastus.azurecontainerapps.io","staticIp":"20.237.46.192","appLogsConfiguration":{"destination":"log-analytics","logAnalyticsConfiguration":{"customerId":"97a113ac-9dbf-4e46-bec0-94f3194227d3"}},"zoneRedundant":false,"customDomainConfiguration":{"customDomainVerificationId":"79CA8690E6B618792A80838552EF20F439BB6386E447A1FE057FC382E98FF1B3"}},"sku":{"name":"Consumption"}}'
    headers:
      api-supported-versions:
      - 2022-01-01-preview, 2022-03-01, 2022-06-01-preview, 2022-10-01, 2022-11-01-preview
      cache-control:
      - no-cache
      content-length:
      - '936'
      content-type:
      - application/json; charset=utf-8
      date:
      - Wed, 11 Jan 2023 11:57:30 GMT
      expires:
      - '-1'
      pragma:
      - no-cache
      server:
      - Microsoft-IIS/10.0
      strict-transport-security:
      - max-age=31536000; includeSubDomains
      transfer-encoding:
      - chunked
      vary:
      - Accept-Encoding,Accept-Encoding
      x-content-type-options:
      - nosniff
      x-powered-by:
      - ASP.NET
    status:
      code: 200
      message: OK
- request:
    body: null
    headers:
      Accept:
      - '*/*'
      Accept-Encoding:
      - gzip, deflate
      CommandName:
      - containerapp env create
      Connection:
      - keep-alive
      ParameterSetName:
      - -g -n --logs-workspace-id --logs-workspace-key
      User-Agent:
      - python/3.9.7 (Windows-10-10.0.22621-SP0) AZURECLI/2.44.0
    method: GET
    uri: https://management.azure.com/subscriptions/00000000-0000-0000-0000-000000000000/resourceGroups/clitest.rg000001/providers/Microsoft.App/managedEnvironments/containerapp-e2e-env000002?api-version=2022-06-01-preview
  response:
    body:
      string: '{"id":"/subscriptions/00000000-0000-0000-0000-000000000000/resourceGroups/clitest.rg000001/providers/Microsoft.App/managedEnvironments/containerapp-e2e-env000002","name":"containerapp-e2e-env000002","type":"Microsoft.App/managedEnvironments","location":"eastus","systemData":{"createdBy":"zuh@microsoft.com","createdByType":"User","createdAt":"2023-01-11T11:55:18.8350827","lastModifiedBy":"zuh@microsoft.com","lastModifiedByType":"User","lastModifiedAt":"2023-01-11T11:55:18.8350827"},"properties":{"provisioningState":"Waiting","defaultDomain":"icybush-36fe4a11.eastus.azurecontainerapps.io","staticIp":"20.237.46.192","appLogsConfiguration":{"destination":"log-analytics","logAnalyticsConfiguration":{"customerId":"97a113ac-9dbf-4e46-bec0-94f3194227d3"}},"zoneRedundant":false,"customDomainConfiguration":{"customDomainVerificationId":"79CA8690E6B618792A80838552EF20F439BB6386E447A1FE057FC382E98FF1B3"}},"sku":{"name":"Consumption"}}'
    headers:
      api-supported-versions:
      - 2022-01-01-preview, 2022-03-01, 2022-06-01-preview, 2022-10-01, 2022-11-01-preview
      cache-control:
      - no-cache
      content-length:
      - '936'
      content-type:
      - application/json; charset=utf-8
      date:
      - Wed, 11 Jan 2023 11:57:34 GMT
      expires:
      - '-1'
      pragma:
      - no-cache
      server:
      - Microsoft-IIS/10.0
      strict-transport-security:
      - max-age=31536000; includeSubDomains
      transfer-encoding:
      - chunked
      vary:
      - Accept-Encoding,Accept-Encoding
      x-content-type-options:
      - nosniff
      x-powered-by:
      - ASP.NET
    status:
      code: 200
      message: OK
- request:
    body: null
    headers:
      Accept:
      - '*/*'
      Accept-Encoding:
      - gzip, deflate
      CommandName:
      - containerapp env create
      Connection:
      - keep-alive
      ParameterSetName:
      - -g -n --logs-workspace-id --logs-workspace-key
      User-Agent:
      - python/3.9.7 (Windows-10-10.0.22621-SP0) AZURECLI/2.44.0
    method: GET
    uri: https://management.azure.com/subscriptions/00000000-0000-0000-0000-000000000000/resourceGroups/clitest.rg000001/providers/Microsoft.App/managedEnvironments/containerapp-e2e-env000002?api-version=2022-06-01-preview
  response:
    body:
      string: '{"id":"/subscriptions/00000000-0000-0000-0000-000000000000/resourceGroups/clitest.rg000001/providers/Microsoft.App/managedEnvironments/containerapp-e2e-env000002","name":"containerapp-e2e-env000002","type":"Microsoft.App/managedEnvironments","location":"eastus","systemData":{"createdBy":"zuh@microsoft.com","createdByType":"User","createdAt":"2023-01-11T11:55:18.8350827","lastModifiedBy":"zuh@microsoft.com","lastModifiedByType":"User","lastModifiedAt":"2023-01-11T11:55:18.8350827"},"properties":{"provisioningState":"Waiting","defaultDomain":"icybush-36fe4a11.eastus.azurecontainerapps.io","staticIp":"20.237.46.192","appLogsConfiguration":{"destination":"log-analytics","logAnalyticsConfiguration":{"customerId":"97a113ac-9dbf-4e46-bec0-94f3194227d3"}},"zoneRedundant":false,"customDomainConfiguration":{"customDomainVerificationId":"79CA8690E6B618792A80838552EF20F439BB6386E447A1FE057FC382E98FF1B3"}},"sku":{"name":"Consumption"}}'
    headers:
      api-supported-versions:
      - 2022-01-01-preview, 2022-03-01, 2022-06-01-preview, 2022-10-01, 2022-11-01-preview
      cache-control:
      - no-cache
      content-length:
      - '936'
      content-type:
      - application/json; charset=utf-8
      date:
      - Wed, 11 Jan 2023 11:57:37 GMT
      expires:
      - '-1'
      pragma:
      - no-cache
      server:
      - Microsoft-IIS/10.0
      strict-transport-security:
      - max-age=31536000; includeSubDomains
      transfer-encoding:
      - chunked
      vary:
      - Accept-Encoding,Accept-Encoding
      x-content-type-options:
      - nosniff
      x-powered-by:
      - ASP.NET
    status:
      code: 200
      message: OK
- request:
    body: null
    headers:
      Accept:
      - '*/*'
      Accept-Encoding:
      - gzip, deflate
      CommandName:
      - containerapp env create
      Connection:
      - keep-alive
      ParameterSetName:
      - -g -n --logs-workspace-id --logs-workspace-key
      User-Agent:
      - python/3.9.7 (Windows-10-10.0.22621-SP0) AZURECLI/2.44.0
    method: GET
    uri: https://management.azure.com/subscriptions/00000000-0000-0000-0000-000000000000/resourceGroups/clitest.rg000001/providers/Microsoft.App/managedEnvironments/containerapp-e2e-env000002?api-version=2022-06-01-preview
  response:
    body:
      string: '{"id":"/subscriptions/00000000-0000-0000-0000-000000000000/resourceGroups/clitest.rg000001/providers/Microsoft.App/managedEnvironments/containerapp-e2e-env000002","name":"containerapp-e2e-env000002","type":"Microsoft.App/managedEnvironments","location":"eastus","systemData":{"createdBy":"zuh@microsoft.com","createdByType":"User","createdAt":"2023-01-11T11:55:18.8350827","lastModifiedBy":"zuh@microsoft.com","lastModifiedByType":"User","lastModifiedAt":"2023-01-11T11:55:18.8350827"},"properties":{"provisioningState":"Waiting","defaultDomain":"icybush-36fe4a11.eastus.azurecontainerapps.io","staticIp":"20.237.46.192","appLogsConfiguration":{"destination":"log-analytics","logAnalyticsConfiguration":{"customerId":"97a113ac-9dbf-4e46-bec0-94f3194227d3"}},"zoneRedundant":false,"customDomainConfiguration":{"customDomainVerificationId":"79CA8690E6B618792A80838552EF20F439BB6386E447A1FE057FC382E98FF1B3"}},"sku":{"name":"Consumption"}}'
    headers:
      api-supported-versions:
      - 2022-01-01-preview, 2022-03-01, 2022-06-01-preview, 2022-10-01, 2022-11-01-preview
      cache-control:
      - no-cache
      content-length:
      - '936'
      content-type:
      - application/json; charset=utf-8
      date:
      - Wed, 11 Jan 2023 11:57:42 GMT
      expires:
      - '-1'
      pragma:
      - no-cache
      server:
      - Microsoft-IIS/10.0
      strict-transport-security:
      - max-age=31536000; includeSubDomains
      transfer-encoding:
      - chunked
      vary:
      - Accept-Encoding,Accept-Encoding
      x-content-type-options:
      - nosniff
      x-powered-by:
      - ASP.NET
    status:
      code: 200
      message: OK
- request:
    body: null
    headers:
      Accept:
      - '*/*'
      Accept-Encoding:
      - gzip, deflate
      CommandName:
      - containerapp env create
      Connection:
      - keep-alive
      ParameterSetName:
      - -g -n --logs-workspace-id --logs-workspace-key
      User-Agent:
      - python/3.9.7 (Windows-10-10.0.22621-SP0) AZURECLI/2.44.0
    method: GET
    uri: https://management.azure.com/subscriptions/00000000-0000-0000-0000-000000000000/resourceGroups/clitest.rg000001/providers/Microsoft.App/managedEnvironments/containerapp-e2e-env000002?api-version=2022-06-01-preview
  response:
    body:
      string: '{"id":"/subscriptions/00000000-0000-0000-0000-000000000000/resourceGroups/clitest.rg000001/providers/Microsoft.App/managedEnvironments/containerapp-e2e-env000002","name":"containerapp-e2e-env000002","type":"Microsoft.App/managedEnvironments","location":"eastus","systemData":{"createdBy":"zuh@microsoft.com","createdByType":"User","createdAt":"2023-01-11T11:55:18.8350827","lastModifiedBy":"zuh@microsoft.com","lastModifiedByType":"User","lastModifiedAt":"2023-01-11T11:55:18.8350827"},"properties":{"provisioningState":"Waiting","defaultDomain":"icybush-36fe4a11.eastus.azurecontainerapps.io","staticIp":"20.237.46.192","appLogsConfiguration":{"destination":"log-analytics","logAnalyticsConfiguration":{"customerId":"97a113ac-9dbf-4e46-bec0-94f3194227d3"}},"zoneRedundant":false,"customDomainConfiguration":{"customDomainVerificationId":"79CA8690E6B618792A80838552EF20F439BB6386E447A1FE057FC382E98FF1B3"}},"sku":{"name":"Consumption"}}'
    headers:
      api-supported-versions:
      - 2022-01-01-preview, 2022-03-01, 2022-06-01-preview, 2022-10-01, 2022-11-01-preview
      cache-control:
      - no-cache
      content-length:
      - '936'
      content-type:
      - application/json; charset=utf-8
      date:
      - Wed, 11 Jan 2023 11:57:46 GMT
      expires:
      - '-1'
      pragma:
      - no-cache
      server:
      - Microsoft-IIS/10.0
      strict-transport-security:
      - max-age=31536000; includeSubDomains
      transfer-encoding:
      - chunked
      vary:
      - Accept-Encoding,Accept-Encoding
      x-content-type-options:
      - nosniff
      x-powered-by:
      - ASP.NET
    status:
      code: 200
      message: OK
- request:
    body: null
    headers:
      Accept:
      - '*/*'
      Accept-Encoding:
      - gzip, deflate
      CommandName:
      - containerapp env create
      Connection:
      - keep-alive
      ParameterSetName:
      - -g -n --logs-workspace-id --logs-workspace-key
      User-Agent:
      - python/3.9.7 (Windows-10-10.0.22621-SP0) AZURECLI/2.44.0
    method: GET
    uri: https://management.azure.com/subscriptions/00000000-0000-0000-0000-000000000000/resourceGroups/clitest.rg000001/providers/Microsoft.App/managedEnvironments/containerapp-e2e-env000002?api-version=2022-06-01-preview
  response:
    body:
      string: '{"id":"/subscriptions/00000000-0000-0000-0000-000000000000/resourceGroups/clitest.rg000001/providers/Microsoft.App/managedEnvironments/containerapp-e2e-env000002","name":"containerapp-e2e-env000002","type":"Microsoft.App/managedEnvironments","location":"eastus","systemData":{"createdBy":"zuh@microsoft.com","createdByType":"User","createdAt":"2023-01-11T11:55:18.8350827","lastModifiedBy":"zuh@microsoft.com","lastModifiedByType":"User","lastModifiedAt":"2023-01-11T11:55:18.8350827"},"properties":{"provisioningState":"Waiting","defaultDomain":"icybush-36fe4a11.eastus.azurecontainerapps.io","staticIp":"20.237.46.192","appLogsConfiguration":{"destination":"log-analytics","logAnalyticsConfiguration":{"customerId":"97a113ac-9dbf-4e46-bec0-94f3194227d3"}},"zoneRedundant":false,"customDomainConfiguration":{"customDomainVerificationId":"79CA8690E6B618792A80838552EF20F439BB6386E447A1FE057FC382E98FF1B3"}},"sku":{"name":"Consumption"}}'
    headers:
      api-supported-versions:
      - 2022-01-01-preview, 2022-03-01, 2022-06-01-preview, 2022-10-01, 2022-11-01-preview
      cache-control:
      - no-cache
      content-length:
      - '936'
      content-type:
      - application/json; charset=utf-8
      date:
      - Wed, 11 Jan 2023 11:57:50 GMT
      expires:
      - '-1'
      pragma:
      - no-cache
      server:
      - Microsoft-IIS/10.0
      strict-transport-security:
      - max-age=31536000; includeSubDomains
      transfer-encoding:
      - chunked
      vary:
      - Accept-Encoding,Accept-Encoding
      x-content-type-options:
      - nosniff
      x-powered-by:
      - ASP.NET
    status:
      code: 200
      message: OK
- request:
    body: null
    headers:
      Accept:
      - '*/*'
      Accept-Encoding:
      - gzip, deflate
      CommandName:
      - containerapp env create
      Connection:
      - keep-alive
      ParameterSetName:
      - -g -n --logs-workspace-id --logs-workspace-key
      User-Agent:
      - python/3.9.7 (Windows-10-10.0.22621-SP0) AZURECLI/2.44.0
    method: GET
    uri: https://management.azure.com/subscriptions/00000000-0000-0000-0000-000000000000/resourceGroups/clitest.rg000001/providers/Microsoft.App/managedEnvironments/containerapp-e2e-env000002?api-version=2022-06-01-preview
  response:
    body:
      string: '{"id":"/subscriptions/00000000-0000-0000-0000-000000000000/resourceGroups/clitest.rg000001/providers/Microsoft.App/managedEnvironments/containerapp-e2e-env000002","name":"containerapp-e2e-env000002","type":"Microsoft.App/managedEnvironments","location":"eastus","systemData":{"createdBy":"zuh@microsoft.com","createdByType":"User","createdAt":"2023-01-11T11:55:18.8350827","lastModifiedBy":"zuh@microsoft.com","lastModifiedByType":"User","lastModifiedAt":"2023-01-11T11:55:18.8350827"},"properties":{"provisioningState":"Waiting","defaultDomain":"icybush-36fe4a11.eastus.azurecontainerapps.io","staticIp":"20.237.46.192","appLogsConfiguration":{"destination":"log-analytics","logAnalyticsConfiguration":{"customerId":"97a113ac-9dbf-4e46-bec0-94f3194227d3"}},"zoneRedundant":false,"customDomainConfiguration":{"customDomainVerificationId":"79CA8690E6B618792A80838552EF20F439BB6386E447A1FE057FC382E98FF1B3"}},"sku":{"name":"Consumption"}}'
    headers:
      api-supported-versions:
      - 2022-01-01-preview, 2022-03-01, 2022-06-01-preview, 2022-10-01, 2022-11-01-preview
      cache-control:
      - no-cache
      content-length:
      - '936'
      content-type:
      - application/json; charset=utf-8
      date:
      - Wed, 11 Jan 2023 11:57:53 GMT
      expires:
      - '-1'
      pragma:
      - no-cache
      server:
      - Microsoft-IIS/10.0
      strict-transport-security:
      - max-age=31536000; includeSubDomains
      transfer-encoding:
      - chunked
      vary:
      - Accept-Encoding,Accept-Encoding
      x-content-type-options:
      - nosniff
      x-powered-by:
      - ASP.NET
    status:
      code: 200
      message: OK
- request:
    body: null
    headers:
      Accept:
      - '*/*'
      Accept-Encoding:
      - gzip, deflate
      CommandName:
      - containerapp env create
      Connection:
      - keep-alive
      ParameterSetName:
      - -g -n --logs-workspace-id --logs-workspace-key
      User-Agent:
      - python/3.9.7 (Windows-10-10.0.22621-SP0) AZURECLI/2.44.0
    method: GET
    uri: https://management.azure.com/subscriptions/00000000-0000-0000-0000-000000000000/resourceGroups/clitest.rg000001/providers/Microsoft.App/managedEnvironments/containerapp-e2e-env000002?api-version=2022-06-01-preview
  response:
    body:
      string: '{"id":"/subscriptions/00000000-0000-0000-0000-000000000000/resourceGroups/clitest.rg000001/providers/Microsoft.App/managedEnvironments/containerapp-e2e-env000002","name":"containerapp-e2e-env000002","type":"Microsoft.App/managedEnvironments","location":"eastus","systemData":{"createdBy":"zuh@microsoft.com","createdByType":"User","createdAt":"2023-01-11T11:55:18.8350827","lastModifiedBy":"zuh@microsoft.com","lastModifiedByType":"User","lastModifiedAt":"2023-01-11T11:55:18.8350827"},"properties":{"provisioningState":"Waiting","defaultDomain":"icybush-36fe4a11.eastus.azurecontainerapps.io","staticIp":"20.237.46.192","appLogsConfiguration":{"destination":"log-analytics","logAnalyticsConfiguration":{"customerId":"97a113ac-9dbf-4e46-bec0-94f3194227d3"}},"zoneRedundant":false,"customDomainConfiguration":{"customDomainVerificationId":"79CA8690E6B618792A80838552EF20F439BB6386E447A1FE057FC382E98FF1B3"}},"sku":{"name":"Consumption"}}'
    headers:
      api-supported-versions:
      - 2022-01-01-preview, 2022-03-01, 2022-06-01-preview, 2022-10-01, 2022-11-01-preview
      cache-control:
      - no-cache
      content-length:
      - '936'
      content-type:
      - application/json; charset=utf-8
      date:
      - Wed, 11 Jan 2023 11:57:58 GMT
      expires:
      - '-1'
      pragma:
      - no-cache
      server:
      - Microsoft-IIS/10.0
      strict-transport-security:
      - max-age=31536000; includeSubDomains
      transfer-encoding:
      - chunked
      vary:
      - Accept-Encoding,Accept-Encoding
      x-content-type-options:
      - nosniff
      x-powered-by:
      - ASP.NET
    status:
      code: 200
      message: OK
- request:
    body: null
    headers:
      Accept:
      - '*/*'
      Accept-Encoding:
      - gzip, deflate
      CommandName:
      - containerapp env create
      Connection:
      - keep-alive
      ParameterSetName:
      - -g -n --logs-workspace-id --logs-workspace-key
      User-Agent:
      - python/3.9.7 (Windows-10-10.0.22621-SP0) AZURECLI/2.44.0
    method: GET
    uri: https://management.azure.com/subscriptions/00000000-0000-0000-0000-000000000000/resourceGroups/clitest.rg000001/providers/Microsoft.App/managedEnvironments/containerapp-e2e-env000002?api-version=2022-06-01-preview
  response:
    body:
      string: '{"id":"/subscriptions/00000000-0000-0000-0000-000000000000/resourceGroups/clitest.rg000001/providers/Microsoft.App/managedEnvironments/containerapp-e2e-env000002","name":"containerapp-e2e-env000002","type":"Microsoft.App/managedEnvironments","location":"eastus","systemData":{"createdBy":"zuh@microsoft.com","createdByType":"User","createdAt":"2023-01-11T11:55:18.8350827","lastModifiedBy":"zuh@microsoft.com","lastModifiedByType":"User","lastModifiedAt":"2023-01-11T11:55:18.8350827"},"properties":{"provisioningState":"Waiting","defaultDomain":"icybush-36fe4a11.eastus.azurecontainerapps.io","staticIp":"20.237.46.192","appLogsConfiguration":{"destination":"log-analytics","logAnalyticsConfiguration":{"customerId":"97a113ac-9dbf-4e46-bec0-94f3194227d3"}},"zoneRedundant":false,"customDomainConfiguration":{"customDomainVerificationId":"79CA8690E6B618792A80838552EF20F439BB6386E447A1FE057FC382E98FF1B3"}},"sku":{"name":"Consumption"}}'
    headers:
      api-supported-versions:
      - 2022-01-01-preview, 2022-03-01, 2022-06-01-preview, 2022-10-01, 2022-11-01-preview
      cache-control:
      - no-cache
      content-length:
      - '936'
      content-type:
      - application/json; charset=utf-8
      date:
      - Wed, 11 Jan 2023 11:58:02 GMT
      expires:
      - '-1'
      pragma:
      - no-cache
      server:
      - Microsoft-IIS/10.0
      strict-transport-security:
      - max-age=31536000; includeSubDomains
      transfer-encoding:
      - chunked
      vary:
      - Accept-Encoding,Accept-Encoding
      x-content-type-options:
      - nosniff
      x-powered-by:
      - ASP.NET
    status:
      code: 200
      message: OK
- request:
    body: null
    headers:
      Accept:
      - '*/*'
      Accept-Encoding:
      - gzip, deflate
      CommandName:
      - containerapp env create
      Connection:
      - keep-alive
      ParameterSetName:
      - -g -n --logs-workspace-id --logs-workspace-key
      User-Agent:
      - python/3.9.7 (Windows-10-10.0.22621-SP0) AZURECLI/2.44.0
    method: GET
    uri: https://management.azure.com/subscriptions/00000000-0000-0000-0000-000000000000/resourceGroups/clitest.rg000001/providers/Microsoft.App/managedEnvironments/containerapp-e2e-env000002?api-version=2022-06-01-preview
  response:
    body:
      string: '{"id":"/subscriptions/00000000-0000-0000-0000-000000000000/resourceGroups/clitest.rg000001/providers/Microsoft.App/managedEnvironments/containerapp-e2e-env000002","name":"containerapp-e2e-env000002","type":"Microsoft.App/managedEnvironments","location":"eastus","systemData":{"createdBy":"zuh@microsoft.com","createdByType":"User","createdAt":"2023-01-11T11:55:18.8350827","lastModifiedBy":"zuh@microsoft.com","lastModifiedByType":"User","lastModifiedAt":"2023-01-11T11:55:18.8350827"},"properties":{"provisioningState":"Waiting","defaultDomain":"icybush-36fe4a11.eastus.azurecontainerapps.io","staticIp":"20.237.46.192","appLogsConfiguration":{"destination":"log-analytics","logAnalyticsConfiguration":{"customerId":"97a113ac-9dbf-4e46-bec0-94f3194227d3"}},"zoneRedundant":false,"customDomainConfiguration":{"customDomainVerificationId":"79CA8690E6B618792A80838552EF20F439BB6386E447A1FE057FC382E98FF1B3"}},"sku":{"name":"Consumption"}}'
    headers:
      api-supported-versions:
      - 2022-01-01-preview, 2022-03-01, 2022-06-01-preview, 2022-10-01, 2022-11-01-preview
      cache-control:
      - no-cache
      content-length:
      - '936'
      content-type:
      - application/json; charset=utf-8
      date:
      - Wed, 11 Jan 2023 11:58:07 GMT
      expires:
      - '-1'
      pragma:
      - no-cache
      server:
      - Microsoft-IIS/10.0
      strict-transport-security:
      - max-age=31536000; includeSubDomains
      transfer-encoding:
      - chunked
      vary:
      - Accept-Encoding,Accept-Encoding
      x-content-type-options:
      - nosniff
      x-powered-by:
      - ASP.NET
    status:
      code: 200
      message: OK
- request:
    body: null
    headers:
      Accept:
      - '*/*'
      Accept-Encoding:
      - gzip, deflate
      CommandName:
      - containerapp env create
      Connection:
      - keep-alive
      ParameterSetName:
      - -g -n --logs-workspace-id --logs-workspace-key
      User-Agent:
      - python/3.9.7 (Windows-10-10.0.22621-SP0) AZURECLI/2.44.0
    method: GET
    uri: https://management.azure.com/subscriptions/00000000-0000-0000-0000-000000000000/resourceGroups/clitest.rg000001/providers/Microsoft.App/managedEnvironments/containerapp-e2e-env000002?api-version=2022-06-01-preview
  response:
    body:
      string: '{"id":"/subscriptions/00000000-0000-0000-0000-000000000000/resourceGroups/clitest.rg000001/providers/Microsoft.App/managedEnvironments/containerapp-e2e-env000002","name":"containerapp-e2e-env000002","type":"Microsoft.App/managedEnvironments","location":"eastus","systemData":{"createdBy":"zuh@microsoft.com","createdByType":"User","createdAt":"2023-01-11T11:55:18.8350827","lastModifiedBy":"zuh@microsoft.com","lastModifiedByType":"User","lastModifiedAt":"2023-01-11T11:55:18.8350827"},"properties":{"provisioningState":"Waiting","defaultDomain":"icybush-36fe4a11.eastus.azurecontainerapps.io","staticIp":"20.237.46.192","appLogsConfiguration":{"destination":"log-analytics","logAnalyticsConfiguration":{"customerId":"97a113ac-9dbf-4e46-bec0-94f3194227d3"}},"zoneRedundant":false,"customDomainConfiguration":{"customDomainVerificationId":"79CA8690E6B618792A80838552EF20F439BB6386E447A1FE057FC382E98FF1B3"}},"sku":{"name":"Consumption"}}'
    headers:
      api-supported-versions:
      - 2022-01-01-preview, 2022-03-01, 2022-06-01-preview, 2022-10-01, 2022-11-01-preview
      cache-control:
      - no-cache
      content-length:
      - '936'
      content-type:
      - application/json; charset=utf-8
      date:
      - Wed, 11 Jan 2023 11:58:10 GMT
      expires:
      - '-1'
      pragma:
      - no-cache
      server:
      - Microsoft-IIS/10.0
      strict-transport-security:
      - max-age=31536000; includeSubDomains
      transfer-encoding:
      - chunked
      vary:
      - Accept-Encoding,Accept-Encoding
      x-content-type-options:
      - nosniff
      x-powered-by:
      - ASP.NET
    status:
      code: 200
      message: OK
- request:
    body: null
    headers:
      Accept:
      - '*/*'
      Accept-Encoding:
      - gzip, deflate
      CommandName:
      - containerapp env create
      Connection:
      - keep-alive
      ParameterSetName:
      - -g -n --logs-workspace-id --logs-workspace-key
      User-Agent:
      - python/3.9.7 (Windows-10-10.0.22621-SP0) AZURECLI/2.44.0
    method: GET
    uri: https://management.azure.com/subscriptions/00000000-0000-0000-0000-000000000000/resourceGroups/clitest.rg000001/providers/Microsoft.App/managedEnvironments/containerapp-e2e-env000002?api-version=2022-06-01-preview
  response:
    body:
      string: '{"id":"/subscriptions/00000000-0000-0000-0000-000000000000/resourceGroups/clitest.rg000001/providers/Microsoft.App/managedEnvironments/containerapp-e2e-env000002","name":"containerapp-e2e-env000002","type":"Microsoft.App/managedEnvironments","location":"eastus","systemData":{"createdBy":"zuh@microsoft.com","createdByType":"User","createdAt":"2023-01-11T11:55:18.8350827","lastModifiedBy":"zuh@microsoft.com","lastModifiedByType":"User","lastModifiedAt":"2023-01-11T11:55:18.8350827"},"properties":{"provisioningState":"Waiting","defaultDomain":"icybush-36fe4a11.eastus.azurecontainerapps.io","staticIp":"20.237.46.192","appLogsConfiguration":{"destination":"log-analytics","logAnalyticsConfiguration":{"customerId":"97a113ac-9dbf-4e46-bec0-94f3194227d3"}},"zoneRedundant":false,"customDomainConfiguration":{"customDomainVerificationId":"79CA8690E6B618792A80838552EF20F439BB6386E447A1FE057FC382E98FF1B3"}},"sku":{"name":"Consumption"}}'
    headers:
      api-supported-versions:
      - 2022-01-01-preview, 2022-03-01, 2022-06-01-preview, 2022-10-01, 2022-11-01-preview
      cache-control:
      - no-cache
      content-length:
      - '936'
      content-type:
      - application/json; charset=utf-8
      date:
      - Wed, 11 Jan 2023 11:58:15 GMT
      expires:
      - '-1'
      pragma:
      - no-cache
      server:
      - Microsoft-IIS/10.0
      strict-transport-security:
      - max-age=31536000; includeSubDomains
      transfer-encoding:
      - chunked
      vary:
      - Accept-Encoding,Accept-Encoding
      x-content-type-options:
      - nosniff
      x-powered-by:
      - ASP.NET
    status:
      code: 200
      message: OK
- request:
    body: null
    headers:
      Accept:
      - '*/*'
      Accept-Encoding:
      - gzip, deflate
      CommandName:
      - containerapp env create
      Connection:
      - keep-alive
      ParameterSetName:
      - -g -n --logs-workspace-id --logs-workspace-key
      User-Agent:
      - python/3.9.7 (Windows-10-10.0.22621-SP0) AZURECLI/2.44.0
    method: GET
    uri: https://management.azure.com/subscriptions/00000000-0000-0000-0000-000000000000/resourceGroups/clitest.rg000001/providers/Microsoft.App/managedEnvironments/containerapp-e2e-env000002?api-version=2022-06-01-preview
  response:
    body:
      string: '{"id":"/subscriptions/00000000-0000-0000-0000-000000000000/resourceGroups/clitest.rg000001/providers/Microsoft.App/managedEnvironments/containerapp-e2e-env000002","name":"containerapp-e2e-env000002","type":"Microsoft.App/managedEnvironments","location":"eastus","systemData":{"createdBy":"zuh@microsoft.com","createdByType":"User","createdAt":"2023-01-11T11:55:18.8350827","lastModifiedBy":"zuh@microsoft.com","lastModifiedByType":"User","lastModifiedAt":"2023-01-11T11:55:18.8350827"},"properties":{"provisioningState":"Waiting","defaultDomain":"icybush-36fe4a11.eastus.azurecontainerapps.io","staticIp":"20.237.46.192","appLogsConfiguration":{"destination":"log-analytics","logAnalyticsConfiguration":{"customerId":"97a113ac-9dbf-4e46-bec0-94f3194227d3"}},"zoneRedundant":false,"customDomainConfiguration":{"customDomainVerificationId":"79CA8690E6B618792A80838552EF20F439BB6386E447A1FE057FC382E98FF1B3"}},"sku":{"name":"Consumption"}}'
    headers:
      api-supported-versions:
      - 2022-01-01-preview, 2022-03-01, 2022-06-01-preview, 2022-10-01, 2022-11-01-preview
      cache-control:
      - no-cache
      content-length:
      - '936'
      content-type:
      - application/json; charset=utf-8
      date:
      - Wed, 11 Jan 2023 11:58:18 GMT
      expires:
      - '-1'
      pragma:
      - no-cache
      server:
      - Microsoft-IIS/10.0
      strict-transport-security:
      - max-age=31536000; includeSubDomains
      transfer-encoding:
      - chunked
      vary:
      - Accept-Encoding,Accept-Encoding
      x-content-type-options:
      - nosniff
      x-powered-by:
      - ASP.NET
    status:
      code: 200
      message: OK
- request:
    body: null
    headers:
      Accept:
      - '*/*'
      Accept-Encoding:
      - gzip, deflate
      CommandName:
      - containerapp env create
      Connection:
      - keep-alive
      ParameterSetName:
      - -g -n --logs-workspace-id --logs-workspace-key
      User-Agent:
      - python/3.9.7 (Windows-10-10.0.22621-SP0) AZURECLI/2.44.0
    method: GET
    uri: https://management.azure.com/subscriptions/00000000-0000-0000-0000-000000000000/resourceGroups/clitest.rg000001/providers/Microsoft.App/managedEnvironments/containerapp-e2e-env000002?api-version=2022-06-01-preview
  response:
    body:
      string: '{"id":"/subscriptions/00000000-0000-0000-0000-000000000000/resourceGroups/clitest.rg000001/providers/Microsoft.App/managedEnvironments/containerapp-e2e-env000002","name":"containerapp-e2e-env000002","type":"Microsoft.App/managedEnvironments","location":"eastus","systemData":{"createdBy":"zuh@microsoft.com","createdByType":"User","createdAt":"2023-01-11T11:55:18.8350827","lastModifiedBy":"zuh@microsoft.com","lastModifiedByType":"User","lastModifiedAt":"2023-01-11T11:55:18.8350827"},"properties":{"provisioningState":"Waiting","defaultDomain":"icybush-36fe4a11.eastus.azurecontainerapps.io","staticIp":"20.237.46.192","appLogsConfiguration":{"destination":"log-analytics","logAnalyticsConfiguration":{"customerId":"97a113ac-9dbf-4e46-bec0-94f3194227d3"}},"zoneRedundant":false,"customDomainConfiguration":{"customDomainVerificationId":"79CA8690E6B618792A80838552EF20F439BB6386E447A1FE057FC382E98FF1B3"}},"sku":{"name":"Consumption"}}'
    headers:
      api-supported-versions:
      - 2022-01-01-preview, 2022-03-01, 2022-06-01-preview, 2022-10-01, 2022-11-01-preview
      cache-control:
      - no-cache
      content-length:
      - '936'
      content-type:
      - application/json; charset=utf-8
      date:
      - Wed, 11 Jan 2023 11:58:21 GMT
      expires:
      - '-1'
      pragma:
      - no-cache
      server:
      - Microsoft-IIS/10.0
      strict-transport-security:
      - max-age=31536000; includeSubDomains
      transfer-encoding:
      - chunked
      vary:
      - Accept-Encoding,Accept-Encoding
      x-content-type-options:
      - nosniff
      x-powered-by:
      - ASP.NET
    status:
      code: 200
      message: OK
- request:
    body: null
    headers:
      Accept:
      - '*/*'
      Accept-Encoding:
      - gzip, deflate
      CommandName:
      - containerapp env create
      Connection:
      - keep-alive
      ParameterSetName:
      - -g -n --logs-workspace-id --logs-workspace-key
      User-Agent:
      - python/3.9.7 (Windows-10-10.0.22621-SP0) AZURECLI/2.44.0
    method: GET
    uri: https://management.azure.com/subscriptions/00000000-0000-0000-0000-000000000000/resourceGroups/clitest.rg000001/providers/Microsoft.App/managedEnvironments/containerapp-e2e-env000002?api-version=2022-06-01-preview
  response:
    body:
      string: '{"id":"/subscriptions/00000000-0000-0000-0000-000000000000/resourceGroups/clitest.rg000001/providers/Microsoft.App/managedEnvironments/containerapp-e2e-env000002","name":"containerapp-e2e-env000002","type":"Microsoft.App/managedEnvironments","location":"eastus","systemData":{"createdBy":"zuh@microsoft.com","createdByType":"User","createdAt":"2023-01-11T11:55:18.8350827","lastModifiedBy":"zuh@microsoft.com","lastModifiedByType":"User","lastModifiedAt":"2023-01-11T11:55:18.8350827"},"properties":{"provisioningState":"Waiting","defaultDomain":"icybush-36fe4a11.eastus.azurecontainerapps.io","staticIp":"20.237.46.192","appLogsConfiguration":{"destination":"log-analytics","logAnalyticsConfiguration":{"customerId":"97a113ac-9dbf-4e46-bec0-94f3194227d3"}},"zoneRedundant":false,"customDomainConfiguration":{"customDomainVerificationId":"79CA8690E6B618792A80838552EF20F439BB6386E447A1FE057FC382E98FF1B3"}},"sku":{"name":"Consumption"}}'
    headers:
      api-supported-versions:
      - 2022-01-01-preview, 2022-03-01, 2022-06-01-preview, 2022-10-01, 2022-11-01-preview
      cache-control:
      - no-cache
      content-length:
      - '936'
      content-type:
      - application/json; charset=utf-8
      date:
      - Wed, 11 Jan 2023 11:58:25 GMT
      expires:
      - '-1'
      pragma:
      - no-cache
      server:
      - Microsoft-IIS/10.0
      strict-transport-security:
      - max-age=31536000; includeSubDomains
      transfer-encoding:
      - chunked
      vary:
      - Accept-Encoding,Accept-Encoding
      x-content-type-options:
      - nosniff
      x-powered-by:
      - ASP.NET
    status:
      code: 200
      message: OK
- request:
    body: null
    headers:
      Accept:
      - '*/*'
      Accept-Encoding:
      - gzip, deflate
      CommandName:
      - containerapp env create
      Connection:
      - keep-alive
      ParameterSetName:
      - -g -n --logs-workspace-id --logs-workspace-key
      User-Agent:
      - python/3.9.7 (Windows-10-10.0.22621-SP0) AZURECLI/2.44.0
    method: GET
    uri: https://management.azure.com/subscriptions/00000000-0000-0000-0000-000000000000/resourceGroups/clitest.rg000001/providers/Microsoft.App/managedEnvironments/containerapp-e2e-env000002?api-version=2022-06-01-preview
  response:
    body:
      string: '{"id":"/subscriptions/00000000-0000-0000-0000-000000000000/resourceGroups/clitest.rg000001/providers/Microsoft.App/managedEnvironments/containerapp-e2e-env000002","name":"containerapp-e2e-env000002","type":"Microsoft.App/managedEnvironments","location":"eastus","systemData":{"createdBy":"zuh@microsoft.com","createdByType":"User","createdAt":"2023-01-11T11:55:18.8350827","lastModifiedBy":"zuh@microsoft.com","lastModifiedByType":"User","lastModifiedAt":"2023-01-11T11:55:18.8350827"},"properties":{"provisioningState":"Waiting","defaultDomain":"icybush-36fe4a11.eastus.azurecontainerapps.io","staticIp":"20.237.46.192","appLogsConfiguration":{"destination":"log-analytics","logAnalyticsConfiguration":{"customerId":"97a113ac-9dbf-4e46-bec0-94f3194227d3"}},"zoneRedundant":false,"customDomainConfiguration":{"customDomainVerificationId":"79CA8690E6B618792A80838552EF20F439BB6386E447A1FE057FC382E98FF1B3"}},"sku":{"name":"Consumption"}}'
    headers:
      api-supported-versions:
      - 2022-01-01-preview, 2022-03-01, 2022-06-01-preview, 2022-10-01, 2022-11-01-preview
      cache-control:
      - no-cache
      content-length:
      - '936'
      content-type:
      - application/json; charset=utf-8
      date:
      - Wed, 11 Jan 2023 11:58:28 GMT
      expires:
      - '-1'
      pragma:
      - no-cache
      server:
      - Microsoft-IIS/10.0
      strict-transport-security:
      - max-age=31536000; includeSubDomains
      transfer-encoding:
      - chunked
      vary:
      - Accept-Encoding,Accept-Encoding
      x-content-type-options:
      - nosniff
      x-powered-by:
      - ASP.NET
    status:
      code: 200
      message: OK
- request:
    body: null
    headers:
      Accept:
      - '*/*'
      Accept-Encoding:
      - gzip, deflate
      CommandName:
      - containerapp env create
      Connection:
      - keep-alive
      ParameterSetName:
      - -g -n --logs-workspace-id --logs-workspace-key
      User-Agent:
      - python/3.9.7 (Windows-10-10.0.22621-SP0) AZURECLI/2.44.0
    method: GET
    uri: https://management.azure.com/subscriptions/00000000-0000-0000-0000-000000000000/resourceGroups/clitest.rg000001/providers/Microsoft.App/managedEnvironments/containerapp-e2e-env000002?api-version=2022-06-01-preview
  response:
    body:
      string: '{"id":"/subscriptions/00000000-0000-0000-0000-000000000000/resourceGroups/clitest.rg000001/providers/Microsoft.App/managedEnvironments/containerapp-e2e-env000002","name":"containerapp-e2e-env000002","type":"Microsoft.App/managedEnvironments","location":"eastus","systemData":{"createdBy":"zuh@microsoft.com","createdByType":"User","createdAt":"2023-01-11T11:55:18.8350827","lastModifiedBy":"zuh@microsoft.com","lastModifiedByType":"User","lastModifiedAt":"2023-01-11T11:55:18.8350827"},"properties":{"provisioningState":"Waiting","defaultDomain":"icybush-36fe4a11.eastus.azurecontainerapps.io","staticIp":"20.237.46.192","appLogsConfiguration":{"destination":"log-analytics","logAnalyticsConfiguration":{"customerId":"97a113ac-9dbf-4e46-bec0-94f3194227d3"}},"zoneRedundant":false,"customDomainConfiguration":{"customDomainVerificationId":"79CA8690E6B618792A80838552EF20F439BB6386E447A1FE057FC382E98FF1B3"}},"sku":{"name":"Consumption"}}'
    headers:
      api-supported-versions:
      - 2022-01-01-preview, 2022-03-01, 2022-06-01-preview, 2022-10-01, 2022-11-01-preview
      cache-control:
      - no-cache
      content-length:
      - '936'
      content-type:
      - application/json; charset=utf-8
      date:
      - Wed, 11 Jan 2023 11:58:33 GMT
      expires:
      - '-1'
      pragma:
      - no-cache
      server:
      - Microsoft-IIS/10.0
      strict-transport-security:
      - max-age=31536000; includeSubDomains
      transfer-encoding:
      - chunked
      vary:
      - Accept-Encoding,Accept-Encoding
      x-content-type-options:
      - nosniff
      x-powered-by:
      - ASP.NET
    status:
      code: 200
      message: OK
- request:
    body: null
    headers:
      Accept:
      - '*/*'
      Accept-Encoding:
      - gzip, deflate
      CommandName:
      - containerapp env create
      Connection:
      - keep-alive
      ParameterSetName:
      - -g -n --logs-workspace-id --logs-workspace-key
      User-Agent:
      - python/3.9.7 (Windows-10-10.0.22621-SP0) AZURECLI/2.44.0
    method: GET
    uri: https://management.azure.com/subscriptions/00000000-0000-0000-0000-000000000000/resourceGroups/clitest.rg000001/providers/Microsoft.App/managedEnvironments/containerapp-e2e-env000002?api-version=2022-06-01-preview
  response:
    body:
      string: '{"id":"/subscriptions/00000000-0000-0000-0000-000000000000/resourceGroups/clitest.rg000001/providers/Microsoft.App/managedEnvironments/containerapp-e2e-env000002","name":"containerapp-e2e-env000002","type":"Microsoft.App/managedEnvironments","location":"eastus","systemData":{"createdBy":"zuh@microsoft.com","createdByType":"User","createdAt":"2023-01-11T11:55:18.8350827","lastModifiedBy":"zuh@microsoft.com","lastModifiedByType":"User","lastModifiedAt":"2023-01-11T11:55:18.8350827"},"properties":{"provisioningState":"Waiting","defaultDomain":"icybush-36fe4a11.eastus.azurecontainerapps.io","staticIp":"20.237.46.192","appLogsConfiguration":{"destination":"log-analytics","logAnalyticsConfiguration":{"customerId":"97a113ac-9dbf-4e46-bec0-94f3194227d3"}},"zoneRedundant":false,"customDomainConfiguration":{"customDomainVerificationId":"79CA8690E6B618792A80838552EF20F439BB6386E447A1FE057FC382E98FF1B3"}},"sku":{"name":"Consumption"}}'
    headers:
      api-supported-versions:
      - 2022-01-01-preview, 2022-03-01, 2022-06-01-preview, 2022-10-01, 2022-11-01-preview
      cache-control:
      - no-cache
      content-length:
      - '936'
      content-type:
      - application/json; charset=utf-8
      date:
      - Wed, 11 Jan 2023 11:58:36 GMT
      expires:
      - '-1'
      pragma:
      - no-cache
      server:
      - Microsoft-IIS/10.0
      strict-transport-security:
      - max-age=31536000; includeSubDomains
      transfer-encoding:
      - chunked
      vary:
      - Accept-Encoding,Accept-Encoding
      x-content-type-options:
      - nosniff
      x-powered-by:
      - ASP.NET
    status:
      code: 200
      message: OK
- request:
    body: null
    headers:
      Accept:
      - '*/*'
      Accept-Encoding:
      - gzip, deflate
      CommandName:
      - containerapp env create
      Connection:
      - keep-alive
      ParameterSetName:
      - -g -n --logs-workspace-id --logs-workspace-key
      User-Agent:
      - python/3.9.7 (Windows-10-10.0.22621-SP0) AZURECLI/2.44.0
    method: GET
    uri: https://management.azure.com/subscriptions/00000000-0000-0000-0000-000000000000/resourceGroups/clitest.rg000001/providers/Microsoft.App/managedEnvironments/containerapp-e2e-env000002?api-version=2022-06-01-preview
  response:
    body:
      string: '{"id":"/subscriptions/00000000-0000-0000-0000-000000000000/resourceGroups/clitest.rg000001/providers/Microsoft.App/managedEnvironments/containerapp-e2e-env000002","name":"containerapp-e2e-env000002","type":"Microsoft.App/managedEnvironments","location":"eastus","systemData":{"createdBy":"zuh@microsoft.com","createdByType":"User","createdAt":"2023-01-11T11:55:18.8350827","lastModifiedBy":"zuh@microsoft.com","lastModifiedByType":"User","lastModifiedAt":"2023-01-11T11:55:18.8350827"},"properties":{"provisioningState":"Waiting","defaultDomain":"icybush-36fe4a11.eastus.azurecontainerapps.io","staticIp":"20.237.46.192","appLogsConfiguration":{"destination":"log-analytics","logAnalyticsConfiguration":{"customerId":"97a113ac-9dbf-4e46-bec0-94f3194227d3"}},"zoneRedundant":false,"customDomainConfiguration":{"customDomainVerificationId":"79CA8690E6B618792A80838552EF20F439BB6386E447A1FE057FC382E98FF1B3"}},"sku":{"name":"Consumption"}}'
    headers:
      api-supported-versions:
      - 2022-01-01-preview, 2022-03-01, 2022-06-01-preview, 2022-10-01, 2022-11-01-preview
      cache-control:
      - no-cache
      content-length:
      - '936'
      content-type:
      - application/json; charset=utf-8
      date:
      - Wed, 11 Jan 2023 11:58:41 GMT
      expires:
      - '-1'
      pragma:
      - no-cache
      server:
      - Microsoft-IIS/10.0
      strict-transport-security:
      - max-age=31536000; includeSubDomains
      transfer-encoding:
      - chunked
      vary:
      - Accept-Encoding,Accept-Encoding
      x-content-type-options:
      - nosniff
      x-powered-by:
      - ASP.NET
    status:
      code: 200
      message: OK
- request:
    body: null
    headers:
      Accept:
      - '*/*'
      Accept-Encoding:
      - gzip, deflate
      CommandName:
      - containerapp env create
      Connection:
      - keep-alive
      ParameterSetName:
      - -g -n --logs-workspace-id --logs-workspace-key
      User-Agent:
      - python/3.9.7 (Windows-10-10.0.22621-SP0) AZURECLI/2.44.0
    method: GET
    uri: https://management.azure.com/subscriptions/00000000-0000-0000-0000-000000000000/resourceGroups/clitest.rg000001/providers/Microsoft.App/managedEnvironments/containerapp-e2e-env000002?api-version=2022-06-01-preview
  response:
    body:
      string: '{"id":"/subscriptions/00000000-0000-0000-0000-000000000000/resourceGroups/clitest.rg000001/providers/Microsoft.App/managedEnvironments/containerapp-e2e-env000002","name":"containerapp-e2e-env000002","type":"Microsoft.App/managedEnvironments","location":"eastus","systemData":{"createdBy":"zuh@microsoft.com","createdByType":"User","createdAt":"2023-01-11T11:55:18.8350827","lastModifiedBy":"zuh@microsoft.com","lastModifiedByType":"User","lastModifiedAt":"2023-01-11T11:55:18.8350827"},"properties":{"provisioningState":"Waiting","defaultDomain":"icybush-36fe4a11.eastus.azurecontainerapps.io","staticIp":"20.237.46.192","appLogsConfiguration":{"destination":"log-analytics","logAnalyticsConfiguration":{"customerId":"97a113ac-9dbf-4e46-bec0-94f3194227d3"}},"zoneRedundant":false,"customDomainConfiguration":{"customDomainVerificationId":"79CA8690E6B618792A80838552EF20F439BB6386E447A1FE057FC382E98FF1B3"}},"sku":{"name":"Consumption"}}'
    headers:
      api-supported-versions:
      - 2022-01-01-preview, 2022-03-01, 2022-06-01-preview, 2022-10-01, 2022-11-01-preview
      cache-control:
      - no-cache
      content-length:
      - '936'
      content-type:
      - application/json; charset=utf-8
      date:
      - Wed, 11 Jan 2023 11:58:45 GMT
      expires:
      - '-1'
      pragma:
      - no-cache
      server:
      - Microsoft-IIS/10.0
      strict-transport-security:
      - max-age=31536000; includeSubDomains
      transfer-encoding:
      - chunked
      vary:
      - Accept-Encoding,Accept-Encoding
      x-content-type-options:
      - nosniff
      x-powered-by:
      - ASP.NET
    status:
      code: 200
      message: OK
- request:
    body: null
    headers:
      Accept:
      - '*/*'
      Accept-Encoding:
      - gzip, deflate
      CommandName:
      - containerapp env create
      Connection:
      - keep-alive
      ParameterSetName:
      - -g -n --logs-workspace-id --logs-workspace-key
      User-Agent:
      - python/3.9.7 (Windows-10-10.0.22621-SP0) AZURECLI/2.44.0
    method: GET
    uri: https://management.azure.com/subscriptions/00000000-0000-0000-0000-000000000000/resourceGroups/clitest.rg000001/providers/Microsoft.App/managedEnvironments/containerapp-e2e-env000002?api-version=2022-06-01-preview
  response:
    body:
      string: '{"id":"/subscriptions/00000000-0000-0000-0000-000000000000/resourceGroups/clitest.rg000001/providers/Microsoft.App/managedEnvironments/containerapp-e2e-env000002","name":"containerapp-e2e-env000002","type":"Microsoft.App/managedEnvironments","location":"eastus","systemData":{"createdBy":"zuh@microsoft.com","createdByType":"User","createdAt":"2023-01-11T11:55:18.8350827","lastModifiedBy":"zuh@microsoft.com","lastModifiedByType":"User","lastModifiedAt":"2023-01-11T11:55:18.8350827"},"properties":{"provisioningState":"Waiting","defaultDomain":"icybush-36fe4a11.eastus.azurecontainerapps.io","staticIp":"20.237.46.192","appLogsConfiguration":{"destination":"log-analytics","logAnalyticsConfiguration":{"customerId":"97a113ac-9dbf-4e46-bec0-94f3194227d3"}},"zoneRedundant":false,"customDomainConfiguration":{"customDomainVerificationId":"79CA8690E6B618792A80838552EF20F439BB6386E447A1FE057FC382E98FF1B3"}},"sku":{"name":"Consumption"}}'
    headers:
      api-supported-versions:
      - 2022-01-01-preview, 2022-03-01, 2022-06-01-preview, 2022-10-01, 2022-11-01-preview
      cache-control:
      - no-cache
      content-length:
      - '936'
      content-type:
      - application/json; charset=utf-8
      date:
      - Wed, 11 Jan 2023 11:58:48 GMT
      expires:
      - '-1'
      pragma:
      - no-cache
      server:
      - Microsoft-IIS/10.0
      strict-transport-security:
      - max-age=31536000; includeSubDomains
      transfer-encoding:
      - chunked
      vary:
      - Accept-Encoding,Accept-Encoding
      x-content-type-options:
      - nosniff
      x-powered-by:
      - ASP.NET
    status:
      code: 200
      message: OK
- request:
    body: null
    headers:
      Accept:
      - '*/*'
      Accept-Encoding:
      - gzip, deflate
      CommandName:
      - containerapp env create
      Connection:
      - keep-alive
      ParameterSetName:
      - -g -n --logs-workspace-id --logs-workspace-key
      User-Agent:
      - python/3.9.7 (Windows-10-10.0.22621-SP0) AZURECLI/2.44.0
    method: GET
    uri: https://management.azure.com/subscriptions/00000000-0000-0000-0000-000000000000/resourceGroups/clitest.rg000001/providers/Microsoft.App/managedEnvironments/containerapp-e2e-env000002?api-version=2022-06-01-preview
  response:
    body:
      string: '{"id":"/subscriptions/00000000-0000-0000-0000-000000000000/resourceGroups/clitest.rg000001/providers/Microsoft.App/managedEnvironments/containerapp-e2e-env000002","name":"containerapp-e2e-env000002","type":"Microsoft.App/managedEnvironments","location":"eastus","systemData":{"createdBy":"zuh@microsoft.com","createdByType":"User","createdAt":"2023-01-11T11:55:18.8350827","lastModifiedBy":"zuh@microsoft.com","lastModifiedByType":"User","lastModifiedAt":"2023-01-11T11:55:18.8350827"},"properties":{"provisioningState":"Waiting","defaultDomain":"icybush-36fe4a11.eastus.azurecontainerapps.io","staticIp":"20.237.46.192","appLogsConfiguration":{"destination":"log-analytics","logAnalyticsConfiguration":{"customerId":"97a113ac-9dbf-4e46-bec0-94f3194227d3"}},"zoneRedundant":false,"customDomainConfiguration":{"customDomainVerificationId":"79CA8690E6B618792A80838552EF20F439BB6386E447A1FE057FC382E98FF1B3"}},"sku":{"name":"Consumption"}}'
    headers:
      api-supported-versions:
      - 2022-01-01-preview, 2022-03-01, 2022-06-01-preview, 2022-10-01, 2022-11-01-preview
      cache-control:
      - no-cache
      content-length:
      - '936'
      content-type:
      - application/json; charset=utf-8
      date:
      - Wed, 11 Jan 2023 11:58:53 GMT
      expires:
      - '-1'
      pragma:
      - no-cache
      server:
      - Microsoft-IIS/10.0
      strict-transport-security:
      - max-age=31536000; includeSubDomains
      transfer-encoding:
      - chunked
      vary:
      - Accept-Encoding,Accept-Encoding
      x-content-type-options:
      - nosniff
      x-powered-by:
      - ASP.NET
    status:
      code: 200
      message: OK
- request:
    body: null
    headers:
      Accept:
      - '*/*'
      Accept-Encoding:
      - gzip, deflate
      CommandName:
      - containerapp env create
      Connection:
      - keep-alive
      ParameterSetName:
      - -g -n --logs-workspace-id --logs-workspace-key
      User-Agent:
      - python/3.9.7 (Windows-10-10.0.22621-SP0) AZURECLI/2.44.0
    method: GET
    uri: https://management.azure.com/subscriptions/00000000-0000-0000-0000-000000000000/resourceGroups/clitest.rg000001/providers/Microsoft.App/managedEnvironments/containerapp-e2e-env000002?api-version=2022-06-01-preview
  response:
    body:
      string: '{"id":"/subscriptions/00000000-0000-0000-0000-000000000000/resourceGroups/clitest.rg000001/providers/Microsoft.App/managedEnvironments/containerapp-e2e-env000002","name":"containerapp-e2e-env000002","type":"Microsoft.App/managedEnvironments","location":"eastus","systemData":{"createdBy":"zuh@microsoft.com","createdByType":"User","createdAt":"2023-01-11T11:55:18.8350827","lastModifiedBy":"zuh@microsoft.com","lastModifiedByType":"User","lastModifiedAt":"2023-01-11T11:55:18.8350827"},"properties":{"provisioningState":"Waiting","defaultDomain":"icybush-36fe4a11.eastus.azurecontainerapps.io","staticIp":"20.237.46.192","appLogsConfiguration":{"destination":"log-analytics","logAnalyticsConfiguration":{"customerId":"97a113ac-9dbf-4e46-bec0-94f3194227d3"}},"zoneRedundant":false,"customDomainConfiguration":{"customDomainVerificationId":"79CA8690E6B618792A80838552EF20F439BB6386E447A1FE057FC382E98FF1B3"}},"sku":{"name":"Consumption"}}'
    headers:
      api-supported-versions:
      - 2022-01-01-preview, 2022-03-01, 2022-06-01-preview, 2022-10-01, 2022-11-01-preview
      cache-control:
      - no-cache
      content-length:
      - '936'
      content-type:
      - application/json; charset=utf-8
      date:
      - Wed, 11 Jan 2023 11:58:56 GMT
      expires:
      - '-1'
      pragma:
      - no-cache
      server:
      - Microsoft-IIS/10.0
      strict-transport-security:
      - max-age=31536000; includeSubDomains
      transfer-encoding:
      - chunked
      vary:
      - Accept-Encoding,Accept-Encoding
      x-content-type-options:
      - nosniff
      x-powered-by:
      - ASP.NET
    status:
      code: 200
      message: OK
- request:
    body: null
    headers:
      Accept:
      - '*/*'
      Accept-Encoding:
      - gzip, deflate
      CommandName:
      - containerapp env create
      Connection:
      - keep-alive
      ParameterSetName:
      - -g -n --logs-workspace-id --logs-workspace-key
      User-Agent:
      - python/3.9.7 (Windows-10-10.0.22621-SP0) AZURECLI/2.44.0
    method: GET
    uri: https://management.azure.com/subscriptions/00000000-0000-0000-0000-000000000000/resourceGroups/clitest.rg000001/providers/Microsoft.App/managedEnvironments/containerapp-e2e-env000002?api-version=2022-06-01-preview
  response:
    body:
      string: '{"id":"/subscriptions/00000000-0000-0000-0000-000000000000/resourceGroups/clitest.rg000001/providers/Microsoft.App/managedEnvironments/containerapp-e2e-env000002","name":"containerapp-e2e-env000002","type":"Microsoft.App/managedEnvironments","location":"eastus","systemData":{"createdBy":"zuh@microsoft.com","createdByType":"User","createdAt":"2023-01-11T11:55:18.8350827","lastModifiedBy":"zuh@microsoft.com","lastModifiedByType":"User","lastModifiedAt":"2023-01-11T11:55:18.8350827"},"properties":{"provisioningState":"Waiting","defaultDomain":"icybush-36fe4a11.eastus.azurecontainerapps.io","staticIp":"20.237.46.192","appLogsConfiguration":{"destination":"log-analytics","logAnalyticsConfiguration":{"customerId":"97a113ac-9dbf-4e46-bec0-94f3194227d3"}},"zoneRedundant":false,"customDomainConfiguration":{"customDomainVerificationId":"79CA8690E6B618792A80838552EF20F439BB6386E447A1FE057FC382E98FF1B3"}},"sku":{"name":"Consumption"}}'
    headers:
      api-supported-versions:
      - 2022-01-01-preview, 2022-03-01, 2022-06-01-preview, 2022-10-01, 2022-11-01-preview
      cache-control:
      - no-cache
      content-length:
      - '936'
      content-type:
      - application/json; charset=utf-8
      date:
      - Wed, 11 Jan 2023 11:58:59 GMT
      expires:
      - '-1'
      pragma:
      - no-cache
      server:
      - Microsoft-IIS/10.0
      strict-transport-security:
      - max-age=31536000; includeSubDomains
      transfer-encoding:
      - chunked
      vary:
      - Accept-Encoding,Accept-Encoding
      x-content-type-options:
      - nosniff
      x-powered-by:
      - ASP.NET
    status:
      code: 200
      message: OK
- request:
    body: null
    headers:
      Accept:
      - '*/*'
      Accept-Encoding:
      - gzip, deflate
      CommandName:
      - containerapp env create
      Connection:
      - keep-alive
      ParameterSetName:
      - -g -n --logs-workspace-id --logs-workspace-key
      User-Agent:
      - python/3.9.7 (Windows-10-10.0.22621-SP0) AZURECLI/2.44.0
    method: GET
    uri: https://management.azure.com/subscriptions/00000000-0000-0000-0000-000000000000/resourceGroups/clitest.rg000001/providers/Microsoft.App/managedEnvironments/containerapp-e2e-env000002?api-version=2022-06-01-preview
  response:
    body:
      string: '{"id":"/subscriptions/00000000-0000-0000-0000-000000000000/resourceGroups/clitest.rg000001/providers/Microsoft.App/managedEnvironments/containerapp-e2e-env000002","name":"containerapp-e2e-env000002","type":"Microsoft.App/managedEnvironments","location":"eastus","systemData":{"createdBy":"zuh@microsoft.com","createdByType":"User","createdAt":"2023-01-11T11:55:18.8350827","lastModifiedBy":"zuh@microsoft.com","lastModifiedByType":"User","lastModifiedAt":"2023-01-11T11:55:18.8350827"},"properties":{"provisioningState":"Waiting","defaultDomain":"icybush-36fe4a11.eastus.azurecontainerapps.io","staticIp":"20.237.46.192","appLogsConfiguration":{"destination":"log-analytics","logAnalyticsConfiguration":{"customerId":"97a113ac-9dbf-4e46-bec0-94f3194227d3"}},"zoneRedundant":false,"customDomainConfiguration":{"customDomainVerificationId":"79CA8690E6B618792A80838552EF20F439BB6386E447A1FE057FC382E98FF1B3"}},"sku":{"name":"Consumption"}}'
    headers:
      api-supported-versions:
      - 2022-01-01-preview, 2022-03-01, 2022-06-01-preview, 2022-10-01, 2022-11-01-preview
      cache-control:
      - no-cache
      content-length:
      - '936'
      content-type:
      - application/json; charset=utf-8
      date:
      - Wed, 11 Jan 2023 11:59:03 GMT
      expires:
      - '-1'
      pragma:
      - no-cache
      server:
      - Microsoft-IIS/10.0
      strict-transport-security:
      - max-age=31536000; includeSubDomains
      transfer-encoding:
      - chunked
      vary:
      - Accept-Encoding,Accept-Encoding
      x-content-type-options:
      - nosniff
      x-powered-by:
      - ASP.NET
    status:
      code: 200
      message: OK
- request:
    body: null
    headers:
      Accept:
      - '*/*'
      Accept-Encoding:
      - gzip, deflate
      CommandName:
      - containerapp env create
      Connection:
      - keep-alive
      ParameterSetName:
      - -g -n --logs-workspace-id --logs-workspace-key
      User-Agent:
      - python/3.9.7 (Windows-10-10.0.22621-SP0) AZURECLI/2.44.0
    method: GET
    uri: https://management.azure.com/subscriptions/00000000-0000-0000-0000-000000000000/resourceGroups/clitest.rg000001/providers/Microsoft.App/managedEnvironments/containerapp-e2e-env000002?api-version=2022-06-01-preview
  response:
    body:
      string: '{"id":"/subscriptions/00000000-0000-0000-0000-000000000000/resourceGroups/clitest.rg000001/providers/Microsoft.App/managedEnvironments/containerapp-e2e-env000002","name":"containerapp-e2e-env000002","type":"Microsoft.App/managedEnvironments","location":"eastus","systemData":{"createdBy":"zuh@microsoft.com","createdByType":"User","createdAt":"2023-01-11T11:55:18.8350827","lastModifiedBy":"zuh@microsoft.com","lastModifiedByType":"User","lastModifiedAt":"2023-01-11T11:55:18.8350827"},"properties":{"provisioningState":"Waiting","defaultDomain":"icybush-36fe4a11.eastus.azurecontainerapps.io","staticIp":"20.237.46.192","appLogsConfiguration":{"destination":"log-analytics","logAnalyticsConfiguration":{"customerId":"97a113ac-9dbf-4e46-bec0-94f3194227d3"}},"zoneRedundant":false,"customDomainConfiguration":{"customDomainVerificationId":"79CA8690E6B618792A80838552EF20F439BB6386E447A1FE057FC382E98FF1B3"}},"sku":{"name":"Consumption"}}'
    headers:
      api-supported-versions:
      - 2022-01-01-preview, 2022-03-01, 2022-06-01-preview, 2022-10-01, 2022-11-01-preview
      cache-control:
      - no-cache
      content-length:
      - '936'
      content-type:
      - application/json; charset=utf-8
      date:
      - Wed, 11 Jan 2023 11:59:06 GMT
      expires:
      - '-1'
      pragma:
      - no-cache
      server:
      - Microsoft-IIS/10.0
      strict-transport-security:
      - max-age=31536000; includeSubDomains
      transfer-encoding:
      - chunked
      vary:
      - Accept-Encoding,Accept-Encoding
      x-content-type-options:
      - nosniff
      x-powered-by:
      - ASP.NET
    status:
      code: 200
      message: OK
- request:
    body: null
    headers:
      Accept:
      - '*/*'
      Accept-Encoding:
      - gzip, deflate
      CommandName:
      - containerapp env create
      Connection:
      - keep-alive
      ParameterSetName:
      - -g -n --logs-workspace-id --logs-workspace-key
      User-Agent:
      - python/3.9.7 (Windows-10-10.0.22621-SP0) AZURECLI/2.44.0
    method: GET
    uri: https://management.azure.com/subscriptions/00000000-0000-0000-0000-000000000000/resourceGroups/clitest.rg000001/providers/Microsoft.App/managedEnvironments/containerapp-e2e-env000002?api-version=2022-06-01-preview
  response:
    body:
      string: '{"id":"/subscriptions/00000000-0000-0000-0000-000000000000/resourceGroups/clitest.rg000001/providers/Microsoft.App/managedEnvironments/containerapp-e2e-env000002","name":"containerapp-e2e-env000002","type":"Microsoft.App/managedEnvironments","location":"eastus","systemData":{"createdBy":"zuh@microsoft.com","createdByType":"User","createdAt":"2023-01-11T11:55:18.8350827","lastModifiedBy":"zuh@microsoft.com","lastModifiedByType":"User","lastModifiedAt":"2023-01-11T11:55:18.8350827"},"properties":{"provisioningState":"Waiting","defaultDomain":"icybush-36fe4a11.eastus.azurecontainerapps.io","staticIp":"20.237.46.192","appLogsConfiguration":{"destination":"log-analytics","logAnalyticsConfiguration":{"customerId":"97a113ac-9dbf-4e46-bec0-94f3194227d3"}},"zoneRedundant":false,"customDomainConfiguration":{"customDomainVerificationId":"79CA8690E6B618792A80838552EF20F439BB6386E447A1FE057FC382E98FF1B3"}},"sku":{"name":"Consumption"}}'
    headers:
      api-supported-versions:
      - 2022-01-01-preview, 2022-03-01, 2022-06-01-preview, 2022-10-01, 2022-11-01-preview
      cache-control:
      - no-cache
      content-length:
      - '936'
      content-type:
      - application/json; charset=utf-8
      date:
      - Wed, 11 Jan 2023 11:59:09 GMT
      expires:
      - '-1'
      pragma:
      - no-cache
      server:
      - Microsoft-IIS/10.0
      strict-transport-security:
      - max-age=31536000; includeSubDomains
      transfer-encoding:
      - chunked
      vary:
      - Accept-Encoding,Accept-Encoding
      x-content-type-options:
      - nosniff
      x-powered-by:
      - ASP.NET
    status:
      code: 200
      message: OK
- request:
    body: null
    headers:
      Accept:
      - '*/*'
      Accept-Encoding:
      - gzip, deflate
      CommandName:
      - containerapp env create
      Connection:
      - keep-alive
      ParameterSetName:
      - -g -n --logs-workspace-id --logs-workspace-key
      User-Agent:
      - python/3.9.7 (Windows-10-10.0.22621-SP0) AZURECLI/2.44.0
    method: GET
    uri: https://management.azure.com/subscriptions/00000000-0000-0000-0000-000000000000/resourceGroups/clitest.rg000001/providers/Microsoft.App/managedEnvironments/containerapp-e2e-env000002?api-version=2022-06-01-preview
  response:
    body:
      string: '{"id":"/subscriptions/00000000-0000-0000-0000-000000000000/resourceGroups/clitest.rg000001/providers/Microsoft.App/managedEnvironments/containerapp-e2e-env000002","name":"containerapp-e2e-env000002","type":"Microsoft.App/managedEnvironments","location":"eastus","systemData":{"createdBy":"zuh@microsoft.com","createdByType":"User","createdAt":"2023-01-11T11:55:18.8350827","lastModifiedBy":"zuh@microsoft.com","lastModifiedByType":"User","lastModifiedAt":"2023-01-11T11:55:18.8350827"},"properties":{"provisioningState":"Waiting","defaultDomain":"icybush-36fe4a11.eastus.azurecontainerapps.io","staticIp":"20.237.46.192","appLogsConfiguration":{"destination":"log-analytics","logAnalyticsConfiguration":{"customerId":"97a113ac-9dbf-4e46-bec0-94f3194227d3"}},"zoneRedundant":false,"customDomainConfiguration":{"customDomainVerificationId":"79CA8690E6B618792A80838552EF20F439BB6386E447A1FE057FC382E98FF1B3"}},"sku":{"name":"Consumption"}}'
    headers:
      api-supported-versions:
      - 2022-01-01-preview, 2022-03-01, 2022-06-01-preview, 2022-10-01, 2022-11-01-preview
      cache-control:
      - no-cache
      content-length:
      - '936'
      content-type:
      - application/json; charset=utf-8
      date:
      - Wed, 11 Jan 2023 11:59:12 GMT
      expires:
      - '-1'
      pragma:
      - no-cache
      server:
      - Microsoft-IIS/10.0
      strict-transport-security:
      - max-age=31536000; includeSubDomains
      transfer-encoding:
      - chunked
      vary:
      - Accept-Encoding,Accept-Encoding
      x-content-type-options:
      - nosniff
      x-powered-by:
      - ASP.NET
    status:
      code: 200
      message: OK
- request:
    body: null
    headers:
      Accept:
      - '*/*'
      Accept-Encoding:
      - gzip, deflate
      CommandName:
      - containerapp env create
      Connection:
      - keep-alive
      ParameterSetName:
      - -g -n --logs-workspace-id --logs-workspace-key
      User-Agent:
      - python/3.9.7 (Windows-10-10.0.22621-SP0) AZURECLI/2.44.0
    method: GET
    uri: https://management.azure.com/subscriptions/00000000-0000-0000-0000-000000000000/resourceGroups/clitest.rg000001/providers/Microsoft.App/managedEnvironments/containerapp-e2e-env000002?api-version=2022-06-01-preview
  response:
    body:
      string: '{"id":"/subscriptions/00000000-0000-0000-0000-000000000000/resourceGroups/clitest.rg000001/providers/Microsoft.App/managedEnvironments/containerapp-e2e-env000002","name":"containerapp-e2e-env000002","type":"Microsoft.App/managedEnvironments","location":"eastus","systemData":{"createdBy":"zuh@microsoft.com","createdByType":"User","createdAt":"2023-01-11T11:55:18.8350827","lastModifiedBy":"zuh@microsoft.com","lastModifiedByType":"User","lastModifiedAt":"2023-01-11T11:55:18.8350827"},"properties":{"provisioningState":"Waiting","defaultDomain":"icybush-36fe4a11.eastus.azurecontainerapps.io","staticIp":"20.237.46.192","appLogsConfiguration":{"destination":"log-analytics","logAnalyticsConfiguration":{"customerId":"97a113ac-9dbf-4e46-bec0-94f3194227d3"}},"zoneRedundant":false,"customDomainConfiguration":{"customDomainVerificationId":"79CA8690E6B618792A80838552EF20F439BB6386E447A1FE057FC382E98FF1B3"}},"sku":{"name":"Consumption"}}'
    headers:
      api-supported-versions:
      - 2022-01-01-preview, 2022-03-01, 2022-06-01-preview, 2022-10-01, 2022-11-01-preview
      cache-control:
      - no-cache
      content-length:
      - '936'
      content-type:
      - application/json; charset=utf-8
      date:
      - Wed, 11 Jan 2023 11:59:16 GMT
      expires:
      - '-1'
      pragma:
      - no-cache
      server:
      - Microsoft-IIS/10.0
      strict-transport-security:
      - max-age=31536000; includeSubDomains
      transfer-encoding:
      - chunked
      vary:
      - Accept-Encoding,Accept-Encoding
      x-content-type-options:
      - nosniff
      x-powered-by:
      - ASP.NET
    status:
      code: 200
      message: OK
- request:
    body: null
    headers:
      Accept:
      - '*/*'
      Accept-Encoding:
      - gzip, deflate
      CommandName:
      - containerapp env create
      Connection:
      - keep-alive
      ParameterSetName:
      - -g -n --logs-workspace-id --logs-workspace-key
      User-Agent:
      - python/3.9.7 (Windows-10-10.0.22621-SP0) AZURECLI/2.44.0
    method: GET
    uri: https://management.azure.com/subscriptions/00000000-0000-0000-0000-000000000000/resourceGroups/clitest.rg000001/providers/Microsoft.App/managedEnvironments/containerapp-e2e-env000002?api-version=2022-06-01-preview
  response:
    body:
      string: '{"id":"/subscriptions/00000000-0000-0000-0000-000000000000/resourceGroups/clitest.rg000001/providers/Microsoft.App/managedEnvironments/containerapp-e2e-env000002","name":"containerapp-e2e-env000002","type":"Microsoft.App/managedEnvironments","location":"eastus","systemData":{"createdBy":"zuh@microsoft.com","createdByType":"User","createdAt":"2023-01-11T11:55:18.8350827","lastModifiedBy":"zuh@microsoft.com","lastModifiedByType":"User","lastModifiedAt":"2023-01-11T11:55:18.8350827"},"properties":{"provisioningState":"Waiting","defaultDomain":"icybush-36fe4a11.eastus.azurecontainerapps.io","staticIp":"20.237.46.192","appLogsConfiguration":{"destination":"log-analytics","logAnalyticsConfiguration":{"customerId":"97a113ac-9dbf-4e46-bec0-94f3194227d3"}},"zoneRedundant":false,"customDomainConfiguration":{"customDomainVerificationId":"79CA8690E6B618792A80838552EF20F439BB6386E447A1FE057FC382E98FF1B3"}},"sku":{"name":"Consumption"}}'
    headers:
      api-supported-versions:
      - 2022-01-01-preview, 2022-03-01, 2022-06-01-preview, 2022-10-01, 2022-11-01-preview
      cache-control:
      - no-cache
      content-length:
      - '936'
      content-type:
      - application/json; charset=utf-8
      date:
      - Wed, 11 Jan 2023 11:59:20 GMT
      expires:
      - '-1'
      pragma:
      - no-cache
      server:
      - Microsoft-IIS/10.0
      strict-transport-security:
      - max-age=31536000; includeSubDomains
      transfer-encoding:
      - chunked
      vary:
      - Accept-Encoding,Accept-Encoding
      x-content-type-options:
      - nosniff
      x-powered-by:
      - ASP.NET
    status:
      code: 200
      message: OK
- request:
    body: null
    headers:
      Accept:
      - '*/*'
      Accept-Encoding:
      - gzip, deflate
      CommandName:
      - containerapp env create
      Connection:
      - keep-alive
      ParameterSetName:
      - -g -n --logs-workspace-id --logs-workspace-key
      User-Agent:
      - python/3.9.7 (Windows-10-10.0.22621-SP0) AZURECLI/2.44.0
    method: GET
    uri: https://management.azure.com/subscriptions/00000000-0000-0000-0000-000000000000/resourceGroups/clitest.rg000001/providers/Microsoft.App/managedEnvironments/containerapp-e2e-env000002?api-version=2022-06-01-preview
  response:
    body:
      string: '{"id":"/subscriptions/00000000-0000-0000-0000-000000000000/resourceGroups/clitest.rg000001/providers/Microsoft.App/managedEnvironments/containerapp-e2e-env000002","name":"containerapp-e2e-env000002","type":"Microsoft.App/managedEnvironments","location":"eastus","systemData":{"createdBy":"zuh@microsoft.com","createdByType":"User","createdAt":"2023-01-11T11:55:18.8350827","lastModifiedBy":"zuh@microsoft.com","lastModifiedByType":"User","lastModifiedAt":"2023-01-11T11:55:18.8350827"},"properties":{"provisioningState":"Waiting","defaultDomain":"icybush-36fe4a11.eastus.azurecontainerapps.io","staticIp":"20.237.46.192","appLogsConfiguration":{"destination":"log-analytics","logAnalyticsConfiguration":{"customerId":"97a113ac-9dbf-4e46-bec0-94f3194227d3"}},"zoneRedundant":false,"customDomainConfiguration":{"customDomainVerificationId":"79CA8690E6B618792A80838552EF20F439BB6386E447A1FE057FC382E98FF1B3"}},"sku":{"name":"Consumption"}}'
    headers:
      api-supported-versions:
      - 2022-01-01-preview, 2022-03-01, 2022-06-01-preview, 2022-10-01, 2022-11-01-preview
      cache-control:
      - no-cache
      content-length:
      - '936'
      content-type:
      - application/json; charset=utf-8
      date:
      - Wed, 11 Jan 2023 11:59:24 GMT
      expires:
      - '-1'
      pragma:
      - no-cache
      server:
      - Microsoft-IIS/10.0
      strict-transport-security:
      - max-age=31536000; includeSubDomains
      transfer-encoding:
      - chunked
      vary:
      - Accept-Encoding,Accept-Encoding
      x-content-type-options:
      - nosniff
      x-powered-by:
      - ASP.NET
    status:
      code: 200
      message: OK
- request:
    body: null
    headers:
      Accept:
      - '*/*'
      Accept-Encoding:
      - gzip, deflate
      CommandName:
      - containerapp env create
      Connection:
      - keep-alive
      ParameterSetName:
      - -g -n --logs-workspace-id --logs-workspace-key
      User-Agent:
      - python/3.9.7 (Windows-10-10.0.22621-SP0) AZURECLI/2.44.0
    method: GET
    uri: https://management.azure.com/subscriptions/00000000-0000-0000-0000-000000000000/resourceGroups/clitest.rg000001/providers/Microsoft.App/managedEnvironments/containerapp-e2e-env000002?api-version=2022-06-01-preview
  response:
    body:
      string: '{"id":"/subscriptions/00000000-0000-0000-0000-000000000000/resourceGroups/clitest.rg000001/providers/Microsoft.App/managedEnvironments/containerapp-e2e-env000002","name":"containerapp-e2e-env000002","type":"Microsoft.App/managedEnvironments","location":"eastus","systemData":{"createdBy":"zuh@microsoft.com","createdByType":"User","createdAt":"2023-01-11T11:55:18.8350827","lastModifiedBy":"zuh@microsoft.com","lastModifiedByType":"User","lastModifiedAt":"2023-01-11T11:55:18.8350827"},"properties":{"provisioningState":"Waiting","defaultDomain":"icybush-36fe4a11.eastus.azurecontainerapps.io","staticIp":"20.237.46.192","appLogsConfiguration":{"destination":"log-analytics","logAnalyticsConfiguration":{"customerId":"97a113ac-9dbf-4e46-bec0-94f3194227d3"}},"zoneRedundant":false,"customDomainConfiguration":{"customDomainVerificationId":"79CA8690E6B618792A80838552EF20F439BB6386E447A1FE057FC382E98FF1B3"}},"sku":{"name":"Consumption"}}'
    headers:
      api-supported-versions:
      - 2022-01-01-preview, 2022-03-01, 2022-06-01-preview, 2022-10-01, 2022-11-01-preview
      cache-control:
      - no-cache
      content-length:
      - '936'
      content-type:
      - application/json; charset=utf-8
      date:
      - Wed, 11 Jan 2023 11:59:28 GMT
      expires:
      - '-1'
      pragma:
      - no-cache
      server:
      - Microsoft-IIS/10.0
      strict-transport-security:
      - max-age=31536000; includeSubDomains
      transfer-encoding:
      - chunked
      vary:
      - Accept-Encoding,Accept-Encoding
      x-content-type-options:
      - nosniff
      x-powered-by:
      - ASP.NET
    status:
      code: 200
      message: OK
- request:
    body: null
    headers:
      Accept:
      - '*/*'
      Accept-Encoding:
      - gzip, deflate
      CommandName:
      - containerapp env create
      Connection:
      - keep-alive
      ParameterSetName:
      - -g -n --logs-workspace-id --logs-workspace-key
      User-Agent:
      - python/3.9.7 (Windows-10-10.0.22621-SP0) AZURECLI/2.44.0
    method: GET
    uri: https://management.azure.com/subscriptions/00000000-0000-0000-0000-000000000000/resourceGroups/clitest.rg000001/providers/Microsoft.App/managedEnvironments/containerapp-e2e-env000002?api-version=2022-06-01-preview
  response:
    body:
      string: '{"id":"/subscriptions/00000000-0000-0000-0000-000000000000/resourceGroups/clitest.rg000001/providers/Microsoft.App/managedEnvironments/containerapp-e2e-env000002","name":"containerapp-e2e-env000002","type":"Microsoft.App/managedEnvironments","location":"eastus","systemData":{"createdBy":"zuh@microsoft.com","createdByType":"User","createdAt":"2023-01-11T11:55:18.8350827","lastModifiedBy":"zuh@microsoft.com","lastModifiedByType":"User","lastModifiedAt":"2023-01-11T11:55:18.8350827"},"properties":{"provisioningState":"Waiting","defaultDomain":"icybush-36fe4a11.eastus.azurecontainerapps.io","staticIp":"20.237.46.192","appLogsConfiguration":{"destination":"log-analytics","logAnalyticsConfiguration":{"customerId":"97a113ac-9dbf-4e46-bec0-94f3194227d3"}},"zoneRedundant":false,"customDomainConfiguration":{"customDomainVerificationId":"79CA8690E6B618792A80838552EF20F439BB6386E447A1FE057FC382E98FF1B3"}},"sku":{"name":"Consumption"}}'
    headers:
      api-supported-versions:
      - 2022-01-01-preview, 2022-03-01, 2022-06-01-preview, 2022-10-01, 2022-11-01-preview
      cache-control:
      - no-cache
      content-length:
      - '936'
      content-type:
      - application/json; charset=utf-8
      date:
      - Wed, 11 Jan 2023 11:59:32 GMT
      expires:
      - '-1'
      pragma:
      - no-cache
      server:
      - Microsoft-IIS/10.0
      strict-transport-security:
      - max-age=31536000; includeSubDomains
      transfer-encoding:
      - chunked
      vary:
      - Accept-Encoding,Accept-Encoding
      x-content-type-options:
      - nosniff
      x-powered-by:
      - ASP.NET
    status:
      code: 200
      message: OK
- request:
    body: null
    headers:
      Accept:
      - '*/*'
      Accept-Encoding:
      - gzip, deflate
      CommandName:
      - containerapp env create
      Connection:
      - keep-alive
      ParameterSetName:
      - -g -n --logs-workspace-id --logs-workspace-key
      User-Agent:
      - python/3.9.7 (Windows-10-10.0.22621-SP0) AZURECLI/2.44.0
    method: GET
    uri: https://management.azure.com/subscriptions/00000000-0000-0000-0000-000000000000/resourceGroups/clitest.rg000001/providers/Microsoft.App/managedEnvironments/containerapp-e2e-env000002?api-version=2022-06-01-preview
  response:
    body:
      string: '{"id":"/subscriptions/00000000-0000-0000-0000-000000000000/resourceGroups/clitest.rg000001/providers/Microsoft.App/managedEnvironments/containerapp-e2e-env000002","name":"containerapp-e2e-env000002","type":"Microsoft.App/managedEnvironments","location":"eastus","systemData":{"createdBy":"zuh@microsoft.com","createdByType":"User","createdAt":"2023-01-11T11:55:18.8350827","lastModifiedBy":"zuh@microsoft.com","lastModifiedByType":"User","lastModifiedAt":"2023-01-11T11:55:18.8350827"},"properties":{"provisioningState":"Waiting","defaultDomain":"icybush-36fe4a11.eastus.azurecontainerapps.io","staticIp":"20.237.46.192","appLogsConfiguration":{"destination":"log-analytics","logAnalyticsConfiguration":{"customerId":"97a113ac-9dbf-4e46-bec0-94f3194227d3"}},"zoneRedundant":false,"customDomainConfiguration":{"customDomainVerificationId":"79CA8690E6B618792A80838552EF20F439BB6386E447A1FE057FC382E98FF1B3"}},"sku":{"name":"Consumption"}}'
    headers:
      api-supported-versions:
      - 2022-01-01-preview, 2022-03-01, 2022-06-01-preview, 2022-10-01, 2022-11-01-preview
      cache-control:
      - no-cache
      content-length:
      - '936'
      content-type:
      - application/json; charset=utf-8
      date:
      - Wed, 11 Jan 2023 11:59:37 GMT
      expires:
      - '-1'
      pragma:
      - no-cache
      server:
      - Microsoft-IIS/10.0
      strict-transport-security:
      - max-age=31536000; includeSubDomains
      transfer-encoding:
      - chunked
      vary:
      - Accept-Encoding,Accept-Encoding
      x-content-type-options:
      - nosniff
      x-powered-by:
      - ASP.NET
    status:
      code: 200
      message: OK
- request:
    body: null
    headers:
      Accept:
      - '*/*'
      Accept-Encoding:
      - gzip, deflate
      CommandName:
      - containerapp env create
      Connection:
      - keep-alive
      ParameterSetName:
      - -g -n --logs-workspace-id --logs-workspace-key
      User-Agent:
      - python/3.9.7 (Windows-10-10.0.22621-SP0) AZURECLI/2.44.0
    method: GET
    uri: https://management.azure.com/subscriptions/00000000-0000-0000-0000-000000000000/resourceGroups/clitest.rg000001/providers/Microsoft.App/managedEnvironments/containerapp-e2e-env000002?api-version=2022-06-01-preview
  response:
    body:
      string: '{"id":"/subscriptions/00000000-0000-0000-0000-000000000000/resourceGroups/clitest.rg000001/providers/Microsoft.App/managedEnvironments/containerapp-e2e-env000002","name":"containerapp-e2e-env000002","type":"Microsoft.App/managedEnvironments","location":"eastus","systemData":{"createdBy":"zuh@microsoft.com","createdByType":"User","createdAt":"2023-01-11T11:55:18.8350827","lastModifiedBy":"zuh@microsoft.com","lastModifiedByType":"User","lastModifiedAt":"2023-01-11T11:55:18.8350827"},"properties":{"provisioningState":"Waiting","defaultDomain":"icybush-36fe4a11.eastus.azurecontainerapps.io","staticIp":"20.237.46.192","appLogsConfiguration":{"destination":"log-analytics","logAnalyticsConfiguration":{"customerId":"97a113ac-9dbf-4e46-bec0-94f3194227d3"}},"zoneRedundant":false,"customDomainConfiguration":{"customDomainVerificationId":"79CA8690E6B618792A80838552EF20F439BB6386E447A1FE057FC382E98FF1B3"}},"sku":{"name":"Consumption"}}'
    headers:
      api-supported-versions:
      - 2022-01-01-preview, 2022-03-01, 2022-06-01-preview, 2022-10-01, 2022-11-01-preview
      cache-control:
      - no-cache
      content-length:
      - '936'
      content-type:
      - application/json; charset=utf-8
      date:
      - Wed, 11 Jan 2023 11:59:40 GMT
      expires:
      - '-1'
      pragma:
      - no-cache
      server:
      - Microsoft-IIS/10.0
      strict-transport-security:
      - max-age=31536000; includeSubDomains
      transfer-encoding:
      - chunked
      vary:
      - Accept-Encoding,Accept-Encoding
      x-content-type-options:
      - nosniff
      x-powered-by:
      - ASP.NET
    status:
      code: 200
      message: OK
- request:
    body: null
    headers:
      Accept:
      - '*/*'
      Accept-Encoding:
      - gzip, deflate
      CommandName:
      - containerapp env create
      Connection:
      - keep-alive
      ParameterSetName:
      - -g -n --logs-workspace-id --logs-workspace-key
      User-Agent:
      - python/3.9.7 (Windows-10-10.0.22621-SP0) AZURECLI/2.44.0
    method: GET
    uri: https://management.azure.com/subscriptions/00000000-0000-0000-0000-000000000000/resourceGroups/clitest.rg000001/providers/Microsoft.App/managedEnvironments/containerapp-e2e-env000002?api-version=2022-06-01-preview
  response:
    body:
      string: '{"id":"/subscriptions/00000000-0000-0000-0000-000000000000/resourceGroups/clitest.rg000001/providers/Microsoft.App/managedEnvironments/containerapp-e2e-env000002","name":"containerapp-e2e-env000002","type":"Microsoft.App/managedEnvironments","location":"eastus","systemData":{"createdBy":"zuh@microsoft.com","createdByType":"User","createdAt":"2023-01-11T11:55:18.8350827","lastModifiedBy":"zuh@microsoft.com","lastModifiedByType":"User","lastModifiedAt":"2023-01-11T11:55:18.8350827"},"properties":{"provisioningState":"Waiting","defaultDomain":"icybush-36fe4a11.eastus.azurecontainerapps.io","staticIp":"20.237.46.192","appLogsConfiguration":{"destination":"log-analytics","logAnalyticsConfiguration":{"customerId":"97a113ac-9dbf-4e46-bec0-94f3194227d3"}},"zoneRedundant":false,"customDomainConfiguration":{"customDomainVerificationId":"79CA8690E6B618792A80838552EF20F439BB6386E447A1FE057FC382E98FF1B3"}},"sku":{"name":"Consumption"}}'
    headers:
      api-supported-versions:
      - 2022-01-01-preview, 2022-03-01, 2022-06-01-preview, 2022-10-01, 2022-11-01-preview
      cache-control:
      - no-cache
      content-length:
      - '936'
      content-type:
      - application/json; charset=utf-8
      date:
      - Wed, 11 Jan 2023 11:59:44 GMT
      expires:
      - '-1'
      pragma:
      - no-cache
      server:
      - Microsoft-IIS/10.0
      strict-transport-security:
      - max-age=31536000; includeSubDomains
      transfer-encoding:
      - chunked
      vary:
      - Accept-Encoding,Accept-Encoding
      x-content-type-options:
      - nosniff
      x-powered-by:
      - ASP.NET
    status:
      code: 200
      message: OK
- request:
    body: null
    headers:
      Accept:
      - '*/*'
      Accept-Encoding:
      - gzip, deflate
      CommandName:
      - containerapp env create
      Connection:
      - keep-alive
      ParameterSetName:
      - -g -n --logs-workspace-id --logs-workspace-key
      User-Agent:
      - python/3.9.7 (Windows-10-10.0.22621-SP0) AZURECLI/2.44.0
    method: GET
    uri: https://management.azure.com/subscriptions/00000000-0000-0000-0000-000000000000/resourceGroups/clitest.rg000001/providers/Microsoft.App/managedEnvironments/containerapp-e2e-env000002?api-version=2022-06-01-preview
  response:
    body:
      string: '{"id":"/subscriptions/00000000-0000-0000-0000-000000000000/resourceGroups/clitest.rg000001/providers/Microsoft.App/managedEnvironments/containerapp-e2e-env000002","name":"containerapp-e2e-env000002","type":"Microsoft.App/managedEnvironments","location":"eastus","systemData":{"createdBy":"zuh@microsoft.com","createdByType":"User","createdAt":"2023-01-11T11:55:18.8350827","lastModifiedBy":"zuh@microsoft.com","lastModifiedByType":"User","lastModifiedAt":"2023-01-11T11:55:18.8350827"},"properties":{"provisioningState":"Waiting","defaultDomain":"icybush-36fe4a11.eastus.azurecontainerapps.io","staticIp":"20.237.46.192","appLogsConfiguration":{"destination":"log-analytics","logAnalyticsConfiguration":{"customerId":"97a113ac-9dbf-4e46-bec0-94f3194227d3"}},"zoneRedundant":false,"customDomainConfiguration":{"customDomainVerificationId":"79CA8690E6B618792A80838552EF20F439BB6386E447A1FE057FC382E98FF1B3"}},"sku":{"name":"Consumption"}}'
    headers:
      api-supported-versions:
      - 2022-01-01-preview, 2022-03-01, 2022-06-01-preview, 2022-10-01, 2022-11-01-preview
      cache-control:
      - no-cache
      content-length:
      - '936'
      content-type:
      - application/json; charset=utf-8
      date:
      - Wed, 11 Jan 2023 11:59:48 GMT
      expires:
      - '-1'
      pragma:
      - no-cache
      server:
      - Microsoft-IIS/10.0
      strict-transport-security:
      - max-age=31536000; includeSubDomains
      transfer-encoding:
      - chunked
      vary:
      - Accept-Encoding,Accept-Encoding
      x-content-type-options:
      - nosniff
      x-powered-by:
      - ASP.NET
    status:
      code: 200
      message: OK
- request:
    body: null
    headers:
      Accept:
      - '*/*'
      Accept-Encoding:
      - gzip, deflate
      CommandName:
      - containerapp env create
      Connection:
      - keep-alive
      ParameterSetName:
      - -g -n --logs-workspace-id --logs-workspace-key
      User-Agent:
      - python/3.9.7 (Windows-10-10.0.22621-SP0) AZURECLI/2.44.0
    method: GET
    uri: https://management.azure.com/subscriptions/00000000-0000-0000-0000-000000000000/resourceGroups/clitest.rg000001/providers/Microsoft.App/managedEnvironments/containerapp-e2e-env000002?api-version=2022-06-01-preview
  response:
    body:
      string: '{"id":"/subscriptions/00000000-0000-0000-0000-000000000000/resourceGroups/clitest.rg000001/providers/Microsoft.App/managedEnvironments/containerapp-e2e-env000002","name":"containerapp-e2e-env000002","type":"Microsoft.App/managedEnvironments","location":"eastus","systemData":{"createdBy":"zuh@microsoft.com","createdByType":"User","createdAt":"2023-01-11T11:55:18.8350827","lastModifiedBy":"zuh@microsoft.com","lastModifiedByType":"User","lastModifiedAt":"2023-01-11T11:55:18.8350827"},"properties":{"provisioningState":"Waiting","defaultDomain":"icybush-36fe4a11.eastus.azurecontainerapps.io","staticIp":"20.237.46.192","appLogsConfiguration":{"destination":"log-analytics","logAnalyticsConfiguration":{"customerId":"97a113ac-9dbf-4e46-bec0-94f3194227d3"}},"zoneRedundant":false,"customDomainConfiguration":{"customDomainVerificationId":"79CA8690E6B618792A80838552EF20F439BB6386E447A1FE057FC382E98FF1B3"}},"sku":{"name":"Consumption"}}'
    headers:
      api-supported-versions:
      - 2022-01-01-preview, 2022-03-01, 2022-06-01-preview, 2022-10-01, 2022-11-01-preview
      cache-control:
      - no-cache
      content-length:
      - '936'
      content-type:
      - application/json; charset=utf-8
      date:
      - Wed, 11 Jan 2023 11:59:52 GMT
      expires:
      - '-1'
      pragma:
      - no-cache
      server:
      - Microsoft-IIS/10.0
      strict-transport-security:
      - max-age=31536000; includeSubDomains
      transfer-encoding:
      - chunked
      vary:
      - Accept-Encoding,Accept-Encoding
      x-content-type-options:
      - nosniff
      x-powered-by:
      - ASP.NET
    status:
      code: 200
      message: OK
- request:
    body: null
    headers:
      Accept:
      - '*/*'
      Accept-Encoding:
      - gzip, deflate
      CommandName:
      - containerapp env create
      Connection:
      - keep-alive
      ParameterSetName:
      - -g -n --logs-workspace-id --logs-workspace-key
      User-Agent:
      - python/3.9.7 (Windows-10-10.0.22621-SP0) AZURECLI/2.44.0
    method: GET
    uri: https://management.azure.com/subscriptions/00000000-0000-0000-0000-000000000000/resourceGroups/clitest.rg000001/providers/Microsoft.App/managedEnvironments/containerapp-e2e-env000002?api-version=2022-06-01-preview
  response:
    body:
      string: '{"id":"/subscriptions/00000000-0000-0000-0000-000000000000/resourceGroups/clitest.rg000001/providers/Microsoft.App/managedEnvironments/containerapp-e2e-env000002","name":"containerapp-e2e-env000002","type":"Microsoft.App/managedEnvironments","location":"eastus","systemData":{"createdBy":"zuh@microsoft.com","createdByType":"User","createdAt":"2023-01-11T11:55:18.8350827","lastModifiedBy":"zuh@microsoft.com","lastModifiedByType":"User","lastModifiedAt":"2023-01-11T11:55:18.8350827"},"properties":{"provisioningState":"Waiting","defaultDomain":"icybush-36fe4a11.eastus.azurecontainerapps.io","staticIp":"20.237.46.192","appLogsConfiguration":{"destination":"log-analytics","logAnalyticsConfiguration":{"customerId":"97a113ac-9dbf-4e46-bec0-94f3194227d3"}},"zoneRedundant":false,"customDomainConfiguration":{"customDomainVerificationId":"79CA8690E6B618792A80838552EF20F439BB6386E447A1FE057FC382E98FF1B3"}},"sku":{"name":"Consumption"}}'
    headers:
      api-supported-versions:
      - 2022-01-01-preview, 2022-03-01, 2022-06-01-preview, 2022-10-01, 2022-11-01-preview
      cache-control:
      - no-cache
      content-length:
      - '936'
      content-type:
      - application/json; charset=utf-8
      date:
      - Wed, 11 Jan 2023 11:59:56 GMT
      expires:
      - '-1'
      pragma:
      - no-cache
      strict-transport-security:
      - max-age=31536000; includeSubDomains
      vary:
      - Accept-Encoding
      x-content-type-options:
      - nosniff
    status:
      code: 200
      message: OK
- request:
    body: null
    headers:
      Accept:
      - application/json
      Accept-Encoding:
      - gzip, deflate
      CommandName:
      - containerapp env create
      Connection:
      - keep-alive
      ParameterSetName:
      - -g -n --logs-workspace-id --logs-workspace-key
      User-Agent:
      - python/3.9.7 (Windows-10-10.0.22621-SP0) AZURECLI/2.44.0
    method: GET
    uri: https://management.azure.com/subscriptions/00000000-0000-0000-0000-000000000000/providers/Microsoft.App?api-version=2021-04-01
  response:
    body:
      string: '{"id":"/subscriptions/00000000-0000-0000-0000-000000000000/resourceGroups/clitest.rg000001/providers/Microsoft.App/managedEnvironments/containerapp-e2e-env000002","name":"containerapp-e2e-env000002","type":"Microsoft.App/managedEnvironments","location":"eastus","systemData":{"createdBy":"zuh@microsoft.com","createdByType":"User","createdAt":"2023-01-11T11:55:18.8350827","lastModifiedBy":"zuh@microsoft.com","lastModifiedByType":"User","lastModifiedAt":"2023-01-11T11:55:18.8350827"},"properties":{"provisioningState":"Waiting","defaultDomain":"icybush-36fe4a11.eastus.azurecontainerapps.io","staticIp":"20.237.46.192","appLogsConfiguration":{"destination":"log-analytics","logAnalyticsConfiguration":{"customerId":"97a113ac-9dbf-4e46-bec0-94f3194227d3"}},"zoneRedundant":false,"customDomainConfiguration":{"customDomainVerificationId":"79CA8690E6B618792A80838552EF20F439BB6386E447A1FE057FC382E98FF1B3"}},"sku":{"name":"Consumption"}}'
    headers:
      api-supported-versions:
      - 2022-01-01-preview, 2022-03-01, 2022-06-01-preview, 2022-10-01, 2022-11-01-preview
      cache-control:
      - no-cache
      content-length:
      - '936'
      content-type:
      - application/json; charset=utf-8
      date:
      - Wed, 11 Jan 2023 12:00:00 GMT
      expires:
      - '-1'
      pragma:
      - no-cache
      strict-transport-security:
      - max-age=31536000; includeSubDomains
      vary:
      - Accept-Encoding
      x-content-type-options:
      - nosniff
    status:
      code: 200
      message: OK
- request:
    body: null
    headers:
      Accept:
      - application/json
      Accept-Encoding:
      - gzip, deflate
      CommandName:
      - containerapp env create
      Connection:
      - keep-alive
      ParameterSetName:
      - -g -n --logs-workspace-id --logs-workspace-key
      User-Agent:
      - python/3.9.7 (Windows-10-10.0.22621-SP0) AZURECLI/2.44.0
    method: GET
    uri: https://management.azure.com/subscriptions/00000000-0000-0000-0000-000000000000/providers/Microsoft.App?api-version=2021-04-01
  response:
    body:
      string: '{"id":"/subscriptions/00000000-0000-0000-0000-000000000000/resourceGroups/clitest.rg000001/providers/Microsoft.App/managedEnvironments/containerapp-e2e-env000002","name":"containerapp-e2e-env000002","type":"Microsoft.App/managedEnvironments","location":"eastus","systemData":{"createdBy":"zuh@microsoft.com","createdByType":"User","createdAt":"2023-01-11T11:55:18.8350827","lastModifiedBy":"zuh@microsoft.com","lastModifiedByType":"User","lastModifiedAt":"2023-01-11T11:55:18.8350827"},"properties":{"provisioningState":"Waiting","defaultDomain":"icybush-36fe4a11.eastus.azurecontainerapps.io","staticIp":"20.237.46.192","appLogsConfiguration":{"destination":"log-analytics","logAnalyticsConfiguration":{"customerId":"97a113ac-9dbf-4e46-bec0-94f3194227d3"}},"zoneRedundant":false,"customDomainConfiguration":{"customDomainVerificationId":"79CA8690E6B618792A80838552EF20F439BB6386E447A1FE057FC382E98FF1B3"}},"sku":{"name":"Consumption"}}'
    headers:
      api-supported-versions:
      - 2022-01-01-preview, 2022-03-01, 2022-06-01-preview, 2022-10-01, 2022-11-01-preview
      cache-control:
      - no-cache
      content-length:
      - '936'
      content-type:
      - application/json; charset=utf-8
      date:
      - Wed, 11 Jan 2023 12:00:03 GMT
      expires:
      - '-1'
      pragma:
      - no-cache
      strict-transport-security:
      - max-age=31536000; includeSubDomains
      vary:
      - Accept-Encoding
      x-content-type-options:
      - nosniff
    status:
      code: 200
      message: OK
- request:
    body: '{"location": "northcentralusstage", "tags": null, "sku": {"name": "consumption"},
      "properties": {"daprAIInstrumentationKey": null, "vnetConfiguration": null,
      "internalLoadBalancerEnabled": null, "appLogsConfiguration": {"destination":
      "log-analytics", "logAnalyticsConfiguration": {"customerId": "9df113fc-4f0f-4df9-915d-ed0c64470216",
      "sharedKey": "CDpjz8Omvy4yanUV+PmHsSvJ+8FfcwHNnpXgLMfFEhaHwYypw/BorbyFK4sy6f35JB/vwkLT2t/qN8aSKOvnTw=="}},
      "customDomainConfiguration": null, "zoneRedundant": false}}'
    headers:
      Accept:
      - '*/*'
      Accept-Encoding:
      - gzip, deflate
      CommandName:
      - containerapp env create
      Connection:
      - keep-alive
      Content-Length:
      - '502'
      Content-Type:
      - application/json
      ParameterSetName:
      - -g -n --logs-workspace-id --logs-workspace-key
      User-Agent:
      - python/3.9.7 (Windows-10-10.0.22621-SP0) AZURECLI/2.44.0
    method: GET
    uri: https://management.azure.com/subscriptions/00000000-0000-0000-0000-000000000000/resourceGroups/clitest.rg000001/providers/Microsoft.App/managedEnvironments/containerapp-e2e-env000002?api-version=2022-06-01-preview
  response:
    body:
      string: '{"id":"/subscriptions/00000000-0000-0000-0000-000000000000/resourceGroups/clitest.rg000001/providers/Microsoft.App/managedEnvironments/containerapp-e2e-env000002","name":"containerapp-e2e-env000002","type":"Microsoft.App/managedEnvironments","location":"eastus","systemData":{"createdBy":"zuh@microsoft.com","createdByType":"User","createdAt":"2023-01-11T11:55:18.8350827","lastModifiedBy":"zuh@microsoft.com","lastModifiedByType":"User","lastModifiedAt":"2023-01-11T11:55:18.8350827"},"properties":{"provisioningState":"Waiting","defaultDomain":"icybush-36fe4a11.eastus.azurecontainerapps.io","staticIp":"20.237.46.192","appLogsConfiguration":{"destination":"log-analytics","logAnalyticsConfiguration":{"customerId":"97a113ac-9dbf-4e46-bec0-94f3194227d3"}},"zoneRedundant":false,"customDomainConfiguration":{"customDomainVerificationId":"79CA8690E6B618792A80838552EF20F439BB6386E447A1FE057FC382E98FF1B3"}},"sku":{"name":"Consumption"}}'
    headers:
      api-supported-versions:
      - 2022-01-01-preview, 2022-03-01, 2022-06-01-preview, 2022-10-01, 2022-11-01-preview
      cache-control:
      - no-cache
      content-length:
      - '936'
      content-type:
      - application/json; charset=utf-8
      date:
      - Wed, 11 Jan 2023 12:00:07 GMT
      expires:
      - '-1'
      pragma:
      - no-cache
      server:
      - Microsoft-IIS/10.0
      strict-transport-security:
      - max-age=31536000; includeSubDomains
      x-content-type-options:
      - nosniff
      x-ms-async-operation-timeout:
      - PT15M
      x-ms-ratelimit-remaining-subscription-resource-requests:
      - '99'
      x-powered-by:
      - ASP.NET
    status:
      code: 201
      message: Created
- request:
    body: null
    headers:
      Accept:
      - '*/*'
      Accept-Encoding:
      - gzip, deflate
      CommandName:
      - containerapp env create
      Connection:
      - keep-alive
      ParameterSetName:
      - -g -n --logs-workspace-id --logs-workspace-key
      User-Agent:
      - python/3.9.7 (Windows-10-10.0.22621-SP0) AZURECLI/2.44.0
    method: GET
    uri: https://management.azure.com/subscriptions/00000000-0000-0000-0000-000000000000/resourceGroups/clitest.rg000001/providers/Microsoft.App/managedEnvironments/containerapp-e2e-env000002?api-version=2022-06-01-preview
  response:
    body:
      string: '{"id":"/subscriptions/00000000-0000-0000-0000-000000000000/resourceGroups/clitest.rg000001/providers/Microsoft.App/managedEnvironments/containerapp-e2e-env000002","name":"containerapp-e2e-env000002","type":"Microsoft.App/managedEnvironments","location":"eastus","systemData":{"createdBy":"zuh@microsoft.com","createdByType":"User","createdAt":"2023-01-11T11:55:18.8350827","lastModifiedBy":"zuh@microsoft.com","lastModifiedByType":"User","lastModifiedAt":"2023-01-11T11:55:18.8350827"},"properties":{"provisioningState":"Waiting","defaultDomain":"icybush-36fe4a11.eastus.azurecontainerapps.io","staticIp":"20.237.46.192","appLogsConfiguration":{"destination":"log-analytics","logAnalyticsConfiguration":{"customerId":"97a113ac-9dbf-4e46-bec0-94f3194227d3"}},"zoneRedundant":false,"customDomainConfiguration":{"customDomainVerificationId":"79CA8690E6B618792A80838552EF20F439BB6386E447A1FE057FC382E98FF1B3"}},"sku":{"name":"Consumption"}}'
    headers:
      api-supported-versions:
      - 2022-01-01-preview, 2022-03-01, 2022-06-01-preview, 2022-10-01, 2022-11-01-preview
      cache-control:
      - no-cache
      content-length:
      - '936'
      content-type:
      - application/json; charset=utf-8
      date:
      - Wed, 11 Jan 2023 12:00:11 GMT
      expires:
      - '-1'
      pragma:
      - no-cache
      server:
      - Microsoft-IIS/10.0
      strict-transport-security:
      - max-age=31536000; includeSubDomains
      transfer-encoding:
      - chunked
      vary:
      - Accept-Encoding,Accept-Encoding
      x-content-type-options:
      - nosniff
      x-powered-by:
      - ASP.NET
    status:
      code: 200
      message: OK
- request:
    body: null
    headers:
      Accept:
      - '*/*'
      Accept-Encoding:
      - gzip, deflate
      CommandName:
      - containerapp env create
      Connection:
      - keep-alive
      ParameterSetName:
      - -g -n --logs-workspace-id --logs-workspace-key
      User-Agent:
      - python/3.9.7 (Windows-10-10.0.22621-SP0) AZURECLI/2.44.0
    method: GET
    uri: https://management.azure.com/subscriptions/00000000-0000-0000-0000-000000000000/resourceGroups/clitest.rg000001/providers/Microsoft.App/managedEnvironments/containerapp-e2e-env000002?api-version=2022-06-01-preview
  response:
    body:
      string: '{"id":"/subscriptions/00000000-0000-0000-0000-000000000000/resourceGroups/clitest.rg000001/providers/Microsoft.App/managedEnvironments/containerapp-e2e-env000002","name":"containerapp-e2e-env000002","type":"Microsoft.App/managedEnvironments","location":"eastus","systemData":{"createdBy":"zuh@microsoft.com","createdByType":"User","createdAt":"2023-01-11T11:55:18.8350827","lastModifiedBy":"zuh@microsoft.com","lastModifiedByType":"User","lastModifiedAt":"2023-01-11T11:55:18.8350827"},"properties":{"provisioningState":"Waiting","defaultDomain":"icybush-36fe4a11.eastus.azurecontainerapps.io","staticIp":"20.237.46.192","appLogsConfiguration":{"destination":"log-analytics","logAnalyticsConfiguration":{"customerId":"97a113ac-9dbf-4e46-bec0-94f3194227d3"}},"zoneRedundant":false,"customDomainConfiguration":{"customDomainVerificationId":"79CA8690E6B618792A80838552EF20F439BB6386E447A1FE057FC382E98FF1B3"}},"sku":{"name":"Consumption"}}'
    headers:
      api-supported-versions:
      - 2022-01-01-preview, 2022-03-01, 2022-06-01-preview, 2022-10-01, 2022-11-01-preview
      cache-control:
      - no-cache
      content-length:
      - '936'
      content-type:
      - application/json; charset=utf-8
      date:
      - Wed, 11 Jan 2023 12:00:15 GMT
      expires:
      - '-1'
      pragma:
      - no-cache
      server:
      - Microsoft-IIS/10.0
      strict-transport-security:
      - max-age=31536000; includeSubDomains
      transfer-encoding:
      - chunked
      vary:
      - Accept-Encoding,Accept-Encoding
      x-content-type-options:
      - nosniff
      x-powered-by:
      - ASP.NET
    status:
      code: 200
      message: OK
- request:
    body: null
    headers:
      Accept:
      - '*/*'
      Accept-Encoding:
      - gzip, deflate
      CommandName:
      - containerapp env create
      Connection:
      - keep-alive
      ParameterSetName:
      - -g -n --logs-workspace-id --logs-workspace-key
      User-Agent:
      - python/3.9.7 (Windows-10-10.0.22621-SP0) AZURECLI/2.44.0
    method: GET
    uri: https://management.azure.com/subscriptions/00000000-0000-0000-0000-000000000000/resourceGroups/clitest.rg000001/providers/Microsoft.App/managedEnvironments/containerapp-e2e-env000002?api-version=2022-06-01-preview
  response:
    body:
      string: '{"id":"/subscriptions/00000000-0000-0000-0000-000000000000/resourceGroups/clitest.rg000001/providers/Microsoft.App/managedEnvironments/containerapp-e2e-env000002","name":"containerapp-e2e-env000002","type":"Microsoft.App/managedEnvironments","location":"eastus","systemData":{"createdBy":"zuh@microsoft.com","createdByType":"User","createdAt":"2023-01-11T11:55:18.8350827","lastModifiedBy":"zuh@microsoft.com","lastModifiedByType":"User","lastModifiedAt":"2023-01-11T11:55:18.8350827"},"properties":{"provisioningState":"Waiting","defaultDomain":"icybush-36fe4a11.eastus.azurecontainerapps.io","staticIp":"20.237.46.192","appLogsConfiguration":{"destination":"log-analytics","logAnalyticsConfiguration":{"customerId":"97a113ac-9dbf-4e46-bec0-94f3194227d3"}},"zoneRedundant":false,"customDomainConfiguration":{"customDomainVerificationId":"79CA8690E6B618792A80838552EF20F439BB6386E447A1FE057FC382E98FF1B3"}},"sku":{"name":"Consumption"}}'
    headers:
      api-supported-versions:
      - 2022-01-01-preview, 2022-03-01, 2022-06-01-preview, 2022-10-01, 2022-11-01-preview
      cache-control:
      - no-cache
      content-length:
      - '936'
      content-type:
      - application/json; charset=utf-8
      date:
      - Wed, 11 Jan 2023 12:00:20 GMT
      expires:
      - '-1'
      pragma:
      - no-cache
      server:
      - Microsoft-IIS/10.0
      strict-transport-security:
      - max-age=31536000; includeSubDomains
      transfer-encoding:
      - chunked
      vary:
      - Accept-Encoding,Accept-Encoding
      x-content-type-options:
      - nosniff
      x-powered-by:
      - ASP.NET
    status:
      code: 200
      message: OK
- request:
    body: null
    headers:
      Accept:
      - '*/*'
      Accept-Encoding:
      - gzip, deflate
      CommandName:
      - containerapp env create
      Connection:
      - keep-alive
      ParameterSetName:
      - -g -n --logs-workspace-id --logs-workspace-key
      User-Agent:
      - python/3.9.7 (Windows-10-10.0.22621-SP0) AZURECLI/2.44.0
    method: GET
    uri: https://management.azure.com/subscriptions/00000000-0000-0000-0000-000000000000/resourceGroups/clitest.rg000001/providers/Microsoft.App/managedEnvironments/containerapp-e2e-env000002?api-version=2022-06-01-preview
  response:
    body:
      string: '{"id":"/subscriptions/00000000-0000-0000-0000-000000000000/resourceGroups/clitest.rg000001/providers/Microsoft.App/managedEnvironments/containerapp-e2e-env000002","name":"containerapp-e2e-env000002","type":"Microsoft.App/managedEnvironments","location":"eastus","systemData":{"createdBy":"zuh@microsoft.com","createdByType":"User","createdAt":"2023-01-11T11:55:18.8350827","lastModifiedBy":"zuh@microsoft.com","lastModifiedByType":"User","lastModifiedAt":"2023-01-11T11:55:18.8350827"},"properties":{"provisioningState":"Waiting","defaultDomain":"icybush-36fe4a11.eastus.azurecontainerapps.io","staticIp":"20.237.46.192","appLogsConfiguration":{"destination":"log-analytics","logAnalyticsConfiguration":{"customerId":"97a113ac-9dbf-4e46-bec0-94f3194227d3"}},"zoneRedundant":false,"customDomainConfiguration":{"customDomainVerificationId":"79CA8690E6B618792A80838552EF20F439BB6386E447A1FE057FC382E98FF1B3"}},"sku":{"name":"Consumption"}}'
=======
      string: '{"id":"/subscriptions/00000000-0000-0000-0000-000000000000/providers/Microsoft.App","namespace":"Microsoft.App","authorizations":[{"applicationId":"7e3bc4fd-85a3-4192-b177-5b8bfc87f42c","roleDefinitionId":"39a74f72-b40f-4bdc-b639-562fe2260bf0"},{"applicationId":"3734c1a4-2bed-4998-a37a-ff1a9e7bf019","roleDefinitionId":"5c779a4f-5cb2-4547-8c41-478d9be8ba90"},{"applicationId":"55ebbb62-3b9c-49fd-9b87-9595226dd4ac","roleDefinitionId":"e49ca620-7992-4561-a7df-4ed67dad77b5","managedByRoleDefinitionId":"9e3af657-a8ff-583c-a75c-2fe7c4bcb635"}],"resourceTypes":[{"resourceType":"operations","locations":["North
        Central US (Stage)","Central US EUAP","East US 2 EUAP","Canada Central","West
        Europe","North Europe","East US","East US 2","East Asia","Australia East","Germany
        West Central","Japan East","UK South","West US","Central US","North Central
        US","South Central US","Korea Central","Brazil South","West US 3","France
        Central","South Africa North","Norway East","Switzerland North","UAE North"],"apiVersions":["2022-11-01-preview","2022-10-01","2022-06-01-preview","2022-03-01","2022-01-01-preview"],"capabilities":"None"},{"resourceType":"locations/connectedEnvironmentOperationResults","locations":["North
        Central US (Stage)","North Central US","East US","East Asia","West Europe","Central
        US EUAP","East US 2 EUAP"],"apiVersions":["2022-11-01-preview","2022-10-01","2022-06-01-preview"],"capabilities":"None"},{"resourceType":"managedEnvironments","locations":["Central
        US EUAP","East US 2 EUAP","North Central US (Stage)","Canada Central","West
        Europe","North Europe","East US","East US 2","East Asia","Australia East","Germany
        West Central","Japan East","UK South","West US","Central US","North Central
        US","South Central US","Korea Central","Brazil South","West US 3","France
        Central","South Africa North","Norway East","Switzerland North","UAE North"],"apiVersions":["2022-11-01-preview","2022-10-01","2022-06-01-preview","2022-03-01","2022-01-01-preview"],"capabilities":"CrossResourceGroupResourceMove,
        CrossSubscriptionResourceMove, SupportsTags, SupportsLocation"},{"resourceType":"managedEnvironments/certificates","locations":["Central
        US EUAP","East US 2 EUAP","North Central US (Stage)","Canada Central","West
        Europe","North Europe","East US","East US 2","East Asia","Australia East","Germany
        West Central","Japan East","UK South","West US","Central US","North Central
        US","South Central US","Korea Central","Brazil South","West US 3","France
        Central","South Africa North","Norway East","Switzerland North","UAE North"],"apiVersions":["2022-11-01-preview","2022-10-01","2022-06-01-preview","2022-03-01","2022-01-01-preview"],"capabilities":"CrossResourceGroupResourceMove,
        CrossSubscriptionResourceMove, SupportsTags, SupportsLocation"},{"resourceType":"managedEnvironments/managedCertificates","locations":["Central
        US EUAP","East US 2 EUAP","North Central US (Stage)","Canada Central","West
        Europe","North Europe","East US","East US 2","East Asia","Australia East","Germany
        West Central","Japan East","UK South","West US","Central US","North Central
        US","South Central US","Korea Central","Brazil South","West US 3","France
        Central","South Africa North","Norway East","Switzerland North","UAE North"],"apiVersions":["2022-11-01-preview"],"capabilities":"CrossResourceGroupResourceMove,
        CrossSubscriptionResourceMove, SupportsTags, SupportsLocation"},{"resourceType":"containerApps","locations":["Central
        US EUAP","East US 2 EUAP","North Central US (Stage)","Canada Central","West
        Europe","North Europe","East US","East US 2","East Asia","Australia East","Germany
        West Central","Japan East","UK South","West US","Central US","North Central
        US","South Central US","Korea Central","Brazil South","West US 3","France
        Central","South Africa North","Norway East","Switzerland North","UAE North"],"apiVersions":["2022-11-01-preview","2022-10-01","2022-06-01-preview","2022-03-01","2022-01-01-preview"],"capabilities":"CrossResourceGroupResourceMove,
        CrossSubscriptionResourceMove, SystemAssignedResourceIdentity, SupportsTags,
        SupportsLocation"},{"resourceType":"jobs","locations":["Central US EUAP","East
        US 2 EUAP","North Central US (Stage)","Canada Central","West Europe","North
        Europe","East US","East US 2","East Asia","Australia East","Germany West Central","Japan
        East","UK South","West US","Central US","North Central US","South Central
        US","Korea Central","Brazil South","West US 3","France Central","South Africa
        North","Norway East","Switzerland North","UAE North"],"apiVersions":["2022-11-01-preview"],"capabilities":"CrossResourceGroupResourceMove,
        CrossSubscriptionResourceMove, SystemAssignedResourceIdentity, SupportsTags,
        SupportsLocation"},{"resourceType":"locations","locations":[],"apiVersions":["2022-11-01-preview","2022-10-01","2022-06-01-preview","2022-03-01","2022-01-01-preview"],"capabilities":"None"},{"resourceType":"locations/managedEnvironmentOperationResults","locations":["Central
        US EUAP","East US 2 EUAP","North Central US (Stage)","Canada Central","West
        Europe","North Europe","East US","East US 2","East Asia","Australia East","Germany
        West Central","Japan East","UK South","West US","Central US","North Central
        US","South Central US","Korea Central","Brazil South","West US 3","France
        Central","South Africa North","Norway East","Switzerland North","UAE North"],"apiVersions":["2022-11-01-preview","2022-10-01","2022-06-01-preview","2022-03-01","2022-01-01-preview"],"capabilities":"None"},{"resourceType":"locations/managedEnvironmentOperationStatuses","locations":["Central
        US EUAP","East US 2 EUAP","North Central US (Stage)","Canada Central","West
        Europe","North Europe","East US","East US 2","East Asia","Australia East","Germany
        West Central","Japan East","UK South","West US","Central US","North Central
        US","South Central US","Korea Central","Brazil South","West US 3","France
        Central","South Africa North","Norway East","Switzerland North","UAE North"],"apiVersions":["2022-11-01-preview","2022-10-01","2022-06-01-preview","2022-03-01","2022-01-01-preview"],"capabilities":"None"},{"resourceType":"locations/containerappOperationResults","locations":["Central
        US EUAP","East US 2 EUAP","North Central US (Stage)","Canada Central","West
        Europe","North Europe","East US","East US 2","East Asia","Australia East","Germany
        West Central","Japan East","UK South","West US","Central US","North Central
        US","South Central US","Korea Central","Brazil South","West US 3","France
        Central","South Africa North","Norway East","Switzerland North","UAE North"],"apiVersions":["2022-11-01-preview","2022-10-01","2022-06-01-preview","2022-03-01","2022-01-01-preview"],"capabilities":"None"},{"resourceType":"locations/containerappOperationStatuses","locations":["Central
        US EUAP","East US 2 EUAP","North Central US (Stage)","Canada Central","West
        Europe","North Europe","East US","East US 2","East Asia","Australia East","Germany
        West Central","Japan East","UK South","West US","Central US","North Central
        US","South Central US","Korea Central","Brazil South","West US 3","France
        Central","South Africa North","Norway East","Switzerland North","UAE North"],"apiVersions":["2022-11-01-preview","2022-10-01","2022-06-01-preview","2022-03-01","2022-01-01-preview"],"capabilities":"None"},{"resourceType":"connectedEnvironments","locations":["Central
        US EUAP","East US 2 EUAP","North Central US (Stage)","North Central US","East
        US","East Asia","West Europe"],"apiVersions":["2022-11-01-preview","2022-10-01","2022-06-01-preview"],"capabilities":"CrossResourceGroupResourceMove,
        CrossSubscriptionResourceMove, SupportsTags, SupportsLocation"},{"resourceType":"connectedEnvironments/certificates","locations":["Central
        US EUAP","East US 2 EUAP","North Central US (Stage)","North Central US","East
        US","East Asia","West Europe"],"apiVersions":["2022-11-01-preview","2022-10-01","2022-06-01-preview"],"capabilities":"CrossResourceGroupResourceMove,
        CrossSubscriptionResourceMove, SupportsTags, SupportsLocation"},{"resourceType":"locations/connectedEnvironmentOperationStatuses","locations":["Central
        US EUAP","East US 2 EUAP","North Central US (Stage)","North Central US","East
        US","East Asia","West Europe"],"apiVersions":["2022-11-01-preview","2022-10-01","2022-06-01-preview"],"capabilities":"None"},{"resourceType":"locations/billingMeters","locations":["Central
        US EUAP","East US 2 EUAP","North Central US (Stage)","Australia East","North
        Central US","East US 2","West Europe","Central US","East US","North Europe","South
        Central US","UK South","West US 3"],"apiVersions":["2022-11-01-preview","2022-10-01","2022-06-01-preview"],"capabilities":"None"},{"resourceType":"locations/availableManagedEnvironmentsWorkloadProfileTypes","locations":["Central
        US EUAP","East US 2 EUAP","North Central US (Stage)","Australia East","North
        Central US","East US 2","West Europe","Central US","East US","North Europe","South
        Central US","UK South","West US 3"],"apiVersions":["2022-11-01-preview","2022-10-01","2022-06-01-preview"],"capabilities":"None"}],"registrationState":"Registered","registrationPolicy":"RegistrationRequired"}'
>>>>>>> 93484371
    headers:
      cache-control:
      - no-cache
      content-length:
      - '9060'
      content-type:
      - application/json; charset=utf-8
      date:
      - Fri, 17 Mar 2023 08:01:03 GMT
      expires:
      - '-1'
      pragma:
      - no-cache
      strict-transport-security:
      - max-age=31536000; includeSubDomains
      vary:
      - Accept-Encoding
      x-content-type-options:
      - nosniff
    status:
      code: 200
      message: OK
- request:
    body: '{"location": "eastus", "identity": {"type": "None", "userAssignedIdentities":
      null}, "properties": {"environmentId": "/subscriptions/00000000-0000-0000-0000-000000000000/resourceGroups/clitest.rg000001/providers/Microsoft.App/managedEnvironments/containerapp-e2e-env000002",
      "configuration": {"secrets": null, "activeRevisionsMode": "single", "ingress":
      null, "dapr": null, "registries": null}, "template": {"revisionSuffix": null,
      "containers": [{"image": "mcr.microsoft.com/azuredocs/containerapps-helloworld:latest",
      "name": "containerapp-update000004", "command": null, "args": null, "env": null,
      "resources": null, "volumeMounts": null}], "initContainers": null, "scale":
      null, "volumes": null}}, "tags": null}'
    headers:
      Accept:
      - '*/*'
      Accept-Encoding:
      - gzip, deflate
      CommandName:
      - containerapp create
      Connection:
      - keep-alive
      Content-Length:
      - '715'
      Content-Type:
      - application/json
      ParameterSetName:
      - -g -n --environment
      User-Agent:
      - python/3.10.10 (Windows-10-10.0.22621-SP0) AZURECLI/2.46.0
    method: PUT
    uri: https://management.azure.com/subscriptions/00000000-0000-0000-0000-000000000000/resourceGroups/clitest.rg000001/providers/Microsoft.App/containerApps/containerapp-update000004?api-version=2022-10-01
  response:
    body:
      string: '{"id":"/subscriptions/00000000-0000-0000-0000-000000000000/resourceGroups/clitest.rg000001/providers/Microsoft.App/containerapps/containerapp-update000004","name":"containerapp-update000004","type":"Microsoft.App/containerApps","location":"East
        US","systemData":{"createdBy":"xinyupang@microsoft.com","createdByType":"User","createdAt":"2023-03-17T08:01:07.7984506Z","lastModifiedBy":"xinyupang@microsoft.com","lastModifiedByType":"User","lastModifiedAt":"2023-03-17T08:01:07.7984506Z"},"properties":{"provisioningState":"InProgress","managedEnvironmentId":"/subscriptions/00000000-0000-0000-0000-000000000000/resourceGroups/clitest.rg000001/providers/Microsoft.App/managedEnvironments/containerapp-e2e-env000002","environmentId":"/subscriptions/00000000-0000-0000-0000-000000000000/resourceGroups/clitest.rg000001/providers/Microsoft.App/managedEnvironments/containerapp-e2e-env000002","workloadProfileType":null,"outboundIpAddresses":["20.81.123.239"],"latestRevisionName":"","latestReadyRevisionName":"","latestRevisionFqdn":"","customDomainVerificationId":"D3F71C85EB6552E36A89A3E4A080C3CFB00181670B659B0003264FC673AA9B00","configuration":{"secrets":null,"activeRevisionsMode":"Single","ingress":null,"registries":null,"dapr":null,"maxInactiveRevisions":null},"template":{"revisionSuffix":"","containers":[{"image":"mcr.microsoft.com/azuredocs/containerapps-helloworld:latest","name":"containerapp-update000004","resources":{"cpu":0.5,"memory":"1Gi","ephemeralStorage":"2Gi"}}],"initContainers":null,"scale":{"minReplicas":null,"maxReplicas":10,"rules":null},"volumes":null},"eventStreamEndpoint":"https://eastus.azurecontainerapps.dev/subscriptions/00000000-0000-0000-0000-000000000000/resourceGroups/clitest.rg000001/containerApps/containerapp-update000004/eventstream"},"identity":{"type":"None"}}'
    headers:
      api-supported-versions:
      - 2022-01-01-preview, 2022-03-01, 2022-06-01-preview, 2022-10-01, 2022-11-01-preview,
        2023-02-01
      azure-asyncoperation:
      - https://management.azure.com/subscriptions/00000000-0000-0000-0000-000000000000/providers/Microsoft.App/locations/eastus/containerappOperationStatuses/35885eb9-b112-4183-8c55-ff7eb6ea93e6?api-version=2022-10-01&azureAsyncOperation=true
      cache-control:
      - no-cache
      content-length:
      - '1804'
      content-type:
      - application/json; charset=utf-8
      date:
      - Fri, 17 Mar 2023 08:01:09 GMT
      expires:
      - '-1'
      pragma:
      - no-cache
      server:
      - Microsoft-IIS/10.0
      strict-transport-security:
      - max-age=31536000; includeSubDomains
      x-content-type-options:
      - nosniff
      x-ms-async-operation-timeout:
      - PT15M
      x-ms-ratelimit-remaining-subscription-resource-requests:
      - '499'
      x-powered-by:
      - ASP.NET
    status:
      code: 201
      message: Created
- request:
    body: null
    headers:
      Accept:
      - '*/*'
      Accept-Encoding:
      - gzip, deflate
      CommandName:
      - containerapp create
      Connection:
      - keep-alive
      ParameterSetName:
      - -g -n --environment
      User-Agent:
      - python/3.10.10 (Windows-10-10.0.22621-SP0) AZURECLI/2.46.0
    method: GET
    uri: https://management.azure.com/subscriptions/00000000-0000-0000-0000-000000000000/providers/Microsoft.App/locations/eastus/containerappOperationStatuses/35885eb9-b112-4183-8c55-ff7eb6ea93e6?api-version=2022-10-01&azureAsyncOperation=true
  response:
    body:
      string: '{"id":"/subscriptions/00000000-0000-0000-0000-000000000000/providers/Microsoft.App/locations/eastus/containerappOperationStatuses/35885eb9-b112-4183-8c55-ff7eb6ea93e6","name":"35885eb9-b112-4183-8c55-ff7eb6ea93e6","status":"InProgress","startTime":"2023-03-17T08:01:07.9682103"}'
    headers:
      api-supported-versions:
      - 2022-01-01-preview, 2022-03-01, 2022-06-01-preview, 2022-10-01, 2022-11-01-preview,
        2023-02-01
      cache-control:
      - no-cache
      content-length:
      - '278'
      content-type:
      - application/json; charset=utf-8
      date:
      - Fri, 17 Mar 2023 08:01:09 GMT
      expires:
      - '-1'
      pragma:
      - no-cache
      server:
      - Microsoft-IIS/10.0
      strict-transport-security:
      - max-age=31536000; includeSubDomains
      transfer-encoding:
      - chunked
      vary:
      - Accept-Encoding,Accept-Encoding
      x-content-type-options:
      - nosniff
      x-powered-by:
      - ASP.NET
    status:
      code: 200
      message: OK
- request:
    body: null
    headers:
      Accept:
      - '*/*'
      Accept-Encoding:
      - gzip, deflate
      CommandName:
      - containerapp create
      Connection:
      - keep-alive
      ParameterSetName:
      - -g -n --environment
      User-Agent:
      - python/3.10.10 (Windows-10-10.0.22621-SP0) AZURECLI/2.46.0
    method: GET
    uri: https://management.azure.com/subscriptions/00000000-0000-0000-0000-000000000000/providers/Microsoft.App/locations/eastus/containerappOperationStatuses/35885eb9-b112-4183-8c55-ff7eb6ea93e6?api-version=2022-10-01&azureAsyncOperation=true
  response:
    body:
      string: '{"id":"/subscriptions/00000000-0000-0000-0000-000000000000/providers/Microsoft.App/locations/eastus/containerappOperationStatuses/35885eb9-b112-4183-8c55-ff7eb6ea93e6","name":"35885eb9-b112-4183-8c55-ff7eb6ea93e6","status":"InProgress","startTime":"2023-03-17T08:01:07.9682103"}'
    headers:
      api-supported-versions:
      - 2022-01-01-preview, 2022-03-01, 2022-06-01-preview, 2022-10-01, 2022-11-01-preview,
        2023-02-01
      cache-control:
      - no-cache
      content-length:
      - '278'
      content-type:
      - application/json; charset=utf-8
      date:
      - Fri, 17 Mar 2023 08:01:12 GMT
      expires:
      - '-1'
      pragma:
      - no-cache
      server:
      - Microsoft-IIS/10.0
      strict-transport-security:
      - max-age=31536000; includeSubDomains
      transfer-encoding:
      - chunked
      vary:
      - Accept-Encoding,Accept-Encoding
      x-content-type-options:
      - nosniff
      x-powered-by:
      - ASP.NET
    status:
      code: 200
      message: OK
- request:
    body: null
    headers:
      Accept:
      - '*/*'
      Accept-Encoding:
      - gzip, deflate
      CommandName:
      - containerapp create
      Connection:
      - keep-alive
      ParameterSetName:
      - -g -n --environment
      User-Agent:
      - python/3.10.10 (Windows-10-10.0.22621-SP0) AZURECLI/2.46.0
    method: GET
    uri: https://management.azure.com/subscriptions/00000000-0000-0000-0000-000000000000/providers/Microsoft.App/locations/eastus/containerappOperationStatuses/35885eb9-b112-4183-8c55-ff7eb6ea93e6?api-version=2022-10-01&azureAsyncOperation=true
  response:
    body:
      string: '{"id":"/subscriptions/00000000-0000-0000-0000-000000000000/providers/Microsoft.App/locations/eastus/containerappOperationStatuses/35885eb9-b112-4183-8c55-ff7eb6ea93e6","name":"35885eb9-b112-4183-8c55-ff7eb6ea93e6","status":"Succeeded","startTime":"2023-03-17T08:01:07.9682103"}'
    headers:
      api-supported-versions:
      - 2022-01-01-preview, 2022-03-01, 2022-06-01-preview, 2022-10-01, 2022-11-01-preview,
        2023-02-01
      cache-control:
      - no-cache
      content-length:
      - '277'
      content-type:
      - application/json; charset=utf-8
      date:
      - Fri, 17 Mar 2023 08:01:16 GMT
      expires:
      - '-1'
      pragma:
      - no-cache
      server:
      - Microsoft-IIS/10.0
      strict-transport-security:
      - max-age=31536000; includeSubDomains
      transfer-encoding:
      - chunked
      vary:
      - Accept-Encoding,Accept-Encoding
      x-content-type-options:
      - nosniff
      x-powered-by:
      - ASP.NET
    status:
      code: 200
      message: OK
- request:
    body: null
    headers:
      Accept:
      - '*/*'
      Accept-Encoding:
      - gzip, deflate
      CommandName:
      - containerapp create
      Connection:
      - keep-alive
      ParameterSetName:
      - -g -n --environment
      User-Agent:
      - python/3.10.10 (Windows-10-10.0.22621-SP0) AZURECLI/2.46.0
    method: GET
    uri: https://management.azure.com/subscriptions/00000000-0000-0000-0000-000000000000/resourceGroups/clitest.rg000001/providers/Microsoft.App/containerApps/containerapp-update000004?api-version=2022-10-01
  response:
    body:
      string: '{"id":"/subscriptions/00000000-0000-0000-0000-000000000000/resourceGroups/clitest.rg000001/providers/Microsoft.App/containerapps/containerapp-update000004","name":"containerapp-update000004","type":"Microsoft.App/containerApps","location":"East
        US","systemData":{"createdBy":"xinyupang@microsoft.com","createdByType":"User","createdAt":"2023-03-17T08:01:07.7984506","lastModifiedBy":"xinyupang@microsoft.com","lastModifiedByType":"User","lastModifiedAt":"2023-03-17T08:01:07.7984506"},"properties":{"provisioningState":"Succeeded","managedEnvironmentId":"/subscriptions/00000000-0000-0000-0000-000000000000/resourceGroups/clitest.rg000001/providers/Microsoft.App/managedEnvironments/containerapp-e2e-env000002","environmentId":"/subscriptions/00000000-0000-0000-0000-000000000000/resourceGroups/clitest.rg000001/providers/Microsoft.App/managedEnvironments/containerapp-e2e-env000002","workloadProfileType":null,"outboundIpAddresses":["20.81.123.239"],"latestRevisionName":"containerapp-update000004--kx7aedr","latestReadyRevisionName":"containerapp-update000004--kx7aedr","latestRevisionFqdn":"","customDomainVerificationId":"D3F71C85EB6552E36A89A3E4A080C3CFB00181670B659B0003264FC673AA9B00","configuration":{"secrets":null,"activeRevisionsMode":"Single","ingress":null,"registries":null,"dapr":null,"maxInactiveRevisions":null},"template":{"revisionSuffix":"","containers":[{"image":"mcr.microsoft.com/azuredocs/containerapps-helloworld:latest","name":"containerapp-update000004","resources":{"cpu":0.5,"memory":"1Gi","ephemeralStorage":"2Gi"}}],"initContainers":null,"scale":{"minReplicas":null,"maxReplicas":10,"rules":null},"volumes":null},"eventStreamEndpoint":"https://eastus.azurecontainerapps.dev/subscriptions/00000000-0000-0000-0000-000000000000/resourceGroups/clitest.rg000001/containerApps/containerapp-update000004/eventstream"},"identity":{"type":"None"}}'
    headers:
      api-supported-versions:
      - 2022-01-01-preview, 2022-03-01, 2022-06-01-preview, 2022-10-01, 2022-11-01-preview,
        2023-02-01
      cache-control:
      - no-cache
      content-length:
      - '1869'
      content-type:
      - application/json; charset=utf-8
      date:
      - Fri, 17 Mar 2023 08:01:18 GMT
      expires:
      - '-1'
      pragma:
      - no-cache
      server:
      - Microsoft-IIS/10.0
      strict-transport-security:
      - max-age=31536000; includeSubDomains
      transfer-encoding:
      - chunked
      vary:
      - Accept-Encoding,Accept-Encoding
      x-content-type-options:
      - nosniff
      x-powered-by:
      - ASP.NET
    status:
      code: 200
      message: OK
- request:
    body: null
    headers:
      Accept:
      - application/json
      Accept-Encoding:
      - gzip, deflate
      CommandName:
      - containerapp show
      Connection:
      - keep-alive
      ParameterSetName:
      - -g -n
      User-Agent:
      - AZURECLI/2.46.0 azsdk-python-azure-mgmt-resource/21.1.0b1 Python/3.10.10 (Windows-10-10.0.22621-SP0)
    method: GET
    uri: https://management.azure.com/subscriptions/00000000-0000-0000-0000-000000000000/providers/Microsoft.App?api-version=2022-09-01
  response:
    body:
      string: '{"id":"/subscriptions/00000000-0000-0000-0000-000000000000/providers/Microsoft.App","namespace":"Microsoft.App","authorizations":[{"applicationId":"7e3bc4fd-85a3-4192-b177-5b8bfc87f42c","roleDefinitionId":"39a74f72-b40f-4bdc-b639-562fe2260bf0"},{"applicationId":"3734c1a4-2bed-4998-a37a-ff1a9e7bf019","roleDefinitionId":"5c779a4f-5cb2-4547-8c41-478d9be8ba90"},{"applicationId":"55ebbb62-3b9c-49fd-9b87-9595226dd4ac","roleDefinitionId":"e49ca620-7992-4561-a7df-4ed67dad77b5","managedByRoleDefinitionId":"9e3af657-a8ff-583c-a75c-2fe7c4bcb635"}],"resourceTypes":[{"resourceType":"operations","locations":["North
        Central US (Stage)","Central US EUAP","East US 2 EUAP","Canada Central","West
        Europe","North Europe","East US","East US 2","East Asia","Australia East","Germany
        West Central","Japan East","UK South","West US","Central US","North Central
        US","South Central US","Korea Central","Brazil South","West US 3","France
        Central","South Africa North","Norway East","Switzerland North","UAE North"],"apiVersions":["2022-11-01-preview","2022-10-01","2022-06-01-preview","2022-03-01","2022-01-01-preview"],"capabilities":"None"},{"resourceType":"locations/connectedEnvironmentOperationResults","locations":["North
        Central US (Stage)","North Central US","East US","East Asia","West Europe","Central
        US EUAP","East US 2 EUAP"],"apiVersions":["2022-11-01-preview","2022-10-01","2022-06-01-preview"],"capabilities":"None"},{"resourceType":"managedEnvironments","locations":["Central
        US EUAP","East US 2 EUAP","North Central US (Stage)","Canada Central","West
        Europe","North Europe","East US","East US 2","East Asia","Australia East","Germany
        West Central","Japan East","UK South","West US","Central US","North Central
        US","South Central US","Korea Central","Brazil South","West US 3","France
        Central","South Africa North","Norway East","Switzerland North","UAE North"],"apiVersions":["2022-11-01-preview","2022-10-01","2022-06-01-preview","2022-03-01","2022-01-01-preview"],"capabilities":"CrossResourceGroupResourceMove,
        CrossSubscriptionResourceMove, SupportsTags, SupportsLocation"},{"resourceType":"managedEnvironments/certificates","locations":["Central
        US EUAP","East US 2 EUAP","North Central US (Stage)","Canada Central","West
        Europe","North Europe","East US","East US 2","East Asia","Australia East","Germany
        West Central","Japan East","UK South","West US","Central US","North Central
        US","South Central US","Korea Central","Brazil South","West US 3","France
        Central","South Africa North","Norway East","Switzerland North","UAE North"],"apiVersions":["2022-11-01-preview","2022-10-01","2022-06-01-preview","2022-03-01","2022-01-01-preview"],"capabilities":"CrossResourceGroupResourceMove,
        CrossSubscriptionResourceMove, SupportsTags, SupportsLocation"},{"resourceType":"managedEnvironments/managedCertificates","locations":["Central
        US EUAP","East US 2 EUAP","North Central US (Stage)","Canada Central","West
        Europe","North Europe","East US","East US 2","East Asia","Australia East","Germany
        West Central","Japan East","UK South","West US","Central US","North Central
        US","South Central US","Korea Central","Brazil South","West US 3","France
        Central","South Africa North","Norway East","Switzerland North","UAE North"],"apiVersions":["2022-11-01-preview"],"capabilities":"CrossResourceGroupResourceMove,
        CrossSubscriptionResourceMove, SupportsTags, SupportsLocation"},{"resourceType":"containerApps","locations":["Central
        US EUAP","East US 2 EUAP","North Central US (Stage)","Canada Central","West
        Europe","North Europe","East US","East US 2","East Asia","Australia East","Germany
        West Central","Japan East","UK South","West US","Central US","North Central
        US","South Central US","Korea Central","Brazil South","West US 3","France
        Central","South Africa North","Norway East","Switzerland North","UAE North"],"apiVersions":["2022-11-01-preview","2022-10-01","2022-06-01-preview","2022-03-01","2022-01-01-preview"],"capabilities":"CrossResourceGroupResourceMove,
        CrossSubscriptionResourceMove, SystemAssignedResourceIdentity, SupportsTags,
        SupportsLocation"},{"resourceType":"jobs","locations":["Central US EUAP","East
        US 2 EUAP","North Central US (Stage)","Canada Central","West Europe","North
        Europe","East US","East US 2","East Asia","Australia East","Germany West Central","Japan
        East","UK South","West US","Central US","North Central US","South Central
        US","Korea Central","Brazil South","West US 3","France Central","South Africa
        North","Norway East","Switzerland North","UAE North"],"apiVersions":["2022-11-01-preview"],"capabilities":"CrossResourceGroupResourceMove,
        CrossSubscriptionResourceMove, SystemAssignedResourceIdentity, SupportsTags,
        SupportsLocation"},{"resourceType":"locations","locations":[],"apiVersions":["2022-11-01-preview","2022-10-01","2022-06-01-preview","2022-03-01","2022-01-01-preview"],"capabilities":"None"},{"resourceType":"locations/managedEnvironmentOperationResults","locations":["Central
        US EUAP","East US 2 EUAP","North Central US (Stage)","Canada Central","West
        Europe","North Europe","East US","East US 2","East Asia","Australia East","Germany
        West Central","Japan East","UK South","West US","Central US","North Central
        US","South Central US","Korea Central","Brazil South","West US 3","France
        Central","South Africa North","Norway East","Switzerland North","UAE North"],"apiVersions":["2022-11-01-preview","2022-10-01","2022-06-01-preview","2022-03-01","2022-01-01-preview"],"capabilities":"None"},{"resourceType":"locations/managedEnvironmentOperationStatuses","locations":["Central
        US EUAP","East US 2 EUAP","North Central US (Stage)","Canada Central","West
        Europe","North Europe","East US","East US 2","East Asia","Australia East","Germany
        West Central","Japan East","UK South","West US","Central US","North Central
        US","South Central US","Korea Central","Brazil South","West US 3","France
        Central","South Africa North","Norway East","Switzerland North","UAE North"],"apiVersions":["2022-11-01-preview","2022-10-01","2022-06-01-preview","2022-03-01","2022-01-01-preview"],"capabilities":"None"},{"resourceType":"locations/containerappOperationResults","locations":["Central
        US EUAP","East US 2 EUAP","North Central US (Stage)","Canada Central","West
        Europe","North Europe","East US","East US 2","East Asia","Australia East","Germany
        West Central","Japan East","UK South","West US","Central US","North Central
        US","South Central US","Korea Central","Brazil South","West US 3","France
        Central","South Africa North","Norway East","Switzerland North","UAE North"],"apiVersions":["2022-11-01-preview","2022-10-01","2022-06-01-preview","2022-03-01","2022-01-01-preview"],"capabilities":"None"},{"resourceType":"locations/containerappOperationStatuses","locations":["Central
        US EUAP","East US 2 EUAP","North Central US (Stage)","Canada Central","West
        Europe","North Europe","East US","East US 2","East Asia","Australia East","Germany
        West Central","Japan East","UK South","West US","Central US","North Central
        US","South Central US","Korea Central","Brazil South","West US 3","France
        Central","South Africa North","Norway East","Switzerland North","UAE North"],"apiVersions":["2022-11-01-preview","2022-10-01","2022-06-01-preview","2022-03-01","2022-01-01-preview"],"capabilities":"None"},{"resourceType":"connectedEnvironments","locations":["Central
        US EUAP","East US 2 EUAP","North Central US (Stage)","North Central US","East
        US","East Asia","West Europe"],"apiVersions":["2022-11-01-preview","2022-10-01","2022-06-01-preview"],"capabilities":"CrossResourceGroupResourceMove,
        CrossSubscriptionResourceMove, SupportsTags, SupportsLocation"},{"resourceType":"connectedEnvironments/certificates","locations":["Central
        US EUAP","East US 2 EUAP","North Central US (Stage)","North Central US","East
        US","East Asia","West Europe"],"apiVersions":["2022-11-01-preview","2022-10-01","2022-06-01-preview"],"capabilities":"CrossResourceGroupResourceMove,
        CrossSubscriptionResourceMove, SupportsTags, SupportsLocation"},{"resourceType":"locations/connectedEnvironmentOperationStatuses","locations":["Central
        US EUAP","East US 2 EUAP","North Central US (Stage)","North Central US","East
        US","East Asia","West Europe"],"apiVersions":["2022-11-01-preview","2022-10-01","2022-06-01-preview"],"capabilities":"None"},{"resourceType":"locations/billingMeters","locations":["Central
        US EUAP","East US 2 EUAP","North Central US (Stage)","Australia East","North
        Central US","East US 2","West Europe","Central US","East US","North Europe","South
        Central US","UK South","West US 3"],"apiVersions":["2022-11-01-preview","2022-10-01","2022-06-01-preview"],"capabilities":"None"},{"resourceType":"locations/availableManagedEnvironmentsWorkloadProfileTypes","locations":["Central
        US EUAP","East US 2 EUAP","North Central US (Stage)","Australia East","North
        Central US","East US 2","West Europe","Central US","East US","North Europe","South
        Central US","UK South","West US 3"],"apiVersions":["2022-11-01-preview","2022-10-01","2022-06-01-preview"],"capabilities":"None"}],"registrationState":"Registered","registrationPolicy":"RegistrationRequired"}'
    headers:
      cache-control:
      - no-cache
      content-length:
      - '9060'
      content-type:
      - application/json; charset=utf-8
      date:
      - Fri, 17 Mar 2023 08:01:19 GMT
      expires:
      - '-1'
      pragma:
      - no-cache
      strict-transport-security:
      - max-age=31536000; includeSubDomains
      vary:
      - Accept-Encoding
      x-content-type-options:
      - nosniff
    status:
      code: 200
      message: OK
- request:
    body: null
    headers:
      Accept:
      - '*/*'
      Accept-Encoding:
      - gzip, deflate
      CommandName:
      - containerapp show
      Connection:
      - keep-alive
      ParameterSetName:
      - -g -n
      User-Agent:
      - python/3.10.10 (Windows-10-10.0.22621-SP0) AZURECLI/2.46.0
    method: GET
    uri: https://management.azure.com/subscriptions/00000000-0000-0000-0000-000000000000/resourceGroups/clitest.rg000001/providers/Microsoft.App/containerApps/containerapp-update000004?api-version=2022-10-01
  response:
    body:
      string: '{"id":"/subscriptions/00000000-0000-0000-0000-000000000000/resourceGroups/clitest.rg000001/providers/Microsoft.App/containerapps/containerapp-update000004","name":"containerapp-update000004","type":"Microsoft.App/containerApps","location":"East
        US","systemData":{"createdBy":"xinyupang@microsoft.com","createdByType":"User","createdAt":"2023-03-17T08:01:07.7984506","lastModifiedBy":"xinyupang@microsoft.com","lastModifiedByType":"User","lastModifiedAt":"2023-03-17T08:01:07.7984506"},"properties":{"provisioningState":"Succeeded","managedEnvironmentId":"/subscriptions/00000000-0000-0000-0000-000000000000/resourceGroups/clitest.rg000001/providers/Microsoft.App/managedEnvironments/containerapp-e2e-env000002","environmentId":"/subscriptions/00000000-0000-0000-0000-000000000000/resourceGroups/clitest.rg000001/providers/Microsoft.App/managedEnvironments/containerapp-e2e-env000002","workloadProfileType":null,"outboundIpAddresses":["20.81.123.239"],"latestRevisionName":"containerapp-update000004--kx7aedr","latestReadyRevisionName":"containerapp-update000004--kx7aedr","latestRevisionFqdn":"","customDomainVerificationId":"D3F71C85EB6552E36A89A3E4A080C3CFB00181670B659B0003264FC673AA9B00","configuration":{"secrets":null,"activeRevisionsMode":"Single","ingress":null,"registries":null,"dapr":null,"maxInactiveRevisions":null},"template":{"revisionSuffix":"","containers":[{"image":"mcr.microsoft.com/azuredocs/containerapps-helloworld:latest","name":"containerapp-update000004","resources":{"cpu":0.5,"memory":"1Gi","ephemeralStorage":"2Gi"}}],"initContainers":null,"scale":{"minReplicas":null,"maxReplicas":10,"rules":null},"volumes":null},"eventStreamEndpoint":"https://eastus.azurecontainerapps.dev/subscriptions/00000000-0000-0000-0000-000000000000/resourceGroups/clitest.rg000001/containerApps/containerapp-update000004/eventstream"},"identity":{"type":"None"}}'
    headers:
      api-supported-versions:
      - 2022-01-01-preview, 2022-03-01, 2022-06-01-preview, 2022-10-01, 2022-11-01-preview,
        2023-02-01
      cache-control:
      - no-cache
      content-length:
      - '1869'
      content-type:
      - application/json; charset=utf-8
      date:
      - Fri, 17 Mar 2023 08:01:21 GMT
      expires:
      - '-1'
      pragma:
      - no-cache
      server:
      - Microsoft-IIS/10.0
      strict-transport-security:
      - max-age=31536000; includeSubDomains
      transfer-encoding:
      - chunked
      vary:
      - Accept-Encoding,Accept-Encoding
      x-content-type-options:
      - nosniff
      x-powered-by:
      - ASP.NET
    status:
      code: 200
      message: OK
- request:
    body: null
    headers:
      Accept:
      - application/json
      Accept-Encoding:
      - gzip, deflate
      CommandName:
      - containerapp list
      Connection:
      - keep-alive
      ParameterSetName:
      - -g
      User-Agent:
      - AZURECLI/2.46.0 azsdk-python-azure-mgmt-resource/21.1.0b1 Python/3.10.10 (Windows-10-10.0.22621-SP0)
    method: GET
    uri: https://management.azure.com/subscriptions/00000000-0000-0000-0000-000000000000/providers/Microsoft.App?api-version=2022-09-01
  response:
    body:
      string: '{"id":"/subscriptions/00000000-0000-0000-0000-000000000000/providers/Microsoft.App","namespace":"Microsoft.App","authorizations":[{"applicationId":"7e3bc4fd-85a3-4192-b177-5b8bfc87f42c","roleDefinitionId":"39a74f72-b40f-4bdc-b639-562fe2260bf0"},{"applicationId":"3734c1a4-2bed-4998-a37a-ff1a9e7bf019","roleDefinitionId":"5c779a4f-5cb2-4547-8c41-478d9be8ba90"},{"applicationId":"55ebbb62-3b9c-49fd-9b87-9595226dd4ac","roleDefinitionId":"e49ca620-7992-4561-a7df-4ed67dad77b5","managedByRoleDefinitionId":"9e3af657-a8ff-583c-a75c-2fe7c4bcb635"}],"resourceTypes":[{"resourceType":"operations","locations":["North
        Central US (Stage)","Central US EUAP","East US 2 EUAP","Canada Central","West
        Europe","North Europe","East US","East US 2","East Asia","Australia East","Germany
        West Central","Japan East","UK South","West US","Central US","North Central
        US","South Central US","Korea Central","Brazil South","West US 3","France
        Central","South Africa North","Norway East","Switzerland North","UAE North"],"apiVersions":["2022-11-01-preview","2022-10-01","2022-06-01-preview","2022-03-01","2022-01-01-preview"],"capabilities":"None"},{"resourceType":"locations/connectedEnvironmentOperationResults","locations":["North
        Central US (Stage)","North Central US","East US","East Asia","West Europe","Central
        US EUAP","East US 2 EUAP"],"apiVersions":["2022-11-01-preview","2022-10-01","2022-06-01-preview"],"capabilities":"None"},{"resourceType":"managedEnvironments","locations":["Central
        US EUAP","East US 2 EUAP","North Central US (Stage)","Canada Central","West
        Europe","North Europe","East US","East US 2","East Asia","Australia East","Germany
        West Central","Japan East","UK South","West US","Central US","North Central
        US","South Central US","Korea Central","Brazil South","West US 3","France
        Central","South Africa North","Norway East","Switzerland North","UAE North"],"apiVersions":["2022-11-01-preview","2022-10-01","2022-06-01-preview","2022-03-01","2022-01-01-preview"],"capabilities":"CrossResourceGroupResourceMove,
        CrossSubscriptionResourceMove, SupportsTags, SupportsLocation"},{"resourceType":"managedEnvironments/certificates","locations":["Central
        US EUAP","East US 2 EUAP","North Central US (Stage)","Canada Central","West
        Europe","North Europe","East US","East US 2","East Asia","Australia East","Germany
        West Central","Japan East","UK South","West US","Central US","North Central
        US","South Central US","Korea Central","Brazil South","West US 3","France
        Central","South Africa North","Norway East","Switzerland North","UAE North"],"apiVersions":["2022-11-01-preview","2022-10-01","2022-06-01-preview","2022-03-01","2022-01-01-preview"],"capabilities":"CrossResourceGroupResourceMove,
        CrossSubscriptionResourceMove, SupportsTags, SupportsLocation"},{"resourceType":"managedEnvironments/managedCertificates","locations":["Central
        US EUAP","East US 2 EUAP","North Central US (Stage)","Canada Central","West
        Europe","North Europe","East US","East US 2","East Asia","Australia East","Germany
        West Central","Japan East","UK South","West US","Central US","North Central
        US","South Central US","Korea Central","Brazil South","West US 3","France
        Central","South Africa North","Norway East","Switzerland North","UAE North"],"apiVersions":["2022-11-01-preview"],"capabilities":"CrossResourceGroupResourceMove,
        CrossSubscriptionResourceMove, SupportsTags, SupportsLocation"},{"resourceType":"containerApps","locations":["Central
        US EUAP","East US 2 EUAP","North Central US (Stage)","Canada Central","West
        Europe","North Europe","East US","East US 2","East Asia","Australia East","Germany
        West Central","Japan East","UK South","West US","Central US","North Central
        US","South Central US","Korea Central","Brazil South","West US 3","France
        Central","South Africa North","Norway East","Switzerland North","UAE North"],"apiVersions":["2022-11-01-preview","2022-10-01","2022-06-01-preview","2022-03-01","2022-01-01-preview"],"capabilities":"CrossResourceGroupResourceMove,
        CrossSubscriptionResourceMove, SystemAssignedResourceIdentity, SupportsTags,
        SupportsLocation"},{"resourceType":"jobs","locations":["Central US EUAP","East
        US 2 EUAP","North Central US (Stage)","Canada Central","West Europe","North
        Europe","East US","East US 2","East Asia","Australia East","Germany West Central","Japan
        East","UK South","West US","Central US","North Central US","South Central
        US","Korea Central","Brazil South","West US 3","France Central","South Africa
        North","Norway East","Switzerland North","UAE North"],"apiVersions":["2022-11-01-preview"],"capabilities":"CrossResourceGroupResourceMove,
        CrossSubscriptionResourceMove, SystemAssignedResourceIdentity, SupportsTags,
        SupportsLocation"},{"resourceType":"locations","locations":[],"apiVersions":["2022-11-01-preview","2022-10-01","2022-06-01-preview","2022-03-01","2022-01-01-preview"],"capabilities":"None"},{"resourceType":"locations/managedEnvironmentOperationResults","locations":["Central
        US EUAP","East US 2 EUAP","North Central US (Stage)","Canada Central","West
        Europe","North Europe","East US","East US 2","East Asia","Australia East","Germany
        West Central","Japan East","UK South","West US","Central US","North Central
        US","South Central US","Korea Central","Brazil South","West US 3","France
        Central","South Africa North","Norway East","Switzerland North","UAE North"],"apiVersions":["2022-11-01-preview","2022-10-01","2022-06-01-preview","2022-03-01","2022-01-01-preview"],"capabilities":"None"},{"resourceType":"locations/managedEnvironmentOperationStatuses","locations":["Central
        US EUAP","East US 2 EUAP","North Central US (Stage)","Canada Central","West
        Europe","North Europe","East US","East US 2","East Asia","Australia East","Germany
        West Central","Japan East","UK South","West US","Central US","North Central
        US","South Central US","Korea Central","Brazil South","West US 3","France
        Central","South Africa North","Norway East","Switzerland North","UAE North"],"apiVersions":["2022-11-01-preview","2022-10-01","2022-06-01-preview","2022-03-01","2022-01-01-preview"],"capabilities":"None"},{"resourceType":"locations/containerappOperationResults","locations":["Central
        US EUAP","East US 2 EUAP","North Central US (Stage)","Canada Central","West
        Europe","North Europe","East US","East US 2","East Asia","Australia East","Germany
        West Central","Japan East","UK South","West US","Central US","North Central
        US","South Central US","Korea Central","Brazil South","West US 3","France
        Central","South Africa North","Norway East","Switzerland North","UAE North"],"apiVersions":["2022-11-01-preview","2022-10-01","2022-06-01-preview","2022-03-01","2022-01-01-preview"],"capabilities":"None"},{"resourceType":"locations/containerappOperationStatuses","locations":["Central
        US EUAP","East US 2 EUAP","North Central US (Stage)","Canada Central","West
        Europe","North Europe","East US","East US 2","East Asia","Australia East","Germany
        West Central","Japan East","UK South","West US","Central US","North Central
        US","South Central US","Korea Central","Brazil South","West US 3","France
        Central","South Africa North","Norway East","Switzerland North","UAE North"],"apiVersions":["2022-11-01-preview","2022-10-01","2022-06-01-preview","2022-03-01","2022-01-01-preview"],"capabilities":"None"},{"resourceType":"connectedEnvironments","locations":["Central
        US EUAP","East US 2 EUAP","North Central US (Stage)","North Central US","East
        US","East Asia","West Europe"],"apiVersions":["2022-11-01-preview","2022-10-01","2022-06-01-preview"],"capabilities":"CrossResourceGroupResourceMove,
        CrossSubscriptionResourceMove, SupportsTags, SupportsLocation"},{"resourceType":"connectedEnvironments/certificates","locations":["Central
        US EUAP","East US 2 EUAP","North Central US (Stage)","North Central US","East
        US","East Asia","West Europe"],"apiVersions":["2022-11-01-preview","2022-10-01","2022-06-01-preview"],"capabilities":"CrossResourceGroupResourceMove,
        CrossSubscriptionResourceMove, SupportsTags, SupportsLocation"},{"resourceType":"locations/connectedEnvironmentOperationStatuses","locations":["Central
        US EUAP","East US 2 EUAP","North Central US (Stage)","North Central US","East
        US","East Asia","West Europe"],"apiVersions":["2022-11-01-preview","2022-10-01","2022-06-01-preview"],"capabilities":"None"},{"resourceType":"locations/billingMeters","locations":["Central
        US EUAP","East US 2 EUAP","North Central US (Stage)","Australia East","North
        Central US","East US 2","West Europe","Central US","East US","North Europe","South
        Central US","UK South","West US 3"],"apiVersions":["2022-11-01-preview","2022-10-01","2022-06-01-preview"],"capabilities":"None"},{"resourceType":"locations/availableManagedEnvironmentsWorkloadProfileTypes","locations":["Central
        US EUAP","East US 2 EUAP","North Central US (Stage)","Australia East","North
        Central US","East US 2","West Europe","Central US","East US","North Europe","South
        Central US","UK South","West US 3"],"apiVersions":["2022-11-01-preview","2022-10-01","2022-06-01-preview"],"capabilities":"None"}],"registrationState":"Registered","registrationPolicy":"RegistrationRequired"}'
    headers:
      cache-control:
      - no-cache
      connection:
      - close
      content-length:
      - '9060'
      content-type:
      - application/json; charset=utf-8
      date:
      - Fri, 17 Mar 2023 08:01:22 GMT
      expires:
      - '-1'
      pragma:
      - no-cache
      strict-transport-security:
      - max-age=31536000; includeSubDomains
      vary:
      - Accept-Encoding
      x-content-type-options:
      - nosniff
    status:
      code: 200
      message: OK
- request:
    body: null
    headers:
      Accept:
      - '*/*'
      Accept-Encoding:
      - gzip, deflate
      CommandName:
      - containerapp list
      Connection:
      - keep-alive
      ParameterSetName:
      - -g
      User-Agent:
      - python/3.10.10 (Windows-10-10.0.22621-SP0) AZURECLI/2.46.0
    method: GET
    uri: https://management.azure.com/subscriptions/00000000-0000-0000-0000-000000000000/resourceGroups/clitest.rg000001/providers/Microsoft.App/containerApps?api-version=2022-10-01
  response:
    body:
      string: '{"value":[{"id":"/subscriptions/00000000-0000-0000-0000-000000000000/resourceGroups/clitest.rg000001/providers/Microsoft.App/containerapps/containerapp-update000004","name":"containerapp-update000004","type":"Microsoft.App/containerApps","location":"East
        US","systemData":{"createdBy":"xinyupang@microsoft.com","createdByType":"User","createdAt":"2023-03-17T08:01:07.7984506","lastModifiedBy":"xinyupang@microsoft.com","lastModifiedByType":"User","lastModifiedAt":"2023-03-17T08:01:07.7984506"},"properties":{"provisioningState":"Succeeded","managedEnvironmentId":"/subscriptions/00000000-0000-0000-0000-000000000000/resourceGroups/clitest.rg000001/providers/Microsoft.App/managedEnvironments/containerapp-e2e-env000002","environmentId":"/subscriptions/00000000-0000-0000-0000-000000000000/resourceGroups/clitest.rg000001/providers/Microsoft.App/managedEnvironments/containerapp-e2e-env000002","workloadProfileType":null,"outboundIpAddresses":["20.81.123.239"],"latestRevisionName":"containerapp-update000004--kx7aedr","latestReadyRevisionName":"containerapp-update000004--kx7aedr","latestRevisionFqdn":"","customDomainVerificationId":"D3F71C85EB6552E36A89A3E4A080C3CFB00181670B659B0003264FC673AA9B00","configuration":{"secrets":null,"activeRevisionsMode":"Single","ingress":null,"registries":null,"dapr":null,"maxInactiveRevisions":null},"template":{"revisionSuffix":"","containers":[{"image":"mcr.microsoft.com/azuredocs/containerapps-helloworld:latest","name":"containerapp-update000004","resources":{"cpu":0.5,"memory":"1Gi","ephemeralStorage":"2Gi"}}],"initContainers":null,"scale":{"minReplicas":null,"maxReplicas":10,"rules":null},"volumes":null},"eventStreamEndpoint":"https://eastus.azurecontainerapps.dev/subscriptions/00000000-0000-0000-0000-000000000000/resourceGroups/clitest.rg000001/containerApps/containerapp-update000004/eventstream"},"identity":{"type":"None"}}]}'
    headers:
      api-supported-versions:
      - 2022-01-01-preview, 2022-03-01, 2022-06-01-preview, 2022-10-01, 2022-11-01-preview,
        2023-02-01
      cache-control:
      - no-cache
      content-length:
      - '1881'
      content-type:
      - application/json; charset=utf-8
      date:
      - Fri, 17 Mar 2023 08:01:25 GMT
      expires:
      - '-1'
      pragma:
      - no-cache
      server:
      - Microsoft-IIS/10.0
      strict-transport-security:
      - max-age=31536000; includeSubDomains
      transfer-encoding:
      - chunked
      vary:
      - Accept-Encoding,Accept-Encoding
      x-content-type-options:
      - nosniff
      x-powered-by:
      - ASP.NET
    status:
      code: 200
      message: OK
- request:
    body: null
    headers:
      Accept:
      - application/json
      Accept-Encoding:
      - gzip, deflate
      CommandName:
      - containerapp create
      Connection:
      - keep-alive
      ParameterSetName:
      - -g -n --environment --image --cpu --memory --min-replicas --max-replicas
      User-Agent:
      - AZURECLI/2.46.0 azsdk-python-azure-mgmt-resource/21.1.0b1 Python/3.10.10 (Windows-10-10.0.22621-SP0)
    method: GET
    uri: https://management.azure.com/subscriptions/00000000-0000-0000-0000-000000000000/providers/Microsoft.App?api-version=2022-09-01
  response:
    body:
      string: '{"id":"/subscriptions/00000000-0000-0000-0000-000000000000/providers/Microsoft.App","namespace":"Microsoft.App","authorizations":[{"applicationId":"7e3bc4fd-85a3-4192-b177-5b8bfc87f42c","roleDefinitionId":"39a74f72-b40f-4bdc-b639-562fe2260bf0"},{"applicationId":"3734c1a4-2bed-4998-a37a-ff1a9e7bf019","roleDefinitionId":"5c779a4f-5cb2-4547-8c41-478d9be8ba90"},{"applicationId":"55ebbb62-3b9c-49fd-9b87-9595226dd4ac","roleDefinitionId":"e49ca620-7992-4561-a7df-4ed67dad77b5","managedByRoleDefinitionId":"9e3af657-a8ff-583c-a75c-2fe7c4bcb635"}],"resourceTypes":[{"resourceType":"operations","locations":["North
        Central US (Stage)","Central US EUAP","East US 2 EUAP","Canada Central","West
        Europe","North Europe","East US","East US 2","East Asia","Australia East","Germany
        West Central","Japan East","UK South","West US","Central US","North Central
        US","South Central US","Korea Central","Brazil South","West US 3","France
        Central","South Africa North","Norway East","Switzerland North","UAE North"],"apiVersions":["2022-11-01-preview","2022-10-01","2022-06-01-preview","2022-03-01","2022-01-01-preview"],"capabilities":"None"},{"resourceType":"locations/connectedEnvironmentOperationResults","locations":["North
        Central US (Stage)","North Central US","East US","East Asia","West Europe","Central
        US EUAP","East US 2 EUAP"],"apiVersions":["2022-11-01-preview","2022-10-01","2022-06-01-preview"],"capabilities":"None"},{"resourceType":"managedEnvironments","locations":["Central
        US EUAP","East US 2 EUAP","North Central US (Stage)","Canada Central","West
        Europe","North Europe","East US","East US 2","East Asia","Australia East","Germany
        West Central","Japan East","UK South","West US","Central US","North Central
        US","South Central US","Korea Central","Brazil South","West US 3","France
        Central","South Africa North","Norway East","Switzerland North","UAE North"],"apiVersions":["2022-11-01-preview","2022-10-01","2022-06-01-preview","2022-03-01","2022-01-01-preview"],"capabilities":"CrossResourceGroupResourceMove,
        CrossSubscriptionResourceMove, SupportsTags, SupportsLocation"},{"resourceType":"managedEnvironments/certificates","locations":["Central
        US EUAP","East US 2 EUAP","North Central US (Stage)","Canada Central","West
        Europe","North Europe","East US","East US 2","East Asia","Australia East","Germany
        West Central","Japan East","UK South","West US","Central US","North Central
        US","South Central US","Korea Central","Brazil South","West US 3","France
        Central","South Africa North","Norway East","Switzerland North","UAE North"],"apiVersions":["2022-11-01-preview","2022-10-01","2022-06-01-preview","2022-03-01","2022-01-01-preview"],"capabilities":"CrossResourceGroupResourceMove,
        CrossSubscriptionResourceMove, SupportsTags, SupportsLocation"},{"resourceType":"managedEnvironments/managedCertificates","locations":["Central
        US EUAP","East US 2 EUAP","North Central US (Stage)","Canada Central","West
        Europe","North Europe","East US","East US 2","East Asia","Australia East","Germany
        West Central","Japan East","UK South","West US","Central US","North Central
        US","South Central US","Korea Central","Brazil South","West US 3","France
        Central","South Africa North","Norway East","Switzerland North","UAE North"],"apiVersions":["2022-11-01-preview"],"capabilities":"CrossResourceGroupResourceMove,
        CrossSubscriptionResourceMove, SupportsTags, SupportsLocation"},{"resourceType":"containerApps","locations":["Central
        US EUAP","East US 2 EUAP","North Central US (Stage)","Canada Central","West
        Europe","North Europe","East US","East US 2","East Asia","Australia East","Germany
        West Central","Japan East","UK South","West US","Central US","North Central
        US","South Central US","Korea Central","Brazil South","West US 3","France
        Central","South Africa North","Norway East","Switzerland North","UAE North"],"apiVersions":["2022-11-01-preview","2022-10-01","2022-06-01-preview","2022-03-01","2022-01-01-preview"],"capabilities":"CrossResourceGroupResourceMove,
        CrossSubscriptionResourceMove, SystemAssignedResourceIdentity, SupportsTags,
        SupportsLocation"},{"resourceType":"jobs","locations":["Central US EUAP","East
        US 2 EUAP","North Central US (Stage)","Canada Central","West Europe","North
        Europe","East US","East US 2","East Asia","Australia East","Germany West Central","Japan
        East","UK South","West US","Central US","North Central US","South Central
        US","Korea Central","Brazil South","West US 3","France Central","South Africa
        North","Norway East","Switzerland North","UAE North"],"apiVersions":["2022-11-01-preview"],"capabilities":"CrossResourceGroupResourceMove,
        CrossSubscriptionResourceMove, SystemAssignedResourceIdentity, SupportsTags,
        SupportsLocation"},{"resourceType":"locations","locations":[],"apiVersions":["2022-11-01-preview","2022-10-01","2022-06-01-preview","2022-03-01","2022-01-01-preview"],"capabilities":"None"},{"resourceType":"locations/managedEnvironmentOperationResults","locations":["Central
        US EUAP","East US 2 EUAP","North Central US (Stage)","Canada Central","West
        Europe","North Europe","East US","East US 2","East Asia","Australia East","Germany
        West Central","Japan East","UK South","West US","Central US","North Central
        US","South Central US","Korea Central","Brazil South","West US 3","France
        Central","South Africa North","Norway East","Switzerland North","UAE North"],"apiVersions":["2022-11-01-preview","2022-10-01","2022-06-01-preview","2022-03-01","2022-01-01-preview"],"capabilities":"None"},{"resourceType":"locations/managedEnvironmentOperationStatuses","locations":["Central
        US EUAP","East US 2 EUAP","North Central US (Stage)","Canada Central","West
        Europe","North Europe","East US","East US 2","East Asia","Australia East","Germany
        West Central","Japan East","UK South","West US","Central US","North Central
        US","South Central US","Korea Central","Brazil South","West US 3","France
        Central","South Africa North","Norway East","Switzerland North","UAE North"],"apiVersions":["2022-11-01-preview","2022-10-01","2022-06-01-preview","2022-03-01","2022-01-01-preview"],"capabilities":"None"},{"resourceType":"locations/containerappOperationResults","locations":["Central
        US EUAP","East US 2 EUAP","North Central US (Stage)","Canada Central","West
        Europe","North Europe","East US","East US 2","East Asia","Australia East","Germany
        West Central","Japan East","UK South","West US","Central US","North Central
        US","South Central US","Korea Central","Brazil South","West US 3","France
        Central","South Africa North","Norway East","Switzerland North","UAE North"],"apiVersions":["2022-11-01-preview","2022-10-01","2022-06-01-preview","2022-03-01","2022-01-01-preview"],"capabilities":"None"},{"resourceType":"locations/containerappOperationStatuses","locations":["Central
        US EUAP","East US 2 EUAP","North Central US (Stage)","Canada Central","West
        Europe","North Europe","East US","East US 2","East Asia","Australia East","Germany
        West Central","Japan East","UK South","West US","Central US","North Central
        US","South Central US","Korea Central","Brazil South","West US 3","France
        Central","South Africa North","Norway East","Switzerland North","UAE North"],"apiVersions":["2022-11-01-preview","2022-10-01","2022-06-01-preview","2022-03-01","2022-01-01-preview"],"capabilities":"None"},{"resourceType":"connectedEnvironments","locations":["Central
        US EUAP","East US 2 EUAP","North Central US (Stage)","North Central US","East
        US","East Asia","West Europe"],"apiVersions":["2022-11-01-preview","2022-10-01","2022-06-01-preview"],"capabilities":"CrossResourceGroupResourceMove,
        CrossSubscriptionResourceMove, SupportsTags, SupportsLocation"},{"resourceType":"connectedEnvironments/certificates","locations":["Central
        US EUAP","East US 2 EUAP","North Central US (Stage)","North Central US","East
        US","East Asia","West Europe"],"apiVersions":["2022-11-01-preview","2022-10-01","2022-06-01-preview"],"capabilities":"CrossResourceGroupResourceMove,
        CrossSubscriptionResourceMove, SupportsTags, SupportsLocation"},{"resourceType":"locations/connectedEnvironmentOperationStatuses","locations":["Central
        US EUAP","East US 2 EUAP","North Central US (Stage)","North Central US","East
        US","East Asia","West Europe"],"apiVersions":["2022-11-01-preview","2022-10-01","2022-06-01-preview"],"capabilities":"None"},{"resourceType":"locations/billingMeters","locations":["Central
        US EUAP","East US 2 EUAP","North Central US (Stage)","Australia East","North
        Central US","East US 2","West Europe","Central US","East US","North Europe","South
        Central US","UK South","West US 3"],"apiVersions":["2022-11-01-preview","2022-10-01","2022-06-01-preview"],"capabilities":"None"},{"resourceType":"locations/availableManagedEnvironmentsWorkloadProfileTypes","locations":["Central
        US EUAP","East US 2 EUAP","North Central US (Stage)","Australia East","North
        Central US","East US 2","West Europe","Central US","East US","North Europe","South
        Central US","UK South","West US 3"],"apiVersions":["2022-11-01-preview","2022-10-01","2022-06-01-preview"],"capabilities":"None"}],"registrationState":"Registered","registrationPolicy":"RegistrationRequired"}'
    headers:
      cache-control:
      - no-cache
      content-length:
      - '9060'
      content-type:
      - application/json; charset=utf-8
      date:
      - Fri, 17 Mar 2023 08:01:27 GMT
      expires:
      - '-1'
      pragma:
      - no-cache
      strict-transport-security:
      - max-age=31536000; includeSubDomains
      vary:
      - Accept-Encoding
      x-content-type-options:
      - nosniff
    status:
      code: 200
      message: OK
- request:
    body: null
    headers:
      Accept:
      - '*/*'
      Accept-Encoding:
      - gzip, deflate
      CommandName:
      - containerapp create
      Connection:
      - keep-alive
      ParameterSetName:
      - -g -n --environment --image --cpu --memory --min-replicas --max-replicas
      User-Agent:
      - python/3.10.10 (Windows-10-10.0.22621-SP0) AZURECLI/2.46.0
    method: GET
    uri: https://management.azure.com/subscriptions/00000000-0000-0000-0000-000000000000/resourceGroups/clitest.rg000001/providers/Microsoft.App/managedEnvironments/containerapp-e2e-env000002?api-version=2022-10-01
  response:
    body:
      string: '{"id":"/subscriptions/00000000-0000-0000-0000-000000000000/resourceGroups/clitest.rg000001/providers/Microsoft.App/managedEnvironments/containerapp-e2e-env000002","name":"containerapp-e2e-env000002","type":"Microsoft.App/managedEnvironments","location":"eastus","systemData":{"createdBy":"xinyupang@microsoft.com","createdByType":"User","createdAt":"2023-03-17T07:59:31.6640249","lastModifiedBy":"xinyupang@microsoft.com","lastModifiedByType":"User","lastModifiedAt":"2023-03-17T07:59:31.6640249"},"properties":{"provisioningState":"Succeeded","defaultDomain":"politegrass-2d342eee.eastus.azurecontainerapps.io","staticIp":"20.237.30.112","appLogsConfiguration":{"destination":"log-analytics","logAnalyticsConfiguration":{"customerId":"a46e8d34-3e7b-469f-8e17-76d3cc8cebf1"}},"zoneRedundant":false,"eventStreamEndpoint":"https://eastus.azurecontainerapps.dev/subscriptions/00000000-0000-0000-0000-000000000000/resourceGroups/clitest.rg000001/managedEnvironments/containerapp-e2e-env000002/eventstream","customDomainConfiguration":{"customDomainVerificationId":"D3F71C85EB6552E36A89A3E4A080C3CFB00181670B659B0003264FC673AA9B00"}}}'
    headers:
      api-supported-versions:
      - 2022-01-01-preview, 2022-03-01, 2022-06-01-preview, 2022-10-01, 2022-11-01-preview,
        2023-02-01
      cache-control:
      - no-cache
      content-length:
      - '1129'
      content-type:
      - application/json; charset=utf-8
      date:
      - Fri, 17 Mar 2023 08:01:29 GMT
      expires:
      - '-1'
      pragma:
      - no-cache
      server:
      - Microsoft-IIS/10.0
      strict-transport-security:
      - max-age=31536000; includeSubDomains
      transfer-encoding:
      - chunked
      vary:
      - Accept-Encoding,Accept-Encoding
      x-content-type-options:
      - nosniff
      x-powered-by:
      - ASP.NET
    status:
      code: 200
      message: OK
- request:
    body: null
    headers:
      Accept:
      - application/json
      Accept-Encoding:
      - gzip, deflate
      CommandName:
      - containerapp create
      Connection:
      - keep-alive
      ParameterSetName:
      - -g -n --environment --image --cpu --memory --min-replicas --max-replicas
      User-Agent:
      - AZURECLI/2.46.0 azsdk-python-azure-mgmt-resource/21.1.0b1 Python/3.10.10 (Windows-10-10.0.22621-SP0)
    method: GET
    uri: https://management.azure.com/subscriptions/00000000-0000-0000-0000-000000000000/providers/Microsoft.App?api-version=2022-09-01
  response:
    body:
      string: '{"id":"/subscriptions/00000000-0000-0000-0000-000000000000/providers/Microsoft.App","namespace":"Microsoft.App","authorizations":[{"applicationId":"7e3bc4fd-85a3-4192-b177-5b8bfc87f42c","roleDefinitionId":"39a74f72-b40f-4bdc-b639-562fe2260bf0"},{"applicationId":"3734c1a4-2bed-4998-a37a-ff1a9e7bf019","roleDefinitionId":"5c779a4f-5cb2-4547-8c41-478d9be8ba90"},{"applicationId":"55ebbb62-3b9c-49fd-9b87-9595226dd4ac","roleDefinitionId":"e49ca620-7992-4561-a7df-4ed67dad77b5","managedByRoleDefinitionId":"9e3af657-a8ff-583c-a75c-2fe7c4bcb635"}],"resourceTypes":[{"resourceType":"operations","locations":["North
        Central US (Stage)","Central US EUAP","East US 2 EUAP","Canada Central","West
        Europe","North Europe","East US","East US 2","East Asia","Australia East","Germany
        West Central","Japan East","UK South","West US","Central US","North Central
        US","South Central US","Korea Central","Brazil South","West US 3","France
        Central","South Africa North","Norway East","Switzerland North","UAE North"],"apiVersions":["2022-11-01-preview","2022-10-01","2022-06-01-preview","2022-03-01","2022-01-01-preview"],"capabilities":"None"},{"resourceType":"locations/connectedEnvironmentOperationResults","locations":["North
        Central US (Stage)","North Central US","East US","East Asia","West Europe","Central
        US EUAP","East US 2 EUAP"],"apiVersions":["2022-11-01-preview","2022-10-01","2022-06-01-preview"],"capabilities":"None"},{"resourceType":"managedEnvironments","locations":["Central
        US EUAP","East US 2 EUAP","North Central US (Stage)","Canada Central","West
        Europe","North Europe","East US","East US 2","East Asia","Australia East","Germany
        West Central","Japan East","UK South","West US","Central US","North Central
        US","South Central US","Korea Central","Brazil South","West US 3","France
        Central","South Africa North","Norway East","Switzerland North","UAE North"],"apiVersions":["2022-11-01-preview","2022-10-01","2022-06-01-preview","2022-03-01","2022-01-01-preview"],"capabilities":"CrossResourceGroupResourceMove,
        CrossSubscriptionResourceMove, SupportsTags, SupportsLocation"},{"resourceType":"managedEnvironments/certificates","locations":["Central
        US EUAP","East US 2 EUAP","North Central US (Stage)","Canada Central","West
        Europe","North Europe","East US","East US 2","East Asia","Australia East","Germany
        West Central","Japan East","UK South","West US","Central US","North Central
        US","South Central US","Korea Central","Brazil South","West US 3","France
        Central","South Africa North","Norway East","Switzerland North","UAE North"],"apiVersions":["2022-11-01-preview","2022-10-01","2022-06-01-preview","2022-03-01","2022-01-01-preview"],"capabilities":"CrossResourceGroupResourceMove,
        CrossSubscriptionResourceMove, SupportsTags, SupportsLocation"},{"resourceType":"managedEnvironments/managedCertificates","locations":["Central
        US EUAP","East US 2 EUAP","North Central US (Stage)","Canada Central","West
        Europe","North Europe","East US","East US 2","East Asia","Australia East","Germany
        West Central","Japan East","UK South","West US","Central US","North Central
        US","South Central US","Korea Central","Brazil South","West US 3","France
        Central","South Africa North","Norway East","Switzerland North","UAE North"],"apiVersions":["2022-11-01-preview"],"capabilities":"CrossResourceGroupResourceMove,
        CrossSubscriptionResourceMove, SupportsTags, SupportsLocation"},{"resourceType":"containerApps","locations":["Central
        US EUAP","East US 2 EUAP","North Central US (Stage)","Canada Central","West
        Europe","North Europe","East US","East US 2","East Asia","Australia East","Germany
        West Central","Japan East","UK South","West US","Central US","North Central
        US","South Central US","Korea Central","Brazil South","West US 3","France
        Central","South Africa North","Norway East","Switzerland North","UAE North"],"apiVersions":["2022-11-01-preview","2022-10-01","2022-06-01-preview","2022-03-01","2022-01-01-preview"],"capabilities":"CrossResourceGroupResourceMove,
        CrossSubscriptionResourceMove, SystemAssignedResourceIdentity, SupportsTags,
        SupportsLocation"},{"resourceType":"jobs","locations":["Central US EUAP","East
        US 2 EUAP","North Central US (Stage)","Canada Central","West Europe","North
        Europe","East US","East US 2","East Asia","Australia East","Germany West Central","Japan
        East","UK South","West US","Central US","North Central US","South Central
        US","Korea Central","Brazil South","West US 3","France Central","South Africa
        North","Norway East","Switzerland North","UAE North"],"apiVersions":["2022-11-01-preview"],"capabilities":"CrossResourceGroupResourceMove,
        CrossSubscriptionResourceMove, SystemAssignedResourceIdentity, SupportsTags,
        SupportsLocation"},{"resourceType":"locations","locations":[],"apiVersions":["2022-11-01-preview","2022-10-01","2022-06-01-preview","2022-03-01","2022-01-01-preview"],"capabilities":"None"},{"resourceType":"locations/managedEnvironmentOperationResults","locations":["Central
        US EUAP","East US 2 EUAP","North Central US (Stage)","Canada Central","West
        Europe","North Europe","East US","East US 2","East Asia","Australia East","Germany
        West Central","Japan East","UK South","West US","Central US","North Central
        US","South Central US","Korea Central","Brazil South","West US 3","France
        Central","South Africa North","Norway East","Switzerland North","UAE North"],"apiVersions":["2022-11-01-preview","2022-10-01","2022-06-01-preview","2022-03-01","2022-01-01-preview"],"capabilities":"None"},{"resourceType":"locations/managedEnvironmentOperationStatuses","locations":["Central
        US EUAP","East US 2 EUAP","North Central US (Stage)","Canada Central","West
        Europe","North Europe","East US","East US 2","East Asia","Australia East","Germany
        West Central","Japan East","UK South","West US","Central US","North Central
        US","South Central US","Korea Central","Brazil South","West US 3","France
        Central","South Africa North","Norway East","Switzerland North","UAE North"],"apiVersions":["2022-11-01-preview","2022-10-01","2022-06-01-preview","2022-03-01","2022-01-01-preview"],"capabilities":"None"},{"resourceType":"locations/containerappOperationResults","locations":["Central
        US EUAP","East US 2 EUAP","North Central US (Stage)","Canada Central","West
        Europe","North Europe","East US","East US 2","East Asia","Australia East","Germany
        West Central","Japan East","UK South","West US","Central US","North Central
        US","South Central US","Korea Central","Brazil South","West US 3","France
        Central","South Africa North","Norway East","Switzerland North","UAE North"],"apiVersions":["2022-11-01-preview","2022-10-01","2022-06-01-preview","2022-03-01","2022-01-01-preview"],"capabilities":"None"},{"resourceType":"locations/containerappOperationStatuses","locations":["Central
        US EUAP","East US 2 EUAP","North Central US (Stage)","Canada Central","West
        Europe","North Europe","East US","East US 2","East Asia","Australia East","Germany
        West Central","Japan East","UK South","West US","Central US","North Central
        US","South Central US","Korea Central","Brazil South","West US 3","France
        Central","South Africa North","Norway East","Switzerland North","UAE North"],"apiVersions":["2022-11-01-preview","2022-10-01","2022-06-01-preview","2022-03-01","2022-01-01-preview"],"capabilities":"None"},{"resourceType":"connectedEnvironments","locations":["Central
        US EUAP","East US 2 EUAP","North Central US (Stage)","North Central US","East
        US","East Asia","West Europe"],"apiVersions":["2022-11-01-preview","2022-10-01","2022-06-01-preview"],"capabilities":"CrossResourceGroupResourceMove,
        CrossSubscriptionResourceMove, SupportsTags, SupportsLocation"},{"resourceType":"connectedEnvironments/certificates","locations":["Central
        US EUAP","East US 2 EUAP","North Central US (Stage)","North Central US","East
        US","East Asia","West Europe"],"apiVersions":["2022-11-01-preview","2022-10-01","2022-06-01-preview"],"capabilities":"CrossResourceGroupResourceMove,
        CrossSubscriptionResourceMove, SupportsTags, SupportsLocation"},{"resourceType":"locations/connectedEnvironmentOperationStatuses","locations":["Central
        US EUAP","East US 2 EUAP","North Central US (Stage)","North Central US","East
        US","East Asia","West Europe"],"apiVersions":["2022-11-01-preview","2022-10-01","2022-06-01-preview"],"capabilities":"None"},{"resourceType":"locations/billingMeters","locations":["Central
        US EUAP","East US 2 EUAP","North Central US (Stage)","Australia East","North
        Central US","East US 2","West Europe","Central US","East US","North Europe","South
        Central US","UK South","West US 3"],"apiVersions":["2022-11-01-preview","2022-10-01","2022-06-01-preview"],"capabilities":"None"},{"resourceType":"locations/availableManagedEnvironmentsWorkloadProfileTypes","locations":["Central
        US EUAP","East US 2 EUAP","North Central US (Stage)","Australia East","North
        Central US","East US 2","West Europe","Central US","East US","North Europe","South
        Central US","UK South","West US 3"],"apiVersions":["2022-11-01-preview","2022-10-01","2022-06-01-preview"],"capabilities":"None"}],"registrationState":"Registered","registrationPolicy":"RegistrationRequired"}'
    headers:
      cache-control:
      - no-cache
      content-length:
      - '9060'
      content-type:
      - application/json; charset=utf-8
      date:
      - Fri, 17 Mar 2023 08:01:29 GMT
      expires:
      - '-1'
      pragma:
      - no-cache
      strict-transport-security:
      - max-age=31536000; includeSubDomains
      vary:
      - Accept-Encoding
      x-content-type-options:
      - nosniff
    status:
      code: 200
      message: OK
- request:
    body: '{"location": "eastus", "identity": {"type": "None", "userAssignedIdentities":
      null}, "properties": {"environmentId": "/subscriptions/00000000-0000-0000-0000-000000000000/resourceGroups/clitest.rg000001/providers/Microsoft.App/managedEnvironments/containerapp-e2e-env000002",
      "configuration": {"secrets": null, "activeRevisionsMode": "single", "ingress":
      null, "dapr": null, "registries": null}, "template": {"revisionSuffix": null,
      "containers": [{"image": "nginx", "name": "containerapp-update000004", "command":
      null, "args": null, "env": null, "resources": {"cpu": 0.5, "memory": "1.0Gi"},
      "volumeMounts": null}], "initContainers": null, "scale": {"minReplicas": 2,
      "maxReplicas": 4, "rules": []}, "volumes": null}}, "tags": null}'
    headers:
      Accept:
      - '*/*'
      Accept-Encoding:
      - gzip, deflate
      CommandName:
      - containerapp create
      Connection:
      - keep-alive
      Content-Length:
      - '733'
      Content-Type:
      - application/json
      ParameterSetName:
      - -g -n --environment --image --cpu --memory --min-replicas --max-replicas
      User-Agent:
      - python/3.10.10 (Windows-10-10.0.22621-SP0) AZURECLI/2.46.0
    method: PUT
    uri: https://management.azure.com/subscriptions/00000000-0000-0000-0000-000000000000/resourceGroups/clitest.rg000001/providers/Microsoft.App/containerApps/containerapp-update000004?api-version=2022-10-01
  response:
    body:
      string: '{"id":"/subscriptions/00000000-0000-0000-0000-000000000000/resourceGroups/clitest.rg000001/providers/Microsoft.App/containerapps/containerapp-update000004","name":"containerapp-update000004","type":"Microsoft.App/containerApps","location":"East
        US","systemData":{"createdBy":"xinyupang@microsoft.com","createdByType":"User","createdAt":"2023-03-17T08:01:07.7984506","lastModifiedBy":"xinyupang@microsoft.com","lastModifiedByType":"User","lastModifiedAt":"2023-03-17T08:01:30.8094084Z"},"properties":{"provisioningState":"InProgress","managedEnvironmentId":"/subscriptions/00000000-0000-0000-0000-000000000000/resourceGroups/clitest.rg000001/providers/Microsoft.App/managedEnvironments/containerapp-e2e-env000002","environmentId":"/subscriptions/00000000-0000-0000-0000-000000000000/resourceGroups/clitest.rg000001/providers/Microsoft.App/managedEnvironments/containerapp-e2e-env000002","workloadProfileType":null,"outboundIpAddresses":["20.81.123.239"],"latestRevisionName":"containerapp-update000004--kx7aedr","latestReadyRevisionName":"containerapp-update000004--kx7aedr","latestRevisionFqdn":"","customDomainVerificationId":"D3F71C85EB6552E36A89A3E4A080C3CFB00181670B659B0003264FC673AA9B00","configuration":{"secrets":null,"activeRevisionsMode":"Single","ingress":null,"registries":null,"dapr":null,"maxInactiveRevisions":null},"template":{"revisionSuffix":"","containers":[{"image":"nginx","name":"containerapp-update000004","resources":{"cpu":0.5,"memory":"1Gi","ephemeralStorage":"2Gi"}}],"initContainers":null,"scale":{"minReplicas":2,"maxReplicas":4,"rules":null},"volumes":null},"eventStreamEndpoint":"https://eastus.azurecontainerapps.dev/subscriptions/00000000-0000-0000-0000-000000000000/resourceGroups/clitest.rg000001/containerApps/containerapp-update000004/eventstream"},"identity":{"type":"None"}}'
    headers:
      api-supported-versions:
      - 2022-01-01-preview, 2022-03-01, 2022-06-01-preview, 2022-10-01, 2022-11-01-preview,
        2023-02-01
      azure-asyncoperation:
      - https://management.azure.com/subscriptions/00000000-0000-0000-0000-000000000000/providers/Microsoft.App/locations/eastus/containerappOperationStatuses/943528d7-b535-44c0-b8d6-3975c0bdaa73?api-version=2022-10-01&azureAsyncOperation=true
      cache-control:
      - no-cache
      content-length:
      - '1813'
      content-type:
      - application/json; charset=utf-8
      date:
      - Fri, 17 Mar 2023 08:01:33 GMT
      expires:
      - '-1'
      pragma:
      - no-cache
      server:
      - Microsoft-IIS/10.0
      strict-transport-security:
      - max-age=31536000; includeSubDomains
      x-content-type-options:
      - nosniff
      x-ms-async-operation-timeout:
      - PT15M
      x-ms-ratelimit-remaining-subscription-resource-requests:
      - '499'
      x-powered-by:
      - ASP.NET
    status:
      code: 201
      message: Created
- request:
    body: null
    headers:
      Accept:
      - '*/*'
      Accept-Encoding:
      - gzip, deflate
      CommandName:
      - containerapp create
      Connection:
      - keep-alive
      ParameterSetName:
      - -g -n --environment --image --cpu --memory --min-replicas --max-replicas
      User-Agent:
      - python/3.10.10 (Windows-10-10.0.22621-SP0) AZURECLI/2.46.0
    method: GET
    uri: https://management.azure.com/subscriptions/00000000-0000-0000-0000-000000000000/providers/Microsoft.App/locations/eastus/containerappOperationStatuses/943528d7-b535-44c0-b8d6-3975c0bdaa73?api-version=2022-10-01&azureAsyncOperation=true
  response:
    body:
      string: '{"id":"/subscriptions/00000000-0000-0000-0000-000000000000/providers/Microsoft.App/locations/eastus/containerappOperationStatuses/943528d7-b535-44c0-b8d6-3975c0bdaa73","name":"943528d7-b535-44c0-b8d6-3975c0bdaa73","status":"InProgress","startTime":"2023-03-17T08:01:31.4982379"}'
    headers:
      api-supported-versions:
      - 2022-01-01-preview, 2022-03-01, 2022-06-01-preview, 2022-10-01, 2022-11-01-preview,
        2023-02-01
      cache-control:
      - no-cache
      content-length:
      - '278'
      content-type:
      - application/json; charset=utf-8
      date:
      - Fri, 17 Mar 2023 08:01:34 GMT
      expires:
      - '-1'
      pragma:
      - no-cache
      server:
      - Microsoft-IIS/10.0
      strict-transport-security:
      - max-age=31536000; includeSubDomains
      transfer-encoding:
      - chunked
      vary:
      - Accept-Encoding,Accept-Encoding
      x-content-type-options:
      - nosniff
      x-powered-by:
      - ASP.NET
    status:
      code: 200
      message: OK
- request:
    body: null
    headers:
      Accept:
      - '*/*'
      Accept-Encoding:
      - gzip, deflate
      CommandName:
      - containerapp create
      Connection:
      - keep-alive
      ParameterSetName:
      - -g -n --environment --image --cpu --memory --min-replicas --max-replicas
      User-Agent:
      - python/3.10.10 (Windows-10-10.0.22621-SP0) AZURECLI/2.46.0
    method: GET
    uri: https://management.azure.com/subscriptions/00000000-0000-0000-0000-000000000000/providers/Microsoft.App/locations/eastus/containerappOperationStatuses/943528d7-b535-44c0-b8d6-3975c0bdaa73?api-version=2022-10-01&azureAsyncOperation=true
  response:
    body:
      string: '{"id":"/subscriptions/00000000-0000-0000-0000-000000000000/providers/Microsoft.App/locations/eastus/containerappOperationStatuses/943528d7-b535-44c0-b8d6-3975c0bdaa73","name":"943528d7-b535-44c0-b8d6-3975c0bdaa73","status":"InProgress","startTime":"2023-03-17T08:01:31.4982379"}'
    headers:
      api-supported-versions:
      - 2022-01-01-preview, 2022-03-01, 2022-06-01-preview, 2022-10-01, 2022-11-01-preview,
        2023-02-01
      cache-control:
      - no-cache
      content-length:
      - '278'
      content-type:
      - application/json; charset=utf-8
      date:
      - Fri, 17 Mar 2023 08:01:36 GMT
      expires:
      - '-1'
      pragma:
      - no-cache
      server:
      - Microsoft-IIS/10.0
      strict-transport-security:
      - max-age=31536000; includeSubDomains
      transfer-encoding:
      - chunked
      vary:
      - Accept-Encoding,Accept-Encoding
      x-content-type-options:
      - nosniff
      x-powered-by:
      - ASP.NET
    status:
      code: 200
      message: OK
- request:
    body: null
    headers:
      Accept:
      - '*/*'
      Accept-Encoding:
      - gzip, deflate
      CommandName:
      - containerapp create
      Connection:
      - keep-alive
      ParameterSetName:
      - -g -n --environment --image --cpu --memory --min-replicas --max-replicas
      User-Agent:
      - python/3.10.10 (Windows-10-10.0.22621-SP0) AZURECLI/2.46.0
    method: GET
    uri: https://management.azure.com/subscriptions/00000000-0000-0000-0000-000000000000/providers/Microsoft.App/locations/eastus/containerappOperationStatuses/943528d7-b535-44c0-b8d6-3975c0bdaa73?api-version=2022-10-01&azureAsyncOperation=true
  response:
    body:
      string: '{"id":"/subscriptions/00000000-0000-0000-0000-000000000000/providers/Microsoft.App/locations/eastus/containerappOperationStatuses/943528d7-b535-44c0-b8d6-3975c0bdaa73","name":"943528d7-b535-44c0-b8d6-3975c0bdaa73","status":"InProgress","startTime":"2023-03-17T08:01:31.4982379"}'
    headers:
      api-supported-versions:
      - 2022-01-01-preview, 2022-03-01, 2022-06-01-preview, 2022-10-01, 2022-11-01-preview,
        2023-02-01
      cache-control:
      - no-cache
      content-length:
      - '278'
      content-type:
      - application/json; charset=utf-8
      date:
      - Fri, 17 Mar 2023 08:01:40 GMT
      expires:
      - '-1'
      pragma:
      - no-cache
      server:
      - Microsoft-IIS/10.0
      strict-transport-security:
      - max-age=31536000; includeSubDomains
      transfer-encoding:
      - chunked
      vary:
      - Accept-Encoding,Accept-Encoding
      x-content-type-options:
      - nosniff
      x-powered-by:
      - ASP.NET
    status:
      code: 200
      message: OK
- request:
    body: null
    headers:
      Accept:
      - '*/*'
      Accept-Encoding:
      - gzip, deflate
      CommandName:
      - containerapp create
      Connection:
      - keep-alive
      ParameterSetName:
      - -g -n --environment --image --cpu --memory --min-replicas --max-replicas
      User-Agent:
      - python/3.10.10 (Windows-10-10.0.22621-SP0) AZURECLI/2.46.0
    method: GET
    uri: https://management.azure.com/subscriptions/00000000-0000-0000-0000-000000000000/providers/Microsoft.App/locations/eastus/containerappOperationStatuses/943528d7-b535-44c0-b8d6-3975c0bdaa73?api-version=2022-10-01&azureAsyncOperation=true
  response:
    body:
      string: '{"id":"/subscriptions/00000000-0000-0000-0000-000000000000/providers/Microsoft.App/locations/eastus/containerappOperationStatuses/943528d7-b535-44c0-b8d6-3975c0bdaa73","name":"943528d7-b535-44c0-b8d6-3975c0bdaa73","status":"InProgress","startTime":"2023-03-17T08:01:31.4982379"}'
    headers:
      api-supported-versions:
      - 2022-01-01-preview, 2022-03-01, 2022-06-01-preview, 2022-10-01, 2022-11-01-preview,
        2023-02-01
      cache-control:
      - no-cache
      content-length:
      - '278'
      content-type:
      - application/json; charset=utf-8
      date:
      - Fri, 17 Mar 2023 08:01:43 GMT
      expires:
      - '-1'
      pragma:
      - no-cache
      server:
      - Microsoft-IIS/10.0
      strict-transport-security:
      - max-age=31536000; includeSubDomains
      transfer-encoding:
      - chunked
      vary:
      - Accept-Encoding,Accept-Encoding
      x-content-type-options:
      - nosniff
      x-powered-by:
      - ASP.NET
    status:
      code: 200
      message: OK
- request:
    body: null
    headers:
      Accept:
      - '*/*'
      Accept-Encoding:
      - gzip, deflate
      CommandName:
      - containerapp create
      Connection:
      - keep-alive
      ParameterSetName:
      - -g -n --environment --image --cpu --memory --min-replicas --max-replicas
      User-Agent:
      - python/3.10.10 (Windows-10-10.0.22621-SP0) AZURECLI/2.46.0
    method: GET
    uri: https://management.azure.com/subscriptions/00000000-0000-0000-0000-000000000000/providers/Microsoft.App/locations/eastus/containerappOperationStatuses/943528d7-b535-44c0-b8d6-3975c0bdaa73?api-version=2022-10-01&azureAsyncOperation=true
  response:
    body:
      string: '{"id":"/subscriptions/00000000-0000-0000-0000-000000000000/providers/Microsoft.App/locations/eastus/containerappOperationStatuses/943528d7-b535-44c0-b8d6-3975c0bdaa73","name":"943528d7-b535-44c0-b8d6-3975c0bdaa73","status":"Succeeded","startTime":"2023-03-17T08:01:31.4982379"}'
    headers:
      api-supported-versions:
      - 2022-01-01-preview, 2022-03-01, 2022-06-01-preview, 2022-10-01, 2022-11-01-preview,
        2023-02-01
      cache-control:
      - no-cache
      content-length:
      - '277'
      content-type:
      - application/json; charset=utf-8
      date:
      - Fri, 17 Mar 2023 08:01:46 GMT
      expires:
      - '-1'
      pragma:
      - no-cache
      server:
      - Microsoft-IIS/10.0
      strict-transport-security:
      - max-age=31536000; includeSubDomains
      transfer-encoding:
      - chunked
      vary:
      - Accept-Encoding,Accept-Encoding
      x-content-type-options:
      - nosniff
      x-powered-by:
      - ASP.NET
    status:
      code: 200
      message: OK
- request:
    body: null
    headers:
      Accept:
      - '*/*'
      Accept-Encoding:
      - gzip, deflate
      CommandName:
      - containerapp create
      Connection:
      - keep-alive
      ParameterSetName:
      - -g -n --environment --image --cpu --memory --min-replicas --max-replicas
      User-Agent:
      - python/3.10.10 (Windows-10-10.0.22621-SP0) AZURECLI/2.46.0
    method: GET
    uri: https://management.azure.com/subscriptions/00000000-0000-0000-0000-000000000000/resourceGroups/clitest.rg000001/providers/Microsoft.App/containerApps/containerapp-update000004?api-version=2022-10-01
  response:
    body:
      string: '{"id":"/subscriptions/00000000-0000-0000-0000-000000000000/resourceGroups/clitest.rg000001/providers/Microsoft.App/containerapps/containerapp-update000004","name":"containerapp-update000004","type":"Microsoft.App/containerApps","location":"East
        US","systemData":{"createdBy":"xinyupang@microsoft.com","createdByType":"User","createdAt":"2023-03-17T08:01:07.7984506","lastModifiedBy":"xinyupang@microsoft.com","lastModifiedByType":"User","lastModifiedAt":"2023-03-17T08:01:30.8094084"},"properties":{"provisioningState":"Succeeded","managedEnvironmentId":"/subscriptions/00000000-0000-0000-0000-000000000000/resourceGroups/clitest.rg000001/providers/Microsoft.App/managedEnvironments/containerapp-e2e-env000002","environmentId":"/subscriptions/00000000-0000-0000-0000-000000000000/resourceGroups/clitest.rg000001/providers/Microsoft.App/managedEnvironments/containerapp-e2e-env000002","workloadProfileType":null,"outboundIpAddresses":["20.81.123.239"],"latestRevisionName":"containerapp-update000004--zq9zau6","latestReadyRevisionName":"containerapp-update000004--zq9zau6","latestRevisionFqdn":"","customDomainVerificationId":"D3F71C85EB6552E36A89A3E4A080C3CFB00181670B659B0003264FC673AA9B00","configuration":{"secrets":null,"activeRevisionsMode":"Single","ingress":null,"registries":null,"dapr":null,"maxInactiveRevisions":null},"template":{"revisionSuffix":"","containers":[{"image":"nginx","name":"containerapp-update000004","resources":{"cpu":0.5,"memory":"1Gi","ephemeralStorage":"2Gi"}}],"initContainers":null,"scale":{"minReplicas":2,"maxReplicas":4,"rules":null},"volumes":null},"eventStreamEndpoint":"https://eastus.azurecontainerapps.dev/subscriptions/00000000-0000-0000-0000-000000000000/resourceGroups/clitest.rg000001/containerApps/containerapp-update000004/eventstream"},"identity":{"type":"None"}}'
    headers:
      api-supported-versions:
      - 2022-01-01-preview, 2022-03-01, 2022-06-01-preview, 2022-10-01, 2022-11-01-preview,
        2023-02-01
      cache-control:
      - no-cache
      content-length:
      - '1811'
      content-type:
      - application/json; charset=utf-8
      date:
      - Fri, 17 Mar 2023 08:01:48 GMT
      expires:
      - '-1'
      pragma:
      - no-cache
      server:
      - Microsoft-IIS/10.0
      strict-transport-security:
      - max-age=31536000; includeSubDomains
      transfer-encoding:
      - chunked
      vary:
      - Accept-Encoding,Accept-Encoding
      x-content-type-options:
      - nosniff
      x-powered-by:
      - ASP.NET
    status:
      code: 200
      message: OK
- request:
    body: null
    headers:
      Accept:
      - application/json
      Accept-Encoding:
      - gzip, deflate
      CommandName:
      - containerapp create
      Connection:
      - keep-alive
      ParameterSetName:
      - -g -n --environment --ingress --target-port
      User-Agent:
      - AZURECLI/2.46.0 azsdk-python-azure-mgmt-resource/21.1.0b1 Python/3.10.10 (Windows-10-10.0.22621-SP0)
    method: GET
    uri: https://management.azure.com/subscriptions/00000000-0000-0000-0000-000000000000/providers/Microsoft.App?api-version=2022-09-01
  response:
    body:
      string: '{"id":"/subscriptions/00000000-0000-0000-0000-000000000000/providers/Microsoft.App","namespace":"Microsoft.App","authorizations":[{"applicationId":"7e3bc4fd-85a3-4192-b177-5b8bfc87f42c","roleDefinitionId":"39a74f72-b40f-4bdc-b639-562fe2260bf0"},{"applicationId":"3734c1a4-2bed-4998-a37a-ff1a9e7bf019","roleDefinitionId":"5c779a4f-5cb2-4547-8c41-478d9be8ba90"},{"applicationId":"55ebbb62-3b9c-49fd-9b87-9595226dd4ac","roleDefinitionId":"e49ca620-7992-4561-a7df-4ed67dad77b5","managedByRoleDefinitionId":"9e3af657-a8ff-583c-a75c-2fe7c4bcb635"}],"resourceTypes":[{"resourceType":"operations","locations":["North
        Central US (Stage)","Central US EUAP","East US 2 EUAP","Canada Central","West
        Europe","North Europe","East US","East US 2","East Asia","Australia East","Germany
        West Central","Japan East","UK South","West US","Central US","North Central
        US","South Central US","Korea Central","Brazil South","West US 3","France
        Central","South Africa North","Norway East","Switzerland North","UAE North"],"apiVersions":["2022-11-01-preview","2022-10-01","2022-06-01-preview","2022-03-01","2022-01-01-preview"],"capabilities":"None"},{"resourceType":"locations/connectedEnvironmentOperationResults","locations":["North
        Central US (Stage)","North Central US","East US","East Asia","West Europe","Central
        US EUAP","East US 2 EUAP"],"apiVersions":["2022-11-01-preview","2022-10-01","2022-06-01-preview"],"capabilities":"None"},{"resourceType":"managedEnvironments","locations":["Central
        US EUAP","East US 2 EUAP","North Central US (Stage)","Canada Central","West
        Europe","North Europe","East US","East US 2","East Asia","Australia East","Germany
        West Central","Japan East","UK South","West US","Central US","North Central
        US","South Central US","Korea Central","Brazil South","West US 3","France
        Central","South Africa North","Norway East","Switzerland North","UAE North"],"apiVersions":["2022-11-01-preview","2022-10-01","2022-06-01-preview","2022-03-01","2022-01-01-preview"],"capabilities":"CrossResourceGroupResourceMove,
        CrossSubscriptionResourceMove, SupportsTags, SupportsLocation"},{"resourceType":"managedEnvironments/certificates","locations":["Central
        US EUAP","East US 2 EUAP","North Central US (Stage)","Canada Central","West
        Europe","North Europe","East US","East US 2","East Asia","Australia East","Germany
        West Central","Japan East","UK South","West US","Central US","North Central
        US","South Central US","Korea Central","Brazil South","West US 3","France
        Central","South Africa North","Norway East","Switzerland North","UAE North"],"apiVersions":["2022-11-01-preview","2022-10-01","2022-06-01-preview","2022-03-01","2022-01-01-preview"],"capabilities":"CrossResourceGroupResourceMove,
        CrossSubscriptionResourceMove, SupportsTags, SupportsLocation"},{"resourceType":"managedEnvironments/managedCertificates","locations":["Central
        US EUAP","East US 2 EUAP","North Central US (Stage)","Canada Central","West
        Europe","North Europe","East US","East US 2","East Asia","Australia East","Germany
        West Central","Japan East","UK South","West US","Central US","North Central
        US","South Central US","Korea Central","Brazil South","West US 3","France
        Central","South Africa North","Norway East","Switzerland North","UAE North"],"apiVersions":["2022-11-01-preview"],"capabilities":"CrossResourceGroupResourceMove,
        CrossSubscriptionResourceMove, SupportsTags, SupportsLocation"},{"resourceType":"containerApps","locations":["Central
        US EUAP","East US 2 EUAP","North Central US (Stage)","Canada Central","West
        Europe","North Europe","East US","East US 2","East Asia","Australia East","Germany
        West Central","Japan East","UK South","West US","Central US","North Central
        US","South Central US","Korea Central","Brazil South","West US 3","France
        Central","South Africa North","Norway East","Switzerland North","UAE North"],"apiVersions":["2022-11-01-preview","2022-10-01","2022-06-01-preview","2022-03-01","2022-01-01-preview"],"capabilities":"CrossResourceGroupResourceMove,
        CrossSubscriptionResourceMove, SystemAssignedResourceIdentity, SupportsTags,
        SupportsLocation"},{"resourceType":"jobs","locations":["Central US EUAP","East
        US 2 EUAP","North Central US (Stage)","Canada Central","West Europe","North
        Europe","East US","East US 2","East Asia","Australia East","Germany West Central","Japan
        East","UK South","West US","Central US","North Central US","South Central
        US","Korea Central","Brazil South","West US 3","France Central","South Africa
        North","Norway East","Switzerland North","UAE North"],"apiVersions":["2022-11-01-preview"],"capabilities":"CrossResourceGroupResourceMove,
        CrossSubscriptionResourceMove, SystemAssignedResourceIdentity, SupportsTags,
        SupportsLocation"},{"resourceType":"locations","locations":[],"apiVersions":["2022-11-01-preview","2022-10-01","2022-06-01-preview","2022-03-01","2022-01-01-preview"],"capabilities":"None"},{"resourceType":"locations/managedEnvironmentOperationResults","locations":["Central
        US EUAP","East US 2 EUAP","North Central US (Stage)","Canada Central","West
        Europe","North Europe","East US","East US 2","East Asia","Australia East","Germany
        West Central","Japan East","UK South","West US","Central US","North Central
        US","South Central US","Korea Central","Brazil South","West US 3","France
        Central","South Africa North","Norway East","Switzerland North","UAE North"],"apiVersions":["2022-11-01-preview","2022-10-01","2022-06-01-preview","2022-03-01","2022-01-01-preview"],"capabilities":"None"},{"resourceType":"locations/managedEnvironmentOperationStatuses","locations":["Central
        US EUAP","East US 2 EUAP","North Central US (Stage)","Canada Central","West
        Europe","North Europe","East US","East US 2","East Asia","Australia East","Germany
        West Central","Japan East","UK South","West US","Central US","North Central
        US","South Central US","Korea Central","Brazil South","West US 3","France
        Central","South Africa North","Norway East","Switzerland North","UAE North"],"apiVersions":["2022-11-01-preview","2022-10-01","2022-06-01-preview","2022-03-01","2022-01-01-preview"],"capabilities":"None"},{"resourceType":"locations/containerappOperationResults","locations":["Central
        US EUAP","East US 2 EUAP","North Central US (Stage)","Canada Central","West
        Europe","North Europe","East US","East US 2","East Asia","Australia East","Germany
        West Central","Japan East","UK South","West US","Central US","North Central
        US","South Central US","Korea Central","Brazil South","West US 3","France
        Central","South Africa North","Norway East","Switzerland North","UAE North"],"apiVersions":["2022-11-01-preview","2022-10-01","2022-06-01-preview","2022-03-01","2022-01-01-preview"],"capabilities":"None"},{"resourceType":"locations/containerappOperationStatuses","locations":["Central
        US EUAP","East US 2 EUAP","North Central US (Stage)","Canada Central","West
        Europe","North Europe","East US","East US 2","East Asia","Australia East","Germany
        West Central","Japan East","UK South","West US","Central US","North Central
        US","South Central US","Korea Central","Brazil South","West US 3","France
        Central","South Africa North","Norway East","Switzerland North","UAE North"],"apiVersions":["2022-11-01-preview","2022-10-01","2022-06-01-preview","2022-03-01","2022-01-01-preview"],"capabilities":"None"},{"resourceType":"connectedEnvironments","locations":["Central
        US EUAP","East US 2 EUAP","North Central US (Stage)","North Central US","East
        US","East Asia","West Europe"],"apiVersions":["2022-11-01-preview","2022-10-01","2022-06-01-preview"],"capabilities":"CrossResourceGroupResourceMove,
        CrossSubscriptionResourceMove, SupportsTags, SupportsLocation"},{"resourceType":"connectedEnvironments/certificates","locations":["Central
        US EUAP","East US 2 EUAP","North Central US (Stage)","North Central US","East
        US","East Asia","West Europe"],"apiVersions":["2022-11-01-preview","2022-10-01","2022-06-01-preview"],"capabilities":"CrossResourceGroupResourceMove,
        CrossSubscriptionResourceMove, SupportsTags, SupportsLocation"},{"resourceType":"locations/connectedEnvironmentOperationStatuses","locations":["Central
        US EUAP","East US 2 EUAP","North Central US (Stage)","North Central US","East
        US","East Asia","West Europe"],"apiVersions":["2022-11-01-preview","2022-10-01","2022-06-01-preview"],"capabilities":"None"},{"resourceType":"locations/billingMeters","locations":["Central
        US EUAP","East US 2 EUAP","North Central US (Stage)","Australia East","North
        Central US","East US 2","West Europe","Central US","East US","North Europe","South
        Central US","UK South","West US 3"],"apiVersions":["2022-11-01-preview","2022-10-01","2022-06-01-preview"],"capabilities":"None"},{"resourceType":"locations/availableManagedEnvironmentsWorkloadProfileTypes","locations":["Central
        US EUAP","East US 2 EUAP","North Central US (Stage)","Australia East","North
        Central US","East US 2","West Europe","Central US","East US","North Europe","South
        Central US","UK South","West US 3"],"apiVersions":["2022-11-01-preview","2022-10-01","2022-06-01-preview"],"capabilities":"None"}],"registrationState":"Registered","registrationPolicy":"RegistrationRequired"}'
    headers:
      cache-control:
      - no-cache
      content-length:
      - '9060'
      content-type:
      - application/json; charset=utf-8
      date:
      - Fri, 17 Mar 2023 08:01:50 GMT
      expires:
      - '-1'
      pragma:
      - no-cache
      strict-transport-security:
      - max-age=31536000; includeSubDomains
      vary:
      - Accept-Encoding
      x-content-type-options:
      - nosniff
    status:
      code: 200
      message: OK
- request:
    body: null
    headers:
      Accept:
      - '*/*'
      Accept-Encoding:
      - gzip, deflate
      CommandName:
      - containerapp create
      Connection:
      - keep-alive
      ParameterSetName:
      - -g -n --environment --ingress --target-port
      User-Agent:
      - python/3.10.10 (Windows-10-10.0.22621-SP0) AZURECLI/2.46.0
    method: GET
    uri: https://management.azure.com/subscriptions/00000000-0000-0000-0000-000000000000/resourceGroups/clitest.rg000001/providers/Microsoft.App/managedEnvironments/containerapp-e2e-env000002?api-version=2022-10-01
  response:
    body:
      string: '{"id":"/subscriptions/00000000-0000-0000-0000-000000000000/resourceGroups/clitest.rg000001/providers/Microsoft.App/managedEnvironments/containerapp-e2e-env000002","name":"containerapp-e2e-env000002","type":"Microsoft.App/managedEnvironments","location":"eastus","systemData":{"createdBy":"xinyupang@microsoft.com","createdByType":"User","createdAt":"2023-03-17T07:59:31.6640249","lastModifiedBy":"xinyupang@microsoft.com","lastModifiedByType":"User","lastModifiedAt":"2023-03-17T07:59:31.6640249"},"properties":{"provisioningState":"Succeeded","defaultDomain":"politegrass-2d342eee.eastus.azurecontainerapps.io","staticIp":"20.237.30.112","appLogsConfiguration":{"destination":"log-analytics","logAnalyticsConfiguration":{"customerId":"a46e8d34-3e7b-469f-8e17-76d3cc8cebf1"}},"zoneRedundant":false,"eventStreamEndpoint":"https://eastus.azurecontainerapps.dev/subscriptions/00000000-0000-0000-0000-000000000000/resourceGroups/clitest.rg000001/managedEnvironments/containerapp-e2e-env000002/eventstream","customDomainConfiguration":{"customDomainVerificationId":"D3F71C85EB6552E36A89A3E4A080C3CFB00181670B659B0003264FC673AA9B00"}}}'
    headers:
      api-supported-versions:
      - 2022-01-01-preview, 2022-03-01, 2022-06-01-preview, 2022-10-01, 2022-11-01-preview,
        2023-02-01
      cache-control:
      - no-cache
      content-length:
      - '1129'
      content-type:
      - application/json; charset=utf-8
      date:
      - Fri, 17 Mar 2023 08:01:50 GMT
      expires:
      - '-1'
      pragma:
      - no-cache
      server:
      - Microsoft-IIS/10.0
      strict-transport-security:
      - max-age=31536000; includeSubDomains
      transfer-encoding:
      - chunked
      vary:
      - Accept-Encoding,Accept-Encoding
      x-content-type-options:
      - nosniff
      x-powered-by:
      - ASP.NET
    status:
      code: 200
      message: OK
- request:
    body: null
    headers:
      Accept:
      - application/json
      Accept-Encoding:
      - gzip, deflate
      CommandName:
      - containerapp create
      Connection:
      - keep-alive
      ParameterSetName:
      - -g -n --environment --ingress --target-port
      User-Agent:
      - AZURECLI/2.46.0 azsdk-python-azure-mgmt-resource/21.1.0b1 Python/3.10.10 (Windows-10-10.0.22621-SP0)
    method: GET
    uri: https://management.azure.com/subscriptions/00000000-0000-0000-0000-000000000000/providers/Microsoft.App?api-version=2022-09-01
  response:
    body:
      string: '{"id":"/subscriptions/00000000-0000-0000-0000-000000000000/providers/Microsoft.App","namespace":"Microsoft.App","authorizations":[{"applicationId":"7e3bc4fd-85a3-4192-b177-5b8bfc87f42c","roleDefinitionId":"39a74f72-b40f-4bdc-b639-562fe2260bf0"},{"applicationId":"3734c1a4-2bed-4998-a37a-ff1a9e7bf019","roleDefinitionId":"5c779a4f-5cb2-4547-8c41-478d9be8ba90"},{"applicationId":"55ebbb62-3b9c-49fd-9b87-9595226dd4ac","roleDefinitionId":"e49ca620-7992-4561-a7df-4ed67dad77b5","managedByRoleDefinitionId":"9e3af657-a8ff-583c-a75c-2fe7c4bcb635"}],"resourceTypes":[{"resourceType":"operations","locations":["North
        Central US (Stage)","Central US EUAP","East US 2 EUAP","Canada Central","West
        Europe","North Europe","East US","East US 2","East Asia","Australia East","Germany
        West Central","Japan East","UK South","West US","Central US","North Central
        US","South Central US","Korea Central","Brazil South","West US 3","France
        Central","South Africa North","Norway East","Switzerland North","UAE North"],"apiVersions":["2022-11-01-preview","2022-10-01","2022-06-01-preview","2022-03-01","2022-01-01-preview"],"capabilities":"None"},{"resourceType":"locations/connectedEnvironmentOperationResults","locations":["North
        Central US (Stage)","North Central US","East US","East Asia","West Europe","Central
        US EUAP","East US 2 EUAP"],"apiVersions":["2022-11-01-preview","2022-10-01","2022-06-01-preview"],"capabilities":"None"},{"resourceType":"managedEnvironments","locations":["Central
        US EUAP","East US 2 EUAP","North Central US (Stage)","Canada Central","West
        Europe","North Europe","East US","East US 2","East Asia","Australia East","Germany
        West Central","Japan East","UK South","West US","Central US","North Central
        US","South Central US","Korea Central","Brazil South","West US 3","France
        Central","South Africa North","Norway East","Switzerland North","UAE North"],"apiVersions":["2022-11-01-preview","2022-10-01","2022-06-01-preview","2022-03-01","2022-01-01-preview"],"capabilities":"CrossResourceGroupResourceMove,
        CrossSubscriptionResourceMove, SupportsTags, SupportsLocation"},{"resourceType":"managedEnvironments/certificates","locations":["Central
        US EUAP","East US 2 EUAP","North Central US (Stage)","Canada Central","West
        Europe","North Europe","East US","East US 2","East Asia","Australia East","Germany
        West Central","Japan East","UK South","West US","Central US","North Central
        US","South Central US","Korea Central","Brazil South","West US 3","France
        Central","South Africa North","Norway East","Switzerland North","UAE North"],"apiVersions":["2022-11-01-preview","2022-10-01","2022-06-01-preview","2022-03-01","2022-01-01-preview"],"capabilities":"CrossResourceGroupResourceMove,
        CrossSubscriptionResourceMove, SupportsTags, SupportsLocation"},{"resourceType":"managedEnvironments/managedCertificates","locations":["Central
        US EUAP","East US 2 EUAP","North Central US (Stage)","Canada Central","West
        Europe","North Europe","East US","East US 2","East Asia","Australia East","Germany
        West Central","Japan East","UK South","West US","Central US","North Central
        US","South Central US","Korea Central","Brazil South","West US 3","France
        Central","South Africa North","Norway East","Switzerland North","UAE North"],"apiVersions":["2022-11-01-preview"],"capabilities":"CrossResourceGroupResourceMove,
        CrossSubscriptionResourceMove, SupportsTags, SupportsLocation"},{"resourceType":"containerApps","locations":["Central
        US EUAP","East US 2 EUAP","North Central US (Stage)","Canada Central","West
        Europe","North Europe","East US","East US 2","East Asia","Australia East","Germany
        West Central","Japan East","UK South","West US","Central US","North Central
        US","South Central US","Korea Central","Brazil South","West US 3","France
        Central","South Africa North","Norway East","Switzerland North","UAE North"],"apiVersions":["2022-11-01-preview","2022-10-01","2022-06-01-preview","2022-03-01","2022-01-01-preview"],"capabilities":"CrossResourceGroupResourceMove,
        CrossSubscriptionResourceMove, SystemAssignedResourceIdentity, SupportsTags,
        SupportsLocation"},{"resourceType":"jobs","locations":["Central US EUAP","East
        US 2 EUAP","North Central US (Stage)","Canada Central","West Europe","North
        Europe","East US","East US 2","East Asia","Australia East","Germany West Central","Japan
        East","UK South","West US","Central US","North Central US","South Central
        US","Korea Central","Brazil South","West US 3","France Central","South Africa
        North","Norway East","Switzerland North","UAE North"],"apiVersions":["2022-11-01-preview"],"capabilities":"CrossResourceGroupResourceMove,
        CrossSubscriptionResourceMove, SystemAssignedResourceIdentity, SupportsTags,
        SupportsLocation"},{"resourceType":"locations","locations":[],"apiVersions":["2022-11-01-preview","2022-10-01","2022-06-01-preview","2022-03-01","2022-01-01-preview"],"capabilities":"None"},{"resourceType":"locations/managedEnvironmentOperationResults","locations":["Central
        US EUAP","East US 2 EUAP","North Central US (Stage)","Canada Central","West
        Europe","North Europe","East US","East US 2","East Asia","Australia East","Germany
        West Central","Japan East","UK South","West US","Central US","North Central
        US","South Central US","Korea Central","Brazil South","West US 3","France
        Central","South Africa North","Norway East","Switzerland North","UAE North"],"apiVersions":["2022-11-01-preview","2022-10-01","2022-06-01-preview","2022-03-01","2022-01-01-preview"],"capabilities":"None"},{"resourceType":"locations/managedEnvironmentOperationStatuses","locations":["Central
        US EUAP","East US 2 EUAP","North Central US (Stage)","Canada Central","West
        Europe","North Europe","East US","East US 2","East Asia","Australia East","Germany
        West Central","Japan East","UK South","West US","Central US","North Central
        US","South Central US","Korea Central","Brazil South","West US 3","France
        Central","South Africa North","Norway East","Switzerland North","UAE North"],"apiVersions":["2022-11-01-preview","2022-10-01","2022-06-01-preview","2022-03-01","2022-01-01-preview"],"capabilities":"None"},{"resourceType":"locations/containerappOperationResults","locations":["Central
        US EUAP","East US 2 EUAP","North Central US (Stage)","Canada Central","West
        Europe","North Europe","East US","East US 2","East Asia","Australia East","Germany
        West Central","Japan East","UK South","West US","Central US","North Central
        US","South Central US","Korea Central","Brazil South","West US 3","France
        Central","South Africa North","Norway East","Switzerland North","UAE North"],"apiVersions":["2022-11-01-preview","2022-10-01","2022-06-01-preview","2022-03-01","2022-01-01-preview"],"capabilities":"None"},{"resourceType":"locations/containerappOperationStatuses","locations":["Central
        US EUAP","East US 2 EUAP","North Central US (Stage)","Canada Central","West
        Europe","North Europe","East US","East US 2","East Asia","Australia East","Germany
        West Central","Japan East","UK South","West US","Central US","North Central
        US","South Central US","Korea Central","Brazil South","West US 3","France
        Central","South Africa North","Norway East","Switzerland North","UAE North"],"apiVersions":["2022-11-01-preview","2022-10-01","2022-06-01-preview","2022-03-01","2022-01-01-preview"],"capabilities":"None"},{"resourceType":"connectedEnvironments","locations":["Central
        US EUAP","East US 2 EUAP","North Central US (Stage)","North Central US","East
        US","East Asia","West Europe"],"apiVersions":["2022-11-01-preview","2022-10-01","2022-06-01-preview"],"capabilities":"CrossResourceGroupResourceMove,
        CrossSubscriptionResourceMove, SupportsTags, SupportsLocation"},{"resourceType":"connectedEnvironments/certificates","locations":["Central
        US EUAP","East US 2 EUAP","North Central US (Stage)","North Central US","East
        US","East Asia","West Europe"],"apiVersions":["2022-11-01-preview","2022-10-01","2022-06-01-preview"],"capabilities":"CrossResourceGroupResourceMove,
        CrossSubscriptionResourceMove, SupportsTags, SupportsLocation"},{"resourceType":"locations/connectedEnvironmentOperationStatuses","locations":["Central
        US EUAP","East US 2 EUAP","North Central US (Stage)","North Central US","East
        US","East Asia","West Europe"],"apiVersions":["2022-11-01-preview","2022-10-01","2022-06-01-preview"],"capabilities":"None"},{"resourceType":"locations/billingMeters","locations":["Central
        US EUAP","East US 2 EUAP","North Central US (Stage)","Australia East","North
        Central US","East US 2","West Europe","Central US","East US","North Europe","South
        Central US","UK South","West US 3"],"apiVersions":["2022-11-01-preview","2022-10-01","2022-06-01-preview"],"capabilities":"None"},{"resourceType":"locations/availableManagedEnvironmentsWorkloadProfileTypes","locations":["Central
        US EUAP","East US 2 EUAP","North Central US (Stage)","Australia East","North
        Central US","East US 2","West Europe","Central US","East US","North Europe","South
        Central US","UK South","West US 3"],"apiVersions":["2022-11-01-preview","2022-10-01","2022-06-01-preview"],"capabilities":"None"}],"registrationState":"Registered","registrationPolicy":"RegistrationRequired"}'
    headers:
      cache-control:
      - no-cache
      content-length:
      - '9060'
      content-type:
      - application/json; charset=utf-8
      date:
      - Fri, 17 Mar 2023 08:01:52 GMT
      expires:
      - '-1'
      pragma:
      - no-cache
      strict-transport-security:
      - max-age=31536000; includeSubDomains
      vary:
      - Accept-Encoding
      x-content-type-options:
      - nosniff
    status:
      code: 200
      message: OK
- request:
    body: '{"location": "eastus", "identity": {"type": "None", "userAssignedIdentities":
      null}, "properties": {"environmentId": "/subscriptions/00000000-0000-0000-0000-000000000000/resourceGroups/clitest.rg000001/providers/Microsoft.App/managedEnvironments/containerapp-e2e-env000002",
      "configuration": {"secrets": null, "activeRevisionsMode": "single", "ingress":
      {"fqdn": null, "external": true, "targetPort": 8080, "transport": "auto", "exposedPort":
      null, "traffic": null, "customDomains": null, "ipSecurityRestrictions": null},
      "dapr": null, "registries": null}, "template": {"revisionSuffix": null, "containers":
      [{"image": "mcr.microsoft.com/azuredocs/containerapps-helloworld:latest", "name":
      "containerapp-update000004", "command": null, "args": null, "env": null, "resources":
      {"cpu": 0.5, "memory": "1.0Gi"}, "volumeMounts": null}], "initContainers": null,
      "scale": null, "volumes": null}}, "tags": null}'
    headers:
      Accept:
      - '*/*'
      Accept-Encoding:
      - gzip, deflate
      CommandName:
      - containerapp create
      Connection:
      - keep-alive
      Content-Length:
      - '904'
      Content-Type:
      - application/json
      ParameterSetName:
      - -g -n --environment --ingress --target-port
      User-Agent:
      - python/3.10.10 (Windows-10-10.0.22621-SP0) AZURECLI/2.46.0
    method: PUT
    uri: https://management.azure.com/subscriptions/00000000-0000-0000-0000-000000000000/resourceGroups/clitest.rg000001/providers/Microsoft.App/containerApps/containerapp-update000004?api-version=2022-10-01
  response:
    body:
      string: '{"id":"/subscriptions/00000000-0000-0000-0000-000000000000/resourceGroups/clitest.rg000001/providers/Microsoft.App/containerapps/containerapp-update000004","name":"containerapp-update000004","type":"Microsoft.App/containerApps","location":"East
        US","systemData":{"createdBy":"xinyupang@microsoft.com","createdByType":"User","createdAt":"2023-03-17T08:01:07.7984506","lastModifiedBy":"xinyupang@microsoft.com","lastModifiedByType":"User","lastModifiedAt":"2023-03-17T08:01:52.8663113Z"},"properties":{"provisioningState":"InProgress","managedEnvironmentId":"/subscriptions/00000000-0000-0000-0000-000000000000/resourceGroups/clitest.rg000001/providers/Microsoft.App/managedEnvironments/containerapp-e2e-env000002","environmentId":"/subscriptions/00000000-0000-0000-0000-000000000000/resourceGroups/clitest.rg000001/providers/Microsoft.App/managedEnvironments/containerapp-e2e-env000002","workloadProfileType":null,"outboundIpAddresses":["20.81.123.239"],"latestRevisionName":"containerapp-update000004--zq9zau6","latestReadyRevisionName":"containerapp-update000004--zq9zau6","latestRevisionFqdn":"containerapp-update000004--zq9zau6.politegrass-2d342eee.eastus.azurecontainerapps.io","customDomainVerificationId":"D3F71C85EB6552E36A89A3E4A080C3CFB00181670B659B0003264FC673AA9B00","configuration":{"secrets":null,"activeRevisionsMode":"Single","ingress":{"fqdn":"containerapp-update000004.politegrass-2d342eee.eastus.azurecontainerapps.io","external":true,"targetPort":8080,"exposedPort":0,"transport":"Auto","traffic":[{"weight":100,"latestRevision":true}],"customDomains":null,"allowInsecure":false,"ipSecurityRestrictions":null,"corsPolicy":null,"clientCertificateMode":null},"registries":null,"dapr":null,"maxInactiveRevisions":null},"template":{"revisionSuffix":"","containers":[{"image":"mcr.microsoft.com/azuredocs/containerapps-helloworld:latest","name":"containerapp-update000004","resources":{"cpu":0.5,"memory":"1Gi","ephemeralStorage":"2Gi"}}],"initContainers":null,"scale":{"minReplicas":null,"maxReplicas":10,"rules":null},"volumes":null},"eventStreamEndpoint":"https://eastus.azurecontainerapps.dev/subscriptions/00000000-0000-0000-0000-000000000000/resourceGroups/clitest.rg000001/containerApps/containerapp-update000004/eventstream"},"identity":{"type":"None"}}'
    headers:
      api-supported-versions:
      - 2022-01-01-preview, 2022-03-01, 2022-06-01-preview, 2022-10-01, 2022-11-01-preview,
        2023-02-01
      azure-asyncoperation:
      - https://management.azure.com/subscriptions/00000000-0000-0000-0000-000000000000/providers/Microsoft.App/locations/eastus/containerappOperationStatuses/a8142e49-a984-4e49-9368-bfd76ab1ed0c?api-version=2022-10-01&azureAsyncOperation=true
      cache-control:
      - no-cache
      content-length:
      - '2275'
      content-type:
      - application/json; charset=utf-8
      date:
      - Fri, 17 Mar 2023 08:01:55 GMT
      expires:
      - '-1'
      pragma:
      - no-cache
      server:
      - Microsoft-IIS/10.0
      strict-transport-security:
      - max-age=31536000; includeSubDomains
      x-content-type-options:
      - nosniff
      x-ms-async-operation-timeout:
      - PT15M
      x-ms-ratelimit-remaining-subscription-resource-requests:
      - '499'
      x-powered-by:
      - ASP.NET
    status:
      code: 201
      message: Created
- request:
    body: null
    headers:
      Accept:
      - '*/*'
      Accept-Encoding:
      - gzip, deflate
      CommandName:
      - containerapp create
      Connection:
      - keep-alive
      ParameterSetName:
      - -g -n --environment --ingress --target-port
      User-Agent:
      - python/3.10.10 (Windows-10-10.0.22621-SP0) AZURECLI/2.46.0
    method: GET
    uri: https://management.azure.com/subscriptions/00000000-0000-0000-0000-000000000000/providers/Microsoft.App/locations/eastus/containerappOperationStatuses/a8142e49-a984-4e49-9368-bfd76ab1ed0c?api-version=2022-10-01&azureAsyncOperation=true
  response:
    body:
      string: '{"id":"/subscriptions/00000000-0000-0000-0000-000000000000/providers/Microsoft.App/locations/eastus/containerappOperationStatuses/a8142e49-a984-4e49-9368-bfd76ab1ed0c","name":"a8142e49-a984-4e49-9368-bfd76ab1ed0c","status":"InProgress","startTime":"2023-03-17T08:01:53.0202639"}'
    headers:
      api-supported-versions:
      - 2022-01-01-preview, 2022-03-01, 2022-06-01-preview, 2022-10-01, 2022-11-01-preview,
        2023-02-01
      cache-control:
      - no-cache
      content-length:
      - '278'
      content-type:
      - application/json; charset=utf-8
      date:
      - Fri, 17 Mar 2023 08:01:56 GMT
      expires:
      - '-1'
      pragma:
      - no-cache
      server:
      - Microsoft-IIS/10.0
      strict-transport-security:
      - max-age=31536000; includeSubDomains
      vary:
      - Accept-Encoding
      x-content-type-options:
      - nosniff
      x-powered-by:
      - ASP.NET
    status:
      code: 200
      message: OK
- request:
    body: null
    headers:
      Accept:
      - '*/*'
      Accept-Encoding:
      - gzip, deflate
      CommandName:
      - containerapp create
      Connection:
      - keep-alive
      ParameterSetName:
      - -g -n --environment --ingress --target-port
      User-Agent:
      - python/3.10.10 (Windows-10-10.0.22621-SP0) AZURECLI/2.46.0
    method: GET
    uri: https://management.azure.com/subscriptions/00000000-0000-0000-0000-000000000000/providers/Microsoft.App/locations/eastus/containerappOperationStatuses/a8142e49-a984-4e49-9368-bfd76ab1ed0c?api-version=2022-10-01&azureAsyncOperation=true
  response:
    body:
      string: '{"id":"/subscriptions/00000000-0000-0000-0000-000000000000/providers/Microsoft.App/locations/eastus/containerappOperationStatuses/a8142e49-a984-4e49-9368-bfd76ab1ed0c","name":"a8142e49-a984-4e49-9368-bfd76ab1ed0c","status":"InProgress","startTime":"2023-03-17T08:01:53.0202639"}'
    headers:
      api-supported-versions:
      - 2022-01-01-preview, 2022-03-01, 2022-06-01-preview, 2022-10-01, 2022-11-01-preview,
        2023-02-01
      cache-control:
      - no-cache
      content-length:
      - '278'
      content-type:
      - application/json; charset=utf-8
      date:
      - Fri, 17 Mar 2023 08:01:58 GMT
      expires:
      - '-1'
      pragma:
      - no-cache
      server:
      - Microsoft-IIS/10.0
      strict-transport-security:
      - max-age=31536000; includeSubDomains
      transfer-encoding:
      - chunked
      vary:
      - Accept-Encoding,Accept-Encoding
      x-content-type-options:
      - nosniff
      x-powered-by:
      - ASP.NET
    status:
      code: 200
      message: OK
- request:
    body: null
    headers:
      Accept:
      - '*/*'
      Accept-Encoding:
      - gzip, deflate
      CommandName:
      - containerapp create
      Connection:
      - keep-alive
      ParameterSetName:
      - -g -n --environment --ingress --target-port
      User-Agent:
      - python/3.10.10 (Windows-10-10.0.22621-SP0) AZURECLI/2.46.0
    method: GET
    uri: https://management.azure.com/subscriptions/00000000-0000-0000-0000-000000000000/providers/Microsoft.App/locations/eastus/containerappOperationStatuses/a8142e49-a984-4e49-9368-bfd76ab1ed0c?api-version=2022-10-01&azureAsyncOperation=true
  response:
    body:
      string: '{"id":"/subscriptions/00000000-0000-0000-0000-000000000000/providers/Microsoft.App/locations/eastus/containerappOperationStatuses/a8142e49-a984-4e49-9368-bfd76ab1ed0c","name":"a8142e49-a984-4e49-9368-bfd76ab1ed0c","status":"InProgress","startTime":"2023-03-17T08:01:53.0202639"}'
    headers:
      api-supported-versions:
      - 2022-01-01-preview, 2022-03-01, 2022-06-01-preview, 2022-10-01, 2022-11-01-preview,
        2023-02-01
      cache-control:
      - no-cache
      content-length:
      - '278'
      content-type:
      - application/json; charset=utf-8
      date:
      - Fri, 17 Mar 2023 08:02:01 GMT
      expires:
      - '-1'
      pragma:
      - no-cache
      server:
      - Microsoft-IIS/10.0
      strict-transport-security:
      - max-age=31536000; includeSubDomains
      transfer-encoding:
      - chunked
      vary:
      - Accept-Encoding,Accept-Encoding
      x-content-type-options:
      - nosniff
      x-powered-by:
      - ASP.NET
    status:
      code: 200
      message: OK
- request:
    body: null
    headers:
      Accept:
      - '*/*'
      Accept-Encoding:
      - gzip, deflate
      CommandName:
      - containerapp create
      Connection:
      - keep-alive
      ParameterSetName:
      - -g -n --environment --ingress --target-port
      User-Agent:
      - python/3.10.10 (Windows-10-10.0.22621-SP0) AZURECLI/2.46.0
    method: GET
    uri: https://management.azure.com/subscriptions/00000000-0000-0000-0000-000000000000/providers/Microsoft.App/locations/eastus/containerappOperationStatuses/a8142e49-a984-4e49-9368-bfd76ab1ed0c?api-version=2022-10-01&azureAsyncOperation=true
  response:
    body:
      string: '{"id":"/subscriptions/00000000-0000-0000-0000-000000000000/providers/Microsoft.App/locations/eastus/containerappOperationStatuses/a8142e49-a984-4e49-9368-bfd76ab1ed0c","name":"a8142e49-a984-4e49-9368-bfd76ab1ed0c","status":"InProgress","startTime":"2023-03-17T08:01:53.0202639"}'
    headers:
      api-supported-versions:
      - 2022-01-01-preview, 2022-03-01, 2022-06-01-preview, 2022-10-01, 2022-11-01-preview,
        2023-02-01
      cache-control:
      - no-cache
      content-length:
      - '278'
      content-type:
      - application/json; charset=utf-8
      date:
      - Fri, 17 Mar 2023 08:02:05 GMT
      expires:
      - '-1'
      pragma:
      - no-cache
      server:
      - Microsoft-IIS/10.0
      strict-transport-security:
      - max-age=31536000; includeSubDomains
      transfer-encoding:
      - chunked
      vary:
      - Accept-Encoding,Accept-Encoding
      x-content-type-options:
      - nosniff
      x-powered-by:
      - ASP.NET
    status:
      code: 200
      message: OK
- request:
    body: null
    headers:
      Accept:
      - '*/*'
      Accept-Encoding:
      - gzip, deflate
      CommandName:
      - containerapp create
      Connection:
      - keep-alive
      ParameterSetName:
      - -g -n --environment --ingress --target-port
      User-Agent:
      - python/3.10.10 (Windows-10-10.0.22621-SP0) AZURECLI/2.46.0
    method: GET
    uri: https://management.azure.com/subscriptions/00000000-0000-0000-0000-000000000000/providers/Microsoft.App/locations/eastus/containerappOperationStatuses/a8142e49-a984-4e49-9368-bfd76ab1ed0c?api-version=2022-10-01&azureAsyncOperation=true
  response:
    body:
      string: '{"id":"/subscriptions/00000000-0000-0000-0000-000000000000/providers/Microsoft.App/locations/eastus/containerappOperationStatuses/a8142e49-a984-4e49-9368-bfd76ab1ed0c","name":"a8142e49-a984-4e49-9368-bfd76ab1ed0c","status":"InProgress","startTime":"2023-03-17T08:01:53.0202639"}'
    headers:
      api-supported-versions:
      - 2022-01-01-preview, 2022-03-01, 2022-06-01-preview, 2022-10-01, 2022-11-01-preview,
        2023-02-01
      cache-control:
      - no-cache
      content-length:
      - '278'
      content-type:
      - application/json; charset=utf-8
      date:
      - Fri, 17 Mar 2023 08:02:08 GMT
      expires:
      - '-1'
      pragma:
      - no-cache
      server:
      - Microsoft-IIS/10.0
      strict-transport-security:
      - max-age=31536000; includeSubDomains
      transfer-encoding:
      - chunked
      vary:
      - Accept-Encoding,Accept-Encoding
      x-content-type-options:
      - nosniff
      x-powered-by:
      - ASP.NET
    status:
      code: 200
      message: OK
- request:
    body: null
    headers:
      Accept:
      - '*/*'
      Accept-Encoding:
      - gzip, deflate
      CommandName:
      - containerapp create
      Connection:
      - keep-alive
      ParameterSetName:
      - -g -n --environment --ingress --target-port
      User-Agent:
      - python/3.10.10 (Windows-10-10.0.22621-SP0) AZURECLI/2.46.0
    method: GET
    uri: https://management.azure.com/subscriptions/00000000-0000-0000-0000-000000000000/providers/Microsoft.App/locations/eastus/containerappOperationStatuses/a8142e49-a984-4e49-9368-bfd76ab1ed0c?api-version=2022-10-01&azureAsyncOperation=true
  response:
    body:
      string: '{"id":"/subscriptions/00000000-0000-0000-0000-000000000000/providers/Microsoft.App/locations/eastus/containerappOperationStatuses/a8142e49-a984-4e49-9368-bfd76ab1ed0c","name":"a8142e49-a984-4e49-9368-bfd76ab1ed0c","status":"InProgress","startTime":"2023-03-17T08:01:53.0202639"}'
    headers:
      api-supported-versions:
      - 2022-01-01-preview, 2022-03-01, 2022-06-01-preview, 2022-10-01, 2022-11-01-preview,
        2023-02-01
      cache-control:
      - no-cache
      content-length:
      - '278'
      content-type:
      - application/json; charset=utf-8
      date:
      - Fri, 17 Mar 2023 08:02:11 GMT
      expires:
      - '-1'
      pragma:
      - no-cache
      server:
      - Microsoft-IIS/10.0
      strict-transport-security:
      - max-age=31536000; includeSubDomains
      transfer-encoding:
      - chunked
      vary:
      - Accept-Encoding,Accept-Encoding
      x-content-type-options:
      - nosniff
      x-powered-by:
      - ASP.NET
    status:
      code: 200
      message: OK
- request:
    body: null
    headers:
      Accept:
      - '*/*'
      Accept-Encoding:
      - gzip, deflate
      CommandName:
      - containerapp create
      Connection:
      - keep-alive
      ParameterSetName:
      - -g -n --environment --ingress --target-port
      User-Agent:
      - python/3.10.10 (Windows-10-10.0.22621-SP0) AZURECLI/2.46.0
    method: GET
    uri: https://management.azure.com/subscriptions/00000000-0000-0000-0000-000000000000/providers/Microsoft.App/locations/eastus/containerappOperationStatuses/a8142e49-a984-4e49-9368-bfd76ab1ed0c?api-version=2022-10-01&azureAsyncOperation=true
  response:
    body:
      string: '{"id":"/subscriptions/00000000-0000-0000-0000-000000000000/providers/Microsoft.App/locations/eastus/containerappOperationStatuses/a8142e49-a984-4e49-9368-bfd76ab1ed0c","name":"a8142e49-a984-4e49-9368-bfd76ab1ed0c","status":"InProgress","startTime":"2023-03-17T08:01:53.0202639"}'
    headers:
      api-supported-versions:
      - 2022-01-01-preview, 2022-03-01, 2022-06-01-preview, 2022-10-01, 2022-11-01-preview,
        2023-02-01
      cache-control:
      - no-cache
      content-length:
      - '278'
      content-type:
      - application/json; charset=utf-8
      date:
      - Fri, 17 Mar 2023 08:02:14 GMT
      expires:
      - '-1'
      pragma:
      - no-cache
      server:
      - Microsoft-IIS/10.0
      strict-transport-security:
      - max-age=31536000; includeSubDomains
      transfer-encoding:
      - chunked
      vary:
      - Accept-Encoding,Accept-Encoding
      x-content-type-options:
      - nosniff
      x-powered-by:
      - ASP.NET
    status:
      code: 200
      message: OK
- request:
    body: null
    headers:
      Accept:
      - '*/*'
      Accept-Encoding:
      - gzip, deflate
      CommandName:
      - containerapp create
      Connection:
      - keep-alive
      ParameterSetName:
      - -g -n --environment --ingress --target-port
      User-Agent:
      - python/3.10.10 (Windows-10-10.0.22621-SP0) AZURECLI/2.46.0
    method: GET
    uri: https://management.azure.com/subscriptions/00000000-0000-0000-0000-000000000000/providers/Microsoft.App/locations/eastus/containerappOperationStatuses/a8142e49-a984-4e49-9368-bfd76ab1ed0c?api-version=2022-10-01&azureAsyncOperation=true
  response:
    body:
      string: '{"id":"/subscriptions/00000000-0000-0000-0000-000000000000/providers/Microsoft.App/locations/eastus/containerappOperationStatuses/a8142e49-a984-4e49-9368-bfd76ab1ed0c","name":"a8142e49-a984-4e49-9368-bfd76ab1ed0c","status":"InProgress","startTime":"2023-03-17T08:01:53.0202639"}'
    headers:
      api-supported-versions:
      - 2022-01-01-preview, 2022-03-01, 2022-06-01-preview, 2022-10-01, 2022-11-01-preview,
        2023-02-01
      cache-control:
      - no-cache
      content-length:
      - '278'
      content-type:
      - application/json; charset=utf-8
      date:
      - Fri, 17 Mar 2023 08:02:17 GMT
      expires:
      - '-1'
      pragma:
      - no-cache
      server:
      - Microsoft-IIS/10.0
      strict-transport-security:
      - max-age=31536000; includeSubDomains
      transfer-encoding:
      - chunked
      vary:
      - Accept-Encoding,Accept-Encoding
      x-content-type-options:
      - nosniff
      x-powered-by:
      - ASP.NET
    status:
      code: 200
      message: OK
- request:
    body: null
    headers:
      Accept:
      - '*/*'
      Accept-Encoding:
      - gzip, deflate
      CommandName:
      - containerapp create
      Connection:
      - keep-alive
      ParameterSetName:
      - -g -n --environment --ingress --target-port
      User-Agent:
      - python/3.10.10 (Windows-10-10.0.22621-SP0) AZURECLI/2.46.0
    method: GET
    uri: https://management.azure.com/subscriptions/00000000-0000-0000-0000-000000000000/providers/Microsoft.App/locations/eastus/containerappOperationStatuses/a8142e49-a984-4e49-9368-bfd76ab1ed0c?api-version=2022-10-01&azureAsyncOperation=true
  response:
    body:
      string: '{"id":"/subscriptions/00000000-0000-0000-0000-000000000000/providers/Microsoft.App/locations/eastus/containerappOperationStatuses/a8142e49-a984-4e49-9368-bfd76ab1ed0c","name":"a8142e49-a984-4e49-9368-bfd76ab1ed0c","status":"InProgress","startTime":"2023-03-17T08:01:53.0202639"}'
    headers:
      api-supported-versions:
      - 2022-01-01-preview, 2022-03-01, 2022-06-01-preview, 2022-10-01, 2022-11-01-preview,
        2023-02-01
      cache-control:
      - no-cache
      content-length:
      - '278'
      content-type:
      - application/json; charset=utf-8
      date:
      - Fri, 17 Mar 2023 08:02:20 GMT
      expires:
      - '-1'
      pragma:
      - no-cache
      server:
      - Microsoft-IIS/10.0
      strict-transport-security:
      - max-age=31536000; includeSubDomains
      transfer-encoding:
      - chunked
      vary:
      - Accept-Encoding,Accept-Encoding
      x-content-type-options:
      - nosniff
      x-powered-by:
      - ASP.NET
    status:
      code: 200
      message: OK
- request:
    body: null
    headers:
      Accept:
      - '*/*'
      Accept-Encoding:
      - gzip, deflate
      CommandName:
      - containerapp create
      Connection:
      - keep-alive
      ParameterSetName:
      - -g -n --environment --ingress --target-port
      User-Agent:
      - python/3.10.10 (Windows-10-10.0.22621-SP0) AZURECLI/2.46.0
    method: GET
    uri: https://management.azure.com/subscriptions/00000000-0000-0000-0000-000000000000/providers/Microsoft.App/locations/eastus/containerappOperationStatuses/a8142e49-a984-4e49-9368-bfd76ab1ed0c?api-version=2022-10-01&azureAsyncOperation=true
  response:
    body:
      string: '{"id":"/subscriptions/00000000-0000-0000-0000-000000000000/providers/Microsoft.App/locations/eastus/containerappOperationStatuses/a8142e49-a984-4e49-9368-bfd76ab1ed0c","name":"a8142e49-a984-4e49-9368-bfd76ab1ed0c","status":"Succeeded","startTime":"2023-03-17T08:01:53.0202639"}'
    headers:
      api-supported-versions:
      - 2022-01-01-preview, 2022-03-01, 2022-06-01-preview, 2022-10-01, 2022-11-01-preview,
        2023-02-01
      cache-control:
      - no-cache
      content-length:
      - '277'
      content-type:
      - application/json; charset=utf-8
      date:
      - Fri, 17 Mar 2023 08:02:24 GMT
      expires:
      - '-1'
      pragma:
      - no-cache
      server:
      - Microsoft-IIS/10.0
      strict-transport-security:
      - max-age=31536000; includeSubDomains
      transfer-encoding:
      - chunked
      vary:
      - Accept-Encoding,Accept-Encoding
      x-content-type-options:
      - nosniff
      x-powered-by:
      - ASP.NET
    status:
      code: 200
      message: OK
- request:
    body: null
    headers:
      Accept:
      - '*/*'
      Accept-Encoding:
      - gzip, deflate
      CommandName:
      - containerapp create
      Connection:
      - keep-alive
      ParameterSetName:
      - -g -n --environment --ingress --target-port
      User-Agent:
      - python/3.10.10 (Windows-10-10.0.22621-SP0) AZURECLI/2.46.0
    method: GET
    uri: https://management.azure.com/subscriptions/00000000-0000-0000-0000-000000000000/resourceGroups/clitest.rg000001/providers/Microsoft.App/containerApps/containerapp-update000004?api-version=2022-10-01
  response:
    body:
      string: '{"id":"/subscriptions/00000000-0000-0000-0000-000000000000/resourceGroups/clitest.rg000001/providers/Microsoft.App/containerapps/containerapp-update000004","name":"containerapp-update000004","type":"Microsoft.App/containerApps","location":"East
        US","systemData":{"createdBy":"xinyupang@microsoft.com","createdByType":"User","createdAt":"2023-03-17T08:01:07.7984506","lastModifiedBy":"xinyupang@microsoft.com","lastModifiedByType":"User","lastModifiedAt":"2023-03-17T08:01:52.8663113"},"properties":{"provisioningState":"Succeeded","managedEnvironmentId":"/subscriptions/00000000-0000-0000-0000-000000000000/resourceGroups/clitest.rg000001/providers/Microsoft.App/managedEnvironments/containerapp-e2e-env000002","environmentId":"/subscriptions/00000000-0000-0000-0000-000000000000/resourceGroups/clitest.rg000001/providers/Microsoft.App/managedEnvironments/containerapp-e2e-env000002","workloadProfileType":null,"outboundIpAddresses":["20.81.123.239"],"latestRevisionName":"containerapp-update000004--t1lhq30","latestReadyRevisionName":"containerapp-update000004--t1lhq30","latestRevisionFqdn":"containerapp-update000004--t1lhq30.politegrass-2d342eee.eastus.azurecontainerapps.io","customDomainVerificationId":"D3F71C85EB6552E36A89A3E4A080C3CFB00181670B659B0003264FC673AA9B00","configuration":{"secrets":null,"activeRevisionsMode":"Single","ingress":{"fqdn":"containerapp-update000004.politegrass-2d342eee.eastus.azurecontainerapps.io","external":true,"targetPort":8080,"exposedPort":0,"transport":"Auto","traffic":[{"weight":100,"latestRevision":true}],"customDomains":null,"allowInsecure":false,"ipSecurityRestrictions":null,"corsPolicy":null,"clientCertificateMode":null},"registries":null,"dapr":null,"maxInactiveRevisions":null},"template":{"revisionSuffix":"","containers":[{"image":"mcr.microsoft.com/azuredocs/containerapps-helloworld:latest","name":"containerapp-update000004","resources":{"cpu":0.5,"memory":"1Gi","ephemeralStorage":"2Gi"}}],"initContainers":null,"scale":{"minReplicas":null,"maxReplicas":10,"rules":null},"volumes":null},"eventStreamEndpoint":"https://eastus.azurecontainerapps.dev/subscriptions/00000000-0000-0000-0000-000000000000/resourceGroups/clitest.rg000001/containerApps/containerapp-update000004/eventstream"},"identity":{"type":"None"}}'
    headers:
      api-supported-versions:
      - 2022-01-01-preview, 2022-03-01, 2022-06-01-preview, 2022-10-01, 2022-11-01-preview,
        2023-02-01
      cache-control:
      - no-cache
      content-length:
      - '2273'
      content-type:
      - application/json; charset=utf-8
      date:
      - Fri, 17 Mar 2023 08:02:25 GMT
      expires:
      - '-1'
      pragma:
      - no-cache
      server:
      - Microsoft-IIS/10.0
      strict-transport-security:
      - max-age=31536000; includeSubDomains
      transfer-encoding:
      - chunked
      vary:
      - Accept-Encoding,Accept-Encoding
      x-content-type-options:
      - nosniff
      x-powered-by:
      - ASP.NET
    status:
      code: 200
      message: OK
- request:
    body: null
    headers:
      Accept:
      - application/json
      Accept-Encoding:
      - gzip, deflate
      CommandName:
      - containerapp create
      Connection:
      - keep-alive
      ParameterSetName:
      - -g -n --environment --secrets --env-vars
      User-Agent:
      - AZURECLI/2.46.0 azsdk-python-azure-mgmt-resource/21.1.0b1 Python/3.10.10 (Windows-10-10.0.22621-SP0)
    method: GET
    uri: https://management.azure.com/subscriptions/00000000-0000-0000-0000-000000000000/providers/Microsoft.App?api-version=2022-09-01
  response:
    body:
      string: '{"id":"/subscriptions/00000000-0000-0000-0000-000000000000/providers/Microsoft.App","namespace":"Microsoft.App","authorizations":[{"applicationId":"7e3bc4fd-85a3-4192-b177-5b8bfc87f42c","roleDefinitionId":"39a74f72-b40f-4bdc-b639-562fe2260bf0"},{"applicationId":"3734c1a4-2bed-4998-a37a-ff1a9e7bf019","roleDefinitionId":"5c779a4f-5cb2-4547-8c41-478d9be8ba90"},{"applicationId":"55ebbb62-3b9c-49fd-9b87-9595226dd4ac","roleDefinitionId":"e49ca620-7992-4561-a7df-4ed67dad77b5","managedByRoleDefinitionId":"9e3af657-a8ff-583c-a75c-2fe7c4bcb635"}],"resourceTypes":[{"resourceType":"operations","locations":["North
        Central US (Stage)","Central US EUAP","East US 2 EUAP","Canada Central","West
        Europe","North Europe","East US","East US 2","East Asia","Australia East","Germany
        West Central","Japan East","UK South","West US","Central US","North Central
        US","South Central US","Korea Central","Brazil South","West US 3","France
        Central","South Africa North","Norway East","Switzerland North","UAE North"],"apiVersions":["2022-11-01-preview","2022-10-01","2022-06-01-preview","2022-03-01","2022-01-01-preview"],"capabilities":"None"},{"resourceType":"locations/connectedEnvironmentOperationResults","locations":["North
        Central US (Stage)","North Central US","East US","East Asia","West Europe","Central
        US EUAP","East US 2 EUAP"],"apiVersions":["2022-11-01-preview","2022-10-01","2022-06-01-preview"],"capabilities":"None"},{"resourceType":"managedEnvironments","locations":["Central
        US EUAP","East US 2 EUAP","North Central US (Stage)","Canada Central","West
        Europe","North Europe","East US","East US 2","East Asia","Australia East","Germany
        West Central","Japan East","UK South","West US","Central US","North Central
        US","South Central US","Korea Central","Brazil South","West US 3","France
        Central","South Africa North","Norway East","Switzerland North","UAE North"],"apiVersions":["2022-11-01-preview","2022-10-01","2022-06-01-preview","2022-03-01","2022-01-01-preview"],"capabilities":"CrossResourceGroupResourceMove,
        CrossSubscriptionResourceMove, SupportsTags, SupportsLocation"},{"resourceType":"managedEnvironments/certificates","locations":["Central
        US EUAP","East US 2 EUAP","North Central US (Stage)","Canada Central","West
        Europe","North Europe","East US","East US 2","East Asia","Australia East","Germany
        West Central","Japan East","UK South","West US","Central US","North Central
        US","South Central US","Korea Central","Brazil South","West US 3","France
        Central","South Africa North","Norway East","Switzerland North","UAE North"],"apiVersions":["2022-11-01-preview","2022-10-01","2022-06-01-preview","2022-03-01","2022-01-01-preview"],"capabilities":"CrossResourceGroupResourceMove,
        CrossSubscriptionResourceMove, SupportsTags, SupportsLocation"},{"resourceType":"managedEnvironments/managedCertificates","locations":["Central
        US EUAP","East US 2 EUAP","North Central US (Stage)","Canada Central","West
        Europe","North Europe","East US","East US 2","East Asia","Australia East","Germany
        West Central","Japan East","UK South","West US","Central US","North Central
        US","South Central US","Korea Central","Brazil South","West US 3","France
        Central","South Africa North","Norway East","Switzerland North","UAE North"],"apiVersions":["2022-11-01-preview"],"capabilities":"CrossResourceGroupResourceMove,
        CrossSubscriptionResourceMove, SupportsTags, SupportsLocation"},{"resourceType":"containerApps","locations":["Central
        US EUAP","East US 2 EUAP","North Central US (Stage)","Canada Central","West
        Europe","North Europe","East US","East US 2","East Asia","Australia East","Germany
        West Central","Japan East","UK South","West US","Central US","North Central
        US","South Central US","Korea Central","Brazil South","West US 3","France
        Central","South Africa North","Norway East","Switzerland North","UAE North"],"apiVersions":["2022-11-01-preview","2022-10-01","2022-06-01-preview","2022-03-01","2022-01-01-preview"],"capabilities":"CrossResourceGroupResourceMove,
        CrossSubscriptionResourceMove, SystemAssignedResourceIdentity, SupportsTags,
        SupportsLocation"},{"resourceType":"jobs","locations":["Central US EUAP","East
        US 2 EUAP","North Central US (Stage)","Canada Central","West Europe","North
        Europe","East US","East US 2","East Asia","Australia East","Germany West Central","Japan
        East","UK South","West US","Central US","North Central US","South Central
        US","Korea Central","Brazil South","West US 3","France Central","South Africa
        North","Norway East","Switzerland North","UAE North"],"apiVersions":["2022-11-01-preview"],"capabilities":"CrossResourceGroupResourceMove,
        CrossSubscriptionResourceMove, SystemAssignedResourceIdentity, SupportsTags,
        SupportsLocation"},{"resourceType":"locations","locations":[],"apiVersions":["2022-11-01-preview","2022-10-01","2022-06-01-preview","2022-03-01","2022-01-01-preview"],"capabilities":"None"},{"resourceType":"locations/managedEnvironmentOperationResults","locations":["Central
        US EUAP","East US 2 EUAP","North Central US (Stage)","Canada Central","West
        Europe","North Europe","East US","East US 2","East Asia","Australia East","Germany
        West Central","Japan East","UK South","West US","Central US","North Central
        US","South Central US","Korea Central","Brazil South","West US 3","France
        Central","South Africa North","Norway East","Switzerland North","UAE North"],"apiVersions":["2022-11-01-preview","2022-10-01","2022-06-01-preview","2022-03-01","2022-01-01-preview"],"capabilities":"None"},{"resourceType":"locations/managedEnvironmentOperationStatuses","locations":["Central
        US EUAP","East US 2 EUAP","North Central US (Stage)","Canada Central","West
        Europe","North Europe","East US","East US 2","East Asia","Australia East","Germany
        West Central","Japan East","UK South","West US","Central US","North Central
        US","South Central US","Korea Central","Brazil South","West US 3","France
        Central","South Africa North","Norway East","Switzerland North","UAE North"],"apiVersions":["2022-11-01-preview","2022-10-01","2022-06-01-preview","2022-03-01","2022-01-01-preview"],"capabilities":"None"},{"resourceType":"locations/containerappOperationResults","locations":["Central
        US EUAP","East US 2 EUAP","North Central US (Stage)","Canada Central","West
        Europe","North Europe","East US","East US 2","East Asia","Australia East","Germany
        West Central","Japan East","UK South","West US","Central US","North Central
        US","South Central US","Korea Central","Brazil South","West US 3","France
        Central","South Africa North","Norway East","Switzerland North","UAE North"],"apiVersions":["2022-11-01-preview","2022-10-01","2022-06-01-preview","2022-03-01","2022-01-01-preview"],"capabilities":"None"},{"resourceType":"locations/containerappOperationStatuses","locations":["Central
        US EUAP","East US 2 EUAP","North Central US (Stage)","Canada Central","West
        Europe","North Europe","East US","East US 2","East Asia","Australia East","Germany
        West Central","Japan East","UK South","West US","Central US","North Central
        US","South Central US","Korea Central","Brazil South","West US 3","France
        Central","South Africa North","Norway East","Switzerland North","UAE North"],"apiVersions":["2022-11-01-preview","2022-10-01","2022-06-01-preview","2022-03-01","2022-01-01-preview"],"capabilities":"None"},{"resourceType":"connectedEnvironments","locations":["Central
        US EUAP","East US 2 EUAP","North Central US (Stage)","North Central US","East
        US","East Asia","West Europe"],"apiVersions":["2022-11-01-preview","2022-10-01","2022-06-01-preview"],"capabilities":"CrossResourceGroupResourceMove,
        CrossSubscriptionResourceMove, SupportsTags, SupportsLocation"},{"resourceType":"connectedEnvironments/certificates","locations":["Central
        US EUAP","East US 2 EUAP","North Central US (Stage)","North Central US","East
        US","East Asia","West Europe"],"apiVersions":["2022-11-01-preview","2022-10-01","2022-06-01-preview"],"capabilities":"CrossResourceGroupResourceMove,
        CrossSubscriptionResourceMove, SupportsTags, SupportsLocation"},{"resourceType":"locations/connectedEnvironmentOperationStatuses","locations":["Central
        US EUAP","East US 2 EUAP","North Central US (Stage)","North Central US","East
        US","East Asia","West Europe"],"apiVersions":["2022-11-01-preview","2022-10-01","2022-06-01-preview"],"capabilities":"None"},{"resourceType":"locations/billingMeters","locations":["Central
        US EUAP","East US 2 EUAP","North Central US (Stage)","Australia East","North
        Central US","East US 2","West Europe","Central US","East US","North Europe","South
        Central US","UK South","West US 3"],"apiVersions":["2022-11-01-preview","2022-10-01","2022-06-01-preview"],"capabilities":"None"},{"resourceType":"locations/availableManagedEnvironmentsWorkloadProfileTypes","locations":["Central
        US EUAP","East US 2 EUAP","North Central US (Stage)","Australia East","North
        Central US","East US 2","West Europe","Central US","East US","North Europe","South
        Central US","UK South","West US 3"],"apiVersions":["2022-11-01-preview","2022-10-01","2022-06-01-preview"],"capabilities":"None"}],"registrationState":"Registered","registrationPolicy":"RegistrationRequired"}'
    headers:
      cache-control:
      - no-cache
      content-length:
      - '9060'
      content-type:
      - application/json; charset=utf-8
      date:
      - Fri, 17 Mar 2023 08:02:27 GMT
      expires:
      - '-1'
      pragma:
      - no-cache
      strict-transport-security:
      - max-age=31536000; includeSubDomains
      vary:
      - Accept-Encoding
      x-content-type-options:
      - nosniff
    status:
      code: 200
      message: OK
- request:
    body: null
    headers:
      Accept:
      - '*/*'
      Accept-Encoding:
      - gzip, deflate
      CommandName:
      - containerapp create
      Connection:
      - keep-alive
      ParameterSetName:
      - -g -n --environment --secrets --env-vars
      User-Agent:
      - python/3.10.10 (Windows-10-10.0.22621-SP0) AZURECLI/2.46.0
    method: GET
    uri: https://management.azure.com/subscriptions/00000000-0000-0000-0000-000000000000/resourceGroups/clitest.rg000001/providers/Microsoft.App/managedEnvironments/containerapp-e2e-env000002?api-version=2022-10-01
  response:
    body:
      string: '{"id":"/subscriptions/00000000-0000-0000-0000-000000000000/resourceGroups/clitest.rg000001/providers/Microsoft.App/managedEnvironments/containerapp-e2e-env000002","name":"containerapp-e2e-env000002","type":"Microsoft.App/managedEnvironments","location":"eastus","systemData":{"createdBy":"xinyupang@microsoft.com","createdByType":"User","createdAt":"2023-03-17T07:59:31.6640249","lastModifiedBy":"xinyupang@microsoft.com","lastModifiedByType":"User","lastModifiedAt":"2023-03-17T07:59:31.6640249"},"properties":{"provisioningState":"Succeeded","defaultDomain":"politegrass-2d342eee.eastus.azurecontainerapps.io","staticIp":"20.237.30.112","appLogsConfiguration":{"destination":"log-analytics","logAnalyticsConfiguration":{"customerId":"a46e8d34-3e7b-469f-8e17-76d3cc8cebf1"}},"zoneRedundant":false,"eventStreamEndpoint":"https://eastus.azurecontainerapps.dev/subscriptions/00000000-0000-0000-0000-000000000000/resourceGroups/clitest.rg000001/managedEnvironments/containerapp-e2e-env000002/eventstream","customDomainConfiguration":{"customDomainVerificationId":"D3F71C85EB6552E36A89A3E4A080C3CFB00181670B659B0003264FC673AA9B00"}}}'
    headers:
      api-supported-versions:
      - 2022-01-01-preview, 2022-03-01, 2022-06-01-preview, 2022-10-01, 2022-11-01-preview,
        2023-02-01
      cache-control:
      - no-cache
      content-length:
      - '1129'
      content-type:
      - application/json; charset=utf-8
      date:
      - Fri, 17 Mar 2023 08:02:28 GMT
      expires:
      - '-1'
      pragma:
      - no-cache
      server:
      - Microsoft-IIS/10.0
      strict-transport-security:
      - max-age=31536000; includeSubDomains
      transfer-encoding:
      - chunked
      vary:
      - Accept-Encoding,Accept-Encoding
      x-content-type-options:
      - nosniff
      x-powered-by:
      - ASP.NET
    status:
      code: 200
      message: OK
- request:
    body: null
    headers:
      Accept:
      - application/json
      Accept-Encoding:
      - gzip, deflate
      CommandName:
      - containerapp create
      Connection:
      - keep-alive
      ParameterSetName:
      - -g -n --environment --secrets --env-vars
      User-Agent:
      - AZURECLI/2.46.0 azsdk-python-azure-mgmt-resource/21.1.0b1 Python/3.10.10 (Windows-10-10.0.22621-SP0)
    method: GET
    uri: https://management.azure.com/subscriptions/00000000-0000-0000-0000-000000000000/providers/Microsoft.App?api-version=2022-09-01
  response:
    body:
      string: '{"id":"/subscriptions/00000000-0000-0000-0000-000000000000/providers/Microsoft.App","namespace":"Microsoft.App","authorizations":[{"applicationId":"7e3bc4fd-85a3-4192-b177-5b8bfc87f42c","roleDefinitionId":"39a74f72-b40f-4bdc-b639-562fe2260bf0"},{"applicationId":"3734c1a4-2bed-4998-a37a-ff1a9e7bf019","roleDefinitionId":"5c779a4f-5cb2-4547-8c41-478d9be8ba90"},{"applicationId":"55ebbb62-3b9c-49fd-9b87-9595226dd4ac","roleDefinitionId":"e49ca620-7992-4561-a7df-4ed67dad77b5","managedByRoleDefinitionId":"9e3af657-a8ff-583c-a75c-2fe7c4bcb635"}],"resourceTypes":[{"resourceType":"operations","locations":["North
        Central US (Stage)","Central US EUAP","East US 2 EUAP","Canada Central","West
        Europe","North Europe","East US","East US 2","East Asia","Australia East","Germany
        West Central","Japan East","UK South","West US","Central US","North Central
        US","South Central US","Korea Central","Brazil South","West US 3","France
        Central","South Africa North","Norway East","Switzerland North","UAE North"],"apiVersions":["2022-11-01-preview","2022-10-01","2022-06-01-preview","2022-03-01","2022-01-01-preview"],"capabilities":"None"},{"resourceType":"locations/connectedEnvironmentOperationResults","locations":["North
        Central US (Stage)","North Central US","East US","East Asia","West Europe","Central
        US EUAP","East US 2 EUAP"],"apiVersions":["2022-11-01-preview","2022-10-01","2022-06-01-preview"],"capabilities":"None"},{"resourceType":"managedEnvironments","locations":["Central
        US EUAP","East US 2 EUAP","North Central US (Stage)","Canada Central","West
        Europe","North Europe","East US","East US 2","East Asia","Australia East","Germany
        West Central","Japan East","UK South","West US","Central US","North Central
        US","South Central US","Korea Central","Brazil South","West US 3","France
        Central","South Africa North","Norway East","Switzerland North","UAE North"],"apiVersions":["2022-11-01-preview","2022-10-01","2022-06-01-preview","2022-03-01","2022-01-01-preview"],"capabilities":"CrossResourceGroupResourceMove,
        CrossSubscriptionResourceMove, SupportsTags, SupportsLocation"},{"resourceType":"managedEnvironments/certificates","locations":["Central
        US EUAP","East US 2 EUAP","North Central US (Stage)","Canada Central","West
        Europe","North Europe","East US","East US 2","East Asia","Australia East","Germany
        West Central","Japan East","UK South","West US","Central US","North Central
        US","South Central US","Korea Central","Brazil South","West US 3","France
        Central","South Africa North","Norway East","Switzerland North","UAE North"],"apiVersions":["2022-11-01-preview","2022-10-01","2022-06-01-preview","2022-03-01","2022-01-01-preview"],"capabilities":"CrossResourceGroupResourceMove,
        CrossSubscriptionResourceMove, SupportsTags, SupportsLocation"},{"resourceType":"managedEnvironments/managedCertificates","locations":["Central
        US EUAP","East US 2 EUAP","North Central US (Stage)","Canada Central","West
        Europe","North Europe","East US","East US 2","East Asia","Australia East","Germany
        West Central","Japan East","UK South","West US","Central US","North Central
        US","South Central US","Korea Central","Brazil South","West US 3","France
        Central","South Africa North","Norway East","Switzerland North","UAE North"],"apiVersions":["2022-11-01-preview"],"capabilities":"CrossResourceGroupResourceMove,
        CrossSubscriptionResourceMove, SupportsTags, SupportsLocation"},{"resourceType":"containerApps","locations":["Central
        US EUAP","East US 2 EUAP","North Central US (Stage)","Canada Central","West
        Europe","North Europe","East US","East US 2","East Asia","Australia East","Germany
        West Central","Japan East","UK South","West US","Central US","North Central
        US","South Central US","Korea Central","Brazil South","West US 3","France
        Central","South Africa North","Norway East","Switzerland North","UAE North"],"apiVersions":["2022-11-01-preview","2022-10-01","2022-06-01-preview","2022-03-01","2022-01-01-preview"],"capabilities":"CrossResourceGroupResourceMove,
        CrossSubscriptionResourceMove, SystemAssignedResourceIdentity, SupportsTags,
        SupportsLocation"},{"resourceType":"jobs","locations":["Central US EUAP","East
        US 2 EUAP","North Central US (Stage)","Canada Central","West Europe","North
        Europe","East US","East US 2","East Asia","Australia East","Germany West Central","Japan
        East","UK South","West US","Central US","North Central US","South Central
        US","Korea Central","Brazil South","West US 3","France Central","South Africa
        North","Norway East","Switzerland North","UAE North"],"apiVersions":["2022-11-01-preview"],"capabilities":"CrossResourceGroupResourceMove,
        CrossSubscriptionResourceMove, SystemAssignedResourceIdentity, SupportsTags,
        SupportsLocation"},{"resourceType":"locations","locations":[],"apiVersions":["2022-11-01-preview","2022-10-01","2022-06-01-preview","2022-03-01","2022-01-01-preview"],"capabilities":"None"},{"resourceType":"locations/managedEnvironmentOperationResults","locations":["Central
        US EUAP","East US 2 EUAP","North Central US (Stage)","Canada Central","West
        Europe","North Europe","East US","East US 2","East Asia","Australia East","Germany
        West Central","Japan East","UK South","West US","Central US","North Central
        US","South Central US","Korea Central","Brazil South","West US 3","France
        Central","South Africa North","Norway East","Switzerland North","UAE North"],"apiVersions":["2022-11-01-preview","2022-10-01","2022-06-01-preview","2022-03-01","2022-01-01-preview"],"capabilities":"None"},{"resourceType":"locations/managedEnvironmentOperationStatuses","locations":["Central
        US EUAP","East US 2 EUAP","North Central US (Stage)","Canada Central","West
        Europe","North Europe","East US","East US 2","East Asia","Australia East","Germany
        West Central","Japan East","UK South","West US","Central US","North Central
        US","South Central US","Korea Central","Brazil South","West US 3","France
        Central","South Africa North","Norway East","Switzerland North","UAE North"],"apiVersions":["2022-11-01-preview","2022-10-01","2022-06-01-preview","2022-03-01","2022-01-01-preview"],"capabilities":"None"},{"resourceType":"locations/containerappOperationResults","locations":["Central
        US EUAP","East US 2 EUAP","North Central US (Stage)","Canada Central","West
        Europe","North Europe","East US","East US 2","East Asia","Australia East","Germany
        West Central","Japan East","UK South","West US","Central US","North Central
        US","South Central US","Korea Central","Brazil South","West US 3","France
        Central","South Africa North","Norway East","Switzerland North","UAE North"],"apiVersions":["2022-11-01-preview","2022-10-01","2022-06-01-preview","2022-03-01","2022-01-01-preview"],"capabilities":"None"},{"resourceType":"locations/containerappOperationStatuses","locations":["Central
        US EUAP","East US 2 EUAP","North Central US (Stage)","Canada Central","West
        Europe","North Europe","East US","East US 2","East Asia","Australia East","Germany
        West Central","Japan East","UK South","West US","Central US","North Central
        US","South Central US","Korea Central","Brazil South","West US 3","France
        Central","South Africa North","Norway East","Switzerland North","UAE North"],"apiVersions":["2022-11-01-preview","2022-10-01","2022-06-01-preview","2022-03-01","2022-01-01-preview"],"capabilities":"None"},{"resourceType":"connectedEnvironments","locations":["Central
        US EUAP","East US 2 EUAP","North Central US (Stage)","North Central US","East
        US","East Asia","West Europe"],"apiVersions":["2022-11-01-preview","2022-10-01","2022-06-01-preview"],"capabilities":"CrossResourceGroupResourceMove,
        CrossSubscriptionResourceMove, SupportsTags, SupportsLocation"},{"resourceType":"connectedEnvironments/certificates","locations":["Central
        US EUAP","East US 2 EUAP","North Central US (Stage)","North Central US","East
        US","East Asia","West Europe"],"apiVersions":["2022-11-01-preview","2022-10-01","2022-06-01-preview"],"capabilities":"CrossResourceGroupResourceMove,
        CrossSubscriptionResourceMove, SupportsTags, SupportsLocation"},{"resourceType":"locations/connectedEnvironmentOperationStatuses","locations":["Central
        US EUAP","East US 2 EUAP","North Central US (Stage)","North Central US","East
        US","East Asia","West Europe"],"apiVersions":["2022-11-01-preview","2022-10-01","2022-06-01-preview"],"capabilities":"None"},{"resourceType":"locations/billingMeters","locations":["Central
        US EUAP","East US 2 EUAP","North Central US (Stage)","Australia East","North
        Central US","East US 2","West Europe","Central US","East US","North Europe","South
        Central US","UK South","West US 3"],"apiVersions":["2022-11-01-preview","2022-10-01","2022-06-01-preview"],"capabilities":"None"},{"resourceType":"locations/availableManagedEnvironmentsWorkloadProfileTypes","locations":["Central
        US EUAP","East US 2 EUAP","North Central US (Stage)","Australia East","North
        Central US","East US 2","West Europe","Central US","East US","North Europe","South
        Central US","UK South","West US 3"],"apiVersions":["2022-11-01-preview","2022-10-01","2022-06-01-preview"],"capabilities":"None"}],"registrationState":"Registered","registrationPolicy":"RegistrationRequired"}'
    headers:
      cache-control:
      - no-cache
      content-length:
      - '9060'
      content-type:
      - application/json; charset=utf-8
      date:
      - Fri, 17 Mar 2023 08:02:28 GMT
      expires:
      - '-1'
      pragma:
      - no-cache
      strict-transport-security:
      - max-age=31536000; includeSubDomains
      vary:
      - Accept-Encoding
      x-content-type-options:
      - nosniff
    status:
      code: 200
      message: OK
- request:
    body: '{"location": "eastus", "identity": {"type": "None", "userAssignedIdentities":
      null}, "properties": {"environmentId": "/subscriptions/00000000-0000-0000-0000-000000000000/resourceGroups/clitest.rg000001/providers/Microsoft.App/managedEnvironments/containerapp-e2e-env000002",
      "configuration": {"secrets": [{"name": "mysecret", "value": "secretvalue1"},
      {"name": "anothersecret", "value": "secret value 2"}], "activeRevisionsMode":
      "single", "ingress": null, "dapr": null, "registries": null}, "template": {"revisionSuffix":
      null, "containers": [{"image": "mcr.microsoft.com/azuredocs/containerapps-helloworld:latest",
      "name": "containerapp-e2e000005", "command": null, "args": null, "env": [{"name":
      "GREETING", "value": "Hello, world"}, {"name": "SECRETENV", "secretRef": "anothersecret"}],
      "resources": {"cpu": 0.5, "memory": "1.0Gi"}, "volumeMounts": null}], "initContainers":
      null, "scale": null, "volumes": null}}, "tags": null}'
    headers:
      Accept:
      - '*/*'
      Accept-Encoding:
      - gzip, deflate
      CommandName:
      - containerapp create
      Connection:
      - keep-alive
      Content-Length:
      - '932'
      Content-Type:
      - application/json
      ParameterSetName:
      - -g -n --environment --secrets --env-vars
      User-Agent:
      - python/3.10.10 (Windows-10-10.0.22621-SP0) AZURECLI/2.46.0
    method: PUT
    uri: https://management.azure.com/subscriptions/00000000-0000-0000-0000-000000000000/resourceGroups/clitest.rg000001/providers/Microsoft.App/containerApps/containerapp-e2e000005?api-version=2022-10-01
  response:
    body:
      string: '{"id":"/subscriptions/00000000-0000-0000-0000-000000000000/resourceGroups/clitest.rg000001/providers/Microsoft.App/containerapps/containerapp-e2e000005","name":"containerapp-e2e000005","type":"Microsoft.App/containerApps","location":"East
        US","systemData":{"createdBy":"xinyupang@microsoft.com","createdByType":"User","createdAt":"2023-03-17T08:02:32.230936Z","lastModifiedBy":"xinyupang@microsoft.com","lastModifiedByType":"User","lastModifiedAt":"2023-03-17T08:02:32.230936Z"},"properties":{"provisioningState":"InProgress","managedEnvironmentId":"/subscriptions/00000000-0000-0000-0000-000000000000/resourceGroups/clitest.rg000001/providers/Microsoft.App/managedEnvironments/containerapp-e2e-env000002","environmentId":"/subscriptions/00000000-0000-0000-0000-000000000000/resourceGroups/clitest.rg000001/providers/Microsoft.App/managedEnvironments/containerapp-e2e-env000002","workloadProfileType":null,"outboundIpAddresses":["20.81.123.239"],"latestRevisionName":"","latestReadyRevisionName":"","latestRevisionFqdn":"","customDomainVerificationId":"D3F71C85EB6552E36A89A3E4A080C3CFB00181670B659B0003264FC673AA9B00","configuration":{"secrets":[{"name":"mysecret"},{"name":"anothersecret"}],"activeRevisionsMode":"Single","ingress":null,"registries":null,"dapr":null,"maxInactiveRevisions":null},"template":{"revisionSuffix":"","containers":[{"image":"mcr.microsoft.com/azuredocs/containerapps-helloworld:latest","name":"containerapp-e2e000005","env":[{"name":"GREETING","value":"Hello,
        world"},{"name":"SECRETENV","secretRef":"anothersecret"}],"resources":{"cpu":0.5,"memory":"1Gi","ephemeralStorage":"2Gi"}}],"initContainers":null,"scale":{"minReplicas":null,"maxReplicas":10,"rules":null},"volumes":null},"eventStreamEndpoint":"https://eastus.azurecontainerapps.dev/subscriptions/00000000-0000-0000-0000-000000000000/resourceGroups/clitest.rg000001/containerApps/containerapp-e2e000005/eventstream"},"identity":{"type":"None"}}'
    headers:
      api-supported-versions:
      - 2022-01-01-preview, 2022-03-01, 2022-06-01-preview, 2022-10-01, 2022-11-01-preview,
        2023-02-01
      azure-asyncoperation:
      - https://management.azure.com/subscriptions/00000000-0000-0000-0000-000000000000/providers/Microsoft.App/locations/eastus/containerappOperationStatuses/bdd3ab94-57dc-40c8-a169-16703c4e5319?api-version=2022-10-01&azureAsyncOperation=true
      cache-control:
      - no-cache
      content-length:
      - '1932'
      content-type:
      - application/json; charset=utf-8
      date:
      - Fri, 17 Mar 2023 08:02:33 GMT
      expires:
      - '-1'
      pragma:
      - no-cache
      server:
      - Microsoft-IIS/10.0
      strict-transport-security:
      - max-age=31536000; includeSubDomains
      x-content-type-options:
      - nosniff
      x-ms-async-operation-timeout:
      - PT15M
      x-ms-ratelimit-remaining-subscription-resource-requests:
      - '497'
      x-powered-by:
      - ASP.NET
    status:
      code: 201
      message: Created
- request:
    body: null
    headers:
      Accept:
      - '*/*'
      Accept-Encoding:
      - gzip, deflate
      CommandName:
      - containerapp create
      Connection:
      - keep-alive
      ParameterSetName:
      - -g -n --environment --secrets --env-vars
      User-Agent:
      - python/3.10.10 (Windows-10-10.0.22621-SP0) AZURECLI/2.46.0
    method: GET
    uri: https://management.azure.com/subscriptions/00000000-0000-0000-0000-000000000000/providers/Microsoft.App/locations/eastus/containerappOperationStatuses/bdd3ab94-57dc-40c8-a169-16703c4e5319?api-version=2022-10-01&azureAsyncOperation=true
  response:
    body:
      string: '{"id":"/subscriptions/00000000-0000-0000-0000-000000000000/providers/Microsoft.App/locations/eastus/containerappOperationStatuses/bdd3ab94-57dc-40c8-a169-16703c4e5319","name":"bdd3ab94-57dc-40c8-a169-16703c4e5319","status":"InProgress","startTime":"2023-03-17T08:02:32.3949171"}'
    headers:
      api-supported-versions:
      - 2022-01-01-preview, 2022-03-01, 2022-06-01-preview, 2022-10-01, 2022-11-01-preview,
        2023-02-01
      cache-control:
      - no-cache
      content-length:
      - '278'
      content-type:
      - application/json; charset=utf-8
      date:
      - Fri, 17 Mar 2023 08:02:34 GMT
      expires:
      - '-1'
      pragma:
      - no-cache
      server:
      - Microsoft-IIS/10.0
      strict-transport-security:
      - max-age=31536000; includeSubDomains
      transfer-encoding:
      - chunked
      vary:
      - Accept-Encoding,Accept-Encoding
      x-content-type-options:
      - nosniff
      x-powered-by:
      - ASP.NET
    status:
      code: 200
      message: OK
- request:
    body: null
    headers:
      Accept:
      - '*/*'
      Accept-Encoding:
      - gzip, deflate
      CommandName:
      - containerapp create
      Connection:
      - keep-alive
      ParameterSetName:
      - -g -n --environment --secrets --env-vars
      User-Agent:
      - python/3.10.10 (Windows-10-10.0.22621-SP0) AZURECLI/2.46.0
    method: GET
    uri: https://management.azure.com/subscriptions/00000000-0000-0000-0000-000000000000/providers/Microsoft.App/locations/eastus/containerappOperationStatuses/bdd3ab94-57dc-40c8-a169-16703c4e5319?api-version=2022-10-01&azureAsyncOperation=true
  response:
    body:
      string: '{"id":"/subscriptions/00000000-0000-0000-0000-000000000000/providers/Microsoft.App/locations/eastus/containerappOperationStatuses/bdd3ab94-57dc-40c8-a169-16703c4e5319","name":"bdd3ab94-57dc-40c8-a169-16703c4e5319","status":"InProgress","startTime":"2023-03-17T08:02:32.3949171"}'
    headers:
      api-supported-versions:
      - 2022-01-01-preview, 2022-03-01, 2022-06-01-preview, 2022-10-01, 2022-11-01-preview,
        2023-02-01
      cache-control:
      - no-cache
      content-length:
      - '278'
      content-type:
      - application/json; charset=utf-8
      date:
      - Fri, 17 Mar 2023 08:02:38 GMT
      expires:
      - '-1'
      pragma:
      - no-cache
      server:
      - Microsoft-IIS/10.0
      strict-transport-security:
      - max-age=31536000; includeSubDomains
      transfer-encoding:
      - chunked
      vary:
      - Accept-Encoding,Accept-Encoding
      x-content-type-options:
      - nosniff
      x-powered-by:
      - ASP.NET
    status:
      code: 200
      message: OK
- request:
    body: null
    headers:
      Accept:
      - '*/*'
      Accept-Encoding:
      - gzip, deflate
      CommandName:
      - containerapp create
      Connection:
      - keep-alive
      ParameterSetName:
      - -g -n --environment --secrets --env-vars
      User-Agent:
      - python/3.10.10 (Windows-10-10.0.22621-SP0) AZURECLI/2.46.0
    method: GET
    uri: https://management.azure.com/subscriptions/00000000-0000-0000-0000-000000000000/providers/Microsoft.App/locations/eastus/containerappOperationStatuses/bdd3ab94-57dc-40c8-a169-16703c4e5319?api-version=2022-10-01&azureAsyncOperation=true
  response:
    body:
      string: '{"id":"/subscriptions/00000000-0000-0000-0000-000000000000/providers/Microsoft.App/locations/eastus/containerappOperationStatuses/bdd3ab94-57dc-40c8-a169-16703c4e5319","name":"bdd3ab94-57dc-40c8-a169-16703c4e5319","status":"Succeeded","startTime":"2023-03-17T08:02:32.3949171"}'
    headers:
      api-supported-versions:
      - 2022-01-01-preview, 2022-03-01, 2022-06-01-preview, 2022-10-01, 2022-11-01-preview,
        2023-02-01
      cache-control:
      - no-cache
      content-length:
      - '277'
      content-type:
      - application/json; charset=utf-8
      date:
      - Fri, 17 Mar 2023 08:02:41 GMT
      expires:
      - '-1'
      pragma:
      - no-cache
      server:
      - Microsoft-IIS/10.0
      strict-transport-security:
      - max-age=31536000; includeSubDomains
      transfer-encoding:
      - chunked
      vary:
      - Accept-Encoding,Accept-Encoding
      x-content-type-options:
      - nosniff
      x-powered-by:
      - ASP.NET
    status:
      code: 200
      message: OK
- request:
    body: null
    headers:
      Accept:
      - '*/*'
      Accept-Encoding:
      - gzip, deflate
      CommandName:
      - containerapp create
      Connection:
      - keep-alive
      ParameterSetName:
      - -g -n --environment --secrets --env-vars
      User-Agent:
      - python/3.10.10 (Windows-10-10.0.22621-SP0) AZURECLI/2.46.0
    method: GET
    uri: https://management.azure.com/subscriptions/00000000-0000-0000-0000-000000000000/resourceGroups/clitest.rg000001/providers/Microsoft.App/containerApps/containerapp-e2e000005?api-version=2022-10-01
  response:
    body:
      string: '{"id":"/subscriptions/00000000-0000-0000-0000-000000000000/resourceGroups/clitest.rg000001/providers/Microsoft.App/containerapps/containerapp-e2e000005","name":"containerapp-e2e000005","type":"Microsoft.App/containerApps","location":"East
        US","systemData":{"createdBy":"xinyupang@microsoft.com","createdByType":"User","createdAt":"2023-03-17T08:02:32.230936","lastModifiedBy":"xinyupang@microsoft.com","lastModifiedByType":"User","lastModifiedAt":"2023-03-17T08:02:32.230936"},"properties":{"provisioningState":"Succeeded","managedEnvironmentId":"/subscriptions/00000000-0000-0000-0000-000000000000/resourceGroups/clitest.rg000001/providers/Microsoft.App/managedEnvironments/containerapp-e2e-env000002","environmentId":"/subscriptions/00000000-0000-0000-0000-000000000000/resourceGroups/clitest.rg000001/providers/Microsoft.App/managedEnvironments/containerapp-e2e-env000002","workloadProfileType":null,"outboundIpAddresses":["20.81.123.239"],"latestRevisionName":"containerapp-e2e000005--qefksxi","latestReadyRevisionName":"containerapp-e2e000005--qefksxi","latestRevisionFqdn":"","customDomainVerificationId":"D3F71C85EB6552E36A89A3E4A080C3CFB00181670B659B0003264FC673AA9B00","configuration":{"secrets":[{"name":"mysecret"},{"name":"anothersecret"}],"activeRevisionsMode":"Single","ingress":null,"registries":null,"dapr":null,"maxInactiveRevisions":null},"template":{"revisionSuffix":"","containers":[{"image":"mcr.microsoft.com/azuredocs/containerapps-helloworld:latest","name":"containerapp-e2e000005","env":[{"name":"GREETING","value":"Hello,
        world"},{"name":"SECRETENV","secretRef":"anothersecret"}],"resources":{"cpu":0.5,"memory":"1Gi","ephemeralStorage":"2Gi"}}],"initContainers":null,"scale":{"minReplicas":null,"maxReplicas":10,"rules":null},"volumes":null},"eventStreamEndpoint":"https://eastus.azurecontainerapps.dev/subscriptions/00000000-0000-0000-0000-000000000000/resourceGroups/clitest.rg000001/containerApps/containerapp-e2e000005/eventstream"},"identity":{"type":"None"}}'
    headers:
      api-supported-versions:
      - 2022-01-01-preview, 2022-03-01, 2022-06-01-preview, 2022-10-01, 2022-11-01-preview,
        2023-02-01
      cache-control:
      - no-cache
      content-length:
      - '1991'
      content-type:
      - application/json; charset=utf-8
      date:
      - Fri, 17 Mar 2023 08:02:45 GMT
      expires:
      - '-1'
      pragma:
      - no-cache
      server:
      - Microsoft-IIS/10.0
      strict-transport-security:
      - max-age=31536000; includeSubDomains
      transfer-encoding:
      - chunked
      vary:
      - Accept-Encoding,Accept-Encoding
      x-content-type-options:
      - nosniff
      x-powered-by:
      - ASP.NET
    status:
      code: 200
      message: OK
version: 1<|MERGE_RESOLUTION|>--- conflicted
+++ resolved
@@ -51,11 +51,7 @@
       pragma:
       - no-cache
       request-context:
-<<<<<<< HEAD
-      - appId=cid-v1:c7ec48f5-2684-46e8-accb-45e7dbec242b
-=======
       - appId=cid-v1:e6336c63-aab2-45f0-996a-e5dbab2a1508
->>>>>>> 93484371
       server:
       - Microsoft-IIS/10.0
       strict-transport-security:
@@ -63,11 +59,7 @@
       x-content-type-options:
       - nosniff
       x-ms-ratelimit-remaining-subscription-writes:
-<<<<<<< HEAD
-      - '1193'
-=======
       - '1197'
->>>>>>> 93484371
       x-powered-by:
       - ASP.NET
       - ASP.NET
@@ -121,11 +113,7 @@
       pragma:
       - no-cache
       request-context:
-<<<<<<< HEAD
-      - appId=cid-v1:c7ec48f5-2684-46e8-accb-45e7dbec242b
-=======
       - appId=cid-v1:e6336c63-aab2-45f0-996a-e5dbab2a1508
->>>>>>> 93484371
       server:
       - Microsoft-IIS/10.0
       strict-transport-security:
@@ -183,11 +171,7 @@
       pragma:
       - no-cache
       request-context:
-<<<<<<< HEAD
-      - appId=cid-v1:c7ec48f5-2684-46e8-accb-45e7dbec242b
-=======
       - appId=cid-v1:e6336c63-aab2-45f0-996a-e5dbab2a1508
->>>>>>> 93484371
       server:
       - Microsoft-IIS/10.0
       strict-transport-security:
@@ -457,153 +441,7 @@
     uri: https://management.azure.com/subscriptions/00000000-0000-0000-0000-000000000000/providers/Microsoft.App?api-version=2022-09-01
   response:
     body:
-<<<<<<< HEAD
-      string: '{"id":"/subscriptions/00000000-0000-0000-0000-000000000000/providers/Microsoft.App","namespace":"Microsoft.App","authorizations":[{"applicationId":"7e3bc4fd-85a3-4192-b177-5b8bfc87f42c","roleDefinitionId":"39a74f72-b40f-4bdc-b639-562fe2260bf0"},{"applicationId":"3734c1a4-2bed-4998-a37a-ff1a9e7bf019","roleDefinitionId":"5c779a4f-5cb2-4547-8c41-478d9be8ba90"}],"resourceTypes":[{"resourceType":"managedEnvironments","locations":["North
-        Central US (Stage)","Canada Central","West Europe","North Europe","East US","East
-        US 2","East Asia","Australia East","Germany West Central","Japan East","UK
-        South","West US","Central US","North Central US","South Central US","Korea
-        Central","Brazil South","West US 3","France Central","South Africa North","Norway
-        East","Central US EUAP","East US 2 EUAP"],"apiVersions":["2022-06-01-preview","2022-03-01","2022-01-01-preview"],"capabilities":"CrossResourceGroupResourceMove,
-        CrossSubscriptionResourceMove, SupportsTags, SupportsLocation"},{"resourceType":"managedEnvironments/certificates","locations":["North
-        Central US (Stage)","Canada Central","West Europe","North Europe","East US","East
-        US 2","East Asia","Australia East","Germany West Central","Japan East","UK
-        South","West US","Central US","North Central US","South Central US","Korea
-        Central","Brazil South","West US 3","France Central","South Africa North","Norway
-        East","Central US EUAP","East US 2 EUAP"],"apiVersions":["2022-06-01-preview","2022-03-01","2022-01-01-preview"],"capabilities":"CrossResourceGroupResourceMove,
-        CrossSubscriptionResourceMove, SupportsTags, SupportsLocation"},{"resourceType":"containerApps","locations":["North
-        Central US (Stage)","Canada Central","West Europe","North Europe","East US","East
-        US 2","East Asia","Australia East","Germany West Central","Japan East","UK
-        South","West US","Central US","North Central US","South Central US","Korea
-        Central","Brazil South","West US 3","France Central","South Africa North","Norway
-        East","Central US EUAP","East US 2 EUAP"],"apiVersions":["2022-06-01-preview","2022-03-01","2022-01-01-preview"],"capabilities":"CrossResourceGroupResourceMove,
-        CrossSubscriptionResourceMove, SystemAssignedResourceIdentity, SupportsTags,
-        SupportsLocation"},{"resourceType":"locations","locations":[],"apiVersions":["2022-06-01-preview","2022-03-01","2022-01-01-preview"],"capabilities":"None"},{"resourceType":"locations/managedEnvironmentOperationResults","locations":["North
-        Central US (Stage)","Canada Central","West Europe","North Europe","East US","East
-        US 2","East Asia","Australia East","Germany West Central","Japan East","UK
-        South","West US","Central US","North Central US","South Central US","Korea
-        Central","Brazil South","West US 3","France Central","South Africa North","Norway
-        East","Central US EUAP","East US 2 EUAP"],"apiVersions":["2022-06-01-preview","2022-03-01","2022-01-01-preview"],"capabilities":"None"},{"resourceType":"locations/managedEnvironmentOperationStatuses","locations":["North
-        Central US (Stage)","Canada Central","West Europe","North Europe","East US","East
-        US 2","East Asia","Australia East","Germany West Central","Japan East","UK
-        South","West US","Central US","North Central US","South Central US","Korea
-        Central","Brazil South","West US 3","France Central","South Africa North","Norway
-        East","Central US EUAP","East US 2 EUAP"],"apiVersions":["2022-06-01-preview","2022-03-01","2022-01-01-preview"],"capabilities":"None"},{"resourceType":"locations/containerappOperationResults","locations":["North
-        Central US (Stage)","Canada Central","West Europe","North Europe","East US","East
-        US 2","East Asia","Australia East","Germany West Central","Japan East","UK
-        South","West US","Central US","North Central US","South Central US","Korea
-        Central","Brazil South","West US 3","France Central","South Africa North","Norway
-        East","Central US EUAP","East US 2 EUAP"],"apiVersions":["2022-06-01-preview","2022-03-01","2022-01-01-preview"],"capabilities":"None"},{"resourceType":"locations/containerappOperationStatuses","locations":["North
-        Central US (Stage)","Canada Central","West Europe","North Europe","East US","East
-        US 2","East Asia","Australia East","Germany West Central","Japan East","UK
-        South","West US","Central US","North Central US","South Central US","Korea
-        Central","Brazil South","West US 3","France Central","South Africa North","Norway
-        East","Central US EUAP","East US 2 EUAP"],"apiVersions":["2022-06-01-preview","2022-03-01","2022-01-01-preview"],"capabilities":"None"},{"resourceType":"operations","locations":["North
-        Central US (Stage)","Central US EUAP","East US 2 EUAP","Canada Central","West
-        Europe","North Europe","East US","East US 2","East Asia","Australia East","Germany
-        West Central","Japan East","UK South","West US","Central US","North Central
-        US","South Central US","Korea Central","Brazil South","West US 3","France
-        Central","South Africa North","Norway East"],"apiVersions":["2022-06-01-preview","2022-03-01","2022-01-01-preview"],"capabilities":"None"},{"resourceType":"connectedEnvironments","locations":["North
-        Central US (Stage)","Central US EUAP","East US 2 EUAP","North Central US","East
-        US","East Asia","West Europe"],"apiVersions":["2022-06-01-preview"],"capabilities":"CrossResourceGroupResourceMove,
-        CrossSubscriptionResourceMove, SupportsTags, SupportsLocation"},{"resourceType":"connectedEnvironments/certificates","locations":["North
-        Central US (Stage)","Central US EUAP","East US 2 EUAP","North Central US","East
-        US","East Asia","West Europe"],"apiVersions":["2022-06-01-preview"],"capabilities":"CrossResourceGroupResourceMove,
-        CrossSubscriptionResourceMove, SupportsTags, SupportsLocation"},{"resourceType":"locations/connectedEnvironmentOperationResults","locations":["North
-        Central US (Stage)","Central US EUAP","East US 2 EUAP","North Central US","East
-        US","East Asia","West Europe"],"apiVersions":["2022-06-01-preview"],"capabilities":"None"},{"resourceType":"locations/connectedEnvironmentOperationStatuses","locations":["North
-        Central US (Stage)","Central US EUAP","East US 2 EUAP","North Central US","East
-        US","East Asia","West Europe"],"apiVersions":["2022-06-01-preview"],"capabilities":"None"}],"registrationState":"Registered","registrationPolicy":"RegistrationRequired"}'
-    headers:
-      cache-control:
-      - no-cache
-      content-length:
-      - '6210'
-      content-type:
-      - application/json; charset=utf-8
-      date:
-      - Fri, 16 Sep 2022 23:31:53 GMT
-      expires:
-      - '-1'
-      pragma:
-      - no-cache
-      strict-transport-security:
-      - max-age=31536000; includeSubDomains
-      vary:
-      - Accept-Encoding
-      x-content-type-options:
-      - nosniff
-    status:
-      code: 200
-      message: OK
-- request:
-    body: null
-    headers:
-      Accept:
-      - application/json
-      Accept-Encoding:
-      - gzip, deflate
-      CommandName:
-      - containerapp env create
-      Connection:
-      - keep-alive
-      ParameterSetName:
-      - -g -n --logs-workspace-id --logs-workspace-key
-      User-Agent:
-      - AZURECLI/2.39.0 (PIP) azsdk-python-azure-mgmt-resource/21.1.0b1 Python/3.8.10
-        (Windows-10-10.0.19044-SP0)
-    method: GET
-    uri: https://management.azure.com/subscriptions/00000000-0000-0000-0000-000000000000/providers/Microsoft.App?api-version=2021-04-01
-  response:
-    body:
-      string: '{"id":"/subscriptions/00000000-0000-0000-0000-000000000000/providers/Microsoft.App","namespace":"Microsoft.App","authorizations":[{"applicationId":"7e3bc4fd-85a3-4192-b177-5b8bfc87f42c","roleDefinitionId":"39a74f72-b40f-4bdc-b639-562fe2260bf0"},{"applicationId":"3734c1a4-2bed-4998-a37a-ff1a9e7bf019","roleDefinitionId":"5c779a4f-5cb2-4547-8c41-478d9be8ba90"},{"applicationId":"55ebbb62-3b9c-49fd-9b87-9595226dd4ac","roleDefinitionId":"e49ca620-7992-4561-a7df-4ed67dad77b5"}],"resourceTypes":[{"resourceType":"managedEnvironments","locations":["North
-        Central US (Stage)","Canada Central","West Europe","North Europe","East US","East
-        US 2","East Asia","Australia East","Germany West Central","Japan East","UK
-        South","West US","Central US","North Central US","South Central US","Korea
-        Central","Brazil South","West US 3","France Central","South Africa North","Norway
-        East","Switzerland North","Central US EUAP","East US 2 EUAP"],"apiVersions":["2022-10-01","2022-06-01-preview","2022-03-01","2022-01-01-preview"],"capabilities":"CrossResourceGroupResourceMove,
-        CrossSubscriptionResourceMove, SupportsTags, SupportsLocation"},{"resourceType":"managedEnvironments/certificates","locations":["North
-        Central US (Stage)","Canada Central","West Europe","North Europe","East US","East
-        US 2","East Asia","Australia East","Germany West Central","Japan East","UK
-        South","West US","Central US","North Central US","South Central US","Korea
-        Central","Brazil South","West US 3","France Central","South Africa North","Norway
-        East","Switzerland North","Central US EUAP","East US 2 EUAP"],"apiVersions":["2022-10-01","2022-06-01-preview","2022-03-01","2022-01-01-preview"],"capabilities":"CrossResourceGroupResourceMove,
-        CrossSubscriptionResourceMove, SupportsTags, SupportsLocation"},{"resourceType":"managedEnvironments/managedCertificates","locations":["North
-        Central US (Stage)","Canada Central","West Europe","North Europe","East US","East
-        US 2","East Asia","Australia East","Germany West Central","Japan East","UK
-        South","West US","Central US","North Central US","South Central US","Korea
-        Central","Brazil South","West US 3","France Central","South Africa North","Norway
-        East","Switzerland North","Central US EUAP","East US 2 EUAP"],"apiVersions":["2022-11-01-preview"],"capabilities":"CrossResourceGroupResourceMove,
-        CrossSubscriptionResourceMove, SupportsTags, SupportsLocation"},{"resourceType":"containerApps","locations":["North
-        Central US (Stage)","Canada Central","West Europe","North Europe","East US","East
-        US 2","East Asia","Australia East","Germany West Central","Japan East","UK
-        South","West US","Central US","North Central US","South Central US","Korea
-        Central","Brazil South","West US 3","France Central","South Africa North","Norway
-        East","Switzerland North","Central US EUAP","East US 2 EUAP"],"apiVersions":["2022-10-01","2022-06-01-preview","2022-03-01","2022-01-01-preview"],"capabilities":"CrossResourceGroupResourceMove,
-        CrossSubscriptionResourceMove, SystemAssignedResourceIdentity, SupportsTags,
-        SupportsLocation"},{"resourceType":"locations","locations":[],"apiVersions":["2022-10-01","2022-06-01-preview","2022-03-01","2022-01-01-preview"],"capabilities":"None"},{"resourceType":"locations/managedEnvironmentOperationResults","locations":["North
-        Central US (Stage)","Canada Central","West Europe","North Europe","East US","East
-        US 2","East Asia","Australia East","Germany West Central","Japan East","UK
-        South","West US","Central US","North Central US","South Central US","Korea
-        Central","Brazil South","West US 3","France Central","South Africa North","Norway
-        East","Switzerland North","Central US EUAP","East US 2 EUAP"],"apiVersions":["2022-10-01","2022-06-01-preview","2022-03-01","2022-01-01-preview"],"capabilities":"None"},{"resourceType":"locations/managedEnvironmentOperationStatuses","locations":["North
-        Central US (Stage)","Canada Central","West Europe","North Europe","East US","East
-        US 2","East Asia","Australia East","Germany West Central","Japan East","UK
-        South","West US","Central US","North Central US","South Central US","Korea
-        Central","Brazil South","West US 3","France Central","South Africa North","Norway
-        East","Switzerland North","Central US EUAP","East US 2 EUAP"],"apiVersions":["2022-10-01","2022-06-01-preview","2022-03-01","2022-01-01-preview"],"capabilities":"None"},{"resourceType":"locations/containerappOperationResults","locations":["North
-        Central US (Stage)","Canada Central","West Europe","North Europe","East US","East
-        US 2","East Asia","Australia East","Germany West Central","Japan East","UK
-        South","West US","Central US","North Central US","South Central US","Korea
-        Central","Brazil South","West US 3","France Central","South Africa North","Norway
-        East","Switzerland North","Central US EUAP","East US 2 EUAP"],"apiVersions":["2022-10-01","2022-06-01-preview","2022-03-01","2022-01-01-preview"],"capabilities":"None"},{"resourceType":"locations/containerappOperationStatuses","locations":["North
-        Central US (Stage)","Canada Central","West Europe","North Europe","East US","East
-        US 2","East Asia","Australia East","Germany West Central","Japan East","UK
-        South","West US","Central US","North Central US","South Central US","Korea
-        Central","Brazil South","West US 3","France Central","South Africa North","Norway
-        East","Switzerland North","Central US EUAP","East US 2 EUAP"],"apiVersions":["2022-10-01","2022-06-01-preview","2022-03-01","2022-01-01-preview"],"capabilities":"None"},{"resourceType":"operations","locations":["North
-=======
       string: '{"id":"/subscriptions/00000000-0000-0000-0000-000000000000/providers/Microsoft.App","namespace":"Microsoft.App","authorizations":[{"applicationId":"7e3bc4fd-85a3-4192-b177-5b8bfc87f42c","roleDefinitionId":"39a74f72-b40f-4bdc-b639-562fe2260bf0"},{"applicationId":"3734c1a4-2bed-4998-a37a-ff1a9e7bf019","roleDefinitionId":"5c779a4f-5cb2-4547-8c41-478d9be8ba90"},{"applicationId":"55ebbb62-3b9c-49fd-9b87-9595226dd4ac","roleDefinitionId":"e49ca620-7992-4561-a7df-4ed67dad77b5","managedByRoleDefinitionId":"9e3af657-a8ff-583c-a75c-2fe7c4bcb635"}],"resourceTypes":[{"resourceType":"operations","locations":["North
->>>>>>> 93484371
         Central US (Stage)","Central US EUAP","East US 2 EUAP","Canada Central","West
         Europe","North Europe","East US","East US 2","East Asia","Australia East","Germany
         West Central","Japan East","UK South","West US","Central US","North Central
@@ -715,11 +553,7 @@
       User-Agent:
       - AZURECLI/2.46.0 azsdk-python-azure-mgmt-resource/21.1.0b1 Python/3.10.10 (Windows-10-10.0.22621-SP0)
     method: GET
-<<<<<<< HEAD
-    uri: https://management.azure.com/subscriptions/00000000-0000-0000-0000-000000000000/resourceGroups/clitest.rg000001/providers/Microsoft.App/managedEnvironments/containerapp-e2e-env000002?api-version=2022-06-01-preview
-=======
     uri: https://management.azure.com/subscriptions/00000000-0000-0000-0000-000000000000/providers/Microsoft.App?api-version=2022-09-01
->>>>>>> 93484371
   response:
     body:
       string: '{"id":"/subscriptions/00000000-0000-0000-0000-000000000000/providers/Microsoft.App","namespace":"Microsoft.App","authorizations":[{"applicationId":"7e3bc4fd-85a3-4192-b177-5b8bfc87f42c","roleDefinitionId":"39a74f72-b40f-4bdc-b639-562fe2260bf0"},{"applicationId":"3734c1a4-2bed-4998-a37a-ff1a9e7bf019","roleDefinitionId":"5c779a4f-5cb2-4547-8c41-478d9be8ba90"},{"applicationId":"55ebbb62-3b9c-49fd-9b87-9595226dd4ac","roleDefinitionId":"e49ca620-7992-4561-a7df-4ed67dad77b5","managedByRoleDefinitionId":"9e3af657-a8ff-583c-a75c-2fe7c4bcb635"}],"resourceTypes":[{"resourceType":"operations","locations":["North
@@ -2709,2450 +2543,6 @@
     uri: https://management.azure.com/subscriptions/00000000-0000-0000-0000-000000000000/providers/Microsoft.App?api-version=2022-09-01
   response:
     body:
-<<<<<<< HEAD
-      string: '{"id":"/subscriptions/00000000-0000-0000-0000-000000000000/resourceGroups/clitest.rg000001/providers/Microsoft.App/managedEnvironments/containerapp-e2e-env000002","name":"containerapp-e2e-env000002","type":"Microsoft.App/managedEnvironments","location":"eastus","systemData":{"createdBy":"zuh@microsoft.com","createdByType":"User","createdAt":"2023-01-11T11:55:18.8350827","lastModifiedBy":"zuh@microsoft.com","lastModifiedByType":"User","lastModifiedAt":"2023-01-11T11:55:18.8350827"},"properties":{"provisioningState":"Waiting","defaultDomain":"icybush-36fe4a11.eastus.azurecontainerapps.io","staticIp":"20.237.46.192","appLogsConfiguration":{"destination":"log-analytics","logAnalyticsConfiguration":{"customerId":"97a113ac-9dbf-4e46-bec0-94f3194227d3"}},"zoneRedundant":false,"customDomainConfiguration":{"customDomainVerificationId":"79CA8690E6B618792A80838552EF20F439BB6386E447A1FE057FC382E98FF1B3"}},"sku":{"name":"Consumption"}}'
-    headers:
-      api-supported-versions:
-      - 2022-01-01-preview, 2022-03-01, 2022-06-01-preview, 2022-10-01, 2022-11-01-preview
-      cache-control:
-      - no-cache
-      content-length:
-      - '936'
-      content-type:
-      - application/json; charset=utf-8
-      date:
-      - Wed, 11 Jan 2023 11:57:12 GMT
-      expires:
-      - '-1'
-      pragma:
-      - no-cache
-      server:
-      - Microsoft-IIS/10.0
-      strict-transport-security:
-      - max-age=31536000; includeSubDomains
-      transfer-encoding:
-      - chunked
-      vary:
-      - Accept-Encoding,Accept-Encoding
-      x-content-type-options:
-      - nosniff
-      x-powered-by:
-      - ASP.NET
-    status:
-      code: 200
-      message: OK
-- request:
-    body: null
-    headers:
-      Accept:
-      - '*/*'
-      Accept-Encoding:
-      - gzip, deflate
-      CommandName:
-      - containerapp env create
-      Connection:
-      - keep-alive
-      ParameterSetName:
-      - -g -n --logs-workspace-id --logs-workspace-key
-      User-Agent:
-      - python/3.9.7 (Windows-10-10.0.22621-SP0) AZURECLI/2.44.0
-    method: GET
-    uri: https://management.azure.com/subscriptions/00000000-0000-0000-0000-000000000000/resourceGroups/clitest.rg000001/providers/Microsoft.App/managedEnvironments/containerapp-e2e-env000002?api-version=2022-06-01-preview
-  response:
-    body:
-      string: '{"id":"/subscriptions/00000000-0000-0000-0000-000000000000/resourceGroups/clitest.rg000001/providers/Microsoft.App/managedEnvironments/containerapp-e2e-env000002","name":"containerapp-e2e-env000002","type":"Microsoft.App/managedEnvironments","location":"eastus","systemData":{"createdBy":"zuh@microsoft.com","createdByType":"User","createdAt":"2023-01-11T11:55:18.8350827","lastModifiedBy":"zuh@microsoft.com","lastModifiedByType":"User","lastModifiedAt":"2023-01-11T11:55:18.8350827"},"properties":{"provisioningState":"Waiting","defaultDomain":"icybush-36fe4a11.eastus.azurecontainerapps.io","staticIp":"20.237.46.192","appLogsConfiguration":{"destination":"log-analytics","logAnalyticsConfiguration":{"customerId":"97a113ac-9dbf-4e46-bec0-94f3194227d3"}},"zoneRedundant":false,"customDomainConfiguration":{"customDomainVerificationId":"79CA8690E6B618792A80838552EF20F439BB6386E447A1FE057FC382E98FF1B3"}},"sku":{"name":"Consumption"}}'
-    headers:
-      api-supported-versions:
-      - 2022-01-01-preview, 2022-03-01, 2022-06-01-preview, 2022-10-01, 2022-11-01-preview
-      cache-control:
-      - no-cache
-      content-length:
-      - '936'
-      content-type:
-      - application/json; charset=utf-8
-      date:
-      - Wed, 11 Jan 2023 11:57:18 GMT
-      expires:
-      - '-1'
-      pragma:
-      - no-cache
-      server:
-      - Microsoft-IIS/10.0
-      strict-transport-security:
-      - max-age=31536000; includeSubDomains
-      transfer-encoding:
-      - chunked
-      vary:
-      - Accept-Encoding,Accept-Encoding
-      x-content-type-options:
-      - nosniff
-      x-powered-by:
-      - ASP.NET
-    status:
-      code: 200
-      message: OK
-- request:
-    body: null
-    headers:
-      Accept:
-      - '*/*'
-      Accept-Encoding:
-      - gzip, deflate
-      CommandName:
-      - containerapp env create
-      Connection:
-      - keep-alive
-      ParameterSetName:
-      - -g -n --logs-workspace-id --logs-workspace-key
-      User-Agent:
-      - python/3.9.7 (Windows-10-10.0.22621-SP0) AZURECLI/2.44.0
-    method: GET
-    uri: https://management.azure.com/subscriptions/00000000-0000-0000-0000-000000000000/resourceGroups/clitest.rg000001/providers/Microsoft.App/managedEnvironments/containerapp-e2e-env000002?api-version=2022-06-01-preview
-  response:
-    body:
-      string: '{"id":"/subscriptions/00000000-0000-0000-0000-000000000000/resourceGroups/clitest.rg000001/providers/Microsoft.App/managedEnvironments/containerapp-e2e-env000002","name":"containerapp-e2e-env000002","type":"Microsoft.App/managedEnvironments","location":"eastus","systemData":{"createdBy":"zuh@microsoft.com","createdByType":"User","createdAt":"2023-01-11T11:55:18.8350827","lastModifiedBy":"zuh@microsoft.com","lastModifiedByType":"User","lastModifiedAt":"2023-01-11T11:55:18.8350827"},"properties":{"provisioningState":"Waiting","defaultDomain":"icybush-36fe4a11.eastus.azurecontainerapps.io","staticIp":"20.237.46.192","appLogsConfiguration":{"destination":"log-analytics","logAnalyticsConfiguration":{"customerId":"97a113ac-9dbf-4e46-bec0-94f3194227d3"}},"zoneRedundant":false,"customDomainConfiguration":{"customDomainVerificationId":"79CA8690E6B618792A80838552EF20F439BB6386E447A1FE057FC382E98FF1B3"}},"sku":{"name":"Consumption"}}'
-    headers:
-      api-supported-versions:
-      - 2022-01-01-preview, 2022-03-01, 2022-06-01-preview, 2022-10-01, 2022-11-01-preview
-      cache-control:
-      - no-cache
-      content-length:
-      - '936'
-      content-type:
-      - application/json; charset=utf-8
-      date:
-      - Wed, 11 Jan 2023 11:57:22 GMT
-      expires:
-      - '-1'
-      pragma:
-      - no-cache
-      server:
-      - Microsoft-IIS/10.0
-      strict-transport-security:
-      - max-age=31536000; includeSubDomains
-      transfer-encoding:
-      - chunked
-      vary:
-      - Accept-Encoding,Accept-Encoding
-      x-content-type-options:
-      - nosniff
-      x-powered-by:
-      - ASP.NET
-    status:
-      code: 200
-      message: OK
-- request:
-    body: null
-    headers:
-      Accept:
-      - '*/*'
-      Accept-Encoding:
-      - gzip, deflate
-      CommandName:
-      - containerapp env create
-      Connection:
-      - keep-alive
-      ParameterSetName:
-      - -g -n --logs-workspace-id --logs-workspace-key
-      User-Agent:
-      - python/3.9.7 (Windows-10-10.0.22621-SP0) AZURECLI/2.44.0
-    method: GET
-    uri: https://management.azure.com/subscriptions/00000000-0000-0000-0000-000000000000/resourceGroups/clitest.rg000001/providers/Microsoft.App/managedEnvironments/containerapp-e2e-env000002?api-version=2022-06-01-preview
-  response:
-    body:
-      string: '{"id":"/subscriptions/00000000-0000-0000-0000-000000000000/resourceGroups/clitest.rg000001/providers/Microsoft.App/managedEnvironments/containerapp-e2e-env000002","name":"containerapp-e2e-env000002","type":"Microsoft.App/managedEnvironments","location":"eastus","systemData":{"createdBy":"zuh@microsoft.com","createdByType":"User","createdAt":"2023-01-11T11:55:18.8350827","lastModifiedBy":"zuh@microsoft.com","lastModifiedByType":"User","lastModifiedAt":"2023-01-11T11:55:18.8350827"},"properties":{"provisioningState":"Waiting","defaultDomain":"icybush-36fe4a11.eastus.azurecontainerapps.io","staticIp":"20.237.46.192","appLogsConfiguration":{"destination":"log-analytics","logAnalyticsConfiguration":{"customerId":"97a113ac-9dbf-4e46-bec0-94f3194227d3"}},"zoneRedundant":false,"customDomainConfiguration":{"customDomainVerificationId":"79CA8690E6B618792A80838552EF20F439BB6386E447A1FE057FC382E98FF1B3"}},"sku":{"name":"Consumption"}}'
-    headers:
-      api-supported-versions:
-      - 2022-01-01-preview, 2022-03-01, 2022-06-01-preview, 2022-10-01, 2022-11-01-preview
-      cache-control:
-      - no-cache
-      content-length:
-      - '936'
-      content-type:
-      - application/json; charset=utf-8
-      date:
-      - Wed, 11 Jan 2023 11:57:26 GMT
-      expires:
-      - '-1'
-      pragma:
-      - no-cache
-      server:
-      - Microsoft-IIS/10.0
-      strict-transport-security:
-      - max-age=31536000; includeSubDomains
-      transfer-encoding:
-      - chunked
-      vary:
-      - Accept-Encoding,Accept-Encoding
-      x-content-type-options:
-      - nosniff
-      x-powered-by:
-      - ASP.NET
-    status:
-      code: 200
-      message: OK
-- request:
-    body: null
-    headers:
-      Accept:
-      - '*/*'
-      Accept-Encoding:
-      - gzip, deflate
-      CommandName:
-      - containerapp env create
-      Connection:
-      - keep-alive
-      ParameterSetName:
-      - -g -n --logs-workspace-id --logs-workspace-key
-      User-Agent:
-      - python/3.9.7 (Windows-10-10.0.22621-SP0) AZURECLI/2.44.0
-    method: GET
-    uri: https://management.azure.com/subscriptions/00000000-0000-0000-0000-000000000000/resourceGroups/clitest.rg000001/providers/Microsoft.App/managedEnvironments/containerapp-e2e-env000002?api-version=2022-06-01-preview
-  response:
-    body:
-      string: '{"id":"/subscriptions/00000000-0000-0000-0000-000000000000/resourceGroups/clitest.rg000001/providers/Microsoft.App/managedEnvironments/containerapp-e2e-env000002","name":"containerapp-e2e-env000002","type":"Microsoft.App/managedEnvironments","location":"eastus","systemData":{"createdBy":"zuh@microsoft.com","createdByType":"User","createdAt":"2023-01-11T11:55:18.8350827","lastModifiedBy":"zuh@microsoft.com","lastModifiedByType":"User","lastModifiedAt":"2023-01-11T11:55:18.8350827"},"properties":{"provisioningState":"Waiting","defaultDomain":"icybush-36fe4a11.eastus.azurecontainerapps.io","staticIp":"20.237.46.192","appLogsConfiguration":{"destination":"log-analytics","logAnalyticsConfiguration":{"customerId":"97a113ac-9dbf-4e46-bec0-94f3194227d3"}},"zoneRedundant":false,"customDomainConfiguration":{"customDomainVerificationId":"79CA8690E6B618792A80838552EF20F439BB6386E447A1FE057FC382E98FF1B3"}},"sku":{"name":"Consumption"}}'
-    headers:
-      api-supported-versions:
-      - 2022-01-01-preview, 2022-03-01, 2022-06-01-preview, 2022-10-01, 2022-11-01-preview
-      cache-control:
-      - no-cache
-      content-length:
-      - '936'
-      content-type:
-      - application/json; charset=utf-8
-      date:
-      - Wed, 11 Jan 2023 11:57:30 GMT
-      expires:
-      - '-1'
-      pragma:
-      - no-cache
-      server:
-      - Microsoft-IIS/10.0
-      strict-transport-security:
-      - max-age=31536000; includeSubDomains
-      transfer-encoding:
-      - chunked
-      vary:
-      - Accept-Encoding,Accept-Encoding
-      x-content-type-options:
-      - nosniff
-      x-powered-by:
-      - ASP.NET
-    status:
-      code: 200
-      message: OK
-- request:
-    body: null
-    headers:
-      Accept:
-      - '*/*'
-      Accept-Encoding:
-      - gzip, deflate
-      CommandName:
-      - containerapp env create
-      Connection:
-      - keep-alive
-      ParameterSetName:
-      - -g -n --logs-workspace-id --logs-workspace-key
-      User-Agent:
-      - python/3.9.7 (Windows-10-10.0.22621-SP0) AZURECLI/2.44.0
-    method: GET
-    uri: https://management.azure.com/subscriptions/00000000-0000-0000-0000-000000000000/resourceGroups/clitest.rg000001/providers/Microsoft.App/managedEnvironments/containerapp-e2e-env000002?api-version=2022-06-01-preview
-  response:
-    body:
-      string: '{"id":"/subscriptions/00000000-0000-0000-0000-000000000000/resourceGroups/clitest.rg000001/providers/Microsoft.App/managedEnvironments/containerapp-e2e-env000002","name":"containerapp-e2e-env000002","type":"Microsoft.App/managedEnvironments","location":"eastus","systemData":{"createdBy":"zuh@microsoft.com","createdByType":"User","createdAt":"2023-01-11T11:55:18.8350827","lastModifiedBy":"zuh@microsoft.com","lastModifiedByType":"User","lastModifiedAt":"2023-01-11T11:55:18.8350827"},"properties":{"provisioningState":"Waiting","defaultDomain":"icybush-36fe4a11.eastus.azurecontainerapps.io","staticIp":"20.237.46.192","appLogsConfiguration":{"destination":"log-analytics","logAnalyticsConfiguration":{"customerId":"97a113ac-9dbf-4e46-bec0-94f3194227d3"}},"zoneRedundant":false,"customDomainConfiguration":{"customDomainVerificationId":"79CA8690E6B618792A80838552EF20F439BB6386E447A1FE057FC382E98FF1B3"}},"sku":{"name":"Consumption"}}'
-    headers:
-      api-supported-versions:
-      - 2022-01-01-preview, 2022-03-01, 2022-06-01-preview, 2022-10-01, 2022-11-01-preview
-      cache-control:
-      - no-cache
-      content-length:
-      - '936'
-      content-type:
-      - application/json; charset=utf-8
-      date:
-      - Wed, 11 Jan 2023 11:57:34 GMT
-      expires:
-      - '-1'
-      pragma:
-      - no-cache
-      server:
-      - Microsoft-IIS/10.0
-      strict-transport-security:
-      - max-age=31536000; includeSubDomains
-      transfer-encoding:
-      - chunked
-      vary:
-      - Accept-Encoding,Accept-Encoding
-      x-content-type-options:
-      - nosniff
-      x-powered-by:
-      - ASP.NET
-    status:
-      code: 200
-      message: OK
-- request:
-    body: null
-    headers:
-      Accept:
-      - '*/*'
-      Accept-Encoding:
-      - gzip, deflate
-      CommandName:
-      - containerapp env create
-      Connection:
-      - keep-alive
-      ParameterSetName:
-      - -g -n --logs-workspace-id --logs-workspace-key
-      User-Agent:
-      - python/3.9.7 (Windows-10-10.0.22621-SP0) AZURECLI/2.44.0
-    method: GET
-    uri: https://management.azure.com/subscriptions/00000000-0000-0000-0000-000000000000/resourceGroups/clitest.rg000001/providers/Microsoft.App/managedEnvironments/containerapp-e2e-env000002?api-version=2022-06-01-preview
-  response:
-    body:
-      string: '{"id":"/subscriptions/00000000-0000-0000-0000-000000000000/resourceGroups/clitest.rg000001/providers/Microsoft.App/managedEnvironments/containerapp-e2e-env000002","name":"containerapp-e2e-env000002","type":"Microsoft.App/managedEnvironments","location":"eastus","systemData":{"createdBy":"zuh@microsoft.com","createdByType":"User","createdAt":"2023-01-11T11:55:18.8350827","lastModifiedBy":"zuh@microsoft.com","lastModifiedByType":"User","lastModifiedAt":"2023-01-11T11:55:18.8350827"},"properties":{"provisioningState":"Waiting","defaultDomain":"icybush-36fe4a11.eastus.azurecontainerapps.io","staticIp":"20.237.46.192","appLogsConfiguration":{"destination":"log-analytics","logAnalyticsConfiguration":{"customerId":"97a113ac-9dbf-4e46-bec0-94f3194227d3"}},"zoneRedundant":false,"customDomainConfiguration":{"customDomainVerificationId":"79CA8690E6B618792A80838552EF20F439BB6386E447A1FE057FC382E98FF1B3"}},"sku":{"name":"Consumption"}}'
-    headers:
-      api-supported-versions:
-      - 2022-01-01-preview, 2022-03-01, 2022-06-01-preview, 2022-10-01, 2022-11-01-preview
-      cache-control:
-      - no-cache
-      content-length:
-      - '936'
-      content-type:
-      - application/json; charset=utf-8
-      date:
-      - Wed, 11 Jan 2023 11:57:37 GMT
-      expires:
-      - '-1'
-      pragma:
-      - no-cache
-      server:
-      - Microsoft-IIS/10.0
-      strict-transport-security:
-      - max-age=31536000; includeSubDomains
-      transfer-encoding:
-      - chunked
-      vary:
-      - Accept-Encoding,Accept-Encoding
-      x-content-type-options:
-      - nosniff
-      x-powered-by:
-      - ASP.NET
-    status:
-      code: 200
-      message: OK
-- request:
-    body: null
-    headers:
-      Accept:
-      - '*/*'
-      Accept-Encoding:
-      - gzip, deflate
-      CommandName:
-      - containerapp env create
-      Connection:
-      - keep-alive
-      ParameterSetName:
-      - -g -n --logs-workspace-id --logs-workspace-key
-      User-Agent:
-      - python/3.9.7 (Windows-10-10.0.22621-SP0) AZURECLI/2.44.0
-    method: GET
-    uri: https://management.azure.com/subscriptions/00000000-0000-0000-0000-000000000000/resourceGroups/clitest.rg000001/providers/Microsoft.App/managedEnvironments/containerapp-e2e-env000002?api-version=2022-06-01-preview
-  response:
-    body:
-      string: '{"id":"/subscriptions/00000000-0000-0000-0000-000000000000/resourceGroups/clitest.rg000001/providers/Microsoft.App/managedEnvironments/containerapp-e2e-env000002","name":"containerapp-e2e-env000002","type":"Microsoft.App/managedEnvironments","location":"eastus","systemData":{"createdBy":"zuh@microsoft.com","createdByType":"User","createdAt":"2023-01-11T11:55:18.8350827","lastModifiedBy":"zuh@microsoft.com","lastModifiedByType":"User","lastModifiedAt":"2023-01-11T11:55:18.8350827"},"properties":{"provisioningState":"Waiting","defaultDomain":"icybush-36fe4a11.eastus.azurecontainerapps.io","staticIp":"20.237.46.192","appLogsConfiguration":{"destination":"log-analytics","logAnalyticsConfiguration":{"customerId":"97a113ac-9dbf-4e46-bec0-94f3194227d3"}},"zoneRedundant":false,"customDomainConfiguration":{"customDomainVerificationId":"79CA8690E6B618792A80838552EF20F439BB6386E447A1FE057FC382E98FF1B3"}},"sku":{"name":"Consumption"}}'
-    headers:
-      api-supported-versions:
-      - 2022-01-01-preview, 2022-03-01, 2022-06-01-preview, 2022-10-01, 2022-11-01-preview
-      cache-control:
-      - no-cache
-      content-length:
-      - '936'
-      content-type:
-      - application/json; charset=utf-8
-      date:
-      - Wed, 11 Jan 2023 11:57:42 GMT
-      expires:
-      - '-1'
-      pragma:
-      - no-cache
-      server:
-      - Microsoft-IIS/10.0
-      strict-transport-security:
-      - max-age=31536000; includeSubDomains
-      transfer-encoding:
-      - chunked
-      vary:
-      - Accept-Encoding,Accept-Encoding
-      x-content-type-options:
-      - nosniff
-      x-powered-by:
-      - ASP.NET
-    status:
-      code: 200
-      message: OK
-- request:
-    body: null
-    headers:
-      Accept:
-      - '*/*'
-      Accept-Encoding:
-      - gzip, deflate
-      CommandName:
-      - containerapp env create
-      Connection:
-      - keep-alive
-      ParameterSetName:
-      - -g -n --logs-workspace-id --logs-workspace-key
-      User-Agent:
-      - python/3.9.7 (Windows-10-10.0.22621-SP0) AZURECLI/2.44.0
-    method: GET
-    uri: https://management.azure.com/subscriptions/00000000-0000-0000-0000-000000000000/resourceGroups/clitest.rg000001/providers/Microsoft.App/managedEnvironments/containerapp-e2e-env000002?api-version=2022-06-01-preview
-  response:
-    body:
-      string: '{"id":"/subscriptions/00000000-0000-0000-0000-000000000000/resourceGroups/clitest.rg000001/providers/Microsoft.App/managedEnvironments/containerapp-e2e-env000002","name":"containerapp-e2e-env000002","type":"Microsoft.App/managedEnvironments","location":"eastus","systemData":{"createdBy":"zuh@microsoft.com","createdByType":"User","createdAt":"2023-01-11T11:55:18.8350827","lastModifiedBy":"zuh@microsoft.com","lastModifiedByType":"User","lastModifiedAt":"2023-01-11T11:55:18.8350827"},"properties":{"provisioningState":"Waiting","defaultDomain":"icybush-36fe4a11.eastus.azurecontainerapps.io","staticIp":"20.237.46.192","appLogsConfiguration":{"destination":"log-analytics","logAnalyticsConfiguration":{"customerId":"97a113ac-9dbf-4e46-bec0-94f3194227d3"}},"zoneRedundant":false,"customDomainConfiguration":{"customDomainVerificationId":"79CA8690E6B618792A80838552EF20F439BB6386E447A1FE057FC382E98FF1B3"}},"sku":{"name":"Consumption"}}'
-    headers:
-      api-supported-versions:
-      - 2022-01-01-preview, 2022-03-01, 2022-06-01-preview, 2022-10-01, 2022-11-01-preview
-      cache-control:
-      - no-cache
-      content-length:
-      - '936'
-      content-type:
-      - application/json; charset=utf-8
-      date:
-      - Wed, 11 Jan 2023 11:57:46 GMT
-      expires:
-      - '-1'
-      pragma:
-      - no-cache
-      server:
-      - Microsoft-IIS/10.0
-      strict-transport-security:
-      - max-age=31536000; includeSubDomains
-      transfer-encoding:
-      - chunked
-      vary:
-      - Accept-Encoding,Accept-Encoding
-      x-content-type-options:
-      - nosniff
-      x-powered-by:
-      - ASP.NET
-    status:
-      code: 200
-      message: OK
-- request:
-    body: null
-    headers:
-      Accept:
-      - '*/*'
-      Accept-Encoding:
-      - gzip, deflate
-      CommandName:
-      - containerapp env create
-      Connection:
-      - keep-alive
-      ParameterSetName:
-      - -g -n --logs-workspace-id --logs-workspace-key
-      User-Agent:
-      - python/3.9.7 (Windows-10-10.0.22621-SP0) AZURECLI/2.44.0
-    method: GET
-    uri: https://management.azure.com/subscriptions/00000000-0000-0000-0000-000000000000/resourceGroups/clitest.rg000001/providers/Microsoft.App/managedEnvironments/containerapp-e2e-env000002?api-version=2022-06-01-preview
-  response:
-    body:
-      string: '{"id":"/subscriptions/00000000-0000-0000-0000-000000000000/resourceGroups/clitest.rg000001/providers/Microsoft.App/managedEnvironments/containerapp-e2e-env000002","name":"containerapp-e2e-env000002","type":"Microsoft.App/managedEnvironments","location":"eastus","systemData":{"createdBy":"zuh@microsoft.com","createdByType":"User","createdAt":"2023-01-11T11:55:18.8350827","lastModifiedBy":"zuh@microsoft.com","lastModifiedByType":"User","lastModifiedAt":"2023-01-11T11:55:18.8350827"},"properties":{"provisioningState":"Waiting","defaultDomain":"icybush-36fe4a11.eastus.azurecontainerapps.io","staticIp":"20.237.46.192","appLogsConfiguration":{"destination":"log-analytics","logAnalyticsConfiguration":{"customerId":"97a113ac-9dbf-4e46-bec0-94f3194227d3"}},"zoneRedundant":false,"customDomainConfiguration":{"customDomainVerificationId":"79CA8690E6B618792A80838552EF20F439BB6386E447A1FE057FC382E98FF1B3"}},"sku":{"name":"Consumption"}}'
-    headers:
-      api-supported-versions:
-      - 2022-01-01-preview, 2022-03-01, 2022-06-01-preview, 2022-10-01, 2022-11-01-preview
-      cache-control:
-      - no-cache
-      content-length:
-      - '936'
-      content-type:
-      - application/json; charset=utf-8
-      date:
-      - Wed, 11 Jan 2023 11:57:50 GMT
-      expires:
-      - '-1'
-      pragma:
-      - no-cache
-      server:
-      - Microsoft-IIS/10.0
-      strict-transport-security:
-      - max-age=31536000; includeSubDomains
-      transfer-encoding:
-      - chunked
-      vary:
-      - Accept-Encoding,Accept-Encoding
-      x-content-type-options:
-      - nosniff
-      x-powered-by:
-      - ASP.NET
-    status:
-      code: 200
-      message: OK
-- request:
-    body: null
-    headers:
-      Accept:
-      - '*/*'
-      Accept-Encoding:
-      - gzip, deflate
-      CommandName:
-      - containerapp env create
-      Connection:
-      - keep-alive
-      ParameterSetName:
-      - -g -n --logs-workspace-id --logs-workspace-key
-      User-Agent:
-      - python/3.9.7 (Windows-10-10.0.22621-SP0) AZURECLI/2.44.0
-    method: GET
-    uri: https://management.azure.com/subscriptions/00000000-0000-0000-0000-000000000000/resourceGroups/clitest.rg000001/providers/Microsoft.App/managedEnvironments/containerapp-e2e-env000002?api-version=2022-06-01-preview
-  response:
-    body:
-      string: '{"id":"/subscriptions/00000000-0000-0000-0000-000000000000/resourceGroups/clitest.rg000001/providers/Microsoft.App/managedEnvironments/containerapp-e2e-env000002","name":"containerapp-e2e-env000002","type":"Microsoft.App/managedEnvironments","location":"eastus","systemData":{"createdBy":"zuh@microsoft.com","createdByType":"User","createdAt":"2023-01-11T11:55:18.8350827","lastModifiedBy":"zuh@microsoft.com","lastModifiedByType":"User","lastModifiedAt":"2023-01-11T11:55:18.8350827"},"properties":{"provisioningState":"Waiting","defaultDomain":"icybush-36fe4a11.eastus.azurecontainerapps.io","staticIp":"20.237.46.192","appLogsConfiguration":{"destination":"log-analytics","logAnalyticsConfiguration":{"customerId":"97a113ac-9dbf-4e46-bec0-94f3194227d3"}},"zoneRedundant":false,"customDomainConfiguration":{"customDomainVerificationId":"79CA8690E6B618792A80838552EF20F439BB6386E447A1FE057FC382E98FF1B3"}},"sku":{"name":"Consumption"}}'
-    headers:
-      api-supported-versions:
-      - 2022-01-01-preview, 2022-03-01, 2022-06-01-preview, 2022-10-01, 2022-11-01-preview
-      cache-control:
-      - no-cache
-      content-length:
-      - '936'
-      content-type:
-      - application/json; charset=utf-8
-      date:
-      - Wed, 11 Jan 2023 11:57:53 GMT
-      expires:
-      - '-1'
-      pragma:
-      - no-cache
-      server:
-      - Microsoft-IIS/10.0
-      strict-transport-security:
-      - max-age=31536000; includeSubDomains
-      transfer-encoding:
-      - chunked
-      vary:
-      - Accept-Encoding,Accept-Encoding
-      x-content-type-options:
-      - nosniff
-      x-powered-by:
-      - ASP.NET
-    status:
-      code: 200
-      message: OK
-- request:
-    body: null
-    headers:
-      Accept:
-      - '*/*'
-      Accept-Encoding:
-      - gzip, deflate
-      CommandName:
-      - containerapp env create
-      Connection:
-      - keep-alive
-      ParameterSetName:
-      - -g -n --logs-workspace-id --logs-workspace-key
-      User-Agent:
-      - python/3.9.7 (Windows-10-10.0.22621-SP0) AZURECLI/2.44.0
-    method: GET
-    uri: https://management.azure.com/subscriptions/00000000-0000-0000-0000-000000000000/resourceGroups/clitest.rg000001/providers/Microsoft.App/managedEnvironments/containerapp-e2e-env000002?api-version=2022-06-01-preview
-  response:
-    body:
-      string: '{"id":"/subscriptions/00000000-0000-0000-0000-000000000000/resourceGroups/clitest.rg000001/providers/Microsoft.App/managedEnvironments/containerapp-e2e-env000002","name":"containerapp-e2e-env000002","type":"Microsoft.App/managedEnvironments","location":"eastus","systemData":{"createdBy":"zuh@microsoft.com","createdByType":"User","createdAt":"2023-01-11T11:55:18.8350827","lastModifiedBy":"zuh@microsoft.com","lastModifiedByType":"User","lastModifiedAt":"2023-01-11T11:55:18.8350827"},"properties":{"provisioningState":"Waiting","defaultDomain":"icybush-36fe4a11.eastus.azurecontainerapps.io","staticIp":"20.237.46.192","appLogsConfiguration":{"destination":"log-analytics","logAnalyticsConfiguration":{"customerId":"97a113ac-9dbf-4e46-bec0-94f3194227d3"}},"zoneRedundant":false,"customDomainConfiguration":{"customDomainVerificationId":"79CA8690E6B618792A80838552EF20F439BB6386E447A1FE057FC382E98FF1B3"}},"sku":{"name":"Consumption"}}'
-    headers:
-      api-supported-versions:
-      - 2022-01-01-preview, 2022-03-01, 2022-06-01-preview, 2022-10-01, 2022-11-01-preview
-      cache-control:
-      - no-cache
-      content-length:
-      - '936'
-      content-type:
-      - application/json; charset=utf-8
-      date:
-      - Wed, 11 Jan 2023 11:57:58 GMT
-      expires:
-      - '-1'
-      pragma:
-      - no-cache
-      server:
-      - Microsoft-IIS/10.0
-      strict-transport-security:
-      - max-age=31536000; includeSubDomains
-      transfer-encoding:
-      - chunked
-      vary:
-      - Accept-Encoding,Accept-Encoding
-      x-content-type-options:
-      - nosniff
-      x-powered-by:
-      - ASP.NET
-    status:
-      code: 200
-      message: OK
-- request:
-    body: null
-    headers:
-      Accept:
-      - '*/*'
-      Accept-Encoding:
-      - gzip, deflate
-      CommandName:
-      - containerapp env create
-      Connection:
-      - keep-alive
-      ParameterSetName:
-      - -g -n --logs-workspace-id --logs-workspace-key
-      User-Agent:
-      - python/3.9.7 (Windows-10-10.0.22621-SP0) AZURECLI/2.44.0
-    method: GET
-    uri: https://management.azure.com/subscriptions/00000000-0000-0000-0000-000000000000/resourceGroups/clitest.rg000001/providers/Microsoft.App/managedEnvironments/containerapp-e2e-env000002?api-version=2022-06-01-preview
-  response:
-    body:
-      string: '{"id":"/subscriptions/00000000-0000-0000-0000-000000000000/resourceGroups/clitest.rg000001/providers/Microsoft.App/managedEnvironments/containerapp-e2e-env000002","name":"containerapp-e2e-env000002","type":"Microsoft.App/managedEnvironments","location":"eastus","systemData":{"createdBy":"zuh@microsoft.com","createdByType":"User","createdAt":"2023-01-11T11:55:18.8350827","lastModifiedBy":"zuh@microsoft.com","lastModifiedByType":"User","lastModifiedAt":"2023-01-11T11:55:18.8350827"},"properties":{"provisioningState":"Waiting","defaultDomain":"icybush-36fe4a11.eastus.azurecontainerapps.io","staticIp":"20.237.46.192","appLogsConfiguration":{"destination":"log-analytics","logAnalyticsConfiguration":{"customerId":"97a113ac-9dbf-4e46-bec0-94f3194227d3"}},"zoneRedundant":false,"customDomainConfiguration":{"customDomainVerificationId":"79CA8690E6B618792A80838552EF20F439BB6386E447A1FE057FC382E98FF1B3"}},"sku":{"name":"Consumption"}}'
-    headers:
-      api-supported-versions:
-      - 2022-01-01-preview, 2022-03-01, 2022-06-01-preview, 2022-10-01, 2022-11-01-preview
-      cache-control:
-      - no-cache
-      content-length:
-      - '936'
-      content-type:
-      - application/json; charset=utf-8
-      date:
-      - Wed, 11 Jan 2023 11:58:02 GMT
-      expires:
-      - '-1'
-      pragma:
-      - no-cache
-      server:
-      - Microsoft-IIS/10.0
-      strict-transport-security:
-      - max-age=31536000; includeSubDomains
-      transfer-encoding:
-      - chunked
-      vary:
-      - Accept-Encoding,Accept-Encoding
-      x-content-type-options:
-      - nosniff
-      x-powered-by:
-      - ASP.NET
-    status:
-      code: 200
-      message: OK
-- request:
-    body: null
-    headers:
-      Accept:
-      - '*/*'
-      Accept-Encoding:
-      - gzip, deflate
-      CommandName:
-      - containerapp env create
-      Connection:
-      - keep-alive
-      ParameterSetName:
-      - -g -n --logs-workspace-id --logs-workspace-key
-      User-Agent:
-      - python/3.9.7 (Windows-10-10.0.22621-SP0) AZURECLI/2.44.0
-    method: GET
-    uri: https://management.azure.com/subscriptions/00000000-0000-0000-0000-000000000000/resourceGroups/clitest.rg000001/providers/Microsoft.App/managedEnvironments/containerapp-e2e-env000002?api-version=2022-06-01-preview
-  response:
-    body:
-      string: '{"id":"/subscriptions/00000000-0000-0000-0000-000000000000/resourceGroups/clitest.rg000001/providers/Microsoft.App/managedEnvironments/containerapp-e2e-env000002","name":"containerapp-e2e-env000002","type":"Microsoft.App/managedEnvironments","location":"eastus","systemData":{"createdBy":"zuh@microsoft.com","createdByType":"User","createdAt":"2023-01-11T11:55:18.8350827","lastModifiedBy":"zuh@microsoft.com","lastModifiedByType":"User","lastModifiedAt":"2023-01-11T11:55:18.8350827"},"properties":{"provisioningState":"Waiting","defaultDomain":"icybush-36fe4a11.eastus.azurecontainerapps.io","staticIp":"20.237.46.192","appLogsConfiguration":{"destination":"log-analytics","logAnalyticsConfiguration":{"customerId":"97a113ac-9dbf-4e46-bec0-94f3194227d3"}},"zoneRedundant":false,"customDomainConfiguration":{"customDomainVerificationId":"79CA8690E6B618792A80838552EF20F439BB6386E447A1FE057FC382E98FF1B3"}},"sku":{"name":"Consumption"}}'
-    headers:
-      api-supported-versions:
-      - 2022-01-01-preview, 2022-03-01, 2022-06-01-preview, 2022-10-01, 2022-11-01-preview
-      cache-control:
-      - no-cache
-      content-length:
-      - '936'
-      content-type:
-      - application/json; charset=utf-8
-      date:
-      - Wed, 11 Jan 2023 11:58:07 GMT
-      expires:
-      - '-1'
-      pragma:
-      - no-cache
-      server:
-      - Microsoft-IIS/10.0
-      strict-transport-security:
-      - max-age=31536000; includeSubDomains
-      transfer-encoding:
-      - chunked
-      vary:
-      - Accept-Encoding,Accept-Encoding
-      x-content-type-options:
-      - nosniff
-      x-powered-by:
-      - ASP.NET
-    status:
-      code: 200
-      message: OK
-- request:
-    body: null
-    headers:
-      Accept:
-      - '*/*'
-      Accept-Encoding:
-      - gzip, deflate
-      CommandName:
-      - containerapp env create
-      Connection:
-      - keep-alive
-      ParameterSetName:
-      - -g -n --logs-workspace-id --logs-workspace-key
-      User-Agent:
-      - python/3.9.7 (Windows-10-10.0.22621-SP0) AZURECLI/2.44.0
-    method: GET
-    uri: https://management.azure.com/subscriptions/00000000-0000-0000-0000-000000000000/resourceGroups/clitest.rg000001/providers/Microsoft.App/managedEnvironments/containerapp-e2e-env000002?api-version=2022-06-01-preview
-  response:
-    body:
-      string: '{"id":"/subscriptions/00000000-0000-0000-0000-000000000000/resourceGroups/clitest.rg000001/providers/Microsoft.App/managedEnvironments/containerapp-e2e-env000002","name":"containerapp-e2e-env000002","type":"Microsoft.App/managedEnvironments","location":"eastus","systemData":{"createdBy":"zuh@microsoft.com","createdByType":"User","createdAt":"2023-01-11T11:55:18.8350827","lastModifiedBy":"zuh@microsoft.com","lastModifiedByType":"User","lastModifiedAt":"2023-01-11T11:55:18.8350827"},"properties":{"provisioningState":"Waiting","defaultDomain":"icybush-36fe4a11.eastus.azurecontainerapps.io","staticIp":"20.237.46.192","appLogsConfiguration":{"destination":"log-analytics","logAnalyticsConfiguration":{"customerId":"97a113ac-9dbf-4e46-bec0-94f3194227d3"}},"zoneRedundant":false,"customDomainConfiguration":{"customDomainVerificationId":"79CA8690E6B618792A80838552EF20F439BB6386E447A1FE057FC382E98FF1B3"}},"sku":{"name":"Consumption"}}'
-    headers:
-      api-supported-versions:
-      - 2022-01-01-preview, 2022-03-01, 2022-06-01-preview, 2022-10-01, 2022-11-01-preview
-      cache-control:
-      - no-cache
-      content-length:
-      - '936'
-      content-type:
-      - application/json; charset=utf-8
-      date:
-      - Wed, 11 Jan 2023 11:58:10 GMT
-      expires:
-      - '-1'
-      pragma:
-      - no-cache
-      server:
-      - Microsoft-IIS/10.0
-      strict-transport-security:
-      - max-age=31536000; includeSubDomains
-      transfer-encoding:
-      - chunked
-      vary:
-      - Accept-Encoding,Accept-Encoding
-      x-content-type-options:
-      - nosniff
-      x-powered-by:
-      - ASP.NET
-    status:
-      code: 200
-      message: OK
-- request:
-    body: null
-    headers:
-      Accept:
-      - '*/*'
-      Accept-Encoding:
-      - gzip, deflate
-      CommandName:
-      - containerapp env create
-      Connection:
-      - keep-alive
-      ParameterSetName:
-      - -g -n --logs-workspace-id --logs-workspace-key
-      User-Agent:
-      - python/3.9.7 (Windows-10-10.0.22621-SP0) AZURECLI/2.44.0
-    method: GET
-    uri: https://management.azure.com/subscriptions/00000000-0000-0000-0000-000000000000/resourceGroups/clitest.rg000001/providers/Microsoft.App/managedEnvironments/containerapp-e2e-env000002?api-version=2022-06-01-preview
-  response:
-    body:
-      string: '{"id":"/subscriptions/00000000-0000-0000-0000-000000000000/resourceGroups/clitest.rg000001/providers/Microsoft.App/managedEnvironments/containerapp-e2e-env000002","name":"containerapp-e2e-env000002","type":"Microsoft.App/managedEnvironments","location":"eastus","systemData":{"createdBy":"zuh@microsoft.com","createdByType":"User","createdAt":"2023-01-11T11:55:18.8350827","lastModifiedBy":"zuh@microsoft.com","lastModifiedByType":"User","lastModifiedAt":"2023-01-11T11:55:18.8350827"},"properties":{"provisioningState":"Waiting","defaultDomain":"icybush-36fe4a11.eastus.azurecontainerapps.io","staticIp":"20.237.46.192","appLogsConfiguration":{"destination":"log-analytics","logAnalyticsConfiguration":{"customerId":"97a113ac-9dbf-4e46-bec0-94f3194227d3"}},"zoneRedundant":false,"customDomainConfiguration":{"customDomainVerificationId":"79CA8690E6B618792A80838552EF20F439BB6386E447A1FE057FC382E98FF1B3"}},"sku":{"name":"Consumption"}}'
-    headers:
-      api-supported-versions:
-      - 2022-01-01-preview, 2022-03-01, 2022-06-01-preview, 2022-10-01, 2022-11-01-preview
-      cache-control:
-      - no-cache
-      content-length:
-      - '936'
-      content-type:
-      - application/json; charset=utf-8
-      date:
-      - Wed, 11 Jan 2023 11:58:15 GMT
-      expires:
-      - '-1'
-      pragma:
-      - no-cache
-      server:
-      - Microsoft-IIS/10.0
-      strict-transport-security:
-      - max-age=31536000; includeSubDomains
-      transfer-encoding:
-      - chunked
-      vary:
-      - Accept-Encoding,Accept-Encoding
-      x-content-type-options:
-      - nosniff
-      x-powered-by:
-      - ASP.NET
-    status:
-      code: 200
-      message: OK
-- request:
-    body: null
-    headers:
-      Accept:
-      - '*/*'
-      Accept-Encoding:
-      - gzip, deflate
-      CommandName:
-      - containerapp env create
-      Connection:
-      - keep-alive
-      ParameterSetName:
-      - -g -n --logs-workspace-id --logs-workspace-key
-      User-Agent:
-      - python/3.9.7 (Windows-10-10.0.22621-SP0) AZURECLI/2.44.0
-    method: GET
-    uri: https://management.azure.com/subscriptions/00000000-0000-0000-0000-000000000000/resourceGroups/clitest.rg000001/providers/Microsoft.App/managedEnvironments/containerapp-e2e-env000002?api-version=2022-06-01-preview
-  response:
-    body:
-      string: '{"id":"/subscriptions/00000000-0000-0000-0000-000000000000/resourceGroups/clitest.rg000001/providers/Microsoft.App/managedEnvironments/containerapp-e2e-env000002","name":"containerapp-e2e-env000002","type":"Microsoft.App/managedEnvironments","location":"eastus","systemData":{"createdBy":"zuh@microsoft.com","createdByType":"User","createdAt":"2023-01-11T11:55:18.8350827","lastModifiedBy":"zuh@microsoft.com","lastModifiedByType":"User","lastModifiedAt":"2023-01-11T11:55:18.8350827"},"properties":{"provisioningState":"Waiting","defaultDomain":"icybush-36fe4a11.eastus.azurecontainerapps.io","staticIp":"20.237.46.192","appLogsConfiguration":{"destination":"log-analytics","logAnalyticsConfiguration":{"customerId":"97a113ac-9dbf-4e46-bec0-94f3194227d3"}},"zoneRedundant":false,"customDomainConfiguration":{"customDomainVerificationId":"79CA8690E6B618792A80838552EF20F439BB6386E447A1FE057FC382E98FF1B3"}},"sku":{"name":"Consumption"}}'
-    headers:
-      api-supported-versions:
-      - 2022-01-01-preview, 2022-03-01, 2022-06-01-preview, 2022-10-01, 2022-11-01-preview
-      cache-control:
-      - no-cache
-      content-length:
-      - '936'
-      content-type:
-      - application/json; charset=utf-8
-      date:
-      - Wed, 11 Jan 2023 11:58:18 GMT
-      expires:
-      - '-1'
-      pragma:
-      - no-cache
-      server:
-      - Microsoft-IIS/10.0
-      strict-transport-security:
-      - max-age=31536000; includeSubDomains
-      transfer-encoding:
-      - chunked
-      vary:
-      - Accept-Encoding,Accept-Encoding
-      x-content-type-options:
-      - nosniff
-      x-powered-by:
-      - ASP.NET
-    status:
-      code: 200
-      message: OK
-- request:
-    body: null
-    headers:
-      Accept:
-      - '*/*'
-      Accept-Encoding:
-      - gzip, deflate
-      CommandName:
-      - containerapp env create
-      Connection:
-      - keep-alive
-      ParameterSetName:
-      - -g -n --logs-workspace-id --logs-workspace-key
-      User-Agent:
-      - python/3.9.7 (Windows-10-10.0.22621-SP0) AZURECLI/2.44.0
-    method: GET
-    uri: https://management.azure.com/subscriptions/00000000-0000-0000-0000-000000000000/resourceGroups/clitest.rg000001/providers/Microsoft.App/managedEnvironments/containerapp-e2e-env000002?api-version=2022-06-01-preview
-  response:
-    body:
-      string: '{"id":"/subscriptions/00000000-0000-0000-0000-000000000000/resourceGroups/clitest.rg000001/providers/Microsoft.App/managedEnvironments/containerapp-e2e-env000002","name":"containerapp-e2e-env000002","type":"Microsoft.App/managedEnvironments","location":"eastus","systemData":{"createdBy":"zuh@microsoft.com","createdByType":"User","createdAt":"2023-01-11T11:55:18.8350827","lastModifiedBy":"zuh@microsoft.com","lastModifiedByType":"User","lastModifiedAt":"2023-01-11T11:55:18.8350827"},"properties":{"provisioningState":"Waiting","defaultDomain":"icybush-36fe4a11.eastus.azurecontainerapps.io","staticIp":"20.237.46.192","appLogsConfiguration":{"destination":"log-analytics","logAnalyticsConfiguration":{"customerId":"97a113ac-9dbf-4e46-bec0-94f3194227d3"}},"zoneRedundant":false,"customDomainConfiguration":{"customDomainVerificationId":"79CA8690E6B618792A80838552EF20F439BB6386E447A1FE057FC382E98FF1B3"}},"sku":{"name":"Consumption"}}'
-    headers:
-      api-supported-versions:
-      - 2022-01-01-preview, 2022-03-01, 2022-06-01-preview, 2022-10-01, 2022-11-01-preview
-      cache-control:
-      - no-cache
-      content-length:
-      - '936'
-      content-type:
-      - application/json; charset=utf-8
-      date:
-      - Wed, 11 Jan 2023 11:58:21 GMT
-      expires:
-      - '-1'
-      pragma:
-      - no-cache
-      server:
-      - Microsoft-IIS/10.0
-      strict-transport-security:
-      - max-age=31536000; includeSubDomains
-      transfer-encoding:
-      - chunked
-      vary:
-      - Accept-Encoding,Accept-Encoding
-      x-content-type-options:
-      - nosniff
-      x-powered-by:
-      - ASP.NET
-    status:
-      code: 200
-      message: OK
-- request:
-    body: null
-    headers:
-      Accept:
-      - '*/*'
-      Accept-Encoding:
-      - gzip, deflate
-      CommandName:
-      - containerapp env create
-      Connection:
-      - keep-alive
-      ParameterSetName:
-      - -g -n --logs-workspace-id --logs-workspace-key
-      User-Agent:
-      - python/3.9.7 (Windows-10-10.0.22621-SP0) AZURECLI/2.44.0
-    method: GET
-    uri: https://management.azure.com/subscriptions/00000000-0000-0000-0000-000000000000/resourceGroups/clitest.rg000001/providers/Microsoft.App/managedEnvironments/containerapp-e2e-env000002?api-version=2022-06-01-preview
-  response:
-    body:
-      string: '{"id":"/subscriptions/00000000-0000-0000-0000-000000000000/resourceGroups/clitest.rg000001/providers/Microsoft.App/managedEnvironments/containerapp-e2e-env000002","name":"containerapp-e2e-env000002","type":"Microsoft.App/managedEnvironments","location":"eastus","systemData":{"createdBy":"zuh@microsoft.com","createdByType":"User","createdAt":"2023-01-11T11:55:18.8350827","lastModifiedBy":"zuh@microsoft.com","lastModifiedByType":"User","lastModifiedAt":"2023-01-11T11:55:18.8350827"},"properties":{"provisioningState":"Waiting","defaultDomain":"icybush-36fe4a11.eastus.azurecontainerapps.io","staticIp":"20.237.46.192","appLogsConfiguration":{"destination":"log-analytics","logAnalyticsConfiguration":{"customerId":"97a113ac-9dbf-4e46-bec0-94f3194227d3"}},"zoneRedundant":false,"customDomainConfiguration":{"customDomainVerificationId":"79CA8690E6B618792A80838552EF20F439BB6386E447A1FE057FC382E98FF1B3"}},"sku":{"name":"Consumption"}}'
-    headers:
-      api-supported-versions:
-      - 2022-01-01-preview, 2022-03-01, 2022-06-01-preview, 2022-10-01, 2022-11-01-preview
-      cache-control:
-      - no-cache
-      content-length:
-      - '936'
-      content-type:
-      - application/json; charset=utf-8
-      date:
-      - Wed, 11 Jan 2023 11:58:25 GMT
-      expires:
-      - '-1'
-      pragma:
-      - no-cache
-      server:
-      - Microsoft-IIS/10.0
-      strict-transport-security:
-      - max-age=31536000; includeSubDomains
-      transfer-encoding:
-      - chunked
-      vary:
-      - Accept-Encoding,Accept-Encoding
-      x-content-type-options:
-      - nosniff
-      x-powered-by:
-      - ASP.NET
-    status:
-      code: 200
-      message: OK
-- request:
-    body: null
-    headers:
-      Accept:
-      - '*/*'
-      Accept-Encoding:
-      - gzip, deflate
-      CommandName:
-      - containerapp env create
-      Connection:
-      - keep-alive
-      ParameterSetName:
-      - -g -n --logs-workspace-id --logs-workspace-key
-      User-Agent:
-      - python/3.9.7 (Windows-10-10.0.22621-SP0) AZURECLI/2.44.0
-    method: GET
-    uri: https://management.azure.com/subscriptions/00000000-0000-0000-0000-000000000000/resourceGroups/clitest.rg000001/providers/Microsoft.App/managedEnvironments/containerapp-e2e-env000002?api-version=2022-06-01-preview
-  response:
-    body:
-      string: '{"id":"/subscriptions/00000000-0000-0000-0000-000000000000/resourceGroups/clitest.rg000001/providers/Microsoft.App/managedEnvironments/containerapp-e2e-env000002","name":"containerapp-e2e-env000002","type":"Microsoft.App/managedEnvironments","location":"eastus","systemData":{"createdBy":"zuh@microsoft.com","createdByType":"User","createdAt":"2023-01-11T11:55:18.8350827","lastModifiedBy":"zuh@microsoft.com","lastModifiedByType":"User","lastModifiedAt":"2023-01-11T11:55:18.8350827"},"properties":{"provisioningState":"Waiting","defaultDomain":"icybush-36fe4a11.eastus.azurecontainerapps.io","staticIp":"20.237.46.192","appLogsConfiguration":{"destination":"log-analytics","logAnalyticsConfiguration":{"customerId":"97a113ac-9dbf-4e46-bec0-94f3194227d3"}},"zoneRedundant":false,"customDomainConfiguration":{"customDomainVerificationId":"79CA8690E6B618792A80838552EF20F439BB6386E447A1FE057FC382E98FF1B3"}},"sku":{"name":"Consumption"}}'
-    headers:
-      api-supported-versions:
-      - 2022-01-01-preview, 2022-03-01, 2022-06-01-preview, 2022-10-01, 2022-11-01-preview
-      cache-control:
-      - no-cache
-      content-length:
-      - '936'
-      content-type:
-      - application/json; charset=utf-8
-      date:
-      - Wed, 11 Jan 2023 11:58:28 GMT
-      expires:
-      - '-1'
-      pragma:
-      - no-cache
-      server:
-      - Microsoft-IIS/10.0
-      strict-transport-security:
-      - max-age=31536000; includeSubDomains
-      transfer-encoding:
-      - chunked
-      vary:
-      - Accept-Encoding,Accept-Encoding
-      x-content-type-options:
-      - nosniff
-      x-powered-by:
-      - ASP.NET
-    status:
-      code: 200
-      message: OK
-- request:
-    body: null
-    headers:
-      Accept:
-      - '*/*'
-      Accept-Encoding:
-      - gzip, deflate
-      CommandName:
-      - containerapp env create
-      Connection:
-      - keep-alive
-      ParameterSetName:
-      - -g -n --logs-workspace-id --logs-workspace-key
-      User-Agent:
-      - python/3.9.7 (Windows-10-10.0.22621-SP0) AZURECLI/2.44.0
-    method: GET
-    uri: https://management.azure.com/subscriptions/00000000-0000-0000-0000-000000000000/resourceGroups/clitest.rg000001/providers/Microsoft.App/managedEnvironments/containerapp-e2e-env000002?api-version=2022-06-01-preview
-  response:
-    body:
-      string: '{"id":"/subscriptions/00000000-0000-0000-0000-000000000000/resourceGroups/clitest.rg000001/providers/Microsoft.App/managedEnvironments/containerapp-e2e-env000002","name":"containerapp-e2e-env000002","type":"Microsoft.App/managedEnvironments","location":"eastus","systemData":{"createdBy":"zuh@microsoft.com","createdByType":"User","createdAt":"2023-01-11T11:55:18.8350827","lastModifiedBy":"zuh@microsoft.com","lastModifiedByType":"User","lastModifiedAt":"2023-01-11T11:55:18.8350827"},"properties":{"provisioningState":"Waiting","defaultDomain":"icybush-36fe4a11.eastus.azurecontainerapps.io","staticIp":"20.237.46.192","appLogsConfiguration":{"destination":"log-analytics","logAnalyticsConfiguration":{"customerId":"97a113ac-9dbf-4e46-bec0-94f3194227d3"}},"zoneRedundant":false,"customDomainConfiguration":{"customDomainVerificationId":"79CA8690E6B618792A80838552EF20F439BB6386E447A1FE057FC382E98FF1B3"}},"sku":{"name":"Consumption"}}'
-    headers:
-      api-supported-versions:
-      - 2022-01-01-preview, 2022-03-01, 2022-06-01-preview, 2022-10-01, 2022-11-01-preview
-      cache-control:
-      - no-cache
-      content-length:
-      - '936'
-      content-type:
-      - application/json; charset=utf-8
-      date:
-      - Wed, 11 Jan 2023 11:58:33 GMT
-      expires:
-      - '-1'
-      pragma:
-      - no-cache
-      server:
-      - Microsoft-IIS/10.0
-      strict-transport-security:
-      - max-age=31536000; includeSubDomains
-      transfer-encoding:
-      - chunked
-      vary:
-      - Accept-Encoding,Accept-Encoding
-      x-content-type-options:
-      - nosniff
-      x-powered-by:
-      - ASP.NET
-    status:
-      code: 200
-      message: OK
-- request:
-    body: null
-    headers:
-      Accept:
-      - '*/*'
-      Accept-Encoding:
-      - gzip, deflate
-      CommandName:
-      - containerapp env create
-      Connection:
-      - keep-alive
-      ParameterSetName:
-      - -g -n --logs-workspace-id --logs-workspace-key
-      User-Agent:
-      - python/3.9.7 (Windows-10-10.0.22621-SP0) AZURECLI/2.44.0
-    method: GET
-    uri: https://management.azure.com/subscriptions/00000000-0000-0000-0000-000000000000/resourceGroups/clitest.rg000001/providers/Microsoft.App/managedEnvironments/containerapp-e2e-env000002?api-version=2022-06-01-preview
-  response:
-    body:
-      string: '{"id":"/subscriptions/00000000-0000-0000-0000-000000000000/resourceGroups/clitest.rg000001/providers/Microsoft.App/managedEnvironments/containerapp-e2e-env000002","name":"containerapp-e2e-env000002","type":"Microsoft.App/managedEnvironments","location":"eastus","systemData":{"createdBy":"zuh@microsoft.com","createdByType":"User","createdAt":"2023-01-11T11:55:18.8350827","lastModifiedBy":"zuh@microsoft.com","lastModifiedByType":"User","lastModifiedAt":"2023-01-11T11:55:18.8350827"},"properties":{"provisioningState":"Waiting","defaultDomain":"icybush-36fe4a11.eastus.azurecontainerapps.io","staticIp":"20.237.46.192","appLogsConfiguration":{"destination":"log-analytics","logAnalyticsConfiguration":{"customerId":"97a113ac-9dbf-4e46-bec0-94f3194227d3"}},"zoneRedundant":false,"customDomainConfiguration":{"customDomainVerificationId":"79CA8690E6B618792A80838552EF20F439BB6386E447A1FE057FC382E98FF1B3"}},"sku":{"name":"Consumption"}}'
-    headers:
-      api-supported-versions:
-      - 2022-01-01-preview, 2022-03-01, 2022-06-01-preview, 2022-10-01, 2022-11-01-preview
-      cache-control:
-      - no-cache
-      content-length:
-      - '936'
-      content-type:
-      - application/json; charset=utf-8
-      date:
-      - Wed, 11 Jan 2023 11:58:36 GMT
-      expires:
-      - '-1'
-      pragma:
-      - no-cache
-      server:
-      - Microsoft-IIS/10.0
-      strict-transport-security:
-      - max-age=31536000; includeSubDomains
-      transfer-encoding:
-      - chunked
-      vary:
-      - Accept-Encoding,Accept-Encoding
-      x-content-type-options:
-      - nosniff
-      x-powered-by:
-      - ASP.NET
-    status:
-      code: 200
-      message: OK
-- request:
-    body: null
-    headers:
-      Accept:
-      - '*/*'
-      Accept-Encoding:
-      - gzip, deflate
-      CommandName:
-      - containerapp env create
-      Connection:
-      - keep-alive
-      ParameterSetName:
-      - -g -n --logs-workspace-id --logs-workspace-key
-      User-Agent:
-      - python/3.9.7 (Windows-10-10.0.22621-SP0) AZURECLI/2.44.0
-    method: GET
-    uri: https://management.azure.com/subscriptions/00000000-0000-0000-0000-000000000000/resourceGroups/clitest.rg000001/providers/Microsoft.App/managedEnvironments/containerapp-e2e-env000002?api-version=2022-06-01-preview
-  response:
-    body:
-      string: '{"id":"/subscriptions/00000000-0000-0000-0000-000000000000/resourceGroups/clitest.rg000001/providers/Microsoft.App/managedEnvironments/containerapp-e2e-env000002","name":"containerapp-e2e-env000002","type":"Microsoft.App/managedEnvironments","location":"eastus","systemData":{"createdBy":"zuh@microsoft.com","createdByType":"User","createdAt":"2023-01-11T11:55:18.8350827","lastModifiedBy":"zuh@microsoft.com","lastModifiedByType":"User","lastModifiedAt":"2023-01-11T11:55:18.8350827"},"properties":{"provisioningState":"Waiting","defaultDomain":"icybush-36fe4a11.eastus.azurecontainerapps.io","staticIp":"20.237.46.192","appLogsConfiguration":{"destination":"log-analytics","logAnalyticsConfiguration":{"customerId":"97a113ac-9dbf-4e46-bec0-94f3194227d3"}},"zoneRedundant":false,"customDomainConfiguration":{"customDomainVerificationId":"79CA8690E6B618792A80838552EF20F439BB6386E447A1FE057FC382E98FF1B3"}},"sku":{"name":"Consumption"}}'
-    headers:
-      api-supported-versions:
-      - 2022-01-01-preview, 2022-03-01, 2022-06-01-preview, 2022-10-01, 2022-11-01-preview
-      cache-control:
-      - no-cache
-      content-length:
-      - '936'
-      content-type:
-      - application/json; charset=utf-8
-      date:
-      - Wed, 11 Jan 2023 11:58:41 GMT
-      expires:
-      - '-1'
-      pragma:
-      - no-cache
-      server:
-      - Microsoft-IIS/10.0
-      strict-transport-security:
-      - max-age=31536000; includeSubDomains
-      transfer-encoding:
-      - chunked
-      vary:
-      - Accept-Encoding,Accept-Encoding
-      x-content-type-options:
-      - nosniff
-      x-powered-by:
-      - ASP.NET
-    status:
-      code: 200
-      message: OK
-- request:
-    body: null
-    headers:
-      Accept:
-      - '*/*'
-      Accept-Encoding:
-      - gzip, deflate
-      CommandName:
-      - containerapp env create
-      Connection:
-      - keep-alive
-      ParameterSetName:
-      - -g -n --logs-workspace-id --logs-workspace-key
-      User-Agent:
-      - python/3.9.7 (Windows-10-10.0.22621-SP0) AZURECLI/2.44.0
-    method: GET
-    uri: https://management.azure.com/subscriptions/00000000-0000-0000-0000-000000000000/resourceGroups/clitest.rg000001/providers/Microsoft.App/managedEnvironments/containerapp-e2e-env000002?api-version=2022-06-01-preview
-  response:
-    body:
-      string: '{"id":"/subscriptions/00000000-0000-0000-0000-000000000000/resourceGroups/clitest.rg000001/providers/Microsoft.App/managedEnvironments/containerapp-e2e-env000002","name":"containerapp-e2e-env000002","type":"Microsoft.App/managedEnvironments","location":"eastus","systemData":{"createdBy":"zuh@microsoft.com","createdByType":"User","createdAt":"2023-01-11T11:55:18.8350827","lastModifiedBy":"zuh@microsoft.com","lastModifiedByType":"User","lastModifiedAt":"2023-01-11T11:55:18.8350827"},"properties":{"provisioningState":"Waiting","defaultDomain":"icybush-36fe4a11.eastus.azurecontainerapps.io","staticIp":"20.237.46.192","appLogsConfiguration":{"destination":"log-analytics","logAnalyticsConfiguration":{"customerId":"97a113ac-9dbf-4e46-bec0-94f3194227d3"}},"zoneRedundant":false,"customDomainConfiguration":{"customDomainVerificationId":"79CA8690E6B618792A80838552EF20F439BB6386E447A1FE057FC382E98FF1B3"}},"sku":{"name":"Consumption"}}'
-    headers:
-      api-supported-versions:
-      - 2022-01-01-preview, 2022-03-01, 2022-06-01-preview, 2022-10-01, 2022-11-01-preview
-      cache-control:
-      - no-cache
-      content-length:
-      - '936'
-      content-type:
-      - application/json; charset=utf-8
-      date:
-      - Wed, 11 Jan 2023 11:58:45 GMT
-      expires:
-      - '-1'
-      pragma:
-      - no-cache
-      server:
-      - Microsoft-IIS/10.0
-      strict-transport-security:
-      - max-age=31536000; includeSubDomains
-      transfer-encoding:
-      - chunked
-      vary:
-      - Accept-Encoding,Accept-Encoding
-      x-content-type-options:
-      - nosniff
-      x-powered-by:
-      - ASP.NET
-    status:
-      code: 200
-      message: OK
-- request:
-    body: null
-    headers:
-      Accept:
-      - '*/*'
-      Accept-Encoding:
-      - gzip, deflate
-      CommandName:
-      - containerapp env create
-      Connection:
-      - keep-alive
-      ParameterSetName:
-      - -g -n --logs-workspace-id --logs-workspace-key
-      User-Agent:
-      - python/3.9.7 (Windows-10-10.0.22621-SP0) AZURECLI/2.44.0
-    method: GET
-    uri: https://management.azure.com/subscriptions/00000000-0000-0000-0000-000000000000/resourceGroups/clitest.rg000001/providers/Microsoft.App/managedEnvironments/containerapp-e2e-env000002?api-version=2022-06-01-preview
-  response:
-    body:
-      string: '{"id":"/subscriptions/00000000-0000-0000-0000-000000000000/resourceGroups/clitest.rg000001/providers/Microsoft.App/managedEnvironments/containerapp-e2e-env000002","name":"containerapp-e2e-env000002","type":"Microsoft.App/managedEnvironments","location":"eastus","systemData":{"createdBy":"zuh@microsoft.com","createdByType":"User","createdAt":"2023-01-11T11:55:18.8350827","lastModifiedBy":"zuh@microsoft.com","lastModifiedByType":"User","lastModifiedAt":"2023-01-11T11:55:18.8350827"},"properties":{"provisioningState":"Waiting","defaultDomain":"icybush-36fe4a11.eastus.azurecontainerapps.io","staticIp":"20.237.46.192","appLogsConfiguration":{"destination":"log-analytics","logAnalyticsConfiguration":{"customerId":"97a113ac-9dbf-4e46-bec0-94f3194227d3"}},"zoneRedundant":false,"customDomainConfiguration":{"customDomainVerificationId":"79CA8690E6B618792A80838552EF20F439BB6386E447A1FE057FC382E98FF1B3"}},"sku":{"name":"Consumption"}}'
-    headers:
-      api-supported-versions:
-      - 2022-01-01-preview, 2022-03-01, 2022-06-01-preview, 2022-10-01, 2022-11-01-preview
-      cache-control:
-      - no-cache
-      content-length:
-      - '936'
-      content-type:
-      - application/json; charset=utf-8
-      date:
-      - Wed, 11 Jan 2023 11:58:48 GMT
-      expires:
-      - '-1'
-      pragma:
-      - no-cache
-      server:
-      - Microsoft-IIS/10.0
-      strict-transport-security:
-      - max-age=31536000; includeSubDomains
-      transfer-encoding:
-      - chunked
-      vary:
-      - Accept-Encoding,Accept-Encoding
-      x-content-type-options:
-      - nosniff
-      x-powered-by:
-      - ASP.NET
-    status:
-      code: 200
-      message: OK
-- request:
-    body: null
-    headers:
-      Accept:
-      - '*/*'
-      Accept-Encoding:
-      - gzip, deflate
-      CommandName:
-      - containerapp env create
-      Connection:
-      - keep-alive
-      ParameterSetName:
-      - -g -n --logs-workspace-id --logs-workspace-key
-      User-Agent:
-      - python/3.9.7 (Windows-10-10.0.22621-SP0) AZURECLI/2.44.0
-    method: GET
-    uri: https://management.azure.com/subscriptions/00000000-0000-0000-0000-000000000000/resourceGroups/clitest.rg000001/providers/Microsoft.App/managedEnvironments/containerapp-e2e-env000002?api-version=2022-06-01-preview
-  response:
-    body:
-      string: '{"id":"/subscriptions/00000000-0000-0000-0000-000000000000/resourceGroups/clitest.rg000001/providers/Microsoft.App/managedEnvironments/containerapp-e2e-env000002","name":"containerapp-e2e-env000002","type":"Microsoft.App/managedEnvironments","location":"eastus","systemData":{"createdBy":"zuh@microsoft.com","createdByType":"User","createdAt":"2023-01-11T11:55:18.8350827","lastModifiedBy":"zuh@microsoft.com","lastModifiedByType":"User","lastModifiedAt":"2023-01-11T11:55:18.8350827"},"properties":{"provisioningState":"Waiting","defaultDomain":"icybush-36fe4a11.eastus.azurecontainerapps.io","staticIp":"20.237.46.192","appLogsConfiguration":{"destination":"log-analytics","logAnalyticsConfiguration":{"customerId":"97a113ac-9dbf-4e46-bec0-94f3194227d3"}},"zoneRedundant":false,"customDomainConfiguration":{"customDomainVerificationId":"79CA8690E6B618792A80838552EF20F439BB6386E447A1FE057FC382E98FF1B3"}},"sku":{"name":"Consumption"}}'
-    headers:
-      api-supported-versions:
-      - 2022-01-01-preview, 2022-03-01, 2022-06-01-preview, 2022-10-01, 2022-11-01-preview
-      cache-control:
-      - no-cache
-      content-length:
-      - '936'
-      content-type:
-      - application/json; charset=utf-8
-      date:
-      - Wed, 11 Jan 2023 11:58:53 GMT
-      expires:
-      - '-1'
-      pragma:
-      - no-cache
-      server:
-      - Microsoft-IIS/10.0
-      strict-transport-security:
-      - max-age=31536000; includeSubDomains
-      transfer-encoding:
-      - chunked
-      vary:
-      - Accept-Encoding,Accept-Encoding
-      x-content-type-options:
-      - nosniff
-      x-powered-by:
-      - ASP.NET
-    status:
-      code: 200
-      message: OK
-- request:
-    body: null
-    headers:
-      Accept:
-      - '*/*'
-      Accept-Encoding:
-      - gzip, deflate
-      CommandName:
-      - containerapp env create
-      Connection:
-      - keep-alive
-      ParameterSetName:
-      - -g -n --logs-workspace-id --logs-workspace-key
-      User-Agent:
-      - python/3.9.7 (Windows-10-10.0.22621-SP0) AZURECLI/2.44.0
-    method: GET
-    uri: https://management.azure.com/subscriptions/00000000-0000-0000-0000-000000000000/resourceGroups/clitest.rg000001/providers/Microsoft.App/managedEnvironments/containerapp-e2e-env000002?api-version=2022-06-01-preview
-  response:
-    body:
-      string: '{"id":"/subscriptions/00000000-0000-0000-0000-000000000000/resourceGroups/clitest.rg000001/providers/Microsoft.App/managedEnvironments/containerapp-e2e-env000002","name":"containerapp-e2e-env000002","type":"Microsoft.App/managedEnvironments","location":"eastus","systemData":{"createdBy":"zuh@microsoft.com","createdByType":"User","createdAt":"2023-01-11T11:55:18.8350827","lastModifiedBy":"zuh@microsoft.com","lastModifiedByType":"User","lastModifiedAt":"2023-01-11T11:55:18.8350827"},"properties":{"provisioningState":"Waiting","defaultDomain":"icybush-36fe4a11.eastus.azurecontainerapps.io","staticIp":"20.237.46.192","appLogsConfiguration":{"destination":"log-analytics","logAnalyticsConfiguration":{"customerId":"97a113ac-9dbf-4e46-bec0-94f3194227d3"}},"zoneRedundant":false,"customDomainConfiguration":{"customDomainVerificationId":"79CA8690E6B618792A80838552EF20F439BB6386E447A1FE057FC382E98FF1B3"}},"sku":{"name":"Consumption"}}'
-    headers:
-      api-supported-versions:
-      - 2022-01-01-preview, 2022-03-01, 2022-06-01-preview, 2022-10-01, 2022-11-01-preview
-      cache-control:
-      - no-cache
-      content-length:
-      - '936'
-      content-type:
-      - application/json; charset=utf-8
-      date:
-      - Wed, 11 Jan 2023 11:58:56 GMT
-      expires:
-      - '-1'
-      pragma:
-      - no-cache
-      server:
-      - Microsoft-IIS/10.0
-      strict-transport-security:
-      - max-age=31536000; includeSubDomains
-      transfer-encoding:
-      - chunked
-      vary:
-      - Accept-Encoding,Accept-Encoding
-      x-content-type-options:
-      - nosniff
-      x-powered-by:
-      - ASP.NET
-    status:
-      code: 200
-      message: OK
-- request:
-    body: null
-    headers:
-      Accept:
-      - '*/*'
-      Accept-Encoding:
-      - gzip, deflate
-      CommandName:
-      - containerapp env create
-      Connection:
-      - keep-alive
-      ParameterSetName:
-      - -g -n --logs-workspace-id --logs-workspace-key
-      User-Agent:
-      - python/3.9.7 (Windows-10-10.0.22621-SP0) AZURECLI/2.44.0
-    method: GET
-    uri: https://management.azure.com/subscriptions/00000000-0000-0000-0000-000000000000/resourceGroups/clitest.rg000001/providers/Microsoft.App/managedEnvironments/containerapp-e2e-env000002?api-version=2022-06-01-preview
-  response:
-    body:
-      string: '{"id":"/subscriptions/00000000-0000-0000-0000-000000000000/resourceGroups/clitest.rg000001/providers/Microsoft.App/managedEnvironments/containerapp-e2e-env000002","name":"containerapp-e2e-env000002","type":"Microsoft.App/managedEnvironments","location":"eastus","systemData":{"createdBy":"zuh@microsoft.com","createdByType":"User","createdAt":"2023-01-11T11:55:18.8350827","lastModifiedBy":"zuh@microsoft.com","lastModifiedByType":"User","lastModifiedAt":"2023-01-11T11:55:18.8350827"},"properties":{"provisioningState":"Waiting","defaultDomain":"icybush-36fe4a11.eastus.azurecontainerapps.io","staticIp":"20.237.46.192","appLogsConfiguration":{"destination":"log-analytics","logAnalyticsConfiguration":{"customerId":"97a113ac-9dbf-4e46-bec0-94f3194227d3"}},"zoneRedundant":false,"customDomainConfiguration":{"customDomainVerificationId":"79CA8690E6B618792A80838552EF20F439BB6386E447A1FE057FC382E98FF1B3"}},"sku":{"name":"Consumption"}}'
-    headers:
-      api-supported-versions:
-      - 2022-01-01-preview, 2022-03-01, 2022-06-01-preview, 2022-10-01, 2022-11-01-preview
-      cache-control:
-      - no-cache
-      content-length:
-      - '936'
-      content-type:
-      - application/json; charset=utf-8
-      date:
-      - Wed, 11 Jan 2023 11:58:59 GMT
-      expires:
-      - '-1'
-      pragma:
-      - no-cache
-      server:
-      - Microsoft-IIS/10.0
-      strict-transport-security:
-      - max-age=31536000; includeSubDomains
-      transfer-encoding:
-      - chunked
-      vary:
-      - Accept-Encoding,Accept-Encoding
-      x-content-type-options:
-      - nosniff
-      x-powered-by:
-      - ASP.NET
-    status:
-      code: 200
-      message: OK
-- request:
-    body: null
-    headers:
-      Accept:
-      - '*/*'
-      Accept-Encoding:
-      - gzip, deflate
-      CommandName:
-      - containerapp env create
-      Connection:
-      - keep-alive
-      ParameterSetName:
-      - -g -n --logs-workspace-id --logs-workspace-key
-      User-Agent:
-      - python/3.9.7 (Windows-10-10.0.22621-SP0) AZURECLI/2.44.0
-    method: GET
-    uri: https://management.azure.com/subscriptions/00000000-0000-0000-0000-000000000000/resourceGroups/clitest.rg000001/providers/Microsoft.App/managedEnvironments/containerapp-e2e-env000002?api-version=2022-06-01-preview
-  response:
-    body:
-      string: '{"id":"/subscriptions/00000000-0000-0000-0000-000000000000/resourceGroups/clitest.rg000001/providers/Microsoft.App/managedEnvironments/containerapp-e2e-env000002","name":"containerapp-e2e-env000002","type":"Microsoft.App/managedEnvironments","location":"eastus","systemData":{"createdBy":"zuh@microsoft.com","createdByType":"User","createdAt":"2023-01-11T11:55:18.8350827","lastModifiedBy":"zuh@microsoft.com","lastModifiedByType":"User","lastModifiedAt":"2023-01-11T11:55:18.8350827"},"properties":{"provisioningState":"Waiting","defaultDomain":"icybush-36fe4a11.eastus.azurecontainerapps.io","staticIp":"20.237.46.192","appLogsConfiguration":{"destination":"log-analytics","logAnalyticsConfiguration":{"customerId":"97a113ac-9dbf-4e46-bec0-94f3194227d3"}},"zoneRedundant":false,"customDomainConfiguration":{"customDomainVerificationId":"79CA8690E6B618792A80838552EF20F439BB6386E447A1FE057FC382E98FF1B3"}},"sku":{"name":"Consumption"}}'
-    headers:
-      api-supported-versions:
-      - 2022-01-01-preview, 2022-03-01, 2022-06-01-preview, 2022-10-01, 2022-11-01-preview
-      cache-control:
-      - no-cache
-      content-length:
-      - '936'
-      content-type:
-      - application/json; charset=utf-8
-      date:
-      - Wed, 11 Jan 2023 11:59:03 GMT
-      expires:
-      - '-1'
-      pragma:
-      - no-cache
-      server:
-      - Microsoft-IIS/10.0
-      strict-transport-security:
-      - max-age=31536000; includeSubDomains
-      transfer-encoding:
-      - chunked
-      vary:
-      - Accept-Encoding,Accept-Encoding
-      x-content-type-options:
-      - nosniff
-      x-powered-by:
-      - ASP.NET
-    status:
-      code: 200
-      message: OK
-- request:
-    body: null
-    headers:
-      Accept:
-      - '*/*'
-      Accept-Encoding:
-      - gzip, deflate
-      CommandName:
-      - containerapp env create
-      Connection:
-      - keep-alive
-      ParameterSetName:
-      - -g -n --logs-workspace-id --logs-workspace-key
-      User-Agent:
-      - python/3.9.7 (Windows-10-10.0.22621-SP0) AZURECLI/2.44.0
-    method: GET
-    uri: https://management.azure.com/subscriptions/00000000-0000-0000-0000-000000000000/resourceGroups/clitest.rg000001/providers/Microsoft.App/managedEnvironments/containerapp-e2e-env000002?api-version=2022-06-01-preview
-  response:
-    body:
-      string: '{"id":"/subscriptions/00000000-0000-0000-0000-000000000000/resourceGroups/clitest.rg000001/providers/Microsoft.App/managedEnvironments/containerapp-e2e-env000002","name":"containerapp-e2e-env000002","type":"Microsoft.App/managedEnvironments","location":"eastus","systemData":{"createdBy":"zuh@microsoft.com","createdByType":"User","createdAt":"2023-01-11T11:55:18.8350827","lastModifiedBy":"zuh@microsoft.com","lastModifiedByType":"User","lastModifiedAt":"2023-01-11T11:55:18.8350827"},"properties":{"provisioningState":"Waiting","defaultDomain":"icybush-36fe4a11.eastus.azurecontainerapps.io","staticIp":"20.237.46.192","appLogsConfiguration":{"destination":"log-analytics","logAnalyticsConfiguration":{"customerId":"97a113ac-9dbf-4e46-bec0-94f3194227d3"}},"zoneRedundant":false,"customDomainConfiguration":{"customDomainVerificationId":"79CA8690E6B618792A80838552EF20F439BB6386E447A1FE057FC382E98FF1B3"}},"sku":{"name":"Consumption"}}'
-    headers:
-      api-supported-versions:
-      - 2022-01-01-preview, 2022-03-01, 2022-06-01-preview, 2022-10-01, 2022-11-01-preview
-      cache-control:
-      - no-cache
-      content-length:
-      - '936'
-      content-type:
-      - application/json; charset=utf-8
-      date:
-      - Wed, 11 Jan 2023 11:59:06 GMT
-      expires:
-      - '-1'
-      pragma:
-      - no-cache
-      server:
-      - Microsoft-IIS/10.0
-      strict-transport-security:
-      - max-age=31536000; includeSubDomains
-      transfer-encoding:
-      - chunked
-      vary:
-      - Accept-Encoding,Accept-Encoding
-      x-content-type-options:
-      - nosniff
-      x-powered-by:
-      - ASP.NET
-    status:
-      code: 200
-      message: OK
-- request:
-    body: null
-    headers:
-      Accept:
-      - '*/*'
-      Accept-Encoding:
-      - gzip, deflate
-      CommandName:
-      - containerapp env create
-      Connection:
-      - keep-alive
-      ParameterSetName:
-      - -g -n --logs-workspace-id --logs-workspace-key
-      User-Agent:
-      - python/3.9.7 (Windows-10-10.0.22621-SP0) AZURECLI/2.44.0
-    method: GET
-    uri: https://management.azure.com/subscriptions/00000000-0000-0000-0000-000000000000/resourceGroups/clitest.rg000001/providers/Microsoft.App/managedEnvironments/containerapp-e2e-env000002?api-version=2022-06-01-preview
-  response:
-    body:
-      string: '{"id":"/subscriptions/00000000-0000-0000-0000-000000000000/resourceGroups/clitest.rg000001/providers/Microsoft.App/managedEnvironments/containerapp-e2e-env000002","name":"containerapp-e2e-env000002","type":"Microsoft.App/managedEnvironments","location":"eastus","systemData":{"createdBy":"zuh@microsoft.com","createdByType":"User","createdAt":"2023-01-11T11:55:18.8350827","lastModifiedBy":"zuh@microsoft.com","lastModifiedByType":"User","lastModifiedAt":"2023-01-11T11:55:18.8350827"},"properties":{"provisioningState":"Waiting","defaultDomain":"icybush-36fe4a11.eastus.azurecontainerapps.io","staticIp":"20.237.46.192","appLogsConfiguration":{"destination":"log-analytics","logAnalyticsConfiguration":{"customerId":"97a113ac-9dbf-4e46-bec0-94f3194227d3"}},"zoneRedundant":false,"customDomainConfiguration":{"customDomainVerificationId":"79CA8690E6B618792A80838552EF20F439BB6386E447A1FE057FC382E98FF1B3"}},"sku":{"name":"Consumption"}}'
-    headers:
-      api-supported-versions:
-      - 2022-01-01-preview, 2022-03-01, 2022-06-01-preview, 2022-10-01, 2022-11-01-preview
-      cache-control:
-      - no-cache
-      content-length:
-      - '936'
-      content-type:
-      - application/json; charset=utf-8
-      date:
-      - Wed, 11 Jan 2023 11:59:09 GMT
-      expires:
-      - '-1'
-      pragma:
-      - no-cache
-      server:
-      - Microsoft-IIS/10.0
-      strict-transport-security:
-      - max-age=31536000; includeSubDomains
-      transfer-encoding:
-      - chunked
-      vary:
-      - Accept-Encoding,Accept-Encoding
-      x-content-type-options:
-      - nosniff
-      x-powered-by:
-      - ASP.NET
-    status:
-      code: 200
-      message: OK
-- request:
-    body: null
-    headers:
-      Accept:
-      - '*/*'
-      Accept-Encoding:
-      - gzip, deflate
-      CommandName:
-      - containerapp env create
-      Connection:
-      - keep-alive
-      ParameterSetName:
-      - -g -n --logs-workspace-id --logs-workspace-key
-      User-Agent:
-      - python/3.9.7 (Windows-10-10.0.22621-SP0) AZURECLI/2.44.0
-    method: GET
-    uri: https://management.azure.com/subscriptions/00000000-0000-0000-0000-000000000000/resourceGroups/clitest.rg000001/providers/Microsoft.App/managedEnvironments/containerapp-e2e-env000002?api-version=2022-06-01-preview
-  response:
-    body:
-      string: '{"id":"/subscriptions/00000000-0000-0000-0000-000000000000/resourceGroups/clitest.rg000001/providers/Microsoft.App/managedEnvironments/containerapp-e2e-env000002","name":"containerapp-e2e-env000002","type":"Microsoft.App/managedEnvironments","location":"eastus","systemData":{"createdBy":"zuh@microsoft.com","createdByType":"User","createdAt":"2023-01-11T11:55:18.8350827","lastModifiedBy":"zuh@microsoft.com","lastModifiedByType":"User","lastModifiedAt":"2023-01-11T11:55:18.8350827"},"properties":{"provisioningState":"Waiting","defaultDomain":"icybush-36fe4a11.eastus.azurecontainerapps.io","staticIp":"20.237.46.192","appLogsConfiguration":{"destination":"log-analytics","logAnalyticsConfiguration":{"customerId":"97a113ac-9dbf-4e46-bec0-94f3194227d3"}},"zoneRedundant":false,"customDomainConfiguration":{"customDomainVerificationId":"79CA8690E6B618792A80838552EF20F439BB6386E447A1FE057FC382E98FF1B3"}},"sku":{"name":"Consumption"}}'
-    headers:
-      api-supported-versions:
-      - 2022-01-01-preview, 2022-03-01, 2022-06-01-preview, 2022-10-01, 2022-11-01-preview
-      cache-control:
-      - no-cache
-      content-length:
-      - '936'
-      content-type:
-      - application/json; charset=utf-8
-      date:
-      - Wed, 11 Jan 2023 11:59:12 GMT
-      expires:
-      - '-1'
-      pragma:
-      - no-cache
-      server:
-      - Microsoft-IIS/10.0
-      strict-transport-security:
-      - max-age=31536000; includeSubDomains
-      transfer-encoding:
-      - chunked
-      vary:
-      - Accept-Encoding,Accept-Encoding
-      x-content-type-options:
-      - nosniff
-      x-powered-by:
-      - ASP.NET
-    status:
-      code: 200
-      message: OK
-- request:
-    body: null
-    headers:
-      Accept:
-      - '*/*'
-      Accept-Encoding:
-      - gzip, deflate
-      CommandName:
-      - containerapp env create
-      Connection:
-      - keep-alive
-      ParameterSetName:
-      - -g -n --logs-workspace-id --logs-workspace-key
-      User-Agent:
-      - python/3.9.7 (Windows-10-10.0.22621-SP0) AZURECLI/2.44.0
-    method: GET
-    uri: https://management.azure.com/subscriptions/00000000-0000-0000-0000-000000000000/resourceGroups/clitest.rg000001/providers/Microsoft.App/managedEnvironments/containerapp-e2e-env000002?api-version=2022-06-01-preview
-  response:
-    body:
-      string: '{"id":"/subscriptions/00000000-0000-0000-0000-000000000000/resourceGroups/clitest.rg000001/providers/Microsoft.App/managedEnvironments/containerapp-e2e-env000002","name":"containerapp-e2e-env000002","type":"Microsoft.App/managedEnvironments","location":"eastus","systemData":{"createdBy":"zuh@microsoft.com","createdByType":"User","createdAt":"2023-01-11T11:55:18.8350827","lastModifiedBy":"zuh@microsoft.com","lastModifiedByType":"User","lastModifiedAt":"2023-01-11T11:55:18.8350827"},"properties":{"provisioningState":"Waiting","defaultDomain":"icybush-36fe4a11.eastus.azurecontainerapps.io","staticIp":"20.237.46.192","appLogsConfiguration":{"destination":"log-analytics","logAnalyticsConfiguration":{"customerId":"97a113ac-9dbf-4e46-bec0-94f3194227d3"}},"zoneRedundant":false,"customDomainConfiguration":{"customDomainVerificationId":"79CA8690E6B618792A80838552EF20F439BB6386E447A1FE057FC382E98FF1B3"}},"sku":{"name":"Consumption"}}'
-    headers:
-      api-supported-versions:
-      - 2022-01-01-preview, 2022-03-01, 2022-06-01-preview, 2022-10-01, 2022-11-01-preview
-      cache-control:
-      - no-cache
-      content-length:
-      - '936'
-      content-type:
-      - application/json; charset=utf-8
-      date:
-      - Wed, 11 Jan 2023 11:59:16 GMT
-      expires:
-      - '-1'
-      pragma:
-      - no-cache
-      server:
-      - Microsoft-IIS/10.0
-      strict-transport-security:
-      - max-age=31536000; includeSubDomains
-      transfer-encoding:
-      - chunked
-      vary:
-      - Accept-Encoding,Accept-Encoding
-      x-content-type-options:
-      - nosniff
-      x-powered-by:
-      - ASP.NET
-    status:
-      code: 200
-      message: OK
-- request:
-    body: null
-    headers:
-      Accept:
-      - '*/*'
-      Accept-Encoding:
-      - gzip, deflate
-      CommandName:
-      - containerapp env create
-      Connection:
-      - keep-alive
-      ParameterSetName:
-      - -g -n --logs-workspace-id --logs-workspace-key
-      User-Agent:
-      - python/3.9.7 (Windows-10-10.0.22621-SP0) AZURECLI/2.44.0
-    method: GET
-    uri: https://management.azure.com/subscriptions/00000000-0000-0000-0000-000000000000/resourceGroups/clitest.rg000001/providers/Microsoft.App/managedEnvironments/containerapp-e2e-env000002?api-version=2022-06-01-preview
-  response:
-    body:
-      string: '{"id":"/subscriptions/00000000-0000-0000-0000-000000000000/resourceGroups/clitest.rg000001/providers/Microsoft.App/managedEnvironments/containerapp-e2e-env000002","name":"containerapp-e2e-env000002","type":"Microsoft.App/managedEnvironments","location":"eastus","systemData":{"createdBy":"zuh@microsoft.com","createdByType":"User","createdAt":"2023-01-11T11:55:18.8350827","lastModifiedBy":"zuh@microsoft.com","lastModifiedByType":"User","lastModifiedAt":"2023-01-11T11:55:18.8350827"},"properties":{"provisioningState":"Waiting","defaultDomain":"icybush-36fe4a11.eastus.azurecontainerapps.io","staticIp":"20.237.46.192","appLogsConfiguration":{"destination":"log-analytics","logAnalyticsConfiguration":{"customerId":"97a113ac-9dbf-4e46-bec0-94f3194227d3"}},"zoneRedundant":false,"customDomainConfiguration":{"customDomainVerificationId":"79CA8690E6B618792A80838552EF20F439BB6386E447A1FE057FC382E98FF1B3"}},"sku":{"name":"Consumption"}}'
-    headers:
-      api-supported-versions:
-      - 2022-01-01-preview, 2022-03-01, 2022-06-01-preview, 2022-10-01, 2022-11-01-preview
-      cache-control:
-      - no-cache
-      content-length:
-      - '936'
-      content-type:
-      - application/json; charset=utf-8
-      date:
-      - Wed, 11 Jan 2023 11:59:20 GMT
-      expires:
-      - '-1'
-      pragma:
-      - no-cache
-      server:
-      - Microsoft-IIS/10.0
-      strict-transport-security:
-      - max-age=31536000; includeSubDomains
-      transfer-encoding:
-      - chunked
-      vary:
-      - Accept-Encoding,Accept-Encoding
-      x-content-type-options:
-      - nosniff
-      x-powered-by:
-      - ASP.NET
-    status:
-      code: 200
-      message: OK
-- request:
-    body: null
-    headers:
-      Accept:
-      - '*/*'
-      Accept-Encoding:
-      - gzip, deflate
-      CommandName:
-      - containerapp env create
-      Connection:
-      - keep-alive
-      ParameterSetName:
-      - -g -n --logs-workspace-id --logs-workspace-key
-      User-Agent:
-      - python/3.9.7 (Windows-10-10.0.22621-SP0) AZURECLI/2.44.0
-    method: GET
-    uri: https://management.azure.com/subscriptions/00000000-0000-0000-0000-000000000000/resourceGroups/clitest.rg000001/providers/Microsoft.App/managedEnvironments/containerapp-e2e-env000002?api-version=2022-06-01-preview
-  response:
-    body:
-      string: '{"id":"/subscriptions/00000000-0000-0000-0000-000000000000/resourceGroups/clitest.rg000001/providers/Microsoft.App/managedEnvironments/containerapp-e2e-env000002","name":"containerapp-e2e-env000002","type":"Microsoft.App/managedEnvironments","location":"eastus","systemData":{"createdBy":"zuh@microsoft.com","createdByType":"User","createdAt":"2023-01-11T11:55:18.8350827","lastModifiedBy":"zuh@microsoft.com","lastModifiedByType":"User","lastModifiedAt":"2023-01-11T11:55:18.8350827"},"properties":{"provisioningState":"Waiting","defaultDomain":"icybush-36fe4a11.eastus.azurecontainerapps.io","staticIp":"20.237.46.192","appLogsConfiguration":{"destination":"log-analytics","logAnalyticsConfiguration":{"customerId":"97a113ac-9dbf-4e46-bec0-94f3194227d3"}},"zoneRedundant":false,"customDomainConfiguration":{"customDomainVerificationId":"79CA8690E6B618792A80838552EF20F439BB6386E447A1FE057FC382E98FF1B3"}},"sku":{"name":"Consumption"}}'
-    headers:
-      api-supported-versions:
-      - 2022-01-01-preview, 2022-03-01, 2022-06-01-preview, 2022-10-01, 2022-11-01-preview
-      cache-control:
-      - no-cache
-      content-length:
-      - '936'
-      content-type:
-      - application/json; charset=utf-8
-      date:
-      - Wed, 11 Jan 2023 11:59:24 GMT
-      expires:
-      - '-1'
-      pragma:
-      - no-cache
-      server:
-      - Microsoft-IIS/10.0
-      strict-transport-security:
-      - max-age=31536000; includeSubDomains
-      transfer-encoding:
-      - chunked
-      vary:
-      - Accept-Encoding,Accept-Encoding
-      x-content-type-options:
-      - nosniff
-      x-powered-by:
-      - ASP.NET
-    status:
-      code: 200
-      message: OK
-- request:
-    body: null
-    headers:
-      Accept:
-      - '*/*'
-      Accept-Encoding:
-      - gzip, deflate
-      CommandName:
-      - containerapp env create
-      Connection:
-      - keep-alive
-      ParameterSetName:
-      - -g -n --logs-workspace-id --logs-workspace-key
-      User-Agent:
-      - python/3.9.7 (Windows-10-10.0.22621-SP0) AZURECLI/2.44.0
-    method: GET
-    uri: https://management.azure.com/subscriptions/00000000-0000-0000-0000-000000000000/resourceGroups/clitest.rg000001/providers/Microsoft.App/managedEnvironments/containerapp-e2e-env000002?api-version=2022-06-01-preview
-  response:
-    body:
-      string: '{"id":"/subscriptions/00000000-0000-0000-0000-000000000000/resourceGroups/clitest.rg000001/providers/Microsoft.App/managedEnvironments/containerapp-e2e-env000002","name":"containerapp-e2e-env000002","type":"Microsoft.App/managedEnvironments","location":"eastus","systemData":{"createdBy":"zuh@microsoft.com","createdByType":"User","createdAt":"2023-01-11T11:55:18.8350827","lastModifiedBy":"zuh@microsoft.com","lastModifiedByType":"User","lastModifiedAt":"2023-01-11T11:55:18.8350827"},"properties":{"provisioningState":"Waiting","defaultDomain":"icybush-36fe4a11.eastus.azurecontainerapps.io","staticIp":"20.237.46.192","appLogsConfiguration":{"destination":"log-analytics","logAnalyticsConfiguration":{"customerId":"97a113ac-9dbf-4e46-bec0-94f3194227d3"}},"zoneRedundant":false,"customDomainConfiguration":{"customDomainVerificationId":"79CA8690E6B618792A80838552EF20F439BB6386E447A1FE057FC382E98FF1B3"}},"sku":{"name":"Consumption"}}'
-    headers:
-      api-supported-versions:
-      - 2022-01-01-preview, 2022-03-01, 2022-06-01-preview, 2022-10-01, 2022-11-01-preview
-      cache-control:
-      - no-cache
-      content-length:
-      - '936'
-      content-type:
-      - application/json; charset=utf-8
-      date:
-      - Wed, 11 Jan 2023 11:59:28 GMT
-      expires:
-      - '-1'
-      pragma:
-      - no-cache
-      server:
-      - Microsoft-IIS/10.0
-      strict-transport-security:
-      - max-age=31536000; includeSubDomains
-      transfer-encoding:
-      - chunked
-      vary:
-      - Accept-Encoding,Accept-Encoding
-      x-content-type-options:
-      - nosniff
-      x-powered-by:
-      - ASP.NET
-    status:
-      code: 200
-      message: OK
-- request:
-    body: null
-    headers:
-      Accept:
-      - '*/*'
-      Accept-Encoding:
-      - gzip, deflate
-      CommandName:
-      - containerapp env create
-      Connection:
-      - keep-alive
-      ParameterSetName:
-      - -g -n --logs-workspace-id --logs-workspace-key
-      User-Agent:
-      - python/3.9.7 (Windows-10-10.0.22621-SP0) AZURECLI/2.44.0
-    method: GET
-    uri: https://management.azure.com/subscriptions/00000000-0000-0000-0000-000000000000/resourceGroups/clitest.rg000001/providers/Microsoft.App/managedEnvironments/containerapp-e2e-env000002?api-version=2022-06-01-preview
-  response:
-    body:
-      string: '{"id":"/subscriptions/00000000-0000-0000-0000-000000000000/resourceGroups/clitest.rg000001/providers/Microsoft.App/managedEnvironments/containerapp-e2e-env000002","name":"containerapp-e2e-env000002","type":"Microsoft.App/managedEnvironments","location":"eastus","systemData":{"createdBy":"zuh@microsoft.com","createdByType":"User","createdAt":"2023-01-11T11:55:18.8350827","lastModifiedBy":"zuh@microsoft.com","lastModifiedByType":"User","lastModifiedAt":"2023-01-11T11:55:18.8350827"},"properties":{"provisioningState":"Waiting","defaultDomain":"icybush-36fe4a11.eastus.azurecontainerapps.io","staticIp":"20.237.46.192","appLogsConfiguration":{"destination":"log-analytics","logAnalyticsConfiguration":{"customerId":"97a113ac-9dbf-4e46-bec0-94f3194227d3"}},"zoneRedundant":false,"customDomainConfiguration":{"customDomainVerificationId":"79CA8690E6B618792A80838552EF20F439BB6386E447A1FE057FC382E98FF1B3"}},"sku":{"name":"Consumption"}}'
-    headers:
-      api-supported-versions:
-      - 2022-01-01-preview, 2022-03-01, 2022-06-01-preview, 2022-10-01, 2022-11-01-preview
-      cache-control:
-      - no-cache
-      content-length:
-      - '936'
-      content-type:
-      - application/json; charset=utf-8
-      date:
-      - Wed, 11 Jan 2023 11:59:32 GMT
-      expires:
-      - '-1'
-      pragma:
-      - no-cache
-      server:
-      - Microsoft-IIS/10.0
-      strict-transport-security:
-      - max-age=31536000; includeSubDomains
-      transfer-encoding:
-      - chunked
-      vary:
-      - Accept-Encoding,Accept-Encoding
-      x-content-type-options:
-      - nosniff
-      x-powered-by:
-      - ASP.NET
-    status:
-      code: 200
-      message: OK
-- request:
-    body: null
-    headers:
-      Accept:
-      - '*/*'
-      Accept-Encoding:
-      - gzip, deflate
-      CommandName:
-      - containerapp env create
-      Connection:
-      - keep-alive
-      ParameterSetName:
-      - -g -n --logs-workspace-id --logs-workspace-key
-      User-Agent:
-      - python/3.9.7 (Windows-10-10.0.22621-SP0) AZURECLI/2.44.0
-    method: GET
-    uri: https://management.azure.com/subscriptions/00000000-0000-0000-0000-000000000000/resourceGroups/clitest.rg000001/providers/Microsoft.App/managedEnvironments/containerapp-e2e-env000002?api-version=2022-06-01-preview
-  response:
-    body:
-      string: '{"id":"/subscriptions/00000000-0000-0000-0000-000000000000/resourceGroups/clitest.rg000001/providers/Microsoft.App/managedEnvironments/containerapp-e2e-env000002","name":"containerapp-e2e-env000002","type":"Microsoft.App/managedEnvironments","location":"eastus","systemData":{"createdBy":"zuh@microsoft.com","createdByType":"User","createdAt":"2023-01-11T11:55:18.8350827","lastModifiedBy":"zuh@microsoft.com","lastModifiedByType":"User","lastModifiedAt":"2023-01-11T11:55:18.8350827"},"properties":{"provisioningState":"Waiting","defaultDomain":"icybush-36fe4a11.eastus.azurecontainerapps.io","staticIp":"20.237.46.192","appLogsConfiguration":{"destination":"log-analytics","logAnalyticsConfiguration":{"customerId":"97a113ac-9dbf-4e46-bec0-94f3194227d3"}},"zoneRedundant":false,"customDomainConfiguration":{"customDomainVerificationId":"79CA8690E6B618792A80838552EF20F439BB6386E447A1FE057FC382E98FF1B3"}},"sku":{"name":"Consumption"}}'
-    headers:
-      api-supported-versions:
-      - 2022-01-01-preview, 2022-03-01, 2022-06-01-preview, 2022-10-01, 2022-11-01-preview
-      cache-control:
-      - no-cache
-      content-length:
-      - '936'
-      content-type:
-      - application/json; charset=utf-8
-      date:
-      - Wed, 11 Jan 2023 11:59:37 GMT
-      expires:
-      - '-1'
-      pragma:
-      - no-cache
-      server:
-      - Microsoft-IIS/10.0
-      strict-transport-security:
-      - max-age=31536000; includeSubDomains
-      transfer-encoding:
-      - chunked
-      vary:
-      - Accept-Encoding,Accept-Encoding
-      x-content-type-options:
-      - nosniff
-      x-powered-by:
-      - ASP.NET
-    status:
-      code: 200
-      message: OK
-- request:
-    body: null
-    headers:
-      Accept:
-      - '*/*'
-      Accept-Encoding:
-      - gzip, deflate
-      CommandName:
-      - containerapp env create
-      Connection:
-      - keep-alive
-      ParameterSetName:
-      - -g -n --logs-workspace-id --logs-workspace-key
-      User-Agent:
-      - python/3.9.7 (Windows-10-10.0.22621-SP0) AZURECLI/2.44.0
-    method: GET
-    uri: https://management.azure.com/subscriptions/00000000-0000-0000-0000-000000000000/resourceGroups/clitest.rg000001/providers/Microsoft.App/managedEnvironments/containerapp-e2e-env000002?api-version=2022-06-01-preview
-  response:
-    body:
-      string: '{"id":"/subscriptions/00000000-0000-0000-0000-000000000000/resourceGroups/clitest.rg000001/providers/Microsoft.App/managedEnvironments/containerapp-e2e-env000002","name":"containerapp-e2e-env000002","type":"Microsoft.App/managedEnvironments","location":"eastus","systemData":{"createdBy":"zuh@microsoft.com","createdByType":"User","createdAt":"2023-01-11T11:55:18.8350827","lastModifiedBy":"zuh@microsoft.com","lastModifiedByType":"User","lastModifiedAt":"2023-01-11T11:55:18.8350827"},"properties":{"provisioningState":"Waiting","defaultDomain":"icybush-36fe4a11.eastus.azurecontainerapps.io","staticIp":"20.237.46.192","appLogsConfiguration":{"destination":"log-analytics","logAnalyticsConfiguration":{"customerId":"97a113ac-9dbf-4e46-bec0-94f3194227d3"}},"zoneRedundant":false,"customDomainConfiguration":{"customDomainVerificationId":"79CA8690E6B618792A80838552EF20F439BB6386E447A1FE057FC382E98FF1B3"}},"sku":{"name":"Consumption"}}'
-    headers:
-      api-supported-versions:
-      - 2022-01-01-preview, 2022-03-01, 2022-06-01-preview, 2022-10-01, 2022-11-01-preview
-      cache-control:
-      - no-cache
-      content-length:
-      - '936'
-      content-type:
-      - application/json; charset=utf-8
-      date:
-      - Wed, 11 Jan 2023 11:59:40 GMT
-      expires:
-      - '-1'
-      pragma:
-      - no-cache
-      server:
-      - Microsoft-IIS/10.0
-      strict-transport-security:
-      - max-age=31536000; includeSubDomains
-      transfer-encoding:
-      - chunked
-      vary:
-      - Accept-Encoding,Accept-Encoding
-      x-content-type-options:
-      - nosniff
-      x-powered-by:
-      - ASP.NET
-    status:
-      code: 200
-      message: OK
-- request:
-    body: null
-    headers:
-      Accept:
-      - '*/*'
-      Accept-Encoding:
-      - gzip, deflate
-      CommandName:
-      - containerapp env create
-      Connection:
-      - keep-alive
-      ParameterSetName:
-      - -g -n --logs-workspace-id --logs-workspace-key
-      User-Agent:
-      - python/3.9.7 (Windows-10-10.0.22621-SP0) AZURECLI/2.44.0
-    method: GET
-    uri: https://management.azure.com/subscriptions/00000000-0000-0000-0000-000000000000/resourceGroups/clitest.rg000001/providers/Microsoft.App/managedEnvironments/containerapp-e2e-env000002?api-version=2022-06-01-preview
-  response:
-    body:
-      string: '{"id":"/subscriptions/00000000-0000-0000-0000-000000000000/resourceGroups/clitest.rg000001/providers/Microsoft.App/managedEnvironments/containerapp-e2e-env000002","name":"containerapp-e2e-env000002","type":"Microsoft.App/managedEnvironments","location":"eastus","systemData":{"createdBy":"zuh@microsoft.com","createdByType":"User","createdAt":"2023-01-11T11:55:18.8350827","lastModifiedBy":"zuh@microsoft.com","lastModifiedByType":"User","lastModifiedAt":"2023-01-11T11:55:18.8350827"},"properties":{"provisioningState":"Waiting","defaultDomain":"icybush-36fe4a11.eastus.azurecontainerapps.io","staticIp":"20.237.46.192","appLogsConfiguration":{"destination":"log-analytics","logAnalyticsConfiguration":{"customerId":"97a113ac-9dbf-4e46-bec0-94f3194227d3"}},"zoneRedundant":false,"customDomainConfiguration":{"customDomainVerificationId":"79CA8690E6B618792A80838552EF20F439BB6386E447A1FE057FC382E98FF1B3"}},"sku":{"name":"Consumption"}}'
-    headers:
-      api-supported-versions:
-      - 2022-01-01-preview, 2022-03-01, 2022-06-01-preview, 2022-10-01, 2022-11-01-preview
-      cache-control:
-      - no-cache
-      content-length:
-      - '936'
-      content-type:
-      - application/json; charset=utf-8
-      date:
-      - Wed, 11 Jan 2023 11:59:44 GMT
-      expires:
-      - '-1'
-      pragma:
-      - no-cache
-      server:
-      - Microsoft-IIS/10.0
-      strict-transport-security:
-      - max-age=31536000; includeSubDomains
-      transfer-encoding:
-      - chunked
-      vary:
-      - Accept-Encoding,Accept-Encoding
-      x-content-type-options:
-      - nosniff
-      x-powered-by:
-      - ASP.NET
-    status:
-      code: 200
-      message: OK
-- request:
-    body: null
-    headers:
-      Accept:
-      - '*/*'
-      Accept-Encoding:
-      - gzip, deflate
-      CommandName:
-      - containerapp env create
-      Connection:
-      - keep-alive
-      ParameterSetName:
-      - -g -n --logs-workspace-id --logs-workspace-key
-      User-Agent:
-      - python/3.9.7 (Windows-10-10.0.22621-SP0) AZURECLI/2.44.0
-    method: GET
-    uri: https://management.azure.com/subscriptions/00000000-0000-0000-0000-000000000000/resourceGroups/clitest.rg000001/providers/Microsoft.App/managedEnvironments/containerapp-e2e-env000002?api-version=2022-06-01-preview
-  response:
-    body:
-      string: '{"id":"/subscriptions/00000000-0000-0000-0000-000000000000/resourceGroups/clitest.rg000001/providers/Microsoft.App/managedEnvironments/containerapp-e2e-env000002","name":"containerapp-e2e-env000002","type":"Microsoft.App/managedEnvironments","location":"eastus","systemData":{"createdBy":"zuh@microsoft.com","createdByType":"User","createdAt":"2023-01-11T11:55:18.8350827","lastModifiedBy":"zuh@microsoft.com","lastModifiedByType":"User","lastModifiedAt":"2023-01-11T11:55:18.8350827"},"properties":{"provisioningState":"Waiting","defaultDomain":"icybush-36fe4a11.eastus.azurecontainerapps.io","staticIp":"20.237.46.192","appLogsConfiguration":{"destination":"log-analytics","logAnalyticsConfiguration":{"customerId":"97a113ac-9dbf-4e46-bec0-94f3194227d3"}},"zoneRedundant":false,"customDomainConfiguration":{"customDomainVerificationId":"79CA8690E6B618792A80838552EF20F439BB6386E447A1FE057FC382E98FF1B3"}},"sku":{"name":"Consumption"}}'
-    headers:
-      api-supported-versions:
-      - 2022-01-01-preview, 2022-03-01, 2022-06-01-preview, 2022-10-01, 2022-11-01-preview
-      cache-control:
-      - no-cache
-      content-length:
-      - '936'
-      content-type:
-      - application/json; charset=utf-8
-      date:
-      - Wed, 11 Jan 2023 11:59:48 GMT
-      expires:
-      - '-1'
-      pragma:
-      - no-cache
-      server:
-      - Microsoft-IIS/10.0
-      strict-transport-security:
-      - max-age=31536000; includeSubDomains
-      transfer-encoding:
-      - chunked
-      vary:
-      - Accept-Encoding,Accept-Encoding
-      x-content-type-options:
-      - nosniff
-      x-powered-by:
-      - ASP.NET
-    status:
-      code: 200
-      message: OK
-- request:
-    body: null
-    headers:
-      Accept:
-      - '*/*'
-      Accept-Encoding:
-      - gzip, deflate
-      CommandName:
-      - containerapp env create
-      Connection:
-      - keep-alive
-      ParameterSetName:
-      - -g -n --logs-workspace-id --logs-workspace-key
-      User-Agent:
-      - python/3.9.7 (Windows-10-10.0.22621-SP0) AZURECLI/2.44.0
-    method: GET
-    uri: https://management.azure.com/subscriptions/00000000-0000-0000-0000-000000000000/resourceGroups/clitest.rg000001/providers/Microsoft.App/managedEnvironments/containerapp-e2e-env000002?api-version=2022-06-01-preview
-  response:
-    body:
-      string: '{"id":"/subscriptions/00000000-0000-0000-0000-000000000000/resourceGroups/clitest.rg000001/providers/Microsoft.App/managedEnvironments/containerapp-e2e-env000002","name":"containerapp-e2e-env000002","type":"Microsoft.App/managedEnvironments","location":"eastus","systemData":{"createdBy":"zuh@microsoft.com","createdByType":"User","createdAt":"2023-01-11T11:55:18.8350827","lastModifiedBy":"zuh@microsoft.com","lastModifiedByType":"User","lastModifiedAt":"2023-01-11T11:55:18.8350827"},"properties":{"provisioningState":"Waiting","defaultDomain":"icybush-36fe4a11.eastus.azurecontainerapps.io","staticIp":"20.237.46.192","appLogsConfiguration":{"destination":"log-analytics","logAnalyticsConfiguration":{"customerId":"97a113ac-9dbf-4e46-bec0-94f3194227d3"}},"zoneRedundant":false,"customDomainConfiguration":{"customDomainVerificationId":"79CA8690E6B618792A80838552EF20F439BB6386E447A1FE057FC382E98FF1B3"}},"sku":{"name":"Consumption"}}'
-    headers:
-      api-supported-versions:
-      - 2022-01-01-preview, 2022-03-01, 2022-06-01-preview, 2022-10-01, 2022-11-01-preview
-      cache-control:
-      - no-cache
-      content-length:
-      - '936'
-      content-type:
-      - application/json; charset=utf-8
-      date:
-      - Wed, 11 Jan 2023 11:59:52 GMT
-      expires:
-      - '-1'
-      pragma:
-      - no-cache
-      server:
-      - Microsoft-IIS/10.0
-      strict-transport-security:
-      - max-age=31536000; includeSubDomains
-      transfer-encoding:
-      - chunked
-      vary:
-      - Accept-Encoding,Accept-Encoding
-      x-content-type-options:
-      - nosniff
-      x-powered-by:
-      - ASP.NET
-    status:
-      code: 200
-      message: OK
-- request:
-    body: null
-    headers:
-      Accept:
-      - '*/*'
-      Accept-Encoding:
-      - gzip, deflate
-      CommandName:
-      - containerapp env create
-      Connection:
-      - keep-alive
-      ParameterSetName:
-      - -g -n --logs-workspace-id --logs-workspace-key
-      User-Agent:
-      - python/3.9.7 (Windows-10-10.0.22621-SP0) AZURECLI/2.44.0
-    method: GET
-    uri: https://management.azure.com/subscriptions/00000000-0000-0000-0000-000000000000/resourceGroups/clitest.rg000001/providers/Microsoft.App/managedEnvironments/containerapp-e2e-env000002?api-version=2022-06-01-preview
-  response:
-    body:
-      string: '{"id":"/subscriptions/00000000-0000-0000-0000-000000000000/resourceGroups/clitest.rg000001/providers/Microsoft.App/managedEnvironments/containerapp-e2e-env000002","name":"containerapp-e2e-env000002","type":"Microsoft.App/managedEnvironments","location":"eastus","systemData":{"createdBy":"zuh@microsoft.com","createdByType":"User","createdAt":"2023-01-11T11:55:18.8350827","lastModifiedBy":"zuh@microsoft.com","lastModifiedByType":"User","lastModifiedAt":"2023-01-11T11:55:18.8350827"},"properties":{"provisioningState":"Waiting","defaultDomain":"icybush-36fe4a11.eastus.azurecontainerapps.io","staticIp":"20.237.46.192","appLogsConfiguration":{"destination":"log-analytics","logAnalyticsConfiguration":{"customerId":"97a113ac-9dbf-4e46-bec0-94f3194227d3"}},"zoneRedundant":false,"customDomainConfiguration":{"customDomainVerificationId":"79CA8690E6B618792A80838552EF20F439BB6386E447A1FE057FC382E98FF1B3"}},"sku":{"name":"Consumption"}}'
-    headers:
-      api-supported-versions:
-      - 2022-01-01-preview, 2022-03-01, 2022-06-01-preview, 2022-10-01, 2022-11-01-preview
-      cache-control:
-      - no-cache
-      content-length:
-      - '936'
-      content-type:
-      - application/json; charset=utf-8
-      date:
-      - Wed, 11 Jan 2023 11:59:56 GMT
-      expires:
-      - '-1'
-      pragma:
-      - no-cache
-      strict-transport-security:
-      - max-age=31536000; includeSubDomains
-      vary:
-      - Accept-Encoding
-      x-content-type-options:
-      - nosniff
-    status:
-      code: 200
-      message: OK
-- request:
-    body: null
-    headers:
-      Accept:
-      - application/json
-      Accept-Encoding:
-      - gzip, deflate
-      CommandName:
-      - containerapp env create
-      Connection:
-      - keep-alive
-      ParameterSetName:
-      - -g -n --logs-workspace-id --logs-workspace-key
-      User-Agent:
-      - python/3.9.7 (Windows-10-10.0.22621-SP0) AZURECLI/2.44.0
-    method: GET
-    uri: https://management.azure.com/subscriptions/00000000-0000-0000-0000-000000000000/providers/Microsoft.App?api-version=2021-04-01
-  response:
-    body:
-      string: '{"id":"/subscriptions/00000000-0000-0000-0000-000000000000/resourceGroups/clitest.rg000001/providers/Microsoft.App/managedEnvironments/containerapp-e2e-env000002","name":"containerapp-e2e-env000002","type":"Microsoft.App/managedEnvironments","location":"eastus","systemData":{"createdBy":"zuh@microsoft.com","createdByType":"User","createdAt":"2023-01-11T11:55:18.8350827","lastModifiedBy":"zuh@microsoft.com","lastModifiedByType":"User","lastModifiedAt":"2023-01-11T11:55:18.8350827"},"properties":{"provisioningState":"Waiting","defaultDomain":"icybush-36fe4a11.eastus.azurecontainerapps.io","staticIp":"20.237.46.192","appLogsConfiguration":{"destination":"log-analytics","logAnalyticsConfiguration":{"customerId":"97a113ac-9dbf-4e46-bec0-94f3194227d3"}},"zoneRedundant":false,"customDomainConfiguration":{"customDomainVerificationId":"79CA8690E6B618792A80838552EF20F439BB6386E447A1FE057FC382E98FF1B3"}},"sku":{"name":"Consumption"}}'
-    headers:
-      api-supported-versions:
-      - 2022-01-01-preview, 2022-03-01, 2022-06-01-preview, 2022-10-01, 2022-11-01-preview
-      cache-control:
-      - no-cache
-      content-length:
-      - '936'
-      content-type:
-      - application/json; charset=utf-8
-      date:
-      - Wed, 11 Jan 2023 12:00:00 GMT
-      expires:
-      - '-1'
-      pragma:
-      - no-cache
-      strict-transport-security:
-      - max-age=31536000; includeSubDomains
-      vary:
-      - Accept-Encoding
-      x-content-type-options:
-      - nosniff
-    status:
-      code: 200
-      message: OK
-- request:
-    body: null
-    headers:
-      Accept:
-      - application/json
-      Accept-Encoding:
-      - gzip, deflate
-      CommandName:
-      - containerapp env create
-      Connection:
-      - keep-alive
-      ParameterSetName:
-      - -g -n --logs-workspace-id --logs-workspace-key
-      User-Agent:
-      - python/3.9.7 (Windows-10-10.0.22621-SP0) AZURECLI/2.44.0
-    method: GET
-    uri: https://management.azure.com/subscriptions/00000000-0000-0000-0000-000000000000/providers/Microsoft.App?api-version=2021-04-01
-  response:
-    body:
-      string: '{"id":"/subscriptions/00000000-0000-0000-0000-000000000000/resourceGroups/clitest.rg000001/providers/Microsoft.App/managedEnvironments/containerapp-e2e-env000002","name":"containerapp-e2e-env000002","type":"Microsoft.App/managedEnvironments","location":"eastus","systemData":{"createdBy":"zuh@microsoft.com","createdByType":"User","createdAt":"2023-01-11T11:55:18.8350827","lastModifiedBy":"zuh@microsoft.com","lastModifiedByType":"User","lastModifiedAt":"2023-01-11T11:55:18.8350827"},"properties":{"provisioningState":"Waiting","defaultDomain":"icybush-36fe4a11.eastus.azurecontainerapps.io","staticIp":"20.237.46.192","appLogsConfiguration":{"destination":"log-analytics","logAnalyticsConfiguration":{"customerId":"97a113ac-9dbf-4e46-bec0-94f3194227d3"}},"zoneRedundant":false,"customDomainConfiguration":{"customDomainVerificationId":"79CA8690E6B618792A80838552EF20F439BB6386E447A1FE057FC382E98FF1B3"}},"sku":{"name":"Consumption"}}'
-    headers:
-      api-supported-versions:
-      - 2022-01-01-preview, 2022-03-01, 2022-06-01-preview, 2022-10-01, 2022-11-01-preview
-      cache-control:
-      - no-cache
-      content-length:
-      - '936'
-      content-type:
-      - application/json; charset=utf-8
-      date:
-      - Wed, 11 Jan 2023 12:00:03 GMT
-      expires:
-      - '-1'
-      pragma:
-      - no-cache
-      strict-transport-security:
-      - max-age=31536000; includeSubDomains
-      vary:
-      - Accept-Encoding
-      x-content-type-options:
-      - nosniff
-    status:
-      code: 200
-      message: OK
-- request:
-    body: '{"location": "northcentralusstage", "tags": null, "sku": {"name": "consumption"},
-      "properties": {"daprAIInstrumentationKey": null, "vnetConfiguration": null,
-      "internalLoadBalancerEnabled": null, "appLogsConfiguration": {"destination":
-      "log-analytics", "logAnalyticsConfiguration": {"customerId": "9df113fc-4f0f-4df9-915d-ed0c64470216",
-      "sharedKey": "CDpjz8Omvy4yanUV+PmHsSvJ+8FfcwHNnpXgLMfFEhaHwYypw/BorbyFK4sy6f35JB/vwkLT2t/qN8aSKOvnTw=="}},
-      "customDomainConfiguration": null, "zoneRedundant": false}}'
-    headers:
-      Accept:
-      - '*/*'
-      Accept-Encoding:
-      - gzip, deflate
-      CommandName:
-      - containerapp env create
-      Connection:
-      - keep-alive
-      Content-Length:
-      - '502'
-      Content-Type:
-      - application/json
-      ParameterSetName:
-      - -g -n --logs-workspace-id --logs-workspace-key
-      User-Agent:
-      - python/3.9.7 (Windows-10-10.0.22621-SP0) AZURECLI/2.44.0
-    method: GET
-    uri: https://management.azure.com/subscriptions/00000000-0000-0000-0000-000000000000/resourceGroups/clitest.rg000001/providers/Microsoft.App/managedEnvironments/containerapp-e2e-env000002?api-version=2022-06-01-preview
-  response:
-    body:
-      string: '{"id":"/subscriptions/00000000-0000-0000-0000-000000000000/resourceGroups/clitest.rg000001/providers/Microsoft.App/managedEnvironments/containerapp-e2e-env000002","name":"containerapp-e2e-env000002","type":"Microsoft.App/managedEnvironments","location":"eastus","systemData":{"createdBy":"zuh@microsoft.com","createdByType":"User","createdAt":"2023-01-11T11:55:18.8350827","lastModifiedBy":"zuh@microsoft.com","lastModifiedByType":"User","lastModifiedAt":"2023-01-11T11:55:18.8350827"},"properties":{"provisioningState":"Waiting","defaultDomain":"icybush-36fe4a11.eastus.azurecontainerapps.io","staticIp":"20.237.46.192","appLogsConfiguration":{"destination":"log-analytics","logAnalyticsConfiguration":{"customerId":"97a113ac-9dbf-4e46-bec0-94f3194227d3"}},"zoneRedundant":false,"customDomainConfiguration":{"customDomainVerificationId":"79CA8690E6B618792A80838552EF20F439BB6386E447A1FE057FC382E98FF1B3"}},"sku":{"name":"Consumption"}}'
-    headers:
-      api-supported-versions:
-      - 2022-01-01-preview, 2022-03-01, 2022-06-01-preview, 2022-10-01, 2022-11-01-preview
-      cache-control:
-      - no-cache
-      content-length:
-      - '936'
-      content-type:
-      - application/json; charset=utf-8
-      date:
-      - Wed, 11 Jan 2023 12:00:07 GMT
-      expires:
-      - '-1'
-      pragma:
-      - no-cache
-      server:
-      - Microsoft-IIS/10.0
-      strict-transport-security:
-      - max-age=31536000; includeSubDomains
-      x-content-type-options:
-      - nosniff
-      x-ms-async-operation-timeout:
-      - PT15M
-      x-ms-ratelimit-remaining-subscription-resource-requests:
-      - '99'
-      x-powered-by:
-      - ASP.NET
-    status:
-      code: 201
-      message: Created
-- request:
-    body: null
-    headers:
-      Accept:
-      - '*/*'
-      Accept-Encoding:
-      - gzip, deflate
-      CommandName:
-      - containerapp env create
-      Connection:
-      - keep-alive
-      ParameterSetName:
-      - -g -n --logs-workspace-id --logs-workspace-key
-      User-Agent:
-      - python/3.9.7 (Windows-10-10.0.22621-SP0) AZURECLI/2.44.0
-    method: GET
-    uri: https://management.azure.com/subscriptions/00000000-0000-0000-0000-000000000000/resourceGroups/clitest.rg000001/providers/Microsoft.App/managedEnvironments/containerapp-e2e-env000002?api-version=2022-06-01-preview
-  response:
-    body:
-      string: '{"id":"/subscriptions/00000000-0000-0000-0000-000000000000/resourceGroups/clitest.rg000001/providers/Microsoft.App/managedEnvironments/containerapp-e2e-env000002","name":"containerapp-e2e-env000002","type":"Microsoft.App/managedEnvironments","location":"eastus","systemData":{"createdBy":"zuh@microsoft.com","createdByType":"User","createdAt":"2023-01-11T11:55:18.8350827","lastModifiedBy":"zuh@microsoft.com","lastModifiedByType":"User","lastModifiedAt":"2023-01-11T11:55:18.8350827"},"properties":{"provisioningState":"Waiting","defaultDomain":"icybush-36fe4a11.eastus.azurecontainerapps.io","staticIp":"20.237.46.192","appLogsConfiguration":{"destination":"log-analytics","logAnalyticsConfiguration":{"customerId":"97a113ac-9dbf-4e46-bec0-94f3194227d3"}},"zoneRedundant":false,"customDomainConfiguration":{"customDomainVerificationId":"79CA8690E6B618792A80838552EF20F439BB6386E447A1FE057FC382E98FF1B3"}},"sku":{"name":"Consumption"}}'
-    headers:
-      api-supported-versions:
-      - 2022-01-01-preview, 2022-03-01, 2022-06-01-preview, 2022-10-01, 2022-11-01-preview
-      cache-control:
-      - no-cache
-      content-length:
-      - '936'
-      content-type:
-      - application/json; charset=utf-8
-      date:
-      - Wed, 11 Jan 2023 12:00:11 GMT
-      expires:
-      - '-1'
-      pragma:
-      - no-cache
-      server:
-      - Microsoft-IIS/10.0
-      strict-transport-security:
-      - max-age=31536000; includeSubDomains
-      transfer-encoding:
-      - chunked
-      vary:
-      - Accept-Encoding,Accept-Encoding
-      x-content-type-options:
-      - nosniff
-      x-powered-by:
-      - ASP.NET
-    status:
-      code: 200
-      message: OK
-- request:
-    body: null
-    headers:
-      Accept:
-      - '*/*'
-      Accept-Encoding:
-      - gzip, deflate
-      CommandName:
-      - containerapp env create
-      Connection:
-      - keep-alive
-      ParameterSetName:
-      - -g -n --logs-workspace-id --logs-workspace-key
-      User-Agent:
-      - python/3.9.7 (Windows-10-10.0.22621-SP0) AZURECLI/2.44.0
-    method: GET
-    uri: https://management.azure.com/subscriptions/00000000-0000-0000-0000-000000000000/resourceGroups/clitest.rg000001/providers/Microsoft.App/managedEnvironments/containerapp-e2e-env000002?api-version=2022-06-01-preview
-  response:
-    body:
-      string: '{"id":"/subscriptions/00000000-0000-0000-0000-000000000000/resourceGroups/clitest.rg000001/providers/Microsoft.App/managedEnvironments/containerapp-e2e-env000002","name":"containerapp-e2e-env000002","type":"Microsoft.App/managedEnvironments","location":"eastus","systemData":{"createdBy":"zuh@microsoft.com","createdByType":"User","createdAt":"2023-01-11T11:55:18.8350827","lastModifiedBy":"zuh@microsoft.com","lastModifiedByType":"User","lastModifiedAt":"2023-01-11T11:55:18.8350827"},"properties":{"provisioningState":"Waiting","defaultDomain":"icybush-36fe4a11.eastus.azurecontainerapps.io","staticIp":"20.237.46.192","appLogsConfiguration":{"destination":"log-analytics","logAnalyticsConfiguration":{"customerId":"97a113ac-9dbf-4e46-bec0-94f3194227d3"}},"zoneRedundant":false,"customDomainConfiguration":{"customDomainVerificationId":"79CA8690E6B618792A80838552EF20F439BB6386E447A1FE057FC382E98FF1B3"}},"sku":{"name":"Consumption"}}'
-    headers:
-      api-supported-versions:
-      - 2022-01-01-preview, 2022-03-01, 2022-06-01-preview, 2022-10-01, 2022-11-01-preview
-      cache-control:
-      - no-cache
-      content-length:
-      - '936'
-      content-type:
-      - application/json; charset=utf-8
-      date:
-      - Wed, 11 Jan 2023 12:00:15 GMT
-      expires:
-      - '-1'
-      pragma:
-      - no-cache
-      server:
-      - Microsoft-IIS/10.0
-      strict-transport-security:
-      - max-age=31536000; includeSubDomains
-      transfer-encoding:
-      - chunked
-      vary:
-      - Accept-Encoding,Accept-Encoding
-      x-content-type-options:
-      - nosniff
-      x-powered-by:
-      - ASP.NET
-    status:
-      code: 200
-      message: OK
-- request:
-    body: null
-    headers:
-      Accept:
-      - '*/*'
-      Accept-Encoding:
-      - gzip, deflate
-      CommandName:
-      - containerapp env create
-      Connection:
-      - keep-alive
-      ParameterSetName:
-      - -g -n --logs-workspace-id --logs-workspace-key
-      User-Agent:
-      - python/3.9.7 (Windows-10-10.0.22621-SP0) AZURECLI/2.44.0
-    method: GET
-    uri: https://management.azure.com/subscriptions/00000000-0000-0000-0000-000000000000/resourceGroups/clitest.rg000001/providers/Microsoft.App/managedEnvironments/containerapp-e2e-env000002?api-version=2022-06-01-preview
-  response:
-    body:
-      string: '{"id":"/subscriptions/00000000-0000-0000-0000-000000000000/resourceGroups/clitest.rg000001/providers/Microsoft.App/managedEnvironments/containerapp-e2e-env000002","name":"containerapp-e2e-env000002","type":"Microsoft.App/managedEnvironments","location":"eastus","systemData":{"createdBy":"zuh@microsoft.com","createdByType":"User","createdAt":"2023-01-11T11:55:18.8350827","lastModifiedBy":"zuh@microsoft.com","lastModifiedByType":"User","lastModifiedAt":"2023-01-11T11:55:18.8350827"},"properties":{"provisioningState":"Waiting","defaultDomain":"icybush-36fe4a11.eastus.azurecontainerapps.io","staticIp":"20.237.46.192","appLogsConfiguration":{"destination":"log-analytics","logAnalyticsConfiguration":{"customerId":"97a113ac-9dbf-4e46-bec0-94f3194227d3"}},"zoneRedundant":false,"customDomainConfiguration":{"customDomainVerificationId":"79CA8690E6B618792A80838552EF20F439BB6386E447A1FE057FC382E98FF1B3"}},"sku":{"name":"Consumption"}}'
-    headers:
-      api-supported-versions:
-      - 2022-01-01-preview, 2022-03-01, 2022-06-01-preview, 2022-10-01, 2022-11-01-preview
-      cache-control:
-      - no-cache
-      content-length:
-      - '936'
-      content-type:
-      - application/json; charset=utf-8
-      date:
-      - Wed, 11 Jan 2023 12:00:20 GMT
-      expires:
-      - '-1'
-      pragma:
-      - no-cache
-      server:
-      - Microsoft-IIS/10.0
-      strict-transport-security:
-      - max-age=31536000; includeSubDomains
-      transfer-encoding:
-      - chunked
-      vary:
-      - Accept-Encoding,Accept-Encoding
-      x-content-type-options:
-      - nosniff
-      x-powered-by:
-      - ASP.NET
-    status:
-      code: 200
-      message: OK
-- request:
-    body: null
-    headers:
-      Accept:
-      - '*/*'
-      Accept-Encoding:
-      - gzip, deflate
-      CommandName:
-      - containerapp env create
-      Connection:
-      - keep-alive
-      ParameterSetName:
-      - -g -n --logs-workspace-id --logs-workspace-key
-      User-Agent:
-      - python/3.9.7 (Windows-10-10.0.22621-SP0) AZURECLI/2.44.0
-    method: GET
-    uri: https://management.azure.com/subscriptions/00000000-0000-0000-0000-000000000000/resourceGroups/clitest.rg000001/providers/Microsoft.App/managedEnvironments/containerapp-e2e-env000002?api-version=2022-06-01-preview
-  response:
-    body:
-      string: '{"id":"/subscriptions/00000000-0000-0000-0000-000000000000/resourceGroups/clitest.rg000001/providers/Microsoft.App/managedEnvironments/containerapp-e2e-env000002","name":"containerapp-e2e-env000002","type":"Microsoft.App/managedEnvironments","location":"eastus","systemData":{"createdBy":"zuh@microsoft.com","createdByType":"User","createdAt":"2023-01-11T11:55:18.8350827","lastModifiedBy":"zuh@microsoft.com","lastModifiedByType":"User","lastModifiedAt":"2023-01-11T11:55:18.8350827"},"properties":{"provisioningState":"Waiting","defaultDomain":"icybush-36fe4a11.eastus.azurecontainerapps.io","staticIp":"20.237.46.192","appLogsConfiguration":{"destination":"log-analytics","logAnalyticsConfiguration":{"customerId":"97a113ac-9dbf-4e46-bec0-94f3194227d3"}},"zoneRedundant":false,"customDomainConfiguration":{"customDomainVerificationId":"79CA8690E6B618792A80838552EF20F439BB6386E447A1FE057FC382E98FF1B3"}},"sku":{"name":"Consumption"}}'
-=======
       string: '{"id":"/subscriptions/00000000-0000-0000-0000-000000000000/providers/Microsoft.App","namespace":"Microsoft.App","authorizations":[{"applicationId":"7e3bc4fd-85a3-4192-b177-5b8bfc87f42c","roleDefinitionId":"39a74f72-b40f-4bdc-b639-562fe2260bf0"},{"applicationId":"3734c1a4-2bed-4998-a37a-ff1a9e7bf019","roleDefinitionId":"5c779a4f-5cb2-4547-8c41-478d9be8ba90"},{"applicationId":"55ebbb62-3b9c-49fd-9b87-9595226dd4ac","roleDefinitionId":"e49ca620-7992-4561-a7df-4ed67dad77b5","managedByRoleDefinitionId":"9e3af657-a8ff-583c-a75c-2fe7c4bcb635"}],"resourceTypes":[{"resourceType":"operations","locations":["North
         Central US (Stage)","Central US EUAP","East US 2 EUAP","Canada Central","West
         Europe","North Europe","East US","East US 2","East Asia","Australia East","Germany
@@ -5227,7 +2617,6 @@
         US EUAP","East US 2 EUAP","North Central US (Stage)","Australia East","North
         Central US","East US 2","West Europe","Central US","East US","North Europe","South
         Central US","UK South","West US 3"],"apiVersions":["2022-11-01-preview","2022-10-01","2022-06-01-preview"],"capabilities":"None"}],"registrationState":"Registered","registrationPolicy":"RegistrationRequired"}'
->>>>>>> 93484371
     headers:
       cache-control:
       - no-cache
