<<<<<<< HEAD
interactions:
- request:
    body: null
    headers:
      Accept:
      - application/json
      Accept-Encoding:
      - gzip, deflate
      CommandName:
      - containerapp env show
      Connection:
      - keep-alive
      ParameterSetName:
      - -g -n
      User-Agent:
      - AZURECLI/2.59.0 azsdk-python-core/1.28.0 Python/3.8.10 (Windows-10-10.0.22631-SP0)
    method: GET
    uri: https://management.azure.com/subscriptions/00000000-0000-0000-0000-000000000000/providers/Microsoft.App?api-version=2022-09-01
  response:
    body:
      string: '{"id":"/subscriptions/00000000-0000-0000-0000-000000000000/providers/Microsoft.App","namespace":"Microsoft.App","authorizations":[{"applicationId":"7e3bc4fd-85a3-4192-b177-5b8bfc87f42c","roleDefinitionId":"39a74f72-b40f-4bdc-b639-562fe2260bf0"},{"applicationId":"3734c1a4-2bed-4998-a37a-ff1a9e7bf019","roleDefinitionId":"5c779a4f-5cb2-4547-8c41-478d9be8ba90"},{"applicationId":"55ebbb62-3b9c-49fd-9b87-9595226dd4ac","roleDefinitionId":"e49ca620-7992-4561-a7df-4ed67dad77b5","managedByRoleDefinitionId":"9e3af657-a8ff-583c-a75c-2fe7c4bcb635"},{"applicationId":"1459b1f6-7a5b-4300-93a2-44b4a651759f","roleDefinitionId":"3c5f1b29-9e3d-4a22-b5d6-9ff4e5a37974"}],"resourceTypes":[{"resourceType":"managedEnvironments","locations":["North
        Central US (Stage)","Central US EUAP","East US 2 EUAP","West US 2","Southeast
        Asia","Sweden Central","Canada Central","West Europe","North Europe","East
        US","East US 2","East Asia","Australia East","Germany West Central","Japan
        East","UK South","West US","Central US","North Central US","South Central
        US","Korea Central","Brazil South","West US 3","France Central","South Africa
        North","Norway East","Switzerland North","UAE North","Canada East","West Central
        US","UK West","Central India","Switzerland West","Italy North","Poland Central"],"apiVersions":["2024-03-01","2024-02-02-preview","2023-11-02-preview","2023-08-01-preview","2023-05-02-preview","2023-05-01","2023-04-01-preview","2022-11-01-preview","2022-10-01","2022-06-01-preview","2022-03-01"],"defaultApiVersion":"2023-05-01","capabilities":"CrossResourceGroupResourceMove,
        CrossSubscriptionResourceMove, SystemAssignedResourceIdentity, SupportsTags,
        SupportsLocation"},{"resourceType":"operations","locations":["North Central
        US (Stage)","Central US EUAP","East US 2 EUAP","West US 2","Southeast Asia","Sweden
        Central","Canada Central","West Europe","North Europe","East US","East US
        2","East Asia","Australia East","Germany West Central","Japan East","UK South","West
        US","Central US","North Central US","South Central US","Korea Central","Brazil
        South","West US 3","France Central","South Africa North","Norway East","Switzerland
        North","UAE North","Canada East","West Central US","UK West","Central India","Italy
        North","Poland Central"],"apiVersions":["2024-02-02-preview","2023-11-02-preview","2023-08-01-preview","2023-05-02-preview","2023-05-01","2023-04-01-preview","2023-02-01","2022-11-01-preview","2022-10-01","2022-06-01-preview","2022-03-01"],"defaultApiVersion":"2023-11-02-preview","capabilities":"None"},{"resourceType":"managedEnvironments/certificates","locations":["Central
        US EUAP","East US 2 EUAP","North Central US (Stage)","West US 2","Southeast
        Asia","Sweden Central","Canada Central","West Europe","North Europe","East
        US","East US 2","East Asia","Australia East","Germany West Central","Japan
        East","UK South","West US","Central US","North Central US","South Central
        US","Korea Central","Brazil South","West US 3","France Central","South Africa
        North","Norway East","Switzerland North","UAE North","Canada East","West Central
        US","UK West","Central India","Switzerland West","Italy North","Poland Central"],"apiVersions":["2024-03-01","2024-02-02-preview","2023-11-02-preview","2023-08-01-preview","2023-05-02-preview","2023-05-01","2023-04-01-preview","2022-11-01-preview","2022-10-01","2022-06-01-preview","2022-03-01"],"defaultApiVersion":"2023-05-01","capabilities":"CrossResourceGroupResourceMove,
        CrossSubscriptionResourceMove, SupportsTags, SupportsLocation"},{"resourceType":"managedEnvironments/managedCertificates","locations":["Central
        US EUAP","East US 2 EUAP","North Central US (Stage)","West US 2","Southeast
        Asia","Sweden Central","Canada Central","West Europe","North Europe","East
        US","East US 2","East Asia","Australia East","Germany West Central","Japan
        East","UK South","West US","Central US","North Central US","South Central
        US","Korea Central","Brazil South","West US 3","France Central","South Africa
        North","Norway East","Switzerland North","UAE North","Canada East","West Central
        US","UK West","Central India","Switzerland West","Italy North","Poland Central"],"apiVersions":["2024-03-01","2024-02-02-preview","2023-11-02-preview","2023-08-01-preview","2023-05-02-preview","2023-05-01","2023-04-01-preview","2022-11-01-preview"],"defaultApiVersion":"2023-05-01","capabilities":"CrossResourceGroupResourceMove,
        CrossSubscriptionResourceMove, SupportsTags, SupportsLocation"},{"resourceType":"containerApps","locations":["Central
        US EUAP","East US 2 EUAP","North Central US (Stage)","West US 2","Southeast
        Asia","Sweden Central","Canada Central","West Europe","North Europe","East
        US","East US 2","East Asia","Australia East","Germany West Central","Japan
        East","UK South","West US","Central US","North Central US","South Central
        US","Korea Central","Brazil South","West US 3","France Central","South Africa
        North","Norway East","Switzerland North","UAE North","Canada East","West Central
        US","UK West","Central India","Switzerland West","Italy North","Poland Central"],"apiVersions":["2024-03-01","2024-02-02-preview","2023-11-02-preview","2023-08-01-preview","2023-05-02-preview","2023-05-01","2023-04-01-preview","2022-11-01-preview","2022-10-01","2022-06-01-preview","2022-03-01"],"defaultApiVersion":"2023-05-01","capabilities":"CrossResourceGroupResourceMove,
        CrossSubscriptionResourceMove, SystemAssignedResourceIdentity, SupportsTags,
        SupportsLocation"},{"resourceType":"containerApps/privateEndpointConnectionProxies","locations":["Central
        US EUAP","East US 2 EUAP","North Central US (Stage)","West US 2","Southeast
        Asia","Sweden Central","Canada Central","West Europe","North Europe","East
        US","East US 2","East Asia","Australia East","Germany West Central","Japan
        East","UK South","West US","Central US","North Central US","South Central
        US","Korea Central","Brazil South","West US 3","France Central","South Africa
        North","Norway East","Switzerland North","UAE North","Canada East","West Central
        US","UK West","Central India","Switzerland West","Italy North","Poland Central"],"apiVersions":["2024-02-02-preview","2023-11-02-preview"],"defaultApiVersion":"2023-11-02-preview","capabilities":"None"},{"resourceType":"managedEnvironments/privateEndpointConnectionProxies","locations":["Central
        US EUAP","East US 2 EUAP","North Central US (Stage)","West US 2","Southeast
        Asia","Sweden Central","Canada Central","West Europe","North Europe","East
        US","East US 2","East Asia","Australia East","Germany West Central","Japan
        East","UK South","West US","Central US","North Central US","South Central
        US","Korea Central","Brazil South","West US 3","France Central","South Africa
        North","Norway East","Switzerland North","UAE North","Canada East","West Central
        US","UK West","Central India","Switzerland West","Italy North","Poland Central"],"apiVersions":["2024-02-02-preview","2023-11-02-preview"],"defaultApiVersion":"2023-11-02-preview","capabilities":"None"},{"resourceType":"sessionPools","locations":["North
        Central US (Stage)","Central US EUAP","East US 2 EUAP","West US 2","Southeast
        Asia","Sweden Central","Canada Central","West Europe","North Europe","East
        US","East US 2","East Asia","Australia East","Germany West Central","Japan
        East","UK South","West US","Central US","North Central US","South Central
        US","Korea Central","Brazil South","West US 3","France Central","South Africa
        North","Norway East","Switzerland North","UAE North","Canada East","West Central
        US","UK West","Central India","Switzerland West","Italy North","Poland Central"],"apiVersions":["2024-02-02-preview","2023-11-02-preview","2023-08-01-preview"],"defaultApiVersion":"2024-02-02-preview","capabilities":"CrossResourceGroupResourceMove,
        CrossSubscriptionResourceMove, SystemAssignedResourceIdentity, SupportsTags,
        SupportsLocation"},{"resourceType":"jobs","locations":["Central US EUAP","East
        US 2 EUAP","North Central US (Stage)","West US 2","Southeast Asia","Sweden
        Central","Canada Central","West Europe","North Europe","East US","East US
        2","East Asia","Australia East","Germany West Central","Japan East","UK South","West
        US","Central US","North Central US","South Central US","Korea Central","Brazil
        South","West US 3","France Central","South Africa North","Norway East","Switzerland
        North","UAE North","Canada East","West Central US","UK West","Central India","Switzerland
        West","Italy North","Poland Central"],"apiVersions":["2024-03-01","2024-02-02-preview","2023-11-02-preview","2023-08-01-preview","2023-05-02-preview","2023-05-01","2023-04-01-preview","2022-11-01-preview"],"defaultApiVersion":"2023-05-01","capabilities":"CrossResourceGroupResourceMove,
        CrossSubscriptionResourceMove, SystemAssignedResourceIdentity, SupportsTags,
        SupportsLocation"},{"resourceType":"locations","locations":[],"apiVersions":["2024-03-01","2024-02-02-preview","2023-11-02-preview","2023-08-01-preview","2023-05-02-preview","2023-05-01","2023-04-01-preview","2022-11-01-preview","2022-10-01","2022-06-01-preview","2022-03-01"],"defaultApiVersion":"2023-05-01","capabilities":"None"},{"resourceType":"locations/managedEnvironmentOperationResults","locations":["Central
        US EUAP","East US 2 EUAP","North Central US (Stage)","West US 2","Southeast
        Asia","Sweden Central","Canada Central","West Europe","North Europe","East
        US","East US 2","East Asia","Australia East","Germany West Central","Japan
        East","UK South","West US","Central US","North Central US","South Central
        US","Korea Central","Brazil South","West US 3","France Central","South Africa
        North","Norway East","Switzerland North","UAE North","Canada East","West Central
        US","UK West","Central India","Switzerland West","Italy North","Poland Central"],"apiVersions":["2024-03-01","2024-02-02-preview","2023-11-02-preview","2023-08-01-preview","2023-05-02-preview","2023-05-01","2023-04-01-preview","2022-11-01-preview","2022-10-01","2022-06-01-preview","2022-03-01"],"defaultApiVersion":"2023-05-01","capabilities":"None"},{"resourceType":"locations/managedEnvironmentOperationStatuses","locations":["Central
        US EUAP","East US 2 EUAP","North Central US (Stage)","West US 2","Southeast
        Asia","Sweden Central","Canada Central","West Europe","North Europe","East
        US","East US 2","East Asia","Australia East","Germany West Central","Japan
        East","UK South","West US","Central US","North Central US","South Central
        US","Korea Central","Brazil South","West US 3","France Central","South Africa
        North","Norway East","Switzerland North","UAE North","Canada East","West Central
        US","UK West","Central India","Switzerland West","Italy North","Poland Central"],"apiVersions":["2024-03-01","2024-02-02-preview","2023-11-02-preview","2023-08-01-preview","2023-05-02-preview","2023-05-01","2023-04-01-preview","2022-11-01-preview","2022-10-01","2022-06-01-preview","2022-03-01"],"defaultApiVersion":"2023-05-01","capabilities":"None"},{"resourceType":"locations/containerappOperationResults","locations":["Central
        US EUAP","East US 2 EUAP","North Central US (Stage)","West US 2","Southeast
        Asia","Sweden Central","Canada Central","West Europe","North Europe","East
        US","East US 2","East Asia","Australia East","Germany West Central","Japan
        East","UK South","West US","Central US","North Central US","South Central
        US","Korea Central","Brazil South","West US 3","France Central","South Africa
        North","Norway East","Switzerland North","UAE North","Canada East","West Central
        US","UK West","Central India","Switzerland West","Italy North","Poland Central"],"apiVersions":["2024-03-01","2024-02-02-preview","2023-11-02-preview","2023-08-01-preview","2023-05-02-preview","2023-05-01","2023-04-01-preview","2022-11-01-preview","2022-10-01","2022-06-01-preview","2022-03-01"],"defaultApiVersion":"2023-05-01","capabilities":"None"},{"resourceType":"locations/containerappOperationStatuses","locations":["Central
        US EUAP","East US 2 EUAP","North Central US (Stage)","West US 2","Southeast
        Asia","Sweden Central","Canada Central","West Europe","North Europe","East
        US","East US 2","East Asia","Australia East","Germany West Central","Japan
        East","UK South","West US","Central US","North Central US","South Central
        US","Korea Central","Brazil South","West US 3","France Central","South Africa
        North","Norway East","Switzerland North","UAE North","Canada East","West Central
        US","UK West","Central India","Switzerland West","Italy North","Poland Central"],"apiVersions":["2024-03-01","2024-02-02-preview","2023-11-02-preview","2023-08-01-preview","2023-05-02-preview","2023-05-01","2023-04-01-preview","2022-11-01-preview","2022-10-01","2022-06-01-preview","2022-03-01"],"defaultApiVersion":"2023-05-01","capabilities":"None"},{"resourceType":"locations/containerappsjobOperationResults","locations":["Central
        US EUAP","East US 2 EUAP","North Central US (Stage)","West US 2","Southeast
        Asia","Sweden Central","Canada Central","West Europe","North Europe","East
        US","East US 2","East Asia","Australia East","Germany West Central","Japan
        East","UK South","West US","Central US","North Central US","South Central
        US","Korea Central","Brazil South","West US 3","France Central","South Africa
        North","Norway East","Switzerland North","UAE North","Canada East","West Central
        US","UK West","Central India","Switzerland West","Italy North","Poland Central"],"apiVersions":["2024-03-01","2024-02-02-preview","2023-11-02-preview","2023-08-01-preview","2023-05-02-preview","2023-05-01","2023-04-01-preview","2022-11-01-preview"],"defaultApiVersion":"2023-05-01","capabilities":"None"},{"resourceType":"locations/containerappsjobOperationStatuses","locations":["Central
        US EUAP","East US 2 EUAP","North Central US (Stage)","West US 2","Southeast
        Asia","Sweden Central","Canada Central","West Europe","North Europe","East
        US","East US 2","East Asia","Australia East","Germany West Central","Japan
        East","UK South","West US","Central US","North Central US","South Central
        US","Korea Central","Brazil South","West US 3","France Central","South Africa
        North","Norway East","Switzerland North","UAE North","Canada East","West Central
        US","UK West","Central India","Switzerland West","Italy North","Poland Central"],"apiVersions":["2024-03-01","2024-02-02-preview","2023-11-02-preview","2023-08-01-preview","2023-05-02-preview","2023-05-01","2023-04-01-preview","2022-11-01-preview"],"defaultApiVersion":"2023-05-01","capabilities":"None"},{"resourceType":"locations/sourceControlOperationResults","locations":["Central
        US EUAP","East US 2 EUAP","North Central US (Stage)","West US 2","Southeast
        Asia","Sweden Central","Canada Central","West Europe","North Europe","East
        US","East US 2","East Asia","Australia East","Germany West Central","Japan
        East","UK South","West US","Central US","North Central US","South Central
        US","Korea Central","Brazil South","West US 3","France Central","South Africa
        North","Norway East","Switzerland North","UAE North","Canada East","West Central
        US","UK West","Central India","Switzerland West","Italy North","Poland Central"],"apiVersions":["2024-03-01","2024-02-02-preview","2023-11-02-preview","2023-08-01-preview","2023-05-02-preview","2023-05-01","2023-04-01-preview","2022-11-01-preview","2022-10-01","2022-06-01-preview","2022-03-01"],"defaultApiVersion":"2023-05-01","capabilities":"None"},{"resourceType":"locations/sourceControlOperationStatuses","locations":["Central
        US EUAP","East US 2 EUAP","North Central US (Stage)","West US 2","Southeast
        Asia","Sweden Central","Canada Central","West Europe","North Europe","East
        US","East US 2","East Asia","Australia East","Germany West Central","Japan
        East","UK South","West US","Central US","North Central US","South Central
        US","Korea Central","Brazil South","West US 3","France Central","South Africa
        North","Norway East","Switzerland North","UAE North","Canada East","West Central
        US","UK West","Central India","Switzerland West","Italy North","Poland Central"],"apiVersions":["2024-03-01","2024-02-02-preview","2023-11-02-preview","2023-08-01-preview","2023-05-02-preview","2023-05-01","2023-04-01-preview","2022-11-01-preview","2022-10-01","2022-06-01-preview","2022-03-01"],"defaultApiVersion":"2023-05-01","capabilities":"None"},{"resourceType":"locations/usages","locations":["Central
        US EUAP","East US 2 EUAP","North Central US (Stage)","West US 2","Southeast
        Asia","Sweden Central","Canada Central","West Europe","North Europe","East
        US","East US 2","East Asia","Australia East","Germany West Central","Japan
        East","UK South","West US","Central US","North Central US","South Central
        US","Korea Central","Brazil South","West US 3","France Central","South Africa
        North","Norway East","Switzerland North","UAE North","Canada East","West Central
        US","UK West","Central India","Switzerland West","Italy North","Poland Central"],"apiVersions":["2024-03-01","2024-02-02-preview","2023-11-02-preview","2023-08-01-preview","2023-05-02-preview"],"defaultApiVersion":"2023-05-02-preview","capabilities":"None"},{"resourceType":"connectedEnvironments","locations":["Central
        US EUAP","East US 2 EUAP","North Central US (Stage)","North Central US","East
        US","East Asia","West Europe","Southeast Asia"],"apiVersions":["2024-03-01","2024-02-02-preview","2023-11-02-preview","2023-08-01-preview","2023-05-02-preview","2023-05-01","2023-04-01-preview","2022-11-01-preview","2022-10-01","2022-06-01-preview"],"defaultApiVersion":"2023-05-01","capabilities":"CrossResourceGroupResourceMove,
        CrossSubscriptionResourceMove, SupportsTags, SupportsLocation"},{"resourceType":"connectedEnvironments/certificates","locations":["Central
        US EUAP","East US 2 EUAP","North Central US (Stage)","North Central US","East
        US","East Asia","West Europe","Southeast Asia"],"apiVersions":["2024-03-01","2024-02-02-preview","2023-11-02-preview","2023-08-01-preview","2023-05-02-preview","2023-05-01","2023-04-01-preview","2022-11-01-preview","2022-10-01","2022-06-01-preview"],"defaultApiVersion":"2023-05-01","capabilities":"CrossResourceGroupResourceMove,
        CrossSubscriptionResourceMove, SupportsTags, SupportsLocation"},{"resourceType":"locations/connectedEnvironmentOperationResults","locations":["Central
        US EUAP","East US 2 EUAP","North Central US (Stage)","North Central US","East
        US","East Asia","West Europe","Southeast Asia"],"apiVersions":["2024-03-01","2024-02-02-preview","2023-11-02-preview","2023-08-01-preview","2023-05-02-preview","2023-05-01","2023-04-01-preview","2022-11-01-preview","2022-10-01","2022-06-01-preview"],"defaultApiVersion":"2023-05-01","capabilities":"None"},{"resourceType":"locations/connectedEnvironmentOperationStatuses","locations":["Central
        US EUAP","East US 2 EUAP","North Central US (Stage)","North Central US","East
        US","East Asia","West Europe","Southeast Asia"],"apiVersions":["2024-03-01","2024-02-02-preview","2023-11-02-preview","2023-08-01-preview","2023-05-02-preview","2023-05-01","2023-04-01-preview","2022-11-01-preview","2022-10-01","2022-06-01-preview"],"defaultApiVersion":"2023-05-01","capabilities":"None"},{"resourceType":"locations/managedCertificateOperationStatuses","locations":["Central
        US EUAP","East US 2 EUAP","North Central US (Stage)","West US 2","Southeast
        Asia","Sweden Central","Canada Central","West Europe","North Europe","East
        US","East US 2","East Asia","Australia East","Germany West Central","Japan
        East","UK South","West US","Central US","North Central US","South Central
        US","Korea Central","Brazil South","West US 3","France Central","South Africa
        North","Norway East","Switzerland North","UAE North","Canada East","West Central
        US","UK West","Central India","Switzerland West","Italy North","Poland Central"],"apiVersions":["2024-03-01","2024-02-02-preview","2023-11-02-preview","2023-08-01-preview","2023-05-02-preview","2023-05-01","2023-04-01-preview","2022-11-01-preview"],"defaultApiVersion":"2023-05-01","capabilities":"None"},{"resourceType":"locations/billingMeters","locations":["Central
        US EUAP","East US 2 EUAP","North Central US (Stage)","West US 2","Southeast
        Asia","Sweden Central","Canada Central","West Europe","North Europe","East
        US","East US 2","East Asia","Australia East","Germany West Central","Japan
        East","UK South","West US","Central US","North Central US","South Central
        US","Korea Central","Brazil South","West US 3","France Central","South Africa
        North","Norway East","Switzerland North","UAE North","Canada East","West Central
        US","UK West","Central India","Switzerland West","Italy North","Poland Central"],"apiVersions":["2024-03-01","2024-02-02-preview","2023-11-02-preview","2023-08-01-preview","2023-05-02-preview","2023-05-01","2023-04-01-preview","2022-11-01-preview","2022-10-01","2022-06-01-preview"],"defaultApiVersion":"2023-05-01","capabilities":"None"},{"resourceType":"locations/availableManagedEnvironmentsWorkloadProfileTypes","locations":["Central
        US EUAP","East US 2 EUAP","North Central US (Stage)","West US 2","Southeast
        Asia","Sweden Central","Canada Central","West Europe","North Europe","East
        US","East US 2","East Asia","Australia East","Germany West Central","Japan
        East","UK South","West US","Central US","North Central US","South Central
        US","Korea Central","Brazil South","West US 3","France Central","South Africa
        North","Norway East","Switzerland North","UAE North","Canada East","West Central
        US","UK West","Central India","Switzerland West","Italy North","Poland Central"],"apiVersions":["2024-03-01","2024-02-02-preview","2023-11-02-preview","2023-08-01-preview","2023-05-02-preview","2023-05-01","2023-04-01-preview","2022-11-01-preview","2022-10-01","2022-06-01-preview"],"defaultApiVersion":"2023-05-01","capabilities":"None"},{"resourceType":"getCustomDomainVerificationId","locations":["Central
        US EUAP","East US 2 EUAP","North Central US (Stage)","West US 2","Southeast
        Asia","Sweden Central","Canada Central","West Europe","North Europe","East
        US","East US 2","East Asia","Australia East","Germany West Central","Japan
        East","UK South","West US","Central US","North Central US","South Central
        US","Korea Central","Brazil South","West US 3","France Central","South Africa
        North","Norway East","Switzerland North","UAE North","Canada East","West Central
        US","UK West","Central India","Italy North","Poland Central","Switzerland
        West"],"apiVersions":["2024-03-01","2024-02-02-preview","2023-11-02-preview","2023-08-01-preview","2023-05-02-preview"],"defaultApiVersion":"2023-05-02-preview","capabilities":"None"},{"resourceType":"builders","locations":["Central
        US EUAP","East US 2 EUAP","North Central US (Stage)","West US 2","Southeast
        Asia","Sweden Central","Canada Central","West Europe","North Europe","East
        US","East US 2","East Asia","Australia East","Germany West Central","Japan
        East","UK South","West US","Central US","North Central US","South Central
        US","Korea Central","Brazil South","West US 3","France Central","South Africa
        North","Norway East","Switzerland North","UAE North","Canada East","West Central
        US","UK West","Central India","Switzerland West","Italy North","Poland Central"],"apiVersions":["2024-02-02-preview","2023-11-02-preview","2023-08-01-preview"],"defaultApiVersion":"2023-08-01-preview","capabilities":"CrossResourceGroupResourceMove,
        CrossSubscriptionResourceMove, SystemAssignedResourceIdentity, SupportsTags,
        SupportsLocation"},{"resourceType":"builders/builds","locations":["Central
        US EUAP","East US 2 EUAP","North Central US (Stage)","West US 2","Southeast
        Asia","Sweden Central","Canada Central","West Europe","North Europe","East
        US","East US 2","East Asia","Australia East","Germany West Central","Japan
        East","UK South","West US","Central US","North Central US","South Central
        US","Korea Central","Brazil South","West US 3","France Central","South Africa
        North","Norway East","Switzerland North","UAE North","Canada East","West Central
        US","UK West","Central India","Switzerland West","Italy North","Poland Central"],"apiVersions":["2024-02-02-preview","2023-11-02-preview","2023-08-01-preview"],"defaultApiVersion":"2023-08-01-preview","capabilities":"None"},{"resourceType":"builders/patches","locations":["North
        Central US (Stage)","Central US EUAP","East US 2 EUAP","West US 2","Southeast
        Asia","Sweden Central","Canada Central","West Europe","North Europe","East
        US","East US 2","East Asia","Australia East","Germany West Central","Japan
        East","UK South","West US","Central US","North Central US","South Central
        US","Korea Central","Brazil South","West US 3","France Central","South Africa
        North","Norway East","Switzerland North","UAE North","Canada East","West Central
        US","UK West","Central India","Switzerland West","Italy North","Poland Central"],"apiVersions":["2024-02-02-preview","2023-11-02-preview","2023-08-01-preview"],"defaultApiVersion":"2023-08-01-preview","capabilities":"None"},{"resourceType":"locations/OperationResults","locations":["Central
        US EUAP","East US 2 EUAP","North Central US (Stage)","West US 2","Southeast
        Asia","Sweden Central","Canada Central","West Europe","North Europe","East
        US","East US 2","East Asia","Australia East","Germany West Central","Japan
        East","UK South","West US","Central US","North Central US","South Central
        US","Korea Central","Brazil South","West US 3","France Central","South Africa
        North","Norway East","Switzerland North","UAE North","Canada East","West Central
        US","UK West","Central India","Switzerland West","Italy North","Poland Central"],"apiVersions":["2024-02-02-preview","2023-11-02-preview","2023-08-01-preview"],"defaultApiVersion":"2023-08-01-preview","capabilities":"None"},{"resourceType":"locations/OperationStatuses","locations":["Central
        US EUAP","East US 2 EUAP","North Central US (Stage)","West US 2","Southeast
        Asia","Sweden Central","Canada Central","West Europe","North Europe","East
        US","East US 2","East Asia","Australia East","Germany West Central","Japan
        East","UK South","West US","Central US","North Central US","South Central
        US","Korea Central","Brazil South","West US 3","France Central","South Africa
        North","Norway East","Switzerland North","UAE North","Canada East","West Central
        US","UK West","Central India","Switzerland West","Italy North","Poland Central"],"apiVersions":["2024-02-02-preview","2023-11-02-preview","2023-08-01-preview"],"defaultApiVersion":"2023-08-01-preview","capabilities":"None"},{"resourceType":"managedEnvironments/dotNetComponents","locations":["Central
        US EUAP","East US 2 EUAP","North Central US (Stage)","West US 2","Southeast
        Asia","Sweden Central","Canada Central","West Europe","North Europe","East
        US","East US 2","East Asia","Australia East","Germany West Central","Japan
        East","UK South","West US","Central US","North Central US","South Central
        US","Korea Central","Brazil South","West US 3","France Central","South Africa
        North","Norway East","Switzerland North","UAE North","Canada East","West Central
        US","UK West","Central India","Switzerland West","Italy North","Poland Central"],"apiVersions":["2024-02-02-preview","2023-11-02-preview"],"defaultApiVersion":"2023-11-02-preview","capabilities":"None"},{"resourceType":"managedEnvironments/javaComponents","locations":["Central
        US EUAP","East US 2 EUAP","North Central US (Stage)","West US 2","Southeast
        Asia","Sweden Central","Canada Central","West Europe","North Europe","East
        US","East US 2","East Asia","Australia East","Germany West Central","Japan
        East","UK South","West US","Central US","North Central US","South Central
        US","Korea Central","Brazil South","West US 3","France Central","South Africa
        North","Norway East","Switzerland North","UAE North","Canada East","West Central
        US","UK West","Central India","Switzerland West","Italy North","Poland Central"],"apiVersions":["2024-02-02-preview","2023-11-02-preview"],"defaultApiVersion":"2023-11-02-preview","capabilities":"None"},{"resourceType":"managedEnvironments/daprComponents","locations":["Central
        US EUAP","East US 2 EUAP","North Central US (Stage)","West US 2","Southeast
        Asia","Sweden Central","Canada Central","West Europe","North Europe","East
        US","East US 2","East Asia","Australia East","Germany West Central","Japan
        East","UK South","West US","Central US","North Central US","South Central
        US","Korea Central","Brazil South","West US 3","France Central","South Africa
        North","Norway East","Switzerland North","UAE North","Canada East","West Central
        US","UK West","Central India","Switzerland West","Italy North","Poland Central"],"apiVersions":["2024-03-01","2024-02-02-preview","2023-11-02-preview","2023-08-01-preview","2023-05-02-preview","2023-05-01","2023-04-01-preview","2022-11-01-preview","2022-10-01","2022-06-01-preview","2022-03-01"],"defaultApiVersion":"2023-05-01","capabilities":"None"},{"resourceType":"functions","locations":["North
        Central US (Stage)","Central US EUAP","West Central US"],"apiVersions":["2024-02-02-preview"],"capabilities":"SupportsExtension"}],"registrationState":"Registered","registrationPolicy":"RegistrationRequired"}'
    headers:
      cache-control:
      - no-cache
      content-length:
      - '28714'
      content-type:
      - application/json; charset=utf-8
      date:
      - Tue, 07 May 2024 16:38:18 GMT
      expires:
      - '-1'
      pragma:
      - no-cache
      strict-transport-security:
      - max-age=31536000; includeSubDomains
      x-cache:
      - CONFIG_NOCACHE
      x-content-type-options:
      - nosniff
      x-msedge-ref:
      - 'Ref A: FFB23E76DA80419689F7A8836BBE04E4 Ref B: CO6AA3150219031 Ref C: 2024-05-07T16:38:19Z'
    status:
      code: 200
      message: OK
- request:
    body: null
    headers:
      Accept:
      - '*/*'
      Accept-Encoding:
      - gzip, deflate
      CommandName:
      - containerapp env show
      Connection:
      - keep-alive
      ParameterSetName:
      - -g -n
      User-Agent:
      - python/3.8.10 (Windows-10-10.0.22631-SP0) AZURECLI/2.59.0
    method: GET
    uri: https://management.azure.com/subscriptions/00000000-0000-0000-0000-000000000000/resourceGroups/client.env_rg_northcentralusstage/providers/Microsoft.App/managedEnvironments/env-northcentralusstage?api-version=2024-02-02-preview
  response:
    body:
      string: '{"id":"/subscriptions/00000000-0000-0000-0000-000000000000/resourceGroups/client.env_rg_northcentralusstage/providers/Microsoft.App/managedEnvironments/env-northcentralusstage","name":"env-northcentralusstage","type":"Microsoft.App/managedEnvironments","location":"North
        Central US (Stage)","systemData":{"createdBy":"harrli@microsoft.com","createdByType":"User","createdAt":"2024-02-28T22:23:58.338559","lastModifiedBy":"harrli@microsoft.com","lastModifiedByType":"User","lastModifiedAt":"2024-02-28T22:23:58.338559"},"properties":{"provisioningState":"Succeeded","daprAIInstrumentationKey":null,"daprAIConnectionString":null,"vnetConfiguration":null,"defaultDomain":"mangosmoke-3816d65a.northcentralusstage.azurecontainerapps.io","staticIp":"52.238.240.238","appLogsConfiguration":{"destination":null,"logAnalyticsConfiguration":null},"openTelemetryConfiguration":null,"zoneRedundant":false,"kedaConfiguration":{"version":"2.12.1"},"daprConfiguration":{"version":"1.12.5"},"eventStreamEndpoint":"https://northcentralusstage.azurecontainerapps.dev/subscriptions/00000000-0000-0000-0000-000000000000/resourceGroups/client.env_rg_northcentralusstage/managedEnvironments/env-northcentralusstage/eventstream","customDomainConfiguration":{"customDomainVerificationId":"0FEF6FC81FA2FA9876FEE95F895AD716D01F5495C9AC8EA62F0228DC5E40B5CA","dnsSuffix":null,"certificateKeyVaultProperties":null,"certificateValue":null,"certificatePassword":null,"thumbprint":null,"subjectName":null,"expirationDate":null},"workloadProfiles":[{"workloadProfileType":"Consumption","name":"Consumption"}],"appInsightsConfiguration":null,"infrastructureResourceGroup":null,"peerAuthentication":{"mtls":{"enabled":false}},"peerTrafficConfiguration":{"encryption":{"enabled":false}}}}'
    headers:
      api-supported-versions:
      - 2022-03-01, 2022-06-01-preview, 2022-10-01, 2022-11-01-preview, 2023-04-01-preview,
        2023-05-01, 2023-05-02-preview, 2023-08-01-preview, 2023-11-02-preview, 2024-02-02-preview,
        2024-03-01
      cache-control:
      - no-cache
      content-length:
      - '1752'
      content-type:
      - application/json; charset=utf-8
      date:
      - Tue, 07 May 2024 16:38:19 GMT
      expires:
      - '-1'
      pragma:
      - no-cache
      strict-transport-security:
      - max-age=31536000; includeSubDomains
      vary:
      - Accept-Encoding
      x-cache:
      - CONFIG_NOCACHE
      x-content-type-options:
      - nosniff
      x-msedge-ref:
      - 'Ref A: B819CD9769914300BE15F3C464A672E4 Ref B: CO6AA3150218017 Ref C: 2024-05-07T16:38:19Z'
      x-powered-by:
      - ASP.NET
    status:
      code: 200
      message: OK
- request:
    body: null
    headers:
      Accept:
      - application/json
      Accept-Encoding:
      - gzip, deflate
      CommandName:
      - containerapp create
      Connection:
      - keep-alive
      ParameterSetName:
      - -g -n --image --ingress --target-port --environment --scale-rule-name --scale-rule-http-concurrency
        --scale-rule-auth --scale-rule-metadata
      User-Agent:
      - AZURECLI/2.59.0 azsdk-python-core/1.28.0 Python/3.8.10 (Windows-10-10.0.22631-SP0)
    method: GET
    uri: https://management.azure.com/subscriptions/00000000-0000-0000-0000-000000000000/providers/Microsoft.App?api-version=2022-09-01
  response:
    body:
      string: '{"id":"/subscriptions/00000000-0000-0000-0000-000000000000/providers/Microsoft.App","namespace":"Microsoft.App","authorizations":[{"applicationId":"7e3bc4fd-85a3-4192-b177-5b8bfc87f42c","roleDefinitionId":"39a74f72-b40f-4bdc-b639-562fe2260bf0"},{"applicationId":"3734c1a4-2bed-4998-a37a-ff1a9e7bf019","roleDefinitionId":"5c779a4f-5cb2-4547-8c41-478d9be8ba90"},{"applicationId":"55ebbb62-3b9c-49fd-9b87-9595226dd4ac","roleDefinitionId":"e49ca620-7992-4561-a7df-4ed67dad77b5","managedByRoleDefinitionId":"9e3af657-a8ff-583c-a75c-2fe7c4bcb635"},{"applicationId":"1459b1f6-7a5b-4300-93a2-44b4a651759f","roleDefinitionId":"3c5f1b29-9e3d-4a22-b5d6-9ff4e5a37974"}],"resourceTypes":[{"resourceType":"managedEnvironments","locations":["North
        Central US (Stage)","Central US EUAP","East US 2 EUAP","West US 2","Southeast
        Asia","Sweden Central","Canada Central","West Europe","North Europe","East
        US","East US 2","East Asia","Australia East","Germany West Central","Japan
        East","UK South","West US","Central US","North Central US","South Central
        US","Korea Central","Brazil South","West US 3","France Central","South Africa
        North","Norway East","Switzerland North","UAE North","Canada East","West Central
        US","UK West","Central India","Switzerland West","Italy North","Poland Central"],"apiVersions":["2024-03-01","2024-02-02-preview","2023-11-02-preview","2023-08-01-preview","2023-05-02-preview","2023-05-01","2023-04-01-preview","2022-11-01-preview","2022-10-01","2022-06-01-preview","2022-03-01"],"defaultApiVersion":"2023-05-01","capabilities":"CrossResourceGroupResourceMove,
        CrossSubscriptionResourceMove, SystemAssignedResourceIdentity, SupportsTags,
        SupportsLocation"},{"resourceType":"operations","locations":["North Central
        US (Stage)","Central US EUAP","East US 2 EUAP","West US 2","Southeast Asia","Sweden
        Central","Canada Central","West Europe","North Europe","East US","East US
        2","East Asia","Australia East","Germany West Central","Japan East","UK South","West
        US","Central US","North Central US","South Central US","Korea Central","Brazil
        South","West US 3","France Central","South Africa North","Norway East","Switzerland
        North","UAE North","Canada East","West Central US","UK West","Central India","Italy
        North","Poland Central"],"apiVersions":["2024-02-02-preview","2023-11-02-preview","2023-08-01-preview","2023-05-02-preview","2023-05-01","2023-04-01-preview","2023-02-01","2022-11-01-preview","2022-10-01","2022-06-01-preview","2022-03-01"],"defaultApiVersion":"2023-11-02-preview","capabilities":"None"},{"resourceType":"managedEnvironments/certificates","locations":["Central
        US EUAP","East US 2 EUAP","North Central US (Stage)","West US 2","Southeast
        Asia","Sweden Central","Canada Central","West Europe","North Europe","East
        US","East US 2","East Asia","Australia East","Germany West Central","Japan
        East","UK South","West US","Central US","North Central US","South Central
        US","Korea Central","Brazil South","West US 3","France Central","South Africa
        North","Norway East","Switzerland North","UAE North","Canada East","West Central
        US","UK West","Central India","Switzerland West","Italy North","Poland Central"],"apiVersions":["2024-03-01","2024-02-02-preview","2023-11-02-preview","2023-08-01-preview","2023-05-02-preview","2023-05-01","2023-04-01-preview","2022-11-01-preview","2022-10-01","2022-06-01-preview","2022-03-01"],"defaultApiVersion":"2023-05-01","capabilities":"CrossResourceGroupResourceMove,
        CrossSubscriptionResourceMove, SupportsTags, SupportsLocation"},{"resourceType":"managedEnvironments/managedCertificates","locations":["Central
        US EUAP","East US 2 EUAP","North Central US (Stage)","West US 2","Southeast
        Asia","Sweden Central","Canada Central","West Europe","North Europe","East
        US","East US 2","East Asia","Australia East","Germany West Central","Japan
        East","UK South","West US","Central US","North Central US","South Central
        US","Korea Central","Brazil South","West US 3","France Central","South Africa
        North","Norway East","Switzerland North","UAE North","Canada East","West Central
        US","UK West","Central India","Switzerland West","Italy North","Poland Central"],"apiVersions":["2024-03-01","2024-02-02-preview","2023-11-02-preview","2023-08-01-preview","2023-05-02-preview","2023-05-01","2023-04-01-preview","2022-11-01-preview"],"defaultApiVersion":"2023-05-01","capabilities":"CrossResourceGroupResourceMove,
        CrossSubscriptionResourceMove, SupportsTags, SupportsLocation"},{"resourceType":"containerApps","locations":["Central
        US EUAP","East US 2 EUAP","North Central US (Stage)","West US 2","Southeast
        Asia","Sweden Central","Canada Central","West Europe","North Europe","East
        US","East US 2","East Asia","Australia East","Germany West Central","Japan
        East","UK South","West US","Central US","North Central US","South Central
        US","Korea Central","Brazil South","West US 3","France Central","South Africa
        North","Norway East","Switzerland North","UAE North","Canada East","West Central
        US","UK West","Central India","Switzerland West","Italy North","Poland Central"],"apiVersions":["2024-03-01","2024-02-02-preview","2023-11-02-preview","2023-08-01-preview","2023-05-02-preview","2023-05-01","2023-04-01-preview","2022-11-01-preview","2022-10-01","2022-06-01-preview","2022-03-01"],"defaultApiVersion":"2023-05-01","capabilities":"CrossResourceGroupResourceMove,
        CrossSubscriptionResourceMove, SystemAssignedResourceIdentity, SupportsTags,
        SupportsLocation"},{"resourceType":"containerApps/privateEndpointConnectionProxies","locations":["Central
        US EUAP","East US 2 EUAP","North Central US (Stage)","West US 2","Southeast
        Asia","Sweden Central","Canada Central","West Europe","North Europe","East
        US","East US 2","East Asia","Australia East","Germany West Central","Japan
        East","UK South","West US","Central US","North Central US","South Central
        US","Korea Central","Brazil South","West US 3","France Central","South Africa
        North","Norway East","Switzerland North","UAE North","Canada East","West Central
        US","UK West","Central India","Switzerland West","Italy North","Poland Central"],"apiVersions":["2024-02-02-preview","2023-11-02-preview"],"defaultApiVersion":"2023-11-02-preview","capabilities":"None"},{"resourceType":"managedEnvironments/privateEndpointConnectionProxies","locations":["Central
        US EUAP","East US 2 EUAP","North Central US (Stage)","West US 2","Southeast
        Asia","Sweden Central","Canada Central","West Europe","North Europe","East
        US","East US 2","East Asia","Australia East","Germany West Central","Japan
        East","UK South","West US","Central US","North Central US","South Central
        US","Korea Central","Brazil South","West US 3","France Central","South Africa
        North","Norway East","Switzerland North","UAE North","Canada East","West Central
        US","UK West","Central India","Switzerland West","Italy North","Poland Central"],"apiVersions":["2024-02-02-preview","2023-11-02-preview"],"defaultApiVersion":"2023-11-02-preview","capabilities":"None"},{"resourceType":"sessionPools","locations":["North
        Central US (Stage)","Central US EUAP","East US 2 EUAP","West US 2","Southeast
        Asia","Sweden Central","Canada Central","West Europe","North Europe","East
        US","East US 2","East Asia","Australia East","Germany West Central","Japan
        East","UK South","West US","Central US","North Central US","South Central
        US","Korea Central","Brazil South","West US 3","France Central","South Africa
        North","Norway East","Switzerland North","UAE North","Canada East","West Central
        US","UK West","Central India","Switzerland West","Italy North","Poland Central"],"apiVersions":["2024-02-02-preview","2023-11-02-preview","2023-08-01-preview"],"defaultApiVersion":"2024-02-02-preview","capabilities":"CrossResourceGroupResourceMove,
        CrossSubscriptionResourceMove, SystemAssignedResourceIdentity, SupportsTags,
        SupportsLocation"},{"resourceType":"jobs","locations":["Central US EUAP","East
        US 2 EUAP","North Central US (Stage)","West US 2","Southeast Asia","Sweden
        Central","Canada Central","West Europe","North Europe","East US","East US
        2","East Asia","Australia East","Germany West Central","Japan East","UK South","West
        US","Central US","North Central US","South Central US","Korea Central","Brazil
        South","West US 3","France Central","South Africa North","Norway East","Switzerland
        North","UAE North","Canada East","West Central US","UK West","Central India","Switzerland
        West","Italy North","Poland Central"],"apiVersions":["2024-03-01","2024-02-02-preview","2023-11-02-preview","2023-08-01-preview","2023-05-02-preview","2023-05-01","2023-04-01-preview","2022-11-01-preview"],"defaultApiVersion":"2023-05-01","capabilities":"CrossResourceGroupResourceMove,
        CrossSubscriptionResourceMove, SystemAssignedResourceIdentity, SupportsTags,
        SupportsLocation"},{"resourceType":"locations","locations":[],"apiVersions":["2024-03-01","2024-02-02-preview","2023-11-02-preview","2023-08-01-preview","2023-05-02-preview","2023-05-01","2023-04-01-preview","2022-11-01-preview","2022-10-01","2022-06-01-preview","2022-03-01"],"defaultApiVersion":"2023-05-01","capabilities":"None"},{"resourceType":"locations/managedEnvironmentOperationResults","locations":["Central
        US EUAP","East US 2 EUAP","North Central US (Stage)","West US 2","Southeast
        Asia","Sweden Central","Canada Central","West Europe","North Europe","East
        US","East US 2","East Asia","Australia East","Germany West Central","Japan
        East","UK South","West US","Central US","North Central US","South Central
        US","Korea Central","Brazil South","West US 3","France Central","South Africa
        North","Norway East","Switzerland North","UAE North","Canada East","West Central
        US","UK West","Central India","Switzerland West","Italy North","Poland Central"],"apiVersions":["2024-03-01","2024-02-02-preview","2023-11-02-preview","2023-08-01-preview","2023-05-02-preview","2023-05-01","2023-04-01-preview","2022-11-01-preview","2022-10-01","2022-06-01-preview","2022-03-01"],"defaultApiVersion":"2023-05-01","capabilities":"None"},{"resourceType":"locations/managedEnvironmentOperationStatuses","locations":["Central
        US EUAP","East US 2 EUAP","North Central US (Stage)","West US 2","Southeast
        Asia","Sweden Central","Canada Central","West Europe","North Europe","East
        US","East US 2","East Asia","Australia East","Germany West Central","Japan
        East","UK South","West US","Central US","North Central US","South Central
        US","Korea Central","Brazil South","West US 3","France Central","South Africa
        North","Norway East","Switzerland North","UAE North","Canada East","West Central
        US","UK West","Central India","Switzerland West","Italy North","Poland Central"],"apiVersions":["2024-03-01","2024-02-02-preview","2023-11-02-preview","2023-08-01-preview","2023-05-02-preview","2023-05-01","2023-04-01-preview","2022-11-01-preview","2022-10-01","2022-06-01-preview","2022-03-01"],"defaultApiVersion":"2023-05-01","capabilities":"None"},{"resourceType":"locations/containerappOperationResults","locations":["Central
        US EUAP","East US 2 EUAP","North Central US (Stage)","West US 2","Southeast
        Asia","Sweden Central","Canada Central","West Europe","North Europe","East
        US","East US 2","East Asia","Australia East","Germany West Central","Japan
        East","UK South","West US","Central US","North Central US","South Central
        US","Korea Central","Brazil South","West US 3","France Central","South Africa
        North","Norway East","Switzerland North","UAE North","Canada East","West Central
        US","UK West","Central India","Switzerland West","Italy North","Poland Central"],"apiVersions":["2024-03-01","2024-02-02-preview","2023-11-02-preview","2023-08-01-preview","2023-05-02-preview","2023-05-01","2023-04-01-preview","2022-11-01-preview","2022-10-01","2022-06-01-preview","2022-03-01"],"defaultApiVersion":"2023-05-01","capabilities":"None"},{"resourceType":"locations/containerappOperationStatuses","locations":["Central
        US EUAP","East US 2 EUAP","North Central US (Stage)","West US 2","Southeast
        Asia","Sweden Central","Canada Central","West Europe","North Europe","East
        US","East US 2","East Asia","Australia East","Germany West Central","Japan
        East","UK South","West US","Central US","North Central US","South Central
        US","Korea Central","Brazil South","West US 3","France Central","South Africa
        North","Norway East","Switzerland North","UAE North","Canada East","West Central
        US","UK West","Central India","Switzerland West","Italy North","Poland Central"],"apiVersions":["2024-03-01","2024-02-02-preview","2023-11-02-preview","2023-08-01-preview","2023-05-02-preview","2023-05-01","2023-04-01-preview","2022-11-01-preview","2022-10-01","2022-06-01-preview","2022-03-01"],"defaultApiVersion":"2023-05-01","capabilities":"None"},{"resourceType":"locations/containerappsjobOperationResults","locations":["Central
        US EUAP","East US 2 EUAP","North Central US (Stage)","West US 2","Southeast
        Asia","Sweden Central","Canada Central","West Europe","North Europe","East
        US","East US 2","East Asia","Australia East","Germany West Central","Japan
        East","UK South","West US","Central US","North Central US","South Central
        US","Korea Central","Brazil South","West US 3","France Central","South Africa
        North","Norway East","Switzerland North","UAE North","Canada East","West Central
        US","UK West","Central India","Switzerland West","Italy North","Poland Central"],"apiVersions":["2024-03-01","2024-02-02-preview","2023-11-02-preview","2023-08-01-preview","2023-05-02-preview","2023-05-01","2023-04-01-preview","2022-11-01-preview"],"defaultApiVersion":"2023-05-01","capabilities":"None"},{"resourceType":"locations/containerappsjobOperationStatuses","locations":["Central
        US EUAP","East US 2 EUAP","North Central US (Stage)","West US 2","Southeast
        Asia","Sweden Central","Canada Central","West Europe","North Europe","East
        US","East US 2","East Asia","Australia East","Germany West Central","Japan
        East","UK South","West US","Central US","North Central US","South Central
        US","Korea Central","Brazil South","West US 3","France Central","South Africa
        North","Norway East","Switzerland North","UAE North","Canada East","West Central
        US","UK West","Central India","Switzerland West","Italy North","Poland Central"],"apiVersions":["2024-03-01","2024-02-02-preview","2023-11-02-preview","2023-08-01-preview","2023-05-02-preview","2023-05-01","2023-04-01-preview","2022-11-01-preview"],"defaultApiVersion":"2023-05-01","capabilities":"None"},{"resourceType":"locations/sourceControlOperationResults","locations":["Central
        US EUAP","East US 2 EUAP","North Central US (Stage)","West US 2","Southeast
        Asia","Sweden Central","Canada Central","West Europe","North Europe","East
        US","East US 2","East Asia","Australia East","Germany West Central","Japan
        East","UK South","West US","Central US","North Central US","South Central
        US","Korea Central","Brazil South","West US 3","France Central","South Africa
        North","Norway East","Switzerland North","UAE North","Canada East","West Central
        US","UK West","Central India","Switzerland West","Italy North","Poland Central"],"apiVersions":["2024-03-01","2024-02-02-preview","2023-11-02-preview","2023-08-01-preview","2023-05-02-preview","2023-05-01","2023-04-01-preview","2022-11-01-preview","2022-10-01","2022-06-01-preview","2022-03-01"],"defaultApiVersion":"2023-05-01","capabilities":"None"},{"resourceType":"locations/sourceControlOperationStatuses","locations":["Central
        US EUAP","East US 2 EUAP","North Central US (Stage)","West US 2","Southeast
        Asia","Sweden Central","Canada Central","West Europe","North Europe","East
        US","East US 2","East Asia","Australia East","Germany West Central","Japan
        East","UK South","West US","Central US","North Central US","South Central
        US","Korea Central","Brazil South","West US 3","France Central","South Africa
        North","Norway East","Switzerland North","UAE North","Canada East","West Central
        US","UK West","Central India","Switzerland West","Italy North","Poland Central"],"apiVersions":["2024-03-01","2024-02-02-preview","2023-11-02-preview","2023-08-01-preview","2023-05-02-preview","2023-05-01","2023-04-01-preview","2022-11-01-preview","2022-10-01","2022-06-01-preview","2022-03-01"],"defaultApiVersion":"2023-05-01","capabilities":"None"},{"resourceType":"locations/usages","locations":["Central
        US EUAP","East US 2 EUAP","North Central US (Stage)","West US 2","Southeast
        Asia","Sweden Central","Canada Central","West Europe","North Europe","East
        US","East US 2","East Asia","Australia East","Germany West Central","Japan
        East","UK South","West US","Central US","North Central US","South Central
        US","Korea Central","Brazil South","West US 3","France Central","South Africa
        North","Norway East","Switzerland North","UAE North","Canada East","West Central
        US","UK West","Central India","Switzerland West","Italy North","Poland Central"],"apiVersions":["2024-03-01","2024-02-02-preview","2023-11-02-preview","2023-08-01-preview","2023-05-02-preview"],"defaultApiVersion":"2023-05-02-preview","capabilities":"None"},{"resourceType":"connectedEnvironments","locations":["Central
        US EUAP","East US 2 EUAP","North Central US (Stage)","North Central US","East
        US","East Asia","West Europe","Southeast Asia"],"apiVersions":["2024-03-01","2024-02-02-preview","2023-11-02-preview","2023-08-01-preview","2023-05-02-preview","2023-05-01","2023-04-01-preview","2022-11-01-preview","2022-10-01","2022-06-01-preview"],"defaultApiVersion":"2023-05-01","capabilities":"CrossResourceGroupResourceMove,
        CrossSubscriptionResourceMove, SupportsTags, SupportsLocation"},{"resourceType":"connectedEnvironments/certificates","locations":["Central
        US EUAP","East US 2 EUAP","North Central US (Stage)","North Central US","East
        US","East Asia","West Europe","Southeast Asia"],"apiVersions":["2024-03-01","2024-02-02-preview","2023-11-02-preview","2023-08-01-preview","2023-05-02-preview","2023-05-01","2023-04-01-preview","2022-11-01-preview","2022-10-01","2022-06-01-preview"],"defaultApiVersion":"2023-05-01","capabilities":"CrossResourceGroupResourceMove,
        CrossSubscriptionResourceMove, SupportsTags, SupportsLocation"},{"resourceType":"locations/connectedEnvironmentOperationResults","locations":["Central
        US EUAP","East US 2 EUAP","North Central US (Stage)","North Central US","East
        US","East Asia","West Europe","Southeast Asia"],"apiVersions":["2024-03-01","2024-02-02-preview","2023-11-02-preview","2023-08-01-preview","2023-05-02-preview","2023-05-01","2023-04-01-preview","2022-11-01-preview","2022-10-01","2022-06-01-preview"],"defaultApiVersion":"2023-05-01","capabilities":"None"},{"resourceType":"locations/connectedEnvironmentOperationStatuses","locations":["Central
        US EUAP","East US 2 EUAP","North Central US (Stage)","North Central US","East
        US","East Asia","West Europe","Southeast Asia"],"apiVersions":["2024-03-01","2024-02-02-preview","2023-11-02-preview","2023-08-01-preview","2023-05-02-preview","2023-05-01","2023-04-01-preview","2022-11-01-preview","2022-10-01","2022-06-01-preview"],"defaultApiVersion":"2023-05-01","capabilities":"None"},{"resourceType":"locations/managedCertificateOperationStatuses","locations":["Central
        US EUAP","East US 2 EUAP","North Central US (Stage)","West US 2","Southeast
        Asia","Sweden Central","Canada Central","West Europe","North Europe","East
        US","East US 2","East Asia","Australia East","Germany West Central","Japan
        East","UK South","West US","Central US","North Central US","South Central
        US","Korea Central","Brazil South","West US 3","France Central","South Africa
        North","Norway East","Switzerland North","UAE North","Canada East","West Central
        US","UK West","Central India","Switzerland West","Italy North","Poland Central"],"apiVersions":["2024-03-01","2024-02-02-preview","2023-11-02-preview","2023-08-01-preview","2023-05-02-preview","2023-05-01","2023-04-01-preview","2022-11-01-preview"],"defaultApiVersion":"2023-05-01","capabilities":"None"},{"resourceType":"locations/billingMeters","locations":["Central
        US EUAP","East US 2 EUAP","North Central US (Stage)","West US 2","Southeast
        Asia","Sweden Central","Canada Central","West Europe","North Europe","East
        US","East US 2","East Asia","Australia East","Germany West Central","Japan
        East","UK South","West US","Central US","North Central US","South Central
        US","Korea Central","Brazil South","West US 3","France Central","South Africa
        North","Norway East","Switzerland North","UAE North","Canada East","West Central
        US","UK West","Central India","Switzerland West","Italy North","Poland Central"],"apiVersions":["2024-03-01","2024-02-02-preview","2023-11-02-preview","2023-08-01-preview","2023-05-02-preview","2023-05-01","2023-04-01-preview","2022-11-01-preview","2022-10-01","2022-06-01-preview"],"defaultApiVersion":"2023-05-01","capabilities":"None"},{"resourceType":"locations/availableManagedEnvironmentsWorkloadProfileTypes","locations":["Central
        US EUAP","East US 2 EUAP","North Central US (Stage)","West US 2","Southeast
        Asia","Sweden Central","Canada Central","West Europe","North Europe","East
        US","East US 2","East Asia","Australia East","Germany West Central","Japan
        East","UK South","West US","Central US","North Central US","South Central
        US","Korea Central","Brazil South","West US 3","France Central","South Africa
        North","Norway East","Switzerland North","UAE North","Canada East","West Central
        US","UK West","Central India","Switzerland West","Italy North","Poland Central"],"apiVersions":["2024-03-01","2024-02-02-preview","2023-11-02-preview","2023-08-01-preview","2023-05-02-preview","2023-05-01","2023-04-01-preview","2022-11-01-preview","2022-10-01","2022-06-01-preview"],"defaultApiVersion":"2023-05-01","capabilities":"None"},{"resourceType":"getCustomDomainVerificationId","locations":["Central
        US EUAP","East US 2 EUAP","North Central US (Stage)","West US 2","Southeast
        Asia","Sweden Central","Canada Central","West Europe","North Europe","East
        US","East US 2","East Asia","Australia East","Germany West Central","Japan
        East","UK South","West US","Central US","North Central US","South Central
        US","Korea Central","Brazil South","West US 3","France Central","South Africa
        North","Norway East","Switzerland North","UAE North","Canada East","West Central
        US","UK West","Central India","Italy North","Poland Central","Switzerland
        West"],"apiVersions":["2024-03-01","2024-02-02-preview","2023-11-02-preview","2023-08-01-preview","2023-05-02-preview"],"defaultApiVersion":"2023-05-02-preview","capabilities":"None"},{"resourceType":"builders","locations":["Central
        US EUAP","East US 2 EUAP","North Central US (Stage)","West US 2","Southeast
        Asia","Sweden Central","Canada Central","West Europe","North Europe","East
        US","East US 2","East Asia","Australia East","Germany West Central","Japan
        East","UK South","West US","Central US","North Central US","South Central
        US","Korea Central","Brazil South","West US 3","France Central","South Africa
        North","Norway East","Switzerland North","UAE North","Canada East","West Central
        US","UK West","Central India","Switzerland West","Italy North","Poland Central"],"apiVersions":["2024-02-02-preview","2023-11-02-preview","2023-08-01-preview"],"defaultApiVersion":"2023-08-01-preview","capabilities":"CrossResourceGroupResourceMove,
        CrossSubscriptionResourceMove, SystemAssignedResourceIdentity, SupportsTags,
        SupportsLocation"},{"resourceType":"builders/builds","locations":["Central
        US EUAP","East US 2 EUAP","North Central US (Stage)","West US 2","Southeast
        Asia","Sweden Central","Canada Central","West Europe","North Europe","East
        US","East US 2","East Asia","Australia East","Germany West Central","Japan
        East","UK South","West US","Central US","North Central US","South Central
        US","Korea Central","Brazil South","West US 3","France Central","South Africa
        North","Norway East","Switzerland North","UAE North","Canada East","West Central
        US","UK West","Central India","Switzerland West","Italy North","Poland Central"],"apiVersions":["2024-02-02-preview","2023-11-02-preview","2023-08-01-preview"],"defaultApiVersion":"2023-08-01-preview","capabilities":"None"},{"resourceType":"builders/patches","locations":["North
        Central US (Stage)","Central US EUAP","East US 2 EUAP","West US 2","Southeast
        Asia","Sweden Central","Canada Central","West Europe","North Europe","East
        US","East US 2","East Asia","Australia East","Germany West Central","Japan
        East","UK South","West US","Central US","North Central US","South Central
        US","Korea Central","Brazil South","West US 3","France Central","South Africa
        North","Norway East","Switzerland North","UAE North","Canada East","West Central
        US","UK West","Central India","Switzerland West","Italy North","Poland Central"],"apiVersions":["2024-02-02-preview","2023-11-02-preview","2023-08-01-preview"],"defaultApiVersion":"2023-08-01-preview","capabilities":"None"},{"resourceType":"locations/OperationResults","locations":["Central
        US EUAP","East US 2 EUAP","North Central US (Stage)","West US 2","Southeast
        Asia","Sweden Central","Canada Central","West Europe","North Europe","East
        US","East US 2","East Asia","Australia East","Germany West Central","Japan
        East","UK South","West US","Central US","North Central US","South Central
        US","Korea Central","Brazil South","West US 3","France Central","South Africa
        North","Norway East","Switzerland North","UAE North","Canada East","West Central
        US","UK West","Central India","Switzerland West","Italy North","Poland Central"],"apiVersions":["2024-02-02-preview","2023-11-02-preview","2023-08-01-preview"],"defaultApiVersion":"2023-08-01-preview","capabilities":"None"},{"resourceType":"locations/OperationStatuses","locations":["Central
        US EUAP","East US 2 EUAP","North Central US (Stage)","West US 2","Southeast
        Asia","Sweden Central","Canada Central","West Europe","North Europe","East
        US","East US 2","East Asia","Australia East","Germany West Central","Japan
        East","UK South","West US","Central US","North Central US","South Central
        US","Korea Central","Brazil South","West US 3","France Central","South Africa
        North","Norway East","Switzerland North","UAE North","Canada East","West Central
        US","UK West","Central India","Switzerland West","Italy North","Poland Central"],"apiVersions":["2024-02-02-preview","2023-11-02-preview","2023-08-01-preview"],"defaultApiVersion":"2023-08-01-preview","capabilities":"None"},{"resourceType":"managedEnvironments/dotNetComponents","locations":["Central
        US EUAP","East US 2 EUAP","North Central US (Stage)","West US 2","Southeast
        Asia","Sweden Central","Canada Central","West Europe","North Europe","East
        US","East US 2","East Asia","Australia East","Germany West Central","Japan
        East","UK South","West US","Central US","North Central US","South Central
        US","Korea Central","Brazil South","West US 3","France Central","South Africa
        North","Norway East","Switzerland North","UAE North","Canada East","West Central
        US","UK West","Central India","Switzerland West","Italy North","Poland Central"],"apiVersions":["2024-02-02-preview","2023-11-02-preview"],"defaultApiVersion":"2023-11-02-preview","capabilities":"None"},{"resourceType":"managedEnvironments/javaComponents","locations":["Central
        US EUAP","East US 2 EUAP","North Central US (Stage)","West US 2","Southeast
        Asia","Sweden Central","Canada Central","West Europe","North Europe","East
        US","East US 2","East Asia","Australia East","Germany West Central","Japan
        East","UK South","West US","Central US","North Central US","South Central
        US","Korea Central","Brazil South","West US 3","France Central","South Africa
        North","Norway East","Switzerland North","UAE North","Canada East","West Central
        US","UK West","Central India","Switzerland West","Italy North","Poland Central"],"apiVersions":["2024-02-02-preview","2023-11-02-preview"],"defaultApiVersion":"2023-11-02-preview","capabilities":"None"},{"resourceType":"managedEnvironments/daprComponents","locations":["Central
        US EUAP","East US 2 EUAP","North Central US (Stage)","West US 2","Southeast
        Asia","Sweden Central","Canada Central","West Europe","North Europe","East
        US","East US 2","East Asia","Australia East","Germany West Central","Japan
        East","UK South","West US","Central US","North Central US","South Central
        US","Korea Central","Brazil South","West US 3","France Central","South Africa
        North","Norway East","Switzerland North","UAE North","Canada East","West Central
        US","UK West","Central India","Switzerland West","Italy North","Poland Central"],"apiVersions":["2024-03-01","2024-02-02-preview","2023-11-02-preview","2023-08-01-preview","2023-05-02-preview","2023-05-01","2023-04-01-preview","2022-11-01-preview","2022-10-01","2022-06-01-preview","2022-03-01"],"defaultApiVersion":"2023-05-01","capabilities":"None"},{"resourceType":"functions","locations":["North
        Central US (Stage)","Central US EUAP","West Central US"],"apiVersions":["2024-02-02-preview"],"capabilities":"SupportsExtension"}],"registrationState":"Registered","registrationPolicy":"RegistrationRequired"}'
    headers:
      cache-control:
      - no-cache
      content-length:
      - '28714'
      content-type:
      - application/json; charset=utf-8
      date:
      - Tue, 07 May 2024 16:38:21 GMT
      expires:
      - '-1'
      pragma:
      - no-cache
      strict-transport-security:
      - max-age=31536000; includeSubDomains
      x-cache:
      - CONFIG_NOCACHE
      x-content-type-options:
      - nosniff
      x-msedge-ref:
      - 'Ref A: C9A8A5C1FD8844E388DEA3054109B4A1 Ref B: CO6AA3150217029 Ref C: 2024-05-07T16:38:21Z'
    status:
      code: 200
      message: OK
- request:
    body: null
    headers:
      Accept:
      - '*/*'
      Accept-Encoding:
      - gzip, deflate
      CommandName:
      - containerapp create
      Connection:
      - keep-alive
      ParameterSetName:
      - -g -n --image --ingress --target-port --environment --scale-rule-name --scale-rule-http-concurrency
        --scale-rule-auth --scale-rule-metadata
      User-Agent:
      - python/3.8.10 (Windows-10-10.0.22631-SP0) AZURECLI/2.59.0
    method: GET
    uri: https://management.azure.com/subscriptions/00000000-0000-0000-0000-000000000000/resourceGroups/client.env_rg_northcentralusstage/providers/Microsoft.App/managedEnvironments/env-northcentralusstage?api-version=2024-02-02-preview
  response:
    body:
      string: '{"id":"/subscriptions/00000000-0000-0000-0000-000000000000/resourceGroups/client.env_rg_northcentralusstage/providers/Microsoft.App/managedEnvironments/env-northcentralusstage","name":"env-northcentralusstage","type":"Microsoft.App/managedEnvironments","location":"North
        Central US (Stage)","systemData":{"createdBy":"harrli@microsoft.com","createdByType":"User","createdAt":"2024-02-28T22:23:58.338559","lastModifiedBy":"harrli@microsoft.com","lastModifiedByType":"User","lastModifiedAt":"2024-02-28T22:23:58.338559"},"properties":{"provisioningState":"Succeeded","daprAIInstrumentationKey":null,"daprAIConnectionString":null,"vnetConfiguration":null,"defaultDomain":"mangosmoke-3816d65a.northcentralusstage.azurecontainerapps.io","staticIp":"52.238.240.238","appLogsConfiguration":{"destination":null,"logAnalyticsConfiguration":null},"openTelemetryConfiguration":null,"zoneRedundant":false,"kedaConfiguration":{"version":"2.12.1"},"daprConfiguration":{"version":"1.12.5"},"eventStreamEndpoint":"https://northcentralusstage.azurecontainerapps.dev/subscriptions/00000000-0000-0000-0000-000000000000/resourceGroups/client.env_rg_northcentralusstage/managedEnvironments/env-northcentralusstage/eventstream","customDomainConfiguration":{"customDomainVerificationId":"0FEF6FC81FA2FA9876FEE95F895AD716D01F5495C9AC8EA62F0228DC5E40B5CA","dnsSuffix":null,"certificateKeyVaultProperties":null,"certificateValue":null,"certificatePassword":null,"thumbprint":null,"subjectName":null,"expirationDate":null},"workloadProfiles":[{"workloadProfileType":"Consumption","name":"Consumption"}],"appInsightsConfiguration":null,"infrastructureResourceGroup":null,"peerAuthentication":{"mtls":{"enabled":false}},"peerTrafficConfiguration":{"encryption":{"enabled":false}}}}'
    headers:
      api-supported-versions:
      - 2022-03-01, 2022-06-01-preview, 2022-10-01, 2022-11-01-preview, 2023-04-01-preview,
        2023-05-01, 2023-05-02-preview, 2023-08-01-preview, 2023-11-02-preview, 2024-02-02-preview,
        2024-03-01
      cache-control:
      - no-cache
      content-length:
      - '1752'
      content-type:
      - application/json; charset=utf-8
      date:
      - Tue, 07 May 2024 16:38:21 GMT
      expires:
      - '-1'
      pragma:
      - no-cache
      strict-transport-security:
      - max-age=31536000; includeSubDomains
      vary:
      - Accept-Encoding
      x-cache:
      - CONFIG_NOCACHE
      x-content-type-options:
      - nosniff
      x-msedge-ref:
      - 'Ref A: D8D3101B2C5A4F22A05317267B637098 Ref B: CO6AA3150220045 Ref C: 2024-05-07T16:38:21Z'
      x-powered-by:
      - ASP.NET
    status:
      code: 200
      message: OK
- request:
    body: null
    headers:
      Accept:
      - application/json
      Accept-Encoding:
      - gzip, deflate
      CommandName:
      - containerapp create
      Connection:
      - keep-alive
      ParameterSetName:
      - -g -n --image --ingress --target-port --environment --scale-rule-name --scale-rule-http-concurrency
        --scale-rule-auth --scale-rule-metadata
      User-Agent:
      - AZURECLI/2.59.0 azsdk-python-core/1.28.0 Python/3.8.10 (Windows-10-10.0.22631-SP0)
    method: GET
    uri: https://management.azure.com/subscriptions/00000000-0000-0000-0000-000000000000/providers/Microsoft.App?api-version=2022-09-01
  response:
    body:
      string: '{"id":"/subscriptions/00000000-0000-0000-0000-000000000000/providers/Microsoft.App","namespace":"Microsoft.App","authorizations":[{"applicationId":"7e3bc4fd-85a3-4192-b177-5b8bfc87f42c","roleDefinitionId":"39a74f72-b40f-4bdc-b639-562fe2260bf0"},{"applicationId":"3734c1a4-2bed-4998-a37a-ff1a9e7bf019","roleDefinitionId":"5c779a4f-5cb2-4547-8c41-478d9be8ba90"},{"applicationId":"55ebbb62-3b9c-49fd-9b87-9595226dd4ac","roleDefinitionId":"e49ca620-7992-4561-a7df-4ed67dad77b5","managedByRoleDefinitionId":"9e3af657-a8ff-583c-a75c-2fe7c4bcb635"},{"applicationId":"1459b1f6-7a5b-4300-93a2-44b4a651759f","roleDefinitionId":"3c5f1b29-9e3d-4a22-b5d6-9ff4e5a37974"}],"resourceTypes":[{"resourceType":"managedEnvironments","locations":["North
        Central US (Stage)","Central US EUAP","East US 2 EUAP","West US 2","Southeast
        Asia","Sweden Central","Canada Central","West Europe","North Europe","East
        US","East US 2","East Asia","Australia East","Germany West Central","Japan
        East","UK South","West US","Central US","North Central US","South Central
        US","Korea Central","Brazil South","West US 3","France Central","South Africa
        North","Norway East","Switzerland North","UAE North","Canada East","West Central
        US","UK West","Central India","Switzerland West","Italy North","Poland Central"],"apiVersions":["2024-03-01","2024-02-02-preview","2023-11-02-preview","2023-08-01-preview","2023-05-02-preview","2023-05-01","2023-04-01-preview","2022-11-01-preview","2022-10-01","2022-06-01-preview","2022-03-01"],"defaultApiVersion":"2023-05-01","capabilities":"CrossResourceGroupResourceMove,
        CrossSubscriptionResourceMove, SystemAssignedResourceIdentity, SupportsTags,
        SupportsLocation"},{"resourceType":"operations","locations":["North Central
        US (Stage)","Central US EUAP","East US 2 EUAP","West US 2","Southeast Asia","Sweden
        Central","Canada Central","West Europe","North Europe","East US","East US
        2","East Asia","Australia East","Germany West Central","Japan East","UK South","West
        US","Central US","North Central US","South Central US","Korea Central","Brazil
        South","West US 3","France Central","South Africa North","Norway East","Switzerland
        North","UAE North","Canada East","West Central US","UK West","Central India","Italy
        North","Poland Central"],"apiVersions":["2024-02-02-preview","2023-11-02-preview","2023-08-01-preview","2023-05-02-preview","2023-05-01","2023-04-01-preview","2023-02-01","2022-11-01-preview","2022-10-01","2022-06-01-preview","2022-03-01"],"defaultApiVersion":"2023-11-02-preview","capabilities":"None"},{"resourceType":"managedEnvironments/certificates","locations":["Central
        US EUAP","East US 2 EUAP","North Central US (Stage)","West US 2","Southeast
        Asia","Sweden Central","Canada Central","West Europe","North Europe","East
        US","East US 2","East Asia","Australia East","Germany West Central","Japan
        East","UK South","West US","Central US","North Central US","South Central
        US","Korea Central","Brazil South","West US 3","France Central","South Africa
        North","Norway East","Switzerland North","UAE North","Canada East","West Central
        US","UK West","Central India","Switzerland West","Italy North","Poland Central"],"apiVersions":["2024-03-01","2024-02-02-preview","2023-11-02-preview","2023-08-01-preview","2023-05-02-preview","2023-05-01","2023-04-01-preview","2022-11-01-preview","2022-10-01","2022-06-01-preview","2022-03-01"],"defaultApiVersion":"2023-05-01","capabilities":"CrossResourceGroupResourceMove,
        CrossSubscriptionResourceMove, SupportsTags, SupportsLocation"},{"resourceType":"managedEnvironments/managedCertificates","locations":["Central
        US EUAP","East US 2 EUAP","North Central US (Stage)","West US 2","Southeast
        Asia","Sweden Central","Canada Central","West Europe","North Europe","East
        US","East US 2","East Asia","Australia East","Germany West Central","Japan
        East","UK South","West US","Central US","North Central US","South Central
        US","Korea Central","Brazil South","West US 3","France Central","South Africa
        North","Norway East","Switzerland North","UAE North","Canada East","West Central
        US","UK West","Central India","Switzerland West","Italy North","Poland Central"],"apiVersions":["2024-03-01","2024-02-02-preview","2023-11-02-preview","2023-08-01-preview","2023-05-02-preview","2023-05-01","2023-04-01-preview","2022-11-01-preview"],"defaultApiVersion":"2023-05-01","capabilities":"CrossResourceGroupResourceMove,
        CrossSubscriptionResourceMove, SupportsTags, SupportsLocation"},{"resourceType":"containerApps","locations":["Central
        US EUAP","East US 2 EUAP","North Central US (Stage)","West US 2","Southeast
        Asia","Sweden Central","Canada Central","West Europe","North Europe","East
        US","East US 2","East Asia","Australia East","Germany West Central","Japan
        East","UK South","West US","Central US","North Central US","South Central
        US","Korea Central","Brazil South","West US 3","France Central","South Africa
        North","Norway East","Switzerland North","UAE North","Canada East","West Central
        US","UK West","Central India","Switzerland West","Italy North","Poland Central"],"apiVersions":["2024-03-01","2024-02-02-preview","2023-11-02-preview","2023-08-01-preview","2023-05-02-preview","2023-05-01","2023-04-01-preview","2022-11-01-preview","2022-10-01","2022-06-01-preview","2022-03-01"],"defaultApiVersion":"2023-05-01","capabilities":"CrossResourceGroupResourceMove,
        CrossSubscriptionResourceMove, SystemAssignedResourceIdentity, SupportsTags,
        SupportsLocation"},{"resourceType":"containerApps/privateEndpointConnectionProxies","locations":["Central
        US EUAP","East US 2 EUAP","North Central US (Stage)","West US 2","Southeast
        Asia","Sweden Central","Canada Central","West Europe","North Europe","East
        US","East US 2","East Asia","Australia East","Germany West Central","Japan
        East","UK South","West US","Central US","North Central US","South Central
        US","Korea Central","Brazil South","West US 3","France Central","South Africa
        North","Norway East","Switzerland North","UAE North","Canada East","West Central
        US","UK West","Central India","Switzerland West","Italy North","Poland Central"],"apiVersions":["2024-02-02-preview","2023-11-02-preview"],"defaultApiVersion":"2023-11-02-preview","capabilities":"None"},{"resourceType":"managedEnvironments/privateEndpointConnectionProxies","locations":["Central
        US EUAP","East US 2 EUAP","North Central US (Stage)","West US 2","Southeast
        Asia","Sweden Central","Canada Central","West Europe","North Europe","East
        US","East US 2","East Asia","Australia East","Germany West Central","Japan
        East","UK South","West US","Central US","North Central US","South Central
        US","Korea Central","Brazil South","West US 3","France Central","South Africa
        North","Norway East","Switzerland North","UAE North","Canada East","West Central
        US","UK West","Central India","Switzerland West","Italy North","Poland Central"],"apiVersions":["2024-02-02-preview","2023-11-02-preview"],"defaultApiVersion":"2023-11-02-preview","capabilities":"None"},{"resourceType":"sessionPools","locations":["North
        Central US (Stage)","Central US EUAP","East US 2 EUAP","West US 2","Southeast
        Asia","Sweden Central","Canada Central","West Europe","North Europe","East
        US","East US 2","East Asia","Australia East","Germany West Central","Japan
        East","UK South","West US","Central US","North Central US","South Central
        US","Korea Central","Brazil South","West US 3","France Central","South Africa
        North","Norway East","Switzerland North","UAE North","Canada East","West Central
        US","UK West","Central India","Switzerland West","Italy North","Poland Central"],"apiVersions":["2024-02-02-preview","2023-11-02-preview","2023-08-01-preview"],"defaultApiVersion":"2024-02-02-preview","capabilities":"CrossResourceGroupResourceMove,
        CrossSubscriptionResourceMove, SystemAssignedResourceIdentity, SupportsTags,
        SupportsLocation"},{"resourceType":"jobs","locations":["Central US EUAP","East
        US 2 EUAP","North Central US (Stage)","West US 2","Southeast Asia","Sweden
        Central","Canada Central","West Europe","North Europe","East US","East US
        2","East Asia","Australia East","Germany West Central","Japan East","UK South","West
        US","Central US","North Central US","South Central US","Korea Central","Brazil
        South","West US 3","France Central","South Africa North","Norway East","Switzerland
        North","UAE North","Canada East","West Central US","UK West","Central India","Switzerland
        West","Italy North","Poland Central"],"apiVersions":["2024-03-01","2024-02-02-preview","2023-11-02-preview","2023-08-01-preview","2023-05-02-preview","2023-05-01","2023-04-01-preview","2022-11-01-preview"],"defaultApiVersion":"2023-05-01","capabilities":"CrossResourceGroupResourceMove,
        CrossSubscriptionResourceMove, SystemAssignedResourceIdentity, SupportsTags,
        SupportsLocation"},{"resourceType":"locations","locations":[],"apiVersions":["2024-03-01","2024-02-02-preview","2023-11-02-preview","2023-08-01-preview","2023-05-02-preview","2023-05-01","2023-04-01-preview","2022-11-01-preview","2022-10-01","2022-06-01-preview","2022-03-01"],"defaultApiVersion":"2023-05-01","capabilities":"None"},{"resourceType":"locations/managedEnvironmentOperationResults","locations":["Central
        US EUAP","East US 2 EUAP","North Central US (Stage)","West US 2","Southeast
        Asia","Sweden Central","Canada Central","West Europe","North Europe","East
        US","East US 2","East Asia","Australia East","Germany West Central","Japan
        East","UK South","West US","Central US","North Central US","South Central
        US","Korea Central","Brazil South","West US 3","France Central","South Africa
        North","Norway East","Switzerland North","UAE North","Canada East","West Central
        US","UK West","Central India","Switzerland West","Italy North","Poland Central"],"apiVersions":["2024-03-01","2024-02-02-preview","2023-11-02-preview","2023-08-01-preview","2023-05-02-preview","2023-05-01","2023-04-01-preview","2022-11-01-preview","2022-10-01","2022-06-01-preview","2022-03-01"],"defaultApiVersion":"2023-05-01","capabilities":"None"},{"resourceType":"locations/managedEnvironmentOperationStatuses","locations":["Central
        US EUAP","East US 2 EUAP","North Central US (Stage)","West US 2","Southeast
        Asia","Sweden Central","Canada Central","West Europe","North Europe","East
        US","East US 2","East Asia","Australia East","Germany West Central","Japan
        East","UK South","West US","Central US","North Central US","South Central
        US","Korea Central","Brazil South","West US 3","France Central","South Africa
        North","Norway East","Switzerland North","UAE North","Canada East","West Central
        US","UK West","Central India","Switzerland West","Italy North","Poland Central"],"apiVersions":["2024-03-01","2024-02-02-preview","2023-11-02-preview","2023-08-01-preview","2023-05-02-preview","2023-05-01","2023-04-01-preview","2022-11-01-preview","2022-10-01","2022-06-01-preview","2022-03-01"],"defaultApiVersion":"2023-05-01","capabilities":"None"},{"resourceType":"locations/containerappOperationResults","locations":["Central
        US EUAP","East US 2 EUAP","North Central US (Stage)","West US 2","Southeast
        Asia","Sweden Central","Canada Central","West Europe","North Europe","East
        US","East US 2","East Asia","Australia East","Germany West Central","Japan
        East","UK South","West US","Central US","North Central US","South Central
        US","Korea Central","Brazil South","West US 3","France Central","South Africa
        North","Norway East","Switzerland North","UAE North","Canada East","West Central
        US","UK West","Central India","Switzerland West","Italy North","Poland Central"],"apiVersions":["2024-03-01","2024-02-02-preview","2023-11-02-preview","2023-08-01-preview","2023-05-02-preview","2023-05-01","2023-04-01-preview","2022-11-01-preview","2022-10-01","2022-06-01-preview","2022-03-01"],"defaultApiVersion":"2023-05-01","capabilities":"None"},{"resourceType":"locations/containerappOperationStatuses","locations":["Central
        US EUAP","East US 2 EUAP","North Central US (Stage)","West US 2","Southeast
        Asia","Sweden Central","Canada Central","West Europe","North Europe","East
        US","East US 2","East Asia","Australia East","Germany West Central","Japan
        East","UK South","West US","Central US","North Central US","South Central
        US","Korea Central","Brazil South","West US 3","France Central","South Africa
        North","Norway East","Switzerland North","UAE North","Canada East","West Central
        US","UK West","Central India","Switzerland West","Italy North","Poland Central"],"apiVersions":["2024-03-01","2024-02-02-preview","2023-11-02-preview","2023-08-01-preview","2023-05-02-preview","2023-05-01","2023-04-01-preview","2022-11-01-preview","2022-10-01","2022-06-01-preview","2022-03-01"],"defaultApiVersion":"2023-05-01","capabilities":"None"},{"resourceType":"locations/containerappsjobOperationResults","locations":["Central
        US EUAP","East US 2 EUAP","North Central US (Stage)","West US 2","Southeast
        Asia","Sweden Central","Canada Central","West Europe","North Europe","East
        US","East US 2","East Asia","Australia East","Germany West Central","Japan
        East","UK South","West US","Central US","North Central US","South Central
        US","Korea Central","Brazil South","West US 3","France Central","South Africa
        North","Norway East","Switzerland North","UAE North","Canada East","West Central
        US","UK West","Central India","Switzerland West","Italy North","Poland Central"],"apiVersions":["2024-03-01","2024-02-02-preview","2023-11-02-preview","2023-08-01-preview","2023-05-02-preview","2023-05-01","2023-04-01-preview","2022-11-01-preview"],"defaultApiVersion":"2023-05-01","capabilities":"None"},{"resourceType":"locations/containerappsjobOperationStatuses","locations":["Central
        US EUAP","East US 2 EUAP","North Central US (Stage)","West US 2","Southeast
        Asia","Sweden Central","Canada Central","West Europe","North Europe","East
        US","East US 2","East Asia","Australia East","Germany West Central","Japan
        East","UK South","West US","Central US","North Central US","South Central
        US","Korea Central","Brazil South","West US 3","France Central","South Africa
        North","Norway East","Switzerland North","UAE North","Canada East","West Central
        US","UK West","Central India","Switzerland West","Italy North","Poland Central"],"apiVersions":["2024-03-01","2024-02-02-preview","2023-11-02-preview","2023-08-01-preview","2023-05-02-preview","2023-05-01","2023-04-01-preview","2022-11-01-preview"],"defaultApiVersion":"2023-05-01","capabilities":"None"},{"resourceType":"locations/sourceControlOperationResults","locations":["Central
        US EUAP","East US 2 EUAP","North Central US (Stage)","West US 2","Southeast
        Asia","Sweden Central","Canada Central","West Europe","North Europe","East
        US","East US 2","East Asia","Australia East","Germany West Central","Japan
        East","UK South","West US","Central US","North Central US","South Central
        US","Korea Central","Brazil South","West US 3","France Central","South Africa
        North","Norway East","Switzerland North","UAE North","Canada East","West Central
        US","UK West","Central India","Switzerland West","Italy North","Poland Central"],"apiVersions":["2024-03-01","2024-02-02-preview","2023-11-02-preview","2023-08-01-preview","2023-05-02-preview","2023-05-01","2023-04-01-preview","2022-11-01-preview","2022-10-01","2022-06-01-preview","2022-03-01"],"defaultApiVersion":"2023-05-01","capabilities":"None"},{"resourceType":"locations/sourceControlOperationStatuses","locations":["Central
        US EUAP","East US 2 EUAP","North Central US (Stage)","West US 2","Southeast
        Asia","Sweden Central","Canada Central","West Europe","North Europe","East
        US","East US 2","East Asia","Australia East","Germany West Central","Japan
        East","UK South","West US","Central US","North Central US","South Central
        US","Korea Central","Brazil South","West US 3","France Central","South Africa
        North","Norway East","Switzerland North","UAE North","Canada East","West Central
        US","UK West","Central India","Switzerland West","Italy North","Poland Central"],"apiVersions":["2024-03-01","2024-02-02-preview","2023-11-02-preview","2023-08-01-preview","2023-05-02-preview","2023-05-01","2023-04-01-preview","2022-11-01-preview","2022-10-01","2022-06-01-preview","2022-03-01"],"defaultApiVersion":"2023-05-01","capabilities":"None"},{"resourceType":"locations/usages","locations":["Central
        US EUAP","East US 2 EUAP","North Central US (Stage)","West US 2","Southeast
        Asia","Sweden Central","Canada Central","West Europe","North Europe","East
        US","East US 2","East Asia","Australia East","Germany West Central","Japan
        East","UK South","West US","Central US","North Central US","South Central
        US","Korea Central","Brazil South","West US 3","France Central","South Africa
        North","Norway East","Switzerland North","UAE North","Canada East","West Central
        US","UK West","Central India","Switzerland West","Italy North","Poland Central"],"apiVersions":["2024-03-01","2024-02-02-preview","2023-11-02-preview","2023-08-01-preview","2023-05-02-preview"],"defaultApiVersion":"2023-05-02-preview","capabilities":"None"},{"resourceType":"connectedEnvironments","locations":["Central
        US EUAP","East US 2 EUAP","North Central US (Stage)","North Central US","East
        US","East Asia","West Europe","Southeast Asia"],"apiVersions":["2024-03-01","2024-02-02-preview","2023-11-02-preview","2023-08-01-preview","2023-05-02-preview","2023-05-01","2023-04-01-preview","2022-11-01-preview","2022-10-01","2022-06-01-preview"],"defaultApiVersion":"2023-05-01","capabilities":"CrossResourceGroupResourceMove,
        CrossSubscriptionResourceMove, SupportsTags, SupportsLocation"},{"resourceType":"connectedEnvironments/certificates","locations":["Central
        US EUAP","East US 2 EUAP","North Central US (Stage)","North Central US","East
        US","East Asia","West Europe","Southeast Asia"],"apiVersions":["2024-03-01","2024-02-02-preview","2023-11-02-preview","2023-08-01-preview","2023-05-02-preview","2023-05-01","2023-04-01-preview","2022-11-01-preview","2022-10-01","2022-06-01-preview"],"defaultApiVersion":"2023-05-01","capabilities":"CrossResourceGroupResourceMove,
        CrossSubscriptionResourceMove, SupportsTags, SupportsLocation"},{"resourceType":"locations/connectedEnvironmentOperationResults","locations":["Central
        US EUAP","East US 2 EUAP","North Central US (Stage)","North Central US","East
        US","East Asia","West Europe","Southeast Asia"],"apiVersions":["2024-03-01","2024-02-02-preview","2023-11-02-preview","2023-08-01-preview","2023-05-02-preview","2023-05-01","2023-04-01-preview","2022-11-01-preview","2022-10-01","2022-06-01-preview"],"defaultApiVersion":"2023-05-01","capabilities":"None"},{"resourceType":"locations/connectedEnvironmentOperationStatuses","locations":["Central
        US EUAP","East US 2 EUAP","North Central US (Stage)","North Central US","East
        US","East Asia","West Europe","Southeast Asia"],"apiVersions":["2024-03-01","2024-02-02-preview","2023-11-02-preview","2023-08-01-preview","2023-05-02-preview","2023-05-01","2023-04-01-preview","2022-11-01-preview","2022-10-01","2022-06-01-preview"],"defaultApiVersion":"2023-05-01","capabilities":"None"},{"resourceType":"locations/managedCertificateOperationStatuses","locations":["Central
        US EUAP","East US 2 EUAP","North Central US (Stage)","West US 2","Southeast
        Asia","Sweden Central","Canada Central","West Europe","North Europe","East
        US","East US 2","East Asia","Australia East","Germany West Central","Japan
        East","UK South","West US","Central US","North Central US","South Central
        US","Korea Central","Brazil South","West US 3","France Central","South Africa
        North","Norway East","Switzerland North","UAE North","Canada East","West Central
        US","UK West","Central India","Switzerland West","Italy North","Poland Central"],"apiVersions":["2024-03-01","2024-02-02-preview","2023-11-02-preview","2023-08-01-preview","2023-05-02-preview","2023-05-01","2023-04-01-preview","2022-11-01-preview"],"defaultApiVersion":"2023-05-01","capabilities":"None"},{"resourceType":"locations/billingMeters","locations":["Central
        US EUAP","East US 2 EUAP","North Central US (Stage)","West US 2","Southeast
        Asia","Sweden Central","Canada Central","West Europe","North Europe","East
        US","East US 2","East Asia","Australia East","Germany West Central","Japan
        East","UK South","West US","Central US","North Central US","South Central
        US","Korea Central","Brazil South","West US 3","France Central","South Africa
        North","Norway East","Switzerland North","UAE North","Canada East","West Central
        US","UK West","Central India","Switzerland West","Italy North","Poland Central"],"apiVersions":["2024-03-01","2024-02-02-preview","2023-11-02-preview","2023-08-01-preview","2023-05-02-preview","2023-05-01","2023-04-01-preview","2022-11-01-preview","2022-10-01","2022-06-01-preview"],"defaultApiVersion":"2023-05-01","capabilities":"None"},{"resourceType":"locations/availableManagedEnvironmentsWorkloadProfileTypes","locations":["Central
        US EUAP","East US 2 EUAP","North Central US (Stage)","West US 2","Southeast
        Asia","Sweden Central","Canada Central","West Europe","North Europe","East
        US","East US 2","East Asia","Australia East","Germany West Central","Japan
        East","UK South","West US","Central US","North Central US","South Central
        US","Korea Central","Brazil South","West US 3","France Central","South Africa
        North","Norway East","Switzerland North","UAE North","Canada East","West Central
        US","UK West","Central India","Switzerland West","Italy North","Poland Central"],"apiVersions":["2024-03-01","2024-02-02-preview","2023-11-02-preview","2023-08-01-preview","2023-05-02-preview","2023-05-01","2023-04-01-preview","2022-11-01-preview","2022-10-01","2022-06-01-preview"],"defaultApiVersion":"2023-05-01","capabilities":"None"},{"resourceType":"getCustomDomainVerificationId","locations":["Central
        US EUAP","East US 2 EUAP","North Central US (Stage)","West US 2","Southeast
        Asia","Sweden Central","Canada Central","West Europe","North Europe","East
        US","East US 2","East Asia","Australia East","Germany West Central","Japan
        East","UK South","West US","Central US","North Central US","South Central
        US","Korea Central","Brazil South","West US 3","France Central","South Africa
        North","Norway East","Switzerland North","UAE North","Canada East","West Central
        US","UK West","Central India","Italy North","Poland Central","Switzerland
        West"],"apiVersions":["2024-03-01","2024-02-02-preview","2023-11-02-preview","2023-08-01-preview","2023-05-02-preview"],"defaultApiVersion":"2023-05-02-preview","capabilities":"None"},{"resourceType":"builders","locations":["Central
        US EUAP","East US 2 EUAP","North Central US (Stage)","West US 2","Southeast
        Asia","Sweden Central","Canada Central","West Europe","North Europe","East
        US","East US 2","East Asia","Australia East","Germany West Central","Japan
        East","UK South","West US","Central US","North Central US","South Central
        US","Korea Central","Brazil South","West US 3","France Central","South Africa
        North","Norway East","Switzerland North","UAE North","Canada East","West Central
        US","UK West","Central India","Switzerland West","Italy North","Poland Central"],"apiVersions":["2024-02-02-preview","2023-11-02-preview","2023-08-01-preview"],"defaultApiVersion":"2023-08-01-preview","capabilities":"CrossResourceGroupResourceMove,
        CrossSubscriptionResourceMove, SystemAssignedResourceIdentity, SupportsTags,
        SupportsLocation"},{"resourceType":"builders/builds","locations":["Central
        US EUAP","East US 2 EUAP","North Central US (Stage)","West US 2","Southeast
        Asia","Sweden Central","Canada Central","West Europe","North Europe","East
        US","East US 2","East Asia","Australia East","Germany West Central","Japan
        East","UK South","West US","Central US","North Central US","South Central
        US","Korea Central","Brazil South","West US 3","France Central","South Africa
        North","Norway East","Switzerland North","UAE North","Canada East","West Central
        US","UK West","Central India","Switzerland West","Italy North","Poland Central"],"apiVersions":["2024-02-02-preview","2023-11-02-preview","2023-08-01-preview"],"defaultApiVersion":"2023-08-01-preview","capabilities":"None"},{"resourceType":"builders/patches","locations":["North
        Central US (Stage)","Central US EUAP","East US 2 EUAP","West US 2","Southeast
        Asia","Sweden Central","Canada Central","West Europe","North Europe","East
        US","East US 2","East Asia","Australia East","Germany West Central","Japan
        East","UK South","West US","Central US","North Central US","South Central
        US","Korea Central","Brazil South","West US 3","France Central","South Africa
        North","Norway East","Switzerland North","UAE North","Canada East","West Central
        US","UK West","Central India","Switzerland West","Italy North","Poland Central"],"apiVersions":["2024-02-02-preview","2023-11-02-preview","2023-08-01-preview"],"defaultApiVersion":"2023-08-01-preview","capabilities":"None"},{"resourceType":"locations/OperationResults","locations":["Central
        US EUAP","East US 2 EUAP","North Central US (Stage)","West US 2","Southeast
        Asia","Sweden Central","Canada Central","West Europe","North Europe","East
        US","East US 2","East Asia","Australia East","Germany West Central","Japan
        East","UK South","West US","Central US","North Central US","South Central
        US","Korea Central","Brazil South","West US 3","France Central","South Africa
        North","Norway East","Switzerland North","UAE North","Canada East","West Central
        US","UK West","Central India","Switzerland West","Italy North","Poland Central"],"apiVersions":["2024-02-02-preview","2023-11-02-preview","2023-08-01-preview"],"defaultApiVersion":"2023-08-01-preview","capabilities":"None"},{"resourceType":"locations/OperationStatuses","locations":["Central
        US EUAP","East US 2 EUAP","North Central US (Stage)","West US 2","Southeast
        Asia","Sweden Central","Canada Central","West Europe","North Europe","East
        US","East US 2","East Asia","Australia East","Germany West Central","Japan
        East","UK South","West US","Central US","North Central US","South Central
        US","Korea Central","Brazil South","West US 3","France Central","South Africa
        North","Norway East","Switzerland North","UAE North","Canada East","West Central
        US","UK West","Central India","Switzerland West","Italy North","Poland Central"],"apiVersions":["2024-02-02-preview","2023-11-02-preview","2023-08-01-preview"],"defaultApiVersion":"2023-08-01-preview","capabilities":"None"},{"resourceType":"managedEnvironments/dotNetComponents","locations":["Central
        US EUAP","East US 2 EUAP","North Central US (Stage)","West US 2","Southeast
        Asia","Sweden Central","Canada Central","West Europe","North Europe","East
        US","East US 2","East Asia","Australia East","Germany West Central","Japan
        East","UK South","West US","Central US","North Central US","South Central
        US","Korea Central","Brazil South","West US 3","France Central","South Africa
        North","Norway East","Switzerland North","UAE North","Canada East","West Central
        US","UK West","Central India","Switzerland West","Italy North","Poland Central"],"apiVersions":["2024-02-02-preview","2023-11-02-preview"],"defaultApiVersion":"2023-11-02-preview","capabilities":"None"},{"resourceType":"managedEnvironments/javaComponents","locations":["Central
        US EUAP","East US 2 EUAP","North Central US (Stage)","West US 2","Southeast
        Asia","Sweden Central","Canada Central","West Europe","North Europe","East
        US","East US 2","East Asia","Australia East","Germany West Central","Japan
        East","UK South","West US","Central US","North Central US","South Central
        US","Korea Central","Brazil South","West US 3","France Central","South Africa
        North","Norway East","Switzerland North","UAE North","Canada East","West Central
        US","UK West","Central India","Switzerland West","Italy North","Poland Central"],"apiVersions":["2024-02-02-preview","2023-11-02-preview"],"defaultApiVersion":"2023-11-02-preview","capabilities":"None"},{"resourceType":"managedEnvironments/daprComponents","locations":["Central
        US EUAP","East US 2 EUAP","North Central US (Stage)","West US 2","Southeast
        Asia","Sweden Central","Canada Central","West Europe","North Europe","East
        US","East US 2","East Asia","Australia East","Germany West Central","Japan
        East","UK South","West US","Central US","North Central US","South Central
        US","Korea Central","Brazil South","West US 3","France Central","South Africa
        North","Norway East","Switzerland North","UAE North","Canada East","West Central
        US","UK West","Central India","Switzerland West","Italy North","Poland Central"],"apiVersions":["2024-03-01","2024-02-02-preview","2023-11-02-preview","2023-08-01-preview","2023-05-02-preview","2023-05-01","2023-04-01-preview","2022-11-01-preview","2022-10-01","2022-06-01-preview","2022-03-01"],"defaultApiVersion":"2023-05-01","capabilities":"None"},{"resourceType":"functions","locations":["North
        Central US (Stage)","Central US EUAP","West Central US"],"apiVersions":["2024-02-02-preview"],"capabilities":"SupportsExtension"}],"registrationState":"Registered","registrationPolicy":"RegistrationRequired"}'
    headers:
      cache-control:
      - no-cache
      content-length:
      - '28714'
      content-type:
      - application/json; charset=utf-8
      date:
      - Tue, 07 May 2024 16:38:21 GMT
      expires:
      - '-1'
      pragma:
      - no-cache
      strict-transport-security:
      - max-age=31536000; includeSubDomains
      x-cache:
      - CONFIG_NOCACHE
      x-content-type-options:
      - nosniff
      x-msedge-ref:
      - 'Ref A: 8F2DC038979A4E95B6757ED4E6D14D81 Ref B: CO6AA3150218031 Ref C: 2024-05-07T16:38:22Z'
    status:
      code: 200
      message: OK
- request:
    body: '{"location": "North Central US (Stage)", "identity": {"type": "None", "userAssignedIdentities":
      null}, "properties": {"environmentId": "/subscriptions/00000000-0000-0000-0000-000000000000/resourceGroups/client.env_rg_northcentralusstage/providers/Microsoft.App/managedEnvironments/env-northcentralusstage",
      "configuration": {"secrets": null, "activeRevisionsMode": "single", "ingress":
      {"fqdn": null, "external": true, "targetPort": 80, "transport": "auto", "exposedPort":
      null, "allowInsecure": false, "traffic": null, "customDomains": null, "ipSecurityRestrictions":
      null, "stickySessions": null}, "dapr": null, "registries": null, "service":
      null}, "template": {"revisionSuffix": null, "containers": [{"image": "nginx",
      "name": "aca000002", "command": null, "args": null, "env": null, "resources":
      null, "volumeMounts": null}], "initContainers": null, "scale": {"minReplicas":
      null, "maxReplicas": null, "rules": [{"name": "http-scale-rule", "azureQueue":
      null, "custom": null, "http": {"metadata": {"concurrentRequests": "50", "key":
      "value"}, "auth": [{"triggerParameter": "trigger", "secretRef": "secretref"}]}}]},
      "volumes": null, "serviceBinds": null}, "workloadProfileName": null}, "tags":
      null}'
    headers:
      Accept:
      - '*/*'
      Accept-Encoding:
      - gzip, deflate
      CommandName:
      - containerapp create
      Connection:
      - keep-alive
      Content-Length:
      - '1204'
      Content-Type:
      - application/json
      ParameterSetName:
      - -g -n --image --ingress --target-port --environment --scale-rule-name --scale-rule-http-concurrency
        --scale-rule-auth --scale-rule-metadata
      User-Agent:
      - python/3.8.10 (Windows-10-10.0.22631-SP0) AZURECLI/2.59.0
    method: PUT
    uri: https://management.azure.com/subscriptions/00000000-0000-0000-0000-000000000000/resourceGroups/clitest.rg000001/providers/Microsoft.App/containerApps/aca000002?api-version=2024-02-02-preview
  response:
    body:
      string: '{"id":"/subscriptions/00000000-0000-0000-0000-000000000000/resourceGroups/clitest.rg000001/providers/Microsoft.App/containerapps/aca000002","name":"aca000002","type":"Microsoft.App/containerApps","location":"North
        Central US (Stage)","systemData":{"createdBy":"harrli@microsoft.com","createdByType":"User","createdAt":"2024-05-07T16:38:23.4499035Z","lastModifiedBy":"harrli@microsoft.com","lastModifiedByType":"User","lastModifiedAt":"2024-05-07T16:38:23.4499035Z"},"properties":{"provisioningState":"InProgress","managedEnvironmentId":"/subscriptions/00000000-0000-0000-0000-000000000000/resourceGroups/client.env_rg_northcentralusstage/providers/Microsoft.App/managedEnvironments/env-northcentralusstage","environmentId":"/subscriptions/00000000-0000-0000-0000-000000000000/resourceGroups/client.env_rg_northcentralusstage/providers/Microsoft.App/managedEnvironments/env-northcentralusstage","workloadProfileName":"Consumption","patchingMode":"Automatic","outboundIpAddresses":["20.221.106.163","20.221.107.3","20.221.106.208","20.221.106.152","20.9.115.172","20.9.116.165","20.9.116.161","20.9.116.46"],"customDomainVerificationId":"0FEF6FC81FA2FA9876FEE95F895AD716D01F5495C9AC8EA62F0228DC5E40B5CA","configuration":{"secrets":null,"activeRevisionsMode":"Single","ingress":{"fqdn":null,"external":true,"targetPort":80,"exposedPort":null,"transport":"Auto","traffic":null,"customDomains":null,"allowInsecure":false,"ipSecurityRestrictions":null,"corsPolicy":null,"clientCertificateMode":null,"stickySessions":null,"additionalPortMappings":null,"targetPortHttpScheme":null},"registries":null,"identitySettings":[],"dapr":null,"runtime":null,"maxInactiveRevisions":100,"service":null},"template":{"revisionSuffix":null,"terminationGracePeriodSeconds":null,"containers":[{"image":"nginx","imageType":"CloudBuild","name":"aca000002"}],"initContainers":null,"scale":{"minReplicas":null,"maxReplicas":null,"rules":[{"name":"http-scale-rule","http":{"metadata":{"concurrentRequests":"50","key":"value"},"auth":[{"secretRef":"secretref","triggerParameter":"trigger"}]}}]},"volumes":null,"serviceBinds":null},"delegatedIdentities":[]},"identity":{"type":"None"}}'
    headers:
      api-supported-versions:
      - 2022-03-01, 2022-06-01-preview, 2022-10-01, 2022-11-01-preview, 2023-04-01-preview,
        2023-05-01, 2023-05-02-preview, 2023-08-01-preview, 2023-11-02-preview, 2024-02-02-preview,
        2024-03-01
      azure-asyncoperation:
      - https://management.azure.com/subscriptions/00000000-0000-0000-0000-000000000000/providers/Microsoft.App/locations/northcentralusstage/containerappOperationStatuses/de140ebb-5dd3-40d2-a55a-3761992f9fe8?api-version=2024-02-02-preview&azureAsyncOperation=true&t=638506967039499519&c=MIIHKjCCBhKgAwIBAgITfATLTVgL1TFPlLPYYgAABMtNWDANBgkqhkiG9w0BAQsFADBEMRMwEQYKCZImiZPyLGQBGRYDR0JMMRMwEQYKCZImiZPyLGQBGRYDQU1FMRgwFgYDVQQDEw9BTUUgSW5mcmEgQ0EgMDUwHhcNMjQwNTAyMDIxNjQ3WhcNMjUwNDI3MDIxNjQ3WjBAMT4wPAYDVQQDEzVhc3luY29wZXJhdGlvbnNpZ25pbmdjZXJ0aWZpY2F0ZS5tYW5hZ2VtZW50LmF6dXJlLmNvbTCCASIwDQYJKoZIhvcNAQEBBQADggEPADCCAQoCggEBAK6dMlyzLhfjTqgpK0ak7lUYlktWoaGVBDdCGjuh9_Tan7-jV2uWUD4RkOrtgvB4YkiFoRtBNBXjjoEonOoUYRurBtxwPFad9vRUZ_DI_rWbJtTLRFCWcfQsbif2PdKnEhJY516wQNDMEoBOEbnIc1y9YfB9bIs7IEiWk7D7-DM36qf95dLDczZrmlZVMcY1o7b0QfFKOdeEGIT7DFQmwZPqqXVAtXgfx_IuiPOV10h17_C8jj017DwYyrZGVUZW5NTL-UBzjwXP4PUzzjlSBKgS8P2JZ6UGJCcGsQxlk7UzoZsRpgASFkOI7Pb7iHNCdIVtzThnFpznmpGQl2zN3J0CAwEAAaOCBBcwggQTMCcGCSsGAQQBgjcVCgQaMBgwCgYIKwYBBQUHAwEwCgYIKwYBBQUHAwIwPQYJKwYBBAGCNxUHBDAwLgYmKwYBBAGCNxUIhpDjDYTVtHiE8Ys-hZvdFs6dEoFggvX2K4Py0SACAWQCAQowggHLBggrBgEFBQcBAQSCAb0wggG5MGMGCCsGAQUFBzAChldodHRwOi8vY3JsLm1pY3Jvc29mdC5jb20vcGtpaW5mcmEvQ2VydHMvQ08xUEtJSU5UQ0EwMS5BTUUuR0JMX0FNRSUyMEluZnJhJTIwQ0ElMjAwNS5jcnQwUwYIKwYBBQUHMAKGR2h0dHA6Ly9jcmwxLmFtZS5nYmwvYWlhL0NPMVBLSUlOVENBMDEuQU1FLkdCTF9BTUUlMjBJbmZyYSUyMENBJTIwMDUuY3J0MFMGCCsGAQUFBzAChkdodHRwOi8vY3JsMi5hbWUuZ2JsL2FpYS9DTzFQS0lJTlRDQTAxLkFNRS5HQkxfQU1FJTIwSW5mcmElMjBDQSUyMDA1LmNydDBTBggrBgEFBQcwAoZHaHR0cDovL2NybDMuYW1lLmdibC9haWEvQ08xUEtJSU5UQ0EwMS5BTUUuR0JMX0FNRSUyMEluZnJhJTIwQ0ElMjAwNS5jcnQwUwYIKwYBBQUHMAKGR2h0dHA6Ly9jcmw0LmFtZS5nYmwvYWlhL0NPMVBLSUlOVENBMDEuQU1FLkdCTF9BTUUlMjBJbmZyYSUyMENBJTIwMDUuY3J0MB0GA1UdDgQWBBQsvTY45Tg0y5RD2QrGXKkZUewNfzAOBgNVHQ8BAf8EBAMCBaAwggEmBgNVHR8EggEdMIIBGTCCARWgggERoIIBDYY_aHR0cDovL2NybC5taWNyb3NvZnQuY29tL3BraWluZnJhL0NSTC9BTUUlMjBJbmZyYSUyMENBJTIwMDUuY3JshjFodHRwOi8vY3JsMS5hbWUuZ2JsL2NybC9BTUUlMjBJbmZyYSUyMENBJTIwMDUuY3JshjFodHRwOi8vY3JsMi5hbWUuZ2JsL2NybC9BTUUlMjBJbmZyYSUyMENBJTIwMDUuY3JshjFodHRwOi8vY3JsMy5hbWUuZ2JsL2NybC9BTUUlMjBJbmZyYSUyMENBJTIwMDUuY3JshjFodHRwOi8vY3JsNC5hbWUuZ2JsL2NybC9BTUUlMjBJbmZyYSUyMENBJTIwMDUuY3JsMEEGA1UdIAQ6MDgwDAYKKwYBBAGCN3sBATAMBgorBgEEAYI3ewIBMAwGCisGAQQBgjd7AwEwDAYKKwYBBAGCN3sEATAfBgNVHSMEGDAWgBR61hmFKHlscXYeYPjzS--iBUIWHTAdBgNVHSUEFjAUBggrBgEFBQcDAQYIKwYBBQUHAwIwDQYJKoZIhvcNAQELBQADggEBAEzzZuDjeQg8R2ZevaD977WxPr07WGdwdwx1NtB3dHN7TZJqRgyAYDoxNR0xq9dhHw-e4q6JwML6ihshb3p1gvbAgaMGJwdtOKgCcJGzu7LAe0hz_PEjtom9-pPSrNZSQ9F7EH3bR5EiHZiIHK3Hcc4Yc_h6bKy6olqJWcXv3k0_ExaKVUdG_vaMOD7ho3cjwWX4aN_0wIo0BwDrCe4bQoHWwM4Hz9_HjmbAWLb1O6Teyg5lxbP-gmxAzCQbUlqK_onCZrHPpqesdyo2xL2_XufGurmjllywMiRtQkPRV7qAAZxK35Iht_zPAJ9ZVWTWvIFt_f1gX1go1JEET0FJPcA&s=SE6R0VxkU48uF915VnSHLdPBlB2WxCps5s7L5iq67BgWMS7z9BdGPk_8o1pwS6SSKQ3OIK5bf-gtBt1FAc7lbkpArGCRw-Gwa0zH8pn6Ne5C-QPtUwd52EttwD_K_avumN1MFSaLd-Lx_bexSbNA3-EY0yXPTaoe-LYYUhNEEer2O8mxJQNhekN9zIZ2e9YZGEblK9So0i8R9c9-5dwuZGONZqk_TlpbUbUVlCe8TmwhheDaslHCOYor2-cuQM4Gqjap9jPM_TAz6y_SrPj5D0oK8fkNoX9m1m4ockBw-tkVvc1xFdDZUCBgoH6tHsrX3ciMesLDly4p1p0J8f1XcQ&h=2xw36bwP3T9ChV5JhtnVbT1tEvM9BPZkKpsa2rE8aJM
      cache-control:
      - no-cache
      content-length:
      - '2154'
      content-type:
      - application/json; charset=utf-8
      date:
      - Tue, 07 May 2024 16:38:23 GMT
      expires:
      - '-1'
      pragma:
      - no-cache
      strict-transport-security:
      - max-age=31536000; includeSubDomains
      x-cache:
      - CONFIG_NOCACHE
      x-content-type-options:
      - nosniff
      x-ms-async-operation-timeout:
      - PT15M
      x-ms-ratelimit-remaining-subscription-resource-requests:
      - '699'
      x-msedge-ref:
      - 'Ref A: 44A857A8437449A3A6536481E44E1E30 Ref B: CO6AA3150218019 Ref C: 2024-05-07T16:38:22Z'
      x-powered-by:
      - ASP.NET
    status:
      code: 201
      message: Created
- request:
    body: null
    headers:
      Accept:
      - '*/*'
      Accept-Encoding:
      - gzip, deflate
      CommandName:
      - containerapp create
      Connection:
      - keep-alive
      ParameterSetName:
      - -g -n --image --ingress --target-port --environment --scale-rule-name --scale-rule-http-concurrency
        --scale-rule-auth --scale-rule-metadata
      User-Agent:
      - python/3.8.10 (Windows-10-10.0.22631-SP0) AZURECLI/2.59.0
    method: GET
    uri: https://management.azure.com/subscriptions/00000000-0000-0000-0000-000000000000/providers/Microsoft.App/locations/northcentralusstage/containerappOperationStatuses/de140ebb-5dd3-40d2-a55a-3761992f9fe8?api-version=2024-02-02-preview&azureAsyncOperation=true&t=638506967039499519&c=MIIHKjCCBhKgAwIBAgITfATLTVgL1TFPlLPYYgAABMtNWDANBgkqhkiG9w0BAQsFADBEMRMwEQYKCZImiZPyLGQBGRYDR0JMMRMwEQYKCZImiZPyLGQBGRYDQU1FMRgwFgYDVQQDEw9BTUUgSW5mcmEgQ0EgMDUwHhcNMjQwNTAyMDIxNjQ3WhcNMjUwNDI3MDIxNjQ3WjBAMT4wPAYDVQQDEzVhc3luY29wZXJhdGlvbnNpZ25pbmdjZXJ0aWZpY2F0ZS5tYW5hZ2VtZW50LmF6dXJlLmNvbTCCASIwDQYJKoZIhvcNAQEBBQADggEPADCCAQoCggEBAK6dMlyzLhfjTqgpK0ak7lUYlktWoaGVBDdCGjuh9_Tan7-jV2uWUD4RkOrtgvB4YkiFoRtBNBXjjoEonOoUYRurBtxwPFad9vRUZ_DI_rWbJtTLRFCWcfQsbif2PdKnEhJY516wQNDMEoBOEbnIc1y9YfB9bIs7IEiWk7D7-DM36qf95dLDczZrmlZVMcY1o7b0QfFKOdeEGIT7DFQmwZPqqXVAtXgfx_IuiPOV10h17_C8jj017DwYyrZGVUZW5NTL-UBzjwXP4PUzzjlSBKgS8P2JZ6UGJCcGsQxlk7UzoZsRpgASFkOI7Pb7iHNCdIVtzThnFpznmpGQl2zN3J0CAwEAAaOCBBcwggQTMCcGCSsGAQQBgjcVCgQaMBgwCgYIKwYBBQUHAwEwCgYIKwYBBQUHAwIwPQYJKwYBBAGCNxUHBDAwLgYmKwYBBAGCNxUIhpDjDYTVtHiE8Ys-hZvdFs6dEoFggvX2K4Py0SACAWQCAQowggHLBggrBgEFBQcBAQSCAb0wggG5MGMGCCsGAQUFBzAChldodHRwOi8vY3JsLm1pY3Jvc29mdC5jb20vcGtpaW5mcmEvQ2VydHMvQ08xUEtJSU5UQ0EwMS5BTUUuR0JMX0FNRSUyMEluZnJhJTIwQ0ElMjAwNS5jcnQwUwYIKwYBBQUHMAKGR2h0dHA6Ly9jcmwxLmFtZS5nYmwvYWlhL0NPMVBLSUlOVENBMDEuQU1FLkdCTF9BTUUlMjBJbmZyYSUyMENBJTIwMDUuY3J0MFMGCCsGAQUFBzAChkdodHRwOi8vY3JsMi5hbWUuZ2JsL2FpYS9DTzFQS0lJTlRDQTAxLkFNRS5HQkxfQU1FJTIwSW5mcmElMjBDQSUyMDA1LmNydDBTBggrBgEFBQcwAoZHaHR0cDovL2NybDMuYW1lLmdibC9haWEvQ08xUEtJSU5UQ0EwMS5BTUUuR0JMX0FNRSUyMEluZnJhJTIwQ0ElMjAwNS5jcnQwUwYIKwYBBQUHMAKGR2h0dHA6Ly9jcmw0LmFtZS5nYmwvYWlhL0NPMVBLSUlOVENBMDEuQU1FLkdCTF9BTUUlMjBJbmZyYSUyMENBJTIwMDUuY3J0MB0GA1UdDgQWBBQsvTY45Tg0y5RD2QrGXKkZUewNfzAOBgNVHQ8BAf8EBAMCBaAwggEmBgNVHR8EggEdMIIBGTCCARWgggERoIIBDYY_aHR0cDovL2NybC5taWNyb3NvZnQuY29tL3BraWluZnJhL0NSTC9BTUUlMjBJbmZyYSUyMENBJTIwMDUuY3JshjFodHRwOi8vY3JsMS5hbWUuZ2JsL2NybC9BTUUlMjBJbmZyYSUyMENBJTIwMDUuY3JshjFodHRwOi8vY3JsMi5hbWUuZ2JsL2NybC9BTUUlMjBJbmZyYSUyMENBJTIwMDUuY3JshjFodHRwOi8vY3JsMy5hbWUuZ2JsL2NybC9BTUUlMjBJbmZyYSUyMENBJTIwMDUuY3JshjFodHRwOi8vY3JsNC5hbWUuZ2JsL2NybC9BTUUlMjBJbmZyYSUyMENBJTIwMDUuY3JsMEEGA1UdIAQ6MDgwDAYKKwYBBAGCN3sBATAMBgorBgEEAYI3ewIBMAwGCisGAQQBgjd7AwEwDAYKKwYBBAGCN3sEATAfBgNVHSMEGDAWgBR61hmFKHlscXYeYPjzS--iBUIWHTAdBgNVHSUEFjAUBggrBgEFBQcDAQYIKwYBBQUHAwIwDQYJKoZIhvcNAQELBQADggEBAEzzZuDjeQg8R2ZevaD977WxPr07WGdwdwx1NtB3dHN7TZJqRgyAYDoxNR0xq9dhHw-e4q6JwML6ihshb3p1gvbAgaMGJwdtOKgCcJGzu7LAe0hz_PEjtom9-pPSrNZSQ9F7EH3bR5EiHZiIHK3Hcc4Yc_h6bKy6olqJWcXv3k0_ExaKVUdG_vaMOD7ho3cjwWX4aN_0wIo0BwDrCe4bQoHWwM4Hz9_HjmbAWLb1O6Teyg5lxbP-gmxAzCQbUlqK_onCZrHPpqesdyo2xL2_XufGurmjllywMiRtQkPRV7qAAZxK35Iht_zPAJ9ZVWTWvIFt_f1gX1go1JEET0FJPcA&s=SE6R0VxkU48uF915VnSHLdPBlB2WxCps5s7L5iq67BgWMS7z9BdGPk_8o1pwS6SSKQ3OIK5bf-gtBt1FAc7lbkpArGCRw-Gwa0zH8pn6Ne5C-QPtUwd52EttwD_K_avumN1MFSaLd-Lx_bexSbNA3-EY0yXPTaoe-LYYUhNEEer2O8mxJQNhekN9zIZ2e9YZGEblK9So0i8R9c9-5dwuZGONZqk_TlpbUbUVlCe8TmwhheDaslHCOYor2-cuQM4Gqjap9jPM_TAz6y_SrPj5D0oK8fkNoX9m1m4ockBw-tkVvc1xFdDZUCBgoH6tHsrX3ciMesLDly4p1p0J8f1XcQ&h=2xw36bwP3T9ChV5JhtnVbT1tEvM9BPZkKpsa2rE8aJM
  response:
    body:
      string: '{"id":"/subscriptions/00000000-0000-0000-0000-000000000000/providers/Microsoft.App/locations/northcentralusstage/containerappOperationStatuses/6c700fb7-7f69-4983-8559-3e531470cb5f","name":"6c700fb7-7f69-4983-8559-3e531470cb5f","status":"InProgress","startTime":"2024-05-07T16:38:23.6861303"}'
    headers:
      api-supported-versions:
      - 2022-03-01, 2022-06-01-preview, 2022-10-01, 2022-11-01-preview, 2023-04-01-preview,
        2023-05-01, 2023-05-02-preview, 2023-08-01-preview, 2023-11-02-preview, 2024-02-02-preview,
        2024-03-01
      cache-control:
      - no-cache
      content-length:
      - '291'
      content-type:
      - application/json; charset=utf-8
      date:
      - Tue, 07 May 2024 16:38:23 GMT
      expires:
      - '-1'
      pragma:
      - no-cache
      strict-transport-security:
      - max-age=31536000; includeSubDomains
      vary:
      - Accept-Encoding
      x-cache:
      - CONFIG_NOCACHE
      x-content-type-options:
      - nosniff
      x-msedge-ref:
      - 'Ref A: 92EBBE9F7F7442709FA6500D798C8C0F Ref B: CO6AA3150219031 Ref C: 2024-05-07T16:38:24Z'
      x-powered-by:
      - ASP.NET
    status:
      code: 200
      message: OK
- request:
    body: null
    headers:
      Accept:
      - '*/*'
      Accept-Encoding:
      - gzip, deflate
      CommandName:
      - containerapp create
      Connection:
      - keep-alive
      ParameterSetName:
      - -g -n --image --ingress --target-port --environment --scale-rule-name --scale-rule-http-concurrency
        --scale-rule-auth --scale-rule-metadata
      User-Agent:
      - python/3.8.10 (Windows-10-10.0.22631-SP0) AZURECLI/2.59.0
    method: GET
    uri: https://management.azure.com/subscriptions/00000000-0000-0000-0000-000000000000/providers/Microsoft.App/locations/northcentralusstage/containerappOperationStatuses/de140ebb-5dd3-40d2-a55a-3761992f9fe8?api-version=2024-02-02-preview&azureAsyncOperation=true&t=638506967039499519&c=MIIHKjCCBhKgAwIBAgITfATLTVgL1TFPlLPYYgAABMtNWDANBgkqhkiG9w0BAQsFADBEMRMwEQYKCZImiZPyLGQBGRYDR0JMMRMwEQYKCZImiZPyLGQBGRYDQU1FMRgwFgYDVQQDEw9BTUUgSW5mcmEgQ0EgMDUwHhcNMjQwNTAyMDIxNjQ3WhcNMjUwNDI3MDIxNjQ3WjBAMT4wPAYDVQQDEzVhc3luY29wZXJhdGlvbnNpZ25pbmdjZXJ0aWZpY2F0ZS5tYW5hZ2VtZW50LmF6dXJlLmNvbTCCASIwDQYJKoZIhvcNAQEBBQADggEPADCCAQoCggEBAK6dMlyzLhfjTqgpK0ak7lUYlktWoaGVBDdCGjuh9_Tan7-jV2uWUD4RkOrtgvB4YkiFoRtBNBXjjoEonOoUYRurBtxwPFad9vRUZ_DI_rWbJtTLRFCWcfQsbif2PdKnEhJY516wQNDMEoBOEbnIc1y9YfB9bIs7IEiWk7D7-DM36qf95dLDczZrmlZVMcY1o7b0QfFKOdeEGIT7DFQmwZPqqXVAtXgfx_IuiPOV10h17_C8jj017DwYyrZGVUZW5NTL-UBzjwXP4PUzzjlSBKgS8P2JZ6UGJCcGsQxlk7UzoZsRpgASFkOI7Pb7iHNCdIVtzThnFpznmpGQl2zN3J0CAwEAAaOCBBcwggQTMCcGCSsGAQQBgjcVCgQaMBgwCgYIKwYBBQUHAwEwCgYIKwYBBQUHAwIwPQYJKwYBBAGCNxUHBDAwLgYmKwYBBAGCNxUIhpDjDYTVtHiE8Ys-hZvdFs6dEoFggvX2K4Py0SACAWQCAQowggHLBggrBgEFBQcBAQSCAb0wggG5MGMGCCsGAQUFBzAChldodHRwOi8vY3JsLm1pY3Jvc29mdC5jb20vcGtpaW5mcmEvQ2VydHMvQ08xUEtJSU5UQ0EwMS5BTUUuR0JMX0FNRSUyMEluZnJhJTIwQ0ElMjAwNS5jcnQwUwYIKwYBBQUHMAKGR2h0dHA6Ly9jcmwxLmFtZS5nYmwvYWlhL0NPMVBLSUlOVENBMDEuQU1FLkdCTF9BTUUlMjBJbmZyYSUyMENBJTIwMDUuY3J0MFMGCCsGAQUFBzAChkdodHRwOi8vY3JsMi5hbWUuZ2JsL2FpYS9DTzFQS0lJTlRDQTAxLkFNRS5HQkxfQU1FJTIwSW5mcmElMjBDQSUyMDA1LmNydDBTBggrBgEFBQcwAoZHaHR0cDovL2NybDMuYW1lLmdibC9haWEvQ08xUEtJSU5UQ0EwMS5BTUUuR0JMX0FNRSUyMEluZnJhJTIwQ0ElMjAwNS5jcnQwUwYIKwYBBQUHMAKGR2h0dHA6Ly9jcmw0LmFtZS5nYmwvYWlhL0NPMVBLSUlOVENBMDEuQU1FLkdCTF9BTUUlMjBJbmZyYSUyMENBJTIwMDUuY3J0MB0GA1UdDgQWBBQsvTY45Tg0y5RD2QrGXKkZUewNfzAOBgNVHQ8BAf8EBAMCBaAwggEmBgNVHR8EggEdMIIBGTCCARWgggERoIIBDYY_aHR0cDovL2NybC5taWNyb3NvZnQuY29tL3BraWluZnJhL0NSTC9BTUUlMjBJbmZyYSUyMENBJTIwMDUuY3JshjFodHRwOi8vY3JsMS5hbWUuZ2JsL2NybC9BTUUlMjBJbmZyYSUyMENBJTIwMDUuY3JshjFodHRwOi8vY3JsMi5hbWUuZ2JsL2NybC9BTUUlMjBJbmZyYSUyMENBJTIwMDUuY3JshjFodHRwOi8vY3JsMy5hbWUuZ2JsL2NybC9BTUUlMjBJbmZyYSUyMENBJTIwMDUuY3JshjFodHRwOi8vY3JsNC5hbWUuZ2JsL2NybC9BTUUlMjBJbmZyYSUyMENBJTIwMDUuY3JsMEEGA1UdIAQ6MDgwDAYKKwYBBAGCN3sBATAMBgorBgEEAYI3ewIBMAwGCisGAQQBgjd7AwEwDAYKKwYBBAGCN3sEATAfBgNVHSMEGDAWgBR61hmFKHlscXYeYPjzS--iBUIWHTAdBgNVHSUEFjAUBggrBgEFBQcDAQYIKwYBBQUHAwIwDQYJKoZIhvcNAQELBQADggEBAEzzZuDjeQg8R2ZevaD977WxPr07WGdwdwx1NtB3dHN7TZJqRgyAYDoxNR0xq9dhHw-e4q6JwML6ihshb3p1gvbAgaMGJwdtOKgCcJGzu7LAe0hz_PEjtom9-pPSrNZSQ9F7EH3bR5EiHZiIHK3Hcc4Yc_h6bKy6olqJWcXv3k0_ExaKVUdG_vaMOD7ho3cjwWX4aN_0wIo0BwDrCe4bQoHWwM4Hz9_HjmbAWLb1O6Teyg5lxbP-gmxAzCQbUlqK_onCZrHPpqesdyo2xL2_XufGurmjllywMiRtQkPRV7qAAZxK35Iht_zPAJ9ZVWTWvIFt_f1gX1go1JEET0FJPcA&s=SE6R0VxkU48uF915VnSHLdPBlB2WxCps5s7L5iq67BgWMS7z9BdGPk_8o1pwS6SSKQ3OIK5bf-gtBt1FAc7lbkpArGCRw-Gwa0zH8pn6Ne5C-QPtUwd52EttwD_K_avumN1MFSaLd-Lx_bexSbNA3-EY0yXPTaoe-LYYUhNEEer2O8mxJQNhekN9zIZ2e9YZGEblK9So0i8R9c9-5dwuZGONZqk_TlpbUbUVlCe8TmwhheDaslHCOYor2-cuQM4Gqjap9jPM_TAz6y_SrPj5D0oK8fkNoX9m1m4ockBw-tkVvc1xFdDZUCBgoH6tHsrX3ciMesLDly4p1p0J8f1XcQ&h=2xw36bwP3T9ChV5JhtnVbT1tEvM9BPZkKpsa2rE8aJM
  response:
    body:
      string: '{"id":"/subscriptions/00000000-0000-0000-0000-000000000000/providers/Microsoft.App/locations/northcentralusstage/containerappOperationStatuses/6c700fb7-7f69-4983-8559-3e531470cb5f","name":"6c700fb7-7f69-4983-8559-3e531470cb5f","status":"InProgress","startTime":"2024-05-07T16:38:23.6861303"}'
    headers:
      api-supported-versions:
      - 2022-03-01, 2022-06-01-preview, 2022-10-01, 2022-11-01-preview, 2023-04-01-preview,
        2023-05-01, 2023-05-02-preview, 2023-08-01-preview, 2023-11-02-preview, 2024-02-02-preview,
        2024-03-01
      cache-control:
      - no-cache
      content-length:
      - '291'
      content-type:
      - application/json; charset=utf-8
      date:
      - Tue, 07 May 2024 16:38:26 GMT
      expires:
      - '-1'
      pragma:
      - no-cache
      strict-transport-security:
      - max-age=31536000; includeSubDomains
      vary:
      - Accept-Encoding
      x-cache:
      - CONFIG_NOCACHE
      x-content-type-options:
      - nosniff
      x-msedge-ref:
      - 'Ref A: 94303EEA51874FEE9BB7134B0AAA0776 Ref B: CO6AA3150218053 Ref C: 2024-05-07T16:38:26Z'
      x-powered-by:
      - ASP.NET
    status:
      code: 200
      message: OK
- request:
    body: null
    headers:
      Accept:
      - '*/*'
      Accept-Encoding:
      - gzip, deflate
      CommandName:
      - containerapp create
      Connection:
      - keep-alive
      ParameterSetName:
      - -g -n --image --ingress --target-port --environment --scale-rule-name --scale-rule-http-concurrency
        --scale-rule-auth --scale-rule-metadata
      User-Agent:
      - python/3.8.10 (Windows-10-10.0.22631-SP0) AZURECLI/2.59.0
    method: GET
    uri: https://management.azure.com/subscriptions/00000000-0000-0000-0000-000000000000/providers/Microsoft.App/locations/northcentralusstage/containerappOperationStatuses/de140ebb-5dd3-40d2-a55a-3761992f9fe8?api-version=2024-02-02-preview&azureAsyncOperation=true&t=638506967039499519&c=MIIHKjCCBhKgAwIBAgITfATLTVgL1TFPlLPYYgAABMtNWDANBgkqhkiG9w0BAQsFADBEMRMwEQYKCZImiZPyLGQBGRYDR0JMMRMwEQYKCZImiZPyLGQBGRYDQU1FMRgwFgYDVQQDEw9BTUUgSW5mcmEgQ0EgMDUwHhcNMjQwNTAyMDIxNjQ3WhcNMjUwNDI3MDIxNjQ3WjBAMT4wPAYDVQQDEzVhc3luY29wZXJhdGlvbnNpZ25pbmdjZXJ0aWZpY2F0ZS5tYW5hZ2VtZW50LmF6dXJlLmNvbTCCASIwDQYJKoZIhvcNAQEBBQADggEPADCCAQoCggEBAK6dMlyzLhfjTqgpK0ak7lUYlktWoaGVBDdCGjuh9_Tan7-jV2uWUD4RkOrtgvB4YkiFoRtBNBXjjoEonOoUYRurBtxwPFad9vRUZ_DI_rWbJtTLRFCWcfQsbif2PdKnEhJY516wQNDMEoBOEbnIc1y9YfB9bIs7IEiWk7D7-DM36qf95dLDczZrmlZVMcY1o7b0QfFKOdeEGIT7DFQmwZPqqXVAtXgfx_IuiPOV10h17_C8jj017DwYyrZGVUZW5NTL-UBzjwXP4PUzzjlSBKgS8P2JZ6UGJCcGsQxlk7UzoZsRpgASFkOI7Pb7iHNCdIVtzThnFpznmpGQl2zN3J0CAwEAAaOCBBcwggQTMCcGCSsGAQQBgjcVCgQaMBgwCgYIKwYBBQUHAwEwCgYIKwYBBQUHAwIwPQYJKwYBBAGCNxUHBDAwLgYmKwYBBAGCNxUIhpDjDYTVtHiE8Ys-hZvdFs6dEoFggvX2K4Py0SACAWQCAQowggHLBggrBgEFBQcBAQSCAb0wggG5MGMGCCsGAQUFBzAChldodHRwOi8vY3JsLm1pY3Jvc29mdC5jb20vcGtpaW5mcmEvQ2VydHMvQ08xUEtJSU5UQ0EwMS5BTUUuR0JMX0FNRSUyMEluZnJhJTIwQ0ElMjAwNS5jcnQwUwYIKwYBBQUHMAKGR2h0dHA6Ly9jcmwxLmFtZS5nYmwvYWlhL0NPMVBLSUlOVENBMDEuQU1FLkdCTF9BTUUlMjBJbmZyYSUyMENBJTIwMDUuY3J0MFMGCCsGAQUFBzAChkdodHRwOi8vY3JsMi5hbWUuZ2JsL2FpYS9DTzFQS0lJTlRDQTAxLkFNRS5HQkxfQU1FJTIwSW5mcmElMjBDQSUyMDA1LmNydDBTBggrBgEFBQcwAoZHaHR0cDovL2NybDMuYW1lLmdibC9haWEvQ08xUEtJSU5UQ0EwMS5BTUUuR0JMX0FNRSUyMEluZnJhJTIwQ0ElMjAwNS5jcnQwUwYIKwYBBQUHMAKGR2h0dHA6Ly9jcmw0LmFtZS5nYmwvYWlhL0NPMVBLSUlOVENBMDEuQU1FLkdCTF9BTUUlMjBJbmZyYSUyMENBJTIwMDUuY3J0MB0GA1UdDgQWBBQsvTY45Tg0y5RD2QrGXKkZUewNfzAOBgNVHQ8BAf8EBAMCBaAwggEmBgNVHR8EggEdMIIBGTCCARWgggERoIIBDYY_aHR0cDovL2NybC5taWNyb3NvZnQuY29tL3BraWluZnJhL0NSTC9BTUUlMjBJbmZyYSUyMENBJTIwMDUuY3JshjFodHRwOi8vY3JsMS5hbWUuZ2JsL2NybC9BTUUlMjBJbmZyYSUyMENBJTIwMDUuY3JshjFodHRwOi8vY3JsMi5hbWUuZ2JsL2NybC9BTUUlMjBJbmZyYSUyMENBJTIwMDUuY3JshjFodHRwOi8vY3JsMy5hbWUuZ2JsL2NybC9BTUUlMjBJbmZyYSUyMENBJTIwMDUuY3JshjFodHRwOi8vY3JsNC5hbWUuZ2JsL2NybC9BTUUlMjBJbmZyYSUyMENBJTIwMDUuY3JsMEEGA1UdIAQ6MDgwDAYKKwYBBAGCN3sBATAMBgorBgEEAYI3ewIBMAwGCisGAQQBgjd7AwEwDAYKKwYBBAGCN3sEATAfBgNVHSMEGDAWgBR61hmFKHlscXYeYPjzS--iBUIWHTAdBgNVHSUEFjAUBggrBgEFBQcDAQYIKwYBBQUHAwIwDQYJKoZIhvcNAQELBQADggEBAEzzZuDjeQg8R2ZevaD977WxPr07WGdwdwx1NtB3dHN7TZJqRgyAYDoxNR0xq9dhHw-e4q6JwML6ihshb3p1gvbAgaMGJwdtOKgCcJGzu7LAe0hz_PEjtom9-pPSrNZSQ9F7EH3bR5EiHZiIHK3Hcc4Yc_h6bKy6olqJWcXv3k0_ExaKVUdG_vaMOD7ho3cjwWX4aN_0wIo0BwDrCe4bQoHWwM4Hz9_HjmbAWLb1O6Teyg5lxbP-gmxAzCQbUlqK_onCZrHPpqesdyo2xL2_XufGurmjllywMiRtQkPRV7qAAZxK35Iht_zPAJ9ZVWTWvIFt_f1gX1go1JEET0FJPcA&s=SE6R0VxkU48uF915VnSHLdPBlB2WxCps5s7L5iq67BgWMS7z9BdGPk_8o1pwS6SSKQ3OIK5bf-gtBt1FAc7lbkpArGCRw-Gwa0zH8pn6Ne5C-QPtUwd52EttwD_K_avumN1MFSaLd-Lx_bexSbNA3-EY0yXPTaoe-LYYUhNEEer2O8mxJQNhekN9zIZ2e9YZGEblK9So0i8R9c9-5dwuZGONZqk_TlpbUbUVlCe8TmwhheDaslHCOYor2-cuQM4Gqjap9jPM_TAz6y_SrPj5D0oK8fkNoX9m1m4ockBw-tkVvc1xFdDZUCBgoH6tHsrX3ciMesLDly4p1p0J8f1XcQ&h=2xw36bwP3T9ChV5JhtnVbT1tEvM9BPZkKpsa2rE8aJM
  response:
    body:
      string: '{"id":"/subscriptions/00000000-0000-0000-0000-000000000000/providers/Microsoft.App/locations/northcentralusstage/containerappOperationStatuses/6c700fb7-7f69-4983-8559-3e531470cb5f","name":"6c700fb7-7f69-4983-8559-3e531470cb5f","status":"InProgress","startTime":"2024-05-07T16:38:23.6861303"}'
    headers:
      api-supported-versions:
      - 2022-03-01, 2022-06-01-preview, 2022-10-01, 2022-11-01-preview, 2023-04-01-preview,
        2023-05-01, 2023-05-02-preview, 2023-08-01-preview, 2023-11-02-preview, 2024-02-02-preview,
        2024-03-01
      cache-control:
      - no-cache
      content-length:
      - '291'
      content-type:
      - application/json; charset=utf-8
      date:
      - Tue, 07 May 2024 16:38:28 GMT
      expires:
      - '-1'
      pragma:
      - no-cache
      strict-transport-security:
      - max-age=31536000; includeSubDomains
      vary:
      - Accept-Encoding
      x-cache:
      - CONFIG_NOCACHE
      x-content-type-options:
      - nosniff
      x-msedge-ref:
      - 'Ref A: E34CA87EAEBC46969E25934A54FE130E Ref B: CO6AA3150218049 Ref C: 2024-05-07T16:38:29Z'
      x-powered-by:
      - ASP.NET
    status:
      code: 200
      message: OK
- request:
    body: null
    headers:
      Accept:
      - '*/*'
      Accept-Encoding:
      - gzip, deflate
      CommandName:
      - containerapp create
      Connection:
      - keep-alive
      ParameterSetName:
      - -g -n --image --ingress --target-port --environment --scale-rule-name --scale-rule-http-concurrency
        --scale-rule-auth --scale-rule-metadata
      User-Agent:
      - python/3.8.10 (Windows-10-10.0.22631-SP0) AZURECLI/2.59.0
    method: GET
    uri: https://management.azure.com/subscriptions/00000000-0000-0000-0000-000000000000/providers/Microsoft.App/locations/northcentralusstage/containerappOperationStatuses/de140ebb-5dd3-40d2-a55a-3761992f9fe8?api-version=2024-02-02-preview&azureAsyncOperation=true&t=638506967039499519&c=MIIHKjCCBhKgAwIBAgITfATLTVgL1TFPlLPYYgAABMtNWDANBgkqhkiG9w0BAQsFADBEMRMwEQYKCZImiZPyLGQBGRYDR0JMMRMwEQYKCZImiZPyLGQBGRYDQU1FMRgwFgYDVQQDEw9BTUUgSW5mcmEgQ0EgMDUwHhcNMjQwNTAyMDIxNjQ3WhcNMjUwNDI3MDIxNjQ3WjBAMT4wPAYDVQQDEzVhc3luY29wZXJhdGlvbnNpZ25pbmdjZXJ0aWZpY2F0ZS5tYW5hZ2VtZW50LmF6dXJlLmNvbTCCASIwDQYJKoZIhvcNAQEBBQADggEPADCCAQoCggEBAK6dMlyzLhfjTqgpK0ak7lUYlktWoaGVBDdCGjuh9_Tan7-jV2uWUD4RkOrtgvB4YkiFoRtBNBXjjoEonOoUYRurBtxwPFad9vRUZ_DI_rWbJtTLRFCWcfQsbif2PdKnEhJY516wQNDMEoBOEbnIc1y9YfB9bIs7IEiWk7D7-DM36qf95dLDczZrmlZVMcY1o7b0QfFKOdeEGIT7DFQmwZPqqXVAtXgfx_IuiPOV10h17_C8jj017DwYyrZGVUZW5NTL-UBzjwXP4PUzzjlSBKgS8P2JZ6UGJCcGsQxlk7UzoZsRpgASFkOI7Pb7iHNCdIVtzThnFpznmpGQl2zN3J0CAwEAAaOCBBcwggQTMCcGCSsGAQQBgjcVCgQaMBgwCgYIKwYBBQUHAwEwCgYIKwYBBQUHAwIwPQYJKwYBBAGCNxUHBDAwLgYmKwYBBAGCNxUIhpDjDYTVtHiE8Ys-hZvdFs6dEoFggvX2K4Py0SACAWQCAQowggHLBggrBgEFBQcBAQSCAb0wggG5MGMGCCsGAQUFBzAChldodHRwOi8vY3JsLm1pY3Jvc29mdC5jb20vcGtpaW5mcmEvQ2VydHMvQ08xUEtJSU5UQ0EwMS5BTUUuR0JMX0FNRSUyMEluZnJhJTIwQ0ElMjAwNS5jcnQwUwYIKwYBBQUHMAKGR2h0dHA6Ly9jcmwxLmFtZS5nYmwvYWlhL0NPMVBLSUlOVENBMDEuQU1FLkdCTF9BTUUlMjBJbmZyYSUyMENBJTIwMDUuY3J0MFMGCCsGAQUFBzAChkdodHRwOi8vY3JsMi5hbWUuZ2JsL2FpYS9DTzFQS0lJTlRDQTAxLkFNRS5HQkxfQU1FJTIwSW5mcmElMjBDQSUyMDA1LmNydDBTBggrBgEFBQcwAoZHaHR0cDovL2NybDMuYW1lLmdibC9haWEvQ08xUEtJSU5UQ0EwMS5BTUUuR0JMX0FNRSUyMEluZnJhJTIwQ0ElMjAwNS5jcnQwUwYIKwYBBQUHMAKGR2h0dHA6Ly9jcmw0LmFtZS5nYmwvYWlhL0NPMVBLSUlOVENBMDEuQU1FLkdCTF9BTUUlMjBJbmZyYSUyMENBJTIwMDUuY3J0MB0GA1UdDgQWBBQsvTY45Tg0y5RD2QrGXKkZUewNfzAOBgNVHQ8BAf8EBAMCBaAwggEmBgNVHR8EggEdMIIBGTCCARWgggERoIIBDYY_aHR0cDovL2NybC5taWNyb3NvZnQuY29tL3BraWluZnJhL0NSTC9BTUUlMjBJbmZyYSUyMENBJTIwMDUuY3JshjFodHRwOi8vY3JsMS5hbWUuZ2JsL2NybC9BTUUlMjBJbmZyYSUyMENBJTIwMDUuY3JshjFodHRwOi8vY3JsMi5hbWUuZ2JsL2NybC9BTUUlMjBJbmZyYSUyMENBJTIwMDUuY3JshjFodHRwOi8vY3JsMy5hbWUuZ2JsL2NybC9BTUUlMjBJbmZyYSUyMENBJTIwMDUuY3JshjFodHRwOi8vY3JsNC5hbWUuZ2JsL2NybC9BTUUlMjBJbmZyYSUyMENBJTIwMDUuY3JsMEEGA1UdIAQ6MDgwDAYKKwYBBAGCN3sBATAMBgorBgEEAYI3ewIBMAwGCisGAQQBgjd7AwEwDAYKKwYBBAGCN3sEATAfBgNVHSMEGDAWgBR61hmFKHlscXYeYPjzS--iBUIWHTAdBgNVHSUEFjAUBggrBgEFBQcDAQYIKwYBBQUHAwIwDQYJKoZIhvcNAQELBQADggEBAEzzZuDjeQg8R2ZevaD977WxPr07WGdwdwx1NtB3dHN7TZJqRgyAYDoxNR0xq9dhHw-e4q6JwML6ihshb3p1gvbAgaMGJwdtOKgCcJGzu7LAe0hz_PEjtom9-pPSrNZSQ9F7EH3bR5EiHZiIHK3Hcc4Yc_h6bKy6olqJWcXv3k0_ExaKVUdG_vaMOD7ho3cjwWX4aN_0wIo0BwDrCe4bQoHWwM4Hz9_HjmbAWLb1O6Teyg5lxbP-gmxAzCQbUlqK_onCZrHPpqesdyo2xL2_XufGurmjllywMiRtQkPRV7qAAZxK35Iht_zPAJ9ZVWTWvIFt_f1gX1go1JEET0FJPcA&s=SE6R0VxkU48uF915VnSHLdPBlB2WxCps5s7L5iq67BgWMS7z9BdGPk_8o1pwS6SSKQ3OIK5bf-gtBt1FAc7lbkpArGCRw-Gwa0zH8pn6Ne5C-QPtUwd52EttwD_K_avumN1MFSaLd-Lx_bexSbNA3-EY0yXPTaoe-LYYUhNEEer2O8mxJQNhekN9zIZ2e9YZGEblK9So0i8R9c9-5dwuZGONZqk_TlpbUbUVlCe8TmwhheDaslHCOYor2-cuQM4Gqjap9jPM_TAz6y_SrPj5D0oK8fkNoX9m1m4ockBw-tkVvc1xFdDZUCBgoH6tHsrX3ciMesLDly4p1p0J8f1XcQ&h=2xw36bwP3T9ChV5JhtnVbT1tEvM9BPZkKpsa2rE8aJM
  response:
    body:
      string: '{"id":"/subscriptions/00000000-0000-0000-0000-000000000000/providers/Microsoft.App/locations/northcentralusstage/containerappOperationStatuses/6c700fb7-7f69-4983-8559-3e531470cb5f","name":"6c700fb7-7f69-4983-8559-3e531470cb5f","status":"InProgress","startTime":"2024-05-07T16:38:23.6861303"}'
    headers:
      api-supported-versions:
      - 2022-03-01, 2022-06-01-preview, 2022-10-01, 2022-11-01-preview, 2023-04-01-preview,
        2023-05-01, 2023-05-02-preview, 2023-08-01-preview, 2023-11-02-preview, 2024-02-02-preview,
        2024-03-01
      cache-control:
      - no-cache
      content-length:
      - '291'
      content-type:
      - application/json; charset=utf-8
      date:
      - Tue, 07 May 2024 16:38:31 GMT
      expires:
      - '-1'
      pragma:
      - no-cache
      strict-transport-security:
      - max-age=31536000; includeSubDomains
      vary:
      - Accept-Encoding
      x-cache:
      - CONFIG_NOCACHE
      x-content-type-options:
      - nosniff
      x-msedge-ref:
      - 'Ref A: 9D68A123DE5745E882D59E0F92B4D0C2 Ref B: CO6AA3150218023 Ref C: 2024-05-07T16:38:31Z'
      x-powered-by:
      - ASP.NET
    status:
      code: 200
      message: OK
- request:
    body: null
    headers:
      Accept:
      - '*/*'
      Accept-Encoding:
      - gzip, deflate
      CommandName:
      - containerapp create
      Connection:
      - keep-alive
      ParameterSetName:
      - -g -n --image --ingress --target-port --environment --scale-rule-name --scale-rule-http-concurrency
        --scale-rule-auth --scale-rule-metadata
      User-Agent:
      - python/3.8.10 (Windows-10-10.0.22631-SP0) AZURECLI/2.59.0
    method: GET
    uri: https://management.azure.com/subscriptions/00000000-0000-0000-0000-000000000000/providers/Microsoft.App/locations/northcentralusstage/containerappOperationStatuses/de140ebb-5dd3-40d2-a55a-3761992f9fe8?api-version=2024-02-02-preview&azureAsyncOperation=true&t=638506967039499519&c=MIIHKjCCBhKgAwIBAgITfATLTVgL1TFPlLPYYgAABMtNWDANBgkqhkiG9w0BAQsFADBEMRMwEQYKCZImiZPyLGQBGRYDR0JMMRMwEQYKCZImiZPyLGQBGRYDQU1FMRgwFgYDVQQDEw9BTUUgSW5mcmEgQ0EgMDUwHhcNMjQwNTAyMDIxNjQ3WhcNMjUwNDI3MDIxNjQ3WjBAMT4wPAYDVQQDEzVhc3luY29wZXJhdGlvbnNpZ25pbmdjZXJ0aWZpY2F0ZS5tYW5hZ2VtZW50LmF6dXJlLmNvbTCCASIwDQYJKoZIhvcNAQEBBQADggEPADCCAQoCggEBAK6dMlyzLhfjTqgpK0ak7lUYlktWoaGVBDdCGjuh9_Tan7-jV2uWUD4RkOrtgvB4YkiFoRtBNBXjjoEonOoUYRurBtxwPFad9vRUZ_DI_rWbJtTLRFCWcfQsbif2PdKnEhJY516wQNDMEoBOEbnIc1y9YfB9bIs7IEiWk7D7-DM36qf95dLDczZrmlZVMcY1o7b0QfFKOdeEGIT7DFQmwZPqqXVAtXgfx_IuiPOV10h17_C8jj017DwYyrZGVUZW5NTL-UBzjwXP4PUzzjlSBKgS8P2JZ6UGJCcGsQxlk7UzoZsRpgASFkOI7Pb7iHNCdIVtzThnFpznmpGQl2zN3J0CAwEAAaOCBBcwggQTMCcGCSsGAQQBgjcVCgQaMBgwCgYIKwYBBQUHAwEwCgYIKwYBBQUHAwIwPQYJKwYBBAGCNxUHBDAwLgYmKwYBBAGCNxUIhpDjDYTVtHiE8Ys-hZvdFs6dEoFggvX2K4Py0SACAWQCAQowggHLBggrBgEFBQcBAQSCAb0wggG5MGMGCCsGAQUFBzAChldodHRwOi8vY3JsLm1pY3Jvc29mdC5jb20vcGtpaW5mcmEvQ2VydHMvQ08xUEtJSU5UQ0EwMS5BTUUuR0JMX0FNRSUyMEluZnJhJTIwQ0ElMjAwNS5jcnQwUwYIKwYBBQUHMAKGR2h0dHA6Ly9jcmwxLmFtZS5nYmwvYWlhL0NPMVBLSUlOVENBMDEuQU1FLkdCTF9BTUUlMjBJbmZyYSUyMENBJTIwMDUuY3J0MFMGCCsGAQUFBzAChkdodHRwOi8vY3JsMi5hbWUuZ2JsL2FpYS9DTzFQS0lJTlRDQTAxLkFNRS5HQkxfQU1FJTIwSW5mcmElMjBDQSUyMDA1LmNydDBTBggrBgEFBQcwAoZHaHR0cDovL2NybDMuYW1lLmdibC9haWEvQ08xUEtJSU5UQ0EwMS5BTUUuR0JMX0FNRSUyMEluZnJhJTIwQ0ElMjAwNS5jcnQwUwYIKwYBBQUHMAKGR2h0dHA6Ly9jcmw0LmFtZS5nYmwvYWlhL0NPMVBLSUlOVENBMDEuQU1FLkdCTF9BTUUlMjBJbmZyYSUyMENBJTIwMDUuY3J0MB0GA1UdDgQWBBQsvTY45Tg0y5RD2QrGXKkZUewNfzAOBgNVHQ8BAf8EBAMCBaAwggEmBgNVHR8EggEdMIIBGTCCARWgggERoIIBDYY_aHR0cDovL2NybC5taWNyb3NvZnQuY29tL3BraWluZnJhL0NSTC9BTUUlMjBJbmZyYSUyMENBJTIwMDUuY3JshjFodHRwOi8vY3JsMS5hbWUuZ2JsL2NybC9BTUUlMjBJbmZyYSUyMENBJTIwMDUuY3JshjFodHRwOi8vY3JsMi5hbWUuZ2JsL2NybC9BTUUlMjBJbmZyYSUyMENBJTIwMDUuY3JshjFodHRwOi8vY3JsMy5hbWUuZ2JsL2NybC9BTUUlMjBJbmZyYSUyMENBJTIwMDUuY3JshjFodHRwOi8vY3JsNC5hbWUuZ2JsL2NybC9BTUUlMjBJbmZyYSUyMENBJTIwMDUuY3JsMEEGA1UdIAQ6MDgwDAYKKwYBBAGCN3sBATAMBgorBgEEAYI3ewIBMAwGCisGAQQBgjd7AwEwDAYKKwYBBAGCN3sEATAfBgNVHSMEGDAWgBR61hmFKHlscXYeYPjzS--iBUIWHTAdBgNVHSUEFjAUBggrBgEFBQcDAQYIKwYBBQUHAwIwDQYJKoZIhvcNAQELBQADggEBAEzzZuDjeQg8R2ZevaD977WxPr07WGdwdwx1NtB3dHN7TZJqRgyAYDoxNR0xq9dhHw-e4q6JwML6ihshb3p1gvbAgaMGJwdtOKgCcJGzu7LAe0hz_PEjtom9-pPSrNZSQ9F7EH3bR5EiHZiIHK3Hcc4Yc_h6bKy6olqJWcXv3k0_ExaKVUdG_vaMOD7ho3cjwWX4aN_0wIo0BwDrCe4bQoHWwM4Hz9_HjmbAWLb1O6Teyg5lxbP-gmxAzCQbUlqK_onCZrHPpqesdyo2xL2_XufGurmjllywMiRtQkPRV7qAAZxK35Iht_zPAJ9ZVWTWvIFt_f1gX1go1JEET0FJPcA&s=SE6R0VxkU48uF915VnSHLdPBlB2WxCps5s7L5iq67BgWMS7z9BdGPk_8o1pwS6SSKQ3OIK5bf-gtBt1FAc7lbkpArGCRw-Gwa0zH8pn6Ne5C-QPtUwd52EttwD_K_avumN1MFSaLd-Lx_bexSbNA3-EY0yXPTaoe-LYYUhNEEer2O8mxJQNhekN9zIZ2e9YZGEblK9So0i8R9c9-5dwuZGONZqk_TlpbUbUVlCe8TmwhheDaslHCOYor2-cuQM4Gqjap9jPM_TAz6y_SrPj5D0oK8fkNoX9m1m4ockBw-tkVvc1xFdDZUCBgoH6tHsrX3ciMesLDly4p1p0J8f1XcQ&h=2xw36bwP3T9ChV5JhtnVbT1tEvM9BPZkKpsa2rE8aJM
  response:
    body:
      string: '{"id":"/subscriptions/00000000-0000-0000-0000-000000000000/providers/Microsoft.App/locations/northcentralusstage/containerappOperationStatuses/6c700fb7-7f69-4983-8559-3e531470cb5f","name":"6c700fb7-7f69-4983-8559-3e531470cb5f","status":"InProgress","startTime":"2024-05-07T16:38:23.6861303"}'
    headers:
      api-supported-versions:
      - 2022-03-01, 2022-06-01-preview, 2022-10-01, 2022-11-01-preview, 2023-04-01-preview,
        2023-05-01, 2023-05-02-preview, 2023-08-01-preview, 2023-11-02-preview, 2024-02-02-preview,
        2024-03-01
      cache-control:
      - no-cache
      content-length:
      - '291'
      content-type:
      - application/json; charset=utf-8
      date:
      - Tue, 07 May 2024 16:38:33 GMT
      expires:
      - '-1'
      pragma:
      - no-cache
      strict-transport-security:
      - max-age=31536000; includeSubDomains
      vary:
      - Accept-Encoding
      x-cache:
      - CONFIG_NOCACHE
      x-content-type-options:
      - nosniff
      x-msedge-ref:
      - 'Ref A: 907003079782475F8663ED43C542946D Ref B: CO6AA3150219037 Ref C: 2024-05-07T16:38:34Z'
      x-powered-by:
      - ASP.NET
    status:
      code: 200
      message: OK
- request:
    body: null
    headers:
      Accept:
      - '*/*'
      Accept-Encoding:
      - gzip, deflate
      CommandName:
      - containerapp create
      Connection:
      - keep-alive
      ParameterSetName:
      - -g -n --image --ingress --target-port --environment --scale-rule-name --scale-rule-http-concurrency
        --scale-rule-auth --scale-rule-metadata
      User-Agent:
      - python/3.8.10 (Windows-10-10.0.22631-SP0) AZURECLI/2.59.0
    method: GET
    uri: https://management.azure.com/subscriptions/00000000-0000-0000-0000-000000000000/providers/Microsoft.App/locations/northcentralusstage/containerappOperationStatuses/de140ebb-5dd3-40d2-a55a-3761992f9fe8?api-version=2024-02-02-preview&azureAsyncOperation=true&t=638506967039499519&c=MIIHKjCCBhKgAwIBAgITfATLTVgL1TFPlLPYYgAABMtNWDANBgkqhkiG9w0BAQsFADBEMRMwEQYKCZImiZPyLGQBGRYDR0JMMRMwEQYKCZImiZPyLGQBGRYDQU1FMRgwFgYDVQQDEw9BTUUgSW5mcmEgQ0EgMDUwHhcNMjQwNTAyMDIxNjQ3WhcNMjUwNDI3MDIxNjQ3WjBAMT4wPAYDVQQDEzVhc3luY29wZXJhdGlvbnNpZ25pbmdjZXJ0aWZpY2F0ZS5tYW5hZ2VtZW50LmF6dXJlLmNvbTCCASIwDQYJKoZIhvcNAQEBBQADggEPADCCAQoCggEBAK6dMlyzLhfjTqgpK0ak7lUYlktWoaGVBDdCGjuh9_Tan7-jV2uWUD4RkOrtgvB4YkiFoRtBNBXjjoEonOoUYRurBtxwPFad9vRUZ_DI_rWbJtTLRFCWcfQsbif2PdKnEhJY516wQNDMEoBOEbnIc1y9YfB9bIs7IEiWk7D7-DM36qf95dLDczZrmlZVMcY1o7b0QfFKOdeEGIT7DFQmwZPqqXVAtXgfx_IuiPOV10h17_C8jj017DwYyrZGVUZW5NTL-UBzjwXP4PUzzjlSBKgS8P2JZ6UGJCcGsQxlk7UzoZsRpgASFkOI7Pb7iHNCdIVtzThnFpznmpGQl2zN3J0CAwEAAaOCBBcwggQTMCcGCSsGAQQBgjcVCgQaMBgwCgYIKwYBBQUHAwEwCgYIKwYBBQUHAwIwPQYJKwYBBAGCNxUHBDAwLgYmKwYBBAGCNxUIhpDjDYTVtHiE8Ys-hZvdFs6dEoFggvX2K4Py0SACAWQCAQowggHLBggrBgEFBQcBAQSCAb0wggG5MGMGCCsGAQUFBzAChldodHRwOi8vY3JsLm1pY3Jvc29mdC5jb20vcGtpaW5mcmEvQ2VydHMvQ08xUEtJSU5UQ0EwMS5BTUUuR0JMX0FNRSUyMEluZnJhJTIwQ0ElMjAwNS5jcnQwUwYIKwYBBQUHMAKGR2h0dHA6Ly9jcmwxLmFtZS5nYmwvYWlhL0NPMVBLSUlOVENBMDEuQU1FLkdCTF9BTUUlMjBJbmZyYSUyMENBJTIwMDUuY3J0MFMGCCsGAQUFBzAChkdodHRwOi8vY3JsMi5hbWUuZ2JsL2FpYS9DTzFQS0lJTlRDQTAxLkFNRS5HQkxfQU1FJTIwSW5mcmElMjBDQSUyMDA1LmNydDBTBggrBgEFBQcwAoZHaHR0cDovL2NybDMuYW1lLmdibC9haWEvQ08xUEtJSU5UQ0EwMS5BTUUuR0JMX0FNRSUyMEluZnJhJTIwQ0ElMjAwNS5jcnQwUwYIKwYBBQUHMAKGR2h0dHA6Ly9jcmw0LmFtZS5nYmwvYWlhL0NPMVBLSUlOVENBMDEuQU1FLkdCTF9BTUUlMjBJbmZyYSUyMENBJTIwMDUuY3J0MB0GA1UdDgQWBBQsvTY45Tg0y5RD2QrGXKkZUewNfzAOBgNVHQ8BAf8EBAMCBaAwggEmBgNVHR8EggEdMIIBGTCCARWgggERoIIBDYY_aHR0cDovL2NybC5taWNyb3NvZnQuY29tL3BraWluZnJhL0NSTC9BTUUlMjBJbmZyYSUyMENBJTIwMDUuY3JshjFodHRwOi8vY3JsMS5hbWUuZ2JsL2NybC9BTUUlMjBJbmZyYSUyMENBJTIwMDUuY3JshjFodHRwOi8vY3JsMi5hbWUuZ2JsL2NybC9BTUUlMjBJbmZyYSUyMENBJTIwMDUuY3JshjFodHRwOi8vY3JsMy5hbWUuZ2JsL2NybC9BTUUlMjBJbmZyYSUyMENBJTIwMDUuY3JshjFodHRwOi8vY3JsNC5hbWUuZ2JsL2NybC9BTUUlMjBJbmZyYSUyMENBJTIwMDUuY3JsMEEGA1UdIAQ6MDgwDAYKKwYBBAGCN3sBATAMBgorBgEEAYI3ewIBMAwGCisGAQQBgjd7AwEwDAYKKwYBBAGCN3sEATAfBgNVHSMEGDAWgBR61hmFKHlscXYeYPjzS--iBUIWHTAdBgNVHSUEFjAUBggrBgEFBQcDAQYIKwYBBQUHAwIwDQYJKoZIhvcNAQELBQADggEBAEzzZuDjeQg8R2ZevaD977WxPr07WGdwdwx1NtB3dHN7TZJqRgyAYDoxNR0xq9dhHw-e4q6JwML6ihshb3p1gvbAgaMGJwdtOKgCcJGzu7LAe0hz_PEjtom9-pPSrNZSQ9F7EH3bR5EiHZiIHK3Hcc4Yc_h6bKy6olqJWcXv3k0_ExaKVUdG_vaMOD7ho3cjwWX4aN_0wIo0BwDrCe4bQoHWwM4Hz9_HjmbAWLb1O6Teyg5lxbP-gmxAzCQbUlqK_onCZrHPpqesdyo2xL2_XufGurmjllywMiRtQkPRV7qAAZxK35Iht_zPAJ9ZVWTWvIFt_f1gX1go1JEET0FJPcA&s=SE6R0VxkU48uF915VnSHLdPBlB2WxCps5s7L5iq67BgWMS7z9BdGPk_8o1pwS6SSKQ3OIK5bf-gtBt1FAc7lbkpArGCRw-Gwa0zH8pn6Ne5C-QPtUwd52EttwD_K_avumN1MFSaLd-Lx_bexSbNA3-EY0yXPTaoe-LYYUhNEEer2O8mxJQNhekN9zIZ2e9YZGEblK9So0i8R9c9-5dwuZGONZqk_TlpbUbUVlCe8TmwhheDaslHCOYor2-cuQM4Gqjap9jPM_TAz6y_SrPj5D0oK8fkNoX9m1m4ockBw-tkVvc1xFdDZUCBgoH6tHsrX3ciMesLDly4p1p0J8f1XcQ&h=2xw36bwP3T9ChV5JhtnVbT1tEvM9BPZkKpsa2rE8aJM
  response:
    body:
      string: '{"id":"/subscriptions/00000000-0000-0000-0000-000000000000/providers/Microsoft.App/locations/northcentralusstage/containerappOperationStatuses/6c700fb7-7f69-4983-8559-3e531470cb5f","name":"6c700fb7-7f69-4983-8559-3e531470cb5f","status":"InProgress","startTime":"2024-05-07T16:38:23.6861303"}'
    headers:
      api-supported-versions:
      - 2022-03-01, 2022-06-01-preview, 2022-10-01, 2022-11-01-preview, 2023-04-01-preview,
        2023-05-01, 2023-05-02-preview, 2023-08-01-preview, 2023-11-02-preview, 2024-02-02-preview,
        2024-03-01
      cache-control:
      - no-cache
      content-length:
      - '291'
      content-type:
      - application/json; charset=utf-8
      date:
      - Tue, 07 May 2024 16:38:35 GMT
      expires:
      - '-1'
      pragma:
      - no-cache
      strict-transport-security:
      - max-age=31536000; includeSubDomains
      vary:
      - Accept-Encoding
      x-cache:
      - CONFIG_NOCACHE
      x-content-type-options:
      - nosniff
      x-msedge-ref:
      - 'Ref A: C9ED4F353D6547D18886178BAA7E369F Ref B: CO6AA3150218045 Ref C: 2024-05-07T16:38:36Z'
      x-powered-by:
      - ASP.NET
    status:
      code: 200
      message: OK
- request:
    body: null
    headers:
      Accept:
      - '*/*'
      Accept-Encoding:
      - gzip, deflate
      CommandName:
      - containerapp create
      Connection:
      - keep-alive
      ParameterSetName:
      - -g -n --image --ingress --target-port --environment --scale-rule-name --scale-rule-http-concurrency
        --scale-rule-auth --scale-rule-metadata
      User-Agent:
      - python/3.8.10 (Windows-10-10.0.22631-SP0) AZURECLI/2.59.0
    method: GET
    uri: https://management.azure.com/subscriptions/00000000-0000-0000-0000-000000000000/providers/Microsoft.App/locations/northcentralusstage/containerappOperationStatuses/de140ebb-5dd3-40d2-a55a-3761992f9fe8?api-version=2024-02-02-preview&azureAsyncOperation=true&t=638506967039499519&c=MIIHKjCCBhKgAwIBAgITfATLTVgL1TFPlLPYYgAABMtNWDANBgkqhkiG9w0BAQsFADBEMRMwEQYKCZImiZPyLGQBGRYDR0JMMRMwEQYKCZImiZPyLGQBGRYDQU1FMRgwFgYDVQQDEw9BTUUgSW5mcmEgQ0EgMDUwHhcNMjQwNTAyMDIxNjQ3WhcNMjUwNDI3MDIxNjQ3WjBAMT4wPAYDVQQDEzVhc3luY29wZXJhdGlvbnNpZ25pbmdjZXJ0aWZpY2F0ZS5tYW5hZ2VtZW50LmF6dXJlLmNvbTCCASIwDQYJKoZIhvcNAQEBBQADggEPADCCAQoCggEBAK6dMlyzLhfjTqgpK0ak7lUYlktWoaGVBDdCGjuh9_Tan7-jV2uWUD4RkOrtgvB4YkiFoRtBNBXjjoEonOoUYRurBtxwPFad9vRUZ_DI_rWbJtTLRFCWcfQsbif2PdKnEhJY516wQNDMEoBOEbnIc1y9YfB9bIs7IEiWk7D7-DM36qf95dLDczZrmlZVMcY1o7b0QfFKOdeEGIT7DFQmwZPqqXVAtXgfx_IuiPOV10h17_C8jj017DwYyrZGVUZW5NTL-UBzjwXP4PUzzjlSBKgS8P2JZ6UGJCcGsQxlk7UzoZsRpgASFkOI7Pb7iHNCdIVtzThnFpznmpGQl2zN3J0CAwEAAaOCBBcwggQTMCcGCSsGAQQBgjcVCgQaMBgwCgYIKwYBBQUHAwEwCgYIKwYBBQUHAwIwPQYJKwYBBAGCNxUHBDAwLgYmKwYBBAGCNxUIhpDjDYTVtHiE8Ys-hZvdFs6dEoFggvX2K4Py0SACAWQCAQowggHLBggrBgEFBQcBAQSCAb0wggG5MGMGCCsGAQUFBzAChldodHRwOi8vY3JsLm1pY3Jvc29mdC5jb20vcGtpaW5mcmEvQ2VydHMvQ08xUEtJSU5UQ0EwMS5BTUUuR0JMX0FNRSUyMEluZnJhJTIwQ0ElMjAwNS5jcnQwUwYIKwYBBQUHMAKGR2h0dHA6Ly9jcmwxLmFtZS5nYmwvYWlhL0NPMVBLSUlOVENBMDEuQU1FLkdCTF9BTUUlMjBJbmZyYSUyMENBJTIwMDUuY3J0MFMGCCsGAQUFBzAChkdodHRwOi8vY3JsMi5hbWUuZ2JsL2FpYS9DTzFQS0lJTlRDQTAxLkFNRS5HQkxfQU1FJTIwSW5mcmElMjBDQSUyMDA1LmNydDBTBggrBgEFBQcwAoZHaHR0cDovL2NybDMuYW1lLmdibC9haWEvQ08xUEtJSU5UQ0EwMS5BTUUuR0JMX0FNRSUyMEluZnJhJTIwQ0ElMjAwNS5jcnQwUwYIKwYBBQUHMAKGR2h0dHA6Ly9jcmw0LmFtZS5nYmwvYWlhL0NPMVBLSUlOVENBMDEuQU1FLkdCTF9BTUUlMjBJbmZyYSUyMENBJTIwMDUuY3J0MB0GA1UdDgQWBBQsvTY45Tg0y5RD2QrGXKkZUewNfzAOBgNVHQ8BAf8EBAMCBaAwggEmBgNVHR8EggEdMIIBGTCCARWgggERoIIBDYY_aHR0cDovL2NybC5taWNyb3NvZnQuY29tL3BraWluZnJhL0NSTC9BTUUlMjBJbmZyYSUyMENBJTIwMDUuY3JshjFodHRwOi8vY3JsMS5hbWUuZ2JsL2NybC9BTUUlMjBJbmZyYSUyMENBJTIwMDUuY3JshjFodHRwOi8vY3JsMi5hbWUuZ2JsL2NybC9BTUUlMjBJbmZyYSUyMENBJTIwMDUuY3JshjFodHRwOi8vY3JsMy5hbWUuZ2JsL2NybC9BTUUlMjBJbmZyYSUyMENBJTIwMDUuY3JshjFodHRwOi8vY3JsNC5hbWUuZ2JsL2NybC9BTUUlMjBJbmZyYSUyMENBJTIwMDUuY3JsMEEGA1UdIAQ6MDgwDAYKKwYBBAGCN3sBATAMBgorBgEEAYI3ewIBMAwGCisGAQQBgjd7AwEwDAYKKwYBBAGCN3sEATAfBgNVHSMEGDAWgBR61hmFKHlscXYeYPjzS--iBUIWHTAdBgNVHSUEFjAUBggrBgEFBQcDAQYIKwYBBQUHAwIwDQYJKoZIhvcNAQELBQADggEBAEzzZuDjeQg8R2ZevaD977WxPr07WGdwdwx1NtB3dHN7TZJqRgyAYDoxNR0xq9dhHw-e4q6JwML6ihshb3p1gvbAgaMGJwdtOKgCcJGzu7LAe0hz_PEjtom9-pPSrNZSQ9F7EH3bR5EiHZiIHK3Hcc4Yc_h6bKy6olqJWcXv3k0_ExaKVUdG_vaMOD7ho3cjwWX4aN_0wIo0BwDrCe4bQoHWwM4Hz9_HjmbAWLb1O6Teyg5lxbP-gmxAzCQbUlqK_onCZrHPpqesdyo2xL2_XufGurmjllywMiRtQkPRV7qAAZxK35Iht_zPAJ9ZVWTWvIFt_f1gX1go1JEET0FJPcA&s=SE6R0VxkU48uF915VnSHLdPBlB2WxCps5s7L5iq67BgWMS7z9BdGPk_8o1pwS6SSKQ3OIK5bf-gtBt1FAc7lbkpArGCRw-Gwa0zH8pn6Ne5C-QPtUwd52EttwD_K_avumN1MFSaLd-Lx_bexSbNA3-EY0yXPTaoe-LYYUhNEEer2O8mxJQNhekN9zIZ2e9YZGEblK9So0i8R9c9-5dwuZGONZqk_TlpbUbUVlCe8TmwhheDaslHCOYor2-cuQM4Gqjap9jPM_TAz6y_SrPj5D0oK8fkNoX9m1m4ockBw-tkVvc1xFdDZUCBgoH6tHsrX3ciMesLDly4p1p0J8f1XcQ&h=2xw36bwP3T9ChV5JhtnVbT1tEvM9BPZkKpsa2rE8aJM
  response:
    body:
      string: '{"id":"/subscriptions/00000000-0000-0000-0000-000000000000/providers/Microsoft.App/locations/northcentralusstage/containerappOperationStatuses/6c700fb7-7f69-4983-8559-3e531470cb5f","name":"6c700fb7-7f69-4983-8559-3e531470cb5f","status":"InProgress","startTime":"2024-05-07T16:38:23.6861303"}'
    headers:
      api-supported-versions:
      - 2022-03-01, 2022-06-01-preview, 2022-10-01, 2022-11-01-preview, 2023-04-01-preview,
        2023-05-01, 2023-05-02-preview, 2023-08-01-preview, 2023-11-02-preview, 2024-02-02-preview,
        2024-03-01
      cache-control:
      - no-cache
      content-length:
      - '291'
      content-type:
      - application/json; charset=utf-8
      date:
      - Tue, 07 May 2024 16:38:38 GMT
      expires:
      - '-1'
      pragma:
      - no-cache
      strict-transport-security:
      - max-age=31536000; includeSubDomains
      vary:
      - Accept-Encoding
      x-cache:
      - CONFIG_NOCACHE
      x-content-type-options:
      - nosniff
      x-msedge-ref:
      - 'Ref A: 8A17B4A0AA634E4A873970A32FAA5364 Ref B: CO6AA3150220047 Ref C: 2024-05-07T16:38:38Z'
      x-powered-by:
      - ASP.NET
    status:
      code: 200
      message: OK
- request:
    body: null
    headers:
      Accept:
      - '*/*'
      Accept-Encoding:
      - gzip, deflate
      CommandName:
      - containerapp create
      Connection:
      - keep-alive
      ParameterSetName:
      - -g -n --image --ingress --target-port --environment --scale-rule-name --scale-rule-http-concurrency
        --scale-rule-auth --scale-rule-metadata
      User-Agent:
      - python/3.8.10 (Windows-10-10.0.22631-SP0) AZURECLI/2.59.0
    method: GET
    uri: https://management.azure.com/subscriptions/00000000-0000-0000-0000-000000000000/providers/Microsoft.App/locations/northcentralusstage/containerappOperationStatuses/de140ebb-5dd3-40d2-a55a-3761992f9fe8?api-version=2024-02-02-preview&azureAsyncOperation=true&t=638506967039499519&c=MIIHKjCCBhKgAwIBAgITfATLTVgL1TFPlLPYYgAABMtNWDANBgkqhkiG9w0BAQsFADBEMRMwEQYKCZImiZPyLGQBGRYDR0JMMRMwEQYKCZImiZPyLGQBGRYDQU1FMRgwFgYDVQQDEw9BTUUgSW5mcmEgQ0EgMDUwHhcNMjQwNTAyMDIxNjQ3WhcNMjUwNDI3MDIxNjQ3WjBAMT4wPAYDVQQDEzVhc3luY29wZXJhdGlvbnNpZ25pbmdjZXJ0aWZpY2F0ZS5tYW5hZ2VtZW50LmF6dXJlLmNvbTCCASIwDQYJKoZIhvcNAQEBBQADggEPADCCAQoCggEBAK6dMlyzLhfjTqgpK0ak7lUYlktWoaGVBDdCGjuh9_Tan7-jV2uWUD4RkOrtgvB4YkiFoRtBNBXjjoEonOoUYRurBtxwPFad9vRUZ_DI_rWbJtTLRFCWcfQsbif2PdKnEhJY516wQNDMEoBOEbnIc1y9YfB9bIs7IEiWk7D7-DM36qf95dLDczZrmlZVMcY1o7b0QfFKOdeEGIT7DFQmwZPqqXVAtXgfx_IuiPOV10h17_C8jj017DwYyrZGVUZW5NTL-UBzjwXP4PUzzjlSBKgS8P2JZ6UGJCcGsQxlk7UzoZsRpgASFkOI7Pb7iHNCdIVtzThnFpznmpGQl2zN3J0CAwEAAaOCBBcwggQTMCcGCSsGAQQBgjcVCgQaMBgwCgYIKwYBBQUHAwEwCgYIKwYBBQUHAwIwPQYJKwYBBAGCNxUHBDAwLgYmKwYBBAGCNxUIhpDjDYTVtHiE8Ys-hZvdFs6dEoFggvX2K4Py0SACAWQCAQowggHLBggrBgEFBQcBAQSCAb0wggG5MGMGCCsGAQUFBzAChldodHRwOi8vY3JsLm1pY3Jvc29mdC5jb20vcGtpaW5mcmEvQ2VydHMvQ08xUEtJSU5UQ0EwMS5BTUUuR0JMX0FNRSUyMEluZnJhJTIwQ0ElMjAwNS5jcnQwUwYIKwYBBQUHMAKGR2h0dHA6Ly9jcmwxLmFtZS5nYmwvYWlhL0NPMVBLSUlOVENBMDEuQU1FLkdCTF9BTUUlMjBJbmZyYSUyMENBJTIwMDUuY3J0MFMGCCsGAQUFBzAChkdodHRwOi8vY3JsMi5hbWUuZ2JsL2FpYS9DTzFQS0lJTlRDQTAxLkFNRS5HQkxfQU1FJTIwSW5mcmElMjBDQSUyMDA1LmNydDBTBggrBgEFBQcwAoZHaHR0cDovL2NybDMuYW1lLmdibC9haWEvQ08xUEtJSU5UQ0EwMS5BTUUuR0JMX0FNRSUyMEluZnJhJTIwQ0ElMjAwNS5jcnQwUwYIKwYBBQUHMAKGR2h0dHA6Ly9jcmw0LmFtZS5nYmwvYWlhL0NPMVBLSUlOVENBMDEuQU1FLkdCTF9BTUUlMjBJbmZyYSUyMENBJTIwMDUuY3J0MB0GA1UdDgQWBBQsvTY45Tg0y5RD2QrGXKkZUewNfzAOBgNVHQ8BAf8EBAMCBaAwggEmBgNVHR8EggEdMIIBGTCCARWgggERoIIBDYY_aHR0cDovL2NybC5taWNyb3NvZnQuY29tL3BraWluZnJhL0NSTC9BTUUlMjBJbmZyYSUyMENBJTIwMDUuY3JshjFodHRwOi8vY3JsMS5hbWUuZ2JsL2NybC9BTUUlMjBJbmZyYSUyMENBJTIwMDUuY3JshjFodHRwOi8vY3JsMi5hbWUuZ2JsL2NybC9BTUUlMjBJbmZyYSUyMENBJTIwMDUuY3JshjFodHRwOi8vY3JsMy5hbWUuZ2JsL2NybC9BTUUlMjBJbmZyYSUyMENBJTIwMDUuY3JshjFodHRwOi8vY3JsNC5hbWUuZ2JsL2NybC9BTUUlMjBJbmZyYSUyMENBJTIwMDUuY3JsMEEGA1UdIAQ6MDgwDAYKKwYBBAGCN3sBATAMBgorBgEEAYI3ewIBMAwGCisGAQQBgjd7AwEwDAYKKwYBBAGCN3sEATAfBgNVHSMEGDAWgBR61hmFKHlscXYeYPjzS--iBUIWHTAdBgNVHSUEFjAUBggrBgEFBQcDAQYIKwYBBQUHAwIwDQYJKoZIhvcNAQELBQADggEBAEzzZuDjeQg8R2ZevaD977WxPr07WGdwdwx1NtB3dHN7TZJqRgyAYDoxNR0xq9dhHw-e4q6JwML6ihshb3p1gvbAgaMGJwdtOKgCcJGzu7LAe0hz_PEjtom9-pPSrNZSQ9F7EH3bR5EiHZiIHK3Hcc4Yc_h6bKy6olqJWcXv3k0_ExaKVUdG_vaMOD7ho3cjwWX4aN_0wIo0BwDrCe4bQoHWwM4Hz9_HjmbAWLb1O6Teyg5lxbP-gmxAzCQbUlqK_onCZrHPpqesdyo2xL2_XufGurmjllywMiRtQkPRV7qAAZxK35Iht_zPAJ9ZVWTWvIFt_f1gX1go1JEET0FJPcA&s=SE6R0VxkU48uF915VnSHLdPBlB2WxCps5s7L5iq67BgWMS7z9BdGPk_8o1pwS6SSKQ3OIK5bf-gtBt1FAc7lbkpArGCRw-Gwa0zH8pn6Ne5C-QPtUwd52EttwD_K_avumN1MFSaLd-Lx_bexSbNA3-EY0yXPTaoe-LYYUhNEEer2O8mxJQNhekN9zIZ2e9YZGEblK9So0i8R9c9-5dwuZGONZqk_TlpbUbUVlCe8TmwhheDaslHCOYor2-cuQM4Gqjap9jPM_TAz6y_SrPj5D0oK8fkNoX9m1m4ockBw-tkVvc1xFdDZUCBgoH6tHsrX3ciMesLDly4p1p0J8f1XcQ&h=2xw36bwP3T9ChV5JhtnVbT1tEvM9BPZkKpsa2rE8aJM
  response:
    body:
      string: '{"id":"/subscriptions/00000000-0000-0000-0000-000000000000/providers/Microsoft.App/locations/northcentralusstage/containerappOperationStatuses/6c700fb7-7f69-4983-8559-3e531470cb5f","name":"6c700fb7-7f69-4983-8559-3e531470cb5f","status":"InProgress","startTime":"2024-05-07T16:38:23.6861303"}'
    headers:
      api-supported-versions:
      - 2022-03-01, 2022-06-01-preview, 2022-10-01, 2022-11-01-preview, 2023-04-01-preview,
        2023-05-01, 2023-05-02-preview, 2023-08-01-preview, 2023-11-02-preview, 2024-02-02-preview,
        2024-03-01
      cache-control:
      - no-cache
      content-length:
      - '291'
      content-type:
      - application/json; charset=utf-8
      date:
      - Tue, 07 May 2024 16:38:41 GMT
      expires:
      - '-1'
      pragma:
      - no-cache
      strict-transport-security:
      - max-age=31536000; includeSubDomains
      vary:
      - Accept-Encoding
      x-cache:
      - CONFIG_NOCACHE
      x-content-type-options:
      - nosniff
      x-msedge-ref:
      - 'Ref A: 496E61595B7D4C7C87AD9C0323282DF5 Ref B: CO6AA3150219035 Ref C: 2024-05-07T16:38:41Z'
      x-powered-by:
      - ASP.NET
    status:
      code: 200
      message: OK
- request:
    body: null
    headers:
      Accept:
      - '*/*'
      Accept-Encoding:
      - gzip, deflate
      CommandName:
      - containerapp create
      Connection:
      - keep-alive
      ParameterSetName:
      - -g -n --image --ingress --target-port --environment --scale-rule-name --scale-rule-http-concurrency
        --scale-rule-auth --scale-rule-metadata
      User-Agent:
      - python/3.8.10 (Windows-10-10.0.22631-SP0) AZURECLI/2.59.0
    method: GET
    uri: https://management.azure.com/subscriptions/00000000-0000-0000-0000-000000000000/providers/Microsoft.App/locations/northcentralusstage/containerappOperationStatuses/de140ebb-5dd3-40d2-a55a-3761992f9fe8?api-version=2024-02-02-preview&azureAsyncOperation=true&t=638506967039499519&c=MIIHKjCCBhKgAwIBAgITfATLTVgL1TFPlLPYYgAABMtNWDANBgkqhkiG9w0BAQsFADBEMRMwEQYKCZImiZPyLGQBGRYDR0JMMRMwEQYKCZImiZPyLGQBGRYDQU1FMRgwFgYDVQQDEw9BTUUgSW5mcmEgQ0EgMDUwHhcNMjQwNTAyMDIxNjQ3WhcNMjUwNDI3MDIxNjQ3WjBAMT4wPAYDVQQDEzVhc3luY29wZXJhdGlvbnNpZ25pbmdjZXJ0aWZpY2F0ZS5tYW5hZ2VtZW50LmF6dXJlLmNvbTCCASIwDQYJKoZIhvcNAQEBBQADggEPADCCAQoCggEBAK6dMlyzLhfjTqgpK0ak7lUYlktWoaGVBDdCGjuh9_Tan7-jV2uWUD4RkOrtgvB4YkiFoRtBNBXjjoEonOoUYRurBtxwPFad9vRUZ_DI_rWbJtTLRFCWcfQsbif2PdKnEhJY516wQNDMEoBOEbnIc1y9YfB9bIs7IEiWk7D7-DM36qf95dLDczZrmlZVMcY1o7b0QfFKOdeEGIT7DFQmwZPqqXVAtXgfx_IuiPOV10h17_C8jj017DwYyrZGVUZW5NTL-UBzjwXP4PUzzjlSBKgS8P2JZ6UGJCcGsQxlk7UzoZsRpgASFkOI7Pb7iHNCdIVtzThnFpznmpGQl2zN3J0CAwEAAaOCBBcwggQTMCcGCSsGAQQBgjcVCgQaMBgwCgYIKwYBBQUHAwEwCgYIKwYBBQUHAwIwPQYJKwYBBAGCNxUHBDAwLgYmKwYBBAGCNxUIhpDjDYTVtHiE8Ys-hZvdFs6dEoFggvX2K4Py0SACAWQCAQowggHLBggrBgEFBQcBAQSCAb0wggG5MGMGCCsGAQUFBzAChldodHRwOi8vY3JsLm1pY3Jvc29mdC5jb20vcGtpaW5mcmEvQ2VydHMvQ08xUEtJSU5UQ0EwMS5BTUUuR0JMX0FNRSUyMEluZnJhJTIwQ0ElMjAwNS5jcnQwUwYIKwYBBQUHMAKGR2h0dHA6Ly9jcmwxLmFtZS5nYmwvYWlhL0NPMVBLSUlOVENBMDEuQU1FLkdCTF9BTUUlMjBJbmZyYSUyMENBJTIwMDUuY3J0MFMGCCsGAQUFBzAChkdodHRwOi8vY3JsMi5hbWUuZ2JsL2FpYS9DTzFQS0lJTlRDQTAxLkFNRS5HQkxfQU1FJTIwSW5mcmElMjBDQSUyMDA1LmNydDBTBggrBgEFBQcwAoZHaHR0cDovL2NybDMuYW1lLmdibC9haWEvQ08xUEtJSU5UQ0EwMS5BTUUuR0JMX0FNRSUyMEluZnJhJTIwQ0ElMjAwNS5jcnQwUwYIKwYBBQUHMAKGR2h0dHA6Ly9jcmw0LmFtZS5nYmwvYWlhL0NPMVBLSUlOVENBMDEuQU1FLkdCTF9BTUUlMjBJbmZyYSUyMENBJTIwMDUuY3J0MB0GA1UdDgQWBBQsvTY45Tg0y5RD2QrGXKkZUewNfzAOBgNVHQ8BAf8EBAMCBaAwggEmBgNVHR8EggEdMIIBGTCCARWgggERoIIBDYY_aHR0cDovL2NybC5taWNyb3NvZnQuY29tL3BraWluZnJhL0NSTC9BTUUlMjBJbmZyYSUyMENBJTIwMDUuY3JshjFodHRwOi8vY3JsMS5hbWUuZ2JsL2NybC9BTUUlMjBJbmZyYSUyMENBJTIwMDUuY3JshjFodHRwOi8vY3JsMi5hbWUuZ2JsL2NybC9BTUUlMjBJbmZyYSUyMENBJTIwMDUuY3JshjFodHRwOi8vY3JsMy5hbWUuZ2JsL2NybC9BTUUlMjBJbmZyYSUyMENBJTIwMDUuY3JshjFodHRwOi8vY3JsNC5hbWUuZ2JsL2NybC9BTUUlMjBJbmZyYSUyMENBJTIwMDUuY3JsMEEGA1UdIAQ6MDgwDAYKKwYBBAGCN3sBATAMBgorBgEEAYI3ewIBMAwGCisGAQQBgjd7AwEwDAYKKwYBBAGCN3sEATAfBgNVHSMEGDAWgBR61hmFKHlscXYeYPjzS--iBUIWHTAdBgNVHSUEFjAUBggrBgEFBQcDAQYIKwYBBQUHAwIwDQYJKoZIhvcNAQELBQADggEBAEzzZuDjeQg8R2ZevaD977WxPr07WGdwdwx1NtB3dHN7TZJqRgyAYDoxNR0xq9dhHw-e4q6JwML6ihshb3p1gvbAgaMGJwdtOKgCcJGzu7LAe0hz_PEjtom9-pPSrNZSQ9F7EH3bR5EiHZiIHK3Hcc4Yc_h6bKy6olqJWcXv3k0_ExaKVUdG_vaMOD7ho3cjwWX4aN_0wIo0BwDrCe4bQoHWwM4Hz9_HjmbAWLb1O6Teyg5lxbP-gmxAzCQbUlqK_onCZrHPpqesdyo2xL2_XufGurmjllywMiRtQkPRV7qAAZxK35Iht_zPAJ9ZVWTWvIFt_f1gX1go1JEET0FJPcA&s=SE6R0VxkU48uF915VnSHLdPBlB2WxCps5s7L5iq67BgWMS7z9BdGPk_8o1pwS6SSKQ3OIK5bf-gtBt1FAc7lbkpArGCRw-Gwa0zH8pn6Ne5C-QPtUwd52EttwD_K_avumN1MFSaLd-Lx_bexSbNA3-EY0yXPTaoe-LYYUhNEEer2O8mxJQNhekN9zIZ2e9YZGEblK9So0i8R9c9-5dwuZGONZqk_TlpbUbUVlCe8TmwhheDaslHCOYor2-cuQM4Gqjap9jPM_TAz6y_SrPj5D0oK8fkNoX9m1m4ockBw-tkVvc1xFdDZUCBgoH6tHsrX3ciMesLDly4p1p0J8f1XcQ&h=2xw36bwP3T9ChV5JhtnVbT1tEvM9BPZkKpsa2rE8aJM
  response:
    body:
      string: '{"id":"/subscriptions/00000000-0000-0000-0000-000000000000/providers/Microsoft.App/locations/northcentralusstage/containerappOperationStatuses/6c700fb7-7f69-4983-8559-3e531470cb5f","name":"6c700fb7-7f69-4983-8559-3e531470cb5f","status":"InProgress","startTime":"2024-05-07T16:38:23.6861303"}'
    headers:
      api-supported-versions:
      - 2022-03-01, 2022-06-01-preview, 2022-10-01, 2022-11-01-preview, 2023-04-01-preview,
        2023-05-01, 2023-05-02-preview, 2023-08-01-preview, 2023-11-02-preview, 2024-02-02-preview,
        2024-03-01
      cache-control:
      - no-cache
      content-length:
      - '291'
      content-type:
      - application/json; charset=utf-8
      date:
      - Tue, 07 May 2024 16:38:43 GMT
      expires:
      - '-1'
      pragma:
      - no-cache
      strict-transport-security:
      - max-age=31536000; includeSubDomains
      vary:
      - Accept-Encoding
      x-cache:
      - CONFIG_NOCACHE
      x-content-type-options:
      - nosniff
      x-msedge-ref:
      - 'Ref A: E311CC8177F74488BDDE1742C6A9D9D6 Ref B: CO6AA3150219021 Ref C: 2024-05-07T16:38:43Z'
      x-powered-by:
      - ASP.NET
    status:
      code: 200
      message: OK
- request:
    body: null
    headers:
      Accept:
      - '*/*'
      Accept-Encoding:
      - gzip, deflate
      CommandName:
      - containerapp create
      Connection:
      - keep-alive
      ParameterSetName:
      - -g -n --image --ingress --target-port --environment --scale-rule-name --scale-rule-http-concurrency
        --scale-rule-auth --scale-rule-metadata
      User-Agent:
      - python/3.8.10 (Windows-10-10.0.22631-SP0) AZURECLI/2.59.0
    method: GET
    uri: https://management.azure.com/subscriptions/00000000-0000-0000-0000-000000000000/providers/Microsoft.App/locations/northcentralusstage/containerappOperationStatuses/de140ebb-5dd3-40d2-a55a-3761992f9fe8?api-version=2024-02-02-preview&azureAsyncOperation=true&t=638506967039499519&c=MIIHKjCCBhKgAwIBAgITfATLTVgL1TFPlLPYYgAABMtNWDANBgkqhkiG9w0BAQsFADBEMRMwEQYKCZImiZPyLGQBGRYDR0JMMRMwEQYKCZImiZPyLGQBGRYDQU1FMRgwFgYDVQQDEw9BTUUgSW5mcmEgQ0EgMDUwHhcNMjQwNTAyMDIxNjQ3WhcNMjUwNDI3MDIxNjQ3WjBAMT4wPAYDVQQDEzVhc3luY29wZXJhdGlvbnNpZ25pbmdjZXJ0aWZpY2F0ZS5tYW5hZ2VtZW50LmF6dXJlLmNvbTCCASIwDQYJKoZIhvcNAQEBBQADggEPADCCAQoCggEBAK6dMlyzLhfjTqgpK0ak7lUYlktWoaGVBDdCGjuh9_Tan7-jV2uWUD4RkOrtgvB4YkiFoRtBNBXjjoEonOoUYRurBtxwPFad9vRUZ_DI_rWbJtTLRFCWcfQsbif2PdKnEhJY516wQNDMEoBOEbnIc1y9YfB9bIs7IEiWk7D7-DM36qf95dLDczZrmlZVMcY1o7b0QfFKOdeEGIT7DFQmwZPqqXVAtXgfx_IuiPOV10h17_C8jj017DwYyrZGVUZW5NTL-UBzjwXP4PUzzjlSBKgS8P2JZ6UGJCcGsQxlk7UzoZsRpgASFkOI7Pb7iHNCdIVtzThnFpznmpGQl2zN3J0CAwEAAaOCBBcwggQTMCcGCSsGAQQBgjcVCgQaMBgwCgYIKwYBBQUHAwEwCgYIKwYBBQUHAwIwPQYJKwYBBAGCNxUHBDAwLgYmKwYBBAGCNxUIhpDjDYTVtHiE8Ys-hZvdFs6dEoFggvX2K4Py0SACAWQCAQowggHLBggrBgEFBQcBAQSCAb0wggG5MGMGCCsGAQUFBzAChldodHRwOi8vY3JsLm1pY3Jvc29mdC5jb20vcGtpaW5mcmEvQ2VydHMvQ08xUEtJSU5UQ0EwMS5BTUUuR0JMX0FNRSUyMEluZnJhJTIwQ0ElMjAwNS5jcnQwUwYIKwYBBQUHMAKGR2h0dHA6Ly9jcmwxLmFtZS5nYmwvYWlhL0NPMVBLSUlOVENBMDEuQU1FLkdCTF9BTUUlMjBJbmZyYSUyMENBJTIwMDUuY3J0MFMGCCsGAQUFBzAChkdodHRwOi8vY3JsMi5hbWUuZ2JsL2FpYS9DTzFQS0lJTlRDQTAxLkFNRS5HQkxfQU1FJTIwSW5mcmElMjBDQSUyMDA1LmNydDBTBggrBgEFBQcwAoZHaHR0cDovL2NybDMuYW1lLmdibC9haWEvQ08xUEtJSU5UQ0EwMS5BTUUuR0JMX0FNRSUyMEluZnJhJTIwQ0ElMjAwNS5jcnQwUwYIKwYBBQUHMAKGR2h0dHA6Ly9jcmw0LmFtZS5nYmwvYWlhL0NPMVBLSUlOVENBMDEuQU1FLkdCTF9BTUUlMjBJbmZyYSUyMENBJTIwMDUuY3J0MB0GA1UdDgQWBBQsvTY45Tg0y5RD2QrGXKkZUewNfzAOBgNVHQ8BAf8EBAMCBaAwggEmBgNVHR8EggEdMIIBGTCCARWgggERoIIBDYY_aHR0cDovL2NybC5taWNyb3NvZnQuY29tL3BraWluZnJhL0NSTC9BTUUlMjBJbmZyYSUyMENBJTIwMDUuY3JshjFodHRwOi8vY3JsMS5hbWUuZ2JsL2NybC9BTUUlMjBJbmZyYSUyMENBJTIwMDUuY3JshjFodHRwOi8vY3JsMi5hbWUuZ2JsL2NybC9BTUUlMjBJbmZyYSUyMENBJTIwMDUuY3JshjFodHRwOi8vY3JsMy5hbWUuZ2JsL2NybC9BTUUlMjBJbmZyYSUyMENBJTIwMDUuY3JshjFodHRwOi8vY3JsNC5hbWUuZ2JsL2NybC9BTUUlMjBJbmZyYSUyMENBJTIwMDUuY3JsMEEGA1UdIAQ6MDgwDAYKKwYBBAGCN3sBATAMBgorBgEEAYI3ewIBMAwGCisGAQQBgjd7AwEwDAYKKwYBBAGCN3sEATAfBgNVHSMEGDAWgBR61hmFKHlscXYeYPjzS--iBUIWHTAdBgNVHSUEFjAUBggrBgEFBQcDAQYIKwYBBQUHAwIwDQYJKoZIhvcNAQELBQADggEBAEzzZuDjeQg8R2ZevaD977WxPr07WGdwdwx1NtB3dHN7TZJqRgyAYDoxNR0xq9dhHw-e4q6JwML6ihshb3p1gvbAgaMGJwdtOKgCcJGzu7LAe0hz_PEjtom9-pPSrNZSQ9F7EH3bR5EiHZiIHK3Hcc4Yc_h6bKy6olqJWcXv3k0_ExaKVUdG_vaMOD7ho3cjwWX4aN_0wIo0BwDrCe4bQoHWwM4Hz9_HjmbAWLb1O6Teyg5lxbP-gmxAzCQbUlqK_onCZrHPpqesdyo2xL2_XufGurmjllywMiRtQkPRV7qAAZxK35Iht_zPAJ9ZVWTWvIFt_f1gX1go1JEET0FJPcA&s=SE6R0VxkU48uF915VnSHLdPBlB2WxCps5s7L5iq67BgWMS7z9BdGPk_8o1pwS6SSKQ3OIK5bf-gtBt1FAc7lbkpArGCRw-Gwa0zH8pn6Ne5C-QPtUwd52EttwD_K_avumN1MFSaLd-Lx_bexSbNA3-EY0yXPTaoe-LYYUhNEEer2O8mxJQNhekN9zIZ2e9YZGEblK9So0i8R9c9-5dwuZGONZqk_TlpbUbUVlCe8TmwhheDaslHCOYor2-cuQM4Gqjap9jPM_TAz6y_SrPj5D0oK8fkNoX9m1m4ockBw-tkVvc1xFdDZUCBgoH6tHsrX3ciMesLDly4p1p0J8f1XcQ&h=2xw36bwP3T9ChV5JhtnVbT1tEvM9BPZkKpsa2rE8aJM
  response:
    body:
      string: '{"id":"/subscriptions/00000000-0000-0000-0000-000000000000/providers/Microsoft.App/locations/northcentralusstage/containerappOperationStatuses/6c700fb7-7f69-4983-8559-3e531470cb5f","name":"6c700fb7-7f69-4983-8559-3e531470cb5f","status":"InProgress","startTime":"2024-05-07T16:38:23.6861303"}'
    headers:
      api-supported-versions:
      - 2022-03-01, 2022-06-01-preview, 2022-10-01, 2022-11-01-preview, 2023-04-01-preview,
        2023-05-01, 2023-05-02-preview, 2023-08-01-preview, 2023-11-02-preview, 2024-02-02-preview,
        2024-03-01
      cache-control:
      - no-cache
      content-length:
      - '291'
      content-type:
      - application/json; charset=utf-8
      date:
      - Tue, 07 May 2024 16:38:46 GMT
      expires:
      - '-1'
      pragma:
      - no-cache
      strict-transport-security:
      - max-age=31536000; includeSubDomains
      vary:
      - Accept-Encoding
      x-cache:
      - CONFIG_NOCACHE
      x-content-type-options:
      - nosniff
      x-msedge-ref:
      - 'Ref A: 2CDC07FF375341C380C6B5743F07E658 Ref B: CO6AA3150219051 Ref C: 2024-05-07T16:38:47Z'
      x-powered-by:
      - ASP.NET
    status:
      code: 200
      message: OK
- request:
    body: null
    headers:
      Accept:
      - '*/*'
      Accept-Encoding:
      - gzip, deflate
      CommandName:
      - containerapp create
      Connection:
      - keep-alive
      ParameterSetName:
      - -g -n --image --ingress --target-port --environment --scale-rule-name --scale-rule-http-concurrency
        --scale-rule-auth --scale-rule-metadata
      User-Agent:
      - python/3.8.10 (Windows-10-10.0.22631-SP0) AZURECLI/2.59.0
    method: GET
    uri: https://management.azure.com/subscriptions/00000000-0000-0000-0000-000000000000/providers/Microsoft.App/locations/northcentralusstage/containerappOperationStatuses/de140ebb-5dd3-40d2-a55a-3761992f9fe8?api-version=2024-02-02-preview&azureAsyncOperation=true&t=638506967039499519&c=MIIHKjCCBhKgAwIBAgITfATLTVgL1TFPlLPYYgAABMtNWDANBgkqhkiG9w0BAQsFADBEMRMwEQYKCZImiZPyLGQBGRYDR0JMMRMwEQYKCZImiZPyLGQBGRYDQU1FMRgwFgYDVQQDEw9BTUUgSW5mcmEgQ0EgMDUwHhcNMjQwNTAyMDIxNjQ3WhcNMjUwNDI3MDIxNjQ3WjBAMT4wPAYDVQQDEzVhc3luY29wZXJhdGlvbnNpZ25pbmdjZXJ0aWZpY2F0ZS5tYW5hZ2VtZW50LmF6dXJlLmNvbTCCASIwDQYJKoZIhvcNAQEBBQADggEPADCCAQoCggEBAK6dMlyzLhfjTqgpK0ak7lUYlktWoaGVBDdCGjuh9_Tan7-jV2uWUD4RkOrtgvB4YkiFoRtBNBXjjoEonOoUYRurBtxwPFad9vRUZ_DI_rWbJtTLRFCWcfQsbif2PdKnEhJY516wQNDMEoBOEbnIc1y9YfB9bIs7IEiWk7D7-DM36qf95dLDczZrmlZVMcY1o7b0QfFKOdeEGIT7DFQmwZPqqXVAtXgfx_IuiPOV10h17_C8jj017DwYyrZGVUZW5NTL-UBzjwXP4PUzzjlSBKgS8P2JZ6UGJCcGsQxlk7UzoZsRpgASFkOI7Pb7iHNCdIVtzThnFpznmpGQl2zN3J0CAwEAAaOCBBcwggQTMCcGCSsGAQQBgjcVCgQaMBgwCgYIKwYBBQUHAwEwCgYIKwYBBQUHAwIwPQYJKwYBBAGCNxUHBDAwLgYmKwYBBAGCNxUIhpDjDYTVtHiE8Ys-hZvdFs6dEoFggvX2K4Py0SACAWQCAQowggHLBggrBgEFBQcBAQSCAb0wggG5MGMGCCsGAQUFBzAChldodHRwOi8vY3JsLm1pY3Jvc29mdC5jb20vcGtpaW5mcmEvQ2VydHMvQ08xUEtJSU5UQ0EwMS5BTUUuR0JMX0FNRSUyMEluZnJhJTIwQ0ElMjAwNS5jcnQwUwYIKwYBBQUHMAKGR2h0dHA6Ly9jcmwxLmFtZS5nYmwvYWlhL0NPMVBLSUlOVENBMDEuQU1FLkdCTF9BTUUlMjBJbmZyYSUyMENBJTIwMDUuY3J0MFMGCCsGAQUFBzAChkdodHRwOi8vY3JsMi5hbWUuZ2JsL2FpYS9DTzFQS0lJTlRDQTAxLkFNRS5HQkxfQU1FJTIwSW5mcmElMjBDQSUyMDA1LmNydDBTBggrBgEFBQcwAoZHaHR0cDovL2NybDMuYW1lLmdibC9haWEvQ08xUEtJSU5UQ0EwMS5BTUUuR0JMX0FNRSUyMEluZnJhJTIwQ0ElMjAwNS5jcnQwUwYIKwYBBQUHMAKGR2h0dHA6Ly9jcmw0LmFtZS5nYmwvYWlhL0NPMVBLSUlOVENBMDEuQU1FLkdCTF9BTUUlMjBJbmZyYSUyMENBJTIwMDUuY3J0MB0GA1UdDgQWBBQsvTY45Tg0y5RD2QrGXKkZUewNfzAOBgNVHQ8BAf8EBAMCBaAwggEmBgNVHR8EggEdMIIBGTCCARWgggERoIIBDYY_aHR0cDovL2NybC5taWNyb3NvZnQuY29tL3BraWluZnJhL0NSTC9BTUUlMjBJbmZyYSUyMENBJTIwMDUuY3JshjFodHRwOi8vY3JsMS5hbWUuZ2JsL2NybC9BTUUlMjBJbmZyYSUyMENBJTIwMDUuY3JshjFodHRwOi8vY3JsMi5hbWUuZ2JsL2NybC9BTUUlMjBJbmZyYSUyMENBJTIwMDUuY3JshjFodHRwOi8vY3JsMy5hbWUuZ2JsL2NybC9BTUUlMjBJbmZyYSUyMENBJTIwMDUuY3JshjFodHRwOi8vY3JsNC5hbWUuZ2JsL2NybC9BTUUlMjBJbmZyYSUyMENBJTIwMDUuY3JsMEEGA1UdIAQ6MDgwDAYKKwYBBAGCN3sBATAMBgorBgEEAYI3ewIBMAwGCisGAQQBgjd7AwEwDAYKKwYBBAGCN3sEATAfBgNVHSMEGDAWgBR61hmFKHlscXYeYPjzS--iBUIWHTAdBgNVHSUEFjAUBggrBgEFBQcDAQYIKwYBBQUHAwIwDQYJKoZIhvcNAQELBQADggEBAEzzZuDjeQg8R2ZevaD977WxPr07WGdwdwx1NtB3dHN7TZJqRgyAYDoxNR0xq9dhHw-e4q6JwML6ihshb3p1gvbAgaMGJwdtOKgCcJGzu7LAe0hz_PEjtom9-pPSrNZSQ9F7EH3bR5EiHZiIHK3Hcc4Yc_h6bKy6olqJWcXv3k0_ExaKVUdG_vaMOD7ho3cjwWX4aN_0wIo0BwDrCe4bQoHWwM4Hz9_HjmbAWLb1O6Teyg5lxbP-gmxAzCQbUlqK_onCZrHPpqesdyo2xL2_XufGurmjllywMiRtQkPRV7qAAZxK35Iht_zPAJ9ZVWTWvIFt_f1gX1go1JEET0FJPcA&s=SE6R0VxkU48uF915VnSHLdPBlB2WxCps5s7L5iq67BgWMS7z9BdGPk_8o1pwS6SSKQ3OIK5bf-gtBt1FAc7lbkpArGCRw-Gwa0zH8pn6Ne5C-QPtUwd52EttwD_K_avumN1MFSaLd-Lx_bexSbNA3-EY0yXPTaoe-LYYUhNEEer2O8mxJQNhekN9zIZ2e9YZGEblK9So0i8R9c9-5dwuZGONZqk_TlpbUbUVlCe8TmwhheDaslHCOYor2-cuQM4Gqjap9jPM_TAz6y_SrPj5D0oK8fkNoX9m1m4ockBw-tkVvc1xFdDZUCBgoH6tHsrX3ciMesLDly4p1p0J8f1XcQ&h=2xw36bwP3T9ChV5JhtnVbT1tEvM9BPZkKpsa2rE8aJM
  response:
    body:
      string: '{"id":"/subscriptions/00000000-0000-0000-0000-000000000000/providers/Microsoft.App/locations/northcentralusstage/containerappOperationStatuses/6c700fb7-7f69-4983-8559-3e531470cb5f","name":"6c700fb7-7f69-4983-8559-3e531470cb5f","status":"InProgress","startTime":"2024-05-07T16:38:23.6861303"}'
    headers:
      api-supported-versions:
      - 2022-03-01, 2022-06-01-preview, 2022-10-01, 2022-11-01-preview, 2023-04-01-preview,
        2023-05-01, 2023-05-02-preview, 2023-08-01-preview, 2023-11-02-preview, 2024-02-02-preview,
        2024-03-01
      cache-control:
      - no-cache
      content-length:
      - '291'
      content-type:
      - application/json; charset=utf-8
      date:
      - Tue, 07 May 2024 16:38:49 GMT
      expires:
      - '-1'
      pragma:
      - no-cache
      strict-transport-security:
      - max-age=31536000; includeSubDomains
      vary:
      - Accept-Encoding
      x-cache:
      - CONFIG_NOCACHE
      x-content-type-options:
      - nosniff
      x-msedge-ref:
      - 'Ref A: 7E76F3413AF243639E3EE36646BB0B7D Ref B: CO6AA3150220035 Ref C: 2024-05-07T16:38:49Z'
      x-powered-by:
      - ASP.NET
    status:
      code: 200
      message: OK
- request:
    body: null
    headers:
      Accept:
      - '*/*'
      Accept-Encoding:
      - gzip, deflate
      CommandName:
      - containerapp create
      Connection:
      - keep-alive
      ParameterSetName:
      - -g -n --image --ingress --target-port --environment --scale-rule-name --scale-rule-http-concurrency
        --scale-rule-auth --scale-rule-metadata
      User-Agent:
      - python/3.8.10 (Windows-10-10.0.22631-SP0) AZURECLI/2.59.0
    method: GET
    uri: https://management.azure.com/subscriptions/00000000-0000-0000-0000-000000000000/providers/Microsoft.App/locations/northcentralusstage/containerappOperationStatuses/de140ebb-5dd3-40d2-a55a-3761992f9fe8?api-version=2024-02-02-preview&azureAsyncOperation=true&t=638506967039499519&c=MIIHKjCCBhKgAwIBAgITfATLTVgL1TFPlLPYYgAABMtNWDANBgkqhkiG9w0BAQsFADBEMRMwEQYKCZImiZPyLGQBGRYDR0JMMRMwEQYKCZImiZPyLGQBGRYDQU1FMRgwFgYDVQQDEw9BTUUgSW5mcmEgQ0EgMDUwHhcNMjQwNTAyMDIxNjQ3WhcNMjUwNDI3MDIxNjQ3WjBAMT4wPAYDVQQDEzVhc3luY29wZXJhdGlvbnNpZ25pbmdjZXJ0aWZpY2F0ZS5tYW5hZ2VtZW50LmF6dXJlLmNvbTCCASIwDQYJKoZIhvcNAQEBBQADggEPADCCAQoCggEBAK6dMlyzLhfjTqgpK0ak7lUYlktWoaGVBDdCGjuh9_Tan7-jV2uWUD4RkOrtgvB4YkiFoRtBNBXjjoEonOoUYRurBtxwPFad9vRUZ_DI_rWbJtTLRFCWcfQsbif2PdKnEhJY516wQNDMEoBOEbnIc1y9YfB9bIs7IEiWk7D7-DM36qf95dLDczZrmlZVMcY1o7b0QfFKOdeEGIT7DFQmwZPqqXVAtXgfx_IuiPOV10h17_C8jj017DwYyrZGVUZW5NTL-UBzjwXP4PUzzjlSBKgS8P2JZ6UGJCcGsQxlk7UzoZsRpgASFkOI7Pb7iHNCdIVtzThnFpznmpGQl2zN3J0CAwEAAaOCBBcwggQTMCcGCSsGAQQBgjcVCgQaMBgwCgYIKwYBBQUHAwEwCgYIKwYBBQUHAwIwPQYJKwYBBAGCNxUHBDAwLgYmKwYBBAGCNxUIhpDjDYTVtHiE8Ys-hZvdFs6dEoFggvX2K4Py0SACAWQCAQowggHLBggrBgEFBQcBAQSCAb0wggG5MGMGCCsGAQUFBzAChldodHRwOi8vY3JsLm1pY3Jvc29mdC5jb20vcGtpaW5mcmEvQ2VydHMvQ08xUEtJSU5UQ0EwMS5BTUUuR0JMX0FNRSUyMEluZnJhJTIwQ0ElMjAwNS5jcnQwUwYIKwYBBQUHMAKGR2h0dHA6Ly9jcmwxLmFtZS5nYmwvYWlhL0NPMVBLSUlOVENBMDEuQU1FLkdCTF9BTUUlMjBJbmZyYSUyMENBJTIwMDUuY3J0MFMGCCsGAQUFBzAChkdodHRwOi8vY3JsMi5hbWUuZ2JsL2FpYS9DTzFQS0lJTlRDQTAxLkFNRS5HQkxfQU1FJTIwSW5mcmElMjBDQSUyMDA1LmNydDBTBggrBgEFBQcwAoZHaHR0cDovL2NybDMuYW1lLmdibC9haWEvQ08xUEtJSU5UQ0EwMS5BTUUuR0JMX0FNRSUyMEluZnJhJTIwQ0ElMjAwNS5jcnQwUwYIKwYBBQUHMAKGR2h0dHA6Ly9jcmw0LmFtZS5nYmwvYWlhL0NPMVBLSUlOVENBMDEuQU1FLkdCTF9BTUUlMjBJbmZyYSUyMENBJTIwMDUuY3J0MB0GA1UdDgQWBBQsvTY45Tg0y5RD2QrGXKkZUewNfzAOBgNVHQ8BAf8EBAMCBaAwggEmBgNVHR8EggEdMIIBGTCCARWgggERoIIBDYY_aHR0cDovL2NybC5taWNyb3NvZnQuY29tL3BraWluZnJhL0NSTC9BTUUlMjBJbmZyYSUyMENBJTIwMDUuY3JshjFodHRwOi8vY3JsMS5hbWUuZ2JsL2NybC9BTUUlMjBJbmZyYSUyMENBJTIwMDUuY3JshjFodHRwOi8vY3JsMi5hbWUuZ2JsL2NybC9BTUUlMjBJbmZyYSUyMENBJTIwMDUuY3JshjFodHRwOi8vY3JsMy5hbWUuZ2JsL2NybC9BTUUlMjBJbmZyYSUyMENBJTIwMDUuY3JshjFodHRwOi8vY3JsNC5hbWUuZ2JsL2NybC9BTUUlMjBJbmZyYSUyMENBJTIwMDUuY3JsMEEGA1UdIAQ6MDgwDAYKKwYBBAGCN3sBATAMBgorBgEEAYI3ewIBMAwGCisGAQQBgjd7AwEwDAYKKwYBBAGCN3sEATAfBgNVHSMEGDAWgBR61hmFKHlscXYeYPjzS--iBUIWHTAdBgNVHSUEFjAUBggrBgEFBQcDAQYIKwYBBQUHAwIwDQYJKoZIhvcNAQELBQADggEBAEzzZuDjeQg8R2ZevaD977WxPr07WGdwdwx1NtB3dHN7TZJqRgyAYDoxNR0xq9dhHw-e4q6JwML6ihshb3p1gvbAgaMGJwdtOKgCcJGzu7LAe0hz_PEjtom9-pPSrNZSQ9F7EH3bR5EiHZiIHK3Hcc4Yc_h6bKy6olqJWcXv3k0_ExaKVUdG_vaMOD7ho3cjwWX4aN_0wIo0BwDrCe4bQoHWwM4Hz9_HjmbAWLb1O6Teyg5lxbP-gmxAzCQbUlqK_onCZrHPpqesdyo2xL2_XufGurmjllywMiRtQkPRV7qAAZxK35Iht_zPAJ9ZVWTWvIFt_f1gX1go1JEET0FJPcA&s=SE6R0VxkU48uF915VnSHLdPBlB2WxCps5s7L5iq67BgWMS7z9BdGPk_8o1pwS6SSKQ3OIK5bf-gtBt1FAc7lbkpArGCRw-Gwa0zH8pn6Ne5C-QPtUwd52EttwD_K_avumN1MFSaLd-Lx_bexSbNA3-EY0yXPTaoe-LYYUhNEEer2O8mxJQNhekN9zIZ2e9YZGEblK9So0i8R9c9-5dwuZGONZqk_TlpbUbUVlCe8TmwhheDaslHCOYor2-cuQM4Gqjap9jPM_TAz6y_SrPj5D0oK8fkNoX9m1m4ockBw-tkVvc1xFdDZUCBgoH6tHsrX3ciMesLDly4p1p0J8f1XcQ&h=2xw36bwP3T9ChV5JhtnVbT1tEvM9BPZkKpsa2rE8aJM
  response:
    body:
      string: '{"id":"/subscriptions/00000000-0000-0000-0000-000000000000/providers/Microsoft.App/locations/northcentralusstage/containerappOperationStatuses/6c700fb7-7f69-4983-8559-3e531470cb5f","name":"6c700fb7-7f69-4983-8559-3e531470cb5f","status":"InProgress","startTime":"2024-05-07T16:38:23.6861303"}'
    headers:
      api-supported-versions:
      - 2022-03-01, 2022-06-01-preview, 2022-10-01, 2022-11-01-preview, 2023-04-01-preview,
        2023-05-01, 2023-05-02-preview, 2023-08-01-preview, 2023-11-02-preview, 2024-02-02-preview,
        2024-03-01
      cache-control:
      - no-cache
      content-length:
      - '291'
      content-type:
      - application/json; charset=utf-8
      date:
      - Tue, 07 May 2024 16:38:52 GMT
      expires:
      - '-1'
      pragma:
      - no-cache
      strict-transport-security:
      - max-age=31536000; includeSubDomains
      vary:
      - Accept-Encoding
      x-cache:
      - CONFIG_NOCACHE
      x-content-type-options:
      - nosniff
      x-msedge-ref:
      - 'Ref A: 79648251B89E4E01993EDAC8ECEED4BE Ref B: CO6AA3150217029 Ref C: 2024-05-07T16:38:52Z'
      x-powered-by:
      - ASP.NET
    status:
      code: 200
      message: OK
- request:
    body: null
    headers:
      Accept:
      - '*/*'
      Accept-Encoding:
      - gzip, deflate
      CommandName:
      - containerapp create
      Connection:
      - keep-alive
      ParameterSetName:
      - -g -n --image --ingress --target-port --environment --scale-rule-name --scale-rule-http-concurrency
        --scale-rule-auth --scale-rule-metadata
      User-Agent:
      - python/3.8.10 (Windows-10-10.0.22631-SP0) AZURECLI/2.59.0
    method: GET
    uri: https://management.azure.com/subscriptions/00000000-0000-0000-0000-000000000000/providers/Microsoft.App/locations/northcentralusstage/containerappOperationStatuses/de140ebb-5dd3-40d2-a55a-3761992f9fe8?api-version=2024-02-02-preview&azureAsyncOperation=true&t=638506967039499519&c=MIIHKjCCBhKgAwIBAgITfATLTVgL1TFPlLPYYgAABMtNWDANBgkqhkiG9w0BAQsFADBEMRMwEQYKCZImiZPyLGQBGRYDR0JMMRMwEQYKCZImiZPyLGQBGRYDQU1FMRgwFgYDVQQDEw9BTUUgSW5mcmEgQ0EgMDUwHhcNMjQwNTAyMDIxNjQ3WhcNMjUwNDI3MDIxNjQ3WjBAMT4wPAYDVQQDEzVhc3luY29wZXJhdGlvbnNpZ25pbmdjZXJ0aWZpY2F0ZS5tYW5hZ2VtZW50LmF6dXJlLmNvbTCCASIwDQYJKoZIhvcNAQEBBQADggEPADCCAQoCggEBAK6dMlyzLhfjTqgpK0ak7lUYlktWoaGVBDdCGjuh9_Tan7-jV2uWUD4RkOrtgvB4YkiFoRtBNBXjjoEonOoUYRurBtxwPFad9vRUZ_DI_rWbJtTLRFCWcfQsbif2PdKnEhJY516wQNDMEoBOEbnIc1y9YfB9bIs7IEiWk7D7-DM36qf95dLDczZrmlZVMcY1o7b0QfFKOdeEGIT7DFQmwZPqqXVAtXgfx_IuiPOV10h17_C8jj017DwYyrZGVUZW5NTL-UBzjwXP4PUzzjlSBKgS8P2JZ6UGJCcGsQxlk7UzoZsRpgASFkOI7Pb7iHNCdIVtzThnFpznmpGQl2zN3J0CAwEAAaOCBBcwggQTMCcGCSsGAQQBgjcVCgQaMBgwCgYIKwYBBQUHAwEwCgYIKwYBBQUHAwIwPQYJKwYBBAGCNxUHBDAwLgYmKwYBBAGCNxUIhpDjDYTVtHiE8Ys-hZvdFs6dEoFggvX2K4Py0SACAWQCAQowggHLBggrBgEFBQcBAQSCAb0wggG5MGMGCCsGAQUFBzAChldodHRwOi8vY3JsLm1pY3Jvc29mdC5jb20vcGtpaW5mcmEvQ2VydHMvQ08xUEtJSU5UQ0EwMS5BTUUuR0JMX0FNRSUyMEluZnJhJTIwQ0ElMjAwNS5jcnQwUwYIKwYBBQUHMAKGR2h0dHA6Ly9jcmwxLmFtZS5nYmwvYWlhL0NPMVBLSUlOVENBMDEuQU1FLkdCTF9BTUUlMjBJbmZyYSUyMENBJTIwMDUuY3J0MFMGCCsGAQUFBzAChkdodHRwOi8vY3JsMi5hbWUuZ2JsL2FpYS9DTzFQS0lJTlRDQTAxLkFNRS5HQkxfQU1FJTIwSW5mcmElMjBDQSUyMDA1LmNydDBTBggrBgEFBQcwAoZHaHR0cDovL2NybDMuYW1lLmdibC9haWEvQ08xUEtJSU5UQ0EwMS5BTUUuR0JMX0FNRSUyMEluZnJhJTIwQ0ElMjAwNS5jcnQwUwYIKwYBBQUHMAKGR2h0dHA6Ly9jcmw0LmFtZS5nYmwvYWlhL0NPMVBLSUlOVENBMDEuQU1FLkdCTF9BTUUlMjBJbmZyYSUyMENBJTIwMDUuY3J0MB0GA1UdDgQWBBQsvTY45Tg0y5RD2QrGXKkZUewNfzAOBgNVHQ8BAf8EBAMCBaAwggEmBgNVHR8EggEdMIIBGTCCARWgggERoIIBDYY_aHR0cDovL2NybC5taWNyb3NvZnQuY29tL3BraWluZnJhL0NSTC9BTUUlMjBJbmZyYSUyMENBJTIwMDUuY3JshjFodHRwOi8vY3JsMS5hbWUuZ2JsL2NybC9BTUUlMjBJbmZyYSUyMENBJTIwMDUuY3JshjFodHRwOi8vY3JsMi5hbWUuZ2JsL2NybC9BTUUlMjBJbmZyYSUyMENBJTIwMDUuY3JshjFodHRwOi8vY3JsMy5hbWUuZ2JsL2NybC9BTUUlMjBJbmZyYSUyMENBJTIwMDUuY3JshjFodHRwOi8vY3JsNC5hbWUuZ2JsL2NybC9BTUUlMjBJbmZyYSUyMENBJTIwMDUuY3JsMEEGA1UdIAQ6MDgwDAYKKwYBBAGCN3sBATAMBgorBgEEAYI3ewIBMAwGCisGAQQBgjd7AwEwDAYKKwYBBAGCN3sEATAfBgNVHSMEGDAWgBR61hmFKHlscXYeYPjzS--iBUIWHTAdBgNVHSUEFjAUBggrBgEFBQcDAQYIKwYBBQUHAwIwDQYJKoZIhvcNAQELBQADggEBAEzzZuDjeQg8R2ZevaD977WxPr07WGdwdwx1NtB3dHN7TZJqRgyAYDoxNR0xq9dhHw-e4q6JwML6ihshb3p1gvbAgaMGJwdtOKgCcJGzu7LAe0hz_PEjtom9-pPSrNZSQ9F7EH3bR5EiHZiIHK3Hcc4Yc_h6bKy6olqJWcXv3k0_ExaKVUdG_vaMOD7ho3cjwWX4aN_0wIo0BwDrCe4bQoHWwM4Hz9_HjmbAWLb1O6Teyg5lxbP-gmxAzCQbUlqK_onCZrHPpqesdyo2xL2_XufGurmjllywMiRtQkPRV7qAAZxK35Iht_zPAJ9ZVWTWvIFt_f1gX1go1JEET0FJPcA&s=SE6R0VxkU48uF915VnSHLdPBlB2WxCps5s7L5iq67BgWMS7z9BdGPk_8o1pwS6SSKQ3OIK5bf-gtBt1FAc7lbkpArGCRw-Gwa0zH8pn6Ne5C-QPtUwd52EttwD_K_avumN1MFSaLd-Lx_bexSbNA3-EY0yXPTaoe-LYYUhNEEer2O8mxJQNhekN9zIZ2e9YZGEblK9So0i8R9c9-5dwuZGONZqk_TlpbUbUVlCe8TmwhheDaslHCOYor2-cuQM4Gqjap9jPM_TAz6y_SrPj5D0oK8fkNoX9m1m4ockBw-tkVvc1xFdDZUCBgoH6tHsrX3ciMesLDly4p1p0J8f1XcQ&h=2xw36bwP3T9ChV5JhtnVbT1tEvM9BPZkKpsa2rE8aJM
  response:
    body:
      string: '{"id":"/subscriptions/00000000-0000-0000-0000-000000000000/providers/Microsoft.App/locations/northcentralusstage/containerappOperationStatuses/6c700fb7-7f69-4983-8559-3e531470cb5f","name":"6c700fb7-7f69-4983-8559-3e531470cb5f","status":"Succeeded","startTime":"2024-05-07T16:38:23.6861303"}'
    headers:
      api-supported-versions:
      - 2022-03-01, 2022-06-01-preview, 2022-10-01, 2022-11-01-preview, 2023-04-01-preview,
        2023-05-01, 2023-05-02-preview, 2023-08-01-preview, 2023-11-02-preview, 2024-02-02-preview,
        2024-03-01
      cache-control:
      - no-cache
      content-length:
      - '290'
      content-type:
      - application/json; charset=utf-8
      date:
      - Tue, 07 May 2024 16:38:53 GMT
      expires:
      - '-1'
      pragma:
      - no-cache
      strict-transport-security:
      - max-age=31536000; includeSubDomains
      vary:
      - Accept-Encoding
      x-cache:
      - CONFIG_NOCACHE
      x-content-type-options:
      - nosniff
      x-msedge-ref:
      - 'Ref A: D8F7068D7A164ADFA33FE0BC0419DF63 Ref B: CO6AA3150217035 Ref C: 2024-05-07T16:38:54Z'
      x-powered-by:
      - ASP.NET
    status:
      code: 200
      message: OK
- request:
    body: null
    headers:
      Accept:
      - '*/*'
      Accept-Encoding:
      - gzip, deflate
      CommandName:
      - containerapp create
      Connection:
      - keep-alive
      ParameterSetName:
      - -g -n --image --ingress --target-port --environment --scale-rule-name --scale-rule-http-concurrency
        --scale-rule-auth --scale-rule-metadata
      User-Agent:
      - python/3.8.10 (Windows-10-10.0.22631-SP0) AZURECLI/2.59.0
    method: GET
    uri: https://management.azure.com/subscriptions/00000000-0000-0000-0000-000000000000/resourceGroups/clitest.rg000001/providers/Microsoft.App/containerApps/aca000002?api-version=2024-02-02-preview
  response:
    body:
      string: '{"id":"/subscriptions/00000000-0000-0000-0000-000000000000/resourceGroups/clitest.rg000001/providers/Microsoft.App/containerapps/aca000002","name":"aca000002","type":"Microsoft.App/containerApps","location":"North
        Central US (Stage)","systemData":{"createdBy":"harrli@microsoft.com","createdByType":"User","createdAt":"2024-05-07T16:38:23.4499035","lastModifiedBy":"harrli@microsoft.com","lastModifiedByType":"User","lastModifiedAt":"2024-05-07T16:38:23.4499035"},"properties":{"provisioningState":"Succeeded","runningStatus":"Running","managedEnvironmentId":"/subscriptions/00000000-0000-0000-0000-000000000000/resourceGroups/client.env_rg_northcentralusstage/providers/Microsoft.App/managedEnvironments/env-northcentralusstage","environmentId":"/subscriptions/00000000-0000-0000-0000-000000000000/resourceGroups/client.env_rg_northcentralusstage/providers/Microsoft.App/managedEnvironments/env-northcentralusstage","workloadProfileName":"Consumption","patchingMode":"Automatic","outboundIpAddresses":["20.221.106.163","20.221.107.3","20.221.106.208","20.221.106.152","20.9.115.172","20.9.116.165","20.9.116.161","20.9.116.46"],"latestRevisionName":"aca000002--zwrjzu8","latestReadyRevisionName":"aca000002--zwrjzu8","latestRevisionFqdn":"aca000002--zwrjzu8.mangosmoke-3816d65a.northcentralusstage.azurecontainerapps.io","customDomainVerificationId":"0FEF6FC81FA2FA9876FEE95F895AD716D01F5495C9AC8EA62F0228DC5E40B5CA","configuration":{"secrets":null,"activeRevisionsMode":"Single","ingress":{"fqdn":"aca000002.mangosmoke-3816d65a.northcentralusstage.azurecontainerapps.io","external":true,"targetPort":80,"exposedPort":0,"transport":"Auto","traffic":[{"weight":100,"latestRevision":true}],"customDomains":null,"allowInsecure":false,"ipSecurityRestrictions":null,"corsPolicy":null,"clientCertificateMode":null,"stickySessions":null,"additionalPortMappings":null,"targetPortHttpScheme":null},"registries":null,"identitySettings":[],"dapr":null,"runtime":null,"maxInactiveRevisions":100,"service":null},"template":{"revisionSuffix":"","terminationGracePeriodSeconds":null,"containers":[{"image":"nginx","imageType":"ContainerImage","name":"aca000002","resources":{"cpu":0.5,"memory":"1Gi","ephemeralStorage":"2Gi"}}],"initContainers":null,"scale":{"minReplicas":null,"maxReplicas":10,"rules":[{"name":"http-scale-rule","http":{"metadata":{"concurrentRequests":"50","key":"value"},"auth":[{"secretRef":"secretref","triggerParameter":"trigger"}]}}]},"volumes":null,"serviceBinds":null},"eventStreamEndpoint":"https://northcentralusstage.azurecontainerapps.dev/subscriptions/00000000-0000-0000-0000-000000000000/resourceGroups/clitest.rg000001/containerApps/aca000002/eventstream","delegatedIdentities":[]},"identity":{"type":"None"}}'
    headers:
      api-supported-versions:
      - 2022-03-01, 2022-06-01-preview, 2022-10-01, 2022-11-01-preview, 2023-04-01-preview,
        2023-05-01, 2023-05-02-preview, 2023-08-01-preview, 2023-11-02-preview, 2024-02-02-preview,
        2024-03-01
      cache-control:
      - no-cache
      content-length:
      - '2728'
      content-type:
      - application/json; charset=utf-8
      date:
      - Tue, 07 May 2024 16:38:54 GMT
      expires:
      - '-1'
      pragma:
      - no-cache
      strict-transport-security:
      - max-age=31536000; includeSubDomains
      vary:
      - Accept-Encoding
      x-cache:
      - CONFIG_NOCACHE
      x-content-type-options:
      - nosniff
      x-msedge-ref:
      - 'Ref A: 8F8F79E3244542BA8B56E4EF6CEAA58A Ref B: CO6AA3150217025 Ref C: 2024-05-07T16:38:54Z'
      x-powered-by:
      - ASP.NET
    status:
      code: 200
      message: OK
- request:
    body: null
    headers:
      Accept:
      - application/json
      Accept-Encoding:
      - gzip, deflate
      CommandName:
      - containerapp show
      Connection:
      - keep-alive
      ParameterSetName:
      - -g -n
      User-Agent:
      - AZURECLI/2.59.0 azsdk-python-core/1.28.0 Python/3.8.10 (Windows-10-10.0.22631-SP0)
    method: GET
    uri: https://management.azure.com/subscriptions/00000000-0000-0000-0000-000000000000/providers/Microsoft.App?api-version=2022-09-01
  response:
    body:
      string: '{"id":"/subscriptions/00000000-0000-0000-0000-000000000000/providers/Microsoft.App","namespace":"Microsoft.App","authorizations":[{"applicationId":"7e3bc4fd-85a3-4192-b177-5b8bfc87f42c","roleDefinitionId":"39a74f72-b40f-4bdc-b639-562fe2260bf0"},{"applicationId":"3734c1a4-2bed-4998-a37a-ff1a9e7bf019","roleDefinitionId":"5c779a4f-5cb2-4547-8c41-478d9be8ba90"},{"applicationId":"55ebbb62-3b9c-49fd-9b87-9595226dd4ac","roleDefinitionId":"e49ca620-7992-4561-a7df-4ed67dad77b5","managedByRoleDefinitionId":"9e3af657-a8ff-583c-a75c-2fe7c4bcb635"},{"applicationId":"1459b1f6-7a5b-4300-93a2-44b4a651759f","roleDefinitionId":"3c5f1b29-9e3d-4a22-b5d6-9ff4e5a37974"}],"resourceTypes":[{"resourceType":"managedEnvironments","locations":["North
        Central US (Stage)","Central US EUAP","East US 2 EUAP","West US 2","Southeast
        Asia","Sweden Central","Canada Central","West Europe","North Europe","East
        US","East US 2","East Asia","Australia East","Germany West Central","Japan
        East","UK South","West US","Central US","North Central US","South Central
        US","Korea Central","Brazil South","West US 3","France Central","South Africa
        North","Norway East","Switzerland North","UAE North","Canada East","West Central
        US","UK West","Central India","Switzerland West","Italy North","Poland Central"],"apiVersions":["2024-03-01","2024-02-02-preview","2023-11-02-preview","2023-08-01-preview","2023-05-02-preview","2023-05-01","2023-04-01-preview","2022-11-01-preview","2022-10-01","2022-06-01-preview","2022-03-01"],"defaultApiVersion":"2023-05-01","capabilities":"CrossResourceGroupResourceMove,
        CrossSubscriptionResourceMove, SystemAssignedResourceIdentity, SupportsTags,
        SupportsLocation"},{"resourceType":"operations","locations":["North Central
        US (Stage)","Central US EUAP","East US 2 EUAP","West US 2","Southeast Asia","Sweden
        Central","Canada Central","West Europe","North Europe","East US","East US
        2","East Asia","Australia East","Germany West Central","Japan East","UK South","West
        US","Central US","North Central US","South Central US","Korea Central","Brazil
        South","West US 3","France Central","South Africa North","Norway East","Switzerland
        North","UAE North","Canada East","West Central US","UK West","Central India","Italy
        North","Poland Central"],"apiVersions":["2024-02-02-preview","2023-11-02-preview","2023-08-01-preview","2023-05-02-preview","2023-05-01","2023-04-01-preview","2023-02-01","2022-11-01-preview","2022-10-01","2022-06-01-preview","2022-03-01"],"defaultApiVersion":"2023-11-02-preview","capabilities":"None"},{"resourceType":"managedEnvironments/certificates","locations":["Central
        US EUAP","East US 2 EUAP","North Central US (Stage)","West US 2","Southeast
        Asia","Sweden Central","Canada Central","West Europe","North Europe","East
        US","East US 2","East Asia","Australia East","Germany West Central","Japan
        East","UK South","West US","Central US","North Central US","South Central
        US","Korea Central","Brazil South","West US 3","France Central","South Africa
        North","Norway East","Switzerland North","UAE North","Canada East","West Central
        US","UK West","Central India","Switzerland West","Italy North","Poland Central"],"apiVersions":["2024-03-01","2024-02-02-preview","2023-11-02-preview","2023-08-01-preview","2023-05-02-preview","2023-05-01","2023-04-01-preview","2022-11-01-preview","2022-10-01","2022-06-01-preview","2022-03-01"],"defaultApiVersion":"2023-05-01","capabilities":"CrossResourceGroupResourceMove,
        CrossSubscriptionResourceMove, SupportsTags, SupportsLocation"},{"resourceType":"managedEnvironments/managedCertificates","locations":["Central
        US EUAP","East US 2 EUAP","North Central US (Stage)","West US 2","Southeast
        Asia","Sweden Central","Canada Central","West Europe","North Europe","East
        US","East US 2","East Asia","Australia East","Germany West Central","Japan
        East","UK South","West US","Central US","North Central US","South Central
        US","Korea Central","Brazil South","West US 3","France Central","South Africa
        North","Norway East","Switzerland North","UAE North","Canada East","West Central
        US","UK West","Central India","Switzerland West","Italy North","Poland Central"],"apiVersions":["2024-03-01","2024-02-02-preview","2023-11-02-preview","2023-08-01-preview","2023-05-02-preview","2023-05-01","2023-04-01-preview","2022-11-01-preview"],"defaultApiVersion":"2023-05-01","capabilities":"CrossResourceGroupResourceMove,
        CrossSubscriptionResourceMove, SupportsTags, SupportsLocation"},{"resourceType":"containerApps","locations":["Central
        US EUAP","East US 2 EUAP","North Central US (Stage)","West US 2","Southeast
        Asia","Sweden Central","Canada Central","West Europe","North Europe","East
        US","East US 2","East Asia","Australia East","Germany West Central","Japan
        East","UK South","West US","Central US","North Central US","South Central
        US","Korea Central","Brazil South","West US 3","France Central","South Africa
        North","Norway East","Switzerland North","UAE North","Canada East","West Central
        US","UK West","Central India","Switzerland West","Italy North","Poland Central"],"apiVersions":["2024-03-01","2024-02-02-preview","2023-11-02-preview","2023-08-01-preview","2023-05-02-preview","2023-05-01","2023-04-01-preview","2022-11-01-preview","2022-10-01","2022-06-01-preview","2022-03-01"],"defaultApiVersion":"2023-05-01","capabilities":"CrossResourceGroupResourceMove,
        CrossSubscriptionResourceMove, SystemAssignedResourceIdentity, SupportsTags,
        SupportsLocation"},{"resourceType":"containerApps/privateEndpointConnectionProxies","locations":["Central
        US EUAP","East US 2 EUAP","North Central US (Stage)","West US 2","Southeast
        Asia","Sweden Central","Canada Central","West Europe","North Europe","East
        US","East US 2","East Asia","Australia East","Germany West Central","Japan
        East","UK South","West US","Central US","North Central US","South Central
        US","Korea Central","Brazil South","West US 3","France Central","South Africa
        North","Norway East","Switzerland North","UAE North","Canada East","West Central
        US","UK West","Central India","Switzerland West","Italy North","Poland Central"],"apiVersions":["2024-02-02-preview","2023-11-02-preview"],"defaultApiVersion":"2023-11-02-preview","capabilities":"None"},{"resourceType":"managedEnvironments/privateEndpointConnectionProxies","locations":["Central
        US EUAP","East US 2 EUAP","North Central US (Stage)","West US 2","Southeast
        Asia","Sweden Central","Canada Central","West Europe","North Europe","East
        US","East US 2","East Asia","Australia East","Germany West Central","Japan
        East","UK South","West US","Central US","North Central US","South Central
        US","Korea Central","Brazil South","West US 3","France Central","South Africa
        North","Norway East","Switzerland North","UAE North","Canada East","West Central
        US","UK West","Central India","Switzerland West","Italy North","Poland Central"],"apiVersions":["2024-02-02-preview","2023-11-02-preview"],"defaultApiVersion":"2023-11-02-preview","capabilities":"None"},{"resourceType":"sessionPools","locations":["North
        Central US (Stage)","Central US EUAP","East US 2 EUAP","West US 2","Southeast
        Asia","Sweden Central","Canada Central","West Europe","North Europe","East
        US","East US 2","East Asia","Australia East","Germany West Central","Japan
        East","UK South","West US","Central US","North Central US","South Central
        US","Korea Central","Brazil South","West US 3","France Central","South Africa
        North","Norway East","Switzerland North","UAE North","Canada East","West Central
        US","UK West","Central India","Switzerland West","Italy North","Poland Central"],"apiVersions":["2024-02-02-preview","2023-11-02-preview","2023-08-01-preview"],"defaultApiVersion":"2024-02-02-preview","capabilities":"CrossResourceGroupResourceMove,
        CrossSubscriptionResourceMove, SystemAssignedResourceIdentity, SupportsTags,
        SupportsLocation"},{"resourceType":"jobs","locations":["Central US EUAP","East
        US 2 EUAP","North Central US (Stage)","West US 2","Southeast Asia","Sweden
        Central","Canada Central","West Europe","North Europe","East US","East US
        2","East Asia","Australia East","Germany West Central","Japan East","UK South","West
        US","Central US","North Central US","South Central US","Korea Central","Brazil
        South","West US 3","France Central","South Africa North","Norway East","Switzerland
        North","UAE North","Canada East","West Central US","UK West","Central India","Switzerland
        West","Italy North","Poland Central"],"apiVersions":["2024-03-01","2024-02-02-preview","2023-11-02-preview","2023-08-01-preview","2023-05-02-preview","2023-05-01","2023-04-01-preview","2022-11-01-preview"],"defaultApiVersion":"2023-05-01","capabilities":"CrossResourceGroupResourceMove,
        CrossSubscriptionResourceMove, SystemAssignedResourceIdentity, SupportsTags,
        SupportsLocation"},{"resourceType":"locations","locations":[],"apiVersions":["2024-03-01","2024-02-02-preview","2023-11-02-preview","2023-08-01-preview","2023-05-02-preview","2023-05-01","2023-04-01-preview","2022-11-01-preview","2022-10-01","2022-06-01-preview","2022-03-01"],"defaultApiVersion":"2023-05-01","capabilities":"None"},{"resourceType":"locations/managedEnvironmentOperationResults","locations":["Central
        US EUAP","East US 2 EUAP","North Central US (Stage)","West US 2","Southeast
        Asia","Sweden Central","Canada Central","West Europe","North Europe","East
        US","East US 2","East Asia","Australia East","Germany West Central","Japan
        East","UK South","West US","Central US","North Central US","South Central
        US","Korea Central","Brazil South","West US 3","France Central","South Africa
        North","Norway East","Switzerland North","UAE North","Canada East","West Central
        US","UK West","Central India","Switzerland West","Italy North","Poland Central"],"apiVersions":["2024-03-01","2024-02-02-preview","2023-11-02-preview","2023-08-01-preview","2023-05-02-preview","2023-05-01","2023-04-01-preview","2022-11-01-preview","2022-10-01","2022-06-01-preview","2022-03-01"],"defaultApiVersion":"2023-05-01","capabilities":"None"},{"resourceType":"locations/managedEnvironmentOperationStatuses","locations":["Central
        US EUAP","East US 2 EUAP","North Central US (Stage)","West US 2","Southeast
        Asia","Sweden Central","Canada Central","West Europe","North Europe","East
        US","East US 2","East Asia","Australia East","Germany West Central","Japan
        East","UK South","West US","Central US","North Central US","South Central
        US","Korea Central","Brazil South","West US 3","France Central","South Africa
        North","Norway East","Switzerland North","UAE North","Canada East","West Central
        US","UK West","Central India","Switzerland West","Italy North","Poland Central"],"apiVersions":["2024-03-01","2024-02-02-preview","2023-11-02-preview","2023-08-01-preview","2023-05-02-preview","2023-05-01","2023-04-01-preview","2022-11-01-preview","2022-10-01","2022-06-01-preview","2022-03-01"],"defaultApiVersion":"2023-05-01","capabilities":"None"},{"resourceType":"locations/containerappOperationResults","locations":["Central
        US EUAP","East US 2 EUAP","North Central US (Stage)","West US 2","Southeast
        Asia","Sweden Central","Canada Central","West Europe","North Europe","East
        US","East US 2","East Asia","Australia East","Germany West Central","Japan
        East","UK South","West US","Central US","North Central US","South Central
        US","Korea Central","Brazil South","West US 3","France Central","South Africa
        North","Norway East","Switzerland North","UAE North","Canada East","West Central
        US","UK West","Central India","Switzerland West","Italy North","Poland Central"],"apiVersions":["2024-03-01","2024-02-02-preview","2023-11-02-preview","2023-08-01-preview","2023-05-02-preview","2023-05-01","2023-04-01-preview","2022-11-01-preview","2022-10-01","2022-06-01-preview","2022-03-01"],"defaultApiVersion":"2023-05-01","capabilities":"None"},{"resourceType":"locations/containerappOperationStatuses","locations":["Central
        US EUAP","East US 2 EUAP","North Central US (Stage)","West US 2","Southeast
        Asia","Sweden Central","Canada Central","West Europe","North Europe","East
        US","East US 2","East Asia","Australia East","Germany West Central","Japan
        East","UK South","West US","Central US","North Central US","South Central
        US","Korea Central","Brazil South","West US 3","France Central","South Africa
        North","Norway East","Switzerland North","UAE North","Canada East","West Central
        US","UK West","Central India","Switzerland West","Italy North","Poland Central"],"apiVersions":["2024-03-01","2024-02-02-preview","2023-11-02-preview","2023-08-01-preview","2023-05-02-preview","2023-05-01","2023-04-01-preview","2022-11-01-preview","2022-10-01","2022-06-01-preview","2022-03-01"],"defaultApiVersion":"2023-05-01","capabilities":"None"},{"resourceType":"locations/containerappsjobOperationResults","locations":["Central
        US EUAP","East US 2 EUAP","North Central US (Stage)","West US 2","Southeast
        Asia","Sweden Central","Canada Central","West Europe","North Europe","East
        US","East US 2","East Asia","Australia East","Germany West Central","Japan
        East","UK South","West US","Central US","North Central US","South Central
        US","Korea Central","Brazil South","West US 3","France Central","South Africa
        North","Norway East","Switzerland North","UAE North","Canada East","West Central
        US","UK West","Central India","Switzerland West","Italy North","Poland Central"],"apiVersions":["2024-03-01","2024-02-02-preview","2023-11-02-preview","2023-08-01-preview","2023-05-02-preview","2023-05-01","2023-04-01-preview","2022-11-01-preview"],"defaultApiVersion":"2023-05-01","capabilities":"None"},{"resourceType":"locations/containerappsjobOperationStatuses","locations":["Central
        US EUAP","East US 2 EUAP","North Central US (Stage)","West US 2","Southeast
        Asia","Sweden Central","Canada Central","West Europe","North Europe","East
        US","East US 2","East Asia","Australia East","Germany West Central","Japan
        East","UK South","West US","Central US","North Central US","South Central
        US","Korea Central","Brazil South","West US 3","France Central","South Africa
        North","Norway East","Switzerland North","UAE North","Canada East","West Central
        US","UK West","Central India","Switzerland West","Italy North","Poland Central"],"apiVersions":["2024-03-01","2024-02-02-preview","2023-11-02-preview","2023-08-01-preview","2023-05-02-preview","2023-05-01","2023-04-01-preview","2022-11-01-preview"],"defaultApiVersion":"2023-05-01","capabilities":"None"},{"resourceType":"locations/sourceControlOperationResults","locations":["Central
        US EUAP","East US 2 EUAP","North Central US (Stage)","West US 2","Southeast
        Asia","Sweden Central","Canada Central","West Europe","North Europe","East
        US","East US 2","East Asia","Australia East","Germany West Central","Japan
        East","UK South","West US","Central US","North Central US","South Central
        US","Korea Central","Brazil South","West US 3","France Central","South Africa
        North","Norway East","Switzerland North","UAE North","Canada East","West Central
        US","UK West","Central India","Switzerland West","Italy North","Poland Central"],"apiVersions":["2024-03-01","2024-02-02-preview","2023-11-02-preview","2023-08-01-preview","2023-05-02-preview","2023-05-01","2023-04-01-preview","2022-11-01-preview","2022-10-01","2022-06-01-preview","2022-03-01"],"defaultApiVersion":"2023-05-01","capabilities":"None"},{"resourceType":"locations/sourceControlOperationStatuses","locations":["Central
        US EUAP","East US 2 EUAP","North Central US (Stage)","West US 2","Southeast
        Asia","Sweden Central","Canada Central","West Europe","North Europe","East
        US","East US 2","East Asia","Australia East","Germany West Central","Japan
        East","UK South","West US","Central US","North Central US","South Central
        US","Korea Central","Brazil South","West US 3","France Central","South Africa
        North","Norway East","Switzerland North","UAE North","Canada East","West Central
        US","UK West","Central India","Switzerland West","Italy North","Poland Central"],"apiVersions":["2024-03-01","2024-02-02-preview","2023-11-02-preview","2023-08-01-preview","2023-05-02-preview","2023-05-01","2023-04-01-preview","2022-11-01-preview","2022-10-01","2022-06-01-preview","2022-03-01"],"defaultApiVersion":"2023-05-01","capabilities":"None"},{"resourceType":"locations/usages","locations":["Central
        US EUAP","East US 2 EUAP","North Central US (Stage)","West US 2","Southeast
        Asia","Sweden Central","Canada Central","West Europe","North Europe","East
        US","East US 2","East Asia","Australia East","Germany West Central","Japan
        East","UK South","West US","Central US","North Central US","South Central
        US","Korea Central","Brazil South","West US 3","France Central","South Africa
        North","Norway East","Switzerland North","UAE North","Canada East","West Central
        US","UK West","Central India","Switzerland West","Italy North","Poland Central"],"apiVersions":["2024-03-01","2024-02-02-preview","2023-11-02-preview","2023-08-01-preview","2023-05-02-preview"],"defaultApiVersion":"2023-05-02-preview","capabilities":"None"},{"resourceType":"connectedEnvironments","locations":["Central
        US EUAP","East US 2 EUAP","North Central US (Stage)","North Central US","East
        US","East Asia","West Europe","Southeast Asia"],"apiVersions":["2024-03-01","2024-02-02-preview","2023-11-02-preview","2023-08-01-preview","2023-05-02-preview","2023-05-01","2023-04-01-preview","2022-11-01-preview","2022-10-01","2022-06-01-preview"],"defaultApiVersion":"2023-05-01","capabilities":"CrossResourceGroupResourceMove,
        CrossSubscriptionResourceMove, SupportsTags, SupportsLocation"},{"resourceType":"connectedEnvironments/certificates","locations":["Central
        US EUAP","East US 2 EUAP","North Central US (Stage)","North Central US","East
        US","East Asia","West Europe","Southeast Asia"],"apiVersions":["2024-03-01","2024-02-02-preview","2023-11-02-preview","2023-08-01-preview","2023-05-02-preview","2023-05-01","2023-04-01-preview","2022-11-01-preview","2022-10-01","2022-06-01-preview"],"defaultApiVersion":"2023-05-01","capabilities":"CrossResourceGroupResourceMove,
        CrossSubscriptionResourceMove, SupportsTags, SupportsLocation"},{"resourceType":"locations/connectedEnvironmentOperationResults","locations":["Central
        US EUAP","East US 2 EUAP","North Central US (Stage)","North Central US","East
        US","East Asia","West Europe","Southeast Asia"],"apiVersions":["2024-03-01","2024-02-02-preview","2023-11-02-preview","2023-08-01-preview","2023-05-02-preview","2023-05-01","2023-04-01-preview","2022-11-01-preview","2022-10-01","2022-06-01-preview"],"defaultApiVersion":"2023-05-01","capabilities":"None"},{"resourceType":"locations/connectedEnvironmentOperationStatuses","locations":["Central
        US EUAP","East US 2 EUAP","North Central US (Stage)","North Central US","East
        US","East Asia","West Europe","Southeast Asia"],"apiVersions":["2024-03-01","2024-02-02-preview","2023-11-02-preview","2023-08-01-preview","2023-05-02-preview","2023-05-01","2023-04-01-preview","2022-11-01-preview","2022-10-01","2022-06-01-preview"],"defaultApiVersion":"2023-05-01","capabilities":"None"},{"resourceType":"locations/managedCertificateOperationStatuses","locations":["Central
        US EUAP","East US 2 EUAP","North Central US (Stage)","West US 2","Southeast
        Asia","Sweden Central","Canada Central","West Europe","North Europe","East
        US","East US 2","East Asia","Australia East","Germany West Central","Japan
        East","UK South","West US","Central US","North Central US","South Central
        US","Korea Central","Brazil South","West US 3","France Central","South Africa
        North","Norway East","Switzerland North","UAE North","Canada East","West Central
        US","UK West","Central India","Switzerland West","Italy North","Poland Central"],"apiVersions":["2024-03-01","2024-02-02-preview","2023-11-02-preview","2023-08-01-preview","2023-05-02-preview","2023-05-01","2023-04-01-preview","2022-11-01-preview"],"defaultApiVersion":"2023-05-01","capabilities":"None"},{"resourceType":"locations/billingMeters","locations":["Central
        US EUAP","East US 2 EUAP","North Central US (Stage)","West US 2","Southeast
        Asia","Sweden Central","Canada Central","West Europe","North Europe","East
        US","East US 2","East Asia","Australia East","Germany West Central","Japan
        East","UK South","West US","Central US","North Central US","South Central
        US","Korea Central","Brazil South","West US 3","France Central","South Africa
        North","Norway East","Switzerland North","UAE North","Canada East","West Central
        US","UK West","Central India","Switzerland West","Italy North","Poland Central"],"apiVersions":["2024-03-01","2024-02-02-preview","2023-11-02-preview","2023-08-01-preview","2023-05-02-preview","2023-05-01","2023-04-01-preview","2022-11-01-preview","2022-10-01","2022-06-01-preview"],"defaultApiVersion":"2023-05-01","capabilities":"None"},{"resourceType":"locations/availableManagedEnvironmentsWorkloadProfileTypes","locations":["Central
        US EUAP","East US 2 EUAP","North Central US (Stage)","West US 2","Southeast
        Asia","Sweden Central","Canada Central","West Europe","North Europe","East
        US","East US 2","East Asia","Australia East","Germany West Central","Japan
        East","UK South","West US","Central US","North Central US","South Central
        US","Korea Central","Brazil South","West US 3","France Central","South Africa
        North","Norway East","Switzerland North","UAE North","Canada East","West Central
        US","UK West","Central India","Switzerland West","Italy North","Poland Central"],"apiVersions":["2024-03-01","2024-02-02-preview","2023-11-02-preview","2023-08-01-preview","2023-05-02-preview","2023-05-01","2023-04-01-preview","2022-11-01-preview","2022-10-01","2022-06-01-preview"],"defaultApiVersion":"2023-05-01","capabilities":"None"},{"resourceType":"getCustomDomainVerificationId","locations":["Central
        US EUAP","East US 2 EUAP","North Central US (Stage)","West US 2","Southeast
        Asia","Sweden Central","Canada Central","West Europe","North Europe","East
        US","East US 2","East Asia","Australia East","Germany West Central","Japan
        East","UK South","West US","Central US","North Central US","South Central
        US","Korea Central","Brazil South","West US 3","France Central","South Africa
        North","Norway East","Switzerland North","UAE North","Canada East","West Central
        US","UK West","Central India","Italy North","Poland Central","Switzerland
        West"],"apiVersions":["2024-03-01","2024-02-02-preview","2023-11-02-preview","2023-08-01-preview","2023-05-02-preview"],"defaultApiVersion":"2023-05-02-preview","capabilities":"None"},{"resourceType":"builders","locations":["Central
        US EUAP","East US 2 EUAP","North Central US (Stage)","West US 2","Southeast
        Asia","Sweden Central","Canada Central","West Europe","North Europe","East
        US","East US 2","East Asia","Australia East","Germany West Central","Japan
        East","UK South","West US","Central US","North Central US","South Central
        US","Korea Central","Brazil South","West US 3","France Central","South Africa
        North","Norway East","Switzerland North","UAE North","Canada East","West Central
        US","UK West","Central India","Switzerland West","Italy North","Poland Central"],"apiVersions":["2024-02-02-preview","2023-11-02-preview","2023-08-01-preview"],"defaultApiVersion":"2023-08-01-preview","capabilities":"CrossResourceGroupResourceMove,
        CrossSubscriptionResourceMove, SystemAssignedResourceIdentity, SupportsTags,
        SupportsLocation"},{"resourceType":"builders/builds","locations":["Central
        US EUAP","East US 2 EUAP","North Central US (Stage)","West US 2","Southeast
        Asia","Sweden Central","Canada Central","West Europe","North Europe","East
        US","East US 2","East Asia","Australia East","Germany West Central","Japan
        East","UK South","West US","Central US","North Central US","South Central
        US","Korea Central","Brazil South","West US 3","France Central","South Africa
        North","Norway East","Switzerland North","UAE North","Canada East","West Central
        US","UK West","Central India","Switzerland West","Italy North","Poland Central"],"apiVersions":["2024-02-02-preview","2023-11-02-preview","2023-08-01-preview"],"defaultApiVersion":"2023-08-01-preview","capabilities":"None"},{"resourceType":"builders/patches","locations":["North
        Central US (Stage)","Central US EUAP","East US 2 EUAP","West US 2","Southeast
        Asia","Sweden Central","Canada Central","West Europe","North Europe","East
        US","East US 2","East Asia","Australia East","Germany West Central","Japan
        East","UK South","West US","Central US","North Central US","South Central
        US","Korea Central","Brazil South","West US 3","France Central","South Africa
        North","Norway East","Switzerland North","UAE North","Canada East","West Central
        US","UK West","Central India","Switzerland West","Italy North","Poland Central"],"apiVersions":["2024-02-02-preview","2023-11-02-preview","2023-08-01-preview"],"defaultApiVersion":"2023-08-01-preview","capabilities":"None"},{"resourceType":"locations/OperationResults","locations":["Central
        US EUAP","East US 2 EUAP","North Central US (Stage)","West US 2","Southeast
        Asia","Sweden Central","Canada Central","West Europe","North Europe","East
        US","East US 2","East Asia","Australia East","Germany West Central","Japan
        East","UK South","West US","Central US","North Central US","South Central
        US","Korea Central","Brazil South","West US 3","France Central","South Africa
        North","Norway East","Switzerland North","UAE North","Canada East","West Central
        US","UK West","Central India","Switzerland West","Italy North","Poland Central"],"apiVersions":["2024-02-02-preview","2023-11-02-preview","2023-08-01-preview"],"defaultApiVersion":"2023-08-01-preview","capabilities":"None"},{"resourceType":"locations/OperationStatuses","locations":["Central
        US EUAP","East US 2 EUAP","North Central US (Stage)","West US 2","Southeast
        Asia","Sweden Central","Canada Central","West Europe","North Europe","East
        US","East US 2","East Asia","Australia East","Germany West Central","Japan
        East","UK South","West US","Central US","North Central US","South Central
        US","Korea Central","Brazil South","West US 3","France Central","South Africa
        North","Norway East","Switzerland North","UAE North","Canada East","West Central
        US","UK West","Central India","Switzerland West","Italy North","Poland Central"],"apiVersions":["2024-02-02-preview","2023-11-02-preview","2023-08-01-preview"],"defaultApiVersion":"2023-08-01-preview","capabilities":"None"},{"resourceType":"managedEnvironments/dotNetComponents","locations":["Central
        US EUAP","East US 2 EUAP","North Central US (Stage)","West US 2","Southeast
        Asia","Sweden Central","Canada Central","West Europe","North Europe","East
        US","East US 2","East Asia","Australia East","Germany West Central","Japan
        East","UK South","West US","Central US","North Central US","South Central
        US","Korea Central","Brazil South","West US 3","France Central","South Africa
        North","Norway East","Switzerland North","UAE North","Canada East","West Central
        US","UK West","Central India","Switzerland West","Italy North","Poland Central"],"apiVersions":["2024-02-02-preview","2023-11-02-preview"],"defaultApiVersion":"2023-11-02-preview","capabilities":"None"},{"resourceType":"managedEnvironments/javaComponents","locations":["Central
        US EUAP","East US 2 EUAP","North Central US (Stage)","West US 2","Southeast
        Asia","Sweden Central","Canada Central","West Europe","North Europe","East
        US","East US 2","East Asia","Australia East","Germany West Central","Japan
        East","UK South","West US","Central US","North Central US","South Central
        US","Korea Central","Brazil South","West US 3","France Central","South Africa
        North","Norway East","Switzerland North","UAE North","Canada East","West Central
        US","UK West","Central India","Switzerland West","Italy North","Poland Central"],"apiVersions":["2024-02-02-preview","2023-11-02-preview"],"defaultApiVersion":"2023-11-02-preview","capabilities":"None"},{"resourceType":"managedEnvironments/daprComponents","locations":["Central
        US EUAP","East US 2 EUAP","North Central US (Stage)","West US 2","Southeast
        Asia","Sweden Central","Canada Central","West Europe","North Europe","East
        US","East US 2","East Asia","Australia East","Germany West Central","Japan
        East","UK South","West US","Central US","North Central US","South Central
        US","Korea Central","Brazil South","West US 3","France Central","South Africa
        North","Norway East","Switzerland North","UAE North","Canada East","West Central
        US","UK West","Central India","Switzerland West","Italy North","Poland Central"],"apiVersions":["2024-03-01","2024-02-02-preview","2023-11-02-preview","2023-08-01-preview","2023-05-02-preview","2023-05-01","2023-04-01-preview","2022-11-01-preview","2022-10-01","2022-06-01-preview","2022-03-01"],"defaultApiVersion":"2023-05-01","capabilities":"None"},{"resourceType":"functions","locations":["North
        Central US (Stage)","Central US EUAP","West Central US"],"apiVersions":["2024-02-02-preview"],"capabilities":"SupportsExtension"}],"registrationState":"Registered","registrationPolicy":"RegistrationRequired"}'
    headers:
      cache-control:
      - no-cache
      content-length:
      - '28714'
      content-type:
      - application/json; charset=utf-8
      date:
      - Tue, 07 May 2024 16:38:56 GMT
      expires:
      - '-1'
      pragma:
      - no-cache
      strict-transport-security:
      - max-age=31536000; includeSubDomains
      x-cache:
      - CONFIG_NOCACHE
      x-content-type-options:
      - nosniff
      x-msedge-ref:
      - 'Ref A: B947AD63EECF434C9E342995045A52EB Ref B: CO6AA3150218023 Ref C: 2024-05-07T16:38:56Z'
    status:
      code: 200
      message: OK
- request:
    body: null
    headers:
      Accept:
      - '*/*'
      Accept-Encoding:
      - gzip, deflate
      CommandName:
      - containerapp show
      Connection:
      - keep-alive
      ParameterSetName:
      - -g -n
      User-Agent:
      - python/3.8.10 (Windows-10-10.0.22631-SP0) AZURECLI/2.59.0
    method: GET
    uri: https://management.azure.com/subscriptions/00000000-0000-0000-0000-000000000000/resourceGroups/clitest.rg000001/providers/Microsoft.App/containerApps/aca000002?api-version=2024-02-02-preview
  response:
    body:
      string: '{"id":"/subscriptions/00000000-0000-0000-0000-000000000000/resourceGroups/clitest.rg000001/providers/Microsoft.App/containerapps/aca000002","name":"aca000002","type":"Microsoft.App/containerApps","location":"North
        Central US (Stage)","systemData":{"createdBy":"harrli@microsoft.com","createdByType":"User","createdAt":"2024-05-07T16:38:23.4499035","lastModifiedBy":"harrli@microsoft.com","lastModifiedByType":"User","lastModifiedAt":"2024-05-07T16:38:23.4499035"},"properties":{"provisioningState":"Succeeded","runningStatus":"Running","managedEnvironmentId":"/subscriptions/00000000-0000-0000-0000-000000000000/resourceGroups/client.env_rg_northcentralusstage/providers/Microsoft.App/managedEnvironments/env-northcentralusstage","environmentId":"/subscriptions/00000000-0000-0000-0000-000000000000/resourceGroups/client.env_rg_northcentralusstage/providers/Microsoft.App/managedEnvironments/env-northcentralusstage","workloadProfileName":"Consumption","patchingMode":"Automatic","outboundIpAddresses":["20.221.106.163","20.221.107.3","20.221.106.208","20.221.106.152","20.9.115.172","20.9.116.165","20.9.116.161","20.9.116.46"],"latestRevisionName":"aca000002--zwrjzu8","latestReadyRevisionName":"aca000002--zwrjzu8","latestRevisionFqdn":"aca000002--zwrjzu8.mangosmoke-3816d65a.northcentralusstage.azurecontainerapps.io","customDomainVerificationId":"0FEF6FC81FA2FA9876FEE95F895AD716D01F5495C9AC8EA62F0228DC5E40B5CA","configuration":{"secrets":null,"activeRevisionsMode":"Single","ingress":{"fqdn":"aca000002.mangosmoke-3816d65a.northcentralusstage.azurecontainerapps.io","external":true,"targetPort":80,"exposedPort":0,"transport":"Auto","traffic":[{"weight":100,"latestRevision":true}],"customDomains":null,"allowInsecure":false,"ipSecurityRestrictions":null,"corsPolicy":null,"clientCertificateMode":null,"stickySessions":null,"additionalPortMappings":null,"targetPortHttpScheme":null},"registries":null,"identitySettings":[],"dapr":null,"runtime":null,"maxInactiveRevisions":100,"service":null},"template":{"revisionSuffix":"","terminationGracePeriodSeconds":null,"containers":[{"image":"nginx","imageType":"ContainerImage","name":"aca000002","resources":{"cpu":0.5,"memory":"1Gi","ephemeralStorage":"2Gi"}}],"initContainers":null,"scale":{"minReplicas":null,"maxReplicas":10,"rules":[{"name":"http-scale-rule","http":{"metadata":{"concurrentRequests":"50","key":"value"},"auth":[{"secretRef":"secretref","triggerParameter":"trigger"}]}}]},"volumes":null,"serviceBinds":null},"eventStreamEndpoint":"https://northcentralusstage.azurecontainerapps.dev/subscriptions/00000000-0000-0000-0000-000000000000/resourceGroups/clitest.rg000001/containerApps/aca000002/eventstream","delegatedIdentities":[]},"identity":{"type":"None"}}'
    headers:
      api-supported-versions:
      - 2022-03-01, 2022-06-01-preview, 2022-10-01, 2022-11-01-preview, 2023-04-01-preview,
        2023-05-01, 2023-05-02-preview, 2023-08-01-preview, 2023-11-02-preview, 2024-02-02-preview,
        2024-03-01
      cache-control:
      - no-cache
      content-length:
      - '2728'
      content-type:
      - application/json; charset=utf-8
      date:
      - Tue, 07 May 2024 16:38:57 GMT
      expires:
      - '-1'
      pragma:
      - no-cache
      strict-transport-security:
      - max-age=31536000; includeSubDomains
      vary:
      - Accept-Encoding
      x-cache:
      - CONFIG_NOCACHE
      x-content-type-options:
      - nosniff
      x-msedge-ref:
      - 'Ref A: A3E20C6C1ECE4312941FB4362512D397 Ref B: CO6AA3150219047 Ref C: 2024-05-07T16:38:57Z'
      x-powered-by:
      - ASP.NET
    status:
      code: 200
      message: OK
- request:
    body: null
    headers:
      Accept:
      - application/json
      Accept-Encoding:
      - gzip, deflate
      CommandName:
      - containerapp revision copy
      Connection:
      - keep-alive
      ParameterSetName:
      - -g -n --image --scale-rule-name --scale-rule-type --scale-rule-metadata --scale-rule-auth
      User-Agent:
      - AZURECLI/2.59.0 azsdk-python-core/1.28.0 Python/3.8.10 (Windows-10-10.0.22631-SP0)
    method: GET
    uri: https://management.azure.com/subscriptions/00000000-0000-0000-0000-000000000000/providers/Microsoft.App?api-version=2022-09-01
  response:
    body:
      string: '{"id":"/subscriptions/00000000-0000-0000-0000-000000000000/providers/Microsoft.App","namespace":"Microsoft.App","authorizations":[{"applicationId":"7e3bc4fd-85a3-4192-b177-5b8bfc87f42c","roleDefinitionId":"39a74f72-b40f-4bdc-b639-562fe2260bf0"},{"applicationId":"3734c1a4-2bed-4998-a37a-ff1a9e7bf019","roleDefinitionId":"5c779a4f-5cb2-4547-8c41-478d9be8ba90"},{"applicationId":"55ebbb62-3b9c-49fd-9b87-9595226dd4ac","roleDefinitionId":"e49ca620-7992-4561-a7df-4ed67dad77b5","managedByRoleDefinitionId":"9e3af657-a8ff-583c-a75c-2fe7c4bcb635"},{"applicationId":"1459b1f6-7a5b-4300-93a2-44b4a651759f","roleDefinitionId":"3c5f1b29-9e3d-4a22-b5d6-9ff4e5a37974"}],"resourceTypes":[{"resourceType":"managedEnvironments","locations":["North
        Central US (Stage)","Central US EUAP","East US 2 EUAP","West US 2","Southeast
        Asia","Sweden Central","Canada Central","West Europe","North Europe","East
        US","East US 2","East Asia","Australia East","Germany West Central","Japan
        East","UK South","West US","Central US","North Central US","South Central
        US","Korea Central","Brazil South","West US 3","France Central","South Africa
        North","Norway East","Switzerland North","UAE North","Canada East","West Central
        US","UK West","Central India","Switzerland West","Italy North","Poland Central"],"apiVersions":["2024-03-01","2024-02-02-preview","2023-11-02-preview","2023-08-01-preview","2023-05-02-preview","2023-05-01","2023-04-01-preview","2022-11-01-preview","2022-10-01","2022-06-01-preview","2022-03-01"],"defaultApiVersion":"2023-05-01","capabilities":"CrossResourceGroupResourceMove,
        CrossSubscriptionResourceMove, SystemAssignedResourceIdentity, SupportsTags,
        SupportsLocation"},{"resourceType":"operations","locations":["North Central
        US (Stage)","Central US EUAP","East US 2 EUAP","West US 2","Southeast Asia","Sweden
        Central","Canada Central","West Europe","North Europe","East US","East US
        2","East Asia","Australia East","Germany West Central","Japan East","UK South","West
        US","Central US","North Central US","South Central US","Korea Central","Brazil
        South","West US 3","France Central","South Africa North","Norway East","Switzerland
        North","UAE North","Canada East","West Central US","UK West","Central India","Italy
        North","Poland Central"],"apiVersions":["2024-02-02-preview","2023-11-02-preview","2023-08-01-preview","2023-05-02-preview","2023-05-01","2023-04-01-preview","2023-02-01","2022-11-01-preview","2022-10-01","2022-06-01-preview","2022-03-01"],"defaultApiVersion":"2023-11-02-preview","capabilities":"None"},{"resourceType":"managedEnvironments/certificates","locations":["Central
        US EUAP","East US 2 EUAP","North Central US (Stage)","West US 2","Southeast
        Asia","Sweden Central","Canada Central","West Europe","North Europe","East
        US","East US 2","East Asia","Australia East","Germany West Central","Japan
        East","UK South","West US","Central US","North Central US","South Central
        US","Korea Central","Brazil South","West US 3","France Central","South Africa
        North","Norway East","Switzerland North","UAE North","Canada East","West Central
        US","UK West","Central India","Switzerland West","Italy North","Poland Central"],"apiVersions":["2024-03-01","2024-02-02-preview","2023-11-02-preview","2023-08-01-preview","2023-05-02-preview","2023-05-01","2023-04-01-preview","2022-11-01-preview","2022-10-01","2022-06-01-preview","2022-03-01"],"defaultApiVersion":"2023-05-01","capabilities":"CrossResourceGroupResourceMove,
        CrossSubscriptionResourceMove, SupportsTags, SupportsLocation"},{"resourceType":"managedEnvironments/managedCertificates","locations":["Central
        US EUAP","East US 2 EUAP","North Central US (Stage)","West US 2","Southeast
        Asia","Sweden Central","Canada Central","West Europe","North Europe","East
        US","East US 2","East Asia","Australia East","Germany West Central","Japan
        East","UK South","West US","Central US","North Central US","South Central
        US","Korea Central","Brazil South","West US 3","France Central","South Africa
        North","Norway East","Switzerland North","UAE North","Canada East","West Central
        US","UK West","Central India","Switzerland West","Italy North","Poland Central"],"apiVersions":["2024-03-01","2024-02-02-preview","2023-11-02-preview","2023-08-01-preview","2023-05-02-preview","2023-05-01","2023-04-01-preview","2022-11-01-preview"],"defaultApiVersion":"2023-05-01","capabilities":"CrossResourceGroupResourceMove,
        CrossSubscriptionResourceMove, SupportsTags, SupportsLocation"},{"resourceType":"containerApps","locations":["Central
        US EUAP","East US 2 EUAP","North Central US (Stage)","West US 2","Southeast
        Asia","Sweden Central","Canada Central","West Europe","North Europe","East
        US","East US 2","East Asia","Australia East","Germany West Central","Japan
        East","UK South","West US","Central US","North Central US","South Central
        US","Korea Central","Brazil South","West US 3","France Central","South Africa
        North","Norway East","Switzerland North","UAE North","Canada East","West Central
        US","UK West","Central India","Switzerland West","Italy North","Poland Central"],"apiVersions":["2024-03-01","2024-02-02-preview","2023-11-02-preview","2023-08-01-preview","2023-05-02-preview","2023-05-01","2023-04-01-preview","2022-11-01-preview","2022-10-01","2022-06-01-preview","2022-03-01"],"defaultApiVersion":"2023-05-01","capabilities":"CrossResourceGroupResourceMove,
        CrossSubscriptionResourceMove, SystemAssignedResourceIdentity, SupportsTags,
        SupportsLocation"},{"resourceType":"containerApps/privateEndpointConnectionProxies","locations":["Central
        US EUAP","East US 2 EUAP","North Central US (Stage)","West US 2","Southeast
        Asia","Sweden Central","Canada Central","West Europe","North Europe","East
        US","East US 2","East Asia","Australia East","Germany West Central","Japan
        East","UK South","West US","Central US","North Central US","South Central
        US","Korea Central","Brazil South","West US 3","France Central","South Africa
        North","Norway East","Switzerland North","UAE North","Canada East","West Central
        US","UK West","Central India","Switzerland West","Italy North","Poland Central"],"apiVersions":["2024-02-02-preview","2023-11-02-preview"],"defaultApiVersion":"2023-11-02-preview","capabilities":"None"},{"resourceType":"managedEnvironments/privateEndpointConnectionProxies","locations":["Central
        US EUAP","East US 2 EUAP","North Central US (Stage)","West US 2","Southeast
        Asia","Sweden Central","Canada Central","West Europe","North Europe","East
        US","East US 2","East Asia","Australia East","Germany West Central","Japan
        East","UK South","West US","Central US","North Central US","South Central
        US","Korea Central","Brazil South","West US 3","France Central","South Africa
        North","Norway East","Switzerland North","UAE North","Canada East","West Central
        US","UK West","Central India","Switzerland West","Italy North","Poland Central"],"apiVersions":["2024-02-02-preview","2023-11-02-preview"],"defaultApiVersion":"2023-11-02-preview","capabilities":"None"},{"resourceType":"sessionPools","locations":["North
        Central US (Stage)","Central US EUAP","East US 2 EUAP","West US 2","Southeast
        Asia","Sweden Central","Canada Central","West Europe","North Europe","East
        US","East US 2","East Asia","Australia East","Germany West Central","Japan
        East","UK South","West US","Central US","North Central US","South Central
        US","Korea Central","Brazil South","West US 3","France Central","South Africa
        North","Norway East","Switzerland North","UAE North","Canada East","West Central
        US","UK West","Central India","Switzerland West","Italy North","Poland Central"],"apiVersions":["2024-02-02-preview","2023-11-02-preview","2023-08-01-preview"],"defaultApiVersion":"2024-02-02-preview","capabilities":"CrossResourceGroupResourceMove,
        CrossSubscriptionResourceMove, SystemAssignedResourceIdentity, SupportsTags,
        SupportsLocation"},{"resourceType":"jobs","locations":["Central US EUAP","East
        US 2 EUAP","North Central US (Stage)","West US 2","Southeast Asia","Sweden
        Central","Canada Central","West Europe","North Europe","East US","East US
        2","East Asia","Australia East","Germany West Central","Japan East","UK South","West
        US","Central US","North Central US","South Central US","Korea Central","Brazil
        South","West US 3","France Central","South Africa North","Norway East","Switzerland
        North","UAE North","Canada East","West Central US","UK West","Central India","Switzerland
        West","Italy North","Poland Central"],"apiVersions":["2024-03-01","2024-02-02-preview","2023-11-02-preview","2023-08-01-preview","2023-05-02-preview","2023-05-01","2023-04-01-preview","2022-11-01-preview"],"defaultApiVersion":"2023-05-01","capabilities":"CrossResourceGroupResourceMove,
        CrossSubscriptionResourceMove, SystemAssignedResourceIdentity, SupportsTags,
        SupportsLocation"},{"resourceType":"locations","locations":[],"apiVersions":["2024-03-01","2024-02-02-preview","2023-11-02-preview","2023-08-01-preview","2023-05-02-preview","2023-05-01","2023-04-01-preview","2022-11-01-preview","2022-10-01","2022-06-01-preview","2022-03-01"],"defaultApiVersion":"2023-05-01","capabilities":"None"},{"resourceType":"locations/managedEnvironmentOperationResults","locations":["Central
        US EUAP","East US 2 EUAP","North Central US (Stage)","West US 2","Southeast
        Asia","Sweden Central","Canada Central","West Europe","North Europe","East
        US","East US 2","East Asia","Australia East","Germany West Central","Japan
        East","UK South","West US","Central US","North Central US","South Central
        US","Korea Central","Brazil South","West US 3","France Central","South Africa
        North","Norway East","Switzerland North","UAE North","Canada East","West Central
        US","UK West","Central India","Switzerland West","Italy North","Poland Central"],"apiVersions":["2024-03-01","2024-02-02-preview","2023-11-02-preview","2023-08-01-preview","2023-05-02-preview","2023-05-01","2023-04-01-preview","2022-11-01-preview","2022-10-01","2022-06-01-preview","2022-03-01"],"defaultApiVersion":"2023-05-01","capabilities":"None"},{"resourceType":"locations/managedEnvironmentOperationStatuses","locations":["Central
        US EUAP","East US 2 EUAP","North Central US (Stage)","West US 2","Southeast
        Asia","Sweden Central","Canada Central","West Europe","North Europe","East
        US","East US 2","East Asia","Australia East","Germany West Central","Japan
        East","UK South","West US","Central US","North Central US","South Central
        US","Korea Central","Brazil South","West US 3","France Central","South Africa
        North","Norway East","Switzerland North","UAE North","Canada East","West Central
        US","UK West","Central India","Switzerland West","Italy North","Poland Central"],"apiVersions":["2024-03-01","2024-02-02-preview","2023-11-02-preview","2023-08-01-preview","2023-05-02-preview","2023-05-01","2023-04-01-preview","2022-11-01-preview","2022-10-01","2022-06-01-preview","2022-03-01"],"defaultApiVersion":"2023-05-01","capabilities":"None"},{"resourceType":"locations/containerappOperationResults","locations":["Central
        US EUAP","East US 2 EUAP","North Central US (Stage)","West US 2","Southeast
        Asia","Sweden Central","Canada Central","West Europe","North Europe","East
        US","East US 2","East Asia","Australia East","Germany West Central","Japan
        East","UK South","West US","Central US","North Central US","South Central
        US","Korea Central","Brazil South","West US 3","France Central","South Africa
        North","Norway East","Switzerland North","UAE North","Canada East","West Central
        US","UK West","Central India","Switzerland West","Italy North","Poland Central"],"apiVersions":["2024-03-01","2024-02-02-preview","2023-11-02-preview","2023-08-01-preview","2023-05-02-preview","2023-05-01","2023-04-01-preview","2022-11-01-preview","2022-10-01","2022-06-01-preview","2022-03-01"],"defaultApiVersion":"2023-05-01","capabilities":"None"},{"resourceType":"locations/containerappOperationStatuses","locations":["Central
        US EUAP","East US 2 EUAP","North Central US (Stage)","West US 2","Southeast
        Asia","Sweden Central","Canada Central","West Europe","North Europe","East
        US","East US 2","East Asia","Australia East","Germany West Central","Japan
        East","UK South","West US","Central US","North Central US","South Central
        US","Korea Central","Brazil South","West US 3","France Central","South Africa
        North","Norway East","Switzerland North","UAE North","Canada East","West Central
        US","UK West","Central India","Switzerland West","Italy North","Poland Central"],"apiVersions":["2024-03-01","2024-02-02-preview","2023-11-02-preview","2023-08-01-preview","2023-05-02-preview","2023-05-01","2023-04-01-preview","2022-11-01-preview","2022-10-01","2022-06-01-preview","2022-03-01"],"defaultApiVersion":"2023-05-01","capabilities":"None"},{"resourceType":"locations/containerappsjobOperationResults","locations":["Central
        US EUAP","East US 2 EUAP","North Central US (Stage)","West US 2","Southeast
        Asia","Sweden Central","Canada Central","West Europe","North Europe","East
        US","East US 2","East Asia","Australia East","Germany West Central","Japan
        East","UK South","West US","Central US","North Central US","South Central
        US","Korea Central","Brazil South","West US 3","France Central","South Africa
        North","Norway East","Switzerland North","UAE North","Canada East","West Central
        US","UK West","Central India","Switzerland West","Italy North","Poland Central"],"apiVersions":["2024-03-01","2024-02-02-preview","2023-11-02-preview","2023-08-01-preview","2023-05-02-preview","2023-05-01","2023-04-01-preview","2022-11-01-preview"],"defaultApiVersion":"2023-05-01","capabilities":"None"},{"resourceType":"locations/containerappsjobOperationStatuses","locations":["Central
        US EUAP","East US 2 EUAP","North Central US (Stage)","West US 2","Southeast
        Asia","Sweden Central","Canada Central","West Europe","North Europe","East
        US","East US 2","East Asia","Australia East","Germany West Central","Japan
        East","UK South","West US","Central US","North Central US","South Central
        US","Korea Central","Brazil South","West US 3","France Central","South Africa
        North","Norway East","Switzerland North","UAE North","Canada East","West Central
        US","UK West","Central India","Switzerland West","Italy North","Poland Central"],"apiVersions":["2024-03-01","2024-02-02-preview","2023-11-02-preview","2023-08-01-preview","2023-05-02-preview","2023-05-01","2023-04-01-preview","2022-11-01-preview"],"defaultApiVersion":"2023-05-01","capabilities":"None"},{"resourceType":"locations/sourceControlOperationResults","locations":["Central
        US EUAP","East US 2 EUAP","North Central US (Stage)","West US 2","Southeast
        Asia","Sweden Central","Canada Central","West Europe","North Europe","East
        US","East US 2","East Asia","Australia East","Germany West Central","Japan
        East","UK South","West US","Central US","North Central US","South Central
        US","Korea Central","Brazil South","West US 3","France Central","South Africa
        North","Norway East","Switzerland North","UAE North","Canada East","West Central
        US","UK West","Central India","Switzerland West","Italy North","Poland Central"],"apiVersions":["2024-03-01","2024-02-02-preview","2023-11-02-preview","2023-08-01-preview","2023-05-02-preview","2023-05-01","2023-04-01-preview","2022-11-01-preview","2022-10-01","2022-06-01-preview","2022-03-01"],"defaultApiVersion":"2023-05-01","capabilities":"None"},{"resourceType":"locations/sourceControlOperationStatuses","locations":["Central
        US EUAP","East US 2 EUAP","North Central US (Stage)","West US 2","Southeast
        Asia","Sweden Central","Canada Central","West Europe","North Europe","East
        US","East US 2","East Asia","Australia East","Germany West Central","Japan
        East","UK South","West US","Central US","North Central US","South Central
        US","Korea Central","Brazil South","West US 3","France Central","South Africa
        North","Norway East","Switzerland North","UAE North","Canada East","West Central
        US","UK West","Central India","Switzerland West","Italy North","Poland Central"],"apiVersions":["2024-03-01","2024-02-02-preview","2023-11-02-preview","2023-08-01-preview","2023-05-02-preview","2023-05-01","2023-04-01-preview","2022-11-01-preview","2022-10-01","2022-06-01-preview","2022-03-01"],"defaultApiVersion":"2023-05-01","capabilities":"None"},{"resourceType":"locations/usages","locations":["Central
        US EUAP","East US 2 EUAP","North Central US (Stage)","West US 2","Southeast
        Asia","Sweden Central","Canada Central","West Europe","North Europe","East
        US","East US 2","East Asia","Australia East","Germany West Central","Japan
        East","UK South","West US","Central US","North Central US","South Central
        US","Korea Central","Brazil South","West US 3","France Central","South Africa
        North","Norway East","Switzerland North","UAE North","Canada East","West Central
        US","UK West","Central India","Switzerland West","Italy North","Poland Central"],"apiVersions":["2024-03-01","2024-02-02-preview","2023-11-02-preview","2023-08-01-preview","2023-05-02-preview"],"defaultApiVersion":"2023-05-02-preview","capabilities":"None"},{"resourceType":"connectedEnvironments","locations":["Central
        US EUAP","East US 2 EUAP","North Central US (Stage)","North Central US","East
        US","East Asia","West Europe","Southeast Asia"],"apiVersions":["2024-03-01","2024-02-02-preview","2023-11-02-preview","2023-08-01-preview","2023-05-02-preview","2023-05-01","2023-04-01-preview","2022-11-01-preview","2022-10-01","2022-06-01-preview"],"defaultApiVersion":"2023-05-01","capabilities":"CrossResourceGroupResourceMove,
        CrossSubscriptionResourceMove, SupportsTags, SupportsLocation"},{"resourceType":"connectedEnvironments/certificates","locations":["Central
        US EUAP","East US 2 EUAP","North Central US (Stage)","North Central US","East
        US","East Asia","West Europe","Southeast Asia"],"apiVersions":["2024-03-01","2024-02-02-preview","2023-11-02-preview","2023-08-01-preview","2023-05-02-preview","2023-05-01","2023-04-01-preview","2022-11-01-preview","2022-10-01","2022-06-01-preview"],"defaultApiVersion":"2023-05-01","capabilities":"CrossResourceGroupResourceMove,
        CrossSubscriptionResourceMove, SupportsTags, SupportsLocation"},{"resourceType":"locations/connectedEnvironmentOperationResults","locations":["Central
        US EUAP","East US 2 EUAP","North Central US (Stage)","North Central US","East
        US","East Asia","West Europe","Southeast Asia"],"apiVersions":["2024-03-01","2024-02-02-preview","2023-11-02-preview","2023-08-01-preview","2023-05-02-preview","2023-05-01","2023-04-01-preview","2022-11-01-preview","2022-10-01","2022-06-01-preview"],"defaultApiVersion":"2023-05-01","capabilities":"None"},{"resourceType":"locations/connectedEnvironmentOperationStatuses","locations":["Central
        US EUAP","East US 2 EUAP","North Central US (Stage)","North Central US","East
        US","East Asia","West Europe","Southeast Asia"],"apiVersions":["2024-03-01","2024-02-02-preview","2023-11-02-preview","2023-08-01-preview","2023-05-02-preview","2023-05-01","2023-04-01-preview","2022-11-01-preview","2022-10-01","2022-06-01-preview"],"defaultApiVersion":"2023-05-01","capabilities":"None"},{"resourceType":"locations/managedCertificateOperationStatuses","locations":["Central
        US EUAP","East US 2 EUAP","North Central US (Stage)","West US 2","Southeast
        Asia","Sweden Central","Canada Central","West Europe","North Europe","East
        US","East US 2","East Asia","Australia East","Germany West Central","Japan
        East","UK South","West US","Central US","North Central US","South Central
        US","Korea Central","Brazil South","West US 3","France Central","South Africa
        North","Norway East","Switzerland North","UAE North","Canada East","West Central
        US","UK West","Central India","Switzerland West","Italy North","Poland Central"],"apiVersions":["2024-03-01","2024-02-02-preview","2023-11-02-preview","2023-08-01-preview","2023-05-02-preview","2023-05-01","2023-04-01-preview","2022-11-01-preview"],"defaultApiVersion":"2023-05-01","capabilities":"None"},{"resourceType":"locations/billingMeters","locations":["Central
        US EUAP","East US 2 EUAP","North Central US (Stage)","West US 2","Southeast
        Asia","Sweden Central","Canada Central","West Europe","North Europe","East
        US","East US 2","East Asia","Australia East","Germany West Central","Japan
        East","UK South","West US","Central US","North Central US","South Central
        US","Korea Central","Brazil South","West US 3","France Central","South Africa
        North","Norway East","Switzerland North","UAE North","Canada East","West Central
        US","UK West","Central India","Switzerland West","Italy North","Poland Central"],"apiVersions":["2024-03-01","2024-02-02-preview","2023-11-02-preview","2023-08-01-preview","2023-05-02-preview","2023-05-01","2023-04-01-preview","2022-11-01-preview","2022-10-01","2022-06-01-preview"],"defaultApiVersion":"2023-05-01","capabilities":"None"},{"resourceType":"locations/availableManagedEnvironmentsWorkloadProfileTypes","locations":["Central
        US EUAP","East US 2 EUAP","North Central US (Stage)","West US 2","Southeast
        Asia","Sweden Central","Canada Central","West Europe","North Europe","East
        US","East US 2","East Asia","Australia East","Germany West Central","Japan
        East","UK South","West US","Central US","North Central US","South Central
        US","Korea Central","Brazil South","West US 3","France Central","South Africa
        North","Norway East","Switzerland North","UAE North","Canada East","West Central
        US","UK West","Central India","Switzerland West","Italy North","Poland Central"],"apiVersions":["2024-03-01","2024-02-02-preview","2023-11-02-preview","2023-08-01-preview","2023-05-02-preview","2023-05-01","2023-04-01-preview","2022-11-01-preview","2022-10-01","2022-06-01-preview"],"defaultApiVersion":"2023-05-01","capabilities":"None"},{"resourceType":"getCustomDomainVerificationId","locations":["Central
        US EUAP","East US 2 EUAP","North Central US (Stage)","West US 2","Southeast
        Asia","Sweden Central","Canada Central","West Europe","North Europe","East
        US","East US 2","East Asia","Australia East","Germany West Central","Japan
        East","UK South","West US","Central US","North Central US","South Central
        US","Korea Central","Brazil South","West US 3","France Central","South Africa
        North","Norway East","Switzerland North","UAE North","Canada East","West Central
        US","UK West","Central India","Italy North","Poland Central","Switzerland
        West"],"apiVersions":["2024-03-01","2024-02-02-preview","2023-11-02-preview","2023-08-01-preview","2023-05-02-preview"],"defaultApiVersion":"2023-05-02-preview","capabilities":"None"},{"resourceType":"builders","locations":["Central
        US EUAP","East US 2 EUAP","North Central US (Stage)","West US 2","Southeast
        Asia","Sweden Central","Canada Central","West Europe","North Europe","East
        US","East US 2","East Asia","Australia East","Germany West Central","Japan
        East","UK South","West US","Central US","North Central US","South Central
        US","Korea Central","Brazil South","West US 3","France Central","South Africa
        North","Norway East","Switzerland North","UAE North","Canada East","West Central
        US","UK West","Central India","Switzerland West","Italy North","Poland Central"],"apiVersions":["2024-02-02-preview","2023-11-02-preview","2023-08-01-preview"],"defaultApiVersion":"2023-08-01-preview","capabilities":"CrossResourceGroupResourceMove,
        CrossSubscriptionResourceMove, SystemAssignedResourceIdentity, SupportsTags,
        SupportsLocation"},{"resourceType":"builders/builds","locations":["Central
        US EUAP","East US 2 EUAP","North Central US (Stage)","West US 2","Southeast
        Asia","Sweden Central","Canada Central","West Europe","North Europe","East
        US","East US 2","East Asia","Australia East","Germany West Central","Japan
        East","UK South","West US","Central US","North Central US","South Central
        US","Korea Central","Brazil South","West US 3","France Central","South Africa
        North","Norway East","Switzerland North","UAE North","Canada East","West Central
        US","UK West","Central India","Switzerland West","Italy North","Poland Central"],"apiVersions":["2024-02-02-preview","2023-11-02-preview","2023-08-01-preview"],"defaultApiVersion":"2023-08-01-preview","capabilities":"None"},{"resourceType":"builders/patches","locations":["North
        Central US (Stage)","Central US EUAP","East US 2 EUAP","West US 2","Southeast
        Asia","Sweden Central","Canada Central","West Europe","North Europe","East
        US","East US 2","East Asia","Australia East","Germany West Central","Japan
        East","UK South","West US","Central US","North Central US","South Central
        US","Korea Central","Brazil South","West US 3","France Central","South Africa
        North","Norway East","Switzerland North","UAE North","Canada East","West Central
        US","UK West","Central India","Switzerland West","Italy North","Poland Central"],"apiVersions":["2024-02-02-preview","2023-11-02-preview","2023-08-01-preview"],"defaultApiVersion":"2023-08-01-preview","capabilities":"None"},{"resourceType":"locations/OperationResults","locations":["Central
        US EUAP","East US 2 EUAP","North Central US (Stage)","West US 2","Southeast
        Asia","Sweden Central","Canada Central","West Europe","North Europe","East
        US","East US 2","East Asia","Australia East","Germany West Central","Japan
        East","UK South","West US","Central US","North Central US","South Central
        US","Korea Central","Brazil South","West US 3","France Central","South Africa
        North","Norway East","Switzerland North","UAE North","Canada East","West Central
        US","UK West","Central India","Switzerland West","Italy North","Poland Central"],"apiVersions":["2024-02-02-preview","2023-11-02-preview","2023-08-01-preview"],"defaultApiVersion":"2023-08-01-preview","capabilities":"None"},{"resourceType":"locations/OperationStatuses","locations":["Central
        US EUAP","East US 2 EUAP","North Central US (Stage)","West US 2","Southeast
        Asia","Sweden Central","Canada Central","West Europe","North Europe","East
        US","East US 2","East Asia","Australia East","Germany West Central","Japan
        East","UK South","West US","Central US","North Central US","South Central
        US","Korea Central","Brazil South","West US 3","France Central","South Africa
        North","Norway East","Switzerland North","UAE North","Canada East","West Central
        US","UK West","Central India","Switzerland West","Italy North","Poland Central"],"apiVersions":["2024-02-02-preview","2023-11-02-preview","2023-08-01-preview"],"defaultApiVersion":"2023-08-01-preview","capabilities":"None"},{"resourceType":"managedEnvironments/dotNetComponents","locations":["Central
        US EUAP","East US 2 EUAP","North Central US (Stage)","West US 2","Southeast
        Asia","Sweden Central","Canada Central","West Europe","North Europe","East
        US","East US 2","East Asia","Australia East","Germany West Central","Japan
        East","UK South","West US","Central US","North Central US","South Central
        US","Korea Central","Brazil South","West US 3","France Central","South Africa
        North","Norway East","Switzerland North","UAE North","Canada East","West Central
        US","UK West","Central India","Switzerland West","Italy North","Poland Central"],"apiVersions":["2024-02-02-preview","2023-11-02-preview"],"defaultApiVersion":"2023-11-02-preview","capabilities":"None"},{"resourceType":"managedEnvironments/javaComponents","locations":["Central
        US EUAP","East US 2 EUAP","North Central US (Stage)","West US 2","Southeast
        Asia","Sweden Central","Canada Central","West Europe","North Europe","East
        US","East US 2","East Asia","Australia East","Germany West Central","Japan
        East","UK South","West US","Central US","North Central US","South Central
        US","Korea Central","Brazil South","West US 3","France Central","South Africa
        North","Norway East","Switzerland North","UAE North","Canada East","West Central
        US","UK West","Central India","Switzerland West","Italy North","Poland Central"],"apiVersions":["2024-02-02-preview","2023-11-02-preview"],"defaultApiVersion":"2023-11-02-preview","capabilities":"None"},{"resourceType":"managedEnvironments/daprComponents","locations":["Central
        US EUAP","East US 2 EUAP","North Central US (Stage)","West US 2","Southeast
        Asia","Sweden Central","Canada Central","West Europe","North Europe","East
        US","East US 2","East Asia","Australia East","Germany West Central","Japan
        East","UK South","West US","Central US","North Central US","South Central
        US","Korea Central","Brazil South","West US 3","France Central","South Africa
        North","Norway East","Switzerland North","UAE North","Canada East","West Central
        US","UK West","Central India","Switzerland West","Italy North","Poland Central"],"apiVersions":["2024-03-01","2024-02-02-preview","2023-11-02-preview","2023-08-01-preview","2023-05-02-preview","2023-05-01","2023-04-01-preview","2022-11-01-preview","2022-10-01","2022-06-01-preview","2022-03-01"],"defaultApiVersion":"2023-05-01","capabilities":"None"},{"resourceType":"functions","locations":["North
        Central US (Stage)","Central US EUAP","West Central US"],"apiVersions":["2024-02-02-preview"],"capabilities":"SupportsExtension"}],"registrationState":"Registered","registrationPolicy":"RegistrationRequired"}'
    headers:
      cache-control:
      - no-cache
      content-length:
      - '28714'
      content-type:
      - application/json; charset=utf-8
      date:
      - Tue, 07 May 2024 16:38:58 GMT
      expires:
      - '-1'
      pragma:
      - no-cache
      strict-transport-security:
      - max-age=31536000; includeSubDomains
      x-cache:
      - CONFIG_NOCACHE
      x-content-type-options:
      - nosniff
      x-msedge-ref:
      - 'Ref A: 04629ADD67864A0C9E25DB786F2C4989 Ref B: CO6AA3150217031 Ref C: 2024-05-07T16:38:58Z'
    status:
      code: 200
      message: OK
- request:
    body: null
    headers:
      Accept:
      - application/json
      Accept-Encoding:
      - gzip, deflate
      CommandName:
      - containerapp revision copy
      Connection:
      - keep-alive
      ParameterSetName:
      - -g -n --image --scale-rule-name --scale-rule-type --scale-rule-metadata --scale-rule-auth
      User-Agent:
      - AZURECLI/2.59.0 azsdk-python-core/1.28.0 Python/3.8.10 (Windows-10-10.0.22631-SP0)
    method: GET
    uri: https://management.azure.com/subscriptions/00000000-0000-0000-0000-000000000000/providers/Microsoft.App?api-version=2022-09-01
  response:
    body:
      string: '{"id":"/subscriptions/00000000-0000-0000-0000-000000000000/providers/Microsoft.App","namespace":"Microsoft.App","authorizations":[{"applicationId":"7e3bc4fd-85a3-4192-b177-5b8bfc87f42c","roleDefinitionId":"39a74f72-b40f-4bdc-b639-562fe2260bf0"},{"applicationId":"3734c1a4-2bed-4998-a37a-ff1a9e7bf019","roleDefinitionId":"5c779a4f-5cb2-4547-8c41-478d9be8ba90"},{"applicationId":"55ebbb62-3b9c-49fd-9b87-9595226dd4ac","roleDefinitionId":"e49ca620-7992-4561-a7df-4ed67dad77b5","managedByRoleDefinitionId":"9e3af657-a8ff-583c-a75c-2fe7c4bcb635"},{"applicationId":"1459b1f6-7a5b-4300-93a2-44b4a651759f","roleDefinitionId":"3c5f1b29-9e3d-4a22-b5d6-9ff4e5a37974"}],"resourceTypes":[{"resourceType":"managedEnvironments","locations":["North
        Central US (Stage)","Central US EUAP","East US 2 EUAP","West US 2","Southeast
        Asia","Sweden Central","Canada Central","West Europe","North Europe","East
        US","East US 2","East Asia","Australia East","Germany West Central","Japan
        East","UK South","West US","Central US","North Central US","South Central
        US","Korea Central","Brazil South","West US 3","France Central","South Africa
        North","Norway East","Switzerland North","UAE North","Canada East","West Central
        US","UK West","Central India","Switzerland West","Italy North","Poland Central"],"apiVersions":["2024-03-01","2024-02-02-preview","2023-11-02-preview","2023-08-01-preview","2023-05-02-preview","2023-05-01","2023-04-01-preview","2022-11-01-preview","2022-10-01","2022-06-01-preview","2022-03-01"],"defaultApiVersion":"2023-05-01","capabilities":"CrossResourceGroupResourceMove,
        CrossSubscriptionResourceMove, SystemAssignedResourceIdentity, SupportsTags,
        SupportsLocation"},{"resourceType":"operations","locations":["North Central
        US (Stage)","Central US EUAP","East US 2 EUAP","West US 2","Southeast Asia","Sweden
        Central","Canada Central","West Europe","North Europe","East US","East US
        2","East Asia","Australia East","Germany West Central","Japan East","UK South","West
        US","Central US","North Central US","South Central US","Korea Central","Brazil
        South","West US 3","France Central","South Africa North","Norway East","Switzerland
        North","UAE North","Canada East","West Central US","UK West","Central India","Italy
        North","Poland Central"],"apiVersions":["2024-02-02-preview","2023-11-02-preview","2023-08-01-preview","2023-05-02-preview","2023-05-01","2023-04-01-preview","2023-02-01","2022-11-01-preview","2022-10-01","2022-06-01-preview","2022-03-01"],"defaultApiVersion":"2023-11-02-preview","capabilities":"None"},{"resourceType":"managedEnvironments/certificates","locations":["Central
        US EUAP","East US 2 EUAP","North Central US (Stage)","West US 2","Southeast
        Asia","Sweden Central","Canada Central","West Europe","North Europe","East
        US","East US 2","East Asia","Australia East","Germany West Central","Japan
        East","UK South","West US","Central US","North Central US","South Central
        US","Korea Central","Brazil South","West US 3","France Central","South Africa
        North","Norway East","Switzerland North","UAE North","Canada East","West Central
        US","UK West","Central India","Switzerland West","Italy North","Poland Central"],"apiVersions":["2024-03-01","2024-02-02-preview","2023-11-02-preview","2023-08-01-preview","2023-05-02-preview","2023-05-01","2023-04-01-preview","2022-11-01-preview","2022-10-01","2022-06-01-preview","2022-03-01"],"defaultApiVersion":"2023-05-01","capabilities":"CrossResourceGroupResourceMove,
        CrossSubscriptionResourceMove, SupportsTags, SupportsLocation"},{"resourceType":"managedEnvironments/managedCertificates","locations":["Central
        US EUAP","East US 2 EUAP","North Central US (Stage)","West US 2","Southeast
        Asia","Sweden Central","Canada Central","West Europe","North Europe","East
        US","East US 2","East Asia","Australia East","Germany West Central","Japan
        East","UK South","West US","Central US","North Central US","South Central
        US","Korea Central","Brazil South","West US 3","France Central","South Africa
        North","Norway East","Switzerland North","UAE North","Canada East","West Central
        US","UK West","Central India","Switzerland West","Italy North","Poland Central"],"apiVersions":["2024-03-01","2024-02-02-preview","2023-11-02-preview","2023-08-01-preview","2023-05-02-preview","2023-05-01","2023-04-01-preview","2022-11-01-preview"],"defaultApiVersion":"2023-05-01","capabilities":"CrossResourceGroupResourceMove,
        CrossSubscriptionResourceMove, SupportsTags, SupportsLocation"},{"resourceType":"containerApps","locations":["Central
        US EUAP","East US 2 EUAP","North Central US (Stage)","West US 2","Southeast
        Asia","Sweden Central","Canada Central","West Europe","North Europe","East
        US","East US 2","East Asia","Australia East","Germany West Central","Japan
        East","UK South","West US","Central US","North Central US","South Central
        US","Korea Central","Brazil South","West US 3","France Central","South Africa
        North","Norway East","Switzerland North","UAE North","Canada East","West Central
        US","UK West","Central India","Switzerland West","Italy North","Poland Central"],"apiVersions":["2024-03-01","2024-02-02-preview","2023-11-02-preview","2023-08-01-preview","2023-05-02-preview","2023-05-01","2023-04-01-preview","2022-11-01-preview","2022-10-01","2022-06-01-preview","2022-03-01"],"defaultApiVersion":"2023-05-01","capabilities":"CrossResourceGroupResourceMove,
        CrossSubscriptionResourceMove, SystemAssignedResourceIdentity, SupportsTags,
        SupportsLocation"},{"resourceType":"containerApps/privateEndpointConnectionProxies","locations":["Central
        US EUAP","East US 2 EUAP","North Central US (Stage)","West US 2","Southeast
        Asia","Sweden Central","Canada Central","West Europe","North Europe","East
        US","East US 2","East Asia","Australia East","Germany West Central","Japan
        East","UK South","West US","Central US","North Central US","South Central
        US","Korea Central","Brazil South","West US 3","France Central","South Africa
        North","Norway East","Switzerland North","UAE North","Canada East","West Central
        US","UK West","Central India","Switzerland West","Italy North","Poland Central"],"apiVersions":["2024-02-02-preview","2023-11-02-preview"],"defaultApiVersion":"2023-11-02-preview","capabilities":"None"},{"resourceType":"managedEnvironments/privateEndpointConnectionProxies","locations":["Central
        US EUAP","East US 2 EUAP","North Central US (Stage)","West US 2","Southeast
        Asia","Sweden Central","Canada Central","West Europe","North Europe","East
        US","East US 2","East Asia","Australia East","Germany West Central","Japan
        East","UK South","West US","Central US","North Central US","South Central
        US","Korea Central","Brazil South","West US 3","France Central","South Africa
        North","Norway East","Switzerland North","UAE North","Canada East","West Central
        US","UK West","Central India","Switzerland West","Italy North","Poland Central"],"apiVersions":["2024-02-02-preview","2023-11-02-preview"],"defaultApiVersion":"2023-11-02-preview","capabilities":"None"},{"resourceType":"sessionPools","locations":["North
        Central US (Stage)","Central US EUAP","East US 2 EUAP","West US 2","Southeast
        Asia","Sweden Central","Canada Central","West Europe","North Europe","East
        US","East US 2","East Asia","Australia East","Germany West Central","Japan
        East","UK South","West US","Central US","North Central US","South Central
        US","Korea Central","Brazil South","West US 3","France Central","South Africa
        North","Norway East","Switzerland North","UAE North","Canada East","West Central
        US","UK West","Central India","Switzerland West","Italy North","Poland Central"],"apiVersions":["2024-02-02-preview","2023-11-02-preview","2023-08-01-preview"],"defaultApiVersion":"2024-02-02-preview","capabilities":"CrossResourceGroupResourceMove,
        CrossSubscriptionResourceMove, SystemAssignedResourceIdentity, SupportsTags,
        SupportsLocation"},{"resourceType":"jobs","locations":["Central US EUAP","East
        US 2 EUAP","North Central US (Stage)","West US 2","Southeast Asia","Sweden
        Central","Canada Central","West Europe","North Europe","East US","East US
        2","East Asia","Australia East","Germany West Central","Japan East","UK South","West
        US","Central US","North Central US","South Central US","Korea Central","Brazil
        South","West US 3","France Central","South Africa North","Norway East","Switzerland
        North","UAE North","Canada East","West Central US","UK West","Central India","Switzerland
        West","Italy North","Poland Central"],"apiVersions":["2024-03-01","2024-02-02-preview","2023-11-02-preview","2023-08-01-preview","2023-05-02-preview","2023-05-01","2023-04-01-preview","2022-11-01-preview"],"defaultApiVersion":"2023-05-01","capabilities":"CrossResourceGroupResourceMove,
        CrossSubscriptionResourceMove, SystemAssignedResourceIdentity, SupportsTags,
        SupportsLocation"},{"resourceType":"locations","locations":[],"apiVersions":["2024-03-01","2024-02-02-preview","2023-11-02-preview","2023-08-01-preview","2023-05-02-preview","2023-05-01","2023-04-01-preview","2022-11-01-preview","2022-10-01","2022-06-01-preview","2022-03-01"],"defaultApiVersion":"2023-05-01","capabilities":"None"},{"resourceType":"locations/managedEnvironmentOperationResults","locations":["Central
        US EUAP","East US 2 EUAP","North Central US (Stage)","West US 2","Southeast
        Asia","Sweden Central","Canada Central","West Europe","North Europe","East
        US","East US 2","East Asia","Australia East","Germany West Central","Japan
        East","UK South","West US","Central US","North Central US","South Central
        US","Korea Central","Brazil South","West US 3","France Central","South Africa
        North","Norway East","Switzerland North","UAE North","Canada East","West Central
        US","UK West","Central India","Switzerland West","Italy North","Poland Central"],"apiVersions":["2024-03-01","2024-02-02-preview","2023-11-02-preview","2023-08-01-preview","2023-05-02-preview","2023-05-01","2023-04-01-preview","2022-11-01-preview","2022-10-01","2022-06-01-preview","2022-03-01"],"defaultApiVersion":"2023-05-01","capabilities":"None"},{"resourceType":"locations/managedEnvironmentOperationStatuses","locations":["Central
        US EUAP","East US 2 EUAP","North Central US (Stage)","West US 2","Southeast
        Asia","Sweden Central","Canada Central","West Europe","North Europe","East
        US","East US 2","East Asia","Australia East","Germany West Central","Japan
        East","UK South","West US","Central US","North Central US","South Central
        US","Korea Central","Brazil South","West US 3","France Central","South Africa
        North","Norway East","Switzerland North","UAE North","Canada East","West Central
        US","UK West","Central India","Switzerland West","Italy North","Poland Central"],"apiVersions":["2024-03-01","2024-02-02-preview","2023-11-02-preview","2023-08-01-preview","2023-05-02-preview","2023-05-01","2023-04-01-preview","2022-11-01-preview","2022-10-01","2022-06-01-preview","2022-03-01"],"defaultApiVersion":"2023-05-01","capabilities":"None"},{"resourceType":"locations/containerappOperationResults","locations":["Central
        US EUAP","East US 2 EUAP","North Central US (Stage)","West US 2","Southeast
        Asia","Sweden Central","Canada Central","West Europe","North Europe","East
        US","East US 2","East Asia","Australia East","Germany West Central","Japan
        East","UK South","West US","Central US","North Central US","South Central
        US","Korea Central","Brazil South","West US 3","France Central","South Africa
        North","Norway East","Switzerland North","UAE North","Canada East","West Central
        US","UK West","Central India","Switzerland West","Italy North","Poland Central"],"apiVersions":["2024-03-01","2024-02-02-preview","2023-11-02-preview","2023-08-01-preview","2023-05-02-preview","2023-05-01","2023-04-01-preview","2022-11-01-preview","2022-10-01","2022-06-01-preview","2022-03-01"],"defaultApiVersion":"2023-05-01","capabilities":"None"},{"resourceType":"locations/containerappOperationStatuses","locations":["Central
        US EUAP","East US 2 EUAP","North Central US (Stage)","West US 2","Southeast
        Asia","Sweden Central","Canada Central","West Europe","North Europe","East
        US","East US 2","East Asia","Australia East","Germany West Central","Japan
        East","UK South","West US","Central US","North Central US","South Central
        US","Korea Central","Brazil South","West US 3","France Central","South Africa
        North","Norway East","Switzerland North","UAE North","Canada East","West Central
        US","UK West","Central India","Switzerland West","Italy North","Poland Central"],"apiVersions":["2024-03-01","2024-02-02-preview","2023-11-02-preview","2023-08-01-preview","2023-05-02-preview","2023-05-01","2023-04-01-preview","2022-11-01-preview","2022-10-01","2022-06-01-preview","2022-03-01"],"defaultApiVersion":"2023-05-01","capabilities":"None"},{"resourceType":"locations/containerappsjobOperationResults","locations":["Central
        US EUAP","East US 2 EUAP","North Central US (Stage)","West US 2","Southeast
        Asia","Sweden Central","Canada Central","West Europe","North Europe","East
        US","East US 2","East Asia","Australia East","Germany West Central","Japan
        East","UK South","West US","Central US","North Central US","South Central
        US","Korea Central","Brazil South","West US 3","France Central","South Africa
        North","Norway East","Switzerland North","UAE North","Canada East","West Central
        US","UK West","Central India","Switzerland West","Italy North","Poland Central"],"apiVersions":["2024-03-01","2024-02-02-preview","2023-11-02-preview","2023-08-01-preview","2023-05-02-preview","2023-05-01","2023-04-01-preview","2022-11-01-preview"],"defaultApiVersion":"2023-05-01","capabilities":"None"},{"resourceType":"locations/containerappsjobOperationStatuses","locations":["Central
        US EUAP","East US 2 EUAP","North Central US (Stage)","West US 2","Southeast
        Asia","Sweden Central","Canada Central","West Europe","North Europe","East
        US","East US 2","East Asia","Australia East","Germany West Central","Japan
        East","UK South","West US","Central US","North Central US","South Central
        US","Korea Central","Brazil South","West US 3","France Central","South Africa
        North","Norway East","Switzerland North","UAE North","Canada East","West Central
        US","UK West","Central India","Switzerland West","Italy North","Poland Central"],"apiVersions":["2024-03-01","2024-02-02-preview","2023-11-02-preview","2023-08-01-preview","2023-05-02-preview","2023-05-01","2023-04-01-preview","2022-11-01-preview"],"defaultApiVersion":"2023-05-01","capabilities":"None"},{"resourceType":"locations/sourceControlOperationResults","locations":["Central
        US EUAP","East US 2 EUAP","North Central US (Stage)","West US 2","Southeast
        Asia","Sweden Central","Canada Central","West Europe","North Europe","East
        US","East US 2","East Asia","Australia East","Germany West Central","Japan
        East","UK South","West US","Central US","North Central US","South Central
        US","Korea Central","Brazil South","West US 3","France Central","South Africa
        North","Norway East","Switzerland North","UAE North","Canada East","West Central
        US","UK West","Central India","Switzerland West","Italy North","Poland Central"],"apiVersions":["2024-03-01","2024-02-02-preview","2023-11-02-preview","2023-08-01-preview","2023-05-02-preview","2023-05-01","2023-04-01-preview","2022-11-01-preview","2022-10-01","2022-06-01-preview","2022-03-01"],"defaultApiVersion":"2023-05-01","capabilities":"None"},{"resourceType":"locations/sourceControlOperationStatuses","locations":["Central
        US EUAP","East US 2 EUAP","North Central US (Stage)","West US 2","Southeast
        Asia","Sweden Central","Canada Central","West Europe","North Europe","East
        US","East US 2","East Asia","Australia East","Germany West Central","Japan
        East","UK South","West US","Central US","North Central US","South Central
        US","Korea Central","Brazil South","West US 3","France Central","South Africa
        North","Norway East","Switzerland North","UAE North","Canada East","West Central
        US","UK West","Central India","Switzerland West","Italy North","Poland Central"],"apiVersions":["2024-03-01","2024-02-02-preview","2023-11-02-preview","2023-08-01-preview","2023-05-02-preview","2023-05-01","2023-04-01-preview","2022-11-01-preview","2022-10-01","2022-06-01-preview","2022-03-01"],"defaultApiVersion":"2023-05-01","capabilities":"None"},{"resourceType":"locations/usages","locations":["Central
        US EUAP","East US 2 EUAP","North Central US (Stage)","West US 2","Southeast
        Asia","Sweden Central","Canada Central","West Europe","North Europe","East
        US","East US 2","East Asia","Australia East","Germany West Central","Japan
        East","UK South","West US","Central US","North Central US","South Central
        US","Korea Central","Brazil South","West US 3","France Central","South Africa
        North","Norway East","Switzerland North","UAE North","Canada East","West Central
        US","UK West","Central India","Switzerland West","Italy North","Poland Central"],"apiVersions":["2024-03-01","2024-02-02-preview","2023-11-02-preview","2023-08-01-preview","2023-05-02-preview"],"defaultApiVersion":"2023-05-02-preview","capabilities":"None"},{"resourceType":"connectedEnvironments","locations":["Central
        US EUAP","East US 2 EUAP","North Central US (Stage)","North Central US","East
        US","East Asia","West Europe","Southeast Asia"],"apiVersions":["2024-03-01","2024-02-02-preview","2023-11-02-preview","2023-08-01-preview","2023-05-02-preview","2023-05-01","2023-04-01-preview","2022-11-01-preview","2022-10-01","2022-06-01-preview"],"defaultApiVersion":"2023-05-01","capabilities":"CrossResourceGroupResourceMove,
        CrossSubscriptionResourceMove, SupportsTags, SupportsLocation"},{"resourceType":"connectedEnvironments/certificates","locations":["Central
        US EUAP","East US 2 EUAP","North Central US (Stage)","North Central US","East
        US","East Asia","West Europe","Southeast Asia"],"apiVersions":["2024-03-01","2024-02-02-preview","2023-11-02-preview","2023-08-01-preview","2023-05-02-preview","2023-05-01","2023-04-01-preview","2022-11-01-preview","2022-10-01","2022-06-01-preview"],"defaultApiVersion":"2023-05-01","capabilities":"CrossResourceGroupResourceMove,
        CrossSubscriptionResourceMove, SupportsTags, SupportsLocation"},{"resourceType":"locations/connectedEnvironmentOperationResults","locations":["Central
        US EUAP","East US 2 EUAP","North Central US (Stage)","North Central US","East
        US","East Asia","West Europe","Southeast Asia"],"apiVersions":["2024-03-01","2024-02-02-preview","2023-11-02-preview","2023-08-01-preview","2023-05-02-preview","2023-05-01","2023-04-01-preview","2022-11-01-preview","2022-10-01","2022-06-01-preview"],"defaultApiVersion":"2023-05-01","capabilities":"None"},{"resourceType":"locations/connectedEnvironmentOperationStatuses","locations":["Central
        US EUAP","East US 2 EUAP","North Central US (Stage)","North Central US","East
        US","East Asia","West Europe","Southeast Asia"],"apiVersions":["2024-03-01","2024-02-02-preview","2023-11-02-preview","2023-08-01-preview","2023-05-02-preview","2023-05-01","2023-04-01-preview","2022-11-01-preview","2022-10-01","2022-06-01-preview"],"defaultApiVersion":"2023-05-01","capabilities":"None"},{"resourceType":"locations/managedCertificateOperationStatuses","locations":["Central
        US EUAP","East US 2 EUAP","North Central US (Stage)","West US 2","Southeast
        Asia","Sweden Central","Canada Central","West Europe","North Europe","East
        US","East US 2","East Asia","Australia East","Germany West Central","Japan
        East","UK South","West US","Central US","North Central US","South Central
        US","Korea Central","Brazil South","West US 3","France Central","South Africa
        North","Norway East","Switzerland North","UAE North","Canada East","West Central
        US","UK West","Central India","Switzerland West","Italy North","Poland Central"],"apiVersions":["2024-03-01","2024-02-02-preview","2023-11-02-preview","2023-08-01-preview","2023-05-02-preview","2023-05-01","2023-04-01-preview","2022-11-01-preview"],"defaultApiVersion":"2023-05-01","capabilities":"None"},{"resourceType":"locations/billingMeters","locations":["Central
        US EUAP","East US 2 EUAP","North Central US (Stage)","West US 2","Southeast
        Asia","Sweden Central","Canada Central","West Europe","North Europe","East
        US","East US 2","East Asia","Australia East","Germany West Central","Japan
        East","UK South","West US","Central US","North Central US","South Central
        US","Korea Central","Brazil South","West US 3","France Central","South Africa
        North","Norway East","Switzerland North","UAE North","Canada East","West Central
        US","UK West","Central India","Switzerland West","Italy North","Poland Central"],"apiVersions":["2024-03-01","2024-02-02-preview","2023-11-02-preview","2023-08-01-preview","2023-05-02-preview","2023-05-01","2023-04-01-preview","2022-11-01-preview","2022-10-01","2022-06-01-preview"],"defaultApiVersion":"2023-05-01","capabilities":"None"},{"resourceType":"locations/availableManagedEnvironmentsWorkloadProfileTypes","locations":["Central
        US EUAP","East US 2 EUAP","North Central US (Stage)","West US 2","Southeast
        Asia","Sweden Central","Canada Central","West Europe","North Europe","East
        US","East US 2","East Asia","Australia East","Germany West Central","Japan
        East","UK South","West US","Central US","North Central US","South Central
        US","Korea Central","Brazil South","West US 3","France Central","South Africa
        North","Norway East","Switzerland North","UAE North","Canada East","West Central
        US","UK West","Central India","Switzerland West","Italy North","Poland Central"],"apiVersions":["2024-03-01","2024-02-02-preview","2023-11-02-preview","2023-08-01-preview","2023-05-02-preview","2023-05-01","2023-04-01-preview","2022-11-01-preview","2022-10-01","2022-06-01-preview"],"defaultApiVersion":"2023-05-01","capabilities":"None"},{"resourceType":"getCustomDomainVerificationId","locations":["Central
        US EUAP","East US 2 EUAP","North Central US (Stage)","West US 2","Southeast
        Asia","Sweden Central","Canada Central","West Europe","North Europe","East
        US","East US 2","East Asia","Australia East","Germany West Central","Japan
        East","UK South","West US","Central US","North Central US","South Central
        US","Korea Central","Brazil South","West US 3","France Central","South Africa
        North","Norway East","Switzerland North","UAE North","Canada East","West Central
        US","UK West","Central India","Italy North","Poland Central","Switzerland
        West"],"apiVersions":["2024-03-01","2024-02-02-preview","2023-11-02-preview","2023-08-01-preview","2023-05-02-preview"],"defaultApiVersion":"2023-05-02-preview","capabilities":"None"},{"resourceType":"builders","locations":["Central
        US EUAP","East US 2 EUAP","North Central US (Stage)","West US 2","Southeast
        Asia","Sweden Central","Canada Central","West Europe","North Europe","East
        US","East US 2","East Asia","Australia East","Germany West Central","Japan
        East","UK South","West US","Central US","North Central US","South Central
        US","Korea Central","Brazil South","West US 3","France Central","South Africa
        North","Norway East","Switzerland North","UAE North","Canada East","West Central
        US","UK West","Central India","Switzerland West","Italy North","Poland Central"],"apiVersions":["2024-02-02-preview","2023-11-02-preview","2023-08-01-preview"],"defaultApiVersion":"2023-08-01-preview","capabilities":"CrossResourceGroupResourceMove,
        CrossSubscriptionResourceMove, SystemAssignedResourceIdentity, SupportsTags,
        SupportsLocation"},{"resourceType":"builders/builds","locations":["Central
        US EUAP","East US 2 EUAP","North Central US (Stage)","West US 2","Southeast
        Asia","Sweden Central","Canada Central","West Europe","North Europe","East
        US","East US 2","East Asia","Australia East","Germany West Central","Japan
        East","UK South","West US","Central US","North Central US","South Central
        US","Korea Central","Brazil South","West US 3","France Central","South Africa
        North","Norway East","Switzerland North","UAE North","Canada East","West Central
        US","UK West","Central India","Switzerland West","Italy North","Poland Central"],"apiVersions":["2024-02-02-preview","2023-11-02-preview","2023-08-01-preview"],"defaultApiVersion":"2023-08-01-preview","capabilities":"None"},{"resourceType":"builders/patches","locations":["North
        Central US (Stage)","Central US EUAP","East US 2 EUAP","West US 2","Southeast
        Asia","Sweden Central","Canada Central","West Europe","North Europe","East
        US","East US 2","East Asia","Australia East","Germany West Central","Japan
        East","UK South","West US","Central US","North Central US","South Central
        US","Korea Central","Brazil South","West US 3","France Central","South Africa
        North","Norway East","Switzerland North","UAE North","Canada East","West Central
        US","UK West","Central India","Switzerland West","Italy North","Poland Central"],"apiVersions":["2024-02-02-preview","2023-11-02-preview","2023-08-01-preview"],"defaultApiVersion":"2023-08-01-preview","capabilities":"None"},{"resourceType":"locations/OperationResults","locations":["Central
        US EUAP","East US 2 EUAP","North Central US (Stage)","West US 2","Southeast
        Asia","Sweden Central","Canada Central","West Europe","North Europe","East
        US","East US 2","East Asia","Australia East","Germany West Central","Japan
        East","UK South","West US","Central US","North Central US","South Central
        US","Korea Central","Brazil South","West US 3","France Central","South Africa
        North","Norway East","Switzerland North","UAE North","Canada East","West Central
        US","UK West","Central India","Switzerland West","Italy North","Poland Central"],"apiVersions":["2024-02-02-preview","2023-11-02-preview","2023-08-01-preview"],"defaultApiVersion":"2023-08-01-preview","capabilities":"None"},{"resourceType":"locations/OperationStatuses","locations":["Central
        US EUAP","East US 2 EUAP","North Central US (Stage)","West US 2","Southeast
        Asia","Sweden Central","Canada Central","West Europe","North Europe","East
        US","East US 2","East Asia","Australia East","Germany West Central","Japan
        East","UK South","West US","Central US","North Central US","South Central
        US","Korea Central","Brazil South","West US 3","France Central","South Africa
        North","Norway East","Switzerland North","UAE North","Canada East","West Central
        US","UK West","Central India","Switzerland West","Italy North","Poland Central"],"apiVersions":["2024-02-02-preview","2023-11-02-preview","2023-08-01-preview"],"defaultApiVersion":"2023-08-01-preview","capabilities":"None"},{"resourceType":"managedEnvironments/dotNetComponents","locations":["Central
        US EUAP","East US 2 EUAP","North Central US (Stage)","West US 2","Southeast
        Asia","Sweden Central","Canada Central","West Europe","North Europe","East
        US","East US 2","East Asia","Australia East","Germany West Central","Japan
        East","UK South","West US","Central US","North Central US","South Central
        US","Korea Central","Brazil South","West US 3","France Central","South Africa
        North","Norway East","Switzerland North","UAE North","Canada East","West Central
        US","UK West","Central India","Switzerland West","Italy North","Poland Central"],"apiVersions":["2024-02-02-preview","2023-11-02-preview"],"defaultApiVersion":"2023-11-02-preview","capabilities":"None"},{"resourceType":"managedEnvironments/javaComponents","locations":["Central
        US EUAP","East US 2 EUAP","North Central US (Stage)","West US 2","Southeast
        Asia","Sweden Central","Canada Central","West Europe","North Europe","East
        US","East US 2","East Asia","Australia East","Germany West Central","Japan
        East","UK South","West US","Central US","North Central US","South Central
        US","Korea Central","Brazil South","West US 3","France Central","South Africa
        North","Norway East","Switzerland North","UAE North","Canada East","West Central
        US","UK West","Central India","Switzerland West","Italy North","Poland Central"],"apiVersions":["2024-02-02-preview","2023-11-02-preview"],"defaultApiVersion":"2023-11-02-preview","capabilities":"None"},{"resourceType":"managedEnvironments/daprComponents","locations":["Central
        US EUAP","East US 2 EUAP","North Central US (Stage)","West US 2","Southeast
        Asia","Sweden Central","Canada Central","West Europe","North Europe","East
        US","East US 2","East Asia","Australia East","Germany West Central","Japan
        East","UK South","West US","Central US","North Central US","South Central
        US","Korea Central","Brazil South","West US 3","France Central","South Africa
        North","Norway East","Switzerland North","UAE North","Canada East","West Central
        US","UK West","Central India","Switzerland West","Italy North","Poland Central"],"apiVersions":["2024-03-01","2024-02-02-preview","2023-11-02-preview","2023-08-01-preview","2023-05-02-preview","2023-05-01","2023-04-01-preview","2022-11-01-preview","2022-10-01","2022-06-01-preview","2022-03-01"],"defaultApiVersion":"2023-05-01","capabilities":"None"},{"resourceType":"functions","locations":["North
        Central US (Stage)","Central US EUAP","West Central US"],"apiVersions":["2024-02-02-preview"],"capabilities":"SupportsExtension"}],"registrationState":"Registered","registrationPolicy":"RegistrationRequired"}'
    headers:
      cache-control:
      - no-cache
      content-length:
      - '28714'
      content-type:
      - application/json; charset=utf-8
      date:
      - Tue, 07 May 2024 16:38:59 GMT
      expires:
      - '-1'
      pragma:
      - no-cache
      strict-transport-security:
      - max-age=31536000; includeSubDomains
      x-cache:
      - CONFIG_NOCACHE
      x-content-type-options:
      - nosniff
      x-msedge-ref:
      - 'Ref A: 33E92EF90B87441D8159227B92EB4492 Ref B: CO6AA3150220017 Ref C: 2024-05-07T16:38:59Z'
    status:
      code: 200
      message: OK
- request:
    body: null
    headers:
      Accept:
      - '*/*'
      Accept-Encoding:
      - gzip, deflate
      CommandName:
      - containerapp revision copy
      Connection:
      - keep-alive
      ParameterSetName:
      - -g -n --image --scale-rule-name --scale-rule-type --scale-rule-metadata --scale-rule-auth
      User-Agent:
      - python/3.8.10 (Windows-10-10.0.22631-SP0) AZURECLI/2.59.0
    method: GET
    uri: https://management.azure.com/subscriptions/00000000-0000-0000-0000-000000000000/resourceGroups/clitest.rg000001/providers/Microsoft.App/containerApps/aca000002?api-version=2023-05-01
  response:
    body:
      string: '{"id":"/subscriptions/00000000-0000-0000-0000-000000000000/resourceGroups/clitest.rg000001/providers/Microsoft.App/containerapps/aca000002","name":"aca000002","type":"Microsoft.App/containerApps","location":"North
        Central US (Stage)","systemData":{"createdBy":"harrli@microsoft.com","createdByType":"User","createdAt":"2024-05-07T16:38:23.4499035","lastModifiedBy":"harrli@microsoft.com","lastModifiedByType":"User","lastModifiedAt":"2024-05-07T16:38:23.4499035"},"properties":{"provisioningState":"Succeeded","runningStatus":"Running","managedEnvironmentId":"/subscriptions/00000000-0000-0000-0000-000000000000/resourceGroups/client.env_rg_northcentralusstage/providers/Microsoft.App/managedEnvironments/env-northcentralusstage","environmentId":"/subscriptions/00000000-0000-0000-0000-000000000000/resourceGroups/client.env_rg_northcentralusstage/providers/Microsoft.App/managedEnvironments/env-northcentralusstage","workloadProfileName":"Consumption","outboundIpAddresses":["20.221.106.163","20.221.107.3","20.221.106.208","20.221.106.152","20.9.115.172","20.9.116.165","20.9.116.161","20.9.116.46"],"latestRevisionName":"aca000002--zwrjzu8","latestReadyRevisionName":"aca000002--zwrjzu8","latestRevisionFqdn":"aca000002--zwrjzu8.mangosmoke-3816d65a.northcentralusstage.azurecontainerapps.io","customDomainVerificationId":"0FEF6FC81FA2FA9876FEE95F895AD716D01F5495C9AC8EA62F0228DC5E40B5CA","configuration":{"secrets":null,"activeRevisionsMode":"Single","ingress":{"fqdn":"aca000002.mangosmoke-3816d65a.northcentralusstage.azurecontainerapps.io","external":true,"targetPort":80,"exposedPort":0,"transport":"Auto","traffic":[{"weight":100,"latestRevision":true}],"customDomains":null,"allowInsecure":false,"ipSecurityRestrictions":null,"corsPolicy":null,"clientCertificateMode":null,"stickySessions":null},"registries":null,"dapr":null,"maxInactiveRevisions":100,"service":null},"template":{"revisionSuffix":"","terminationGracePeriodSeconds":null,"containers":[{"image":"nginx","name":"aca000002","resources":{"cpu":0.5,"memory":"1Gi","ephemeralStorage":"2Gi"}}],"initContainers":null,"scale":{"minReplicas":null,"maxReplicas":10,"rules":[{"name":"http-scale-rule","http":{"metadata":{"concurrentRequests":"50","key":"value"},"auth":[{"secretRef":"secretref","triggerParameter":"trigger"}]}}]},"volumes":null,"serviceBinds":null},"eventStreamEndpoint":"https://northcentralusstage.azurecontainerapps.dev/subscriptions/00000000-0000-0000-0000-000000000000/resourceGroups/clitest.rg000001/containerApps/aca000002/eventstream","delegatedIdentities":[]},"identity":{"type":"None"}}'
    headers:
      api-supported-versions:
      - 2022-03-01, 2022-06-01-preview, 2022-10-01, 2022-11-01-preview, 2023-04-01-preview,
        2023-05-01, 2023-05-02-preview, 2023-08-01-preview, 2023-11-02-preview, 2024-02-02-preview,
        2024-03-01
      cache-control:
      - no-cache
      content-length:
      - '2577'
      content-type:
      - application/json; charset=utf-8
      date:
      - Tue, 07 May 2024 16:38:59 GMT
      expires:
      - '-1'
      pragma:
      - no-cache
      strict-transport-security:
      - max-age=31536000; includeSubDomains
      vary:
      - Accept-Encoding
      x-cache:
      - CONFIG_NOCACHE
      x-content-type-options:
      - nosniff
      x-msedge-ref:
      - 'Ref A: DF96D1CAE1BE4CA49FD36772E70FD9D7 Ref B: CO6AA3150217037 Ref C: 2024-05-07T16:38:59Z'
      x-powered-by:
      - ASP.NET
    status:
      code: 200
      message: OK
- request:
    body: '{"properties": {"template": {"containers": [{"image": "nginx", "name":
      "aca000002", "resources": {"cpu": 0.5, "memory": "1Gi", "ephemeralStorage":
      "2Gi"}}], "scale": {"rules": [{"name": "my-datadog-rule", "azureQueue": null,
      "custom": {"type": "datadog", "metadata": {"queryValue": "7", "age": "120",
      "metricUnavailableValue": "0"}, "auth": [{"triggerParameter": "apiKey", "secretRef":
      "api-key"}, {"triggerParameter": "appKey", "secretRef": "app-key"}]}, "http":
      null}]}, "revisionSuffix": null}}}'
    headers:
      Accept:
      - '*/*'
      Accept-Encoding:
      - gzip, deflate
      CommandName:
      - containerapp revision copy
      Connection:
      - keep-alive
      Content-Length:
      - '498'
      Content-Type:
      - application/json
      ParameterSetName:
      - -g -n --image --scale-rule-name --scale-rule-type --scale-rule-metadata --scale-rule-auth
      User-Agent:
      - python/3.8.10 (Windows-10-10.0.22631-SP0) AZURECLI/2.59.0
    method: PATCH
    uri: https://management.azure.com/subscriptions/00000000-0000-0000-0000-000000000000/resourceGroups/clitest.rg000001/providers/Microsoft.App/containerApps/aca000002?api-version=2023-05-01
  response:
    body:
      string: ''
    headers:
      api-supported-versions:
      - 2022-03-01, 2022-06-01-preview, 2022-10-01, 2022-11-01-preview, 2023-04-01-preview,
        2023-05-01, 2023-05-02-preview, 2023-08-01-preview, 2023-11-02-preview, 2024-02-02-preview,
        2024-03-01
      cache-control:
      - no-cache
      content-length:
      - '0'
      date:
      - Tue, 07 May 2024 16:39:00 GMT
      expires:
      - '-1'
      location:
      - https://management.azure.com/subscriptions/00000000-0000-0000-0000-000000000000/providers/Microsoft.App/locations/northcentralusstage/containerappOperationResults/ef1df721-ca1d-4dfa-aee2-6da09131c3da?api-version=2023-05-01&t=638506967409117971&c=MIIHSDCCBjCgAwIBAgITfwMhOTmqQoo0tkRvGgAEAyE5OTANBgkqhkiG9w0BAQsFADBEMRMwEQYKCZImiZPyLGQBGRYDR0JMMRMwEQYKCZImiZPyLGQBGRYDQU1FMRgwFgYDVQQDEw9BTUUgSW5mcmEgQ0EgMDIwHhcNMjQwNTAxMDYzNDQ2WhcNMjUwNDI2MDYzNDQ2WjBAMT4wPAYDVQQDEzVhc3luY29wZXJhdGlvbnNpZ25pbmdjZXJ0aWZpY2F0ZS5tYW5hZ2VtZW50LmF6dXJlLmNvbTCCASIwDQYJKoZIhvcNAQEBBQADggEPADCCAQoCggEBALkgKuEwzHMIEnb6DqvlNEjOIBhriDkMVQHin8X3Hp4QWm6IPRhyE4finiNV8v-yzYRoKrEZGVZaMZKQ4LmVw70qsr45wY42Ci7OmjxbZ9yY71jkU7t5-XqiLknJsYmibeU-bj-ivIZNhs9z7vXrozzI5s2EIkeMhDFjZzSU8Tyg8BrDHeWJ0xxYmUcnUl05ClWLHwD3yQABogqndT-JejHbedyKkseKHis9KEIiZZwib0VLMozFG9gHXHSyy_eXkaXhcZh0hT1WV1JcjMoQ1LfxsrMDdAyJLPP-6I7rydsOZvo9bnz9FJSJg8CCaJ87-DZghAmjgUC95n9xNr7VvRUCAwEAAaOCBDUwggQxMCcGCSsGAQQBgjcVCgQaMBgwCgYIKwYBBQUHAwEwCgYIKwYBBQUHAwIwPQYJKwYBBAGCNxUHBDAwLgYmKwYBBAGCNxUIhpDjDYTVtHiE8Ys-hZvdFs6dEoFggvX2K4Py0SACAWQCAQowggHaBggrBgEFBQcBAQSCAcwwggHIMGYGCCsGAQUFBzAChlpodHRwOi8vY3JsLm1pY3Jvc29mdC5jb20vcGtpaW5mcmEvQ2VydHMvQkwyUEtJSU5UQ0EwMS5BTUUuR0JMX0FNRSUyMEluZnJhJTIwQ0ElMjAwMig0KS5jcnQwVgYIKwYBBQUHMAKGSmh0dHA6Ly9jcmwxLmFtZS5nYmwvYWlhL0JMMlBLSUlOVENBMDEuQU1FLkdCTF9BTUUlMjBJbmZyYSUyMENBJTIwMDIoNCkuY3J0MFYGCCsGAQUFBzAChkpodHRwOi8vY3JsMi5hbWUuZ2JsL2FpYS9CTDJQS0lJTlRDQTAxLkFNRS5HQkxfQU1FJTIwSW5mcmElMjBDQSUyMDAyKDQpLmNydDBWBggrBgEFBQcwAoZKaHR0cDovL2NybDMuYW1lLmdibC9haWEvQkwyUEtJSU5UQ0EwMS5BTUUuR0JMX0FNRSUyMEluZnJhJTIwQ0ElMjAwMig0KS5jcnQwVgYIKwYBBQUHMAKGSmh0dHA6Ly9jcmw0LmFtZS5nYmwvYWlhL0JMMlBLSUlOVENBMDEuQU1FLkdCTF9BTUUlMjBJbmZyYSUyMENBJTIwMDIoNCkuY3J0MB0GA1UdDgQWBBRycMIgZ8U6O44581iRUxcqHqpbnzAOBgNVHQ8BAf8EBAMCBaAwggE1BgNVHR8EggEsMIIBKDCCASSgggEgoIIBHIZCaHR0cDovL2NybC5taWNyb3NvZnQuY29tL3BraWluZnJhL0NSTC9BTUUlMjBJbmZyYSUyMENBJTIwMDIoNCkuY3JshjRodHRwOi8vY3JsMS5hbWUuZ2JsL2NybC9BTUUlMjBJbmZyYSUyMENBJTIwMDIoNCkuY3JshjRodHRwOi8vY3JsMi5hbWUuZ2JsL2NybC9BTUUlMjBJbmZyYSUyMENBJTIwMDIoNCkuY3JshjRodHRwOi8vY3JsMy5hbWUuZ2JsL2NybC9BTUUlMjBJbmZyYSUyMENBJTIwMDIoNCkuY3JshjRodHRwOi8vY3JsNC5hbWUuZ2JsL2NybC9BTUUlMjBJbmZyYSUyMENBJTIwMDIoNCkuY3JsMEEGA1UdIAQ6MDgwDAYKKwYBBAGCN3sBATAMBgorBgEEAYI3ewIBMAwGCisGAQQBgjd7AwEwDAYKKwYBBAGCN3sEATAfBgNVHSMEGDAWgBSuecJrXSWIEwb2BwnDl3x7l48dVTAdBgNVHSUEFjAUBggrBgEFBQcDAQYIKwYBBQUHAwIwDQYJKoZIhvcNAQELBQADggEBAA_4ful6PqtXLj0fhr2yqM0Q8lN7gu3uJtR9HkeWQr-_sb0h21FXp2pZE10ud7q-bFkL4i3rV85FJt1JQJMyPCDfHflYeNJKjpKDf5fgr-t-bmq7lKGDrV7m663uTPOo3NTM_tBv168Au1J4zmara1_zcov-nSVCI35S-uOrU2ig4a9R2em9hUF87NwH4u64yc_Fjf7L5uzQ3ixAKetCh1UG4_DDNBGLUppGxw8kJAqHBFD0ENZVTGewsGaej68yalWqwEpZ7Ih8r4nW1IGx6i9zJvZYiNfrt0OI-JYBSK4dZMzfJ5fOd21X-XU30qoO_OehEgT9IZe7TtreUfLH0-o&s=oKLMdYS9R7gmCwS6BBlzVfyE6TKSJsWT2rVr25u_93CM4vKfdXpvYyNlcC5ooc5uY1kBmspgSSLOwoGPmDXo50K0Xyuwf7cucPvScCjTza5esKF41fP8_OFAUGAZyy4LT2GpdqnHDQnJ_NR5Prw4wUqsEZollq_hK_-kZEi9lFUyHtT0vWd3sEcZPcMryoRceHSsBm6uzIQuwm9WPi-2QGcoBMMt26aOfzUrCXLvi_t6eT7gta41DY3IlohRac0xfk3353F1WQNzVwXxiSbcEQ8n2D2HMv7laB2Tvdu6l3o364RDFJjVHeS9jKVARn2yoRSBKUOmK0eqjNyY2GClYQ&h=vOgXLIP8n0m0aO7SWWyWL7h-FOdSL63OghYYF0YKaEg
      pragma:
      - no-cache
      strict-transport-security:
      - max-age=31536000; includeSubDomains
      x-cache:
      - CONFIG_NOCACHE
      x-content-type-options:
      - nosniff
      x-ms-ratelimit-remaining-subscription-resource-requests:
      - '699'
      x-msedge-ref:
      - 'Ref A: 8B4038C1A01043988C1EC4C5A05A741D Ref B: CO6AA3150219039 Ref C: 2024-05-07T16:39:00Z'
      x-powered-by:
      - ASP.NET
    status:
      code: 202
      message: Accepted
- request:
    body: null
    headers:
      Accept:
      - '*/*'
      Accept-Encoding:
      - gzip, deflate
      CommandName:
      - containerapp revision copy
      Connection:
      - keep-alive
      ParameterSetName:
      - -g -n --image --scale-rule-name --scale-rule-type --scale-rule-metadata --scale-rule-auth
      User-Agent:
      - python/3.8.10 (Windows-10-10.0.22631-SP0) AZURECLI/2.59.0
    method: GET
    uri: https://management.azure.com/subscriptions/00000000-0000-0000-0000-000000000000/providers/Microsoft.App/locations/northcentralusstage/containerappOperationResults/ef1df721-ca1d-4dfa-aee2-6da09131c3da?api-version=2023-05-01&t=638506967409117971&c=MIIHSDCCBjCgAwIBAgITfwMhOTmqQoo0tkRvGgAEAyE5OTANBgkqhkiG9w0BAQsFADBEMRMwEQYKCZImiZPyLGQBGRYDR0JMMRMwEQYKCZImiZPyLGQBGRYDQU1FMRgwFgYDVQQDEw9BTUUgSW5mcmEgQ0EgMDIwHhcNMjQwNTAxMDYzNDQ2WhcNMjUwNDI2MDYzNDQ2WjBAMT4wPAYDVQQDEzVhc3luY29wZXJhdGlvbnNpZ25pbmdjZXJ0aWZpY2F0ZS5tYW5hZ2VtZW50LmF6dXJlLmNvbTCCASIwDQYJKoZIhvcNAQEBBQADggEPADCCAQoCggEBALkgKuEwzHMIEnb6DqvlNEjOIBhriDkMVQHin8X3Hp4QWm6IPRhyE4finiNV8v-yzYRoKrEZGVZaMZKQ4LmVw70qsr45wY42Ci7OmjxbZ9yY71jkU7t5-XqiLknJsYmibeU-bj-ivIZNhs9z7vXrozzI5s2EIkeMhDFjZzSU8Tyg8BrDHeWJ0xxYmUcnUl05ClWLHwD3yQABogqndT-JejHbedyKkseKHis9KEIiZZwib0VLMozFG9gHXHSyy_eXkaXhcZh0hT1WV1JcjMoQ1LfxsrMDdAyJLPP-6I7rydsOZvo9bnz9FJSJg8CCaJ87-DZghAmjgUC95n9xNr7VvRUCAwEAAaOCBDUwggQxMCcGCSsGAQQBgjcVCgQaMBgwCgYIKwYBBQUHAwEwCgYIKwYBBQUHAwIwPQYJKwYBBAGCNxUHBDAwLgYmKwYBBAGCNxUIhpDjDYTVtHiE8Ys-hZvdFs6dEoFggvX2K4Py0SACAWQCAQowggHaBggrBgEFBQcBAQSCAcwwggHIMGYGCCsGAQUFBzAChlpodHRwOi8vY3JsLm1pY3Jvc29mdC5jb20vcGtpaW5mcmEvQ2VydHMvQkwyUEtJSU5UQ0EwMS5BTUUuR0JMX0FNRSUyMEluZnJhJTIwQ0ElMjAwMig0KS5jcnQwVgYIKwYBBQUHMAKGSmh0dHA6Ly9jcmwxLmFtZS5nYmwvYWlhL0JMMlBLSUlOVENBMDEuQU1FLkdCTF9BTUUlMjBJbmZyYSUyMENBJTIwMDIoNCkuY3J0MFYGCCsGAQUFBzAChkpodHRwOi8vY3JsMi5hbWUuZ2JsL2FpYS9CTDJQS0lJTlRDQTAxLkFNRS5HQkxfQU1FJTIwSW5mcmElMjBDQSUyMDAyKDQpLmNydDBWBggrBgEFBQcwAoZKaHR0cDovL2NybDMuYW1lLmdibC9haWEvQkwyUEtJSU5UQ0EwMS5BTUUuR0JMX0FNRSUyMEluZnJhJTIwQ0ElMjAwMig0KS5jcnQwVgYIKwYBBQUHMAKGSmh0dHA6Ly9jcmw0LmFtZS5nYmwvYWlhL0JMMlBLSUlOVENBMDEuQU1FLkdCTF9BTUUlMjBJbmZyYSUyMENBJTIwMDIoNCkuY3J0MB0GA1UdDgQWBBRycMIgZ8U6O44581iRUxcqHqpbnzAOBgNVHQ8BAf8EBAMCBaAwggE1BgNVHR8EggEsMIIBKDCCASSgggEgoIIBHIZCaHR0cDovL2NybC5taWNyb3NvZnQuY29tL3BraWluZnJhL0NSTC9BTUUlMjBJbmZyYSUyMENBJTIwMDIoNCkuY3JshjRodHRwOi8vY3JsMS5hbWUuZ2JsL2NybC9BTUUlMjBJbmZyYSUyMENBJTIwMDIoNCkuY3JshjRodHRwOi8vY3JsMi5hbWUuZ2JsL2NybC9BTUUlMjBJbmZyYSUyMENBJTIwMDIoNCkuY3JshjRodHRwOi8vY3JsMy5hbWUuZ2JsL2NybC9BTUUlMjBJbmZyYSUyMENBJTIwMDIoNCkuY3JshjRodHRwOi8vY3JsNC5hbWUuZ2JsL2NybC9BTUUlMjBJbmZyYSUyMENBJTIwMDIoNCkuY3JsMEEGA1UdIAQ6MDgwDAYKKwYBBAGCN3sBATAMBgorBgEEAYI3ewIBMAwGCisGAQQBgjd7AwEwDAYKKwYBBAGCN3sEATAfBgNVHSMEGDAWgBSuecJrXSWIEwb2BwnDl3x7l48dVTAdBgNVHSUEFjAUBggrBgEFBQcDAQYIKwYBBQUHAwIwDQYJKoZIhvcNAQELBQADggEBAA_4ful6PqtXLj0fhr2yqM0Q8lN7gu3uJtR9HkeWQr-_sb0h21FXp2pZE10ud7q-bFkL4i3rV85FJt1JQJMyPCDfHflYeNJKjpKDf5fgr-t-bmq7lKGDrV7m663uTPOo3NTM_tBv168Au1J4zmara1_zcov-nSVCI35S-uOrU2ig4a9R2em9hUF87NwH4u64yc_Fjf7L5uzQ3ixAKetCh1UG4_DDNBGLUppGxw8kJAqHBFD0ENZVTGewsGaej68yalWqwEpZ7Ih8r4nW1IGx6i9zJvZYiNfrt0OI-JYBSK4dZMzfJ5fOd21X-XU30qoO_OehEgT9IZe7TtreUfLH0-o&s=oKLMdYS9R7gmCwS6BBlzVfyE6TKSJsWT2rVr25u_93CM4vKfdXpvYyNlcC5ooc5uY1kBmspgSSLOwoGPmDXo50K0Xyuwf7cucPvScCjTza5esKF41fP8_OFAUGAZyy4LT2GpdqnHDQnJ_NR5Prw4wUqsEZollq_hK_-kZEi9lFUyHtT0vWd3sEcZPcMryoRceHSsBm6uzIQuwm9WPi-2QGcoBMMt26aOfzUrCXLvi_t6eT7gta41DY3IlohRac0xfk3353F1WQNzVwXxiSbcEQ8n2D2HMv7laB2Tvdu6l3o364RDFJjVHeS9jKVARn2yoRSBKUOmK0eqjNyY2GClYQ&h=vOgXLIP8n0m0aO7SWWyWL7h-FOdSL63OghYYF0YKaEg
  response:
    body:
      string: ''
    headers:
      api-supported-versions:
      - 2022-03-01, 2022-06-01-preview, 2022-10-01, 2022-11-01-preview, 2023-04-01-preview,
        2023-05-01, 2023-05-02-preview, 2023-08-01-preview, 2023-11-02-preview, 2024-02-02-preview,
        2024-03-01
      cache-control:
      - no-cache
      content-length:
      - '0'
      date:
      - Tue, 07 May 2024 16:39:00 GMT
      expires:
      - '-1'
      location:
      - https://management.azure.com/subscriptions/00000000-0000-0000-0000-000000000000/providers/Microsoft.App/locations/northcentralusstage/containerappOperationResults/ef1df721-ca1d-4dfa-aee2-6da09131c3da?api-version=2023-05-01&t=638506967413703429&c=MIIHSDCCBjCgAwIBAgITfwMhOTmqQoo0tkRvGgAEAyE5OTANBgkqhkiG9w0BAQsFADBEMRMwEQYKCZImiZPyLGQBGRYDR0JMMRMwEQYKCZImiZPyLGQBGRYDQU1FMRgwFgYDVQQDEw9BTUUgSW5mcmEgQ0EgMDIwHhcNMjQwNTAxMDYzNDQ2WhcNMjUwNDI2MDYzNDQ2WjBAMT4wPAYDVQQDEzVhc3luY29wZXJhdGlvbnNpZ25pbmdjZXJ0aWZpY2F0ZS5tYW5hZ2VtZW50LmF6dXJlLmNvbTCCASIwDQYJKoZIhvcNAQEBBQADggEPADCCAQoCggEBALkgKuEwzHMIEnb6DqvlNEjOIBhriDkMVQHin8X3Hp4QWm6IPRhyE4finiNV8v-yzYRoKrEZGVZaMZKQ4LmVw70qsr45wY42Ci7OmjxbZ9yY71jkU7t5-XqiLknJsYmibeU-bj-ivIZNhs9z7vXrozzI5s2EIkeMhDFjZzSU8Tyg8BrDHeWJ0xxYmUcnUl05ClWLHwD3yQABogqndT-JejHbedyKkseKHis9KEIiZZwib0VLMozFG9gHXHSyy_eXkaXhcZh0hT1WV1JcjMoQ1LfxsrMDdAyJLPP-6I7rydsOZvo9bnz9FJSJg8CCaJ87-DZghAmjgUC95n9xNr7VvRUCAwEAAaOCBDUwggQxMCcGCSsGAQQBgjcVCgQaMBgwCgYIKwYBBQUHAwEwCgYIKwYBBQUHAwIwPQYJKwYBBAGCNxUHBDAwLgYmKwYBBAGCNxUIhpDjDYTVtHiE8Ys-hZvdFs6dEoFggvX2K4Py0SACAWQCAQowggHaBggrBgEFBQcBAQSCAcwwggHIMGYGCCsGAQUFBzAChlpodHRwOi8vY3JsLm1pY3Jvc29mdC5jb20vcGtpaW5mcmEvQ2VydHMvQkwyUEtJSU5UQ0EwMS5BTUUuR0JMX0FNRSUyMEluZnJhJTIwQ0ElMjAwMig0KS5jcnQwVgYIKwYBBQUHMAKGSmh0dHA6Ly9jcmwxLmFtZS5nYmwvYWlhL0JMMlBLSUlOVENBMDEuQU1FLkdCTF9BTUUlMjBJbmZyYSUyMENBJTIwMDIoNCkuY3J0MFYGCCsGAQUFBzAChkpodHRwOi8vY3JsMi5hbWUuZ2JsL2FpYS9CTDJQS0lJTlRDQTAxLkFNRS5HQkxfQU1FJTIwSW5mcmElMjBDQSUyMDAyKDQpLmNydDBWBggrBgEFBQcwAoZKaHR0cDovL2NybDMuYW1lLmdibC9haWEvQkwyUEtJSU5UQ0EwMS5BTUUuR0JMX0FNRSUyMEluZnJhJTIwQ0ElMjAwMig0KS5jcnQwVgYIKwYBBQUHMAKGSmh0dHA6Ly9jcmw0LmFtZS5nYmwvYWlhL0JMMlBLSUlOVENBMDEuQU1FLkdCTF9BTUUlMjBJbmZyYSUyMENBJTIwMDIoNCkuY3J0MB0GA1UdDgQWBBRycMIgZ8U6O44581iRUxcqHqpbnzAOBgNVHQ8BAf8EBAMCBaAwggE1BgNVHR8EggEsMIIBKDCCASSgggEgoIIBHIZCaHR0cDovL2NybC5taWNyb3NvZnQuY29tL3BraWluZnJhL0NSTC9BTUUlMjBJbmZyYSUyMENBJTIwMDIoNCkuY3JshjRodHRwOi8vY3JsMS5hbWUuZ2JsL2NybC9BTUUlMjBJbmZyYSUyMENBJTIwMDIoNCkuY3JshjRodHRwOi8vY3JsMi5hbWUuZ2JsL2NybC9BTUUlMjBJbmZyYSUyMENBJTIwMDIoNCkuY3JshjRodHRwOi8vY3JsMy5hbWUuZ2JsL2NybC9BTUUlMjBJbmZyYSUyMENBJTIwMDIoNCkuY3JshjRodHRwOi8vY3JsNC5hbWUuZ2JsL2NybC9BTUUlMjBJbmZyYSUyMENBJTIwMDIoNCkuY3JsMEEGA1UdIAQ6MDgwDAYKKwYBBAGCN3sBATAMBgorBgEEAYI3ewIBMAwGCisGAQQBgjd7AwEwDAYKKwYBBAGCN3sEATAfBgNVHSMEGDAWgBSuecJrXSWIEwb2BwnDl3x7l48dVTAdBgNVHSUEFjAUBggrBgEFBQcDAQYIKwYBBQUHAwIwDQYJKoZIhvcNAQELBQADggEBAA_4ful6PqtXLj0fhr2yqM0Q8lN7gu3uJtR9HkeWQr-_sb0h21FXp2pZE10ud7q-bFkL4i3rV85FJt1JQJMyPCDfHflYeNJKjpKDf5fgr-t-bmq7lKGDrV7m663uTPOo3NTM_tBv168Au1J4zmara1_zcov-nSVCI35S-uOrU2ig4a9R2em9hUF87NwH4u64yc_Fjf7L5uzQ3ixAKetCh1UG4_DDNBGLUppGxw8kJAqHBFD0ENZVTGewsGaej68yalWqwEpZ7Ih8r4nW1IGx6i9zJvZYiNfrt0OI-JYBSK4dZMzfJ5fOd21X-XU30qoO_OehEgT9IZe7TtreUfLH0-o&s=iWZXWUF1lUOdrAAZQgz26t0I5o8to_f_xbqeE0Yqz0jPxfDj0t2Ohb6yRkPsMuMfPrytw-_9VmXA9ib1Zhlivn0DF6-qav9Ryaf0SjKtYwFCgpw8kYu-akD15xytyW1b7OwTy90crQzsyobwNqOyLgwxauwiGs5__Mzmo_Fa8XLODm-H8zZuX5m_n108pxSJ5vQHAgulRaHfJmUvQJ5OAXt0XeETjUvfF_8nBczeahXCs0NpVhgUui8kUXvmywXTyKpKHfJzXbQhse-W8FJsz_Y0xtzfk99iftFelx0DzZix-MrA8d0gaUKwqTb3ErEIbFPYSyy-9BQZI0nb5u8nrg&h=ATcJkXmfK4LVsZ4bo2L3EK8s9u1k6MuxJtJ0Z8XSGGg
      pragma:
      - no-cache
      strict-transport-security:
      - max-age=31536000; includeSubDomains
      x-cache:
      - CONFIG_NOCACHE
      x-content-type-options:
      - nosniff
      x-msedge-ref:
      - 'Ref A: 0902D95B37DC4AB98DADDCBE418B5BAC Ref B: CO6AA3150219045 Ref C: 2024-05-07T16:39:01Z'
      x-powered-by:
      - ASP.NET
    status:
      code: 202
      message: Accepted
- request:
    body: null
    headers:
      Accept:
      - '*/*'
      Accept-Encoding:
      - gzip, deflate
      CommandName:
      - containerapp revision copy
      Connection:
      - keep-alive
      ParameterSetName:
      - -g -n --image --scale-rule-name --scale-rule-type --scale-rule-metadata --scale-rule-auth
      User-Agent:
      - python/3.8.10 (Windows-10-10.0.22631-SP0) AZURECLI/2.59.0
    method: GET
    uri: https://management.azure.com/subscriptions/00000000-0000-0000-0000-000000000000/providers/Microsoft.App/locations/northcentralusstage/containerappOperationResults/ef1df721-ca1d-4dfa-aee2-6da09131c3da?api-version=2023-05-01&t=638506967409117971&c=MIIHSDCCBjCgAwIBAgITfwMhOTmqQoo0tkRvGgAEAyE5OTANBgkqhkiG9w0BAQsFADBEMRMwEQYKCZImiZPyLGQBGRYDR0JMMRMwEQYKCZImiZPyLGQBGRYDQU1FMRgwFgYDVQQDEw9BTUUgSW5mcmEgQ0EgMDIwHhcNMjQwNTAxMDYzNDQ2WhcNMjUwNDI2MDYzNDQ2WjBAMT4wPAYDVQQDEzVhc3luY29wZXJhdGlvbnNpZ25pbmdjZXJ0aWZpY2F0ZS5tYW5hZ2VtZW50LmF6dXJlLmNvbTCCASIwDQYJKoZIhvcNAQEBBQADggEPADCCAQoCggEBALkgKuEwzHMIEnb6DqvlNEjOIBhriDkMVQHin8X3Hp4QWm6IPRhyE4finiNV8v-yzYRoKrEZGVZaMZKQ4LmVw70qsr45wY42Ci7OmjxbZ9yY71jkU7t5-XqiLknJsYmibeU-bj-ivIZNhs9z7vXrozzI5s2EIkeMhDFjZzSU8Tyg8BrDHeWJ0xxYmUcnUl05ClWLHwD3yQABogqndT-JejHbedyKkseKHis9KEIiZZwib0VLMozFG9gHXHSyy_eXkaXhcZh0hT1WV1JcjMoQ1LfxsrMDdAyJLPP-6I7rydsOZvo9bnz9FJSJg8CCaJ87-DZghAmjgUC95n9xNr7VvRUCAwEAAaOCBDUwggQxMCcGCSsGAQQBgjcVCgQaMBgwCgYIKwYBBQUHAwEwCgYIKwYBBQUHAwIwPQYJKwYBBAGCNxUHBDAwLgYmKwYBBAGCNxUIhpDjDYTVtHiE8Ys-hZvdFs6dEoFggvX2K4Py0SACAWQCAQowggHaBggrBgEFBQcBAQSCAcwwggHIMGYGCCsGAQUFBzAChlpodHRwOi8vY3JsLm1pY3Jvc29mdC5jb20vcGtpaW5mcmEvQ2VydHMvQkwyUEtJSU5UQ0EwMS5BTUUuR0JMX0FNRSUyMEluZnJhJTIwQ0ElMjAwMig0KS5jcnQwVgYIKwYBBQUHMAKGSmh0dHA6Ly9jcmwxLmFtZS5nYmwvYWlhL0JMMlBLSUlOVENBMDEuQU1FLkdCTF9BTUUlMjBJbmZyYSUyMENBJTIwMDIoNCkuY3J0MFYGCCsGAQUFBzAChkpodHRwOi8vY3JsMi5hbWUuZ2JsL2FpYS9CTDJQS0lJTlRDQTAxLkFNRS5HQkxfQU1FJTIwSW5mcmElMjBDQSUyMDAyKDQpLmNydDBWBggrBgEFBQcwAoZKaHR0cDovL2NybDMuYW1lLmdibC9haWEvQkwyUEtJSU5UQ0EwMS5BTUUuR0JMX0FNRSUyMEluZnJhJTIwQ0ElMjAwMig0KS5jcnQwVgYIKwYBBQUHMAKGSmh0dHA6Ly9jcmw0LmFtZS5nYmwvYWlhL0JMMlBLSUlOVENBMDEuQU1FLkdCTF9BTUUlMjBJbmZyYSUyMENBJTIwMDIoNCkuY3J0MB0GA1UdDgQWBBRycMIgZ8U6O44581iRUxcqHqpbnzAOBgNVHQ8BAf8EBAMCBaAwggE1BgNVHR8EggEsMIIBKDCCASSgggEgoIIBHIZCaHR0cDovL2NybC5taWNyb3NvZnQuY29tL3BraWluZnJhL0NSTC9BTUUlMjBJbmZyYSUyMENBJTIwMDIoNCkuY3JshjRodHRwOi8vY3JsMS5hbWUuZ2JsL2NybC9BTUUlMjBJbmZyYSUyMENBJTIwMDIoNCkuY3JshjRodHRwOi8vY3JsMi5hbWUuZ2JsL2NybC9BTUUlMjBJbmZyYSUyMENBJTIwMDIoNCkuY3JshjRodHRwOi8vY3JsMy5hbWUuZ2JsL2NybC9BTUUlMjBJbmZyYSUyMENBJTIwMDIoNCkuY3JshjRodHRwOi8vY3JsNC5hbWUuZ2JsL2NybC9BTUUlMjBJbmZyYSUyMENBJTIwMDIoNCkuY3JsMEEGA1UdIAQ6MDgwDAYKKwYBBAGCN3sBATAMBgorBgEEAYI3ewIBMAwGCisGAQQBgjd7AwEwDAYKKwYBBAGCN3sEATAfBgNVHSMEGDAWgBSuecJrXSWIEwb2BwnDl3x7l48dVTAdBgNVHSUEFjAUBggrBgEFBQcDAQYIKwYBBQUHAwIwDQYJKoZIhvcNAQELBQADggEBAA_4ful6PqtXLj0fhr2yqM0Q8lN7gu3uJtR9HkeWQr-_sb0h21FXp2pZE10ud7q-bFkL4i3rV85FJt1JQJMyPCDfHflYeNJKjpKDf5fgr-t-bmq7lKGDrV7m663uTPOo3NTM_tBv168Au1J4zmara1_zcov-nSVCI35S-uOrU2ig4a9R2em9hUF87NwH4u64yc_Fjf7L5uzQ3ixAKetCh1UG4_DDNBGLUppGxw8kJAqHBFD0ENZVTGewsGaej68yalWqwEpZ7Ih8r4nW1IGx6i9zJvZYiNfrt0OI-JYBSK4dZMzfJ5fOd21X-XU30qoO_OehEgT9IZe7TtreUfLH0-o&s=oKLMdYS9R7gmCwS6BBlzVfyE6TKSJsWT2rVr25u_93CM4vKfdXpvYyNlcC5ooc5uY1kBmspgSSLOwoGPmDXo50K0Xyuwf7cucPvScCjTza5esKF41fP8_OFAUGAZyy4LT2GpdqnHDQnJ_NR5Prw4wUqsEZollq_hK_-kZEi9lFUyHtT0vWd3sEcZPcMryoRceHSsBm6uzIQuwm9WPi-2QGcoBMMt26aOfzUrCXLvi_t6eT7gta41DY3IlohRac0xfk3353F1WQNzVwXxiSbcEQ8n2D2HMv7laB2Tvdu6l3o364RDFJjVHeS9jKVARn2yoRSBKUOmK0eqjNyY2GClYQ&h=vOgXLIP8n0m0aO7SWWyWL7h-FOdSL63OghYYF0YKaEg
  response:
    body:
      string: ''
    headers:
      api-supported-versions:
      - 2022-03-01, 2022-06-01-preview, 2022-10-01, 2022-11-01-preview, 2023-04-01-preview,
        2023-05-01, 2023-05-02-preview, 2023-08-01-preview, 2023-11-02-preview, 2024-02-02-preview,
        2024-03-01
      cache-control:
      - no-cache
      content-length:
      - '0'
      date:
      - Tue, 07 May 2024 16:39:16 GMT
      expires:
      - '-1'
      location:
      - https://management.azure.com/subscriptions/00000000-0000-0000-0000-000000000000/providers/Microsoft.App/locations/northcentralusstage/containerappOperationResults/ef1df721-ca1d-4dfa-aee2-6da09131c3da?api-version=2023-05-01&t=638506967566900133&c=MIIHSDCCBjCgAwIBAgITfwMhOTmqQoo0tkRvGgAEAyE5OTANBgkqhkiG9w0BAQsFADBEMRMwEQYKCZImiZPyLGQBGRYDR0JMMRMwEQYKCZImiZPyLGQBGRYDQU1FMRgwFgYDVQQDEw9BTUUgSW5mcmEgQ0EgMDIwHhcNMjQwNTAxMDYzNDQ2WhcNMjUwNDI2MDYzNDQ2WjBAMT4wPAYDVQQDEzVhc3luY29wZXJhdGlvbnNpZ25pbmdjZXJ0aWZpY2F0ZS5tYW5hZ2VtZW50LmF6dXJlLmNvbTCCASIwDQYJKoZIhvcNAQEBBQADggEPADCCAQoCggEBALkgKuEwzHMIEnb6DqvlNEjOIBhriDkMVQHin8X3Hp4QWm6IPRhyE4finiNV8v-yzYRoKrEZGVZaMZKQ4LmVw70qsr45wY42Ci7OmjxbZ9yY71jkU7t5-XqiLknJsYmibeU-bj-ivIZNhs9z7vXrozzI5s2EIkeMhDFjZzSU8Tyg8BrDHeWJ0xxYmUcnUl05ClWLHwD3yQABogqndT-JejHbedyKkseKHis9KEIiZZwib0VLMozFG9gHXHSyy_eXkaXhcZh0hT1WV1JcjMoQ1LfxsrMDdAyJLPP-6I7rydsOZvo9bnz9FJSJg8CCaJ87-DZghAmjgUC95n9xNr7VvRUCAwEAAaOCBDUwggQxMCcGCSsGAQQBgjcVCgQaMBgwCgYIKwYBBQUHAwEwCgYIKwYBBQUHAwIwPQYJKwYBBAGCNxUHBDAwLgYmKwYBBAGCNxUIhpDjDYTVtHiE8Ys-hZvdFs6dEoFggvX2K4Py0SACAWQCAQowggHaBggrBgEFBQcBAQSCAcwwggHIMGYGCCsGAQUFBzAChlpodHRwOi8vY3JsLm1pY3Jvc29mdC5jb20vcGtpaW5mcmEvQ2VydHMvQkwyUEtJSU5UQ0EwMS5BTUUuR0JMX0FNRSUyMEluZnJhJTIwQ0ElMjAwMig0KS5jcnQwVgYIKwYBBQUHMAKGSmh0dHA6Ly9jcmwxLmFtZS5nYmwvYWlhL0JMMlBLSUlOVENBMDEuQU1FLkdCTF9BTUUlMjBJbmZyYSUyMENBJTIwMDIoNCkuY3J0MFYGCCsGAQUFBzAChkpodHRwOi8vY3JsMi5hbWUuZ2JsL2FpYS9CTDJQS0lJTlRDQTAxLkFNRS5HQkxfQU1FJTIwSW5mcmElMjBDQSUyMDAyKDQpLmNydDBWBggrBgEFBQcwAoZKaHR0cDovL2NybDMuYW1lLmdibC9haWEvQkwyUEtJSU5UQ0EwMS5BTUUuR0JMX0FNRSUyMEluZnJhJTIwQ0ElMjAwMig0KS5jcnQwVgYIKwYBBQUHMAKGSmh0dHA6Ly9jcmw0LmFtZS5nYmwvYWlhL0JMMlBLSUlOVENBMDEuQU1FLkdCTF9BTUUlMjBJbmZyYSUyMENBJTIwMDIoNCkuY3J0MB0GA1UdDgQWBBRycMIgZ8U6O44581iRUxcqHqpbnzAOBgNVHQ8BAf8EBAMCBaAwggE1BgNVHR8EggEsMIIBKDCCASSgggEgoIIBHIZCaHR0cDovL2NybC5taWNyb3NvZnQuY29tL3BraWluZnJhL0NSTC9BTUUlMjBJbmZyYSUyMENBJTIwMDIoNCkuY3JshjRodHRwOi8vY3JsMS5hbWUuZ2JsL2NybC9BTUUlMjBJbmZyYSUyMENBJTIwMDIoNCkuY3JshjRodHRwOi8vY3JsMi5hbWUuZ2JsL2NybC9BTUUlMjBJbmZyYSUyMENBJTIwMDIoNCkuY3JshjRodHRwOi8vY3JsMy5hbWUuZ2JsL2NybC9BTUUlMjBJbmZyYSUyMENBJTIwMDIoNCkuY3JshjRodHRwOi8vY3JsNC5hbWUuZ2JsL2NybC9BTUUlMjBJbmZyYSUyMENBJTIwMDIoNCkuY3JsMEEGA1UdIAQ6MDgwDAYKKwYBBAGCN3sBATAMBgorBgEEAYI3ewIBMAwGCisGAQQBgjd7AwEwDAYKKwYBBAGCN3sEATAfBgNVHSMEGDAWgBSuecJrXSWIEwb2BwnDl3x7l48dVTAdBgNVHSUEFjAUBggrBgEFBQcDAQYIKwYBBQUHAwIwDQYJKoZIhvcNAQELBQADggEBAA_4ful6PqtXLj0fhr2yqM0Q8lN7gu3uJtR9HkeWQr-_sb0h21FXp2pZE10ud7q-bFkL4i3rV85FJt1JQJMyPCDfHflYeNJKjpKDf5fgr-t-bmq7lKGDrV7m663uTPOo3NTM_tBv168Au1J4zmara1_zcov-nSVCI35S-uOrU2ig4a9R2em9hUF87NwH4u64yc_Fjf7L5uzQ3ixAKetCh1UG4_DDNBGLUppGxw8kJAqHBFD0ENZVTGewsGaej68yalWqwEpZ7Ih8r4nW1IGx6i9zJvZYiNfrt0OI-JYBSK4dZMzfJ5fOd21X-XU30qoO_OehEgT9IZe7TtreUfLH0-o&s=bz0sBPd1JLFB24TLTAO12hn6S5s4R6oku5RJQyblDI8J6ICBw-s8_wWjDXMf8Ar2PcYl6SsyxL6x0-NFlIGJk7JmRr1dB16C4GfCt0oisZdLpBlgI3mJoZRtrVFAat599mVyowDJjaLJXYeAyHoWQ9ZWe16K3vuTCJWDoDLWkthCkZE6C1hICZwoSZk3rqXX_AFXnQBEcqDeXpCM-OcQTsJS0DBnzGiyCNmh6tz5aEKU--FHuXpLDThkBVB5w4pIXn7DLMR5V_qtLexpSb-Y0vvLbNhho2IjNV6MotvWQl7NEp1z8KPmwF2PzZw-tnxfCk4ephF38F4sOgN9sEHltA&h=-qexOHhcK3EHS0UFYpRBdj9mgi0_WZ7AH0BAQEP6mds
      pragma:
      - no-cache
      strict-transport-security:
      - max-age=31536000; includeSubDomains
      x-cache:
      - CONFIG_NOCACHE
      x-content-type-options:
      - nosniff
      x-msedge-ref:
      - 'Ref A: 7CB0E095E0E14C71A4B5E5D35FC399F4 Ref B: CO6AA3150220051 Ref C: 2024-05-07T16:39:16Z'
      x-powered-by:
      - ASP.NET
    status:
      code: 202
      message: Accepted
- request:
    body: null
    headers:
      Accept:
      - '*/*'
      Accept-Encoding:
      - gzip, deflate
      CommandName:
      - containerapp revision copy
      Connection:
      - keep-alive
      ParameterSetName:
      - -g -n --image --scale-rule-name --scale-rule-type --scale-rule-metadata --scale-rule-auth
      User-Agent:
      - python/3.8.10 (Windows-10-10.0.22631-SP0) AZURECLI/2.59.0
    method: GET
    uri: https://management.azure.com/subscriptions/00000000-0000-0000-0000-000000000000/providers/Microsoft.App/locations/northcentralusstage/containerappOperationResults/ef1df721-ca1d-4dfa-aee2-6da09131c3da?api-version=2023-05-01&t=638506967409117971&c=MIIHSDCCBjCgAwIBAgITfwMhOTmqQoo0tkRvGgAEAyE5OTANBgkqhkiG9w0BAQsFADBEMRMwEQYKCZImiZPyLGQBGRYDR0JMMRMwEQYKCZImiZPyLGQBGRYDQU1FMRgwFgYDVQQDEw9BTUUgSW5mcmEgQ0EgMDIwHhcNMjQwNTAxMDYzNDQ2WhcNMjUwNDI2MDYzNDQ2WjBAMT4wPAYDVQQDEzVhc3luY29wZXJhdGlvbnNpZ25pbmdjZXJ0aWZpY2F0ZS5tYW5hZ2VtZW50LmF6dXJlLmNvbTCCASIwDQYJKoZIhvcNAQEBBQADggEPADCCAQoCggEBALkgKuEwzHMIEnb6DqvlNEjOIBhriDkMVQHin8X3Hp4QWm6IPRhyE4finiNV8v-yzYRoKrEZGVZaMZKQ4LmVw70qsr45wY42Ci7OmjxbZ9yY71jkU7t5-XqiLknJsYmibeU-bj-ivIZNhs9z7vXrozzI5s2EIkeMhDFjZzSU8Tyg8BrDHeWJ0xxYmUcnUl05ClWLHwD3yQABogqndT-JejHbedyKkseKHis9KEIiZZwib0VLMozFG9gHXHSyy_eXkaXhcZh0hT1WV1JcjMoQ1LfxsrMDdAyJLPP-6I7rydsOZvo9bnz9FJSJg8CCaJ87-DZghAmjgUC95n9xNr7VvRUCAwEAAaOCBDUwggQxMCcGCSsGAQQBgjcVCgQaMBgwCgYIKwYBBQUHAwEwCgYIKwYBBQUHAwIwPQYJKwYBBAGCNxUHBDAwLgYmKwYBBAGCNxUIhpDjDYTVtHiE8Ys-hZvdFs6dEoFggvX2K4Py0SACAWQCAQowggHaBggrBgEFBQcBAQSCAcwwggHIMGYGCCsGAQUFBzAChlpodHRwOi8vY3JsLm1pY3Jvc29mdC5jb20vcGtpaW5mcmEvQ2VydHMvQkwyUEtJSU5UQ0EwMS5BTUUuR0JMX0FNRSUyMEluZnJhJTIwQ0ElMjAwMig0KS5jcnQwVgYIKwYBBQUHMAKGSmh0dHA6Ly9jcmwxLmFtZS5nYmwvYWlhL0JMMlBLSUlOVENBMDEuQU1FLkdCTF9BTUUlMjBJbmZyYSUyMENBJTIwMDIoNCkuY3J0MFYGCCsGAQUFBzAChkpodHRwOi8vY3JsMi5hbWUuZ2JsL2FpYS9CTDJQS0lJTlRDQTAxLkFNRS5HQkxfQU1FJTIwSW5mcmElMjBDQSUyMDAyKDQpLmNydDBWBggrBgEFBQcwAoZKaHR0cDovL2NybDMuYW1lLmdibC9haWEvQkwyUEtJSU5UQ0EwMS5BTUUuR0JMX0FNRSUyMEluZnJhJTIwQ0ElMjAwMig0KS5jcnQwVgYIKwYBBQUHMAKGSmh0dHA6Ly9jcmw0LmFtZS5nYmwvYWlhL0JMMlBLSUlOVENBMDEuQU1FLkdCTF9BTUUlMjBJbmZyYSUyMENBJTIwMDIoNCkuY3J0MB0GA1UdDgQWBBRycMIgZ8U6O44581iRUxcqHqpbnzAOBgNVHQ8BAf8EBAMCBaAwggE1BgNVHR8EggEsMIIBKDCCASSgggEgoIIBHIZCaHR0cDovL2NybC5taWNyb3NvZnQuY29tL3BraWluZnJhL0NSTC9BTUUlMjBJbmZyYSUyMENBJTIwMDIoNCkuY3JshjRodHRwOi8vY3JsMS5hbWUuZ2JsL2NybC9BTUUlMjBJbmZyYSUyMENBJTIwMDIoNCkuY3JshjRodHRwOi8vY3JsMi5hbWUuZ2JsL2NybC9BTUUlMjBJbmZyYSUyMENBJTIwMDIoNCkuY3JshjRodHRwOi8vY3JsMy5hbWUuZ2JsL2NybC9BTUUlMjBJbmZyYSUyMENBJTIwMDIoNCkuY3JshjRodHRwOi8vY3JsNC5hbWUuZ2JsL2NybC9BTUUlMjBJbmZyYSUyMENBJTIwMDIoNCkuY3JsMEEGA1UdIAQ6MDgwDAYKKwYBBAGCN3sBATAMBgorBgEEAYI3ewIBMAwGCisGAQQBgjd7AwEwDAYKKwYBBAGCN3sEATAfBgNVHSMEGDAWgBSuecJrXSWIEwb2BwnDl3x7l48dVTAdBgNVHSUEFjAUBggrBgEFBQcDAQYIKwYBBQUHAwIwDQYJKoZIhvcNAQELBQADggEBAA_4ful6PqtXLj0fhr2yqM0Q8lN7gu3uJtR9HkeWQr-_sb0h21FXp2pZE10ud7q-bFkL4i3rV85FJt1JQJMyPCDfHflYeNJKjpKDf5fgr-t-bmq7lKGDrV7m663uTPOo3NTM_tBv168Au1J4zmara1_zcov-nSVCI35S-uOrU2ig4a9R2em9hUF87NwH4u64yc_Fjf7L5uzQ3ixAKetCh1UG4_DDNBGLUppGxw8kJAqHBFD0ENZVTGewsGaej68yalWqwEpZ7Ih8r4nW1IGx6i9zJvZYiNfrt0OI-JYBSK4dZMzfJ5fOd21X-XU30qoO_OehEgT9IZe7TtreUfLH0-o&s=oKLMdYS9R7gmCwS6BBlzVfyE6TKSJsWT2rVr25u_93CM4vKfdXpvYyNlcC5ooc5uY1kBmspgSSLOwoGPmDXo50K0Xyuwf7cucPvScCjTza5esKF41fP8_OFAUGAZyy4LT2GpdqnHDQnJ_NR5Prw4wUqsEZollq_hK_-kZEi9lFUyHtT0vWd3sEcZPcMryoRceHSsBm6uzIQuwm9WPi-2QGcoBMMt26aOfzUrCXLvi_t6eT7gta41DY3IlohRac0xfk3353F1WQNzVwXxiSbcEQ8n2D2HMv7laB2Tvdu6l3o364RDFJjVHeS9jKVARn2yoRSBKUOmK0eqjNyY2GClYQ&h=vOgXLIP8n0m0aO7SWWyWL7h-FOdSL63OghYYF0YKaEg
  response:
    body:
      string: '{"id":"/subscriptions/00000000-0000-0000-0000-000000000000/resourceGroups/clitest.rg000001/providers/Microsoft.App/containerapps/aca000002","name":"aca000002","type":"Microsoft.App/containerApps","location":"North
        Central US (Stage)","systemData":{"createdBy":"harrli@microsoft.com","createdByType":"User","createdAt":"2024-05-07T16:38:23.4499035","lastModifiedBy":"harrli@microsoft.com","lastModifiedByType":"User","lastModifiedAt":"2024-05-07T16:39:00.5836598"},"properties":{"provisioningState":"Succeeded","runningStatus":"Running","managedEnvironmentId":"/subscriptions/00000000-0000-0000-0000-000000000000/resourceGroups/client.env_rg_northcentralusstage/providers/Microsoft.App/managedEnvironments/env-northcentralusstage","environmentId":"/subscriptions/00000000-0000-0000-0000-000000000000/resourceGroups/client.env_rg_northcentralusstage/providers/Microsoft.App/managedEnvironments/env-northcentralusstage","workloadProfileName":"Consumption","outboundIpAddresses":["20.221.106.163","20.221.107.3","20.221.106.208","20.221.106.152","20.9.115.172","20.9.116.165","20.9.116.161","20.9.116.46"],"latestRevisionName":"aca000002--x703b8b","latestReadyRevisionName":"aca000002--x703b8b","latestRevisionFqdn":"aca000002--x703b8b.mangosmoke-3816d65a.northcentralusstage.azurecontainerapps.io","customDomainVerificationId":"0FEF6FC81FA2FA9876FEE95F895AD716D01F5495C9AC8EA62F0228DC5E40B5CA","configuration":{"secrets":null,"activeRevisionsMode":"Single","ingress":{"fqdn":"aca000002.mangosmoke-3816d65a.northcentralusstage.azurecontainerapps.io","external":true,"targetPort":80,"exposedPort":0,"transport":"Auto","traffic":[{"weight":100,"latestRevision":true}],"customDomains":null,"allowInsecure":false,"ipSecurityRestrictions":null,"corsPolicy":null,"clientCertificateMode":null,"stickySessions":null},"registries":null,"dapr":null,"maxInactiveRevisions":100,"service":null},"template":{"revisionSuffix":"","terminationGracePeriodSeconds":null,"containers":[{"image":"nginx","name":"aca000002","resources":{"cpu":0.5,"memory":"1Gi","ephemeralStorage":"2Gi"}}],"initContainers":null,"scale":{"minReplicas":null,"maxReplicas":10,"rules":[{"name":"my-datadog-rule","custom":{"type":"datadog","metadata":{"age":"120","metricUnavailableValue":"0","queryValue":"7"},"auth":[{"secretRef":"api-key","triggerParameter":"apiKey"},{"secretRef":"app-key","triggerParameter":"appKey"}]}}]},"volumes":null,"serviceBinds":null},"eventStreamEndpoint":"https://northcentralusstage.azurecontainerapps.dev/subscriptions/00000000-0000-0000-0000-000000000000/resourceGroups/clitest.rg000001/containerApps/aca000002/eventstream","delegatedIdentities":[]},"identity":{"type":"None"}}'
    headers:
      api-supported-versions:
      - 2022-03-01, 2022-06-01-preview, 2022-10-01, 2022-11-01-preview, 2023-04-01-preview,
        2023-05-01, 2023-05-02-preview, 2023-08-01-preview, 2023-11-02-preview, 2024-02-02-preview,
        2024-03-01
      cache-control:
      - no-cache
      content-length:
      - '2663'
      content-type:
      - application/json; charset=utf-8
      date:
      - Tue, 07 May 2024 16:39:31 GMT
      expires:
      - '-1'
      pragma:
      - no-cache
      strict-transport-security:
      - max-age=31536000; includeSubDomains
      vary:
      - Accept-Encoding
      x-cache:
      - CONFIG_NOCACHE
      x-content-type-options:
      - nosniff
      x-msedge-ref:
      - 'Ref A: E8F3B0D917CF4374B786A07EA0DEEE6A Ref B: CO6AA3150218045 Ref C: 2024-05-07T16:39:31Z'
      x-powered-by:
      - ASP.NET
    status:
      code: 200
      message: OK
- request:
    body: null
    headers:
      Accept:
      - application/json
      Accept-Encoding:
      - gzip, deflate
      CommandName:
      - containerapp show
      Connection:
      - keep-alive
      ParameterSetName:
      - -g -n
      User-Agent:
      - AZURECLI/2.59.0 azsdk-python-core/1.28.0 Python/3.8.10 (Windows-10-10.0.22631-SP0)
    method: GET
    uri: https://management.azure.com/subscriptions/00000000-0000-0000-0000-000000000000/providers/Microsoft.App?api-version=2022-09-01
  response:
    body:
      string: '{"id":"/subscriptions/00000000-0000-0000-0000-000000000000/providers/Microsoft.App","namespace":"Microsoft.App","authorizations":[{"applicationId":"7e3bc4fd-85a3-4192-b177-5b8bfc87f42c","roleDefinitionId":"39a74f72-b40f-4bdc-b639-562fe2260bf0"},{"applicationId":"3734c1a4-2bed-4998-a37a-ff1a9e7bf019","roleDefinitionId":"5c779a4f-5cb2-4547-8c41-478d9be8ba90"},{"applicationId":"55ebbb62-3b9c-49fd-9b87-9595226dd4ac","roleDefinitionId":"e49ca620-7992-4561-a7df-4ed67dad77b5","managedByRoleDefinitionId":"9e3af657-a8ff-583c-a75c-2fe7c4bcb635"},{"applicationId":"1459b1f6-7a5b-4300-93a2-44b4a651759f","roleDefinitionId":"3c5f1b29-9e3d-4a22-b5d6-9ff4e5a37974"}],"resourceTypes":[{"resourceType":"managedEnvironments","locations":["North
        Central US (Stage)","Central US EUAP","East US 2 EUAP","West US 2","Southeast
        Asia","Sweden Central","Canada Central","West Europe","North Europe","East
        US","East US 2","East Asia","Australia East","Germany West Central","Japan
        East","UK South","West US","Central US","North Central US","South Central
        US","Korea Central","Brazil South","West US 3","France Central","South Africa
        North","Norway East","Switzerland North","UAE North","Canada East","West Central
        US","UK West","Central India","Switzerland West","Italy North","Poland Central"],"apiVersions":["2024-03-01","2024-02-02-preview","2023-11-02-preview","2023-08-01-preview","2023-05-02-preview","2023-05-01","2023-04-01-preview","2022-11-01-preview","2022-10-01","2022-06-01-preview","2022-03-01"],"defaultApiVersion":"2023-05-01","capabilities":"CrossResourceGroupResourceMove,
        CrossSubscriptionResourceMove, SystemAssignedResourceIdentity, SupportsTags,
        SupportsLocation"},{"resourceType":"operations","locations":["North Central
        US (Stage)","Central US EUAP","East US 2 EUAP","West US 2","Southeast Asia","Sweden
        Central","Canada Central","West Europe","North Europe","East US","East US
        2","East Asia","Australia East","Germany West Central","Japan East","UK South","West
        US","Central US","North Central US","South Central US","Korea Central","Brazil
        South","West US 3","France Central","South Africa North","Norway East","Switzerland
        North","UAE North","Canada East","West Central US","UK West","Central India","Italy
        North","Poland Central"],"apiVersions":["2024-02-02-preview","2023-11-02-preview","2023-08-01-preview","2023-05-02-preview","2023-05-01","2023-04-01-preview","2023-02-01","2022-11-01-preview","2022-10-01","2022-06-01-preview","2022-03-01"],"defaultApiVersion":"2023-11-02-preview","capabilities":"None"},{"resourceType":"managedEnvironments/certificates","locations":["Central
        US EUAP","East US 2 EUAP","North Central US (Stage)","West US 2","Southeast
        Asia","Sweden Central","Canada Central","West Europe","North Europe","East
        US","East US 2","East Asia","Australia East","Germany West Central","Japan
        East","UK South","West US","Central US","North Central US","South Central
        US","Korea Central","Brazil South","West US 3","France Central","South Africa
        North","Norway East","Switzerland North","UAE North","Canada East","West Central
        US","UK West","Central India","Switzerland West","Italy North","Poland Central"],"apiVersions":["2024-03-01","2024-02-02-preview","2023-11-02-preview","2023-08-01-preview","2023-05-02-preview","2023-05-01","2023-04-01-preview","2022-11-01-preview","2022-10-01","2022-06-01-preview","2022-03-01"],"defaultApiVersion":"2023-05-01","capabilities":"CrossResourceGroupResourceMove,
        CrossSubscriptionResourceMove, SupportsTags, SupportsLocation"},{"resourceType":"managedEnvironments/managedCertificates","locations":["Central
        US EUAP","East US 2 EUAP","North Central US (Stage)","West US 2","Southeast
        Asia","Sweden Central","Canada Central","West Europe","North Europe","East
        US","East US 2","East Asia","Australia East","Germany West Central","Japan
        East","UK South","West US","Central US","North Central US","South Central
        US","Korea Central","Brazil South","West US 3","France Central","South Africa
        North","Norway East","Switzerland North","UAE North","Canada East","West Central
        US","UK West","Central India","Switzerland West","Italy North","Poland Central"],"apiVersions":["2024-03-01","2024-02-02-preview","2023-11-02-preview","2023-08-01-preview","2023-05-02-preview","2023-05-01","2023-04-01-preview","2022-11-01-preview"],"defaultApiVersion":"2023-05-01","capabilities":"CrossResourceGroupResourceMove,
        CrossSubscriptionResourceMove, SupportsTags, SupportsLocation"},{"resourceType":"containerApps","locations":["Central
        US EUAP","East US 2 EUAP","North Central US (Stage)","West US 2","Southeast
        Asia","Sweden Central","Canada Central","West Europe","North Europe","East
        US","East US 2","East Asia","Australia East","Germany West Central","Japan
        East","UK South","West US","Central US","North Central US","South Central
        US","Korea Central","Brazil South","West US 3","France Central","South Africa
        North","Norway East","Switzerland North","UAE North","Canada East","West Central
        US","UK West","Central India","Switzerland West","Italy North","Poland Central"],"apiVersions":["2024-03-01","2024-02-02-preview","2023-11-02-preview","2023-08-01-preview","2023-05-02-preview","2023-05-01","2023-04-01-preview","2022-11-01-preview","2022-10-01","2022-06-01-preview","2022-03-01"],"defaultApiVersion":"2023-05-01","capabilities":"CrossResourceGroupResourceMove,
        CrossSubscriptionResourceMove, SystemAssignedResourceIdentity, SupportsTags,
        SupportsLocation"},{"resourceType":"containerApps/privateEndpointConnectionProxies","locations":["Central
        US EUAP","East US 2 EUAP","North Central US (Stage)","West US 2","Southeast
        Asia","Sweden Central","Canada Central","West Europe","North Europe","East
        US","East US 2","East Asia","Australia East","Germany West Central","Japan
        East","UK South","West US","Central US","North Central US","South Central
        US","Korea Central","Brazil South","West US 3","France Central","South Africa
        North","Norway East","Switzerland North","UAE North","Canada East","West Central
        US","UK West","Central India","Switzerland West","Italy North","Poland Central"],"apiVersions":["2024-02-02-preview","2023-11-02-preview"],"defaultApiVersion":"2023-11-02-preview","capabilities":"None"},{"resourceType":"managedEnvironments/privateEndpointConnectionProxies","locations":["Central
        US EUAP","East US 2 EUAP","North Central US (Stage)","West US 2","Southeast
        Asia","Sweden Central","Canada Central","West Europe","North Europe","East
        US","East US 2","East Asia","Australia East","Germany West Central","Japan
        East","UK South","West US","Central US","North Central US","South Central
        US","Korea Central","Brazil South","West US 3","France Central","South Africa
        North","Norway East","Switzerland North","UAE North","Canada East","West Central
        US","UK West","Central India","Switzerland West","Italy North","Poland Central"],"apiVersions":["2024-02-02-preview","2023-11-02-preview"],"defaultApiVersion":"2023-11-02-preview","capabilities":"None"},{"resourceType":"sessionPools","locations":["North
        Central US (Stage)","Central US EUAP","East US 2 EUAP","West US 2","Southeast
        Asia","Sweden Central","Canada Central","West Europe","North Europe","East
        US","East US 2","East Asia","Australia East","Germany West Central","Japan
        East","UK South","West US","Central US","North Central US","South Central
        US","Korea Central","Brazil South","West US 3","France Central","South Africa
        North","Norway East","Switzerland North","UAE North","Canada East","West Central
        US","UK West","Central India","Switzerland West","Italy North","Poland Central"],"apiVersions":["2024-02-02-preview","2023-11-02-preview","2023-08-01-preview"],"defaultApiVersion":"2024-02-02-preview","capabilities":"CrossResourceGroupResourceMove,
        CrossSubscriptionResourceMove, SystemAssignedResourceIdentity, SupportsTags,
        SupportsLocation"},{"resourceType":"jobs","locations":["Central US EUAP","East
        US 2 EUAP","North Central US (Stage)","West US 2","Southeast Asia","Sweden
        Central","Canada Central","West Europe","North Europe","East US","East US
        2","East Asia","Australia East","Germany West Central","Japan East","UK South","West
        US","Central US","North Central US","South Central US","Korea Central","Brazil
        South","West US 3","France Central","South Africa North","Norway East","Switzerland
        North","UAE North","Canada East","West Central US","UK West","Central India","Switzerland
        West","Italy North","Poland Central"],"apiVersions":["2024-03-01","2024-02-02-preview","2023-11-02-preview","2023-08-01-preview","2023-05-02-preview","2023-05-01","2023-04-01-preview","2022-11-01-preview"],"defaultApiVersion":"2023-05-01","capabilities":"CrossResourceGroupResourceMove,
        CrossSubscriptionResourceMove, SystemAssignedResourceIdentity, SupportsTags,
        SupportsLocation"},{"resourceType":"locations","locations":[],"apiVersions":["2024-03-01","2024-02-02-preview","2023-11-02-preview","2023-08-01-preview","2023-05-02-preview","2023-05-01","2023-04-01-preview","2022-11-01-preview","2022-10-01","2022-06-01-preview","2022-03-01"],"defaultApiVersion":"2023-05-01","capabilities":"None"},{"resourceType":"locations/managedEnvironmentOperationResults","locations":["Central
        US EUAP","East US 2 EUAP","North Central US (Stage)","West US 2","Southeast
        Asia","Sweden Central","Canada Central","West Europe","North Europe","East
        US","East US 2","East Asia","Australia East","Germany West Central","Japan
        East","UK South","West US","Central US","North Central US","South Central
        US","Korea Central","Brazil South","West US 3","France Central","South Africa
        North","Norway East","Switzerland North","UAE North","Canada East","West Central
        US","UK West","Central India","Switzerland West","Italy North","Poland Central"],"apiVersions":["2024-03-01","2024-02-02-preview","2023-11-02-preview","2023-08-01-preview","2023-05-02-preview","2023-05-01","2023-04-01-preview","2022-11-01-preview","2022-10-01","2022-06-01-preview","2022-03-01"],"defaultApiVersion":"2023-05-01","capabilities":"None"},{"resourceType":"locations/managedEnvironmentOperationStatuses","locations":["Central
        US EUAP","East US 2 EUAP","North Central US (Stage)","West US 2","Southeast
        Asia","Sweden Central","Canada Central","West Europe","North Europe","East
        US","East US 2","East Asia","Australia East","Germany West Central","Japan
        East","UK South","West US","Central US","North Central US","South Central
        US","Korea Central","Brazil South","West US 3","France Central","South Africa
        North","Norway East","Switzerland North","UAE North","Canada East","West Central
        US","UK West","Central India","Switzerland West","Italy North","Poland Central"],"apiVersions":["2024-03-01","2024-02-02-preview","2023-11-02-preview","2023-08-01-preview","2023-05-02-preview","2023-05-01","2023-04-01-preview","2022-11-01-preview","2022-10-01","2022-06-01-preview","2022-03-01"],"defaultApiVersion":"2023-05-01","capabilities":"None"},{"resourceType":"locations/containerappOperationResults","locations":["Central
        US EUAP","East US 2 EUAP","North Central US (Stage)","West US 2","Southeast
        Asia","Sweden Central","Canada Central","West Europe","North Europe","East
        US","East US 2","East Asia","Australia East","Germany West Central","Japan
        East","UK South","West US","Central US","North Central US","South Central
        US","Korea Central","Brazil South","West US 3","France Central","South Africa
        North","Norway East","Switzerland North","UAE North","Canada East","West Central
        US","UK West","Central India","Switzerland West","Italy North","Poland Central"],"apiVersions":["2024-03-01","2024-02-02-preview","2023-11-02-preview","2023-08-01-preview","2023-05-02-preview","2023-05-01","2023-04-01-preview","2022-11-01-preview","2022-10-01","2022-06-01-preview","2022-03-01"],"defaultApiVersion":"2023-05-01","capabilities":"None"},{"resourceType":"locations/containerappOperationStatuses","locations":["Central
        US EUAP","East US 2 EUAP","North Central US (Stage)","West US 2","Southeast
        Asia","Sweden Central","Canada Central","West Europe","North Europe","East
        US","East US 2","East Asia","Australia East","Germany West Central","Japan
        East","UK South","West US","Central US","North Central US","South Central
        US","Korea Central","Brazil South","West US 3","France Central","South Africa
        North","Norway East","Switzerland North","UAE North","Canada East","West Central
        US","UK West","Central India","Switzerland West","Italy North","Poland Central"],"apiVersions":["2024-03-01","2024-02-02-preview","2023-11-02-preview","2023-08-01-preview","2023-05-02-preview","2023-05-01","2023-04-01-preview","2022-11-01-preview","2022-10-01","2022-06-01-preview","2022-03-01"],"defaultApiVersion":"2023-05-01","capabilities":"None"},{"resourceType":"locations/containerappsjobOperationResults","locations":["Central
        US EUAP","East US 2 EUAP","North Central US (Stage)","West US 2","Southeast
        Asia","Sweden Central","Canada Central","West Europe","North Europe","East
        US","East US 2","East Asia","Australia East","Germany West Central","Japan
        East","UK South","West US","Central US","North Central US","South Central
        US","Korea Central","Brazil South","West US 3","France Central","South Africa
        North","Norway East","Switzerland North","UAE North","Canada East","West Central
        US","UK West","Central India","Switzerland West","Italy North","Poland Central"],"apiVersions":["2024-03-01","2024-02-02-preview","2023-11-02-preview","2023-08-01-preview","2023-05-02-preview","2023-05-01","2023-04-01-preview","2022-11-01-preview"],"defaultApiVersion":"2023-05-01","capabilities":"None"},{"resourceType":"locations/containerappsjobOperationStatuses","locations":["Central
        US EUAP","East US 2 EUAP","North Central US (Stage)","West US 2","Southeast
        Asia","Sweden Central","Canada Central","West Europe","North Europe","East
        US","East US 2","East Asia","Australia East","Germany West Central","Japan
        East","UK South","West US","Central US","North Central US","South Central
        US","Korea Central","Brazil South","West US 3","France Central","South Africa
        North","Norway East","Switzerland North","UAE North","Canada East","West Central
        US","UK West","Central India","Switzerland West","Italy North","Poland Central"],"apiVersions":["2024-03-01","2024-02-02-preview","2023-11-02-preview","2023-08-01-preview","2023-05-02-preview","2023-05-01","2023-04-01-preview","2022-11-01-preview"],"defaultApiVersion":"2023-05-01","capabilities":"None"},{"resourceType":"locations/sourceControlOperationResults","locations":["Central
        US EUAP","East US 2 EUAP","North Central US (Stage)","West US 2","Southeast
        Asia","Sweden Central","Canada Central","West Europe","North Europe","East
        US","East US 2","East Asia","Australia East","Germany West Central","Japan
        East","UK South","West US","Central US","North Central US","South Central
        US","Korea Central","Brazil South","West US 3","France Central","South Africa
        North","Norway East","Switzerland North","UAE North","Canada East","West Central
        US","UK West","Central India","Switzerland West","Italy North","Poland Central"],"apiVersions":["2024-03-01","2024-02-02-preview","2023-11-02-preview","2023-08-01-preview","2023-05-02-preview","2023-05-01","2023-04-01-preview","2022-11-01-preview","2022-10-01","2022-06-01-preview","2022-03-01"],"defaultApiVersion":"2023-05-01","capabilities":"None"},{"resourceType":"locations/sourceControlOperationStatuses","locations":["Central
        US EUAP","East US 2 EUAP","North Central US (Stage)","West US 2","Southeast
        Asia","Sweden Central","Canada Central","West Europe","North Europe","East
        US","East US 2","East Asia","Australia East","Germany West Central","Japan
        East","UK South","West US","Central US","North Central US","South Central
        US","Korea Central","Brazil South","West US 3","France Central","South Africa
        North","Norway East","Switzerland North","UAE North","Canada East","West Central
        US","UK West","Central India","Switzerland West","Italy North","Poland Central"],"apiVersions":["2024-03-01","2024-02-02-preview","2023-11-02-preview","2023-08-01-preview","2023-05-02-preview","2023-05-01","2023-04-01-preview","2022-11-01-preview","2022-10-01","2022-06-01-preview","2022-03-01"],"defaultApiVersion":"2023-05-01","capabilities":"None"},{"resourceType":"locations/usages","locations":["Central
        US EUAP","East US 2 EUAP","North Central US (Stage)","West US 2","Southeast
        Asia","Sweden Central","Canada Central","West Europe","North Europe","East
        US","East US 2","East Asia","Australia East","Germany West Central","Japan
        East","UK South","West US","Central US","North Central US","South Central
        US","Korea Central","Brazil South","West US 3","France Central","South Africa
        North","Norway East","Switzerland North","UAE North","Canada East","West Central
        US","UK West","Central India","Switzerland West","Italy North","Poland Central"],"apiVersions":["2024-03-01","2024-02-02-preview","2023-11-02-preview","2023-08-01-preview","2023-05-02-preview"],"defaultApiVersion":"2023-05-02-preview","capabilities":"None"},{"resourceType":"connectedEnvironments","locations":["Central
        US EUAP","East US 2 EUAP","North Central US (Stage)","North Central US","East
        US","East Asia","West Europe","Southeast Asia"],"apiVersions":["2024-03-01","2024-02-02-preview","2023-11-02-preview","2023-08-01-preview","2023-05-02-preview","2023-05-01","2023-04-01-preview","2022-11-01-preview","2022-10-01","2022-06-01-preview"],"defaultApiVersion":"2023-05-01","capabilities":"CrossResourceGroupResourceMove,
        CrossSubscriptionResourceMove, SupportsTags, SupportsLocation"},{"resourceType":"connectedEnvironments/certificates","locations":["Central
        US EUAP","East US 2 EUAP","North Central US (Stage)","North Central US","East
        US","East Asia","West Europe","Southeast Asia"],"apiVersions":["2024-03-01","2024-02-02-preview","2023-11-02-preview","2023-08-01-preview","2023-05-02-preview","2023-05-01","2023-04-01-preview","2022-11-01-preview","2022-10-01","2022-06-01-preview"],"defaultApiVersion":"2023-05-01","capabilities":"CrossResourceGroupResourceMove,
        CrossSubscriptionResourceMove, SupportsTags, SupportsLocation"},{"resourceType":"locations/connectedEnvironmentOperationResults","locations":["Central
        US EUAP","East US 2 EUAP","North Central US (Stage)","North Central US","East
        US","East Asia","West Europe","Southeast Asia"],"apiVersions":["2024-03-01","2024-02-02-preview","2023-11-02-preview","2023-08-01-preview","2023-05-02-preview","2023-05-01","2023-04-01-preview","2022-11-01-preview","2022-10-01","2022-06-01-preview"],"defaultApiVersion":"2023-05-01","capabilities":"None"},{"resourceType":"locations/connectedEnvironmentOperationStatuses","locations":["Central
        US EUAP","East US 2 EUAP","North Central US (Stage)","North Central US","East
        US","East Asia","West Europe","Southeast Asia"],"apiVersions":["2024-03-01","2024-02-02-preview","2023-11-02-preview","2023-08-01-preview","2023-05-02-preview","2023-05-01","2023-04-01-preview","2022-11-01-preview","2022-10-01","2022-06-01-preview"],"defaultApiVersion":"2023-05-01","capabilities":"None"},{"resourceType":"locations/managedCertificateOperationStatuses","locations":["Central
        US EUAP","East US 2 EUAP","North Central US (Stage)","West US 2","Southeast
        Asia","Sweden Central","Canada Central","West Europe","North Europe","East
        US","East US 2","East Asia","Australia East","Germany West Central","Japan
        East","UK South","West US","Central US","North Central US","South Central
        US","Korea Central","Brazil South","West US 3","France Central","South Africa
        North","Norway East","Switzerland North","UAE North","Canada East","West Central
        US","UK West","Central India","Switzerland West","Italy North","Poland Central"],"apiVersions":["2024-03-01","2024-02-02-preview","2023-11-02-preview","2023-08-01-preview","2023-05-02-preview","2023-05-01","2023-04-01-preview","2022-11-01-preview"],"defaultApiVersion":"2023-05-01","capabilities":"None"},{"resourceType":"locations/billingMeters","locations":["Central
        US EUAP","East US 2 EUAP","North Central US (Stage)","West US 2","Southeast
        Asia","Sweden Central","Canada Central","West Europe","North Europe","East
        US","East US 2","East Asia","Australia East","Germany West Central","Japan
        East","UK South","West US","Central US","North Central US","South Central
        US","Korea Central","Brazil South","West US 3","France Central","South Africa
        North","Norway East","Switzerland North","UAE North","Canada East","West Central
        US","UK West","Central India","Switzerland West","Italy North","Poland Central"],"apiVersions":["2024-03-01","2024-02-02-preview","2023-11-02-preview","2023-08-01-preview","2023-05-02-preview","2023-05-01","2023-04-01-preview","2022-11-01-preview","2022-10-01","2022-06-01-preview"],"defaultApiVersion":"2023-05-01","capabilities":"None"},{"resourceType":"locations/availableManagedEnvironmentsWorkloadProfileTypes","locations":["Central
        US EUAP","East US 2 EUAP","North Central US (Stage)","West US 2","Southeast
        Asia","Sweden Central","Canada Central","West Europe","North Europe","East
        US","East US 2","East Asia","Australia East","Germany West Central","Japan
        East","UK South","West US","Central US","North Central US","South Central
        US","Korea Central","Brazil South","West US 3","France Central","South Africa
        North","Norway East","Switzerland North","UAE North","Canada East","West Central
        US","UK West","Central India","Switzerland West","Italy North","Poland Central"],"apiVersions":["2024-03-01","2024-02-02-preview","2023-11-02-preview","2023-08-01-preview","2023-05-02-preview","2023-05-01","2023-04-01-preview","2022-11-01-preview","2022-10-01","2022-06-01-preview"],"defaultApiVersion":"2023-05-01","capabilities":"None"},{"resourceType":"getCustomDomainVerificationId","locations":["Central
        US EUAP","East US 2 EUAP","North Central US (Stage)","West US 2","Southeast
        Asia","Sweden Central","Canada Central","West Europe","North Europe","East
        US","East US 2","East Asia","Australia East","Germany West Central","Japan
        East","UK South","West US","Central US","North Central US","South Central
        US","Korea Central","Brazil South","West US 3","France Central","South Africa
        North","Norway East","Switzerland North","UAE North","Canada East","West Central
        US","UK West","Central India","Italy North","Poland Central","Switzerland
        West"],"apiVersions":["2024-03-01","2024-02-02-preview","2023-11-02-preview","2023-08-01-preview","2023-05-02-preview"],"defaultApiVersion":"2023-05-02-preview","capabilities":"None"},{"resourceType":"builders","locations":["Central
        US EUAP","East US 2 EUAP","North Central US (Stage)","West US 2","Southeast
        Asia","Sweden Central","Canada Central","West Europe","North Europe","East
        US","East US 2","East Asia","Australia East","Germany West Central","Japan
        East","UK South","West US","Central US","North Central US","South Central
        US","Korea Central","Brazil South","West US 3","France Central","South Africa
        North","Norway East","Switzerland North","UAE North","Canada East","West Central
        US","UK West","Central India","Switzerland West","Italy North","Poland Central"],"apiVersions":["2024-02-02-preview","2023-11-02-preview","2023-08-01-preview"],"defaultApiVersion":"2023-08-01-preview","capabilities":"CrossResourceGroupResourceMove,
        CrossSubscriptionResourceMove, SystemAssignedResourceIdentity, SupportsTags,
        SupportsLocation"},{"resourceType":"builders/builds","locations":["Central
        US EUAP","East US 2 EUAP","North Central US (Stage)","West US 2","Southeast
        Asia","Sweden Central","Canada Central","West Europe","North Europe","East
        US","East US 2","East Asia","Australia East","Germany West Central","Japan
        East","UK South","West US","Central US","North Central US","South Central
        US","Korea Central","Brazil South","West US 3","France Central","South Africa
        North","Norway East","Switzerland North","UAE North","Canada East","West Central
        US","UK West","Central India","Switzerland West","Italy North","Poland Central"],"apiVersions":["2024-02-02-preview","2023-11-02-preview","2023-08-01-preview"],"defaultApiVersion":"2023-08-01-preview","capabilities":"None"},{"resourceType":"builders/patches","locations":["North
        Central US (Stage)","Central US EUAP","East US 2 EUAP","West US 2","Southeast
        Asia","Sweden Central","Canada Central","West Europe","North Europe","East
        US","East US 2","East Asia","Australia East","Germany West Central","Japan
        East","UK South","West US","Central US","North Central US","South Central
        US","Korea Central","Brazil South","West US 3","France Central","South Africa
        North","Norway East","Switzerland North","UAE North","Canada East","West Central
        US","UK West","Central India","Switzerland West","Italy North","Poland Central"],"apiVersions":["2024-02-02-preview","2023-11-02-preview","2023-08-01-preview"],"defaultApiVersion":"2023-08-01-preview","capabilities":"None"},{"resourceType":"locations/OperationResults","locations":["Central
        US EUAP","East US 2 EUAP","North Central US (Stage)","West US 2","Southeast
        Asia","Sweden Central","Canada Central","West Europe","North Europe","East
        US","East US 2","East Asia","Australia East","Germany West Central","Japan
        East","UK South","West US","Central US","North Central US","South Central
        US","Korea Central","Brazil South","West US 3","France Central","South Africa
        North","Norway East","Switzerland North","UAE North","Canada East","West Central
        US","UK West","Central India","Switzerland West","Italy North","Poland Central"],"apiVersions":["2024-02-02-preview","2023-11-02-preview","2023-08-01-preview"],"defaultApiVersion":"2023-08-01-preview","capabilities":"None"},{"resourceType":"locations/OperationStatuses","locations":["Central
        US EUAP","East US 2 EUAP","North Central US (Stage)","West US 2","Southeast
        Asia","Sweden Central","Canada Central","West Europe","North Europe","East
        US","East US 2","East Asia","Australia East","Germany West Central","Japan
        East","UK South","West US","Central US","North Central US","South Central
        US","Korea Central","Brazil South","West US 3","France Central","South Africa
        North","Norway East","Switzerland North","UAE North","Canada East","West Central
        US","UK West","Central India","Switzerland West","Italy North","Poland Central"],"apiVersions":["2024-02-02-preview","2023-11-02-preview","2023-08-01-preview"],"defaultApiVersion":"2023-08-01-preview","capabilities":"None"},{"resourceType":"managedEnvironments/dotNetComponents","locations":["Central
        US EUAP","East US 2 EUAP","North Central US (Stage)","West US 2","Southeast
        Asia","Sweden Central","Canada Central","West Europe","North Europe","East
        US","East US 2","East Asia","Australia East","Germany West Central","Japan
        East","UK South","West US","Central US","North Central US","South Central
        US","Korea Central","Brazil South","West US 3","France Central","South Africa
        North","Norway East","Switzerland North","UAE North","Canada East","West Central
        US","UK West","Central India","Switzerland West","Italy North","Poland Central"],"apiVersions":["2024-02-02-preview","2023-11-02-preview"],"defaultApiVersion":"2023-11-02-preview","capabilities":"None"},{"resourceType":"managedEnvironments/javaComponents","locations":["Central
        US EUAP","East US 2 EUAP","North Central US (Stage)","West US 2","Southeast
        Asia","Sweden Central","Canada Central","West Europe","North Europe","East
        US","East US 2","East Asia","Australia East","Germany West Central","Japan
        East","UK South","West US","Central US","North Central US","South Central
        US","Korea Central","Brazil South","West US 3","France Central","South Africa
        North","Norway East","Switzerland North","UAE North","Canada East","West Central
        US","UK West","Central India","Switzerland West","Italy North","Poland Central"],"apiVersions":["2024-02-02-preview","2023-11-02-preview"],"defaultApiVersion":"2023-11-02-preview","capabilities":"None"},{"resourceType":"managedEnvironments/daprComponents","locations":["Central
        US EUAP","East US 2 EUAP","North Central US (Stage)","West US 2","Southeast
        Asia","Sweden Central","Canada Central","West Europe","North Europe","East
        US","East US 2","East Asia","Australia East","Germany West Central","Japan
        East","UK South","West US","Central US","North Central US","South Central
        US","Korea Central","Brazil South","West US 3","France Central","South Africa
        North","Norway East","Switzerland North","UAE North","Canada East","West Central
        US","UK West","Central India","Switzerland West","Italy North","Poland Central"],"apiVersions":["2024-03-01","2024-02-02-preview","2023-11-02-preview","2023-08-01-preview","2023-05-02-preview","2023-05-01","2023-04-01-preview","2022-11-01-preview","2022-10-01","2022-06-01-preview","2022-03-01"],"defaultApiVersion":"2023-05-01","capabilities":"None"},{"resourceType":"functions","locations":["North
        Central US (Stage)","Central US EUAP","West Central US"],"apiVersions":["2024-02-02-preview"],"capabilities":"SupportsExtension"}],"registrationState":"Registered","registrationPolicy":"RegistrationRequired"}'
    headers:
      cache-control:
      - no-cache
      content-length:
      - '28714'
      content-type:
      - application/json; charset=utf-8
      date:
      - Tue, 07 May 2024 16:39:32 GMT
      expires:
      - '-1'
      pragma:
      - no-cache
      strict-transport-security:
      - max-age=31536000; includeSubDomains
      x-cache:
      - CONFIG_NOCACHE
      x-content-type-options:
      - nosniff
      x-msedge-ref:
      - 'Ref A: 73040EF090084EA99A5F62D729BD2B16 Ref B: CO6AA3150220017 Ref C: 2024-05-07T16:39:32Z'
    status:
      code: 200
      message: OK
- request:
    body: null
    headers:
      Accept:
      - '*/*'
      Accept-Encoding:
      - gzip, deflate
      CommandName:
      - containerapp show
      Connection:
      - keep-alive
      ParameterSetName:
      - -g -n
      User-Agent:
      - python/3.8.10 (Windows-10-10.0.22631-SP0) AZURECLI/2.59.0
    method: GET
    uri: https://management.azure.com/subscriptions/00000000-0000-0000-0000-000000000000/resourceGroups/clitest.rg000001/providers/Microsoft.App/containerApps/aca000002?api-version=2024-02-02-preview
  response:
    body:
      string: '{"id":"/subscriptions/00000000-0000-0000-0000-000000000000/resourceGroups/clitest.rg000001/providers/Microsoft.App/containerapps/aca000002","name":"aca000002","type":"Microsoft.App/containerApps","location":"North
        Central US (Stage)","systemData":{"createdBy":"harrli@microsoft.com","createdByType":"User","createdAt":"2024-05-07T16:38:23.4499035","lastModifiedBy":"harrli@microsoft.com","lastModifiedByType":"User","lastModifiedAt":"2024-05-07T16:39:00.5836598"},"properties":{"provisioningState":"Succeeded","runningStatus":"Running","managedEnvironmentId":"/subscriptions/00000000-0000-0000-0000-000000000000/resourceGroups/client.env_rg_northcentralusstage/providers/Microsoft.App/managedEnvironments/env-northcentralusstage","environmentId":"/subscriptions/00000000-0000-0000-0000-000000000000/resourceGroups/client.env_rg_northcentralusstage/providers/Microsoft.App/managedEnvironments/env-northcentralusstage","workloadProfileName":"Consumption","patchingMode":"Automatic","outboundIpAddresses":["20.221.106.163","20.221.107.3","20.221.106.208","20.221.106.152","20.9.115.172","20.9.116.165","20.9.116.161","20.9.116.46"],"latestRevisionName":"aca000002--x703b8b","latestReadyRevisionName":"aca000002--x703b8b","latestRevisionFqdn":"aca000002--x703b8b.mangosmoke-3816d65a.northcentralusstage.azurecontainerapps.io","customDomainVerificationId":"0FEF6FC81FA2FA9876FEE95F895AD716D01F5495C9AC8EA62F0228DC5E40B5CA","configuration":{"secrets":null,"activeRevisionsMode":"Single","ingress":{"fqdn":"aca000002.mangosmoke-3816d65a.northcentralusstage.azurecontainerapps.io","external":true,"targetPort":80,"exposedPort":0,"transport":"Auto","traffic":[{"weight":100,"latestRevision":true}],"customDomains":null,"allowInsecure":false,"ipSecurityRestrictions":null,"corsPolicy":null,"clientCertificateMode":null,"stickySessions":null,"additionalPortMappings":null,"targetPortHttpScheme":null},"registries":null,"identitySettings":[],"dapr":null,"runtime":null,"maxInactiveRevisions":100,"service":null},"template":{"revisionSuffix":"","terminationGracePeriodSeconds":null,"containers":[{"image":"nginx","imageType":"ContainerImage","name":"aca000002","resources":{"cpu":0.5,"memory":"1Gi","ephemeralStorage":"2Gi"}}],"initContainers":null,"scale":{"minReplicas":null,"maxReplicas":10,"rules":[{"name":"my-datadog-rule","custom":{"type":"datadog","metadata":{"age":"120","metricUnavailableValue":"0","queryValue":"7"},"auth":[{"secretRef":"api-key","triggerParameter":"apiKey"},{"secretRef":"app-key","triggerParameter":"appKey"}]}}]},"volumes":null,"serviceBinds":null},"eventStreamEndpoint":"https://northcentralusstage.azurecontainerapps.dev/subscriptions/00000000-0000-0000-0000-000000000000/resourceGroups/clitest.rg000001/containerApps/aca000002/eventstream","delegatedIdentities":[]},"identity":{"type":"None"}}'
    headers:
      api-supported-versions:
      - 2022-03-01, 2022-06-01-preview, 2022-10-01, 2022-11-01-preview, 2023-04-01-preview,
        2023-05-01, 2023-05-02-preview, 2023-08-01-preview, 2023-11-02-preview, 2024-02-02-preview,
        2024-03-01
      cache-control:
      - no-cache
      content-length:
      - '2814'
      content-type:
      - application/json; charset=utf-8
      date:
      - Tue, 07 May 2024 16:39:33 GMT
      expires:
      - '-1'
      pragma:
      - no-cache
      strict-transport-security:
      - max-age=31536000; includeSubDomains
      vary:
      - Accept-Encoding
      x-cache:
      - CONFIG_NOCACHE
      x-content-type-options:
      - nosniff
      x-msedge-ref:
      - 'Ref A: 2C6893B548FF42308997BBB311E41B19 Ref B: CO6AA3150218027 Ref C: 2024-05-07T16:39:33Z'
      x-powered-by:
      - ASP.NET
    status:
      code: 200
      message: OK
version: 1
=======
interactions:
- request:
    body: null
    headers:
      Accept:
      - application/json
      Accept-Encoding:
      - gzip, deflate
      CommandName:
      - containerapp env show
      Connection:
      - keep-alive
      ParameterSetName:
      - -g -n
      User-Agent:
      - AZURECLI/2.60.0 azsdk-python-core/1.28.0 Python/3.10.11 (Windows-10-10.0.22631-SP0)
    method: GET
    uri: https://management.azure.com/subscriptions/00000000-0000-0000-0000-000000000000/providers/Microsoft.App?api-version=2022-09-01
  response:
    body:
      string: '{"id":"/subscriptions/00000000-0000-0000-0000-000000000000/providers/Microsoft.App","namespace":"Microsoft.App","authorizations":[{"applicationId":"7e3bc4fd-85a3-4192-b177-5b8bfc87f42c","roleDefinitionId":"39a74f72-b40f-4bdc-b639-562fe2260bf0"},{"applicationId":"3734c1a4-2bed-4998-a37a-ff1a9e7bf019","roleDefinitionId":"5c779a4f-5cb2-4547-8c41-478d9be8ba90"},{"applicationId":"55ebbb62-3b9c-49fd-9b87-9595226dd4ac","roleDefinitionId":"e49ca620-7992-4561-a7df-4ed67dad77b5","managedByRoleDefinitionId":"9e3af657-a8ff-583c-a75c-2fe7c4bcb635"},{"applicationId":"1459b1f6-7a5b-4300-93a2-44b4a651759f","roleDefinitionId":"3c5f1b29-9e3d-4a22-b5d6-9ff4e5a37974"}],"resourceTypes":[{"resourceType":"managedEnvironments","locations":["North
        Central US (Stage)","Central US EUAP","East US 2 EUAP","West US 2","Southeast
        Asia","Sweden Central","Canada Central","West Europe","North Europe","East
        US","East US 2","East Asia","Australia East","Germany West Central","Japan
        East","UK South","West US","Central US","North Central US","South Central
        US","Korea Central","Brazil South","West US 3","France Central","South Africa
        North","Norway East","Switzerland North","UAE North","Canada East","West Central
        US","UK West","Central India","Switzerland West","Italy North","Poland Central"],"apiVersions":["2024-03-01","2024-02-02-preview","2023-11-02-preview","2023-08-01-preview","2023-05-02-preview","2023-05-01","2023-04-01-preview","2022-11-01-preview","2022-10-01","2022-06-01-preview","2022-03-01"],"defaultApiVersion":"2023-05-01","capabilities":"CrossResourceGroupResourceMove,
        CrossSubscriptionResourceMove, SystemAssignedResourceIdentity, SupportsTags,
        SupportsLocation"},{"resourceType":"operations","locations":["North Central
        US (Stage)","Central US EUAP","East US 2 EUAP","West US 2","Southeast Asia","Sweden
        Central","Canada Central","West Europe","North Europe","East US","East US
        2","East Asia","Australia East","Germany West Central","Japan East","UK South","West
        US","Central US","North Central US","South Central US","Korea Central","Brazil
        South","West US 3","France Central","South Africa North","Norway East","Switzerland
        North","UAE North","Canada East","West Central US","UK West","Central India","Italy
        North","Poland Central"],"apiVersions":["2024-02-02-preview","2023-11-02-preview","2023-08-01-preview","2023-05-02-preview","2023-05-01","2023-04-01-preview","2023-02-01","2022-11-01-preview","2022-10-01","2022-06-01-preview","2022-03-01"],"defaultApiVersion":"2023-11-02-preview","capabilities":"None"},{"resourceType":"managedEnvironments/certificates","locations":["Central
        US EUAP","East US 2 EUAP","North Central US (Stage)","West US 2","Southeast
        Asia","Sweden Central","Canada Central","West Europe","North Europe","East
        US","East US 2","East Asia","Australia East","Germany West Central","Japan
        East","UK South","West US","Central US","North Central US","South Central
        US","Korea Central","Brazil South","West US 3","France Central","South Africa
        North","Norway East","Switzerland North","UAE North","Canada East","West Central
        US","UK West","Central India","Switzerland West","Italy North","Poland Central"],"apiVersions":["2024-03-01","2024-02-02-preview","2023-11-02-preview","2023-08-01-preview","2023-05-02-preview","2023-05-01","2023-04-01-preview","2022-11-01-preview","2022-10-01","2022-06-01-preview","2022-03-01"],"defaultApiVersion":"2023-05-01","capabilities":"CrossResourceGroupResourceMove,
        CrossSubscriptionResourceMove, SupportsTags, SupportsLocation"},{"resourceType":"managedEnvironments/managedCertificates","locations":["Central
        US EUAP","East US 2 EUAP","North Central US (Stage)","West US 2","Southeast
        Asia","Sweden Central","Canada Central","West Europe","North Europe","East
        US","East US 2","East Asia","Australia East","Germany West Central","Japan
        East","UK South","West US","Central US","North Central US","South Central
        US","Korea Central","Brazil South","West US 3","France Central","South Africa
        North","Norway East","Switzerland North","UAE North","Canada East","West Central
        US","UK West","Central India","Switzerland West","Italy North","Poland Central"],"apiVersions":["2024-03-01","2024-02-02-preview","2023-11-02-preview","2023-08-01-preview","2023-05-02-preview","2023-05-01","2023-04-01-preview","2022-11-01-preview"],"defaultApiVersion":"2023-05-01","capabilities":"CrossResourceGroupResourceMove,
        CrossSubscriptionResourceMove, SupportsTags, SupportsLocation"},{"resourceType":"containerApps","locations":["Central
        US EUAP","East US 2 EUAP","North Central US (Stage)","West US 2","Southeast
        Asia","Sweden Central","Canada Central","West Europe","North Europe","East
        US","East US 2","East Asia","Australia East","Germany West Central","Japan
        East","UK South","West US","Central US","North Central US","South Central
        US","Korea Central","Brazil South","West US 3","France Central","South Africa
        North","Norway East","Switzerland North","UAE North","Canada East","West Central
        US","UK West","Central India","Switzerland West","Italy North","Poland Central"],"apiVersions":["2024-03-01","2024-02-02-preview","2023-11-02-preview","2023-08-01-preview","2023-05-02-preview","2023-05-01","2023-04-01-preview","2022-11-01-preview","2022-10-01","2022-06-01-preview","2022-03-01"],"defaultApiVersion":"2023-05-01","capabilities":"CrossResourceGroupResourceMove,
        CrossSubscriptionResourceMove, SystemAssignedResourceIdentity, SupportsTags,
        SupportsLocation"},{"resourceType":"containerApps/privateEndpointConnectionProxies","locations":["Central
        US EUAP","East US 2 EUAP","North Central US (Stage)","West US 2","Southeast
        Asia","Sweden Central","Canada Central","West Europe","North Europe","East
        US","East US 2","East Asia","Australia East","Germany West Central","Japan
        East","UK South","West US","Central US","North Central US","South Central
        US","Korea Central","Brazil South","West US 3","France Central","South Africa
        North","Norway East","Switzerland North","UAE North","Canada East","West Central
        US","UK West","Central India","Switzerland West","Italy North","Poland Central"],"apiVersions":["2024-02-02-preview","2023-11-02-preview"],"defaultApiVersion":"2023-11-02-preview","capabilities":"None"},{"resourceType":"managedEnvironments/privateEndpointConnectionProxies","locations":["Central
        US EUAP","East US 2 EUAP","North Central US (Stage)","West US 2","Southeast
        Asia","Sweden Central","Canada Central","West Europe","North Europe","East
        US","East US 2","East Asia","Australia East","Germany West Central","Japan
        East","UK South","West US","Central US","North Central US","South Central
        US","Korea Central","Brazil South","West US 3","France Central","South Africa
        North","Norway East","Switzerland North","UAE North","Canada East","West Central
        US","UK West","Central India","Switzerland West","Italy North","Poland Central"],"apiVersions":["2024-02-02-preview","2023-11-02-preview"],"defaultApiVersion":"2023-11-02-preview","capabilities":"None"},{"resourceType":"sessionPools","locations":["Central
        US EUAP","East US 2 EUAP","North Central US (Stage)","West US 2","Southeast
        Asia","Sweden Central","Canada Central","West Europe","North Europe","East
        US","East US 2","East Asia","Australia East","Germany West Central","Japan
        East","UK South","West US","Central US","North Central US","South Central
        US","Korea Central","Brazil South","West US 3","France Central","South Africa
        North","Norway East","Switzerland North","UAE North","Canada East","West Central
        US","UK West","Central India","Switzerland West","Italy North","Poland Central"],"apiVersions":["2024-02-02-preview","2023-11-02-preview","2023-08-01-preview"],"defaultApiVersion":"2023-08-01-preview","capabilities":"CrossResourceGroupResourceMove,
        CrossSubscriptionResourceMove, SystemAssignedResourceIdentity, SupportsTags,
        SupportsLocation"},{"resourceType":"jobs","locations":["Central US EUAP","East
        US 2 EUAP","North Central US (Stage)","West US 2","Southeast Asia","Sweden
        Central","Canada Central","West Europe","North Europe","East US","East US
        2","East Asia","Australia East","Germany West Central","Japan East","UK South","West
        US","Central US","North Central US","South Central US","Korea Central","Brazil
        South","West US 3","France Central","South Africa North","Norway East","Switzerland
        North","UAE North","Canada East","West Central US","UK West","Central India","Switzerland
        West","Italy North","Poland Central"],"apiVersions":["2024-03-01","2024-02-02-preview","2023-11-02-preview","2023-08-01-preview","2023-05-02-preview","2023-05-01","2023-04-01-preview","2022-11-01-preview"],"defaultApiVersion":"2023-05-01","capabilities":"CrossResourceGroupResourceMove,
        CrossSubscriptionResourceMove, SystemAssignedResourceIdentity, SupportsTags,
        SupportsLocation"},{"resourceType":"locations","locations":[],"apiVersions":["2024-03-01","2024-02-02-preview","2023-11-02-preview","2023-08-01-preview","2023-05-02-preview","2023-05-01","2023-04-01-preview","2022-11-01-preview","2022-10-01","2022-06-01-preview","2022-03-01"],"defaultApiVersion":"2023-05-01","capabilities":"None"},{"resourceType":"locations/managedEnvironmentOperationResults","locations":["Central
        US EUAP","East US 2 EUAP","North Central US (Stage)","West US 2","Southeast
        Asia","Sweden Central","Canada Central","West Europe","North Europe","East
        US","East US 2","East Asia","Australia East","Germany West Central","Japan
        East","UK South","West US","Central US","North Central US","South Central
        US","Korea Central","Brazil South","West US 3","France Central","South Africa
        North","Norway East","Switzerland North","UAE North","Canada East","West Central
        US","UK West","Central India","Switzerland West","Italy North","Poland Central"],"apiVersions":["2024-03-01","2024-02-02-preview","2023-11-02-preview","2023-08-01-preview","2023-05-02-preview","2023-05-01","2023-04-01-preview","2022-11-01-preview","2022-10-01","2022-06-01-preview","2022-03-01"],"defaultApiVersion":"2023-05-01","capabilities":"None"},{"resourceType":"locations/managedEnvironmentOperationStatuses","locations":["Central
        US EUAP","East US 2 EUAP","North Central US (Stage)","West US 2","Southeast
        Asia","Sweden Central","Canada Central","West Europe","North Europe","East
        US","East US 2","East Asia","Australia East","Germany West Central","Japan
        East","UK South","West US","Central US","North Central US","South Central
        US","Korea Central","Brazil South","West US 3","France Central","South Africa
        North","Norway East","Switzerland North","UAE North","Canada East","West Central
        US","UK West","Central India","Switzerland West","Italy North","Poland Central"],"apiVersions":["2024-03-01","2024-02-02-preview","2023-11-02-preview","2023-08-01-preview","2023-05-02-preview","2023-05-01","2023-04-01-preview","2022-11-01-preview","2022-10-01","2022-06-01-preview","2022-03-01"],"defaultApiVersion":"2023-05-01","capabilities":"None"},{"resourceType":"locations/containerappOperationResults","locations":["Central
        US EUAP","East US 2 EUAP","North Central US (Stage)","West US 2","Southeast
        Asia","Sweden Central","Canada Central","West Europe","North Europe","East
        US","East US 2","East Asia","Australia East","Germany West Central","Japan
        East","UK South","West US","Central US","North Central US","South Central
        US","Korea Central","Brazil South","West US 3","France Central","South Africa
        North","Norway East","Switzerland North","UAE North","Canada East","West Central
        US","UK West","Central India","Switzerland West","Italy North","Poland Central"],"apiVersions":["2024-03-01","2024-02-02-preview","2023-11-02-preview","2023-08-01-preview","2023-05-02-preview","2023-05-01","2023-04-01-preview","2022-11-01-preview","2022-10-01","2022-06-01-preview","2022-03-01"],"defaultApiVersion":"2023-05-01","capabilities":"None"},{"resourceType":"locations/containerappOperationStatuses","locations":["Central
        US EUAP","East US 2 EUAP","North Central US (Stage)","West US 2","Southeast
        Asia","Sweden Central","Canada Central","West Europe","North Europe","East
        US","East US 2","East Asia","Australia East","Germany West Central","Japan
        East","UK South","West US","Central US","North Central US","South Central
        US","Korea Central","Brazil South","West US 3","France Central","South Africa
        North","Norway East","Switzerland North","UAE North","Canada East","West Central
        US","UK West","Central India","Switzerland West","Italy North","Poland Central"],"apiVersions":["2024-03-01","2024-02-02-preview","2023-11-02-preview","2023-08-01-preview","2023-05-02-preview","2023-05-01","2023-04-01-preview","2022-11-01-preview","2022-10-01","2022-06-01-preview","2022-03-01"],"defaultApiVersion":"2023-05-01","capabilities":"None"},{"resourceType":"locations/containerappsjobOperationResults","locations":["Central
        US EUAP","East US 2 EUAP","North Central US (Stage)","West US 2","Southeast
        Asia","Sweden Central","Canada Central","West Europe","North Europe","East
        US","East US 2","East Asia","Australia East","Germany West Central","Japan
        East","UK South","West US","Central US","North Central US","South Central
        US","Korea Central","Brazil South","West US 3","France Central","South Africa
        North","Norway East","Switzerland North","UAE North","Canada East","West Central
        US","UK West","Central India","Switzerland West","Italy North","Poland Central"],"apiVersions":["2024-03-01","2024-02-02-preview","2023-11-02-preview","2023-08-01-preview","2023-05-02-preview","2023-05-01","2023-04-01-preview","2022-11-01-preview"],"defaultApiVersion":"2023-05-01","capabilities":"None"},{"resourceType":"locations/containerappsjobOperationStatuses","locations":["Central
        US EUAP","East US 2 EUAP","North Central US (Stage)","West US 2","Southeast
        Asia","Sweden Central","Canada Central","West Europe","North Europe","East
        US","East US 2","East Asia","Australia East","Germany West Central","Japan
        East","UK South","West US","Central US","North Central US","South Central
        US","Korea Central","Brazil South","West US 3","France Central","South Africa
        North","Norway East","Switzerland North","UAE North","Canada East","West Central
        US","UK West","Central India","Switzerland West","Italy North","Poland Central"],"apiVersions":["2024-03-01","2024-02-02-preview","2023-11-02-preview","2023-08-01-preview","2023-05-02-preview","2023-05-01","2023-04-01-preview","2022-11-01-preview"],"defaultApiVersion":"2023-05-01","capabilities":"None"},{"resourceType":"locations/sourceControlOperationResults","locations":["Central
        US EUAP","East US 2 EUAP","North Central US (Stage)","West US 2","Southeast
        Asia","Sweden Central","Canada Central","West Europe","North Europe","East
        US","East US 2","East Asia","Australia East","Germany West Central","Japan
        East","UK South","West US","Central US","North Central US","South Central
        US","Korea Central","Brazil South","West US 3","France Central","South Africa
        North","Norway East","Switzerland North","UAE North","Canada East","West Central
        US","UK West","Central India","Switzerland West","Italy North","Poland Central"],"apiVersions":["2024-03-01","2024-02-02-preview","2023-11-02-preview","2023-08-01-preview","2023-05-02-preview","2023-05-01","2023-04-01-preview","2022-11-01-preview","2022-10-01","2022-06-01-preview","2022-03-01"],"defaultApiVersion":"2023-05-01","capabilities":"None"},{"resourceType":"locations/sourceControlOperationStatuses","locations":["Central
        US EUAP","East US 2 EUAP","North Central US (Stage)","West US 2","Southeast
        Asia","Sweden Central","Canada Central","West Europe","North Europe","East
        US","East US 2","East Asia","Australia East","Germany West Central","Japan
        East","UK South","West US","Central US","North Central US","South Central
        US","Korea Central","Brazil South","West US 3","France Central","South Africa
        North","Norway East","Switzerland North","UAE North","Canada East","West Central
        US","UK West","Central India","Switzerland West","Italy North","Poland Central"],"apiVersions":["2024-03-01","2024-02-02-preview","2023-11-02-preview","2023-08-01-preview","2023-05-02-preview","2023-05-01","2023-04-01-preview","2022-11-01-preview","2022-10-01","2022-06-01-preview","2022-03-01"],"defaultApiVersion":"2023-05-01","capabilities":"None"},{"resourceType":"locations/usages","locations":["Central
        US EUAP","East US 2 EUAP","North Central US (Stage)","West US 2","Southeast
        Asia","Sweden Central","Canada Central","West Europe","North Europe","East
        US","East US 2","East Asia","Australia East","Germany West Central","Japan
        East","UK South","West US","Central US","North Central US","South Central
        US","Korea Central","Brazil South","West US 3","France Central","South Africa
        North","Norway East","Switzerland North","UAE North","Canada East","West Central
        US","UK West","Central India","Switzerland West","Italy North","Poland Central"],"apiVersions":["2024-03-01","2024-02-02-preview","2023-11-02-preview","2023-08-01-preview","2023-05-02-preview"],"defaultApiVersion":"2023-05-02-preview","capabilities":"None"},{"resourceType":"connectedEnvironments","locations":["Central
        US EUAP","East US 2 EUAP","North Central US (Stage)","North Central US","East
        US","East Asia","West Europe","Southeast Asia"],"apiVersions":["2024-03-01","2024-02-02-preview","2023-11-02-preview","2023-08-01-preview","2023-05-02-preview","2023-05-01","2023-04-01-preview","2022-11-01-preview","2022-10-01","2022-06-01-preview"],"defaultApiVersion":"2023-05-01","capabilities":"CrossResourceGroupResourceMove,
        CrossSubscriptionResourceMove, SupportsTags, SupportsLocation"},{"resourceType":"connectedEnvironments/certificates","locations":["Central
        US EUAP","East US 2 EUAP","North Central US (Stage)","North Central US","East
        US","East Asia","West Europe","Southeast Asia"],"apiVersions":["2024-03-01","2024-02-02-preview","2023-11-02-preview","2023-08-01-preview","2023-05-02-preview","2023-05-01","2023-04-01-preview","2022-11-01-preview","2022-10-01","2022-06-01-preview"],"defaultApiVersion":"2023-05-01","capabilities":"CrossResourceGroupResourceMove,
        CrossSubscriptionResourceMove, SupportsTags, SupportsLocation"},{"resourceType":"locations/connectedEnvironmentOperationResults","locations":["Central
        US EUAP","East US 2 EUAP","North Central US (Stage)","North Central US","East
        US","East Asia","West Europe","Southeast Asia"],"apiVersions":["2024-03-01","2024-02-02-preview","2023-11-02-preview","2023-08-01-preview","2023-05-02-preview","2023-05-01","2023-04-01-preview","2022-11-01-preview","2022-10-01","2022-06-01-preview"],"defaultApiVersion":"2023-05-01","capabilities":"None"},{"resourceType":"locations/connectedEnvironmentOperationStatuses","locations":["Central
        US EUAP","East US 2 EUAP","North Central US (Stage)","North Central US","East
        US","East Asia","West Europe","Southeast Asia"],"apiVersions":["2024-03-01","2024-02-02-preview","2023-11-02-preview","2023-08-01-preview","2023-05-02-preview","2023-05-01","2023-04-01-preview","2022-11-01-preview","2022-10-01","2022-06-01-preview"],"defaultApiVersion":"2023-05-01","capabilities":"None"},{"resourceType":"locations/managedCertificateOperationStatuses","locations":["Central
        US EUAP","East US 2 EUAP","North Central US (Stage)","West US 2","Southeast
        Asia","Sweden Central","Canada Central","West Europe","North Europe","East
        US","East US 2","East Asia","Australia East","Germany West Central","Japan
        East","UK South","West US","Central US","North Central US","South Central
        US","Korea Central","Brazil South","West US 3","France Central","South Africa
        North","Norway East","Switzerland North","UAE North","Canada East","West Central
        US","UK West","Central India","Switzerland West","Italy North","Poland Central"],"apiVersions":["2024-03-01","2024-02-02-preview","2023-11-02-preview","2023-08-01-preview","2023-05-02-preview","2023-05-01","2023-04-01-preview","2022-11-01-preview"],"defaultApiVersion":"2023-05-01","capabilities":"None"},{"resourceType":"locations/billingMeters","locations":["Central
        US EUAP","East US 2 EUAP","North Central US (Stage)","West US 2","Southeast
        Asia","Sweden Central","Canada Central","West Europe","North Europe","East
        US","East US 2","East Asia","Australia East","Germany West Central","Japan
        East","UK South","West US","Central US","North Central US","South Central
        US","Korea Central","Brazil South","West US 3","France Central","South Africa
        North","Norway East","Switzerland North","UAE North","Canada East","West Central
        US","UK West","Central India","Switzerland West","Italy North","Poland Central"],"apiVersions":["2024-03-01","2024-02-02-preview","2023-11-02-preview","2023-08-01-preview","2023-05-02-preview","2023-05-01","2023-04-01-preview","2022-11-01-preview","2022-10-01","2022-06-01-preview"],"defaultApiVersion":"2023-05-01","capabilities":"None"},{"resourceType":"locations/availableManagedEnvironmentsWorkloadProfileTypes","locations":["Central
        US EUAP","East US 2 EUAP","North Central US (Stage)","West US 2","Southeast
        Asia","Sweden Central","Canada Central","West Europe","North Europe","East
        US","East US 2","East Asia","Australia East","Germany West Central","Japan
        East","UK South","West US","Central US","North Central US","South Central
        US","Korea Central","Brazil South","West US 3","France Central","South Africa
        North","Norway East","Switzerland North","UAE North","Canada East","West Central
        US","UK West","Central India","Switzerland West","Italy North","Poland Central"],"apiVersions":["2024-03-01","2024-02-02-preview","2023-11-02-preview","2023-08-01-preview","2023-05-02-preview","2023-05-01","2023-04-01-preview","2022-11-01-preview","2022-10-01","2022-06-01-preview"],"defaultApiVersion":"2023-05-01","capabilities":"None"},{"resourceType":"getCustomDomainVerificationId","locations":["Central
        US EUAP","East US 2 EUAP","North Central US (Stage)","West US 2","Southeast
        Asia","Sweden Central","Canada Central","West Europe","North Europe","East
        US","East US 2","East Asia","Australia East","Germany West Central","Japan
        East","UK South","West US","Central US","North Central US","South Central
        US","Korea Central","Brazil South","West US 3","France Central","South Africa
        North","Norway East","Switzerland North","UAE North","Canada East","West Central
        US","UK West","Central India","Italy North","Poland Central","Switzerland
        West"],"apiVersions":["2024-03-01","2024-02-02-preview","2023-11-02-preview","2023-08-01-preview","2023-05-02-preview"],"defaultApiVersion":"2023-05-02-preview","capabilities":"None"},{"resourceType":"builders","locations":["Central
        US EUAP","East US 2 EUAP","North Central US (Stage)","West US 2","Southeast
        Asia","Sweden Central","Canada Central","West Europe","North Europe","East
        US","East US 2","East Asia","Australia East","Germany West Central","Japan
        East","UK South","West US","Central US","North Central US","South Central
        US","Korea Central","Brazil South","West US 3","France Central","South Africa
        North","Norway East","Switzerland North","UAE North","Canada East","West Central
        US","UK West","Central India","Switzerland West","Italy North","Poland Central"],"apiVersions":["2024-02-02-preview","2023-11-02-preview","2023-08-01-preview"],"defaultApiVersion":"2023-08-01-preview","capabilities":"CrossResourceGroupResourceMove,
        CrossSubscriptionResourceMove, SystemAssignedResourceIdentity, SupportsTags,
        SupportsLocation"},{"resourceType":"builders/builds","locations":["Central
        US EUAP","East US 2 EUAP","North Central US (Stage)","West US 2","Southeast
        Asia","Sweden Central","Canada Central","West Europe","North Europe","East
        US","East US 2","East Asia","Australia East","Germany West Central","Japan
        East","UK South","West US","Central US","North Central US","South Central
        US","Korea Central","Brazil South","West US 3","France Central","South Africa
        North","Norway East","Switzerland North","UAE North","Canada East","West Central
        US","UK West","Central India","Switzerland West","Italy North","Poland Central"],"apiVersions":["2024-02-02-preview","2023-11-02-preview","2023-08-01-preview"],"defaultApiVersion":"2023-08-01-preview","capabilities":"None"},{"resourceType":"builders/patches","locations":["North
        Central US (Stage)","Central US EUAP","East US 2 EUAP","West US 2","Southeast
        Asia","Sweden Central","Canada Central","West Europe","North Europe","East
        US","East US 2","East Asia","Australia East","Germany West Central","Japan
        East","UK South","West US","Central US","North Central US","South Central
        US","Korea Central","Brazil South","West US 3","France Central","South Africa
        North","Norway East","Switzerland North","UAE North","Canada East","West Central
        US","UK West","Central India","Switzerland West","Italy North","Poland Central"],"apiVersions":["2024-02-02-preview","2023-11-02-preview","2023-08-01-preview"],"defaultApiVersion":"2023-08-01-preview","capabilities":"None"},{"resourceType":"locations/OperationResults","locations":["Central
        US EUAP","East US 2 EUAP","North Central US (Stage)","West US 2","Southeast
        Asia","Sweden Central","Canada Central","West Europe","North Europe","East
        US","East US 2","East Asia","Australia East","Germany West Central","Japan
        East","UK South","West US","Central US","North Central US","South Central
        US","Korea Central","Brazil South","West US 3","France Central","South Africa
        North","Norway East","Switzerland North","UAE North","Canada East","West Central
        US","UK West","Central India","Switzerland West","Italy North","Poland Central"],"apiVersions":["2024-02-02-preview","2023-11-02-preview","2023-08-01-preview"],"defaultApiVersion":"2023-08-01-preview","capabilities":"None"},{"resourceType":"locations/OperationStatuses","locations":["Central
        US EUAP","East US 2 EUAP","North Central US (Stage)","West US 2","Southeast
        Asia","Sweden Central","Canada Central","West Europe","North Europe","East
        US","East US 2","East Asia","Australia East","Germany West Central","Japan
        East","UK South","West US","Central US","North Central US","South Central
        US","Korea Central","Brazil South","West US 3","France Central","South Africa
        North","Norway East","Switzerland North","UAE North","Canada East","West Central
        US","UK West","Central India","Switzerland West","Italy North","Poland Central"],"apiVersions":["2024-02-02-preview","2023-11-02-preview","2023-08-01-preview"],"defaultApiVersion":"2023-08-01-preview","capabilities":"None"},{"resourceType":"managedEnvironments/dotNetComponents","locations":["Central
        US EUAP","East US 2 EUAP","North Central US (Stage)","West US 2","Southeast
        Asia","Sweden Central","Canada Central","West Europe","North Europe","East
        US","East US 2","East Asia","Australia East","Germany West Central","Japan
        East","UK South","West US","Central US","North Central US","South Central
        US","Korea Central","Brazil South","West US 3","France Central","South Africa
        North","Norway East","Switzerland North","UAE North","Canada East","West Central
        US","UK West","Central India","Switzerland West","Italy North","Poland Central"],"apiVersions":["2024-02-02-preview","2023-11-02-preview"],"defaultApiVersion":"2023-11-02-preview","capabilities":"None"},{"resourceType":"managedEnvironments/javaComponents","locations":["Central
        US EUAP","East US 2 EUAP","North Central US (Stage)","West US 2","Southeast
        Asia","Sweden Central","Canada Central","West Europe","North Europe","East
        US","East US 2","East Asia","Australia East","Germany West Central","Japan
        East","UK South","West US","Central US","North Central US","South Central
        US","Korea Central","Brazil South","West US 3","France Central","South Africa
        North","Norway East","Switzerland North","UAE North","Canada East","West Central
        US","UK West","Central India","Switzerland West","Italy North","Poland Central"],"apiVersions":["2024-02-02-preview","2023-11-02-preview"],"defaultApiVersion":"2023-11-02-preview","capabilities":"None"},{"resourceType":"managedEnvironments/daprComponents","locations":["Central
        US EUAP","East US 2 EUAP","North Central US (Stage)","West US 2","Southeast
        Asia","Sweden Central","Canada Central","West Europe","North Europe","East
        US","East US 2","East Asia","Australia East","Germany West Central","Japan
        East","UK South","West US","Central US","North Central US","South Central
        US","Korea Central","Brazil South","West US 3","France Central","South Africa
        North","Norway East","Switzerland North","UAE North","Canada East","West Central
        US","UK West","Central India","Switzerland West","Italy North","Poland Central"],"apiVersions":["2024-03-01","2024-02-02-preview","2023-11-02-preview","2023-08-01-preview","2023-05-02-preview","2023-05-01","2023-04-01-preview","2022-11-01-preview","2022-10-01","2022-06-01-preview","2022-03-01"],"defaultApiVersion":"2023-05-01","capabilities":"None"},{"resourceType":"functions","locations":["North
        Central US (Stage)","Central US EUAP","West Central US"],"apiVersions":["2024-02-02-preview"],"capabilities":"SupportsExtension"}],"registrationState":"Registered","registrationPolicy":"RegistrationRequired"}'
    headers:
      cache-control:
      - no-cache
      content-length:
      - '28714'
      content-type:
      - application/json; charset=utf-8
      date:
      - Mon, 06 May 2024 07:16:05 GMT
      expires:
      - '-1'
      pragma:
      - no-cache
      strict-transport-security:
      - max-age=31536000; includeSubDomains
      x-cache:
      - CONFIG_NOCACHE
      x-content-type-options:
      - nosniff
      x-msedge-ref:
      - 'Ref A: CF4C56B691944E7AA4AC5DB0D5329B32 Ref B: TYO201100114047 Ref C: 2024-05-06T07:16:06Z'
    status:
      code: 200
      message: OK
- request:
    body: null
    headers:
      Accept:
      - '*/*'
      Accept-Encoding:
      - gzip, deflate
      CommandName:
      - containerapp env show
      Connection:
      - keep-alive
      ParameterSetName:
      - -g -n
      User-Agent:
      - python/3.10.11 (Windows-10-10.0.22631-SP0) AZURECLI/2.60.0
    method: GET
    uri: https://management.azure.com/subscriptions/00000000-0000-0000-0000-000000000000/resourceGroups/client.env_rg_northcentralusstage/providers/Microsoft.App/managedEnvironments/env-northcentralusstage?api-version=2024-02-02-preview
  response:
    body:
      string: '{"id":"/subscriptions/00000000-0000-0000-0000-000000000000/resourceGroups/client.env_rg_northcentralusstage/providers/Microsoft.App/managedEnvironments/env-northcentralusstage","name":"env-northcentralusstage","type":"Microsoft.App/managedEnvironments","location":"North
        Central US (Stage)","systemData":{"createdBy":"xinyupang@microsoft.com","createdByType":"User","createdAt":"2024-01-15T03:34:09.162828","lastModifiedBy":"xinyupang@microsoft.com","lastModifiedByType":"User","lastModifiedAt":"2024-01-15T03:34:09.162828"},"properties":{"provisioningState":"Succeeded","daprAIInstrumentationKey":null,"daprAIConnectionString":null,"vnetConfiguration":null,"defaultDomain":"mangowater-e5cfe1d3.northcentralusstage.azurecontainerapps.io","staticIp":"52.154.232.229","appLogsConfiguration":{"destination":null,"logAnalyticsConfiguration":null},"openTelemetryConfiguration":null,"zoneRedundant":false,"kedaConfiguration":{"version":"2.12.1"},"daprConfiguration":{"version":"1.12.5"},"eventStreamEndpoint":"https://northcentralusstage.azurecontainerapps.dev/subscriptions/00000000-0000-0000-0000-000000000000/resourceGroups/client.env_rg_northcentralusstage/managedEnvironments/env-northcentralusstage/eventstream","customDomainConfiguration":{"customDomainVerificationId":"D3F71C85EB6552E36A89A3E4A080C3CFB00181670B659B0003264FC673AA9B00","dnsSuffix":null,"certificateKeyVaultProperties":null,"certificateValue":null,"certificatePassword":null,"thumbprint":null,"subjectName":null,"expirationDate":null},"workloadProfiles":[{"workloadProfileType":"Consumption","name":"Consumption"}],"appInsightsConfiguration":null,"infrastructureResourceGroup":null,"peerAuthentication":{"mtls":{"enabled":false}},"peerTrafficConfiguration":{"encryption":{"enabled":false}}}}'
    headers:
      api-supported-versions:
      - 2022-03-01, 2022-06-01-preview, 2022-10-01, 2022-11-01-preview, 2023-04-01-preview,
        2023-05-01, 2023-05-02-preview, 2023-08-01-preview, 2023-11-02-preview, 2024-02-02-preview,
        2024-03-01
      cache-control:
      - no-cache
      content-length:
      - '1758'
      content-type:
      - application/json; charset=utf-8
      date:
      - Mon, 06 May 2024 07:16:07 GMT
      expires:
      - '-1'
      pragma:
      - no-cache
      strict-transport-security:
      - max-age=31536000; includeSubDomains
      vary:
      - Accept-Encoding
      x-cache:
      - CONFIG_NOCACHE
      x-content-type-options:
      - nosniff
      x-msedge-ref:
      - 'Ref A: 21BE5E9CA924434AAC907404A6DD3DA6 Ref B: TYO201151005023 Ref C: 2024-05-06T07:16:07Z'
      x-powered-by:
      - ASP.NET
    status:
      code: 200
      message: OK
- request:
    body: null
    headers:
      Accept:
      - application/json
      Accept-Encoding:
      - gzip, deflate
      CommandName:
      - containerapp create
      Connection:
      - keep-alive
      ParameterSetName:
      - -g -n --image --ingress --target-port --environment --scale-rule-name --scale-rule-http-concurrency
        --scale-rule-auth --scale-rule-metadata
      User-Agent:
      - AZURECLI/2.60.0 azsdk-python-core/1.28.0 Python/3.10.11 (Windows-10-10.0.22631-SP0)
    method: GET
    uri: https://management.azure.com/subscriptions/00000000-0000-0000-0000-000000000000/providers/Microsoft.App?api-version=2022-09-01
  response:
    body:
      string: '{"id":"/subscriptions/00000000-0000-0000-0000-000000000000/providers/Microsoft.App","namespace":"Microsoft.App","authorizations":[{"applicationId":"7e3bc4fd-85a3-4192-b177-5b8bfc87f42c","roleDefinitionId":"39a74f72-b40f-4bdc-b639-562fe2260bf0"},{"applicationId":"3734c1a4-2bed-4998-a37a-ff1a9e7bf019","roleDefinitionId":"5c779a4f-5cb2-4547-8c41-478d9be8ba90"},{"applicationId":"55ebbb62-3b9c-49fd-9b87-9595226dd4ac","roleDefinitionId":"e49ca620-7992-4561-a7df-4ed67dad77b5","managedByRoleDefinitionId":"9e3af657-a8ff-583c-a75c-2fe7c4bcb635"},{"applicationId":"1459b1f6-7a5b-4300-93a2-44b4a651759f","roleDefinitionId":"3c5f1b29-9e3d-4a22-b5d6-9ff4e5a37974"}],"resourceTypes":[{"resourceType":"managedEnvironments","locations":["North
        Central US (Stage)","Central US EUAP","East US 2 EUAP","West US 2","Southeast
        Asia","Sweden Central","Canada Central","West Europe","North Europe","East
        US","East US 2","East Asia","Australia East","Germany West Central","Japan
        East","UK South","West US","Central US","North Central US","South Central
        US","Korea Central","Brazil South","West US 3","France Central","South Africa
        North","Norway East","Switzerland North","UAE North","Canada East","West Central
        US","UK West","Central India","Switzerland West","Italy North","Poland Central"],"apiVersions":["2024-03-01","2024-02-02-preview","2023-11-02-preview","2023-08-01-preview","2023-05-02-preview","2023-05-01","2023-04-01-preview","2022-11-01-preview","2022-10-01","2022-06-01-preview","2022-03-01"],"defaultApiVersion":"2023-05-01","capabilities":"CrossResourceGroupResourceMove,
        CrossSubscriptionResourceMove, SystemAssignedResourceIdentity, SupportsTags,
        SupportsLocation"},{"resourceType":"operations","locations":["North Central
        US (Stage)","Central US EUAP","East US 2 EUAP","West US 2","Southeast Asia","Sweden
        Central","Canada Central","West Europe","North Europe","East US","East US
        2","East Asia","Australia East","Germany West Central","Japan East","UK South","West
        US","Central US","North Central US","South Central US","Korea Central","Brazil
        South","West US 3","France Central","South Africa North","Norway East","Switzerland
        North","UAE North","Canada East","West Central US","UK West","Central India","Italy
        North","Poland Central"],"apiVersions":["2024-02-02-preview","2023-11-02-preview","2023-08-01-preview","2023-05-02-preview","2023-05-01","2023-04-01-preview","2023-02-01","2022-11-01-preview","2022-10-01","2022-06-01-preview","2022-03-01"],"defaultApiVersion":"2023-11-02-preview","capabilities":"None"},{"resourceType":"managedEnvironments/certificates","locations":["Central
        US EUAP","East US 2 EUAP","North Central US (Stage)","West US 2","Southeast
        Asia","Sweden Central","Canada Central","West Europe","North Europe","East
        US","East US 2","East Asia","Australia East","Germany West Central","Japan
        East","UK South","West US","Central US","North Central US","South Central
        US","Korea Central","Brazil South","West US 3","France Central","South Africa
        North","Norway East","Switzerland North","UAE North","Canada East","West Central
        US","UK West","Central India","Switzerland West","Italy North","Poland Central"],"apiVersions":["2024-03-01","2024-02-02-preview","2023-11-02-preview","2023-08-01-preview","2023-05-02-preview","2023-05-01","2023-04-01-preview","2022-11-01-preview","2022-10-01","2022-06-01-preview","2022-03-01"],"defaultApiVersion":"2023-05-01","capabilities":"CrossResourceGroupResourceMove,
        CrossSubscriptionResourceMove, SupportsTags, SupportsLocation"},{"resourceType":"managedEnvironments/managedCertificates","locations":["Central
        US EUAP","East US 2 EUAP","North Central US (Stage)","West US 2","Southeast
        Asia","Sweden Central","Canada Central","West Europe","North Europe","East
        US","East US 2","East Asia","Australia East","Germany West Central","Japan
        East","UK South","West US","Central US","North Central US","South Central
        US","Korea Central","Brazil South","West US 3","France Central","South Africa
        North","Norway East","Switzerland North","UAE North","Canada East","West Central
        US","UK West","Central India","Switzerland West","Italy North","Poland Central"],"apiVersions":["2024-03-01","2024-02-02-preview","2023-11-02-preview","2023-08-01-preview","2023-05-02-preview","2023-05-01","2023-04-01-preview","2022-11-01-preview"],"defaultApiVersion":"2023-05-01","capabilities":"CrossResourceGroupResourceMove,
        CrossSubscriptionResourceMove, SupportsTags, SupportsLocation"},{"resourceType":"containerApps","locations":["Central
        US EUAP","East US 2 EUAP","North Central US (Stage)","West US 2","Southeast
        Asia","Sweden Central","Canada Central","West Europe","North Europe","East
        US","East US 2","East Asia","Australia East","Germany West Central","Japan
        East","UK South","West US","Central US","North Central US","South Central
        US","Korea Central","Brazil South","West US 3","France Central","South Africa
        North","Norway East","Switzerland North","UAE North","Canada East","West Central
        US","UK West","Central India","Switzerland West","Italy North","Poland Central"],"apiVersions":["2024-03-01","2024-02-02-preview","2023-11-02-preview","2023-08-01-preview","2023-05-02-preview","2023-05-01","2023-04-01-preview","2022-11-01-preview","2022-10-01","2022-06-01-preview","2022-03-01"],"defaultApiVersion":"2023-05-01","capabilities":"CrossResourceGroupResourceMove,
        CrossSubscriptionResourceMove, SystemAssignedResourceIdentity, SupportsTags,
        SupportsLocation"},{"resourceType":"containerApps/privateEndpointConnectionProxies","locations":["Central
        US EUAP","East US 2 EUAP","North Central US (Stage)","West US 2","Southeast
        Asia","Sweden Central","Canada Central","West Europe","North Europe","East
        US","East US 2","East Asia","Australia East","Germany West Central","Japan
        East","UK South","West US","Central US","North Central US","South Central
        US","Korea Central","Brazil South","West US 3","France Central","South Africa
        North","Norway East","Switzerland North","UAE North","Canada East","West Central
        US","UK West","Central India","Switzerland West","Italy North","Poland Central"],"apiVersions":["2024-02-02-preview","2023-11-02-preview"],"defaultApiVersion":"2023-11-02-preview","capabilities":"None"},{"resourceType":"managedEnvironments/privateEndpointConnectionProxies","locations":["Central
        US EUAP","East US 2 EUAP","North Central US (Stage)","West US 2","Southeast
        Asia","Sweden Central","Canada Central","West Europe","North Europe","East
        US","East US 2","East Asia","Australia East","Germany West Central","Japan
        East","UK South","West US","Central US","North Central US","South Central
        US","Korea Central","Brazil South","West US 3","France Central","South Africa
        North","Norway East","Switzerland North","UAE North","Canada East","West Central
        US","UK West","Central India","Switzerland West","Italy North","Poland Central"],"apiVersions":["2024-02-02-preview","2023-11-02-preview"],"defaultApiVersion":"2023-11-02-preview","capabilities":"None"},{"resourceType":"sessionPools","locations":["Central
        US EUAP","East US 2 EUAP","North Central US (Stage)","West US 2","Southeast
        Asia","Sweden Central","Canada Central","West Europe","North Europe","East
        US","East US 2","East Asia","Australia East","Germany West Central","Japan
        East","UK South","West US","Central US","North Central US","South Central
        US","Korea Central","Brazil South","West US 3","France Central","South Africa
        North","Norway East","Switzerland North","UAE North","Canada East","West Central
        US","UK West","Central India","Switzerland West","Italy North","Poland Central"],"apiVersions":["2024-02-02-preview","2023-11-02-preview","2023-08-01-preview"],"defaultApiVersion":"2023-08-01-preview","capabilities":"CrossResourceGroupResourceMove,
        CrossSubscriptionResourceMove, SystemAssignedResourceIdentity, SupportsTags,
        SupportsLocation"},{"resourceType":"jobs","locations":["Central US EUAP","East
        US 2 EUAP","North Central US (Stage)","West US 2","Southeast Asia","Sweden
        Central","Canada Central","West Europe","North Europe","East US","East US
        2","East Asia","Australia East","Germany West Central","Japan East","UK South","West
        US","Central US","North Central US","South Central US","Korea Central","Brazil
        South","West US 3","France Central","South Africa North","Norway East","Switzerland
        North","UAE North","Canada East","West Central US","UK West","Central India","Switzerland
        West","Italy North","Poland Central"],"apiVersions":["2024-03-01","2024-02-02-preview","2023-11-02-preview","2023-08-01-preview","2023-05-02-preview","2023-05-01","2023-04-01-preview","2022-11-01-preview"],"defaultApiVersion":"2023-05-01","capabilities":"CrossResourceGroupResourceMove,
        CrossSubscriptionResourceMove, SystemAssignedResourceIdentity, SupportsTags,
        SupportsLocation"},{"resourceType":"locations","locations":[],"apiVersions":["2024-03-01","2024-02-02-preview","2023-11-02-preview","2023-08-01-preview","2023-05-02-preview","2023-05-01","2023-04-01-preview","2022-11-01-preview","2022-10-01","2022-06-01-preview","2022-03-01"],"defaultApiVersion":"2023-05-01","capabilities":"None"},{"resourceType":"locations/managedEnvironmentOperationResults","locations":["Central
        US EUAP","East US 2 EUAP","North Central US (Stage)","West US 2","Southeast
        Asia","Sweden Central","Canada Central","West Europe","North Europe","East
        US","East US 2","East Asia","Australia East","Germany West Central","Japan
        East","UK South","West US","Central US","North Central US","South Central
        US","Korea Central","Brazil South","West US 3","France Central","South Africa
        North","Norway East","Switzerland North","UAE North","Canada East","West Central
        US","UK West","Central India","Switzerland West","Italy North","Poland Central"],"apiVersions":["2024-03-01","2024-02-02-preview","2023-11-02-preview","2023-08-01-preview","2023-05-02-preview","2023-05-01","2023-04-01-preview","2022-11-01-preview","2022-10-01","2022-06-01-preview","2022-03-01"],"defaultApiVersion":"2023-05-01","capabilities":"None"},{"resourceType":"locations/managedEnvironmentOperationStatuses","locations":["Central
        US EUAP","East US 2 EUAP","North Central US (Stage)","West US 2","Southeast
        Asia","Sweden Central","Canada Central","West Europe","North Europe","East
        US","East US 2","East Asia","Australia East","Germany West Central","Japan
        East","UK South","West US","Central US","North Central US","South Central
        US","Korea Central","Brazil South","West US 3","France Central","South Africa
        North","Norway East","Switzerland North","UAE North","Canada East","West Central
        US","UK West","Central India","Switzerland West","Italy North","Poland Central"],"apiVersions":["2024-03-01","2024-02-02-preview","2023-11-02-preview","2023-08-01-preview","2023-05-02-preview","2023-05-01","2023-04-01-preview","2022-11-01-preview","2022-10-01","2022-06-01-preview","2022-03-01"],"defaultApiVersion":"2023-05-01","capabilities":"None"},{"resourceType":"locations/containerappOperationResults","locations":["Central
        US EUAP","East US 2 EUAP","North Central US (Stage)","West US 2","Southeast
        Asia","Sweden Central","Canada Central","West Europe","North Europe","East
        US","East US 2","East Asia","Australia East","Germany West Central","Japan
        East","UK South","West US","Central US","North Central US","South Central
        US","Korea Central","Brazil South","West US 3","France Central","South Africa
        North","Norway East","Switzerland North","UAE North","Canada East","West Central
        US","UK West","Central India","Switzerland West","Italy North","Poland Central"],"apiVersions":["2024-03-01","2024-02-02-preview","2023-11-02-preview","2023-08-01-preview","2023-05-02-preview","2023-05-01","2023-04-01-preview","2022-11-01-preview","2022-10-01","2022-06-01-preview","2022-03-01"],"defaultApiVersion":"2023-05-01","capabilities":"None"},{"resourceType":"locations/containerappOperationStatuses","locations":["Central
        US EUAP","East US 2 EUAP","North Central US (Stage)","West US 2","Southeast
        Asia","Sweden Central","Canada Central","West Europe","North Europe","East
        US","East US 2","East Asia","Australia East","Germany West Central","Japan
        East","UK South","West US","Central US","North Central US","South Central
        US","Korea Central","Brazil South","West US 3","France Central","South Africa
        North","Norway East","Switzerland North","UAE North","Canada East","West Central
        US","UK West","Central India","Switzerland West","Italy North","Poland Central"],"apiVersions":["2024-03-01","2024-02-02-preview","2023-11-02-preview","2023-08-01-preview","2023-05-02-preview","2023-05-01","2023-04-01-preview","2022-11-01-preview","2022-10-01","2022-06-01-preview","2022-03-01"],"defaultApiVersion":"2023-05-01","capabilities":"None"},{"resourceType":"locations/containerappsjobOperationResults","locations":["Central
        US EUAP","East US 2 EUAP","North Central US (Stage)","West US 2","Southeast
        Asia","Sweden Central","Canada Central","West Europe","North Europe","East
        US","East US 2","East Asia","Australia East","Germany West Central","Japan
        East","UK South","West US","Central US","North Central US","South Central
        US","Korea Central","Brazil South","West US 3","France Central","South Africa
        North","Norway East","Switzerland North","UAE North","Canada East","West Central
        US","UK West","Central India","Switzerland West","Italy North","Poland Central"],"apiVersions":["2024-03-01","2024-02-02-preview","2023-11-02-preview","2023-08-01-preview","2023-05-02-preview","2023-05-01","2023-04-01-preview","2022-11-01-preview"],"defaultApiVersion":"2023-05-01","capabilities":"None"},{"resourceType":"locations/containerappsjobOperationStatuses","locations":["Central
        US EUAP","East US 2 EUAP","North Central US (Stage)","West US 2","Southeast
        Asia","Sweden Central","Canada Central","West Europe","North Europe","East
        US","East US 2","East Asia","Australia East","Germany West Central","Japan
        East","UK South","West US","Central US","North Central US","South Central
        US","Korea Central","Brazil South","West US 3","France Central","South Africa
        North","Norway East","Switzerland North","UAE North","Canada East","West Central
        US","UK West","Central India","Switzerland West","Italy North","Poland Central"],"apiVersions":["2024-03-01","2024-02-02-preview","2023-11-02-preview","2023-08-01-preview","2023-05-02-preview","2023-05-01","2023-04-01-preview","2022-11-01-preview"],"defaultApiVersion":"2023-05-01","capabilities":"None"},{"resourceType":"locations/sourceControlOperationResults","locations":["Central
        US EUAP","East US 2 EUAP","North Central US (Stage)","West US 2","Southeast
        Asia","Sweden Central","Canada Central","West Europe","North Europe","East
        US","East US 2","East Asia","Australia East","Germany West Central","Japan
        East","UK South","West US","Central US","North Central US","South Central
        US","Korea Central","Brazil South","West US 3","France Central","South Africa
        North","Norway East","Switzerland North","UAE North","Canada East","West Central
        US","UK West","Central India","Switzerland West","Italy North","Poland Central"],"apiVersions":["2024-03-01","2024-02-02-preview","2023-11-02-preview","2023-08-01-preview","2023-05-02-preview","2023-05-01","2023-04-01-preview","2022-11-01-preview","2022-10-01","2022-06-01-preview","2022-03-01"],"defaultApiVersion":"2023-05-01","capabilities":"None"},{"resourceType":"locations/sourceControlOperationStatuses","locations":["Central
        US EUAP","East US 2 EUAP","North Central US (Stage)","West US 2","Southeast
        Asia","Sweden Central","Canada Central","West Europe","North Europe","East
        US","East US 2","East Asia","Australia East","Germany West Central","Japan
        East","UK South","West US","Central US","North Central US","South Central
        US","Korea Central","Brazil South","West US 3","France Central","South Africa
        North","Norway East","Switzerland North","UAE North","Canada East","West Central
        US","UK West","Central India","Switzerland West","Italy North","Poland Central"],"apiVersions":["2024-03-01","2024-02-02-preview","2023-11-02-preview","2023-08-01-preview","2023-05-02-preview","2023-05-01","2023-04-01-preview","2022-11-01-preview","2022-10-01","2022-06-01-preview","2022-03-01"],"defaultApiVersion":"2023-05-01","capabilities":"None"},{"resourceType":"locations/usages","locations":["Central
        US EUAP","East US 2 EUAP","North Central US (Stage)","West US 2","Southeast
        Asia","Sweden Central","Canada Central","West Europe","North Europe","East
        US","East US 2","East Asia","Australia East","Germany West Central","Japan
        East","UK South","West US","Central US","North Central US","South Central
        US","Korea Central","Brazil South","West US 3","France Central","South Africa
        North","Norway East","Switzerland North","UAE North","Canada East","West Central
        US","UK West","Central India","Switzerland West","Italy North","Poland Central"],"apiVersions":["2024-03-01","2024-02-02-preview","2023-11-02-preview","2023-08-01-preview","2023-05-02-preview"],"defaultApiVersion":"2023-05-02-preview","capabilities":"None"},{"resourceType":"connectedEnvironments","locations":["Central
        US EUAP","East US 2 EUAP","North Central US (Stage)","North Central US","East
        US","East Asia","West Europe","Southeast Asia"],"apiVersions":["2024-03-01","2024-02-02-preview","2023-11-02-preview","2023-08-01-preview","2023-05-02-preview","2023-05-01","2023-04-01-preview","2022-11-01-preview","2022-10-01","2022-06-01-preview"],"defaultApiVersion":"2023-05-01","capabilities":"CrossResourceGroupResourceMove,
        CrossSubscriptionResourceMove, SupportsTags, SupportsLocation"},{"resourceType":"connectedEnvironments/certificates","locations":["Central
        US EUAP","East US 2 EUAP","North Central US (Stage)","North Central US","East
        US","East Asia","West Europe","Southeast Asia"],"apiVersions":["2024-03-01","2024-02-02-preview","2023-11-02-preview","2023-08-01-preview","2023-05-02-preview","2023-05-01","2023-04-01-preview","2022-11-01-preview","2022-10-01","2022-06-01-preview"],"defaultApiVersion":"2023-05-01","capabilities":"CrossResourceGroupResourceMove,
        CrossSubscriptionResourceMove, SupportsTags, SupportsLocation"},{"resourceType":"locations/connectedEnvironmentOperationResults","locations":["Central
        US EUAP","East US 2 EUAP","North Central US (Stage)","North Central US","East
        US","East Asia","West Europe","Southeast Asia"],"apiVersions":["2024-03-01","2024-02-02-preview","2023-11-02-preview","2023-08-01-preview","2023-05-02-preview","2023-05-01","2023-04-01-preview","2022-11-01-preview","2022-10-01","2022-06-01-preview"],"defaultApiVersion":"2023-05-01","capabilities":"None"},{"resourceType":"locations/connectedEnvironmentOperationStatuses","locations":["Central
        US EUAP","East US 2 EUAP","North Central US (Stage)","North Central US","East
        US","East Asia","West Europe","Southeast Asia"],"apiVersions":["2024-03-01","2024-02-02-preview","2023-11-02-preview","2023-08-01-preview","2023-05-02-preview","2023-05-01","2023-04-01-preview","2022-11-01-preview","2022-10-01","2022-06-01-preview"],"defaultApiVersion":"2023-05-01","capabilities":"None"},{"resourceType":"locations/managedCertificateOperationStatuses","locations":["Central
        US EUAP","East US 2 EUAP","North Central US (Stage)","West US 2","Southeast
        Asia","Sweden Central","Canada Central","West Europe","North Europe","East
        US","East US 2","East Asia","Australia East","Germany West Central","Japan
        East","UK South","West US","Central US","North Central US","South Central
        US","Korea Central","Brazil South","West US 3","France Central","South Africa
        North","Norway East","Switzerland North","UAE North","Canada East","West Central
        US","UK West","Central India","Switzerland West","Italy North","Poland Central"],"apiVersions":["2024-03-01","2024-02-02-preview","2023-11-02-preview","2023-08-01-preview","2023-05-02-preview","2023-05-01","2023-04-01-preview","2022-11-01-preview"],"defaultApiVersion":"2023-05-01","capabilities":"None"},{"resourceType":"locations/billingMeters","locations":["Central
        US EUAP","East US 2 EUAP","North Central US (Stage)","West US 2","Southeast
        Asia","Sweden Central","Canada Central","West Europe","North Europe","East
        US","East US 2","East Asia","Australia East","Germany West Central","Japan
        East","UK South","West US","Central US","North Central US","South Central
        US","Korea Central","Brazil South","West US 3","France Central","South Africa
        North","Norway East","Switzerland North","UAE North","Canada East","West Central
        US","UK West","Central India","Switzerland West","Italy North","Poland Central"],"apiVersions":["2024-03-01","2024-02-02-preview","2023-11-02-preview","2023-08-01-preview","2023-05-02-preview","2023-05-01","2023-04-01-preview","2022-11-01-preview","2022-10-01","2022-06-01-preview"],"defaultApiVersion":"2023-05-01","capabilities":"None"},{"resourceType":"locations/availableManagedEnvironmentsWorkloadProfileTypes","locations":["Central
        US EUAP","East US 2 EUAP","North Central US (Stage)","West US 2","Southeast
        Asia","Sweden Central","Canada Central","West Europe","North Europe","East
        US","East US 2","East Asia","Australia East","Germany West Central","Japan
        East","UK South","West US","Central US","North Central US","South Central
        US","Korea Central","Brazil South","West US 3","France Central","South Africa
        North","Norway East","Switzerland North","UAE North","Canada East","West Central
        US","UK West","Central India","Switzerland West","Italy North","Poland Central"],"apiVersions":["2024-03-01","2024-02-02-preview","2023-11-02-preview","2023-08-01-preview","2023-05-02-preview","2023-05-01","2023-04-01-preview","2022-11-01-preview","2022-10-01","2022-06-01-preview"],"defaultApiVersion":"2023-05-01","capabilities":"None"},{"resourceType":"getCustomDomainVerificationId","locations":["Central
        US EUAP","East US 2 EUAP","North Central US (Stage)","West US 2","Southeast
        Asia","Sweden Central","Canada Central","West Europe","North Europe","East
        US","East US 2","East Asia","Australia East","Germany West Central","Japan
        East","UK South","West US","Central US","North Central US","South Central
        US","Korea Central","Brazil South","West US 3","France Central","South Africa
        North","Norway East","Switzerland North","UAE North","Canada East","West Central
        US","UK West","Central India","Italy North","Poland Central","Switzerland
        West"],"apiVersions":["2024-03-01","2024-02-02-preview","2023-11-02-preview","2023-08-01-preview","2023-05-02-preview"],"defaultApiVersion":"2023-05-02-preview","capabilities":"None"},{"resourceType":"builders","locations":["Central
        US EUAP","East US 2 EUAP","North Central US (Stage)","West US 2","Southeast
        Asia","Sweden Central","Canada Central","West Europe","North Europe","East
        US","East US 2","East Asia","Australia East","Germany West Central","Japan
        East","UK South","West US","Central US","North Central US","South Central
        US","Korea Central","Brazil South","West US 3","France Central","South Africa
        North","Norway East","Switzerland North","UAE North","Canada East","West Central
        US","UK West","Central India","Switzerland West","Italy North","Poland Central"],"apiVersions":["2024-02-02-preview","2023-11-02-preview","2023-08-01-preview"],"defaultApiVersion":"2023-08-01-preview","capabilities":"CrossResourceGroupResourceMove,
        CrossSubscriptionResourceMove, SystemAssignedResourceIdentity, SupportsTags,
        SupportsLocation"},{"resourceType":"builders/builds","locations":["Central
        US EUAP","East US 2 EUAP","North Central US (Stage)","West US 2","Southeast
        Asia","Sweden Central","Canada Central","West Europe","North Europe","East
        US","East US 2","East Asia","Australia East","Germany West Central","Japan
        East","UK South","West US","Central US","North Central US","South Central
        US","Korea Central","Brazil South","West US 3","France Central","South Africa
        North","Norway East","Switzerland North","UAE North","Canada East","West Central
        US","UK West","Central India","Switzerland West","Italy North","Poland Central"],"apiVersions":["2024-02-02-preview","2023-11-02-preview","2023-08-01-preview"],"defaultApiVersion":"2023-08-01-preview","capabilities":"None"},{"resourceType":"builders/patches","locations":["North
        Central US (Stage)","Central US EUAP","East US 2 EUAP","West US 2","Southeast
        Asia","Sweden Central","Canada Central","West Europe","North Europe","East
        US","East US 2","East Asia","Australia East","Germany West Central","Japan
        East","UK South","West US","Central US","North Central US","South Central
        US","Korea Central","Brazil South","West US 3","France Central","South Africa
        North","Norway East","Switzerland North","UAE North","Canada East","West Central
        US","UK West","Central India","Switzerland West","Italy North","Poland Central"],"apiVersions":["2024-02-02-preview","2023-11-02-preview","2023-08-01-preview"],"defaultApiVersion":"2023-08-01-preview","capabilities":"None"},{"resourceType":"locations/OperationResults","locations":["Central
        US EUAP","East US 2 EUAP","North Central US (Stage)","West US 2","Southeast
        Asia","Sweden Central","Canada Central","West Europe","North Europe","East
        US","East US 2","East Asia","Australia East","Germany West Central","Japan
        East","UK South","West US","Central US","North Central US","South Central
        US","Korea Central","Brazil South","West US 3","France Central","South Africa
        North","Norway East","Switzerland North","UAE North","Canada East","West Central
        US","UK West","Central India","Switzerland West","Italy North","Poland Central"],"apiVersions":["2024-02-02-preview","2023-11-02-preview","2023-08-01-preview"],"defaultApiVersion":"2023-08-01-preview","capabilities":"None"},{"resourceType":"locations/OperationStatuses","locations":["Central
        US EUAP","East US 2 EUAP","North Central US (Stage)","West US 2","Southeast
        Asia","Sweden Central","Canada Central","West Europe","North Europe","East
        US","East US 2","East Asia","Australia East","Germany West Central","Japan
        East","UK South","West US","Central US","North Central US","South Central
        US","Korea Central","Brazil South","West US 3","France Central","South Africa
        North","Norway East","Switzerland North","UAE North","Canada East","West Central
        US","UK West","Central India","Switzerland West","Italy North","Poland Central"],"apiVersions":["2024-02-02-preview","2023-11-02-preview","2023-08-01-preview"],"defaultApiVersion":"2023-08-01-preview","capabilities":"None"},{"resourceType":"managedEnvironments/dotNetComponents","locations":["Central
        US EUAP","East US 2 EUAP","North Central US (Stage)","West US 2","Southeast
        Asia","Sweden Central","Canada Central","West Europe","North Europe","East
        US","East US 2","East Asia","Australia East","Germany West Central","Japan
        East","UK South","West US","Central US","North Central US","South Central
        US","Korea Central","Brazil South","West US 3","France Central","South Africa
        North","Norway East","Switzerland North","UAE North","Canada East","West Central
        US","UK West","Central India","Switzerland West","Italy North","Poland Central"],"apiVersions":["2024-02-02-preview","2023-11-02-preview"],"defaultApiVersion":"2023-11-02-preview","capabilities":"None"},{"resourceType":"managedEnvironments/javaComponents","locations":["Central
        US EUAP","East US 2 EUAP","North Central US (Stage)","West US 2","Southeast
        Asia","Sweden Central","Canada Central","West Europe","North Europe","East
        US","East US 2","East Asia","Australia East","Germany West Central","Japan
        East","UK South","West US","Central US","North Central US","South Central
        US","Korea Central","Brazil South","West US 3","France Central","South Africa
        North","Norway East","Switzerland North","UAE North","Canada East","West Central
        US","UK West","Central India","Switzerland West","Italy North","Poland Central"],"apiVersions":["2024-02-02-preview","2023-11-02-preview"],"defaultApiVersion":"2023-11-02-preview","capabilities":"None"},{"resourceType":"managedEnvironments/daprComponents","locations":["Central
        US EUAP","East US 2 EUAP","North Central US (Stage)","West US 2","Southeast
        Asia","Sweden Central","Canada Central","West Europe","North Europe","East
        US","East US 2","East Asia","Australia East","Germany West Central","Japan
        East","UK South","West US","Central US","North Central US","South Central
        US","Korea Central","Brazil South","West US 3","France Central","South Africa
        North","Norway East","Switzerland North","UAE North","Canada East","West Central
        US","UK West","Central India","Switzerland West","Italy North","Poland Central"],"apiVersions":["2024-03-01","2024-02-02-preview","2023-11-02-preview","2023-08-01-preview","2023-05-02-preview","2023-05-01","2023-04-01-preview","2022-11-01-preview","2022-10-01","2022-06-01-preview","2022-03-01"],"defaultApiVersion":"2023-05-01","capabilities":"None"},{"resourceType":"functions","locations":["North
        Central US (Stage)","Central US EUAP","West Central US"],"apiVersions":["2024-02-02-preview"],"capabilities":"SupportsExtension"}],"registrationState":"Registered","registrationPolicy":"RegistrationRequired"}'
    headers:
      cache-control:
      - no-cache
      content-length:
      - '28714'
      content-type:
      - application/json; charset=utf-8
      date:
      - Mon, 06 May 2024 07:16:08 GMT
      expires:
      - '-1'
      pragma:
      - no-cache
      strict-transport-security:
      - max-age=31536000; includeSubDomains
      x-cache:
      - CONFIG_NOCACHE
      x-content-type-options:
      - nosniff
      x-msedge-ref:
      - 'Ref A: 3BA5392626884431B695B8DF31269986 Ref B: TYO201100115031 Ref C: 2024-05-06T07:16:09Z'
    status:
      code: 200
      message: OK
- request:
    body: null
    headers:
      Accept:
      - '*/*'
      Accept-Encoding:
      - gzip, deflate
      CommandName:
      - containerapp create
      Connection:
      - keep-alive
      ParameterSetName:
      - -g -n --image --ingress --target-port --environment --scale-rule-name --scale-rule-http-concurrency
        --scale-rule-auth --scale-rule-metadata
      User-Agent:
      - python/3.10.11 (Windows-10-10.0.22631-SP0) AZURECLI/2.60.0
    method: GET
    uri: https://management.azure.com/subscriptions/00000000-0000-0000-0000-000000000000/resourceGroups/client.env_rg_northcentralusstage/providers/Microsoft.App/managedEnvironments/env-northcentralusstage?api-version=2024-02-02-preview
  response:
    body:
      string: '{"id":"/subscriptions/00000000-0000-0000-0000-000000000000/resourceGroups/client.env_rg_northcentralusstage/providers/Microsoft.App/managedEnvironments/env-northcentralusstage","name":"env-northcentralusstage","type":"Microsoft.App/managedEnvironments","location":"North
        Central US (Stage)","systemData":{"createdBy":"xinyupang@microsoft.com","createdByType":"User","createdAt":"2024-01-15T03:34:09.162828","lastModifiedBy":"xinyupang@microsoft.com","lastModifiedByType":"User","lastModifiedAt":"2024-01-15T03:34:09.162828"},"properties":{"provisioningState":"Succeeded","daprAIInstrumentationKey":null,"daprAIConnectionString":null,"vnetConfiguration":null,"defaultDomain":"mangowater-e5cfe1d3.northcentralusstage.azurecontainerapps.io","staticIp":"52.154.232.229","appLogsConfiguration":{"destination":null,"logAnalyticsConfiguration":null},"openTelemetryConfiguration":null,"zoneRedundant":false,"kedaConfiguration":{"version":"2.12.1"},"daprConfiguration":{"version":"1.12.5"},"eventStreamEndpoint":"https://northcentralusstage.azurecontainerapps.dev/subscriptions/00000000-0000-0000-0000-000000000000/resourceGroups/client.env_rg_northcentralusstage/managedEnvironments/env-northcentralusstage/eventstream","customDomainConfiguration":{"customDomainVerificationId":"D3F71C85EB6552E36A89A3E4A080C3CFB00181670B659B0003264FC673AA9B00","dnsSuffix":null,"certificateKeyVaultProperties":null,"certificateValue":null,"certificatePassword":null,"thumbprint":null,"subjectName":null,"expirationDate":null},"workloadProfiles":[{"workloadProfileType":"Consumption","name":"Consumption"}],"appInsightsConfiguration":null,"infrastructureResourceGroup":null,"peerAuthentication":{"mtls":{"enabled":false}},"peerTrafficConfiguration":{"encryption":{"enabled":false}}}}'
    headers:
      api-supported-versions:
      - 2022-03-01, 2022-06-01-preview, 2022-10-01, 2022-11-01-preview, 2023-04-01-preview,
        2023-05-01, 2023-05-02-preview, 2023-08-01-preview, 2023-11-02-preview, 2024-02-02-preview,
        2024-03-01
      cache-control:
      - no-cache
      content-length:
      - '1758'
      content-type:
      - application/json; charset=utf-8
      date:
      - Mon, 06 May 2024 07:16:09 GMT
      expires:
      - '-1'
      pragma:
      - no-cache
      strict-transport-security:
      - max-age=31536000; includeSubDomains
      vary:
      - Accept-Encoding
      x-cache:
      - CONFIG_NOCACHE
      x-content-type-options:
      - nosniff
      x-msedge-ref:
      - 'Ref A: 52962CDE634744D089428C9ACEC98EC7 Ref B: TYO201100113039 Ref C: 2024-05-06T07:16:09Z'
      x-powered-by:
      - ASP.NET
    status:
      code: 200
      message: OK
- request:
    body: null
    headers:
      Accept:
      - application/json
      Accept-Encoding:
      - gzip, deflate
      CommandName:
      - containerapp create
      Connection:
      - keep-alive
      ParameterSetName:
      - -g -n --image --ingress --target-port --environment --scale-rule-name --scale-rule-http-concurrency
        --scale-rule-auth --scale-rule-metadata
      User-Agent:
      - AZURECLI/2.60.0 azsdk-python-core/1.28.0 Python/3.10.11 (Windows-10-10.0.22631-SP0)
    method: GET
    uri: https://management.azure.com/subscriptions/00000000-0000-0000-0000-000000000000/providers/Microsoft.App?api-version=2022-09-01
  response:
    body:
      string: '{"id":"/subscriptions/00000000-0000-0000-0000-000000000000/providers/Microsoft.App","namespace":"Microsoft.App","authorizations":[{"applicationId":"7e3bc4fd-85a3-4192-b177-5b8bfc87f42c","roleDefinitionId":"39a74f72-b40f-4bdc-b639-562fe2260bf0"},{"applicationId":"3734c1a4-2bed-4998-a37a-ff1a9e7bf019","roleDefinitionId":"5c779a4f-5cb2-4547-8c41-478d9be8ba90"},{"applicationId":"55ebbb62-3b9c-49fd-9b87-9595226dd4ac","roleDefinitionId":"e49ca620-7992-4561-a7df-4ed67dad77b5","managedByRoleDefinitionId":"9e3af657-a8ff-583c-a75c-2fe7c4bcb635"},{"applicationId":"1459b1f6-7a5b-4300-93a2-44b4a651759f","roleDefinitionId":"3c5f1b29-9e3d-4a22-b5d6-9ff4e5a37974"}],"resourceTypes":[{"resourceType":"managedEnvironments","locations":["North
        Central US (Stage)","Central US EUAP","East US 2 EUAP","West US 2","Southeast
        Asia","Sweden Central","Canada Central","West Europe","North Europe","East
        US","East US 2","East Asia","Australia East","Germany West Central","Japan
        East","UK South","West US","Central US","North Central US","South Central
        US","Korea Central","Brazil South","West US 3","France Central","South Africa
        North","Norway East","Switzerland North","UAE North","Canada East","West Central
        US","UK West","Central India","Switzerland West","Italy North","Poland Central"],"apiVersions":["2024-03-01","2024-02-02-preview","2023-11-02-preview","2023-08-01-preview","2023-05-02-preview","2023-05-01","2023-04-01-preview","2022-11-01-preview","2022-10-01","2022-06-01-preview","2022-03-01"],"defaultApiVersion":"2023-05-01","capabilities":"CrossResourceGroupResourceMove,
        CrossSubscriptionResourceMove, SystemAssignedResourceIdentity, SupportsTags,
        SupportsLocation"},{"resourceType":"operations","locations":["North Central
        US (Stage)","Central US EUAP","East US 2 EUAP","West US 2","Southeast Asia","Sweden
        Central","Canada Central","West Europe","North Europe","East US","East US
        2","East Asia","Australia East","Germany West Central","Japan East","UK South","West
        US","Central US","North Central US","South Central US","Korea Central","Brazil
        South","West US 3","France Central","South Africa North","Norway East","Switzerland
        North","UAE North","Canada East","West Central US","UK West","Central India","Italy
        North","Poland Central"],"apiVersions":["2024-02-02-preview","2023-11-02-preview","2023-08-01-preview","2023-05-02-preview","2023-05-01","2023-04-01-preview","2023-02-01","2022-11-01-preview","2022-10-01","2022-06-01-preview","2022-03-01"],"defaultApiVersion":"2023-11-02-preview","capabilities":"None"},{"resourceType":"managedEnvironments/certificates","locations":["Central
        US EUAP","East US 2 EUAP","North Central US (Stage)","West US 2","Southeast
        Asia","Sweden Central","Canada Central","West Europe","North Europe","East
        US","East US 2","East Asia","Australia East","Germany West Central","Japan
        East","UK South","West US","Central US","North Central US","South Central
        US","Korea Central","Brazil South","West US 3","France Central","South Africa
        North","Norway East","Switzerland North","UAE North","Canada East","West Central
        US","UK West","Central India","Switzerland West","Italy North","Poland Central"],"apiVersions":["2024-03-01","2024-02-02-preview","2023-11-02-preview","2023-08-01-preview","2023-05-02-preview","2023-05-01","2023-04-01-preview","2022-11-01-preview","2022-10-01","2022-06-01-preview","2022-03-01"],"defaultApiVersion":"2023-05-01","capabilities":"CrossResourceGroupResourceMove,
        CrossSubscriptionResourceMove, SupportsTags, SupportsLocation"},{"resourceType":"managedEnvironments/managedCertificates","locations":["Central
        US EUAP","East US 2 EUAP","North Central US (Stage)","West US 2","Southeast
        Asia","Sweden Central","Canada Central","West Europe","North Europe","East
        US","East US 2","East Asia","Australia East","Germany West Central","Japan
        East","UK South","West US","Central US","North Central US","South Central
        US","Korea Central","Brazil South","West US 3","France Central","South Africa
        North","Norway East","Switzerland North","UAE North","Canada East","West Central
        US","UK West","Central India","Switzerland West","Italy North","Poland Central"],"apiVersions":["2024-03-01","2024-02-02-preview","2023-11-02-preview","2023-08-01-preview","2023-05-02-preview","2023-05-01","2023-04-01-preview","2022-11-01-preview"],"defaultApiVersion":"2023-05-01","capabilities":"CrossResourceGroupResourceMove,
        CrossSubscriptionResourceMove, SupportsTags, SupportsLocation"},{"resourceType":"containerApps","locations":["Central
        US EUAP","East US 2 EUAP","North Central US (Stage)","West US 2","Southeast
        Asia","Sweden Central","Canada Central","West Europe","North Europe","East
        US","East US 2","East Asia","Australia East","Germany West Central","Japan
        East","UK South","West US","Central US","North Central US","South Central
        US","Korea Central","Brazil South","West US 3","France Central","South Africa
        North","Norway East","Switzerland North","UAE North","Canada East","West Central
        US","UK West","Central India","Switzerland West","Italy North","Poland Central"],"apiVersions":["2024-03-01","2024-02-02-preview","2023-11-02-preview","2023-08-01-preview","2023-05-02-preview","2023-05-01","2023-04-01-preview","2022-11-01-preview","2022-10-01","2022-06-01-preview","2022-03-01"],"defaultApiVersion":"2023-05-01","capabilities":"CrossResourceGroupResourceMove,
        CrossSubscriptionResourceMove, SystemAssignedResourceIdentity, SupportsTags,
        SupportsLocation"},{"resourceType":"containerApps/privateEndpointConnectionProxies","locations":["Central
        US EUAP","East US 2 EUAP","North Central US (Stage)","West US 2","Southeast
        Asia","Sweden Central","Canada Central","West Europe","North Europe","East
        US","East US 2","East Asia","Australia East","Germany West Central","Japan
        East","UK South","West US","Central US","North Central US","South Central
        US","Korea Central","Brazil South","West US 3","France Central","South Africa
        North","Norway East","Switzerland North","UAE North","Canada East","West Central
        US","UK West","Central India","Switzerland West","Italy North","Poland Central"],"apiVersions":["2024-02-02-preview","2023-11-02-preview"],"defaultApiVersion":"2023-11-02-preview","capabilities":"None"},{"resourceType":"managedEnvironments/privateEndpointConnectionProxies","locations":["Central
        US EUAP","East US 2 EUAP","North Central US (Stage)","West US 2","Southeast
        Asia","Sweden Central","Canada Central","West Europe","North Europe","East
        US","East US 2","East Asia","Australia East","Germany West Central","Japan
        East","UK South","West US","Central US","North Central US","South Central
        US","Korea Central","Brazil South","West US 3","France Central","South Africa
        North","Norway East","Switzerland North","UAE North","Canada East","West Central
        US","UK West","Central India","Switzerland West","Italy North","Poland Central"],"apiVersions":["2024-02-02-preview","2023-11-02-preview"],"defaultApiVersion":"2023-11-02-preview","capabilities":"None"},{"resourceType":"sessionPools","locations":["Central
        US EUAP","East US 2 EUAP","North Central US (Stage)","West US 2","Southeast
        Asia","Sweden Central","Canada Central","West Europe","North Europe","East
        US","East US 2","East Asia","Australia East","Germany West Central","Japan
        East","UK South","West US","Central US","North Central US","South Central
        US","Korea Central","Brazil South","West US 3","France Central","South Africa
        North","Norway East","Switzerland North","UAE North","Canada East","West Central
        US","UK West","Central India","Switzerland West","Italy North","Poland Central"],"apiVersions":["2024-02-02-preview","2023-11-02-preview","2023-08-01-preview"],"defaultApiVersion":"2023-08-01-preview","capabilities":"CrossResourceGroupResourceMove,
        CrossSubscriptionResourceMove, SystemAssignedResourceIdentity, SupportsTags,
        SupportsLocation"},{"resourceType":"jobs","locations":["Central US EUAP","East
        US 2 EUAP","North Central US (Stage)","West US 2","Southeast Asia","Sweden
        Central","Canada Central","West Europe","North Europe","East US","East US
        2","East Asia","Australia East","Germany West Central","Japan East","UK South","West
        US","Central US","North Central US","South Central US","Korea Central","Brazil
        South","West US 3","France Central","South Africa North","Norway East","Switzerland
        North","UAE North","Canada East","West Central US","UK West","Central India","Switzerland
        West","Italy North","Poland Central"],"apiVersions":["2024-03-01","2024-02-02-preview","2023-11-02-preview","2023-08-01-preview","2023-05-02-preview","2023-05-01","2023-04-01-preview","2022-11-01-preview"],"defaultApiVersion":"2023-05-01","capabilities":"CrossResourceGroupResourceMove,
        CrossSubscriptionResourceMove, SystemAssignedResourceIdentity, SupportsTags,
        SupportsLocation"},{"resourceType":"locations","locations":[],"apiVersions":["2024-03-01","2024-02-02-preview","2023-11-02-preview","2023-08-01-preview","2023-05-02-preview","2023-05-01","2023-04-01-preview","2022-11-01-preview","2022-10-01","2022-06-01-preview","2022-03-01"],"defaultApiVersion":"2023-05-01","capabilities":"None"},{"resourceType":"locations/managedEnvironmentOperationResults","locations":["Central
        US EUAP","East US 2 EUAP","North Central US (Stage)","West US 2","Southeast
        Asia","Sweden Central","Canada Central","West Europe","North Europe","East
        US","East US 2","East Asia","Australia East","Germany West Central","Japan
        East","UK South","West US","Central US","North Central US","South Central
        US","Korea Central","Brazil South","West US 3","France Central","South Africa
        North","Norway East","Switzerland North","UAE North","Canada East","West Central
        US","UK West","Central India","Switzerland West","Italy North","Poland Central"],"apiVersions":["2024-03-01","2024-02-02-preview","2023-11-02-preview","2023-08-01-preview","2023-05-02-preview","2023-05-01","2023-04-01-preview","2022-11-01-preview","2022-10-01","2022-06-01-preview","2022-03-01"],"defaultApiVersion":"2023-05-01","capabilities":"None"},{"resourceType":"locations/managedEnvironmentOperationStatuses","locations":["Central
        US EUAP","East US 2 EUAP","North Central US (Stage)","West US 2","Southeast
        Asia","Sweden Central","Canada Central","West Europe","North Europe","East
        US","East US 2","East Asia","Australia East","Germany West Central","Japan
        East","UK South","West US","Central US","North Central US","South Central
        US","Korea Central","Brazil South","West US 3","France Central","South Africa
        North","Norway East","Switzerland North","UAE North","Canada East","West Central
        US","UK West","Central India","Switzerland West","Italy North","Poland Central"],"apiVersions":["2024-03-01","2024-02-02-preview","2023-11-02-preview","2023-08-01-preview","2023-05-02-preview","2023-05-01","2023-04-01-preview","2022-11-01-preview","2022-10-01","2022-06-01-preview","2022-03-01"],"defaultApiVersion":"2023-05-01","capabilities":"None"},{"resourceType":"locations/containerappOperationResults","locations":["Central
        US EUAP","East US 2 EUAP","North Central US (Stage)","West US 2","Southeast
        Asia","Sweden Central","Canada Central","West Europe","North Europe","East
        US","East US 2","East Asia","Australia East","Germany West Central","Japan
        East","UK South","West US","Central US","North Central US","South Central
        US","Korea Central","Brazil South","West US 3","France Central","South Africa
        North","Norway East","Switzerland North","UAE North","Canada East","West Central
        US","UK West","Central India","Switzerland West","Italy North","Poland Central"],"apiVersions":["2024-03-01","2024-02-02-preview","2023-11-02-preview","2023-08-01-preview","2023-05-02-preview","2023-05-01","2023-04-01-preview","2022-11-01-preview","2022-10-01","2022-06-01-preview","2022-03-01"],"defaultApiVersion":"2023-05-01","capabilities":"None"},{"resourceType":"locations/containerappOperationStatuses","locations":["Central
        US EUAP","East US 2 EUAP","North Central US (Stage)","West US 2","Southeast
        Asia","Sweden Central","Canada Central","West Europe","North Europe","East
        US","East US 2","East Asia","Australia East","Germany West Central","Japan
        East","UK South","West US","Central US","North Central US","South Central
        US","Korea Central","Brazil South","West US 3","France Central","South Africa
        North","Norway East","Switzerland North","UAE North","Canada East","West Central
        US","UK West","Central India","Switzerland West","Italy North","Poland Central"],"apiVersions":["2024-03-01","2024-02-02-preview","2023-11-02-preview","2023-08-01-preview","2023-05-02-preview","2023-05-01","2023-04-01-preview","2022-11-01-preview","2022-10-01","2022-06-01-preview","2022-03-01"],"defaultApiVersion":"2023-05-01","capabilities":"None"},{"resourceType":"locations/containerappsjobOperationResults","locations":["Central
        US EUAP","East US 2 EUAP","North Central US (Stage)","West US 2","Southeast
        Asia","Sweden Central","Canada Central","West Europe","North Europe","East
        US","East US 2","East Asia","Australia East","Germany West Central","Japan
        East","UK South","West US","Central US","North Central US","South Central
        US","Korea Central","Brazil South","West US 3","France Central","South Africa
        North","Norway East","Switzerland North","UAE North","Canada East","West Central
        US","UK West","Central India","Switzerland West","Italy North","Poland Central"],"apiVersions":["2024-03-01","2024-02-02-preview","2023-11-02-preview","2023-08-01-preview","2023-05-02-preview","2023-05-01","2023-04-01-preview","2022-11-01-preview"],"defaultApiVersion":"2023-05-01","capabilities":"None"},{"resourceType":"locations/containerappsjobOperationStatuses","locations":["Central
        US EUAP","East US 2 EUAP","North Central US (Stage)","West US 2","Southeast
        Asia","Sweden Central","Canada Central","West Europe","North Europe","East
        US","East US 2","East Asia","Australia East","Germany West Central","Japan
        East","UK South","West US","Central US","North Central US","South Central
        US","Korea Central","Brazil South","West US 3","France Central","South Africa
        North","Norway East","Switzerland North","UAE North","Canada East","West Central
        US","UK West","Central India","Switzerland West","Italy North","Poland Central"],"apiVersions":["2024-03-01","2024-02-02-preview","2023-11-02-preview","2023-08-01-preview","2023-05-02-preview","2023-05-01","2023-04-01-preview","2022-11-01-preview"],"defaultApiVersion":"2023-05-01","capabilities":"None"},{"resourceType":"locations/sourceControlOperationResults","locations":["Central
        US EUAP","East US 2 EUAP","North Central US (Stage)","West US 2","Southeast
        Asia","Sweden Central","Canada Central","West Europe","North Europe","East
        US","East US 2","East Asia","Australia East","Germany West Central","Japan
        East","UK South","West US","Central US","North Central US","South Central
        US","Korea Central","Brazil South","West US 3","France Central","South Africa
        North","Norway East","Switzerland North","UAE North","Canada East","West Central
        US","UK West","Central India","Switzerland West","Italy North","Poland Central"],"apiVersions":["2024-03-01","2024-02-02-preview","2023-11-02-preview","2023-08-01-preview","2023-05-02-preview","2023-05-01","2023-04-01-preview","2022-11-01-preview","2022-10-01","2022-06-01-preview","2022-03-01"],"defaultApiVersion":"2023-05-01","capabilities":"None"},{"resourceType":"locations/sourceControlOperationStatuses","locations":["Central
        US EUAP","East US 2 EUAP","North Central US (Stage)","West US 2","Southeast
        Asia","Sweden Central","Canada Central","West Europe","North Europe","East
        US","East US 2","East Asia","Australia East","Germany West Central","Japan
        East","UK South","West US","Central US","North Central US","South Central
        US","Korea Central","Brazil South","West US 3","France Central","South Africa
        North","Norway East","Switzerland North","UAE North","Canada East","West Central
        US","UK West","Central India","Switzerland West","Italy North","Poland Central"],"apiVersions":["2024-03-01","2024-02-02-preview","2023-11-02-preview","2023-08-01-preview","2023-05-02-preview","2023-05-01","2023-04-01-preview","2022-11-01-preview","2022-10-01","2022-06-01-preview","2022-03-01"],"defaultApiVersion":"2023-05-01","capabilities":"None"},{"resourceType":"locations/usages","locations":["Central
        US EUAP","East US 2 EUAP","North Central US (Stage)","West US 2","Southeast
        Asia","Sweden Central","Canada Central","West Europe","North Europe","East
        US","East US 2","East Asia","Australia East","Germany West Central","Japan
        East","UK South","West US","Central US","North Central US","South Central
        US","Korea Central","Brazil South","West US 3","France Central","South Africa
        North","Norway East","Switzerland North","UAE North","Canada East","West Central
        US","UK West","Central India","Switzerland West","Italy North","Poland Central"],"apiVersions":["2024-03-01","2024-02-02-preview","2023-11-02-preview","2023-08-01-preview","2023-05-02-preview"],"defaultApiVersion":"2023-05-02-preview","capabilities":"None"},{"resourceType":"connectedEnvironments","locations":["Central
        US EUAP","East US 2 EUAP","North Central US (Stage)","North Central US","East
        US","East Asia","West Europe","Southeast Asia"],"apiVersions":["2024-03-01","2024-02-02-preview","2023-11-02-preview","2023-08-01-preview","2023-05-02-preview","2023-05-01","2023-04-01-preview","2022-11-01-preview","2022-10-01","2022-06-01-preview"],"defaultApiVersion":"2023-05-01","capabilities":"CrossResourceGroupResourceMove,
        CrossSubscriptionResourceMove, SupportsTags, SupportsLocation"},{"resourceType":"connectedEnvironments/certificates","locations":["Central
        US EUAP","East US 2 EUAP","North Central US (Stage)","North Central US","East
        US","East Asia","West Europe","Southeast Asia"],"apiVersions":["2024-03-01","2024-02-02-preview","2023-11-02-preview","2023-08-01-preview","2023-05-02-preview","2023-05-01","2023-04-01-preview","2022-11-01-preview","2022-10-01","2022-06-01-preview"],"defaultApiVersion":"2023-05-01","capabilities":"CrossResourceGroupResourceMove,
        CrossSubscriptionResourceMove, SupportsTags, SupportsLocation"},{"resourceType":"locations/connectedEnvironmentOperationResults","locations":["Central
        US EUAP","East US 2 EUAP","North Central US (Stage)","North Central US","East
        US","East Asia","West Europe","Southeast Asia"],"apiVersions":["2024-03-01","2024-02-02-preview","2023-11-02-preview","2023-08-01-preview","2023-05-02-preview","2023-05-01","2023-04-01-preview","2022-11-01-preview","2022-10-01","2022-06-01-preview"],"defaultApiVersion":"2023-05-01","capabilities":"None"},{"resourceType":"locations/connectedEnvironmentOperationStatuses","locations":["Central
        US EUAP","East US 2 EUAP","North Central US (Stage)","North Central US","East
        US","East Asia","West Europe","Southeast Asia"],"apiVersions":["2024-03-01","2024-02-02-preview","2023-11-02-preview","2023-08-01-preview","2023-05-02-preview","2023-05-01","2023-04-01-preview","2022-11-01-preview","2022-10-01","2022-06-01-preview"],"defaultApiVersion":"2023-05-01","capabilities":"None"},{"resourceType":"locations/managedCertificateOperationStatuses","locations":["Central
        US EUAP","East US 2 EUAP","North Central US (Stage)","West US 2","Southeast
        Asia","Sweden Central","Canada Central","West Europe","North Europe","East
        US","East US 2","East Asia","Australia East","Germany West Central","Japan
        East","UK South","West US","Central US","North Central US","South Central
        US","Korea Central","Brazil South","West US 3","France Central","South Africa
        North","Norway East","Switzerland North","UAE North","Canada East","West Central
        US","UK West","Central India","Switzerland West","Italy North","Poland Central"],"apiVersions":["2024-03-01","2024-02-02-preview","2023-11-02-preview","2023-08-01-preview","2023-05-02-preview","2023-05-01","2023-04-01-preview","2022-11-01-preview"],"defaultApiVersion":"2023-05-01","capabilities":"None"},{"resourceType":"locations/billingMeters","locations":["Central
        US EUAP","East US 2 EUAP","North Central US (Stage)","West US 2","Southeast
        Asia","Sweden Central","Canada Central","West Europe","North Europe","East
        US","East US 2","East Asia","Australia East","Germany West Central","Japan
        East","UK South","West US","Central US","North Central US","South Central
        US","Korea Central","Brazil South","West US 3","France Central","South Africa
        North","Norway East","Switzerland North","UAE North","Canada East","West Central
        US","UK West","Central India","Switzerland West","Italy North","Poland Central"],"apiVersions":["2024-03-01","2024-02-02-preview","2023-11-02-preview","2023-08-01-preview","2023-05-02-preview","2023-05-01","2023-04-01-preview","2022-11-01-preview","2022-10-01","2022-06-01-preview"],"defaultApiVersion":"2023-05-01","capabilities":"None"},{"resourceType":"locations/availableManagedEnvironmentsWorkloadProfileTypes","locations":["Central
        US EUAP","East US 2 EUAP","North Central US (Stage)","West US 2","Southeast
        Asia","Sweden Central","Canada Central","West Europe","North Europe","East
        US","East US 2","East Asia","Australia East","Germany West Central","Japan
        East","UK South","West US","Central US","North Central US","South Central
        US","Korea Central","Brazil South","West US 3","France Central","South Africa
        North","Norway East","Switzerland North","UAE North","Canada East","West Central
        US","UK West","Central India","Switzerland West","Italy North","Poland Central"],"apiVersions":["2024-03-01","2024-02-02-preview","2023-11-02-preview","2023-08-01-preview","2023-05-02-preview","2023-05-01","2023-04-01-preview","2022-11-01-preview","2022-10-01","2022-06-01-preview"],"defaultApiVersion":"2023-05-01","capabilities":"None"},{"resourceType":"getCustomDomainVerificationId","locations":["Central
        US EUAP","East US 2 EUAP","North Central US (Stage)","West US 2","Southeast
        Asia","Sweden Central","Canada Central","West Europe","North Europe","East
        US","East US 2","East Asia","Australia East","Germany West Central","Japan
        East","UK South","West US","Central US","North Central US","South Central
        US","Korea Central","Brazil South","West US 3","France Central","South Africa
        North","Norway East","Switzerland North","UAE North","Canada East","West Central
        US","UK West","Central India","Italy North","Poland Central","Switzerland
        West"],"apiVersions":["2024-03-01","2024-02-02-preview","2023-11-02-preview","2023-08-01-preview","2023-05-02-preview"],"defaultApiVersion":"2023-05-02-preview","capabilities":"None"},{"resourceType":"builders","locations":["Central
        US EUAP","East US 2 EUAP","North Central US (Stage)","West US 2","Southeast
        Asia","Sweden Central","Canada Central","West Europe","North Europe","East
        US","East US 2","East Asia","Australia East","Germany West Central","Japan
        East","UK South","West US","Central US","North Central US","South Central
        US","Korea Central","Brazil South","West US 3","France Central","South Africa
        North","Norway East","Switzerland North","UAE North","Canada East","West Central
        US","UK West","Central India","Switzerland West","Italy North","Poland Central"],"apiVersions":["2024-02-02-preview","2023-11-02-preview","2023-08-01-preview"],"defaultApiVersion":"2023-08-01-preview","capabilities":"CrossResourceGroupResourceMove,
        CrossSubscriptionResourceMove, SystemAssignedResourceIdentity, SupportsTags,
        SupportsLocation"},{"resourceType":"builders/builds","locations":["Central
        US EUAP","East US 2 EUAP","North Central US (Stage)","West US 2","Southeast
        Asia","Sweden Central","Canada Central","West Europe","North Europe","East
        US","East US 2","East Asia","Australia East","Germany West Central","Japan
        East","UK South","West US","Central US","North Central US","South Central
        US","Korea Central","Brazil South","West US 3","France Central","South Africa
        North","Norway East","Switzerland North","UAE North","Canada East","West Central
        US","UK West","Central India","Switzerland West","Italy North","Poland Central"],"apiVersions":["2024-02-02-preview","2023-11-02-preview","2023-08-01-preview"],"defaultApiVersion":"2023-08-01-preview","capabilities":"None"},{"resourceType":"builders/patches","locations":["North
        Central US (Stage)","Central US EUAP","East US 2 EUAP","West US 2","Southeast
        Asia","Sweden Central","Canada Central","West Europe","North Europe","East
        US","East US 2","East Asia","Australia East","Germany West Central","Japan
        East","UK South","West US","Central US","North Central US","South Central
        US","Korea Central","Brazil South","West US 3","France Central","South Africa
        North","Norway East","Switzerland North","UAE North","Canada East","West Central
        US","UK West","Central India","Switzerland West","Italy North","Poland Central"],"apiVersions":["2024-02-02-preview","2023-11-02-preview","2023-08-01-preview"],"defaultApiVersion":"2023-08-01-preview","capabilities":"None"},{"resourceType":"locations/OperationResults","locations":["Central
        US EUAP","East US 2 EUAP","North Central US (Stage)","West US 2","Southeast
        Asia","Sweden Central","Canada Central","West Europe","North Europe","East
        US","East US 2","East Asia","Australia East","Germany West Central","Japan
        East","UK South","West US","Central US","North Central US","South Central
        US","Korea Central","Brazil South","West US 3","France Central","South Africa
        North","Norway East","Switzerland North","UAE North","Canada East","West Central
        US","UK West","Central India","Switzerland West","Italy North","Poland Central"],"apiVersions":["2024-02-02-preview","2023-11-02-preview","2023-08-01-preview"],"defaultApiVersion":"2023-08-01-preview","capabilities":"None"},{"resourceType":"locations/OperationStatuses","locations":["Central
        US EUAP","East US 2 EUAP","North Central US (Stage)","West US 2","Southeast
        Asia","Sweden Central","Canada Central","West Europe","North Europe","East
        US","East US 2","East Asia","Australia East","Germany West Central","Japan
        East","UK South","West US","Central US","North Central US","South Central
        US","Korea Central","Brazil South","West US 3","France Central","South Africa
        North","Norway East","Switzerland North","UAE North","Canada East","West Central
        US","UK West","Central India","Switzerland West","Italy North","Poland Central"],"apiVersions":["2024-02-02-preview","2023-11-02-preview","2023-08-01-preview"],"defaultApiVersion":"2023-08-01-preview","capabilities":"None"},{"resourceType":"managedEnvironments/dotNetComponents","locations":["Central
        US EUAP","East US 2 EUAP","North Central US (Stage)","West US 2","Southeast
        Asia","Sweden Central","Canada Central","West Europe","North Europe","East
        US","East US 2","East Asia","Australia East","Germany West Central","Japan
        East","UK South","West US","Central US","North Central US","South Central
        US","Korea Central","Brazil South","West US 3","France Central","South Africa
        North","Norway East","Switzerland North","UAE North","Canada East","West Central
        US","UK West","Central India","Switzerland West","Italy North","Poland Central"],"apiVersions":["2024-02-02-preview","2023-11-02-preview"],"defaultApiVersion":"2023-11-02-preview","capabilities":"None"},{"resourceType":"managedEnvironments/javaComponents","locations":["Central
        US EUAP","East US 2 EUAP","North Central US (Stage)","West US 2","Southeast
        Asia","Sweden Central","Canada Central","West Europe","North Europe","East
        US","East US 2","East Asia","Australia East","Germany West Central","Japan
        East","UK South","West US","Central US","North Central US","South Central
        US","Korea Central","Brazil South","West US 3","France Central","South Africa
        North","Norway East","Switzerland North","UAE North","Canada East","West Central
        US","UK West","Central India","Switzerland West","Italy North","Poland Central"],"apiVersions":["2024-02-02-preview","2023-11-02-preview"],"defaultApiVersion":"2023-11-02-preview","capabilities":"None"},{"resourceType":"managedEnvironments/daprComponents","locations":["Central
        US EUAP","East US 2 EUAP","North Central US (Stage)","West US 2","Southeast
        Asia","Sweden Central","Canada Central","West Europe","North Europe","East
        US","East US 2","East Asia","Australia East","Germany West Central","Japan
        East","UK South","West US","Central US","North Central US","South Central
        US","Korea Central","Brazil South","West US 3","France Central","South Africa
        North","Norway East","Switzerland North","UAE North","Canada East","West Central
        US","UK West","Central India","Switzerland West","Italy North","Poland Central"],"apiVersions":["2024-03-01","2024-02-02-preview","2023-11-02-preview","2023-08-01-preview","2023-05-02-preview","2023-05-01","2023-04-01-preview","2022-11-01-preview","2022-10-01","2022-06-01-preview","2022-03-01"],"defaultApiVersion":"2023-05-01","capabilities":"None"},{"resourceType":"functions","locations":["North
        Central US (Stage)","Central US EUAP","West Central US"],"apiVersions":["2024-02-02-preview"],"capabilities":"SupportsExtension"}],"registrationState":"Registered","registrationPolicy":"RegistrationRequired"}'
    headers:
      cache-control:
      - no-cache
      content-length:
      - '28714'
      content-type:
      - application/json; charset=utf-8
      date:
      - Mon, 06 May 2024 07:16:10 GMT
      expires:
      - '-1'
      pragma:
      - no-cache
      strict-transport-security:
      - max-age=31536000; includeSubDomains
      x-cache:
      - CONFIG_NOCACHE
      x-content-type-options:
      - nosniff
      x-msedge-ref:
      - 'Ref A: 51149E5F57C74BC5A642367EDB2B46AE Ref B: TYO201151003040 Ref C: 2024-05-06T07:16:11Z'
    status:
      code: 200
      message: OK
- request:
    body: '{"location": "North Central US (Stage)", "identity": {"type": "None", "userAssignedIdentities":
      null}, "properties": {"environmentId": "/subscriptions/00000000-0000-0000-0000-000000000000/resourceGroups/client.env_rg_northcentralusstage/providers/Microsoft.App/managedEnvironments/env-northcentralusstage",
      "configuration": {"secrets": null, "activeRevisionsMode": "single", "ingress":
      {"fqdn": null, "external": true, "targetPort": 80, "transport": "auto", "exposedPort":
      null, "allowInsecure": false, "traffic": null, "customDomains": null, "ipSecurityRestrictions":
      null, "stickySessions": null}, "dapr": null, "registries": null, "service":
      null}, "template": {"revisionSuffix": null, "containers": [{"image": "nginx",
      "name": "aca000002", "command": null, "args": null, "env": null, "resources":
      null, "volumeMounts": null}], "initContainers": null, "scale": {"minReplicas":
      null, "maxReplicas": null, "rules": [{"name": "http-scale-rule", "azureQueue":
      null, "custom": null, "http": {"metadata": {"concurrentRequests": "50", "key":
      "value"}, "auth": [{"triggerParameter": "trigger", "secretRef": "secretref"}]}}]},
      "volumes": null, "serviceBinds": [{"serviceId": "/subscriptions/00000000-0000-0000-0000-000000000000/resourceGroups/client.env_rg_eastus/providers/Microsoft.App/containerapps/redis",
      "name": "redis", "clientType": "dotnet"}, {"serviceId": "/subscriptions/00000000-0000-0000-0000-000000000000/resourceGroups/client.env_rg_eastus/providers/Microsoft.App/containerapps/postgres",
      "name": "postgres", "clientType": "none"}]}, "workloadProfileName": null}, "tags":
      null}'
    headers:
      Accept:
      - '*/*'
      Accept-Encoding:
      - gzip, deflate
      CommandName:
      - containerapp create
      Connection:
      - keep-alive
      Content-Length:
      - '1586'
      Content-Type:
      - application/json
      ParameterSetName:
      - -g -n --image --ingress --target-port --environment --scale-rule-name --scale-rule-http-concurrency
        --scale-rule-auth --scale-rule-metadata
      User-Agent:
      - python/3.10.11 (Windows-10-10.0.22631-SP0) AZURECLI/2.60.0
    method: PUT
    uri: https://management.azure.com/subscriptions/00000000-0000-0000-0000-000000000000/resourceGroups/clitest.rg000001/providers/Microsoft.App/containerApps/aca000002?api-version=2024-02-02-preview
  response:
    body:
      string: '{"id":"/subscriptions/00000000-0000-0000-0000-000000000000/resourceGroups/clitest.rg000001/providers/Microsoft.App/containerapps/aca000002","name":"aca000002","type":"Microsoft.App/containerApps","location":"North
        Central US (Stage)","systemData":{"createdBy":"xinyupang@microsoft.com","createdByType":"User","createdAt":"2024-05-06T07:16:12.9047047Z","lastModifiedBy":"xinyupang@microsoft.com","lastModifiedByType":"User","lastModifiedAt":"2024-05-06T07:16:12.9047047Z"},"properties":{"provisioningState":"InProgress","managedEnvironmentId":"/subscriptions/00000000-0000-0000-0000-000000000000/resourceGroups/client.env_rg_northcentralusstage/providers/Microsoft.App/managedEnvironments/env-northcentralusstage","environmentId":"/subscriptions/00000000-0000-0000-0000-000000000000/resourceGroups/client.env_rg_northcentralusstage/providers/Microsoft.App/managedEnvironments/env-northcentralusstage","workloadProfileName":"Consumption","patchingMode":"Automatic","outboundIpAddresses":["20.221.106.163","20.221.107.3","20.221.106.208","20.221.106.152","20.9.115.172","20.9.116.165","20.9.116.161","20.9.116.46"],"customDomainVerificationId":"D3F71C85EB6552E36A89A3E4A080C3CFB00181670B659B0003264FC673AA9B00","configuration":{"secrets":null,"activeRevisionsMode":"Single","ingress":{"fqdn":null,"external":true,"targetPort":80,"exposedPort":null,"transport":"Auto","traffic":null,"customDomains":null,"allowInsecure":false,"ipSecurityRestrictions":null,"corsPolicy":null,"clientCertificateMode":null,"stickySessions":null,"additionalPortMappings":null,"targetPortHttpScheme":null},"registries":null,"identitySettings":[],"dapr":null,"runtime":null,"maxInactiveRevisions":100,"service":null},"template":{"revisionSuffix":null,"terminationGracePeriodSeconds":null,"containers":[{"image":"nginx","imageType":"CloudBuild","name":"aca000002"}],"initContainers":null,"scale":{"minReplicas":null,"maxReplicas":null,"rules":[{"name":"http-scale-rule","http":{"metadata":{"concurrentRequests":"50","key":"value"},"auth":[{"secretRef":"secretref","triggerParameter":"trigger"}]}}]},"volumes":null,"serviceBinds":[{"serviceId":"/subscriptions/00000000-0000-0000-0000-000000000000/resourceGroups/client.env_rg_eastus/providers/Microsoft.App/containerapps/redis","name":"redis","clientType":"dotnet"},{"serviceId":"/subscriptions/00000000-0000-0000-0000-000000000000/resourceGroups/client.env_rg_eastus/providers/Microsoft.App/containerapps/postgres","name":"postgres","clientType":"none"}]},"delegatedIdentities":[]},"identity":{"type":"None"}}'
    headers:
      api-supported-versions:
      - 2022-03-01, 2022-06-01-preview, 2022-10-01, 2022-11-01-preview, 2023-04-01-preview,
        2023-05-01, 2023-05-02-preview, 2023-08-01-preview, 2023-11-02-preview, 2024-02-02-preview,
        2024-03-01
      azure-asyncoperation:
      - https://management.azure.com/subscriptions/00000000-0000-0000-0000-000000000000/providers/Microsoft.App/locations/northcentralusstage/containerappOperationStatuses/7cd64845-8e5e-4e0f-89c5-3d4c105b66e9?api-version=2024-02-02-preview&azureAsyncOperation=true&t=638505765747329061&c=MIIHSDCCBjCgAwIBAgITOgL9GKuxwuoAvl6gDgAEAv0YqzANBgkqhkiG9w0BAQsFADBEMRMwEQYKCZImiZPyLGQBGRYDR0JMMRMwEQYKCZImiZPyLGQBGRYDQU1FMRgwFgYDVQQDEw9BTUUgSU5GUkEgQ0EgMDEwHhcNMjQwNTAyMTUxMzA5WhcNMjUwNDI3MTUxMzA5WjBAMT4wPAYDVQQDEzVhc3luY29wZXJhdGlvbnNpZ25pbmdjZXJ0aWZpY2F0ZS5tYW5hZ2VtZW50LmF6dXJlLmNvbTCCASIwDQYJKoZIhvcNAQEBBQADggEPADCCAQoCggEBAM07DTGnL1WbXOa1u9Ox1zn93UOdzLFtBuxDtLwkLwE5XYbQErk1VfIqbqMWVJBTz43qzYkSUywN3kS5W-3jMCFAsWLYHKk-bdgh07JhyEmf_mrR7Xm3zoHG0F16AdlxBQjSN2QUJl55bEnC1Jl3KCDiVnKozpTS-PgNbAKxy1vnDaihayz-jd1p2krOq0AkGmr8EwgyH9cxsXty3H8oLuIW4UCIf6-ovtP_gZK7LvUJosGQlUVzRY5oQeq6Cjanrjz8LO4V7OmvglKA7MT6-y0iIXCiet24ek-PnJ26p0_epq6-1NK5ppjrvQ88reQo_Wey0U6uGqPCf_quM95smlUCAwEAAaOCBDUwggQxMCcGCSsGAQQBgjcVCgQaMBgwCgYIKwYBBQUHAwEwCgYIKwYBBQUHAwIwPQYJKwYBBAGCNxUHBDAwLgYmKwYBBAGCNxUIhpDjDYTVtHiE8Ys-hZvdFs6dEoFggvX2K4Py0SACAWQCAQowggHaBggrBgEFBQcBAQSCAcwwggHIMGYGCCsGAQUFBzAChlpodHRwOi8vY3JsLm1pY3Jvc29mdC5jb20vcGtpaW5mcmEvQ2VydHMvQlkyUEtJSU5UQ0EwMS5BTUUuR0JMX0FNRSUyMElORlJBJTIwQ0ElMjAwMSg0KS5jcnQwVgYIKwYBBQUHMAKGSmh0dHA6Ly9jcmwxLmFtZS5nYmwvYWlhL0JZMlBLSUlOVENBMDEuQU1FLkdCTF9BTUUlMjBJTkZSQSUyMENBJTIwMDEoNCkuY3J0MFYGCCsGAQUFBzAChkpodHRwOi8vY3JsMi5hbWUuZ2JsL2FpYS9CWTJQS0lJTlRDQTAxLkFNRS5HQkxfQU1FJTIwSU5GUkElMjBDQSUyMDAxKDQpLmNydDBWBggrBgEFBQcwAoZKaHR0cDovL2NybDMuYW1lLmdibC9haWEvQlkyUEtJSU5UQ0EwMS5BTUUuR0JMX0FNRSUyMElORlJBJTIwQ0ElMjAwMSg0KS5jcnQwVgYIKwYBBQUHMAKGSmh0dHA6Ly9jcmw0LmFtZS5nYmwvYWlhL0JZMlBLSUlOVENBMDEuQU1FLkdCTF9BTUUlMjBJTkZSQSUyMENBJTIwMDEoNCkuY3J0MB0GA1UdDgQWBBT9nF_3LeJfKo2wUhifl8Go-LrcVDAOBgNVHQ8BAf8EBAMCBaAwggE1BgNVHR8EggEsMIIBKDCCASSgggEgoIIBHIZCaHR0cDovL2NybC5taWNyb3NvZnQuY29tL3BraWluZnJhL0NSTC9BTUUlMjBJTkZSQSUyMENBJTIwMDEoNCkuY3JshjRodHRwOi8vY3JsMS5hbWUuZ2JsL2NybC9BTUUlMjBJTkZSQSUyMENBJTIwMDEoNCkuY3JshjRodHRwOi8vY3JsMi5hbWUuZ2JsL2NybC9BTUUlMjBJTkZSQSUyMENBJTIwMDEoNCkuY3JshjRodHRwOi8vY3JsMy5hbWUuZ2JsL2NybC9BTUUlMjBJTkZSQSUyMENBJTIwMDEoNCkuY3JshjRodHRwOi8vY3JsNC5hbWUuZ2JsL2NybC9BTUUlMjBJTkZSQSUyMENBJTIwMDEoNCkuY3JsMEEGA1UdIAQ6MDgwDAYKKwYBBAGCN3sBATAMBgorBgEEAYI3ewIBMAwGCisGAQQBgjd7AwEwDAYKKwYBBAGCN3sEATAfBgNVHSMEGDAWgBTl2Ztn_PjsurvwwKidileIud8-YzAdBgNVHSUEFjAUBggrBgEFBQcDAQYIKwYBBQUHAwIwDQYJKoZIhvcNAQELBQADggEBAEuFlcYl9ZMazlAmrJEK39sgT_V4pzoLJIud-g98rzZXpDdqVHiLKQnosingp2Z1u4HNQDrUVwcOrTcmE8nii9nUF36rQFqlNH_pmwRif9NB94CYh9u9htz7aSzwTplb44TPxHcuJa_QGO3LpN4n7WMiq5yKPZmLLkUBaS6idLzrlvnexhEGzTlXs6wXDMw_haje_UlA6qY4NUdK-nzsbnu7WWO6U8-alrOTk0D9DKSuW_jlzb2iRh-pyK82sfDI-x0fBW8qarQ6y5zcqBA9R3k5BbVwa-nn6PIlXNk2v3a56ZrTQqvJMJ9IBF0w0ebhF568LNZ3effLqwGX2alJ2ZE&s=GDoN5Q0TjJwM5fXJa2TA0pbuS8_o8-6t2SdMmCXGJE_SWHXHYgsxVtYR0dLajTeY8V4fIDqKW9efG7RfWY-R5sijVBDTMQIHJ4L8HKZ4LyC2WzeogCX2D3ZBVQJ5s7ml0b3Sgs9ttDFJBrkb5C1MXh_vDJSEXLW5QTZ34OxbUt1DlotFbNA2T9s0OG7g5vDl76GuCYcls0W_IiP-kdR_dcvfARM3J_fWzwqATjgjnyWxcrpQmkqj1Sj8zFcEGGuqJWfyPeqCJ0RGH8QbI7GzfM1DMBsSJ8YR61G2nxbVgMSkOAX1nA7JaIDt3pxjvvCjuaG8eKCSn1IHwgjxPjVVFA&h=E6G2VtsOqlF9Zyx9SniSJd2eRdH0RagozXuZT1i0aA0
      cache-control:
      - no-cache
      content-length:
      - '2531'
      content-type:
      - application/json; charset=utf-8
      date:
      - Mon, 06 May 2024 07:16:14 GMT
      expires:
      - '-1'
      pragma:
      - no-cache
      strict-transport-security:
      - max-age=31536000; includeSubDomains
      x-cache:
      - CONFIG_NOCACHE
      x-content-type-options:
      - nosniff
      x-ms-async-operation-timeout:
      - PT15M
      x-ms-ratelimit-remaining-subscription-resource-requests:
      - '698'
      x-msedge-ref:
      - 'Ref A: 579F6F7079B54E91946F35A7E9FCCB9D Ref B: TYO201151006036 Ref C: 2024-05-06T07:16:11Z'
      x-powered-by:
      - ASP.NET
    status:
      code: 201
      message: Created
- request:
    body: null
    headers:
      Accept:
      - '*/*'
      Accept-Encoding:
      - gzip, deflate
      CommandName:
      - containerapp create
      Connection:
      - keep-alive
      ParameterSetName:
      - -g -n --image --ingress --target-port --environment --scale-rule-name --scale-rule-http-concurrency
        --scale-rule-auth --scale-rule-metadata
      User-Agent:
      - python/3.10.11 (Windows-10-10.0.22631-SP0) AZURECLI/2.60.0
    method: GET
    uri: https://management.azure.com/subscriptions/00000000-0000-0000-0000-000000000000/providers/Microsoft.App/locations/northcentralusstage/containerappOperationStatuses/7cd64845-8e5e-4e0f-89c5-3d4c105b66e9?api-version=2024-02-02-preview&azureAsyncOperation=true&t=638505765747329061&c=MIIHSDCCBjCgAwIBAgITOgL9GKuxwuoAvl6gDgAEAv0YqzANBgkqhkiG9w0BAQsFADBEMRMwEQYKCZImiZPyLGQBGRYDR0JMMRMwEQYKCZImiZPyLGQBGRYDQU1FMRgwFgYDVQQDEw9BTUUgSU5GUkEgQ0EgMDEwHhcNMjQwNTAyMTUxMzA5WhcNMjUwNDI3MTUxMzA5WjBAMT4wPAYDVQQDEzVhc3luY29wZXJhdGlvbnNpZ25pbmdjZXJ0aWZpY2F0ZS5tYW5hZ2VtZW50LmF6dXJlLmNvbTCCASIwDQYJKoZIhvcNAQEBBQADggEPADCCAQoCggEBAM07DTGnL1WbXOa1u9Ox1zn93UOdzLFtBuxDtLwkLwE5XYbQErk1VfIqbqMWVJBTz43qzYkSUywN3kS5W-3jMCFAsWLYHKk-bdgh07JhyEmf_mrR7Xm3zoHG0F16AdlxBQjSN2QUJl55bEnC1Jl3KCDiVnKozpTS-PgNbAKxy1vnDaihayz-jd1p2krOq0AkGmr8EwgyH9cxsXty3H8oLuIW4UCIf6-ovtP_gZK7LvUJosGQlUVzRY5oQeq6Cjanrjz8LO4V7OmvglKA7MT6-y0iIXCiet24ek-PnJ26p0_epq6-1NK5ppjrvQ88reQo_Wey0U6uGqPCf_quM95smlUCAwEAAaOCBDUwggQxMCcGCSsGAQQBgjcVCgQaMBgwCgYIKwYBBQUHAwEwCgYIKwYBBQUHAwIwPQYJKwYBBAGCNxUHBDAwLgYmKwYBBAGCNxUIhpDjDYTVtHiE8Ys-hZvdFs6dEoFggvX2K4Py0SACAWQCAQowggHaBggrBgEFBQcBAQSCAcwwggHIMGYGCCsGAQUFBzAChlpodHRwOi8vY3JsLm1pY3Jvc29mdC5jb20vcGtpaW5mcmEvQ2VydHMvQlkyUEtJSU5UQ0EwMS5BTUUuR0JMX0FNRSUyMElORlJBJTIwQ0ElMjAwMSg0KS5jcnQwVgYIKwYBBQUHMAKGSmh0dHA6Ly9jcmwxLmFtZS5nYmwvYWlhL0JZMlBLSUlOVENBMDEuQU1FLkdCTF9BTUUlMjBJTkZSQSUyMENBJTIwMDEoNCkuY3J0MFYGCCsGAQUFBzAChkpodHRwOi8vY3JsMi5hbWUuZ2JsL2FpYS9CWTJQS0lJTlRDQTAxLkFNRS5HQkxfQU1FJTIwSU5GUkElMjBDQSUyMDAxKDQpLmNydDBWBggrBgEFBQcwAoZKaHR0cDovL2NybDMuYW1lLmdibC9haWEvQlkyUEtJSU5UQ0EwMS5BTUUuR0JMX0FNRSUyMElORlJBJTIwQ0ElMjAwMSg0KS5jcnQwVgYIKwYBBQUHMAKGSmh0dHA6Ly9jcmw0LmFtZS5nYmwvYWlhL0JZMlBLSUlOVENBMDEuQU1FLkdCTF9BTUUlMjBJTkZSQSUyMENBJTIwMDEoNCkuY3J0MB0GA1UdDgQWBBT9nF_3LeJfKo2wUhifl8Go-LrcVDAOBgNVHQ8BAf8EBAMCBaAwggE1BgNVHR8EggEsMIIBKDCCASSgggEgoIIBHIZCaHR0cDovL2NybC5taWNyb3NvZnQuY29tL3BraWluZnJhL0NSTC9BTUUlMjBJTkZSQSUyMENBJTIwMDEoNCkuY3JshjRodHRwOi8vY3JsMS5hbWUuZ2JsL2NybC9BTUUlMjBJTkZSQSUyMENBJTIwMDEoNCkuY3JshjRodHRwOi8vY3JsMi5hbWUuZ2JsL2NybC9BTUUlMjBJTkZSQSUyMENBJTIwMDEoNCkuY3JshjRodHRwOi8vY3JsMy5hbWUuZ2JsL2NybC9BTUUlMjBJTkZSQSUyMENBJTIwMDEoNCkuY3JshjRodHRwOi8vY3JsNC5hbWUuZ2JsL2NybC9BTUUlMjBJTkZSQSUyMENBJTIwMDEoNCkuY3JsMEEGA1UdIAQ6MDgwDAYKKwYBBAGCN3sBATAMBgorBgEEAYI3ewIBMAwGCisGAQQBgjd7AwEwDAYKKwYBBAGCN3sEATAfBgNVHSMEGDAWgBTl2Ztn_PjsurvwwKidileIud8-YzAdBgNVHSUEFjAUBggrBgEFBQcDAQYIKwYBBQUHAwIwDQYJKoZIhvcNAQELBQADggEBAEuFlcYl9ZMazlAmrJEK39sgT_V4pzoLJIud-g98rzZXpDdqVHiLKQnosingp2Z1u4HNQDrUVwcOrTcmE8nii9nUF36rQFqlNH_pmwRif9NB94CYh9u9htz7aSzwTplb44TPxHcuJa_QGO3LpN4n7WMiq5yKPZmLLkUBaS6idLzrlvnexhEGzTlXs6wXDMw_haje_UlA6qY4NUdK-nzsbnu7WWO6U8-alrOTk0D9DKSuW_jlzb2iRh-pyK82sfDI-x0fBW8qarQ6y5zcqBA9R3k5BbVwa-nn6PIlXNk2v3a56ZrTQqvJMJ9IBF0w0ebhF568LNZ3effLqwGX2alJ2ZE&s=GDoN5Q0TjJwM5fXJa2TA0pbuS8_o8-6t2SdMmCXGJE_SWHXHYgsxVtYR0dLajTeY8V4fIDqKW9efG7RfWY-R5sijVBDTMQIHJ4L8HKZ4LyC2WzeogCX2D3ZBVQJ5s7ml0b3Sgs9ttDFJBrkb5C1MXh_vDJSEXLW5QTZ34OxbUt1DlotFbNA2T9s0OG7g5vDl76GuCYcls0W_IiP-kdR_dcvfARM3J_fWzwqATjgjnyWxcrpQmkqj1Sj8zFcEGGuqJWfyPeqCJ0RGH8QbI7GzfM1DMBsSJ8YR61G2nxbVgMSkOAX1nA7JaIDt3pxjvvCjuaG8eKCSn1IHwgjxPjVVFA&h=E6G2VtsOqlF9Zyx9SniSJd2eRdH0RagozXuZT1i0aA0
  response:
    body:
      string: '{"id":"/subscriptions/00000000-0000-0000-0000-000000000000/providers/Microsoft.App/locations/northcentralusstage/containerappOperationStatuses/8b910f74-0afa-44b8-9436-af12358e5c8a","name":"8b910f74-0afa-44b8-9436-af12358e5c8a","status":"InProgress","startTime":"2024-05-06T07:16:13.4230356"}'
    headers:
      api-supported-versions:
      - 2022-03-01, 2022-06-01-preview, 2022-10-01, 2022-11-01-preview, 2023-04-01-preview,
        2023-05-01, 2023-05-02-preview, 2023-08-01-preview, 2023-11-02-preview, 2024-02-02-preview,
        2024-03-01
      cache-control:
      - no-cache
      content-length:
      - '291'
      content-type:
      - application/json; charset=utf-8
      date:
      - Mon, 06 May 2024 07:16:15 GMT
      expires:
      - '-1'
      pragma:
      - no-cache
      strict-transport-security:
      - max-age=31536000; includeSubDomains
      vary:
      - Accept-Encoding
      x-cache:
      - CONFIG_NOCACHE
      x-content-type-options:
      - nosniff
      x-msedge-ref:
      - 'Ref A: C908EC2FF0A749FD9C2AD859CBF28059 Ref B: TYO201100116023 Ref C: 2024-05-06T07:16:15Z'
      x-powered-by:
      - ASP.NET
    status:
      code: 200
      message: OK
- request:
    body: null
    headers:
      Accept:
      - '*/*'
      Accept-Encoding:
      - gzip, deflate
      CommandName:
      - containerapp create
      Connection:
      - keep-alive
      ParameterSetName:
      - -g -n --image --ingress --target-port --environment --scale-rule-name --scale-rule-http-concurrency
        --scale-rule-auth --scale-rule-metadata
      User-Agent:
      - python/3.10.11 (Windows-10-10.0.22631-SP0) AZURECLI/2.60.0
    method: GET
    uri: https://management.azure.com/subscriptions/00000000-0000-0000-0000-000000000000/providers/Microsoft.App/locations/northcentralusstage/containerappOperationStatuses/7cd64845-8e5e-4e0f-89c5-3d4c105b66e9?api-version=2024-02-02-preview&azureAsyncOperation=true&t=638505765747329061&c=MIIHSDCCBjCgAwIBAgITOgL9GKuxwuoAvl6gDgAEAv0YqzANBgkqhkiG9w0BAQsFADBEMRMwEQYKCZImiZPyLGQBGRYDR0JMMRMwEQYKCZImiZPyLGQBGRYDQU1FMRgwFgYDVQQDEw9BTUUgSU5GUkEgQ0EgMDEwHhcNMjQwNTAyMTUxMzA5WhcNMjUwNDI3MTUxMzA5WjBAMT4wPAYDVQQDEzVhc3luY29wZXJhdGlvbnNpZ25pbmdjZXJ0aWZpY2F0ZS5tYW5hZ2VtZW50LmF6dXJlLmNvbTCCASIwDQYJKoZIhvcNAQEBBQADggEPADCCAQoCggEBAM07DTGnL1WbXOa1u9Ox1zn93UOdzLFtBuxDtLwkLwE5XYbQErk1VfIqbqMWVJBTz43qzYkSUywN3kS5W-3jMCFAsWLYHKk-bdgh07JhyEmf_mrR7Xm3zoHG0F16AdlxBQjSN2QUJl55bEnC1Jl3KCDiVnKozpTS-PgNbAKxy1vnDaihayz-jd1p2krOq0AkGmr8EwgyH9cxsXty3H8oLuIW4UCIf6-ovtP_gZK7LvUJosGQlUVzRY5oQeq6Cjanrjz8LO4V7OmvglKA7MT6-y0iIXCiet24ek-PnJ26p0_epq6-1NK5ppjrvQ88reQo_Wey0U6uGqPCf_quM95smlUCAwEAAaOCBDUwggQxMCcGCSsGAQQBgjcVCgQaMBgwCgYIKwYBBQUHAwEwCgYIKwYBBQUHAwIwPQYJKwYBBAGCNxUHBDAwLgYmKwYBBAGCNxUIhpDjDYTVtHiE8Ys-hZvdFs6dEoFggvX2K4Py0SACAWQCAQowggHaBggrBgEFBQcBAQSCAcwwggHIMGYGCCsGAQUFBzAChlpodHRwOi8vY3JsLm1pY3Jvc29mdC5jb20vcGtpaW5mcmEvQ2VydHMvQlkyUEtJSU5UQ0EwMS5BTUUuR0JMX0FNRSUyMElORlJBJTIwQ0ElMjAwMSg0KS5jcnQwVgYIKwYBBQUHMAKGSmh0dHA6Ly9jcmwxLmFtZS5nYmwvYWlhL0JZMlBLSUlOVENBMDEuQU1FLkdCTF9BTUUlMjBJTkZSQSUyMENBJTIwMDEoNCkuY3J0MFYGCCsGAQUFBzAChkpodHRwOi8vY3JsMi5hbWUuZ2JsL2FpYS9CWTJQS0lJTlRDQTAxLkFNRS5HQkxfQU1FJTIwSU5GUkElMjBDQSUyMDAxKDQpLmNydDBWBggrBgEFBQcwAoZKaHR0cDovL2NybDMuYW1lLmdibC9haWEvQlkyUEtJSU5UQ0EwMS5BTUUuR0JMX0FNRSUyMElORlJBJTIwQ0ElMjAwMSg0KS5jcnQwVgYIKwYBBQUHMAKGSmh0dHA6Ly9jcmw0LmFtZS5nYmwvYWlhL0JZMlBLSUlOVENBMDEuQU1FLkdCTF9BTUUlMjBJTkZSQSUyMENBJTIwMDEoNCkuY3J0MB0GA1UdDgQWBBT9nF_3LeJfKo2wUhifl8Go-LrcVDAOBgNVHQ8BAf8EBAMCBaAwggE1BgNVHR8EggEsMIIBKDCCASSgggEgoIIBHIZCaHR0cDovL2NybC5taWNyb3NvZnQuY29tL3BraWluZnJhL0NSTC9BTUUlMjBJTkZSQSUyMENBJTIwMDEoNCkuY3JshjRodHRwOi8vY3JsMS5hbWUuZ2JsL2NybC9BTUUlMjBJTkZSQSUyMENBJTIwMDEoNCkuY3JshjRodHRwOi8vY3JsMi5hbWUuZ2JsL2NybC9BTUUlMjBJTkZSQSUyMENBJTIwMDEoNCkuY3JshjRodHRwOi8vY3JsMy5hbWUuZ2JsL2NybC9BTUUlMjBJTkZSQSUyMENBJTIwMDEoNCkuY3JshjRodHRwOi8vY3JsNC5hbWUuZ2JsL2NybC9BTUUlMjBJTkZSQSUyMENBJTIwMDEoNCkuY3JsMEEGA1UdIAQ6MDgwDAYKKwYBBAGCN3sBATAMBgorBgEEAYI3ewIBMAwGCisGAQQBgjd7AwEwDAYKKwYBBAGCN3sEATAfBgNVHSMEGDAWgBTl2Ztn_PjsurvwwKidileIud8-YzAdBgNVHSUEFjAUBggrBgEFBQcDAQYIKwYBBQUHAwIwDQYJKoZIhvcNAQELBQADggEBAEuFlcYl9ZMazlAmrJEK39sgT_V4pzoLJIud-g98rzZXpDdqVHiLKQnosingp2Z1u4HNQDrUVwcOrTcmE8nii9nUF36rQFqlNH_pmwRif9NB94CYh9u9htz7aSzwTplb44TPxHcuJa_QGO3LpN4n7WMiq5yKPZmLLkUBaS6idLzrlvnexhEGzTlXs6wXDMw_haje_UlA6qY4NUdK-nzsbnu7WWO6U8-alrOTk0D9DKSuW_jlzb2iRh-pyK82sfDI-x0fBW8qarQ6y5zcqBA9R3k5BbVwa-nn6PIlXNk2v3a56ZrTQqvJMJ9IBF0w0ebhF568LNZ3effLqwGX2alJ2ZE&s=GDoN5Q0TjJwM5fXJa2TA0pbuS8_o8-6t2SdMmCXGJE_SWHXHYgsxVtYR0dLajTeY8V4fIDqKW9efG7RfWY-R5sijVBDTMQIHJ4L8HKZ4LyC2WzeogCX2D3ZBVQJ5s7ml0b3Sgs9ttDFJBrkb5C1MXh_vDJSEXLW5QTZ34OxbUt1DlotFbNA2T9s0OG7g5vDl76GuCYcls0W_IiP-kdR_dcvfARM3J_fWzwqATjgjnyWxcrpQmkqj1Sj8zFcEGGuqJWfyPeqCJ0RGH8QbI7GzfM1DMBsSJ8YR61G2nxbVgMSkOAX1nA7JaIDt3pxjvvCjuaG8eKCSn1IHwgjxPjVVFA&h=E6G2VtsOqlF9Zyx9SniSJd2eRdH0RagozXuZT1i0aA0
  response:
    body:
      string: '{"id":"/subscriptions/00000000-0000-0000-0000-000000000000/providers/Microsoft.App/locations/northcentralusstage/containerappOperationStatuses/8b910f74-0afa-44b8-9436-af12358e5c8a","name":"8b910f74-0afa-44b8-9436-af12358e5c8a","status":"InProgress","startTime":"2024-05-06T07:16:13.4230356"}'
    headers:
      api-supported-versions:
      - 2022-03-01, 2022-06-01-preview, 2022-10-01, 2022-11-01-preview, 2023-04-01-preview,
        2023-05-01, 2023-05-02-preview, 2023-08-01-preview, 2023-11-02-preview, 2024-02-02-preview,
        2024-03-01
      cache-control:
      - no-cache
      content-length:
      - '291'
      content-type:
      - application/json; charset=utf-8
      date:
      - Mon, 06 May 2024 07:16:18 GMT
      expires:
      - '-1'
      pragma:
      - no-cache
      strict-transport-security:
      - max-age=31536000; includeSubDomains
      vary:
      - Accept-Encoding
      x-cache:
      - CONFIG_NOCACHE
      x-content-type-options:
      - nosniff
      x-msedge-ref:
      - 'Ref A: DFC598233FC14865B4EDA802BA2D8418 Ref B: TYO201100117049 Ref C: 2024-05-06T07:16:18Z'
      x-powered-by:
      - ASP.NET
    status:
      code: 200
      message: OK
- request:
    body: null
    headers:
      Accept:
      - '*/*'
      Accept-Encoding:
      - gzip, deflate
      CommandName:
      - containerapp create
      Connection:
      - keep-alive
      ParameterSetName:
      - -g -n --image --ingress --target-port --environment --scale-rule-name --scale-rule-http-concurrency
        --scale-rule-auth --scale-rule-metadata
      User-Agent:
      - python/3.10.11 (Windows-10-10.0.22631-SP0) AZURECLI/2.60.0
    method: GET
    uri: https://management.azure.com/subscriptions/00000000-0000-0000-0000-000000000000/providers/Microsoft.App/locations/northcentralusstage/containerappOperationStatuses/7cd64845-8e5e-4e0f-89c5-3d4c105b66e9?api-version=2024-02-02-preview&azureAsyncOperation=true&t=638505765747329061&c=MIIHSDCCBjCgAwIBAgITOgL9GKuxwuoAvl6gDgAEAv0YqzANBgkqhkiG9w0BAQsFADBEMRMwEQYKCZImiZPyLGQBGRYDR0JMMRMwEQYKCZImiZPyLGQBGRYDQU1FMRgwFgYDVQQDEw9BTUUgSU5GUkEgQ0EgMDEwHhcNMjQwNTAyMTUxMzA5WhcNMjUwNDI3MTUxMzA5WjBAMT4wPAYDVQQDEzVhc3luY29wZXJhdGlvbnNpZ25pbmdjZXJ0aWZpY2F0ZS5tYW5hZ2VtZW50LmF6dXJlLmNvbTCCASIwDQYJKoZIhvcNAQEBBQADggEPADCCAQoCggEBAM07DTGnL1WbXOa1u9Ox1zn93UOdzLFtBuxDtLwkLwE5XYbQErk1VfIqbqMWVJBTz43qzYkSUywN3kS5W-3jMCFAsWLYHKk-bdgh07JhyEmf_mrR7Xm3zoHG0F16AdlxBQjSN2QUJl55bEnC1Jl3KCDiVnKozpTS-PgNbAKxy1vnDaihayz-jd1p2krOq0AkGmr8EwgyH9cxsXty3H8oLuIW4UCIf6-ovtP_gZK7LvUJosGQlUVzRY5oQeq6Cjanrjz8LO4V7OmvglKA7MT6-y0iIXCiet24ek-PnJ26p0_epq6-1NK5ppjrvQ88reQo_Wey0U6uGqPCf_quM95smlUCAwEAAaOCBDUwggQxMCcGCSsGAQQBgjcVCgQaMBgwCgYIKwYBBQUHAwEwCgYIKwYBBQUHAwIwPQYJKwYBBAGCNxUHBDAwLgYmKwYBBAGCNxUIhpDjDYTVtHiE8Ys-hZvdFs6dEoFggvX2K4Py0SACAWQCAQowggHaBggrBgEFBQcBAQSCAcwwggHIMGYGCCsGAQUFBzAChlpodHRwOi8vY3JsLm1pY3Jvc29mdC5jb20vcGtpaW5mcmEvQ2VydHMvQlkyUEtJSU5UQ0EwMS5BTUUuR0JMX0FNRSUyMElORlJBJTIwQ0ElMjAwMSg0KS5jcnQwVgYIKwYBBQUHMAKGSmh0dHA6Ly9jcmwxLmFtZS5nYmwvYWlhL0JZMlBLSUlOVENBMDEuQU1FLkdCTF9BTUUlMjBJTkZSQSUyMENBJTIwMDEoNCkuY3J0MFYGCCsGAQUFBzAChkpodHRwOi8vY3JsMi5hbWUuZ2JsL2FpYS9CWTJQS0lJTlRDQTAxLkFNRS5HQkxfQU1FJTIwSU5GUkElMjBDQSUyMDAxKDQpLmNydDBWBggrBgEFBQcwAoZKaHR0cDovL2NybDMuYW1lLmdibC9haWEvQlkyUEtJSU5UQ0EwMS5BTUUuR0JMX0FNRSUyMElORlJBJTIwQ0ElMjAwMSg0KS5jcnQwVgYIKwYBBQUHMAKGSmh0dHA6Ly9jcmw0LmFtZS5nYmwvYWlhL0JZMlBLSUlOVENBMDEuQU1FLkdCTF9BTUUlMjBJTkZSQSUyMENBJTIwMDEoNCkuY3J0MB0GA1UdDgQWBBT9nF_3LeJfKo2wUhifl8Go-LrcVDAOBgNVHQ8BAf8EBAMCBaAwggE1BgNVHR8EggEsMIIBKDCCASSgggEgoIIBHIZCaHR0cDovL2NybC5taWNyb3NvZnQuY29tL3BraWluZnJhL0NSTC9BTUUlMjBJTkZSQSUyMENBJTIwMDEoNCkuY3JshjRodHRwOi8vY3JsMS5hbWUuZ2JsL2NybC9BTUUlMjBJTkZSQSUyMENBJTIwMDEoNCkuY3JshjRodHRwOi8vY3JsMi5hbWUuZ2JsL2NybC9BTUUlMjBJTkZSQSUyMENBJTIwMDEoNCkuY3JshjRodHRwOi8vY3JsMy5hbWUuZ2JsL2NybC9BTUUlMjBJTkZSQSUyMENBJTIwMDEoNCkuY3JshjRodHRwOi8vY3JsNC5hbWUuZ2JsL2NybC9BTUUlMjBJTkZSQSUyMENBJTIwMDEoNCkuY3JsMEEGA1UdIAQ6MDgwDAYKKwYBBAGCN3sBATAMBgorBgEEAYI3ewIBMAwGCisGAQQBgjd7AwEwDAYKKwYBBAGCN3sEATAfBgNVHSMEGDAWgBTl2Ztn_PjsurvwwKidileIud8-YzAdBgNVHSUEFjAUBggrBgEFBQcDAQYIKwYBBQUHAwIwDQYJKoZIhvcNAQELBQADggEBAEuFlcYl9ZMazlAmrJEK39sgT_V4pzoLJIud-g98rzZXpDdqVHiLKQnosingp2Z1u4HNQDrUVwcOrTcmE8nii9nUF36rQFqlNH_pmwRif9NB94CYh9u9htz7aSzwTplb44TPxHcuJa_QGO3LpN4n7WMiq5yKPZmLLkUBaS6idLzrlvnexhEGzTlXs6wXDMw_haje_UlA6qY4NUdK-nzsbnu7WWO6U8-alrOTk0D9DKSuW_jlzb2iRh-pyK82sfDI-x0fBW8qarQ6y5zcqBA9R3k5BbVwa-nn6PIlXNk2v3a56ZrTQqvJMJ9IBF0w0ebhF568LNZ3effLqwGX2alJ2ZE&s=GDoN5Q0TjJwM5fXJa2TA0pbuS8_o8-6t2SdMmCXGJE_SWHXHYgsxVtYR0dLajTeY8V4fIDqKW9efG7RfWY-R5sijVBDTMQIHJ4L8HKZ4LyC2WzeogCX2D3ZBVQJ5s7ml0b3Sgs9ttDFJBrkb5C1MXh_vDJSEXLW5QTZ34OxbUt1DlotFbNA2T9s0OG7g5vDl76GuCYcls0W_IiP-kdR_dcvfARM3J_fWzwqATjgjnyWxcrpQmkqj1Sj8zFcEGGuqJWfyPeqCJ0RGH8QbI7GzfM1DMBsSJ8YR61G2nxbVgMSkOAX1nA7JaIDt3pxjvvCjuaG8eKCSn1IHwgjxPjVVFA&h=E6G2VtsOqlF9Zyx9SniSJd2eRdH0RagozXuZT1i0aA0
  response:
    body:
      string: '{"id":"/subscriptions/00000000-0000-0000-0000-000000000000/providers/Microsoft.App/locations/northcentralusstage/containerappOperationStatuses/8b910f74-0afa-44b8-9436-af12358e5c8a","name":"8b910f74-0afa-44b8-9436-af12358e5c8a","status":"InProgress","startTime":"2024-05-06T07:16:13.4230356"}'
    headers:
      api-supported-versions:
      - 2022-03-01, 2022-06-01-preview, 2022-10-01, 2022-11-01-preview, 2023-04-01-preview,
        2023-05-01, 2023-05-02-preview, 2023-08-01-preview, 2023-11-02-preview, 2024-02-02-preview,
        2024-03-01
      cache-control:
      - no-cache
      content-length:
      - '291'
      content-type:
      - application/json; charset=utf-8
      date:
      - Mon, 06 May 2024 07:16:21 GMT
      expires:
      - '-1'
      pragma:
      - no-cache
      strict-transport-security:
      - max-age=31536000; includeSubDomains
      vary:
      - Accept-Encoding
      x-cache:
      - CONFIG_NOCACHE
      x-content-type-options:
      - nosniff
      x-msedge-ref:
      - 'Ref A: 8CD76A3F783E45358B94EBE8668797F1 Ref B: TYO201100115031 Ref C: 2024-05-06T07:16:21Z'
      x-powered-by:
      - ASP.NET
    status:
      code: 200
      message: OK
- request:
    body: null
    headers:
      Accept:
      - '*/*'
      Accept-Encoding:
      - gzip, deflate
      CommandName:
      - containerapp create
      Connection:
      - keep-alive
      ParameterSetName:
      - -g -n --image --ingress --target-port --environment --scale-rule-name --scale-rule-http-concurrency
        --scale-rule-auth --scale-rule-metadata
      User-Agent:
      - python/3.10.11 (Windows-10-10.0.22631-SP0) AZURECLI/2.60.0
    method: GET
    uri: https://management.azure.com/subscriptions/00000000-0000-0000-0000-000000000000/providers/Microsoft.App/locations/northcentralusstage/containerappOperationStatuses/7cd64845-8e5e-4e0f-89c5-3d4c105b66e9?api-version=2024-02-02-preview&azureAsyncOperation=true&t=638505765747329061&c=MIIHSDCCBjCgAwIBAgITOgL9GKuxwuoAvl6gDgAEAv0YqzANBgkqhkiG9w0BAQsFADBEMRMwEQYKCZImiZPyLGQBGRYDR0JMMRMwEQYKCZImiZPyLGQBGRYDQU1FMRgwFgYDVQQDEw9BTUUgSU5GUkEgQ0EgMDEwHhcNMjQwNTAyMTUxMzA5WhcNMjUwNDI3MTUxMzA5WjBAMT4wPAYDVQQDEzVhc3luY29wZXJhdGlvbnNpZ25pbmdjZXJ0aWZpY2F0ZS5tYW5hZ2VtZW50LmF6dXJlLmNvbTCCASIwDQYJKoZIhvcNAQEBBQADggEPADCCAQoCggEBAM07DTGnL1WbXOa1u9Ox1zn93UOdzLFtBuxDtLwkLwE5XYbQErk1VfIqbqMWVJBTz43qzYkSUywN3kS5W-3jMCFAsWLYHKk-bdgh07JhyEmf_mrR7Xm3zoHG0F16AdlxBQjSN2QUJl55bEnC1Jl3KCDiVnKozpTS-PgNbAKxy1vnDaihayz-jd1p2krOq0AkGmr8EwgyH9cxsXty3H8oLuIW4UCIf6-ovtP_gZK7LvUJosGQlUVzRY5oQeq6Cjanrjz8LO4V7OmvglKA7MT6-y0iIXCiet24ek-PnJ26p0_epq6-1NK5ppjrvQ88reQo_Wey0U6uGqPCf_quM95smlUCAwEAAaOCBDUwggQxMCcGCSsGAQQBgjcVCgQaMBgwCgYIKwYBBQUHAwEwCgYIKwYBBQUHAwIwPQYJKwYBBAGCNxUHBDAwLgYmKwYBBAGCNxUIhpDjDYTVtHiE8Ys-hZvdFs6dEoFggvX2K4Py0SACAWQCAQowggHaBggrBgEFBQcBAQSCAcwwggHIMGYGCCsGAQUFBzAChlpodHRwOi8vY3JsLm1pY3Jvc29mdC5jb20vcGtpaW5mcmEvQ2VydHMvQlkyUEtJSU5UQ0EwMS5BTUUuR0JMX0FNRSUyMElORlJBJTIwQ0ElMjAwMSg0KS5jcnQwVgYIKwYBBQUHMAKGSmh0dHA6Ly9jcmwxLmFtZS5nYmwvYWlhL0JZMlBLSUlOVENBMDEuQU1FLkdCTF9BTUUlMjBJTkZSQSUyMENBJTIwMDEoNCkuY3J0MFYGCCsGAQUFBzAChkpodHRwOi8vY3JsMi5hbWUuZ2JsL2FpYS9CWTJQS0lJTlRDQTAxLkFNRS5HQkxfQU1FJTIwSU5GUkElMjBDQSUyMDAxKDQpLmNydDBWBggrBgEFBQcwAoZKaHR0cDovL2NybDMuYW1lLmdibC9haWEvQlkyUEtJSU5UQ0EwMS5BTUUuR0JMX0FNRSUyMElORlJBJTIwQ0ElMjAwMSg0KS5jcnQwVgYIKwYBBQUHMAKGSmh0dHA6Ly9jcmw0LmFtZS5nYmwvYWlhL0JZMlBLSUlOVENBMDEuQU1FLkdCTF9BTUUlMjBJTkZSQSUyMENBJTIwMDEoNCkuY3J0MB0GA1UdDgQWBBT9nF_3LeJfKo2wUhifl8Go-LrcVDAOBgNVHQ8BAf8EBAMCBaAwggE1BgNVHR8EggEsMIIBKDCCASSgggEgoIIBHIZCaHR0cDovL2NybC5taWNyb3NvZnQuY29tL3BraWluZnJhL0NSTC9BTUUlMjBJTkZSQSUyMENBJTIwMDEoNCkuY3JshjRodHRwOi8vY3JsMS5hbWUuZ2JsL2NybC9BTUUlMjBJTkZSQSUyMENBJTIwMDEoNCkuY3JshjRodHRwOi8vY3JsMi5hbWUuZ2JsL2NybC9BTUUlMjBJTkZSQSUyMENBJTIwMDEoNCkuY3JshjRodHRwOi8vY3JsMy5hbWUuZ2JsL2NybC9BTUUlMjBJTkZSQSUyMENBJTIwMDEoNCkuY3JshjRodHRwOi8vY3JsNC5hbWUuZ2JsL2NybC9BTUUlMjBJTkZSQSUyMENBJTIwMDEoNCkuY3JsMEEGA1UdIAQ6MDgwDAYKKwYBBAGCN3sBATAMBgorBgEEAYI3ewIBMAwGCisGAQQBgjd7AwEwDAYKKwYBBAGCN3sEATAfBgNVHSMEGDAWgBTl2Ztn_PjsurvwwKidileIud8-YzAdBgNVHSUEFjAUBggrBgEFBQcDAQYIKwYBBQUHAwIwDQYJKoZIhvcNAQELBQADggEBAEuFlcYl9ZMazlAmrJEK39sgT_V4pzoLJIud-g98rzZXpDdqVHiLKQnosingp2Z1u4HNQDrUVwcOrTcmE8nii9nUF36rQFqlNH_pmwRif9NB94CYh9u9htz7aSzwTplb44TPxHcuJa_QGO3LpN4n7WMiq5yKPZmLLkUBaS6idLzrlvnexhEGzTlXs6wXDMw_haje_UlA6qY4NUdK-nzsbnu7WWO6U8-alrOTk0D9DKSuW_jlzb2iRh-pyK82sfDI-x0fBW8qarQ6y5zcqBA9R3k5BbVwa-nn6PIlXNk2v3a56ZrTQqvJMJ9IBF0w0ebhF568LNZ3effLqwGX2alJ2ZE&s=GDoN5Q0TjJwM5fXJa2TA0pbuS8_o8-6t2SdMmCXGJE_SWHXHYgsxVtYR0dLajTeY8V4fIDqKW9efG7RfWY-R5sijVBDTMQIHJ4L8HKZ4LyC2WzeogCX2D3ZBVQJ5s7ml0b3Sgs9ttDFJBrkb5C1MXh_vDJSEXLW5QTZ34OxbUt1DlotFbNA2T9s0OG7g5vDl76GuCYcls0W_IiP-kdR_dcvfARM3J_fWzwqATjgjnyWxcrpQmkqj1Sj8zFcEGGuqJWfyPeqCJ0RGH8QbI7GzfM1DMBsSJ8YR61G2nxbVgMSkOAX1nA7JaIDt3pxjvvCjuaG8eKCSn1IHwgjxPjVVFA&h=E6G2VtsOqlF9Zyx9SniSJd2eRdH0RagozXuZT1i0aA0
  response:
    body:
      string: '{"id":"/subscriptions/00000000-0000-0000-0000-000000000000/providers/Microsoft.App/locations/northcentralusstage/containerappOperationStatuses/8b910f74-0afa-44b8-9436-af12358e5c8a","name":"8b910f74-0afa-44b8-9436-af12358e5c8a","status":"Succeeded","startTime":"2024-05-06T07:16:13.4230356"}'
    headers:
      api-supported-versions:
      - 2022-03-01, 2022-06-01-preview, 2022-10-01, 2022-11-01-preview, 2023-04-01-preview,
        2023-05-01, 2023-05-02-preview, 2023-08-01-preview, 2023-11-02-preview, 2024-02-02-preview,
        2024-03-01
      cache-control:
      - no-cache
      content-length:
      - '290'
      content-type:
      - application/json; charset=utf-8
      date:
      - Mon, 06 May 2024 07:16:24 GMT
      expires:
      - '-1'
      pragma:
      - no-cache
      strict-transport-security:
      - max-age=31536000; includeSubDomains
      vary:
      - Accept-Encoding
      x-cache:
      - CONFIG_NOCACHE
      x-content-type-options:
      - nosniff
      x-msedge-ref:
      - 'Ref A: F3511E42ABA241F3A747536EC261ABC7 Ref B: TYO201151002036 Ref C: 2024-05-06T07:16:24Z'
      x-powered-by:
      - ASP.NET
    status:
      code: 200
      message: OK
- request:
    body: null
    headers:
      Accept:
      - '*/*'
      Accept-Encoding:
      - gzip, deflate
      CommandName:
      - containerapp create
      Connection:
      - keep-alive
      ParameterSetName:
      - -g -n --image --ingress --target-port --environment --scale-rule-name --scale-rule-http-concurrency
        --scale-rule-auth --scale-rule-metadata
      User-Agent:
      - python/3.10.11 (Windows-10-10.0.22631-SP0) AZURECLI/2.60.0
    method: GET
    uri: https://management.azure.com/subscriptions/00000000-0000-0000-0000-000000000000/resourceGroups/clitest.rg000001/providers/Microsoft.App/containerApps/aca000002?api-version=2024-02-02-preview
  response:
    body:
      string: '{"id":"/subscriptions/00000000-0000-0000-0000-000000000000/resourceGroups/clitest.rg000001/providers/Microsoft.App/containerapps/aca000002","name":"aca000002","type":"Microsoft.App/containerApps","location":"North
        Central US (Stage)","systemData":{"createdBy":"xinyupang@microsoft.com","createdByType":"User","createdAt":"2024-05-06T07:16:12.9047047","lastModifiedBy":"xinyupang@microsoft.com","lastModifiedByType":"User","lastModifiedAt":"2024-05-06T07:16:12.9047047"},"properties":{"provisioningState":"Succeeded","runningStatus":"Running","managedEnvironmentId":"/subscriptions/00000000-0000-0000-0000-000000000000/resourceGroups/client.env_rg_northcentralusstage/providers/Microsoft.App/managedEnvironments/env-northcentralusstage","environmentId":"/subscriptions/00000000-0000-0000-0000-000000000000/resourceGroups/client.env_rg_northcentralusstage/providers/Microsoft.App/managedEnvironments/env-northcentralusstage","workloadProfileName":"Consumption","patchingMode":"Automatic","outboundIpAddresses":["20.221.106.163","20.221.107.3","20.221.106.208","20.221.106.152","20.9.115.172","20.9.116.165","20.9.116.161","20.9.116.46"],"latestRevisionName":"aca000002--cqba0b6","latestReadyRevisionName":"aca000002--cqba0b6","latestRevisionFqdn":"aca000002--cqba0b6.mangowater-e5cfe1d3.northcentralusstage.azurecontainerapps.io","customDomainVerificationId":"D3F71C85EB6552E36A89A3E4A080C3CFB00181670B659B0003264FC673AA9B00","configuration":{"secrets":null,"activeRevisionsMode":"Single","ingress":{"fqdn":"aca000002.mangowater-e5cfe1d3.northcentralusstage.azurecontainerapps.io","external":true,"targetPort":80,"exposedPort":0,"transport":"Auto","traffic":[{"weight":100,"latestRevision":true}],"customDomains":null,"allowInsecure":false,"ipSecurityRestrictions":null,"corsPolicy":null,"clientCertificateMode":null,"stickySessions":null,"additionalPortMappings":null,"targetPortHttpScheme":null},"registries":null,"identitySettings":[],"dapr":null,"runtime":null,"maxInactiveRevisions":100,"service":null},"template":{"revisionSuffix":"","terminationGracePeriodSeconds":null,"containers":[{"image":"nginx","imageType":"ContainerImage","name":"aca000002","resources":{"cpu":0.5,"memory":"1Gi","ephemeralStorage":"2Gi"}}],"initContainers":null,"scale":{"minReplicas":null,"maxReplicas":10,"rules":[{"name":"http-scale-rule","http":{"metadata":{"concurrentRequests":"50","key":"value"},"auth":[{"secretRef":"secretref","triggerParameter":"trigger"}]}}]},"volumes":null,"serviceBinds":[{"serviceId":"/subscriptions/00000000-0000-0000-0000-000000000000/resourceGroups/client.env_rg_eastus/providers/Microsoft.App/containerapps/redis","name":"redis","clientType":"dotnet"},{"serviceId":"/subscriptions/00000000-0000-0000-0000-000000000000/resourceGroups/client.env_rg_eastus/providers/Microsoft.App/containerapps/postgres","name":"postgres","clientType":"none"}]},"eventStreamEndpoint":"https://northcentralusstage.azurecontainerapps.dev/subscriptions/00000000-0000-0000-0000-000000000000/resourceGroups/clitest.rg000001/containerApps/aca000002/eventstream","delegatedIdentities":[]},"identity":{"type":"None"}}'
    headers:
      api-supported-versions:
      - 2022-03-01, 2022-06-01-preview, 2022-10-01, 2022-11-01-preview, 2023-04-01-preview,
        2023-05-01, 2023-05-02-preview, 2023-08-01-preview, 2023-11-02-preview, 2024-02-02-preview,
        2024-03-01
      cache-control:
      - no-cache
      content-length:
      - '3105'
      content-type:
      - application/json; charset=utf-8
      date:
      - Mon, 06 May 2024 07:16:25 GMT
      expires:
      - '-1'
      pragma:
      - no-cache
      strict-transport-security:
      - max-age=31536000; includeSubDomains
      vary:
      - Accept-Encoding
      x-cache:
      - CONFIG_NOCACHE
      x-content-type-options:
      - nosniff
      x-msedge-ref:
      - 'Ref A: 924BBC5B02084D8092602050A03E5292 Ref B: TYO201100117007 Ref C: 2024-05-06T07:16:25Z'
      x-powered-by:
      - ASP.NET
    status:
      code: 200
      message: OK
- request:
    body: null
    headers:
      Accept:
      - application/json
      Accept-Encoding:
      - gzip, deflate
      CommandName:
      - containerapp show
      Connection:
      - keep-alive
      ParameterSetName:
      - -g -n
      User-Agent:
      - AZURECLI/2.60.0 azsdk-python-core/1.28.0 Python/3.10.11 (Windows-10-10.0.22631-SP0)
    method: GET
    uri: https://management.azure.com/subscriptions/00000000-0000-0000-0000-000000000000/providers/Microsoft.App?api-version=2022-09-01
  response:
    body:
      string: '{"id":"/subscriptions/00000000-0000-0000-0000-000000000000/providers/Microsoft.App","namespace":"Microsoft.App","authorizations":[{"applicationId":"7e3bc4fd-85a3-4192-b177-5b8bfc87f42c","roleDefinitionId":"39a74f72-b40f-4bdc-b639-562fe2260bf0"},{"applicationId":"3734c1a4-2bed-4998-a37a-ff1a9e7bf019","roleDefinitionId":"5c779a4f-5cb2-4547-8c41-478d9be8ba90"},{"applicationId":"55ebbb62-3b9c-49fd-9b87-9595226dd4ac","roleDefinitionId":"e49ca620-7992-4561-a7df-4ed67dad77b5","managedByRoleDefinitionId":"9e3af657-a8ff-583c-a75c-2fe7c4bcb635"},{"applicationId":"1459b1f6-7a5b-4300-93a2-44b4a651759f","roleDefinitionId":"3c5f1b29-9e3d-4a22-b5d6-9ff4e5a37974"}],"resourceTypes":[{"resourceType":"managedEnvironments","locations":["North
        Central US (Stage)","Central US EUAP","East US 2 EUAP","West US 2","Southeast
        Asia","Sweden Central","Canada Central","West Europe","North Europe","East
        US","East US 2","East Asia","Australia East","Germany West Central","Japan
        East","UK South","West US","Central US","North Central US","South Central
        US","Korea Central","Brazil South","West US 3","France Central","South Africa
        North","Norway East","Switzerland North","UAE North","Canada East","West Central
        US","UK West","Central India","Switzerland West","Italy North","Poland Central"],"apiVersions":["2024-03-01","2024-02-02-preview","2023-11-02-preview","2023-08-01-preview","2023-05-02-preview","2023-05-01","2023-04-01-preview","2022-11-01-preview","2022-10-01","2022-06-01-preview","2022-03-01"],"defaultApiVersion":"2023-05-01","capabilities":"CrossResourceGroupResourceMove,
        CrossSubscriptionResourceMove, SystemAssignedResourceIdentity, SupportsTags,
        SupportsLocation"},{"resourceType":"operations","locations":["North Central
        US (Stage)","Central US EUAP","East US 2 EUAP","West US 2","Southeast Asia","Sweden
        Central","Canada Central","West Europe","North Europe","East US","East US
        2","East Asia","Australia East","Germany West Central","Japan East","UK South","West
        US","Central US","North Central US","South Central US","Korea Central","Brazil
        South","West US 3","France Central","South Africa North","Norway East","Switzerland
        North","UAE North","Canada East","West Central US","UK West","Central India","Italy
        North","Poland Central"],"apiVersions":["2024-02-02-preview","2023-11-02-preview","2023-08-01-preview","2023-05-02-preview","2023-05-01","2023-04-01-preview","2023-02-01","2022-11-01-preview","2022-10-01","2022-06-01-preview","2022-03-01"],"defaultApiVersion":"2023-11-02-preview","capabilities":"None"},{"resourceType":"managedEnvironments/certificates","locations":["Central
        US EUAP","East US 2 EUAP","North Central US (Stage)","West US 2","Southeast
        Asia","Sweden Central","Canada Central","West Europe","North Europe","East
        US","East US 2","East Asia","Australia East","Germany West Central","Japan
        East","UK South","West US","Central US","North Central US","South Central
        US","Korea Central","Brazil South","West US 3","France Central","South Africa
        North","Norway East","Switzerland North","UAE North","Canada East","West Central
        US","UK West","Central India","Switzerland West","Italy North","Poland Central"],"apiVersions":["2024-03-01","2024-02-02-preview","2023-11-02-preview","2023-08-01-preview","2023-05-02-preview","2023-05-01","2023-04-01-preview","2022-11-01-preview","2022-10-01","2022-06-01-preview","2022-03-01"],"defaultApiVersion":"2023-05-01","capabilities":"CrossResourceGroupResourceMove,
        CrossSubscriptionResourceMove, SupportsTags, SupportsLocation"},{"resourceType":"managedEnvironments/managedCertificates","locations":["Central
        US EUAP","East US 2 EUAP","North Central US (Stage)","West US 2","Southeast
        Asia","Sweden Central","Canada Central","West Europe","North Europe","East
        US","East US 2","East Asia","Australia East","Germany West Central","Japan
        East","UK South","West US","Central US","North Central US","South Central
        US","Korea Central","Brazil South","West US 3","France Central","South Africa
        North","Norway East","Switzerland North","UAE North","Canada East","West Central
        US","UK West","Central India","Switzerland West","Italy North","Poland Central"],"apiVersions":["2024-03-01","2024-02-02-preview","2023-11-02-preview","2023-08-01-preview","2023-05-02-preview","2023-05-01","2023-04-01-preview","2022-11-01-preview"],"defaultApiVersion":"2023-05-01","capabilities":"CrossResourceGroupResourceMove,
        CrossSubscriptionResourceMove, SupportsTags, SupportsLocation"},{"resourceType":"containerApps","locations":["Central
        US EUAP","East US 2 EUAP","North Central US (Stage)","West US 2","Southeast
        Asia","Sweden Central","Canada Central","West Europe","North Europe","East
        US","East US 2","East Asia","Australia East","Germany West Central","Japan
        East","UK South","West US","Central US","North Central US","South Central
        US","Korea Central","Brazil South","West US 3","France Central","South Africa
        North","Norway East","Switzerland North","UAE North","Canada East","West Central
        US","UK West","Central India","Switzerland West","Italy North","Poland Central"],"apiVersions":["2024-03-01","2024-02-02-preview","2023-11-02-preview","2023-08-01-preview","2023-05-02-preview","2023-05-01","2023-04-01-preview","2022-11-01-preview","2022-10-01","2022-06-01-preview","2022-03-01"],"defaultApiVersion":"2023-05-01","capabilities":"CrossResourceGroupResourceMove,
        CrossSubscriptionResourceMove, SystemAssignedResourceIdentity, SupportsTags,
        SupportsLocation"},{"resourceType":"containerApps/privateEndpointConnectionProxies","locations":["Central
        US EUAP","East US 2 EUAP","North Central US (Stage)","West US 2","Southeast
        Asia","Sweden Central","Canada Central","West Europe","North Europe","East
        US","East US 2","East Asia","Australia East","Germany West Central","Japan
        East","UK South","West US","Central US","North Central US","South Central
        US","Korea Central","Brazil South","West US 3","France Central","South Africa
        North","Norway East","Switzerland North","UAE North","Canada East","West Central
        US","UK West","Central India","Switzerland West","Italy North","Poland Central"],"apiVersions":["2024-02-02-preview","2023-11-02-preview"],"defaultApiVersion":"2023-11-02-preview","capabilities":"None"},{"resourceType":"managedEnvironments/privateEndpointConnectionProxies","locations":["Central
        US EUAP","East US 2 EUAP","North Central US (Stage)","West US 2","Southeast
        Asia","Sweden Central","Canada Central","West Europe","North Europe","East
        US","East US 2","East Asia","Australia East","Germany West Central","Japan
        East","UK South","West US","Central US","North Central US","South Central
        US","Korea Central","Brazil South","West US 3","France Central","South Africa
        North","Norway East","Switzerland North","UAE North","Canada East","West Central
        US","UK West","Central India","Switzerland West","Italy North","Poland Central"],"apiVersions":["2024-02-02-preview","2023-11-02-preview"],"defaultApiVersion":"2023-11-02-preview","capabilities":"None"},{"resourceType":"sessionPools","locations":["Central
        US EUAP","East US 2 EUAP","North Central US (Stage)","West US 2","Southeast
        Asia","Sweden Central","Canada Central","West Europe","North Europe","East
        US","East US 2","East Asia","Australia East","Germany West Central","Japan
        East","UK South","West US","Central US","North Central US","South Central
        US","Korea Central","Brazil South","West US 3","France Central","South Africa
        North","Norway East","Switzerland North","UAE North","Canada East","West Central
        US","UK West","Central India","Switzerland West","Italy North","Poland Central"],"apiVersions":["2024-02-02-preview","2023-11-02-preview","2023-08-01-preview"],"defaultApiVersion":"2023-08-01-preview","capabilities":"CrossResourceGroupResourceMove,
        CrossSubscriptionResourceMove, SystemAssignedResourceIdentity, SupportsTags,
        SupportsLocation"},{"resourceType":"jobs","locations":["Central US EUAP","East
        US 2 EUAP","North Central US (Stage)","West US 2","Southeast Asia","Sweden
        Central","Canada Central","West Europe","North Europe","East US","East US
        2","East Asia","Australia East","Germany West Central","Japan East","UK South","West
        US","Central US","North Central US","South Central US","Korea Central","Brazil
        South","West US 3","France Central","South Africa North","Norway East","Switzerland
        North","UAE North","Canada East","West Central US","UK West","Central India","Switzerland
        West","Italy North","Poland Central"],"apiVersions":["2024-03-01","2024-02-02-preview","2023-11-02-preview","2023-08-01-preview","2023-05-02-preview","2023-05-01","2023-04-01-preview","2022-11-01-preview"],"defaultApiVersion":"2023-05-01","capabilities":"CrossResourceGroupResourceMove,
        CrossSubscriptionResourceMove, SystemAssignedResourceIdentity, SupportsTags,
        SupportsLocation"},{"resourceType":"locations","locations":[],"apiVersions":["2024-03-01","2024-02-02-preview","2023-11-02-preview","2023-08-01-preview","2023-05-02-preview","2023-05-01","2023-04-01-preview","2022-11-01-preview","2022-10-01","2022-06-01-preview","2022-03-01"],"defaultApiVersion":"2023-05-01","capabilities":"None"},{"resourceType":"locations/managedEnvironmentOperationResults","locations":["Central
        US EUAP","East US 2 EUAP","North Central US (Stage)","West US 2","Southeast
        Asia","Sweden Central","Canada Central","West Europe","North Europe","East
        US","East US 2","East Asia","Australia East","Germany West Central","Japan
        East","UK South","West US","Central US","North Central US","South Central
        US","Korea Central","Brazil South","West US 3","France Central","South Africa
        North","Norway East","Switzerland North","UAE North","Canada East","West Central
        US","UK West","Central India","Switzerland West","Italy North","Poland Central"],"apiVersions":["2024-03-01","2024-02-02-preview","2023-11-02-preview","2023-08-01-preview","2023-05-02-preview","2023-05-01","2023-04-01-preview","2022-11-01-preview","2022-10-01","2022-06-01-preview","2022-03-01"],"defaultApiVersion":"2023-05-01","capabilities":"None"},{"resourceType":"locations/managedEnvironmentOperationStatuses","locations":["Central
        US EUAP","East US 2 EUAP","North Central US (Stage)","West US 2","Southeast
        Asia","Sweden Central","Canada Central","West Europe","North Europe","East
        US","East US 2","East Asia","Australia East","Germany West Central","Japan
        East","UK South","West US","Central US","North Central US","South Central
        US","Korea Central","Brazil South","West US 3","France Central","South Africa
        North","Norway East","Switzerland North","UAE North","Canada East","West Central
        US","UK West","Central India","Switzerland West","Italy North","Poland Central"],"apiVersions":["2024-03-01","2024-02-02-preview","2023-11-02-preview","2023-08-01-preview","2023-05-02-preview","2023-05-01","2023-04-01-preview","2022-11-01-preview","2022-10-01","2022-06-01-preview","2022-03-01"],"defaultApiVersion":"2023-05-01","capabilities":"None"},{"resourceType":"locations/containerappOperationResults","locations":["Central
        US EUAP","East US 2 EUAP","North Central US (Stage)","West US 2","Southeast
        Asia","Sweden Central","Canada Central","West Europe","North Europe","East
        US","East US 2","East Asia","Australia East","Germany West Central","Japan
        East","UK South","West US","Central US","North Central US","South Central
        US","Korea Central","Brazil South","West US 3","France Central","South Africa
        North","Norway East","Switzerland North","UAE North","Canada East","West Central
        US","UK West","Central India","Switzerland West","Italy North","Poland Central"],"apiVersions":["2024-03-01","2024-02-02-preview","2023-11-02-preview","2023-08-01-preview","2023-05-02-preview","2023-05-01","2023-04-01-preview","2022-11-01-preview","2022-10-01","2022-06-01-preview","2022-03-01"],"defaultApiVersion":"2023-05-01","capabilities":"None"},{"resourceType":"locations/containerappOperationStatuses","locations":["Central
        US EUAP","East US 2 EUAP","North Central US (Stage)","West US 2","Southeast
        Asia","Sweden Central","Canada Central","West Europe","North Europe","East
        US","East US 2","East Asia","Australia East","Germany West Central","Japan
        East","UK South","West US","Central US","North Central US","South Central
        US","Korea Central","Brazil South","West US 3","France Central","South Africa
        North","Norway East","Switzerland North","UAE North","Canada East","West Central
        US","UK West","Central India","Switzerland West","Italy North","Poland Central"],"apiVersions":["2024-03-01","2024-02-02-preview","2023-11-02-preview","2023-08-01-preview","2023-05-02-preview","2023-05-01","2023-04-01-preview","2022-11-01-preview","2022-10-01","2022-06-01-preview","2022-03-01"],"defaultApiVersion":"2023-05-01","capabilities":"None"},{"resourceType":"locations/containerappsjobOperationResults","locations":["Central
        US EUAP","East US 2 EUAP","North Central US (Stage)","West US 2","Southeast
        Asia","Sweden Central","Canada Central","West Europe","North Europe","East
        US","East US 2","East Asia","Australia East","Germany West Central","Japan
        East","UK South","West US","Central US","North Central US","South Central
        US","Korea Central","Brazil South","West US 3","France Central","South Africa
        North","Norway East","Switzerland North","UAE North","Canada East","West Central
        US","UK West","Central India","Switzerland West","Italy North","Poland Central"],"apiVersions":["2024-03-01","2024-02-02-preview","2023-11-02-preview","2023-08-01-preview","2023-05-02-preview","2023-05-01","2023-04-01-preview","2022-11-01-preview"],"defaultApiVersion":"2023-05-01","capabilities":"None"},{"resourceType":"locations/containerappsjobOperationStatuses","locations":["Central
        US EUAP","East US 2 EUAP","North Central US (Stage)","West US 2","Southeast
        Asia","Sweden Central","Canada Central","West Europe","North Europe","East
        US","East US 2","East Asia","Australia East","Germany West Central","Japan
        East","UK South","West US","Central US","North Central US","South Central
        US","Korea Central","Brazil South","West US 3","France Central","South Africa
        North","Norway East","Switzerland North","UAE North","Canada East","West Central
        US","UK West","Central India","Switzerland West","Italy North","Poland Central"],"apiVersions":["2024-03-01","2024-02-02-preview","2023-11-02-preview","2023-08-01-preview","2023-05-02-preview","2023-05-01","2023-04-01-preview","2022-11-01-preview"],"defaultApiVersion":"2023-05-01","capabilities":"None"},{"resourceType":"locations/sourceControlOperationResults","locations":["Central
        US EUAP","East US 2 EUAP","North Central US (Stage)","West US 2","Southeast
        Asia","Sweden Central","Canada Central","West Europe","North Europe","East
        US","East US 2","East Asia","Australia East","Germany West Central","Japan
        East","UK South","West US","Central US","North Central US","South Central
        US","Korea Central","Brazil South","West US 3","France Central","South Africa
        North","Norway East","Switzerland North","UAE North","Canada East","West Central
        US","UK West","Central India","Switzerland West","Italy North","Poland Central"],"apiVersions":["2024-03-01","2024-02-02-preview","2023-11-02-preview","2023-08-01-preview","2023-05-02-preview","2023-05-01","2023-04-01-preview","2022-11-01-preview","2022-10-01","2022-06-01-preview","2022-03-01"],"defaultApiVersion":"2023-05-01","capabilities":"None"},{"resourceType":"locations/sourceControlOperationStatuses","locations":["Central
        US EUAP","East US 2 EUAP","North Central US (Stage)","West US 2","Southeast
        Asia","Sweden Central","Canada Central","West Europe","North Europe","East
        US","East US 2","East Asia","Australia East","Germany West Central","Japan
        East","UK South","West US","Central US","North Central US","South Central
        US","Korea Central","Brazil South","West US 3","France Central","South Africa
        North","Norway East","Switzerland North","UAE North","Canada East","West Central
        US","UK West","Central India","Switzerland West","Italy North","Poland Central"],"apiVersions":["2024-03-01","2024-02-02-preview","2023-11-02-preview","2023-08-01-preview","2023-05-02-preview","2023-05-01","2023-04-01-preview","2022-11-01-preview","2022-10-01","2022-06-01-preview","2022-03-01"],"defaultApiVersion":"2023-05-01","capabilities":"None"},{"resourceType":"locations/usages","locations":["Central
        US EUAP","East US 2 EUAP","North Central US (Stage)","West US 2","Southeast
        Asia","Sweden Central","Canada Central","West Europe","North Europe","East
        US","East US 2","East Asia","Australia East","Germany West Central","Japan
        East","UK South","West US","Central US","North Central US","South Central
        US","Korea Central","Brazil South","West US 3","France Central","South Africa
        North","Norway East","Switzerland North","UAE North","Canada East","West Central
        US","UK West","Central India","Switzerland West","Italy North","Poland Central"],"apiVersions":["2024-03-01","2024-02-02-preview","2023-11-02-preview","2023-08-01-preview","2023-05-02-preview"],"defaultApiVersion":"2023-05-02-preview","capabilities":"None"},{"resourceType":"connectedEnvironments","locations":["Central
        US EUAP","East US 2 EUAP","North Central US (Stage)","North Central US","East
        US","East Asia","West Europe","Southeast Asia"],"apiVersions":["2024-03-01","2024-02-02-preview","2023-11-02-preview","2023-08-01-preview","2023-05-02-preview","2023-05-01","2023-04-01-preview","2022-11-01-preview","2022-10-01","2022-06-01-preview"],"defaultApiVersion":"2023-05-01","capabilities":"CrossResourceGroupResourceMove,
        CrossSubscriptionResourceMove, SupportsTags, SupportsLocation"},{"resourceType":"connectedEnvironments/certificates","locations":["Central
        US EUAP","East US 2 EUAP","North Central US (Stage)","North Central US","East
        US","East Asia","West Europe","Southeast Asia"],"apiVersions":["2024-03-01","2024-02-02-preview","2023-11-02-preview","2023-08-01-preview","2023-05-02-preview","2023-05-01","2023-04-01-preview","2022-11-01-preview","2022-10-01","2022-06-01-preview"],"defaultApiVersion":"2023-05-01","capabilities":"CrossResourceGroupResourceMove,
        CrossSubscriptionResourceMove, SupportsTags, SupportsLocation"},{"resourceType":"locations/connectedEnvironmentOperationResults","locations":["Central
        US EUAP","East US 2 EUAP","North Central US (Stage)","North Central US","East
        US","East Asia","West Europe","Southeast Asia"],"apiVersions":["2024-03-01","2024-02-02-preview","2023-11-02-preview","2023-08-01-preview","2023-05-02-preview","2023-05-01","2023-04-01-preview","2022-11-01-preview","2022-10-01","2022-06-01-preview"],"defaultApiVersion":"2023-05-01","capabilities":"None"},{"resourceType":"locations/connectedEnvironmentOperationStatuses","locations":["Central
        US EUAP","East US 2 EUAP","North Central US (Stage)","North Central US","East
        US","East Asia","West Europe","Southeast Asia"],"apiVersions":["2024-03-01","2024-02-02-preview","2023-11-02-preview","2023-08-01-preview","2023-05-02-preview","2023-05-01","2023-04-01-preview","2022-11-01-preview","2022-10-01","2022-06-01-preview"],"defaultApiVersion":"2023-05-01","capabilities":"None"},{"resourceType":"locations/managedCertificateOperationStatuses","locations":["Central
        US EUAP","East US 2 EUAP","North Central US (Stage)","West US 2","Southeast
        Asia","Sweden Central","Canada Central","West Europe","North Europe","East
        US","East US 2","East Asia","Australia East","Germany West Central","Japan
        East","UK South","West US","Central US","North Central US","South Central
        US","Korea Central","Brazil South","West US 3","France Central","South Africa
        North","Norway East","Switzerland North","UAE North","Canada East","West Central
        US","UK West","Central India","Switzerland West","Italy North","Poland Central"],"apiVersions":["2024-03-01","2024-02-02-preview","2023-11-02-preview","2023-08-01-preview","2023-05-02-preview","2023-05-01","2023-04-01-preview","2022-11-01-preview"],"defaultApiVersion":"2023-05-01","capabilities":"None"},{"resourceType":"locations/billingMeters","locations":["Central
        US EUAP","East US 2 EUAP","North Central US (Stage)","West US 2","Southeast
        Asia","Sweden Central","Canada Central","West Europe","North Europe","East
        US","East US 2","East Asia","Australia East","Germany West Central","Japan
        East","UK South","West US","Central US","North Central US","South Central
        US","Korea Central","Brazil South","West US 3","France Central","South Africa
        North","Norway East","Switzerland North","UAE North","Canada East","West Central
        US","UK West","Central India","Switzerland West","Italy North","Poland Central"],"apiVersions":["2024-03-01","2024-02-02-preview","2023-11-02-preview","2023-08-01-preview","2023-05-02-preview","2023-05-01","2023-04-01-preview","2022-11-01-preview","2022-10-01","2022-06-01-preview"],"defaultApiVersion":"2023-05-01","capabilities":"None"},{"resourceType":"locations/availableManagedEnvironmentsWorkloadProfileTypes","locations":["Central
        US EUAP","East US 2 EUAP","North Central US (Stage)","West US 2","Southeast
        Asia","Sweden Central","Canada Central","West Europe","North Europe","East
        US","East US 2","East Asia","Australia East","Germany West Central","Japan
        East","UK South","West US","Central US","North Central US","South Central
        US","Korea Central","Brazil South","West US 3","France Central","South Africa
        North","Norway East","Switzerland North","UAE North","Canada East","West Central
        US","UK West","Central India","Switzerland West","Italy North","Poland Central"],"apiVersions":["2024-03-01","2024-02-02-preview","2023-11-02-preview","2023-08-01-preview","2023-05-02-preview","2023-05-01","2023-04-01-preview","2022-11-01-preview","2022-10-01","2022-06-01-preview"],"defaultApiVersion":"2023-05-01","capabilities":"None"},{"resourceType":"getCustomDomainVerificationId","locations":["Central
        US EUAP","East US 2 EUAP","North Central US (Stage)","West US 2","Southeast
        Asia","Sweden Central","Canada Central","West Europe","North Europe","East
        US","East US 2","East Asia","Australia East","Germany West Central","Japan
        East","UK South","West US","Central US","North Central US","South Central
        US","Korea Central","Brazil South","West US 3","France Central","South Africa
        North","Norway East","Switzerland North","UAE North","Canada East","West Central
        US","UK West","Central India","Italy North","Poland Central","Switzerland
        West"],"apiVersions":["2024-03-01","2024-02-02-preview","2023-11-02-preview","2023-08-01-preview","2023-05-02-preview"],"defaultApiVersion":"2023-05-02-preview","capabilities":"None"},{"resourceType":"builders","locations":["Central
        US EUAP","East US 2 EUAP","North Central US (Stage)","West US 2","Southeast
        Asia","Sweden Central","Canada Central","West Europe","North Europe","East
        US","East US 2","East Asia","Australia East","Germany West Central","Japan
        East","UK South","West US","Central US","North Central US","South Central
        US","Korea Central","Brazil South","West US 3","France Central","South Africa
        North","Norway East","Switzerland North","UAE North","Canada East","West Central
        US","UK West","Central India","Switzerland West","Italy North","Poland Central"],"apiVersions":["2024-02-02-preview","2023-11-02-preview","2023-08-01-preview"],"defaultApiVersion":"2023-08-01-preview","capabilities":"CrossResourceGroupResourceMove,
        CrossSubscriptionResourceMove, SystemAssignedResourceIdentity, SupportsTags,
        SupportsLocation"},{"resourceType":"builders/builds","locations":["Central
        US EUAP","East US 2 EUAP","North Central US (Stage)","West US 2","Southeast
        Asia","Sweden Central","Canada Central","West Europe","North Europe","East
        US","East US 2","East Asia","Australia East","Germany West Central","Japan
        East","UK South","West US","Central US","North Central US","South Central
        US","Korea Central","Brazil South","West US 3","France Central","South Africa
        North","Norway East","Switzerland North","UAE North","Canada East","West Central
        US","UK West","Central India","Switzerland West","Italy North","Poland Central"],"apiVersions":["2024-02-02-preview","2023-11-02-preview","2023-08-01-preview"],"defaultApiVersion":"2023-08-01-preview","capabilities":"None"},{"resourceType":"builders/patches","locations":["North
        Central US (Stage)","Central US EUAP","East US 2 EUAP","West US 2","Southeast
        Asia","Sweden Central","Canada Central","West Europe","North Europe","East
        US","East US 2","East Asia","Australia East","Germany West Central","Japan
        East","UK South","West US","Central US","North Central US","South Central
        US","Korea Central","Brazil South","West US 3","France Central","South Africa
        North","Norway East","Switzerland North","UAE North","Canada East","West Central
        US","UK West","Central India","Switzerland West","Italy North","Poland Central"],"apiVersions":["2024-02-02-preview","2023-11-02-preview","2023-08-01-preview"],"defaultApiVersion":"2023-08-01-preview","capabilities":"None"},{"resourceType":"locations/OperationResults","locations":["Central
        US EUAP","East US 2 EUAP","North Central US (Stage)","West US 2","Southeast
        Asia","Sweden Central","Canada Central","West Europe","North Europe","East
        US","East US 2","East Asia","Australia East","Germany West Central","Japan
        East","UK South","West US","Central US","North Central US","South Central
        US","Korea Central","Brazil South","West US 3","France Central","South Africa
        North","Norway East","Switzerland North","UAE North","Canada East","West Central
        US","UK West","Central India","Switzerland West","Italy North","Poland Central"],"apiVersions":["2024-02-02-preview","2023-11-02-preview","2023-08-01-preview"],"defaultApiVersion":"2023-08-01-preview","capabilities":"None"},{"resourceType":"locations/OperationStatuses","locations":["Central
        US EUAP","East US 2 EUAP","North Central US (Stage)","West US 2","Southeast
        Asia","Sweden Central","Canada Central","West Europe","North Europe","East
        US","East US 2","East Asia","Australia East","Germany West Central","Japan
        East","UK South","West US","Central US","North Central US","South Central
        US","Korea Central","Brazil South","West US 3","France Central","South Africa
        North","Norway East","Switzerland North","UAE North","Canada East","West Central
        US","UK West","Central India","Switzerland West","Italy North","Poland Central"],"apiVersions":["2024-02-02-preview","2023-11-02-preview","2023-08-01-preview"],"defaultApiVersion":"2023-08-01-preview","capabilities":"None"},{"resourceType":"managedEnvironments/dotNetComponents","locations":["Central
        US EUAP","East US 2 EUAP","North Central US (Stage)","West US 2","Southeast
        Asia","Sweden Central","Canada Central","West Europe","North Europe","East
        US","East US 2","East Asia","Australia East","Germany West Central","Japan
        East","UK South","West US","Central US","North Central US","South Central
        US","Korea Central","Brazil South","West US 3","France Central","South Africa
        North","Norway East","Switzerland North","UAE North","Canada East","West Central
        US","UK West","Central India","Switzerland West","Italy North","Poland Central"],"apiVersions":["2024-02-02-preview","2023-11-02-preview"],"defaultApiVersion":"2023-11-02-preview","capabilities":"None"},{"resourceType":"managedEnvironments/javaComponents","locations":["Central
        US EUAP","East US 2 EUAP","North Central US (Stage)","West US 2","Southeast
        Asia","Sweden Central","Canada Central","West Europe","North Europe","East
        US","East US 2","East Asia","Australia East","Germany West Central","Japan
        East","UK South","West US","Central US","North Central US","South Central
        US","Korea Central","Brazil South","West US 3","France Central","South Africa
        North","Norway East","Switzerland North","UAE North","Canada East","West Central
        US","UK West","Central India","Switzerland West","Italy North","Poland Central"],"apiVersions":["2024-02-02-preview","2023-11-02-preview"],"defaultApiVersion":"2023-11-02-preview","capabilities":"None"},{"resourceType":"managedEnvironments/daprComponents","locations":["Central
        US EUAP","East US 2 EUAP","North Central US (Stage)","West US 2","Southeast
        Asia","Sweden Central","Canada Central","West Europe","North Europe","East
        US","East US 2","East Asia","Australia East","Germany West Central","Japan
        East","UK South","West US","Central US","North Central US","South Central
        US","Korea Central","Brazil South","West US 3","France Central","South Africa
        North","Norway East","Switzerland North","UAE North","Canada East","West Central
        US","UK West","Central India","Switzerland West","Italy North","Poland Central"],"apiVersions":["2024-03-01","2024-02-02-preview","2023-11-02-preview","2023-08-01-preview","2023-05-02-preview","2023-05-01","2023-04-01-preview","2022-11-01-preview","2022-10-01","2022-06-01-preview","2022-03-01"],"defaultApiVersion":"2023-05-01","capabilities":"None"},{"resourceType":"functions","locations":["North
        Central US (Stage)","Central US EUAP","West Central US"],"apiVersions":["2024-02-02-preview"],"capabilities":"SupportsExtension"}],"registrationState":"Registered","registrationPolicy":"RegistrationRequired"}'
    headers:
      cache-control:
      - no-cache
      content-length:
      - '28714'
      content-type:
      - application/json; charset=utf-8
      date:
      - Mon, 06 May 2024 07:16:26 GMT
      expires:
      - '-1'
      pragma:
      - no-cache
      strict-transport-security:
      - max-age=31536000; includeSubDomains
      x-cache:
      - CONFIG_NOCACHE
      x-content-type-options:
      - nosniff
      x-msedge-ref:
      - 'Ref A: 18C678E5AAE045D2A0A13342BBE3ECD5 Ref B: TYO201151006034 Ref C: 2024-05-06T07:16:27Z'
    status:
      code: 200
      message: OK
- request:
    body: null
    headers:
      Accept:
      - '*/*'
      Accept-Encoding:
      - gzip, deflate
      CommandName:
      - containerapp show
      Connection:
      - keep-alive
      ParameterSetName:
      - -g -n
      User-Agent:
      - python/3.10.11 (Windows-10-10.0.22631-SP0) AZURECLI/2.60.0
    method: GET
    uri: https://management.azure.com/subscriptions/00000000-0000-0000-0000-000000000000/resourceGroups/clitest.rg000001/providers/Microsoft.App/containerApps/aca000002?api-version=2024-02-02-preview
  response:
    body:
      string: '{"id":"/subscriptions/00000000-0000-0000-0000-000000000000/resourceGroups/clitest.rg000001/providers/Microsoft.App/containerapps/aca000002","name":"aca000002","type":"Microsoft.App/containerApps","location":"North
        Central US (Stage)","systemData":{"createdBy":"xinyupang@microsoft.com","createdByType":"User","createdAt":"2024-05-06T07:16:12.9047047","lastModifiedBy":"xinyupang@microsoft.com","lastModifiedByType":"User","lastModifiedAt":"2024-05-06T07:16:12.9047047"},"properties":{"provisioningState":"Succeeded","runningStatus":"Running","managedEnvironmentId":"/subscriptions/00000000-0000-0000-0000-000000000000/resourceGroups/client.env_rg_northcentralusstage/providers/Microsoft.App/managedEnvironments/env-northcentralusstage","environmentId":"/subscriptions/00000000-0000-0000-0000-000000000000/resourceGroups/client.env_rg_northcentralusstage/providers/Microsoft.App/managedEnvironments/env-northcentralusstage","workloadProfileName":"Consumption","patchingMode":"Automatic","outboundIpAddresses":["20.221.106.163","20.221.107.3","20.221.106.208","20.221.106.152","20.9.115.172","20.9.116.165","20.9.116.161","20.9.116.46"],"latestRevisionName":"aca000002--cqba0b6","latestReadyRevisionName":"aca000002--cqba0b6","latestRevisionFqdn":"aca000002--cqba0b6.mangowater-e5cfe1d3.northcentralusstage.azurecontainerapps.io","customDomainVerificationId":"D3F71C85EB6552E36A89A3E4A080C3CFB00181670B659B0003264FC673AA9B00","configuration":{"secrets":null,"activeRevisionsMode":"Single","ingress":{"fqdn":"aca000002.mangowater-e5cfe1d3.northcentralusstage.azurecontainerapps.io","external":true,"targetPort":80,"exposedPort":0,"transport":"Auto","traffic":[{"weight":100,"latestRevision":true}],"customDomains":null,"allowInsecure":false,"ipSecurityRestrictions":null,"corsPolicy":null,"clientCertificateMode":null,"stickySessions":null,"additionalPortMappings":null,"targetPortHttpScheme":null},"registries":null,"identitySettings":[],"dapr":null,"runtime":null,"maxInactiveRevisions":100,"service":null},"template":{"revisionSuffix":"","terminationGracePeriodSeconds":null,"containers":[{"image":"nginx","imageType":"ContainerImage","name":"aca000002","resources":{"cpu":0.5,"memory":"1Gi","ephemeralStorage":"2Gi"}}],"initContainers":null,"scale":{"minReplicas":null,"maxReplicas":10,"rules":[{"name":"http-scale-rule","http":{"metadata":{"concurrentRequests":"50","key":"value"},"auth":[{"secretRef":"secretref","triggerParameter":"trigger"}]}}]},"volumes":null,"serviceBinds":[{"serviceId":"/subscriptions/00000000-0000-0000-0000-000000000000/resourceGroups/client.env_rg_eastus/providers/Microsoft.App/containerapps/redis","name":"redis","clientType":"dotnet"},{"serviceId":"/subscriptions/00000000-0000-0000-0000-000000000000/resourceGroups/client.env_rg_eastus/providers/Microsoft.App/containerapps/postgres","name":"postgres","clientType":"none"}]},"eventStreamEndpoint":"https://northcentralusstage.azurecontainerapps.dev/subscriptions/00000000-0000-0000-0000-000000000000/resourceGroups/clitest.rg000001/containerApps/aca000002/eventstream","delegatedIdentities":[]},"identity":{"type":"None"}}'
    headers:
      api-supported-versions:
      - 2022-03-01, 2022-06-01-preview, 2022-10-01, 2022-11-01-preview, 2023-04-01-preview,
        2023-05-01, 2023-05-02-preview, 2023-08-01-preview, 2023-11-02-preview, 2024-02-02-preview,
        2024-03-01
      cache-control:
      - no-cache
      content-length:
      - '3105'
      content-type:
      - application/json; charset=utf-8
      date:
      - Mon, 06 May 2024 07:16:29 GMT
      expires:
      - '-1'
      pragma:
      - no-cache
      strict-transport-security:
      - max-age=31536000; includeSubDomains
      vary:
      - Accept-Encoding
      x-cache:
      - CONFIG_NOCACHE
      x-content-type-options:
      - nosniff
      x-msedge-ref:
      - 'Ref A: AF3C05962643470C8EE375C7062F719E Ref B: TYO201151002023 Ref C: 2024-05-06T07:16:28Z'
      x-powered-by:
      - ASP.NET
    status:
      code: 200
      message: OK
- request:
    body: null
    headers:
      Accept:
      - application/json
      Accept-Encoding:
      - gzip, deflate
      CommandName:
      - containerapp revision copy
      Connection:
      - keep-alive
      ParameterSetName:
      - -g -n --image --scale-rule-name --scale-rule-type --scale-rule-metadata --scale-rule-auth
      User-Agent:
      - AZURECLI/2.60.0 azsdk-python-core/1.28.0 Python/3.10.11 (Windows-10-10.0.22631-SP0)
    method: GET
    uri: https://management.azure.com/subscriptions/00000000-0000-0000-0000-000000000000/providers/Microsoft.App?api-version=2022-09-01
  response:
    body:
      string: '{"id":"/subscriptions/00000000-0000-0000-0000-000000000000/providers/Microsoft.App","namespace":"Microsoft.App","authorizations":[{"applicationId":"7e3bc4fd-85a3-4192-b177-5b8bfc87f42c","roleDefinitionId":"39a74f72-b40f-4bdc-b639-562fe2260bf0"},{"applicationId":"3734c1a4-2bed-4998-a37a-ff1a9e7bf019","roleDefinitionId":"5c779a4f-5cb2-4547-8c41-478d9be8ba90"},{"applicationId":"55ebbb62-3b9c-49fd-9b87-9595226dd4ac","roleDefinitionId":"e49ca620-7992-4561-a7df-4ed67dad77b5","managedByRoleDefinitionId":"9e3af657-a8ff-583c-a75c-2fe7c4bcb635"},{"applicationId":"1459b1f6-7a5b-4300-93a2-44b4a651759f","roleDefinitionId":"3c5f1b29-9e3d-4a22-b5d6-9ff4e5a37974"}],"resourceTypes":[{"resourceType":"managedEnvironments","locations":["North
        Central US (Stage)","Central US EUAP","East US 2 EUAP","West US 2","Southeast
        Asia","Sweden Central","Canada Central","West Europe","North Europe","East
        US","East US 2","East Asia","Australia East","Germany West Central","Japan
        East","UK South","West US","Central US","North Central US","South Central
        US","Korea Central","Brazil South","West US 3","France Central","South Africa
        North","Norway East","Switzerland North","UAE North","Canada East","West Central
        US","UK West","Central India","Switzerland West","Italy North","Poland Central"],"apiVersions":["2024-03-01","2024-02-02-preview","2023-11-02-preview","2023-08-01-preview","2023-05-02-preview","2023-05-01","2023-04-01-preview","2022-11-01-preview","2022-10-01","2022-06-01-preview","2022-03-01"],"defaultApiVersion":"2023-05-01","capabilities":"CrossResourceGroupResourceMove,
        CrossSubscriptionResourceMove, SystemAssignedResourceIdentity, SupportsTags,
        SupportsLocation"},{"resourceType":"operations","locations":["North Central
        US (Stage)","Central US EUAP","East US 2 EUAP","West US 2","Southeast Asia","Sweden
        Central","Canada Central","West Europe","North Europe","East US","East US
        2","East Asia","Australia East","Germany West Central","Japan East","UK South","West
        US","Central US","North Central US","South Central US","Korea Central","Brazil
        South","West US 3","France Central","South Africa North","Norway East","Switzerland
        North","UAE North","Canada East","West Central US","UK West","Central India","Italy
        North","Poland Central"],"apiVersions":["2024-02-02-preview","2023-11-02-preview","2023-08-01-preview","2023-05-02-preview","2023-05-01","2023-04-01-preview","2023-02-01","2022-11-01-preview","2022-10-01","2022-06-01-preview","2022-03-01"],"defaultApiVersion":"2023-11-02-preview","capabilities":"None"},{"resourceType":"managedEnvironments/certificates","locations":["Central
        US EUAP","East US 2 EUAP","North Central US (Stage)","West US 2","Southeast
        Asia","Sweden Central","Canada Central","West Europe","North Europe","East
        US","East US 2","East Asia","Australia East","Germany West Central","Japan
        East","UK South","West US","Central US","North Central US","South Central
        US","Korea Central","Brazil South","West US 3","France Central","South Africa
        North","Norway East","Switzerland North","UAE North","Canada East","West Central
        US","UK West","Central India","Switzerland West","Italy North","Poland Central"],"apiVersions":["2024-03-01","2024-02-02-preview","2023-11-02-preview","2023-08-01-preview","2023-05-02-preview","2023-05-01","2023-04-01-preview","2022-11-01-preview","2022-10-01","2022-06-01-preview","2022-03-01"],"defaultApiVersion":"2023-05-01","capabilities":"CrossResourceGroupResourceMove,
        CrossSubscriptionResourceMove, SupportsTags, SupportsLocation"},{"resourceType":"managedEnvironments/managedCertificates","locations":["Central
        US EUAP","East US 2 EUAP","North Central US (Stage)","West US 2","Southeast
        Asia","Sweden Central","Canada Central","West Europe","North Europe","East
        US","East US 2","East Asia","Australia East","Germany West Central","Japan
        East","UK South","West US","Central US","North Central US","South Central
        US","Korea Central","Brazil South","West US 3","France Central","South Africa
        North","Norway East","Switzerland North","UAE North","Canada East","West Central
        US","UK West","Central India","Switzerland West","Italy North","Poland Central"],"apiVersions":["2024-03-01","2024-02-02-preview","2023-11-02-preview","2023-08-01-preview","2023-05-02-preview","2023-05-01","2023-04-01-preview","2022-11-01-preview"],"defaultApiVersion":"2023-05-01","capabilities":"CrossResourceGroupResourceMove,
        CrossSubscriptionResourceMove, SupportsTags, SupportsLocation"},{"resourceType":"containerApps","locations":["Central
        US EUAP","East US 2 EUAP","North Central US (Stage)","West US 2","Southeast
        Asia","Sweden Central","Canada Central","West Europe","North Europe","East
        US","East US 2","East Asia","Australia East","Germany West Central","Japan
        East","UK South","West US","Central US","North Central US","South Central
        US","Korea Central","Brazil South","West US 3","France Central","South Africa
        North","Norway East","Switzerland North","UAE North","Canada East","West Central
        US","UK West","Central India","Switzerland West","Italy North","Poland Central"],"apiVersions":["2024-03-01","2024-02-02-preview","2023-11-02-preview","2023-08-01-preview","2023-05-02-preview","2023-05-01","2023-04-01-preview","2022-11-01-preview","2022-10-01","2022-06-01-preview","2022-03-01"],"defaultApiVersion":"2023-05-01","capabilities":"CrossResourceGroupResourceMove,
        CrossSubscriptionResourceMove, SystemAssignedResourceIdentity, SupportsTags,
        SupportsLocation"},{"resourceType":"containerApps/privateEndpointConnectionProxies","locations":["Central
        US EUAP","East US 2 EUAP","North Central US (Stage)","West US 2","Southeast
        Asia","Sweden Central","Canada Central","West Europe","North Europe","East
        US","East US 2","East Asia","Australia East","Germany West Central","Japan
        East","UK South","West US","Central US","North Central US","South Central
        US","Korea Central","Brazil South","West US 3","France Central","South Africa
        North","Norway East","Switzerland North","UAE North","Canada East","West Central
        US","UK West","Central India","Switzerland West","Italy North","Poland Central"],"apiVersions":["2024-02-02-preview","2023-11-02-preview"],"defaultApiVersion":"2023-11-02-preview","capabilities":"None"},{"resourceType":"managedEnvironments/privateEndpointConnectionProxies","locations":["Central
        US EUAP","East US 2 EUAP","North Central US (Stage)","West US 2","Southeast
        Asia","Sweden Central","Canada Central","West Europe","North Europe","East
        US","East US 2","East Asia","Australia East","Germany West Central","Japan
        East","UK South","West US","Central US","North Central US","South Central
        US","Korea Central","Brazil South","West US 3","France Central","South Africa
        North","Norway East","Switzerland North","UAE North","Canada East","West Central
        US","UK West","Central India","Switzerland West","Italy North","Poland Central"],"apiVersions":["2024-02-02-preview","2023-11-02-preview"],"defaultApiVersion":"2023-11-02-preview","capabilities":"None"},{"resourceType":"sessionPools","locations":["Central
        US EUAP","East US 2 EUAP","North Central US (Stage)","West US 2","Southeast
        Asia","Sweden Central","Canada Central","West Europe","North Europe","East
        US","East US 2","East Asia","Australia East","Germany West Central","Japan
        East","UK South","West US","Central US","North Central US","South Central
        US","Korea Central","Brazil South","West US 3","France Central","South Africa
        North","Norway East","Switzerland North","UAE North","Canada East","West Central
        US","UK West","Central India","Switzerland West","Italy North","Poland Central"],"apiVersions":["2024-02-02-preview","2023-11-02-preview","2023-08-01-preview"],"defaultApiVersion":"2023-08-01-preview","capabilities":"CrossResourceGroupResourceMove,
        CrossSubscriptionResourceMove, SystemAssignedResourceIdentity, SupportsTags,
        SupportsLocation"},{"resourceType":"jobs","locations":["Central US EUAP","East
        US 2 EUAP","North Central US (Stage)","West US 2","Southeast Asia","Sweden
        Central","Canada Central","West Europe","North Europe","East US","East US
        2","East Asia","Australia East","Germany West Central","Japan East","UK South","West
        US","Central US","North Central US","South Central US","Korea Central","Brazil
        South","West US 3","France Central","South Africa North","Norway East","Switzerland
        North","UAE North","Canada East","West Central US","UK West","Central India","Switzerland
        West","Italy North","Poland Central"],"apiVersions":["2024-03-01","2024-02-02-preview","2023-11-02-preview","2023-08-01-preview","2023-05-02-preview","2023-05-01","2023-04-01-preview","2022-11-01-preview"],"defaultApiVersion":"2023-05-01","capabilities":"CrossResourceGroupResourceMove,
        CrossSubscriptionResourceMove, SystemAssignedResourceIdentity, SupportsTags,
        SupportsLocation"},{"resourceType":"locations","locations":[],"apiVersions":["2024-03-01","2024-02-02-preview","2023-11-02-preview","2023-08-01-preview","2023-05-02-preview","2023-05-01","2023-04-01-preview","2022-11-01-preview","2022-10-01","2022-06-01-preview","2022-03-01"],"defaultApiVersion":"2023-05-01","capabilities":"None"},{"resourceType":"locations/managedEnvironmentOperationResults","locations":["Central
        US EUAP","East US 2 EUAP","North Central US (Stage)","West US 2","Southeast
        Asia","Sweden Central","Canada Central","West Europe","North Europe","East
        US","East US 2","East Asia","Australia East","Germany West Central","Japan
        East","UK South","West US","Central US","North Central US","South Central
        US","Korea Central","Brazil South","West US 3","France Central","South Africa
        North","Norway East","Switzerland North","UAE North","Canada East","West Central
        US","UK West","Central India","Switzerland West","Italy North","Poland Central"],"apiVersions":["2024-03-01","2024-02-02-preview","2023-11-02-preview","2023-08-01-preview","2023-05-02-preview","2023-05-01","2023-04-01-preview","2022-11-01-preview","2022-10-01","2022-06-01-preview","2022-03-01"],"defaultApiVersion":"2023-05-01","capabilities":"None"},{"resourceType":"locations/managedEnvironmentOperationStatuses","locations":["Central
        US EUAP","East US 2 EUAP","North Central US (Stage)","West US 2","Southeast
        Asia","Sweden Central","Canada Central","West Europe","North Europe","East
        US","East US 2","East Asia","Australia East","Germany West Central","Japan
        East","UK South","West US","Central US","North Central US","South Central
        US","Korea Central","Brazil South","West US 3","France Central","South Africa
        North","Norway East","Switzerland North","UAE North","Canada East","West Central
        US","UK West","Central India","Switzerland West","Italy North","Poland Central"],"apiVersions":["2024-03-01","2024-02-02-preview","2023-11-02-preview","2023-08-01-preview","2023-05-02-preview","2023-05-01","2023-04-01-preview","2022-11-01-preview","2022-10-01","2022-06-01-preview","2022-03-01"],"defaultApiVersion":"2023-05-01","capabilities":"None"},{"resourceType":"locations/containerappOperationResults","locations":["Central
        US EUAP","East US 2 EUAP","North Central US (Stage)","West US 2","Southeast
        Asia","Sweden Central","Canada Central","West Europe","North Europe","East
        US","East US 2","East Asia","Australia East","Germany West Central","Japan
        East","UK South","West US","Central US","North Central US","South Central
        US","Korea Central","Brazil South","West US 3","France Central","South Africa
        North","Norway East","Switzerland North","UAE North","Canada East","West Central
        US","UK West","Central India","Switzerland West","Italy North","Poland Central"],"apiVersions":["2024-03-01","2024-02-02-preview","2023-11-02-preview","2023-08-01-preview","2023-05-02-preview","2023-05-01","2023-04-01-preview","2022-11-01-preview","2022-10-01","2022-06-01-preview","2022-03-01"],"defaultApiVersion":"2023-05-01","capabilities":"None"},{"resourceType":"locations/containerappOperationStatuses","locations":["Central
        US EUAP","East US 2 EUAP","North Central US (Stage)","West US 2","Southeast
        Asia","Sweden Central","Canada Central","West Europe","North Europe","East
        US","East US 2","East Asia","Australia East","Germany West Central","Japan
        East","UK South","West US","Central US","North Central US","South Central
        US","Korea Central","Brazil South","West US 3","France Central","South Africa
        North","Norway East","Switzerland North","UAE North","Canada East","West Central
        US","UK West","Central India","Switzerland West","Italy North","Poland Central"],"apiVersions":["2024-03-01","2024-02-02-preview","2023-11-02-preview","2023-08-01-preview","2023-05-02-preview","2023-05-01","2023-04-01-preview","2022-11-01-preview","2022-10-01","2022-06-01-preview","2022-03-01"],"defaultApiVersion":"2023-05-01","capabilities":"None"},{"resourceType":"locations/containerappsjobOperationResults","locations":["Central
        US EUAP","East US 2 EUAP","North Central US (Stage)","West US 2","Southeast
        Asia","Sweden Central","Canada Central","West Europe","North Europe","East
        US","East US 2","East Asia","Australia East","Germany West Central","Japan
        East","UK South","West US","Central US","North Central US","South Central
        US","Korea Central","Brazil South","West US 3","France Central","South Africa
        North","Norway East","Switzerland North","UAE North","Canada East","West Central
        US","UK West","Central India","Switzerland West","Italy North","Poland Central"],"apiVersions":["2024-03-01","2024-02-02-preview","2023-11-02-preview","2023-08-01-preview","2023-05-02-preview","2023-05-01","2023-04-01-preview","2022-11-01-preview"],"defaultApiVersion":"2023-05-01","capabilities":"None"},{"resourceType":"locations/containerappsjobOperationStatuses","locations":["Central
        US EUAP","East US 2 EUAP","North Central US (Stage)","West US 2","Southeast
        Asia","Sweden Central","Canada Central","West Europe","North Europe","East
        US","East US 2","East Asia","Australia East","Germany West Central","Japan
        East","UK South","West US","Central US","North Central US","South Central
        US","Korea Central","Brazil South","West US 3","France Central","South Africa
        North","Norway East","Switzerland North","UAE North","Canada East","West Central
        US","UK West","Central India","Switzerland West","Italy North","Poland Central"],"apiVersions":["2024-03-01","2024-02-02-preview","2023-11-02-preview","2023-08-01-preview","2023-05-02-preview","2023-05-01","2023-04-01-preview","2022-11-01-preview"],"defaultApiVersion":"2023-05-01","capabilities":"None"},{"resourceType":"locations/sourceControlOperationResults","locations":["Central
        US EUAP","East US 2 EUAP","North Central US (Stage)","West US 2","Southeast
        Asia","Sweden Central","Canada Central","West Europe","North Europe","East
        US","East US 2","East Asia","Australia East","Germany West Central","Japan
        East","UK South","West US","Central US","North Central US","South Central
        US","Korea Central","Brazil South","West US 3","France Central","South Africa
        North","Norway East","Switzerland North","UAE North","Canada East","West Central
        US","UK West","Central India","Switzerland West","Italy North","Poland Central"],"apiVersions":["2024-03-01","2024-02-02-preview","2023-11-02-preview","2023-08-01-preview","2023-05-02-preview","2023-05-01","2023-04-01-preview","2022-11-01-preview","2022-10-01","2022-06-01-preview","2022-03-01"],"defaultApiVersion":"2023-05-01","capabilities":"None"},{"resourceType":"locations/sourceControlOperationStatuses","locations":["Central
        US EUAP","East US 2 EUAP","North Central US (Stage)","West US 2","Southeast
        Asia","Sweden Central","Canada Central","West Europe","North Europe","East
        US","East US 2","East Asia","Australia East","Germany West Central","Japan
        East","UK South","West US","Central US","North Central US","South Central
        US","Korea Central","Brazil South","West US 3","France Central","South Africa
        North","Norway East","Switzerland North","UAE North","Canada East","West Central
        US","UK West","Central India","Switzerland West","Italy North","Poland Central"],"apiVersions":["2024-03-01","2024-02-02-preview","2023-11-02-preview","2023-08-01-preview","2023-05-02-preview","2023-05-01","2023-04-01-preview","2022-11-01-preview","2022-10-01","2022-06-01-preview","2022-03-01"],"defaultApiVersion":"2023-05-01","capabilities":"None"},{"resourceType":"locations/usages","locations":["Central
        US EUAP","East US 2 EUAP","North Central US (Stage)","West US 2","Southeast
        Asia","Sweden Central","Canada Central","West Europe","North Europe","East
        US","East US 2","East Asia","Australia East","Germany West Central","Japan
        East","UK South","West US","Central US","North Central US","South Central
        US","Korea Central","Brazil South","West US 3","France Central","South Africa
        North","Norway East","Switzerland North","UAE North","Canada East","West Central
        US","UK West","Central India","Switzerland West","Italy North","Poland Central"],"apiVersions":["2024-03-01","2024-02-02-preview","2023-11-02-preview","2023-08-01-preview","2023-05-02-preview"],"defaultApiVersion":"2023-05-02-preview","capabilities":"None"},{"resourceType":"connectedEnvironments","locations":["Central
        US EUAP","East US 2 EUAP","North Central US (Stage)","North Central US","East
        US","East Asia","West Europe","Southeast Asia"],"apiVersions":["2024-03-01","2024-02-02-preview","2023-11-02-preview","2023-08-01-preview","2023-05-02-preview","2023-05-01","2023-04-01-preview","2022-11-01-preview","2022-10-01","2022-06-01-preview"],"defaultApiVersion":"2023-05-01","capabilities":"CrossResourceGroupResourceMove,
        CrossSubscriptionResourceMove, SupportsTags, SupportsLocation"},{"resourceType":"connectedEnvironments/certificates","locations":["Central
        US EUAP","East US 2 EUAP","North Central US (Stage)","North Central US","East
        US","East Asia","West Europe","Southeast Asia"],"apiVersions":["2024-03-01","2024-02-02-preview","2023-11-02-preview","2023-08-01-preview","2023-05-02-preview","2023-05-01","2023-04-01-preview","2022-11-01-preview","2022-10-01","2022-06-01-preview"],"defaultApiVersion":"2023-05-01","capabilities":"CrossResourceGroupResourceMove,
        CrossSubscriptionResourceMove, SupportsTags, SupportsLocation"},{"resourceType":"locations/connectedEnvironmentOperationResults","locations":["Central
        US EUAP","East US 2 EUAP","North Central US (Stage)","North Central US","East
        US","East Asia","West Europe","Southeast Asia"],"apiVersions":["2024-03-01","2024-02-02-preview","2023-11-02-preview","2023-08-01-preview","2023-05-02-preview","2023-05-01","2023-04-01-preview","2022-11-01-preview","2022-10-01","2022-06-01-preview"],"defaultApiVersion":"2023-05-01","capabilities":"None"},{"resourceType":"locations/connectedEnvironmentOperationStatuses","locations":["Central
        US EUAP","East US 2 EUAP","North Central US (Stage)","North Central US","East
        US","East Asia","West Europe","Southeast Asia"],"apiVersions":["2024-03-01","2024-02-02-preview","2023-11-02-preview","2023-08-01-preview","2023-05-02-preview","2023-05-01","2023-04-01-preview","2022-11-01-preview","2022-10-01","2022-06-01-preview"],"defaultApiVersion":"2023-05-01","capabilities":"None"},{"resourceType":"locations/managedCertificateOperationStatuses","locations":["Central
        US EUAP","East US 2 EUAP","North Central US (Stage)","West US 2","Southeast
        Asia","Sweden Central","Canada Central","West Europe","North Europe","East
        US","East US 2","East Asia","Australia East","Germany West Central","Japan
        East","UK South","West US","Central US","North Central US","South Central
        US","Korea Central","Brazil South","West US 3","France Central","South Africa
        North","Norway East","Switzerland North","UAE North","Canada East","West Central
        US","UK West","Central India","Switzerland West","Italy North","Poland Central"],"apiVersions":["2024-03-01","2024-02-02-preview","2023-11-02-preview","2023-08-01-preview","2023-05-02-preview","2023-05-01","2023-04-01-preview","2022-11-01-preview"],"defaultApiVersion":"2023-05-01","capabilities":"None"},{"resourceType":"locations/billingMeters","locations":["Central
        US EUAP","East US 2 EUAP","North Central US (Stage)","West US 2","Southeast
        Asia","Sweden Central","Canada Central","West Europe","North Europe","East
        US","East US 2","East Asia","Australia East","Germany West Central","Japan
        East","UK South","West US","Central US","North Central US","South Central
        US","Korea Central","Brazil South","West US 3","France Central","South Africa
        North","Norway East","Switzerland North","UAE North","Canada East","West Central
        US","UK West","Central India","Switzerland West","Italy North","Poland Central"],"apiVersions":["2024-03-01","2024-02-02-preview","2023-11-02-preview","2023-08-01-preview","2023-05-02-preview","2023-05-01","2023-04-01-preview","2022-11-01-preview","2022-10-01","2022-06-01-preview"],"defaultApiVersion":"2023-05-01","capabilities":"None"},{"resourceType":"locations/availableManagedEnvironmentsWorkloadProfileTypes","locations":["Central
        US EUAP","East US 2 EUAP","North Central US (Stage)","West US 2","Southeast
        Asia","Sweden Central","Canada Central","West Europe","North Europe","East
        US","East US 2","East Asia","Australia East","Germany West Central","Japan
        East","UK South","West US","Central US","North Central US","South Central
        US","Korea Central","Brazil South","West US 3","France Central","South Africa
        North","Norway East","Switzerland North","UAE North","Canada East","West Central
        US","UK West","Central India","Switzerland West","Italy North","Poland Central"],"apiVersions":["2024-03-01","2024-02-02-preview","2023-11-02-preview","2023-08-01-preview","2023-05-02-preview","2023-05-01","2023-04-01-preview","2022-11-01-preview","2022-10-01","2022-06-01-preview"],"defaultApiVersion":"2023-05-01","capabilities":"None"},{"resourceType":"getCustomDomainVerificationId","locations":["Central
        US EUAP","East US 2 EUAP","North Central US (Stage)","West US 2","Southeast
        Asia","Sweden Central","Canada Central","West Europe","North Europe","East
        US","East US 2","East Asia","Australia East","Germany West Central","Japan
        East","UK South","West US","Central US","North Central US","South Central
        US","Korea Central","Brazil South","West US 3","France Central","South Africa
        North","Norway East","Switzerland North","UAE North","Canada East","West Central
        US","UK West","Central India","Italy North","Poland Central","Switzerland
        West"],"apiVersions":["2024-03-01","2024-02-02-preview","2023-11-02-preview","2023-08-01-preview","2023-05-02-preview"],"defaultApiVersion":"2023-05-02-preview","capabilities":"None"},{"resourceType":"builders","locations":["Central
        US EUAP","East US 2 EUAP","North Central US (Stage)","West US 2","Southeast
        Asia","Sweden Central","Canada Central","West Europe","North Europe","East
        US","East US 2","East Asia","Australia East","Germany West Central","Japan
        East","UK South","West US","Central US","North Central US","South Central
        US","Korea Central","Brazil South","West US 3","France Central","South Africa
        North","Norway East","Switzerland North","UAE North","Canada East","West Central
        US","UK West","Central India","Switzerland West","Italy North","Poland Central"],"apiVersions":["2024-02-02-preview","2023-11-02-preview","2023-08-01-preview"],"defaultApiVersion":"2023-08-01-preview","capabilities":"CrossResourceGroupResourceMove,
        CrossSubscriptionResourceMove, SystemAssignedResourceIdentity, SupportsTags,
        SupportsLocation"},{"resourceType":"builders/builds","locations":["Central
        US EUAP","East US 2 EUAP","North Central US (Stage)","West US 2","Southeast
        Asia","Sweden Central","Canada Central","West Europe","North Europe","East
        US","East US 2","East Asia","Australia East","Germany West Central","Japan
        East","UK South","West US","Central US","North Central US","South Central
        US","Korea Central","Brazil South","West US 3","France Central","South Africa
        North","Norway East","Switzerland North","UAE North","Canada East","West Central
        US","UK West","Central India","Switzerland West","Italy North","Poland Central"],"apiVersions":["2024-02-02-preview","2023-11-02-preview","2023-08-01-preview"],"defaultApiVersion":"2023-08-01-preview","capabilities":"None"},{"resourceType":"builders/patches","locations":["North
        Central US (Stage)","Central US EUAP","East US 2 EUAP","West US 2","Southeast
        Asia","Sweden Central","Canada Central","West Europe","North Europe","East
        US","East US 2","East Asia","Australia East","Germany West Central","Japan
        East","UK South","West US","Central US","North Central US","South Central
        US","Korea Central","Brazil South","West US 3","France Central","South Africa
        North","Norway East","Switzerland North","UAE North","Canada East","West Central
        US","UK West","Central India","Switzerland West","Italy North","Poland Central"],"apiVersions":["2024-02-02-preview","2023-11-02-preview","2023-08-01-preview"],"defaultApiVersion":"2023-08-01-preview","capabilities":"None"},{"resourceType":"locations/OperationResults","locations":["Central
        US EUAP","East US 2 EUAP","North Central US (Stage)","West US 2","Southeast
        Asia","Sweden Central","Canada Central","West Europe","North Europe","East
        US","East US 2","East Asia","Australia East","Germany West Central","Japan
        East","UK South","West US","Central US","North Central US","South Central
        US","Korea Central","Brazil South","West US 3","France Central","South Africa
        North","Norway East","Switzerland North","UAE North","Canada East","West Central
        US","UK West","Central India","Switzerland West","Italy North","Poland Central"],"apiVersions":["2024-02-02-preview","2023-11-02-preview","2023-08-01-preview"],"defaultApiVersion":"2023-08-01-preview","capabilities":"None"},{"resourceType":"locations/OperationStatuses","locations":["Central
        US EUAP","East US 2 EUAP","North Central US (Stage)","West US 2","Southeast
        Asia","Sweden Central","Canada Central","West Europe","North Europe","East
        US","East US 2","East Asia","Australia East","Germany West Central","Japan
        East","UK South","West US","Central US","North Central US","South Central
        US","Korea Central","Brazil South","West US 3","France Central","South Africa
        North","Norway East","Switzerland North","UAE North","Canada East","West Central
        US","UK West","Central India","Switzerland West","Italy North","Poland Central"],"apiVersions":["2024-02-02-preview","2023-11-02-preview","2023-08-01-preview"],"defaultApiVersion":"2023-08-01-preview","capabilities":"None"},{"resourceType":"managedEnvironments/dotNetComponents","locations":["Central
        US EUAP","East US 2 EUAP","North Central US (Stage)","West US 2","Southeast
        Asia","Sweden Central","Canada Central","West Europe","North Europe","East
        US","East US 2","East Asia","Australia East","Germany West Central","Japan
        East","UK South","West US","Central US","North Central US","South Central
        US","Korea Central","Brazil South","West US 3","France Central","South Africa
        North","Norway East","Switzerland North","UAE North","Canada East","West Central
        US","UK West","Central India","Switzerland West","Italy North","Poland Central"],"apiVersions":["2024-02-02-preview","2023-11-02-preview"],"defaultApiVersion":"2023-11-02-preview","capabilities":"None"},{"resourceType":"managedEnvironments/javaComponents","locations":["Central
        US EUAP","East US 2 EUAP","North Central US (Stage)","West US 2","Southeast
        Asia","Sweden Central","Canada Central","West Europe","North Europe","East
        US","East US 2","East Asia","Australia East","Germany West Central","Japan
        East","UK South","West US","Central US","North Central US","South Central
        US","Korea Central","Brazil South","West US 3","France Central","South Africa
        North","Norway East","Switzerland North","UAE North","Canada East","West Central
        US","UK West","Central India","Switzerland West","Italy North","Poland Central"],"apiVersions":["2024-02-02-preview","2023-11-02-preview"],"defaultApiVersion":"2023-11-02-preview","capabilities":"None"},{"resourceType":"managedEnvironments/daprComponents","locations":["Central
        US EUAP","East US 2 EUAP","North Central US (Stage)","West US 2","Southeast
        Asia","Sweden Central","Canada Central","West Europe","North Europe","East
        US","East US 2","East Asia","Australia East","Germany West Central","Japan
        East","UK South","West US","Central US","North Central US","South Central
        US","Korea Central","Brazil South","West US 3","France Central","South Africa
        North","Norway East","Switzerland North","UAE North","Canada East","West Central
        US","UK West","Central India","Switzerland West","Italy North","Poland Central"],"apiVersions":["2024-03-01","2024-02-02-preview","2023-11-02-preview","2023-08-01-preview","2023-05-02-preview","2023-05-01","2023-04-01-preview","2022-11-01-preview","2022-10-01","2022-06-01-preview","2022-03-01"],"defaultApiVersion":"2023-05-01","capabilities":"None"},{"resourceType":"functions","locations":["North
        Central US (Stage)","Central US EUAP","West Central US"],"apiVersions":["2024-02-02-preview"],"capabilities":"SupportsExtension"}],"registrationState":"Registered","registrationPolicy":"RegistrationRequired"}'
    headers:
      cache-control:
      - no-cache
      content-length:
      - '28714'
      content-type:
      - application/json; charset=utf-8
      date:
      - Mon, 06 May 2024 07:16:29 GMT
      expires:
      - '-1'
      pragma:
      - no-cache
      strict-transport-security:
      - max-age=31536000; includeSubDomains
      x-cache:
      - CONFIG_NOCACHE
      x-content-type-options:
      - nosniff
      x-msedge-ref:
      - 'Ref A: A5A8035C80F04259873EDAFD06380614 Ref B: TYO201100114051 Ref C: 2024-05-06T07:16:30Z'
    status:
      code: 200
      message: OK
- request:
    body: null
    headers:
      Accept:
      - application/json
      Accept-Encoding:
      - gzip, deflate
      CommandName:
      - containerapp revision copy
      Connection:
      - keep-alive
      ParameterSetName:
      - -g -n --image --scale-rule-name --scale-rule-type --scale-rule-metadata --scale-rule-auth
      User-Agent:
      - AZURECLI/2.60.0 azsdk-python-core/1.28.0 Python/3.10.11 (Windows-10-10.0.22631-SP0)
    method: GET
    uri: https://management.azure.com/subscriptions/00000000-0000-0000-0000-000000000000/providers/Microsoft.App?api-version=2022-09-01
  response:
    body:
      string: '{"id":"/subscriptions/00000000-0000-0000-0000-000000000000/providers/Microsoft.App","namespace":"Microsoft.App","authorizations":[{"applicationId":"7e3bc4fd-85a3-4192-b177-5b8bfc87f42c","roleDefinitionId":"39a74f72-b40f-4bdc-b639-562fe2260bf0"},{"applicationId":"3734c1a4-2bed-4998-a37a-ff1a9e7bf019","roleDefinitionId":"5c779a4f-5cb2-4547-8c41-478d9be8ba90"},{"applicationId":"55ebbb62-3b9c-49fd-9b87-9595226dd4ac","roleDefinitionId":"e49ca620-7992-4561-a7df-4ed67dad77b5","managedByRoleDefinitionId":"9e3af657-a8ff-583c-a75c-2fe7c4bcb635"},{"applicationId":"1459b1f6-7a5b-4300-93a2-44b4a651759f","roleDefinitionId":"3c5f1b29-9e3d-4a22-b5d6-9ff4e5a37974"}],"resourceTypes":[{"resourceType":"managedEnvironments","locations":["North
        Central US (Stage)","Central US EUAP","East US 2 EUAP","West US 2","Southeast
        Asia","Sweden Central","Canada Central","West Europe","North Europe","East
        US","East US 2","East Asia","Australia East","Germany West Central","Japan
        East","UK South","West US","Central US","North Central US","South Central
        US","Korea Central","Brazil South","West US 3","France Central","South Africa
        North","Norway East","Switzerland North","UAE North","Canada East","West Central
        US","UK West","Central India","Switzerland West","Italy North","Poland Central"],"apiVersions":["2024-03-01","2024-02-02-preview","2023-11-02-preview","2023-08-01-preview","2023-05-02-preview","2023-05-01","2023-04-01-preview","2022-11-01-preview","2022-10-01","2022-06-01-preview","2022-03-01"],"defaultApiVersion":"2023-05-01","capabilities":"CrossResourceGroupResourceMove,
        CrossSubscriptionResourceMove, SystemAssignedResourceIdentity, SupportsTags,
        SupportsLocation"},{"resourceType":"operations","locations":["North Central
        US (Stage)","Central US EUAP","East US 2 EUAP","West US 2","Southeast Asia","Sweden
        Central","Canada Central","West Europe","North Europe","East US","East US
        2","East Asia","Australia East","Germany West Central","Japan East","UK South","West
        US","Central US","North Central US","South Central US","Korea Central","Brazil
        South","West US 3","France Central","South Africa North","Norway East","Switzerland
        North","UAE North","Canada East","West Central US","UK West","Central India","Italy
        North","Poland Central"],"apiVersions":["2024-02-02-preview","2023-11-02-preview","2023-08-01-preview","2023-05-02-preview","2023-05-01","2023-04-01-preview","2023-02-01","2022-11-01-preview","2022-10-01","2022-06-01-preview","2022-03-01"],"defaultApiVersion":"2023-11-02-preview","capabilities":"None"},{"resourceType":"managedEnvironments/certificates","locations":["Central
        US EUAP","East US 2 EUAP","North Central US (Stage)","West US 2","Southeast
        Asia","Sweden Central","Canada Central","West Europe","North Europe","East
        US","East US 2","East Asia","Australia East","Germany West Central","Japan
        East","UK South","West US","Central US","North Central US","South Central
        US","Korea Central","Brazil South","West US 3","France Central","South Africa
        North","Norway East","Switzerland North","UAE North","Canada East","West Central
        US","UK West","Central India","Switzerland West","Italy North","Poland Central"],"apiVersions":["2024-03-01","2024-02-02-preview","2023-11-02-preview","2023-08-01-preview","2023-05-02-preview","2023-05-01","2023-04-01-preview","2022-11-01-preview","2022-10-01","2022-06-01-preview","2022-03-01"],"defaultApiVersion":"2023-05-01","capabilities":"CrossResourceGroupResourceMove,
        CrossSubscriptionResourceMove, SupportsTags, SupportsLocation"},{"resourceType":"managedEnvironments/managedCertificates","locations":["Central
        US EUAP","East US 2 EUAP","North Central US (Stage)","West US 2","Southeast
        Asia","Sweden Central","Canada Central","West Europe","North Europe","East
        US","East US 2","East Asia","Australia East","Germany West Central","Japan
        East","UK South","West US","Central US","North Central US","South Central
        US","Korea Central","Brazil South","West US 3","France Central","South Africa
        North","Norway East","Switzerland North","UAE North","Canada East","West Central
        US","UK West","Central India","Switzerland West","Italy North","Poland Central"],"apiVersions":["2024-03-01","2024-02-02-preview","2023-11-02-preview","2023-08-01-preview","2023-05-02-preview","2023-05-01","2023-04-01-preview","2022-11-01-preview"],"defaultApiVersion":"2023-05-01","capabilities":"CrossResourceGroupResourceMove,
        CrossSubscriptionResourceMove, SupportsTags, SupportsLocation"},{"resourceType":"containerApps","locations":["Central
        US EUAP","East US 2 EUAP","North Central US (Stage)","West US 2","Southeast
        Asia","Sweden Central","Canada Central","West Europe","North Europe","East
        US","East US 2","East Asia","Australia East","Germany West Central","Japan
        East","UK South","West US","Central US","North Central US","South Central
        US","Korea Central","Brazil South","West US 3","France Central","South Africa
        North","Norway East","Switzerland North","UAE North","Canada East","West Central
        US","UK West","Central India","Switzerland West","Italy North","Poland Central"],"apiVersions":["2024-03-01","2024-02-02-preview","2023-11-02-preview","2023-08-01-preview","2023-05-02-preview","2023-05-01","2023-04-01-preview","2022-11-01-preview","2022-10-01","2022-06-01-preview","2022-03-01"],"defaultApiVersion":"2023-05-01","capabilities":"CrossResourceGroupResourceMove,
        CrossSubscriptionResourceMove, SystemAssignedResourceIdentity, SupportsTags,
        SupportsLocation"},{"resourceType":"containerApps/privateEndpointConnectionProxies","locations":["Central
        US EUAP","East US 2 EUAP","North Central US (Stage)","West US 2","Southeast
        Asia","Sweden Central","Canada Central","West Europe","North Europe","East
        US","East US 2","East Asia","Australia East","Germany West Central","Japan
        East","UK South","West US","Central US","North Central US","South Central
        US","Korea Central","Brazil South","West US 3","France Central","South Africa
        North","Norway East","Switzerland North","UAE North","Canada East","West Central
        US","UK West","Central India","Switzerland West","Italy North","Poland Central"],"apiVersions":["2024-02-02-preview","2023-11-02-preview"],"defaultApiVersion":"2023-11-02-preview","capabilities":"None"},{"resourceType":"managedEnvironments/privateEndpointConnectionProxies","locations":["Central
        US EUAP","East US 2 EUAP","North Central US (Stage)","West US 2","Southeast
        Asia","Sweden Central","Canada Central","West Europe","North Europe","East
        US","East US 2","East Asia","Australia East","Germany West Central","Japan
        East","UK South","West US","Central US","North Central US","South Central
        US","Korea Central","Brazil South","West US 3","France Central","South Africa
        North","Norway East","Switzerland North","UAE North","Canada East","West Central
        US","UK West","Central India","Switzerland West","Italy North","Poland Central"],"apiVersions":["2024-02-02-preview","2023-11-02-preview"],"defaultApiVersion":"2023-11-02-preview","capabilities":"None"},{"resourceType":"sessionPools","locations":["Central
        US EUAP","East US 2 EUAP","North Central US (Stage)","West US 2","Southeast
        Asia","Sweden Central","Canada Central","West Europe","North Europe","East
        US","East US 2","East Asia","Australia East","Germany West Central","Japan
        East","UK South","West US","Central US","North Central US","South Central
        US","Korea Central","Brazil South","West US 3","France Central","South Africa
        North","Norway East","Switzerland North","UAE North","Canada East","West Central
        US","UK West","Central India","Switzerland West","Italy North","Poland Central"],"apiVersions":["2024-02-02-preview","2023-11-02-preview","2023-08-01-preview"],"defaultApiVersion":"2023-08-01-preview","capabilities":"CrossResourceGroupResourceMove,
        CrossSubscriptionResourceMove, SystemAssignedResourceIdentity, SupportsTags,
        SupportsLocation"},{"resourceType":"jobs","locations":["Central US EUAP","East
        US 2 EUAP","North Central US (Stage)","West US 2","Southeast Asia","Sweden
        Central","Canada Central","West Europe","North Europe","East US","East US
        2","East Asia","Australia East","Germany West Central","Japan East","UK South","West
        US","Central US","North Central US","South Central US","Korea Central","Brazil
        South","West US 3","France Central","South Africa North","Norway East","Switzerland
        North","UAE North","Canada East","West Central US","UK West","Central India","Switzerland
        West","Italy North","Poland Central"],"apiVersions":["2024-03-01","2024-02-02-preview","2023-11-02-preview","2023-08-01-preview","2023-05-02-preview","2023-05-01","2023-04-01-preview","2022-11-01-preview"],"defaultApiVersion":"2023-05-01","capabilities":"CrossResourceGroupResourceMove,
        CrossSubscriptionResourceMove, SystemAssignedResourceIdentity, SupportsTags,
        SupportsLocation"},{"resourceType":"locations","locations":[],"apiVersions":["2024-03-01","2024-02-02-preview","2023-11-02-preview","2023-08-01-preview","2023-05-02-preview","2023-05-01","2023-04-01-preview","2022-11-01-preview","2022-10-01","2022-06-01-preview","2022-03-01"],"defaultApiVersion":"2023-05-01","capabilities":"None"},{"resourceType":"locations/managedEnvironmentOperationResults","locations":["Central
        US EUAP","East US 2 EUAP","North Central US (Stage)","West US 2","Southeast
        Asia","Sweden Central","Canada Central","West Europe","North Europe","East
        US","East US 2","East Asia","Australia East","Germany West Central","Japan
        East","UK South","West US","Central US","North Central US","South Central
        US","Korea Central","Brazil South","West US 3","France Central","South Africa
        North","Norway East","Switzerland North","UAE North","Canada East","West Central
        US","UK West","Central India","Switzerland West","Italy North","Poland Central"],"apiVersions":["2024-03-01","2024-02-02-preview","2023-11-02-preview","2023-08-01-preview","2023-05-02-preview","2023-05-01","2023-04-01-preview","2022-11-01-preview","2022-10-01","2022-06-01-preview","2022-03-01"],"defaultApiVersion":"2023-05-01","capabilities":"None"},{"resourceType":"locations/managedEnvironmentOperationStatuses","locations":["Central
        US EUAP","East US 2 EUAP","North Central US (Stage)","West US 2","Southeast
        Asia","Sweden Central","Canada Central","West Europe","North Europe","East
        US","East US 2","East Asia","Australia East","Germany West Central","Japan
        East","UK South","West US","Central US","North Central US","South Central
        US","Korea Central","Brazil South","West US 3","France Central","South Africa
        North","Norway East","Switzerland North","UAE North","Canada East","West Central
        US","UK West","Central India","Switzerland West","Italy North","Poland Central"],"apiVersions":["2024-03-01","2024-02-02-preview","2023-11-02-preview","2023-08-01-preview","2023-05-02-preview","2023-05-01","2023-04-01-preview","2022-11-01-preview","2022-10-01","2022-06-01-preview","2022-03-01"],"defaultApiVersion":"2023-05-01","capabilities":"None"},{"resourceType":"locations/containerappOperationResults","locations":["Central
        US EUAP","East US 2 EUAP","North Central US (Stage)","West US 2","Southeast
        Asia","Sweden Central","Canada Central","West Europe","North Europe","East
        US","East US 2","East Asia","Australia East","Germany West Central","Japan
        East","UK South","West US","Central US","North Central US","South Central
        US","Korea Central","Brazil South","West US 3","France Central","South Africa
        North","Norway East","Switzerland North","UAE North","Canada East","West Central
        US","UK West","Central India","Switzerland West","Italy North","Poland Central"],"apiVersions":["2024-03-01","2024-02-02-preview","2023-11-02-preview","2023-08-01-preview","2023-05-02-preview","2023-05-01","2023-04-01-preview","2022-11-01-preview","2022-10-01","2022-06-01-preview","2022-03-01"],"defaultApiVersion":"2023-05-01","capabilities":"None"},{"resourceType":"locations/containerappOperationStatuses","locations":["Central
        US EUAP","East US 2 EUAP","North Central US (Stage)","West US 2","Southeast
        Asia","Sweden Central","Canada Central","West Europe","North Europe","East
        US","East US 2","East Asia","Australia East","Germany West Central","Japan
        East","UK South","West US","Central US","North Central US","South Central
        US","Korea Central","Brazil South","West US 3","France Central","South Africa
        North","Norway East","Switzerland North","UAE North","Canada East","West Central
        US","UK West","Central India","Switzerland West","Italy North","Poland Central"],"apiVersions":["2024-03-01","2024-02-02-preview","2023-11-02-preview","2023-08-01-preview","2023-05-02-preview","2023-05-01","2023-04-01-preview","2022-11-01-preview","2022-10-01","2022-06-01-preview","2022-03-01"],"defaultApiVersion":"2023-05-01","capabilities":"None"},{"resourceType":"locations/containerappsjobOperationResults","locations":["Central
        US EUAP","East US 2 EUAP","North Central US (Stage)","West US 2","Southeast
        Asia","Sweden Central","Canada Central","West Europe","North Europe","East
        US","East US 2","East Asia","Australia East","Germany West Central","Japan
        East","UK South","West US","Central US","North Central US","South Central
        US","Korea Central","Brazil South","West US 3","France Central","South Africa
        North","Norway East","Switzerland North","UAE North","Canada East","West Central
        US","UK West","Central India","Switzerland West","Italy North","Poland Central"],"apiVersions":["2024-03-01","2024-02-02-preview","2023-11-02-preview","2023-08-01-preview","2023-05-02-preview","2023-05-01","2023-04-01-preview","2022-11-01-preview"],"defaultApiVersion":"2023-05-01","capabilities":"None"},{"resourceType":"locations/containerappsjobOperationStatuses","locations":["Central
        US EUAP","East US 2 EUAP","North Central US (Stage)","West US 2","Southeast
        Asia","Sweden Central","Canada Central","West Europe","North Europe","East
        US","East US 2","East Asia","Australia East","Germany West Central","Japan
        East","UK South","West US","Central US","North Central US","South Central
        US","Korea Central","Brazil South","West US 3","France Central","South Africa
        North","Norway East","Switzerland North","UAE North","Canada East","West Central
        US","UK West","Central India","Switzerland West","Italy North","Poland Central"],"apiVersions":["2024-03-01","2024-02-02-preview","2023-11-02-preview","2023-08-01-preview","2023-05-02-preview","2023-05-01","2023-04-01-preview","2022-11-01-preview"],"defaultApiVersion":"2023-05-01","capabilities":"None"},{"resourceType":"locations/sourceControlOperationResults","locations":["Central
        US EUAP","East US 2 EUAP","North Central US (Stage)","West US 2","Southeast
        Asia","Sweden Central","Canada Central","West Europe","North Europe","East
        US","East US 2","East Asia","Australia East","Germany West Central","Japan
        East","UK South","West US","Central US","North Central US","South Central
        US","Korea Central","Brazil South","West US 3","France Central","South Africa
        North","Norway East","Switzerland North","UAE North","Canada East","West Central
        US","UK West","Central India","Switzerland West","Italy North","Poland Central"],"apiVersions":["2024-03-01","2024-02-02-preview","2023-11-02-preview","2023-08-01-preview","2023-05-02-preview","2023-05-01","2023-04-01-preview","2022-11-01-preview","2022-10-01","2022-06-01-preview","2022-03-01"],"defaultApiVersion":"2023-05-01","capabilities":"None"},{"resourceType":"locations/sourceControlOperationStatuses","locations":["Central
        US EUAP","East US 2 EUAP","North Central US (Stage)","West US 2","Southeast
        Asia","Sweden Central","Canada Central","West Europe","North Europe","East
        US","East US 2","East Asia","Australia East","Germany West Central","Japan
        East","UK South","West US","Central US","North Central US","South Central
        US","Korea Central","Brazil South","West US 3","France Central","South Africa
        North","Norway East","Switzerland North","UAE North","Canada East","West Central
        US","UK West","Central India","Switzerland West","Italy North","Poland Central"],"apiVersions":["2024-03-01","2024-02-02-preview","2023-11-02-preview","2023-08-01-preview","2023-05-02-preview","2023-05-01","2023-04-01-preview","2022-11-01-preview","2022-10-01","2022-06-01-preview","2022-03-01"],"defaultApiVersion":"2023-05-01","capabilities":"None"},{"resourceType":"locations/usages","locations":["Central
        US EUAP","East US 2 EUAP","North Central US (Stage)","West US 2","Southeast
        Asia","Sweden Central","Canada Central","West Europe","North Europe","East
        US","East US 2","East Asia","Australia East","Germany West Central","Japan
        East","UK South","West US","Central US","North Central US","South Central
        US","Korea Central","Brazil South","West US 3","France Central","South Africa
        North","Norway East","Switzerland North","UAE North","Canada East","West Central
        US","UK West","Central India","Switzerland West","Italy North","Poland Central"],"apiVersions":["2024-03-01","2024-02-02-preview","2023-11-02-preview","2023-08-01-preview","2023-05-02-preview"],"defaultApiVersion":"2023-05-02-preview","capabilities":"None"},{"resourceType":"connectedEnvironments","locations":["Central
        US EUAP","East US 2 EUAP","North Central US (Stage)","North Central US","East
        US","East Asia","West Europe","Southeast Asia"],"apiVersions":["2024-03-01","2024-02-02-preview","2023-11-02-preview","2023-08-01-preview","2023-05-02-preview","2023-05-01","2023-04-01-preview","2022-11-01-preview","2022-10-01","2022-06-01-preview"],"defaultApiVersion":"2023-05-01","capabilities":"CrossResourceGroupResourceMove,
        CrossSubscriptionResourceMove, SupportsTags, SupportsLocation"},{"resourceType":"connectedEnvironments/certificates","locations":["Central
        US EUAP","East US 2 EUAP","North Central US (Stage)","North Central US","East
        US","East Asia","West Europe","Southeast Asia"],"apiVersions":["2024-03-01","2024-02-02-preview","2023-11-02-preview","2023-08-01-preview","2023-05-02-preview","2023-05-01","2023-04-01-preview","2022-11-01-preview","2022-10-01","2022-06-01-preview"],"defaultApiVersion":"2023-05-01","capabilities":"CrossResourceGroupResourceMove,
        CrossSubscriptionResourceMove, SupportsTags, SupportsLocation"},{"resourceType":"locations/connectedEnvironmentOperationResults","locations":["Central
        US EUAP","East US 2 EUAP","North Central US (Stage)","North Central US","East
        US","East Asia","West Europe","Southeast Asia"],"apiVersions":["2024-03-01","2024-02-02-preview","2023-11-02-preview","2023-08-01-preview","2023-05-02-preview","2023-05-01","2023-04-01-preview","2022-11-01-preview","2022-10-01","2022-06-01-preview"],"defaultApiVersion":"2023-05-01","capabilities":"None"},{"resourceType":"locations/connectedEnvironmentOperationStatuses","locations":["Central
        US EUAP","East US 2 EUAP","North Central US (Stage)","North Central US","East
        US","East Asia","West Europe","Southeast Asia"],"apiVersions":["2024-03-01","2024-02-02-preview","2023-11-02-preview","2023-08-01-preview","2023-05-02-preview","2023-05-01","2023-04-01-preview","2022-11-01-preview","2022-10-01","2022-06-01-preview"],"defaultApiVersion":"2023-05-01","capabilities":"None"},{"resourceType":"locations/managedCertificateOperationStatuses","locations":["Central
        US EUAP","East US 2 EUAP","North Central US (Stage)","West US 2","Southeast
        Asia","Sweden Central","Canada Central","West Europe","North Europe","East
        US","East US 2","East Asia","Australia East","Germany West Central","Japan
        East","UK South","West US","Central US","North Central US","South Central
        US","Korea Central","Brazil South","West US 3","France Central","South Africa
        North","Norway East","Switzerland North","UAE North","Canada East","West Central
        US","UK West","Central India","Switzerland West","Italy North","Poland Central"],"apiVersions":["2024-03-01","2024-02-02-preview","2023-11-02-preview","2023-08-01-preview","2023-05-02-preview","2023-05-01","2023-04-01-preview","2022-11-01-preview"],"defaultApiVersion":"2023-05-01","capabilities":"None"},{"resourceType":"locations/billingMeters","locations":["Central
        US EUAP","East US 2 EUAP","North Central US (Stage)","West US 2","Southeast
        Asia","Sweden Central","Canada Central","West Europe","North Europe","East
        US","East US 2","East Asia","Australia East","Germany West Central","Japan
        East","UK South","West US","Central US","North Central US","South Central
        US","Korea Central","Brazil South","West US 3","France Central","South Africa
        North","Norway East","Switzerland North","UAE North","Canada East","West Central
        US","UK West","Central India","Switzerland West","Italy North","Poland Central"],"apiVersions":["2024-03-01","2024-02-02-preview","2023-11-02-preview","2023-08-01-preview","2023-05-02-preview","2023-05-01","2023-04-01-preview","2022-11-01-preview","2022-10-01","2022-06-01-preview"],"defaultApiVersion":"2023-05-01","capabilities":"None"},{"resourceType":"locations/availableManagedEnvironmentsWorkloadProfileTypes","locations":["Central
        US EUAP","East US 2 EUAP","North Central US (Stage)","West US 2","Southeast
        Asia","Sweden Central","Canada Central","West Europe","North Europe","East
        US","East US 2","East Asia","Australia East","Germany West Central","Japan
        East","UK South","West US","Central US","North Central US","South Central
        US","Korea Central","Brazil South","West US 3","France Central","South Africa
        North","Norway East","Switzerland North","UAE North","Canada East","West Central
        US","UK West","Central India","Switzerland West","Italy North","Poland Central"],"apiVersions":["2024-03-01","2024-02-02-preview","2023-11-02-preview","2023-08-01-preview","2023-05-02-preview","2023-05-01","2023-04-01-preview","2022-11-01-preview","2022-10-01","2022-06-01-preview"],"defaultApiVersion":"2023-05-01","capabilities":"None"},{"resourceType":"getCustomDomainVerificationId","locations":["Central
        US EUAP","East US 2 EUAP","North Central US (Stage)","West US 2","Southeast
        Asia","Sweden Central","Canada Central","West Europe","North Europe","East
        US","East US 2","East Asia","Australia East","Germany West Central","Japan
        East","UK South","West US","Central US","North Central US","South Central
        US","Korea Central","Brazil South","West US 3","France Central","South Africa
        North","Norway East","Switzerland North","UAE North","Canada East","West Central
        US","UK West","Central India","Italy North","Poland Central","Switzerland
        West"],"apiVersions":["2024-03-01","2024-02-02-preview","2023-11-02-preview","2023-08-01-preview","2023-05-02-preview"],"defaultApiVersion":"2023-05-02-preview","capabilities":"None"},{"resourceType":"builders","locations":["Central
        US EUAP","East US 2 EUAP","North Central US (Stage)","West US 2","Southeast
        Asia","Sweden Central","Canada Central","West Europe","North Europe","East
        US","East US 2","East Asia","Australia East","Germany West Central","Japan
        East","UK South","West US","Central US","North Central US","South Central
        US","Korea Central","Brazil South","West US 3","France Central","South Africa
        North","Norway East","Switzerland North","UAE North","Canada East","West Central
        US","UK West","Central India","Switzerland West","Italy North","Poland Central"],"apiVersions":["2024-02-02-preview","2023-11-02-preview","2023-08-01-preview"],"defaultApiVersion":"2023-08-01-preview","capabilities":"CrossResourceGroupResourceMove,
        CrossSubscriptionResourceMove, SystemAssignedResourceIdentity, SupportsTags,
        SupportsLocation"},{"resourceType":"builders/builds","locations":["Central
        US EUAP","East US 2 EUAP","North Central US (Stage)","West US 2","Southeast
        Asia","Sweden Central","Canada Central","West Europe","North Europe","East
        US","East US 2","East Asia","Australia East","Germany West Central","Japan
        East","UK South","West US","Central US","North Central US","South Central
        US","Korea Central","Brazil South","West US 3","France Central","South Africa
        North","Norway East","Switzerland North","UAE North","Canada East","West Central
        US","UK West","Central India","Switzerland West","Italy North","Poland Central"],"apiVersions":["2024-02-02-preview","2023-11-02-preview","2023-08-01-preview"],"defaultApiVersion":"2023-08-01-preview","capabilities":"None"},{"resourceType":"builders/patches","locations":["North
        Central US (Stage)","Central US EUAP","East US 2 EUAP","West US 2","Southeast
        Asia","Sweden Central","Canada Central","West Europe","North Europe","East
        US","East US 2","East Asia","Australia East","Germany West Central","Japan
        East","UK South","West US","Central US","North Central US","South Central
        US","Korea Central","Brazil South","West US 3","France Central","South Africa
        North","Norway East","Switzerland North","UAE North","Canada East","West Central
        US","UK West","Central India","Switzerland West","Italy North","Poland Central"],"apiVersions":["2024-02-02-preview","2023-11-02-preview","2023-08-01-preview"],"defaultApiVersion":"2023-08-01-preview","capabilities":"None"},{"resourceType":"locations/OperationResults","locations":["Central
        US EUAP","East US 2 EUAP","North Central US (Stage)","West US 2","Southeast
        Asia","Sweden Central","Canada Central","West Europe","North Europe","East
        US","East US 2","East Asia","Australia East","Germany West Central","Japan
        East","UK South","West US","Central US","North Central US","South Central
        US","Korea Central","Brazil South","West US 3","France Central","South Africa
        North","Norway East","Switzerland North","UAE North","Canada East","West Central
        US","UK West","Central India","Switzerland West","Italy North","Poland Central"],"apiVersions":["2024-02-02-preview","2023-11-02-preview","2023-08-01-preview"],"defaultApiVersion":"2023-08-01-preview","capabilities":"None"},{"resourceType":"locations/OperationStatuses","locations":["Central
        US EUAP","East US 2 EUAP","North Central US (Stage)","West US 2","Southeast
        Asia","Sweden Central","Canada Central","West Europe","North Europe","East
        US","East US 2","East Asia","Australia East","Germany West Central","Japan
        East","UK South","West US","Central US","North Central US","South Central
        US","Korea Central","Brazil South","West US 3","France Central","South Africa
        North","Norway East","Switzerland North","UAE North","Canada East","West Central
        US","UK West","Central India","Switzerland West","Italy North","Poland Central"],"apiVersions":["2024-02-02-preview","2023-11-02-preview","2023-08-01-preview"],"defaultApiVersion":"2023-08-01-preview","capabilities":"None"},{"resourceType":"managedEnvironments/dotNetComponents","locations":["Central
        US EUAP","East US 2 EUAP","North Central US (Stage)","West US 2","Southeast
        Asia","Sweden Central","Canada Central","West Europe","North Europe","East
        US","East US 2","East Asia","Australia East","Germany West Central","Japan
        East","UK South","West US","Central US","North Central US","South Central
        US","Korea Central","Brazil South","West US 3","France Central","South Africa
        North","Norway East","Switzerland North","UAE North","Canada East","West Central
        US","UK West","Central India","Switzerland West","Italy North","Poland Central"],"apiVersions":["2024-02-02-preview","2023-11-02-preview"],"defaultApiVersion":"2023-11-02-preview","capabilities":"None"},{"resourceType":"managedEnvironments/javaComponents","locations":["Central
        US EUAP","East US 2 EUAP","North Central US (Stage)","West US 2","Southeast
        Asia","Sweden Central","Canada Central","West Europe","North Europe","East
        US","East US 2","East Asia","Australia East","Germany West Central","Japan
        East","UK South","West US","Central US","North Central US","South Central
        US","Korea Central","Brazil South","West US 3","France Central","South Africa
        North","Norway East","Switzerland North","UAE North","Canada East","West Central
        US","UK West","Central India","Switzerland West","Italy North","Poland Central"],"apiVersions":["2024-02-02-preview","2023-11-02-preview"],"defaultApiVersion":"2023-11-02-preview","capabilities":"None"},{"resourceType":"managedEnvironments/daprComponents","locations":["Central
        US EUAP","East US 2 EUAP","North Central US (Stage)","West US 2","Southeast
        Asia","Sweden Central","Canada Central","West Europe","North Europe","East
        US","East US 2","East Asia","Australia East","Germany West Central","Japan
        East","UK South","West US","Central US","North Central US","South Central
        US","Korea Central","Brazil South","West US 3","France Central","South Africa
        North","Norway East","Switzerland North","UAE North","Canada East","West Central
        US","UK West","Central India","Switzerland West","Italy North","Poland Central"],"apiVersions":["2024-03-01","2024-02-02-preview","2023-11-02-preview","2023-08-01-preview","2023-05-02-preview","2023-05-01","2023-04-01-preview","2022-11-01-preview","2022-10-01","2022-06-01-preview","2022-03-01"],"defaultApiVersion":"2023-05-01","capabilities":"None"},{"resourceType":"functions","locations":["North
        Central US (Stage)","Central US EUAP","West Central US"],"apiVersions":["2024-02-02-preview"],"capabilities":"SupportsExtension"}],"registrationState":"Registered","registrationPolicy":"RegistrationRequired"}'
    headers:
      cache-control:
      - no-cache
      content-length:
      - '28714'
      content-type:
      - application/json; charset=utf-8
      date:
      - Mon, 06 May 2024 07:16:30 GMT
      expires:
      - '-1'
      pragma:
      - no-cache
      strict-transport-security:
      - max-age=31536000; includeSubDomains
      x-cache:
      - CONFIG_NOCACHE
      x-content-type-options:
      - nosniff
      x-msedge-ref:
      - 'Ref A: F1319F4FA11C4ED89432E5C1393BF6D0 Ref B: TYO201151003052 Ref C: 2024-05-06T07:16:30Z'
    status:
      code: 200
      message: OK
- request:
    body: null
    headers:
      Accept:
      - '*/*'
      Accept-Encoding:
      - gzip, deflate
      CommandName:
      - containerapp revision copy
      Connection:
      - keep-alive
      ParameterSetName:
      - -g -n --image --scale-rule-name --scale-rule-type --scale-rule-metadata --scale-rule-auth
      User-Agent:
      - python/3.10.11 (Windows-10-10.0.22631-SP0) AZURECLI/2.60.0
    method: GET
    uri: https://management.azure.com/subscriptions/00000000-0000-0000-0000-000000000000/resourceGroups/clitest.rg000001/providers/Microsoft.App/containerApps/aca000002?api-version=2024-03-01
  response:
    body:
      string: '{"id":"/subscriptions/00000000-0000-0000-0000-000000000000/resourceGroups/clitest.rg000001/providers/Microsoft.App/containerapps/aca000002","name":"aca000002","type":"Microsoft.App/containerApps","location":"North
        Central US (Stage)","systemData":{"createdBy":"xinyupang@microsoft.com","createdByType":"User","createdAt":"2024-05-06T07:16:12.9047047","lastModifiedBy":"xinyupang@microsoft.com","lastModifiedByType":"User","lastModifiedAt":"2024-05-06T07:16:12.9047047"},"properties":{"provisioningState":"Succeeded","runningStatus":"Running","managedEnvironmentId":"/subscriptions/00000000-0000-0000-0000-000000000000/resourceGroups/client.env_rg_northcentralusstage/providers/Microsoft.App/managedEnvironments/env-northcentralusstage","environmentId":"/subscriptions/00000000-0000-0000-0000-000000000000/resourceGroups/client.env_rg_northcentralusstage/providers/Microsoft.App/managedEnvironments/env-northcentralusstage","workloadProfileName":"Consumption","outboundIpAddresses":["20.221.106.163","20.221.107.3","20.221.106.208","20.221.106.152","20.9.115.172","20.9.116.165","20.9.116.161","20.9.116.46"],"latestRevisionName":"aca000002--cqba0b6","latestReadyRevisionName":"aca000002--cqba0b6","latestRevisionFqdn":"aca000002--cqba0b6.mangowater-e5cfe1d3.northcentralusstage.azurecontainerapps.io","customDomainVerificationId":"D3F71C85EB6552E36A89A3E4A080C3CFB00181670B659B0003264FC673AA9B00","configuration":{"secrets":null,"activeRevisionsMode":"Single","ingress":{"fqdn":"aca000002.mangowater-e5cfe1d3.northcentralusstage.azurecontainerapps.io","external":true,"targetPort":80,"exposedPort":0,"transport":"Auto","traffic":[{"weight":100,"latestRevision":true}],"customDomains":null,"allowInsecure":false,"ipSecurityRestrictions":null,"corsPolicy":null,"clientCertificateMode":null,"stickySessions":null,"additionalPortMappings":null},"registries":null,"dapr":null,"maxInactiveRevisions":100,"service":null},"template":{"revisionSuffix":"","terminationGracePeriodSeconds":null,"containers":[{"image":"nginx","name":"aca000002","resources":{"cpu":0.5,"memory":"1Gi","ephemeralStorage":"2Gi"}}],"initContainers":null,"scale":{"minReplicas":null,"maxReplicas":10,"rules":[{"name":"http-scale-rule","http":{"metadata":{"concurrentRequests":"50","key":"value"},"auth":[{"secretRef":"secretref","triggerParameter":"trigger"}]}}]},"volumes":null,"serviceBinds":[{"serviceId":"/subscriptions/00000000-0000-0000-0000-000000000000/resourceGroups/client.env_rg_eastus/providers/Microsoft.App/containerapps/redis","name":"redis"},{"serviceId":"/subscriptions/00000000-0000-0000-0000-000000000000/resourceGroups/client.env_rg_eastus/providers/Microsoft.App/containerapps/postgres","name":"postgres"}]},"eventStreamEndpoint":"https://northcentralusstage.azurecontainerapps.dev/subscriptions/00000000-0000-0000-0000-000000000000/resourceGroups/clitest.rg000001/containerApps/aca000002/eventstream","delegatedIdentities":[]},"identity":{"type":"None"}}'
    headers:
      api-supported-versions:
      - 2022-03-01, 2022-06-01-preview, 2022-10-01, 2022-11-01-preview, 2023-04-01-preview,
        2023-05-01, 2023-05-02-preview, 2023-08-01-preview, 2023-11-02-preview, 2024-02-02-preview,
        2024-03-01
      cache-control:
      - no-cache
      content-length:
      - '2942'
      content-type:
      - application/json; charset=utf-8
      date:
      - Mon, 06 May 2024 07:16:31 GMT
      expires:
      - '-1'
      pragma:
      - no-cache
      strict-transport-security:
      - max-age=31536000; includeSubDomains
      vary:
      - Accept-Encoding
      x-cache:
      - CONFIG_NOCACHE
      x-content-type-options:
      - nosniff
      x-msedge-ref:
      - 'Ref A: 142E86D699A347E6BA70AFAAA36FE457 Ref B: TYO201100114053 Ref C: 2024-05-06T07:16:31Z'
      x-powered-by:
      - ASP.NET
    status:
      code: 200
      message: OK
- request:
    body: '{"properties": {"template": {"containers": [{"image": "nginx", "name":
      "aca000002", "resources": {"cpu": 0.5, "memory": "1Gi", "ephemeralStorage":
      "2Gi"}}], "scale": {"rules": [{"name": "my-datadog-rule", "azureQueue": null,
      "custom": {"type": "datadog", "metadata": {"queryValue": "7", "age": "120",
      "metricUnavailableValue": "0"}, "auth": [{"triggerParameter": "apiKey", "secretRef":
      "api-key"}, {"triggerParameter": "appKey", "secretRef": "app-key"}]}, "http":
      null}]}, "revisionSuffix": null}}}'
    headers:
      Accept:
      - '*/*'
      Accept-Encoding:
      - gzip, deflate
      CommandName:
      - containerapp revision copy
      Connection:
      - keep-alive
      Content-Length:
      - '498'
      Content-Type:
      - application/json
      ParameterSetName:
      - -g -n --image --scale-rule-name --scale-rule-type --scale-rule-metadata --scale-rule-auth
      User-Agent:
      - python/3.10.11 (Windows-10-10.0.22631-SP0) AZURECLI/2.60.0
    method: PATCH
    uri: https://management.azure.com/subscriptions/00000000-0000-0000-0000-000000000000/resourceGroups/clitest.rg000001/providers/Microsoft.App/containerApps/aca000002?api-version=2024-03-01
  response:
    body:
      string: ''
    headers:
      api-supported-versions:
      - 2022-03-01, 2022-06-01-preview, 2022-10-01, 2022-11-01-preview, 2023-04-01-preview,
        2023-05-01, 2023-05-02-preview, 2023-08-01-preview, 2023-11-02-preview, 2024-02-02-preview,
        2024-03-01
      cache-control:
      - no-cache
      content-length:
      - '0'
      date:
      - Mon, 06 May 2024 07:16:33 GMT
      expires:
      - '-1'
      location:
      - https://management.azure.com/subscriptions/00000000-0000-0000-0000-000000000000/providers/Microsoft.App/locations/northcentralusstage/containerappOperationResults/4ca8b349-e448-44d4-aea1-fcfce1dc94eb?api-version=2024-03-01&t=638505765943965692&c=MIIHSDCCBjCgAwIBAgITOgL9GKuxwuoAvl6gDgAEAv0YqzANBgkqhkiG9w0BAQsFADBEMRMwEQYKCZImiZPyLGQBGRYDR0JMMRMwEQYKCZImiZPyLGQBGRYDQU1FMRgwFgYDVQQDEw9BTUUgSU5GUkEgQ0EgMDEwHhcNMjQwNTAyMTUxMzA5WhcNMjUwNDI3MTUxMzA5WjBAMT4wPAYDVQQDEzVhc3luY29wZXJhdGlvbnNpZ25pbmdjZXJ0aWZpY2F0ZS5tYW5hZ2VtZW50LmF6dXJlLmNvbTCCASIwDQYJKoZIhvcNAQEBBQADggEPADCCAQoCggEBAM07DTGnL1WbXOa1u9Ox1zn93UOdzLFtBuxDtLwkLwE5XYbQErk1VfIqbqMWVJBTz43qzYkSUywN3kS5W-3jMCFAsWLYHKk-bdgh07JhyEmf_mrR7Xm3zoHG0F16AdlxBQjSN2QUJl55bEnC1Jl3KCDiVnKozpTS-PgNbAKxy1vnDaihayz-jd1p2krOq0AkGmr8EwgyH9cxsXty3H8oLuIW4UCIf6-ovtP_gZK7LvUJosGQlUVzRY5oQeq6Cjanrjz8LO4V7OmvglKA7MT6-y0iIXCiet24ek-PnJ26p0_epq6-1NK5ppjrvQ88reQo_Wey0U6uGqPCf_quM95smlUCAwEAAaOCBDUwggQxMCcGCSsGAQQBgjcVCgQaMBgwCgYIKwYBBQUHAwEwCgYIKwYBBQUHAwIwPQYJKwYBBAGCNxUHBDAwLgYmKwYBBAGCNxUIhpDjDYTVtHiE8Ys-hZvdFs6dEoFggvX2K4Py0SACAWQCAQowggHaBggrBgEFBQcBAQSCAcwwggHIMGYGCCsGAQUFBzAChlpodHRwOi8vY3JsLm1pY3Jvc29mdC5jb20vcGtpaW5mcmEvQ2VydHMvQlkyUEtJSU5UQ0EwMS5BTUUuR0JMX0FNRSUyMElORlJBJTIwQ0ElMjAwMSg0KS5jcnQwVgYIKwYBBQUHMAKGSmh0dHA6Ly9jcmwxLmFtZS5nYmwvYWlhL0JZMlBLSUlOVENBMDEuQU1FLkdCTF9BTUUlMjBJTkZSQSUyMENBJTIwMDEoNCkuY3J0MFYGCCsGAQUFBzAChkpodHRwOi8vY3JsMi5hbWUuZ2JsL2FpYS9CWTJQS0lJTlRDQTAxLkFNRS5HQkxfQU1FJTIwSU5GUkElMjBDQSUyMDAxKDQpLmNydDBWBggrBgEFBQcwAoZKaHR0cDovL2NybDMuYW1lLmdibC9haWEvQlkyUEtJSU5UQ0EwMS5BTUUuR0JMX0FNRSUyMElORlJBJTIwQ0ElMjAwMSg0KS5jcnQwVgYIKwYBBQUHMAKGSmh0dHA6Ly9jcmw0LmFtZS5nYmwvYWlhL0JZMlBLSUlOVENBMDEuQU1FLkdCTF9BTUUlMjBJTkZSQSUyMENBJTIwMDEoNCkuY3J0MB0GA1UdDgQWBBT9nF_3LeJfKo2wUhifl8Go-LrcVDAOBgNVHQ8BAf8EBAMCBaAwggE1BgNVHR8EggEsMIIBKDCCASSgggEgoIIBHIZCaHR0cDovL2NybC5taWNyb3NvZnQuY29tL3BraWluZnJhL0NSTC9BTUUlMjBJTkZSQSUyMENBJTIwMDEoNCkuY3JshjRodHRwOi8vY3JsMS5hbWUuZ2JsL2NybC9BTUUlMjBJTkZSQSUyMENBJTIwMDEoNCkuY3JshjRodHRwOi8vY3JsMi5hbWUuZ2JsL2NybC9BTUUlMjBJTkZSQSUyMENBJTIwMDEoNCkuY3JshjRodHRwOi8vY3JsMy5hbWUuZ2JsL2NybC9BTUUlMjBJTkZSQSUyMENBJTIwMDEoNCkuY3JshjRodHRwOi8vY3JsNC5hbWUuZ2JsL2NybC9BTUUlMjBJTkZSQSUyMENBJTIwMDEoNCkuY3JsMEEGA1UdIAQ6MDgwDAYKKwYBBAGCN3sBATAMBgorBgEEAYI3ewIBMAwGCisGAQQBgjd7AwEwDAYKKwYBBAGCN3sEATAfBgNVHSMEGDAWgBTl2Ztn_PjsurvwwKidileIud8-YzAdBgNVHSUEFjAUBggrBgEFBQcDAQYIKwYBBQUHAwIwDQYJKoZIhvcNAQELBQADggEBAEuFlcYl9ZMazlAmrJEK39sgT_V4pzoLJIud-g98rzZXpDdqVHiLKQnosingp2Z1u4HNQDrUVwcOrTcmE8nii9nUF36rQFqlNH_pmwRif9NB94CYh9u9htz7aSzwTplb44TPxHcuJa_QGO3LpN4n7WMiq5yKPZmLLkUBaS6idLzrlvnexhEGzTlXs6wXDMw_haje_UlA6qY4NUdK-nzsbnu7WWO6U8-alrOTk0D9DKSuW_jlzb2iRh-pyK82sfDI-x0fBW8qarQ6y5zcqBA9R3k5BbVwa-nn6PIlXNk2v3a56ZrTQqvJMJ9IBF0w0ebhF568LNZ3effLqwGX2alJ2ZE&s=ZiRoXLZQSiWj9pwmpWqyZGlIf8gvrxc21zBznG4N8SGU0svRDfrIvKaO18yMatPEc7MIot_-tN9wvVkqoleCcvrmuFk7prioFIF6Kxp5xMtNcPZCaCH6dnfoUCh42-8FFoL9Y-BggrK8bydJRLdmVlw-gDBhth_0yjCoD8sTeEDhCYFxLY38CsV7AbCkwOIotR8geFgEMTsxrLJzpeGC2X5IiL7RyTf0py_QODLvlyVHDYf5EeIQyZ9hwLvYNmwxpuB6h8NNxoLF5s8r2s3LTdieWTXnYVBvj7EUlWTW3Z5LOyrKjK1uwa3ZEt2KulV9-3G6owbx-ODQ33BeqbKf1Q&h=Zgq9Cd0QxFXNULO6qY-8j3X3EYXXF8dY3rVIjnSKOb4
      pragma:
      - no-cache
      strict-transport-security:
      - max-age=31536000; includeSubDomains
      x-cache:
      - CONFIG_NOCACHE
      x-content-type-options:
      - nosniff
      x-ms-ratelimit-remaining-subscription-resource-requests:
      - '698'
      x-msedge-ref:
      - 'Ref A: 0FA2AE5950DD479A964C1AA296DB6AF3 Ref B: TYO201100113019 Ref C: 2024-05-06T07:16:33Z'
      x-powered-by:
      - ASP.NET
    status:
      code: 202
      message: Accepted
- request:
    body: null
    headers:
      Accept:
      - '*/*'
      Accept-Encoding:
      - gzip, deflate
      CommandName:
      - containerapp revision copy
      Connection:
      - keep-alive
      ParameterSetName:
      - -g -n --image --scale-rule-name --scale-rule-type --scale-rule-metadata --scale-rule-auth
      User-Agent:
      - python/3.10.11 (Windows-10-10.0.22631-SP0) AZURECLI/2.60.0
    method: GET
    uri: https://management.azure.com/subscriptions/00000000-0000-0000-0000-000000000000/providers/Microsoft.App/locations/northcentralusstage/containerappOperationResults/4ca8b349-e448-44d4-aea1-fcfce1dc94eb?api-version=2024-03-01&t=638505765943965692&c=MIIHSDCCBjCgAwIBAgITOgL9GKuxwuoAvl6gDgAEAv0YqzANBgkqhkiG9w0BAQsFADBEMRMwEQYKCZImiZPyLGQBGRYDR0JMMRMwEQYKCZImiZPyLGQBGRYDQU1FMRgwFgYDVQQDEw9BTUUgSU5GUkEgQ0EgMDEwHhcNMjQwNTAyMTUxMzA5WhcNMjUwNDI3MTUxMzA5WjBAMT4wPAYDVQQDEzVhc3luY29wZXJhdGlvbnNpZ25pbmdjZXJ0aWZpY2F0ZS5tYW5hZ2VtZW50LmF6dXJlLmNvbTCCASIwDQYJKoZIhvcNAQEBBQADggEPADCCAQoCggEBAM07DTGnL1WbXOa1u9Ox1zn93UOdzLFtBuxDtLwkLwE5XYbQErk1VfIqbqMWVJBTz43qzYkSUywN3kS5W-3jMCFAsWLYHKk-bdgh07JhyEmf_mrR7Xm3zoHG0F16AdlxBQjSN2QUJl55bEnC1Jl3KCDiVnKozpTS-PgNbAKxy1vnDaihayz-jd1p2krOq0AkGmr8EwgyH9cxsXty3H8oLuIW4UCIf6-ovtP_gZK7LvUJosGQlUVzRY5oQeq6Cjanrjz8LO4V7OmvglKA7MT6-y0iIXCiet24ek-PnJ26p0_epq6-1NK5ppjrvQ88reQo_Wey0U6uGqPCf_quM95smlUCAwEAAaOCBDUwggQxMCcGCSsGAQQBgjcVCgQaMBgwCgYIKwYBBQUHAwEwCgYIKwYBBQUHAwIwPQYJKwYBBAGCNxUHBDAwLgYmKwYBBAGCNxUIhpDjDYTVtHiE8Ys-hZvdFs6dEoFggvX2K4Py0SACAWQCAQowggHaBggrBgEFBQcBAQSCAcwwggHIMGYGCCsGAQUFBzAChlpodHRwOi8vY3JsLm1pY3Jvc29mdC5jb20vcGtpaW5mcmEvQ2VydHMvQlkyUEtJSU5UQ0EwMS5BTUUuR0JMX0FNRSUyMElORlJBJTIwQ0ElMjAwMSg0KS5jcnQwVgYIKwYBBQUHMAKGSmh0dHA6Ly9jcmwxLmFtZS5nYmwvYWlhL0JZMlBLSUlOVENBMDEuQU1FLkdCTF9BTUUlMjBJTkZSQSUyMENBJTIwMDEoNCkuY3J0MFYGCCsGAQUFBzAChkpodHRwOi8vY3JsMi5hbWUuZ2JsL2FpYS9CWTJQS0lJTlRDQTAxLkFNRS5HQkxfQU1FJTIwSU5GUkElMjBDQSUyMDAxKDQpLmNydDBWBggrBgEFBQcwAoZKaHR0cDovL2NybDMuYW1lLmdibC9haWEvQlkyUEtJSU5UQ0EwMS5BTUUuR0JMX0FNRSUyMElORlJBJTIwQ0ElMjAwMSg0KS5jcnQwVgYIKwYBBQUHMAKGSmh0dHA6Ly9jcmw0LmFtZS5nYmwvYWlhL0JZMlBLSUlOVENBMDEuQU1FLkdCTF9BTUUlMjBJTkZSQSUyMENBJTIwMDEoNCkuY3J0MB0GA1UdDgQWBBT9nF_3LeJfKo2wUhifl8Go-LrcVDAOBgNVHQ8BAf8EBAMCBaAwggE1BgNVHR8EggEsMIIBKDCCASSgggEgoIIBHIZCaHR0cDovL2NybC5taWNyb3NvZnQuY29tL3BraWluZnJhL0NSTC9BTUUlMjBJTkZSQSUyMENBJTIwMDEoNCkuY3JshjRodHRwOi8vY3JsMS5hbWUuZ2JsL2NybC9BTUUlMjBJTkZSQSUyMENBJTIwMDEoNCkuY3JshjRodHRwOi8vY3JsMi5hbWUuZ2JsL2NybC9BTUUlMjBJTkZSQSUyMENBJTIwMDEoNCkuY3JshjRodHRwOi8vY3JsMy5hbWUuZ2JsL2NybC9BTUUlMjBJTkZSQSUyMENBJTIwMDEoNCkuY3JshjRodHRwOi8vY3JsNC5hbWUuZ2JsL2NybC9BTUUlMjBJTkZSQSUyMENBJTIwMDEoNCkuY3JsMEEGA1UdIAQ6MDgwDAYKKwYBBAGCN3sBATAMBgorBgEEAYI3ewIBMAwGCisGAQQBgjd7AwEwDAYKKwYBBAGCN3sEATAfBgNVHSMEGDAWgBTl2Ztn_PjsurvwwKidileIud8-YzAdBgNVHSUEFjAUBggrBgEFBQcDAQYIKwYBBQUHAwIwDQYJKoZIhvcNAQELBQADggEBAEuFlcYl9ZMazlAmrJEK39sgT_V4pzoLJIud-g98rzZXpDdqVHiLKQnosingp2Z1u4HNQDrUVwcOrTcmE8nii9nUF36rQFqlNH_pmwRif9NB94CYh9u9htz7aSzwTplb44TPxHcuJa_QGO3LpN4n7WMiq5yKPZmLLkUBaS6idLzrlvnexhEGzTlXs6wXDMw_haje_UlA6qY4NUdK-nzsbnu7WWO6U8-alrOTk0D9DKSuW_jlzb2iRh-pyK82sfDI-x0fBW8qarQ6y5zcqBA9R3k5BbVwa-nn6PIlXNk2v3a56ZrTQqvJMJ9IBF0w0ebhF568LNZ3effLqwGX2alJ2ZE&s=ZiRoXLZQSiWj9pwmpWqyZGlIf8gvrxc21zBznG4N8SGU0svRDfrIvKaO18yMatPEc7MIot_-tN9wvVkqoleCcvrmuFk7prioFIF6Kxp5xMtNcPZCaCH6dnfoUCh42-8FFoL9Y-BggrK8bydJRLdmVlw-gDBhth_0yjCoD8sTeEDhCYFxLY38CsV7AbCkwOIotR8geFgEMTsxrLJzpeGC2X5IiL7RyTf0py_QODLvlyVHDYf5EeIQyZ9hwLvYNmwxpuB6h8NNxoLF5s8r2s3LTdieWTXnYVBvj7EUlWTW3Z5LOyrKjK1uwa3ZEt2KulV9-3G6owbx-ODQ33BeqbKf1Q&h=Zgq9Cd0QxFXNULO6qY-8j3X3EYXXF8dY3rVIjnSKOb4
  response:
    body:
      string: ''
    headers:
      api-supported-versions:
      - 2022-03-01, 2022-06-01-preview, 2022-10-01, 2022-11-01-preview, 2023-04-01-preview,
        2023-05-01, 2023-05-02-preview, 2023-08-01-preview, 2023-11-02-preview, 2024-02-02-preview,
        2024-03-01
      cache-control:
      - no-cache
      content-length:
      - '0'
      date:
      - Mon, 06 May 2024 07:16:34 GMT
      expires:
      - '-1'
      location:
      - https://management.azure.com/subscriptions/00000000-0000-0000-0000-000000000000/providers/Microsoft.App/locations/northcentralusstage/containerappOperationResults/4ca8b349-e448-44d4-aea1-fcfce1dc94eb?api-version=2024-03-01&t=638505765953974709&c=MIIHSDCCBjCgAwIBAgITOgL9GKuxwuoAvl6gDgAEAv0YqzANBgkqhkiG9w0BAQsFADBEMRMwEQYKCZImiZPyLGQBGRYDR0JMMRMwEQYKCZImiZPyLGQBGRYDQU1FMRgwFgYDVQQDEw9BTUUgSU5GUkEgQ0EgMDEwHhcNMjQwNTAyMTUxMzA5WhcNMjUwNDI3MTUxMzA5WjBAMT4wPAYDVQQDEzVhc3luY29wZXJhdGlvbnNpZ25pbmdjZXJ0aWZpY2F0ZS5tYW5hZ2VtZW50LmF6dXJlLmNvbTCCASIwDQYJKoZIhvcNAQEBBQADggEPADCCAQoCggEBAM07DTGnL1WbXOa1u9Ox1zn93UOdzLFtBuxDtLwkLwE5XYbQErk1VfIqbqMWVJBTz43qzYkSUywN3kS5W-3jMCFAsWLYHKk-bdgh07JhyEmf_mrR7Xm3zoHG0F16AdlxBQjSN2QUJl55bEnC1Jl3KCDiVnKozpTS-PgNbAKxy1vnDaihayz-jd1p2krOq0AkGmr8EwgyH9cxsXty3H8oLuIW4UCIf6-ovtP_gZK7LvUJosGQlUVzRY5oQeq6Cjanrjz8LO4V7OmvglKA7MT6-y0iIXCiet24ek-PnJ26p0_epq6-1NK5ppjrvQ88reQo_Wey0U6uGqPCf_quM95smlUCAwEAAaOCBDUwggQxMCcGCSsGAQQBgjcVCgQaMBgwCgYIKwYBBQUHAwEwCgYIKwYBBQUHAwIwPQYJKwYBBAGCNxUHBDAwLgYmKwYBBAGCNxUIhpDjDYTVtHiE8Ys-hZvdFs6dEoFggvX2K4Py0SACAWQCAQowggHaBggrBgEFBQcBAQSCAcwwggHIMGYGCCsGAQUFBzAChlpodHRwOi8vY3JsLm1pY3Jvc29mdC5jb20vcGtpaW5mcmEvQ2VydHMvQlkyUEtJSU5UQ0EwMS5BTUUuR0JMX0FNRSUyMElORlJBJTIwQ0ElMjAwMSg0KS5jcnQwVgYIKwYBBQUHMAKGSmh0dHA6Ly9jcmwxLmFtZS5nYmwvYWlhL0JZMlBLSUlOVENBMDEuQU1FLkdCTF9BTUUlMjBJTkZSQSUyMENBJTIwMDEoNCkuY3J0MFYGCCsGAQUFBzAChkpodHRwOi8vY3JsMi5hbWUuZ2JsL2FpYS9CWTJQS0lJTlRDQTAxLkFNRS5HQkxfQU1FJTIwSU5GUkElMjBDQSUyMDAxKDQpLmNydDBWBggrBgEFBQcwAoZKaHR0cDovL2NybDMuYW1lLmdibC9haWEvQlkyUEtJSU5UQ0EwMS5BTUUuR0JMX0FNRSUyMElORlJBJTIwQ0ElMjAwMSg0KS5jcnQwVgYIKwYBBQUHMAKGSmh0dHA6Ly9jcmw0LmFtZS5nYmwvYWlhL0JZMlBLSUlOVENBMDEuQU1FLkdCTF9BTUUlMjBJTkZSQSUyMENBJTIwMDEoNCkuY3J0MB0GA1UdDgQWBBT9nF_3LeJfKo2wUhifl8Go-LrcVDAOBgNVHQ8BAf8EBAMCBaAwggE1BgNVHR8EggEsMIIBKDCCASSgggEgoIIBHIZCaHR0cDovL2NybC5taWNyb3NvZnQuY29tL3BraWluZnJhL0NSTC9BTUUlMjBJTkZSQSUyMENBJTIwMDEoNCkuY3JshjRodHRwOi8vY3JsMS5hbWUuZ2JsL2NybC9BTUUlMjBJTkZSQSUyMENBJTIwMDEoNCkuY3JshjRodHRwOi8vY3JsMi5hbWUuZ2JsL2NybC9BTUUlMjBJTkZSQSUyMENBJTIwMDEoNCkuY3JshjRodHRwOi8vY3JsMy5hbWUuZ2JsL2NybC9BTUUlMjBJTkZSQSUyMENBJTIwMDEoNCkuY3JshjRodHRwOi8vY3JsNC5hbWUuZ2JsL2NybC9BTUUlMjBJTkZSQSUyMENBJTIwMDEoNCkuY3JsMEEGA1UdIAQ6MDgwDAYKKwYBBAGCN3sBATAMBgorBgEEAYI3ewIBMAwGCisGAQQBgjd7AwEwDAYKKwYBBAGCN3sEATAfBgNVHSMEGDAWgBTl2Ztn_PjsurvwwKidileIud8-YzAdBgNVHSUEFjAUBggrBgEFBQcDAQYIKwYBBQUHAwIwDQYJKoZIhvcNAQELBQADggEBAEuFlcYl9ZMazlAmrJEK39sgT_V4pzoLJIud-g98rzZXpDdqVHiLKQnosingp2Z1u4HNQDrUVwcOrTcmE8nii9nUF36rQFqlNH_pmwRif9NB94CYh9u9htz7aSzwTplb44TPxHcuJa_QGO3LpN4n7WMiq5yKPZmLLkUBaS6idLzrlvnexhEGzTlXs6wXDMw_haje_UlA6qY4NUdK-nzsbnu7WWO6U8-alrOTk0D9DKSuW_jlzb2iRh-pyK82sfDI-x0fBW8qarQ6y5zcqBA9R3k5BbVwa-nn6PIlXNk2v3a56ZrTQqvJMJ9IBF0w0ebhF568LNZ3effLqwGX2alJ2ZE&s=LvW9TjStv_RmOuhZ_pw7Aj_eoiQjnZ7OMBjvDD9orVhRlaGMurWwjwvLKs2G02eHrmdeSzRiGtKgoGzUgYt8GZW7SHGJpWlW4lti2fJufDgCrygFo-1U3372Y0nnqVwY0gM-gH-OpA1njcO7FRUNGEaf7qGZGWc4n4-jhBQkwRwEL91dNR-OrWYQnklbiTv_g1lPzeqqyUlyUd5csNCFoR5T8RD8uPYVPReewC7B6Vff0h2zeP3qgGFFuKZTGHL-O1HAC_aqx5zTQje8K-8mKSxvhSMEZxoxiGY1PF6CWHQjERWcLHv3gMmBF9SFdKhp_qShPU6FfCY9FFfLsfrEUA&h=h0ar1JMB_KMmMaR7l4MZZ-wRsCkaeaGvjt7GJIk1OhU
      pragma:
      - no-cache
      strict-transport-security:
      - max-age=31536000; includeSubDomains
      x-cache:
      - CONFIG_NOCACHE
      x-content-type-options:
      - nosniff
      x-msedge-ref:
      - 'Ref A: 72483D225AAE48FD928DAFF3C1FE0D4E Ref B: TYO201100116007 Ref C: 2024-05-06T07:16:34Z'
      x-powered-by:
      - ASP.NET
    status:
      code: 202
      message: Accepted
- request:
    body: null
    headers:
      Accept:
      - '*/*'
      Accept-Encoding:
      - gzip, deflate
      CommandName:
      - containerapp revision copy
      Connection:
      - keep-alive
      ParameterSetName:
      - -g -n --image --scale-rule-name --scale-rule-type --scale-rule-metadata --scale-rule-auth
      User-Agent:
      - python/3.10.11 (Windows-10-10.0.22631-SP0) AZURECLI/2.60.0
    method: GET
    uri: https://management.azure.com/subscriptions/00000000-0000-0000-0000-000000000000/providers/Microsoft.App/locations/northcentralusstage/containerappOperationResults/4ca8b349-e448-44d4-aea1-fcfce1dc94eb?api-version=2024-03-01&t=638505765943965692&c=MIIHSDCCBjCgAwIBAgITOgL9GKuxwuoAvl6gDgAEAv0YqzANBgkqhkiG9w0BAQsFADBEMRMwEQYKCZImiZPyLGQBGRYDR0JMMRMwEQYKCZImiZPyLGQBGRYDQU1FMRgwFgYDVQQDEw9BTUUgSU5GUkEgQ0EgMDEwHhcNMjQwNTAyMTUxMzA5WhcNMjUwNDI3MTUxMzA5WjBAMT4wPAYDVQQDEzVhc3luY29wZXJhdGlvbnNpZ25pbmdjZXJ0aWZpY2F0ZS5tYW5hZ2VtZW50LmF6dXJlLmNvbTCCASIwDQYJKoZIhvcNAQEBBQADggEPADCCAQoCggEBAM07DTGnL1WbXOa1u9Ox1zn93UOdzLFtBuxDtLwkLwE5XYbQErk1VfIqbqMWVJBTz43qzYkSUywN3kS5W-3jMCFAsWLYHKk-bdgh07JhyEmf_mrR7Xm3zoHG0F16AdlxBQjSN2QUJl55bEnC1Jl3KCDiVnKozpTS-PgNbAKxy1vnDaihayz-jd1p2krOq0AkGmr8EwgyH9cxsXty3H8oLuIW4UCIf6-ovtP_gZK7LvUJosGQlUVzRY5oQeq6Cjanrjz8LO4V7OmvglKA7MT6-y0iIXCiet24ek-PnJ26p0_epq6-1NK5ppjrvQ88reQo_Wey0U6uGqPCf_quM95smlUCAwEAAaOCBDUwggQxMCcGCSsGAQQBgjcVCgQaMBgwCgYIKwYBBQUHAwEwCgYIKwYBBQUHAwIwPQYJKwYBBAGCNxUHBDAwLgYmKwYBBAGCNxUIhpDjDYTVtHiE8Ys-hZvdFs6dEoFggvX2K4Py0SACAWQCAQowggHaBggrBgEFBQcBAQSCAcwwggHIMGYGCCsGAQUFBzAChlpodHRwOi8vY3JsLm1pY3Jvc29mdC5jb20vcGtpaW5mcmEvQ2VydHMvQlkyUEtJSU5UQ0EwMS5BTUUuR0JMX0FNRSUyMElORlJBJTIwQ0ElMjAwMSg0KS5jcnQwVgYIKwYBBQUHMAKGSmh0dHA6Ly9jcmwxLmFtZS5nYmwvYWlhL0JZMlBLSUlOVENBMDEuQU1FLkdCTF9BTUUlMjBJTkZSQSUyMENBJTIwMDEoNCkuY3J0MFYGCCsGAQUFBzAChkpodHRwOi8vY3JsMi5hbWUuZ2JsL2FpYS9CWTJQS0lJTlRDQTAxLkFNRS5HQkxfQU1FJTIwSU5GUkElMjBDQSUyMDAxKDQpLmNydDBWBggrBgEFBQcwAoZKaHR0cDovL2NybDMuYW1lLmdibC9haWEvQlkyUEtJSU5UQ0EwMS5BTUUuR0JMX0FNRSUyMElORlJBJTIwQ0ElMjAwMSg0KS5jcnQwVgYIKwYBBQUHMAKGSmh0dHA6Ly9jcmw0LmFtZS5nYmwvYWlhL0JZMlBLSUlOVENBMDEuQU1FLkdCTF9BTUUlMjBJTkZSQSUyMENBJTIwMDEoNCkuY3J0MB0GA1UdDgQWBBT9nF_3LeJfKo2wUhifl8Go-LrcVDAOBgNVHQ8BAf8EBAMCBaAwggE1BgNVHR8EggEsMIIBKDCCASSgggEgoIIBHIZCaHR0cDovL2NybC5taWNyb3NvZnQuY29tL3BraWluZnJhL0NSTC9BTUUlMjBJTkZSQSUyMENBJTIwMDEoNCkuY3JshjRodHRwOi8vY3JsMS5hbWUuZ2JsL2NybC9BTUUlMjBJTkZSQSUyMENBJTIwMDEoNCkuY3JshjRodHRwOi8vY3JsMi5hbWUuZ2JsL2NybC9BTUUlMjBJTkZSQSUyMENBJTIwMDEoNCkuY3JshjRodHRwOi8vY3JsMy5hbWUuZ2JsL2NybC9BTUUlMjBJTkZSQSUyMENBJTIwMDEoNCkuY3JshjRodHRwOi8vY3JsNC5hbWUuZ2JsL2NybC9BTUUlMjBJTkZSQSUyMENBJTIwMDEoNCkuY3JsMEEGA1UdIAQ6MDgwDAYKKwYBBAGCN3sBATAMBgorBgEEAYI3ewIBMAwGCisGAQQBgjd7AwEwDAYKKwYBBAGCN3sEATAfBgNVHSMEGDAWgBTl2Ztn_PjsurvwwKidileIud8-YzAdBgNVHSUEFjAUBggrBgEFBQcDAQYIKwYBBQUHAwIwDQYJKoZIhvcNAQELBQADggEBAEuFlcYl9ZMazlAmrJEK39sgT_V4pzoLJIud-g98rzZXpDdqVHiLKQnosingp2Z1u4HNQDrUVwcOrTcmE8nii9nUF36rQFqlNH_pmwRif9NB94CYh9u9htz7aSzwTplb44TPxHcuJa_QGO3LpN4n7WMiq5yKPZmLLkUBaS6idLzrlvnexhEGzTlXs6wXDMw_haje_UlA6qY4NUdK-nzsbnu7WWO6U8-alrOTk0D9DKSuW_jlzb2iRh-pyK82sfDI-x0fBW8qarQ6y5zcqBA9R3k5BbVwa-nn6PIlXNk2v3a56ZrTQqvJMJ9IBF0w0ebhF568LNZ3effLqwGX2alJ2ZE&s=ZiRoXLZQSiWj9pwmpWqyZGlIf8gvrxc21zBznG4N8SGU0svRDfrIvKaO18yMatPEc7MIot_-tN9wvVkqoleCcvrmuFk7prioFIF6Kxp5xMtNcPZCaCH6dnfoUCh42-8FFoL9Y-BggrK8bydJRLdmVlw-gDBhth_0yjCoD8sTeEDhCYFxLY38CsV7AbCkwOIotR8geFgEMTsxrLJzpeGC2X5IiL7RyTf0py_QODLvlyVHDYf5EeIQyZ9hwLvYNmwxpuB6h8NNxoLF5s8r2s3LTdieWTXnYVBvj7EUlWTW3Z5LOyrKjK1uwa3ZEt2KulV9-3G6owbx-ODQ33BeqbKf1Q&h=Zgq9Cd0QxFXNULO6qY-8j3X3EYXXF8dY3rVIjnSKOb4
  response:
    body:
      string: ''
    headers:
      api-supported-versions:
      - 2022-03-01, 2022-06-01-preview, 2022-10-01, 2022-11-01-preview, 2023-04-01-preview,
        2023-05-01, 2023-05-02-preview, 2023-08-01-preview, 2023-11-02-preview, 2024-02-02-preview,
        2024-03-01
      cache-control:
      - no-cache
      content-length:
      - '0'
      date:
      - Mon, 06 May 2024 07:16:51 GMT
      expires:
      - '-1'
      location:
      - https://management.azure.com/subscriptions/00000000-0000-0000-0000-000000000000/providers/Microsoft.App/locations/northcentralusstage/containerappOperationResults/4ca8b349-e448-44d4-aea1-fcfce1dc94eb?api-version=2024-03-01&t=638505766114443808&c=MIIHSDCCBjCgAwIBAgITOgL9GKuxwuoAvl6gDgAEAv0YqzANBgkqhkiG9w0BAQsFADBEMRMwEQYKCZImiZPyLGQBGRYDR0JMMRMwEQYKCZImiZPyLGQBGRYDQU1FMRgwFgYDVQQDEw9BTUUgSU5GUkEgQ0EgMDEwHhcNMjQwNTAyMTUxMzA5WhcNMjUwNDI3MTUxMzA5WjBAMT4wPAYDVQQDEzVhc3luY29wZXJhdGlvbnNpZ25pbmdjZXJ0aWZpY2F0ZS5tYW5hZ2VtZW50LmF6dXJlLmNvbTCCASIwDQYJKoZIhvcNAQEBBQADggEPADCCAQoCggEBAM07DTGnL1WbXOa1u9Ox1zn93UOdzLFtBuxDtLwkLwE5XYbQErk1VfIqbqMWVJBTz43qzYkSUywN3kS5W-3jMCFAsWLYHKk-bdgh07JhyEmf_mrR7Xm3zoHG0F16AdlxBQjSN2QUJl55bEnC1Jl3KCDiVnKozpTS-PgNbAKxy1vnDaihayz-jd1p2krOq0AkGmr8EwgyH9cxsXty3H8oLuIW4UCIf6-ovtP_gZK7LvUJosGQlUVzRY5oQeq6Cjanrjz8LO4V7OmvglKA7MT6-y0iIXCiet24ek-PnJ26p0_epq6-1NK5ppjrvQ88reQo_Wey0U6uGqPCf_quM95smlUCAwEAAaOCBDUwggQxMCcGCSsGAQQBgjcVCgQaMBgwCgYIKwYBBQUHAwEwCgYIKwYBBQUHAwIwPQYJKwYBBAGCNxUHBDAwLgYmKwYBBAGCNxUIhpDjDYTVtHiE8Ys-hZvdFs6dEoFggvX2K4Py0SACAWQCAQowggHaBggrBgEFBQcBAQSCAcwwggHIMGYGCCsGAQUFBzAChlpodHRwOi8vY3JsLm1pY3Jvc29mdC5jb20vcGtpaW5mcmEvQ2VydHMvQlkyUEtJSU5UQ0EwMS5BTUUuR0JMX0FNRSUyMElORlJBJTIwQ0ElMjAwMSg0KS5jcnQwVgYIKwYBBQUHMAKGSmh0dHA6Ly9jcmwxLmFtZS5nYmwvYWlhL0JZMlBLSUlOVENBMDEuQU1FLkdCTF9BTUUlMjBJTkZSQSUyMENBJTIwMDEoNCkuY3J0MFYGCCsGAQUFBzAChkpodHRwOi8vY3JsMi5hbWUuZ2JsL2FpYS9CWTJQS0lJTlRDQTAxLkFNRS5HQkxfQU1FJTIwSU5GUkElMjBDQSUyMDAxKDQpLmNydDBWBggrBgEFBQcwAoZKaHR0cDovL2NybDMuYW1lLmdibC9haWEvQlkyUEtJSU5UQ0EwMS5BTUUuR0JMX0FNRSUyMElORlJBJTIwQ0ElMjAwMSg0KS5jcnQwVgYIKwYBBQUHMAKGSmh0dHA6Ly9jcmw0LmFtZS5nYmwvYWlhL0JZMlBLSUlOVENBMDEuQU1FLkdCTF9BTUUlMjBJTkZSQSUyMENBJTIwMDEoNCkuY3J0MB0GA1UdDgQWBBT9nF_3LeJfKo2wUhifl8Go-LrcVDAOBgNVHQ8BAf8EBAMCBaAwggE1BgNVHR8EggEsMIIBKDCCASSgggEgoIIBHIZCaHR0cDovL2NybC5taWNyb3NvZnQuY29tL3BraWluZnJhL0NSTC9BTUUlMjBJTkZSQSUyMENBJTIwMDEoNCkuY3JshjRodHRwOi8vY3JsMS5hbWUuZ2JsL2NybC9BTUUlMjBJTkZSQSUyMENBJTIwMDEoNCkuY3JshjRodHRwOi8vY3JsMi5hbWUuZ2JsL2NybC9BTUUlMjBJTkZSQSUyMENBJTIwMDEoNCkuY3JshjRodHRwOi8vY3JsMy5hbWUuZ2JsL2NybC9BTUUlMjBJTkZSQSUyMENBJTIwMDEoNCkuY3JshjRodHRwOi8vY3JsNC5hbWUuZ2JsL2NybC9BTUUlMjBJTkZSQSUyMENBJTIwMDEoNCkuY3JsMEEGA1UdIAQ6MDgwDAYKKwYBBAGCN3sBATAMBgorBgEEAYI3ewIBMAwGCisGAQQBgjd7AwEwDAYKKwYBBAGCN3sEATAfBgNVHSMEGDAWgBTl2Ztn_PjsurvwwKidileIud8-YzAdBgNVHSUEFjAUBggrBgEFBQcDAQYIKwYBBQUHAwIwDQYJKoZIhvcNAQELBQADggEBAEuFlcYl9ZMazlAmrJEK39sgT_V4pzoLJIud-g98rzZXpDdqVHiLKQnosingp2Z1u4HNQDrUVwcOrTcmE8nii9nUF36rQFqlNH_pmwRif9NB94CYh9u9htz7aSzwTplb44TPxHcuJa_QGO3LpN4n7WMiq5yKPZmLLkUBaS6idLzrlvnexhEGzTlXs6wXDMw_haje_UlA6qY4NUdK-nzsbnu7WWO6U8-alrOTk0D9DKSuW_jlzb2iRh-pyK82sfDI-x0fBW8qarQ6y5zcqBA9R3k5BbVwa-nn6PIlXNk2v3a56ZrTQqvJMJ9IBF0w0ebhF568LNZ3effLqwGX2alJ2ZE&s=jOPFQKExpGXglg3Hx60l4saybLvjCYvMjdzu3ny59wPcVjjxUyJKp1uY_vKbwVBxfiIB_ix8uXV8v9yjgWOIo0P1IT9-BydI3vdlvKbfngNaHTde0uyyHO9-Z9QiYEcFaCtZRfxkHRmDD8DPjETomMJkzYT4lkFR6F-6oTt1J_vRpI8OcqqTF2b5xhdSljSXcWyMCwI0qQkpPR8tGx5fS6neIq_1nre17aWpcDp6V9zrsLrnleDhn5QBCQgBc2frDhQmdyw6N5g4D9-1GBrLqu-KmokpvCBg-g6uxNlTxX4MH1ZLuHfNRvsTMyp4qJZg7G0KGZtxIQ0DdzunB6i5eQ&h=BNbHUSv8H3qNtBbSyDgB8IfSJXZwtHjLFbXFC4Zdy0o
      pragma:
      - no-cache
      strict-transport-security:
      - max-age=31536000; includeSubDomains
      x-cache:
      - CONFIG_NOCACHE
      x-content-type-options:
      - nosniff
      x-msedge-ref:
      - 'Ref A: 8BB0244B7013412D8301E0427728B89F Ref B: TYO201100115033 Ref C: 2024-05-06T07:16:50Z'
      x-powered-by:
      - ASP.NET
    status:
      code: 202
      message: Accepted
- request:
    body: null
    headers:
      Accept:
      - '*/*'
      Accept-Encoding:
      - gzip, deflate
      CommandName:
      - containerapp revision copy
      Connection:
      - keep-alive
      ParameterSetName:
      - -g -n --image --scale-rule-name --scale-rule-type --scale-rule-metadata --scale-rule-auth
      User-Agent:
      - python/3.10.11 (Windows-10-10.0.22631-SP0) AZURECLI/2.60.0
    method: GET
    uri: https://management.azure.com/subscriptions/00000000-0000-0000-0000-000000000000/providers/Microsoft.App/locations/northcentralusstage/containerappOperationResults/4ca8b349-e448-44d4-aea1-fcfce1dc94eb?api-version=2024-03-01&t=638505765943965692&c=MIIHSDCCBjCgAwIBAgITOgL9GKuxwuoAvl6gDgAEAv0YqzANBgkqhkiG9w0BAQsFADBEMRMwEQYKCZImiZPyLGQBGRYDR0JMMRMwEQYKCZImiZPyLGQBGRYDQU1FMRgwFgYDVQQDEw9BTUUgSU5GUkEgQ0EgMDEwHhcNMjQwNTAyMTUxMzA5WhcNMjUwNDI3MTUxMzA5WjBAMT4wPAYDVQQDEzVhc3luY29wZXJhdGlvbnNpZ25pbmdjZXJ0aWZpY2F0ZS5tYW5hZ2VtZW50LmF6dXJlLmNvbTCCASIwDQYJKoZIhvcNAQEBBQADggEPADCCAQoCggEBAM07DTGnL1WbXOa1u9Ox1zn93UOdzLFtBuxDtLwkLwE5XYbQErk1VfIqbqMWVJBTz43qzYkSUywN3kS5W-3jMCFAsWLYHKk-bdgh07JhyEmf_mrR7Xm3zoHG0F16AdlxBQjSN2QUJl55bEnC1Jl3KCDiVnKozpTS-PgNbAKxy1vnDaihayz-jd1p2krOq0AkGmr8EwgyH9cxsXty3H8oLuIW4UCIf6-ovtP_gZK7LvUJosGQlUVzRY5oQeq6Cjanrjz8LO4V7OmvglKA7MT6-y0iIXCiet24ek-PnJ26p0_epq6-1NK5ppjrvQ88reQo_Wey0U6uGqPCf_quM95smlUCAwEAAaOCBDUwggQxMCcGCSsGAQQBgjcVCgQaMBgwCgYIKwYBBQUHAwEwCgYIKwYBBQUHAwIwPQYJKwYBBAGCNxUHBDAwLgYmKwYBBAGCNxUIhpDjDYTVtHiE8Ys-hZvdFs6dEoFggvX2K4Py0SACAWQCAQowggHaBggrBgEFBQcBAQSCAcwwggHIMGYGCCsGAQUFBzAChlpodHRwOi8vY3JsLm1pY3Jvc29mdC5jb20vcGtpaW5mcmEvQ2VydHMvQlkyUEtJSU5UQ0EwMS5BTUUuR0JMX0FNRSUyMElORlJBJTIwQ0ElMjAwMSg0KS5jcnQwVgYIKwYBBQUHMAKGSmh0dHA6Ly9jcmwxLmFtZS5nYmwvYWlhL0JZMlBLSUlOVENBMDEuQU1FLkdCTF9BTUUlMjBJTkZSQSUyMENBJTIwMDEoNCkuY3J0MFYGCCsGAQUFBzAChkpodHRwOi8vY3JsMi5hbWUuZ2JsL2FpYS9CWTJQS0lJTlRDQTAxLkFNRS5HQkxfQU1FJTIwSU5GUkElMjBDQSUyMDAxKDQpLmNydDBWBggrBgEFBQcwAoZKaHR0cDovL2NybDMuYW1lLmdibC9haWEvQlkyUEtJSU5UQ0EwMS5BTUUuR0JMX0FNRSUyMElORlJBJTIwQ0ElMjAwMSg0KS5jcnQwVgYIKwYBBQUHMAKGSmh0dHA6Ly9jcmw0LmFtZS5nYmwvYWlhL0JZMlBLSUlOVENBMDEuQU1FLkdCTF9BTUUlMjBJTkZSQSUyMENBJTIwMDEoNCkuY3J0MB0GA1UdDgQWBBT9nF_3LeJfKo2wUhifl8Go-LrcVDAOBgNVHQ8BAf8EBAMCBaAwggE1BgNVHR8EggEsMIIBKDCCASSgggEgoIIBHIZCaHR0cDovL2NybC5taWNyb3NvZnQuY29tL3BraWluZnJhL0NSTC9BTUUlMjBJTkZSQSUyMENBJTIwMDEoNCkuY3JshjRodHRwOi8vY3JsMS5hbWUuZ2JsL2NybC9BTUUlMjBJTkZSQSUyMENBJTIwMDEoNCkuY3JshjRodHRwOi8vY3JsMi5hbWUuZ2JsL2NybC9BTUUlMjBJTkZSQSUyMENBJTIwMDEoNCkuY3JshjRodHRwOi8vY3JsMy5hbWUuZ2JsL2NybC9BTUUlMjBJTkZSQSUyMENBJTIwMDEoNCkuY3JshjRodHRwOi8vY3JsNC5hbWUuZ2JsL2NybC9BTUUlMjBJTkZSQSUyMENBJTIwMDEoNCkuY3JsMEEGA1UdIAQ6MDgwDAYKKwYBBAGCN3sBATAMBgorBgEEAYI3ewIBMAwGCisGAQQBgjd7AwEwDAYKKwYBBAGCN3sEATAfBgNVHSMEGDAWgBTl2Ztn_PjsurvwwKidileIud8-YzAdBgNVHSUEFjAUBggrBgEFBQcDAQYIKwYBBQUHAwIwDQYJKoZIhvcNAQELBQADggEBAEuFlcYl9ZMazlAmrJEK39sgT_V4pzoLJIud-g98rzZXpDdqVHiLKQnosingp2Z1u4HNQDrUVwcOrTcmE8nii9nUF36rQFqlNH_pmwRif9NB94CYh9u9htz7aSzwTplb44TPxHcuJa_QGO3LpN4n7WMiq5yKPZmLLkUBaS6idLzrlvnexhEGzTlXs6wXDMw_haje_UlA6qY4NUdK-nzsbnu7WWO6U8-alrOTk0D9DKSuW_jlzb2iRh-pyK82sfDI-x0fBW8qarQ6y5zcqBA9R3k5BbVwa-nn6PIlXNk2v3a56ZrTQqvJMJ9IBF0w0ebhF568LNZ3effLqwGX2alJ2ZE&s=ZiRoXLZQSiWj9pwmpWqyZGlIf8gvrxc21zBznG4N8SGU0svRDfrIvKaO18yMatPEc7MIot_-tN9wvVkqoleCcvrmuFk7prioFIF6Kxp5xMtNcPZCaCH6dnfoUCh42-8FFoL9Y-BggrK8bydJRLdmVlw-gDBhth_0yjCoD8sTeEDhCYFxLY38CsV7AbCkwOIotR8geFgEMTsxrLJzpeGC2X5IiL7RyTf0py_QODLvlyVHDYf5EeIQyZ9hwLvYNmwxpuB6h8NNxoLF5s8r2s3LTdieWTXnYVBvj7EUlWTW3Z5LOyrKjK1uwa3ZEt2KulV9-3G6owbx-ODQ33BeqbKf1Q&h=Zgq9Cd0QxFXNULO6qY-8j3X3EYXXF8dY3rVIjnSKOb4
  response:
    body:
      string: '{"id":"/subscriptions/00000000-0000-0000-0000-000000000000/resourceGroups/clitest.rg000001/providers/Microsoft.App/containerapps/aca000002","name":"aca000002","type":"Microsoft.App/containerApps","location":"North
        Central US (Stage)","systemData":{"createdBy":"xinyupang@microsoft.com","createdByType":"User","createdAt":"2024-05-06T07:16:12.9047047","lastModifiedBy":"xinyupang@microsoft.com","lastModifiedByType":"User","lastModifiedAt":"2024-05-06T07:16:33.6466116"},"properties":{"provisioningState":"Succeeded","runningStatus":"Running","managedEnvironmentId":"/subscriptions/00000000-0000-0000-0000-000000000000/resourceGroups/client.env_rg_northcentralusstage/providers/Microsoft.App/managedEnvironments/env-northcentralusstage","environmentId":"/subscriptions/00000000-0000-0000-0000-000000000000/resourceGroups/client.env_rg_northcentralusstage/providers/Microsoft.App/managedEnvironments/env-northcentralusstage","workloadProfileName":"Consumption","outboundIpAddresses":["20.221.106.163","20.221.107.3","20.221.106.208","20.221.106.152","20.9.115.172","20.9.116.165","20.9.116.161","20.9.116.46"],"latestRevisionName":"aca000002--d9rp6jf","latestReadyRevisionName":"aca000002--cqba0b6","latestRevisionFqdn":"aca000002--d9rp6jf.mangowater-e5cfe1d3.northcentralusstage.azurecontainerapps.io","customDomainVerificationId":"D3F71C85EB6552E36A89A3E4A080C3CFB00181670B659B0003264FC673AA9B00","configuration":{"secrets":null,"activeRevisionsMode":"Single","ingress":{"fqdn":"aca000002.mangowater-e5cfe1d3.northcentralusstage.azurecontainerapps.io","external":true,"targetPort":80,"exposedPort":0,"transport":"Auto","traffic":[{"weight":100,"latestRevision":true}],"customDomains":null,"allowInsecure":false,"ipSecurityRestrictions":null,"corsPolicy":null,"clientCertificateMode":null,"stickySessions":null,"additionalPortMappings":null},"registries":null,"dapr":null,"maxInactiveRevisions":100,"service":null},"template":{"revisionSuffix":"","terminationGracePeriodSeconds":null,"containers":[{"image":"nginx","name":"aca000002","resources":{"cpu":0.5,"memory":"1Gi","ephemeralStorage":"2Gi"}}],"initContainers":null,"scale":{"minReplicas":null,"maxReplicas":10,"rules":[{"name":"my-datadog-rule","custom":{"type":"datadog","metadata":{"age":"120","metricUnavailableValue":"0","queryValue":"7"},"auth":[{"secretRef":"api-key","triggerParameter":"apiKey"},{"secretRef":"app-key","triggerParameter":"appKey"}]}}]},"volumes":null,"serviceBinds":[{"serviceId":"/subscriptions/00000000-0000-0000-0000-000000000000/resourceGroups/client.env_rg_eastus/providers/Microsoft.App/containerapps/redis","name":"redis"},{"serviceId":"/subscriptions/00000000-0000-0000-0000-000000000000/resourceGroups/client.env_rg_eastus/providers/Microsoft.App/containerapps/postgres","name":"postgres"}]},"eventStreamEndpoint":"https://northcentralusstage.azurecontainerapps.dev/subscriptions/00000000-0000-0000-0000-000000000000/resourceGroups/clitest.rg000001/containerApps/aca000002/eventstream","delegatedIdentities":[]},"identity":{"type":"None"}}'
    headers:
      api-supported-versions:
      - 2022-03-01, 2022-06-01-preview, 2022-10-01, 2022-11-01-preview, 2023-04-01-preview,
        2023-05-01, 2023-05-02-preview, 2023-08-01-preview, 2023-11-02-preview, 2024-02-02-preview,
        2024-03-01
      cache-control:
      - no-cache
      content-length:
      - '3028'
      content-type:
      - application/json; charset=utf-8
      date:
      - Mon, 06 May 2024 07:17:06 GMT
      expires:
      - '-1'
      pragma:
      - no-cache
      strict-transport-security:
      - max-age=31536000; includeSubDomains
      vary:
      - Accept-Encoding
      x-cache:
      - CONFIG_NOCACHE
      x-content-type-options:
      - nosniff
      x-msedge-ref:
      - 'Ref A: 7CBE37DF061844DBAC885AD4046B0B81 Ref B: TYO201151006036 Ref C: 2024-05-06T07:17:06Z'
      x-powered-by:
      - ASP.NET
    status:
      code: 200
      message: OK
- request:
    body: null
    headers:
      Accept:
      - application/json
      Accept-Encoding:
      - gzip, deflate
      CommandName:
      - containerapp show
      Connection:
      - keep-alive
      ParameterSetName:
      - -g -n
      User-Agent:
      - AZURECLI/2.60.0 azsdk-python-core/1.28.0 Python/3.10.11 (Windows-10-10.0.22631-SP0)
    method: GET
    uri: https://management.azure.com/subscriptions/00000000-0000-0000-0000-000000000000/providers/Microsoft.App?api-version=2022-09-01
  response:
    body:
      string: '{"id":"/subscriptions/00000000-0000-0000-0000-000000000000/providers/Microsoft.App","namespace":"Microsoft.App","authorizations":[{"applicationId":"7e3bc4fd-85a3-4192-b177-5b8bfc87f42c","roleDefinitionId":"39a74f72-b40f-4bdc-b639-562fe2260bf0"},{"applicationId":"3734c1a4-2bed-4998-a37a-ff1a9e7bf019","roleDefinitionId":"5c779a4f-5cb2-4547-8c41-478d9be8ba90"},{"applicationId":"55ebbb62-3b9c-49fd-9b87-9595226dd4ac","roleDefinitionId":"e49ca620-7992-4561-a7df-4ed67dad77b5","managedByRoleDefinitionId":"9e3af657-a8ff-583c-a75c-2fe7c4bcb635"},{"applicationId":"1459b1f6-7a5b-4300-93a2-44b4a651759f","roleDefinitionId":"3c5f1b29-9e3d-4a22-b5d6-9ff4e5a37974"}],"resourceTypes":[{"resourceType":"managedEnvironments","locations":["North
        Central US (Stage)","Central US EUAP","East US 2 EUAP","West US 2","Southeast
        Asia","Sweden Central","Canada Central","West Europe","North Europe","East
        US","East US 2","East Asia","Australia East","Germany West Central","Japan
        East","UK South","West US","Central US","North Central US","South Central
        US","Korea Central","Brazil South","West US 3","France Central","South Africa
        North","Norway East","Switzerland North","UAE North","Canada East","West Central
        US","UK West","Central India","Switzerland West","Italy North","Poland Central"],"apiVersions":["2024-03-01","2024-02-02-preview","2023-11-02-preview","2023-08-01-preview","2023-05-02-preview","2023-05-01","2023-04-01-preview","2022-11-01-preview","2022-10-01","2022-06-01-preview","2022-03-01"],"defaultApiVersion":"2023-05-01","capabilities":"CrossResourceGroupResourceMove,
        CrossSubscriptionResourceMove, SystemAssignedResourceIdentity, SupportsTags,
        SupportsLocation"},{"resourceType":"operations","locations":["North Central
        US (Stage)","Central US EUAP","East US 2 EUAP","West US 2","Southeast Asia","Sweden
        Central","Canada Central","West Europe","North Europe","East US","East US
        2","East Asia","Australia East","Germany West Central","Japan East","UK South","West
        US","Central US","North Central US","South Central US","Korea Central","Brazil
        South","West US 3","France Central","South Africa North","Norway East","Switzerland
        North","UAE North","Canada East","West Central US","UK West","Central India","Italy
        North","Poland Central"],"apiVersions":["2024-02-02-preview","2023-11-02-preview","2023-08-01-preview","2023-05-02-preview","2023-05-01","2023-04-01-preview","2023-02-01","2022-11-01-preview","2022-10-01","2022-06-01-preview","2022-03-01"],"defaultApiVersion":"2023-11-02-preview","capabilities":"None"},{"resourceType":"managedEnvironments/certificates","locations":["Central
        US EUAP","East US 2 EUAP","North Central US (Stage)","West US 2","Southeast
        Asia","Sweden Central","Canada Central","West Europe","North Europe","East
        US","East US 2","East Asia","Australia East","Germany West Central","Japan
        East","UK South","West US","Central US","North Central US","South Central
        US","Korea Central","Brazil South","West US 3","France Central","South Africa
        North","Norway East","Switzerland North","UAE North","Canada East","West Central
        US","UK West","Central India","Switzerland West","Italy North","Poland Central"],"apiVersions":["2024-03-01","2024-02-02-preview","2023-11-02-preview","2023-08-01-preview","2023-05-02-preview","2023-05-01","2023-04-01-preview","2022-11-01-preview","2022-10-01","2022-06-01-preview","2022-03-01"],"defaultApiVersion":"2023-05-01","capabilities":"CrossResourceGroupResourceMove,
        CrossSubscriptionResourceMove, SupportsTags, SupportsLocation"},{"resourceType":"managedEnvironments/managedCertificates","locations":["Central
        US EUAP","East US 2 EUAP","North Central US (Stage)","West US 2","Southeast
        Asia","Sweden Central","Canada Central","West Europe","North Europe","East
        US","East US 2","East Asia","Australia East","Germany West Central","Japan
        East","UK South","West US","Central US","North Central US","South Central
        US","Korea Central","Brazil South","West US 3","France Central","South Africa
        North","Norway East","Switzerland North","UAE North","Canada East","West Central
        US","UK West","Central India","Switzerland West","Italy North","Poland Central"],"apiVersions":["2024-03-01","2024-02-02-preview","2023-11-02-preview","2023-08-01-preview","2023-05-02-preview","2023-05-01","2023-04-01-preview","2022-11-01-preview"],"defaultApiVersion":"2023-05-01","capabilities":"CrossResourceGroupResourceMove,
        CrossSubscriptionResourceMove, SupportsTags, SupportsLocation"},{"resourceType":"containerApps","locations":["Central
        US EUAP","East US 2 EUAP","North Central US (Stage)","West US 2","Southeast
        Asia","Sweden Central","Canada Central","West Europe","North Europe","East
        US","East US 2","East Asia","Australia East","Germany West Central","Japan
        East","UK South","West US","Central US","North Central US","South Central
        US","Korea Central","Brazil South","West US 3","France Central","South Africa
        North","Norway East","Switzerland North","UAE North","Canada East","West Central
        US","UK West","Central India","Switzerland West","Italy North","Poland Central"],"apiVersions":["2024-03-01","2024-02-02-preview","2023-11-02-preview","2023-08-01-preview","2023-05-02-preview","2023-05-01","2023-04-01-preview","2022-11-01-preview","2022-10-01","2022-06-01-preview","2022-03-01"],"defaultApiVersion":"2023-05-01","capabilities":"CrossResourceGroupResourceMove,
        CrossSubscriptionResourceMove, SystemAssignedResourceIdentity, SupportsTags,
        SupportsLocation"},{"resourceType":"containerApps/privateEndpointConnectionProxies","locations":["Central
        US EUAP","East US 2 EUAP","North Central US (Stage)","West US 2","Southeast
        Asia","Sweden Central","Canada Central","West Europe","North Europe","East
        US","East US 2","East Asia","Australia East","Germany West Central","Japan
        East","UK South","West US","Central US","North Central US","South Central
        US","Korea Central","Brazil South","West US 3","France Central","South Africa
        North","Norway East","Switzerland North","UAE North","Canada East","West Central
        US","UK West","Central India","Switzerland West","Italy North","Poland Central"],"apiVersions":["2024-02-02-preview","2023-11-02-preview"],"defaultApiVersion":"2023-11-02-preview","capabilities":"None"},{"resourceType":"managedEnvironments/privateEndpointConnectionProxies","locations":["Central
        US EUAP","East US 2 EUAP","North Central US (Stage)","West US 2","Southeast
        Asia","Sweden Central","Canada Central","West Europe","North Europe","East
        US","East US 2","East Asia","Australia East","Germany West Central","Japan
        East","UK South","West US","Central US","North Central US","South Central
        US","Korea Central","Brazil South","West US 3","France Central","South Africa
        North","Norway East","Switzerland North","UAE North","Canada East","West Central
        US","UK West","Central India","Switzerland West","Italy North","Poland Central"],"apiVersions":["2024-02-02-preview","2023-11-02-preview"],"defaultApiVersion":"2023-11-02-preview","capabilities":"None"},{"resourceType":"sessionPools","locations":["Central
        US EUAP","East US 2 EUAP","North Central US (Stage)","West US 2","Southeast
        Asia","Sweden Central","Canada Central","West Europe","North Europe","East
        US","East US 2","East Asia","Australia East","Germany West Central","Japan
        East","UK South","West US","Central US","North Central US","South Central
        US","Korea Central","Brazil South","West US 3","France Central","South Africa
        North","Norway East","Switzerland North","UAE North","Canada East","West Central
        US","UK West","Central India","Switzerland West","Italy North","Poland Central"],"apiVersions":["2024-02-02-preview","2023-11-02-preview","2023-08-01-preview"],"defaultApiVersion":"2023-08-01-preview","capabilities":"CrossResourceGroupResourceMove,
        CrossSubscriptionResourceMove, SystemAssignedResourceIdentity, SupportsTags,
        SupportsLocation"},{"resourceType":"jobs","locations":["Central US EUAP","East
        US 2 EUAP","North Central US (Stage)","West US 2","Southeast Asia","Sweden
        Central","Canada Central","West Europe","North Europe","East US","East US
        2","East Asia","Australia East","Germany West Central","Japan East","UK South","West
        US","Central US","North Central US","South Central US","Korea Central","Brazil
        South","West US 3","France Central","South Africa North","Norway East","Switzerland
        North","UAE North","Canada East","West Central US","UK West","Central India","Switzerland
        West","Italy North","Poland Central"],"apiVersions":["2024-03-01","2024-02-02-preview","2023-11-02-preview","2023-08-01-preview","2023-05-02-preview","2023-05-01","2023-04-01-preview","2022-11-01-preview"],"defaultApiVersion":"2023-05-01","capabilities":"CrossResourceGroupResourceMove,
        CrossSubscriptionResourceMove, SystemAssignedResourceIdentity, SupportsTags,
        SupportsLocation"},{"resourceType":"locations","locations":[],"apiVersions":["2024-03-01","2024-02-02-preview","2023-11-02-preview","2023-08-01-preview","2023-05-02-preview","2023-05-01","2023-04-01-preview","2022-11-01-preview","2022-10-01","2022-06-01-preview","2022-03-01"],"defaultApiVersion":"2023-05-01","capabilities":"None"},{"resourceType":"locations/managedEnvironmentOperationResults","locations":["Central
        US EUAP","East US 2 EUAP","North Central US (Stage)","West US 2","Southeast
        Asia","Sweden Central","Canada Central","West Europe","North Europe","East
        US","East US 2","East Asia","Australia East","Germany West Central","Japan
        East","UK South","West US","Central US","North Central US","South Central
        US","Korea Central","Brazil South","West US 3","France Central","South Africa
        North","Norway East","Switzerland North","UAE North","Canada East","West Central
        US","UK West","Central India","Switzerland West","Italy North","Poland Central"],"apiVersions":["2024-03-01","2024-02-02-preview","2023-11-02-preview","2023-08-01-preview","2023-05-02-preview","2023-05-01","2023-04-01-preview","2022-11-01-preview","2022-10-01","2022-06-01-preview","2022-03-01"],"defaultApiVersion":"2023-05-01","capabilities":"None"},{"resourceType":"locations/managedEnvironmentOperationStatuses","locations":["Central
        US EUAP","East US 2 EUAP","North Central US (Stage)","West US 2","Southeast
        Asia","Sweden Central","Canada Central","West Europe","North Europe","East
        US","East US 2","East Asia","Australia East","Germany West Central","Japan
        East","UK South","West US","Central US","North Central US","South Central
        US","Korea Central","Brazil South","West US 3","France Central","South Africa
        North","Norway East","Switzerland North","UAE North","Canada East","West Central
        US","UK West","Central India","Switzerland West","Italy North","Poland Central"],"apiVersions":["2024-03-01","2024-02-02-preview","2023-11-02-preview","2023-08-01-preview","2023-05-02-preview","2023-05-01","2023-04-01-preview","2022-11-01-preview","2022-10-01","2022-06-01-preview","2022-03-01"],"defaultApiVersion":"2023-05-01","capabilities":"None"},{"resourceType":"locations/containerappOperationResults","locations":["Central
        US EUAP","East US 2 EUAP","North Central US (Stage)","West US 2","Southeast
        Asia","Sweden Central","Canada Central","West Europe","North Europe","East
        US","East US 2","East Asia","Australia East","Germany West Central","Japan
        East","UK South","West US","Central US","North Central US","South Central
        US","Korea Central","Brazil South","West US 3","France Central","South Africa
        North","Norway East","Switzerland North","UAE North","Canada East","West Central
        US","UK West","Central India","Switzerland West","Italy North","Poland Central"],"apiVersions":["2024-03-01","2024-02-02-preview","2023-11-02-preview","2023-08-01-preview","2023-05-02-preview","2023-05-01","2023-04-01-preview","2022-11-01-preview","2022-10-01","2022-06-01-preview","2022-03-01"],"defaultApiVersion":"2023-05-01","capabilities":"None"},{"resourceType":"locations/containerappOperationStatuses","locations":["Central
        US EUAP","East US 2 EUAP","North Central US (Stage)","West US 2","Southeast
        Asia","Sweden Central","Canada Central","West Europe","North Europe","East
        US","East US 2","East Asia","Australia East","Germany West Central","Japan
        East","UK South","West US","Central US","North Central US","South Central
        US","Korea Central","Brazil South","West US 3","France Central","South Africa
        North","Norway East","Switzerland North","UAE North","Canada East","West Central
        US","UK West","Central India","Switzerland West","Italy North","Poland Central"],"apiVersions":["2024-03-01","2024-02-02-preview","2023-11-02-preview","2023-08-01-preview","2023-05-02-preview","2023-05-01","2023-04-01-preview","2022-11-01-preview","2022-10-01","2022-06-01-preview","2022-03-01"],"defaultApiVersion":"2023-05-01","capabilities":"None"},{"resourceType":"locations/containerappsjobOperationResults","locations":["Central
        US EUAP","East US 2 EUAP","North Central US (Stage)","West US 2","Southeast
        Asia","Sweden Central","Canada Central","West Europe","North Europe","East
        US","East US 2","East Asia","Australia East","Germany West Central","Japan
        East","UK South","West US","Central US","North Central US","South Central
        US","Korea Central","Brazil South","West US 3","France Central","South Africa
        North","Norway East","Switzerland North","UAE North","Canada East","West Central
        US","UK West","Central India","Switzerland West","Italy North","Poland Central"],"apiVersions":["2024-03-01","2024-02-02-preview","2023-11-02-preview","2023-08-01-preview","2023-05-02-preview","2023-05-01","2023-04-01-preview","2022-11-01-preview"],"defaultApiVersion":"2023-05-01","capabilities":"None"},{"resourceType":"locations/containerappsjobOperationStatuses","locations":["Central
        US EUAP","East US 2 EUAP","North Central US (Stage)","West US 2","Southeast
        Asia","Sweden Central","Canada Central","West Europe","North Europe","East
        US","East US 2","East Asia","Australia East","Germany West Central","Japan
        East","UK South","West US","Central US","North Central US","South Central
        US","Korea Central","Brazil South","West US 3","France Central","South Africa
        North","Norway East","Switzerland North","UAE North","Canada East","West Central
        US","UK West","Central India","Switzerland West","Italy North","Poland Central"],"apiVersions":["2024-03-01","2024-02-02-preview","2023-11-02-preview","2023-08-01-preview","2023-05-02-preview","2023-05-01","2023-04-01-preview","2022-11-01-preview"],"defaultApiVersion":"2023-05-01","capabilities":"None"},{"resourceType":"locations/sourceControlOperationResults","locations":["Central
        US EUAP","East US 2 EUAP","North Central US (Stage)","West US 2","Southeast
        Asia","Sweden Central","Canada Central","West Europe","North Europe","East
        US","East US 2","East Asia","Australia East","Germany West Central","Japan
        East","UK South","West US","Central US","North Central US","South Central
        US","Korea Central","Brazil South","West US 3","France Central","South Africa
        North","Norway East","Switzerland North","UAE North","Canada East","West Central
        US","UK West","Central India","Switzerland West","Italy North","Poland Central"],"apiVersions":["2024-03-01","2024-02-02-preview","2023-11-02-preview","2023-08-01-preview","2023-05-02-preview","2023-05-01","2023-04-01-preview","2022-11-01-preview","2022-10-01","2022-06-01-preview","2022-03-01"],"defaultApiVersion":"2023-05-01","capabilities":"None"},{"resourceType":"locations/sourceControlOperationStatuses","locations":["Central
        US EUAP","East US 2 EUAP","North Central US (Stage)","West US 2","Southeast
        Asia","Sweden Central","Canada Central","West Europe","North Europe","East
        US","East US 2","East Asia","Australia East","Germany West Central","Japan
        East","UK South","West US","Central US","North Central US","South Central
        US","Korea Central","Brazil South","West US 3","France Central","South Africa
        North","Norway East","Switzerland North","UAE North","Canada East","West Central
        US","UK West","Central India","Switzerland West","Italy North","Poland Central"],"apiVersions":["2024-03-01","2024-02-02-preview","2023-11-02-preview","2023-08-01-preview","2023-05-02-preview","2023-05-01","2023-04-01-preview","2022-11-01-preview","2022-10-01","2022-06-01-preview","2022-03-01"],"defaultApiVersion":"2023-05-01","capabilities":"None"},{"resourceType":"locations/usages","locations":["Central
        US EUAP","East US 2 EUAP","North Central US (Stage)","West US 2","Southeast
        Asia","Sweden Central","Canada Central","West Europe","North Europe","East
        US","East US 2","East Asia","Australia East","Germany West Central","Japan
        East","UK South","West US","Central US","North Central US","South Central
        US","Korea Central","Brazil South","West US 3","France Central","South Africa
        North","Norway East","Switzerland North","UAE North","Canada East","West Central
        US","UK West","Central India","Switzerland West","Italy North","Poland Central"],"apiVersions":["2024-03-01","2024-02-02-preview","2023-11-02-preview","2023-08-01-preview","2023-05-02-preview"],"defaultApiVersion":"2023-05-02-preview","capabilities":"None"},{"resourceType":"connectedEnvironments","locations":["Central
        US EUAP","East US 2 EUAP","North Central US (Stage)","North Central US","East
        US","East Asia","West Europe","Southeast Asia"],"apiVersions":["2024-03-01","2024-02-02-preview","2023-11-02-preview","2023-08-01-preview","2023-05-02-preview","2023-05-01","2023-04-01-preview","2022-11-01-preview","2022-10-01","2022-06-01-preview"],"defaultApiVersion":"2023-05-01","capabilities":"CrossResourceGroupResourceMove,
        CrossSubscriptionResourceMove, SupportsTags, SupportsLocation"},{"resourceType":"connectedEnvironments/certificates","locations":["Central
        US EUAP","East US 2 EUAP","North Central US (Stage)","North Central US","East
        US","East Asia","West Europe","Southeast Asia"],"apiVersions":["2024-03-01","2024-02-02-preview","2023-11-02-preview","2023-08-01-preview","2023-05-02-preview","2023-05-01","2023-04-01-preview","2022-11-01-preview","2022-10-01","2022-06-01-preview"],"defaultApiVersion":"2023-05-01","capabilities":"CrossResourceGroupResourceMove,
        CrossSubscriptionResourceMove, SupportsTags, SupportsLocation"},{"resourceType":"locations/connectedEnvironmentOperationResults","locations":["Central
        US EUAP","East US 2 EUAP","North Central US (Stage)","North Central US","East
        US","East Asia","West Europe","Southeast Asia"],"apiVersions":["2024-03-01","2024-02-02-preview","2023-11-02-preview","2023-08-01-preview","2023-05-02-preview","2023-05-01","2023-04-01-preview","2022-11-01-preview","2022-10-01","2022-06-01-preview"],"defaultApiVersion":"2023-05-01","capabilities":"None"},{"resourceType":"locations/connectedEnvironmentOperationStatuses","locations":["Central
        US EUAP","East US 2 EUAP","North Central US (Stage)","North Central US","East
        US","East Asia","West Europe","Southeast Asia"],"apiVersions":["2024-03-01","2024-02-02-preview","2023-11-02-preview","2023-08-01-preview","2023-05-02-preview","2023-05-01","2023-04-01-preview","2022-11-01-preview","2022-10-01","2022-06-01-preview"],"defaultApiVersion":"2023-05-01","capabilities":"None"},{"resourceType":"locations/managedCertificateOperationStatuses","locations":["Central
        US EUAP","East US 2 EUAP","North Central US (Stage)","West US 2","Southeast
        Asia","Sweden Central","Canada Central","West Europe","North Europe","East
        US","East US 2","East Asia","Australia East","Germany West Central","Japan
        East","UK South","West US","Central US","North Central US","South Central
        US","Korea Central","Brazil South","West US 3","France Central","South Africa
        North","Norway East","Switzerland North","UAE North","Canada East","West Central
        US","UK West","Central India","Switzerland West","Italy North","Poland Central"],"apiVersions":["2024-03-01","2024-02-02-preview","2023-11-02-preview","2023-08-01-preview","2023-05-02-preview","2023-05-01","2023-04-01-preview","2022-11-01-preview"],"defaultApiVersion":"2023-05-01","capabilities":"None"},{"resourceType":"locations/billingMeters","locations":["Central
        US EUAP","East US 2 EUAP","North Central US (Stage)","West US 2","Southeast
        Asia","Sweden Central","Canada Central","West Europe","North Europe","East
        US","East US 2","East Asia","Australia East","Germany West Central","Japan
        East","UK South","West US","Central US","North Central US","South Central
        US","Korea Central","Brazil South","West US 3","France Central","South Africa
        North","Norway East","Switzerland North","UAE North","Canada East","West Central
        US","UK West","Central India","Switzerland West","Italy North","Poland Central"],"apiVersions":["2024-03-01","2024-02-02-preview","2023-11-02-preview","2023-08-01-preview","2023-05-02-preview","2023-05-01","2023-04-01-preview","2022-11-01-preview","2022-10-01","2022-06-01-preview"],"defaultApiVersion":"2023-05-01","capabilities":"None"},{"resourceType":"locations/availableManagedEnvironmentsWorkloadProfileTypes","locations":["Central
        US EUAP","East US 2 EUAP","North Central US (Stage)","West US 2","Southeast
        Asia","Sweden Central","Canada Central","West Europe","North Europe","East
        US","East US 2","East Asia","Australia East","Germany West Central","Japan
        East","UK South","West US","Central US","North Central US","South Central
        US","Korea Central","Brazil South","West US 3","France Central","South Africa
        North","Norway East","Switzerland North","UAE North","Canada East","West Central
        US","UK West","Central India","Switzerland West","Italy North","Poland Central"],"apiVersions":["2024-03-01","2024-02-02-preview","2023-11-02-preview","2023-08-01-preview","2023-05-02-preview","2023-05-01","2023-04-01-preview","2022-11-01-preview","2022-10-01","2022-06-01-preview"],"defaultApiVersion":"2023-05-01","capabilities":"None"},{"resourceType":"getCustomDomainVerificationId","locations":["Central
        US EUAP","East US 2 EUAP","North Central US (Stage)","West US 2","Southeast
        Asia","Sweden Central","Canada Central","West Europe","North Europe","East
        US","East US 2","East Asia","Australia East","Germany West Central","Japan
        East","UK South","West US","Central US","North Central US","South Central
        US","Korea Central","Brazil South","West US 3","France Central","South Africa
        North","Norway East","Switzerland North","UAE North","Canada East","West Central
        US","UK West","Central India","Italy North","Poland Central","Switzerland
        West"],"apiVersions":["2024-03-01","2024-02-02-preview","2023-11-02-preview","2023-08-01-preview","2023-05-02-preview"],"defaultApiVersion":"2023-05-02-preview","capabilities":"None"},{"resourceType":"builders","locations":["Central
        US EUAP","East US 2 EUAP","North Central US (Stage)","West US 2","Southeast
        Asia","Sweden Central","Canada Central","West Europe","North Europe","East
        US","East US 2","East Asia","Australia East","Germany West Central","Japan
        East","UK South","West US","Central US","North Central US","South Central
        US","Korea Central","Brazil South","West US 3","France Central","South Africa
        North","Norway East","Switzerland North","UAE North","Canada East","West Central
        US","UK West","Central India","Switzerland West","Italy North","Poland Central"],"apiVersions":["2024-02-02-preview","2023-11-02-preview","2023-08-01-preview"],"defaultApiVersion":"2023-08-01-preview","capabilities":"CrossResourceGroupResourceMove,
        CrossSubscriptionResourceMove, SystemAssignedResourceIdentity, SupportsTags,
        SupportsLocation"},{"resourceType":"builders/builds","locations":["Central
        US EUAP","East US 2 EUAP","North Central US (Stage)","West US 2","Southeast
        Asia","Sweden Central","Canada Central","West Europe","North Europe","East
        US","East US 2","East Asia","Australia East","Germany West Central","Japan
        East","UK South","West US","Central US","North Central US","South Central
        US","Korea Central","Brazil South","West US 3","France Central","South Africa
        North","Norway East","Switzerland North","UAE North","Canada East","West Central
        US","UK West","Central India","Switzerland West","Italy North","Poland Central"],"apiVersions":["2024-02-02-preview","2023-11-02-preview","2023-08-01-preview"],"defaultApiVersion":"2023-08-01-preview","capabilities":"None"},{"resourceType":"builders/patches","locations":["North
        Central US (Stage)","Central US EUAP","East US 2 EUAP","West US 2","Southeast
        Asia","Sweden Central","Canada Central","West Europe","North Europe","East
        US","East US 2","East Asia","Australia East","Germany West Central","Japan
        East","UK South","West US","Central US","North Central US","South Central
        US","Korea Central","Brazil South","West US 3","France Central","South Africa
        North","Norway East","Switzerland North","UAE North","Canada East","West Central
        US","UK West","Central India","Switzerland West","Italy North","Poland Central"],"apiVersions":["2024-02-02-preview","2023-11-02-preview","2023-08-01-preview"],"defaultApiVersion":"2023-08-01-preview","capabilities":"None"},{"resourceType":"locations/OperationResults","locations":["Central
        US EUAP","East US 2 EUAP","North Central US (Stage)","West US 2","Southeast
        Asia","Sweden Central","Canada Central","West Europe","North Europe","East
        US","East US 2","East Asia","Australia East","Germany West Central","Japan
        East","UK South","West US","Central US","North Central US","South Central
        US","Korea Central","Brazil South","West US 3","France Central","South Africa
        North","Norway East","Switzerland North","UAE North","Canada East","West Central
        US","UK West","Central India","Switzerland West","Italy North","Poland Central"],"apiVersions":["2024-02-02-preview","2023-11-02-preview","2023-08-01-preview"],"defaultApiVersion":"2023-08-01-preview","capabilities":"None"},{"resourceType":"locations/OperationStatuses","locations":["Central
        US EUAP","East US 2 EUAP","North Central US (Stage)","West US 2","Southeast
        Asia","Sweden Central","Canada Central","West Europe","North Europe","East
        US","East US 2","East Asia","Australia East","Germany West Central","Japan
        East","UK South","West US","Central US","North Central US","South Central
        US","Korea Central","Brazil South","West US 3","France Central","South Africa
        North","Norway East","Switzerland North","UAE North","Canada East","West Central
        US","UK West","Central India","Switzerland West","Italy North","Poland Central"],"apiVersions":["2024-02-02-preview","2023-11-02-preview","2023-08-01-preview"],"defaultApiVersion":"2023-08-01-preview","capabilities":"None"},{"resourceType":"managedEnvironments/dotNetComponents","locations":["Central
        US EUAP","East US 2 EUAP","North Central US (Stage)","West US 2","Southeast
        Asia","Sweden Central","Canada Central","West Europe","North Europe","East
        US","East US 2","East Asia","Australia East","Germany West Central","Japan
        East","UK South","West US","Central US","North Central US","South Central
        US","Korea Central","Brazil South","West US 3","France Central","South Africa
        North","Norway East","Switzerland North","UAE North","Canada East","West Central
        US","UK West","Central India","Switzerland West","Italy North","Poland Central"],"apiVersions":["2024-02-02-preview","2023-11-02-preview"],"defaultApiVersion":"2023-11-02-preview","capabilities":"None"},{"resourceType":"managedEnvironments/javaComponents","locations":["Central
        US EUAP","East US 2 EUAP","North Central US (Stage)","West US 2","Southeast
        Asia","Sweden Central","Canada Central","West Europe","North Europe","East
        US","East US 2","East Asia","Australia East","Germany West Central","Japan
        East","UK South","West US","Central US","North Central US","South Central
        US","Korea Central","Brazil South","West US 3","France Central","South Africa
        North","Norway East","Switzerland North","UAE North","Canada East","West Central
        US","UK West","Central India","Switzerland West","Italy North","Poland Central"],"apiVersions":["2024-02-02-preview","2023-11-02-preview"],"defaultApiVersion":"2023-11-02-preview","capabilities":"None"},{"resourceType":"managedEnvironments/daprComponents","locations":["Central
        US EUAP","East US 2 EUAP","North Central US (Stage)","West US 2","Southeast
        Asia","Sweden Central","Canada Central","West Europe","North Europe","East
        US","East US 2","East Asia","Australia East","Germany West Central","Japan
        East","UK South","West US","Central US","North Central US","South Central
        US","Korea Central","Brazil South","West US 3","France Central","South Africa
        North","Norway East","Switzerland North","UAE North","Canada East","West Central
        US","UK West","Central India","Switzerland West","Italy North","Poland Central"],"apiVersions":["2024-03-01","2024-02-02-preview","2023-11-02-preview","2023-08-01-preview","2023-05-02-preview","2023-05-01","2023-04-01-preview","2022-11-01-preview","2022-10-01","2022-06-01-preview","2022-03-01"],"defaultApiVersion":"2023-05-01","capabilities":"None"},{"resourceType":"functions","locations":["North
        Central US (Stage)","Central US EUAP","West Central US"],"apiVersions":["2024-02-02-preview"],"capabilities":"SupportsExtension"}],"registrationState":"Registered","registrationPolicy":"RegistrationRequired"}'
    headers:
      cache-control:
      - no-cache
      content-length:
      - '28714'
      content-type:
      - application/json; charset=utf-8
      date:
      - Mon, 06 May 2024 07:17:08 GMT
      expires:
      - '-1'
      pragma:
      - no-cache
      strict-transport-security:
      - max-age=31536000; includeSubDomains
      x-cache:
      - CONFIG_NOCACHE
      x-content-type-options:
      - nosniff
      x-msedge-ref:
      - 'Ref A: E82D171CDB444CDAAD9EC73FACD0918E Ref B: TYO201151002009 Ref C: 2024-05-06T07:17:08Z'
    status:
      code: 200
      message: OK
- request:
    body: null
    headers:
      Accept:
      - '*/*'
      Accept-Encoding:
      - gzip, deflate
      CommandName:
      - containerapp show
      Connection:
      - keep-alive
      ParameterSetName:
      - -g -n
      User-Agent:
      - python/3.10.11 (Windows-10-10.0.22631-SP0) AZURECLI/2.60.0
    method: GET
    uri: https://management.azure.com/subscriptions/00000000-0000-0000-0000-000000000000/resourceGroups/clitest.rg000001/providers/Microsoft.App/containerApps/aca000002?api-version=2024-02-02-preview
  response:
    body:
      string: '{"id":"/subscriptions/00000000-0000-0000-0000-000000000000/resourceGroups/clitest.rg000001/providers/Microsoft.App/containerapps/aca000002","name":"aca000002","type":"Microsoft.App/containerApps","location":"North
        Central US (Stage)","systemData":{"createdBy":"xinyupang@microsoft.com","createdByType":"User","createdAt":"2024-05-06T07:16:12.9047047","lastModifiedBy":"xinyupang@microsoft.com","lastModifiedByType":"User","lastModifiedAt":"2024-05-06T07:16:33.6466116"},"properties":{"provisioningState":"Succeeded","runningStatus":"Running","managedEnvironmentId":"/subscriptions/00000000-0000-0000-0000-000000000000/resourceGroups/client.env_rg_northcentralusstage/providers/Microsoft.App/managedEnvironments/env-northcentralusstage","environmentId":"/subscriptions/00000000-0000-0000-0000-000000000000/resourceGroups/client.env_rg_northcentralusstage/providers/Microsoft.App/managedEnvironments/env-northcentralusstage","workloadProfileName":"Consumption","patchingMode":"Automatic","outboundIpAddresses":["20.221.106.163","20.221.107.3","20.221.106.208","20.221.106.152","20.9.115.172","20.9.116.165","20.9.116.161","20.9.116.46"],"latestRevisionName":"aca000002--d9rp6jf","latestReadyRevisionName":"aca000002--cqba0b6","latestRevisionFqdn":"aca000002--d9rp6jf.mangowater-e5cfe1d3.northcentralusstage.azurecontainerapps.io","customDomainVerificationId":"D3F71C85EB6552E36A89A3E4A080C3CFB00181670B659B0003264FC673AA9B00","configuration":{"secrets":null,"activeRevisionsMode":"Single","ingress":{"fqdn":"aca000002.mangowater-e5cfe1d3.northcentralusstage.azurecontainerapps.io","external":true,"targetPort":80,"exposedPort":0,"transport":"Auto","traffic":[{"weight":100,"latestRevision":true}],"customDomains":null,"allowInsecure":false,"ipSecurityRestrictions":null,"corsPolicy":null,"clientCertificateMode":null,"stickySessions":null,"additionalPortMappings":null,"targetPortHttpScheme":null},"registries":null,"identitySettings":[],"dapr":null,"runtime":null,"maxInactiveRevisions":100,"service":null},"template":{"revisionSuffix":"","terminationGracePeriodSeconds":null,"containers":[{"image":"nginx","imageType":"ContainerImage","name":"aca000002","resources":{"cpu":0.5,"memory":"1Gi","ephemeralStorage":"2Gi"}}],"initContainers":null,"scale":{"minReplicas":null,"maxReplicas":10,"rules":[{"name":"my-datadog-rule","custom":{"type":"datadog","metadata":{"age":"120","metricUnavailableValue":"0","queryValue":"7"},"auth":[{"secretRef":"api-key","triggerParameter":"apiKey"},{"secretRef":"app-key","triggerParameter":"appKey"}]}}]},"volumes":null,"serviceBinds":[{"serviceId":"/subscriptions/00000000-0000-0000-0000-000000000000/resourceGroups/client.env_rg_eastus/providers/Microsoft.App/containerapps/redis","name":"redis","clientType":"dotnet"},{"serviceId":"/subscriptions/00000000-0000-0000-0000-000000000000/resourceGroups/client.env_rg_eastus/providers/Microsoft.App/containerapps/postgres","name":"postgres","clientType":"none"}]},"eventStreamEndpoint":"https://northcentralusstage.azurecontainerapps.dev/subscriptions/00000000-0000-0000-0000-000000000000/resourceGroups/clitest.rg000001/containerApps/aca000002/eventstream","delegatedIdentities":[]},"identity":{"type":"None"}}'
    headers:
      api-supported-versions:
      - 2022-03-01, 2022-06-01-preview, 2022-10-01, 2022-11-01-preview, 2023-04-01-preview,
        2023-05-01, 2023-05-02-preview, 2023-08-01-preview, 2023-11-02-preview, 2024-02-02-preview,
        2024-03-01
      cache-control:
      - no-cache
      content-length:
      - '3191'
      content-type:
      - application/json; charset=utf-8
      date:
      - Mon, 06 May 2024 07:17:09 GMT
      expires:
      - '-1'
      pragma:
      - no-cache
      strict-transport-security:
      - max-age=31536000; includeSubDomains
      vary:
      - Accept-Encoding
      x-cache:
      - CONFIG_NOCACHE
      x-content-type-options:
      - nosniff
      x-msedge-ref:
      - 'Ref A: 7056521325ED4E199FCAACA930C5ED78 Ref B: TYO201151002025 Ref C: 2024-05-06T07:17:09Z'
      x-powered-by:
      - ASP.NET
    status:
      code: 200
      message: OK
version: 1
>>>>>>> f5edd8ea
<|MERGE_RESOLUTION|>--- conflicted
+++ resolved
@@ -1,3254 +1,3 @@
-<<<<<<< HEAD
-interactions:
-- request:
-    body: null
-    headers:
-      Accept:
-      - application/json
-      Accept-Encoding:
-      - gzip, deflate
-      CommandName:
-      - containerapp env show
-      Connection:
-      - keep-alive
-      ParameterSetName:
-      - -g -n
-      User-Agent:
-      - AZURECLI/2.59.0 azsdk-python-core/1.28.0 Python/3.8.10 (Windows-10-10.0.22631-SP0)
-    method: GET
-    uri: https://management.azure.com/subscriptions/00000000-0000-0000-0000-000000000000/providers/Microsoft.App?api-version=2022-09-01
-  response:
-    body:
-      string: '{"id":"/subscriptions/00000000-0000-0000-0000-000000000000/providers/Microsoft.App","namespace":"Microsoft.App","authorizations":[{"applicationId":"7e3bc4fd-85a3-4192-b177-5b8bfc87f42c","roleDefinitionId":"39a74f72-b40f-4bdc-b639-562fe2260bf0"},{"applicationId":"3734c1a4-2bed-4998-a37a-ff1a9e7bf019","roleDefinitionId":"5c779a4f-5cb2-4547-8c41-478d9be8ba90"},{"applicationId":"55ebbb62-3b9c-49fd-9b87-9595226dd4ac","roleDefinitionId":"e49ca620-7992-4561-a7df-4ed67dad77b5","managedByRoleDefinitionId":"9e3af657-a8ff-583c-a75c-2fe7c4bcb635"},{"applicationId":"1459b1f6-7a5b-4300-93a2-44b4a651759f","roleDefinitionId":"3c5f1b29-9e3d-4a22-b5d6-9ff4e5a37974"}],"resourceTypes":[{"resourceType":"managedEnvironments","locations":["North
-        Central US (Stage)","Central US EUAP","East US 2 EUAP","West US 2","Southeast
-        Asia","Sweden Central","Canada Central","West Europe","North Europe","East
-        US","East US 2","East Asia","Australia East","Germany West Central","Japan
-        East","UK South","West US","Central US","North Central US","South Central
-        US","Korea Central","Brazil South","West US 3","France Central","South Africa
-        North","Norway East","Switzerland North","UAE North","Canada East","West Central
-        US","UK West","Central India","Switzerland West","Italy North","Poland Central"],"apiVersions":["2024-03-01","2024-02-02-preview","2023-11-02-preview","2023-08-01-preview","2023-05-02-preview","2023-05-01","2023-04-01-preview","2022-11-01-preview","2022-10-01","2022-06-01-preview","2022-03-01"],"defaultApiVersion":"2023-05-01","capabilities":"CrossResourceGroupResourceMove,
-        CrossSubscriptionResourceMove, SystemAssignedResourceIdentity, SupportsTags,
-        SupportsLocation"},{"resourceType":"operations","locations":["North Central
-        US (Stage)","Central US EUAP","East US 2 EUAP","West US 2","Southeast Asia","Sweden
-        Central","Canada Central","West Europe","North Europe","East US","East US
-        2","East Asia","Australia East","Germany West Central","Japan East","UK South","West
-        US","Central US","North Central US","South Central US","Korea Central","Brazil
-        South","West US 3","France Central","South Africa North","Norway East","Switzerland
-        North","UAE North","Canada East","West Central US","UK West","Central India","Italy
-        North","Poland Central"],"apiVersions":["2024-02-02-preview","2023-11-02-preview","2023-08-01-preview","2023-05-02-preview","2023-05-01","2023-04-01-preview","2023-02-01","2022-11-01-preview","2022-10-01","2022-06-01-preview","2022-03-01"],"defaultApiVersion":"2023-11-02-preview","capabilities":"None"},{"resourceType":"managedEnvironments/certificates","locations":["Central
-        US EUAP","East US 2 EUAP","North Central US (Stage)","West US 2","Southeast
-        Asia","Sweden Central","Canada Central","West Europe","North Europe","East
-        US","East US 2","East Asia","Australia East","Germany West Central","Japan
-        East","UK South","West US","Central US","North Central US","South Central
-        US","Korea Central","Brazil South","West US 3","France Central","South Africa
-        North","Norway East","Switzerland North","UAE North","Canada East","West Central
-        US","UK West","Central India","Switzerland West","Italy North","Poland Central"],"apiVersions":["2024-03-01","2024-02-02-preview","2023-11-02-preview","2023-08-01-preview","2023-05-02-preview","2023-05-01","2023-04-01-preview","2022-11-01-preview","2022-10-01","2022-06-01-preview","2022-03-01"],"defaultApiVersion":"2023-05-01","capabilities":"CrossResourceGroupResourceMove,
-        CrossSubscriptionResourceMove, SupportsTags, SupportsLocation"},{"resourceType":"managedEnvironments/managedCertificates","locations":["Central
-        US EUAP","East US 2 EUAP","North Central US (Stage)","West US 2","Southeast
-        Asia","Sweden Central","Canada Central","West Europe","North Europe","East
-        US","East US 2","East Asia","Australia East","Germany West Central","Japan
-        East","UK South","West US","Central US","North Central US","South Central
-        US","Korea Central","Brazil South","West US 3","France Central","South Africa
-        North","Norway East","Switzerland North","UAE North","Canada East","West Central
-        US","UK West","Central India","Switzerland West","Italy North","Poland Central"],"apiVersions":["2024-03-01","2024-02-02-preview","2023-11-02-preview","2023-08-01-preview","2023-05-02-preview","2023-05-01","2023-04-01-preview","2022-11-01-preview"],"defaultApiVersion":"2023-05-01","capabilities":"CrossResourceGroupResourceMove,
-        CrossSubscriptionResourceMove, SupportsTags, SupportsLocation"},{"resourceType":"containerApps","locations":["Central
-        US EUAP","East US 2 EUAP","North Central US (Stage)","West US 2","Southeast
-        Asia","Sweden Central","Canada Central","West Europe","North Europe","East
-        US","East US 2","East Asia","Australia East","Germany West Central","Japan
-        East","UK South","West US","Central US","North Central US","South Central
-        US","Korea Central","Brazil South","West US 3","France Central","South Africa
-        North","Norway East","Switzerland North","UAE North","Canada East","West Central
-        US","UK West","Central India","Switzerland West","Italy North","Poland Central"],"apiVersions":["2024-03-01","2024-02-02-preview","2023-11-02-preview","2023-08-01-preview","2023-05-02-preview","2023-05-01","2023-04-01-preview","2022-11-01-preview","2022-10-01","2022-06-01-preview","2022-03-01"],"defaultApiVersion":"2023-05-01","capabilities":"CrossResourceGroupResourceMove,
-        CrossSubscriptionResourceMove, SystemAssignedResourceIdentity, SupportsTags,
-        SupportsLocation"},{"resourceType":"containerApps/privateEndpointConnectionProxies","locations":["Central
-        US EUAP","East US 2 EUAP","North Central US (Stage)","West US 2","Southeast
-        Asia","Sweden Central","Canada Central","West Europe","North Europe","East
-        US","East US 2","East Asia","Australia East","Germany West Central","Japan
-        East","UK South","West US","Central US","North Central US","South Central
-        US","Korea Central","Brazil South","West US 3","France Central","South Africa
-        North","Norway East","Switzerland North","UAE North","Canada East","West Central
-        US","UK West","Central India","Switzerland West","Italy North","Poland Central"],"apiVersions":["2024-02-02-preview","2023-11-02-preview"],"defaultApiVersion":"2023-11-02-preview","capabilities":"None"},{"resourceType":"managedEnvironments/privateEndpointConnectionProxies","locations":["Central
-        US EUAP","East US 2 EUAP","North Central US (Stage)","West US 2","Southeast
-        Asia","Sweden Central","Canada Central","West Europe","North Europe","East
-        US","East US 2","East Asia","Australia East","Germany West Central","Japan
-        East","UK South","West US","Central US","North Central US","South Central
-        US","Korea Central","Brazil South","West US 3","France Central","South Africa
-        North","Norway East","Switzerland North","UAE North","Canada East","West Central
-        US","UK West","Central India","Switzerland West","Italy North","Poland Central"],"apiVersions":["2024-02-02-preview","2023-11-02-preview"],"defaultApiVersion":"2023-11-02-preview","capabilities":"None"},{"resourceType":"sessionPools","locations":["North
-        Central US (Stage)","Central US EUAP","East US 2 EUAP","West US 2","Southeast
-        Asia","Sweden Central","Canada Central","West Europe","North Europe","East
-        US","East US 2","East Asia","Australia East","Germany West Central","Japan
-        East","UK South","West US","Central US","North Central US","South Central
-        US","Korea Central","Brazil South","West US 3","France Central","South Africa
-        North","Norway East","Switzerland North","UAE North","Canada East","West Central
-        US","UK West","Central India","Switzerland West","Italy North","Poland Central"],"apiVersions":["2024-02-02-preview","2023-11-02-preview","2023-08-01-preview"],"defaultApiVersion":"2024-02-02-preview","capabilities":"CrossResourceGroupResourceMove,
-        CrossSubscriptionResourceMove, SystemAssignedResourceIdentity, SupportsTags,
-        SupportsLocation"},{"resourceType":"jobs","locations":["Central US EUAP","East
-        US 2 EUAP","North Central US (Stage)","West US 2","Southeast Asia","Sweden
-        Central","Canada Central","West Europe","North Europe","East US","East US
-        2","East Asia","Australia East","Germany West Central","Japan East","UK South","West
-        US","Central US","North Central US","South Central US","Korea Central","Brazil
-        South","West US 3","France Central","South Africa North","Norway East","Switzerland
-        North","UAE North","Canada East","West Central US","UK West","Central India","Switzerland
-        West","Italy North","Poland Central"],"apiVersions":["2024-03-01","2024-02-02-preview","2023-11-02-preview","2023-08-01-preview","2023-05-02-preview","2023-05-01","2023-04-01-preview","2022-11-01-preview"],"defaultApiVersion":"2023-05-01","capabilities":"CrossResourceGroupResourceMove,
-        CrossSubscriptionResourceMove, SystemAssignedResourceIdentity, SupportsTags,
-        SupportsLocation"},{"resourceType":"locations","locations":[],"apiVersions":["2024-03-01","2024-02-02-preview","2023-11-02-preview","2023-08-01-preview","2023-05-02-preview","2023-05-01","2023-04-01-preview","2022-11-01-preview","2022-10-01","2022-06-01-preview","2022-03-01"],"defaultApiVersion":"2023-05-01","capabilities":"None"},{"resourceType":"locations/managedEnvironmentOperationResults","locations":["Central
-        US EUAP","East US 2 EUAP","North Central US (Stage)","West US 2","Southeast
-        Asia","Sweden Central","Canada Central","West Europe","North Europe","East
-        US","East US 2","East Asia","Australia East","Germany West Central","Japan
-        East","UK South","West US","Central US","North Central US","South Central
-        US","Korea Central","Brazil South","West US 3","France Central","South Africa
-        North","Norway East","Switzerland North","UAE North","Canada East","West Central
-        US","UK West","Central India","Switzerland West","Italy North","Poland Central"],"apiVersions":["2024-03-01","2024-02-02-preview","2023-11-02-preview","2023-08-01-preview","2023-05-02-preview","2023-05-01","2023-04-01-preview","2022-11-01-preview","2022-10-01","2022-06-01-preview","2022-03-01"],"defaultApiVersion":"2023-05-01","capabilities":"None"},{"resourceType":"locations/managedEnvironmentOperationStatuses","locations":["Central
-        US EUAP","East US 2 EUAP","North Central US (Stage)","West US 2","Southeast
-        Asia","Sweden Central","Canada Central","West Europe","North Europe","East
-        US","East US 2","East Asia","Australia East","Germany West Central","Japan
-        East","UK South","West US","Central US","North Central US","South Central
-        US","Korea Central","Brazil South","West US 3","France Central","South Africa
-        North","Norway East","Switzerland North","UAE North","Canada East","West Central
-        US","UK West","Central India","Switzerland West","Italy North","Poland Central"],"apiVersions":["2024-03-01","2024-02-02-preview","2023-11-02-preview","2023-08-01-preview","2023-05-02-preview","2023-05-01","2023-04-01-preview","2022-11-01-preview","2022-10-01","2022-06-01-preview","2022-03-01"],"defaultApiVersion":"2023-05-01","capabilities":"None"},{"resourceType":"locations/containerappOperationResults","locations":["Central
-        US EUAP","East US 2 EUAP","North Central US (Stage)","West US 2","Southeast
-        Asia","Sweden Central","Canada Central","West Europe","North Europe","East
-        US","East US 2","East Asia","Australia East","Germany West Central","Japan
-        East","UK South","West US","Central US","North Central US","South Central
-        US","Korea Central","Brazil South","West US 3","France Central","South Africa
-        North","Norway East","Switzerland North","UAE North","Canada East","West Central
-        US","UK West","Central India","Switzerland West","Italy North","Poland Central"],"apiVersions":["2024-03-01","2024-02-02-preview","2023-11-02-preview","2023-08-01-preview","2023-05-02-preview","2023-05-01","2023-04-01-preview","2022-11-01-preview","2022-10-01","2022-06-01-preview","2022-03-01"],"defaultApiVersion":"2023-05-01","capabilities":"None"},{"resourceType":"locations/containerappOperationStatuses","locations":["Central
-        US EUAP","East US 2 EUAP","North Central US (Stage)","West US 2","Southeast
-        Asia","Sweden Central","Canada Central","West Europe","North Europe","East
-        US","East US 2","East Asia","Australia East","Germany West Central","Japan
-        East","UK South","West US","Central US","North Central US","South Central
-        US","Korea Central","Brazil South","West US 3","France Central","South Africa
-        North","Norway East","Switzerland North","UAE North","Canada East","West Central
-        US","UK West","Central India","Switzerland West","Italy North","Poland Central"],"apiVersions":["2024-03-01","2024-02-02-preview","2023-11-02-preview","2023-08-01-preview","2023-05-02-preview","2023-05-01","2023-04-01-preview","2022-11-01-preview","2022-10-01","2022-06-01-preview","2022-03-01"],"defaultApiVersion":"2023-05-01","capabilities":"None"},{"resourceType":"locations/containerappsjobOperationResults","locations":["Central
-        US EUAP","East US 2 EUAP","North Central US (Stage)","West US 2","Southeast
-        Asia","Sweden Central","Canada Central","West Europe","North Europe","East
-        US","East US 2","East Asia","Australia East","Germany West Central","Japan
-        East","UK South","West US","Central US","North Central US","South Central
-        US","Korea Central","Brazil South","West US 3","France Central","South Africa
-        North","Norway East","Switzerland North","UAE North","Canada East","West Central
-        US","UK West","Central India","Switzerland West","Italy North","Poland Central"],"apiVersions":["2024-03-01","2024-02-02-preview","2023-11-02-preview","2023-08-01-preview","2023-05-02-preview","2023-05-01","2023-04-01-preview","2022-11-01-preview"],"defaultApiVersion":"2023-05-01","capabilities":"None"},{"resourceType":"locations/containerappsjobOperationStatuses","locations":["Central
-        US EUAP","East US 2 EUAP","North Central US (Stage)","West US 2","Southeast
-        Asia","Sweden Central","Canada Central","West Europe","North Europe","East
-        US","East US 2","East Asia","Australia East","Germany West Central","Japan
-        East","UK South","West US","Central US","North Central US","South Central
-        US","Korea Central","Brazil South","West US 3","France Central","South Africa
-        North","Norway East","Switzerland North","UAE North","Canada East","West Central
-        US","UK West","Central India","Switzerland West","Italy North","Poland Central"],"apiVersions":["2024-03-01","2024-02-02-preview","2023-11-02-preview","2023-08-01-preview","2023-05-02-preview","2023-05-01","2023-04-01-preview","2022-11-01-preview"],"defaultApiVersion":"2023-05-01","capabilities":"None"},{"resourceType":"locations/sourceControlOperationResults","locations":["Central
-        US EUAP","East US 2 EUAP","North Central US (Stage)","West US 2","Southeast
-        Asia","Sweden Central","Canada Central","West Europe","North Europe","East
-        US","East US 2","East Asia","Australia East","Germany West Central","Japan
-        East","UK South","West US","Central US","North Central US","South Central
-        US","Korea Central","Brazil South","West US 3","France Central","South Africa
-        North","Norway East","Switzerland North","UAE North","Canada East","West Central
-        US","UK West","Central India","Switzerland West","Italy North","Poland Central"],"apiVersions":["2024-03-01","2024-02-02-preview","2023-11-02-preview","2023-08-01-preview","2023-05-02-preview","2023-05-01","2023-04-01-preview","2022-11-01-preview","2022-10-01","2022-06-01-preview","2022-03-01"],"defaultApiVersion":"2023-05-01","capabilities":"None"},{"resourceType":"locations/sourceControlOperationStatuses","locations":["Central
-        US EUAP","East US 2 EUAP","North Central US (Stage)","West US 2","Southeast
-        Asia","Sweden Central","Canada Central","West Europe","North Europe","East
-        US","East US 2","East Asia","Australia East","Germany West Central","Japan
-        East","UK South","West US","Central US","North Central US","South Central
-        US","Korea Central","Brazil South","West US 3","France Central","South Africa
-        North","Norway East","Switzerland North","UAE North","Canada East","West Central
-        US","UK West","Central India","Switzerland West","Italy North","Poland Central"],"apiVersions":["2024-03-01","2024-02-02-preview","2023-11-02-preview","2023-08-01-preview","2023-05-02-preview","2023-05-01","2023-04-01-preview","2022-11-01-preview","2022-10-01","2022-06-01-preview","2022-03-01"],"defaultApiVersion":"2023-05-01","capabilities":"None"},{"resourceType":"locations/usages","locations":["Central
-        US EUAP","East US 2 EUAP","North Central US (Stage)","West US 2","Southeast
-        Asia","Sweden Central","Canada Central","West Europe","North Europe","East
-        US","East US 2","East Asia","Australia East","Germany West Central","Japan
-        East","UK South","West US","Central US","North Central US","South Central
-        US","Korea Central","Brazil South","West US 3","France Central","South Africa
-        North","Norway East","Switzerland North","UAE North","Canada East","West Central
-        US","UK West","Central India","Switzerland West","Italy North","Poland Central"],"apiVersions":["2024-03-01","2024-02-02-preview","2023-11-02-preview","2023-08-01-preview","2023-05-02-preview"],"defaultApiVersion":"2023-05-02-preview","capabilities":"None"},{"resourceType":"connectedEnvironments","locations":["Central
-        US EUAP","East US 2 EUAP","North Central US (Stage)","North Central US","East
-        US","East Asia","West Europe","Southeast Asia"],"apiVersions":["2024-03-01","2024-02-02-preview","2023-11-02-preview","2023-08-01-preview","2023-05-02-preview","2023-05-01","2023-04-01-preview","2022-11-01-preview","2022-10-01","2022-06-01-preview"],"defaultApiVersion":"2023-05-01","capabilities":"CrossResourceGroupResourceMove,
-        CrossSubscriptionResourceMove, SupportsTags, SupportsLocation"},{"resourceType":"connectedEnvironments/certificates","locations":["Central
-        US EUAP","East US 2 EUAP","North Central US (Stage)","North Central US","East
-        US","East Asia","West Europe","Southeast Asia"],"apiVersions":["2024-03-01","2024-02-02-preview","2023-11-02-preview","2023-08-01-preview","2023-05-02-preview","2023-05-01","2023-04-01-preview","2022-11-01-preview","2022-10-01","2022-06-01-preview"],"defaultApiVersion":"2023-05-01","capabilities":"CrossResourceGroupResourceMove,
-        CrossSubscriptionResourceMove, SupportsTags, SupportsLocation"},{"resourceType":"locations/connectedEnvironmentOperationResults","locations":["Central
-        US EUAP","East US 2 EUAP","North Central US (Stage)","North Central US","East
-        US","East Asia","West Europe","Southeast Asia"],"apiVersions":["2024-03-01","2024-02-02-preview","2023-11-02-preview","2023-08-01-preview","2023-05-02-preview","2023-05-01","2023-04-01-preview","2022-11-01-preview","2022-10-01","2022-06-01-preview"],"defaultApiVersion":"2023-05-01","capabilities":"None"},{"resourceType":"locations/connectedEnvironmentOperationStatuses","locations":["Central
-        US EUAP","East US 2 EUAP","North Central US (Stage)","North Central US","East
-        US","East Asia","West Europe","Southeast Asia"],"apiVersions":["2024-03-01","2024-02-02-preview","2023-11-02-preview","2023-08-01-preview","2023-05-02-preview","2023-05-01","2023-04-01-preview","2022-11-01-preview","2022-10-01","2022-06-01-preview"],"defaultApiVersion":"2023-05-01","capabilities":"None"},{"resourceType":"locations/managedCertificateOperationStatuses","locations":["Central
-        US EUAP","East US 2 EUAP","North Central US (Stage)","West US 2","Southeast
-        Asia","Sweden Central","Canada Central","West Europe","North Europe","East
-        US","East US 2","East Asia","Australia East","Germany West Central","Japan
-        East","UK South","West US","Central US","North Central US","South Central
-        US","Korea Central","Brazil South","West US 3","France Central","South Africa
-        North","Norway East","Switzerland North","UAE North","Canada East","West Central
-        US","UK West","Central India","Switzerland West","Italy North","Poland Central"],"apiVersions":["2024-03-01","2024-02-02-preview","2023-11-02-preview","2023-08-01-preview","2023-05-02-preview","2023-05-01","2023-04-01-preview","2022-11-01-preview"],"defaultApiVersion":"2023-05-01","capabilities":"None"},{"resourceType":"locations/billingMeters","locations":["Central
-        US EUAP","East US 2 EUAP","North Central US (Stage)","West US 2","Southeast
-        Asia","Sweden Central","Canada Central","West Europe","North Europe","East
-        US","East US 2","East Asia","Australia East","Germany West Central","Japan
-        East","UK South","West US","Central US","North Central US","South Central
-        US","Korea Central","Brazil South","West US 3","France Central","South Africa
-        North","Norway East","Switzerland North","UAE North","Canada East","West Central
-        US","UK West","Central India","Switzerland West","Italy North","Poland Central"],"apiVersions":["2024-03-01","2024-02-02-preview","2023-11-02-preview","2023-08-01-preview","2023-05-02-preview","2023-05-01","2023-04-01-preview","2022-11-01-preview","2022-10-01","2022-06-01-preview"],"defaultApiVersion":"2023-05-01","capabilities":"None"},{"resourceType":"locations/availableManagedEnvironmentsWorkloadProfileTypes","locations":["Central
-        US EUAP","East US 2 EUAP","North Central US (Stage)","West US 2","Southeast
-        Asia","Sweden Central","Canada Central","West Europe","North Europe","East
-        US","East US 2","East Asia","Australia East","Germany West Central","Japan
-        East","UK South","West US","Central US","North Central US","South Central
-        US","Korea Central","Brazil South","West US 3","France Central","South Africa
-        North","Norway East","Switzerland North","UAE North","Canada East","West Central
-        US","UK West","Central India","Switzerland West","Italy North","Poland Central"],"apiVersions":["2024-03-01","2024-02-02-preview","2023-11-02-preview","2023-08-01-preview","2023-05-02-preview","2023-05-01","2023-04-01-preview","2022-11-01-preview","2022-10-01","2022-06-01-preview"],"defaultApiVersion":"2023-05-01","capabilities":"None"},{"resourceType":"getCustomDomainVerificationId","locations":["Central
-        US EUAP","East US 2 EUAP","North Central US (Stage)","West US 2","Southeast
-        Asia","Sweden Central","Canada Central","West Europe","North Europe","East
-        US","East US 2","East Asia","Australia East","Germany West Central","Japan
-        East","UK South","West US","Central US","North Central US","South Central
-        US","Korea Central","Brazil South","West US 3","France Central","South Africa
-        North","Norway East","Switzerland North","UAE North","Canada East","West Central
-        US","UK West","Central India","Italy North","Poland Central","Switzerland
-        West"],"apiVersions":["2024-03-01","2024-02-02-preview","2023-11-02-preview","2023-08-01-preview","2023-05-02-preview"],"defaultApiVersion":"2023-05-02-preview","capabilities":"None"},{"resourceType":"builders","locations":["Central
-        US EUAP","East US 2 EUAP","North Central US (Stage)","West US 2","Southeast
-        Asia","Sweden Central","Canada Central","West Europe","North Europe","East
-        US","East US 2","East Asia","Australia East","Germany West Central","Japan
-        East","UK South","West US","Central US","North Central US","South Central
-        US","Korea Central","Brazil South","West US 3","France Central","South Africa
-        North","Norway East","Switzerland North","UAE North","Canada East","West Central
-        US","UK West","Central India","Switzerland West","Italy North","Poland Central"],"apiVersions":["2024-02-02-preview","2023-11-02-preview","2023-08-01-preview"],"defaultApiVersion":"2023-08-01-preview","capabilities":"CrossResourceGroupResourceMove,
-        CrossSubscriptionResourceMove, SystemAssignedResourceIdentity, SupportsTags,
-        SupportsLocation"},{"resourceType":"builders/builds","locations":["Central
-        US EUAP","East US 2 EUAP","North Central US (Stage)","West US 2","Southeast
-        Asia","Sweden Central","Canada Central","West Europe","North Europe","East
-        US","East US 2","East Asia","Australia East","Germany West Central","Japan
-        East","UK South","West US","Central US","North Central US","South Central
-        US","Korea Central","Brazil South","West US 3","France Central","South Africa
-        North","Norway East","Switzerland North","UAE North","Canada East","West Central
-        US","UK West","Central India","Switzerland West","Italy North","Poland Central"],"apiVersions":["2024-02-02-preview","2023-11-02-preview","2023-08-01-preview"],"defaultApiVersion":"2023-08-01-preview","capabilities":"None"},{"resourceType":"builders/patches","locations":["North
-        Central US (Stage)","Central US EUAP","East US 2 EUAP","West US 2","Southeast
-        Asia","Sweden Central","Canada Central","West Europe","North Europe","East
-        US","East US 2","East Asia","Australia East","Germany West Central","Japan
-        East","UK South","West US","Central US","North Central US","South Central
-        US","Korea Central","Brazil South","West US 3","France Central","South Africa
-        North","Norway East","Switzerland North","UAE North","Canada East","West Central
-        US","UK West","Central India","Switzerland West","Italy North","Poland Central"],"apiVersions":["2024-02-02-preview","2023-11-02-preview","2023-08-01-preview"],"defaultApiVersion":"2023-08-01-preview","capabilities":"None"},{"resourceType":"locations/OperationResults","locations":["Central
-        US EUAP","East US 2 EUAP","North Central US (Stage)","West US 2","Southeast
-        Asia","Sweden Central","Canada Central","West Europe","North Europe","East
-        US","East US 2","East Asia","Australia East","Germany West Central","Japan
-        East","UK South","West US","Central US","North Central US","South Central
-        US","Korea Central","Brazil South","West US 3","France Central","South Africa
-        North","Norway East","Switzerland North","UAE North","Canada East","West Central
-        US","UK West","Central India","Switzerland West","Italy North","Poland Central"],"apiVersions":["2024-02-02-preview","2023-11-02-preview","2023-08-01-preview"],"defaultApiVersion":"2023-08-01-preview","capabilities":"None"},{"resourceType":"locations/OperationStatuses","locations":["Central
-        US EUAP","East US 2 EUAP","North Central US (Stage)","West US 2","Southeast
-        Asia","Sweden Central","Canada Central","West Europe","North Europe","East
-        US","East US 2","East Asia","Australia East","Germany West Central","Japan
-        East","UK South","West US","Central US","North Central US","South Central
-        US","Korea Central","Brazil South","West US 3","France Central","South Africa
-        North","Norway East","Switzerland North","UAE North","Canada East","West Central
-        US","UK West","Central India","Switzerland West","Italy North","Poland Central"],"apiVersions":["2024-02-02-preview","2023-11-02-preview","2023-08-01-preview"],"defaultApiVersion":"2023-08-01-preview","capabilities":"None"},{"resourceType":"managedEnvironments/dotNetComponents","locations":["Central
-        US EUAP","East US 2 EUAP","North Central US (Stage)","West US 2","Southeast
-        Asia","Sweden Central","Canada Central","West Europe","North Europe","East
-        US","East US 2","East Asia","Australia East","Germany West Central","Japan
-        East","UK South","West US","Central US","North Central US","South Central
-        US","Korea Central","Brazil South","West US 3","France Central","South Africa
-        North","Norway East","Switzerland North","UAE North","Canada East","West Central
-        US","UK West","Central India","Switzerland West","Italy North","Poland Central"],"apiVersions":["2024-02-02-preview","2023-11-02-preview"],"defaultApiVersion":"2023-11-02-preview","capabilities":"None"},{"resourceType":"managedEnvironments/javaComponents","locations":["Central
-        US EUAP","East US 2 EUAP","North Central US (Stage)","West US 2","Southeast
-        Asia","Sweden Central","Canada Central","West Europe","North Europe","East
-        US","East US 2","East Asia","Australia East","Germany West Central","Japan
-        East","UK South","West US","Central US","North Central US","South Central
-        US","Korea Central","Brazil South","West US 3","France Central","South Africa
-        North","Norway East","Switzerland North","UAE North","Canada East","West Central
-        US","UK West","Central India","Switzerland West","Italy North","Poland Central"],"apiVersions":["2024-02-02-preview","2023-11-02-preview"],"defaultApiVersion":"2023-11-02-preview","capabilities":"None"},{"resourceType":"managedEnvironments/daprComponents","locations":["Central
-        US EUAP","East US 2 EUAP","North Central US (Stage)","West US 2","Southeast
-        Asia","Sweden Central","Canada Central","West Europe","North Europe","East
-        US","East US 2","East Asia","Australia East","Germany West Central","Japan
-        East","UK South","West US","Central US","North Central US","South Central
-        US","Korea Central","Brazil South","West US 3","France Central","South Africa
-        North","Norway East","Switzerland North","UAE North","Canada East","West Central
-        US","UK West","Central India","Switzerland West","Italy North","Poland Central"],"apiVersions":["2024-03-01","2024-02-02-preview","2023-11-02-preview","2023-08-01-preview","2023-05-02-preview","2023-05-01","2023-04-01-preview","2022-11-01-preview","2022-10-01","2022-06-01-preview","2022-03-01"],"defaultApiVersion":"2023-05-01","capabilities":"None"},{"resourceType":"functions","locations":["North
-        Central US (Stage)","Central US EUAP","West Central US"],"apiVersions":["2024-02-02-preview"],"capabilities":"SupportsExtension"}],"registrationState":"Registered","registrationPolicy":"RegistrationRequired"}'
-    headers:
-      cache-control:
-      - no-cache
-      content-length:
-      - '28714'
-      content-type:
-      - application/json; charset=utf-8
-      date:
-      - Tue, 07 May 2024 16:38:18 GMT
-      expires:
-      - '-1'
-      pragma:
-      - no-cache
-      strict-transport-security:
-      - max-age=31536000; includeSubDomains
-      x-cache:
-      - CONFIG_NOCACHE
-      x-content-type-options:
-      - nosniff
-      x-msedge-ref:
-      - 'Ref A: FFB23E76DA80419689F7A8836BBE04E4 Ref B: CO6AA3150219031 Ref C: 2024-05-07T16:38:19Z'
-    status:
-      code: 200
-      message: OK
-- request:
-    body: null
-    headers:
-      Accept:
-      - '*/*'
-      Accept-Encoding:
-      - gzip, deflate
-      CommandName:
-      - containerapp env show
-      Connection:
-      - keep-alive
-      ParameterSetName:
-      - -g -n
-      User-Agent:
-      - python/3.8.10 (Windows-10-10.0.22631-SP0) AZURECLI/2.59.0
-    method: GET
-    uri: https://management.azure.com/subscriptions/00000000-0000-0000-0000-000000000000/resourceGroups/client.env_rg_northcentralusstage/providers/Microsoft.App/managedEnvironments/env-northcentralusstage?api-version=2024-02-02-preview
-  response:
-    body:
-      string: '{"id":"/subscriptions/00000000-0000-0000-0000-000000000000/resourceGroups/client.env_rg_northcentralusstage/providers/Microsoft.App/managedEnvironments/env-northcentralusstage","name":"env-northcentralusstage","type":"Microsoft.App/managedEnvironments","location":"North
-        Central US (Stage)","systemData":{"createdBy":"harrli@microsoft.com","createdByType":"User","createdAt":"2024-02-28T22:23:58.338559","lastModifiedBy":"harrli@microsoft.com","lastModifiedByType":"User","lastModifiedAt":"2024-02-28T22:23:58.338559"},"properties":{"provisioningState":"Succeeded","daprAIInstrumentationKey":null,"daprAIConnectionString":null,"vnetConfiguration":null,"defaultDomain":"mangosmoke-3816d65a.northcentralusstage.azurecontainerapps.io","staticIp":"52.238.240.238","appLogsConfiguration":{"destination":null,"logAnalyticsConfiguration":null},"openTelemetryConfiguration":null,"zoneRedundant":false,"kedaConfiguration":{"version":"2.12.1"},"daprConfiguration":{"version":"1.12.5"},"eventStreamEndpoint":"https://northcentralusstage.azurecontainerapps.dev/subscriptions/00000000-0000-0000-0000-000000000000/resourceGroups/client.env_rg_northcentralusstage/managedEnvironments/env-northcentralusstage/eventstream","customDomainConfiguration":{"customDomainVerificationId":"0FEF6FC81FA2FA9876FEE95F895AD716D01F5495C9AC8EA62F0228DC5E40B5CA","dnsSuffix":null,"certificateKeyVaultProperties":null,"certificateValue":null,"certificatePassword":null,"thumbprint":null,"subjectName":null,"expirationDate":null},"workloadProfiles":[{"workloadProfileType":"Consumption","name":"Consumption"}],"appInsightsConfiguration":null,"infrastructureResourceGroup":null,"peerAuthentication":{"mtls":{"enabled":false}},"peerTrafficConfiguration":{"encryption":{"enabled":false}}}}'
-    headers:
-      api-supported-versions:
-      - 2022-03-01, 2022-06-01-preview, 2022-10-01, 2022-11-01-preview, 2023-04-01-preview,
-        2023-05-01, 2023-05-02-preview, 2023-08-01-preview, 2023-11-02-preview, 2024-02-02-preview,
-        2024-03-01
-      cache-control:
-      - no-cache
-      content-length:
-      - '1752'
-      content-type:
-      - application/json; charset=utf-8
-      date:
-      - Tue, 07 May 2024 16:38:19 GMT
-      expires:
-      - '-1'
-      pragma:
-      - no-cache
-      strict-transport-security:
-      - max-age=31536000; includeSubDomains
-      vary:
-      - Accept-Encoding
-      x-cache:
-      - CONFIG_NOCACHE
-      x-content-type-options:
-      - nosniff
-      x-msedge-ref:
-      - 'Ref A: B819CD9769914300BE15F3C464A672E4 Ref B: CO6AA3150218017 Ref C: 2024-05-07T16:38:19Z'
-      x-powered-by:
-      - ASP.NET
-    status:
-      code: 200
-      message: OK
-- request:
-    body: null
-    headers:
-      Accept:
-      - application/json
-      Accept-Encoding:
-      - gzip, deflate
-      CommandName:
-      - containerapp create
-      Connection:
-      - keep-alive
-      ParameterSetName:
-      - -g -n --image --ingress --target-port --environment --scale-rule-name --scale-rule-http-concurrency
-        --scale-rule-auth --scale-rule-metadata
-      User-Agent:
-      - AZURECLI/2.59.0 azsdk-python-core/1.28.0 Python/3.8.10 (Windows-10-10.0.22631-SP0)
-    method: GET
-    uri: https://management.azure.com/subscriptions/00000000-0000-0000-0000-000000000000/providers/Microsoft.App?api-version=2022-09-01
-  response:
-    body:
-      string: '{"id":"/subscriptions/00000000-0000-0000-0000-000000000000/providers/Microsoft.App","namespace":"Microsoft.App","authorizations":[{"applicationId":"7e3bc4fd-85a3-4192-b177-5b8bfc87f42c","roleDefinitionId":"39a74f72-b40f-4bdc-b639-562fe2260bf0"},{"applicationId":"3734c1a4-2bed-4998-a37a-ff1a9e7bf019","roleDefinitionId":"5c779a4f-5cb2-4547-8c41-478d9be8ba90"},{"applicationId":"55ebbb62-3b9c-49fd-9b87-9595226dd4ac","roleDefinitionId":"e49ca620-7992-4561-a7df-4ed67dad77b5","managedByRoleDefinitionId":"9e3af657-a8ff-583c-a75c-2fe7c4bcb635"},{"applicationId":"1459b1f6-7a5b-4300-93a2-44b4a651759f","roleDefinitionId":"3c5f1b29-9e3d-4a22-b5d6-9ff4e5a37974"}],"resourceTypes":[{"resourceType":"managedEnvironments","locations":["North
-        Central US (Stage)","Central US EUAP","East US 2 EUAP","West US 2","Southeast
-        Asia","Sweden Central","Canada Central","West Europe","North Europe","East
-        US","East US 2","East Asia","Australia East","Germany West Central","Japan
-        East","UK South","West US","Central US","North Central US","South Central
-        US","Korea Central","Brazil South","West US 3","France Central","South Africa
-        North","Norway East","Switzerland North","UAE North","Canada East","West Central
-        US","UK West","Central India","Switzerland West","Italy North","Poland Central"],"apiVersions":["2024-03-01","2024-02-02-preview","2023-11-02-preview","2023-08-01-preview","2023-05-02-preview","2023-05-01","2023-04-01-preview","2022-11-01-preview","2022-10-01","2022-06-01-preview","2022-03-01"],"defaultApiVersion":"2023-05-01","capabilities":"CrossResourceGroupResourceMove,
-        CrossSubscriptionResourceMove, SystemAssignedResourceIdentity, SupportsTags,
-        SupportsLocation"},{"resourceType":"operations","locations":["North Central
-        US (Stage)","Central US EUAP","East US 2 EUAP","West US 2","Southeast Asia","Sweden
-        Central","Canada Central","West Europe","North Europe","East US","East US
-        2","East Asia","Australia East","Germany West Central","Japan East","UK South","West
-        US","Central US","North Central US","South Central US","Korea Central","Brazil
-        South","West US 3","France Central","South Africa North","Norway East","Switzerland
-        North","UAE North","Canada East","West Central US","UK West","Central India","Italy
-        North","Poland Central"],"apiVersions":["2024-02-02-preview","2023-11-02-preview","2023-08-01-preview","2023-05-02-preview","2023-05-01","2023-04-01-preview","2023-02-01","2022-11-01-preview","2022-10-01","2022-06-01-preview","2022-03-01"],"defaultApiVersion":"2023-11-02-preview","capabilities":"None"},{"resourceType":"managedEnvironments/certificates","locations":["Central
-        US EUAP","East US 2 EUAP","North Central US (Stage)","West US 2","Southeast
-        Asia","Sweden Central","Canada Central","West Europe","North Europe","East
-        US","East US 2","East Asia","Australia East","Germany West Central","Japan
-        East","UK South","West US","Central US","North Central US","South Central
-        US","Korea Central","Brazil South","West US 3","France Central","South Africa
-        North","Norway East","Switzerland North","UAE North","Canada East","West Central
-        US","UK West","Central India","Switzerland West","Italy North","Poland Central"],"apiVersions":["2024-03-01","2024-02-02-preview","2023-11-02-preview","2023-08-01-preview","2023-05-02-preview","2023-05-01","2023-04-01-preview","2022-11-01-preview","2022-10-01","2022-06-01-preview","2022-03-01"],"defaultApiVersion":"2023-05-01","capabilities":"CrossResourceGroupResourceMove,
-        CrossSubscriptionResourceMove, SupportsTags, SupportsLocation"},{"resourceType":"managedEnvironments/managedCertificates","locations":["Central
-        US EUAP","East US 2 EUAP","North Central US (Stage)","West US 2","Southeast
-        Asia","Sweden Central","Canada Central","West Europe","North Europe","East
-        US","East US 2","East Asia","Australia East","Germany West Central","Japan
-        East","UK South","West US","Central US","North Central US","South Central
-        US","Korea Central","Brazil South","West US 3","France Central","South Africa
-        North","Norway East","Switzerland North","UAE North","Canada East","West Central
-        US","UK West","Central India","Switzerland West","Italy North","Poland Central"],"apiVersions":["2024-03-01","2024-02-02-preview","2023-11-02-preview","2023-08-01-preview","2023-05-02-preview","2023-05-01","2023-04-01-preview","2022-11-01-preview"],"defaultApiVersion":"2023-05-01","capabilities":"CrossResourceGroupResourceMove,
-        CrossSubscriptionResourceMove, SupportsTags, SupportsLocation"},{"resourceType":"containerApps","locations":["Central
-        US EUAP","East US 2 EUAP","North Central US (Stage)","West US 2","Southeast
-        Asia","Sweden Central","Canada Central","West Europe","North Europe","East
-        US","East US 2","East Asia","Australia East","Germany West Central","Japan
-        East","UK South","West US","Central US","North Central US","South Central
-        US","Korea Central","Brazil South","West US 3","France Central","South Africa
-        North","Norway East","Switzerland North","UAE North","Canada East","West Central
-        US","UK West","Central India","Switzerland West","Italy North","Poland Central"],"apiVersions":["2024-03-01","2024-02-02-preview","2023-11-02-preview","2023-08-01-preview","2023-05-02-preview","2023-05-01","2023-04-01-preview","2022-11-01-preview","2022-10-01","2022-06-01-preview","2022-03-01"],"defaultApiVersion":"2023-05-01","capabilities":"CrossResourceGroupResourceMove,
-        CrossSubscriptionResourceMove, SystemAssignedResourceIdentity, SupportsTags,
-        SupportsLocation"},{"resourceType":"containerApps/privateEndpointConnectionProxies","locations":["Central
-        US EUAP","East US 2 EUAP","North Central US (Stage)","West US 2","Southeast
-        Asia","Sweden Central","Canada Central","West Europe","North Europe","East
-        US","East US 2","East Asia","Australia East","Germany West Central","Japan
-        East","UK South","West US","Central US","North Central US","South Central
-        US","Korea Central","Brazil South","West US 3","France Central","South Africa
-        North","Norway East","Switzerland North","UAE North","Canada East","West Central
-        US","UK West","Central India","Switzerland West","Italy North","Poland Central"],"apiVersions":["2024-02-02-preview","2023-11-02-preview"],"defaultApiVersion":"2023-11-02-preview","capabilities":"None"},{"resourceType":"managedEnvironments/privateEndpointConnectionProxies","locations":["Central
-        US EUAP","East US 2 EUAP","North Central US (Stage)","West US 2","Southeast
-        Asia","Sweden Central","Canada Central","West Europe","North Europe","East
-        US","East US 2","East Asia","Australia East","Germany West Central","Japan
-        East","UK South","West US","Central US","North Central US","South Central
-        US","Korea Central","Brazil South","West US 3","France Central","South Africa
-        North","Norway East","Switzerland North","UAE North","Canada East","West Central
-        US","UK West","Central India","Switzerland West","Italy North","Poland Central"],"apiVersions":["2024-02-02-preview","2023-11-02-preview"],"defaultApiVersion":"2023-11-02-preview","capabilities":"None"},{"resourceType":"sessionPools","locations":["North
-        Central US (Stage)","Central US EUAP","East US 2 EUAP","West US 2","Southeast
-        Asia","Sweden Central","Canada Central","West Europe","North Europe","East
-        US","East US 2","East Asia","Australia East","Germany West Central","Japan
-        East","UK South","West US","Central US","North Central US","South Central
-        US","Korea Central","Brazil South","West US 3","France Central","South Africa
-        North","Norway East","Switzerland North","UAE North","Canada East","West Central
-        US","UK West","Central India","Switzerland West","Italy North","Poland Central"],"apiVersions":["2024-02-02-preview","2023-11-02-preview","2023-08-01-preview"],"defaultApiVersion":"2024-02-02-preview","capabilities":"CrossResourceGroupResourceMove,
-        CrossSubscriptionResourceMove, SystemAssignedResourceIdentity, SupportsTags,
-        SupportsLocation"},{"resourceType":"jobs","locations":["Central US EUAP","East
-        US 2 EUAP","North Central US (Stage)","West US 2","Southeast Asia","Sweden
-        Central","Canada Central","West Europe","North Europe","East US","East US
-        2","East Asia","Australia East","Germany West Central","Japan East","UK South","West
-        US","Central US","North Central US","South Central US","Korea Central","Brazil
-        South","West US 3","France Central","South Africa North","Norway East","Switzerland
-        North","UAE North","Canada East","West Central US","UK West","Central India","Switzerland
-        West","Italy North","Poland Central"],"apiVersions":["2024-03-01","2024-02-02-preview","2023-11-02-preview","2023-08-01-preview","2023-05-02-preview","2023-05-01","2023-04-01-preview","2022-11-01-preview"],"defaultApiVersion":"2023-05-01","capabilities":"CrossResourceGroupResourceMove,
-        CrossSubscriptionResourceMove, SystemAssignedResourceIdentity, SupportsTags,
-        SupportsLocation"},{"resourceType":"locations","locations":[],"apiVersions":["2024-03-01","2024-02-02-preview","2023-11-02-preview","2023-08-01-preview","2023-05-02-preview","2023-05-01","2023-04-01-preview","2022-11-01-preview","2022-10-01","2022-06-01-preview","2022-03-01"],"defaultApiVersion":"2023-05-01","capabilities":"None"},{"resourceType":"locations/managedEnvironmentOperationResults","locations":["Central
-        US EUAP","East US 2 EUAP","North Central US (Stage)","West US 2","Southeast
-        Asia","Sweden Central","Canada Central","West Europe","North Europe","East
-        US","East US 2","East Asia","Australia East","Germany West Central","Japan
-        East","UK South","West US","Central US","North Central US","South Central
-        US","Korea Central","Brazil South","West US 3","France Central","South Africa
-        North","Norway East","Switzerland North","UAE North","Canada East","West Central
-        US","UK West","Central India","Switzerland West","Italy North","Poland Central"],"apiVersions":["2024-03-01","2024-02-02-preview","2023-11-02-preview","2023-08-01-preview","2023-05-02-preview","2023-05-01","2023-04-01-preview","2022-11-01-preview","2022-10-01","2022-06-01-preview","2022-03-01"],"defaultApiVersion":"2023-05-01","capabilities":"None"},{"resourceType":"locations/managedEnvironmentOperationStatuses","locations":["Central
-        US EUAP","East US 2 EUAP","North Central US (Stage)","West US 2","Southeast
-        Asia","Sweden Central","Canada Central","West Europe","North Europe","East
-        US","East US 2","East Asia","Australia East","Germany West Central","Japan
-        East","UK South","West US","Central US","North Central US","South Central
-        US","Korea Central","Brazil South","West US 3","France Central","South Africa
-        North","Norway East","Switzerland North","UAE North","Canada East","West Central
-        US","UK West","Central India","Switzerland West","Italy North","Poland Central"],"apiVersions":["2024-03-01","2024-02-02-preview","2023-11-02-preview","2023-08-01-preview","2023-05-02-preview","2023-05-01","2023-04-01-preview","2022-11-01-preview","2022-10-01","2022-06-01-preview","2022-03-01"],"defaultApiVersion":"2023-05-01","capabilities":"None"},{"resourceType":"locations/containerappOperationResults","locations":["Central
-        US EUAP","East US 2 EUAP","North Central US (Stage)","West US 2","Southeast
-        Asia","Sweden Central","Canada Central","West Europe","North Europe","East
-        US","East US 2","East Asia","Australia East","Germany West Central","Japan
-        East","UK South","West US","Central US","North Central US","South Central
-        US","Korea Central","Brazil South","West US 3","France Central","South Africa
-        North","Norway East","Switzerland North","UAE North","Canada East","West Central
-        US","UK West","Central India","Switzerland West","Italy North","Poland Central"],"apiVersions":["2024-03-01","2024-02-02-preview","2023-11-02-preview","2023-08-01-preview","2023-05-02-preview","2023-05-01","2023-04-01-preview","2022-11-01-preview","2022-10-01","2022-06-01-preview","2022-03-01"],"defaultApiVersion":"2023-05-01","capabilities":"None"},{"resourceType":"locations/containerappOperationStatuses","locations":["Central
-        US EUAP","East US 2 EUAP","North Central US (Stage)","West US 2","Southeast
-        Asia","Sweden Central","Canada Central","West Europe","North Europe","East
-        US","East US 2","East Asia","Australia East","Germany West Central","Japan
-        East","UK South","West US","Central US","North Central US","South Central
-        US","Korea Central","Brazil South","West US 3","France Central","South Africa
-        North","Norway East","Switzerland North","UAE North","Canada East","West Central
-        US","UK West","Central India","Switzerland West","Italy North","Poland Central"],"apiVersions":["2024-03-01","2024-02-02-preview","2023-11-02-preview","2023-08-01-preview","2023-05-02-preview","2023-05-01","2023-04-01-preview","2022-11-01-preview","2022-10-01","2022-06-01-preview","2022-03-01"],"defaultApiVersion":"2023-05-01","capabilities":"None"},{"resourceType":"locations/containerappsjobOperationResults","locations":["Central
-        US EUAP","East US 2 EUAP","North Central US (Stage)","West US 2","Southeast
-        Asia","Sweden Central","Canada Central","West Europe","North Europe","East
-        US","East US 2","East Asia","Australia East","Germany West Central","Japan
-        East","UK South","West US","Central US","North Central US","South Central
-        US","Korea Central","Brazil South","West US 3","France Central","South Africa
-        North","Norway East","Switzerland North","UAE North","Canada East","West Central
-        US","UK West","Central India","Switzerland West","Italy North","Poland Central"],"apiVersions":["2024-03-01","2024-02-02-preview","2023-11-02-preview","2023-08-01-preview","2023-05-02-preview","2023-05-01","2023-04-01-preview","2022-11-01-preview"],"defaultApiVersion":"2023-05-01","capabilities":"None"},{"resourceType":"locations/containerappsjobOperationStatuses","locations":["Central
-        US EUAP","East US 2 EUAP","North Central US (Stage)","West US 2","Southeast
-        Asia","Sweden Central","Canada Central","West Europe","North Europe","East
-        US","East US 2","East Asia","Australia East","Germany West Central","Japan
-        East","UK South","West US","Central US","North Central US","South Central
-        US","Korea Central","Brazil South","West US 3","France Central","South Africa
-        North","Norway East","Switzerland North","UAE North","Canada East","West Central
-        US","UK West","Central India","Switzerland West","Italy North","Poland Central"],"apiVersions":["2024-03-01","2024-02-02-preview","2023-11-02-preview","2023-08-01-preview","2023-05-02-preview","2023-05-01","2023-04-01-preview","2022-11-01-preview"],"defaultApiVersion":"2023-05-01","capabilities":"None"},{"resourceType":"locations/sourceControlOperationResults","locations":["Central
-        US EUAP","East US 2 EUAP","North Central US (Stage)","West US 2","Southeast
-        Asia","Sweden Central","Canada Central","West Europe","North Europe","East
-        US","East US 2","East Asia","Australia East","Germany West Central","Japan
-        East","UK South","West US","Central US","North Central US","South Central
-        US","Korea Central","Brazil South","West US 3","France Central","South Africa
-        North","Norway East","Switzerland North","UAE North","Canada East","West Central
-        US","UK West","Central India","Switzerland West","Italy North","Poland Central"],"apiVersions":["2024-03-01","2024-02-02-preview","2023-11-02-preview","2023-08-01-preview","2023-05-02-preview","2023-05-01","2023-04-01-preview","2022-11-01-preview","2022-10-01","2022-06-01-preview","2022-03-01"],"defaultApiVersion":"2023-05-01","capabilities":"None"},{"resourceType":"locations/sourceControlOperationStatuses","locations":["Central
-        US EUAP","East US 2 EUAP","North Central US (Stage)","West US 2","Southeast
-        Asia","Sweden Central","Canada Central","West Europe","North Europe","East
-        US","East US 2","East Asia","Australia East","Germany West Central","Japan
-        East","UK South","West US","Central US","North Central US","South Central
-        US","Korea Central","Brazil South","West US 3","France Central","South Africa
-        North","Norway East","Switzerland North","UAE North","Canada East","West Central
-        US","UK West","Central India","Switzerland West","Italy North","Poland Central"],"apiVersions":["2024-03-01","2024-02-02-preview","2023-11-02-preview","2023-08-01-preview","2023-05-02-preview","2023-05-01","2023-04-01-preview","2022-11-01-preview","2022-10-01","2022-06-01-preview","2022-03-01"],"defaultApiVersion":"2023-05-01","capabilities":"None"},{"resourceType":"locations/usages","locations":["Central
-        US EUAP","East US 2 EUAP","North Central US (Stage)","West US 2","Southeast
-        Asia","Sweden Central","Canada Central","West Europe","North Europe","East
-        US","East US 2","East Asia","Australia East","Germany West Central","Japan
-        East","UK South","West US","Central US","North Central US","South Central
-        US","Korea Central","Brazil South","West US 3","France Central","South Africa
-        North","Norway East","Switzerland North","UAE North","Canada East","West Central
-        US","UK West","Central India","Switzerland West","Italy North","Poland Central"],"apiVersions":["2024-03-01","2024-02-02-preview","2023-11-02-preview","2023-08-01-preview","2023-05-02-preview"],"defaultApiVersion":"2023-05-02-preview","capabilities":"None"},{"resourceType":"connectedEnvironments","locations":["Central
-        US EUAP","East US 2 EUAP","North Central US (Stage)","North Central US","East
-        US","East Asia","West Europe","Southeast Asia"],"apiVersions":["2024-03-01","2024-02-02-preview","2023-11-02-preview","2023-08-01-preview","2023-05-02-preview","2023-05-01","2023-04-01-preview","2022-11-01-preview","2022-10-01","2022-06-01-preview"],"defaultApiVersion":"2023-05-01","capabilities":"CrossResourceGroupResourceMove,
-        CrossSubscriptionResourceMove, SupportsTags, SupportsLocation"},{"resourceType":"connectedEnvironments/certificates","locations":["Central
-        US EUAP","East US 2 EUAP","North Central US (Stage)","North Central US","East
-        US","East Asia","West Europe","Southeast Asia"],"apiVersions":["2024-03-01","2024-02-02-preview","2023-11-02-preview","2023-08-01-preview","2023-05-02-preview","2023-05-01","2023-04-01-preview","2022-11-01-preview","2022-10-01","2022-06-01-preview"],"defaultApiVersion":"2023-05-01","capabilities":"CrossResourceGroupResourceMove,
-        CrossSubscriptionResourceMove, SupportsTags, SupportsLocation"},{"resourceType":"locations/connectedEnvironmentOperationResults","locations":["Central
-        US EUAP","East US 2 EUAP","North Central US (Stage)","North Central US","East
-        US","East Asia","West Europe","Southeast Asia"],"apiVersions":["2024-03-01","2024-02-02-preview","2023-11-02-preview","2023-08-01-preview","2023-05-02-preview","2023-05-01","2023-04-01-preview","2022-11-01-preview","2022-10-01","2022-06-01-preview"],"defaultApiVersion":"2023-05-01","capabilities":"None"},{"resourceType":"locations/connectedEnvironmentOperationStatuses","locations":["Central
-        US EUAP","East US 2 EUAP","North Central US (Stage)","North Central US","East
-        US","East Asia","West Europe","Southeast Asia"],"apiVersions":["2024-03-01","2024-02-02-preview","2023-11-02-preview","2023-08-01-preview","2023-05-02-preview","2023-05-01","2023-04-01-preview","2022-11-01-preview","2022-10-01","2022-06-01-preview"],"defaultApiVersion":"2023-05-01","capabilities":"None"},{"resourceType":"locations/managedCertificateOperationStatuses","locations":["Central
-        US EUAP","East US 2 EUAP","North Central US (Stage)","West US 2","Southeast
-        Asia","Sweden Central","Canada Central","West Europe","North Europe","East
-        US","East US 2","East Asia","Australia East","Germany West Central","Japan
-        East","UK South","West US","Central US","North Central US","South Central
-        US","Korea Central","Brazil South","West US 3","France Central","South Africa
-        North","Norway East","Switzerland North","UAE North","Canada East","West Central
-        US","UK West","Central India","Switzerland West","Italy North","Poland Central"],"apiVersions":["2024-03-01","2024-02-02-preview","2023-11-02-preview","2023-08-01-preview","2023-05-02-preview","2023-05-01","2023-04-01-preview","2022-11-01-preview"],"defaultApiVersion":"2023-05-01","capabilities":"None"},{"resourceType":"locations/billingMeters","locations":["Central
-        US EUAP","East US 2 EUAP","North Central US (Stage)","West US 2","Southeast
-        Asia","Sweden Central","Canada Central","West Europe","North Europe","East
-        US","East US 2","East Asia","Australia East","Germany West Central","Japan
-        East","UK South","West US","Central US","North Central US","South Central
-        US","Korea Central","Brazil South","West US 3","France Central","South Africa
-        North","Norway East","Switzerland North","UAE North","Canada East","West Central
-        US","UK West","Central India","Switzerland West","Italy North","Poland Central"],"apiVersions":["2024-03-01","2024-02-02-preview","2023-11-02-preview","2023-08-01-preview","2023-05-02-preview","2023-05-01","2023-04-01-preview","2022-11-01-preview","2022-10-01","2022-06-01-preview"],"defaultApiVersion":"2023-05-01","capabilities":"None"},{"resourceType":"locations/availableManagedEnvironmentsWorkloadProfileTypes","locations":["Central
-        US EUAP","East US 2 EUAP","North Central US (Stage)","West US 2","Southeast
-        Asia","Sweden Central","Canada Central","West Europe","North Europe","East
-        US","East US 2","East Asia","Australia East","Germany West Central","Japan
-        East","UK South","West US","Central US","North Central US","South Central
-        US","Korea Central","Brazil South","West US 3","France Central","South Africa
-        North","Norway East","Switzerland North","UAE North","Canada East","West Central
-        US","UK West","Central India","Switzerland West","Italy North","Poland Central"],"apiVersions":["2024-03-01","2024-02-02-preview","2023-11-02-preview","2023-08-01-preview","2023-05-02-preview","2023-05-01","2023-04-01-preview","2022-11-01-preview","2022-10-01","2022-06-01-preview"],"defaultApiVersion":"2023-05-01","capabilities":"None"},{"resourceType":"getCustomDomainVerificationId","locations":["Central
-        US EUAP","East US 2 EUAP","North Central US (Stage)","West US 2","Southeast
-        Asia","Sweden Central","Canada Central","West Europe","North Europe","East
-        US","East US 2","East Asia","Australia East","Germany West Central","Japan
-        East","UK South","West US","Central US","North Central US","South Central
-        US","Korea Central","Brazil South","West US 3","France Central","South Africa
-        North","Norway East","Switzerland North","UAE North","Canada East","West Central
-        US","UK West","Central India","Italy North","Poland Central","Switzerland
-        West"],"apiVersions":["2024-03-01","2024-02-02-preview","2023-11-02-preview","2023-08-01-preview","2023-05-02-preview"],"defaultApiVersion":"2023-05-02-preview","capabilities":"None"},{"resourceType":"builders","locations":["Central
-        US EUAP","East US 2 EUAP","North Central US (Stage)","West US 2","Southeast
-        Asia","Sweden Central","Canada Central","West Europe","North Europe","East
-        US","East US 2","East Asia","Australia East","Germany West Central","Japan
-        East","UK South","West US","Central US","North Central US","South Central
-        US","Korea Central","Brazil South","West US 3","France Central","South Africa
-        North","Norway East","Switzerland North","UAE North","Canada East","West Central
-        US","UK West","Central India","Switzerland West","Italy North","Poland Central"],"apiVersions":["2024-02-02-preview","2023-11-02-preview","2023-08-01-preview"],"defaultApiVersion":"2023-08-01-preview","capabilities":"CrossResourceGroupResourceMove,
-        CrossSubscriptionResourceMove, SystemAssignedResourceIdentity, SupportsTags,
-        SupportsLocation"},{"resourceType":"builders/builds","locations":["Central
-        US EUAP","East US 2 EUAP","North Central US (Stage)","West US 2","Southeast
-        Asia","Sweden Central","Canada Central","West Europe","North Europe","East
-        US","East US 2","East Asia","Australia East","Germany West Central","Japan
-        East","UK South","West US","Central US","North Central US","South Central
-        US","Korea Central","Brazil South","West US 3","France Central","South Africa
-        North","Norway East","Switzerland North","UAE North","Canada East","West Central
-        US","UK West","Central India","Switzerland West","Italy North","Poland Central"],"apiVersions":["2024-02-02-preview","2023-11-02-preview","2023-08-01-preview"],"defaultApiVersion":"2023-08-01-preview","capabilities":"None"},{"resourceType":"builders/patches","locations":["North
-        Central US (Stage)","Central US EUAP","East US 2 EUAP","West US 2","Southeast
-        Asia","Sweden Central","Canada Central","West Europe","North Europe","East
-        US","East US 2","East Asia","Australia East","Germany West Central","Japan
-        East","UK South","West US","Central US","North Central US","South Central
-        US","Korea Central","Brazil South","West US 3","France Central","South Africa
-        North","Norway East","Switzerland North","UAE North","Canada East","West Central
-        US","UK West","Central India","Switzerland West","Italy North","Poland Central"],"apiVersions":["2024-02-02-preview","2023-11-02-preview","2023-08-01-preview"],"defaultApiVersion":"2023-08-01-preview","capabilities":"None"},{"resourceType":"locations/OperationResults","locations":["Central
-        US EUAP","East US 2 EUAP","North Central US (Stage)","West US 2","Southeast
-        Asia","Sweden Central","Canada Central","West Europe","North Europe","East
-        US","East US 2","East Asia","Australia East","Germany West Central","Japan
-        East","UK South","West US","Central US","North Central US","South Central
-        US","Korea Central","Brazil South","West US 3","France Central","South Africa
-        North","Norway East","Switzerland North","UAE North","Canada East","West Central
-        US","UK West","Central India","Switzerland West","Italy North","Poland Central"],"apiVersions":["2024-02-02-preview","2023-11-02-preview","2023-08-01-preview"],"defaultApiVersion":"2023-08-01-preview","capabilities":"None"},{"resourceType":"locations/OperationStatuses","locations":["Central
-        US EUAP","East US 2 EUAP","North Central US (Stage)","West US 2","Southeast
-        Asia","Sweden Central","Canada Central","West Europe","North Europe","East
-        US","East US 2","East Asia","Australia East","Germany West Central","Japan
-        East","UK South","West US","Central US","North Central US","South Central
-        US","Korea Central","Brazil South","West US 3","France Central","South Africa
-        North","Norway East","Switzerland North","UAE North","Canada East","West Central
-        US","UK West","Central India","Switzerland West","Italy North","Poland Central"],"apiVersions":["2024-02-02-preview","2023-11-02-preview","2023-08-01-preview"],"defaultApiVersion":"2023-08-01-preview","capabilities":"None"},{"resourceType":"managedEnvironments/dotNetComponents","locations":["Central
-        US EUAP","East US 2 EUAP","North Central US (Stage)","West US 2","Southeast
-        Asia","Sweden Central","Canada Central","West Europe","North Europe","East
-        US","East US 2","East Asia","Australia East","Germany West Central","Japan
-        East","UK South","West US","Central US","North Central US","South Central
-        US","Korea Central","Brazil South","West US 3","France Central","South Africa
-        North","Norway East","Switzerland North","UAE North","Canada East","West Central
-        US","UK West","Central India","Switzerland West","Italy North","Poland Central"],"apiVersions":["2024-02-02-preview","2023-11-02-preview"],"defaultApiVersion":"2023-11-02-preview","capabilities":"None"},{"resourceType":"managedEnvironments/javaComponents","locations":["Central
-        US EUAP","East US 2 EUAP","North Central US (Stage)","West US 2","Southeast
-        Asia","Sweden Central","Canada Central","West Europe","North Europe","East
-        US","East US 2","East Asia","Australia East","Germany West Central","Japan
-        East","UK South","West US","Central US","North Central US","South Central
-        US","Korea Central","Brazil South","West US 3","France Central","South Africa
-        North","Norway East","Switzerland North","UAE North","Canada East","West Central
-        US","UK West","Central India","Switzerland West","Italy North","Poland Central"],"apiVersions":["2024-02-02-preview","2023-11-02-preview"],"defaultApiVersion":"2023-11-02-preview","capabilities":"None"},{"resourceType":"managedEnvironments/daprComponents","locations":["Central
-        US EUAP","East US 2 EUAP","North Central US (Stage)","West US 2","Southeast
-        Asia","Sweden Central","Canada Central","West Europe","North Europe","East
-        US","East US 2","East Asia","Australia East","Germany West Central","Japan
-        East","UK South","West US","Central US","North Central US","South Central
-        US","Korea Central","Brazil South","West US 3","France Central","South Africa
-        North","Norway East","Switzerland North","UAE North","Canada East","West Central
-        US","UK West","Central India","Switzerland West","Italy North","Poland Central"],"apiVersions":["2024-03-01","2024-02-02-preview","2023-11-02-preview","2023-08-01-preview","2023-05-02-preview","2023-05-01","2023-04-01-preview","2022-11-01-preview","2022-10-01","2022-06-01-preview","2022-03-01"],"defaultApiVersion":"2023-05-01","capabilities":"None"},{"resourceType":"functions","locations":["North
-        Central US (Stage)","Central US EUAP","West Central US"],"apiVersions":["2024-02-02-preview"],"capabilities":"SupportsExtension"}],"registrationState":"Registered","registrationPolicy":"RegistrationRequired"}'
-    headers:
-      cache-control:
-      - no-cache
-      content-length:
-      - '28714'
-      content-type:
-      - application/json; charset=utf-8
-      date:
-      - Tue, 07 May 2024 16:38:21 GMT
-      expires:
-      - '-1'
-      pragma:
-      - no-cache
-      strict-transport-security:
-      - max-age=31536000; includeSubDomains
-      x-cache:
-      - CONFIG_NOCACHE
-      x-content-type-options:
-      - nosniff
-      x-msedge-ref:
-      - 'Ref A: C9A8A5C1FD8844E388DEA3054109B4A1 Ref B: CO6AA3150217029 Ref C: 2024-05-07T16:38:21Z'
-    status:
-      code: 200
-      message: OK
-- request:
-    body: null
-    headers:
-      Accept:
-      - '*/*'
-      Accept-Encoding:
-      - gzip, deflate
-      CommandName:
-      - containerapp create
-      Connection:
-      - keep-alive
-      ParameterSetName:
-      - -g -n --image --ingress --target-port --environment --scale-rule-name --scale-rule-http-concurrency
-        --scale-rule-auth --scale-rule-metadata
-      User-Agent:
-      - python/3.8.10 (Windows-10-10.0.22631-SP0) AZURECLI/2.59.0
-    method: GET
-    uri: https://management.azure.com/subscriptions/00000000-0000-0000-0000-000000000000/resourceGroups/client.env_rg_northcentralusstage/providers/Microsoft.App/managedEnvironments/env-northcentralusstage?api-version=2024-02-02-preview
-  response:
-    body:
-      string: '{"id":"/subscriptions/00000000-0000-0000-0000-000000000000/resourceGroups/client.env_rg_northcentralusstage/providers/Microsoft.App/managedEnvironments/env-northcentralusstage","name":"env-northcentralusstage","type":"Microsoft.App/managedEnvironments","location":"North
-        Central US (Stage)","systemData":{"createdBy":"harrli@microsoft.com","createdByType":"User","createdAt":"2024-02-28T22:23:58.338559","lastModifiedBy":"harrli@microsoft.com","lastModifiedByType":"User","lastModifiedAt":"2024-02-28T22:23:58.338559"},"properties":{"provisioningState":"Succeeded","daprAIInstrumentationKey":null,"daprAIConnectionString":null,"vnetConfiguration":null,"defaultDomain":"mangosmoke-3816d65a.northcentralusstage.azurecontainerapps.io","staticIp":"52.238.240.238","appLogsConfiguration":{"destination":null,"logAnalyticsConfiguration":null},"openTelemetryConfiguration":null,"zoneRedundant":false,"kedaConfiguration":{"version":"2.12.1"},"daprConfiguration":{"version":"1.12.5"},"eventStreamEndpoint":"https://northcentralusstage.azurecontainerapps.dev/subscriptions/00000000-0000-0000-0000-000000000000/resourceGroups/client.env_rg_northcentralusstage/managedEnvironments/env-northcentralusstage/eventstream","customDomainConfiguration":{"customDomainVerificationId":"0FEF6FC81FA2FA9876FEE95F895AD716D01F5495C9AC8EA62F0228DC5E40B5CA","dnsSuffix":null,"certificateKeyVaultProperties":null,"certificateValue":null,"certificatePassword":null,"thumbprint":null,"subjectName":null,"expirationDate":null},"workloadProfiles":[{"workloadProfileType":"Consumption","name":"Consumption"}],"appInsightsConfiguration":null,"infrastructureResourceGroup":null,"peerAuthentication":{"mtls":{"enabled":false}},"peerTrafficConfiguration":{"encryption":{"enabled":false}}}}'
-    headers:
-      api-supported-versions:
-      - 2022-03-01, 2022-06-01-preview, 2022-10-01, 2022-11-01-preview, 2023-04-01-preview,
-        2023-05-01, 2023-05-02-preview, 2023-08-01-preview, 2023-11-02-preview, 2024-02-02-preview,
-        2024-03-01
-      cache-control:
-      - no-cache
-      content-length:
-      - '1752'
-      content-type:
-      - application/json; charset=utf-8
-      date:
-      - Tue, 07 May 2024 16:38:21 GMT
-      expires:
-      - '-1'
-      pragma:
-      - no-cache
-      strict-transport-security:
-      - max-age=31536000; includeSubDomains
-      vary:
-      - Accept-Encoding
-      x-cache:
-      - CONFIG_NOCACHE
-      x-content-type-options:
-      - nosniff
-      x-msedge-ref:
-      - 'Ref A: D8D3101B2C5A4F22A05317267B637098 Ref B: CO6AA3150220045 Ref C: 2024-05-07T16:38:21Z'
-      x-powered-by:
-      - ASP.NET
-    status:
-      code: 200
-      message: OK
-- request:
-    body: null
-    headers:
-      Accept:
-      - application/json
-      Accept-Encoding:
-      - gzip, deflate
-      CommandName:
-      - containerapp create
-      Connection:
-      - keep-alive
-      ParameterSetName:
-      - -g -n --image --ingress --target-port --environment --scale-rule-name --scale-rule-http-concurrency
-        --scale-rule-auth --scale-rule-metadata
-      User-Agent:
-      - AZURECLI/2.59.0 azsdk-python-core/1.28.0 Python/3.8.10 (Windows-10-10.0.22631-SP0)
-    method: GET
-    uri: https://management.azure.com/subscriptions/00000000-0000-0000-0000-000000000000/providers/Microsoft.App?api-version=2022-09-01
-  response:
-    body:
-      string: '{"id":"/subscriptions/00000000-0000-0000-0000-000000000000/providers/Microsoft.App","namespace":"Microsoft.App","authorizations":[{"applicationId":"7e3bc4fd-85a3-4192-b177-5b8bfc87f42c","roleDefinitionId":"39a74f72-b40f-4bdc-b639-562fe2260bf0"},{"applicationId":"3734c1a4-2bed-4998-a37a-ff1a9e7bf019","roleDefinitionId":"5c779a4f-5cb2-4547-8c41-478d9be8ba90"},{"applicationId":"55ebbb62-3b9c-49fd-9b87-9595226dd4ac","roleDefinitionId":"e49ca620-7992-4561-a7df-4ed67dad77b5","managedByRoleDefinitionId":"9e3af657-a8ff-583c-a75c-2fe7c4bcb635"},{"applicationId":"1459b1f6-7a5b-4300-93a2-44b4a651759f","roleDefinitionId":"3c5f1b29-9e3d-4a22-b5d6-9ff4e5a37974"}],"resourceTypes":[{"resourceType":"managedEnvironments","locations":["North
-        Central US (Stage)","Central US EUAP","East US 2 EUAP","West US 2","Southeast
-        Asia","Sweden Central","Canada Central","West Europe","North Europe","East
-        US","East US 2","East Asia","Australia East","Germany West Central","Japan
-        East","UK South","West US","Central US","North Central US","South Central
-        US","Korea Central","Brazil South","West US 3","France Central","South Africa
-        North","Norway East","Switzerland North","UAE North","Canada East","West Central
-        US","UK West","Central India","Switzerland West","Italy North","Poland Central"],"apiVersions":["2024-03-01","2024-02-02-preview","2023-11-02-preview","2023-08-01-preview","2023-05-02-preview","2023-05-01","2023-04-01-preview","2022-11-01-preview","2022-10-01","2022-06-01-preview","2022-03-01"],"defaultApiVersion":"2023-05-01","capabilities":"CrossResourceGroupResourceMove,
-        CrossSubscriptionResourceMove, SystemAssignedResourceIdentity, SupportsTags,
-        SupportsLocation"},{"resourceType":"operations","locations":["North Central
-        US (Stage)","Central US EUAP","East US 2 EUAP","West US 2","Southeast Asia","Sweden
-        Central","Canada Central","West Europe","North Europe","East US","East US
-        2","East Asia","Australia East","Germany West Central","Japan East","UK South","West
-        US","Central US","North Central US","South Central US","Korea Central","Brazil
-        South","West US 3","France Central","South Africa North","Norway East","Switzerland
-        North","UAE North","Canada East","West Central US","UK West","Central India","Italy
-        North","Poland Central"],"apiVersions":["2024-02-02-preview","2023-11-02-preview","2023-08-01-preview","2023-05-02-preview","2023-05-01","2023-04-01-preview","2023-02-01","2022-11-01-preview","2022-10-01","2022-06-01-preview","2022-03-01"],"defaultApiVersion":"2023-11-02-preview","capabilities":"None"},{"resourceType":"managedEnvironments/certificates","locations":["Central
-        US EUAP","East US 2 EUAP","North Central US (Stage)","West US 2","Southeast
-        Asia","Sweden Central","Canada Central","West Europe","North Europe","East
-        US","East US 2","East Asia","Australia East","Germany West Central","Japan
-        East","UK South","West US","Central US","North Central US","South Central
-        US","Korea Central","Brazil South","West US 3","France Central","South Africa
-        North","Norway East","Switzerland North","UAE North","Canada East","West Central
-        US","UK West","Central India","Switzerland West","Italy North","Poland Central"],"apiVersions":["2024-03-01","2024-02-02-preview","2023-11-02-preview","2023-08-01-preview","2023-05-02-preview","2023-05-01","2023-04-01-preview","2022-11-01-preview","2022-10-01","2022-06-01-preview","2022-03-01"],"defaultApiVersion":"2023-05-01","capabilities":"CrossResourceGroupResourceMove,
-        CrossSubscriptionResourceMove, SupportsTags, SupportsLocation"},{"resourceType":"managedEnvironments/managedCertificates","locations":["Central
-        US EUAP","East US 2 EUAP","North Central US (Stage)","West US 2","Southeast
-        Asia","Sweden Central","Canada Central","West Europe","North Europe","East
-        US","East US 2","East Asia","Australia East","Germany West Central","Japan
-        East","UK South","West US","Central US","North Central US","South Central
-        US","Korea Central","Brazil South","West US 3","France Central","South Africa
-        North","Norway East","Switzerland North","UAE North","Canada East","West Central
-        US","UK West","Central India","Switzerland West","Italy North","Poland Central"],"apiVersions":["2024-03-01","2024-02-02-preview","2023-11-02-preview","2023-08-01-preview","2023-05-02-preview","2023-05-01","2023-04-01-preview","2022-11-01-preview"],"defaultApiVersion":"2023-05-01","capabilities":"CrossResourceGroupResourceMove,
-        CrossSubscriptionResourceMove, SupportsTags, SupportsLocation"},{"resourceType":"containerApps","locations":["Central
-        US EUAP","East US 2 EUAP","North Central US (Stage)","West US 2","Southeast
-        Asia","Sweden Central","Canada Central","West Europe","North Europe","East
-        US","East US 2","East Asia","Australia East","Germany West Central","Japan
-        East","UK South","West US","Central US","North Central US","South Central
-        US","Korea Central","Brazil South","West US 3","France Central","South Africa
-        North","Norway East","Switzerland North","UAE North","Canada East","West Central
-        US","UK West","Central India","Switzerland West","Italy North","Poland Central"],"apiVersions":["2024-03-01","2024-02-02-preview","2023-11-02-preview","2023-08-01-preview","2023-05-02-preview","2023-05-01","2023-04-01-preview","2022-11-01-preview","2022-10-01","2022-06-01-preview","2022-03-01"],"defaultApiVersion":"2023-05-01","capabilities":"CrossResourceGroupResourceMove,
-        CrossSubscriptionResourceMove, SystemAssignedResourceIdentity, SupportsTags,
-        SupportsLocation"},{"resourceType":"containerApps/privateEndpointConnectionProxies","locations":["Central
-        US EUAP","East US 2 EUAP","North Central US (Stage)","West US 2","Southeast
-        Asia","Sweden Central","Canada Central","West Europe","North Europe","East
-        US","East US 2","East Asia","Australia East","Germany West Central","Japan
-        East","UK South","West US","Central US","North Central US","South Central
-        US","Korea Central","Brazil South","West US 3","France Central","South Africa
-        North","Norway East","Switzerland North","UAE North","Canada East","West Central
-        US","UK West","Central India","Switzerland West","Italy North","Poland Central"],"apiVersions":["2024-02-02-preview","2023-11-02-preview"],"defaultApiVersion":"2023-11-02-preview","capabilities":"None"},{"resourceType":"managedEnvironments/privateEndpointConnectionProxies","locations":["Central
-        US EUAP","East US 2 EUAP","North Central US (Stage)","West US 2","Southeast
-        Asia","Sweden Central","Canada Central","West Europe","North Europe","East
-        US","East US 2","East Asia","Australia East","Germany West Central","Japan
-        East","UK South","West US","Central US","North Central US","South Central
-        US","Korea Central","Brazil South","West US 3","France Central","South Africa
-        North","Norway East","Switzerland North","UAE North","Canada East","West Central
-        US","UK West","Central India","Switzerland West","Italy North","Poland Central"],"apiVersions":["2024-02-02-preview","2023-11-02-preview"],"defaultApiVersion":"2023-11-02-preview","capabilities":"None"},{"resourceType":"sessionPools","locations":["North
-        Central US (Stage)","Central US EUAP","East US 2 EUAP","West US 2","Southeast
-        Asia","Sweden Central","Canada Central","West Europe","North Europe","East
-        US","East US 2","East Asia","Australia East","Germany West Central","Japan
-        East","UK South","West US","Central US","North Central US","South Central
-        US","Korea Central","Brazil South","West US 3","France Central","South Africa
-        North","Norway East","Switzerland North","UAE North","Canada East","West Central
-        US","UK West","Central India","Switzerland West","Italy North","Poland Central"],"apiVersions":["2024-02-02-preview","2023-11-02-preview","2023-08-01-preview"],"defaultApiVersion":"2024-02-02-preview","capabilities":"CrossResourceGroupResourceMove,
-        CrossSubscriptionResourceMove, SystemAssignedResourceIdentity, SupportsTags,
-        SupportsLocation"},{"resourceType":"jobs","locations":["Central US EUAP","East
-        US 2 EUAP","North Central US (Stage)","West US 2","Southeast Asia","Sweden
-        Central","Canada Central","West Europe","North Europe","East US","East US
-        2","East Asia","Australia East","Germany West Central","Japan East","UK South","West
-        US","Central US","North Central US","South Central US","Korea Central","Brazil
-        South","West US 3","France Central","South Africa North","Norway East","Switzerland
-        North","UAE North","Canada East","West Central US","UK West","Central India","Switzerland
-        West","Italy North","Poland Central"],"apiVersions":["2024-03-01","2024-02-02-preview","2023-11-02-preview","2023-08-01-preview","2023-05-02-preview","2023-05-01","2023-04-01-preview","2022-11-01-preview"],"defaultApiVersion":"2023-05-01","capabilities":"CrossResourceGroupResourceMove,
-        CrossSubscriptionResourceMove, SystemAssignedResourceIdentity, SupportsTags,
-        SupportsLocation"},{"resourceType":"locations","locations":[],"apiVersions":["2024-03-01","2024-02-02-preview","2023-11-02-preview","2023-08-01-preview","2023-05-02-preview","2023-05-01","2023-04-01-preview","2022-11-01-preview","2022-10-01","2022-06-01-preview","2022-03-01"],"defaultApiVersion":"2023-05-01","capabilities":"None"},{"resourceType":"locations/managedEnvironmentOperationResults","locations":["Central
-        US EUAP","East US 2 EUAP","North Central US (Stage)","West US 2","Southeast
-        Asia","Sweden Central","Canada Central","West Europe","North Europe","East
-        US","East US 2","East Asia","Australia East","Germany West Central","Japan
-        East","UK South","West US","Central US","North Central US","South Central
-        US","Korea Central","Brazil South","West US 3","France Central","South Africa
-        North","Norway East","Switzerland North","UAE North","Canada East","West Central
-        US","UK West","Central India","Switzerland West","Italy North","Poland Central"],"apiVersions":["2024-03-01","2024-02-02-preview","2023-11-02-preview","2023-08-01-preview","2023-05-02-preview","2023-05-01","2023-04-01-preview","2022-11-01-preview","2022-10-01","2022-06-01-preview","2022-03-01"],"defaultApiVersion":"2023-05-01","capabilities":"None"},{"resourceType":"locations/managedEnvironmentOperationStatuses","locations":["Central
-        US EUAP","East US 2 EUAP","North Central US (Stage)","West US 2","Southeast
-        Asia","Sweden Central","Canada Central","West Europe","North Europe","East
-        US","East US 2","East Asia","Australia East","Germany West Central","Japan
-        East","UK South","West US","Central US","North Central US","South Central
-        US","Korea Central","Brazil South","West US 3","France Central","South Africa
-        North","Norway East","Switzerland North","UAE North","Canada East","West Central
-        US","UK West","Central India","Switzerland West","Italy North","Poland Central"],"apiVersions":["2024-03-01","2024-02-02-preview","2023-11-02-preview","2023-08-01-preview","2023-05-02-preview","2023-05-01","2023-04-01-preview","2022-11-01-preview","2022-10-01","2022-06-01-preview","2022-03-01"],"defaultApiVersion":"2023-05-01","capabilities":"None"},{"resourceType":"locations/containerappOperationResults","locations":["Central
-        US EUAP","East US 2 EUAP","North Central US (Stage)","West US 2","Southeast
-        Asia","Sweden Central","Canada Central","West Europe","North Europe","East
-        US","East US 2","East Asia","Australia East","Germany West Central","Japan
-        East","UK South","West US","Central US","North Central US","South Central
-        US","Korea Central","Brazil South","West US 3","France Central","South Africa
-        North","Norway East","Switzerland North","UAE North","Canada East","West Central
-        US","UK West","Central India","Switzerland West","Italy North","Poland Central"],"apiVersions":["2024-03-01","2024-02-02-preview","2023-11-02-preview","2023-08-01-preview","2023-05-02-preview","2023-05-01","2023-04-01-preview","2022-11-01-preview","2022-10-01","2022-06-01-preview","2022-03-01"],"defaultApiVersion":"2023-05-01","capabilities":"None"},{"resourceType":"locations/containerappOperationStatuses","locations":["Central
-        US EUAP","East US 2 EUAP","North Central US (Stage)","West US 2","Southeast
-        Asia","Sweden Central","Canada Central","West Europe","North Europe","East
-        US","East US 2","East Asia","Australia East","Germany West Central","Japan
-        East","UK South","West US","Central US","North Central US","South Central
-        US","Korea Central","Brazil South","West US 3","France Central","South Africa
-        North","Norway East","Switzerland North","UAE North","Canada East","West Central
-        US","UK West","Central India","Switzerland West","Italy North","Poland Central"],"apiVersions":["2024-03-01","2024-02-02-preview","2023-11-02-preview","2023-08-01-preview","2023-05-02-preview","2023-05-01","2023-04-01-preview","2022-11-01-preview","2022-10-01","2022-06-01-preview","2022-03-01"],"defaultApiVersion":"2023-05-01","capabilities":"None"},{"resourceType":"locations/containerappsjobOperationResults","locations":["Central
-        US EUAP","East US 2 EUAP","North Central US (Stage)","West US 2","Southeast
-        Asia","Sweden Central","Canada Central","West Europe","North Europe","East
-        US","East US 2","East Asia","Australia East","Germany West Central","Japan
-        East","UK South","West US","Central US","North Central US","South Central
-        US","Korea Central","Brazil South","West US 3","France Central","South Africa
-        North","Norway East","Switzerland North","UAE North","Canada East","West Central
-        US","UK West","Central India","Switzerland West","Italy North","Poland Central"],"apiVersions":["2024-03-01","2024-02-02-preview","2023-11-02-preview","2023-08-01-preview","2023-05-02-preview","2023-05-01","2023-04-01-preview","2022-11-01-preview"],"defaultApiVersion":"2023-05-01","capabilities":"None"},{"resourceType":"locations/containerappsjobOperationStatuses","locations":["Central
-        US EUAP","East US 2 EUAP","North Central US (Stage)","West US 2","Southeast
-        Asia","Sweden Central","Canada Central","West Europe","North Europe","East
-        US","East US 2","East Asia","Australia East","Germany West Central","Japan
-        East","UK South","West US","Central US","North Central US","South Central
-        US","Korea Central","Brazil South","West US 3","France Central","South Africa
-        North","Norway East","Switzerland North","UAE North","Canada East","West Central
-        US","UK West","Central India","Switzerland West","Italy North","Poland Central"],"apiVersions":["2024-03-01","2024-02-02-preview","2023-11-02-preview","2023-08-01-preview","2023-05-02-preview","2023-05-01","2023-04-01-preview","2022-11-01-preview"],"defaultApiVersion":"2023-05-01","capabilities":"None"},{"resourceType":"locations/sourceControlOperationResults","locations":["Central
-        US EUAP","East US 2 EUAP","North Central US (Stage)","West US 2","Southeast
-        Asia","Sweden Central","Canada Central","West Europe","North Europe","East
-        US","East US 2","East Asia","Australia East","Germany West Central","Japan
-        East","UK South","West US","Central US","North Central US","South Central
-        US","Korea Central","Brazil South","West US 3","France Central","South Africa
-        North","Norway East","Switzerland North","UAE North","Canada East","West Central
-        US","UK West","Central India","Switzerland West","Italy North","Poland Central"],"apiVersions":["2024-03-01","2024-02-02-preview","2023-11-02-preview","2023-08-01-preview","2023-05-02-preview","2023-05-01","2023-04-01-preview","2022-11-01-preview","2022-10-01","2022-06-01-preview","2022-03-01"],"defaultApiVersion":"2023-05-01","capabilities":"None"},{"resourceType":"locations/sourceControlOperationStatuses","locations":["Central
-        US EUAP","East US 2 EUAP","North Central US (Stage)","West US 2","Southeast
-        Asia","Sweden Central","Canada Central","West Europe","North Europe","East
-        US","East US 2","East Asia","Australia East","Germany West Central","Japan
-        East","UK South","West US","Central US","North Central US","South Central
-        US","Korea Central","Brazil South","West US 3","France Central","South Africa
-        North","Norway East","Switzerland North","UAE North","Canada East","West Central
-        US","UK West","Central India","Switzerland West","Italy North","Poland Central"],"apiVersions":["2024-03-01","2024-02-02-preview","2023-11-02-preview","2023-08-01-preview","2023-05-02-preview","2023-05-01","2023-04-01-preview","2022-11-01-preview","2022-10-01","2022-06-01-preview","2022-03-01"],"defaultApiVersion":"2023-05-01","capabilities":"None"},{"resourceType":"locations/usages","locations":["Central
-        US EUAP","East US 2 EUAP","North Central US (Stage)","West US 2","Southeast
-        Asia","Sweden Central","Canada Central","West Europe","North Europe","East
-        US","East US 2","East Asia","Australia East","Germany West Central","Japan
-        East","UK South","West US","Central US","North Central US","South Central
-        US","Korea Central","Brazil South","West US 3","France Central","South Africa
-        North","Norway East","Switzerland North","UAE North","Canada East","West Central
-        US","UK West","Central India","Switzerland West","Italy North","Poland Central"],"apiVersions":["2024-03-01","2024-02-02-preview","2023-11-02-preview","2023-08-01-preview","2023-05-02-preview"],"defaultApiVersion":"2023-05-02-preview","capabilities":"None"},{"resourceType":"connectedEnvironments","locations":["Central
-        US EUAP","East US 2 EUAP","North Central US (Stage)","North Central US","East
-        US","East Asia","West Europe","Southeast Asia"],"apiVersions":["2024-03-01","2024-02-02-preview","2023-11-02-preview","2023-08-01-preview","2023-05-02-preview","2023-05-01","2023-04-01-preview","2022-11-01-preview","2022-10-01","2022-06-01-preview"],"defaultApiVersion":"2023-05-01","capabilities":"CrossResourceGroupResourceMove,
-        CrossSubscriptionResourceMove, SupportsTags, SupportsLocation"},{"resourceType":"connectedEnvironments/certificates","locations":["Central
-        US EUAP","East US 2 EUAP","North Central US (Stage)","North Central US","East
-        US","East Asia","West Europe","Southeast Asia"],"apiVersions":["2024-03-01","2024-02-02-preview","2023-11-02-preview","2023-08-01-preview","2023-05-02-preview","2023-05-01","2023-04-01-preview","2022-11-01-preview","2022-10-01","2022-06-01-preview"],"defaultApiVersion":"2023-05-01","capabilities":"CrossResourceGroupResourceMove,
-        CrossSubscriptionResourceMove, SupportsTags, SupportsLocation"},{"resourceType":"locations/connectedEnvironmentOperationResults","locations":["Central
-        US EUAP","East US 2 EUAP","North Central US (Stage)","North Central US","East
-        US","East Asia","West Europe","Southeast Asia"],"apiVersions":["2024-03-01","2024-02-02-preview","2023-11-02-preview","2023-08-01-preview","2023-05-02-preview","2023-05-01","2023-04-01-preview","2022-11-01-preview","2022-10-01","2022-06-01-preview"],"defaultApiVersion":"2023-05-01","capabilities":"None"},{"resourceType":"locations/connectedEnvironmentOperationStatuses","locations":["Central
-        US EUAP","East US 2 EUAP","North Central US (Stage)","North Central US","East
-        US","East Asia","West Europe","Southeast Asia"],"apiVersions":["2024-03-01","2024-02-02-preview","2023-11-02-preview","2023-08-01-preview","2023-05-02-preview","2023-05-01","2023-04-01-preview","2022-11-01-preview","2022-10-01","2022-06-01-preview"],"defaultApiVersion":"2023-05-01","capabilities":"None"},{"resourceType":"locations/managedCertificateOperationStatuses","locations":["Central
-        US EUAP","East US 2 EUAP","North Central US (Stage)","West US 2","Southeast
-        Asia","Sweden Central","Canada Central","West Europe","North Europe","East
-        US","East US 2","East Asia","Australia East","Germany West Central","Japan
-        East","UK South","West US","Central US","North Central US","South Central
-        US","Korea Central","Brazil South","West US 3","France Central","South Africa
-        North","Norway East","Switzerland North","UAE North","Canada East","West Central
-        US","UK West","Central India","Switzerland West","Italy North","Poland Central"],"apiVersions":["2024-03-01","2024-02-02-preview","2023-11-02-preview","2023-08-01-preview","2023-05-02-preview","2023-05-01","2023-04-01-preview","2022-11-01-preview"],"defaultApiVersion":"2023-05-01","capabilities":"None"},{"resourceType":"locations/billingMeters","locations":["Central
-        US EUAP","East US 2 EUAP","North Central US (Stage)","West US 2","Southeast
-        Asia","Sweden Central","Canada Central","West Europe","North Europe","East
-        US","East US 2","East Asia","Australia East","Germany West Central","Japan
-        East","UK South","West US","Central US","North Central US","South Central
-        US","Korea Central","Brazil South","West US 3","France Central","South Africa
-        North","Norway East","Switzerland North","UAE North","Canada East","West Central
-        US","UK West","Central India","Switzerland West","Italy North","Poland Central"],"apiVersions":["2024-03-01","2024-02-02-preview","2023-11-02-preview","2023-08-01-preview","2023-05-02-preview","2023-05-01","2023-04-01-preview","2022-11-01-preview","2022-10-01","2022-06-01-preview"],"defaultApiVersion":"2023-05-01","capabilities":"None"},{"resourceType":"locations/availableManagedEnvironmentsWorkloadProfileTypes","locations":["Central
-        US EUAP","East US 2 EUAP","North Central US (Stage)","West US 2","Southeast
-        Asia","Sweden Central","Canada Central","West Europe","North Europe","East
-        US","East US 2","East Asia","Australia East","Germany West Central","Japan
-        East","UK South","West US","Central US","North Central US","South Central
-        US","Korea Central","Brazil South","West US 3","France Central","South Africa
-        North","Norway East","Switzerland North","UAE North","Canada East","West Central
-        US","UK West","Central India","Switzerland West","Italy North","Poland Central"],"apiVersions":["2024-03-01","2024-02-02-preview","2023-11-02-preview","2023-08-01-preview","2023-05-02-preview","2023-05-01","2023-04-01-preview","2022-11-01-preview","2022-10-01","2022-06-01-preview"],"defaultApiVersion":"2023-05-01","capabilities":"None"},{"resourceType":"getCustomDomainVerificationId","locations":["Central
-        US EUAP","East US 2 EUAP","North Central US (Stage)","West US 2","Southeast
-        Asia","Sweden Central","Canada Central","West Europe","North Europe","East
-        US","East US 2","East Asia","Australia East","Germany West Central","Japan
-        East","UK South","West US","Central US","North Central US","South Central
-        US","Korea Central","Brazil South","West US 3","France Central","South Africa
-        North","Norway East","Switzerland North","UAE North","Canada East","West Central
-        US","UK West","Central India","Italy North","Poland Central","Switzerland
-        West"],"apiVersions":["2024-03-01","2024-02-02-preview","2023-11-02-preview","2023-08-01-preview","2023-05-02-preview"],"defaultApiVersion":"2023-05-02-preview","capabilities":"None"},{"resourceType":"builders","locations":["Central
-        US EUAP","East US 2 EUAP","North Central US (Stage)","West US 2","Southeast
-        Asia","Sweden Central","Canada Central","West Europe","North Europe","East
-        US","East US 2","East Asia","Australia East","Germany West Central","Japan
-        East","UK South","West US","Central US","North Central US","South Central
-        US","Korea Central","Brazil South","West US 3","France Central","South Africa
-        North","Norway East","Switzerland North","UAE North","Canada East","West Central
-        US","UK West","Central India","Switzerland West","Italy North","Poland Central"],"apiVersions":["2024-02-02-preview","2023-11-02-preview","2023-08-01-preview"],"defaultApiVersion":"2023-08-01-preview","capabilities":"CrossResourceGroupResourceMove,
-        CrossSubscriptionResourceMove, SystemAssignedResourceIdentity, SupportsTags,
-        SupportsLocation"},{"resourceType":"builders/builds","locations":["Central
-        US EUAP","East US 2 EUAP","North Central US (Stage)","West US 2","Southeast
-        Asia","Sweden Central","Canada Central","West Europe","North Europe","East
-        US","East US 2","East Asia","Australia East","Germany West Central","Japan
-        East","UK South","West US","Central US","North Central US","South Central
-        US","Korea Central","Brazil South","West US 3","France Central","South Africa
-        North","Norway East","Switzerland North","UAE North","Canada East","West Central
-        US","UK West","Central India","Switzerland West","Italy North","Poland Central"],"apiVersions":["2024-02-02-preview","2023-11-02-preview","2023-08-01-preview"],"defaultApiVersion":"2023-08-01-preview","capabilities":"None"},{"resourceType":"builders/patches","locations":["North
-        Central US (Stage)","Central US EUAP","East US 2 EUAP","West US 2","Southeast
-        Asia","Sweden Central","Canada Central","West Europe","North Europe","East
-        US","East US 2","East Asia","Australia East","Germany West Central","Japan
-        East","UK South","West US","Central US","North Central US","South Central
-        US","Korea Central","Brazil South","West US 3","France Central","South Africa
-        North","Norway East","Switzerland North","UAE North","Canada East","West Central
-        US","UK West","Central India","Switzerland West","Italy North","Poland Central"],"apiVersions":["2024-02-02-preview","2023-11-02-preview","2023-08-01-preview"],"defaultApiVersion":"2023-08-01-preview","capabilities":"None"},{"resourceType":"locations/OperationResults","locations":["Central
-        US EUAP","East US 2 EUAP","North Central US (Stage)","West US 2","Southeast
-        Asia","Sweden Central","Canada Central","West Europe","North Europe","East
-        US","East US 2","East Asia","Australia East","Germany West Central","Japan
-        East","UK South","West US","Central US","North Central US","South Central
-        US","Korea Central","Brazil South","West US 3","France Central","South Africa
-        North","Norway East","Switzerland North","UAE North","Canada East","West Central
-        US","UK West","Central India","Switzerland West","Italy North","Poland Central"],"apiVersions":["2024-02-02-preview","2023-11-02-preview","2023-08-01-preview"],"defaultApiVersion":"2023-08-01-preview","capabilities":"None"},{"resourceType":"locations/OperationStatuses","locations":["Central
-        US EUAP","East US 2 EUAP","North Central US (Stage)","West US 2","Southeast
-        Asia","Sweden Central","Canada Central","West Europe","North Europe","East
-        US","East US 2","East Asia","Australia East","Germany West Central","Japan
-        East","UK South","West US","Central US","North Central US","South Central
-        US","Korea Central","Brazil South","West US 3","France Central","South Africa
-        North","Norway East","Switzerland North","UAE North","Canada East","West Central
-        US","UK West","Central India","Switzerland West","Italy North","Poland Central"],"apiVersions":["2024-02-02-preview","2023-11-02-preview","2023-08-01-preview"],"defaultApiVersion":"2023-08-01-preview","capabilities":"None"},{"resourceType":"managedEnvironments/dotNetComponents","locations":["Central
-        US EUAP","East US 2 EUAP","North Central US (Stage)","West US 2","Southeast
-        Asia","Sweden Central","Canada Central","West Europe","North Europe","East
-        US","East US 2","East Asia","Australia East","Germany West Central","Japan
-        East","UK South","West US","Central US","North Central US","South Central
-        US","Korea Central","Brazil South","West US 3","France Central","South Africa
-        North","Norway East","Switzerland North","UAE North","Canada East","West Central
-        US","UK West","Central India","Switzerland West","Italy North","Poland Central"],"apiVersions":["2024-02-02-preview","2023-11-02-preview"],"defaultApiVersion":"2023-11-02-preview","capabilities":"None"},{"resourceType":"managedEnvironments/javaComponents","locations":["Central
-        US EUAP","East US 2 EUAP","North Central US (Stage)","West US 2","Southeast
-        Asia","Sweden Central","Canada Central","West Europe","North Europe","East
-        US","East US 2","East Asia","Australia East","Germany West Central","Japan
-        East","UK South","West US","Central US","North Central US","South Central
-        US","Korea Central","Brazil South","West US 3","France Central","South Africa
-        North","Norway East","Switzerland North","UAE North","Canada East","West Central
-        US","UK West","Central India","Switzerland West","Italy North","Poland Central"],"apiVersions":["2024-02-02-preview","2023-11-02-preview"],"defaultApiVersion":"2023-11-02-preview","capabilities":"None"},{"resourceType":"managedEnvironments/daprComponents","locations":["Central
-        US EUAP","East US 2 EUAP","North Central US (Stage)","West US 2","Southeast
-        Asia","Sweden Central","Canada Central","West Europe","North Europe","East
-        US","East US 2","East Asia","Australia East","Germany West Central","Japan
-        East","UK South","West US","Central US","North Central US","South Central
-        US","Korea Central","Brazil South","West US 3","France Central","South Africa
-        North","Norway East","Switzerland North","UAE North","Canada East","West Central
-        US","UK West","Central India","Switzerland West","Italy North","Poland Central"],"apiVersions":["2024-03-01","2024-02-02-preview","2023-11-02-preview","2023-08-01-preview","2023-05-02-preview","2023-05-01","2023-04-01-preview","2022-11-01-preview","2022-10-01","2022-06-01-preview","2022-03-01"],"defaultApiVersion":"2023-05-01","capabilities":"None"},{"resourceType":"functions","locations":["North
-        Central US (Stage)","Central US EUAP","West Central US"],"apiVersions":["2024-02-02-preview"],"capabilities":"SupportsExtension"}],"registrationState":"Registered","registrationPolicy":"RegistrationRequired"}'
-    headers:
-      cache-control:
-      - no-cache
-      content-length:
-      - '28714'
-      content-type:
-      - application/json; charset=utf-8
-      date:
-      - Tue, 07 May 2024 16:38:21 GMT
-      expires:
-      - '-1'
-      pragma:
-      - no-cache
-      strict-transport-security:
-      - max-age=31536000; includeSubDomains
-      x-cache:
-      - CONFIG_NOCACHE
-      x-content-type-options:
-      - nosniff
-      x-msedge-ref:
-      - 'Ref A: 8F2DC038979A4E95B6757ED4E6D14D81 Ref B: CO6AA3150218031 Ref C: 2024-05-07T16:38:22Z'
-    status:
-      code: 200
-      message: OK
-- request:
-    body: '{"location": "North Central US (Stage)", "identity": {"type": "None", "userAssignedIdentities":
-      null}, "properties": {"environmentId": "/subscriptions/00000000-0000-0000-0000-000000000000/resourceGroups/client.env_rg_northcentralusstage/providers/Microsoft.App/managedEnvironments/env-northcentralusstage",
-      "configuration": {"secrets": null, "activeRevisionsMode": "single", "ingress":
-      {"fqdn": null, "external": true, "targetPort": 80, "transport": "auto", "exposedPort":
-      null, "allowInsecure": false, "traffic": null, "customDomains": null, "ipSecurityRestrictions":
-      null, "stickySessions": null}, "dapr": null, "registries": null, "service":
-      null}, "template": {"revisionSuffix": null, "containers": [{"image": "nginx",
-      "name": "aca000002", "command": null, "args": null, "env": null, "resources":
-      null, "volumeMounts": null}], "initContainers": null, "scale": {"minReplicas":
-      null, "maxReplicas": null, "rules": [{"name": "http-scale-rule", "azureQueue":
-      null, "custom": null, "http": {"metadata": {"concurrentRequests": "50", "key":
-      "value"}, "auth": [{"triggerParameter": "trigger", "secretRef": "secretref"}]}}]},
-      "volumes": null, "serviceBinds": null}, "workloadProfileName": null}, "tags":
-      null}'
-    headers:
-      Accept:
-      - '*/*'
-      Accept-Encoding:
-      - gzip, deflate
-      CommandName:
-      - containerapp create
-      Connection:
-      - keep-alive
-      Content-Length:
-      - '1204'
-      Content-Type:
-      - application/json
-      ParameterSetName:
-      - -g -n --image --ingress --target-port --environment --scale-rule-name --scale-rule-http-concurrency
-        --scale-rule-auth --scale-rule-metadata
-      User-Agent:
-      - python/3.8.10 (Windows-10-10.0.22631-SP0) AZURECLI/2.59.0
-    method: PUT
-    uri: https://management.azure.com/subscriptions/00000000-0000-0000-0000-000000000000/resourceGroups/clitest.rg000001/providers/Microsoft.App/containerApps/aca000002?api-version=2024-02-02-preview
-  response:
-    body:
-      string: '{"id":"/subscriptions/00000000-0000-0000-0000-000000000000/resourceGroups/clitest.rg000001/providers/Microsoft.App/containerapps/aca000002","name":"aca000002","type":"Microsoft.App/containerApps","location":"North
-        Central US (Stage)","systemData":{"createdBy":"harrli@microsoft.com","createdByType":"User","createdAt":"2024-05-07T16:38:23.4499035Z","lastModifiedBy":"harrli@microsoft.com","lastModifiedByType":"User","lastModifiedAt":"2024-05-07T16:38:23.4499035Z"},"properties":{"provisioningState":"InProgress","managedEnvironmentId":"/subscriptions/00000000-0000-0000-0000-000000000000/resourceGroups/client.env_rg_northcentralusstage/providers/Microsoft.App/managedEnvironments/env-northcentralusstage","environmentId":"/subscriptions/00000000-0000-0000-0000-000000000000/resourceGroups/client.env_rg_northcentralusstage/providers/Microsoft.App/managedEnvironments/env-northcentralusstage","workloadProfileName":"Consumption","patchingMode":"Automatic","outboundIpAddresses":["20.221.106.163","20.221.107.3","20.221.106.208","20.221.106.152","20.9.115.172","20.9.116.165","20.9.116.161","20.9.116.46"],"customDomainVerificationId":"0FEF6FC81FA2FA9876FEE95F895AD716D01F5495C9AC8EA62F0228DC5E40B5CA","configuration":{"secrets":null,"activeRevisionsMode":"Single","ingress":{"fqdn":null,"external":true,"targetPort":80,"exposedPort":null,"transport":"Auto","traffic":null,"customDomains":null,"allowInsecure":false,"ipSecurityRestrictions":null,"corsPolicy":null,"clientCertificateMode":null,"stickySessions":null,"additionalPortMappings":null,"targetPortHttpScheme":null},"registries":null,"identitySettings":[],"dapr":null,"runtime":null,"maxInactiveRevisions":100,"service":null},"template":{"revisionSuffix":null,"terminationGracePeriodSeconds":null,"containers":[{"image":"nginx","imageType":"CloudBuild","name":"aca000002"}],"initContainers":null,"scale":{"minReplicas":null,"maxReplicas":null,"rules":[{"name":"http-scale-rule","http":{"metadata":{"concurrentRequests":"50","key":"value"},"auth":[{"secretRef":"secretref","triggerParameter":"trigger"}]}}]},"volumes":null,"serviceBinds":null},"delegatedIdentities":[]},"identity":{"type":"None"}}'
-    headers:
-      api-supported-versions:
-      - 2022-03-01, 2022-06-01-preview, 2022-10-01, 2022-11-01-preview, 2023-04-01-preview,
-        2023-05-01, 2023-05-02-preview, 2023-08-01-preview, 2023-11-02-preview, 2024-02-02-preview,
-        2024-03-01
-      azure-asyncoperation:
-      - https://management.azure.com/subscriptions/00000000-0000-0000-0000-000000000000/providers/Microsoft.App/locations/northcentralusstage/containerappOperationStatuses/de140ebb-5dd3-40d2-a55a-3761992f9fe8?api-version=2024-02-02-preview&azureAsyncOperation=true&t=638506967039499519&c=MIIHKjCCBhKgAwIBAgITfATLTVgL1TFPlLPYYgAABMtNWDANBgkqhkiG9w0BAQsFADBEMRMwEQYKCZImiZPyLGQBGRYDR0JMMRMwEQYKCZImiZPyLGQBGRYDQU1FMRgwFgYDVQQDEw9BTUUgSW5mcmEgQ0EgMDUwHhcNMjQwNTAyMDIxNjQ3WhcNMjUwNDI3MDIxNjQ3WjBAMT4wPAYDVQQDEzVhc3luY29wZXJhdGlvbnNpZ25pbmdjZXJ0aWZpY2F0ZS5tYW5hZ2VtZW50LmF6dXJlLmNvbTCCASIwDQYJKoZIhvcNAQEBBQADggEPADCCAQoCggEBAK6dMlyzLhfjTqgpK0ak7lUYlktWoaGVBDdCGjuh9_Tan7-jV2uWUD4RkOrtgvB4YkiFoRtBNBXjjoEonOoUYRurBtxwPFad9vRUZ_DI_rWbJtTLRFCWcfQsbif2PdKnEhJY516wQNDMEoBOEbnIc1y9YfB9bIs7IEiWk7D7-DM36qf95dLDczZrmlZVMcY1o7b0QfFKOdeEGIT7DFQmwZPqqXVAtXgfx_IuiPOV10h17_C8jj017DwYyrZGVUZW5NTL-UBzjwXP4PUzzjlSBKgS8P2JZ6UGJCcGsQxlk7UzoZsRpgASFkOI7Pb7iHNCdIVtzThnFpznmpGQl2zN3J0CAwEAAaOCBBcwggQTMCcGCSsGAQQBgjcVCgQaMBgwCgYIKwYBBQUHAwEwCgYIKwYBBQUHAwIwPQYJKwYBBAGCNxUHBDAwLgYmKwYBBAGCNxUIhpDjDYTVtHiE8Ys-hZvdFs6dEoFggvX2K4Py0SACAWQCAQowggHLBggrBgEFBQcBAQSCAb0wggG5MGMGCCsGAQUFBzAChldodHRwOi8vY3JsLm1pY3Jvc29mdC5jb20vcGtpaW5mcmEvQ2VydHMvQ08xUEtJSU5UQ0EwMS5BTUUuR0JMX0FNRSUyMEluZnJhJTIwQ0ElMjAwNS5jcnQwUwYIKwYBBQUHMAKGR2h0dHA6Ly9jcmwxLmFtZS5nYmwvYWlhL0NPMVBLSUlOVENBMDEuQU1FLkdCTF9BTUUlMjBJbmZyYSUyMENBJTIwMDUuY3J0MFMGCCsGAQUFBzAChkdodHRwOi8vY3JsMi5hbWUuZ2JsL2FpYS9DTzFQS0lJTlRDQTAxLkFNRS5HQkxfQU1FJTIwSW5mcmElMjBDQSUyMDA1LmNydDBTBggrBgEFBQcwAoZHaHR0cDovL2NybDMuYW1lLmdibC9haWEvQ08xUEtJSU5UQ0EwMS5BTUUuR0JMX0FNRSUyMEluZnJhJTIwQ0ElMjAwNS5jcnQwUwYIKwYBBQUHMAKGR2h0dHA6Ly9jcmw0LmFtZS5nYmwvYWlhL0NPMVBLSUlOVENBMDEuQU1FLkdCTF9BTUUlMjBJbmZyYSUyMENBJTIwMDUuY3J0MB0GA1UdDgQWBBQsvTY45Tg0y5RD2QrGXKkZUewNfzAOBgNVHQ8BAf8EBAMCBaAwggEmBgNVHR8EggEdMIIBGTCCARWgggERoIIBDYY_aHR0cDovL2NybC5taWNyb3NvZnQuY29tL3BraWluZnJhL0NSTC9BTUUlMjBJbmZyYSUyMENBJTIwMDUuY3JshjFodHRwOi8vY3JsMS5hbWUuZ2JsL2NybC9BTUUlMjBJbmZyYSUyMENBJTIwMDUuY3JshjFodHRwOi8vY3JsMi5hbWUuZ2JsL2NybC9BTUUlMjBJbmZyYSUyMENBJTIwMDUuY3JshjFodHRwOi8vY3JsMy5hbWUuZ2JsL2NybC9BTUUlMjBJbmZyYSUyMENBJTIwMDUuY3JshjFodHRwOi8vY3JsNC5hbWUuZ2JsL2NybC9BTUUlMjBJbmZyYSUyMENBJTIwMDUuY3JsMEEGA1UdIAQ6MDgwDAYKKwYBBAGCN3sBATAMBgorBgEEAYI3ewIBMAwGCisGAQQBgjd7AwEwDAYKKwYBBAGCN3sEATAfBgNVHSMEGDAWgBR61hmFKHlscXYeYPjzS--iBUIWHTAdBgNVHSUEFjAUBggrBgEFBQcDAQYIKwYBBQUHAwIwDQYJKoZIhvcNAQELBQADggEBAEzzZuDjeQg8R2ZevaD977WxPr07WGdwdwx1NtB3dHN7TZJqRgyAYDoxNR0xq9dhHw-e4q6JwML6ihshb3p1gvbAgaMGJwdtOKgCcJGzu7LAe0hz_PEjtom9-pPSrNZSQ9F7EH3bR5EiHZiIHK3Hcc4Yc_h6bKy6olqJWcXv3k0_ExaKVUdG_vaMOD7ho3cjwWX4aN_0wIo0BwDrCe4bQoHWwM4Hz9_HjmbAWLb1O6Teyg5lxbP-gmxAzCQbUlqK_onCZrHPpqesdyo2xL2_XufGurmjllywMiRtQkPRV7qAAZxK35Iht_zPAJ9ZVWTWvIFt_f1gX1go1JEET0FJPcA&s=SE6R0VxkU48uF915VnSHLdPBlB2WxCps5s7L5iq67BgWMS7z9BdGPk_8o1pwS6SSKQ3OIK5bf-gtBt1FAc7lbkpArGCRw-Gwa0zH8pn6Ne5C-QPtUwd52EttwD_K_avumN1MFSaLd-Lx_bexSbNA3-EY0yXPTaoe-LYYUhNEEer2O8mxJQNhekN9zIZ2e9YZGEblK9So0i8R9c9-5dwuZGONZqk_TlpbUbUVlCe8TmwhheDaslHCOYor2-cuQM4Gqjap9jPM_TAz6y_SrPj5D0oK8fkNoX9m1m4ockBw-tkVvc1xFdDZUCBgoH6tHsrX3ciMesLDly4p1p0J8f1XcQ&h=2xw36bwP3T9ChV5JhtnVbT1tEvM9BPZkKpsa2rE8aJM
-      cache-control:
-      - no-cache
-      content-length:
-      - '2154'
-      content-type:
-      - application/json; charset=utf-8
-      date:
-      - Tue, 07 May 2024 16:38:23 GMT
-      expires:
-      - '-1'
-      pragma:
-      - no-cache
-      strict-transport-security:
-      - max-age=31536000; includeSubDomains
-      x-cache:
-      - CONFIG_NOCACHE
-      x-content-type-options:
-      - nosniff
-      x-ms-async-operation-timeout:
-      - PT15M
-      x-ms-ratelimit-remaining-subscription-resource-requests:
-      - '699'
-      x-msedge-ref:
-      - 'Ref A: 44A857A8437449A3A6536481E44E1E30 Ref B: CO6AA3150218019 Ref C: 2024-05-07T16:38:22Z'
-      x-powered-by:
-      - ASP.NET
-    status:
-      code: 201
-      message: Created
-- request:
-    body: null
-    headers:
-      Accept:
-      - '*/*'
-      Accept-Encoding:
-      - gzip, deflate
-      CommandName:
-      - containerapp create
-      Connection:
-      - keep-alive
-      ParameterSetName:
-      - -g -n --image --ingress --target-port --environment --scale-rule-name --scale-rule-http-concurrency
-        --scale-rule-auth --scale-rule-metadata
-      User-Agent:
-      - python/3.8.10 (Windows-10-10.0.22631-SP0) AZURECLI/2.59.0
-    method: GET
-    uri: https://management.azure.com/subscriptions/00000000-0000-0000-0000-000000000000/providers/Microsoft.App/locations/northcentralusstage/containerappOperationStatuses/de140ebb-5dd3-40d2-a55a-3761992f9fe8?api-version=2024-02-02-preview&azureAsyncOperation=true&t=638506967039499519&c=MIIHKjCCBhKgAwIBAgITfATLTVgL1TFPlLPYYgAABMtNWDANBgkqhkiG9w0BAQsFADBEMRMwEQYKCZImiZPyLGQBGRYDR0JMMRMwEQYKCZImiZPyLGQBGRYDQU1FMRgwFgYDVQQDEw9BTUUgSW5mcmEgQ0EgMDUwHhcNMjQwNTAyMDIxNjQ3WhcNMjUwNDI3MDIxNjQ3WjBAMT4wPAYDVQQDEzVhc3luY29wZXJhdGlvbnNpZ25pbmdjZXJ0aWZpY2F0ZS5tYW5hZ2VtZW50LmF6dXJlLmNvbTCCASIwDQYJKoZIhvcNAQEBBQADggEPADCCAQoCggEBAK6dMlyzLhfjTqgpK0ak7lUYlktWoaGVBDdCGjuh9_Tan7-jV2uWUD4RkOrtgvB4YkiFoRtBNBXjjoEonOoUYRurBtxwPFad9vRUZ_DI_rWbJtTLRFCWcfQsbif2PdKnEhJY516wQNDMEoBOEbnIc1y9YfB9bIs7IEiWk7D7-DM36qf95dLDczZrmlZVMcY1o7b0QfFKOdeEGIT7DFQmwZPqqXVAtXgfx_IuiPOV10h17_C8jj017DwYyrZGVUZW5NTL-UBzjwXP4PUzzjlSBKgS8P2JZ6UGJCcGsQxlk7UzoZsRpgASFkOI7Pb7iHNCdIVtzThnFpznmpGQl2zN3J0CAwEAAaOCBBcwggQTMCcGCSsGAQQBgjcVCgQaMBgwCgYIKwYBBQUHAwEwCgYIKwYBBQUHAwIwPQYJKwYBBAGCNxUHBDAwLgYmKwYBBAGCNxUIhpDjDYTVtHiE8Ys-hZvdFs6dEoFggvX2K4Py0SACAWQCAQowggHLBggrBgEFBQcBAQSCAb0wggG5MGMGCCsGAQUFBzAChldodHRwOi8vY3JsLm1pY3Jvc29mdC5jb20vcGtpaW5mcmEvQ2VydHMvQ08xUEtJSU5UQ0EwMS5BTUUuR0JMX0FNRSUyMEluZnJhJTIwQ0ElMjAwNS5jcnQwUwYIKwYBBQUHMAKGR2h0dHA6Ly9jcmwxLmFtZS5nYmwvYWlhL0NPMVBLSUlOVENBMDEuQU1FLkdCTF9BTUUlMjBJbmZyYSUyMENBJTIwMDUuY3J0MFMGCCsGAQUFBzAChkdodHRwOi8vY3JsMi5hbWUuZ2JsL2FpYS9DTzFQS0lJTlRDQTAxLkFNRS5HQkxfQU1FJTIwSW5mcmElMjBDQSUyMDA1LmNydDBTBggrBgEFBQcwAoZHaHR0cDovL2NybDMuYW1lLmdibC9haWEvQ08xUEtJSU5UQ0EwMS5BTUUuR0JMX0FNRSUyMEluZnJhJTIwQ0ElMjAwNS5jcnQwUwYIKwYBBQUHMAKGR2h0dHA6Ly9jcmw0LmFtZS5nYmwvYWlhL0NPMVBLSUlOVENBMDEuQU1FLkdCTF9BTUUlMjBJbmZyYSUyMENBJTIwMDUuY3J0MB0GA1UdDgQWBBQsvTY45Tg0y5RD2QrGXKkZUewNfzAOBgNVHQ8BAf8EBAMCBaAwggEmBgNVHR8EggEdMIIBGTCCARWgggERoIIBDYY_aHR0cDovL2NybC5taWNyb3NvZnQuY29tL3BraWluZnJhL0NSTC9BTUUlMjBJbmZyYSUyMENBJTIwMDUuY3JshjFodHRwOi8vY3JsMS5hbWUuZ2JsL2NybC9BTUUlMjBJbmZyYSUyMENBJTIwMDUuY3JshjFodHRwOi8vY3JsMi5hbWUuZ2JsL2NybC9BTUUlMjBJbmZyYSUyMENBJTIwMDUuY3JshjFodHRwOi8vY3JsMy5hbWUuZ2JsL2NybC9BTUUlMjBJbmZyYSUyMENBJTIwMDUuY3JshjFodHRwOi8vY3JsNC5hbWUuZ2JsL2NybC9BTUUlMjBJbmZyYSUyMENBJTIwMDUuY3JsMEEGA1UdIAQ6MDgwDAYKKwYBBAGCN3sBATAMBgorBgEEAYI3ewIBMAwGCisGAQQBgjd7AwEwDAYKKwYBBAGCN3sEATAfBgNVHSMEGDAWgBR61hmFKHlscXYeYPjzS--iBUIWHTAdBgNVHSUEFjAUBggrBgEFBQcDAQYIKwYBBQUHAwIwDQYJKoZIhvcNAQELBQADggEBAEzzZuDjeQg8R2ZevaD977WxPr07WGdwdwx1NtB3dHN7TZJqRgyAYDoxNR0xq9dhHw-e4q6JwML6ihshb3p1gvbAgaMGJwdtOKgCcJGzu7LAe0hz_PEjtom9-pPSrNZSQ9F7EH3bR5EiHZiIHK3Hcc4Yc_h6bKy6olqJWcXv3k0_ExaKVUdG_vaMOD7ho3cjwWX4aN_0wIo0BwDrCe4bQoHWwM4Hz9_HjmbAWLb1O6Teyg5lxbP-gmxAzCQbUlqK_onCZrHPpqesdyo2xL2_XufGurmjllywMiRtQkPRV7qAAZxK35Iht_zPAJ9ZVWTWvIFt_f1gX1go1JEET0FJPcA&s=SE6R0VxkU48uF915VnSHLdPBlB2WxCps5s7L5iq67BgWMS7z9BdGPk_8o1pwS6SSKQ3OIK5bf-gtBt1FAc7lbkpArGCRw-Gwa0zH8pn6Ne5C-QPtUwd52EttwD_K_avumN1MFSaLd-Lx_bexSbNA3-EY0yXPTaoe-LYYUhNEEer2O8mxJQNhekN9zIZ2e9YZGEblK9So0i8R9c9-5dwuZGONZqk_TlpbUbUVlCe8TmwhheDaslHCOYor2-cuQM4Gqjap9jPM_TAz6y_SrPj5D0oK8fkNoX9m1m4ockBw-tkVvc1xFdDZUCBgoH6tHsrX3ciMesLDly4p1p0J8f1XcQ&h=2xw36bwP3T9ChV5JhtnVbT1tEvM9BPZkKpsa2rE8aJM
-  response:
-    body:
-      string: '{"id":"/subscriptions/00000000-0000-0000-0000-000000000000/providers/Microsoft.App/locations/northcentralusstage/containerappOperationStatuses/6c700fb7-7f69-4983-8559-3e531470cb5f","name":"6c700fb7-7f69-4983-8559-3e531470cb5f","status":"InProgress","startTime":"2024-05-07T16:38:23.6861303"}'
-    headers:
-      api-supported-versions:
-      - 2022-03-01, 2022-06-01-preview, 2022-10-01, 2022-11-01-preview, 2023-04-01-preview,
-        2023-05-01, 2023-05-02-preview, 2023-08-01-preview, 2023-11-02-preview, 2024-02-02-preview,
-        2024-03-01
-      cache-control:
-      - no-cache
-      content-length:
-      - '291'
-      content-type:
-      - application/json; charset=utf-8
-      date:
-      - Tue, 07 May 2024 16:38:23 GMT
-      expires:
-      - '-1'
-      pragma:
-      - no-cache
-      strict-transport-security:
-      - max-age=31536000; includeSubDomains
-      vary:
-      - Accept-Encoding
-      x-cache:
-      - CONFIG_NOCACHE
-      x-content-type-options:
-      - nosniff
-      x-msedge-ref:
-      - 'Ref A: 92EBBE9F7F7442709FA6500D798C8C0F Ref B: CO6AA3150219031 Ref C: 2024-05-07T16:38:24Z'
-      x-powered-by:
-      - ASP.NET
-    status:
-      code: 200
-      message: OK
-- request:
-    body: null
-    headers:
-      Accept:
-      - '*/*'
-      Accept-Encoding:
-      - gzip, deflate
-      CommandName:
-      - containerapp create
-      Connection:
-      - keep-alive
-      ParameterSetName:
-      - -g -n --image --ingress --target-port --environment --scale-rule-name --scale-rule-http-concurrency
-        --scale-rule-auth --scale-rule-metadata
-      User-Agent:
-      - python/3.8.10 (Windows-10-10.0.22631-SP0) AZURECLI/2.59.0
-    method: GET
-    uri: https://management.azure.com/subscriptions/00000000-0000-0000-0000-000000000000/providers/Microsoft.App/locations/northcentralusstage/containerappOperationStatuses/de140ebb-5dd3-40d2-a55a-3761992f9fe8?api-version=2024-02-02-preview&azureAsyncOperation=true&t=638506967039499519&c=MIIHKjCCBhKgAwIBAgITfATLTVgL1TFPlLPYYgAABMtNWDANBgkqhkiG9w0BAQsFADBEMRMwEQYKCZImiZPyLGQBGRYDR0JMMRMwEQYKCZImiZPyLGQBGRYDQU1FMRgwFgYDVQQDEw9BTUUgSW5mcmEgQ0EgMDUwHhcNMjQwNTAyMDIxNjQ3WhcNMjUwNDI3MDIxNjQ3WjBAMT4wPAYDVQQDEzVhc3luY29wZXJhdGlvbnNpZ25pbmdjZXJ0aWZpY2F0ZS5tYW5hZ2VtZW50LmF6dXJlLmNvbTCCASIwDQYJKoZIhvcNAQEBBQADggEPADCCAQoCggEBAK6dMlyzLhfjTqgpK0ak7lUYlktWoaGVBDdCGjuh9_Tan7-jV2uWUD4RkOrtgvB4YkiFoRtBNBXjjoEonOoUYRurBtxwPFad9vRUZ_DI_rWbJtTLRFCWcfQsbif2PdKnEhJY516wQNDMEoBOEbnIc1y9YfB9bIs7IEiWk7D7-DM36qf95dLDczZrmlZVMcY1o7b0QfFKOdeEGIT7DFQmwZPqqXVAtXgfx_IuiPOV10h17_C8jj017DwYyrZGVUZW5NTL-UBzjwXP4PUzzjlSBKgS8P2JZ6UGJCcGsQxlk7UzoZsRpgASFkOI7Pb7iHNCdIVtzThnFpznmpGQl2zN3J0CAwEAAaOCBBcwggQTMCcGCSsGAQQBgjcVCgQaMBgwCgYIKwYBBQUHAwEwCgYIKwYBBQUHAwIwPQYJKwYBBAGCNxUHBDAwLgYmKwYBBAGCNxUIhpDjDYTVtHiE8Ys-hZvdFs6dEoFggvX2K4Py0SACAWQCAQowggHLBggrBgEFBQcBAQSCAb0wggG5MGMGCCsGAQUFBzAChldodHRwOi8vY3JsLm1pY3Jvc29mdC5jb20vcGtpaW5mcmEvQ2VydHMvQ08xUEtJSU5UQ0EwMS5BTUUuR0JMX0FNRSUyMEluZnJhJTIwQ0ElMjAwNS5jcnQwUwYIKwYBBQUHMAKGR2h0dHA6Ly9jcmwxLmFtZS5nYmwvYWlhL0NPMVBLSUlOVENBMDEuQU1FLkdCTF9BTUUlMjBJbmZyYSUyMENBJTIwMDUuY3J0MFMGCCsGAQUFBzAChkdodHRwOi8vY3JsMi5hbWUuZ2JsL2FpYS9DTzFQS0lJTlRDQTAxLkFNRS5HQkxfQU1FJTIwSW5mcmElMjBDQSUyMDA1LmNydDBTBggrBgEFBQcwAoZHaHR0cDovL2NybDMuYW1lLmdibC9haWEvQ08xUEtJSU5UQ0EwMS5BTUUuR0JMX0FNRSUyMEluZnJhJTIwQ0ElMjAwNS5jcnQwUwYIKwYBBQUHMAKGR2h0dHA6Ly9jcmw0LmFtZS5nYmwvYWlhL0NPMVBLSUlOVENBMDEuQU1FLkdCTF9BTUUlMjBJbmZyYSUyMENBJTIwMDUuY3J0MB0GA1UdDgQWBBQsvTY45Tg0y5RD2QrGXKkZUewNfzAOBgNVHQ8BAf8EBAMCBaAwggEmBgNVHR8EggEdMIIBGTCCARWgggERoIIBDYY_aHR0cDovL2NybC5taWNyb3NvZnQuY29tL3BraWluZnJhL0NSTC9BTUUlMjBJbmZyYSUyMENBJTIwMDUuY3JshjFodHRwOi8vY3JsMS5hbWUuZ2JsL2NybC9BTUUlMjBJbmZyYSUyMENBJTIwMDUuY3JshjFodHRwOi8vY3JsMi5hbWUuZ2JsL2NybC9BTUUlMjBJbmZyYSUyMENBJTIwMDUuY3JshjFodHRwOi8vY3JsMy5hbWUuZ2JsL2NybC9BTUUlMjBJbmZyYSUyMENBJTIwMDUuY3JshjFodHRwOi8vY3JsNC5hbWUuZ2JsL2NybC9BTUUlMjBJbmZyYSUyMENBJTIwMDUuY3JsMEEGA1UdIAQ6MDgwDAYKKwYBBAGCN3sBATAMBgorBgEEAYI3ewIBMAwGCisGAQQBgjd7AwEwDAYKKwYBBAGCN3sEATAfBgNVHSMEGDAWgBR61hmFKHlscXYeYPjzS--iBUIWHTAdBgNVHSUEFjAUBggrBgEFBQcDAQYIKwYBBQUHAwIwDQYJKoZIhvcNAQELBQADggEBAEzzZuDjeQg8R2ZevaD977WxPr07WGdwdwx1NtB3dHN7TZJqRgyAYDoxNR0xq9dhHw-e4q6JwML6ihshb3p1gvbAgaMGJwdtOKgCcJGzu7LAe0hz_PEjtom9-pPSrNZSQ9F7EH3bR5EiHZiIHK3Hcc4Yc_h6bKy6olqJWcXv3k0_ExaKVUdG_vaMOD7ho3cjwWX4aN_0wIo0BwDrCe4bQoHWwM4Hz9_HjmbAWLb1O6Teyg5lxbP-gmxAzCQbUlqK_onCZrHPpqesdyo2xL2_XufGurmjllywMiRtQkPRV7qAAZxK35Iht_zPAJ9ZVWTWvIFt_f1gX1go1JEET0FJPcA&s=SE6R0VxkU48uF915VnSHLdPBlB2WxCps5s7L5iq67BgWMS7z9BdGPk_8o1pwS6SSKQ3OIK5bf-gtBt1FAc7lbkpArGCRw-Gwa0zH8pn6Ne5C-QPtUwd52EttwD_K_avumN1MFSaLd-Lx_bexSbNA3-EY0yXPTaoe-LYYUhNEEer2O8mxJQNhekN9zIZ2e9YZGEblK9So0i8R9c9-5dwuZGONZqk_TlpbUbUVlCe8TmwhheDaslHCOYor2-cuQM4Gqjap9jPM_TAz6y_SrPj5D0oK8fkNoX9m1m4ockBw-tkVvc1xFdDZUCBgoH6tHsrX3ciMesLDly4p1p0J8f1XcQ&h=2xw36bwP3T9ChV5JhtnVbT1tEvM9BPZkKpsa2rE8aJM
-  response:
-    body:
-      string: '{"id":"/subscriptions/00000000-0000-0000-0000-000000000000/providers/Microsoft.App/locations/northcentralusstage/containerappOperationStatuses/6c700fb7-7f69-4983-8559-3e531470cb5f","name":"6c700fb7-7f69-4983-8559-3e531470cb5f","status":"InProgress","startTime":"2024-05-07T16:38:23.6861303"}'
-    headers:
-      api-supported-versions:
-      - 2022-03-01, 2022-06-01-preview, 2022-10-01, 2022-11-01-preview, 2023-04-01-preview,
-        2023-05-01, 2023-05-02-preview, 2023-08-01-preview, 2023-11-02-preview, 2024-02-02-preview,
-        2024-03-01
-      cache-control:
-      - no-cache
-      content-length:
-      - '291'
-      content-type:
-      - application/json; charset=utf-8
-      date:
-      - Tue, 07 May 2024 16:38:26 GMT
-      expires:
-      - '-1'
-      pragma:
-      - no-cache
-      strict-transport-security:
-      - max-age=31536000; includeSubDomains
-      vary:
-      - Accept-Encoding
-      x-cache:
-      - CONFIG_NOCACHE
-      x-content-type-options:
-      - nosniff
-      x-msedge-ref:
-      - 'Ref A: 94303EEA51874FEE9BB7134B0AAA0776 Ref B: CO6AA3150218053 Ref C: 2024-05-07T16:38:26Z'
-      x-powered-by:
-      - ASP.NET
-    status:
-      code: 200
-      message: OK
-- request:
-    body: null
-    headers:
-      Accept:
-      - '*/*'
-      Accept-Encoding:
-      - gzip, deflate
-      CommandName:
-      - containerapp create
-      Connection:
-      - keep-alive
-      ParameterSetName:
-      - -g -n --image --ingress --target-port --environment --scale-rule-name --scale-rule-http-concurrency
-        --scale-rule-auth --scale-rule-metadata
-      User-Agent:
-      - python/3.8.10 (Windows-10-10.0.22631-SP0) AZURECLI/2.59.0
-    method: GET
-    uri: https://management.azure.com/subscriptions/00000000-0000-0000-0000-000000000000/providers/Microsoft.App/locations/northcentralusstage/containerappOperationStatuses/de140ebb-5dd3-40d2-a55a-3761992f9fe8?api-version=2024-02-02-preview&azureAsyncOperation=true&t=638506967039499519&c=MIIHKjCCBhKgAwIBAgITfATLTVgL1TFPlLPYYgAABMtNWDANBgkqhkiG9w0BAQsFADBEMRMwEQYKCZImiZPyLGQBGRYDR0JMMRMwEQYKCZImiZPyLGQBGRYDQU1FMRgwFgYDVQQDEw9BTUUgSW5mcmEgQ0EgMDUwHhcNMjQwNTAyMDIxNjQ3WhcNMjUwNDI3MDIxNjQ3WjBAMT4wPAYDVQQDEzVhc3luY29wZXJhdGlvbnNpZ25pbmdjZXJ0aWZpY2F0ZS5tYW5hZ2VtZW50LmF6dXJlLmNvbTCCASIwDQYJKoZIhvcNAQEBBQADggEPADCCAQoCggEBAK6dMlyzLhfjTqgpK0ak7lUYlktWoaGVBDdCGjuh9_Tan7-jV2uWUD4RkOrtgvB4YkiFoRtBNBXjjoEonOoUYRurBtxwPFad9vRUZ_DI_rWbJtTLRFCWcfQsbif2PdKnEhJY516wQNDMEoBOEbnIc1y9YfB9bIs7IEiWk7D7-DM36qf95dLDczZrmlZVMcY1o7b0QfFKOdeEGIT7DFQmwZPqqXVAtXgfx_IuiPOV10h17_C8jj017DwYyrZGVUZW5NTL-UBzjwXP4PUzzjlSBKgS8P2JZ6UGJCcGsQxlk7UzoZsRpgASFkOI7Pb7iHNCdIVtzThnFpznmpGQl2zN3J0CAwEAAaOCBBcwggQTMCcGCSsGAQQBgjcVCgQaMBgwCgYIKwYBBQUHAwEwCgYIKwYBBQUHAwIwPQYJKwYBBAGCNxUHBDAwLgYmKwYBBAGCNxUIhpDjDYTVtHiE8Ys-hZvdFs6dEoFggvX2K4Py0SACAWQCAQowggHLBggrBgEFBQcBAQSCAb0wggG5MGMGCCsGAQUFBzAChldodHRwOi8vY3JsLm1pY3Jvc29mdC5jb20vcGtpaW5mcmEvQ2VydHMvQ08xUEtJSU5UQ0EwMS5BTUUuR0JMX0FNRSUyMEluZnJhJTIwQ0ElMjAwNS5jcnQwUwYIKwYBBQUHMAKGR2h0dHA6Ly9jcmwxLmFtZS5nYmwvYWlhL0NPMVBLSUlOVENBMDEuQU1FLkdCTF9BTUUlMjBJbmZyYSUyMENBJTIwMDUuY3J0MFMGCCsGAQUFBzAChkdodHRwOi8vY3JsMi5hbWUuZ2JsL2FpYS9DTzFQS0lJTlRDQTAxLkFNRS5HQkxfQU1FJTIwSW5mcmElMjBDQSUyMDA1LmNydDBTBggrBgEFBQcwAoZHaHR0cDovL2NybDMuYW1lLmdibC9haWEvQ08xUEtJSU5UQ0EwMS5BTUUuR0JMX0FNRSUyMEluZnJhJTIwQ0ElMjAwNS5jcnQwUwYIKwYBBQUHMAKGR2h0dHA6Ly9jcmw0LmFtZS5nYmwvYWlhL0NPMVBLSUlOVENBMDEuQU1FLkdCTF9BTUUlMjBJbmZyYSUyMENBJTIwMDUuY3J0MB0GA1UdDgQWBBQsvTY45Tg0y5RD2QrGXKkZUewNfzAOBgNVHQ8BAf8EBAMCBaAwggEmBgNVHR8EggEdMIIBGTCCARWgggERoIIBDYY_aHR0cDovL2NybC5taWNyb3NvZnQuY29tL3BraWluZnJhL0NSTC9BTUUlMjBJbmZyYSUyMENBJTIwMDUuY3JshjFodHRwOi8vY3JsMS5hbWUuZ2JsL2NybC9BTUUlMjBJbmZyYSUyMENBJTIwMDUuY3JshjFodHRwOi8vY3JsMi5hbWUuZ2JsL2NybC9BTUUlMjBJbmZyYSUyMENBJTIwMDUuY3JshjFodHRwOi8vY3JsMy5hbWUuZ2JsL2NybC9BTUUlMjBJbmZyYSUyMENBJTIwMDUuY3JshjFodHRwOi8vY3JsNC5hbWUuZ2JsL2NybC9BTUUlMjBJbmZyYSUyMENBJTIwMDUuY3JsMEEGA1UdIAQ6MDgwDAYKKwYBBAGCN3sBATAMBgorBgEEAYI3ewIBMAwGCisGAQQBgjd7AwEwDAYKKwYBBAGCN3sEATAfBgNVHSMEGDAWgBR61hmFKHlscXYeYPjzS--iBUIWHTAdBgNVHSUEFjAUBggrBgEFBQcDAQYIKwYBBQUHAwIwDQYJKoZIhvcNAQELBQADggEBAEzzZuDjeQg8R2ZevaD977WxPr07WGdwdwx1NtB3dHN7TZJqRgyAYDoxNR0xq9dhHw-e4q6JwML6ihshb3p1gvbAgaMGJwdtOKgCcJGzu7LAe0hz_PEjtom9-pPSrNZSQ9F7EH3bR5EiHZiIHK3Hcc4Yc_h6bKy6olqJWcXv3k0_ExaKVUdG_vaMOD7ho3cjwWX4aN_0wIo0BwDrCe4bQoHWwM4Hz9_HjmbAWLb1O6Teyg5lxbP-gmxAzCQbUlqK_onCZrHPpqesdyo2xL2_XufGurmjllywMiRtQkPRV7qAAZxK35Iht_zPAJ9ZVWTWvIFt_f1gX1go1JEET0FJPcA&s=SE6R0VxkU48uF915VnSHLdPBlB2WxCps5s7L5iq67BgWMS7z9BdGPk_8o1pwS6SSKQ3OIK5bf-gtBt1FAc7lbkpArGCRw-Gwa0zH8pn6Ne5C-QPtUwd52EttwD_K_avumN1MFSaLd-Lx_bexSbNA3-EY0yXPTaoe-LYYUhNEEer2O8mxJQNhekN9zIZ2e9YZGEblK9So0i8R9c9-5dwuZGONZqk_TlpbUbUVlCe8TmwhheDaslHCOYor2-cuQM4Gqjap9jPM_TAz6y_SrPj5D0oK8fkNoX9m1m4ockBw-tkVvc1xFdDZUCBgoH6tHsrX3ciMesLDly4p1p0J8f1XcQ&h=2xw36bwP3T9ChV5JhtnVbT1tEvM9BPZkKpsa2rE8aJM
-  response:
-    body:
-      string: '{"id":"/subscriptions/00000000-0000-0000-0000-000000000000/providers/Microsoft.App/locations/northcentralusstage/containerappOperationStatuses/6c700fb7-7f69-4983-8559-3e531470cb5f","name":"6c700fb7-7f69-4983-8559-3e531470cb5f","status":"InProgress","startTime":"2024-05-07T16:38:23.6861303"}'
-    headers:
-      api-supported-versions:
-      - 2022-03-01, 2022-06-01-preview, 2022-10-01, 2022-11-01-preview, 2023-04-01-preview,
-        2023-05-01, 2023-05-02-preview, 2023-08-01-preview, 2023-11-02-preview, 2024-02-02-preview,
-        2024-03-01
-      cache-control:
-      - no-cache
-      content-length:
-      - '291'
-      content-type:
-      - application/json; charset=utf-8
-      date:
-      - Tue, 07 May 2024 16:38:28 GMT
-      expires:
-      - '-1'
-      pragma:
-      - no-cache
-      strict-transport-security:
-      - max-age=31536000; includeSubDomains
-      vary:
-      - Accept-Encoding
-      x-cache:
-      - CONFIG_NOCACHE
-      x-content-type-options:
-      - nosniff
-      x-msedge-ref:
-      - 'Ref A: E34CA87EAEBC46969E25934A54FE130E Ref B: CO6AA3150218049 Ref C: 2024-05-07T16:38:29Z'
-      x-powered-by:
-      - ASP.NET
-    status:
-      code: 200
-      message: OK
-- request:
-    body: null
-    headers:
-      Accept:
-      - '*/*'
-      Accept-Encoding:
-      - gzip, deflate
-      CommandName:
-      - containerapp create
-      Connection:
-      - keep-alive
-      ParameterSetName:
-      - -g -n --image --ingress --target-port --environment --scale-rule-name --scale-rule-http-concurrency
-        --scale-rule-auth --scale-rule-metadata
-      User-Agent:
-      - python/3.8.10 (Windows-10-10.0.22631-SP0) AZURECLI/2.59.0
-    method: GET
-    uri: https://management.azure.com/subscriptions/00000000-0000-0000-0000-000000000000/providers/Microsoft.App/locations/northcentralusstage/containerappOperationStatuses/de140ebb-5dd3-40d2-a55a-3761992f9fe8?api-version=2024-02-02-preview&azureAsyncOperation=true&t=638506967039499519&c=MIIHKjCCBhKgAwIBAgITfATLTVgL1TFPlLPYYgAABMtNWDANBgkqhkiG9w0BAQsFADBEMRMwEQYKCZImiZPyLGQBGRYDR0JMMRMwEQYKCZImiZPyLGQBGRYDQU1FMRgwFgYDVQQDEw9BTUUgSW5mcmEgQ0EgMDUwHhcNMjQwNTAyMDIxNjQ3WhcNMjUwNDI3MDIxNjQ3WjBAMT4wPAYDVQQDEzVhc3luY29wZXJhdGlvbnNpZ25pbmdjZXJ0aWZpY2F0ZS5tYW5hZ2VtZW50LmF6dXJlLmNvbTCCASIwDQYJKoZIhvcNAQEBBQADggEPADCCAQoCggEBAK6dMlyzLhfjTqgpK0ak7lUYlktWoaGVBDdCGjuh9_Tan7-jV2uWUD4RkOrtgvB4YkiFoRtBNBXjjoEonOoUYRurBtxwPFad9vRUZ_DI_rWbJtTLRFCWcfQsbif2PdKnEhJY516wQNDMEoBOEbnIc1y9YfB9bIs7IEiWk7D7-DM36qf95dLDczZrmlZVMcY1o7b0QfFKOdeEGIT7DFQmwZPqqXVAtXgfx_IuiPOV10h17_C8jj017DwYyrZGVUZW5NTL-UBzjwXP4PUzzjlSBKgS8P2JZ6UGJCcGsQxlk7UzoZsRpgASFkOI7Pb7iHNCdIVtzThnFpznmpGQl2zN3J0CAwEAAaOCBBcwggQTMCcGCSsGAQQBgjcVCgQaMBgwCgYIKwYBBQUHAwEwCgYIKwYBBQUHAwIwPQYJKwYBBAGCNxUHBDAwLgYmKwYBBAGCNxUIhpDjDYTVtHiE8Ys-hZvdFs6dEoFggvX2K4Py0SACAWQCAQowggHLBggrBgEFBQcBAQSCAb0wggG5MGMGCCsGAQUFBzAChldodHRwOi8vY3JsLm1pY3Jvc29mdC5jb20vcGtpaW5mcmEvQ2VydHMvQ08xUEtJSU5UQ0EwMS5BTUUuR0JMX0FNRSUyMEluZnJhJTIwQ0ElMjAwNS5jcnQwUwYIKwYBBQUHMAKGR2h0dHA6Ly9jcmwxLmFtZS5nYmwvYWlhL0NPMVBLSUlOVENBMDEuQU1FLkdCTF9BTUUlMjBJbmZyYSUyMENBJTIwMDUuY3J0MFMGCCsGAQUFBzAChkdodHRwOi8vY3JsMi5hbWUuZ2JsL2FpYS9DTzFQS0lJTlRDQTAxLkFNRS5HQkxfQU1FJTIwSW5mcmElMjBDQSUyMDA1LmNydDBTBggrBgEFBQcwAoZHaHR0cDovL2NybDMuYW1lLmdibC9haWEvQ08xUEtJSU5UQ0EwMS5BTUUuR0JMX0FNRSUyMEluZnJhJTIwQ0ElMjAwNS5jcnQwUwYIKwYBBQUHMAKGR2h0dHA6Ly9jcmw0LmFtZS5nYmwvYWlhL0NPMVBLSUlOVENBMDEuQU1FLkdCTF9BTUUlMjBJbmZyYSUyMENBJTIwMDUuY3J0MB0GA1UdDgQWBBQsvTY45Tg0y5RD2QrGXKkZUewNfzAOBgNVHQ8BAf8EBAMCBaAwggEmBgNVHR8EggEdMIIBGTCCARWgggERoIIBDYY_aHR0cDovL2NybC5taWNyb3NvZnQuY29tL3BraWluZnJhL0NSTC9BTUUlMjBJbmZyYSUyMENBJTIwMDUuY3JshjFodHRwOi8vY3JsMS5hbWUuZ2JsL2NybC9BTUUlMjBJbmZyYSUyMENBJTIwMDUuY3JshjFodHRwOi8vY3JsMi5hbWUuZ2JsL2NybC9BTUUlMjBJbmZyYSUyMENBJTIwMDUuY3JshjFodHRwOi8vY3JsMy5hbWUuZ2JsL2NybC9BTUUlMjBJbmZyYSUyMENBJTIwMDUuY3JshjFodHRwOi8vY3JsNC5hbWUuZ2JsL2NybC9BTUUlMjBJbmZyYSUyMENBJTIwMDUuY3JsMEEGA1UdIAQ6MDgwDAYKKwYBBAGCN3sBATAMBgorBgEEAYI3ewIBMAwGCisGAQQBgjd7AwEwDAYKKwYBBAGCN3sEATAfBgNVHSMEGDAWgBR61hmFKHlscXYeYPjzS--iBUIWHTAdBgNVHSUEFjAUBggrBgEFBQcDAQYIKwYBBQUHAwIwDQYJKoZIhvcNAQELBQADggEBAEzzZuDjeQg8R2ZevaD977WxPr07WGdwdwx1NtB3dHN7TZJqRgyAYDoxNR0xq9dhHw-e4q6JwML6ihshb3p1gvbAgaMGJwdtOKgCcJGzu7LAe0hz_PEjtom9-pPSrNZSQ9F7EH3bR5EiHZiIHK3Hcc4Yc_h6bKy6olqJWcXv3k0_ExaKVUdG_vaMOD7ho3cjwWX4aN_0wIo0BwDrCe4bQoHWwM4Hz9_HjmbAWLb1O6Teyg5lxbP-gmxAzCQbUlqK_onCZrHPpqesdyo2xL2_XufGurmjllywMiRtQkPRV7qAAZxK35Iht_zPAJ9ZVWTWvIFt_f1gX1go1JEET0FJPcA&s=SE6R0VxkU48uF915VnSHLdPBlB2WxCps5s7L5iq67BgWMS7z9BdGPk_8o1pwS6SSKQ3OIK5bf-gtBt1FAc7lbkpArGCRw-Gwa0zH8pn6Ne5C-QPtUwd52EttwD_K_avumN1MFSaLd-Lx_bexSbNA3-EY0yXPTaoe-LYYUhNEEer2O8mxJQNhekN9zIZ2e9YZGEblK9So0i8R9c9-5dwuZGONZqk_TlpbUbUVlCe8TmwhheDaslHCOYor2-cuQM4Gqjap9jPM_TAz6y_SrPj5D0oK8fkNoX9m1m4ockBw-tkVvc1xFdDZUCBgoH6tHsrX3ciMesLDly4p1p0J8f1XcQ&h=2xw36bwP3T9ChV5JhtnVbT1tEvM9BPZkKpsa2rE8aJM
-  response:
-    body:
-      string: '{"id":"/subscriptions/00000000-0000-0000-0000-000000000000/providers/Microsoft.App/locations/northcentralusstage/containerappOperationStatuses/6c700fb7-7f69-4983-8559-3e531470cb5f","name":"6c700fb7-7f69-4983-8559-3e531470cb5f","status":"InProgress","startTime":"2024-05-07T16:38:23.6861303"}'
-    headers:
-      api-supported-versions:
-      - 2022-03-01, 2022-06-01-preview, 2022-10-01, 2022-11-01-preview, 2023-04-01-preview,
-        2023-05-01, 2023-05-02-preview, 2023-08-01-preview, 2023-11-02-preview, 2024-02-02-preview,
-        2024-03-01
-      cache-control:
-      - no-cache
-      content-length:
-      - '291'
-      content-type:
-      - application/json; charset=utf-8
-      date:
-      - Tue, 07 May 2024 16:38:31 GMT
-      expires:
-      - '-1'
-      pragma:
-      - no-cache
-      strict-transport-security:
-      - max-age=31536000; includeSubDomains
-      vary:
-      - Accept-Encoding
-      x-cache:
-      - CONFIG_NOCACHE
-      x-content-type-options:
-      - nosniff
-      x-msedge-ref:
-      - 'Ref A: 9D68A123DE5745E882D59E0F92B4D0C2 Ref B: CO6AA3150218023 Ref C: 2024-05-07T16:38:31Z'
-      x-powered-by:
-      - ASP.NET
-    status:
-      code: 200
-      message: OK
-- request:
-    body: null
-    headers:
-      Accept:
-      - '*/*'
-      Accept-Encoding:
-      - gzip, deflate
-      CommandName:
-      - containerapp create
-      Connection:
-      - keep-alive
-      ParameterSetName:
-      - -g -n --image --ingress --target-port --environment --scale-rule-name --scale-rule-http-concurrency
-        --scale-rule-auth --scale-rule-metadata
-      User-Agent:
-      - python/3.8.10 (Windows-10-10.0.22631-SP0) AZURECLI/2.59.0
-    method: GET
-    uri: https://management.azure.com/subscriptions/00000000-0000-0000-0000-000000000000/providers/Microsoft.App/locations/northcentralusstage/containerappOperationStatuses/de140ebb-5dd3-40d2-a55a-3761992f9fe8?api-version=2024-02-02-preview&azureAsyncOperation=true&t=638506967039499519&c=MIIHKjCCBhKgAwIBAgITfATLTVgL1TFPlLPYYgAABMtNWDANBgkqhkiG9w0BAQsFADBEMRMwEQYKCZImiZPyLGQBGRYDR0JMMRMwEQYKCZImiZPyLGQBGRYDQU1FMRgwFgYDVQQDEw9BTUUgSW5mcmEgQ0EgMDUwHhcNMjQwNTAyMDIxNjQ3WhcNMjUwNDI3MDIxNjQ3WjBAMT4wPAYDVQQDEzVhc3luY29wZXJhdGlvbnNpZ25pbmdjZXJ0aWZpY2F0ZS5tYW5hZ2VtZW50LmF6dXJlLmNvbTCCASIwDQYJKoZIhvcNAQEBBQADggEPADCCAQoCggEBAK6dMlyzLhfjTqgpK0ak7lUYlktWoaGVBDdCGjuh9_Tan7-jV2uWUD4RkOrtgvB4YkiFoRtBNBXjjoEonOoUYRurBtxwPFad9vRUZ_DI_rWbJtTLRFCWcfQsbif2PdKnEhJY516wQNDMEoBOEbnIc1y9YfB9bIs7IEiWk7D7-DM36qf95dLDczZrmlZVMcY1o7b0QfFKOdeEGIT7DFQmwZPqqXVAtXgfx_IuiPOV10h17_C8jj017DwYyrZGVUZW5NTL-UBzjwXP4PUzzjlSBKgS8P2JZ6UGJCcGsQxlk7UzoZsRpgASFkOI7Pb7iHNCdIVtzThnFpznmpGQl2zN3J0CAwEAAaOCBBcwggQTMCcGCSsGAQQBgjcVCgQaMBgwCgYIKwYBBQUHAwEwCgYIKwYBBQUHAwIwPQYJKwYBBAGCNxUHBDAwLgYmKwYBBAGCNxUIhpDjDYTVtHiE8Ys-hZvdFs6dEoFggvX2K4Py0SACAWQCAQowggHLBggrBgEFBQcBAQSCAb0wggG5MGMGCCsGAQUFBzAChldodHRwOi8vY3JsLm1pY3Jvc29mdC5jb20vcGtpaW5mcmEvQ2VydHMvQ08xUEtJSU5UQ0EwMS5BTUUuR0JMX0FNRSUyMEluZnJhJTIwQ0ElMjAwNS5jcnQwUwYIKwYBBQUHMAKGR2h0dHA6Ly9jcmwxLmFtZS5nYmwvYWlhL0NPMVBLSUlOVENBMDEuQU1FLkdCTF9BTUUlMjBJbmZyYSUyMENBJTIwMDUuY3J0MFMGCCsGAQUFBzAChkdodHRwOi8vY3JsMi5hbWUuZ2JsL2FpYS9DTzFQS0lJTlRDQTAxLkFNRS5HQkxfQU1FJTIwSW5mcmElMjBDQSUyMDA1LmNydDBTBggrBgEFBQcwAoZHaHR0cDovL2NybDMuYW1lLmdibC9haWEvQ08xUEtJSU5UQ0EwMS5BTUUuR0JMX0FNRSUyMEluZnJhJTIwQ0ElMjAwNS5jcnQwUwYIKwYBBQUHMAKGR2h0dHA6Ly9jcmw0LmFtZS5nYmwvYWlhL0NPMVBLSUlOVENBMDEuQU1FLkdCTF9BTUUlMjBJbmZyYSUyMENBJTIwMDUuY3J0MB0GA1UdDgQWBBQsvTY45Tg0y5RD2QrGXKkZUewNfzAOBgNVHQ8BAf8EBAMCBaAwggEmBgNVHR8EggEdMIIBGTCCARWgggERoIIBDYY_aHR0cDovL2NybC5taWNyb3NvZnQuY29tL3BraWluZnJhL0NSTC9BTUUlMjBJbmZyYSUyMENBJTIwMDUuY3JshjFodHRwOi8vY3JsMS5hbWUuZ2JsL2NybC9BTUUlMjBJbmZyYSUyMENBJTIwMDUuY3JshjFodHRwOi8vY3JsMi5hbWUuZ2JsL2NybC9BTUUlMjBJbmZyYSUyMENBJTIwMDUuY3JshjFodHRwOi8vY3JsMy5hbWUuZ2JsL2NybC9BTUUlMjBJbmZyYSUyMENBJTIwMDUuY3JshjFodHRwOi8vY3JsNC5hbWUuZ2JsL2NybC9BTUUlMjBJbmZyYSUyMENBJTIwMDUuY3JsMEEGA1UdIAQ6MDgwDAYKKwYBBAGCN3sBATAMBgorBgEEAYI3ewIBMAwGCisGAQQBgjd7AwEwDAYKKwYBBAGCN3sEATAfBgNVHSMEGDAWgBR61hmFKHlscXYeYPjzS--iBUIWHTAdBgNVHSUEFjAUBggrBgEFBQcDAQYIKwYBBQUHAwIwDQYJKoZIhvcNAQELBQADggEBAEzzZuDjeQg8R2ZevaD977WxPr07WGdwdwx1NtB3dHN7TZJqRgyAYDoxNR0xq9dhHw-e4q6JwML6ihshb3p1gvbAgaMGJwdtOKgCcJGzu7LAe0hz_PEjtom9-pPSrNZSQ9F7EH3bR5EiHZiIHK3Hcc4Yc_h6bKy6olqJWcXv3k0_ExaKVUdG_vaMOD7ho3cjwWX4aN_0wIo0BwDrCe4bQoHWwM4Hz9_HjmbAWLb1O6Teyg5lxbP-gmxAzCQbUlqK_onCZrHPpqesdyo2xL2_XufGurmjllywMiRtQkPRV7qAAZxK35Iht_zPAJ9ZVWTWvIFt_f1gX1go1JEET0FJPcA&s=SE6R0VxkU48uF915VnSHLdPBlB2WxCps5s7L5iq67BgWMS7z9BdGPk_8o1pwS6SSKQ3OIK5bf-gtBt1FAc7lbkpArGCRw-Gwa0zH8pn6Ne5C-QPtUwd52EttwD_K_avumN1MFSaLd-Lx_bexSbNA3-EY0yXPTaoe-LYYUhNEEer2O8mxJQNhekN9zIZ2e9YZGEblK9So0i8R9c9-5dwuZGONZqk_TlpbUbUVlCe8TmwhheDaslHCOYor2-cuQM4Gqjap9jPM_TAz6y_SrPj5D0oK8fkNoX9m1m4ockBw-tkVvc1xFdDZUCBgoH6tHsrX3ciMesLDly4p1p0J8f1XcQ&h=2xw36bwP3T9ChV5JhtnVbT1tEvM9BPZkKpsa2rE8aJM
-  response:
-    body:
-      string: '{"id":"/subscriptions/00000000-0000-0000-0000-000000000000/providers/Microsoft.App/locations/northcentralusstage/containerappOperationStatuses/6c700fb7-7f69-4983-8559-3e531470cb5f","name":"6c700fb7-7f69-4983-8559-3e531470cb5f","status":"InProgress","startTime":"2024-05-07T16:38:23.6861303"}'
-    headers:
-      api-supported-versions:
-      - 2022-03-01, 2022-06-01-preview, 2022-10-01, 2022-11-01-preview, 2023-04-01-preview,
-        2023-05-01, 2023-05-02-preview, 2023-08-01-preview, 2023-11-02-preview, 2024-02-02-preview,
-        2024-03-01
-      cache-control:
-      - no-cache
-      content-length:
-      - '291'
-      content-type:
-      - application/json; charset=utf-8
-      date:
-      - Tue, 07 May 2024 16:38:33 GMT
-      expires:
-      - '-1'
-      pragma:
-      - no-cache
-      strict-transport-security:
-      - max-age=31536000; includeSubDomains
-      vary:
-      - Accept-Encoding
-      x-cache:
-      - CONFIG_NOCACHE
-      x-content-type-options:
-      - nosniff
-      x-msedge-ref:
-      - 'Ref A: 907003079782475F8663ED43C542946D Ref B: CO6AA3150219037 Ref C: 2024-05-07T16:38:34Z'
-      x-powered-by:
-      - ASP.NET
-    status:
-      code: 200
-      message: OK
-- request:
-    body: null
-    headers:
-      Accept:
-      - '*/*'
-      Accept-Encoding:
-      - gzip, deflate
-      CommandName:
-      - containerapp create
-      Connection:
-      - keep-alive
-      ParameterSetName:
-      - -g -n --image --ingress --target-port --environment --scale-rule-name --scale-rule-http-concurrency
-        --scale-rule-auth --scale-rule-metadata
-      User-Agent:
-      - python/3.8.10 (Windows-10-10.0.22631-SP0) AZURECLI/2.59.0
-    method: GET
-    uri: https://management.azure.com/subscriptions/00000000-0000-0000-0000-000000000000/providers/Microsoft.App/locations/northcentralusstage/containerappOperationStatuses/de140ebb-5dd3-40d2-a55a-3761992f9fe8?api-version=2024-02-02-preview&azureAsyncOperation=true&t=638506967039499519&c=MIIHKjCCBhKgAwIBAgITfATLTVgL1TFPlLPYYgAABMtNWDANBgkqhkiG9w0BAQsFADBEMRMwEQYKCZImiZPyLGQBGRYDR0JMMRMwEQYKCZImiZPyLGQBGRYDQU1FMRgwFgYDVQQDEw9BTUUgSW5mcmEgQ0EgMDUwHhcNMjQwNTAyMDIxNjQ3WhcNMjUwNDI3MDIxNjQ3WjBAMT4wPAYDVQQDEzVhc3luY29wZXJhdGlvbnNpZ25pbmdjZXJ0aWZpY2F0ZS5tYW5hZ2VtZW50LmF6dXJlLmNvbTCCASIwDQYJKoZIhvcNAQEBBQADggEPADCCAQoCggEBAK6dMlyzLhfjTqgpK0ak7lUYlktWoaGVBDdCGjuh9_Tan7-jV2uWUD4RkOrtgvB4YkiFoRtBNBXjjoEonOoUYRurBtxwPFad9vRUZ_DI_rWbJtTLRFCWcfQsbif2PdKnEhJY516wQNDMEoBOEbnIc1y9YfB9bIs7IEiWk7D7-DM36qf95dLDczZrmlZVMcY1o7b0QfFKOdeEGIT7DFQmwZPqqXVAtXgfx_IuiPOV10h17_C8jj017DwYyrZGVUZW5NTL-UBzjwXP4PUzzjlSBKgS8P2JZ6UGJCcGsQxlk7UzoZsRpgASFkOI7Pb7iHNCdIVtzThnFpznmpGQl2zN3J0CAwEAAaOCBBcwggQTMCcGCSsGAQQBgjcVCgQaMBgwCgYIKwYBBQUHAwEwCgYIKwYBBQUHAwIwPQYJKwYBBAGCNxUHBDAwLgYmKwYBBAGCNxUIhpDjDYTVtHiE8Ys-hZvdFs6dEoFggvX2K4Py0SACAWQCAQowggHLBggrBgEFBQcBAQSCAb0wggG5MGMGCCsGAQUFBzAChldodHRwOi8vY3JsLm1pY3Jvc29mdC5jb20vcGtpaW5mcmEvQ2VydHMvQ08xUEtJSU5UQ0EwMS5BTUUuR0JMX0FNRSUyMEluZnJhJTIwQ0ElMjAwNS5jcnQwUwYIKwYBBQUHMAKGR2h0dHA6Ly9jcmwxLmFtZS5nYmwvYWlhL0NPMVBLSUlOVENBMDEuQU1FLkdCTF9BTUUlMjBJbmZyYSUyMENBJTIwMDUuY3J0MFMGCCsGAQUFBzAChkdodHRwOi8vY3JsMi5hbWUuZ2JsL2FpYS9DTzFQS0lJTlRDQTAxLkFNRS5HQkxfQU1FJTIwSW5mcmElMjBDQSUyMDA1LmNydDBTBggrBgEFBQcwAoZHaHR0cDovL2NybDMuYW1lLmdibC9haWEvQ08xUEtJSU5UQ0EwMS5BTUUuR0JMX0FNRSUyMEluZnJhJTIwQ0ElMjAwNS5jcnQwUwYIKwYBBQUHMAKGR2h0dHA6Ly9jcmw0LmFtZS5nYmwvYWlhL0NPMVBLSUlOVENBMDEuQU1FLkdCTF9BTUUlMjBJbmZyYSUyMENBJTIwMDUuY3J0MB0GA1UdDgQWBBQsvTY45Tg0y5RD2QrGXKkZUewNfzAOBgNVHQ8BAf8EBAMCBaAwggEmBgNVHR8EggEdMIIBGTCCARWgggERoIIBDYY_aHR0cDovL2NybC5taWNyb3NvZnQuY29tL3BraWluZnJhL0NSTC9BTUUlMjBJbmZyYSUyMENBJTIwMDUuY3JshjFodHRwOi8vY3JsMS5hbWUuZ2JsL2NybC9BTUUlMjBJbmZyYSUyMENBJTIwMDUuY3JshjFodHRwOi8vY3JsMi5hbWUuZ2JsL2NybC9BTUUlMjBJbmZyYSUyMENBJTIwMDUuY3JshjFodHRwOi8vY3JsMy5hbWUuZ2JsL2NybC9BTUUlMjBJbmZyYSUyMENBJTIwMDUuY3JshjFodHRwOi8vY3JsNC5hbWUuZ2JsL2NybC9BTUUlMjBJbmZyYSUyMENBJTIwMDUuY3JsMEEGA1UdIAQ6MDgwDAYKKwYBBAGCN3sBATAMBgorBgEEAYI3ewIBMAwGCisGAQQBgjd7AwEwDAYKKwYBBAGCN3sEATAfBgNVHSMEGDAWgBR61hmFKHlscXYeYPjzS--iBUIWHTAdBgNVHSUEFjAUBggrBgEFBQcDAQYIKwYBBQUHAwIwDQYJKoZIhvcNAQELBQADggEBAEzzZuDjeQg8R2ZevaD977WxPr07WGdwdwx1NtB3dHN7TZJqRgyAYDoxNR0xq9dhHw-e4q6JwML6ihshb3p1gvbAgaMGJwdtOKgCcJGzu7LAe0hz_PEjtom9-pPSrNZSQ9F7EH3bR5EiHZiIHK3Hcc4Yc_h6bKy6olqJWcXv3k0_ExaKVUdG_vaMOD7ho3cjwWX4aN_0wIo0BwDrCe4bQoHWwM4Hz9_HjmbAWLb1O6Teyg5lxbP-gmxAzCQbUlqK_onCZrHPpqesdyo2xL2_XufGurmjllywMiRtQkPRV7qAAZxK35Iht_zPAJ9ZVWTWvIFt_f1gX1go1JEET0FJPcA&s=SE6R0VxkU48uF915VnSHLdPBlB2WxCps5s7L5iq67BgWMS7z9BdGPk_8o1pwS6SSKQ3OIK5bf-gtBt1FAc7lbkpArGCRw-Gwa0zH8pn6Ne5C-QPtUwd52EttwD_K_avumN1MFSaLd-Lx_bexSbNA3-EY0yXPTaoe-LYYUhNEEer2O8mxJQNhekN9zIZ2e9YZGEblK9So0i8R9c9-5dwuZGONZqk_TlpbUbUVlCe8TmwhheDaslHCOYor2-cuQM4Gqjap9jPM_TAz6y_SrPj5D0oK8fkNoX9m1m4ockBw-tkVvc1xFdDZUCBgoH6tHsrX3ciMesLDly4p1p0J8f1XcQ&h=2xw36bwP3T9ChV5JhtnVbT1tEvM9BPZkKpsa2rE8aJM
-  response:
-    body:
-      string: '{"id":"/subscriptions/00000000-0000-0000-0000-000000000000/providers/Microsoft.App/locations/northcentralusstage/containerappOperationStatuses/6c700fb7-7f69-4983-8559-3e531470cb5f","name":"6c700fb7-7f69-4983-8559-3e531470cb5f","status":"InProgress","startTime":"2024-05-07T16:38:23.6861303"}'
-    headers:
-      api-supported-versions:
-      - 2022-03-01, 2022-06-01-preview, 2022-10-01, 2022-11-01-preview, 2023-04-01-preview,
-        2023-05-01, 2023-05-02-preview, 2023-08-01-preview, 2023-11-02-preview, 2024-02-02-preview,
-        2024-03-01
-      cache-control:
-      - no-cache
-      content-length:
-      - '291'
-      content-type:
-      - application/json; charset=utf-8
-      date:
-      - Tue, 07 May 2024 16:38:35 GMT
-      expires:
-      - '-1'
-      pragma:
-      - no-cache
-      strict-transport-security:
-      - max-age=31536000; includeSubDomains
-      vary:
-      - Accept-Encoding
-      x-cache:
-      - CONFIG_NOCACHE
-      x-content-type-options:
-      - nosniff
-      x-msedge-ref:
-      - 'Ref A: C9ED4F353D6547D18886178BAA7E369F Ref B: CO6AA3150218045 Ref C: 2024-05-07T16:38:36Z'
-      x-powered-by:
-      - ASP.NET
-    status:
-      code: 200
-      message: OK
-- request:
-    body: null
-    headers:
-      Accept:
-      - '*/*'
-      Accept-Encoding:
-      - gzip, deflate
-      CommandName:
-      - containerapp create
-      Connection:
-      - keep-alive
-      ParameterSetName:
-      - -g -n --image --ingress --target-port --environment --scale-rule-name --scale-rule-http-concurrency
-        --scale-rule-auth --scale-rule-metadata
-      User-Agent:
-      - python/3.8.10 (Windows-10-10.0.22631-SP0) AZURECLI/2.59.0
-    method: GET
-    uri: https://management.azure.com/subscriptions/00000000-0000-0000-0000-000000000000/providers/Microsoft.App/locations/northcentralusstage/containerappOperationStatuses/de140ebb-5dd3-40d2-a55a-3761992f9fe8?api-version=2024-02-02-preview&azureAsyncOperation=true&t=638506967039499519&c=MIIHKjCCBhKgAwIBAgITfATLTVgL1TFPlLPYYgAABMtNWDANBgkqhkiG9w0BAQsFADBEMRMwEQYKCZImiZPyLGQBGRYDR0JMMRMwEQYKCZImiZPyLGQBGRYDQU1FMRgwFgYDVQQDEw9BTUUgSW5mcmEgQ0EgMDUwHhcNMjQwNTAyMDIxNjQ3WhcNMjUwNDI3MDIxNjQ3WjBAMT4wPAYDVQQDEzVhc3luY29wZXJhdGlvbnNpZ25pbmdjZXJ0aWZpY2F0ZS5tYW5hZ2VtZW50LmF6dXJlLmNvbTCCASIwDQYJKoZIhvcNAQEBBQADggEPADCCAQoCggEBAK6dMlyzLhfjTqgpK0ak7lUYlktWoaGVBDdCGjuh9_Tan7-jV2uWUD4RkOrtgvB4YkiFoRtBNBXjjoEonOoUYRurBtxwPFad9vRUZ_DI_rWbJtTLRFCWcfQsbif2PdKnEhJY516wQNDMEoBOEbnIc1y9YfB9bIs7IEiWk7D7-DM36qf95dLDczZrmlZVMcY1o7b0QfFKOdeEGIT7DFQmwZPqqXVAtXgfx_IuiPOV10h17_C8jj017DwYyrZGVUZW5NTL-UBzjwXP4PUzzjlSBKgS8P2JZ6UGJCcGsQxlk7UzoZsRpgASFkOI7Pb7iHNCdIVtzThnFpznmpGQl2zN3J0CAwEAAaOCBBcwggQTMCcGCSsGAQQBgjcVCgQaMBgwCgYIKwYBBQUHAwEwCgYIKwYBBQUHAwIwPQYJKwYBBAGCNxUHBDAwLgYmKwYBBAGCNxUIhpDjDYTVtHiE8Ys-hZvdFs6dEoFggvX2K4Py0SACAWQCAQowggHLBggrBgEFBQcBAQSCAb0wggG5MGMGCCsGAQUFBzAChldodHRwOi8vY3JsLm1pY3Jvc29mdC5jb20vcGtpaW5mcmEvQ2VydHMvQ08xUEtJSU5UQ0EwMS5BTUUuR0JMX0FNRSUyMEluZnJhJTIwQ0ElMjAwNS5jcnQwUwYIKwYBBQUHMAKGR2h0dHA6Ly9jcmwxLmFtZS5nYmwvYWlhL0NPMVBLSUlOVENBMDEuQU1FLkdCTF9BTUUlMjBJbmZyYSUyMENBJTIwMDUuY3J0MFMGCCsGAQUFBzAChkdodHRwOi8vY3JsMi5hbWUuZ2JsL2FpYS9DTzFQS0lJTlRDQTAxLkFNRS5HQkxfQU1FJTIwSW5mcmElMjBDQSUyMDA1LmNydDBTBggrBgEFBQcwAoZHaHR0cDovL2NybDMuYW1lLmdibC9haWEvQ08xUEtJSU5UQ0EwMS5BTUUuR0JMX0FNRSUyMEluZnJhJTIwQ0ElMjAwNS5jcnQwUwYIKwYBBQUHMAKGR2h0dHA6Ly9jcmw0LmFtZS5nYmwvYWlhL0NPMVBLSUlOVENBMDEuQU1FLkdCTF9BTUUlMjBJbmZyYSUyMENBJTIwMDUuY3J0MB0GA1UdDgQWBBQsvTY45Tg0y5RD2QrGXKkZUewNfzAOBgNVHQ8BAf8EBAMCBaAwggEmBgNVHR8EggEdMIIBGTCCARWgggERoIIBDYY_aHR0cDovL2NybC5taWNyb3NvZnQuY29tL3BraWluZnJhL0NSTC9BTUUlMjBJbmZyYSUyMENBJTIwMDUuY3JshjFodHRwOi8vY3JsMS5hbWUuZ2JsL2NybC9BTUUlMjBJbmZyYSUyMENBJTIwMDUuY3JshjFodHRwOi8vY3JsMi5hbWUuZ2JsL2NybC9BTUUlMjBJbmZyYSUyMENBJTIwMDUuY3JshjFodHRwOi8vY3JsMy5hbWUuZ2JsL2NybC9BTUUlMjBJbmZyYSUyMENBJTIwMDUuY3JshjFodHRwOi8vY3JsNC5hbWUuZ2JsL2NybC9BTUUlMjBJbmZyYSUyMENBJTIwMDUuY3JsMEEGA1UdIAQ6MDgwDAYKKwYBBAGCN3sBATAMBgorBgEEAYI3ewIBMAwGCisGAQQBgjd7AwEwDAYKKwYBBAGCN3sEATAfBgNVHSMEGDAWgBR61hmFKHlscXYeYPjzS--iBUIWHTAdBgNVHSUEFjAUBggrBgEFBQcDAQYIKwYBBQUHAwIwDQYJKoZIhvcNAQELBQADggEBAEzzZuDjeQg8R2ZevaD977WxPr07WGdwdwx1NtB3dHN7TZJqRgyAYDoxNR0xq9dhHw-e4q6JwML6ihshb3p1gvbAgaMGJwdtOKgCcJGzu7LAe0hz_PEjtom9-pPSrNZSQ9F7EH3bR5EiHZiIHK3Hcc4Yc_h6bKy6olqJWcXv3k0_ExaKVUdG_vaMOD7ho3cjwWX4aN_0wIo0BwDrCe4bQoHWwM4Hz9_HjmbAWLb1O6Teyg5lxbP-gmxAzCQbUlqK_onCZrHPpqesdyo2xL2_XufGurmjllywMiRtQkPRV7qAAZxK35Iht_zPAJ9ZVWTWvIFt_f1gX1go1JEET0FJPcA&s=SE6R0VxkU48uF915VnSHLdPBlB2WxCps5s7L5iq67BgWMS7z9BdGPk_8o1pwS6SSKQ3OIK5bf-gtBt1FAc7lbkpArGCRw-Gwa0zH8pn6Ne5C-QPtUwd52EttwD_K_avumN1MFSaLd-Lx_bexSbNA3-EY0yXPTaoe-LYYUhNEEer2O8mxJQNhekN9zIZ2e9YZGEblK9So0i8R9c9-5dwuZGONZqk_TlpbUbUVlCe8TmwhheDaslHCOYor2-cuQM4Gqjap9jPM_TAz6y_SrPj5D0oK8fkNoX9m1m4ockBw-tkVvc1xFdDZUCBgoH6tHsrX3ciMesLDly4p1p0J8f1XcQ&h=2xw36bwP3T9ChV5JhtnVbT1tEvM9BPZkKpsa2rE8aJM
-  response:
-    body:
-      string: '{"id":"/subscriptions/00000000-0000-0000-0000-000000000000/providers/Microsoft.App/locations/northcentralusstage/containerappOperationStatuses/6c700fb7-7f69-4983-8559-3e531470cb5f","name":"6c700fb7-7f69-4983-8559-3e531470cb5f","status":"InProgress","startTime":"2024-05-07T16:38:23.6861303"}'
-    headers:
-      api-supported-versions:
-      - 2022-03-01, 2022-06-01-preview, 2022-10-01, 2022-11-01-preview, 2023-04-01-preview,
-        2023-05-01, 2023-05-02-preview, 2023-08-01-preview, 2023-11-02-preview, 2024-02-02-preview,
-        2024-03-01
-      cache-control:
-      - no-cache
-      content-length:
-      - '291'
-      content-type:
-      - application/json; charset=utf-8
-      date:
-      - Tue, 07 May 2024 16:38:38 GMT
-      expires:
-      - '-1'
-      pragma:
-      - no-cache
-      strict-transport-security:
-      - max-age=31536000; includeSubDomains
-      vary:
-      - Accept-Encoding
-      x-cache:
-      - CONFIG_NOCACHE
-      x-content-type-options:
-      - nosniff
-      x-msedge-ref:
-      - 'Ref A: 8A17B4A0AA634E4A873970A32FAA5364 Ref B: CO6AA3150220047 Ref C: 2024-05-07T16:38:38Z'
-      x-powered-by:
-      - ASP.NET
-    status:
-      code: 200
-      message: OK
-- request:
-    body: null
-    headers:
-      Accept:
-      - '*/*'
-      Accept-Encoding:
-      - gzip, deflate
-      CommandName:
-      - containerapp create
-      Connection:
-      - keep-alive
-      ParameterSetName:
-      - -g -n --image --ingress --target-port --environment --scale-rule-name --scale-rule-http-concurrency
-        --scale-rule-auth --scale-rule-metadata
-      User-Agent:
-      - python/3.8.10 (Windows-10-10.0.22631-SP0) AZURECLI/2.59.0
-    method: GET
-    uri: https://management.azure.com/subscriptions/00000000-0000-0000-0000-000000000000/providers/Microsoft.App/locations/northcentralusstage/containerappOperationStatuses/de140ebb-5dd3-40d2-a55a-3761992f9fe8?api-version=2024-02-02-preview&azureAsyncOperation=true&t=638506967039499519&c=MIIHKjCCBhKgAwIBAgITfATLTVgL1TFPlLPYYgAABMtNWDANBgkqhkiG9w0BAQsFADBEMRMwEQYKCZImiZPyLGQBGRYDR0JMMRMwEQYKCZImiZPyLGQBGRYDQU1FMRgwFgYDVQQDEw9BTUUgSW5mcmEgQ0EgMDUwHhcNMjQwNTAyMDIxNjQ3WhcNMjUwNDI3MDIxNjQ3WjBAMT4wPAYDVQQDEzVhc3luY29wZXJhdGlvbnNpZ25pbmdjZXJ0aWZpY2F0ZS5tYW5hZ2VtZW50LmF6dXJlLmNvbTCCASIwDQYJKoZIhvcNAQEBBQADggEPADCCAQoCggEBAK6dMlyzLhfjTqgpK0ak7lUYlktWoaGVBDdCGjuh9_Tan7-jV2uWUD4RkOrtgvB4YkiFoRtBNBXjjoEonOoUYRurBtxwPFad9vRUZ_DI_rWbJtTLRFCWcfQsbif2PdKnEhJY516wQNDMEoBOEbnIc1y9YfB9bIs7IEiWk7D7-DM36qf95dLDczZrmlZVMcY1o7b0QfFKOdeEGIT7DFQmwZPqqXVAtXgfx_IuiPOV10h17_C8jj017DwYyrZGVUZW5NTL-UBzjwXP4PUzzjlSBKgS8P2JZ6UGJCcGsQxlk7UzoZsRpgASFkOI7Pb7iHNCdIVtzThnFpznmpGQl2zN3J0CAwEAAaOCBBcwggQTMCcGCSsGAQQBgjcVCgQaMBgwCgYIKwYBBQUHAwEwCgYIKwYBBQUHAwIwPQYJKwYBBAGCNxUHBDAwLgYmKwYBBAGCNxUIhpDjDYTVtHiE8Ys-hZvdFs6dEoFggvX2K4Py0SACAWQCAQowggHLBggrBgEFBQcBAQSCAb0wggG5MGMGCCsGAQUFBzAChldodHRwOi8vY3JsLm1pY3Jvc29mdC5jb20vcGtpaW5mcmEvQ2VydHMvQ08xUEtJSU5UQ0EwMS5BTUUuR0JMX0FNRSUyMEluZnJhJTIwQ0ElMjAwNS5jcnQwUwYIKwYBBQUHMAKGR2h0dHA6Ly9jcmwxLmFtZS5nYmwvYWlhL0NPMVBLSUlOVENBMDEuQU1FLkdCTF9BTUUlMjBJbmZyYSUyMENBJTIwMDUuY3J0MFMGCCsGAQUFBzAChkdodHRwOi8vY3JsMi5hbWUuZ2JsL2FpYS9DTzFQS0lJTlRDQTAxLkFNRS5HQkxfQU1FJTIwSW5mcmElMjBDQSUyMDA1LmNydDBTBggrBgEFBQcwAoZHaHR0cDovL2NybDMuYW1lLmdibC9haWEvQ08xUEtJSU5UQ0EwMS5BTUUuR0JMX0FNRSUyMEluZnJhJTIwQ0ElMjAwNS5jcnQwUwYIKwYBBQUHMAKGR2h0dHA6Ly9jcmw0LmFtZS5nYmwvYWlhL0NPMVBLSUlOVENBMDEuQU1FLkdCTF9BTUUlMjBJbmZyYSUyMENBJTIwMDUuY3J0MB0GA1UdDgQWBBQsvTY45Tg0y5RD2QrGXKkZUewNfzAOBgNVHQ8BAf8EBAMCBaAwggEmBgNVHR8EggEdMIIBGTCCARWgggERoIIBDYY_aHR0cDovL2NybC5taWNyb3NvZnQuY29tL3BraWluZnJhL0NSTC9BTUUlMjBJbmZyYSUyMENBJTIwMDUuY3JshjFodHRwOi8vY3JsMS5hbWUuZ2JsL2NybC9BTUUlMjBJbmZyYSUyMENBJTIwMDUuY3JshjFodHRwOi8vY3JsMi5hbWUuZ2JsL2NybC9BTUUlMjBJbmZyYSUyMENBJTIwMDUuY3JshjFodHRwOi8vY3JsMy5hbWUuZ2JsL2NybC9BTUUlMjBJbmZyYSUyMENBJTIwMDUuY3JshjFodHRwOi8vY3JsNC5hbWUuZ2JsL2NybC9BTUUlMjBJbmZyYSUyMENBJTIwMDUuY3JsMEEGA1UdIAQ6MDgwDAYKKwYBBAGCN3sBATAMBgorBgEEAYI3ewIBMAwGCisGAQQBgjd7AwEwDAYKKwYBBAGCN3sEATAfBgNVHSMEGDAWgBR61hmFKHlscXYeYPjzS--iBUIWHTAdBgNVHSUEFjAUBggrBgEFBQcDAQYIKwYBBQUHAwIwDQYJKoZIhvcNAQELBQADggEBAEzzZuDjeQg8R2ZevaD977WxPr07WGdwdwx1NtB3dHN7TZJqRgyAYDoxNR0xq9dhHw-e4q6JwML6ihshb3p1gvbAgaMGJwdtOKgCcJGzu7LAe0hz_PEjtom9-pPSrNZSQ9F7EH3bR5EiHZiIHK3Hcc4Yc_h6bKy6olqJWcXv3k0_ExaKVUdG_vaMOD7ho3cjwWX4aN_0wIo0BwDrCe4bQoHWwM4Hz9_HjmbAWLb1O6Teyg5lxbP-gmxAzCQbUlqK_onCZrHPpqesdyo2xL2_XufGurmjllywMiRtQkPRV7qAAZxK35Iht_zPAJ9ZVWTWvIFt_f1gX1go1JEET0FJPcA&s=SE6R0VxkU48uF915VnSHLdPBlB2WxCps5s7L5iq67BgWMS7z9BdGPk_8o1pwS6SSKQ3OIK5bf-gtBt1FAc7lbkpArGCRw-Gwa0zH8pn6Ne5C-QPtUwd52EttwD_K_avumN1MFSaLd-Lx_bexSbNA3-EY0yXPTaoe-LYYUhNEEer2O8mxJQNhekN9zIZ2e9YZGEblK9So0i8R9c9-5dwuZGONZqk_TlpbUbUVlCe8TmwhheDaslHCOYor2-cuQM4Gqjap9jPM_TAz6y_SrPj5D0oK8fkNoX9m1m4ockBw-tkVvc1xFdDZUCBgoH6tHsrX3ciMesLDly4p1p0J8f1XcQ&h=2xw36bwP3T9ChV5JhtnVbT1tEvM9BPZkKpsa2rE8aJM
-  response:
-    body:
-      string: '{"id":"/subscriptions/00000000-0000-0000-0000-000000000000/providers/Microsoft.App/locations/northcentralusstage/containerappOperationStatuses/6c700fb7-7f69-4983-8559-3e531470cb5f","name":"6c700fb7-7f69-4983-8559-3e531470cb5f","status":"InProgress","startTime":"2024-05-07T16:38:23.6861303"}'
-    headers:
-      api-supported-versions:
-      - 2022-03-01, 2022-06-01-preview, 2022-10-01, 2022-11-01-preview, 2023-04-01-preview,
-        2023-05-01, 2023-05-02-preview, 2023-08-01-preview, 2023-11-02-preview, 2024-02-02-preview,
-        2024-03-01
-      cache-control:
-      - no-cache
-      content-length:
-      - '291'
-      content-type:
-      - application/json; charset=utf-8
-      date:
-      - Tue, 07 May 2024 16:38:41 GMT
-      expires:
-      - '-1'
-      pragma:
-      - no-cache
-      strict-transport-security:
-      - max-age=31536000; includeSubDomains
-      vary:
-      - Accept-Encoding
-      x-cache:
-      - CONFIG_NOCACHE
-      x-content-type-options:
-      - nosniff
-      x-msedge-ref:
-      - 'Ref A: 496E61595B7D4C7C87AD9C0323282DF5 Ref B: CO6AA3150219035 Ref C: 2024-05-07T16:38:41Z'
-      x-powered-by:
-      - ASP.NET
-    status:
-      code: 200
-      message: OK
-- request:
-    body: null
-    headers:
-      Accept:
-      - '*/*'
-      Accept-Encoding:
-      - gzip, deflate
-      CommandName:
-      - containerapp create
-      Connection:
-      - keep-alive
-      ParameterSetName:
-      - -g -n --image --ingress --target-port --environment --scale-rule-name --scale-rule-http-concurrency
-        --scale-rule-auth --scale-rule-metadata
-      User-Agent:
-      - python/3.8.10 (Windows-10-10.0.22631-SP0) AZURECLI/2.59.0
-    method: GET
-    uri: https://management.azure.com/subscriptions/00000000-0000-0000-0000-000000000000/providers/Microsoft.App/locations/northcentralusstage/containerappOperationStatuses/de140ebb-5dd3-40d2-a55a-3761992f9fe8?api-version=2024-02-02-preview&azureAsyncOperation=true&t=638506967039499519&c=MIIHKjCCBhKgAwIBAgITfATLTVgL1TFPlLPYYgAABMtNWDANBgkqhkiG9w0BAQsFADBEMRMwEQYKCZImiZPyLGQBGRYDR0JMMRMwEQYKCZImiZPyLGQBGRYDQU1FMRgwFgYDVQQDEw9BTUUgSW5mcmEgQ0EgMDUwHhcNMjQwNTAyMDIxNjQ3WhcNMjUwNDI3MDIxNjQ3WjBAMT4wPAYDVQQDEzVhc3luY29wZXJhdGlvbnNpZ25pbmdjZXJ0aWZpY2F0ZS5tYW5hZ2VtZW50LmF6dXJlLmNvbTCCASIwDQYJKoZIhvcNAQEBBQADggEPADCCAQoCggEBAK6dMlyzLhfjTqgpK0ak7lUYlktWoaGVBDdCGjuh9_Tan7-jV2uWUD4RkOrtgvB4YkiFoRtBNBXjjoEonOoUYRurBtxwPFad9vRUZ_DI_rWbJtTLRFCWcfQsbif2PdKnEhJY516wQNDMEoBOEbnIc1y9YfB9bIs7IEiWk7D7-DM36qf95dLDczZrmlZVMcY1o7b0QfFKOdeEGIT7DFQmwZPqqXVAtXgfx_IuiPOV10h17_C8jj017DwYyrZGVUZW5NTL-UBzjwXP4PUzzjlSBKgS8P2JZ6UGJCcGsQxlk7UzoZsRpgASFkOI7Pb7iHNCdIVtzThnFpznmpGQl2zN3J0CAwEAAaOCBBcwggQTMCcGCSsGAQQBgjcVCgQaMBgwCgYIKwYBBQUHAwEwCgYIKwYBBQUHAwIwPQYJKwYBBAGCNxUHBDAwLgYmKwYBBAGCNxUIhpDjDYTVtHiE8Ys-hZvdFs6dEoFggvX2K4Py0SACAWQCAQowggHLBggrBgEFBQcBAQSCAb0wggG5MGMGCCsGAQUFBzAChldodHRwOi8vY3JsLm1pY3Jvc29mdC5jb20vcGtpaW5mcmEvQ2VydHMvQ08xUEtJSU5UQ0EwMS5BTUUuR0JMX0FNRSUyMEluZnJhJTIwQ0ElMjAwNS5jcnQwUwYIKwYBBQUHMAKGR2h0dHA6Ly9jcmwxLmFtZS5nYmwvYWlhL0NPMVBLSUlOVENBMDEuQU1FLkdCTF9BTUUlMjBJbmZyYSUyMENBJTIwMDUuY3J0MFMGCCsGAQUFBzAChkdodHRwOi8vY3JsMi5hbWUuZ2JsL2FpYS9DTzFQS0lJTlRDQTAxLkFNRS5HQkxfQU1FJTIwSW5mcmElMjBDQSUyMDA1LmNydDBTBggrBgEFBQcwAoZHaHR0cDovL2NybDMuYW1lLmdibC9haWEvQ08xUEtJSU5UQ0EwMS5BTUUuR0JMX0FNRSUyMEluZnJhJTIwQ0ElMjAwNS5jcnQwUwYIKwYBBQUHMAKGR2h0dHA6Ly9jcmw0LmFtZS5nYmwvYWlhL0NPMVBLSUlOVENBMDEuQU1FLkdCTF9BTUUlMjBJbmZyYSUyMENBJTIwMDUuY3J0MB0GA1UdDgQWBBQsvTY45Tg0y5RD2QrGXKkZUewNfzAOBgNVHQ8BAf8EBAMCBaAwggEmBgNVHR8EggEdMIIBGTCCARWgggERoIIBDYY_aHR0cDovL2NybC5taWNyb3NvZnQuY29tL3BraWluZnJhL0NSTC9BTUUlMjBJbmZyYSUyMENBJTIwMDUuY3JshjFodHRwOi8vY3JsMS5hbWUuZ2JsL2NybC9BTUUlMjBJbmZyYSUyMENBJTIwMDUuY3JshjFodHRwOi8vY3JsMi5hbWUuZ2JsL2NybC9BTUUlMjBJbmZyYSUyMENBJTIwMDUuY3JshjFodHRwOi8vY3JsMy5hbWUuZ2JsL2NybC9BTUUlMjBJbmZyYSUyMENBJTIwMDUuY3JshjFodHRwOi8vY3JsNC5hbWUuZ2JsL2NybC9BTUUlMjBJbmZyYSUyMENBJTIwMDUuY3JsMEEGA1UdIAQ6MDgwDAYKKwYBBAGCN3sBATAMBgorBgEEAYI3ewIBMAwGCisGAQQBgjd7AwEwDAYKKwYBBAGCN3sEATAfBgNVHSMEGDAWgBR61hmFKHlscXYeYPjzS--iBUIWHTAdBgNVHSUEFjAUBggrBgEFBQcDAQYIKwYBBQUHAwIwDQYJKoZIhvcNAQELBQADggEBAEzzZuDjeQg8R2ZevaD977WxPr07WGdwdwx1NtB3dHN7TZJqRgyAYDoxNR0xq9dhHw-e4q6JwML6ihshb3p1gvbAgaMGJwdtOKgCcJGzu7LAe0hz_PEjtom9-pPSrNZSQ9F7EH3bR5EiHZiIHK3Hcc4Yc_h6bKy6olqJWcXv3k0_ExaKVUdG_vaMOD7ho3cjwWX4aN_0wIo0BwDrCe4bQoHWwM4Hz9_HjmbAWLb1O6Teyg5lxbP-gmxAzCQbUlqK_onCZrHPpqesdyo2xL2_XufGurmjllywMiRtQkPRV7qAAZxK35Iht_zPAJ9ZVWTWvIFt_f1gX1go1JEET0FJPcA&s=SE6R0VxkU48uF915VnSHLdPBlB2WxCps5s7L5iq67BgWMS7z9BdGPk_8o1pwS6SSKQ3OIK5bf-gtBt1FAc7lbkpArGCRw-Gwa0zH8pn6Ne5C-QPtUwd52EttwD_K_avumN1MFSaLd-Lx_bexSbNA3-EY0yXPTaoe-LYYUhNEEer2O8mxJQNhekN9zIZ2e9YZGEblK9So0i8R9c9-5dwuZGONZqk_TlpbUbUVlCe8TmwhheDaslHCOYor2-cuQM4Gqjap9jPM_TAz6y_SrPj5D0oK8fkNoX9m1m4ockBw-tkVvc1xFdDZUCBgoH6tHsrX3ciMesLDly4p1p0J8f1XcQ&h=2xw36bwP3T9ChV5JhtnVbT1tEvM9BPZkKpsa2rE8aJM
-  response:
-    body:
-      string: '{"id":"/subscriptions/00000000-0000-0000-0000-000000000000/providers/Microsoft.App/locations/northcentralusstage/containerappOperationStatuses/6c700fb7-7f69-4983-8559-3e531470cb5f","name":"6c700fb7-7f69-4983-8559-3e531470cb5f","status":"InProgress","startTime":"2024-05-07T16:38:23.6861303"}'
-    headers:
-      api-supported-versions:
-      - 2022-03-01, 2022-06-01-preview, 2022-10-01, 2022-11-01-preview, 2023-04-01-preview,
-        2023-05-01, 2023-05-02-preview, 2023-08-01-preview, 2023-11-02-preview, 2024-02-02-preview,
-        2024-03-01
-      cache-control:
-      - no-cache
-      content-length:
-      - '291'
-      content-type:
-      - application/json; charset=utf-8
-      date:
-      - Tue, 07 May 2024 16:38:43 GMT
-      expires:
-      - '-1'
-      pragma:
-      - no-cache
-      strict-transport-security:
-      - max-age=31536000; includeSubDomains
-      vary:
-      - Accept-Encoding
-      x-cache:
-      - CONFIG_NOCACHE
-      x-content-type-options:
-      - nosniff
-      x-msedge-ref:
-      - 'Ref A: E311CC8177F74488BDDE1742C6A9D9D6 Ref B: CO6AA3150219021 Ref C: 2024-05-07T16:38:43Z'
-      x-powered-by:
-      - ASP.NET
-    status:
-      code: 200
-      message: OK
-- request:
-    body: null
-    headers:
-      Accept:
-      - '*/*'
-      Accept-Encoding:
-      - gzip, deflate
-      CommandName:
-      - containerapp create
-      Connection:
-      - keep-alive
-      ParameterSetName:
-      - -g -n --image --ingress --target-port --environment --scale-rule-name --scale-rule-http-concurrency
-        --scale-rule-auth --scale-rule-metadata
-      User-Agent:
-      - python/3.8.10 (Windows-10-10.0.22631-SP0) AZURECLI/2.59.0
-    method: GET
-    uri: https://management.azure.com/subscriptions/00000000-0000-0000-0000-000000000000/providers/Microsoft.App/locations/northcentralusstage/containerappOperationStatuses/de140ebb-5dd3-40d2-a55a-3761992f9fe8?api-version=2024-02-02-preview&azureAsyncOperation=true&t=638506967039499519&c=MIIHKjCCBhKgAwIBAgITfATLTVgL1TFPlLPYYgAABMtNWDANBgkqhkiG9w0BAQsFADBEMRMwEQYKCZImiZPyLGQBGRYDR0JMMRMwEQYKCZImiZPyLGQBGRYDQU1FMRgwFgYDVQQDEw9BTUUgSW5mcmEgQ0EgMDUwHhcNMjQwNTAyMDIxNjQ3WhcNMjUwNDI3MDIxNjQ3WjBAMT4wPAYDVQQDEzVhc3luY29wZXJhdGlvbnNpZ25pbmdjZXJ0aWZpY2F0ZS5tYW5hZ2VtZW50LmF6dXJlLmNvbTCCASIwDQYJKoZIhvcNAQEBBQADggEPADCCAQoCggEBAK6dMlyzLhfjTqgpK0ak7lUYlktWoaGVBDdCGjuh9_Tan7-jV2uWUD4RkOrtgvB4YkiFoRtBNBXjjoEonOoUYRurBtxwPFad9vRUZ_DI_rWbJtTLRFCWcfQsbif2PdKnEhJY516wQNDMEoBOEbnIc1y9YfB9bIs7IEiWk7D7-DM36qf95dLDczZrmlZVMcY1o7b0QfFKOdeEGIT7DFQmwZPqqXVAtXgfx_IuiPOV10h17_C8jj017DwYyrZGVUZW5NTL-UBzjwXP4PUzzjlSBKgS8P2JZ6UGJCcGsQxlk7UzoZsRpgASFkOI7Pb7iHNCdIVtzThnFpznmpGQl2zN3J0CAwEAAaOCBBcwggQTMCcGCSsGAQQBgjcVCgQaMBgwCgYIKwYBBQUHAwEwCgYIKwYBBQUHAwIwPQYJKwYBBAGCNxUHBDAwLgYmKwYBBAGCNxUIhpDjDYTVtHiE8Ys-hZvdFs6dEoFggvX2K4Py0SACAWQCAQowggHLBggrBgEFBQcBAQSCAb0wggG5MGMGCCsGAQUFBzAChldodHRwOi8vY3JsLm1pY3Jvc29mdC5jb20vcGtpaW5mcmEvQ2VydHMvQ08xUEtJSU5UQ0EwMS5BTUUuR0JMX0FNRSUyMEluZnJhJTIwQ0ElMjAwNS5jcnQwUwYIKwYBBQUHMAKGR2h0dHA6Ly9jcmwxLmFtZS5nYmwvYWlhL0NPMVBLSUlOVENBMDEuQU1FLkdCTF9BTUUlMjBJbmZyYSUyMENBJTIwMDUuY3J0MFMGCCsGAQUFBzAChkdodHRwOi8vY3JsMi5hbWUuZ2JsL2FpYS9DTzFQS0lJTlRDQTAxLkFNRS5HQkxfQU1FJTIwSW5mcmElMjBDQSUyMDA1LmNydDBTBggrBgEFBQcwAoZHaHR0cDovL2NybDMuYW1lLmdibC9haWEvQ08xUEtJSU5UQ0EwMS5BTUUuR0JMX0FNRSUyMEluZnJhJTIwQ0ElMjAwNS5jcnQwUwYIKwYBBQUHMAKGR2h0dHA6Ly9jcmw0LmFtZS5nYmwvYWlhL0NPMVBLSUlOVENBMDEuQU1FLkdCTF9BTUUlMjBJbmZyYSUyMENBJTIwMDUuY3J0MB0GA1UdDgQWBBQsvTY45Tg0y5RD2QrGXKkZUewNfzAOBgNVHQ8BAf8EBAMCBaAwggEmBgNVHR8EggEdMIIBGTCCARWgggERoIIBDYY_aHR0cDovL2NybC5taWNyb3NvZnQuY29tL3BraWluZnJhL0NSTC9BTUUlMjBJbmZyYSUyMENBJTIwMDUuY3JshjFodHRwOi8vY3JsMS5hbWUuZ2JsL2NybC9BTUUlMjBJbmZyYSUyMENBJTIwMDUuY3JshjFodHRwOi8vY3JsMi5hbWUuZ2JsL2NybC9BTUUlMjBJbmZyYSUyMENBJTIwMDUuY3JshjFodHRwOi8vY3JsMy5hbWUuZ2JsL2NybC9BTUUlMjBJbmZyYSUyMENBJTIwMDUuY3JshjFodHRwOi8vY3JsNC5hbWUuZ2JsL2NybC9BTUUlMjBJbmZyYSUyMENBJTIwMDUuY3JsMEEGA1UdIAQ6MDgwDAYKKwYBBAGCN3sBATAMBgorBgEEAYI3ewIBMAwGCisGAQQBgjd7AwEwDAYKKwYBBAGCN3sEATAfBgNVHSMEGDAWgBR61hmFKHlscXYeYPjzS--iBUIWHTAdBgNVHSUEFjAUBggrBgEFBQcDAQYIKwYBBQUHAwIwDQYJKoZIhvcNAQELBQADggEBAEzzZuDjeQg8R2ZevaD977WxPr07WGdwdwx1NtB3dHN7TZJqRgyAYDoxNR0xq9dhHw-e4q6JwML6ihshb3p1gvbAgaMGJwdtOKgCcJGzu7LAe0hz_PEjtom9-pPSrNZSQ9F7EH3bR5EiHZiIHK3Hcc4Yc_h6bKy6olqJWcXv3k0_ExaKVUdG_vaMOD7ho3cjwWX4aN_0wIo0BwDrCe4bQoHWwM4Hz9_HjmbAWLb1O6Teyg5lxbP-gmxAzCQbUlqK_onCZrHPpqesdyo2xL2_XufGurmjllywMiRtQkPRV7qAAZxK35Iht_zPAJ9ZVWTWvIFt_f1gX1go1JEET0FJPcA&s=SE6R0VxkU48uF915VnSHLdPBlB2WxCps5s7L5iq67BgWMS7z9BdGPk_8o1pwS6SSKQ3OIK5bf-gtBt1FAc7lbkpArGCRw-Gwa0zH8pn6Ne5C-QPtUwd52EttwD_K_avumN1MFSaLd-Lx_bexSbNA3-EY0yXPTaoe-LYYUhNEEer2O8mxJQNhekN9zIZ2e9YZGEblK9So0i8R9c9-5dwuZGONZqk_TlpbUbUVlCe8TmwhheDaslHCOYor2-cuQM4Gqjap9jPM_TAz6y_SrPj5D0oK8fkNoX9m1m4ockBw-tkVvc1xFdDZUCBgoH6tHsrX3ciMesLDly4p1p0J8f1XcQ&h=2xw36bwP3T9ChV5JhtnVbT1tEvM9BPZkKpsa2rE8aJM
-  response:
-    body:
-      string: '{"id":"/subscriptions/00000000-0000-0000-0000-000000000000/providers/Microsoft.App/locations/northcentralusstage/containerappOperationStatuses/6c700fb7-7f69-4983-8559-3e531470cb5f","name":"6c700fb7-7f69-4983-8559-3e531470cb5f","status":"InProgress","startTime":"2024-05-07T16:38:23.6861303"}'
-    headers:
-      api-supported-versions:
-      - 2022-03-01, 2022-06-01-preview, 2022-10-01, 2022-11-01-preview, 2023-04-01-preview,
-        2023-05-01, 2023-05-02-preview, 2023-08-01-preview, 2023-11-02-preview, 2024-02-02-preview,
-        2024-03-01
-      cache-control:
-      - no-cache
-      content-length:
-      - '291'
-      content-type:
-      - application/json; charset=utf-8
-      date:
-      - Tue, 07 May 2024 16:38:46 GMT
-      expires:
-      - '-1'
-      pragma:
-      - no-cache
-      strict-transport-security:
-      - max-age=31536000; includeSubDomains
-      vary:
-      - Accept-Encoding
-      x-cache:
-      - CONFIG_NOCACHE
-      x-content-type-options:
-      - nosniff
-      x-msedge-ref:
-      - 'Ref A: 2CDC07FF375341C380C6B5743F07E658 Ref B: CO6AA3150219051 Ref C: 2024-05-07T16:38:47Z'
-      x-powered-by:
-      - ASP.NET
-    status:
-      code: 200
-      message: OK
-- request:
-    body: null
-    headers:
-      Accept:
-      - '*/*'
-      Accept-Encoding:
-      - gzip, deflate
-      CommandName:
-      - containerapp create
-      Connection:
-      - keep-alive
-      ParameterSetName:
-      - -g -n --image --ingress --target-port --environment --scale-rule-name --scale-rule-http-concurrency
-        --scale-rule-auth --scale-rule-metadata
-      User-Agent:
-      - python/3.8.10 (Windows-10-10.0.22631-SP0) AZURECLI/2.59.0
-    method: GET
-    uri: https://management.azure.com/subscriptions/00000000-0000-0000-0000-000000000000/providers/Microsoft.App/locations/northcentralusstage/containerappOperationStatuses/de140ebb-5dd3-40d2-a55a-3761992f9fe8?api-version=2024-02-02-preview&azureAsyncOperation=true&t=638506967039499519&c=MIIHKjCCBhKgAwIBAgITfATLTVgL1TFPlLPYYgAABMtNWDANBgkqhkiG9w0BAQsFADBEMRMwEQYKCZImiZPyLGQBGRYDR0JMMRMwEQYKCZImiZPyLGQBGRYDQU1FMRgwFgYDVQQDEw9BTUUgSW5mcmEgQ0EgMDUwHhcNMjQwNTAyMDIxNjQ3WhcNMjUwNDI3MDIxNjQ3WjBAMT4wPAYDVQQDEzVhc3luY29wZXJhdGlvbnNpZ25pbmdjZXJ0aWZpY2F0ZS5tYW5hZ2VtZW50LmF6dXJlLmNvbTCCASIwDQYJKoZIhvcNAQEBBQADggEPADCCAQoCggEBAK6dMlyzLhfjTqgpK0ak7lUYlktWoaGVBDdCGjuh9_Tan7-jV2uWUD4RkOrtgvB4YkiFoRtBNBXjjoEonOoUYRurBtxwPFad9vRUZ_DI_rWbJtTLRFCWcfQsbif2PdKnEhJY516wQNDMEoBOEbnIc1y9YfB9bIs7IEiWk7D7-DM36qf95dLDczZrmlZVMcY1o7b0QfFKOdeEGIT7DFQmwZPqqXVAtXgfx_IuiPOV10h17_C8jj017DwYyrZGVUZW5NTL-UBzjwXP4PUzzjlSBKgS8P2JZ6UGJCcGsQxlk7UzoZsRpgASFkOI7Pb7iHNCdIVtzThnFpznmpGQl2zN3J0CAwEAAaOCBBcwggQTMCcGCSsGAQQBgjcVCgQaMBgwCgYIKwYBBQUHAwEwCgYIKwYBBQUHAwIwPQYJKwYBBAGCNxUHBDAwLgYmKwYBBAGCNxUIhpDjDYTVtHiE8Ys-hZvdFs6dEoFggvX2K4Py0SACAWQCAQowggHLBggrBgEFBQcBAQSCAb0wggG5MGMGCCsGAQUFBzAChldodHRwOi8vY3JsLm1pY3Jvc29mdC5jb20vcGtpaW5mcmEvQ2VydHMvQ08xUEtJSU5UQ0EwMS5BTUUuR0JMX0FNRSUyMEluZnJhJTIwQ0ElMjAwNS5jcnQwUwYIKwYBBQUHMAKGR2h0dHA6Ly9jcmwxLmFtZS5nYmwvYWlhL0NPMVBLSUlOVENBMDEuQU1FLkdCTF9BTUUlMjBJbmZyYSUyMENBJTIwMDUuY3J0MFMGCCsGAQUFBzAChkdodHRwOi8vY3JsMi5hbWUuZ2JsL2FpYS9DTzFQS0lJTlRDQTAxLkFNRS5HQkxfQU1FJTIwSW5mcmElMjBDQSUyMDA1LmNydDBTBggrBgEFBQcwAoZHaHR0cDovL2NybDMuYW1lLmdibC9haWEvQ08xUEtJSU5UQ0EwMS5BTUUuR0JMX0FNRSUyMEluZnJhJTIwQ0ElMjAwNS5jcnQwUwYIKwYBBQUHMAKGR2h0dHA6Ly9jcmw0LmFtZS5nYmwvYWlhL0NPMVBLSUlOVENBMDEuQU1FLkdCTF9BTUUlMjBJbmZyYSUyMENBJTIwMDUuY3J0MB0GA1UdDgQWBBQsvTY45Tg0y5RD2QrGXKkZUewNfzAOBgNVHQ8BAf8EBAMCBaAwggEmBgNVHR8EggEdMIIBGTCCARWgggERoIIBDYY_aHR0cDovL2NybC5taWNyb3NvZnQuY29tL3BraWluZnJhL0NSTC9BTUUlMjBJbmZyYSUyMENBJTIwMDUuY3JshjFodHRwOi8vY3JsMS5hbWUuZ2JsL2NybC9BTUUlMjBJbmZyYSUyMENBJTIwMDUuY3JshjFodHRwOi8vY3JsMi5hbWUuZ2JsL2NybC9BTUUlMjBJbmZyYSUyMENBJTIwMDUuY3JshjFodHRwOi8vY3JsMy5hbWUuZ2JsL2NybC9BTUUlMjBJbmZyYSUyMENBJTIwMDUuY3JshjFodHRwOi8vY3JsNC5hbWUuZ2JsL2NybC9BTUUlMjBJbmZyYSUyMENBJTIwMDUuY3JsMEEGA1UdIAQ6MDgwDAYKKwYBBAGCN3sBATAMBgorBgEEAYI3ewIBMAwGCisGAQQBgjd7AwEwDAYKKwYBBAGCN3sEATAfBgNVHSMEGDAWgBR61hmFKHlscXYeYPjzS--iBUIWHTAdBgNVHSUEFjAUBggrBgEFBQcDAQYIKwYBBQUHAwIwDQYJKoZIhvcNAQELBQADggEBAEzzZuDjeQg8R2ZevaD977WxPr07WGdwdwx1NtB3dHN7TZJqRgyAYDoxNR0xq9dhHw-e4q6JwML6ihshb3p1gvbAgaMGJwdtOKgCcJGzu7LAe0hz_PEjtom9-pPSrNZSQ9F7EH3bR5EiHZiIHK3Hcc4Yc_h6bKy6olqJWcXv3k0_ExaKVUdG_vaMOD7ho3cjwWX4aN_0wIo0BwDrCe4bQoHWwM4Hz9_HjmbAWLb1O6Teyg5lxbP-gmxAzCQbUlqK_onCZrHPpqesdyo2xL2_XufGurmjllywMiRtQkPRV7qAAZxK35Iht_zPAJ9ZVWTWvIFt_f1gX1go1JEET0FJPcA&s=SE6R0VxkU48uF915VnSHLdPBlB2WxCps5s7L5iq67BgWMS7z9BdGPk_8o1pwS6SSKQ3OIK5bf-gtBt1FAc7lbkpArGCRw-Gwa0zH8pn6Ne5C-QPtUwd52EttwD_K_avumN1MFSaLd-Lx_bexSbNA3-EY0yXPTaoe-LYYUhNEEer2O8mxJQNhekN9zIZ2e9YZGEblK9So0i8R9c9-5dwuZGONZqk_TlpbUbUVlCe8TmwhheDaslHCOYor2-cuQM4Gqjap9jPM_TAz6y_SrPj5D0oK8fkNoX9m1m4ockBw-tkVvc1xFdDZUCBgoH6tHsrX3ciMesLDly4p1p0J8f1XcQ&h=2xw36bwP3T9ChV5JhtnVbT1tEvM9BPZkKpsa2rE8aJM
-  response:
-    body:
-      string: '{"id":"/subscriptions/00000000-0000-0000-0000-000000000000/providers/Microsoft.App/locations/northcentralusstage/containerappOperationStatuses/6c700fb7-7f69-4983-8559-3e531470cb5f","name":"6c700fb7-7f69-4983-8559-3e531470cb5f","status":"InProgress","startTime":"2024-05-07T16:38:23.6861303"}'
-    headers:
-      api-supported-versions:
-      - 2022-03-01, 2022-06-01-preview, 2022-10-01, 2022-11-01-preview, 2023-04-01-preview,
-        2023-05-01, 2023-05-02-preview, 2023-08-01-preview, 2023-11-02-preview, 2024-02-02-preview,
-        2024-03-01
-      cache-control:
-      - no-cache
-      content-length:
-      - '291'
-      content-type:
-      - application/json; charset=utf-8
-      date:
-      - Tue, 07 May 2024 16:38:49 GMT
-      expires:
-      - '-1'
-      pragma:
-      - no-cache
-      strict-transport-security:
-      - max-age=31536000; includeSubDomains
-      vary:
-      - Accept-Encoding
-      x-cache:
-      - CONFIG_NOCACHE
-      x-content-type-options:
-      - nosniff
-      x-msedge-ref:
-      - 'Ref A: 7E76F3413AF243639E3EE36646BB0B7D Ref B: CO6AA3150220035 Ref C: 2024-05-07T16:38:49Z'
-      x-powered-by:
-      - ASP.NET
-    status:
-      code: 200
-      message: OK
-- request:
-    body: null
-    headers:
-      Accept:
-      - '*/*'
-      Accept-Encoding:
-      - gzip, deflate
-      CommandName:
-      - containerapp create
-      Connection:
-      - keep-alive
-      ParameterSetName:
-      - -g -n --image --ingress --target-port --environment --scale-rule-name --scale-rule-http-concurrency
-        --scale-rule-auth --scale-rule-metadata
-      User-Agent:
-      - python/3.8.10 (Windows-10-10.0.22631-SP0) AZURECLI/2.59.0
-    method: GET
-    uri: https://management.azure.com/subscriptions/00000000-0000-0000-0000-000000000000/providers/Microsoft.App/locations/northcentralusstage/containerappOperationStatuses/de140ebb-5dd3-40d2-a55a-3761992f9fe8?api-version=2024-02-02-preview&azureAsyncOperation=true&t=638506967039499519&c=MIIHKjCCBhKgAwIBAgITfATLTVgL1TFPlLPYYgAABMtNWDANBgkqhkiG9w0BAQsFADBEMRMwEQYKCZImiZPyLGQBGRYDR0JMMRMwEQYKCZImiZPyLGQBGRYDQU1FMRgwFgYDVQQDEw9BTUUgSW5mcmEgQ0EgMDUwHhcNMjQwNTAyMDIxNjQ3WhcNMjUwNDI3MDIxNjQ3WjBAMT4wPAYDVQQDEzVhc3luY29wZXJhdGlvbnNpZ25pbmdjZXJ0aWZpY2F0ZS5tYW5hZ2VtZW50LmF6dXJlLmNvbTCCASIwDQYJKoZIhvcNAQEBBQADggEPADCCAQoCggEBAK6dMlyzLhfjTqgpK0ak7lUYlktWoaGVBDdCGjuh9_Tan7-jV2uWUD4RkOrtgvB4YkiFoRtBNBXjjoEonOoUYRurBtxwPFad9vRUZ_DI_rWbJtTLRFCWcfQsbif2PdKnEhJY516wQNDMEoBOEbnIc1y9YfB9bIs7IEiWk7D7-DM36qf95dLDczZrmlZVMcY1o7b0QfFKOdeEGIT7DFQmwZPqqXVAtXgfx_IuiPOV10h17_C8jj017DwYyrZGVUZW5NTL-UBzjwXP4PUzzjlSBKgS8P2JZ6UGJCcGsQxlk7UzoZsRpgASFkOI7Pb7iHNCdIVtzThnFpznmpGQl2zN3J0CAwEAAaOCBBcwggQTMCcGCSsGAQQBgjcVCgQaMBgwCgYIKwYBBQUHAwEwCgYIKwYBBQUHAwIwPQYJKwYBBAGCNxUHBDAwLgYmKwYBBAGCNxUIhpDjDYTVtHiE8Ys-hZvdFs6dEoFggvX2K4Py0SACAWQCAQowggHLBggrBgEFBQcBAQSCAb0wggG5MGMGCCsGAQUFBzAChldodHRwOi8vY3JsLm1pY3Jvc29mdC5jb20vcGtpaW5mcmEvQ2VydHMvQ08xUEtJSU5UQ0EwMS5BTUUuR0JMX0FNRSUyMEluZnJhJTIwQ0ElMjAwNS5jcnQwUwYIKwYBBQUHMAKGR2h0dHA6Ly9jcmwxLmFtZS5nYmwvYWlhL0NPMVBLSUlOVENBMDEuQU1FLkdCTF9BTUUlMjBJbmZyYSUyMENBJTIwMDUuY3J0MFMGCCsGAQUFBzAChkdodHRwOi8vY3JsMi5hbWUuZ2JsL2FpYS9DTzFQS0lJTlRDQTAxLkFNRS5HQkxfQU1FJTIwSW5mcmElMjBDQSUyMDA1LmNydDBTBggrBgEFBQcwAoZHaHR0cDovL2NybDMuYW1lLmdibC9haWEvQ08xUEtJSU5UQ0EwMS5BTUUuR0JMX0FNRSUyMEluZnJhJTIwQ0ElMjAwNS5jcnQwUwYIKwYBBQUHMAKGR2h0dHA6Ly9jcmw0LmFtZS5nYmwvYWlhL0NPMVBLSUlOVENBMDEuQU1FLkdCTF9BTUUlMjBJbmZyYSUyMENBJTIwMDUuY3J0MB0GA1UdDgQWBBQsvTY45Tg0y5RD2QrGXKkZUewNfzAOBgNVHQ8BAf8EBAMCBaAwggEmBgNVHR8EggEdMIIBGTCCARWgggERoIIBDYY_aHR0cDovL2NybC5taWNyb3NvZnQuY29tL3BraWluZnJhL0NSTC9BTUUlMjBJbmZyYSUyMENBJTIwMDUuY3JshjFodHRwOi8vY3JsMS5hbWUuZ2JsL2NybC9BTUUlMjBJbmZyYSUyMENBJTIwMDUuY3JshjFodHRwOi8vY3JsMi5hbWUuZ2JsL2NybC9BTUUlMjBJbmZyYSUyMENBJTIwMDUuY3JshjFodHRwOi8vY3JsMy5hbWUuZ2JsL2NybC9BTUUlMjBJbmZyYSUyMENBJTIwMDUuY3JshjFodHRwOi8vY3JsNC5hbWUuZ2JsL2NybC9BTUUlMjBJbmZyYSUyMENBJTIwMDUuY3JsMEEGA1UdIAQ6MDgwDAYKKwYBBAGCN3sBATAMBgorBgEEAYI3ewIBMAwGCisGAQQBgjd7AwEwDAYKKwYBBAGCN3sEATAfBgNVHSMEGDAWgBR61hmFKHlscXYeYPjzS--iBUIWHTAdBgNVHSUEFjAUBggrBgEFBQcDAQYIKwYBBQUHAwIwDQYJKoZIhvcNAQELBQADggEBAEzzZuDjeQg8R2ZevaD977WxPr07WGdwdwx1NtB3dHN7TZJqRgyAYDoxNR0xq9dhHw-e4q6JwML6ihshb3p1gvbAgaMGJwdtOKgCcJGzu7LAe0hz_PEjtom9-pPSrNZSQ9F7EH3bR5EiHZiIHK3Hcc4Yc_h6bKy6olqJWcXv3k0_ExaKVUdG_vaMOD7ho3cjwWX4aN_0wIo0BwDrCe4bQoHWwM4Hz9_HjmbAWLb1O6Teyg5lxbP-gmxAzCQbUlqK_onCZrHPpqesdyo2xL2_XufGurmjllywMiRtQkPRV7qAAZxK35Iht_zPAJ9ZVWTWvIFt_f1gX1go1JEET0FJPcA&s=SE6R0VxkU48uF915VnSHLdPBlB2WxCps5s7L5iq67BgWMS7z9BdGPk_8o1pwS6SSKQ3OIK5bf-gtBt1FAc7lbkpArGCRw-Gwa0zH8pn6Ne5C-QPtUwd52EttwD_K_avumN1MFSaLd-Lx_bexSbNA3-EY0yXPTaoe-LYYUhNEEer2O8mxJQNhekN9zIZ2e9YZGEblK9So0i8R9c9-5dwuZGONZqk_TlpbUbUVlCe8TmwhheDaslHCOYor2-cuQM4Gqjap9jPM_TAz6y_SrPj5D0oK8fkNoX9m1m4ockBw-tkVvc1xFdDZUCBgoH6tHsrX3ciMesLDly4p1p0J8f1XcQ&h=2xw36bwP3T9ChV5JhtnVbT1tEvM9BPZkKpsa2rE8aJM
-  response:
-    body:
-      string: '{"id":"/subscriptions/00000000-0000-0000-0000-000000000000/providers/Microsoft.App/locations/northcentralusstage/containerappOperationStatuses/6c700fb7-7f69-4983-8559-3e531470cb5f","name":"6c700fb7-7f69-4983-8559-3e531470cb5f","status":"InProgress","startTime":"2024-05-07T16:38:23.6861303"}'
-    headers:
-      api-supported-versions:
-      - 2022-03-01, 2022-06-01-preview, 2022-10-01, 2022-11-01-preview, 2023-04-01-preview,
-        2023-05-01, 2023-05-02-preview, 2023-08-01-preview, 2023-11-02-preview, 2024-02-02-preview,
-        2024-03-01
-      cache-control:
-      - no-cache
-      content-length:
-      - '291'
-      content-type:
-      - application/json; charset=utf-8
-      date:
-      - Tue, 07 May 2024 16:38:52 GMT
-      expires:
-      - '-1'
-      pragma:
-      - no-cache
-      strict-transport-security:
-      - max-age=31536000; includeSubDomains
-      vary:
-      - Accept-Encoding
-      x-cache:
-      - CONFIG_NOCACHE
-      x-content-type-options:
-      - nosniff
-      x-msedge-ref:
-      - 'Ref A: 79648251B89E4E01993EDAC8ECEED4BE Ref B: CO6AA3150217029 Ref C: 2024-05-07T16:38:52Z'
-      x-powered-by:
-      - ASP.NET
-    status:
-      code: 200
-      message: OK
-- request:
-    body: null
-    headers:
-      Accept:
-      - '*/*'
-      Accept-Encoding:
-      - gzip, deflate
-      CommandName:
-      - containerapp create
-      Connection:
-      - keep-alive
-      ParameterSetName:
-      - -g -n --image --ingress --target-port --environment --scale-rule-name --scale-rule-http-concurrency
-        --scale-rule-auth --scale-rule-metadata
-      User-Agent:
-      - python/3.8.10 (Windows-10-10.0.22631-SP0) AZURECLI/2.59.0
-    method: GET
-    uri: https://management.azure.com/subscriptions/00000000-0000-0000-0000-000000000000/providers/Microsoft.App/locations/northcentralusstage/containerappOperationStatuses/de140ebb-5dd3-40d2-a55a-3761992f9fe8?api-version=2024-02-02-preview&azureAsyncOperation=true&t=638506967039499519&c=MIIHKjCCBhKgAwIBAgITfATLTVgL1TFPlLPYYgAABMtNWDANBgkqhkiG9w0BAQsFADBEMRMwEQYKCZImiZPyLGQBGRYDR0JMMRMwEQYKCZImiZPyLGQBGRYDQU1FMRgwFgYDVQQDEw9BTUUgSW5mcmEgQ0EgMDUwHhcNMjQwNTAyMDIxNjQ3WhcNMjUwNDI3MDIxNjQ3WjBAMT4wPAYDVQQDEzVhc3luY29wZXJhdGlvbnNpZ25pbmdjZXJ0aWZpY2F0ZS5tYW5hZ2VtZW50LmF6dXJlLmNvbTCCASIwDQYJKoZIhvcNAQEBBQADggEPADCCAQoCggEBAK6dMlyzLhfjTqgpK0ak7lUYlktWoaGVBDdCGjuh9_Tan7-jV2uWUD4RkOrtgvB4YkiFoRtBNBXjjoEonOoUYRurBtxwPFad9vRUZ_DI_rWbJtTLRFCWcfQsbif2PdKnEhJY516wQNDMEoBOEbnIc1y9YfB9bIs7IEiWk7D7-DM36qf95dLDczZrmlZVMcY1o7b0QfFKOdeEGIT7DFQmwZPqqXVAtXgfx_IuiPOV10h17_C8jj017DwYyrZGVUZW5NTL-UBzjwXP4PUzzjlSBKgS8P2JZ6UGJCcGsQxlk7UzoZsRpgASFkOI7Pb7iHNCdIVtzThnFpznmpGQl2zN3J0CAwEAAaOCBBcwggQTMCcGCSsGAQQBgjcVCgQaMBgwCgYIKwYBBQUHAwEwCgYIKwYBBQUHAwIwPQYJKwYBBAGCNxUHBDAwLgYmKwYBBAGCNxUIhpDjDYTVtHiE8Ys-hZvdFs6dEoFggvX2K4Py0SACAWQCAQowggHLBggrBgEFBQcBAQSCAb0wggG5MGMGCCsGAQUFBzAChldodHRwOi8vY3JsLm1pY3Jvc29mdC5jb20vcGtpaW5mcmEvQ2VydHMvQ08xUEtJSU5UQ0EwMS5BTUUuR0JMX0FNRSUyMEluZnJhJTIwQ0ElMjAwNS5jcnQwUwYIKwYBBQUHMAKGR2h0dHA6Ly9jcmwxLmFtZS5nYmwvYWlhL0NPMVBLSUlOVENBMDEuQU1FLkdCTF9BTUUlMjBJbmZyYSUyMENBJTIwMDUuY3J0MFMGCCsGAQUFBzAChkdodHRwOi8vY3JsMi5hbWUuZ2JsL2FpYS9DTzFQS0lJTlRDQTAxLkFNRS5HQkxfQU1FJTIwSW5mcmElMjBDQSUyMDA1LmNydDBTBggrBgEFBQcwAoZHaHR0cDovL2NybDMuYW1lLmdibC9haWEvQ08xUEtJSU5UQ0EwMS5BTUUuR0JMX0FNRSUyMEluZnJhJTIwQ0ElMjAwNS5jcnQwUwYIKwYBBQUHMAKGR2h0dHA6Ly9jcmw0LmFtZS5nYmwvYWlhL0NPMVBLSUlOVENBMDEuQU1FLkdCTF9BTUUlMjBJbmZyYSUyMENBJTIwMDUuY3J0MB0GA1UdDgQWBBQsvTY45Tg0y5RD2QrGXKkZUewNfzAOBgNVHQ8BAf8EBAMCBaAwggEmBgNVHR8EggEdMIIBGTCCARWgggERoIIBDYY_aHR0cDovL2NybC5taWNyb3NvZnQuY29tL3BraWluZnJhL0NSTC9BTUUlMjBJbmZyYSUyMENBJTIwMDUuY3JshjFodHRwOi8vY3JsMS5hbWUuZ2JsL2NybC9BTUUlMjBJbmZyYSUyMENBJTIwMDUuY3JshjFodHRwOi8vY3JsMi5hbWUuZ2JsL2NybC9BTUUlMjBJbmZyYSUyMENBJTIwMDUuY3JshjFodHRwOi8vY3JsMy5hbWUuZ2JsL2NybC9BTUUlMjBJbmZyYSUyMENBJTIwMDUuY3JshjFodHRwOi8vY3JsNC5hbWUuZ2JsL2NybC9BTUUlMjBJbmZyYSUyMENBJTIwMDUuY3JsMEEGA1UdIAQ6MDgwDAYKKwYBBAGCN3sBATAMBgorBgEEAYI3ewIBMAwGCisGAQQBgjd7AwEwDAYKKwYBBAGCN3sEATAfBgNVHSMEGDAWgBR61hmFKHlscXYeYPjzS--iBUIWHTAdBgNVHSUEFjAUBggrBgEFBQcDAQYIKwYBBQUHAwIwDQYJKoZIhvcNAQELBQADggEBAEzzZuDjeQg8R2ZevaD977WxPr07WGdwdwx1NtB3dHN7TZJqRgyAYDoxNR0xq9dhHw-e4q6JwML6ihshb3p1gvbAgaMGJwdtOKgCcJGzu7LAe0hz_PEjtom9-pPSrNZSQ9F7EH3bR5EiHZiIHK3Hcc4Yc_h6bKy6olqJWcXv3k0_ExaKVUdG_vaMOD7ho3cjwWX4aN_0wIo0BwDrCe4bQoHWwM4Hz9_HjmbAWLb1O6Teyg5lxbP-gmxAzCQbUlqK_onCZrHPpqesdyo2xL2_XufGurmjllywMiRtQkPRV7qAAZxK35Iht_zPAJ9ZVWTWvIFt_f1gX1go1JEET0FJPcA&s=SE6R0VxkU48uF915VnSHLdPBlB2WxCps5s7L5iq67BgWMS7z9BdGPk_8o1pwS6SSKQ3OIK5bf-gtBt1FAc7lbkpArGCRw-Gwa0zH8pn6Ne5C-QPtUwd52EttwD_K_avumN1MFSaLd-Lx_bexSbNA3-EY0yXPTaoe-LYYUhNEEer2O8mxJQNhekN9zIZ2e9YZGEblK9So0i8R9c9-5dwuZGONZqk_TlpbUbUVlCe8TmwhheDaslHCOYor2-cuQM4Gqjap9jPM_TAz6y_SrPj5D0oK8fkNoX9m1m4ockBw-tkVvc1xFdDZUCBgoH6tHsrX3ciMesLDly4p1p0J8f1XcQ&h=2xw36bwP3T9ChV5JhtnVbT1tEvM9BPZkKpsa2rE8aJM
-  response:
-    body:
-      string: '{"id":"/subscriptions/00000000-0000-0000-0000-000000000000/providers/Microsoft.App/locations/northcentralusstage/containerappOperationStatuses/6c700fb7-7f69-4983-8559-3e531470cb5f","name":"6c700fb7-7f69-4983-8559-3e531470cb5f","status":"Succeeded","startTime":"2024-05-07T16:38:23.6861303"}'
-    headers:
-      api-supported-versions:
-      - 2022-03-01, 2022-06-01-preview, 2022-10-01, 2022-11-01-preview, 2023-04-01-preview,
-        2023-05-01, 2023-05-02-preview, 2023-08-01-preview, 2023-11-02-preview, 2024-02-02-preview,
-        2024-03-01
-      cache-control:
-      - no-cache
-      content-length:
-      - '290'
-      content-type:
-      - application/json; charset=utf-8
-      date:
-      - Tue, 07 May 2024 16:38:53 GMT
-      expires:
-      - '-1'
-      pragma:
-      - no-cache
-      strict-transport-security:
-      - max-age=31536000; includeSubDomains
-      vary:
-      - Accept-Encoding
-      x-cache:
-      - CONFIG_NOCACHE
-      x-content-type-options:
-      - nosniff
-      x-msedge-ref:
-      - 'Ref A: D8F7068D7A164ADFA33FE0BC0419DF63 Ref B: CO6AA3150217035 Ref C: 2024-05-07T16:38:54Z'
-      x-powered-by:
-      - ASP.NET
-    status:
-      code: 200
-      message: OK
-- request:
-    body: null
-    headers:
-      Accept:
-      - '*/*'
-      Accept-Encoding:
-      - gzip, deflate
-      CommandName:
-      - containerapp create
-      Connection:
-      - keep-alive
-      ParameterSetName:
-      - -g -n --image --ingress --target-port --environment --scale-rule-name --scale-rule-http-concurrency
-        --scale-rule-auth --scale-rule-metadata
-      User-Agent:
-      - python/3.8.10 (Windows-10-10.0.22631-SP0) AZURECLI/2.59.0
-    method: GET
-    uri: https://management.azure.com/subscriptions/00000000-0000-0000-0000-000000000000/resourceGroups/clitest.rg000001/providers/Microsoft.App/containerApps/aca000002?api-version=2024-02-02-preview
-  response:
-    body:
-      string: '{"id":"/subscriptions/00000000-0000-0000-0000-000000000000/resourceGroups/clitest.rg000001/providers/Microsoft.App/containerapps/aca000002","name":"aca000002","type":"Microsoft.App/containerApps","location":"North
-        Central US (Stage)","systemData":{"createdBy":"harrli@microsoft.com","createdByType":"User","createdAt":"2024-05-07T16:38:23.4499035","lastModifiedBy":"harrli@microsoft.com","lastModifiedByType":"User","lastModifiedAt":"2024-05-07T16:38:23.4499035"},"properties":{"provisioningState":"Succeeded","runningStatus":"Running","managedEnvironmentId":"/subscriptions/00000000-0000-0000-0000-000000000000/resourceGroups/client.env_rg_northcentralusstage/providers/Microsoft.App/managedEnvironments/env-northcentralusstage","environmentId":"/subscriptions/00000000-0000-0000-0000-000000000000/resourceGroups/client.env_rg_northcentralusstage/providers/Microsoft.App/managedEnvironments/env-northcentralusstage","workloadProfileName":"Consumption","patchingMode":"Automatic","outboundIpAddresses":["20.221.106.163","20.221.107.3","20.221.106.208","20.221.106.152","20.9.115.172","20.9.116.165","20.9.116.161","20.9.116.46"],"latestRevisionName":"aca000002--zwrjzu8","latestReadyRevisionName":"aca000002--zwrjzu8","latestRevisionFqdn":"aca000002--zwrjzu8.mangosmoke-3816d65a.northcentralusstage.azurecontainerapps.io","customDomainVerificationId":"0FEF6FC81FA2FA9876FEE95F895AD716D01F5495C9AC8EA62F0228DC5E40B5CA","configuration":{"secrets":null,"activeRevisionsMode":"Single","ingress":{"fqdn":"aca000002.mangosmoke-3816d65a.northcentralusstage.azurecontainerapps.io","external":true,"targetPort":80,"exposedPort":0,"transport":"Auto","traffic":[{"weight":100,"latestRevision":true}],"customDomains":null,"allowInsecure":false,"ipSecurityRestrictions":null,"corsPolicy":null,"clientCertificateMode":null,"stickySessions":null,"additionalPortMappings":null,"targetPortHttpScheme":null},"registries":null,"identitySettings":[],"dapr":null,"runtime":null,"maxInactiveRevisions":100,"service":null},"template":{"revisionSuffix":"","terminationGracePeriodSeconds":null,"containers":[{"image":"nginx","imageType":"ContainerImage","name":"aca000002","resources":{"cpu":0.5,"memory":"1Gi","ephemeralStorage":"2Gi"}}],"initContainers":null,"scale":{"minReplicas":null,"maxReplicas":10,"rules":[{"name":"http-scale-rule","http":{"metadata":{"concurrentRequests":"50","key":"value"},"auth":[{"secretRef":"secretref","triggerParameter":"trigger"}]}}]},"volumes":null,"serviceBinds":null},"eventStreamEndpoint":"https://northcentralusstage.azurecontainerapps.dev/subscriptions/00000000-0000-0000-0000-000000000000/resourceGroups/clitest.rg000001/containerApps/aca000002/eventstream","delegatedIdentities":[]},"identity":{"type":"None"}}'
-    headers:
-      api-supported-versions:
-      - 2022-03-01, 2022-06-01-preview, 2022-10-01, 2022-11-01-preview, 2023-04-01-preview,
-        2023-05-01, 2023-05-02-preview, 2023-08-01-preview, 2023-11-02-preview, 2024-02-02-preview,
-        2024-03-01
-      cache-control:
-      - no-cache
-      content-length:
-      - '2728'
-      content-type:
-      - application/json; charset=utf-8
-      date:
-      - Tue, 07 May 2024 16:38:54 GMT
-      expires:
-      - '-1'
-      pragma:
-      - no-cache
-      strict-transport-security:
-      - max-age=31536000; includeSubDomains
-      vary:
-      - Accept-Encoding
-      x-cache:
-      - CONFIG_NOCACHE
-      x-content-type-options:
-      - nosniff
-      x-msedge-ref:
-      - 'Ref A: 8F8F79E3244542BA8B56E4EF6CEAA58A Ref B: CO6AA3150217025 Ref C: 2024-05-07T16:38:54Z'
-      x-powered-by:
-      - ASP.NET
-    status:
-      code: 200
-      message: OK
-- request:
-    body: null
-    headers:
-      Accept:
-      - application/json
-      Accept-Encoding:
-      - gzip, deflate
-      CommandName:
-      - containerapp show
-      Connection:
-      - keep-alive
-      ParameterSetName:
-      - -g -n
-      User-Agent:
-      - AZURECLI/2.59.0 azsdk-python-core/1.28.0 Python/3.8.10 (Windows-10-10.0.22631-SP0)
-    method: GET
-    uri: https://management.azure.com/subscriptions/00000000-0000-0000-0000-000000000000/providers/Microsoft.App?api-version=2022-09-01
-  response:
-    body:
-      string: '{"id":"/subscriptions/00000000-0000-0000-0000-000000000000/providers/Microsoft.App","namespace":"Microsoft.App","authorizations":[{"applicationId":"7e3bc4fd-85a3-4192-b177-5b8bfc87f42c","roleDefinitionId":"39a74f72-b40f-4bdc-b639-562fe2260bf0"},{"applicationId":"3734c1a4-2bed-4998-a37a-ff1a9e7bf019","roleDefinitionId":"5c779a4f-5cb2-4547-8c41-478d9be8ba90"},{"applicationId":"55ebbb62-3b9c-49fd-9b87-9595226dd4ac","roleDefinitionId":"e49ca620-7992-4561-a7df-4ed67dad77b5","managedByRoleDefinitionId":"9e3af657-a8ff-583c-a75c-2fe7c4bcb635"},{"applicationId":"1459b1f6-7a5b-4300-93a2-44b4a651759f","roleDefinitionId":"3c5f1b29-9e3d-4a22-b5d6-9ff4e5a37974"}],"resourceTypes":[{"resourceType":"managedEnvironments","locations":["North
-        Central US (Stage)","Central US EUAP","East US 2 EUAP","West US 2","Southeast
-        Asia","Sweden Central","Canada Central","West Europe","North Europe","East
-        US","East US 2","East Asia","Australia East","Germany West Central","Japan
-        East","UK South","West US","Central US","North Central US","South Central
-        US","Korea Central","Brazil South","West US 3","France Central","South Africa
-        North","Norway East","Switzerland North","UAE North","Canada East","West Central
-        US","UK West","Central India","Switzerland West","Italy North","Poland Central"],"apiVersions":["2024-03-01","2024-02-02-preview","2023-11-02-preview","2023-08-01-preview","2023-05-02-preview","2023-05-01","2023-04-01-preview","2022-11-01-preview","2022-10-01","2022-06-01-preview","2022-03-01"],"defaultApiVersion":"2023-05-01","capabilities":"CrossResourceGroupResourceMove,
-        CrossSubscriptionResourceMove, SystemAssignedResourceIdentity, SupportsTags,
-        SupportsLocation"},{"resourceType":"operations","locations":["North Central
-        US (Stage)","Central US EUAP","East US 2 EUAP","West US 2","Southeast Asia","Sweden
-        Central","Canada Central","West Europe","North Europe","East US","East US
-        2","East Asia","Australia East","Germany West Central","Japan East","UK South","West
-        US","Central US","North Central US","South Central US","Korea Central","Brazil
-        South","West US 3","France Central","South Africa North","Norway East","Switzerland
-        North","UAE North","Canada East","West Central US","UK West","Central India","Italy
-        North","Poland Central"],"apiVersions":["2024-02-02-preview","2023-11-02-preview","2023-08-01-preview","2023-05-02-preview","2023-05-01","2023-04-01-preview","2023-02-01","2022-11-01-preview","2022-10-01","2022-06-01-preview","2022-03-01"],"defaultApiVersion":"2023-11-02-preview","capabilities":"None"},{"resourceType":"managedEnvironments/certificates","locations":["Central
-        US EUAP","East US 2 EUAP","North Central US (Stage)","West US 2","Southeast
-        Asia","Sweden Central","Canada Central","West Europe","North Europe","East
-        US","East US 2","East Asia","Australia East","Germany West Central","Japan
-        East","UK South","West US","Central US","North Central US","South Central
-        US","Korea Central","Brazil South","West US 3","France Central","South Africa
-        North","Norway East","Switzerland North","UAE North","Canada East","West Central
-        US","UK West","Central India","Switzerland West","Italy North","Poland Central"],"apiVersions":["2024-03-01","2024-02-02-preview","2023-11-02-preview","2023-08-01-preview","2023-05-02-preview","2023-05-01","2023-04-01-preview","2022-11-01-preview","2022-10-01","2022-06-01-preview","2022-03-01"],"defaultApiVersion":"2023-05-01","capabilities":"CrossResourceGroupResourceMove,
-        CrossSubscriptionResourceMove, SupportsTags, SupportsLocation"},{"resourceType":"managedEnvironments/managedCertificates","locations":["Central
-        US EUAP","East US 2 EUAP","North Central US (Stage)","West US 2","Southeast
-        Asia","Sweden Central","Canada Central","West Europe","North Europe","East
-        US","East US 2","East Asia","Australia East","Germany West Central","Japan
-        East","UK South","West US","Central US","North Central US","South Central
-        US","Korea Central","Brazil South","West US 3","France Central","South Africa
-        North","Norway East","Switzerland North","UAE North","Canada East","West Central
-        US","UK West","Central India","Switzerland West","Italy North","Poland Central"],"apiVersions":["2024-03-01","2024-02-02-preview","2023-11-02-preview","2023-08-01-preview","2023-05-02-preview","2023-05-01","2023-04-01-preview","2022-11-01-preview"],"defaultApiVersion":"2023-05-01","capabilities":"CrossResourceGroupResourceMove,
-        CrossSubscriptionResourceMove, SupportsTags, SupportsLocation"},{"resourceType":"containerApps","locations":["Central
-        US EUAP","East US 2 EUAP","North Central US (Stage)","West US 2","Southeast
-        Asia","Sweden Central","Canada Central","West Europe","North Europe","East
-        US","East US 2","East Asia","Australia East","Germany West Central","Japan
-        East","UK South","West US","Central US","North Central US","South Central
-        US","Korea Central","Brazil South","West US 3","France Central","South Africa
-        North","Norway East","Switzerland North","UAE North","Canada East","West Central
-        US","UK West","Central India","Switzerland West","Italy North","Poland Central"],"apiVersions":["2024-03-01","2024-02-02-preview","2023-11-02-preview","2023-08-01-preview","2023-05-02-preview","2023-05-01","2023-04-01-preview","2022-11-01-preview","2022-10-01","2022-06-01-preview","2022-03-01"],"defaultApiVersion":"2023-05-01","capabilities":"CrossResourceGroupResourceMove,
-        CrossSubscriptionResourceMove, SystemAssignedResourceIdentity, SupportsTags,
-        SupportsLocation"},{"resourceType":"containerApps/privateEndpointConnectionProxies","locations":["Central
-        US EUAP","East US 2 EUAP","North Central US (Stage)","West US 2","Southeast
-        Asia","Sweden Central","Canada Central","West Europe","North Europe","East
-        US","East US 2","East Asia","Australia East","Germany West Central","Japan
-        East","UK South","West US","Central US","North Central US","South Central
-        US","Korea Central","Brazil South","West US 3","France Central","South Africa
-        North","Norway East","Switzerland North","UAE North","Canada East","West Central
-        US","UK West","Central India","Switzerland West","Italy North","Poland Central"],"apiVersions":["2024-02-02-preview","2023-11-02-preview"],"defaultApiVersion":"2023-11-02-preview","capabilities":"None"},{"resourceType":"managedEnvironments/privateEndpointConnectionProxies","locations":["Central
-        US EUAP","East US 2 EUAP","North Central US (Stage)","West US 2","Southeast
-        Asia","Sweden Central","Canada Central","West Europe","North Europe","East
-        US","East US 2","East Asia","Australia East","Germany West Central","Japan
-        East","UK South","West US","Central US","North Central US","South Central
-        US","Korea Central","Brazil South","West US 3","France Central","South Africa
-        North","Norway East","Switzerland North","UAE North","Canada East","West Central
-        US","UK West","Central India","Switzerland West","Italy North","Poland Central"],"apiVersions":["2024-02-02-preview","2023-11-02-preview"],"defaultApiVersion":"2023-11-02-preview","capabilities":"None"},{"resourceType":"sessionPools","locations":["North
-        Central US (Stage)","Central US EUAP","East US 2 EUAP","West US 2","Southeast
-        Asia","Sweden Central","Canada Central","West Europe","North Europe","East
-        US","East US 2","East Asia","Australia East","Germany West Central","Japan
-        East","UK South","West US","Central US","North Central US","South Central
-        US","Korea Central","Brazil South","West US 3","France Central","South Africa
-        North","Norway East","Switzerland North","UAE North","Canada East","West Central
-        US","UK West","Central India","Switzerland West","Italy North","Poland Central"],"apiVersions":["2024-02-02-preview","2023-11-02-preview","2023-08-01-preview"],"defaultApiVersion":"2024-02-02-preview","capabilities":"CrossResourceGroupResourceMove,
-        CrossSubscriptionResourceMove, SystemAssignedResourceIdentity, SupportsTags,
-        SupportsLocation"},{"resourceType":"jobs","locations":["Central US EUAP","East
-        US 2 EUAP","North Central US (Stage)","West US 2","Southeast Asia","Sweden
-        Central","Canada Central","West Europe","North Europe","East US","East US
-        2","East Asia","Australia East","Germany West Central","Japan East","UK South","West
-        US","Central US","North Central US","South Central US","Korea Central","Brazil
-        South","West US 3","France Central","South Africa North","Norway East","Switzerland
-        North","UAE North","Canada East","West Central US","UK West","Central India","Switzerland
-        West","Italy North","Poland Central"],"apiVersions":["2024-03-01","2024-02-02-preview","2023-11-02-preview","2023-08-01-preview","2023-05-02-preview","2023-05-01","2023-04-01-preview","2022-11-01-preview"],"defaultApiVersion":"2023-05-01","capabilities":"CrossResourceGroupResourceMove,
-        CrossSubscriptionResourceMove, SystemAssignedResourceIdentity, SupportsTags,
-        SupportsLocation"},{"resourceType":"locations","locations":[],"apiVersions":["2024-03-01","2024-02-02-preview","2023-11-02-preview","2023-08-01-preview","2023-05-02-preview","2023-05-01","2023-04-01-preview","2022-11-01-preview","2022-10-01","2022-06-01-preview","2022-03-01"],"defaultApiVersion":"2023-05-01","capabilities":"None"},{"resourceType":"locations/managedEnvironmentOperationResults","locations":["Central
-        US EUAP","East US 2 EUAP","North Central US (Stage)","West US 2","Southeast
-        Asia","Sweden Central","Canada Central","West Europe","North Europe","East
-        US","East US 2","East Asia","Australia East","Germany West Central","Japan
-        East","UK South","West US","Central US","North Central US","South Central
-        US","Korea Central","Brazil South","West US 3","France Central","South Africa
-        North","Norway East","Switzerland North","UAE North","Canada East","West Central
-        US","UK West","Central India","Switzerland West","Italy North","Poland Central"],"apiVersions":["2024-03-01","2024-02-02-preview","2023-11-02-preview","2023-08-01-preview","2023-05-02-preview","2023-05-01","2023-04-01-preview","2022-11-01-preview","2022-10-01","2022-06-01-preview","2022-03-01"],"defaultApiVersion":"2023-05-01","capabilities":"None"},{"resourceType":"locations/managedEnvironmentOperationStatuses","locations":["Central
-        US EUAP","East US 2 EUAP","North Central US (Stage)","West US 2","Southeast
-        Asia","Sweden Central","Canada Central","West Europe","North Europe","East
-        US","East US 2","East Asia","Australia East","Germany West Central","Japan
-        East","UK South","West US","Central US","North Central US","South Central
-        US","Korea Central","Brazil South","West US 3","France Central","South Africa
-        North","Norway East","Switzerland North","UAE North","Canada East","West Central
-        US","UK West","Central India","Switzerland West","Italy North","Poland Central"],"apiVersions":["2024-03-01","2024-02-02-preview","2023-11-02-preview","2023-08-01-preview","2023-05-02-preview","2023-05-01","2023-04-01-preview","2022-11-01-preview","2022-10-01","2022-06-01-preview","2022-03-01"],"defaultApiVersion":"2023-05-01","capabilities":"None"},{"resourceType":"locations/containerappOperationResults","locations":["Central
-        US EUAP","East US 2 EUAP","North Central US (Stage)","West US 2","Southeast
-        Asia","Sweden Central","Canada Central","West Europe","North Europe","East
-        US","East US 2","East Asia","Australia East","Germany West Central","Japan
-        East","UK South","West US","Central US","North Central US","South Central
-        US","Korea Central","Brazil South","West US 3","France Central","South Africa
-        North","Norway East","Switzerland North","UAE North","Canada East","West Central
-        US","UK West","Central India","Switzerland West","Italy North","Poland Central"],"apiVersions":["2024-03-01","2024-02-02-preview","2023-11-02-preview","2023-08-01-preview","2023-05-02-preview","2023-05-01","2023-04-01-preview","2022-11-01-preview","2022-10-01","2022-06-01-preview","2022-03-01"],"defaultApiVersion":"2023-05-01","capabilities":"None"},{"resourceType":"locations/containerappOperationStatuses","locations":["Central
-        US EUAP","East US 2 EUAP","North Central US (Stage)","West US 2","Southeast
-        Asia","Sweden Central","Canada Central","West Europe","North Europe","East
-        US","East US 2","East Asia","Australia East","Germany West Central","Japan
-        East","UK South","West US","Central US","North Central US","South Central
-        US","Korea Central","Brazil South","West US 3","France Central","South Africa
-        North","Norway East","Switzerland North","UAE North","Canada East","West Central
-        US","UK West","Central India","Switzerland West","Italy North","Poland Central"],"apiVersions":["2024-03-01","2024-02-02-preview","2023-11-02-preview","2023-08-01-preview","2023-05-02-preview","2023-05-01","2023-04-01-preview","2022-11-01-preview","2022-10-01","2022-06-01-preview","2022-03-01"],"defaultApiVersion":"2023-05-01","capabilities":"None"},{"resourceType":"locations/containerappsjobOperationResults","locations":["Central
-        US EUAP","East US 2 EUAP","North Central US (Stage)","West US 2","Southeast
-        Asia","Sweden Central","Canada Central","West Europe","North Europe","East
-        US","East US 2","East Asia","Australia East","Germany West Central","Japan
-        East","UK South","West US","Central US","North Central US","South Central
-        US","Korea Central","Brazil South","West US 3","France Central","South Africa
-        North","Norway East","Switzerland North","UAE North","Canada East","West Central
-        US","UK West","Central India","Switzerland West","Italy North","Poland Central"],"apiVersions":["2024-03-01","2024-02-02-preview","2023-11-02-preview","2023-08-01-preview","2023-05-02-preview","2023-05-01","2023-04-01-preview","2022-11-01-preview"],"defaultApiVersion":"2023-05-01","capabilities":"None"},{"resourceType":"locations/containerappsjobOperationStatuses","locations":["Central
-        US EUAP","East US 2 EUAP","North Central US (Stage)","West US 2","Southeast
-        Asia","Sweden Central","Canada Central","West Europe","North Europe","East
-        US","East US 2","East Asia","Australia East","Germany West Central","Japan
-        East","UK South","West US","Central US","North Central US","South Central
-        US","Korea Central","Brazil South","West US 3","France Central","South Africa
-        North","Norway East","Switzerland North","UAE North","Canada East","West Central
-        US","UK West","Central India","Switzerland West","Italy North","Poland Central"],"apiVersions":["2024-03-01","2024-02-02-preview","2023-11-02-preview","2023-08-01-preview","2023-05-02-preview","2023-05-01","2023-04-01-preview","2022-11-01-preview"],"defaultApiVersion":"2023-05-01","capabilities":"None"},{"resourceType":"locations/sourceControlOperationResults","locations":["Central
-        US EUAP","East US 2 EUAP","North Central US (Stage)","West US 2","Southeast
-        Asia","Sweden Central","Canada Central","West Europe","North Europe","East
-        US","East US 2","East Asia","Australia East","Germany West Central","Japan
-        East","UK South","West US","Central US","North Central US","South Central
-        US","Korea Central","Brazil South","West US 3","France Central","South Africa
-        North","Norway East","Switzerland North","UAE North","Canada East","West Central
-        US","UK West","Central India","Switzerland West","Italy North","Poland Central"],"apiVersions":["2024-03-01","2024-02-02-preview","2023-11-02-preview","2023-08-01-preview","2023-05-02-preview","2023-05-01","2023-04-01-preview","2022-11-01-preview","2022-10-01","2022-06-01-preview","2022-03-01"],"defaultApiVersion":"2023-05-01","capabilities":"None"},{"resourceType":"locations/sourceControlOperationStatuses","locations":["Central
-        US EUAP","East US 2 EUAP","North Central US (Stage)","West US 2","Southeast
-        Asia","Sweden Central","Canada Central","West Europe","North Europe","East
-        US","East US 2","East Asia","Australia East","Germany West Central","Japan
-        East","UK South","West US","Central US","North Central US","South Central
-        US","Korea Central","Brazil South","West US 3","France Central","South Africa
-        North","Norway East","Switzerland North","UAE North","Canada East","West Central
-        US","UK West","Central India","Switzerland West","Italy North","Poland Central"],"apiVersions":["2024-03-01","2024-02-02-preview","2023-11-02-preview","2023-08-01-preview","2023-05-02-preview","2023-05-01","2023-04-01-preview","2022-11-01-preview","2022-10-01","2022-06-01-preview","2022-03-01"],"defaultApiVersion":"2023-05-01","capabilities":"None"},{"resourceType":"locations/usages","locations":["Central
-        US EUAP","East US 2 EUAP","North Central US (Stage)","West US 2","Southeast
-        Asia","Sweden Central","Canada Central","West Europe","North Europe","East
-        US","East US 2","East Asia","Australia East","Germany West Central","Japan
-        East","UK South","West US","Central US","North Central US","South Central
-        US","Korea Central","Brazil South","West US 3","France Central","South Africa
-        North","Norway East","Switzerland North","UAE North","Canada East","West Central
-        US","UK West","Central India","Switzerland West","Italy North","Poland Central"],"apiVersions":["2024-03-01","2024-02-02-preview","2023-11-02-preview","2023-08-01-preview","2023-05-02-preview"],"defaultApiVersion":"2023-05-02-preview","capabilities":"None"},{"resourceType":"connectedEnvironments","locations":["Central
-        US EUAP","East US 2 EUAP","North Central US (Stage)","North Central US","East
-        US","East Asia","West Europe","Southeast Asia"],"apiVersions":["2024-03-01","2024-02-02-preview","2023-11-02-preview","2023-08-01-preview","2023-05-02-preview","2023-05-01","2023-04-01-preview","2022-11-01-preview","2022-10-01","2022-06-01-preview"],"defaultApiVersion":"2023-05-01","capabilities":"CrossResourceGroupResourceMove,
-        CrossSubscriptionResourceMove, SupportsTags, SupportsLocation"},{"resourceType":"connectedEnvironments/certificates","locations":["Central
-        US EUAP","East US 2 EUAP","North Central US (Stage)","North Central US","East
-        US","East Asia","West Europe","Southeast Asia"],"apiVersions":["2024-03-01","2024-02-02-preview","2023-11-02-preview","2023-08-01-preview","2023-05-02-preview","2023-05-01","2023-04-01-preview","2022-11-01-preview","2022-10-01","2022-06-01-preview"],"defaultApiVersion":"2023-05-01","capabilities":"CrossResourceGroupResourceMove,
-        CrossSubscriptionResourceMove, SupportsTags, SupportsLocation"},{"resourceType":"locations/connectedEnvironmentOperationResults","locations":["Central
-        US EUAP","East US 2 EUAP","North Central US (Stage)","North Central US","East
-        US","East Asia","West Europe","Southeast Asia"],"apiVersions":["2024-03-01","2024-02-02-preview","2023-11-02-preview","2023-08-01-preview","2023-05-02-preview","2023-05-01","2023-04-01-preview","2022-11-01-preview","2022-10-01","2022-06-01-preview"],"defaultApiVersion":"2023-05-01","capabilities":"None"},{"resourceType":"locations/connectedEnvironmentOperationStatuses","locations":["Central
-        US EUAP","East US 2 EUAP","North Central US (Stage)","North Central US","East
-        US","East Asia","West Europe","Southeast Asia"],"apiVersions":["2024-03-01","2024-02-02-preview","2023-11-02-preview","2023-08-01-preview","2023-05-02-preview","2023-05-01","2023-04-01-preview","2022-11-01-preview","2022-10-01","2022-06-01-preview"],"defaultApiVersion":"2023-05-01","capabilities":"None"},{"resourceType":"locations/managedCertificateOperationStatuses","locations":["Central
-        US EUAP","East US 2 EUAP","North Central US (Stage)","West US 2","Southeast
-        Asia","Sweden Central","Canada Central","West Europe","North Europe","East
-        US","East US 2","East Asia","Australia East","Germany West Central","Japan
-        East","UK South","West US","Central US","North Central US","South Central
-        US","Korea Central","Brazil South","West US 3","France Central","South Africa
-        North","Norway East","Switzerland North","UAE North","Canada East","West Central
-        US","UK West","Central India","Switzerland West","Italy North","Poland Central"],"apiVersions":["2024-03-01","2024-02-02-preview","2023-11-02-preview","2023-08-01-preview","2023-05-02-preview","2023-05-01","2023-04-01-preview","2022-11-01-preview"],"defaultApiVersion":"2023-05-01","capabilities":"None"},{"resourceType":"locations/billingMeters","locations":["Central
-        US EUAP","East US 2 EUAP","North Central US (Stage)","West US 2","Southeast
-        Asia","Sweden Central","Canada Central","West Europe","North Europe","East
-        US","East US 2","East Asia","Australia East","Germany West Central","Japan
-        East","UK South","West US","Central US","North Central US","South Central
-        US","Korea Central","Brazil South","West US 3","France Central","South Africa
-        North","Norway East","Switzerland North","UAE North","Canada East","West Central
-        US","UK West","Central India","Switzerland West","Italy North","Poland Central"],"apiVersions":["2024-03-01","2024-02-02-preview","2023-11-02-preview","2023-08-01-preview","2023-05-02-preview","2023-05-01","2023-04-01-preview","2022-11-01-preview","2022-10-01","2022-06-01-preview"],"defaultApiVersion":"2023-05-01","capabilities":"None"},{"resourceType":"locations/availableManagedEnvironmentsWorkloadProfileTypes","locations":["Central
-        US EUAP","East US 2 EUAP","North Central US (Stage)","West US 2","Southeast
-        Asia","Sweden Central","Canada Central","West Europe","North Europe","East
-        US","East US 2","East Asia","Australia East","Germany West Central","Japan
-        East","UK South","West US","Central US","North Central US","South Central
-        US","Korea Central","Brazil South","West US 3","France Central","South Africa
-        North","Norway East","Switzerland North","UAE North","Canada East","West Central
-        US","UK West","Central India","Switzerland West","Italy North","Poland Central"],"apiVersions":["2024-03-01","2024-02-02-preview","2023-11-02-preview","2023-08-01-preview","2023-05-02-preview","2023-05-01","2023-04-01-preview","2022-11-01-preview","2022-10-01","2022-06-01-preview"],"defaultApiVersion":"2023-05-01","capabilities":"None"},{"resourceType":"getCustomDomainVerificationId","locations":["Central
-        US EUAP","East US 2 EUAP","North Central US (Stage)","West US 2","Southeast
-        Asia","Sweden Central","Canada Central","West Europe","North Europe","East
-        US","East US 2","East Asia","Australia East","Germany West Central","Japan
-        East","UK South","West US","Central US","North Central US","South Central
-        US","Korea Central","Brazil South","West US 3","France Central","South Africa
-        North","Norway East","Switzerland North","UAE North","Canada East","West Central
-        US","UK West","Central India","Italy North","Poland Central","Switzerland
-        West"],"apiVersions":["2024-03-01","2024-02-02-preview","2023-11-02-preview","2023-08-01-preview","2023-05-02-preview"],"defaultApiVersion":"2023-05-02-preview","capabilities":"None"},{"resourceType":"builders","locations":["Central
-        US EUAP","East US 2 EUAP","North Central US (Stage)","West US 2","Southeast
-        Asia","Sweden Central","Canada Central","West Europe","North Europe","East
-        US","East US 2","East Asia","Australia East","Germany West Central","Japan
-        East","UK South","West US","Central US","North Central US","South Central
-        US","Korea Central","Brazil South","West US 3","France Central","South Africa
-        North","Norway East","Switzerland North","UAE North","Canada East","West Central
-        US","UK West","Central India","Switzerland West","Italy North","Poland Central"],"apiVersions":["2024-02-02-preview","2023-11-02-preview","2023-08-01-preview"],"defaultApiVersion":"2023-08-01-preview","capabilities":"CrossResourceGroupResourceMove,
-        CrossSubscriptionResourceMove, SystemAssignedResourceIdentity, SupportsTags,
-        SupportsLocation"},{"resourceType":"builders/builds","locations":["Central
-        US EUAP","East US 2 EUAP","North Central US (Stage)","West US 2","Southeast
-        Asia","Sweden Central","Canada Central","West Europe","North Europe","East
-        US","East US 2","East Asia","Australia East","Germany West Central","Japan
-        East","UK South","West US","Central US","North Central US","South Central
-        US","Korea Central","Brazil South","West US 3","France Central","South Africa
-        North","Norway East","Switzerland North","UAE North","Canada East","West Central
-        US","UK West","Central India","Switzerland West","Italy North","Poland Central"],"apiVersions":["2024-02-02-preview","2023-11-02-preview","2023-08-01-preview"],"defaultApiVersion":"2023-08-01-preview","capabilities":"None"},{"resourceType":"builders/patches","locations":["North
-        Central US (Stage)","Central US EUAP","East US 2 EUAP","West US 2","Southeast
-        Asia","Sweden Central","Canada Central","West Europe","North Europe","East
-        US","East US 2","East Asia","Australia East","Germany West Central","Japan
-        East","UK South","West US","Central US","North Central US","South Central
-        US","Korea Central","Brazil South","West US 3","France Central","South Africa
-        North","Norway East","Switzerland North","UAE North","Canada East","West Central
-        US","UK West","Central India","Switzerland West","Italy North","Poland Central"],"apiVersions":["2024-02-02-preview","2023-11-02-preview","2023-08-01-preview"],"defaultApiVersion":"2023-08-01-preview","capabilities":"None"},{"resourceType":"locations/OperationResults","locations":["Central
-        US EUAP","East US 2 EUAP","North Central US (Stage)","West US 2","Southeast
-        Asia","Sweden Central","Canada Central","West Europe","North Europe","East
-        US","East US 2","East Asia","Australia East","Germany West Central","Japan
-        East","UK South","West US","Central US","North Central US","South Central
-        US","Korea Central","Brazil South","West US 3","France Central","South Africa
-        North","Norway East","Switzerland North","UAE North","Canada East","West Central
-        US","UK West","Central India","Switzerland West","Italy North","Poland Central"],"apiVersions":["2024-02-02-preview","2023-11-02-preview","2023-08-01-preview"],"defaultApiVersion":"2023-08-01-preview","capabilities":"None"},{"resourceType":"locations/OperationStatuses","locations":["Central
-        US EUAP","East US 2 EUAP","North Central US (Stage)","West US 2","Southeast
-        Asia","Sweden Central","Canada Central","West Europe","North Europe","East
-        US","East US 2","East Asia","Australia East","Germany West Central","Japan
-        East","UK South","West US","Central US","North Central US","South Central
-        US","Korea Central","Brazil South","West US 3","France Central","South Africa
-        North","Norway East","Switzerland North","UAE North","Canada East","West Central
-        US","UK West","Central India","Switzerland West","Italy North","Poland Central"],"apiVersions":["2024-02-02-preview","2023-11-02-preview","2023-08-01-preview"],"defaultApiVersion":"2023-08-01-preview","capabilities":"None"},{"resourceType":"managedEnvironments/dotNetComponents","locations":["Central
-        US EUAP","East US 2 EUAP","North Central US (Stage)","West US 2","Southeast
-        Asia","Sweden Central","Canada Central","West Europe","North Europe","East
-        US","East US 2","East Asia","Australia East","Germany West Central","Japan
-        East","UK South","West US","Central US","North Central US","South Central
-        US","Korea Central","Brazil South","West US 3","France Central","South Africa
-        North","Norway East","Switzerland North","UAE North","Canada East","West Central
-        US","UK West","Central India","Switzerland West","Italy North","Poland Central"],"apiVersions":["2024-02-02-preview","2023-11-02-preview"],"defaultApiVersion":"2023-11-02-preview","capabilities":"None"},{"resourceType":"managedEnvironments/javaComponents","locations":["Central
-        US EUAP","East US 2 EUAP","North Central US (Stage)","West US 2","Southeast
-        Asia","Sweden Central","Canada Central","West Europe","North Europe","East
-        US","East US 2","East Asia","Australia East","Germany West Central","Japan
-        East","UK South","West US","Central US","North Central US","South Central
-        US","Korea Central","Brazil South","West US 3","France Central","South Africa
-        North","Norway East","Switzerland North","UAE North","Canada East","West Central
-        US","UK West","Central India","Switzerland West","Italy North","Poland Central"],"apiVersions":["2024-02-02-preview","2023-11-02-preview"],"defaultApiVersion":"2023-11-02-preview","capabilities":"None"},{"resourceType":"managedEnvironments/daprComponents","locations":["Central
-        US EUAP","East US 2 EUAP","North Central US (Stage)","West US 2","Southeast
-        Asia","Sweden Central","Canada Central","West Europe","North Europe","East
-        US","East US 2","East Asia","Australia East","Germany West Central","Japan
-        East","UK South","West US","Central US","North Central US","South Central
-        US","Korea Central","Brazil South","West US 3","France Central","South Africa
-        North","Norway East","Switzerland North","UAE North","Canada East","West Central
-        US","UK West","Central India","Switzerland West","Italy North","Poland Central"],"apiVersions":["2024-03-01","2024-02-02-preview","2023-11-02-preview","2023-08-01-preview","2023-05-02-preview","2023-05-01","2023-04-01-preview","2022-11-01-preview","2022-10-01","2022-06-01-preview","2022-03-01"],"defaultApiVersion":"2023-05-01","capabilities":"None"},{"resourceType":"functions","locations":["North
-        Central US (Stage)","Central US EUAP","West Central US"],"apiVersions":["2024-02-02-preview"],"capabilities":"SupportsExtension"}],"registrationState":"Registered","registrationPolicy":"RegistrationRequired"}'
-    headers:
-      cache-control:
-      - no-cache
-      content-length:
-      - '28714'
-      content-type:
-      - application/json; charset=utf-8
-      date:
-      - Tue, 07 May 2024 16:38:56 GMT
-      expires:
-      - '-1'
-      pragma:
-      - no-cache
-      strict-transport-security:
-      - max-age=31536000; includeSubDomains
-      x-cache:
-      - CONFIG_NOCACHE
-      x-content-type-options:
-      - nosniff
-      x-msedge-ref:
-      - 'Ref A: B947AD63EECF434C9E342995045A52EB Ref B: CO6AA3150218023 Ref C: 2024-05-07T16:38:56Z'
-    status:
-      code: 200
-      message: OK
-- request:
-    body: null
-    headers:
-      Accept:
-      - '*/*'
-      Accept-Encoding:
-      - gzip, deflate
-      CommandName:
-      - containerapp show
-      Connection:
-      - keep-alive
-      ParameterSetName:
-      - -g -n
-      User-Agent:
-      - python/3.8.10 (Windows-10-10.0.22631-SP0) AZURECLI/2.59.0
-    method: GET
-    uri: https://management.azure.com/subscriptions/00000000-0000-0000-0000-000000000000/resourceGroups/clitest.rg000001/providers/Microsoft.App/containerApps/aca000002?api-version=2024-02-02-preview
-  response:
-    body:
-      string: '{"id":"/subscriptions/00000000-0000-0000-0000-000000000000/resourceGroups/clitest.rg000001/providers/Microsoft.App/containerapps/aca000002","name":"aca000002","type":"Microsoft.App/containerApps","location":"North
-        Central US (Stage)","systemData":{"createdBy":"harrli@microsoft.com","createdByType":"User","createdAt":"2024-05-07T16:38:23.4499035","lastModifiedBy":"harrli@microsoft.com","lastModifiedByType":"User","lastModifiedAt":"2024-05-07T16:38:23.4499035"},"properties":{"provisioningState":"Succeeded","runningStatus":"Running","managedEnvironmentId":"/subscriptions/00000000-0000-0000-0000-000000000000/resourceGroups/client.env_rg_northcentralusstage/providers/Microsoft.App/managedEnvironments/env-northcentralusstage","environmentId":"/subscriptions/00000000-0000-0000-0000-000000000000/resourceGroups/client.env_rg_northcentralusstage/providers/Microsoft.App/managedEnvironments/env-northcentralusstage","workloadProfileName":"Consumption","patchingMode":"Automatic","outboundIpAddresses":["20.221.106.163","20.221.107.3","20.221.106.208","20.221.106.152","20.9.115.172","20.9.116.165","20.9.116.161","20.9.116.46"],"latestRevisionName":"aca000002--zwrjzu8","latestReadyRevisionName":"aca000002--zwrjzu8","latestRevisionFqdn":"aca000002--zwrjzu8.mangosmoke-3816d65a.northcentralusstage.azurecontainerapps.io","customDomainVerificationId":"0FEF6FC81FA2FA9876FEE95F895AD716D01F5495C9AC8EA62F0228DC5E40B5CA","configuration":{"secrets":null,"activeRevisionsMode":"Single","ingress":{"fqdn":"aca000002.mangosmoke-3816d65a.northcentralusstage.azurecontainerapps.io","external":true,"targetPort":80,"exposedPort":0,"transport":"Auto","traffic":[{"weight":100,"latestRevision":true}],"customDomains":null,"allowInsecure":false,"ipSecurityRestrictions":null,"corsPolicy":null,"clientCertificateMode":null,"stickySessions":null,"additionalPortMappings":null,"targetPortHttpScheme":null},"registries":null,"identitySettings":[],"dapr":null,"runtime":null,"maxInactiveRevisions":100,"service":null},"template":{"revisionSuffix":"","terminationGracePeriodSeconds":null,"containers":[{"image":"nginx","imageType":"ContainerImage","name":"aca000002","resources":{"cpu":0.5,"memory":"1Gi","ephemeralStorage":"2Gi"}}],"initContainers":null,"scale":{"minReplicas":null,"maxReplicas":10,"rules":[{"name":"http-scale-rule","http":{"metadata":{"concurrentRequests":"50","key":"value"},"auth":[{"secretRef":"secretref","triggerParameter":"trigger"}]}}]},"volumes":null,"serviceBinds":null},"eventStreamEndpoint":"https://northcentralusstage.azurecontainerapps.dev/subscriptions/00000000-0000-0000-0000-000000000000/resourceGroups/clitest.rg000001/containerApps/aca000002/eventstream","delegatedIdentities":[]},"identity":{"type":"None"}}'
-    headers:
-      api-supported-versions:
-      - 2022-03-01, 2022-06-01-preview, 2022-10-01, 2022-11-01-preview, 2023-04-01-preview,
-        2023-05-01, 2023-05-02-preview, 2023-08-01-preview, 2023-11-02-preview, 2024-02-02-preview,
-        2024-03-01
-      cache-control:
-      - no-cache
-      content-length:
-      - '2728'
-      content-type:
-      - application/json; charset=utf-8
-      date:
-      - Tue, 07 May 2024 16:38:57 GMT
-      expires:
-      - '-1'
-      pragma:
-      - no-cache
-      strict-transport-security:
-      - max-age=31536000; includeSubDomains
-      vary:
-      - Accept-Encoding
-      x-cache:
-      - CONFIG_NOCACHE
-      x-content-type-options:
-      - nosniff
-      x-msedge-ref:
-      - 'Ref A: A3E20C6C1ECE4312941FB4362512D397 Ref B: CO6AA3150219047 Ref C: 2024-05-07T16:38:57Z'
-      x-powered-by:
-      - ASP.NET
-    status:
-      code: 200
-      message: OK
-- request:
-    body: null
-    headers:
-      Accept:
-      - application/json
-      Accept-Encoding:
-      - gzip, deflate
-      CommandName:
-      - containerapp revision copy
-      Connection:
-      - keep-alive
-      ParameterSetName:
-      - -g -n --image --scale-rule-name --scale-rule-type --scale-rule-metadata --scale-rule-auth
-      User-Agent:
-      - AZURECLI/2.59.0 azsdk-python-core/1.28.0 Python/3.8.10 (Windows-10-10.0.22631-SP0)
-    method: GET
-    uri: https://management.azure.com/subscriptions/00000000-0000-0000-0000-000000000000/providers/Microsoft.App?api-version=2022-09-01
-  response:
-    body:
-      string: '{"id":"/subscriptions/00000000-0000-0000-0000-000000000000/providers/Microsoft.App","namespace":"Microsoft.App","authorizations":[{"applicationId":"7e3bc4fd-85a3-4192-b177-5b8bfc87f42c","roleDefinitionId":"39a74f72-b40f-4bdc-b639-562fe2260bf0"},{"applicationId":"3734c1a4-2bed-4998-a37a-ff1a9e7bf019","roleDefinitionId":"5c779a4f-5cb2-4547-8c41-478d9be8ba90"},{"applicationId":"55ebbb62-3b9c-49fd-9b87-9595226dd4ac","roleDefinitionId":"e49ca620-7992-4561-a7df-4ed67dad77b5","managedByRoleDefinitionId":"9e3af657-a8ff-583c-a75c-2fe7c4bcb635"},{"applicationId":"1459b1f6-7a5b-4300-93a2-44b4a651759f","roleDefinitionId":"3c5f1b29-9e3d-4a22-b5d6-9ff4e5a37974"}],"resourceTypes":[{"resourceType":"managedEnvironments","locations":["North
-        Central US (Stage)","Central US EUAP","East US 2 EUAP","West US 2","Southeast
-        Asia","Sweden Central","Canada Central","West Europe","North Europe","East
-        US","East US 2","East Asia","Australia East","Germany West Central","Japan
-        East","UK South","West US","Central US","North Central US","South Central
-        US","Korea Central","Brazil South","West US 3","France Central","South Africa
-        North","Norway East","Switzerland North","UAE North","Canada East","West Central
-        US","UK West","Central India","Switzerland West","Italy North","Poland Central"],"apiVersions":["2024-03-01","2024-02-02-preview","2023-11-02-preview","2023-08-01-preview","2023-05-02-preview","2023-05-01","2023-04-01-preview","2022-11-01-preview","2022-10-01","2022-06-01-preview","2022-03-01"],"defaultApiVersion":"2023-05-01","capabilities":"CrossResourceGroupResourceMove,
-        CrossSubscriptionResourceMove, SystemAssignedResourceIdentity, SupportsTags,
-        SupportsLocation"},{"resourceType":"operations","locations":["North Central
-        US (Stage)","Central US EUAP","East US 2 EUAP","West US 2","Southeast Asia","Sweden
-        Central","Canada Central","West Europe","North Europe","East US","East US
-        2","East Asia","Australia East","Germany West Central","Japan East","UK South","West
-        US","Central US","North Central US","South Central US","Korea Central","Brazil
-        South","West US 3","France Central","South Africa North","Norway East","Switzerland
-        North","UAE North","Canada East","West Central US","UK West","Central India","Italy
-        North","Poland Central"],"apiVersions":["2024-02-02-preview","2023-11-02-preview","2023-08-01-preview","2023-05-02-preview","2023-05-01","2023-04-01-preview","2023-02-01","2022-11-01-preview","2022-10-01","2022-06-01-preview","2022-03-01"],"defaultApiVersion":"2023-11-02-preview","capabilities":"None"},{"resourceType":"managedEnvironments/certificates","locations":["Central
-        US EUAP","East US 2 EUAP","North Central US (Stage)","West US 2","Southeast
-        Asia","Sweden Central","Canada Central","West Europe","North Europe","East
-        US","East US 2","East Asia","Australia East","Germany West Central","Japan
-        East","UK South","West US","Central US","North Central US","South Central
-        US","Korea Central","Brazil South","West US 3","France Central","South Africa
-        North","Norway East","Switzerland North","UAE North","Canada East","West Central
-        US","UK West","Central India","Switzerland West","Italy North","Poland Central"],"apiVersions":["2024-03-01","2024-02-02-preview","2023-11-02-preview","2023-08-01-preview","2023-05-02-preview","2023-05-01","2023-04-01-preview","2022-11-01-preview","2022-10-01","2022-06-01-preview","2022-03-01"],"defaultApiVersion":"2023-05-01","capabilities":"CrossResourceGroupResourceMove,
-        CrossSubscriptionResourceMove, SupportsTags, SupportsLocation"},{"resourceType":"managedEnvironments/managedCertificates","locations":["Central
-        US EUAP","East US 2 EUAP","North Central US (Stage)","West US 2","Southeast
-        Asia","Sweden Central","Canada Central","West Europe","North Europe","East
-        US","East US 2","East Asia","Australia East","Germany West Central","Japan
-        East","UK South","West US","Central US","North Central US","South Central
-        US","Korea Central","Brazil South","West US 3","France Central","South Africa
-        North","Norway East","Switzerland North","UAE North","Canada East","West Central
-        US","UK West","Central India","Switzerland West","Italy North","Poland Central"],"apiVersions":["2024-03-01","2024-02-02-preview","2023-11-02-preview","2023-08-01-preview","2023-05-02-preview","2023-05-01","2023-04-01-preview","2022-11-01-preview"],"defaultApiVersion":"2023-05-01","capabilities":"CrossResourceGroupResourceMove,
-        CrossSubscriptionResourceMove, SupportsTags, SupportsLocation"},{"resourceType":"containerApps","locations":["Central
-        US EUAP","East US 2 EUAP","North Central US (Stage)","West US 2","Southeast
-        Asia","Sweden Central","Canada Central","West Europe","North Europe","East
-        US","East US 2","East Asia","Australia East","Germany West Central","Japan
-        East","UK South","West US","Central US","North Central US","South Central
-        US","Korea Central","Brazil South","West US 3","France Central","South Africa
-        North","Norway East","Switzerland North","UAE North","Canada East","West Central
-        US","UK West","Central India","Switzerland West","Italy North","Poland Central"],"apiVersions":["2024-03-01","2024-02-02-preview","2023-11-02-preview","2023-08-01-preview","2023-05-02-preview","2023-05-01","2023-04-01-preview","2022-11-01-preview","2022-10-01","2022-06-01-preview","2022-03-01"],"defaultApiVersion":"2023-05-01","capabilities":"CrossResourceGroupResourceMove,
-        CrossSubscriptionResourceMove, SystemAssignedResourceIdentity, SupportsTags,
-        SupportsLocation"},{"resourceType":"containerApps/privateEndpointConnectionProxies","locations":["Central
-        US EUAP","East US 2 EUAP","North Central US (Stage)","West US 2","Southeast
-        Asia","Sweden Central","Canada Central","West Europe","North Europe","East
-        US","East US 2","East Asia","Australia East","Germany West Central","Japan
-        East","UK South","West US","Central US","North Central US","South Central
-        US","Korea Central","Brazil South","West US 3","France Central","South Africa
-        North","Norway East","Switzerland North","UAE North","Canada East","West Central
-        US","UK West","Central India","Switzerland West","Italy North","Poland Central"],"apiVersions":["2024-02-02-preview","2023-11-02-preview"],"defaultApiVersion":"2023-11-02-preview","capabilities":"None"},{"resourceType":"managedEnvironments/privateEndpointConnectionProxies","locations":["Central
-        US EUAP","East US 2 EUAP","North Central US (Stage)","West US 2","Southeast
-        Asia","Sweden Central","Canada Central","West Europe","North Europe","East
-        US","East US 2","East Asia","Australia East","Germany West Central","Japan
-        East","UK South","West US","Central US","North Central US","South Central
-        US","Korea Central","Brazil South","West US 3","France Central","South Africa
-        North","Norway East","Switzerland North","UAE North","Canada East","West Central
-        US","UK West","Central India","Switzerland West","Italy North","Poland Central"],"apiVersions":["2024-02-02-preview","2023-11-02-preview"],"defaultApiVersion":"2023-11-02-preview","capabilities":"None"},{"resourceType":"sessionPools","locations":["North
-        Central US (Stage)","Central US EUAP","East US 2 EUAP","West US 2","Southeast
-        Asia","Sweden Central","Canada Central","West Europe","North Europe","East
-        US","East US 2","East Asia","Australia East","Germany West Central","Japan
-        East","UK South","West US","Central US","North Central US","South Central
-        US","Korea Central","Brazil South","West US 3","France Central","South Africa
-        North","Norway East","Switzerland North","UAE North","Canada East","West Central
-        US","UK West","Central India","Switzerland West","Italy North","Poland Central"],"apiVersions":["2024-02-02-preview","2023-11-02-preview","2023-08-01-preview"],"defaultApiVersion":"2024-02-02-preview","capabilities":"CrossResourceGroupResourceMove,
-        CrossSubscriptionResourceMove, SystemAssignedResourceIdentity, SupportsTags,
-        SupportsLocation"},{"resourceType":"jobs","locations":["Central US EUAP","East
-        US 2 EUAP","North Central US (Stage)","West US 2","Southeast Asia","Sweden
-        Central","Canada Central","West Europe","North Europe","East US","East US
-        2","East Asia","Australia East","Germany West Central","Japan East","UK South","West
-        US","Central US","North Central US","South Central US","Korea Central","Brazil
-        South","West US 3","France Central","South Africa North","Norway East","Switzerland
-        North","UAE North","Canada East","West Central US","UK West","Central India","Switzerland
-        West","Italy North","Poland Central"],"apiVersions":["2024-03-01","2024-02-02-preview","2023-11-02-preview","2023-08-01-preview","2023-05-02-preview","2023-05-01","2023-04-01-preview","2022-11-01-preview"],"defaultApiVersion":"2023-05-01","capabilities":"CrossResourceGroupResourceMove,
-        CrossSubscriptionResourceMove, SystemAssignedResourceIdentity, SupportsTags,
-        SupportsLocation"},{"resourceType":"locations","locations":[],"apiVersions":["2024-03-01","2024-02-02-preview","2023-11-02-preview","2023-08-01-preview","2023-05-02-preview","2023-05-01","2023-04-01-preview","2022-11-01-preview","2022-10-01","2022-06-01-preview","2022-03-01"],"defaultApiVersion":"2023-05-01","capabilities":"None"},{"resourceType":"locations/managedEnvironmentOperationResults","locations":["Central
-        US EUAP","East US 2 EUAP","North Central US (Stage)","West US 2","Southeast
-        Asia","Sweden Central","Canada Central","West Europe","North Europe","East
-        US","East US 2","East Asia","Australia East","Germany West Central","Japan
-        East","UK South","West US","Central US","North Central US","South Central
-        US","Korea Central","Brazil South","West US 3","France Central","South Africa
-        North","Norway East","Switzerland North","UAE North","Canada East","West Central
-        US","UK West","Central India","Switzerland West","Italy North","Poland Central"],"apiVersions":["2024-03-01","2024-02-02-preview","2023-11-02-preview","2023-08-01-preview","2023-05-02-preview","2023-05-01","2023-04-01-preview","2022-11-01-preview","2022-10-01","2022-06-01-preview","2022-03-01"],"defaultApiVersion":"2023-05-01","capabilities":"None"},{"resourceType":"locations/managedEnvironmentOperationStatuses","locations":["Central
-        US EUAP","East US 2 EUAP","North Central US (Stage)","West US 2","Southeast
-        Asia","Sweden Central","Canada Central","West Europe","North Europe","East
-        US","East US 2","East Asia","Australia East","Germany West Central","Japan
-        East","UK South","West US","Central US","North Central US","South Central
-        US","Korea Central","Brazil South","West US 3","France Central","South Africa
-        North","Norway East","Switzerland North","UAE North","Canada East","West Central
-        US","UK West","Central India","Switzerland West","Italy North","Poland Central"],"apiVersions":["2024-03-01","2024-02-02-preview","2023-11-02-preview","2023-08-01-preview","2023-05-02-preview","2023-05-01","2023-04-01-preview","2022-11-01-preview","2022-10-01","2022-06-01-preview","2022-03-01"],"defaultApiVersion":"2023-05-01","capabilities":"None"},{"resourceType":"locations/containerappOperationResults","locations":["Central
-        US EUAP","East US 2 EUAP","North Central US (Stage)","West US 2","Southeast
-        Asia","Sweden Central","Canada Central","West Europe","North Europe","East
-        US","East US 2","East Asia","Australia East","Germany West Central","Japan
-        East","UK South","West US","Central US","North Central US","South Central
-        US","Korea Central","Brazil South","West US 3","France Central","South Africa
-        North","Norway East","Switzerland North","UAE North","Canada East","West Central
-        US","UK West","Central India","Switzerland West","Italy North","Poland Central"],"apiVersions":["2024-03-01","2024-02-02-preview","2023-11-02-preview","2023-08-01-preview","2023-05-02-preview","2023-05-01","2023-04-01-preview","2022-11-01-preview","2022-10-01","2022-06-01-preview","2022-03-01"],"defaultApiVersion":"2023-05-01","capabilities":"None"},{"resourceType":"locations/containerappOperationStatuses","locations":["Central
-        US EUAP","East US 2 EUAP","North Central US (Stage)","West US 2","Southeast
-        Asia","Sweden Central","Canada Central","West Europe","North Europe","East
-        US","East US 2","East Asia","Australia East","Germany West Central","Japan
-        East","UK South","West US","Central US","North Central US","South Central
-        US","Korea Central","Brazil South","West US 3","France Central","South Africa
-        North","Norway East","Switzerland North","UAE North","Canada East","West Central
-        US","UK West","Central India","Switzerland West","Italy North","Poland Central"],"apiVersions":["2024-03-01","2024-02-02-preview","2023-11-02-preview","2023-08-01-preview","2023-05-02-preview","2023-05-01","2023-04-01-preview","2022-11-01-preview","2022-10-01","2022-06-01-preview","2022-03-01"],"defaultApiVersion":"2023-05-01","capabilities":"None"},{"resourceType":"locations/containerappsjobOperationResults","locations":["Central
-        US EUAP","East US 2 EUAP","North Central US (Stage)","West US 2","Southeast
-        Asia","Sweden Central","Canada Central","West Europe","North Europe","East
-        US","East US 2","East Asia","Australia East","Germany West Central","Japan
-        East","UK South","West US","Central US","North Central US","South Central
-        US","Korea Central","Brazil South","West US 3","France Central","South Africa
-        North","Norway East","Switzerland North","UAE North","Canada East","West Central
-        US","UK West","Central India","Switzerland West","Italy North","Poland Central"],"apiVersions":["2024-03-01","2024-02-02-preview","2023-11-02-preview","2023-08-01-preview","2023-05-02-preview","2023-05-01","2023-04-01-preview","2022-11-01-preview"],"defaultApiVersion":"2023-05-01","capabilities":"None"},{"resourceType":"locations/containerappsjobOperationStatuses","locations":["Central
-        US EUAP","East US 2 EUAP","North Central US (Stage)","West US 2","Southeast
-        Asia","Sweden Central","Canada Central","West Europe","North Europe","East
-        US","East US 2","East Asia","Australia East","Germany West Central","Japan
-        East","UK South","West US","Central US","North Central US","South Central
-        US","Korea Central","Brazil South","West US 3","France Central","South Africa
-        North","Norway East","Switzerland North","UAE North","Canada East","West Central
-        US","UK West","Central India","Switzerland West","Italy North","Poland Central"],"apiVersions":["2024-03-01","2024-02-02-preview","2023-11-02-preview","2023-08-01-preview","2023-05-02-preview","2023-05-01","2023-04-01-preview","2022-11-01-preview"],"defaultApiVersion":"2023-05-01","capabilities":"None"},{"resourceType":"locations/sourceControlOperationResults","locations":["Central
-        US EUAP","East US 2 EUAP","North Central US (Stage)","West US 2","Southeast
-        Asia","Sweden Central","Canada Central","West Europe","North Europe","East
-        US","East US 2","East Asia","Australia East","Germany West Central","Japan
-        East","UK South","West US","Central US","North Central US","South Central
-        US","Korea Central","Brazil South","West US 3","France Central","South Africa
-        North","Norway East","Switzerland North","UAE North","Canada East","West Central
-        US","UK West","Central India","Switzerland West","Italy North","Poland Central"],"apiVersions":["2024-03-01","2024-02-02-preview","2023-11-02-preview","2023-08-01-preview","2023-05-02-preview","2023-05-01","2023-04-01-preview","2022-11-01-preview","2022-10-01","2022-06-01-preview","2022-03-01"],"defaultApiVersion":"2023-05-01","capabilities":"None"},{"resourceType":"locations/sourceControlOperationStatuses","locations":["Central
-        US EUAP","East US 2 EUAP","North Central US (Stage)","West US 2","Southeast
-        Asia","Sweden Central","Canada Central","West Europe","North Europe","East
-        US","East US 2","East Asia","Australia East","Germany West Central","Japan
-        East","UK South","West US","Central US","North Central US","South Central
-        US","Korea Central","Brazil South","West US 3","France Central","South Africa
-        North","Norway East","Switzerland North","UAE North","Canada East","West Central
-        US","UK West","Central India","Switzerland West","Italy North","Poland Central"],"apiVersions":["2024-03-01","2024-02-02-preview","2023-11-02-preview","2023-08-01-preview","2023-05-02-preview","2023-05-01","2023-04-01-preview","2022-11-01-preview","2022-10-01","2022-06-01-preview","2022-03-01"],"defaultApiVersion":"2023-05-01","capabilities":"None"},{"resourceType":"locations/usages","locations":["Central
-        US EUAP","East US 2 EUAP","North Central US (Stage)","West US 2","Southeast
-        Asia","Sweden Central","Canada Central","West Europe","North Europe","East
-        US","East US 2","East Asia","Australia East","Germany West Central","Japan
-        East","UK South","West US","Central US","North Central US","South Central
-        US","Korea Central","Brazil South","West US 3","France Central","South Africa
-        North","Norway East","Switzerland North","UAE North","Canada East","West Central
-        US","UK West","Central India","Switzerland West","Italy North","Poland Central"],"apiVersions":["2024-03-01","2024-02-02-preview","2023-11-02-preview","2023-08-01-preview","2023-05-02-preview"],"defaultApiVersion":"2023-05-02-preview","capabilities":"None"},{"resourceType":"connectedEnvironments","locations":["Central
-        US EUAP","East US 2 EUAP","North Central US (Stage)","North Central US","East
-        US","East Asia","West Europe","Southeast Asia"],"apiVersions":["2024-03-01","2024-02-02-preview","2023-11-02-preview","2023-08-01-preview","2023-05-02-preview","2023-05-01","2023-04-01-preview","2022-11-01-preview","2022-10-01","2022-06-01-preview"],"defaultApiVersion":"2023-05-01","capabilities":"CrossResourceGroupResourceMove,
-        CrossSubscriptionResourceMove, SupportsTags, SupportsLocation"},{"resourceType":"connectedEnvironments/certificates","locations":["Central
-        US EUAP","East US 2 EUAP","North Central US (Stage)","North Central US","East
-        US","East Asia","West Europe","Southeast Asia"],"apiVersions":["2024-03-01","2024-02-02-preview","2023-11-02-preview","2023-08-01-preview","2023-05-02-preview","2023-05-01","2023-04-01-preview","2022-11-01-preview","2022-10-01","2022-06-01-preview"],"defaultApiVersion":"2023-05-01","capabilities":"CrossResourceGroupResourceMove,
-        CrossSubscriptionResourceMove, SupportsTags, SupportsLocation"},{"resourceType":"locations/connectedEnvironmentOperationResults","locations":["Central
-        US EUAP","East US 2 EUAP","North Central US (Stage)","North Central US","East
-        US","East Asia","West Europe","Southeast Asia"],"apiVersions":["2024-03-01","2024-02-02-preview","2023-11-02-preview","2023-08-01-preview","2023-05-02-preview","2023-05-01","2023-04-01-preview","2022-11-01-preview","2022-10-01","2022-06-01-preview"],"defaultApiVersion":"2023-05-01","capabilities":"None"},{"resourceType":"locations/connectedEnvironmentOperationStatuses","locations":["Central
-        US EUAP","East US 2 EUAP","North Central US (Stage)","North Central US","East
-        US","East Asia","West Europe","Southeast Asia"],"apiVersions":["2024-03-01","2024-02-02-preview","2023-11-02-preview","2023-08-01-preview","2023-05-02-preview","2023-05-01","2023-04-01-preview","2022-11-01-preview","2022-10-01","2022-06-01-preview"],"defaultApiVersion":"2023-05-01","capabilities":"None"},{"resourceType":"locations/managedCertificateOperationStatuses","locations":["Central
-        US EUAP","East US 2 EUAP","North Central US (Stage)","West US 2","Southeast
-        Asia","Sweden Central","Canada Central","West Europe","North Europe","East
-        US","East US 2","East Asia","Australia East","Germany West Central","Japan
-        East","UK South","West US","Central US","North Central US","South Central
-        US","Korea Central","Brazil South","West US 3","France Central","South Africa
-        North","Norway East","Switzerland North","UAE North","Canada East","West Central
-        US","UK West","Central India","Switzerland West","Italy North","Poland Central"],"apiVersions":["2024-03-01","2024-02-02-preview","2023-11-02-preview","2023-08-01-preview","2023-05-02-preview","2023-05-01","2023-04-01-preview","2022-11-01-preview"],"defaultApiVersion":"2023-05-01","capabilities":"None"},{"resourceType":"locations/billingMeters","locations":["Central
-        US EUAP","East US 2 EUAP","North Central US (Stage)","West US 2","Southeast
-        Asia","Sweden Central","Canada Central","West Europe","North Europe","East
-        US","East US 2","East Asia","Australia East","Germany West Central","Japan
-        East","UK South","West US","Central US","North Central US","South Central
-        US","Korea Central","Brazil South","West US 3","France Central","South Africa
-        North","Norway East","Switzerland North","UAE North","Canada East","West Central
-        US","UK West","Central India","Switzerland West","Italy North","Poland Central"],"apiVersions":["2024-03-01","2024-02-02-preview","2023-11-02-preview","2023-08-01-preview","2023-05-02-preview","2023-05-01","2023-04-01-preview","2022-11-01-preview","2022-10-01","2022-06-01-preview"],"defaultApiVersion":"2023-05-01","capabilities":"None"},{"resourceType":"locations/availableManagedEnvironmentsWorkloadProfileTypes","locations":["Central
-        US EUAP","East US 2 EUAP","North Central US (Stage)","West US 2","Southeast
-        Asia","Sweden Central","Canada Central","West Europe","North Europe","East
-        US","East US 2","East Asia","Australia East","Germany West Central","Japan
-        East","UK South","West US","Central US","North Central US","South Central
-        US","Korea Central","Brazil South","West US 3","France Central","South Africa
-        North","Norway East","Switzerland North","UAE North","Canada East","West Central
-        US","UK West","Central India","Switzerland West","Italy North","Poland Central"],"apiVersions":["2024-03-01","2024-02-02-preview","2023-11-02-preview","2023-08-01-preview","2023-05-02-preview","2023-05-01","2023-04-01-preview","2022-11-01-preview","2022-10-01","2022-06-01-preview"],"defaultApiVersion":"2023-05-01","capabilities":"None"},{"resourceType":"getCustomDomainVerificationId","locations":["Central
-        US EUAP","East US 2 EUAP","North Central US (Stage)","West US 2","Southeast
-        Asia","Sweden Central","Canada Central","West Europe","North Europe","East
-        US","East US 2","East Asia","Australia East","Germany West Central","Japan
-        East","UK South","West US","Central US","North Central US","South Central
-        US","Korea Central","Brazil South","West US 3","France Central","South Africa
-        North","Norway East","Switzerland North","UAE North","Canada East","West Central
-        US","UK West","Central India","Italy North","Poland Central","Switzerland
-        West"],"apiVersions":["2024-03-01","2024-02-02-preview","2023-11-02-preview","2023-08-01-preview","2023-05-02-preview"],"defaultApiVersion":"2023-05-02-preview","capabilities":"None"},{"resourceType":"builders","locations":["Central
-        US EUAP","East US 2 EUAP","North Central US (Stage)","West US 2","Southeast
-        Asia","Sweden Central","Canada Central","West Europe","North Europe","East
-        US","East US 2","East Asia","Australia East","Germany West Central","Japan
-        East","UK South","West US","Central US","North Central US","South Central
-        US","Korea Central","Brazil South","West US 3","France Central","South Africa
-        North","Norway East","Switzerland North","UAE North","Canada East","West Central
-        US","UK West","Central India","Switzerland West","Italy North","Poland Central"],"apiVersions":["2024-02-02-preview","2023-11-02-preview","2023-08-01-preview"],"defaultApiVersion":"2023-08-01-preview","capabilities":"CrossResourceGroupResourceMove,
-        CrossSubscriptionResourceMove, SystemAssignedResourceIdentity, SupportsTags,
-        SupportsLocation"},{"resourceType":"builders/builds","locations":["Central
-        US EUAP","East US 2 EUAP","North Central US (Stage)","West US 2","Southeast
-        Asia","Sweden Central","Canada Central","West Europe","North Europe","East
-        US","East US 2","East Asia","Australia East","Germany West Central","Japan
-        East","UK South","West US","Central US","North Central US","South Central
-        US","Korea Central","Brazil South","West US 3","France Central","South Africa
-        North","Norway East","Switzerland North","UAE North","Canada East","West Central
-        US","UK West","Central India","Switzerland West","Italy North","Poland Central"],"apiVersions":["2024-02-02-preview","2023-11-02-preview","2023-08-01-preview"],"defaultApiVersion":"2023-08-01-preview","capabilities":"None"},{"resourceType":"builders/patches","locations":["North
-        Central US (Stage)","Central US EUAP","East US 2 EUAP","West US 2","Southeast
-        Asia","Sweden Central","Canada Central","West Europe","North Europe","East
-        US","East US 2","East Asia","Australia East","Germany West Central","Japan
-        East","UK South","West US","Central US","North Central US","South Central
-        US","Korea Central","Brazil South","West US 3","France Central","South Africa
-        North","Norway East","Switzerland North","UAE North","Canada East","West Central
-        US","UK West","Central India","Switzerland West","Italy North","Poland Central"],"apiVersions":["2024-02-02-preview","2023-11-02-preview","2023-08-01-preview"],"defaultApiVersion":"2023-08-01-preview","capabilities":"None"},{"resourceType":"locations/OperationResults","locations":["Central
-        US EUAP","East US 2 EUAP","North Central US (Stage)","West US 2","Southeast
-        Asia","Sweden Central","Canada Central","West Europe","North Europe","East
-        US","East US 2","East Asia","Australia East","Germany West Central","Japan
-        East","UK South","West US","Central US","North Central US","South Central
-        US","Korea Central","Brazil South","West US 3","France Central","South Africa
-        North","Norway East","Switzerland North","UAE North","Canada East","West Central
-        US","UK West","Central India","Switzerland West","Italy North","Poland Central"],"apiVersions":["2024-02-02-preview","2023-11-02-preview","2023-08-01-preview"],"defaultApiVersion":"2023-08-01-preview","capabilities":"None"},{"resourceType":"locations/OperationStatuses","locations":["Central
-        US EUAP","East US 2 EUAP","North Central US (Stage)","West US 2","Southeast
-        Asia","Sweden Central","Canada Central","West Europe","North Europe","East
-        US","East US 2","East Asia","Australia East","Germany West Central","Japan
-        East","UK South","West US","Central US","North Central US","South Central
-        US","Korea Central","Brazil South","West US 3","France Central","South Africa
-        North","Norway East","Switzerland North","UAE North","Canada East","West Central
-        US","UK West","Central India","Switzerland West","Italy North","Poland Central"],"apiVersions":["2024-02-02-preview","2023-11-02-preview","2023-08-01-preview"],"defaultApiVersion":"2023-08-01-preview","capabilities":"None"},{"resourceType":"managedEnvironments/dotNetComponents","locations":["Central
-        US EUAP","East US 2 EUAP","North Central US (Stage)","West US 2","Southeast
-        Asia","Sweden Central","Canada Central","West Europe","North Europe","East
-        US","East US 2","East Asia","Australia East","Germany West Central","Japan
-        East","UK South","West US","Central US","North Central US","South Central
-        US","Korea Central","Brazil South","West US 3","France Central","South Africa
-        North","Norway East","Switzerland North","UAE North","Canada East","West Central
-        US","UK West","Central India","Switzerland West","Italy North","Poland Central"],"apiVersions":["2024-02-02-preview","2023-11-02-preview"],"defaultApiVersion":"2023-11-02-preview","capabilities":"None"},{"resourceType":"managedEnvironments/javaComponents","locations":["Central
-        US EUAP","East US 2 EUAP","North Central US (Stage)","West US 2","Southeast
-        Asia","Sweden Central","Canada Central","West Europe","North Europe","East
-        US","East US 2","East Asia","Australia East","Germany West Central","Japan
-        East","UK South","West US","Central US","North Central US","South Central
-        US","Korea Central","Brazil South","West US 3","France Central","South Africa
-        North","Norway East","Switzerland North","UAE North","Canada East","West Central
-        US","UK West","Central India","Switzerland West","Italy North","Poland Central"],"apiVersions":["2024-02-02-preview","2023-11-02-preview"],"defaultApiVersion":"2023-11-02-preview","capabilities":"None"},{"resourceType":"managedEnvironments/daprComponents","locations":["Central
-        US EUAP","East US 2 EUAP","North Central US (Stage)","West US 2","Southeast
-        Asia","Sweden Central","Canada Central","West Europe","North Europe","East
-        US","East US 2","East Asia","Australia East","Germany West Central","Japan
-        East","UK South","West US","Central US","North Central US","South Central
-        US","Korea Central","Brazil South","West US 3","France Central","South Africa
-        North","Norway East","Switzerland North","UAE North","Canada East","West Central
-        US","UK West","Central India","Switzerland West","Italy North","Poland Central"],"apiVersions":["2024-03-01","2024-02-02-preview","2023-11-02-preview","2023-08-01-preview","2023-05-02-preview","2023-05-01","2023-04-01-preview","2022-11-01-preview","2022-10-01","2022-06-01-preview","2022-03-01"],"defaultApiVersion":"2023-05-01","capabilities":"None"},{"resourceType":"functions","locations":["North
-        Central US (Stage)","Central US EUAP","West Central US"],"apiVersions":["2024-02-02-preview"],"capabilities":"SupportsExtension"}],"registrationState":"Registered","registrationPolicy":"RegistrationRequired"}'
-    headers:
-      cache-control:
-      - no-cache
-      content-length:
-      - '28714'
-      content-type:
-      - application/json; charset=utf-8
-      date:
-      - Tue, 07 May 2024 16:38:58 GMT
-      expires:
-      - '-1'
-      pragma:
-      - no-cache
-      strict-transport-security:
-      - max-age=31536000; includeSubDomains
-      x-cache:
-      - CONFIG_NOCACHE
-      x-content-type-options:
-      - nosniff
-      x-msedge-ref:
-      - 'Ref A: 04629ADD67864A0C9E25DB786F2C4989 Ref B: CO6AA3150217031 Ref C: 2024-05-07T16:38:58Z'
-    status:
-      code: 200
-      message: OK
-- request:
-    body: null
-    headers:
-      Accept:
-      - application/json
-      Accept-Encoding:
-      - gzip, deflate
-      CommandName:
-      - containerapp revision copy
-      Connection:
-      - keep-alive
-      ParameterSetName:
-      - -g -n --image --scale-rule-name --scale-rule-type --scale-rule-metadata --scale-rule-auth
-      User-Agent:
-      - AZURECLI/2.59.0 azsdk-python-core/1.28.0 Python/3.8.10 (Windows-10-10.0.22631-SP0)
-    method: GET
-    uri: https://management.azure.com/subscriptions/00000000-0000-0000-0000-000000000000/providers/Microsoft.App?api-version=2022-09-01
-  response:
-    body:
-      string: '{"id":"/subscriptions/00000000-0000-0000-0000-000000000000/providers/Microsoft.App","namespace":"Microsoft.App","authorizations":[{"applicationId":"7e3bc4fd-85a3-4192-b177-5b8bfc87f42c","roleDefinitionId":"39a74f72-b40f-4bdc-b639-562fe2260bf0"},{"applicationId":"3734c1a4-2bed-4998-a37a-ff1a9e7bf019","roleDefinitionId":"5c779a4f-5cb2-4547-8c41-478d9be8ba90"},{"applicationId":"55ebbb62-3b9c-49fd-9b87-9595226dd4ac","roleDefinitionId":"e49ca620-7992-4561-a7df-4ed67dad77b5","managedByRoleDefinitionId":"9e3af657-a8ff-583c-a75c-2fe7c4bcb635"},{"applicationId":"1459b1f6-7a5b-4300-93a2-44b4a651759f","roleDefinitionId":"3c5f1b29-9e3d-4a22-b5d6-9ff4e5a37974"}],"resourceTypes":[{"resourceType":"managedEnvironments","locations":["North
-        Central US (Stage)","Central US EUAP","East US 2 EUAP","West US 2","Southeast
-        Asia","Sweden Central","Canada Central","West Europe","North Europe","East
-        US","East US 2","East Asia","Australia East","Germany West Central","Japan
-        East","UK South","West US","Central US","North Central US","South Central
-        US","Korea Central","Brazil South","West US 3","France Central","South Africa
-        North","Norway East","Switzerland North","UAE North","Canada East","West Central
-        US","UK West","Central India","Switzerland West","Italy North","Poland Central"],"apiVersions":["2024-03-01","2024-02-02-preview","2023-11-02-preview","2023-08-01-preview","2023-05-02-preview","2023-05-01","2023-04-01-preview","2022-11-01-preview","2022-10-01","2022-06-01-preview","2022-03-01"],"defaultApiVersion":"2023-05-01","capabilities":"CrossResourceGroupResourceMove,
-        CrossSubscriptionResourceMove, SystemAssignedResourceIdentity, SupportsTags,
-        SupportsLocation"},{"resourceType":"operations","locations":["North Central
-        US (Stage)","Central US EUAP","East US 2 EUAP","West US 2","Southeast Asia","Sweden
-        Central","Canada Central","West Europe","North Europe","East US","East US
-        2","East Asia","Australia East","Germany West Central","Japan East","UK South","West
-        US","Central US","North Central US","South Central US","Korea Central","Brazil
-        South","West US 3","France Central","South Africa North","Norway East","Switzerland
-        North","UAE North","Canada East","West Central US","UK West","Central India","Italy
-        North","Poland Central"],"apiVersions":["2024-02-02-preview","2023-11-02-preview","2023-08-01-preview","2023-05-02-preview","2023-05-01","2023-04-01-preview","2023-02-01","2022-11-01-preview","2022-10-01","2022-06-01-preview","2022-03-01"],"defaultApiVersion":"2023-11-02-preview","capabilities":"None"},{"resourceType":"managedEnvironments/certificates","locations":["Central
-        US EUAP","East US 2 EUAP","North Central US (Stage)","West US 2","Southeast
-        Asia","Sweden Central","Canada Central","West Europe","North Europe","East
-        US","East US 2","East Asia","Australia East","Germany West Central","Japan
-        East","UK South","West US","Central US","North Central US","South Central
-        US","Korea Central","Brazil South","West US 3","France Central","South Africa
-        North","Norway East","Switzerland North","UAE North","Canada East","West Central
-        US","UK West","Central India","Switzerland West","Italy North","Poland Central"],"apiVersions":["2024-03-01","2024-02-02-preview","2023-11-02-preview","2023-08-01-preview","2023-05-02-preview","2023-05-01","2023-04-01-preview","2022-11-01-preview","2022-10-01","2022-06-01-preview","2022-03-01"],"defaultApiVersion":"2023-05-01","capabilities":"CrossResourceGroupResourceMove,
-        CrossSubscriptionResourceMove, SupportsTags, SupportsLocation"},{"resourceType":"managedEnvironments/managedCertificates","locations":["Central
-        US EUAP","East US 2 EUAP","North Central US (Stage)","West US 2","Southeast
-        Asia","Sweden Central","Canada Central","West Europe","North Europe","East
-        US","East US 2","East Asia","Australia East","Germany West Central","Japan
-        East","UK South","West US","Central US","North Central US","South Central
-        US","Korea Central","Brazil South","West US 3","France Central","South Africa
-        North","Norway East","Switzerland North","UAE North","Canada East","West Central
-        US","UK West","Central India","Switzerland West","Italy North","Poland Central"],"apiVersions":["2024-03-01","2024-02-02-preview","2023-11-02-preview","2023-08-01-preview","2023-05-02-preview","2023-05-01","2023-04-01-preview","2022-11-01-preview"],"defaultApiVersion":"2023-05-01","capabilities":"CrossResourceGroupResourceMove,
-        CrossSubscriptionResourceMove, SupportsTags, SupportsLocation"},{"resourceType":"containerApps","locations":["Central
-        US EUAP","East US 2 EUAP","North Central US (Stage)","West US 2","Southeast
-        Asia","Sweden Central","Canada Central","West Europe","North Europe","East
-        US","East US 2","East Asia","Australia East","Germany West Central","Japan
-        East","UK South","West US","Central US","North Central US","South Central
-        US","Korea Central","Brazil South","West US 3","France Central","South Africa
-        North","Norway East","Switzerland North","UAE North","Canada East","West Central
-        US","UK West","Central India","Switzerland West","Italy North","Poland Central"],"apiVersions":["2024-03-01","2024-02-02-preview","2023-11-02-preview","2023-08-01-preview","2023-05-02-preview","2023-05-01","2023-04-01-preview","2022-11-01-preview","2022-10-01","2022-06-01-preview","2022-03-01"],"defaultApiVersion":"2023-05-01","capabilities":"CrossResourceGroupResourceMove,
-        CrossSubscriptionResourceMove, SystemAssignedResourceIdentity, SupportsTags,
-        SupportsLocation"},{"resourceType":"containerApps/privateEndpointConnectionProxies","locations":["Central
-        US EUAP","East US 2 EUAP","North Central US (Stage)","West US 2","Southeast
-        Asia","Sweden Central","Canada Central","West Europe","North Europe","East
-        US","East US 2","East Asia","Australia East","Germany West Central","Japan
-        East","UK South","West US","Central US","North Central US","South Central
-        US","Korea Central","Brazil South","West US 3","France Central","South Africa
-        North","Norway East","Switzerland North","UAE North","Canada East","West Central
-        US","UK West","Central India","Switzerland West","Italy North","Poland Central"],"apiVersions":["2024-02-02-preview","2023-11-02-preview"],"defaultApiVersion":"2023-11-02-preview","capabilities":"None"},{"resourceType":"managedEnvironments/privateEndpointConnectionProxies","locations":["Central
-        US EUAP","East US 2 EUAP","North Central US (Stage)","West US 2","Southeast
-        Asia","Sweden Central","Canada Central","West Europe","North Europe","East
-        US","East US 2","East Asia","Australia East","Germany West Central","Japan
-        East","UK South","West US","Central US","North Central US","South Central
-        US","Korea Central","Brazil South","West US 3","France Central","South Africa
-        North","Norway East","Switzerland North","UAE North","Canada East","West Central
-        US","UK West","Central India","Switzerland West","Italy North","Poland Central"],"apiVersions":["2024-02-02-preview","2023-11-02-preview"],"defaultApiVersion":"2023-11-02-preview","capabilities":"None"},{"resourceType":"sessionPools","locations":["North
-        Central US (Stage)","Central US EUAP","East US 2 EUAP","West US 2","Southeast
-        Asia","Sweden Central","Canada Central","West Europe","North Europe","East
-        US","East US 2","East Asia","Australia East","Germany West Central","Japan
-        East","UK South","West US","Central US","North Central US","South Central
-        US","Korea Central","Brazil South","West US 3","France Central","South Africa
-        North","Norway East","Switzerland North","UAE North","Canada East","West Central
-        US","UK West","Central India","Switzerland West","Italy North","Poland Central"],"apiVersions":["2024-02-02-preview","2023-11-02-preview","2023-08-01-preview"],"defaultApiVersion":"2024-02-02-preview","capabilities":"CrossResourceGroupResourceMove,
-        CrossSubscriptionResourceMove, SystemAssignedResourceIdentity, SupportsTags,
-        SupportsLocation"},{"resourceType":"jobs","locations":["Central US EUAP","East
-        US 2 EUAP","North Central US (Stage)","West US 2","Southeast Asia","Sweden
-        Central","Canada Central","West Europe","North Europe","East US","East US
-        2","East Asia","Australia East","Germany West Central","Japan East","UK South","West
-        US","Central US","North Central US","South Central US","Korea Central","Brazil
-        South","West US 3","France Central","South Africa North","Norway East","Switzerland
-        North","UAE North","Canada East","West Central US","UK West","Central India","Switzerland
-        West","Italy North","Poland Central"],"apiVersions":["2024-03-01","2024-02-02-preview","2023-11-02-preview","2023-08-01-preview","2023-05-02-preview","2023-05-01","2023-04-01-preview","2022-11-01-preview"],"defaultApiVersion":"2023-05-01","capabilities":"CrossResourceGroupResourceMove,
-        CrossSubscriptionResourceMove, SystemAssignedResourceIdentity, SupportsTags,
-        SupportsLocation"},{"resourceType":"locations","locations":[],"apiVersions":["2024-03-01","2024-02-02-preview","2023-11-02-preview","2023-08-01-preview","2023-05-02-preview","2023-05-01","2023-04-01-preview","2022-11-01-preview","2022-10-01","2022-06-01-preview","2022-03-01"],"defaultApiVersion":"2023-05-01","capabilities":"None"},{"resourceType":"locations/managedEnvironmentOperationResults","locations":["Central
-        US EUAP","East US 2 EUAP","North Central US (Stage)","West US 2","Southeast
-        Asia","Sweden Central","Canada Central","West Europe","North Europe","East
-        US","East US 2","East Asia","Australia East","Germany West Central","Japan
-        East","UK South","West US","Central US","North Central US","South Central
-        US","Korea Central","Brazil South","West US 3","France Central","South Africa
-        North","Norway East","Switzerland North","UAE North","Canada East","West Central
-        US","UK West","Central India","Switzerland West","Italy North","Poland Central"],"apiVersions":["2024-03-01","2024-02-02-preview","2023-11-02-preview","2023-08-01-preview","2023-05-02-preview","2023-05-01","2023-04-01-preview","2022-11-01-preview","2022-10-01","2022-06-01-preview","2022-03-01"],"defaultApiVersion":"2023-05-01","capabilities":"None"},{"resourceType":"locations/managedEnvironmentOperationStatuses","locations":["Central
-        US EUAP","East US 2 EUAP","North Central US (Stage)","West US 2","Southeast
-        Asia","Sweden Central","Canada Central","West Europe","North Europe","East
-        US","East US 2","East Asia","Australia East","Germany West Central","Japan
-        East","UK South","West US","Central US","North Central US","South Central
-        US","Korea Central","Brazil South","West US 3","France Central","South Africa
-        North","Norway East","Switzerland North","UAE North","Canada East","West Central
-        US","UK West","Central India","Switzerland West","Italy North","Poland Central"],"apiVersions":["2024-03-01","2024-02-02-preview","2023-11-02-preview","2023-08-01-preview","2023-05-02-preview","2023-05-01","2023-04-01-preview","2022-11-01-preview","2022-10-01","2022-06-01-preview","2022-03-01"],"defaultApiVersion":"2023-05-01","capabilities":"None"},{"resourceType":"locations/containerappOperationResults","locations":["Central
-        US EUAP","East US 2 EUAP","North Central US (Stage)","West US 2","Southeast
-        Asia","Sweden Central","Canada Central","West Europe","North Europe","East
-        US","East US 2","East Asia","Australia East","Germany West Central","Japan
-        East","UK South","West US","Central US","North Central US","South Central
-        US","Korea Central","Brazil South","West US 3","France Central","South Africa
-        North","Norway East","Switzerland North","UAE North","Canada East","West Central
-        US","UK West","Central India","Switzerland West","Italy North","Poland Central"],"apiVersions":["2024-03-01","2024-02-02-preview","2023-11-02-preview","2023-08-01-preview","2023-05-02-preview","2023-05-01","2023-04-01-preview","2022-11-01-preview","2022-10-01","2022-06-01-preview","2022-03-01"],"defaultApiVersion":"2023-05-01","capabilities":"None"},{"resourceType":"locations/containerappOperationStatuses","locations":["Central
-        US EUAP","East US 2 EUAP","North Central US (Stage)","West US 2","Southeast
-        Asia","Sweden Central","Canada Central","West Europe","North Europe","East
-        US","East US 2","East Asia","Australia East","Germany West Central","Japan
-        East","UK South","West US","Central US","North Central US","South Central
-        US","Korea Central","Brazil South","West US 3","France Central","South Africa
-        North","Norway East","Switzerland North","UAE North","Canada East","West Central
-        US","UK West","Central India","Switzerland West","Italy North","Poland Central"],"apiVersions":["2024-03-01","2024-02-02-preview","2023-11-02-preview","2023-08-01-preview","2023-05-02-preview","2023-05-01","2023-04-01-preview","2022-11-01-preview","2022-10-01","2022-06-01-preview","2022-03-01"],"defaultApiVersion":"2023-05-01","capabilities":"None"},{"resourceType":"locations/containerappsjobOperationResults","locations":["Central
-        US EUAP","East US 2 EUAP","North Central US (Stage)","West US 2","Southeast
-        Asia","Sweden Central","Canada Central","West Europe","North Europe","East
-        US","East US 2","East Asia","Australia East","Germany West Central","Japan
-        East","UK South","West US","Central US","North Central US","South Central
-        US","Korea Central","Brazil South","West US 3","France Central","South Africa
-        North","Norway East","Switzerland North","UAE North","Canada East","West Central
-        US","UK West","Central India","Switzerland West","Italy North","Poland Central"],"apiVersions":["2024-03-01","2024-02-02-preview","2023-11-02-preview","2023-08-01-preview","2023-05-02-preview","2023-05-01","2023-04-01-preview","2022-11-01-preview"],"defaultApiVersion":"2023-05-01","capabilities":"None"},{"resourceType":"locations/containerappsjobOperationStatuses","locations":["Central
-        US EUAP","East US 2 EUAP","North Central US (Stage)","West US 2","Southeast
-        Asia","Sweden Central","Canada Central","West Europe","North Europe","East
-        US","East US 2","East Asia","Australia East","Germany West Central","Japan
-        East","UK South","West US","Central US","North Central US","South Central
-        US","Korea Central","Brazil South","West US 3","France Central","South Africa
-        North","Norway East","Switzerland North","UAE North","Canada East","West Central
-        US","UK West","Central India","Switzerland West","Italy North","Poland Central"],"apiVersions":["2024-03-01","2024-02-02-preview","2023-11-02-preview","2023-08-01-preview","2023-05-02-preview","2023-05-01","2023-04-01-preview","2022-11-01-preview"],"defaultApiVersion":"2023-05-01","capabilities":"None"},{"resourceType":"locations/sourceControlOperationResults","locations":["Central
-        US EUAP","East US 2 EUAP","North Central US (Stage)","West US 2","Southeast
-        Asia","Sweden Central","Canada Central","West Europe","North Europe","East
-        US","East US 2","East Asia","Australia East","Germany West Central","Japan
-        East","UK South","West US","Central US","North Central US","South Central
-        US","Korea Central","Brazil South","West US 3","France Central","South Africa
-        North","Norway East","Switzerland North","UAE North","Canada East","West Central
-        US","UK West","Central India","Switzerland West","Italy North","Poland Central"],"apiVersions":["2024-03-01","2024-02-02-preview","2023-11-02-preview","2023-08-01-preview","2023-05-02-preview","2023-05-01","2023-04-01-preview","2022-11-01-preview","2022-10-01","2022-06-01-preview","2022-03-01"],"defaultApiVersion":"2023-05-01","capabilities":"None"},{"resourceType":"locations/sourceControlOperationStatuses","locations":["Central
-        US EUAP","East US 2 EUAP","North Central US (Stage)","West US 2","Southeast
-        Asia","Sweden Central","Canada Central","West Europe","North Europe","East
-        US","East US 2","East Asia","Australia East","Germany West Central","Japan
-        East","UK South","West US","Central US","North Central US","South Central
-        US","Korea Central","Brazil South","West US 3","France Central","South Africa
-        North","Norway East","Switzerland North","UAE North","Canada East","West Central
-        US","UK West","Central India","Switzerland West","Italy North","Poland Central"],"apiVersions":["2024-03-01","2024-02-02-preview","2023-11-02-preview","2023-08-01-preview","2023-05-02-preview","2023-05-01","2023-04-01-preview","2022-11-01-preview","2022-10-01","2022-06-01-preview","2022-03-01"],"defaultApiVersion":"2023-05-01","capabilities":"None"},{"resourceType":"locations/usages","locations":["Central
-        US EUAP","East US 2 EUAP","North Central US (Stage)","West US 2","Southeast
-        Asia","Sweden Central","Canada Central","West Europe","North Europe","East
-        US","East US 2","East Asia","Australia East","Germany West Central","Japan
-        East","UK South","West US","Central US","North Central US","South Central
-        US","Korea Central","Brazil South","West US 3","France Central","South Africa
-        North","Norway East","Switzerland North","UAE North","Canada East","West Central
-        US","UK West","Central India","Switzerland West","Italy North","Poland Central"],"apiVersions":["2024-03-01","2024-02-02-preview","2023-11-02-preview","2023-08-01-preview","2023-05-02-preview"],"defaultApiVersion":"2023-05-02-preview","capabilities":"None"},{"resourceType":"connectedEnvironments","locations":["Central
-        US EUAP","East US 2 EUAP","North Central US (Stage)","North Central US","East
-        US","East Asia","West Europe","Southeast Asia"],"apiVersions":["2024-03-01","2024-02-02-preview","2023-11-02-preview","2023-08-01-preview","2023-05-02-preview","2023-05-01","2023-04-01-preview","2022-11-01-preview","2022-10-01","2022-06-01-preview"],"defaultApiVersion":"2023-05-01","capabilities":"CrossResourceGroupResourceMove,
-        CrossSubscriptionResourceMove, SupportsTags, SupportsLocation"},{"resourceType":"connectedEnvironments/certificates","locations":["Central
-        US EUAP","East US 2 EUAP","North Central US (Stage)","North Central US","East
-        US","East Asia","West Europe","Southeast Asia"],"apiVersions":["2024-03-01","2024-02-02-preview","2023-11-02-preview","2023-08-01-preview","2023-05-02-preview","2023-05-01","2023-04-01-preview","2022-11-01-preview","2022-10-01","2022-06-01-preview"],"defaultApiVersion":"2023-05-01","capabilities":"CrossResourceGroupResourceMove,
-        CrossSubscriptionResourceMove, SupportsTags, SupportsLocation"},{"resourceType":"locations/connectedEnvironmentOperationResults","locations":["Central
-        US EUAP","East US 2 EUAP","North Central US (Stage)","North Central US","East
-        US","East Asia","West Europe","Southeast Asia"],"apiVersions":["2024-03-01","2024-02-02-preview","2023-11-02-preview","2023-08-01-preview","2023-05-02-preview","2023-05-01","2023-04-01-preview","2022-11-01-preview","2022-10-01","2022-06-01-preview"],"defaultApiVersion":"2023-05-01","capabilities":"None"},{"resourceType":"locations/connectedEnvironmentOperationStatuses","locations":["Central
-        US EUAP","East US 2 EUAP","North Central US (Stage)","North Central US","East
-        US","East Asia","West Europe","Southeast Asia"],"apiVersions":["2024-03-01","2024-02-02-preview","2023-11-02-preview","2023-08-01-preview","2023-05-02-preview","2023-05-01","2023-04-01-preview","2022-11-01-preview","2022-10-01","2022-06-01-preview"],"defaultApiVersion":"2023-05-01","capabilities":"None"},{"resourceType":"locations/managedCertificateOperationStatuses","locations":["Central
-        US EUAP","East US 2 EUAP","North Central US (Stage)","West US 2","Southeast
-        Asia","Sweden Central","Canada Central","West Europe","North Europe","East
-        US","East US 2","East Asia","Australia East","Germany West Central","Japan
-        East","UK South","West US","Central US","North Central US","South Central
-        US","Korea Central","Brazil South","West US 3","France Central","South Africa
-        North","Norway East","Switzerland North","UAE North","Canada East","West Central
-        US","UK West","Central India","Switzerland West","Italy North","Poland Central"],"apiVersions":["2024-03-01","2024-02-02-preview","2023-11-02-preview","2023-08-01-preview","2023-05-02-preview","2023-05-01","2023-04-01-preview","2022-11-01-preview"],"defaultApiVersion":"2023-05-01","capabilities":"None"},{"resourceType":"locations/billingMeters","locations":["Central
-        US EUAP","East US 2 EUAP","North Central US (Stage)","West US 2","Southeast
-        Asia","Sweden Central","Canada Central","West Europe","North Europe","East
-        US","East US 2","East Asia","Australia East","Germany West Central","Japan
-        East","UK South","West US","Central US","North Central US","South Central
-        US","Korea Central","Brazil South","West US 3","France Central","South Africa
-        North","Norway East","Switzerland North","UAE North","Canada East","West Central
-        US","UK West","Central India","Switzerland West","Italy North","Poland Central"],"apiVersions":["2024-03-01","2024-02-02-preview","2023-11-02-preview","2023-08-01-preview","2023-05-02-preview","2023-05-01","2023-04-01-preview","2022-11-01-preview","2022-10-01","2022-06-01-preview"],"defaultApiVersion":"2023-05-01","capabilities":"None"},{"resourceType":"locations/availableManagedEnvironmentsWorkloadProfileTypes","locations":["Central
-        US EUAP","East US 2 EUAP","North Central US (Stage)","West US 2","Southeast
-        Asia","Sweden Central","Canada Central","West Europe","North Europe","East
-        US","East US 2","East Asia","Australia East","Germany West Central","Japan
-        East","UK South","West US","Central US","North Central US","South Central
-        US","Korea Central","Brazil South","West US 3","France Central","South Africa
-        North","Norway East","Switzerland North","UAE North","Canada East","West Central
-        US","UK West","Central India","Switzerland West","Italy North","Poland Central"],"apiVersions":["2024-03-01","2024-02-02-preview","2023-11-02-preview","2023-08-01-preview","2023-05-02-preview","2023-05-01","2023-04-01-preview","2022-11-01-preview","2022-10-01","2022-06-01-preview"],"defaultApiVersion":"2023-05-01","capabilities":"None"},{"resourceType":"getCustomDomainVerificationId","locations":["Central
-        US EUAP","East US 2 EUAP","North Central US (Stage)","West US 2","Southeast
-        Asia","Sweden Central","Canada Central","West Europe","North Europe","East
-        US","East US 2","East Asia","Australia East","Germany West Central","Japan
-        East","UK South","West US","Central US","North Central US","South Central
-        US","Korea Central","Brazil South","West US 3","France Central","South Africa
-        North","Norway East","Switzerland North","UAE North","Canada East","West Central
-        US","UK West","Central India","Italy North","Poland Central","Switzerland
-        West"],"apiVersions":["2024-03-01","2024-02-02-preview","2023-11-02-preview","2023-08-01-preview","2023-05-02-preview"],"defaultApiVersion":"2023-05-02-preview","capabilities":"None"},{"resourceType":"builders","locations":["Central
-        US EUAP","East US 2 EUAP","North Central US (Stage)","West US 2","Southeast
-        Asia","Sweden Central","Canada Central","West Europe","North Europe","East
-        US","East US 2","East Asia","Australia East","Germany West Central","Japan
-        East","UK South","West US","Central US","North Central US","South Central
-        US","Korea Central","Brazil South","West US 3","France Central","South Africa
-        North","Norway East","Switzerland North","UAE North","Canada East","West Central
-        US","UK West","Central India","Switzerland West","Italy North","Poland Central"],"apiVersions":["2024-02-02-preview","2023-11-02-preview","2023-08-01-preview"],"defaultApiVersion":"2023-08-01-preview","capabilities":"CrossResourceGroupResourceMove,
-        CrossSubscriptionResourceMove, SystemAssignedResourceIdentity, SupportsTags,
-        SupportsLocation"},{"resourceType":"builders/builds","locations":["Central
-        US EUAP","East US 2 EUAP","North Central US (Stage)","West US 2","Southeast
-        Asia","Sweden Central","Canada Central","West Europe","North Europe","East
-        US","East US 2","East Asia","Australia East","Germany West Central","Japan
-        East","UK South","West US","Central US","North Central US","South Central
-        US","Korea Central","Brazil South","West US 3","France Central","South Africa
-        North","Norway East","Switzerland North","UAE North","Canada East","West Central
-        US","UK West","Central India","Switzerland West","Italy North","Poland Central"],"apiVersions":["2024-02-02-preview","2023-11-02-preview","2023-08-01-preview"],"defaultApiVersion":"2023-08-01-preview","capabilities":"None"},{"resourceType":"builders/patches","locations":["North
-        Central US (Stage)","Central US EUAP","East US 2 EUAP","West US 2","Southeast
-        Asia","Sweden Central","Canada Central","West Europe","North Europe","East
-        US","East US 2","East Asia","Australia East","Germany West Central","Japan
-        East","UK South","West US","Central US","North Central US","South Central
-        US","Korea Central","Brazil South","West US 3","France Central","South Africa
-        North","Norway East","Switzerland North","UAE North","Canada East","West Central
-        US","UK West","Central India","Switzerland West","Italy North","Poland Central"],"apiVersions":["2024-02-02-preview","2023-11-02-preview","2023-08-01-preview"],"defaultApiVersion":"2023-08-01-preview","capabilities":"None"},{"resourceType":"locations/OperationResults","locations":["Central
-        US EUAP","East US 2 EUAP","North Central US (Stage)","West US 2","Southeast
-        Asia","Sweden Central","Canada Central","West Europe","North Europe","East
-        US","East US 2","East Asia","Australia East","Germany West Central","Japan
-        East","UK South","West US","Central US","North Central US","South Central
-        US","Korea Central","Brazil South","West US 3","France Central","South Africa
-        North","Norway East","Switzerland North","UAE North","Canada East","West Central
-        US","UK West","Central India","Switzerland West","Italy North","Poland Central"],"apiVersions":["2024-02-02-preview","2023-11-02-preview","2023-08-01-preview"],"defaultApiVersion":"2023-08-01-preview","capabilities":"None"},{"resourceType":"locations/OperationStatuses","locations":["Central
-        US EUAP","East US 2 EUAP","North Central US (Stage)","West US 2","Southeast
-        Asia","Sweden Central","Canada Central","West Europe","North Europe","East
-        US","East US 2","East Asia","Australia East","Germany West Central","Japan
-        East","UK South","West US","Central US","North Central US","South Central
-        US","Korea Central","Brazil South","West US 3","France Central","South Africa
-        North","Norway East","Switzerland North","UAE North","Canada East","West Central
-        US","UK West","Central India","Switzerland West","Italy North","Poland Central"],"apiVersions":["2024-02-02-preview","2023-11-02-preview","2023-08-01-preview"],"defaultApiVersion":"2023-08-01-preview","capabilities":"None"},{"resourceType":"managedEnvironments/dotNetComponents","locations":["Central
-        US EUAP","East US 2 EUAP","North Central US (Stage)","West US 2","Southeast
-        Asia","Sweden Central","Canada Central","West Europe","North Europe","East
-        US","East US 2","East Asia","Australia East","Germany West Central","Japan
-        East","UK South","West US","Central US","North Central US","South Central
-        US","Korea Central","Brazil South","West US 3","France Central","South Africa
-        North","Norway East","Switzerland North","UAE North","Canada East","West Central
-        US","UK West","Central India","Switzerland West","Italy North","Poland Central"],"apiVersions":["2024-02-02-preview","2023-11-02-preview"],"defaultApiVersion":"2023-11-02-preview","capabilities":"None"},{"resourceType":"managedEnvironments/javaComponents","locations":["Central
-        US EUAP","East US 2 EUAP","North Central US (Stage)","West US 2","Southeast
-        Asia","Sweden Central","Canada Central","West Europe","North Europe","East
-        US","East US 2","East Asia","Australia East","Germany West Central","Japan
-        East","UK South","West US","Central US","North Central US","South Central
-        US","Korea Central","Brazil South","West US 3","France Central","South Africa
-        North","Norway East","Switzerland North","UAE North","Canada East","West Central
-        US","UK West","Central India","Switzerland West","Italy North","Poland Central"],"apiVersions":["2024-02-02-preview","2023-11-02-preview"],"defaultApiVersion":"2023-11-02-preview","capabilities":"None"},{"resourceType":"managedEnvironments/daprComponents","locations":["Central
-        US EUAP","East US 2 EUAP","North Central US (Stage)","West US 2","Southeast
-        Asia","Sweden Central","Canada Central","West Europe","North Europe","East
-        US","East US 2","East Asia","Australia East","Germany West Central","Japan
-        East","UK South","West US","Central US","North Central US","South Central
-        US","Korea Central","Brazil South","West US 3","France Central","South Africa
-        North","Norway East","Switzerland North","UAE North","Canada East","West Central
-        US","UK West","Central India","Switzerland West","Italy North","Poland Central"],"apiVersions":["2024-03-01","2024-02-02-preview","2023-11-02-preview","2023-08-01-preview","2023-05-02-preview","2023-05-01","2023-04-01-preview","2022-11-01-preview","2022-10-01","2022-06-01-preview","2022-03-01"],"defaultApiVersion":"2023-05-01","capabilities":"None"},{"resourceType":"functions","locations":["North
-        Central US (Stage)","Central US EUAP","West Central US"],"apiVersions":["2024-02-02-preview"],"capabilities":"SupportsExtension"}],"registrationState":"Registered","registrationPolicy":"RegistrationRequired"}'
-    headers:
-      cache-control:
-      - no-cache
-      content-length:
-      - '28714'
-      content-type:
-      - application/json; charset=utf-8
-      date:
-      - Tue, 07 May 2024 16:38:59 GMT
-      expires:
-      - '-1'
-      pragma:
-      - no-cache
-      strict-transport-security:
-      - max-age=31536000; includeSubDomains
-      x-cache:
-      - CONFIG_NOCACHE
-      x-content-type-options:
-      - nosniff
-      x-msedge-ref:
-      - 'Ref A: 33E92EF90B87441D8159227B92EB4492 Ref B: CO6AA3150220017 Ref C: 2024-05-07T16:38:59Z'
-    status:
-      code: 200
-      message: OK
-- request:
-    body: null
-    headers:
-      Accept:
-      - '*/*'
-      Accept-Encoding:
-      - gzip, deflate
-      CommandName:
-      - containerapp revision copy
-      Connection:
-      - keep-alive
-      ParameterSetName:
-      - -g -n --image --scale-rule-name --scale-rule-type --scale-rule-metadata --scale-rule-auth
-      User-Agent:
-      - python/3.8.10 (Windows-10-10.0.22631-SP0) AZURECLI/2.59.0
-    method: GET
-    uri: https://management.azure.com/subscriptions/00000000-0000-0000-0000-000000000000/resourceGroups/clitest.rg000001/providers/Microsoft.App/containerApps/aca000002?api-version=2023-05-01
-  response:
-    body:
-      string: '{"id":"/subscriptions/00000000-0000-0000-0000-000000000000/resourceGroups/clitest.rg000001/providers/Microsoft.App/containerapps/aca000002","name":"aca000002","type":"Microsoft.App/containerApps","location":"North
-        Central US (Stage)","systemData":{"createdBy":"harrli@microsoft.com","createdByType":"User","createdAt":"2024-05-07T16:38:23.4499035","lastModifiedBy":"harrli@microsoft.com","lastModifiedByType":"User","lastModifiedAt":"2024-05-07T16:38:23.4499035"},"properties":{"provisioningState":"Succeeded","runningStatus":"Running","managedEnvironmentId":"/subscriptions/00000000-0000-0000-0000-000000000000/resourceGroups/client.env_rg_northcentralusstage/providers/Microsoft.App/managedEnvironments/env-northcentralusstage","environmentId":"/subscriptions/00000000-0000-0000-0000-000000000000/resourceGroups/client.env_rg_northcentralusstage/providers/Microsoft.App/managedEnvironments/env-northcentralusstage","workloadProfileName":"Consumption","outboundIpAddresses":["20.221.106.163","20.221.107.3","20.221.106.208","20.221.106.152","20.9.115.172","20.9.116.165","20.9.116.161","20.9.116.46"],"latestRevisionName":"aca000002--zwrjzu8","latestReadyRevisionName":"aca000002--zwrjzu8","latestRevisionFqdn":"aca000002--zwrjzu8.mangosmoke-3816d65a.northcentralusstage.azurecontainerapps.io","customDomainVerificationId":"0FEF6FC81FA2FA9876FEE95F895AD716D01F5495C9AC8EA62F0228DC5E40B5CA","configuration":{"secrets":null,"activeRevisionsMode":"Single","ingress":{"fqdn":"aca000002.mangosmoke-3816d65a.northcentralusstage.azurecontainerapps.io","external":true,"targetPort":80,"exposedPort":0,"transport":"Auto","traffic":[{"weight":100,"latestRevision":true}],"customDomains":null,"allowInsecure":false,"ipSecurityRestrictions":null,"corsPolicy":null,"clientCertificateMode":null,"stickySessions":null},"registries":null,"dapr":null,"maxInactiveRevisions":100,"service":null},"template":{"revisionSuffix":"","terminationGracePeriodSeconds":null,"containers":[{"image":"nginx","name":"aca000002","resources":{"cpu":0.5,"memory":"1Gi","ephemeralStorage":"2Gi"}}],"initContainers":null,"scale":{"minReplicas":null,"maxReplicas":10,"rules":[{"name":"http-scale-rule","http":{"metadata":{"concurrentRequests":"50","key":"value"},"auth":[{"secretRef":"secretref","triggerParameter":"trigger"}]}}]},"volumes":null,"serviceBinds":null},"eventStreamEndpoint":"https://northcentralusstage.azurecontainerapps.dev/subscriptions/00000000-0000-0000-0000-000000000000/resourceGroups/clitest.rg000001/containerApps/aca000002/eventstream","delegatedIdentities":[]},"identity":{"type":"None"}}'
-    headers:
-      api-supported-versions:
-      - 2022-03-01, 2022-06-01-preview, 2022-10-01, 2022-11-01-preview, 2023-04-01-preview,
-        2023-05-01, 2023-05-02-preview, 2023-08-01-preview, 2023-11-02-preview, 2024-02-02-preview,
-        2024-03-01
-      cache-control:
-      - no-cache
-      content-length:
-      - '2577'
-      content-type:
-      - application/json; charset=utf-8
-      date:
-      - Tue, 07 May 2024 16:38:59 GMT
-      expires:
-      - '-1'
-      pragma:
-      - no-cache
-      strict-transport-security:
-      - max-age=31536000; includeSubDomains
-      vary:
-      - Accept-Encoding
-      x-cache:
-      - CONFIG_NOCACHE
-      x-content-type-options:
-      - nosniff
-      x-msedge-ref:
-      - 'Ref A: DF96D1CAE1BE4CA49FD36772E70FD9D7 Ref B: CO6AA3150217037 Ref C: 2024-05-07T16:38:59Z'
-      x-powered-by:
-      - ASP.NET
-    status:
-      code: 200
-      message: OK
-- request:
-    body: '{"properties": {"template": {"containers": [{"image": "nginx", "name":
-      "aca000002", "resources": {"cpu": 0.5, "memory": "1Gi", "ephemeralStorage":
-      "2Gi"}}], "scale": {"rules": [{"name": "my-datadog-rule", "azureQueue": null,
-      "custom": {"type": "datadog", "metadata": {"queryValue": "7", "age": "120",
-      "metricUnavailableValue": "0"}, "auth": [{"triggerParameter": "apiKey", "secretRef":
-      "api-key"}, {"triggerParameter": "appKey", "secretRef": "app-key"}]}, "http":
-      null}]}, "revisionSuffix": null}}}'
-    headers:
-      Accept:
-      - '*/*'
-      Accept-Encoding:
-      - gzip, deflate
-      CommandName:
-      - containerapp revision copy
-      Connection:
-      - keep-alive
-      Content-Length:
-      - '498'
-      Content-Type:
-      - application/json
-      ParameterSetName:
-      - -g -n --image --scale-rule-name --scale-rule-type --scale-rule-metadata --scale-rule-auth
-      User-Agent:
-      - python/3.8.10 (Windows-10-10.0.22631-SP0) AZURECLI/2.59.0
-    method: PATCH
-    uri: https://management.azure.com/subscriptions/00000000-0000-0000-0000-000000000000/resourceGroups/clitest.rg000001/providers/Microsoft.App/containerApps/aca000002?api-version=2023-05-01
-  response:
-    body:
-      string: ''
-    headers:
-      api-supported-versions:
-      - 2022-03-01, 2022-06-01-preview, 2022-10-01, 2022-11-01-preview, 2023-04-01-preview,
-        2023-05-01, 2023-05-02-preview, 2023-08-01-preview, 2023-11-02-preview, 2024-02-02-preview,
-        2024-03-01
-      cache-control:
-      - no-cache
-      content-length:
-      - '0'
-      date:
-      - Tue, 07 May 2024 16:39:00 GMT
-      expires:
-      - '-1'
-      location:
-      - https://management.azure.com/subscriptions/00000000-0000-0000-0000-000000000000/providers/Microsoft.App/locations/northcentralusstage/containerappOperationResults/ef1df721-ca1d-4dfa-aee2-6da09131c3da?api-version=2023-05-01&t=638506967409117971&c=MIIHSDCCBjCgAwIBAgITfwMhOTmqQoo0tkRvGgAEAyE5OTANBgkqhkiG9w0BAQsFADBEMRMwEQYKCZImiZPyLGQBGRYDR0JMMRMwEQYKCZImiZPyLGQBGRYDQU1FMRgwFgYDVQQDEw9BTUUgSW5mcmEgQ0EgMDIwHhcNMjQwNTAxMDYzNDQ2WhcNMjUwNDI2MDYzNDQ2WjBAMT4wPAYDVQQDEzVhc3luY29wZXJhdGlvbnNpZ25pbmdjZXJ0aWZpY2F0ZS5tYW5hZ2VtZW50LmF6dXJlLmNvbTCCASIwDQYJKoZIhvcNAQEBBQADggEPADCCAQoCggEBALkgKuEwzHMIEnb6DqvlNEjOIBhriDkMVQHin8X3Hp4QWm6IPRhyE4finiNV8v-yzYRoKrEZGVZaMZKQ4LmVw70qsr45wY42Ci7OmjxbZ9yY71jkU7t5-XqiLknJsYmibeU-bj-ivIZNhs9z7vXrozzI5s2EIkeMhDFjZzSU8Tyg8BrDHeWJ0xxYmUcnUl05ClWLHwD3yQABogqndT-JejHbedyKkseKHis9KEIiZZwib0VLMozFG9gHXHSyy_eXkaXhcZh0hT1WV1JcjMoQ1LfxsrMDdAyJLPP-6I7rydsOZvo9bnz9FJSJg8CCaJ87-DZghAmjgUC95n9xNr7VvRUCAwEAAaOCBDUwggQxMCcGCSsGAQQBgjcVCgQaMBgwCgYIKwYBBQUHAwEwCgYIKwYBBQUHAwIwPQYJKwYBBAGCNxUHBDAwLgYmKwYBBAGCNxUIhpDjDYTVtHiE8Ys-hZvdFs6dEoFggvX2K4Py0SACAWQCAQowggHaBggrBgEFBQcBAQSCAcwwggHIMGYGCCsGAQUFBzAChlpodHRwOi8vY3JsLm1pY3Jvc29mdC5jb20vcGtpaW5mcmEvQ2VydHMvQkwyUEtJSU5UQ0EwMS5BTUUuR0JMX0FNRSUyMEluZnJhJTIwQ0ElMjAwMig0KS5jcnQwVgYIKwYBBQUHMAKGSmh0dHA6Ly9jcmwxLmFtZS5nYmwvYWlhL0JMMlBLSUlOVENBMDEuQU1FLkdCTF9BTUUlMjBJbmZyYSUyMENBJTIwMDIoNCkuY3J0MFYGCCsGAQUFBzAChkpodHRwOi8vY3JsMi5hbWUuZ2JsL2FpYS9CTDJQS0lJTlRDQTAxLkFNRS5HQkxfQU1FJTIwSW5mcmElMjBDQSUyMDAyKDQpLmNydDBWBggrBgEFBQcwAoZKaHR0cDovL2NybDMuYW1lLmdibC9haWEvQkwyUEtJSU5UQ0EwMS5BTUUuR0JMX0FNRSUyMEluZnJhJTIwQ0ElMjAwMig0KS5jcnQwVgYIKwYBBQUHMAKGSmh0dHA6Ly9jcmw0LmFtZS5nYmwvYWlhL0JMMlBLSUlOVENBMDEuQU1FLkdCTF9BTUUlMjBJbmZyYSUyMENBJTIwMDIoNCkuY3J0MB0GA1UdDgQWBBRycMIgZ8U6O44581iRUxcqHqpbnzAOBgNVHQ8BAf8EBAMCBaAwggE1BgNVHR8EggEsMIIBKDCCASSgggEgoIIBHIZCaHR0cDovL2NybC5taWNyb3NvZnQuY29tL3BraWluZnJhL0NSTC9BTUUlMjBJbmZyYSUyMENBJTIwMDIoNCkuY3JshjRodHRwOi8vY3JsMS5hbWUuZ2JsL2NybC9BTUUlMjBJbmZyYSUyMENBJTIwMDIoNCkuY3JshjRodHRwOi8vY3JsMi5hbWUuZ2JsL2NybC9BTUUlMjBJbmZyYSUyMENBJTIwMDIoNCkuY3JshjRodHRwOi8vY3JsMy5hbWUuZ2JsL2NybC9BTUUlMjBJbmZyYSUyMENBJTIwMDIoNCkuY3JshjRodHRwOi8vY3JsNC5hbWUuZ2JsL2NybC9BTUUlMjBJbmZyYSUyMENBJTIwMDIoNCkuY3JsMEEGA1UdIAQ6MDgwDAYKKwYBBAGCN3sBATAMBgorBgEEAYI3ewIBMAwGCisGAQQBgjd7AwEwDAYKKwYBBAGCN3sEATAfBgNVHSMEGDAWgBSuecJrXSWIEwb2BwnDl3x7l48dVTAdBgNVHSUEFjAUBggrBgEFBQcDAQYIKwYBBQUHAwIwDQYJKoZIhvcNAQELBQADggEBAA_4ful6PqtXLj0fhr2yqM0Q8lN7gu3uJtR9HkeWQr-_sb0h21FXp2pZE10ud7q-bFkL4i3rV85FJt1JQJMyPCDfHflYeNJKjpKDf5fgr-t-bmq7lKGDrV7m663uTPOo3NTM_tBv168Au1J4zmara1_zcov-nSVCI35S-uOrU2ig4a9R2em9hUF87NwH4u64yc_Fjf7L5uzQ3ixAKetCh1UG4_DDNBGLUppGxw8kJAqHBFD0ENZVTGewsGaej68yalWqwEpZ7Ih8r4nW1IGx6i9zJvZYiNfrt0OI-JYBSK4dZMzfJ5fOd21X-XU30qoO_OehEgT9IZe7TtreUfLH0-o&s=oKLMdYS9R7gmCwS6BBlzVfyE6TKSJsWT2rVr25u_93CM4vKfdXpvYyNlcC5ooc5uY1kBmspgSSLOwoGPmDXo50K0Xyuwf7cucPvScCjTza5esKF41fP8_OFAUGAZyy4LT2GpdqnHDQnJ_NR5Prw4wUqsEZollq_hK_-kZEi9lFUyHtT0vWd3sEcZPcMryoRceHSsBm6uzIQuwm9WPi-2QGcoBMMt26aOfzUrCXLvi_t6eT7gta41DY3IlohRac0xfk3353F1WQNzVwXxiSbcEQ8n2D2HMv7laB2Tvdu6l3o364RDFJjVHeS9jKVARn2yoRSBKUOmK0eqjNyY2GClYQ&h=vOgXLIP8n0m0aO7SWWyWL7h-FOdSL63OghYYF0YKaEg
-      pragma:
-      - no-cache
-      strict-transport-security:
-      - max-age=31536000; includeSubDomains
-      x-cache:
-      - CONFIG_NOCACHE
-      x-content-type-options:
-      - nosniff
-      x-ms-ratelimit-remaining-subscription-resource-requests:
-      - '699'
-      x-msedge-ref:
-      - 'Ref A: 8B4038C1A01043988C1EC4C5A05A741D Ref B: CO6AA3150219039 Ref C: 2024-05-07T16:39:00Z'
-      x-powered-by:
-      - ASP.NET
-    status:
-      code: 202
-      message: Accepted
-- request:
-    body: null
-    headers:
-      Accept:
-      - '*/*'
-      Accept-Encoding:
-      - gzip, deflate
-      CommandName:
-      - containerapp revision copy
-      Connection:
-      - keep-alive
-      ParameterSetName:
-      - -g -n --image --scale-rule-name --scale-rule-type --scale-rule-metadata --scale-rule-auth
-      User-Agent:
-      - python/3.8.10 (Windows-10-10.0.22631-SP0) AZURECLI/2.59.0
-    method: GET
-    uri: https://management.azure.com/subscriptions/00000000-0000-0000-0000-000000000000/providers/Microsoft.App/locations/northcentralusstage/containerappOperationResults/ef1df721-ca1d-4dfa-aee2-6da09131c3da?api-version=2023-05-01&t=638506967409117971&c=MIIHSDCCBjCgAwIBAgITfwMhOTmqQoo0tkRvGgAEAyE5OTANBgkqhkiG9w0BAQsFADBEMRMwEQYKCZImiZPyLGQBGRYDR0JMMRMwEQYKCZImiZPyLGQBGRYDQU1FMRgwFgYDVQQDEw9BTUUgSW5mcmEgQ0EgMDIwHhcNMjQwNTAxMDYzNDQ2WhcNMjUwNDI2MDYzNDQ2WjBAMT4wPAYDVQQDEzVhc3luY29wZXJhdGlvbnNpZ25pbmdjZXJ0aWZpY2F0ZS5tYW5hZ2VtZW50LmF6dXJlLmNvbTCCASIwDQYJKoZIhvcNAQEBBQADggEPADCCAQoCggEBALkgKuEwzHMIEnb6DqvlNEjOIBhriDkMVQHin8X3Hp4QWm6IPRhyE4finiNV8v-yzYRoKrEZGVZaMZKQ4LmVw70qsr45wY42Ci7OmjxbZ9yY71jkU7t5-XqiLknJsYmibeU-bj-ivIZNhs9z7vXrozzI5s2EIkeMhDFjZzSU8Tyg8BrDHeWJ0xxYmUcnUl05ClWLHwD3yQABogqndT-JejHbedyKkseKHis9KEIiZZwib0VLMozFG9gHXHSyy_eXkaXhcZh0hT1WV1JcjMoQ1LfxsrMDdAyJLPP-6I7rydsOZvo9bnz9FJSJg8CCaJ87-DZghAmjgUC95n9xNr7VvRUCAwEAAaOCBDUwggQxMCcGCSsGAQQBgjcVCgQaMBgwCgYIKwYBBQUHAwEwCgYIKwYBBQUHAwIwPQYJKwYBBAGCNxUHBDAwLgYmKwYBBAGCNxUIhpDjDYTVtHiE8Ys-hZvdFs6dEoFggvX2K4Py0SACAWQCAQowggHaBggrBgEFBQcBAQSCAcwwggHIMGYGCCsGAQUFBzAChlpodHRwOi8vY3JsLm1pY3Jvc29mdC5jb20vcGtpaW5mcmEvQ2VydHMvQkwyUEtJSU5UQ0EwMS5BTUUuR0JMX0FNRSUyMEluZnJhJTIwQ0ElMjAwMig0KS5jcnQwVgYIKwYBBQUHMAKGSmh0dHA6Ly9jcmwxLmFtZS5nYmwvYWlhL0JMMlBLSUlOVENBMDEuQU1FLkdCTF9BTUUlMjBJbmZyYSUyMENBJTIwMDIoNCkuY3J0MFYGCCsGAQUFBzAChkpodHRwOi8vY3JsMi5hbWUuZ2JsL2FpYS9CTDJQS0lJTlRDQTAxLkFNRS5HQkxfQU1FJTIwSW5mcmElMjBDQSUyMDAyKDQpLmNydDBWBggrBgEFBQcwAoZKaHR0cDovL2NybDMuYW1lLmdibC9haWEvQkwyUEtJSU5UQ0EwMS5BTUUuR0JMX0FNRSUyMEluZnJhJTIwQ0ElMjAwMig0KS5jcnQwVgYIKwYBBQUHMAKGSmh0dHA6Ly9jcmw0LmFtZS5nYmwvYWlhL0JMMlBLSUlOVENBMDEuQU1FLkdCTF9BTUUlMjBJbmZyYSUyMENBJTIwMDIoNCkuY3J0MB0GA1UdDgQWBBRycMIgZ8U6O44581iRUxcqHqpbnzAOBgNVHQ8BAf8EBAMCBaAwggE1BgNVHR8EggEsMIIBKDCCASSgggEgoIIBHIZCaHR0cDovL2NybC5taWNyb3NvZnQuY29tL3BraWluZnJhL0NSTC9BTUUlMjBJbmZyYSUyMENBJTIwMDIoNCkuY3JshjRodHRwOi8vY3JsMS5hbWUuZ2JsL2NybC9BTUUlMjBJbmZyYSUyMENBJTIwMDIoNCkuY3JshjRodHRwOi8vY3JsMi5hbWUuZ2JsL2NybC9BTUUlMjBJbmZyYSUyMENBJTIwMDIoNCkuY3JshjRodHRwOi8vY3JsMy5hbWUuZ2JsL2NybC9BTUUlMjBJbmZyYSUyMENBJTIwMDIoNCkuY3JshjRodHRwOi8vY3JsNC5hbWUuZ2JsL2NybC9BTUUlMjBJbmZyYSUyMENBJTIwMDIoNCkuY3JsMEEGA1UdIAQ6MDgwDAYKKwYBBAGCN3sBATAMBgorBgEEAYI3ewIBMAwGCisGAQQBgjd7AwEwDAYKKwYBBAGCN3sEATAfBgNVHSMEGDAWgBSuecJrXSWIEwb2BwnDl3x7l48dVTAdBgNVHSUEFjAUBggrBgEFBQcDAQYIKwYBBQUHAwIwDQYJKoZIhvcNAQELBQADggEBAA_4ful6PqtXLj0fhr2yqM0Q8lN7gu3uJtR9HkeWQr-_sb0h21FXp2pZE10ud7q-bFkL4i3rV85FJt1JQJMyPCDfHflYeNJKjpKDf5fgr-t-bmq7lKGDrV7m663uTPOo3NTM_tBv168Au1J4zmara1_zcov-nSVCI35S-uOrU2ig4a9R2em9hUF87NwH4u64yc_Fjf7L5uzQ3ixAKetCh1UG4_DDNBGLUppGxw8kJAqHBFD0ENZVTGewsGaej68yalWqwEpZ7Ih8r4nW1IGx6i9zJvZYiNfrt0OI-JYBSK4dZMzfJ5fOd21X-XU30qoO_OehEgT9IZe7TtreUfLH0-o&s=oKLMdYS9R7gmCwS6BBlzVfyE6TKSJsWT2rVr25u_93CM4vKfdXpvYyNlcC5ooc5uY1kBmspgSSLOwoGPmDXo50K0Xyuwf7cucPvScCjTza5esKF41fP8_OFAUGAZyy4LT2GpdqnHDQnJ_NR5Prw4wUqsEZollq_hK_-kZEi9lFUyHtT0vWd3sEcZPcMryoRceHSsBm6uzIQuwm9WPi-2QGcoBMMt26aOfzUrCXLvi_t6eT7gta41DY3IlohRac0xfk3353F1WQNzVwXxiSbcEQ8n2D2HMv7laB2Tvdu6l3o364RDFJjVHeS9jKVARn2yoRSBKUOmK0eqjNyY2GClYQ&h=vOgXLIP8n0m0aO7SWWyWL7h-FOdSL63OghYYF0YKaEg
-  response:
-    body:
-      string: ''
-    headers:
-      api-supported-versions:
-      - 2022-03-01, 2022-06-01-preview, 2022-10-01, 2022-11-01-preview, 2023-04-01-preview,
-        2023-05-01, 2023-05-02-preview, 2023-08-01-preview, 2023-11-02-preview, 2024-02-02-preview,
-        2024-03-01
-      cache-control:
-      - no-cache
-      content-length:
-      - '0'
-      date:
-      - Tue, 07 May 2024 16:39:00 GMT
-      expires:
-      - '-1'
-      location:
-      - https://management.azure.com/subscriptions/00000000-0000-0000-0000-000000000000/providers/Microsoft.App/locations/northcentralusstage/containerappOperationResults/ef1df721-ca1d-4dfa-aee2-6da09131c3da?api-version=2023-05-01&t=638506967413703429&c=MIIHSDCCBjCgAwIBAgITfwMhOTmqQoo0tkRvGgAEAyE5OTANBgkqhkiG9w0BAQsFADBEMRMwEQYKCZImiZPyLGQBGRYDR0JMMRMwEQYKCZImiZPyLGQBGRYDQU1FMRgwFgYDVQQDEw9BTUUgSW5mcmEgQ0EgMDIwHhcNMjQwNTAxMDYzNDQ2WhcNMjUwNDI2MDYzNDQ2WjBAMT4wPAYDVQQDEzVhc3luY29wZXJhdGlvbnNpZ25pbmdjZXJ0aWZpY2F0ZS5tYW5hZ2VtZW50LmF6dXJlLmNvbTCCASIwDQYJKoZIhvcNAQEBBQADggEPADCCAQoCggEBALkgKuEwzHMIEnb6DqvlNEjOIBhriDkMVQHin8X3Hp4QWm6IPRhyE4finiNV8v-yzYRoKrEZGVZaMZKQ4LmVw70qsr45wY42Ci7OmjxbZ9yY71jkU7t5-XqiLknJsYmibeU-bj-ivIZNhs9z7vXrozzI5s2EIkeMhDFjZzSU8Tyg8BrDHeWJ0xxYmUcnUl05ClWLHwD3yQABogqndT-JejHbedyKkseKHis9KEIiZZwib0VLMozFG9gHXHSyy_eXkaXhcZh0hT1WV1JcjMoQ1LfxsrMDdAyJLPP-6I7rydsOZvo9bnz9FJSJg8CCaJ87-DZghAmjgUC95n9xNr7VvRUCAwEAAaOCBDUwggQxMCcGCSsGAQQBgjcVCgQaMBgwCgYIKwYBBQUHAwEwCgYIKwYBBQUHAwIwPQYJKwYBBAGCNxUHBDAwLgYmKwYBBAGCNxUIhpDjDYTVtHiE8Ys-hZvdFs6dEoFggvX2K4Py0SACAWQCAQowggHaBggrBgEFBQcBAQSCAcwwggHIMGYGCCsGAQUFBzAChlpodHRwOi8vY3JsLm1pY3Jvc29mdC5jb20vcGtpaW5mcmEvQ2VydHMvQkwyUEtJSU5UQ0EwMS5BTUUuR0JMX0FNRSUyMEluZnJhJTIwQ0ElMjAwMig0KS5jcnQwVgYIKwYBBQUHMAKGSmh0dHA6Ly9jcmwxLmFtZS5nYmwvYWlhL0JMMlBLSUlOVENBMDEuQU1FLkdCTF9BTUUlMjBJbmZyYSUyMENBJTIwMDIoNCkuY3J0MFYGCCsGAQUFBzAChkpodHRwOi8vY3JsMi5hbWUuZ2JsL2FpYS9CTDJQS0lJTlRDQTAxLkFNRS5HQkxfQU1FJTIwSW5mcmElMjBDQSUyMDAyKDQpLmNydDBWBggrBgEFBQcwAoZKaHR0cDovL2NybDMuYW1lLmdibC9haWEvQkwyUEtJSU5UQ0EwMS5BTUUuR0JMX0FNRSUyMEluZnJhJTIwQ0ElMjAwMig0KS5jcnQwVgYIKwYBBQUHMAKGSmh0dHA6Ly9jcmw0LmFtZS5nYmwvYWlhL0JMMlBLSUlOVENBMDEuQU1FLkdCTF9BTUUlMjBJbmZyYSUyMENBJTIwMDIoNCkuY3J0MB0GA1UdDgQWBBRycMIgZ8U6O44581iRUxcqHqpbnzAOBgNVHQ8BAf8EBAMCBaAwggE1BgNVHR8EggEsMIIBKDCCASSgggEgoIIBHIZCaHR0cDovL2NybC5taWNyb3NvZnQuY29tL3BraWluZnJhL0NSTC9BTUUlMjBJbmZyYSUyMENBJTIwMDIoNCkuY3JshjRodHRwOi8vY3JsMS5hbWUuZ2JsL2NybC9BTUUlMjBJbmZyYSUyMENBJTIwMDIoNCkuY3JshjRodHRwOi8vY3JsMi5hbWUuZ2JsL2NybC9BTUUlMjBJbmZyYSUyMENBJTIwMDIoNCkuY3JshjRodHRwOi8vY3JsMy5hbWUuZ2JsL2NybC9BTUUlMjBJbmZyYSUyMENBJTIwMDIoNCkuY3JshjRodHRwOi8vY3JsNC5hbWUuZ2JsL2NybC9BTUUlMjBJbmZyYSUyMENBJTIwMDIoNCkuY3JsMEEGA1UdIAQ6MDgwDAYKKwYBBAGCN3sBATAMBgorBgEEAYI3ewIBMAwGCisGAQQBgjd7AwEwDAYKKwYBBAGCN3sEATAfBgNVHSMEGDAWgBSuecJrXSWIEwb2BwnDl3x7l48dVTAdBgNVHSUEFjAUBggrBgEFBQcDAQYIKwYBBQUHAwIwDQYJKoZIhvcNAQELBQADggEBAA_4ful6PqtXLj0fhr2yqM0Q8lN7gu3uJtR9HkeWQr-_sb0h21FXp2pZE10ud7q-bFkL4i3rV85FJt1JQJMyPCDfHflYeNJKjpKDf5fgr-t-bmq7lKGDrV7m663uTPOo3NTM_tBv168Au1J4zmara1_zcov-nSVCI35S-uOrU2ig4a9R2em9hUF87NwH4u64yc_Fjf7L5uzQ3ixAKetCh1UG4_DDNBGLUppGxw8kJAqHBFD0ENZVTGewsGaej68yalWqwEpZ7Ih8r4nW1IGx6i9zJvZYiNfrt0OI-JYBSK4dZMzfJ5fOd21X-XU30qoO_OehEgT9IZe7TtreUfLH0-o&s=iWZXWUF1lUOdrAAZQgz26t0I5o8to_f_xbqeE0Yqz0jPxfDj0t2Ohb6yRkPsMuMfPrytw-_9VmXA9ib1Zhlivn0DF6-qav9Ryaf0SjKtYwFCgpw8kYu-akD15xytyW1b7OwTy90crQzsyobwNqOyLgwxauwiGs5__Mzmo_Fa8XLODm-H8zZuX5m_n108pxSJ5vQHAgulRaHfJmUvQJ5OAXt0XeETjUvfF_8nBczeahXCs0NpVhgUui8kUXvmywXTyKpKHfJzXbQhse-W8FJsz_Y0xtzfk99iftFelx0DzZix-MrA8d0gaUKwqTb3ErEIbFPYSyy-9BQZI0nb5u8nrg&h=ATcJkXmfK4LVsZ4bo2L3EK8s9u1k6MuxJtJ0Z8XSGGg
-      pragma:
-      - no-cache
-      strict-transport-security:
-      - max-age=31536000; includeSubDomains
-      x-cache:
-      - CONFIG_NOCACHE
-      x-content-type-options:
-      - nosniff
-      x-msedge-ref:
-      - 'Ref A: 0902D95B37DC4AB98DADDCBE418B5BAC Ref B: CO6AA3150219045 Ref C: 2024-05-07T16:39:01Z'
-      x-powered-by:
-      - ASP.NET
-    status:
-      code: 202
-      message: Accepted
-- request:
-    body: null
-    headers:
-      Accept:
-      - '*/*'
-      Accept-Encoding:
-      - gzip, deflate
-      CommandName:
-      - containerapp revision copy
-      Connection:
-      - keep-alive
-      ParameterSetName:
-      - -g -n --image --scale-rule-name --scale-rule-type --scale-rule-metadata --scale-rule-auth
-      User-Agent:
-      - python/3.8.10 (Windows-10-10.0.22631-SP0) AZURECLI/2.59.0
-    method: GET
-    uri: https://management.azure.com/subscriptions/00000000-0000-0000-0000-000000000000/providers/Microsoft.App/locations/northcentralusstage/containerappOperationResults/ef1df721-ca1d-4dfa-aee2-6da09131c3da?api-version=2023-05-01&t=638506967409117971&c=MIIHSDCCBjCgAwIBAgITfwMhOTmqQoo0tkRvGgAEAyE5OTANBgkqhkiG9w0BAQsFADBEMRMwEQYKCZImiZPyLGQBGRYDR0JMMRMwEQYKCZImiZPyLGQBGRYDQU1FMRgwFgYDVQQDEw9BTUUgSW5mcmEgQ0EgMDIwHhcNMjQwNTAxMDYzNDQ2WhcNMjUwNDI2MDYzNDQ2WjBAMT4wPAYDVQQDEzVhc3luY29wZXJhdGlvbnNpZ25pbmdjZXJ0aWZpY2F0ZS5tYW5hZ2VtZW50LmF6dXJlLmNvbTCCASIwDQYJKoZIhvcNAQEBBQADggEPADCCAQoCggEBALkgKuEwzHMIEnb6DqvlNEjOIBhriDkMVQHin8X3Hp4QWm6IPRhyE4finiNV8v-yzYRoKrEZGVZaMZKQ4LmVw70qsr45wY42Ci7OmjxbZ9yY71jkU7t5-XqiLknJsYmibeU-bj-ivIZNhs9z7vXrozzI5s2EIkeMhDFjZzSU8Tyg8BrDHeWJ0xxYmUcnUl05ClWLHwD3yQABogqndT-JejHbedyKkseKHis9KEIiZZwib0VLMozFG9gHXHSyy_eXkaXhcZh0hT1WV1JcjMoQ1LfxsrMDdAyJLPP-6I7rydsOZvo9bnz9FJSJg8CCaJ87-DZghAmjgUC95n9xNr7VvRUCAwEAAaOCBDUwggQxMCcGCSsGAQQBgjcVCgQaMBgwCgYIKwYBBQUHAwEwCgYIKwYBBQUHAwIwPQYJKwYBBAGCNxUHBDAwLgYmKwYBBAGCNxUIhpDjDYTVtHiE8Ys-hZvdFs6dEoFggvX2K4Py0SACAWQCAQowggHaBggrBgEFBQcBAQSCAcwwggHIMGYGCCsGAQUFBzAChlpodHRwOi8vY3JsLm1pY3Jvc29mdC5jb20vcGtpaW5mcmEvQ2VydHMvQkwyUEtJSU5UQ0EwMS5BTUUuR0JMX0FNRSUyMEluZnJhJTIwQ0ElMjAwMig0KS5jcnQwVgYIKwYBBQUHMAKGSmh0dHA6Ly9jcmwxLmFtZS5nYmwvYWlhL0JMMlBLSUlOVENBMDEuQU1FLkdCTF9BTUUlMjBJbmZyYSUyMENBJTIwMDIoNCkuY3J0MFYGCCsGAQUFBzAChkpodHRwOi8vY3JsMi5hbWUuZ2JsL2FpYS9CTDJQS0lJTlRDQTAxLkFNRS5HQkxfQU1FJTIwSW5mcmElMjBDQSUyMDAyKDQpLmNydDBWBggrBgEFBQcwAoZKaHR0cDovL2NybDMuYW1lLmdibC9haWEvQkwyUEtJSU5UQ0EwMS5BTUUuR0JMX0FNRSUyMEluZnJhJTIwQ0ElMjAwMig0KS5jcnQwVgYIKwYBBQUHMAKGSmh0dHA6Ly9jcmw0LmFtZS5nYmwvYWlhL0JMMlBLSUlOVENBMDEuQU1FLkdCTF9BTUUlMjBJbmZyYSUyMENBJTIwMDIoNCkuY3J0MB0GA1UdDgQWBBRycMIgZ8U6O44581iRUxcqHqpbnzAOBgNVHQ8BAf8EBAMCBaAwggE1BgNVHR8EggEsMIIBKDCCASSgggEgoIIBHIZCaHR0cDovL2NybC5taWNyb3NvZnQuY29tL3BraWluZnJhL0NSTC9BTUUlMjBJbmZyYSUyMENBJTIwMDIoNCkuY3JshjRodHRwOi8vY3JsMS5hbWUuZ2JsL2NybC9BTUUlMjBJbmZyYSUyMENBJTIwMDIoNCkuY3JshjRodHRwOi8vY3JsMi5hbWUuZ2JsL2NybC9BTUUlMjBJbmZyYSUyMENBJTIwMDIoNCkuY3JshjRodHRwOi8vY3JsMy5hbWUuZ2JsL2NybC9BTUUlMjBJbmZyYSUyMENBJTIwMDIoNCkuY3JshjRodHRwOi8vY3JsNC5hbWUuZ2JsL2NybC9BTUUlMjBJbmZyYSUyMENBJTIwMDIoNCkuY3JsMEEGA1UdIAQ6MDgwDAYKKwYBBAGCN3sBATAMBgorBgEEAYI3ewIBMAwGCisGAQQBgjd7AwEwDAYKKwYBBAGCN3sEATAfBgNVHSMEGDAWgBSuecJrXSWIEwb2BwnDl3x7l48dVTAdBgNVHSUEFjAUBggrBgEFBQcDAQYIKwYBBQUHAwIwDQYJKoZIhvcNAQELBQADggEBAA_4ful6PqtXLj0fhr2yqM0Q8lN7gu3uJtR9HkeWQr-_sb0h21FXp2pZE10ud7q-bFkL4i3rV85FJt1JQJMyPCDfHflYeNJKjpKDf5fgr-t-bmq7lKGDrV7m663uTPOo3NTM_tBv168Au1J4zmara1_zcov-nSVCI35S-uOrU2ig4a9R2em9hUF87NwH4u64yc_Fjf7L5uzQ3ixAKetCh1UG4_DDNBGLUppGxw8kJAqHBFD0ENZVTGewsGaej68yalWqwEpZ7Ih8r4nW1IGx6i9zJvZYiNfrt0OI-JYBSK4dZMzfJ5fOd21X-XU30qoO_OehEgT9IZe7TtreUfLH0-o&s=oKLMdYS9R7gmCwS6BBlzVfyE6TKSJsWT2rVr25u_93CM4vKfdXpvYyNlcC5ooc5uY1kBmspgSSLOwoGPmDXo50K0Xyuwf7cucPvScCjTza5esKF41fP8_OFAUGAZyy4LT2GpdqnHDQnJ_NR5Prw4wUqsEZollq_hK_-kZEi9lFUyHtT0vWd3sEcZPcMryoRceHSsBm6uzIQuwm9WPi-2QGcoBMMt26aOfzUrCXLvi_t6eT7gta41DY3IlohRac0xfk3353F1WQNzVwXxiSbcEQ8n2D2HMv7laB2Tvdu6l3o364RDFJjVHeS9jKVARn2yoRSBKUOmK0eqjNyY2GClYQ&h=vOgXLIP8n0m0aO7SWWyWL7h-FOdSL63OghYYF0YKaEg
-  response:
-    body:
-      string: ''
-    headers:
-      api-supported-versions:
-      - 2022-03-01, 2022-06-01-preview, 2022-10-01, 2022-11-01-preview, 2023-04-01-preview,
-        2023-05-01, 2023-05-02-preview, 2023-08-01-preview, 2023-11-02-preview, 2024-02-02-preview,
-        2024-03-01
-      cache-control:
-      - no-cache
-      content-length:
-      - '0'
-      date:
-      - Tue, 07 May 2024 16:39:16 GMT
-      expires:
-      - '-1'
-      location:
-      - https://management.azure.com/subscriptions/00000000-0000-0000-0000-000000000000/providers/Microsoft.App/locations/northcentralusstage/containerappOperationResults/ef1df721-ca1d-4dfa-aee2-6da09131c3da?api-version=2023-05-01&t=638506967566900133&c=MIIHSDCCBjCgAwIBAgITfwMhOTmqQoo0tkRvGgAEAyE5OTANBgkqhkiG9w0BAQsFADBEMRMwEQYKCZImiZPyLGQBGRYDR0JMMRMwEQYKCZImiZPyLGQBGRYDQU1FMRgwFgYDVQQDEw9BTUUgSW5mcmEgQ0EgMDIwHhcNMjQwNTAxMDYzNDQ2WhcNMjUwNDI2MDYzNDQ2WjBAMT4wPAYDVQQDEzVhc3luY29wZXJhdGlvbnNpZ25pbmdjZXJ0aWZpY2F0ZS5tYW5hZ2VtZW50LmF6dXJlLmNvbTCCASIwDQYJKoZIhvcNAQEBBQADggEPADCCAQoCggEBALkgKuEwzHMIEnb6DqvlNEjOIBhriDkMVQHin8X3Hp4QWm6IPRhyE4finiNV8v-yzYRoKrEZGVZaMZKQ4LmVw70qsr45wY42Ci7OmjxbZ9yY71jkU7t5-XqiLknJsYmibeU-bj-ivIZNhs9z7vXrozzI5s2EIkeMhDFjZzSU8Tyg8BrDHeWJ0xxYmUcnUl05ClWLHwD3yQABogqndT-JejHbedyKkseKHis9KEIiZZwib0VLMozFG9gHXHSyy_eXkaXhcZh0hT1WV1JcjMoQ1LfxsrMDdAyJLPP-6I7rydsOZvo9bnz9FJSJg8CCaJ87-DZghAmjgUC95n9xNr7VvRUCAwEAAaOCBDUwggQxMCcGCSsGAQQBgjcVCgQaMBgwCgYIKwYBBQUHAwEwCgYIKwYBBQUHAwIwPQYJKwYBBAGCNxUHBDAwLgYmKwYBBAGCNxUIhpDjDYTVtHiE8Ys-hZvdFs6dEoFggvX2K4Py0SACAWQCAQowggHaBggrBgEFBQcBAQSCAcwwggHIMGYGCCsGAQUFBzAChlpodHRwOi8vY3JsLm1pY3Jvc29mdC5jb20vcGtpaW5mcmEvQ2VydHMvQkwyUEtJSU5UQ0EwMS5BTUUuR0JMX0FNRSUyMEluZnJhJTIwQ0ElMjAwMig0KS5jcnQwVgYIKwYBBQUHMAKGSmh0dHA6Ly9jcmwxLmFtZS5nYmwvYWlhL0JMMlBLSUlOVENBMDEuQU1FLkdCTF9BTUUlMjBJbmZyYSUyMENBJTIwMDIoNCkuY3J0MFYGCCsGAQUFBzAChkpodHRwOi8vY3JsMi5hbWUuZ2JsL2FpYS9CTDJQS0lJTlRDQTAxLkFNRS5HQkxfQU1FJTIwSW5mcmElMjBDQSUyMDAyKDQpLmNydDBWBggrBgEFBQcwAoZKaHR0cDovL2NybDMuYW1lLmdibC9haWEvQkwyUEtJSU5UQ0EwMS5BTUUuR0JMX0FNRSUyMEluZnJhJTIwQ0ElMjAwMig0KS5jcnQwVgYIKwYBBQUHMAKGSmh0dHA6Ly9jcmw0LmFtZS5nYmwvYWlhL0JMMlBLSUlOVENBMDEuQU1FLkdCTF9BTUUlMjBJbmZyYSUyMENBJTIwMDIoNCkuY3J0MB0GA1UdDgQWBBRycMIgZ8U6O44581iRUxcqHqpbnzAOBgNVHQ8BAf8EBAMCBaAwggE1BgNVHR8EggEsMIIBKDCCASSgggEgoIIBHIZCaHR0cDovL2NybC5taWNyb3NvZnQuY29tL3BraWluZnJhL0NSTC9BTUUlMjBJbmZyYSUyMENBJTIwMDIoNCkuY3JshjRodHRwOi8vY3JsMS5hbWUuZ2JsL2NybC9BTUUlMjBJbmZyYSUyMENBJTIwMDIoNCkuY3JshjRodHRwOi8vY3JsMi5hbWUuZ2JsL2NybC9BTUUlMjBJbmZyYSUyMENBJTIwMDIoNCkuY3JshjRodHRwOi8vY3JsMy5hbWUuZ2JsL2NybC9BTUUlMjBJbmZyYSUyMENBJTIwMDIoNCkuY3JshjRodHRwOi8vY3JsNC5hbWUuZ2JsL2NybC9BTUUlMjBJbmZyYSUyMENBJTIwMDIoNCkuY3JsMEEGA1UdIAQ6MDgwDAYKKwYBBAGCN3sBATAMBgorBgEEAYI3ewIBMAwGCisGAQQBgjd7AwEwDAYKKwYBBAGCN3sEATAfBgNVHSMEGDAWgBSuecJrXSWIEwb2BwnDl3x7l48dVTAdBgNVHSUEFjAUBggrBgEFBQcDAQYIKwYBBQUHAwIwDQYJKoZIhvcNAQELBQADggEBAA_4ful6PqtXLj0fhr2yqM0Q8lN7gu3uJtR9HkeWQr-_sb0h21FXp2pZE10ud7q-bFkL4i3rV85FJt1JQJMyPCDfHflYeNJKjpKDf5fgr-t-bmq7lKGDrV7m663uTPOo3NTM_tBv168Au1J4zmara1_zcov-nSVCI35S-uOrU2ig4a9R2em9hUF87NwH4u64yc_Fjf7L5uzQ3ixAKetCh1UG4_DDNBGLUppGxw8kJAqHBFD0ENZVTGewsGaej68yalWqwEpZ7Ih8r4nW1IGx6i9zJvZYiNfrt0OI-JYBSK4dZMzfJ5fOd21X-XU30qoO_OehEgT9IZe7TtreUfLH0-o&s=bz0sBPd1JLFB24TLTAO12hn6S5s4R6oku5RJQyblDI8J6ICBw-s8_wWjDXMf8Ar2PcYl6SsyxL6x0-NFlIGJk7JmRr1dB16C4GfCt0oisZdLpBlgI3mJoZRtrVFAat599mVyowDJjaLJXYeAyHoWQ9ZWe16K3vuTCJWDoDLWkthCkZE6C1hICZwoSZk3rqXX_AFXnQBEcqDeXpCM-OcQTsJS0DBnzGiyCNmh6tz5aEKU--FHuXpLDThkBVB5w4pIXn7DLMR5V_qtLexpSb-Y0vvLbNhho2IjNV6MotvWQl7NEp1z8KPmwF2PzZw-tnxfCk4ephF38F4sOgN9sEHltA&h=-qexOHhcK3EHS0UFYpRBdj9mgi0_WZ7AH0BAQEP6mds
-      pragma:
-      - no-cache
-      strict-transport-security:
-      - max-age=31536000; includeSubDomains
-      x-cache:
-      - CONFIG_NOCACHE
-      x-content-type-options:
-      - nosniff
-      x-msedge-ref:
-      - 'Ref A: 7CB0E095E0E14C71A4B5E5D35FC399F4 Ref B: CO6AA3150220051 Ref C: 2024-05-07T16:39:16Z'
-      x-powered-by:
-      - ASP.NET
-    status:
-      code: 202
-      message: Accepted
-- request:
-    body: null
-    headers:
-      Accept:
-      - '*/*'
-      Accept-Encoding:
-      - gzip, deflate
-      CommandName:
-      - containerapp revision copy
-      Connection:
-      - keep-alive
-      ParameterSetName:
-      - -g -n --image --scale-rule-name --scale-rule-type --scale-rule-metadata --scale-rule-auth
-      User-Agent:
-      - python/3.8.10 (Windows-10-10.0.22631-SP0) AZURECLI/2.59.0
-    method: GET
-    uri: https://management.azure.com/subscriptions/00000000-0000-0000-0000-000000000000/providers/Microsoft.App/locations/northcentralusstage/containerappOperationResults/ef1df721-ca1d-4dfa-aee2-6da09131c3da?api-version=2023-05-01&t=638506967409117971&c=MIIHSDCCBjCgAwIBAgITfwMhOTmqQoo0tkRvGgAEAyE5OTANBgkqhkiG9w0BAQsFADBEMRMwEQYKCZImiZPyLGQBGRYDR0JMMRMwEQYKCZImiZPyLGQBGRYDQU1FMRgwFgYDVQQDEw9BTUUgSW5mcmEgQ0EgMDIwHhcNMjQwNTAxMDYzNDQ2WhcNMjUwNDI2MDYzNDQ2WjBAMT4wPAYDVQQDEzVhc3luY29wZXJhdGlvbnNpZ25pbmdjZXJ0aWZpY2F0ZS5tYW5hZ2VtZW50LmF6dXJlLmNvbTCCASIwDQYJKoZIhvcNAQEBBQADggEPADCCAQoCggEBALkgKuEwzHMIEnb6DqvlNEjOIBhriDkMVQHin8X3Hp4QWm6IPRhyE4finiNV8v-yzYRoKrEZGVZaMZKQ4LmVw70qsr45wY42Ci7OmjxbZ9yY71jkU7t5-XqiLknJsYmibeU-bj-ivIZNhs9z7vXrozzI5s2EIkeMhDFjZzSU8Tyg8BrDHeWJ0xxYmUcnUl05ClWLHwD3yQABogqndT-JejHbedyKkseKHis9KEIiZZwib0VLMozFG9gHXHSyy_eXkaXhcZh0hT1WV1JcjMoQ1LfxsrMDdAyJLPP-6I7rydsOZvo9bnz9FJSJg8CCaJ87-DZghAmjgUC95n9xNr7VvRUCAwEAAaOCBDUwggQxMCcGCSsGAQQBgjcVCgQaMBgwCgYIKwYBBQUHAwEwCgYIKwYBBQUHAwIwPQYJKwYBBAGCNxUHBDAwLgYmKwYBBAGCNxUIhpDjDYTVtHiE8Ys-hZvdFs6dEoFggvX2K4Py0SACAWQCAQowggHaBggrBgEFBQcBAQSCAcwwggHIMGYGCCsGAQUFBzAChlpodHRwOi8vY3JsLm1pY3Jvc29mdC5jb20vcGtpaW5mcmEvQ2VydHMvQkwyUEtJSU5UQ0EwMS5BTUUuR0JMX0FNRSUyMEluZnJhJTIwQ0ElMjAwMig0KS5jcnQwVgYIKwYBBQUHMAKGSmh0dHA6Ly9jcmwxLmFtZS5nYmwvYWlhL0JMMlBLSUlOVENBMDEuQU1FLkdCTF9BTUUlMjBJbmZyYSUyMENBJTIwMDIoNCkuY3J0MFYGCCsGAQUFBzAChkpodHRwOi8vY3JsMi5hbWUuZ2JsL2FpYS9CTDJQS0lJTlRDQTAxLkFNRS5HQkxfQU1FJTIwSW5mcmElMjBDQSUyMDAyKDQpLmNydDBWBggrBgEFBQcwAoZKaHR0cDovL2NybDMuYW1lLmdibC9haWEvQkwyUEtJSU5UQ0EwMS5BTUUuR0JMX0FNRSUyMEluZnJhJTIwQ0ElMjAwMig0KS5jcnQwVgYIKwYBBQUHMAKGSmh0dHA6Ly9jcmw0LmFtZS5nYmwvYWlhL0JMMlBLSUlOVENBMDEuQU1FLkdCTF9BTUUlMjBJbmZyYSUyMENBJTIwMDIoNCkuY3J0MB0GA1UdDgQWBBRycMIgZ8U6O44581iRUxcqHqpbnzAOBgNVHQ8BAf8EBAMCBaAwggE1BgNVHR8EggEsMIIBKDCCASSgggEgoIIBHIZCaHR0cDovL2NybC5taWNyb3NvZnQuY29tL3BraWluZnJhL0NSTC9BTUUlMjBJbmZyYSUyMENBJTIwMDIoNCkuY3JshjRodHRwOi8vY3JsMS5hbWUuZ2JsL2NybC9BTUUlMjBJbmZyYSUyMENBJTIwMDIoNCkuY3JshjRodHRwOi8vY3JsMi5hbWUuZ2JsL2NybC9BTUUlMjBJbmZyYSUyMENBJTIwMDIoNCkuY3JshjRodHRwOi8vY3JsMy5hbWUuZ2JsL2NybC9BTUUlMjBJbmZyYSUyMENBJTIwMDIoNCkuY3JshjRodHRwOi8vY3JsNC5hbWUuZ2JsL2NybC9BTUUlMjBJbmZyYSUyMENBJTIwMDIoNCkuY3JsMEEGA1UdIAQ6MDgwDAYKKwYBBAGCN3sBATAMBgorBgEEAYI3ewIBMAwGCisGAQQBgjd7AwEwDAYKKwYBBAGCN3sEATAfBgNVHSMEGDAWgBSuecJrXSWIEwb2BwnDl3x7l48dVTAdBgNVHSUEFjAUBggrBgEFBQcDAQYIKwYBBQUHAwIwDQYJKoZIhvcNAQELBQADggEBAA_4ful6PqtXLj0fhr2yqM0Q8lN7gu3uJtR9HkeWQr-_sb0h21FXp2pZE10ud7q-bFkL4i3rV85FJt1JQJMyPCDfHflYeNJKjpKDf5fgr-t-bmq7lKGDrV7m663uTPOo3NTM_tBv168Au1J4zmara1_zcov-nSVCI35S-uOrU2ig4a9R2em9hUF87NwH4u64yc_Fjf7L5uzQ3ixAKetCh1UG4_DDNBGLUppGxw8kJAqHBFD0ENZVTGewsGaej68yalWqwEpZ7Ih8r4nW1IGx6i9zJvZYiNfrt0OI-JYBSK4dZMzfJ5fOd21X-XU30qoO_OehEgT9IZe7TtreUfLH0-o&s=oKLMdYS9R7gmCwS6BBlzVfyE6TKSJsWT2rVr25u_93CM4vKfdXpvYyNlcC5ooc5uY1kBmspgSSLOwoGPmDXo50K0Xyuwf7cucPvScCjTza5esKF41fP8_OFAUGAZyy4LT2GpdqnHDQnJ_NR5Prw4wUqsEZollq_hK_-kZEi9lFUyHtT0vWd3sEcZPcMryoRceHSsBm6uzIQuwm9WPi-2QGcoBMMt26aOfzUrCXLvi_t6eT7gta41DY3IlohRac0xfk3353F1WQNzVwXxiSbcEQ8n2D2HMv7laB2Tvdu6l3o364RDFJjVHeS9jKVARn2yoRSBKUOmK0eqjNyY2GClYQ&h=vOgXLIP8n0m0aO7SWWyWL7h-FOdSL63OghYYF0YKaEg
-  response:
-    body:
-      string: '{"id":"/subscriptions/00000000-0000-0000-0000-000000000000/resourceGroups/clitest.rg000001/providers/Microsoft.App/containerapps/aca000002","name":"aca000002","type":"Microsoft.App/containerApps","location":"North
-        Central US (Stage)","systemData":{"createdBy":"harrli@microsoft.com","createdByType":"User","createdAt":"2024-05-07T16:38:23.4499035","lastModifiedBy":"harrli@microsoft.com","lastModifiedByType":"User","lastModifiedAt":"2024-05-07T16:39:00.5836598"},"properties":{"provisioningState":"Succeeded","runningStatus":"Running","managedEnvironmentId":"/subscriptions/00000000-0000-0000-0000-000000000000/resourceGroups/client.env_rg_northcentralusstage/providers/Microsoft.App/managedEnvironments/env-northcentralusstage","environmentId":"/subscriptions/00000000-0000-0000-0000-000000000000/resourceGroups/client.env_rg_northcentralusstage/providers/Microsoft.App/managedEnvironments/env-northcentralusstage","workloadProfileName":"Consumption","outboundIpAddresses":["20.221.106.163","20.221.107.3","20.221.106.208","20.221.106.152","20.9.115.172","20.9.116.165","20.9.116.161","20.9.116.46"],"latestRevisionName":"aca000002--x703b8b","latestReadyRevisionName":"aca000002--x703b8b","latestRevisionFqdn":"aca000002--x703b8b.mangosmoke-3816d65a.northcentralusstage.azurecontainerapps.io","customDomainVerificationId":"0FEF6FC81FA2FA9876FEE95F895AD716D01F5495C9AC8EA62F0228DC5E40B5CA","configuration":{"secrets":null,"activeRevisionsMode":"Single","ingress":{"fqdn":"aca000002.mangosmoke-3816d65a.northcentralusstage.azurecontainerapps.io","external":true,"targetPort":80,"exposedPort":0,"transport":"Auto","traffic":[{"weight":100,"latestRevision":true}],"customDomains":null,"allowInsecure":false,"ipSecurityRestrictions":null,"corsPolicy":null,"clientCertificateMode":null,"stickySessions":null},"registries":null,"dapr":null,"maxInactiveRevisions":100,"service":null},"template":{"revisionSuffix":"","terminationGracePeriodSeconds":null,"containers":[{"image":"nginx","name":"aca000002","resources":{"cpu":0.5,"memory":"1Gi","ephemeralStorage":"2Gi"}}],"initContainers":null,"scale":{"minReplicas":null,"maxReplicas":10,"rules":[{"name":"my-datadog-rule","custom":{"type":"datadog","metadata":{"age":"120","metricUnavailableValue":"0","queryValue":"7"},"auth":[{"secretRef":"api-key","triggerParameter":"apiKey"},{"secretRef":"app-key","triggerParameter":"appKey"}]}}]},"volumes":null,"serviceBinds":null},"eventStreamEndpoint":"https://northcentralusstage.azurecontainerapps.dev/subscriptions/00000000-0000-0000-0000-000000000000/resourceGroups/clitest.rg000001/containerApps/aca000002/eventstream","delegatedIdentities":[]},"identity":{"type":"None"}}'
-    headers:
-      api-supported-versions:
-      - 2022-03-01, 2022-06-01-preview, 2022-10-01, 2022-11-01-preview, 2023-04-01-preview,
-        2023-05-01, 2023-05-02-preview, 2023-08-01-preview, 2023-11-02-preview, 2024-02-02-preview,
-        2024-03-01
-      cache-control:
-      - no-cache
-      content-length:
-      - '2663'
-      content-type:
-      - application/json; charset=utf-8
-      date:
-      - Tue, 07 May 2024 16:39:31 GMT
-      expires:
-      - '-1'
-      pragma:
-      - no-cache
-      strict-transport-security:
-      - max-age=31536000; includeSubDomains
-      vary:
-      - Accept-Encoding
-      x-cache:
-      - CONFIG_NOCACHE
-      x-content-type-options:
-      - nosniff
-      x-msedge-ref:
-      - 'Ref A: E8F3B0D917CF4374B786A07EA0DEEE6A Ref B: CO6AA3150218045 Ref C: 2024-05-07T16:39:31Z'
-      x-powered-by:
-      - ASP.NET
-    status:
-      code: 200
-      message: OK
-- request:
-    body: null
-    headers:
-      Accept:
-      - application/json
-      Accept-Encoding:
-      - gzip, deflate
-      CommandName:
-      - containerapp show
-      Connection:
-      - keep-alive
-      ParameterSetName:
-      - -g -n
-      User-Agent:
-      - AZURECLI/2.59.0 azsdk-python-core/1.28.0 Python/3.8.10 (Windows-10-10.0.22631-SP0)
-    method: GET
-    uri: https://management.azure.com/subscriptions/00000000-0000-0000-0000-000000000000/providers/Microsoft.App?api-version=2022-09-01
-  response:
-    body:
-      string: '{"id":"/subscriptions/00000000-0000-0000-0000-000000000000/providers/Microsoft.App","namespace":"Microsoft.App","authorizations":[{"applicationId":"7e3bc4fd-85a3-4192-b177-5b8bfc87f42c","roleDefinitionId":"39a74f72-b40f-4bdc-b639-562fe2260bf0"},{"applicationId":"3734c1a4-2bed-4998-a37a-ff1a9e7bf019","roleDefinitionId":"5c779a4f-5cb2-4547-8c41-478d9be8ba90"},{"applicationId":"55ebbb62-3b9c-49fd-9b87-9595226dd4ac","roleDefinitionId":"e49ca620-7992-4561-a7df-4ed67dad77b5","managedByRoleDefinitionId":"9e3af657-a8ff-583c-a75c-2fe7c4bcb635"},{"applicationId":"1459b1f6-7a5b-4300-93a2-44b4a651759f","roleDefinitionId":"3c5f1b29-9e3d-4a22-b5d6-9ff4e5a37974"}],"resourceTypes":[{"resourceType":"managedEnvironments","locations":["North
-        Central US (Stage)","Central US EUAP","East US 2 EUAP","West US 2","Southeast
-        Asia","Sweden Central","Canada Central","West Europe","North Europe","East
-        US","East US 2","East Asia","Australia East","Germany West Central","Japan
-        East","UK South","West US","Central US","North Central US","South Central
-        US","Korea Central","Brazil South","West US 3","France Central","South Africa
-        North","Norway East","Switzerland North","UAE North","Canada East","West Central
-        US","UK West","Central India","Switzerland West","Italy North","Poland Central"],"apiVersions":["2024-03-01","2024-02-02-preview","2023-11-02-preview","2023-08-01-preview","2023-05-02-preview","2023-05-01","2023-04-01-preview","2022-11-01-preview","2022-10-01","2022-06-01-preview","2022-03-01"],"defaultApiVersion":"2023-05-01","capabilities":"CrossResourceGroupResourceMove,
-        CrossSubscriptionResourceMove, SystemAssignedResourceIdentity, SupportsTags,
-        SupportsLocation"},{"resourceType":"operations","locations":["North Central
-        US (Stage)","Central US EUAP","East US 2 EUAP","West US 2","Southeast Asia","Sweden
-        Central","Canada Central","West Europe","North Europe","East US","East US
-        2","East Asia","Australia East","Germany West Central","Japan East","UK South","West
-        US","Central US","North Central US","South Central US","Korea Central","Brazil
-        South","West US 3","France Central","South Africa North","Norway East","Switzerland
-        North","UAE North","Canada East","West Central US","UK West","Central India","Italy
-        North","Poland Central"],"apiVersions":["2024-02-02-preview","2023-11-02-preview","2023-08-01-preview","2023-05-02-preview","2023-05-01","2023-04-01-preview","2023-02-01","2022-11-01-preview","2022-10-01","2022-06-01-preview","2022-03-01"],"defaultApiVersion":"2023-11-02-preview","capabilities":"None"},{"resourceType":"managedEnvironments/certificates","locations":["Central
-        US EUAP","East US 2 EUAP","North Central US (Stage)","West US 2","Southeast
-        Asia","Sweden Central","Canada Central","West Europe","North Europe","East
-        US","East US 2","East Asia","Australia East","Germany West Central","Japan
-        East","UK South","West US","Central US","North Central US","South Central
-        US","Korea Central","Brazil South","West US 3","France Central","South Africa
-        North","Norway East","Switzerland North","UAE North","Canada East","West Central
-        US","UK West","Central India","Switzerland West","Italy North","Poland Central"],"apiVersions":["2024-03-01","2024-02-02-preview","2023-11-02-preview","2023-08-01-preview","2023-05-02-preview","2023-05-01","2023-04-01-preview","2022-11-01-preview","2022-10-01","2022-06-01-preview","2022-03-01"],"defaultApiVersion":"2023-05-01","capabilities":"CrossResourceGroupResourceMove,
-        CrossSubscriptionResourceMove, SupportsTags, SupportsLocation"},{"resourceType":"managedEnvironments/managedCertificates","locations":["Central
-        US EUAP","East US 2 EUAP","North Central US (Stage)","West US 2","Southeast
-        Asia","Sweden Central","Canada Central","West Europe","North Europe","East
-        US","East US 2","East Asia","Australia East","Germany West Central","Japan
-        East","UK South","West US","Central US","North Central US","South Central
-        US","Korea Central","Brazil South","West US 3","France Central","South Africa
-        North","Norway East","Switzerland North","UAE North","Canada East","West Central
-        US","UK West","Central India","Switzerland West","Italy North","Poland Central"],"apiVersions":["2024-03-01","2024-02-02-preview","2023-11-02-preview","2023-08-01-preview","2023-05-02-preview","2023-05-01","2023-04-01-preview","2022-11-01-preview"],"defaultApiVersion":"2023-05-01","capabilities":"CrossResourceGroupResourceMove,
-        CrossSubscriptionResourceMove, SupportsTags, SupportsLocation"},{"resourceType":"containerApps","locations":["Central
-        US EUAP","East US 2 EUAP","North Central US (Stage)","West US 2","Southeast
-        Asia","Sweden Central","Canada Central","West Europe","North Europe","East
-        US","East US 2","East Asia","Australia East","Germany West Central","Japan
-        East","UK South","West US","Central US","North Central US","South Central
-        US","Korea Central","Brazil South","West US 3","France Central","South Africa
-        North","Norway East","Switzerland North","UAE North","Canada East","West Central
-        US","UK West","Central India","Switzerland West","Italy North","Poland Central"],"apiVersions":["2024-03-01","2024-02-02-preview","2023-11-02-preview","2023-08-01-preview","2023-05-02-preview","2023-05-01","2023-04-01-preview","2022-11-01-preview","2022-10-01","2022-06-01-preview","2022-03-01"],"defaultApiVersion":"2023-05-01","capabilities":"CrossResourceGroupResourceMove,
-        CrossSubscriptionResourceMove, SystemAssignedResourceIdentity, SupportsTags,
-        SupportsLocation"},{"resourceType":"containerApps/privateEndpointConnectionProxies","locations":["Central
-        US EUAP","East US 2 EUAP","North Central US (Stage)","West US 2","Southeast
-        Asia","Sweden Central","Canada Central","West Europe","North Europe","East
-        US","East US 2","East Asia","Australia East","Germany West Central","Japan
-        East","UK South","West US","Central US","North Central US","South Central
-        US","Korea Central","Brazil South","West US 3","France Central","South Africa
-        North","Norway East","Switzerland North","UAE North","Canada East","West Central
-        US","UK West","Central India","Switzerland West","Italy North","Poland Central"],"apiVersions":["2024-02-02-preview","2023-11-02-preview"],"defaultApiVersion":"2023-11-02-preview","capabilities":"None"},{"resourceType":"managedEnvironments/privateEndpointConnectionProxies","locations":["Central
-        US EUAP","East US 2 EUAP","North Central US (Stage)","West US 2","Southeast
-        Asia","Sweden Central","Canada Central","West Europe","North Europe","East
-        US","East US 2","East Asia","Australia East","Germany West Central","Japan
-        East","UK South","West US","Central US","North Central US","South Central
-        US","Korea Central","Brazil South","West US 3","France Central","South Africa
-        North","Norway East","Switzerland North","UAE North","Canada East","West Central
-        US","UK West","Central India","Switzerland West","Italy North","Poland Central"],"apiVersions":["2024-02-02-preview","2023-11-02-preview"],"defaultApiVersion":"2023-11-02-preview","capabilities":"None"},{"resourceType":"sessionPools","locations":["North
-        Central US (Stage)","Central US EUAP","East US 2 EUAP","West US 2","Southeast
-        Asia","Sweden Central","Canada Central","West Europe","North Europe","East
-        US","East US 2","East Asia","Australia East","Germany West Central","Japan
-        East","UK South","West US","Central US","North Central US","South Central
-        US","Korea Central","Brazil South","West US 3","France Central","South Africa
-        North","Norway East","Switzerland North","UAE North","Canada East","West Central
-        US","UK West","Central India","Switzerland West","Italy North","Poland Central"],"apiVersions":["2024-02-02-preview","2023-11-02-preview","2023-08-01-preview"],"defaultApiVersion":"2024-02-02-preview","capabilities":"CrossResourceGroupResourceMove,
-        CrossSubscriptionResourceMove, SystemAssignedResourceIdentity, SupportsTags,
-        SupportsLocation"},{"resourceType":"jobs","locations":["Central US EUAP","East
-        US 2 EUAP","North Central US (Stage)","West US 2","Southeast Asia","Sweden
-        Central","Canada Central","West Europe","North Europe","East US","East US
-        2","East Asia","Australia East","Germany West Central","Japan East","UK South","West
-        US","Central US","North Central US","South Central US","Korea Central","Brazil
-        South","West US 3","France Central","South Africa North","Norway East","Switzerland
-        North","UAE North","Canada East","West Central US","UK West","Central India","Switzerland
-        West","Italy North","Poland Central"],"apiVersions":["2024-03-01","2024-02-02-preview","2023-11-02-preview","2023-08-01-preview","2023-05-02-preview","2023-05-01","2023-04-01-preview","2022-11-01-preview"],"defaultApiVersion":"2023-05-01","capabilities":"CrossResourceGroupResourceMove,
-        CrossSubscriptionResourceMove, SystemAssignedResourceIdentity, SupportsTags,
-        SupportsLocation"},{"resourceType":"locations","locations":[],"apiVersions":["2024-03-01","2024-02-02-preview","2023-11-02-preview","2023-08-01-preview","2023-05-02-preview","2023-05-01","2023-04-01-preview","2022-11-01-preview","2022-10-01","2022-06-01-preview","2022-03-01"],"defaultApiVersion":"2023-05-01","capabilities":"None"},{"resourceType":"locations/managedEnvironmentOperationResults","locations":["Central
-        US EUAP","East US 2 EUAP","North Central US (Stage)","West US 2","Southeast
-        Asia","Sweden Central","Canada Central","West Europe","North Europe","East
-        US","East US 2","East Asia","Australia East","Germany West Central","Japan
-        East","UK South","West US","Central US","North Central US","South Central
-        US","Korea Central","Brazil South","West US 3","France Central","South Africa
-        North","Norway East","Switzerland North","UAE North","Canada East","West Central
-        US","UK West","Central India","Switzerland West","Italy North","Poland Central"],"apiVersions":["2024-03-01","2024-02-02-preview","2023-11-02-preview","2023-08-01-preview","2023-05-02-preview","2023-05-01","2023-04-01-preview","2022-11-01-preview","2022-10-01","2022-06-01-preview","2022-03-01"],"defaultApiVersion":"2023-05-01","capabilities":"None"},{"resourceType":"locations/managedEnvironmentOperationStatuses","locations":["Central
-        US EUAP","East US 2 EUAP","North Central US (Stage)","West US 2","Southeast
-        Asia","Sweden Central","Canada Central","West Europe","North Europe","East
-        US","East US 2","East Asia","Australia East","Germany West Central","Japan
-        East","UK South","West US","Central US","North Central US","South Central
-        US","Korea Central","Brazil South","West US 3","France Central","South Africa
-        North","Norway East","Switzerland North","UAE North","Canada East","West Central
-        US","UK West","Central India","Switzerland West","Italy North","Poland Central"],"apiVersions":["2024-03-01","2024-02-02-preview","2023-11-02-preview","2023-08-01-preview","2023-05-02-preview","2023-05-01","2023-04-01-preview","2022-11-01-preview","2022-10-01","2022-06-01-preview","2022-03-01"],"defaultApiVersion":"2023-05-01","capabilities":"None"},{"resourceType":"locations/containerappOperationResults","locations":["Central
-        US EUAP","East US 2 EUAP","North Central US (Stage)","West US 2","Southeast
-        Asia","Sweden Central","Canada Central","West Europe","North Europe","East
-        US","East US 2","East Asia","Australia East","Germany West Central","Japan
-        East","UK South","West US","Central US","North Central US","South Central
-        US","Korea Central","Brazil South","West US 3","France Central","South Africa
-        North","Norway East","Switzerland North","UAE North","Canada East","West Central
-        US","UK West","Central India","Switzerland West","Italy North","Poland Central"],"apiVersions":["2024-03-01","2024-02-02-preview","2023-11-02-preview","2023-08-01-preview","2023-05-02-preview","2023-05-01","2023-04-01-preview","2022-11-01-preview","2022-10-01","2022-06-01-preview","2022-03-01"],"defaultApiVersion":"2023-05-01","capabilities":"None"},{"resourceType":"locations/containerappOperationStatuses","locations":["Central
-        US EUAP","East US 2 EUAP","North Central US (Stage)","West US 2","Southeast
-        Asia","Sweden Central","Canada Central","West Europe","North Europe","East
-        US","East US 2","East Asia","Australia East","Germany West Central","Japan
-        East","UK South","West US","Central US","North Central US","South Central
-        US","Korea Central","Brazil South","West US 3","France Central","South Africa
-        North","Norway East","Switzerland North","UAE North","Canada East","West Central
-        US","UK West","Central India","Switzerland West","Italy North","Poland Central"],"apiVersions":["2024-03-01","2024-02-02-preview","2023-11-02-preview","2023-08-01-preview","2023-05-02-preview","2023-05-01","2023-04-01-preview","2022-11-01-preview","2022-10-01","2022-06-01-preview","2022-03-01"],"defaultApiVersion":"2023-05-01","capabilities":"None"},{"resourceType":"locations/containerappsjobOperationResults","locations":["Central
-        US EUAP","East US 2 EUAP","North Central US (Stage)","West US 2","Southeast
-        Asia","Sweden Central","Canada Central","West Europe","North Europe","East
-        US","East US 2","East Asia","Australia East","Germany West Central","Japan
-        East","UK South","West US","Central US","North Central US","South Central
-        US","Korea Central","Brazil South","West US 3","France Central","South Africa
-        North","Norway East","Switzerland North","UAE North","Canada East","West Central
-        US","UK West","Central India","Switzerland West","Italy North","Poland Central"],"apiVersions":["2024-03-01","2024-02-02-preview","2023-11-02-preview","2023-08-01-preview","2023-05-02-preview","2023-05-01","2023-04-01-preview","2022-11-01-preview"],"defaultApiVersion":"2023-05-01","capabilities":"None"},{"resourceType":"locations/containerappsjobOperationStatuses","locations":["Central
-        US EUAP","East US 2 EUAP","North Central US (Stage)","West US 2","Southeast
-        Asia","Sweden Central","Canada Central","West Europe","North Europe","East
-        US","East US 2","East Asia","Australia East","Germany West Central","Japan
-        East","UK South","West US","Central US","North Central US","South Central
-        US","Korea Central","Brazil South","West US 3","France Central","South Africa
-        North","Norway East","Switzerland North","UAE North","Canada East","West Central
-        US","UK West","Central India","Switzerland West","Italy North","Poland Central"],"apiVersions":["2024-03-01","2024-02-02-preview","2023-11-02-preview","2023-08-01-preview","2023-05-02-preview","2023-05-01","2023-04-01-preview","2022-11-01-preview"],"defaultApiVersion":"2023-05-01","capabilities":"None"},{"resourceType":"locations/sourceControlOperationResults","locations":["Central
-        US EUAP","East US 2 EUAP","North Central US (Stage)","West US 2","Southeast
-        Asia","Sweden Central","Canada Central","West Europe","North Europe","East
-        US","East US 2","East Asia","Australia East","Germany West Central","Japan
-        East","UK South","West US","Central US","North Central US","South Central
-        US","Korea Central","Brazil South","West US 3","France Central","South Africa
-        North","Norway East","Switzerland North","UAE North","Canada East","West Central
-        US","UK West","Central India","Switzerland West","Italy North","Poland Central"],"apiVersions":["2024-03-01","2024-02-02-preview","2023-11-02-preview","2023-08-01-preview","2023-05-02-preview","2023-05-01","2023-04-01-preview","2022-11-01-preview","2022-10-01","2022-06-01-preview","2022-03-01"],"defaultApiVersion":"2023-05-01","capabilities":"None"},{"resourceType":"locations/sourceControlOperationStatuses","locations":["Central
-        US EUAP","East US 2 EUAP","North Central US (Stage)","West US 2","Southeast
-        Asia","Sweden Central","Canada Central","West Europe","North Europe","East
-        US","East US 2","East Asia","Australia East","Germany West Central","Japan
-        East","UK South","West US","Central US","North Central US","South Central
-        US","Korea Central","Brazil South","West US 3","France Central","South Africa
-        North","Norway East","Switzerland North","UAE North","Canada East","West Central
-        US","UK West","Central India","Switzerland West","Italy North","Poland Central"],"apiVersions":["2024-03-01","2024-02-02-preview","2023-11-02-preview","2023-08-01-preview","2023-05-02-preview","2023-05-01","2023-04-01-preview","2022-11-01-preview","2022-10-01","2022-06-01-preview","2022-03-01"],"defaultApiVersion":"2023-05-01","capabilities":"None"},{"resourceType":"locations/usages","locations":["Central
-        US EUAP","East US 2 EUAP","North Central US (Stage)","West US 2","Southeast
-        Asia","Sweden Central","Canada Central","West Europe","North Europe","East
-        US","East US 2","East Asia","Australia East","Germany West Central","Japan
-        East","UK South","West US","Central US","North Central US","South Central
-        US","Korea Central","Brazil South","West US 3","France Central","South Africa
-        North","Norway East","Switzerland North","UAE North","Canada East","West Central
-        US","UK West","Central India","Switzerland West","Italy North","Poland Central"],"apiVersions":["2024-03-01","2024-02-02-preview","2023-11-02-preview","2023-08-01-preview","2023-05-02-preview"],"defaultApiVersion":"2023-05-02-preview","capabilities":"None"},{"resourceType":"connectedEnvironments","locations":["Central
-        US EUAP","East US 2 EUAP","North Central US (Stage)","North Central US","East
-        US","East Asia","West Europe","Southeast Asia"],"apiVersions":["2024-03-01","2024-02-02-preview","2023-11-02-preview","2023-08-01-preview","2023-05-02-preview","2023-05-01","2023-04-01-preview","2022-11-01-preview","2022-10-01","2022-06-01-preview"],"defaultApiVersion":"2023-05-01","capabilities":"CrossResourceGroupResourceMove,
-        CrossSubscriptionResourceMove, SupportsTags, SupportsLocation"},{"resourceType":"connectedEnvironments/certificates","locations":["Central
-        US EUAP","East US 2 EUAP","North Central US (Stage)","North Central US","East
-        US","East Asia","West Europe","Southeast Asia"],"apiVersions":["2024-03-01","2024-02-02-preview","2023-11-02-preview","2023-08-01-preview","2023-05-02-preview","2023-05-01","2023-04-01-preview","2022-11-01-preview","2022-10-01","2022-06-01-preview"],"defaultApiVersion":"2023-05-01","capabilities":"CrossResourceGroupResourceMove,
-        CrossSubscriptionResourceMove, SupportsTags, SupportsLocation"},{"resourceType":"locations/connectedEnvironmentOperationResults","locations":["Central
-        US EUAP","East US 2 EUAP","North Central US (Stage)","North Central US","East
-        US","East Asia","West Europe","Southeast Asia"],"apiVersions":["2024-03-01","2024-02-02-preview","2023-11-02-preview","2023-08-01-preview","2023-05-02-preview","2023-05-01","2023-04-01-preview","2022-11-01-preview","2022-10-01","2022-06-01-preview"],"defaultApiVersion":"2023-05-01","capabilities":"None"},{"resourceType":"locations/connectedEnvironmentOperationStatuses","locations":["Central
-        US EUAP","East US 2 EUAP","North Central US (Stage)","North Central US","East
-        US","East Asia","West Europe","Southeast Asia"],"apiVersions":["2024-03-01","2024-02-02-preview","2023-11-02-preview","2023-08-01-preview","2023-05-02-preview","2023-05-01","2023-04-01-preview","2022-11-01-preview","2022-10-01","2022-06-01-preview"],"defaultApiVersion":"2023-05-01","capabilities":"None"},{"resourceType":"locations/managedCertificateOperationStatuses","locations":["Central
-        US EUAP","East US 2 EUAP","North Central US (Stage)","West US 2","Southeast
-        Asia","Sweden Central","Canada Central","West Europe","North Europe","East
-        US","East US 2","East Asia","Australia East","Germany West Central","Japan
-        East","UK South","West US","Central US","North Central US","South Central
-        US","Korea Central","Brazil South","West US 3","France Central","South Africa
-        North","Norway East","Switzerland North","UAE North","Canada East","West Central
-        US","UK West","Central India","Switzerland West","Italy North","Poland Central"],"apiVersions":["2024-03-01","2024-02-02-preview","2023-11-02-preview","2023-08-01-preview","2023-05-02-preview","2023-05-01","2023-04-01-preview","2022-11-01-preview"],"defaultApiVersion":"2023-05-01","capabilities":"None"},{"resourceType":"locations/billingMeters","locations":["Central
-        US EUAP","East US 2 EUAP","North Central US (Stage)","West US 2","Southeast
-        Asia","Sweden Central","Canada Central","West Europe","North Europe","East
-        US","East US 2","East Asia","Australia East","Germany West Central","Japan
-        East","UK South","West US","Central US","North Central US","South Central
-        US","Korea Central","Brazil South","West US 3","France Central","South Africa
-        North","Norway East","Switzerland North","UAE North","Canada East","West Central
-        US","UK West","Central India","Switzerland West","Italy North","Poland Central"],"apiVersions":["2024-03-01","2024-02-02-preview","2023-11-02-preview","2023-08-01-preview","2023-05-02-preview","2023-05-01","2023-04-01-preview","2022-11-01-preview","2022-10-01","2022-06-01-preview"],"defaultApiVersion":"2023-05-01","capabilities":"None"},{"resourceType":"locations/availableManagedEnvironmentsWorkloadProfileTypes","locations":["Central
-        US EUAP","East US 2 EUAP","North Central US (Stage)","West US 2","Southeast
-        Asia","Sweden Central","Canada Central","West Europe","North Europe","East
-        US","East US 2","East Asia","Australia East","Germany West Central","Japan
-        East","UK South","West US","Central US","North Central US","South Central
-        US","Korea Central","Brazil South","West US 3","France Central","South Africa
-        North","Norway East","Switzerland North","UAE North","Canada East","West Central
-        US","UK West","Central India","Switzerland West","Italy North","Poland Central"],"apiVersions":["2024-03-01","2024-02-02-preview","2023-11-02-preview","2023-08-01-preview","2023-05-02-preview","2023-05-01","2023-04-01-preview","2022-11-01-preview","2022-10-01","2022-06-01-preview"],"defaultApiVersion":"2023-05-01","capabilities":"None"},{"resourceType":"getCustomDomainVerificationId","locations":["Central
-        US EUAP","East US 2 EUAP","North Central US (Stage)","West US 2","Southeast
-        Asia","Sweden Central","Canada Central","West Europe","North Europe","East
-        US","East US 2","East Asia","Australia East","Germany West Central","Japan
-        East","UK South","West US","Central US","North Central US","South Central
-        US","Korea Central","Brazil South","West US 3","France Central","South Africa
-        North","Norway East","Switzerland North","UAE North","Canada East","West Central
-        US","UK West","Central India","Italy North","Poland Central","Switzerland
-        West"],"apiVersions":["2024-03-01","2024-02-02-preview","2023-11-02-preview","2023-08-01-preview","2023-05-02-preview"],"defaultApiVersion":"2023-05-02-preview","capabilities":"None"},{"resourceType":"builders","locations":["Central
-        US EUAP","East US 2 EUAP","North Central US (Stage)","West US 2","Southeast
-        Asia","Sweden Central","Canada Central","West Europe","North Europe","East
-        US","East US 2","East Asia","Australia East","Germany West Central","Japan
-        East","UK South","West US","Central US","North Central US","South Central
-        US","Korea Central","Brazil South","West US 3","France Central","South Africa
-        North","Norway East","Switzerland North","UAE North","Canada East","West Central
-        US","UK West","Central India","Switzerland West","Italy North","Poland Central"],"apiVersions":["2024-02-02-preview","2023-11-02-preview","2023-08-01-preview"],"defaultApiVersion":"2023-08-01-preview","capabilities":"CrossResourceGroupResourceMove,
-        CrossSubscriptionResourceMove, SystemAssignedResourceIdentity, SupportsTags,
-        SupportsLocation"},{"resourceType":"builders/builds","locations":["Central
-        US EUAP","East US 2 EUAP","North Central US (Stage)","West US 2","Southeast
-        Asia","Sweden Central","Canada Central","West Europe","North Europe","East
-        US","East US 2","East Asia","Australia East","Germany West Central","Japan
-        East","UK South","West US","Central US","North Central US","South Central
-        US","Korea Central","Brazil South","West US 3","France Central","South Africa
-        North","Norway East","Switzerland North","UAE North","Canada East","West Central
-        US","UK West","Central India","Switzerland West","Italy North","Poland Central"],"apiVersions":["2024-02-02-preview","2023-11-02-preview","2023-08-01-preview"],"defaultApiVersion":"2023-08-01-preview","capabilities":"None"},{"resourceType":"builders/patches","locations":["North
-        Central US (Stage)","Central US EUAP","East US 2 EUAP","West US 2","Southeast
-        Asia","Sweden Central","Canada Central","West Europe","North Europe","East
-        US","East US 2","East Asia","Australia East","Germany West Central","Japan
-        East","UK South","West US","Central US","North Central US","South Central
-        US","Korea Central","Brazil South","West US 3","France Central","South Africa
-        North","Norway East","Switzerland North","UAE North","Canada East","West Central
-        US","UK West","Central India","Switzerland West","Italy North","Poland Central"],"apiVersions":["2024-02-02-preview","2023-11-02-preview","2023-08-01-preview"],"defaultApiVersion":"2023-08-01-preview","capabilities":"None"},{"resourceType":"locations/OperationResults","locations":["Central
-        US EUAP","East US 2 EUAP","North Central US (Stage)","West US 2","Southeast
-        Asia","Sweden Central","Canada Central","West Europe","North Europe","East
-        US","East US 2","East Asia","Australia East","Germany West Central","Japan
-        East","UK South","West US","Central US","North Central US","South Central
-        US","Korea Central","Brazil South","West US 3","France Central","South Africa
-        North","Norway East","Switzerland North","UAE North","Canada East","West Central
-        US","UK West","Central India","Switzerland West","Italy North","Poland Central"],"apiVersions":["2024-02-02-preview","2023-11-02-preview","2023-08-01-preview"],"defaultApiVersion":"2023-08-01-preview","capabilities":"None"},{"resourceType":"locations/OperationStatuses","locations":["Central
-        US EUAP","East US 2 EUAP","North Central US (Stage)","West US 2","Southeast
-        Asia","Sweden Central","Canada Central","West Europe","North Europe","East
-        US","East US 2","East Asia","Australia East","Germany West Central","Japan
-        East","UK South","West US","Central US","North Central US","South Central
-        US","Korea Central","Brazil South","West US 3","France Central","South Africa
-        North","Norway East","Switzerland North","UAE North","Canada East","West Central
-        US","UK West","Central India","Switzerland West","Italy North","Poland Central"],"apiVersions":["2024-02-02-preview","2023-11-02-preview","2023-08-01-preview"],"defaultApiVersion":"2023-08-01-preview","capabilities":"None"},{"resourceType":"managedEnvironments/dotNetComponents","locations":["Central
-        US EUAP","East US 2 EUAP","North Central US (Stage)","West US 2","Southeast
-        Asia","Sweden Central","Canada Central","West Europe","North Europe","East
-        US","East US 2","East Asia","Australia East","Germany West Central","Japan
-        East","UK South","West US","Central US","North Central US","South Central
-        US","Korea Central","Brazil South","West US 3","France Central","South Africa
-        North","Norway East","Switzerland North","UAE North","Canada East","West Central
-        US","UK West","Central India","Switzerland West","Italy North","Poland Central"],"apiVersions":["2024-02-02-preview","2023-11-02-preview"],"defaultApiVersion":"2023-11-02-preview","capabilities":"None"},{"resourceType":"managedEnvironments/javaComponents","locations":["Central
-        US EUAP","East US 2 EUAP","North Central US (Stage)","West US 2","Southeast
-        Asia","Sweden Central","Canada Central","West Europe","North Europe","East
-        US","East US 2","East Asia","Australia East","Germany West Central","Japan
-        East","UK South","West US","Central US","North Central US","South Central
-        US","Korea Central","Brazil South","West US 3","France Central","South Africa
-        North","Norway East","Switzerland North","UAE North","Canada East","West Central
-        US","UK West","Central India","Switzerland West","Italy North","Poland Central"],"apiVersions":["2024-02-02-preview","2023-11-02-preview"],"defaultApiVersion":"2023-11-02-preview","capabilities":"None"},{"resourceType":"managedEnvironments/daprComponents","locations":["Central
-        US EUAP","East US 2 EUAP","North Central US (Stage)","West US 2","Southeast
-        Asia","Sweden Central","Canada Central","West Europe","North Europe","East
-        US","East US 2","East Asia","Australia East","Germany West Central","Japan
-        East","UK South","West US","Central US","North Central US","South Central
-        US","Korea Central","Brazil South","West US 3","France Central","South Africa
-        North","Norway East","Switzerland North","UAE North","Canada East","West Central
-        US","UK West","Central India","Switzerland West","Italy North","Poland Central"],"apiVersions":["2024-03-01","2024-02-02-preview","2023-11-02-preview","2023-08-01-preview","2023-05-02-preview","2023-05-01","2023-04-01-preview","2022-11-01-preview","2022-10-01","2022-06-01-preview","2022-03-01"],"defaultApiVersion":"2023-05-01","capabilities":"None"},{"resourceType":"functions","locations":["North
-        Central US (Stage)","Central US EUAP","West Central US"],"apiVersions":["2024-02-02-preview"],"capabilities":"SupportsExtension"}],"registrationState":"Registered","registrationPolicy":"RegistrationRequired"}'
-    headers:
-      cache-control:
-      - no-cache
-      content-length:
-      - '28714'
-      content-type:
-      - application/json; charset=utf-8
-      date:
-      - Tue, 07 May 2024 16:39:32 GMT
-      expires:
-      - '-1'
-      pragma:
-      - no-cache
-      strict-transport-security:
-      - max-age=31536000; includeSubDomains
-      x-cache:
-      - CONFIG_NOCACHE
-      x-content-type-options:
-      - nosniff
-      x-msedge-ref:
-      - 'Ref A: 73040EF090084EA99A5F62D729BD2B16 Ref B: CO6AA3150220017 Ref C: 2024-05-07T16:39:32Z'
-    status:
-      code: 200
-      message: OK
-- request:
-    body: null
-    headers:
-      Accept:
-      - '*/*'
-      Accept-Encoding:
-      - gzip, deflate
-      CommandName:
-      - containerapp show
-      Connection:
-      - keep-alive
-      ParameterSetName:
-      - -g -n
-      User-Agent:
-      - python/3.8.10 (Windows-10-10.0.22631-SP0) AZURECLI/2.59.0
-    method: GET
-    uri: https://management.azure.com/subscriptions/00000000-0000-0000-0000-000000000000/resourceGroups/clitest.rg000001/providers/Microsoft.App/containerApps/aca000002?api-version=2024-02-02-preview
-  response:
-    body:
-      string: '{"id":"/subscriptions/00000000-0000-0000-0000-000000000000/resourceGroups/clitest.rg000001/providers/Microsoft.App/containerapps/aca000002","name":"aca000002","type":"Microsoft.App/containerApps","location":"North
-        Central US (Stage)","systemData":{"createdBy":"harrli@microsoft.com","createdByType":"User","createdAt":"2024-05-07T16:38:23.4499035","lastModifiedBy":"harrli@microsoft.com","lastModifiedByType":"User","lastModifiedAt":"2024-05-07T16:39:00.5836598"},"properties":{"provisioningState":"Succeeded","runningStatus":"Running","managedEnvironmentId":"/subscriptions/00000000-0000-0000-0000-000000000000/resourceGroups/client.env_rg_northcentralusstage/providers/Microsoft.App/managedEnvironments/env-northcentralusstage","environmentId":"/subscriptions/00000000-0000-0000-0000-000000000000/resourceGroups/client.env_rg_northcentralusstage/providers/Microsoft.App/managedEnvironments/env-northcentralusstage","workloadProfileName":"Consumption","patchingMode":"Automatic","outboundIpAddresses":["20.221.106.163","20.221.107.3","20.221.106.208","20.221.106.152","20.9.115.172","20.9.116.165","20.9.116.161","20.9.116.46"],"latestRevisionName":"aca000002--x703b8b","latestReadyRevisionName":"aca000002--x703b8b","latestRevisionFqdn":"aca000002--x703b8b.mangosmoke-3816d65a.northcentralusstage.azurecontainerapps.io","customDomainVerificationId":"0FEF6FC81FA2FA9876FEE95F895AD716D01F5495C9AC8EA62F0228DC5E40B5CA","configuration":{"secrets":null,"activeRevisionsMode":"Single","ingress":{"fqdn":"aca000002.mangosmoke-3816d65a.northcentralusstage.azurecontainerapps.io","external":true,"targetPort":80,"exposedPort":0,"transport":"Auto","traffic":[{"weight":100,"latestRevision":true}],"customDomains":null,"allowInsecure":false,"ipSecurityRestrictions":null,"corsPolicy":null,"clientCertificateMode":null,"stickySessions":null,"additionalPortMappings":null,"targetPortHttpScheme":null},"registries":null,"identitySettings":[],"dapr":null,"runtime":null,"maxInactiveRevisions":100,"service":null},"template":{"revisionSuffix":"","terminationGracePeriodSeconds":null,"containers":[{"image":"nginx","imageType":"ContainerImage","name":"aca000002","resources":{"cpu":0.5,"memory":"1Gi","ephemeralStorage":"2Gi"}}],"initContainers":null,"scale":{"minReplicas":null,"maxReplicas":10,"rules":[{"name":"my-datadog-rule","custom":{"type":"datadog","metadata":{"age":"120","metricUnavailableValue":"0","queryValue":"7"},"auth":[{"secretRef":"api-key","triggerParameter":"apiKey"},{"secretRef":"app-key","triggerParameter":"appKey"}]}}]},"volumes":null,"serviceBinds":null},"eventStreamEndpoint":"https://northcentralusstage.azurecontainerapps.dev/subscriptions/00000000-0000-0000-0000-000000000000/resourceGroups/clitest.rg000001/containerApps/aca000002/eventstream","delegatedIdentities":[]},"identity":{"type":"None"}}'
-    headers:
-      api-supported-versions:
-      - 2022-03-01, 2022-06-01-preview, 2022-10-01, 2022-11-01-preview, 2023-04-01-preview,
-        2023-05-01, 2023-05-02-preview, 2023-08-01-preview, 2023-11-02-preview, 2024-02-02-preview,
-        2024-03-01
-      cache-control:
-      - no-cache
-      content-length:
-      - '2814'
-      content-type:
-      - application/json; charset=utf-8
-      date:
-      - Tue, 07 May 2024 16:39:33 GMT
-      expires:
-      - '-1'
-      pragma:
-      - no-cache
-      strict-transport-security:
-      - max-age=31536000; includeSubDomains
-      vary:
-      - Accept-Encoding
-      x-cache:
-      - CONFIG_NOCACHE
-      x-content-type-options:
-      - nosniff
-      x-msedge-ref:
-      - 'Ref A: 2C6893B548FF42308997BBB311E41B19 Ref B: CO6AA3150218027 Ref C: 2024-05-07T16:39:33Z'
-      x-powered-by:
-      - ASP.NET
-    status:
-      code: 200
-      message: OK
-version: 1
-=======
 interactions:
 - request:
     body: null
@@ -6022,5 +2771,4 @@
     status:
       code: 200
       message: OK
-version: 1
->>>>>>> f5edd8ea
+version: 1