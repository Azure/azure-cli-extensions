--- conflicted
+++ resolved
@@ -1,3720 +1,3 @@
-<<<<<<< HEAD
-interactions:
-- request:
-    body: null
-    headers:
-      Accept:
-      - application/json
-      Accept-Encoding:
-      - gzip, deflate
-      CommandName:
-      - containerapp env show
-      Connection:
-      - keep-alive
-      ParameterSetName:
-      - -g -n
-      User-Agent:
-      - AZURECLI/2.59.0 azsdk-python-core/1.28.0 Python/3.8.10 (Windows-10-10.0.22631-SP0)
-    method: GET
-    uri: https://management.azure.com/subscriptions/00000000-0000-0000-0000-000000000000/providers/Microsoft.App?api-version=2022-09-01
-  response:
-    body:
-      string: '{"id":"/subscriptions/00000000-0000-0000-0000-000000000000/providers/Microsoft.App","namespace":"Microsoft.App","authorizations":[{"applicationId":"7e3bc4fd-85a3-4192-b177-5b8bfc87f42c","roleDefinitionId":"39a74f72-b40f-4bdc-b639-562fe2260bf0"},{"applicationId":"3734c1a4-2bed-4998-a37a-ff1a9e7bf019","roleDefinitionId":"5c779a4f-5cb2-4547-8c41-478d9be8ba90"},{"applicationId":"55ebbb62-3b9c-49fd-9b87-9595226dd4ac","roleDefinitionId":"e49ca620-7992-4561-a7df-4ed67dad77b5","managedByRoleDefinitionId":"9e3af657-a8ff-583c-a75c-2fe7c4bcb635"},{"applicationId":"1459b1f6-7a5b-4300-93a2-44b4a651759f","roleDefinitionId":"3c5f1b29-9e3d-4a22-b5d6-9ff4e5a37974"}],"resourceTypes":[{"resourceType":"managedEnvironments","locations":["North
-        Central US (Stage)","Central US EUAP","East US 2 EUAP","West US 2","Southeast
-        Asia","Sweden Central","Canada Central","West Europe","North Europe","East
-        US","East US 2","East Asia","Australia East","Germany West Central","Japan
-        East","UK South","West US","Central US","North Central US","South Central
-        US","Korea Central","Brazil South","West US 3","France Central","South Africa
-        North","Norway East","Switzerland North","UAE North","Canada East","West Central
-        US","UK West","Central India","Switzerland West","Italy North","Poland Central"],"apiVersions":["2024-03-01","2024-02-02-preview","2023-11-02-preview","2023-08-01-preview","2023-05-02-preview","2023-05-01","2023-04-01-preview","2022-11-01-preview","2022-10-01","2022-06-01-preview","2022-03-01"],"defaultApiVersion":"2023-05-01","capabilities":"CrossResourceGroupResourceMove,
-        CrossSubscriptionResourceMove, SystemAssignedResourceIdentity, SupportsTags,
-        SupportsLocation"},{"resourceType":"operations","locations":["North Central
-        US (Stage)","Central US EUAP","East US 2 EUAP","West US 2","Southeast Asia","Sweden
-        Central","Canada Central","West Europe","North Europe","East US","East US
-        2","East Asia","Australia East","Germany West Central","Japan East","UK South","West
-        US","Central US","North Central US","South Central US","Korea Central","Brazil
-        South","West US 3","France Central","South Africa North","Norway East","Switzerland
-        North","UAE North","Canada East","West Central US","UK West","Central India","Italy
-        North","Poland Central"],"apiVersions":["2024-02-02-preview","2023-11-02-preview","2023-08-01-preview","2023-05-02-preview","2023-05-01","2023-04-01-preview","2023-02-01","2022-11-01-preview","2022-10-01","2022-06-01-preview","2022-03-01"],"defaultApiVersion":"2023-11-02-preview","capabilities":"None"},{"resourceType":"managedEnvironments/certificates","locations":["Central
-        US EUAP","East US 2 EUAP","North Central US (Stage)","West US 2","Southeast
-        Asia","Sweden Central","Canada Central","West Europe","North Europe","East
-        US","East US 2","East Asia","Australia East","Germany West Central","Japan
-        East","UK South","West US","Central US","North Central US","South Central
-        US","Korea Central","Brazil South","West US 3","France Central","South Africa
-        North","Norway East","Switzerland North","UAE North","Canada East","West Central
-        US","UK West","Central India","Switzerland West","Italy North","Poland Central"],"apiVersions":["2024-03-01","2024-02-02-preview","2023-11-02-preview","2023-08-01-preview","2023-05-02-preview","2023-05-01","2023-04-01-preview","2022-11-01-preview","2022-10-01","2022-06-01-preview","2022-03-01"],"defaultApiVersion":"2023-05-01","capabilities":"CrossResourceGroupResourceMove,
-        CrossSubscriptionResourceMove, SupportsTags, SupportsLocation"},{"resourceType":"managedEnvironments/managedCertificates","locations":["Central
-        US EUAP","East US 2 EUAP","North Central US (Stage)","West US 2","Southeast
-        Asia","Sweden Central","Canada Central","West Europe","North Europe","East
-        US","East US 2","East Asia","Australia East","Germany West Central","Japan
-        East","UK South","West US","Central US","North Central US","South Central
-        US","Korea Central","Brazil South","West US 3","France Central","South Africa
-        North","Norway East","Switzerland North","UAE North","Canada East","West Central
-        US","UK West","Central India","Switzerland West","Italy North","Poland Central"],"apiVersions":["2024-03-01","2024-02-02-preview","2023-11-02-preview","2023-08-01-preview","2023-05-02-preview","2023-05-01","2023-04-01-preview","2022-11-01-preview"],"defaultApiVersion":"2023-05-01","capabilities":"CrossResourceGroupResourceMove,
-        CrossSubscriptionResourceMove, SupportsTags, SupportsLocation"},{"resourceType":"containerApps","locations":["Central
-        US EUAP","East US 2 EUAP","North Central US (Stage)","West US 2","Southeast
-        Asia","Sweden Central","Canada Central","West Europe","North Europe","East
-        US","East US 2","East Asia","Australia East","Germany West Central","Japan
-        East","UK South","West US","Central US","North Central US","South Central
-        US","Korea Central","Brazil South","West US 3","France Central","South Africa
-        North","Norway East","Switzerland North","UAE North","Canada East","West Central
-        US","UK West","Central India","Switzerland West","Italy North","Poland Central"],"apiVersions":["2024-03-01","2024-02-02-preview","2023-11-02-preview","2023-08-01-preview","2023-05-02-preview","2023-05-01","2023-04-01-preview","2022-11-01-preview","2022-10-01","2022-06-01-preview","2022-03-01"],"defaultApiVersion":"2023-05-01","capabilities":"CrossResourceGroupResourceMove,
-        CrossSubscriptionResourceMove, SystemAssignedResourceIdentity, SupportsTags,
-        SupportsLocation"},{"resourceType":"containerApps/privateEndpointConnectionProxies","locations":["Central
-        US EUAP","East US 2 EUAP","North Central US (Stage)","West US 2","Southeast
-        Asia","Sweden Central","Canada Central","West Europe","North Europe","East
-        US","East US 2","East Asia","Australia East","Germany West Central","Japan
-        East","UK South","West US","Central US","North Central US","South Central
-        US","Korea Central","Brazil South","West US 3","France Central","South Africa
-        North","Norway East","Switzerland North","UAE North","Canada East","West Central
-        US","UK West","Central India","Switzerland West","Italy North","Poland Central"],"apiVersions":["2024-02-02-preview","2023-11-02-preview"],"defaultApiVersion":"2023-11-02-preview","capabilities":"None"},{"resourceType":"managedEnvironments/privateEndpointConnectionProxies","locations":["Central
-        US EUAP","East US 2 EUAP","North Central US (Stage)","West US 2","Southeast
-        Asia","Sweden Central","Canada Central","West Europe","North Europe","East
-        US","East US 2","East Asia","Australia East","Germany West Central","Japan
-        East","UK South","West US","Central US","North Central US","South Central
-        US","Korea Central","Brazil South","West US 3","France Central","South Africa
-        North","Norway East","Switzerland North","UAE North","Canada East","West Central
-        US","UK West","Central India","Switzerland West","Italy North","Poland Central"],"apiVersions":["2024-02-02-preview","2023-11-02-preview"],"defaultApiVersion":"2023-11-02-preview","capabilities":"None"},{"resourceType":"sessionPools","locations":["North
-        Central US (Stage)","Central US EUAP","East US 2 EUAP","West US 2","Southeast
-        Asia","Sweden Central","Canada Central","West Europe","North Europe","East
-        US","East US 2","East Asia","Australia East","Germany West Central","Japan
-        East","UK South","West US","Central US","North Central US","South Central
-        US","Korea Central","Brazil South","West US 3","France Central","South Africa
-        North","Norway East","Switzerland North","UAE North","Canada East","West Central
-        US","UK West","Central India","Switzerland West","Italy North","Poland Central"],"apiVersions":["2024-02-02-preview","2023-11-02-preview","2023-08-01-preview"],"defaultApiVersion":"2024-02-02-preview","capabilities":"CrossResourceGroupResourceMove,
-        CrossSubscriptionResourceMove, SystemAssignedResourceIdentity, SupportsTags,
-        SupportsLocation"},{"resourceType":"jobs","locations":["Central US EUAP","East
-        US 2 EUAP","North Central US (Stage)","West US 2","Southeast Asia","Sweden
-        Central","Canada Central","West Europe","North Europe","East US","East US
-        2","East Asia","Australia East","Germany West Central","Japan East","UK South","West
-        US","Central US","North Central US","South Central US","Korea Central","Brazil
-        South","West US 3","France Central","South Africa North","Norway East","Switzerland
-        North","UAE North","Canada East","West Central US","UK West","Central India","Switzerland
-        West","Italy North","Poland Central"],"apiVersions":["2024-03-01","2024-02-02-preview","2023-11-02-preview","2023-08-01-preview","2023-05-02-preview","2023-05-01","2023-04-01-preview","2022-11-01-preview"],"defaultApiVersion":"2023-05-01","capabilities":"CrossResourceGroupResourceMove,
-        CrossSubscriptionResourceMove, SystemAssignedResourceIdentity, SupportsTags,
-        SupportsLocation"},{"resourceType":"locations","locations":[],"apiVersions":["2024-03-01","2024-02-02-preview","2023-11-02-preview","2023-08-01-preview","2023-05-02-preview","2023-05-01","2023-04-01-preview","2022-11-01-preview","2022-10-01","2022-06-01-preview","2022-03-01"],"defaultApiVersion":"2023-05-01","capabilities":"None"},{"resourceType":"locations/managedEnvironmentOperationResults","locations":["Central
-        US EUAP","East US 2 EUAP","North Central US (Stage)","West US 2","Southeast
-        Asia","Sweden Central","Canada Central","West Europe","North Europe","East
-        US","East US 2","East Asia","Australia East","Germany West Central","Japan
-        East","UK South","West US","Central US","North Central US","South Central
-        US","Korea Central","Brazil South","West US 3","France Central","South Africa
-        North","Norway East","Switzerland North","UAE North","Canada East","West Central
-        US","UK West","Central India","Switzerland West","Italy North","Poland Central"],"apiVersions":["2024-03-01","2024-02-02-preview","2023-11-02-preview","2023-08-01-preview","2023-05-02-preview","2023-05-01","2023-04-01-preview","2022-11-01-preview","2022-10-01","2022-06-01-preview","2022-03-01"],"defaultApiVersion":"2023-05-01","capabilities":"None"},{"resourceType":"locations/managedEnvironmentOperationStatuses","locations":["Central
-        US EUAP","East US 2 EUAP","North Central US (Stage)","West US 2","Southeast
-        Asia","Sweden Central","Canada Central","West Europe","North Europe","East
-        US","East US 2","East Asia","Australia East","Germany West Central","Japan
-        East","UK South","West US","Central US","North Central US","South Central
-        US","Korea Central","Brazil South","West US 3","France Central","South Africa
-        North","Norway East","Switzerland North","UAE North","Canada East","West Central
-        US","UK West","Central India","Switzerland West","Italy North","Poland Central"],"apiVersions":["2024-03-01","2024-02-02-preview","2023-11-02-preview","2023-08-01-preview","2023-05-02-preview","2023-05-01","2023-04-01-preview","2022-11-01-preview","2022-10-01","2022-06-01-preview","2022-03-01"],"defaultApiVersion":"2023-05-01","capabilities":"None"},{"resourceType":"locations/containerappOperationResults","locations":["Central
-        US EUAP","East US 2 EUAP","North Central US (Stage)","West US 2","Southeast
-        Asia","Sweden Central","Canada Central","West Europe","North Europe","East
-        US","East US 2","East Asia","Australia East","Germany West Central","Japan
-        East","UK South","West US","Central US","North Central US","South Central
-        US","Korea Central","Brazil South","West US 3","France Central","South Africa
-        North","Norway East","Switzerland North","UAE North","Canada East","West Central
-        US","UK West","Central India","Switzerland West","Italy North","Poland Central"],"apiVersions":["2024-03-01","2024-02-02-preview","2023-11-02-preview","2023-08-01-preview","2023-05-02-preview","2023-05-01","2023-04-01-preview","2022-11-01-preview","2022-10-01","2022-06-01-preview","2022-03-01"],"defaultApiVersion":"2023-05-01","capabilities":"None"},{"resourceType":"locations/containerappOperationStatuses","locations":["Central
-        US EUAP","East US 2 EUAP","North Central US (Stage)","West US 2","Southeast
-        Asia","Sweden Central","Canada Central","West Europe","North Europe","East
-        US","East US 2","East Asia","Australia East","Germany West Central","Japan
-        East","UK South","West US","Central US","North Central US","South Central
-        US","Korea Central","Brazil South","West US 3","France Central","South Africa
-        North","Norway East","Switzerland North","UAE North","Canada East","West Central
-        US","UK West","Central India","Switzerland West","Italy North","Poland Central"],"apiVersions":["2024-03-01","2024-02-02-preview","2023-11-02-preview","2023-08-01-preview","2023-05-02-preview","2023-05-01","2023-04-01-preview","2022-11-01-preview","2022-10-01","2022-06-01-preview","2022-03-01"],"defaultApiVersion":"2023-05-01","capabilities":"None"},{"resourceType":"locations/containerappsjobOperationResults","locations":["Central
-        US EUAP","East US 2 EUAP","North Central US (Stage)","West US 2","Southeast
-        Asia","Sweden Central","Canada Central","West Europe","North Europe","East
-        US","East US 2","East Asia","Australia East","Germany West Central","Japan
-        East","UK South","West US","Central US","North Central US","South Central
-        US","Korea Central","Brazil South","West US 3","France Central","South Africa
-        North","Norway East","Switzerland North","UAE North","Canada East","West Central
-        US","UK West","Central India","Switzerland West","Italy North","Poland Central"],"apiVersions":["2024-03-01","2024-02-02-preview","2023-11-02-preview","2023-08-01-preview","2023-05-02-preview","2023-05-01","2023-04-01-preview","2022-11-01-preview"],"defaultApiVersion":"2023-05-01","capabilities":"None"},{"resourceType":"locations/containerappsjobOperationStatuses","locations":["Central
-        US EUAP","East US 2 EUAP","North Central US (Stage)","West US 2","Southeast
-        Asia","Sweden Central","Canada Central","West Europe","North Europe","East
-        US","East US 2","East Asia","Australia East","Germany West Central","Japan
-        East","UK South","West US","Central US","North Central US","South Central
-        US","Korea Central","Brazil South","West US 3","France Central","South Africa
-        North","Norway East","Switzerland North","UAE North","Canada East","West Central
-        US","UK West","Central India","Switzerland West","Italy North","Poland Central"],"apiVersions":["2024-03-01","2024-02-02-preview","2023-11-02-preview","2023-08-01-preview","2023-05-02-preview","2023-05-01","2023-04-01-preview","2022-11-01-preview"],"defaultApiVersion":"2023-05-01","capabilities":"None"},{"resourceType":"locations/sourceControlOperationResults","locations":["Central
-        US EUAP","East US 2 EUAP","North Central US (Stage)","West US 2","Southeast
-        Asia","Sweden Central","Canada Central","West Europe","North Europe","East
-        US","East US 2","East Asia","Australia East","Germany West Central","Japan
-        East","UK South","West US","Central US","North Central US","South Central
-        US","Korea Central","Brazil South","West US 3","France Central","South Africa
-        North","Norway East","Switzerland North","UAE North","Canada East","West Central
-        US","UK West","Central India","Switzerland West","Italy North","Poland Central"],"apiVersions":["2024-03-01","2024-02-02-preview","2023-11-02-preview","2023-08-01-preview","2023-05-02-preview","2023-05-01","2023-04-01-preview","2022-11-01-preview","2022-10-01","2022-06-01-preview","2022-03-01"],"defaultApiVersion":"2023-05-01","capabilities":"None"},{"resourceType":"locations/sourceControlOperationStatuses","locations":["Central
-        US EUAP","East US 2 EUAP","North Central US (Stage)","West US 2","Southeast
-        Asia","Sweden Central","Canada Central","West Europe","North Europe","East
-        US","East US 2","East Asia","Australia East","Germany West Central","Japan
-        East","UK South","West US","Central US","North Central US","South Central
-        US","Korea Central","Brazil South","West US 3","France Central","South Africa
-        North","Norway East","Switzerland North","UAE North","Canada East","West Central
-        US","UK West","Central India","Switzerland West","Italy North","Poland Central"],"apiVersions":["2024-03-01","2024-02-02-preview","2023-11-02-preview","2023-08-01-preview","2023-05-02-preview","2023-05-01","2023-04-01-preview","2022-11-01-preview","2022-10-01","2022-06-01-preview","2022-03-01"],"defaultApiVersion":"2023-05-01","capabilities":"None"},{"resourceType":"locations/usages","locations":["Central
-        US EUAP","East US 2 EUAP","North Central US (Stage)","West US 2","Southeast
-        Asia","Sweden Central","Canada Central","West Europe","North Europe","East
-        US","East US 2","East Asia","Australia East","Germany West Central","Japan
-        East","UK South","West US","Central US","North Central US","South Central
-        US","Korea Central","Brazil South","West US 3","France Central","South Africa
-        North","Norway East","Switzerland North","UAE North","Canada East","West Central
-        US","UK West","Central India","Switzerland West","Italy North","Poland Central"],"apiVersions":["2024-03-01","2024-02-02-preview","2023-11-02-preview","2023-08-01-preview","2023-05-02-preview"],"defaultApiVersion":"2023-05-02-preview","capabilities":"None"},{"resourceType":"connectedEnvironments","locations":["Central
-        US EUAP","East US 2 EUAP","North Central US (Stage)","North Central US","East
-        US","East Asia","West Europe","Southeast Asia"],"apiVersions":["2024-03-01","2024-02-02-preview","2023-11-02-preview","2023-08-01-preview","2023-05-02-preview","2023-05-01","2023-04-01-preview","2022-11-01-preview","2022-10-01","2022-06-01-preview"],"defaultApiVersion":"2023-05-01","capabilities":"CrossResourceGroupResourceMove,
-        CrossSubscriptionResourceMove, SupportsTags, SupportsLocation"},{"resourceType":"connectedEnvironments/certificates","locations":["Central
-        US EUAP","East US 2 EUAP","North Central US (Stage)","North Central US","East
-        US","East Asia","West Europe","Southeast Asia"],"apiVersions":["2024-03-01","2024-02-02-preview","2023-11-02-preview","2023-08-01-preview","2023-05-02-preview","2023-05-01","2023-04-01-preview","2022-11-01-preview","2022-10-01","2022-06-01-preview"],"defaultApiVersion":"2023-05-01","capabilities":"CrossResourceGroupResourceMove,
-        CrossSubscriptionResourceMove, SupportsTags, SupportsLocation"},{"resourceType":"locations/connectedEnvironmentOperationResults","locations":["Central
-        US EUAP","East US 2 EUAP","North Central US (Stage)","North Central US","East
-        US","East Asia","West Europe","Southeast Asia"],"apiVersions":["2024-03-01","2024-02-02-preview","2023-11-02-preview","2023-08-01-preview","2023-05-02-preview","2023-05-01","2023-04-01-preview","2022-11-01-preview","2022-10-01","2022-06-01-preview"],"defaultApiVersion":"2023-05-01","capabilities":"None"},{"resourceType":"locations/connectedEnvironmentOperationStatuses","locations":["Central
-        US EUAP","East US 2 EUAP","North Central US (Stage)","North Central US","East
-        US","East Asia","West Europe","Southeast Asia"],"apiVersions":["2024-03-01","2024-02-02-preview","2023-11-02-preview","2023-08-01-preview","2023-05-02-preview","2023-05-01","2023-04-01-preview","2022-11-01-preview","2022-10-01","2022-06-01-preview"],"defaultApiVersion":"2023-05-01","capabilities":"None"},{"resourceType":"locations/managedCertificateOperationStatuses","locations":["Central
-        US EUAP","East US 2 EUAP","North Central US (Stage)","West US 2","Southeast
-        Asia","Sweden Central","Canada Central","West Europe","North Europe","East
-        US","East US 2","East Asia","Australia East","Germany West Central","Japan
-        East","UK South","West US","Central US","North Central US","South Central
-        US","Korea Central","Brazil South","West US 3","France Central","South Africa
-        North","Norway East","Switzerland North","UAE North","Canada East","West Central
-        US","UK West","Central India","Switzerland West","Italy North","Poland Central"],"apiVersions":["2024-03-01","2024-02-02-preview","2023-11-02-preview","2023-08-01-preview","2023-05-02-preview","2023-05-01","2023-04-01-preview","2022-11-01-preview"],"defaultApiVersion":"2023-05-01","capabilities":"None"},{"resourceType":"locations/billingMeters","locations":["Central
-        US EUAP","East US 2 EUAP","North Central US (Stage)","West US 2","Southeast
-        Asia","Sweden Central","Canada Central","West Europe","North Europe","East
-        US","East US 2","East Asia","Australia East","Germany West Central","Japan
-        East","UK South","West US","Central US","North Central US","South Central
-        US","Korea Central","Brazil South","West US 3","France Central","South Africa
-        North","Norway East","Switzerland North","UAE North","Canada East","West Central
-        US","UK West","Central India","Switzerland West","Italy North","Poland Central"],"apiVersions":["2024-03-01","2024-02-02-preview","2023-11-02-preview","2023-08-01-preview","2023-05-02-preview","2023-05-01","2023-04-01-preview","2022-11-01-preview","2022-10-01","2022-06-01-preview"],"defaultApiVersion":"2023-05-01","capabilities":"None"},{"resourceType":"locations/availableManagedEnvironmentsWorkloadProfileTypes","locations":["Central
-        US EUAP","East US 2 EUAP","North Central US (Stage)","West US 2","Southeast
-        Asia","Sweden Central","Canada Central","West Europe","North Europe","East
-        US","East US 2","East Asia","Australia East","Germany West Central","Japan
-        East","UK South","West US","Central US","North Central US","South Central
-        US","Korea Central","Brazil South","West US 3","France Central","South Africa
-        North","Norway East","Switzerland North","UAE North","Canada East","West Central
-        US","UK West","Central India","Switzerland West","Italy North","Poland Central"],"apiVersions":["2024-03-01","2024-02-02-preview","2023-11-02-preview","2023-08-01-preview","2023-05-02-preview","2023-05-01","2023-04-01-preview","2022-11-01-preview","2022-10-01","2022-06-01-preview"],"defaultApiVersion":"2023-05-01","capabilities":"None"},{"resourceType":"getCustomDomainVerificationId","locations":["Central
-        US EUAP","East US 2 EUAP","North Central US (Stage)","West US 2","Southeast
-        Asia","Sweden Central","Canada Central","West Europe","North Europe","East
-        US","East US 2","East Asia","Australia East","Germany West Central","Japan
-        East","UK South","West US","Central US","North Central US","South Central
-        US","Korea Central","Brazil South","West US 3","France Central","South Africa
-        North","Norway East","Switzerland North","UAE North","Canada East","West Central
-        US","UK West","Central India","Italy North","Poland Central","Switzerland
-        West"],"apiVersions":["2024-03-01","2024-02-02-preview","2023-11-02-preview","2023-08-01-preview","2023-05-02-preview"],"defaultApiVersion":"2023-05-02-preview","capabilities":"None"},{"resourceType":"builders","locations":["Central
-        US EUAP","East US 2 EUAP","North Central US (Stage)","West US 2","Southeast
-        Asia","Sweden Central","Canada Central","West Europe","North Europe","East
-        US","East US 2","East Asia","Australia East","Germany West Central","Japan
-        East","UK South","West US","Central US","North Central US","South Central
-        US","Korea Central","Brazil South","West US 3","France Central","South Africa
-        North","Norway East","Switzerland North","UAE North","Canada East","West Central
-        US","UK West","Central India","Switzerland West","Italy North","Poland Central"],"apiVersions":["2024-02-02-preview","2023-11-02-preview","2023-08-01-preview"],"defaultApiVersion":"2023-08-01-preview","capabilities":"CrossResourceGroupResourceMove,
-        CrossSubscriptionResourceMove, SystemAssignedResourceIdentity, SupportsTags,
-        SupportsLocation"},{"resourceType":"builders/builds","locations":["Central
-        US EUAP","East US 2 EUAP","North Central US (Stage)","West US 2","Southeast
-        Asia","Sweden Central","Canada Central","West Europe","North Europe","East
-        US","East US 2","East Asia","Australia East","Germany West Central","Japan
-        East","UK South","West US","Central US","North Central US","South Central
-        US","Korea Central","Brazil South","West US 3","France Central","South Africa
-        North","Norway East","Switzerland North","UAE North","Canada East","West Central
-        US","UK West","Central India","Switzerland West","Italy North","Poland Central"],"apiVersions":["2024-02-02-preview","2023-11-02-preview","2023-08-01-preview"],"defaultApiVersion":"2023-08-01-preview","capabilities":"None"},{"resourceType":"builders/patches","locations":["North
-        Central US (Stage)","Central US EUAP","East US 2 EUAP","West US 2","Southeast
-        Asia","Sweden Central","Canada Central","West Europe","North Europe","East
-        US","East US 2","East Asia","Australia East","Germany West Central","Japan
-        East","UK South","West US","Central US","North Central US","South Central
-        US","Korea Central","Brazil South","West US 3","France Central","South Africa
-        North","Norway East","Switzerland North","UAE North","Canada East","West Central
-        US","UK West","Central India","Switzerland West","Italy North","Poland Central"],"apiVersions":["2024-02-02-preview","2023-11-02-preview","2023-08-01-preview"],"defaultApiVersion":"2023-08-01-preview","capabilities":"None"},{"resourceType":"locations/OperationResults","locations":["Central
-        US EUAP","East US 2 EUAP","North Central US (Stage)","West US 2","Southeast
-        Asia","Sweden Central","Canada Central","West Europe","North Europe","East
-        US","East US 2","East Asia","Australia East","Germany West Central","Japan
-        East","UK South","West US","Central US","North Central US","South Central
-        US","Korea Central","Brazil South","West US 3","France Central","South Africa
-        North","Norway East","Switzerland North","UAE North","Canada East","West Central
-        US","UK West","Central India","Switzerland West","Italy North","Poland Central"],"apiVersions":["2024-02-02-preview","2023-11-02-preview","2023-08-01-preview"],"defaultApiVersion":"2023-08-01-preview","capabilities":"None"},{"resourceType":"locations/OperationStatuses","locations":["Central
-        US EUAP","East US 2 EUAP","North Central US (Stage)","West US 2","Southeast
-        Asia","Sweden Central","Canada Central","West Europe","North Europe","East
-        US","East US 2","East Asia","Australia East","Germany West Central","Japan
-        East","UK South","West US","Central US","North Central US","South Central
-        US","Korea Central","Brazil South","West US 3","France Central","South Africa
-        North","Norway East","Switzerland North","UAE North","Canada East","West Central
-        US","UK West","Central India","Switzerland West","Italy North","Poland Central"],"apiVersions":["2024-02-02-preview","2023-11-02-preview","2023-08-01-preview"],"defaultApiVersion":"2023-08-01-preview","capabilities":"None"},{"resourceType":"managedEnvironments/dotNetComponents","locations":["Central
-        US EUAP","East US 2 EUAP","North Central US (Stage)","West US 2","Southeast
-        Asia","Sweden Central","Canada Central","West Europe","North Europe","East
-        US","East US 2","East Asia","Australia East","Germany West Central","Japan
-        East","UK South","West US","Central US","North Central US","South Central
-        US","Korea Central","Brazil South","West US 3","France Central","South Africa
-        North","Norway East","Switzerland North","UAE North","Canada East","West Central
-        US","UK West","Central India","Switzerland West","Italy North","Poland Central"],"apiVersions":["2024-02-02-preview","2023-11-02-preview"],"defaultApiVersion":"2023-11-02-preview","capabilities":"None"},{"resourceType":"managedEnvironments/javaComponents","locations":["Central
-        US EUAP","East US 2 EUAP","North Central US (Stage)","West US 2","Southeast
-        Asia","Sweden Central","Canada Central","West Europe","North Europe","East
-        US","East US 2","East Asia","Australia East","Germany West Central","Japan
-        East","UK South","West US","Central US","North Central US","South Central
-        US","Korea Central","Brazil South","West US 3","France Central","South Africa
-        North","Norway East","Switzerland North","UAE North","Canada East","West Central
-        US","UK West","Central India","Switzerland West","Italy North","Poland Central"],"apiVersions":["2024-02-02-preview","2023-11-02-preview"],"defaultApiVersion":"2023-11-02-preview","capabilities":"None"},{"resourceType":"managedEnvironments/daprComponents","locations":["Central
-        US EUAP","East US 2 EUAP","North Central US (Stage)","West US 2","Southeast
-        Asia","Sweden Central","Canada Central","West Europe","North Europe","East
-        US","East US 2","East Asia","Australia East","Germany West Central","Japan
-        East","UK South","West US","Central US","North Central US","South Central
-        US","Korea Central","Brazil South","West US 3","France Central","South Africa
-        North","Norway East","Switzerland North","UAE North","Canada East","West Central
-        US","UK West","Central India","Switzerland West","Italy North","Poland Central"],"apiVersions":["2024-03-01","2024-02-02-preview","2023-11-02-preview","2023-08-01-preview","2023-05-02-preview","2023-05-01","2023-04-01-preview","2022-11-01-preview","2022-10-01","2022-06-01-preview","2022-03-01"],"defaultApiVersion":"2023-05-01","capabilities":"None"},{"resourceType":"functions","locations":["North
-        Central US (Stage)","Central US EUAP","West Central US"],"apiVersions":["2024-02-02-preview"],"capabilities":"SupportsExtension"}],"registrationState":"Registered","registrationPolicy":"RegistrationRequired"}'
-    headers:
-      cache-control:
-      - no-cache
-      content-length:
-      - '28714'
-      content-type:
-      - application/json; charset=utf-8
-      date:
-      - Tue, 07 May 2024 20:43:14 GMT
-      expires:
-      - '-1'
-      pragma:
-      - no-cache
-      strict-transport-security:
-      - max-age=31536000; includeSubDomains
-      x-cache:
-      - CONFIG_NOCACHE
-      x-content-type-options:
-      - nosniff
-      x-msedge-ref:
-      - 'Ref A: 80E660F8AA3541BCB6E14494BAF03151 Ref B: CO6AA3150219019 Ref C: 2024-05-07T20:43:15Z'
-    status:
-      code: 200
-      message: OK
-- request:
-    body: null
-    headers:
-      Accept:
-      - '*/*'
-      Accept-Encoding:
-      - gzip, deflate
-      CommandName:
-      - containerapp env show
-      Connection:
-      - keep-alive
-      ParameterSetName:
-      - -g -n
-      User-Agent:
-      - python/3.8.10 (Windows-10-10.0.22631-SP0) AZURECLI/2.59.0
-    method: GET
-    uri: https://management.azure.com/subscriptions/00000000-0000-0000-0000-000000000000/resourceGroups/client.env_rg_eastus/providers/Microsoft.App/managedEnvironments/env-eastus?api-version=2024-02-02-preview
-  response:
-    body:
-      string: '{"id":"/subscriptions/00000000-0000-0000-0000-000000000000/resourceGroups/client.env_rg_eastus/providers/Microsoft.App/managedEnvironments/env-eastus","name":"env-eastus","type":"Microsoft.App/managedEnvironments","location":"East
-        US","systemData":{"createdBy":"harrli@microsoft.com","createdByType":"User","createdAt":"2024-02-28T22:23:58.4563947","lastModifiedBy":"harrli@microsoft.com","lastModifiedByType":"User","lastModifiedAt":"2024-02-28T22:23:58.4563947"},"properties":{"provisioningState":"Succeeded","daprAIInstrumentationKey":null,"daprAIConnectionString":null,"vnetConfiguration":null,"defaultDomain":"livelycliff-46133ec3.eastus.azurecontainerapps.io","staticIp":"172.212.79.66","appLogsConfiguration":{"destination":null,"logAnalyticsConfiguration":null},"openTelemetryConfiguration":null,"zoneRedundant":false,"kedaConfiguration":{"version":"2.12.1"},"daprConfiguration":{"version":"1.12.5"},"eventStreamEndpoint":"https://eastus.azurecontainerapps.dev/subscriptions/00000000-0000-0000-0000-000000000000/resourceGroups/client.env_rg_eastus/managedEnvironments/env-eastus/eventstream","customDomainConfiguration":{"customDomainVerificationId":"0FEF6FC81FA2FA9876FEE95F895AD716D01F5495C9AC8EA62F0228DC5E40B5CA","dnsSuffix":null,"certificateKeyVaultProperties":null,"certificateValue":null,"certificatePassword":null,"thumbprint":null,"subjectName":null,"expirationDate":null},"workloadProfiles":[{"workloadProfileType":"Consumption","name":"Consumption"}],"appInsightsConfiguration":null,"infrastructureResourceGroup":null,"peerAuthentication":{"mtls":{"enabled":false}},"peerTrafficConfiguration":{"encryption":{"enabled":false}}}}'
-    headers:
-      api-supported-versions:
-      - 2022-03-01, 2022-06-01-preview, 2022-10-01, 2022-11-01-preview, 2023-04-01-preview,
-        2023-05-01, 2023-05-02-preview, 2023-08-01-preview, 2023-11-02-preview, 2024-02-02-preview,
-        2024-03-01
-      cache-control:
-      - no-cache
-      content-length:
-      - '1646'
-      content-type:
-      - application/json; charset=utf-8
-      date:
-      - Tue, 07 May 2024 20:43:14 GMT
-      expires:
-      - '-1'
-      pragma:
-      - no-cache
-      strict-transport-security:
-      - max-age=31536000; includeSubDomains
-      vary:
-      - Accept-Encoding
-      x-cache:
-      - CONFIG_NOCACHE
-      x-content-type-options:
-      - nosniff
-      x-msedge-ref:
-      - 'Ref A: A96C410514B74A0D9136E53C99727B61 Ref B: CO6AA3150217035 Ref C: 2024-05-07T20:43:15Z'
-      x-powered-by:
-      - ASP.NET
-    status:
-      code: 200
-      message: OK
-- request:
-    body: null
-    headers:
-      Accept:
-      - application/json
-      Accept-Encoding:
-      - gzip, deflate
-      CommandName:
-      - containerapp create
-      Connection:
-      - keep-alive
-      ParameterSetName:
-      - -g -n --environment --min-replicas --ingress --target-port
-      User-Agent:
-      - AZURECLI/2.59.0 azsdk-python-core/1.28.0 Python/3.8.10 (Windows-10-10.0.22631-SP0)
-    method: GET
-    uri: https://management.azure.com/subscriptions/00000000-0000-0000-0000-000000000000/providers/Microsoft.App?api-version=2022-09-01
-  response:
-    body:
-      string: '{"id":"/subscriptions/00000000-0000-0000-0000-000000000000/providers/Microsoft.App","namespace":"Microsoft.App","authorizations":[{"applicationId":"7e3bc4fd-85a3-4192-b177-5b8bfc87f42c","roleDefinitionId":"39a74f72-b40f-4bdc-b639-562fe2260bf0"},{"applicationId":"3734c1a4-2bed-4998-a37a-ff1a9e7bf019","roleDefinitionId":"5c779a4f-5cb2-4547-8c41-478d9be8ba90"},{"applicationId":"55ebbb62-3b9c-49fd-9b87-9595226dd4ac","roleDefinitionId":"e49ca620-7992-4561-a7df-4ed67dad77b5","managedByRoleDefinitionId":"9e3af657-a8ff-583c-a75c-2fe7c4bcb635"},{"applicationId":"1459b1f6-7a5b-4300-93a2-44b4a651759f","roleDefinitionId":"3c5f1b29-9e3d-4a22-b5d6-9ff4e5a37974"}],"resourceTypes":[{"resourceType":"managedEnvironments","locations":["North
-        Central US (Stage)","Central US EUAP","East US 2 EUAP","West US 2","Southeast
-        Asia","Sweden Central","Canada Central","West Europe","North Europe","East
-        US","East US 2","East Asia","Australia East","Germany West Central","Japan
-        East","UK South","West US","Central US","North Central US","South Central
-        US","Korea Central","Brazil South","West US 3","France Central","South Africa
-        North","Norway East","Switzerland North","UAE North","Canada East","West Central
-        US","UK West","Central India","Switzerland West","Italy North","Poland Central"],"apiVersions":["2024-03-01","2024-02-02-preview","2023-11-02-preview","2023-08-01-preview","2023-05-02-preview","2023-05-01","2023-04-01-preview","2022-11-01-preview","2022-10-01","2022-06-01-preview","2022-03-01"],"defaultApiVersion":"2023-05-01","capabilities":"CrossResourceGroupResourceMove,
-        CrossSubscriptionResourceMove, SystemAssignedResourceIdentity, SupportsTags,
-        SupportsLocation"},{"resourceType":"operations","locations":["North Central
-        US (Stage)","Central US EUAP","East US 2 EUAP","West US 2","Southeast Asia","Sweden
-        Central","Canada Central","West Europe","North Europe","East US","East US
-        2","East Asia","Australia East","Germany West Central","Japan East","UK South","West
-        US","Central US","North Central US","South Central US","Korea Central","Brazil
-        South","West US 3","France Central","South Africa North","Norway East","Switzerland
-        North","UAE North","Canada East","West Central US","UK West","Central India","Italy
-        North","Poland Central"],"apiVersions":["2024-02-02-preview","2023-11-02-preview","2023-08-01-preview","2023-05-02-preview","2023-05-01","2023-04-01-preview","2023-02-01","2022-11-01-preview","2022-10-01","2022-06-01-preview","2022-03-01"],"defaultApiVersion":"2023-11-02-preview","capabilities":"None"},{"resourceType":"managedEnvironments/certificates","locations":["Central
-        US EUAP","East US 2 EUAP","North Central US (Stage)","West US 2","Southeast
-        Asia","Sweden Central","Canada Central","West Europe","North Europe","East
-        US","East US 2","East Asia","Australia East","Germany West Central","Japan
-        East","UK South","West US","Central US","North Central US","South Central
-        US","Korea Central","Brazil South","West US 3","France Central","South Africa
-        North","Norway East","Switzerland North","UAE North","Canada East","West Central
-        US","UK West","Central India","Switzerland West","Italy North","Poland Central"],"apiVersions":["2024-03-01","2024-02-02-preview","2023-11-02-preview","2023-08-01-preview","2023-05-02-preview","2023-05-01","2023-04-01-preview","2022-11-01-preview","2022-10-01","2022-06-01-preview","2022-03-01"],"defaultApiVersion":"2023-05-01","capabilities":"CrossResourceGroupResourceMove,
-        CrossSubscriptionResourceMove, SupportsTags, SupportsLocation"},{"resourceType":"managedEnvironments/managedCertificates","locations":["Central
-        US EUAP","East US 2 EUAP","North Central US (Stage)","West US 2","Southeast
-        Asia","Sweden Central","Canada Central","West Europe","North Europe","East
-        US","East US 2","East Asia","Australia East","Germany West Central","Japan
-        East","UK South","West US","Central US","North Central US","South Central
-        US","Korea Central","Brazil South","West US 3","France Central","South Africa
-        North","Norway East","Switzerland North","UAE North","Canada East","West Central
-        US","UK West","Central India","Switzerland West","Italy North","Poland Central"],"apiVersions":["2024-03-01","2024-02-02-preview","2023-11-02-preview","2023-08-01-preview","2023-05-02-preview","2023-05-01","2023-04-01-preview","2022-11-01-preview"],"defaultApiVersion":"2023-05-01","capabilities":"CrossResourceGroupResourceMove,
-        CrossSubscriptionResourceMove, SupportsTags, SupportsLocation"},{"resourceType":"containerApps","locations":["Central
-        US EUAP","East US 2 EUAP","North Central US (Stage)","West US 2","Southeast
-        Asia","Sweden Central","Canada Central","West Europe","North Europe","East
-        US","East US 2","East Asia","Australia East","Germany West Central","Japan
-        East","UK South","West US","Central US","North Central US","South Central
-        US","Korea Central","Brazil South","West US 3","France Central","South Africa
-        North","Norway East","Switzerland North","UAE North","Canada East","West Central
-        US","UK West","Central India","Switzerland West","Italy North","Poland Central"],"apiVersions":["2024-03-01","2024-02-02-preview","2023-11-02-preview","2023-08-01-preview","2023-05-02-preview","2023-05-01","2023-04-01-preview","2022-11-01-preview","2022-10-01","2022-06-01-preview","2022-03-01"],"defaultApiVersion":"2023-05-01","capabilities":"CrossResourceGroupResourceMove,
-        CrossSubscriptionResourceMove, SystemAssignedResourceIdentity, SupportsTags,
-        SupportsLocation"},{"resourceType":"containerApps/privateEndpointConnectionProxies","locations":["Central
-        US EUAP","East US 2 EUAP","North Central US (Stage)","West US 2","Southeast
-        Asia","Sweden Central","Canada Central","West Europe","North Europe","East
-        US","East US 2","East Asia","Australia East","Germany West Central","Japan
-        East","UK South","West US","Central US","North Central US","South Central
-        US","Korea Central","Brazil South","West US 3","France Central","South Africa
-        North","Norway East","Switzerland North","UAE North","Canada East","West Central
-        US","UK West","Central India","Switzerland West","Italy North","Poland Central"],"apiVersions":["2024-02-02-preview","2023-11-02-preview"],"defaultApiVersion":"2023-11-02-preview","capabilities":"None"},{"resourceType":"managedEnvironments/privateEndpointConnectionProxies","locations":["Central
-        US EUAP","East US 2 EUAP","North Central US (Stage)","West US 2","Southeast
-        Asia","Sweden Central","Canada Central","West Europe","North Europe","East
-        US","East US 2","East Asia","Australia East","Germany West Central","Japan
-        East","UK South","West US","Central US","North Central US","South Central
-        US","Korea Central","Brazil South","West US 3","France Central","South Africa
-        North","Norway East","Switzerland North","UAE North","Canada East","West Central
-        US","UK West","Central India","Switzerland West","Italy North","Poland Central"],"apiVersions":["2024-02-02-preview","2023-11-02-preview"],"defaultApiVersion":"2023-11-02-preview","capabilities":"None"},{"resourceType":"sessionPools","locations":["North
-        Central US (Stage)","Central US EUAP","East US 2 EUAP","West US 2","Southeast
-        Asia","Sweden Central","Canada Central","West Europe","North Europe","East
-        US","East US 2","East Asia","Australia East","Germany West Central","Japan
-        East","UK South","West US","Central US","North Central US","South Central
-        US","Korea Central","Brazil South","West US 3","France Central","South Africa
-        North","Norway East","Switzerland North","UAE North","Canada East","West Central
-        US","UK West","Central India","Switzerland West","Italy North","Poland Central"],"apiVersions":["2024-02-02-preview","2023-11-02-preview","2023-08-01-preview"],"defaultApiVersion":"2024-02-02-preview","capabilities":"CrossResourceGroupResourceMove,
-        CrossSubscriptionResourceMove, SystemAssignedResourceIdentity, SupportsTags,
-        SupportsLocation"},{"resourceType":"jobs","locations":["Central US EUAP","East
-        US 2 EUAP","North Central US (Stage)","West US 2","Southeast Asia","Sweden
-        Central","Canada Central","West Europe","North Europe","East US","East US
-        2","East Asia","Australia East","Germany West Central","Japan East","UK South","West
-        US","Central US","North Central US","South Central US","Korea Central","Brazil
-        South","West US 3","France Central","South Africa North","Norway East","Switzerland
-        North","UAE North","Canada East","West Central US","UK West","Central India","Switzerland
-        West","Italy North","Poland Central"],"apiVersions":["2024-03-01","2024-02-02-preview","2023-11-02-preview","2023-08-01-preview","2023-05-02-preview","2023-05-01","2023-04-01-preview","2022-11-01-preview"],"defaultApiVersion":"2023-05-01","capabilities":"CrossResourceGroupResourceMove,
-        CrossSubscriptionResourceMove, SystemAssignedResourceIdentity, SupportsTags,
-        SupportsLocation"},{"resourceType":"locations","locations":[],"apiVersions":["2024-03-01","2024-02-02-preview","2023-11-02-preview","2023-08-01-preview","2023-05-02-preview","2023-05-01","2023-04-01-preview","2022-11-01-preview","2022-10-01","2022-06-01-preview","2022-03-01"],"defaultApiVersion":"2023-05-01","capabilities":"None"},{"resourceType":"locations/managedEnvironmentOperationResults","locations":["Central
-        US EUAP","East US 2 EUAP","North Central US (Stage)","West US 2","Southeast
-        Asia","Sweden Central","Canada Central","West Europe","North Europe","East
-        US","East US 2","East Asia","Australia East","Germany West Central","Japan
-        East","UK South","West US","Central US","North Central US","South Central
-        US","Korea Central","Brazil South","West US 3","France Central","South Africa
-        North","Norway East","Switzerland North","UAE North","Canada East","West Central
-        US","UK West","Central India","Switzerland West","Italy North","Poland Central"],"apiVersions":["2024-03-01","2024-02-02-preview","2023-11-02-preview","2023-08-01-preview","2023-05-02-preview","2023-05-01","2023-04-01-preview","2022-11-01-preview","2022-10-01","2022-06-01-preview","2022-03-01"],"defaultApiVersion":"2023-05-01","capabilities":"None"},{"resourceType":"locations/managedEnvironmentOperationStatuses","locations":["Central
-        US EUAP","East US 2 EUAP","North Central US (Stage)","West US 2","Southeast
-        Asia","Sweden Central","Canada Central","West Europe","North Europe","East
-        US","East US 2","East Asia","Australia East","Germany West Central","Japan
-        East","UK South","West US","Central US","North Central US","South Central
-        US","Korea Central","Brazil South","West US 3","France Central","South Africa
-        North","Norway East","Switzerland North","UAE North","Canada East","West Central
-        US","UK West","Central India","Switzerland West","Italy North","Poland Central"],"apiVersions":["2024-03-01","2024-02-02-preview","2023-11-02-preview","2023-08-01-preview","2023-05-02-preview","2023-05-01","2023-04-01-preview","2022-11-01-preview","2022-10-01","2022-06-01-preview","2022-03-01"],"defaultApiVersion":"2023-05-01","capabilities":"None"},{"resourceType":"locations/containerappOperationResults","locations":["Central
-        US EUAP","East US 2 EUAP","North Central US (Stage)","West US 2","Southeast
-        Asia","Sweden Central","Canada Central","West Europe","North Europe","East
-        US","East US 2","East Asia","Australia East","Germany West Central","Japan
-        East","UK South","West US","Central US","North Central US","South Central
-        US","Korea Central","Brazil South","West US 3","France Central","South Africa
-        North","Norway East","Switzerland North","UAE North","Canada East","West Central
-        US","UK West","Central India","Switzerland West","Italy North","Poland Central"],"apiVersions":["2024-03-01","2024-02-02-preview","2023-11-02-preview","2023-08-01-preview","2023-05-02-preview","2023-05-01","2023-04-01-preview","2022-11-01-preview","2022-10-01","2022-06-01-preview","2022-03-01"],"defaultApiVersion":"2023-05-01","capabilities":"None"},{"resourceType":"locations/containerappOperationStatuses","locations":["Central
-        US EUAP","East US 2 EUAP","North Central US (Stage)","West US 2","Southeast
-        Asia","Sweden Central","Canada Central","West Europe","North Europe","East
-        US","East US 2","East Asia","Australia East","Germany West Central","Japan
-        East","UK South","West US","Central US","North Central US","South Central
-        US","Korea Central","Brazil South","West US 3","France Central","South Africa
-        North","Norway East","Switzerland North","UAE North","Canada East","West Central
-        US","UK West","Central India","Switzerland West","Italy North","Poland Central"],"apiVersions":["2024-03-01","2024-02-02-preview","2023-11-02-preview","2023-08-01-preview","2023-05-02-preview","2023-05-01","2023-04-01-preview","2022-11-01-preview","2022-10-01","2022-06-01-preview","2022-03-01"],"defaultApiVersion":"2023-05-01","capabilities":"None"},{"resourceType":"locations/containerappsjobOperationResults","locations":["Central
-        US EUAP","East US 2 EUAP","North Central US (Stage)","West US 2","Southeast
-        Asia","Sweden Central","Canada Central","West Europe","North Europe","East
-        US","East US 2","East Asia","Australia East","Germany West Central","Japan
-        East","UK South","West US","Central US","North Central US","South Central
-        US","Korea Central","Brazil South","West US 3","France Central","South Africa
-        North","Norway East","Switzerland North","UAE North","Canada East","West Central
-        US","UK West","Central India","Switzerland West","Italy North","Poland Central"],"apiVersions":["2024-03-01","2024-02-02-preview","2023-11-02-preview","2023-08-01-preview","2023-05-02-preview","2023-05-01","2023-04-01-preview","2022-11-01-preview"],"defaultApiVersion":"2023-05-01","capabilities":"None"},{"resourceType":"locations/containerappsjobOperationStatuses","locations":["Central
-        US EUAP","East US 2 EUAP","North Central US (Stage)","West US 2","Southeast
-        Asia","Sweden Central","Canada Central","West Europe","North Europe","East
-        US","East US 2","East Asia","Australia East","Germany West Central","Japan
-        East","UK South","West US","Central US","North Central US","South Central
-        US","Korea Central","Brazil South","West US 3","France Central","South Africa
-        North","Norway East","Switzerland North","UAE North","Canada East","West Central
-        US","UK West","Central India","Switzerland West","Italy North","Poland Central"],"apiVersions":["2024-03-01","2024-02-02-preview","2023-11-02-preview","2023-08-01-preview","2023-05-02-preview","2023-05-01","2023-04-01-preview","2022-11-01-preview"],"defaultApiVersion":"2023-05-01","capabilities":"None"},{"resourceType":"locations/sourceControlOperationResults","locations":["Central
-        US EUAP","East US 2 EUAP","North Central US (Stage)","West US 2","Southeast
-        Asia","Sweden Central","Canada Central","West Europe","North Europe","East
-        US","East US 2","East Asia","Australia East","Germany West Central","Japan
-        East","UK South","West US","Central US","North Central US","South Central
-        US","Korea Central","Brazil South","West US 3","France Central","South Africa
-        North","Norway East","Switzerland North","UAE North","Canada East","West Central
-        US","UK West","Central India","Switzerland West","Italy North","Poland Central"],"apiVersions":["2024-03-01","2024-02-02-preview","2023-11-02-preview","2023-08-01-preview","2023-05-02-preview","2023-05-01","2023-04-01-preview","2022-11-01-preview","2022-10-01","2022-06-01-preview","2022-03-01"],"defaultApiVersion":"2023-05-01","capabilities":"None"},{"resourceType":"locations/sourceControlOperationStatuses","locations":["Central
-        US EUAP","East US 2 EUAP","North Central US (Stage)","West US 2","Southeast
-        Asia","Sweden Central","Canada Central","West Europe","North Europe","East
-        US","East US 2","East Asia","Australia East","Germany West Central","Japan
-        East","UK South","West US","Central US","North Central US","South Central
-        US","Korea Central","Brazil South","West US 3","France Central","South Africa
-        North","Norway East","Switzerland North","UAE North","Canada East","West Central
-        US","UK West","Central India","Switzerland West","Italy North","Poland Central"],"apiVersions":["2024-03-01","2024-02-02-preview","2023-11-02-preview","2023-08-01-preview","2023-05-02-preview","2023-05-01","2023-04-01-preview","2022-11-01-preview","2022-10-01","2022-06-01-preview","2022-03-01"],"defaultApiVersion":"2023-05-01","capabilities":"None"},{"resourceType":"locations/usages","locations":["Central
-        US EUAP","East US 2 EUAP","North Central US (Stage)","West US 2","Southeast
-        Asia","Sweden Central","Canada Central","West Europe","North Europe","East
-        US","East US 2","East Asia","Australia East","Germany West Central","Japan
-        East","UK South","West US","Central US","North Central US","South Central
-        US","Korea Central","Brazil South","West US 3","France Central","South Africa
-        North","Norway East","Switzerland North","UAE North","Canada East","West Central
-        US","UK West","Central India","Switzerland West","Italy North","Poland Central"],"apiVersions":["2024-03-01","2024-02-02-preview","2023-11-02-preview","2023-08-01-preview","2023-05-02-preview"],"defaultApiVersion":"2023-05-02-preview","capabilities":"None"},{"resourceType":"connectedEnvironments","locations":["Central
-        US EUAP","East US 2 EUAP","North Central US (Stage)","North Central US","East
-        US","East Asia","West Europe","Southeast Asia"],"apiVersions":["2024-03-01","2024-02-02-preview","2023-11-02-preview","2023-08-01-preview","2023-05-02-preview","2023-05-01","2023-04-01-preview","2022-11-01-preview","2022-10-01","2022-06-01-preview"],"defaultApiVersion":"2023-05-01","capabilities":"CrossResourceGroupResourceMove,
-        CrossSubscriptionResourceMove, SupportsTags, SupportsLocation"},{"resourceType":"connectedEnvironments/certificates","locations":["Central
-        US EUAP","East US 2 EUAP","North Central US (Stage)","North Central US","East
-        US","East Asia","West Europe","Southeast Asia"],"apiVersions":["2024-03-01","2024-02-02-preview","2023-11-02-preview","2023-08-01-preview","2023-05-02-preview","2023-05-01","2023-04-01-preview","2022-11-01-preview","2022-10-01","2022-06-01-preview"],"defaultApiVersion":"2023-05-01","capabilities":"CrossResourceGroupResourceMove,
-        CrossSubscriptionResourceMove, SupportsTags, SupportsLocation"},{"resourceType":"locations/connectedEnvironmentOperationResults","locations":["Central
-        US EUAP","East US 2 EUAP","North Central US (Stage)","North Central US","East
-        US","East Asia","West Europe","Southeast Asia"],"apiVersions":["2024-03-01","2024-02-02-preview","2023-11-02-preview","2023-08-01-preview","2023-05-02-preview","2023-05-01","2023-04-01-preview","2022-11-01-preview","2022-10-01","2022-06-01-preview"],"defaultApiVersion":"2023-05-01","capabilities":"None"},{"resourceType":"locations/connectedEnvironmentOperationStatuses","locations":["Central
-        US EUAP","East US 2 EUAP","North Central US (Stage)","North Central US","East
-        US","East Asia","West Europe","Southeast Asia"],"apiVersions":["2024-03-01","2024-02-02-preview","2023-11-02-preview","2023-08-01-preview","2023-05-02-preview","2023-05-01","2023-04-01-preview","2022-11-01-preview","2022-10-01","2022-06-01-preview"],"defaultApiVersion":"2023-05-01","capabilities":"None"},{"resourceType":"locations/managedCertificateOperationStatuses","locations":["Central
-        US EUAP","East US 2 EUAP","North Central US (Stage)","West US 2","Southeast
-        Asia","Sweden Central","Canada Central","West Europe","North Europe","East
-        US","East US 2","East Asia","Australia East","Germany West Central","Japan
-        East","UK South","West US","Central US","North Central US","South Central
-        US","Korea Central","Brazil South","West US 3","France Central","South Africa
-        North","Norway East","Switzerland North","UAE North","Canada East","West Central
-        US","UK West","Central India","Switzerland West","Italy North","Poland Central"],"apiVersions":["2024-03-01","2024-02-02-preview","2023-11-02-preview","2023-08-01-preview","2023-05-02-preview","2023-05-01","2023-04-01-preview","2022-11-01-preview"],"defaultApiVersion":"2023-05-01","capabilities":"None"},{"resourceType":"locations/billingMeters","locations":["Central
-        US EUAP","East US 2 EUAP","North Central US (Stage)","West US 2","Southeast
-        Asia","Sweden Central","Canada Central","West Europe","North Europe","East
-        US","East US 2","East Asia","Australia East","Germany West Central","Japan
-        East","UK South","West US","Central US","North Central US","South Central
-        US","Korea Central","Brazil South","West US 3","France Central","South Africa
-        North","Norway East","Switzerland North","UAE North","Canada East","West Central
-        US","UK West","Central India","Switzerland West","Italy North","Poland Central"],"apiVersions":["2024-03-01","2024-02-02-preview","2023-11-02-preview","2023-08-01-preview","2023-05-02-preview","2023-05-01","2023-04-01-preview","2022-11-01-preview","2022-10-01","2022-06-01-preview"],"defaultApiVersion":"2023-05-01","capabilities":"None"},{"resourceType":"locations/availableManagedEnvironmentsWorkloadProfileTypes","locations":["Central
-        US EUAP","East US 2 EUAP","North Central US (Stage)","West US 2","Southeast
-        Asia","Sweden Central","Canada Central","West Europe","North Europe","East
-        US","East US 2","East Asia","Australia East","Germany West Central","Japan
-        East","UK South","West US","Central US","North Central US","South Central
-        US","Korea Central","Brazil South","West US 3","France Central","South Africa
-        North","Norway East","Switzerland North","UAE North","Canada East","West Central
-        US","UK West","Central India","Switzerland West","Italy North","Poland Central"],"apiVersions":["2024-03-01","2024-02-02-preview","2023-11-02-preview","2023-08-01-preview","2023-05-02-preview","2023-05-01","2023-04-01-preview","2022-11-01-preview","2022-10-01","2022-06-01-preview"],"defaultApiVersion":"2023-05-01","capabilities":"None"},{"resourceType":"getCustomDomainVerificationId","locations":["Central
-        US EUAP","East US 2 EUAP","North Central US (Stage)","West US 2","Southeast
-        Asia","Sweden Central","Canada Central","West Europe","North Europe","East
-        US","East US 2","East Asia","Australia East","Germany West Central","Japan
-        East","UK South","West US","Central US","North Central US","South Central
-        US","Korea Central","Brazil South","West US 3","France Central","South Africa
-        North","Norway East","Switzerland North","UAE North","Canada East","West Central
-        US","UK West","Central India","Italy North","Poland Central","Switzerland
-        West"],"apiVersions":["2024-03-01","2024-02-02-preview","2023-11-02-preview","2023-08-01-preview","2023-05-02-preview"],"defaultApiVersion":"2023-05-02-preview","capabilities":"None"},{"resourceType":"builders","locations":["Central
-        US EUAP","East US 2 EUAP","North Central US (Stage)","West US 2","Southeast
-        Asia","Sweden Central","Canada Central","West Europe","North Europe","East
-        US","East US 2","East Asia","Australia East","Germany West Central","Japan
-        East","UK South","West US","Central US","North Central US","South Central
-        US","Korea Central","Brazil South","West US 3","France Central","South Africa
-        North","Norway East","Switzerland North","UAE North","Canada East","West Central
-        US","UK West","Central India","Switzerland West","Italy North","Poland Central"],"apiVersions":["2024-02-02-preview","2023-11-02-preview","2023-08-01-preview"],"defaultApiVersion":"2023-08-01-preview","capabilities":"CrossResourceGroupResourceMove,
-        CrossSubscriptionResourceMove, SystemAssignedResourceIdentity, SupportsTags,
-        SupportsLocation"},{"resourceType":"builders/builds","locations":["Central
-        US EUAP","East US 2 EUAP","North Central US (Stage)","West US 2","Southeast
-        Asia","Sweden Central","Canada Central","West Europe","North Europe","East
-        US","East US 2","East Asia","Australia East","Germany West Central","Japan
-        East","UK South","West US","Central US","North Central US","South Central
-        US","Korea Central","Brazil South","West US 3","France Central","South Africa
-        North","Norway East","Switzerland North","UAE North","Canada East","West Central
-        US","UK West","Central India","Switzerland West","Italy North","Poland Central"],"apiVersions":["2024-02-02-preview","2023-11-02-preview","2023-08-01-preview"],"defaultApiVersion":"2023-08-01-preview","capabilities":"None"},{"resourceType":"builders/patches","locations":["North
-        Central US (Stage)","Central US EUAP","East US 2 EUAP","West US 2","Southeast
-        Asia","Sweden Central","Canada Central","West Europe","North Europe","East
-        US","East US 2","East Asia","Australia East","Germany West Central","Japan
-        East","UK South","West US","Central US","North Central US","South Central
-        US","Korea Central","Brazil South","West US 3","France Central","South Africa
-        North","Norway East","Switzerland North","UAE North","Canada East","West Central
-        US","UK West","Central India","Switzerland West","Italy North","Poland Central"],"apiVersions":["2024-02-02-preview","2023-11-02-preview","2023-08-01-preview"],"defaultApiVersion":"2023-08-01-preview","capabilities":"None"},{"resourceType":"locations/OperationResults","locations":["Central
-        US EUAP","East US 2 EUAP","North Central US (Stage)","West US 2","Southeast
-        Asia","Sweden Central","Canada Central","West Europe","North Europe","East
-        US","East US 2","East Asia","Australia East","Germany West Central","Japan
-        East","UK South","West US","Central US","North Central US","South Central
-        US","Korea Central","Brazil South","West US 3","France Central","South Africa
-        North","Norway East","Switzerland North","UAE North","Canada East","West Central
-        US","UK West","Central India","Switzerland West","Italy North","Poland Central"],"apiVersions":["2024-02-02-preview","2023-11-02-preview","2023-08-01-preview"],"defaultApiVersion":"2023-08-01-preview","capabilities":"None"},{"resourceType":"locations/OperationStatuses","locations":["Central
-        US EUAP","East US 2 EUAP","North Central US (Stage)","West US 2","Southeast
-        Asia","Sweden Central","Canada Central","West Europe","North Europe","East
-        US","East US 2","East Asia","Australia East","Germany West Central","Japan
-        East","UK South","West US","Central US","North Central US","South Central
-        US","Korea Central","Brazil South","West US 3","France Central","South Africa
-        North","Norway East","Switzerland North","UAE North","Canada East","West Central
-        US","UK West","Central India","Switzerland West","Italy North","Poland Central"],"apiVersions":["2024-02-02-preview","2023-11-02-preview","2023-08-01-preview"],"defaultApiVersion":"2023-08-01-preview","capabilities":"None"},{"resourceType":"managedEnvironments/dotNetComponents","locations":["Central
-        US EUAP","East US 2 EUAP","North Central US (Stage)","West US 2","Southeast
-        Asia","Sweden Central","Canada Central","West Europe","North Europe","East
-        US","East US 2","East Asia","Australia East","Germany West Central","Japan
-        East","UK South","West US","Central US","North Central US","South Central
-        US","Korea Central","Brazil South","West US 3","France Central","South Africa
-        North","Norway East","Switzerland North","UAE North","Canada East","West Central
-        US","UK West","Central India","Switzerland West","Italy North","Poland Central"],"apiVersions":["2024-02-02-preview","2023-11-02-preview"],"defaultApiVersion":"2023-11-02-preview","capabilities":"None"},{"resourceType":"managedEnvironments/javaComponents","locations":["Central
-        US EUAP","East US 2 EUAP","North Central US (Stage)","West US 2","Southeast
-        Asia","Sweden Central","Canada Central","West Europe","North Europe","East
-        US","East US 2","East Asia","Australia East","Germany West Central","Japan
-        East","UK South","West US","Central US","North Central US","South Central
-        US","Korea Central","Brazil South","West US 3","France Central","South Africa
-        North","Norway East","Switzerland North","UAE North","Canada East","West Central
-        US","UK West","Central India","Switzerland West","Italy North","Poland Central"],"apiVersions":["2024-02-02-preview","2023-11-02-preview"],"defaultApiVersion":"2023-11-02-preview","capabilities":"None"},{"resourceType":"managedEnvironments/daprComponents","locations":["Central
-        US EUAP","East US 2 EUAP","North Central US (Stage)","West US 2","Southeast
-        Asia","Sweden Central","Canada Central","West Europe","North Europe","East
-        US","East US 2","East Asia","Australia East","Germany West Central","Japan
-        East","UK South","West US","Central US","North Central US","South Central
-        US","Korea Central","Brazil South","West US 3","France Central","South Africa
-        North","Norway East","Switzerland North","UAE North","Canada East","West Central
-        US","UK West","Central India","Switzerland West","Italy North","Poland Central"],"apiVersions":["2024-03-01","2024-02-02-preview","2023-11-02-preview","2023-08-01-preview","2023-05-02-preview","2023-05-01","2023-04-01-preview","2022-11-01-preview","2022-10-01","2022-06-01-preview","2022-03-01"],"defaultApiVersion":"2023-05-01","capabilities":"None"},{"resourceType":"functions","locations":["North
-        Central US (Stage)","Central US EUAP","West Central US"],"apiVersions":["2024-02-02-preview"],"capabilities":"SupportsExtension"}],"registrationState":"Registered","registrationPolicy":"RegistrationRequired"}'
-    headers:
-      cache-control:
-      - no-cache
-      content-length:
-      - '28714'
-      content-type:
-      - application/json; charset=utf-8
-      date:
-      - Tue, 07 May 2024 20:43:16 GMT
-      expires:
-      - '-1'
-      pragma:
-      - no-cache
-      strict-transport-security:
-      - max-age=31536000; includeSubDomains
-      x-cache:
-      - CONFIG_NOCACHE
-      x-content-type-options:
-      - nosniff
-      x-msedge-ref:
-      - 'Ref A: E5438CE9570A43FFAF90F238B83A9C9B Ref B: CO6AA3150218017 Ref C: 2024-05-07T20:43:16Z'
-    status:
-      code: 200
-      message: OK
-- request:
-    body: null
-    headers:
-      Accept:
-      - '*/*'
-      Accept-Encoding:
-      - gzip, deflate
-      CommandName:
-      - containerapp create
-      Connection:
-      - keep-alive
-      ParameterSetName:
-      - -g -n --environment --min-replicas --ingress --target-port
-      User-Agent:
-      - python/3.8.10 (Windows-10-10.0.22631-SP0) AZURECLI/2.59.0
-    method: GET
-    uri: https://management.azure.com/subscriptions/00000000-0000-0000-0000-000000000000/resourceGroups/client.env_rg_eastus/providers/Microsoft.App/managedEnvironments/env-eastus?api-version=2024-02-02-preview
-  response:
-    body:
-      string: '{"id":"/subscriptions/00000000-0000-0000-0000-000000000000/resourceGroups/client.env_rg_eastus/providers/Microsoft.App/managedEnvironments/env-eastus","name":"env-eastus","type":"Microsoft.App/managedEnvironments","location":"East
-        US","systemData":{"createdBy":"harrli@microsoft.com","createdByType":"User","createdAt":"2024-02-28T22:23:58.4563947","lastModifiedBy":"harrli@microsoft.com","lastModifiedByType":"User","lastModifiedAt":"2024-02-28T22:23:58.4563947"},"properties":{"provisioningState":"Succeeded","daprAIInstrumentationKey":null,"daprAIConnectionString":null,"vnetConfiguration":null,"defaultDomain":"livelycliff-46133ec3.eastus.azurecontainerapps.io","staticIp":"172.212.79.66","appLogsConfiguration":{"destination":null,"logAnalyticsConfiguration":null},"openTelemetryConfiguration":null,"zoneRedundant":false,"kedaConfiguration":{"version":"2.12.1"},"daprConfiguration":{"version":"1.12.5"},"eventStreamEndpoint":"https://eastus.azurecontainerapps.dev/subscriptions/00000000-0000-0000-0000-000000000000/resourceGroups/client.env_rg_eastus/managedEnvironments/env-eastus/eventstream","customDomainConfiguration":{"customDomainVerificationId":"0FEF6FC81FA2FA9876FEE95F895AD716D01F5495C9AC8EA62F0228DC5E40B5CA","dnsSuffix":null,"certificateKeyVaultProperties":null,"certificateValue":null,"certificatePassword":null,"thumbprint":null,"subjectName":null,"expirationDate":null},"workloadProfiles":[{"workloadProfileType":"Consumption","name":"Consumption"}],"appInsightsConfiguration":null,"infrastructureResourceGroup":null,"peerAuthentication":{"mtls":{"enabled":false}},"peerTrafficConfiguration":{"encryption":{"enabled":false}}}}'
-    headers:
-      api-supported-versions:
-      - 2022-03-01, 2022-06-01-preview, 2022-10-01, 2022-11-01-preview, 2023-04-01-preview,
-        2023-05-01, 2023-05-02-preview, 2023-08-01-preview, 2023-11-02-preview, 2024-02-02-preview,
-        2024-03-01
-      cache-control:
-      - no-cache
-      content-length:
-      - '1646'
-      content-type:
-      - application/json; charset=utf-8
-      date:
-      - Tue, 07 May 2024 20:43:16 GMT
-      expires:
-      - '-1'
-      pragma:
-      - no-cache
-      strict-transport-security:
-      - max-age=31536000; includeSubDomains
-      vary:
-      - Accept-Encoding
-      x-cache:
-      - CONFIG_NOCACHE
-      x-content-type-options:
-      - nosniff
-      x-msedge-ref:
-      - 'Ref A: B5232ED065F740F1B4C76F7C3D491821 Ref B: CO6AA3150219051 Ref C: 2024-05-07T20:43:17Z'
-      x-powered-by:
-      - ASP.NET
-    status:
-      code: 200
-      message: OK
-- request:
-    body: null
-    headers:
-      Accept:
-      - application/json
-      Accept-Encoding:
-      - gzip, deflate
-      CommandName:
-      - containerapp create
-      Connection:
-      - keep-alive
-      ParameterSetName:
-      - -g -n --environment --min-replicas --ingress --target-port
-      User-Agent:
-      - AZURECLI/2.59.0 azsdk-python-core/1.28.0 Python/3.8.10 (Windows-10-10.0.22631-SP0)
-    method: GET
-    uri: https://management.azure.com/subscriptions/00000000-0000-0000-0000-000000000000/providers/Microsoft.App?api-version=2022-09-01
-  response:
-    body:
-      string: '{"id":"/subscriptions/00000000-0000-0000-0000-000000000000/providers/Microsoft.App","namespace":"Microsoft.App","authorizations":[{"applicationId":"7e3bc4fd-85a3-4192-b177-5b8bfc87f42c","roleDefinitionId":"39a74f72-b40f-4bdc-b639-562fe2260bf0"},{"applicationId":"3734c1a4-2bed-4998-a37a-ff1a9e7bf019","roleDefinitionId":"5c779a4f-5cb2-4547-8c41-478d9be8ba90"},{"applicationId":"55ebbb62-3b9c-49fd-9b87-9595226dd4ac","roleDefinitionId":"e49ca620-7992-4561-a7df-4ed67dad77b5","managedByRoleDefinitionId":"9e3af657-a8ff-583c-a75c-2fe7c4bcb635"},{"applicationId":"1459b1f6-7a5b-4300-93a2-44b4a651759f","roleDefinitionId":"3c5f1b29-9e3d-4a22-b5d6-9ff4e5a37974"}],"resourceTypes":[{"resourceType":"managedEnvironments","locations":["North
-        Central US (Stage)","Central US EUAP","East US 2 EUAP","West US 2","Southeast
-        Asia","Sweden Central","Canada Central","West Europe","North Europe","East
-        US","East US 2","East Asia","Australia East","Germany West Central","Japan
-        East","UK South","West US","Central US","North Central US","South Central
-        US","Korea Central","Brazil South","West US 3","France Central","South Africa
-        North","Norway East","Switzerland North","UAE North","Canada East","West Central
-        US","UK West","Central India","Switzerland West","Italy North","Poland Central"],"apiVersions":["2024-03-01","2024-02-02-preview","2023-11-02-preview","2023-08-01-preview","2023-05-02-preview","2023-05-01","2023-04-01-preview","2022-11-01-preview","2022-10-01","2022-06-01-preview","2022-03-01"],"defaultApiVersion":"2023-05-01","capabilities":"CrossResourceGroupResourceMove,
-        CrossSubscriptionResourceMove, SystemAssignedResourceIdentity, SupportsTags,
-        SupportsLocation"},{"resourceType":"operations","locations":["North Central
-        US (Stage)","Central US EUAP","East US 2 EUAP","West US 2","Southeast Asia","Sweden
-        Central","Canada Central","West Europe","North Europe","East US","East US
-        2","East Asia","Australia East","Germany West Central","Japan East","UK South","West
-        US","Central US","North Central US","South Central US","Korea Central","Brazil
-        South","West US 3","France Central","South Africa North","Norway East","Switzerland
-        North","UAE North","Canada East","West Central US","UK West","Central India","Italy
-        North","Poland Central"],"apiVersions":["2024-02-02-preview","2023-11-02-preview","2023-08-01-preview","2023-05-02-preview","2023-05-01","2023-04-01-preview","2023-02-01","2022-11-01-preview","2022-10-01","2022-06-01-preview","2022-03-01"],"defaultApiVersion":"2023-11-02-preview","capabilities":"None"},{"resourceType":"managedEnvironments/certificates","locations":["Central
-        US EUAP","East US 2 EUAP","North Central US (Stage)","West US 2","Southeast
-        Asia","Sweden Central","Canada Central","West Europe","North Europe","East
-        US","East US 2","East Asia","Australia East","Germany West Central","Japan
-        East","UK South","West US","Central US","North Central US","South Central
-        US","Korea Central","Brazil South","West US 3","France Central","South Africa
-        North","Norway East","Switzerland North","UAE North","Canada East","West Central
-        US","UK West","Central India","Switzerland West","Italy North","Poland Central"],"apiVersions":["2024-03-01","2024-02-02-preview","2023-11-02-preview","2023-08-01-preview","2023-05-02-preview","2023-05-01","2023-04-01-preview","2022-11-01-preview","2022-10-01","2022-06-01-preview","2022-03-01"],"defaultApiVersion":"2023-05-01","capabilities":"CrossResourceGroupResourceMove,
-        CrossSubscriptionResourceMove, SupportsTags, SupportsLocation"},{"resourceType":"managedEnvironments/managedCertificates","locations":["Central
-        US EUAP","East US 2 EUAP","North Central US (Stage)","West US 2","Southeast
-        Asia","Sweden Central","Canada Central","West Europe","North Europe","East
-        US","East US 2","East Asia","Australia East","Germany West Central","Japan
-        East","UK South","West US","Central US","North Central US","South Central
-        US","Korea Central","Brazil South","West US 3","France Central","South Africa
-        North","Norway East","Switzerland North","UAE North","Canada East","West Central
-        US","UK West","Central India","Switzerland West","Italy North","Poland Central"],"apiVersions":["2024-03-01","2024-02-02-preview","2023-11-02-preview","2023-08-01-preview","2023-05-02-preview","2023-05-01","2023-04-01-preview","2022-11-01-preview"],"defaultApiVersion":"2023-05-01","capabilities":"CrossResourceGroupResourceMove,
-        CrossSubscriptionResourceMove, SupportsTags, SupportsLocation"},{"resourceType":"containerApps","locations":["Central
-        US EUAP","East US 2 EUAP","North Central US (Stage)","West US 2","Southeast
-        Asia","Sweden Central","Canada Central","West Europe","North Europe","East
-        US","East US 2","East Asia","Australia East","Germany West Central","Japan
-        East","UK South","West US","Central US","North Central US","South Central
-        US","Korea Central","Brazil South","West US 3","France Central","South Africa
-        North","Norway East","Switzerland North","UAE North","Canada East","West Central
-        US","UK West","Central India","Switzerland West","Italy North","Poland Central"],"apiVersions":["2024-03-01","2024-02-02-preview","2023-11-02-preview","2023-08-01-preview","2023-05-02-preview","2023-05-01","2023-04-01-preview","2022-11-01-preview","2022-10-01","2022-06-01-preview","2022-03-01"],"defaultApiVersion":"2023-05-01","capabilities":"CrossResourceGroupResourceMove,
-        CrossSubscriptionResourceMove, SystemAssignedResourceIdentity, SupportsTags,
-        SupportsLocation"},{"resourceType":"containerApps/privateEndpointConnectionProxies","locations":["Central
-        US EUAP","East US 2 EUAP","North Central US (Stage)","West US 2","Southeast
-        Asia","Sweden Central","Canada Central","West Europe","North Europe","East
-        US","East US 2","East Asia","Australia East","Germany West Central","Japan
-        East","UK South","West US","Central US","North Central US","South Central
-        US","Korea Central","Brazil South","West US 3","France Central","South Africa
-        North","Norway East","Switzerland North","UAE North","Canada East","West Central
-        US","UK West","Central India","Switzerland West","Italy North","Poland Central"],"apiVersions":["2024-02-02-preview","2023-11-02-preview"],"defaultApiVersion":"2023-11-02-preview","capabilities":"None"},{"resourceType":"managedEnvironments/privateEndpointConnectionProxies","locations":["Central
-        US EUAP","East US 2 EUAP","North Central US (Stage)","West US 2","Southeast
-        Asia","Sweden Central","Canada Central","West Europe","North Europe","East
-        US","East US 2","East Asia","Australia East","Germany West Central","Japan
-        East","UK South","West US","Central US","North Central US","South Central
-        US","Korea Central","Brazil South","West US 3","France Central","South Africa
-        North","Norway East","Switzerland North","UAE North","Canada East","West Central
-        US","UK West","Central India","Switzerland West","Italy North","Poland Central"],"apiVersions":["2024-02-02-preview","2023-11-02-preview"],"defaultApiVersion":"2023-11-02-preview","capabilities":"None"},{"resourceType":"sessionPools","locations":["North
-        Central US (Stage)","Central US EUAP","East US 2 EUAP","West US 2","Southeast
-        Asia","Sweden Central","Canada Central","West Europe","North Europe","East
-        US","East US 2","East Asia","Australia East","Germany West Central","Japan
-        East","UK South","West US","Central US","North Central US","South Central
-        US","Korea Central","Brazil South","West US 3","France Central","South Africa
-        North","Norway East","Switzerland North","UAE North","Canada East","West Central
-        US","UK West","Central India","Switzerland West","Italy North","Poland Central"],"apiVersions":["2024-02-02-preview","2023-11-02-preview","2023-08-01-preview"],"defaultApiVersion":"2024-02-02-preview","capabilities":"CrossResourceGroupResourceMove,
-        CrossSubscriptionResourceMove, SystemAssignedResourceIdentity, SupportsTags,
-        SupportsLocation"},{"resourceType":"jobs","locations":["Central US EUAP","East
-        US 2 EUAP","North Central US (Stage)","West US 2","Southeast Asia","Sweden
-        Central","Canada Central","West Europe","North Europe","East US","East US
-        2","East Asia","Australia East","Germany West Central","Japan East","UK South","West
-        US","Central US","North Central US","South Central US","Korea Central","Brazil
-        South","West US 3","France Central","South Africa North","Norway East","Switzerland
-        North","UAE North","Canada East","West Central US","UK West","Central India","Switzerland
-        West","Italy North","Poland Central"],"apiVersions":["2024-03-01","2024-02-02-preview","2023-11-02-preview","2023-08-01-preview","2023-05-02-preview","2023-05-01","2023-04-01-preview","2022-11-01-preview"],"defaultApiVersion":"2023-05-01","capabilities":"CrossResourceGroupResourceMove,
-        CrossSubscriptionResourceMove, SystemAssignedResourceIdentity, SupportsTags,
-        SupportsLocation"},{"resourceType":"locations","locations":[],"apiVersions":["2024-03-01","2024-02-02-preview","2023-11-02-preview","2023-08-01-preview","2023-05-02-preview","2023-05-01","2023-04-01-preview","2022-11-01-preview","2022-10-01","2022-06-01-preview","2022-03-01"],"defaultApiVersion":"2023-05-01","capabilities":"None"},{"resourceType":"locations/managedEnvironmentOperationResults","locations":["Central
-        US EUAP","East US 2 EUAP","North Central US (Stage)","West US 2","Southeast
-        Asia","Sweden Central","Canada Central","West Europe","North Europe","East
-        US","East US 2","East Asia","Australia East","Germany West Central","Japan
-        East","UK South","West US","Central US","North Central US","South Central
-        US","Korea Central","Brazil South","West US 3","France Central","South Africa
-        North","Norway East","Switzerland North","UAE North","Canada East","West Central
-        US","UK West","Central India","Switzerland West","Italy North","Poland Central"],"apiVersions":["2024-03-01","2024-02-02-preview","2023-11-02-preview","2023-08-01-preview","2023-05-02-preview","2023-05-01","2023-04-01-preview","2022-11-01-preview","2022-10-01","2022-06-01-preview","2022-03-01"],"defaultApiVersion":"2023-05-01","capabilities":"None"},{"resourceType":"locations/managedEnvironmentOperationStatuses","locations":["Central
-        US EUAP","East US 2 EUAP","North Central US (Stage)","West US 2","Southeast
-        Asia","Sweden Central","Canada Central","West Europe","North Europe","East
-        US","East US 2","East Asia","Australia East","Germany West Central","Japan
-        East","UK South","West US","Central US","North Central US","South Central
-        US","Korea Central","Brazil South","West US 3","France Central","South Africa
-        North","Norway East","Switzerland North","UAE North","Canada East","West Central
-        US","UK West","Central India","Switzerland West","Italy North","Poland Central"],"apiVersions":["2024-03-01","2024-02-02-preview","2023-11-02-preview","2023-08-01-preview","2023-05-02-preview","2023-05-01","2023-04-01-preview","2022-11-01-preview","2022-10-01","2022-06-01-preview","2022-03-01"],"defaultApiVersion":"2023-05-01","capabilities":"None"},{"resourceType":"locations/containerappOperationResults","locations":["Central
-        US EUAP","East US 2 EUAP","North Central US (Stage)","West US 2","Southeast
-        Asia","Sweden Central","Canada Central","West Europe","North Europe","East
-        US","East US 2","East Asia","Australia East","Germany West Central","Japan
-        East","UK South","West US","Central US","North Central US","South Central
-        US","Korea Central","Brazil South","West US 3","France Central","South Africa
-        North","Norway East","Switzerland North","UAE North","Canada East","West Central
-        US","UK West","Central India","Switzerland West","Italy North","Poland Central"],"apiVersions":["2024-03-01","2024-02-02-preview","2023-11-02-preview","2023-08-01-preview","2023-05-02-preview","2023-05-01","2023-04-01-preview","2022-11-01-preview","2022-10-01","2022-06-01-preview","2022-03-01"],"defaultApiVersion":"2023-05-01","capabilities":"None"},{"resourceType":"locations/containerappOperationStatuses","locations":["Central
-        US EUAP","East US 2 EUAP","North Central US (Stage)","West US 2","Southeast
-        Asia","Sweden Central","Canada Central","West Europe","North Europe","East
-        US","East US 2","East Asia","Australia East","Germany West Central","Japan
-        East","UK South","West US","Central US","North Central US","South Central
-        US","Korea Central","Brazil South","West US 3","France Central","South Africa
-        North","Norway East","Switzerland North","UAE North","Canada East","West Central
-        US","UK West","Central India","Switzerland West","Italy North","Poland Central"],"apiVersions":["2024-03-01","2024-02-02-preview","2023-11-02-preview","2023-08-01-preview","2023-05-02-preview","2023-05-01","2023-04-01-preview","2022-11-01-preview","2022-10-01","2022-06-01-preview","2022-03-01"],"defaultApiVersion":"2023-05-01","capabilities":"None"},{"resourceType":"locations/containerappsjobOperationResults","locations":["Central
-        US EUAP","East US 2 EUAP","North Central US (Stage)","West US 2","Southeast
-        Asia","Sweden Central","Canada Central","West Europe","North Europe","East
-        US","East US 2","East Asia","Australia East","Germany West Central","Japan
-        East","UK South","West US","Central US","North Central US","South Central
-        US","Korea Central","Brazil South","West US 3","France Central","South Africa
-        North","Norway East","Switzerland North","UAE North","Canada East","West Central
-        US","UK West","Central India","Switzerland West","Italy North","Poland Central"],"apiVersions":["2024-03-01","2024-02-02-preview","2023-11-02-preview","2023-08-01-preview","2023-05-02-preview","2023-05-01","2023-04-01-preview","2022-11-01-preview"],"defaultApiVersion":"2023-05-01","capabilities":"None"},{"resourceType":"locations/containerappsjobOperationStatuses","locations":["Central
-        US EUAP","East US 2 EUAP","North Central US (Stage)","West US 2","Southeast
-        Asia","Sweden Central","Canada Central","West Europe","North Europe","East
-        US","East US 2","East Asia","Australia East","Germany West Central","Japan
-        East","UK South","West US","Central US","North Central US","South Central
-        US","Korea Central","Brazil South","West US 3","France Central","South Africa
-        North","Norway East","Switzerland North","UAE North","Canada East","West Central
-        US","UK West","Central India","Switzerland West","Italy North","Poland Central"],"apiVersions":["2024-03-01","2024-02-02-preview","2023-11-02-preview","2023-08-01-preview","2023-05-02-preview","2023-05-01","2023-04-01-preview","2022-11-01-preview"],"defaultApiVersion":"2023-05-01","capabilities":"None"},{"resourceType":"locations/sourceControlOperationResults","locations":["Central
-        US EUAP","East US 2 EUAP","North Central US (Stage)","West US 2","Southeast
-        Asia","Sweden Central","Canada Central","West Europe","North Europe","East
-        US","East US 2","East Asia","Australia East","Germany West Central","Japan
-        East","UK South","West US","Central US","North Central US","South Central
-        US","Korea Central","Brazil South","West US 3","France Central","South Africa
-        North","Norway East","Switzerland North","UAE North","Canada East","West Central
-        US","UK West","Central India","Switzerland West","Italy North","Poland Central"],"apiVersions":["2024-03-01","2024-02-02-preview","2023-11-02-preview","2023-08-01-preview","2023-05-02-preview","2023-05-01","2023-04-01-preview","2022-11-01-preview","2022-10-01","2022-06-01-preview","2022-03-01"],"defaultApiVersion":"2023-05-01","capabilities":"None"},{"resourceType":"locations/sourceControlOperationStatuses","locations":["Central
-        US EUAP","East US 2 EUAP","North Central US (Stage)","West US 2","Southeast
-        Asia","Sweden Central","Canada Central","West Europe","North Europe","East
-        US","East US 2","East Asia","Australia East","Germany West Central","Japan
-        East","UK South","West US","Central US","North Central US","South Central
-        US","Korea Central","Brazil South","West US 3","France Central","South Africa
-        North","Norway East","Switzerland North","UAE North","Canada East","West Central
-        US","UK West","Central India","Switzerland West","Italy North","Poland Central"],"apiVersions":["2024-03-01","2024-02-02-preview","2023-11-02-preview","2023-08-01-preview","2023-05-02-preview","2023-05-01","2023-04-01-preview","2022-11-01-preview","2022-10-01","2022-06-01-preview","2022-03-01"],"defaultApiVersion":"2023-05-01","capabilities":"None"},{"resourceType":"locations/usages","locations":["Central
-        US EUAP","East US 2 EUAP","North Central US (Stage)","West US 2","Southeast
-        Asia","Sweden Central","Canada Central","West Europe","North Europe","East
-        US","East US 2","East Asia","Australia East","Germany West Central","Japan
-        East","UK South","West US","Central US","North Central US","South Central
-        US","Korea Central","Brazil South","West US 3","France Central","South Africa
-        North","Norway East","Switzerland North","UAE North","Canada East","West Central
-        US","UK West","Central India","Switzerland West","Italy North","Poland Central"],"apiVersions":["2024-03-01","2024-02-02-preview","2023-11-02-preview","2023-08-01-preview","2023-05-02-preview"],"defaultApiVersion":"2023-05-02-preview","capabilities":"None"},{"resourceType":"connectedEnvironments","locations":["Central
-        US EUAP","East US 2 EUAP","North Central US (Stage)","North Central US","East
-        US","East Asia","West Europe","Southeast Asia"],"apiVersions":["2024-03-01","2024-02-02-preview","2023-11-02-preview","2023-08-01-preview","2023-05-02-preview","2023-05-01","2023-04-01-preview","2022-11-01-preview","2022-10-01","2022-06-01-preview"],"defaultApiVersion":"2023-05-01","capabilities":"CrossResourceGroupResourceMove,
-        CrossSubscriptionResourceMove, SupportsTags, SupportsLocation"},{"resourceType":"connectedEnvironments/certificates","locations":["Central
-        US EUAP","East US 2 EUAP","North Central US (Stage)","North Central US","East
-        US","East Asia","West Europe","Southeast Asia"],"apiVersions":["2024-03-01","2024-02-02-preview","2023-11-02-preview","2023-08-01-preview","2023-05-02-preview","2023-05-01","2023-04-01-preview","2022-11-01-preview","2022-10-01","2022-06-01-preview"],"defaultApiVersion":"2023-05-01","capabilities":"CrossResourceGroupResourceMove,
-        CrossSubscriptionResourceMove, SupportsTags, SupportsLocation"},{"resourceType":"locations/connectedEnvironmentOperationResults","locations":["Central
-        US EUAP","East US 2 EUAP","North Central US (Stage)","North Central US","East
-        US","East Asia","West Europe","Southeast Asia"],"apiVersions":["2024-03-01","2024-02-02-preview","2023-11-02-preview","2023-08-01-preview","2023-05-02-preview","2023-05-01","2023-04-01-preview","2022-11-01-preview","2022-10-01","2022-06-01-preview"],"defaultApiVersion":"2023-05-01","capabilities":"None"},{"resourceType":"locations/connectedEnvironmentOperationStatuses","locations":["Central
-        US EUAP","East US 2 EUAP","North Central US (Stage)","North Central US","East
-        US","East Asia","West Europe","Southeast Asia"],"apiVersions":["2024-03-01","2024-02-02-preview","2023-11-02-preview","2023-08-01-preview","2023-05-02-preview","2023-05-01","2023-04-01-preview","2022-11-01-preview","2022-10-01","2022-06-01-preview"],"defaultApiVersion":"2023-05-01","capabilities":"None"},{"resourceType":"locations/managedCertificateOperationStatuses","locations":["Central
-        US EUAP","East US 2 EUAP","North Central US (Stage)","West US 2","Southeast
-        Asia","Sweden Central","Canada Central","West Europe","North Europe","East
-        US","East US 2","East Asia","Australia East","Germany West Central","Japan
-        East","UK South","West US","Central US","North Central US","South Central
-        US","Korea Central","Brazil South","West US 3","France Central","South Africa
-        North","Norway East","Switzerland North","UAE North","Canada East","West Central
-        US","UK West","Central India","Switzerland West","Italy North","Poland Central"],"apiVersions":["2024-03-01","2024-02-02-preview","2023-11-02-preview","2023-08-01-preview","2023-05-02-preview","2023-05-01","2023-04-01-preview","2022-11-01-preview"],"defaultApiVersion":"2023-05-01","capabilities":"None"},{"resourceType":"locations/billingMeters","locations":["Central
-        US EUAP","East US 2 EUAP","North Central US (Stage)","West US 2","Southeast
-        Asia","Sweden Central","Canada Central","West Europe","North Europe","East
-        US","East US 2","East Asia","Australia East","Germany West Central","Japan
-        East","UK South","West US","Central US","North Central US","South Central
-        US","Korea Central","Brazil South","West US 3","France Central","South Africa
-        North","Norway East","Switzerland North","UAE North","Canada East","West Central
-        US","UK West","Central India","Switzerland West","Italy North","Poland Central"],"apiVersions":["2024-03-01","2024-02-02-preview","2023-11-02-preview","2023-08-01-preview","2023-05-02-preview","2023-05-01","2023-04-01-preview","2022-11-01-preview","2022-10-01","2022-06-01-preview"],"defaultApiVersion":"2023-05-01","capabilities":"None"},{"resourceType":"locations/availableManagedEnvironmentsWorkloadProfileTypes","locations":["Central
-        US EUAP","East US 2 EUAP","North Central US (Stage)","West US 2","Southeast
-        Asia","Sweden Central","Canada Central","West Europe","North Europe","East
-        US","East US 2","East Asia","Australia East","Germany West Central","Japan
-        East","UK South","West US","Central US","North Central US","South Central
-        US","Korea Central","Brazil South","West US 3","France Central","South Africa
-        North","Norway East","Switzerland North","UAE North","Canada East","West Central
-        US","UK West","Central India","Switzerland West","Italy North","Poland Central"],"apiVersions":["2024-03-01","2024-02-02-preview","2023-11-02-preview","2023-08-01-preview","2023-05-02-preview","2023-05-01","2023-04-01-preview","2022-11-01-preview","2022-10-01","2022-06-01-preview"],"defaultApiVersion":"2023-05-01","capabilities":"None"},{"resourceType":"getCustomDomainVerificationId","locations":["Central
-        US EUAP","East US 2 EUAP","North Central US (Stage)","West US 2","Southeast
-        Asia","Sweden Central","Canada Central","West Europe","North Europe","East
-        US","East US 2","East Asia","Australia East","Germany West Central","Japan
-        East","UK South","West US","Central US","North Central US","South Central
-        US","Korea Central","Brazil South","West US 3","France Central","South Africa
-        North","Norway East","Switzerland North","UAE North","Canada East","West Central
-        US","UK West","Central India","Italy North","Poland Central","Switzerland
-        West"],"apiVersions":["2024-03-01","2024-02-02-preview","2023-11-02-preview","2023-08-01-preview","2023-05-02-preview"],"defaultApiVersion":"2023-05-02-preview","capabilities":"None"},{"resourceType":"builders","locations":["Central
-        US EUAP","East US 2 EUAP","North Central US (Stage)","West US 2","Southeast
-        Asia","Sweden Central","Canada Central","West Europe","North Europe","East
-        US","East US 2","East Asia","Australia East","Germany West Central","Japan
-        East","UK South","West US","Central US","North Central US","South Central
-        US","Korea Central","Brazil South","West US 3","France Central","South Africa
-        North","Norway East","Switzerland North","UAE North","Canada East","West Central
-        US","UK West","Central India","Switzerland West","Italy North","Poland Central"],"apiVersions":["2024-02-02-preview","2023-11-02-preview","2023-08-01-preview"],"defaultApiVersion":"2023-08-01-preview","capabilities":"CrossResourceGroupResourceMove,
-        CrossSubscriptionResourceMove, SystemAssignedResourceIdentity, SupportsTags,
-        SupportsLocation"},{"resourceType":"builders/builds","locations":["Central
-        US EUAP","East US 2 EUAP","North Central US (Stage)","West US 2","Southeast
-        Asia","Sweden Central","Canada Central","West Europe","North Europe","East
-        US","East US 2","East Asia","Australia East","Germany West Central","Japan
-        East","UK South","West US","Central US","North Central US","South Central
-        US","Korea Central","Brazil South","West US 3","France Central","South Africa
-        North","Norway East","Switzerland North","UAE North","Canada East","West Central
-        US","UK West","Central India","Switzerland West","Italy North","Poland Central"],"apiVersions":["2024-02-02-preview","2023-11-02-preview","2023-08-01-preview"],"defaultApiVersion":"2023-08-01-preview","capabilities":"None"},{"resourceType":"builders/patches","locations":["North
-        Central US (Stage)","Central US EUAP","East US 2 EUAP","West US 2","Southeast
-        Asia","Sweden Central","Canada Central","West Europe","North Europe","East
-        US","East US 2","East Asia","Australia East","Germany West Central","Japan
-        East","UK South","West US","Central US","North Central US","South Central
-        US","Korea Central","Brazil South","West US 3","France Central","South Africa
-        North","Norway East","Switzerland North","UAE North","Canada East","West Central
-        US","UK West","Central India","Switzerland West","Italy North","Poland Central"],"apiVersions":["2024-02-02-preview","2023-11-02-preview","2023-08-01-preview"],"defaultApiVersion":"2023-08-01-preview","capabilities":"None"},{"resourceType":"locations/OperationResults","locations":["Central
-        US EUAP","East US 2 EUAP","North Central US (Stage)","West US 2","Southeast
-        Asia","Sweden Central","Canada Central","West Europe","North Europe","East
-        US","East US 2","East Asia","Australia East","Germany West Central","Japan
-        East","UK South","West US","Central US","North Central US","South Central
-        US","Korea Central","Brazil South","West US 3","France Central","South Africa
-        North","Norway East","Switzerland North","UAE North","Canada East","West Central
-        US","UK West","Central India","Switzerland West","Italy North","Poland Central"],"apiVersions":["2024-02-02-preview","2023-11-02-preview","2023-08-01-preview"],"defaultApiVersion":"2023-08-01-preview","capabilities":"None"},{"resourceType":"locations/OperationStatuses","locations":["Central
-        US EUAP","East US 2 EUAP","North Central US (Stage)","West US 2","Southeast
-        Asia","Sweden Central","Canada Central","West Europe","North Europe","East
-        US","East US 2","East Asia","Australia East","Germany West Central","Japan
-        East","UK South","West US","Central US","North Central US","South Central
-        US","Korea Central","Brazil South","West US 3","France Central","South Africa
-        North","Norway East","Switzerland North","UAE North","Canada East","West Central
-        US","UK West","Central India","Switzerland West","Italy North","Poland Central"],"apiVersions":["2024-02-02-preview","2023-11-02-preview","2023-08-01-preview"],"defaultApiVersion":"2023-08-01-preview","capabilities":"None"},{"resourceType":"managedEnvironments/dotNetComponents","locations":["Central
-        US EUAP","East US 2 EUAP","North Central US (Stage)","West US 2","Southeast
-        Asia","Sweden Central","Canada Central","West Europe","North Europe","East
-        US","East US 2","East Asia","Australia East","Germany West Central","Japan
-        East","UK South","West US","Central US","North Central US","South Central
-        US","Korea Central","Brazil South","West US 3","France Central","South Africa
-        North","Norway East","Switzerland North","UAE North","Canada East","West Central
-        US","UK West","Central India","Switzerland West","Italy North","Poland Central"],"apiVersions":["2024-02-02-preview","2023-11-02-preview"],"defaultApiVersion":"2023-11-02-preview","capabilities":"None"},{"resourceType":"managedEnvironments/javaComponents","locations":["Central
-        US EUAP","East US 2 EUAP","North Central US (Stage)","West US 2","Southeast
-        Asia","Sweden Central","Canada Central","West Europe","North Europe","East
-        US","East US 2","East Asia","Australia East","Germany West Central","Japan
-        East","UK South","West US","Central US","North Central US","South Central
-        US","Korea Central","Brazil South","West US 3","France Central","South Africa
-        North","Norway East","Switzerland North","UAE North","Canada East","West Central
-        US","UK West","Central India","Switzerland West","Italy North","Poland Central"],"apiVersions":["2024-02-02-preview","2023-11-02-preview"],"defaultApiVersion":"2023-11-02-preview","capabilities":"None"},{"resourceType":"managedEnvironments/daprComponents","locations":["Central
-        US EUAP","East US 2 EUAP","North Central US (Stage)","West US 2","Southeast
-        Asia","Sweden Central","Canada Central","West Europe","North Europe","East
-        US","East US 2","East Asia","Australia East","Germany West Central","Japan
-        East","UK South","West US","Central US","North Central US","South Central
-        US","Korea Central","Brazil South","West US 3","France Central","South Africa
-        North","Norway East","Switzerland North","UAE North","Canada East","West Central
-        US","UK West","Central India","Switzerland West","Italy North","Poland Central"],"apiVersions":["2024-03-01","2024-02-02-preview","2023-11-02-preview","2023-08-01-preview","2023-05-02-preview","2023-05-01","2023-04-01-preview","2022-11-01-preview","2022-10-01","2022-06-01-preview","2022-03-01"],"defaultApiVersion":"2023-05-01","capabilities":"None"},{"resourceType":"functions","locations":["North
-        Central US (Stage)","Central US EUAP","West Central US"],"apiVersions":["2024-02-02-preview"],"capabilities":"SupportsExtension"}],"registrationState":"Registered","registrationPolicy":"RegistrationRequired"}'
-    headers:
-      cache-control:
-      - no-cache
-      content-length:
-      - '28714'
-      content-type:
-      - application/json; charset=utf-8
-      date:
-      - Tue, 07 May 2024 20:43:17 GMT
-      expires:
-      - '-1'
-      pragma:
-      - no-cache
-      strict-transport-security:
-      - max-age=31536000; includeSubDomains
-      x-cache:
-      - CONFIG_NOCACHE
-      x-content-type-options:
-      - nosniff
-      x-msedge-ref:
-      - 'Ref A: CF892499FA944E459EAFEE821410F9DA Ref B: CO6AA3150219027 Ref C: 2024-05-07T20:43:17Z'
-    status:
-      code: 200
-      message: OK
-- request:
-    body: '{"location": "East US", "identity": {"type": "None", "userAssignedIdentities":
-      null}, "properties": {"environmentId": "/subscriptions/00000000-0000-0000-0000-000000000000/resourceGroups/client.env_rg_eastus/providers/Microsoft.App/managedEnvironments/env-eastus",
-      "configuration": {"secrets": null, "activeRevisionsMode": "single", "ingress":
-      {"fqdn": null, "external": true, "targetPort": 80, "transport": "auto", "exposedPort":
-      null, "allowInsecure": false, "traffic": null, "customDomains": null, "ipSecurityRestrictions":
-      null, "stickySessions": null}, "dapr": null, "registries": null, "service":
-      null}, "template": {"revisionSuffix": null, "containers": [{"image": "mcr.microsoft.com/k8se/quickstart:latest",
-      "name": "app000002", "command": null, "args": null, "env": null, "resources":
-      null, "volumeMounts": null}], "initContainers": null, "scale": {"minReplicas":
-      1, "maxReplicas": null, "rules": []}, "volumes": null, "serviceBinds": null},
-      "workloadProfileName": null}, "tags": null}'
-    headers:
-      Accept:
-      - '*/*'
-      Accept-Encoding:
-      - gzip, deflate
-      CommandName:
-      - containerapp create
-      Connection:
-      - keep-alive
-      Content-Length:
-      - '993'
-      Content-Type:
-      - application/json
-      ParameterSetName:
-      - -g -n --environment --min-replicas --ingress --target-port
-      User-Agent:
-      - python/3.8.10 (Windows-10-10.0.22631-SP0) AZURECLI/2.59.0
-    method: PUT
-    uri: https://management.azure.com/subscriptions/00000000-0000-0000-0000-000000000000/resourceGroups/clitest.rg000001/providers/Microsoft.App/containerApps/app000002?api-version=2024-02-02-preview
-  response:
-    body:
-      string: '{"id":"/subscriptions/00000000-0000-0000-0000-000000000000/resourceGroups/clitest.rg000001/providers/Microsoft.App/containerapps/app000002","name":"app000002","type":"Microsoft.App/containerApps","location":"East
-        US","systemData":{"createdBy":"harrli@microsoft.com","createdByType":"User","createdAt":"2024-05-07T20:43:19.9516064Z","lastModifiedBy":"harrli@microsoft.com","lastModifiedByType":"User","lastModifiedAt":"2024-05-07T20:43:19.9516064Z"},"properties":{"provisioningState":"InProgress","runningStatus":"Running","managedEnvironmentId":"/subscriptions/00000000-0000-0000-0000-000000000000/resourceGroups/client.env_rg_eastus/providers/Microsoft.App/managedEnvironments/env-eastus","environmentId":"/subscriptions/00000000-0000-0000-0000-000000000000/resourceGroups/client.env_rg_eastus/providers/Microsoft.App/managedEnvironments/env-eastus","workloadProfileName":"Consumption","patchingMode":"Automatic","outboundIpAddresses":["20.231.246.122","20.231.246.54","20.231.247.19","20.231.246.253","20.241.227.6","20.241.226.169","20.127.248.50","20.241.171.30","20.241.172.248","20.241.172.250","20.246.203.138","20.246.203.140","52.191.22.226","52.191.22.23","52.191.22.71","52.191.22.159","52.191.22.166","52.191.22.212","52.191.22.41","52.191.23.0","52.191.22.198","52.191.22.121","20.124.73.117","52.149.247.118","52.149.245.39","52.149.247.189","52.149.247.220","52.149.247.221","52.149.245.38","52.149.244.111","52.224.88.179","52.149.247.199","52.149.244.160","4.156.169.214","4.156.169.175","4.156.169.143","20.241.173.137","20.241.173.98","20.242.228.13","20.242.227.204","20.242.227.238","20.242.228.93","52.226.103.51","52.226.103.36","52.226.103.82","52.226.103.10","52.226.102.213","52.226.102.151","52.226.102.243","52.226.103.40","52.226.102.224","52.226.102.162"],"latestRevisionName":"","latestReadyRevisionName":"","latestRevisionFqdn":"","customDomainVerificationId":"0FEF6FC81FA2FA9876FEE95F895AD716D01F5495C9AC8EA62F0228DC5E40B5CA","configuration":{"secrets":null,"activeRevisionsMode":"Single","ingress":{"fqdn":"app000002.livelycliff-46133ec3.eastus.azurecontainerapps.io","external":true,"targetPort":80,"exposedPort":0,"transport":"Auto","traffic":[{"weight":100,"latestRevision":true}],"customDomains":null,"allowInsecure":false,"ipSecurityRestrictions":null,"corsPolicy":null,"clientCertificateMode":null,"stickySessions":null,"additionalPortMappings":null,"targetPortHttpScheme":null},"registries":null,"identitySettings":[],"dapr":null,"runtime":null,"maxInactiveRevisions":100,"service":null},"template":{"revisionSuffix":"","terminationGracePeriodSeconds":null,"containers":[{"image":"mcr.microsoft.com/k8se/quickstart:latest","imageType":"ContainerImage","name":"app000002","resources":{"cpu":0.5,"memory":"1Gi","ephemeralStorage":"2Gi"}}],"initContainers":null,"scale":{"minReplicas":1,"maxReplicas":10,"rules":null},"volumes":null,"serviceBinds":null},"eventStreamEndpoint":"https://eastus.azurecontainerapps.dev/subscriptions/00000000-0000-0000-0000-000000000000/resourceGroups/clitest.rg000001/containerApps/app000002/eventstream","delegatedIdentities":[]},"identity":{"type":"None"}}'
-    headers:
-      api-supported-versions:
-      - 2022-03-01, 2022-06-01-preview, 2022-10-01, 2022-11-01-preview, 2023-04-01-preview,
-        2023-05-01, 2023-05-02-preview, 2023-08-01-preview, 2023-11-02-preview, 2024-02-02-preview,
-        2024-03-01
-      azure-asyncoperation:
-      - https://management.azure.com/subscriptions/00000000-0000-0000-0000-000000000000/providers/Microsoft.App/locations/eastus/containerappOperationStatuses/2a67b025-8bf1-4517-a949-edf7c4f1554c?api-version=2024-02-02-preview&azureAsyncOperation=true&t=638507114010453666&c=MIIHSDCCBjCgAwIBAgITfwMhOTmqQoo0tkRvGgAEAyE5OTANBgkqhkiG9w0BAQsFADBEMRMwEQYKCZImiZPyLGQBGRYDR0JMMRMwEQYKCZImiZPyLGQBGRYDQU1FMRgwFgYDVQQDEw9BTUUgSW5mcmEgQ0EgMDIwHhcNMjQwNTAxMDYzNDQ2WhcNMjUwNDI2MDYzNDQ2WjBAMT4wPAYDVQQDEzVhc3luY29wZXJhdGlvbnNpZ25pbmdjZXJ0aWZpY2F0ZS5tYW5hZ2VtZW50LmF6dXJlLmNvbTCCASIwDQYJKoZIhvcNAQEBBQADggEPADCCAQoCggEBALkgKuEwzHMIEnb6DqvlNEjOIBhriDkMVQHin8X3Hp4QWm6IPRhyE4finiNV8v-yzYRoKrEZGVZaMZKQ4LmVw70qsr45wY42Ci7OmjxbZ9yY71jkU7t5-XqiLknJsYmibeU-bj-ivIZNhs9z7vXrozzI5s2EIkeMhDFjZzSU8Tyg8BrDHeWJ0xxYmUcnUl05ClWLHwD3yQABogqndT-JejHbedyKkseKHis9KEIiZZwib0VLMozFG9gHXHSyy_eXkaXhcZh0hT1WV1JcjMoQ1LfxsrMDdAyJLPP-6I7rydsOZvo9bnz9FJSJg8CCaJ87-DZghAmjgUC95n9xNr7VvRUCAwEAAaOCBDUwggQxMCcGCSsGAQQBgjcVCgQaMBgwCgYIKwYBBQUHAwEwCgYIKwYBBQUHAwIwPQYJKwYBBAGCNxUHBDAwLgYmKwYBBAGCNxUIhpDjDYTVtHiE8Ys-hZvdFs6dEoFggvX2K4Py0SACAWQCAQowggHaBggrBgEFBQcBAQSCAcwwggHIMGYGCCsGAQUFBzAChlpodHRwOi8vY3JsLm1pY3Jvc29mdC5jb20vcGtpaW5mcmEvQ2VydHMvQkwyUEtJSU5UQ0EwMS5BTUUuR0JMX0FNRSUyMEluZnJhJTIwQ0ElMjAwMig0KS5jcnQwVgYIKwYBBQUHMAKGSmh0dHA6Ly9jcmwxLmFtZS5nYmwvYWlhL0JMMlBLSUlOVENBMDEuQU1FLkdCTF9BTUUlMjBJbmZyYSUyMENBJTIwMDIoNCkuY3J0MFYGCCsGAQUFBzAChkpodHRwOi8vY3JsMi5hbWUuZ2JsL2FpYS9CTDJQS0lJTlRDQTAxLkFNRS5HQkxfQU1FJTIwSW5mcmElMjBDQSUyMDAyKDQpLmNydDBWBggrBgEFBQcwAoZKaHR0cDovL2NybDMuYW1lLmdibC9haWEvQkwyUEtJSU5UQ0EwMS5BTUUuR0JMX0FNRSUyMEluZnJhJTIwQ0ElMjAwMig0KS5jcnQwVgYIKwYBBQUHMAKGSmh0dHA6Ly9jcmw0LmFtZS5nYmwvYWlhL0JMMlBLSUlOVENBMDEuQU1FLkdCTF9BTUUlMjBJbmZyYSUyMENBJTIwMDIoNCkuY3J0MB0GA1UdDgQWBBRycMIgZ8U6O44581iRUxcqHqpbnzAOBgNVHQ8BAf8EBAMCBaAwggE1BgNVHR8EggEsMIIBKDCCASSgggEgoIIBHIZCaHR0cDovL2NybC5taWNyb3NvZnQuY29tL3BraWluZnJhL0NSTC9BTUUlMjBJbmZyYSUyMENBJTIwMDIoNCkuY3JshjRodHRwOi8vY3JsMS5hbWUuZ2JsL2NybC9BTUUlMjBJbmZyYSUyMENBJTIwMDIoNCkuY3JshjRodHRwOi8vY3JsMi5hbWUuZ2JsL2NybC9BTUUlMjBJbmZyYSUyMENBJTIwMDIoNCkuY3JshjRodHRwOi8vY3JsMy5hbWUuZ2JsL2NybC9BTUUlMjBJbmZyYSUyMENBJTIwMDIoNCkuY3JshjRodHRwOi8vY3JsNC5hbWUuZ2JsL2NybC9BTUUlMjBJbmZyYSUyMENBJTIwMDIoNCkuY3JsMEEGA1UdIAQ6MDgwDAYKKwYBBAGCN3sBATAMBgorBgEEAYI3ewIBMAwGCisGAQQBgjd7AwEwDAYKKwYBBAGCN3sEATAfBgNVHSMEGDAWgBSuecJrXSWIEwb2BwnDl3x7l48dVTAdBgNVHSUEFjAUBggrBgEFBQcDAQYIKwYBBQUHAwIwDQYJKoZIhvcNAQELBQADggEBAA_4ful6PqtXLj0fhr2yqM0Q8lN7gu3uJtR9HkeWQr-_sb0h21FXp2pZE10ud7q-bFkL4i3rV85FJt1JQJMyPCDfHflYeNJKjpKDf5fgr-t-bmq7lKGDrV7m663uTPOo3NTM_tBv168Au1J4zmara1_zcov-nSVCI35S-uOrU2ig4a9R2em9hUF87NwH4u64yc_Fjf7L5uzQ3ixAKetCh1UG4_DDNBGLUppGxw8kJAqHBFD0ENZVTGewsGaej68yalWqwEpZ7Ih8r4nW1IGx6i9zJvZYiNfrt0OI-JYBSK4dZMzfJ5fOd21X-XU30qoO_OehEgT9IZe7TtreUfLH0-o&s=mNzVd4DWG2uXHeAOWupUN5yxZGToB03oBtlOtZX0q5t6uYlCjV812I1GQmuESyyFb6m-FQac58agL_a_Bq2uWCde9M-w-5hlDStnY8s6LyHDqRYwLgKGTr_WX1pWKtsKXcDemkFL2ZsVV2hrdhDa7luliP7xlEVFI9qqPL2CMaUhj7oLH2a_qOn0_zL25XGOuZQWFFvGlTFV902Y1xpo2sKIrw3RiOIOs0No8-ap5dHtK0PUXHJA1vMxLP49_Efr7kxVRzGT4Y53koHqizJrZWOfyy7dnp2yB2zbmQwhhprxcwI0RhuUN2swlU3UgHF35P7pqt9cv7Rt4vJ0DoCkrg&h=SxjQdGSXIC0p7oiTCXi8VzZ1DA7eHJ_9VSzjAE864xA
-      cache-control:
-      - no-cache
-      content-length:
-      - '3126'
-      content-type:
-      - application/json; charset=utf-8
-      date:
-      - Tue, 07 May 2024 20:43:20 GMT
-      expires:
-      - '-1'
-      pragma:
-      - no-cache
-      strict-transport-security:
-      - max-age=31536000; includeSubDomains
-      x-cache:
-      - CONFIG_NOCACHE
-      x-content-type-options:
-      - nosniff
-      x-ms-async-operation-timeout:
-      - PT15M
-      x-ms-ratelimit-remaining-subscription-resource-requests:
-      - '699'
-      x-msedge-ref:
-      - 'Ref A: A9B4DBE23AB24A758F120D454CB7AB42 Ref B: CO6AA3150219025 Ref C: 2024-05-07T20:43:18Z'
-      x-powered-by:
-      - ASP.NET
-    status:
-      code: 201
-      message: Created
-- request:
-    body: null
-    headers:
-      Accept:
-      - '*/*'
-      Accept-Encoding:
-      - gzip, deflate
-      CommandName:
-      - containerapp create
-      Connection:
-      - keep-alive
-      ParameterSetName:
-      - -g -n --environment --min-replicas --ingress --target-port
-      User-Agent:
-      - python/3.8.10 (Windows-10-10.0.22631-SP0) AZURECLI/2.59.0
-    method: GET
-    uri: https://management.azure.com/subscriptions/00000000-0000-0000-0000-000000000000/providers/Microsoft.App/locations/eastus/containerappOperationStatuses/2a67b025-8bf1-4517-a949-edf7c4f1554c?api-version=2024-02-02-preview&azureAsyncOperation=true&t=638507114010453666&c=MIIHSDCCBjCgAwIBAgITfwMhOTmqQoo0tkRvGgAEAyE5OTANBgkqhkiG9w0BAQsFADBEMRMwEQYKCZImiZPyLGQBGRYDR0JMMRMwEQYKCZImiZPyLGQBGRYDQU1FMRgwFgYDVQQDEw9BTUUgSW5mcmEgQ0EgMDIwHhcNMjQwNTAxMDYzNDQ2WhcNMjUwNDI2MDYzNDQ2WjBAMT4wPAYDVQQDEzVhc3luY29wZXJhdGlvbnNpZ25pbmdjZXJ0aWZpY2F0ZS5tYW5hZ2VtZW50LmF6dXJlLmNvbTCCASIwDQYJKoZIhvcNAQEBBQADggEPADCCAQoCggEBALkgKuEwzHMIEnb6DqvlNEjOIBhriDkMVQHin8X3Hp4QWm6IPRhyE4finiNV8v-yzYRoKrEZGVZaMZKQ4LmVw70qsr45wY42Ci7OmjxbZ9yY71jkU7t5-XqiLknJsYmibeU-bj-ivIZNhs9z7vXrozzI5s2EIkeMhDFjZzSU8Tyg8BrDHeWJ0xxYmUcnUl05ClWLHwD3yQABogqndT-JejHbedyKkseKHis9KEIiZZwib0VLMozFG9gHXHSyy_eXkaXhcZh0hT1WV1JcjMoQ1LfxsrMDdAyJLPP-6I7rydsOZvo9bnz9FJSJg8CCaJ87-DZghAmjgUC95n9xNr7VvRUCAwEAAaOCBDUwggQxMCcGCSsGAQQBgjcVCgQaMBgwCgYIKwYBBQUHAwEwCgYIKwYBBQUHAwIwPQYJKwYBBAGCNxUHBDAwLgYmKwYBBAGCNxUIhpDjDYTVtHiE8Ys-hZvdFs6dEoFggvX2K4Py0SACAWQCAQowggHaBggrBgEFBQcBAQSCAcwwggHIMGYGCCsGAQUFBzAChlpodHRwOi8vY3JsLm1pY3Jvc29mdC5jb20vcGtpaW5mcmEvQ2VydHMvQkwyUEtJSU5UQ0EwMS5BTUUuR0JMX0FNRSUyMEluZnJhJTIwQ0ElMjAwMig0KS5jcnQwVgYIKwYBBQUHMAKGSmh0dHA6Ly9jcmwxLmFtZS5nYmwvYWlhL0JMMlBLSUlOVENBMDEuQU1FLkdCTF9BTUUlMjBJbmZyYSUyMENBJTIwMDIoNCkuY3J0MFYGCCsGAQUFBzAChkpodHRwOi8vY3JsMi5hbWUuZ2JsL2FpYS9CTDJQS0lJTlRDQTAxLkFNRS5HQkxfQU1FJTIwSW5mcmElMjBDQSUyMDAyKDQpLmNydDBWBggrBgEFBQcwAoZKaHR0cDovL2NybDMuYW1lLmdibC9haWEvQkwyUEtJSU5UQ0EwMS5BTUUuR0JMX0FNRSUyMEluZnJhJTIwQ0ElMjAwMig0KS5jcnQwVgYIKwYBBQUHMAKGSmh0dHA6Ly9jcmw0LmFtZS5nYmwvYWlhL0JMMlBLSUlOVENBMDEuQU1FLkdCTF9BTUUlMjBJbmZyYSUyMENBJTIwMDIoNCkuY3J0MB0GA1UdDgQWBBRycMIgZ8U6O44581iRUxcqHqpbnzAOBgNVHQ8BAf8EBAMCBaAwggE1BgNVHR8EggEsMIIBKDCCASSgggEgoIIBHIZCaHR0cDovL2NybC5taWNyb3NvZnQuY29tL3BraWluZnJhL0NSTC9BTUUlMjBJbmZyYSUyMENBJTIwMDIoNCkuY3JshjRodHRwOi8vY3JsMS5hbWUuZ2JsL2NybC9BTUUlMjBJbmZyYSUyMENBJTIwMDIoNCkuY3JshjRodHRwOi8vY3JsMi5hbWUuZ2JsL2NybC9BTUUlMjBJbmZyYSUyMENBJTIwMDIoNCkuY3JshjRodHRwOi8vY3JsMy5hbWUuZ2JsL2NybC9BTUUlMjBJbmZyYSUyMENBJTIwMDIoNCkuY3JshjRodHRwOi8vY3JsNC5hbWUuZ2JsL2NybC9BTUUlMjBJbmZyYSUyMENBJTIwMDIoNCkuY3JsMEEGA1UdIAQ6MDgwDAYKKwYBBAGCN3sBATAMBgorBgEEAYI3ewIBMAwGCisGAQQBgjd7AwEwDAYKKwYBBAGCN3sEATAfBgNVHSMEGDAWgBSuecJrXSWIEwb2BwnDl3x7l48dVTAdBgNVHSUEFjAUBggrBgEFBQcDAQYIKwYBBQUHAwIwDQYJKoZIhvcNAQELBQADggEBAA_4ful6PqtXLj0fhr2yqM0Q8lN7gu3uJtR9HkeWQr-_sb0h21FXp2pZE10ud7q-bFkL4i3rV85FJt1JQJMyPCDfHflYeNJKjpKDf5fgr-t-bmq7lKGDrV7m663uTPOo3NTM_tBv168Au1J4zmara1_zcov-nSVCI35S-uOrU2ig4a9R2em9hUF87NwH4u64yc_Fjf7L5uzQ3ixAKetCh1UG4_DDNBGLUppGxw8kJAqHBFD0ENZVTGewsGaej68yalWqwEpZ7Ih8r4nW1IGx6i9zJvZYiNfrt0OI-JYBSK4dZMzfJ5fOd21X-XU30qoO_OehEgT9IZe7TtreUfLH0-o&s=mNzVd4DWG2uXHeAOWupUN5yxZGToB03oBtlOtZX0q5t6uYlCjV812I1GQmuESyyFb6m-FQac58agL_a_Bq2uWCde9M-w-5hlDStnY8s6LyHDqRYwLgKGTr_WX1pWKtsKXcDemkFL2ZsVV2hrdhDa7luliP7xlEVFI9qqPL2CMaUhj7oLH2a_qOn0_zL25XGOuZQWFFvGlTFV902Y1xpo2sKIrw3RiOIOs0No8-ap5dHtK0PUXHJA1vMxLP49_Efr7kxVRzGT4Y53koHqizJrZWOfyy7dnp2yB2zbmQwhhprxcwI0RhuUN2swlU3UgHF35P7pqt9cv7Rt4vJ0DoCkrg&h=SxjQdGSXIC0p7oiTCXi8VzZ1DA7eHJ_9VSzjAE864xA
-  response:
-    body:
-      string: '{"id":"/subscriptions/00000000-0000-0000-0000-000000000000/providers/Microsoft.App/locations/eastus/containerappOperationStatuses/2a67b025-8bf1-4517-a949-edf7c4f1554c","name":"2a67b025-8bf1-4517-a949-edf7c4f1554c","status":"InProgress","startTime":"2024-05-07T20:43:20.2061139"}'
-    headers:
-      api-supported-versions:
-      - 2022-03-01, 2022-06-01-preview, 2022-10-01, 2022-11-01-preview, 2023-04-01-preview,
-        2023-05-01, 2023-05-02-preview, 2023-08-01-preview, 2023-11-02-preview, 2024-02-02-preview,
-        2024-03-01
-      cache-control:
-      - no-cache
-      content-length:
-      - '278'
-      content-type:
-      - application/json; charset=utf-8
-      date:
-      - Tue, 07 May 2024 20:43:20 GMT
-      expires:
-      - '-1'
-      pragma:
-      - no-cache
-      strict-transport-security:
-      - max-age=31536000; includeSubDomains
-      vary:
-      - Accept-Encoding
-      x-cache:
-      - CONFIG_NOCACHE
-      x-content-type-options:
-      - nosniff
-      x-msedge-ref:
-      - 'Ref A: 31F92C2149974F2BBFB43580EDC03EB9 Ref B: CO6AA3150220045 Ref C: 2024-05-07T20:43:21Z'
-      x-powered-by:
-      - ASP.NET
-    status:
-      code: 200
-      message: OK
-- request:
-    body: null
-    headers:
-      Accept:
-      - '*/*'
-      Accept-Encoding:
-      - gzip, deflate
-      CommandName:
-      - containerapp create
-      Connection:
-      - keep-alive
-      ParameterSetName:
-      - -g -n --environment --min-replicas --ingress --target-port
-      User-Agent:
-      - python/3.8.10 (Windows-10-10.0.22631-SP0) AZURECLI/2.59.0
-    method: GET
-    uri: https://management.azure.com/subscriptions/00000000-0000-0000-0000-000000000000/providers/Microsoft.App/locations/eastus/containerappOperationStatuses/2a67b025-8bf1-4517-a949-edf7c4f1554c?api-version=2024-02-02-preview&azureAsyncOperation=true&t=638507114010453666&c=MIIHSDCCBjCgAwIBAgITfwMhOTmqQoo0tkRvGgAEAyE5OTANBgkqhkiG9w0BAQsFADBEMRMwEQYKCZImiZPyLGQBGRYDR0JMMRMwEQYKCZImiZPyLGQBGRYDQU1FMRgwFgYDVQQDEw9BTUUgSW5mcmEgQ0EgMDIwHhcNMjQwNTAxMDYzNDQ2WhcNMjUwNDI2MDYzNDQ2WjBAMT4wPAYDVQQDEzVhc3luY29wZXJhdGlvbnNpZ25pbmdjZXJ0aWZpY2F0ZS5tYW5hZ2VtZW50LmF6dXJlLmNvbTCCASIwDQYJKoZIhvcNAQEBBQADggEPADCCAQoCggEBALkgKuEwzHMIEnb6DqvlNEjOIBhriDkMVQHin8X3Hp4QWm6IPRhyE4finiNV8v-yzYRoKrEZGVZaMZKQ4LmVw70qsr45wY42Ci7OmjxbZ9yY71jkU7t5-XqiLknJsYmibeU-bj-ivIZNhs9z7vXrozzI5s2EIkeMhDFjZzSU8Tyg8BrDHeWJ0xxYmUcnUl05ClWLHwD3yQABogqndT-JejHbedyKkseKHis9KEIiZZwib0VLMozFG9gHXHSyy_eXkaXhcZh0hT1WV1JcjMoQ1LfxsrMDdAyJLPP-6I7rydsOZvo9bnz9FJSJg8CCaJ87-DZghAmjgUC95n9xNr7VvRUCAwEAAaOCBDUwggQxMCcGCSsGAQQBgjcVCgQaMBgwCgYIKwYBBQUHAwEwCgYIKwYBBQUHAwIwPQYJKwYBBAGCNxUHBDAwLgYmKwYBBAGCNxUIhpDjDYTVtHiE8Ys-hZvdFs6dEoFggvX2K4Py0SACAWQCAQowggHaBggrBgEFBQcBAQSCAcwwggHIMGYGCCsGAQUFBzAChlpodHRwOi8vY3JsLm1pY3Jvc29mdC5jb20vcGtpaW5mcmEvQ2VydHMvQkwyUEtJSU5UQ0EwMS5BTUUuR0JMX0FNRSUyMEluZnJhJTIwQ0ElMjAwMig0KS5jcnQwVgYIKwYBBQUHMAKGSmh0dHA6Ly9jcmwxLmFtZS5nYmwvYWlhL0JMMlBLSUlOVENBMDEuQU1FLkdCTF9BTUUlMjBJbmZyYSUyMENBJTIwMDIoNCkuY3J0MFYGCCsGAQUFBzAChkpodHRwOi8vY3JsMi5hbWUuZ2JsL2FpYS9CTDJQS0lJTlRDQTAxLkFNRS5HQkxfQU1FJTIwSW5mcmElMjBDQSUyMDAyKDQpLmNydDBWBggrBgEFBQcwAoZKaHR0cDovL2NybDMuYW1lLmdibC9haWEvQkwyUEtJSU5UQ0EwMS5BTUUuR0JMX0FNRSUyMEluZnJhJTIwQ0ElMjAwMig0KS5jcnQwVgYIKwYBBQUHMAKGSmh0dHA6Ly9jcmw0LmFtZS5nYmwvYWlhL0JMMlBLSUlOVENBMDEuQU1FLkdCTF9BTUUlMjBJbmZyYSUyMENBJTIwMDIoNCkuY3J0MB0GA1UdDgQWBBRycMIgZ8U6O44581iRUxcqHqpbnzAOBgNVHQ8BAf8EBAMCBaAwggE1BgNVHR8EggEsMIIBKDCCASSgggEgoIIBHIZCaHR0cDovL2NybC5taWNyb3NvZnQuY29tL3BraWluZnJhL0NSTC9BTUUlMjBJbmZyYSUyMENBJTIwMDIoNCkuY3JshjRodHRwOi8vY3JsMS5hbWUuZ2JsL2NybC9BTUUlMjBJbmZyYSUyMENBJTIwMDIoNCkuY3JshjRodHRwOi8vY3JsMi5hbWUuZ2JsL2NybC9BTUUlMjBJbmZyYSUyMENBJTIwMDIoNCkuY3JshjRodHRwOi8vY3JsMy5hbWUuZ2JsL2NybC9BTUUlMjBJbmZyYSUyMENBJTIwMDIoNCkuY3JshjRodHRwOi8vY3JsNC5hbWUuZ2JsL2NybC9BTUUlMjBJbmZyYSUyMENBJTIwMDIoNCkuY3JsMEEGA1UdIAQ6MDgwDAYKKwYBBAGCN3sBATAMBgorBgEEAYI3ewIBMAwGCisGAQQBgjd7AwEwDAYKKwYBBAGCN3sEATAfBgNVHSMEGDAWgBSuecJrXSWIEwb2BwnDl3x7l48dVTAdBgNVHSUEFjAUBggrBgEFBQcDAQYIKwYBBQUHAwIwDQYJKoZIhvcNAQELBQADggEBAA_4ful6PqtXLj0fhr2yqM0Q8lN7gu3uJtR9HkeWQr-_sb0h21FXp2pZE10ud7q-bFkL4i3rV85FJt1JQJMyPCDfHflYeNJKjpKDf5fgr-t-bmq7lKGDrV7m663uTPOo3NTM_tBv168Au1J4zmara1_zcov-nSVCI35S-uOrU2ig4a9R2em9hUF87NwH4u64yc_Fjf7L5uzQ3ixAKetCh1UG4_DDNBGLUppGxw8kJAqHBFD0ENZVTGewsGaej68yalWqwEpZ7Ih8r4nW1IGx6i9zJvZYiNfrt0OI-JYBSK4dZMzfJ5fOd21X-XU30qoO_OehEgT9IZe7TtreUfLH0-o&s=mNzVd4DWG2uXHeAOWupUN5yxZGToB03oBtlOtZX0q5t6uYlCjV812I1GQmuESyyFb6m-FQac58agL_a_Bq2uWCde9M-w-5hlDStnY8s6LyHDqRYwLgKGTr_WX1pWKtsKXcDemkFL2ZsVV2hrdhDa7luliP7xlEVFI9qqPL2CMaUhj7oLH2a_qOn0_zL25XGOuZQWFFvGlTFV902Y1xpo2sKIrw3RiOIOs0No8-ap5dHtK0PUXHJA1vMxLP49_Efr7kxVRzGT4Y53koHqizJrZWOfyy7dnp2yB2zbmQwhhprxcwI0RhuUN2swlU3UgHF35P7pqt9cv7Rt4vJ0DoCkrg&h=SxjQdGSXIC0p7oiTCXi8VzZ1DA7eHJ_9VSzjAE864xA
-  response:
-    body:
-      string: '{"id":"/subscriptions/00000000-0000-0000-0000-000000000000/providers/Microsoft.App/locations/eastus/containerappOperationStatuses/2a67b025-8bf1-4517-a949-edf7c4f1554c","name":"2a67b025-8bf1-4517-a949-edf7c4f1554c","status":"InProgress","startTime":"2024-05-07T20:43:20.2061139"}'
-    headers:
-      api-supported-versions:
-      - 2022-03-01, 2022-06-01-preview, 2022-10-01, 2022-11-01-preview, 2023-04-01-preview,
-        2023-05-01, 2023-05-02-preview, 2023-08-01-preview, 2023-11-02-preview, 2024-02-02-preview,
-        2024-03-01
-      cache-control:
-      - no-cache
-      content-length:
-      - '278'
-      content-type:
-      - application/json; charset=utf-8
-      date:
-      - Tue, 07 May 2024 20:43:23 GMT
-      expires:
-      - '-1'
-      pragma:
-      - no-cache
-      strict-transport-security:
-      - max-age=31536000; includeSubDomains
-      vary:
-      - Accept-Encoding
-      x-cache:
-      - CONFIG_NOCACHE
-      x-content-type-options:
-      - nosniff
-      x-msedge-ref:
-      - 'Ref A: C3F64D9244D04C748E6DAC019B6F2670 Ref B: CO6AA3150220045 Ref C: 2024-05-07T20:43:23Z'
-      x-powered-by:
-      - ASP.NET
-    status:
-      code: 200
-      message: OK
-- request:
-    body: null
-    headers:
-      Accept:
-      - '*/*'
-      Accept-Encoding:
-      - gzip, deflate
-      CommandName:
-      - containerapp create
-      Connection:
-      - keep-alive
-      ParameterSetName:
-      - -g -n --environment --min-replicas --ingress --target-port
-      User-Agent:
-      - python/3.8.10 (Windows-10-10.0.22631-SP0) AZURECLI/2.59.0
-    method: GET
-    uri: https://management.azure.com/subscriptions/00000000-0000-0000-0000-000000000000/providers/Microsoft.App/locations/eastus/containerappOperationStatuses/2a67b025-8bf1-4517-a949-edf7c4f1554c?api-version=2024-02-02-preview&azureAsyncOperation=true&t=638507114010453666&c=MIIHSDCCBjCgAwIBAgITfwMhOTmqQoo0tkRvGgAEAyE5OTANBgkqhkiG9w0BAQsFADBEMRMwEQYKCZImiZPyLGQBGRYDR0JMMRMwEQYKCZImiZPyLGQBGRYDQU1FMRgwFgYDVQQDEw9BTUUgSW5mcmEgQ0EgMDIwHhcNMjQwNTAxMDYzNDQ2WhcNMjUwNDI2MDYzNDQ2WjBAMT4wPAYDVQQDEzVhc3luY29wZXJhdGlvbnNpZ25pbmdjZXJ0aWZpY2F0ZS5tYW5hZ2VtZW50LmF6dXJlLmNvbTCCASIwDQYJKoZIhvcNAQEBBQADggEPADCCAQoCggEBALkgKuEwzHMIEnb6DqvlNEjOIBhriDkMVQHin8X3Hp4QWm6IPRhyE4finiNV8v-yzYRoKrEZGVZaMZKQ4LmVw70qsr45wY42Ci7OmjxbZ9yY71jkU7t5-XqiLknJsYmibeU-bj-ivIZNhs9z7vXrozzI5s2EIkeMhDFjZzSU8Tyg8BrDHeWJ0xxYmUcnUl05ClWLHwD3yQABogqndT-JejHbedyKkseKHis9KEIiZZwib0VLMozFG9gHXHSyy_eXkaXhcZh0hT1WV1JcjMoQ1LfxsrMDdAyJLPP-6I7rydsOZvo9bnz9FJSJg8CCaJ87-DZghAmjgUC95n9xNr7VvRUCAwEAAaOCBDUwggQxMCcGCSsGAQQBgjcVCgQaMBgwCgYIKwYBBQUHAwEwCgYIKwYBBQUHAwIwPQYJKwYBBAGCNxUHBDAwLgYmKwYBBAGCNxUIhpDjDYTVtHiE8Ys-hZvdFs6dEoFggvX2K4Py0SACAWQCAQowggHaBggrBgEFBQcBAQSCAcwwggHIMGYGCCsGAQUFBzAChlpodHRwOi8vY3JsLm1pY3Jvc29mdC5jb20vcGtpaW5mcmEvQ2VydHMvQkwyUEtJSU5UQ0EwMS5BTUUuR0JMX0FNRSUyMEluZnJhJTIwQ0ElMjAwMig0KS5jcnQwVgYIKwYBBQUHMAKGSmh0dHA6Ly9jcmwxLmFtZS5nYmwvYWlhL0JMMlBLSUlOVENBMDEuQU1FLkdCTF9BTUUlMjBJbmZyYSUyMENBJTIwMDIoNCkuY3J0MFYGCCsGAQUFBzAChkpodHRwOi8vY3JsMi5hbWUuZ2JsL2FpYS9CTDJQS0lJTlRDQTAxLkFNRS5HQkxfQU1FJTIwSW5mcmElMjBDQSUyMDAyKDQpLmNydDBWBggrBgEFBQcwAoZKaHR0cDovL2NybDMuYW1lLmdibC9haWEvQkwyUEtJSU5UQ0EwMS5BTUUuR0JMX0FNRSUyMEluZnJhJTIwQ0ElMjAwMig0KS5jcnQwVgYIKwYBBQUHMAKGSmh0dHA6Ly9jcmw0LmFtZS5nYmwvYWlhL0JMMlBLSUlOVENBMDEuQU1FLkdCTF9BTUUlMjBJbmZyYSUyMENBJTIwMDIoNCkuY3J0MB0GA1UdDgQWBBRycMIgZ8U6O44581iRUxcqHqpbnzAOBgNVHQ8BAf8EBAMCBaAwggE1BgNVHR8EggEsMIIBKDCCASSgggEgoIIBHIZCaHR0cDovL2NybC5taWNyb3NvZnQuY29tL3BraWluZnJhL0NSTC9BTUUlMjBJbmZyYSUyMENBJTIwMDIoNCkuY3JshjRodHRwOi8vY3JsMS5hbWUuZ2JsL2NybC9BTUUlMjBJbmZyYSUyMENBJTIwMDIoNCkuY3JshjRodHRwOi8vY3JsMi5hbWUuZ2JsL2NybC9BTUUlMjBJbmZyYSUyMENBJTIwMDIoNCkuY3JshjRodHRwOi8vY3JsMy5hbWUuZ2JsL2NybC9BTUUlMjBJbmZyYSUyMENBJTIwMDIoNCkuY3JshjRodHRwOi8vY3JsNC5hbWUuZ2JsL2NybC9BTUUlMjBJbmZyYSUyMENBJTIwMDIoNCkuY3JsMEEGA1UdIAQ6MDgwDAYKKwYBBAGCN3sBATAMBgorBgEEAYI3ewIBMAwGCisGAQQBgjd7AwEwDAYKKwYBBAGCN3sEATAfBgNVHSMEGDAWgBSuecJrXSWIEwb2BwnDl3x7l48dVTAdBgNVHSUEFjAUBggrBgEFBQcDAQYIKwYBBQUHAwIwDQYJKoZIhvcNAQELBQADggEBAA_4ful6PqtXLj0fhr2yqM0Q8lN7gu3uJtR9HkeWQr-_sb0h21FXp2pZE10ud7q-bFkL4i3rV85FJt1JQJMyPCDfHflYeNJKjpKDf5fgr-t-bmq7lKGDrV7m663uTPOo3NTM_tBv168Au1J4zmara1_zcov-nSVCI35S-uOrU2ig4a9R2em9hUF87NwH4u64yc_Fjf7L5uzQ3ixAKetCh1UG4_DDNBGLUppGxw8kJAqHBFD0ENZVTGewsGaej68yalWqwEpZ7Ih8r4nW1IGx6i9zJvZYiNfrt0OI-JYBSK4dZMzfJ5fOd21X-XU30qoO_OehEgT9IZe7TtreUfLH0-o&s=mNzVd4DWG2uXHeAOWupUN5yxZGToB03oBtlOtZX0q5t6uYlCjV812I1GQmuESyyFb6m-FQac58agL_a_Bq2uWCde9M-w-5hlDStnY8s6LyHDqRYwLgKGTr_WX1pWKtsKXcDemkFL2ZsVV2hrdhDa7luliP7xlEVFI9qqPL2CMaUhj7oLH2a_qOn0_zL25XGOuZQWFFvGlTFV902Y1xpo2sKIrw3RiOIOs0No8-ap5dHtK0PUXHJA1vMxLP49_Efr7kxVRzGT4Y53koHqizJrZWOfyy7dnp2yB2zbmQwhhprxcwI0RhuUN2swlU3UgHF35P7pqt9cv7Rt4vJ0DoCkrg&h=SxjQdGSXIC0p7oiTCXi8VzZ1DA7eHJ_9VSzjAE864xA
-  response:
-    body:
-      string: '{"id":"/subscriptions/00000000-0000-0000-0000-000000000000/providers/Microsoft.App/locations/eastus/containerappOperationStatuses/2a67b025-8bf1-4517-a949-edf7c4f1554c","name":"2a67b025-8bf1-4517-a949-edf7c4f1554c","status":"InProgress","startTime":"2024-05-07T20:43:20.2061139"}'
-    headers:
-      api-supported-versions:
-      - 2022-03-01, 2022-06-01-preview, 2022-10-01, 2022-11-01-preview, 2023-04-01-preview,
-        2023-05-01, 2023-05-02-preview, 2023-08-01-preview, 2023-11-02-preview, 2024-02-02-preview,
-        2024-03-01
-      cache-control:
-      - no-cache
-      content-length:
-      - '278'
-      content-type:
-      - application/json; charset=utf-8
-      date:
-      - Tue, 07 May 2024 20:43:25 GMT
-      expires:
-      - '-1'
-      pragma:
-      - no-cache
-      strict-transport-security:
-      - max-age=31536000; includeSubDomains
-      vary:
-      - Accept-Encoding
-      x-cache:
-      - CONFIG_NOCACHE
-      x-content-type-options:
-      - nosniff
-      x-msedge-ref:
-      - 'Ref A: BA3FECACBF394F57AD33B8BBEB60C473 Ref B: CO6AA3150219035 Ref C: 2024-05-07T20:43:26Z'
-      x-powered-by:
-      - ASP.NET
-    status:
-      code: 200
-      message: OK
-- request:
-    body: null
-    headers:
-      Accept:
-      - '*/*'
-      Accept-Encoding:
-      - gzip, deflate
-      CommandName:
-      - containerapp create
-      Connection:
-      - keep-alive
-      ParameterSetName:
-      - -g -n --environment --min-replicas --ingress --target-port
-      User-Agent:
-      - python/3.8.10 (Windows-10-10.0.22631-SP0) AZURECLI/2.59.0
-    method: GET
-    uri: https://management.azure.com/subscriptions/00000000-0000-0000-0000-000000000000/providers/Microsoft.App/locations/eastus/containerappOperationStatuses/2a67b025-8bf1-4517-a949-edf7c4f1554c?api-version=2024-02-02-preview&azureAsyncOperation=true&t=638507114010453666&c=MIIHSDCCBjCgAwIBAgITfwMhOTmqQoo0tkRvGgAEAyE5OTANBgkqhkiG9w0BAQsFADBEMRMwEQYKCZImiZPyLGQBGRYDR0JMMRMwEQYKCZImiZPyLGQBGRYDQU1FMRgwFgYDVQQDEw9BTUUgSW5mcmEgQ0EgMDIwHhcNMjQwNTAxMDYzNDQ2WhcNMjUwNDI2MDYzNDQ2WjBAMT4wPAYDVQQDEzVhc3luY29wZXJhdGlvbnNpZ25pbmdjZXJ0aWZpY2F0ZS5tYW5hZ2VtZW50LmF6dXJlLmNvbTCCASIwDQYJKoZIhvcNAQEBBQADggEPADCCAQoCggEBALkgKuEwzHMIEnb6DqvlNEjOIBhriDkMVQHin8X3Hp4QWm6IPRhyE4finiNV8v-yzYRoKrEZGVZaMZKQ4LmVw70qsr45wY42Ci7OmjxbZ9yY71jkU7t5-XqiLknJsYmibeU-bj-ivIZNhs9z7vXrozzI5s2EIkeMhDFjZzSU8Tyg8BrDHeWJ0xxYmUcnUl05ClWLHwD3yQABogqndT-JejHbedyKkseKHis9KEIiZZwib0VLMozFG9gHXHSyy_eXkaXhcZh0hT1WV1JcjMoQ1LfxsrMDdAyJLPP-6I7rydsOZvo9bnz9FJSJg8CCaJ87-DZghAmjgUC95n9xNr7VvRUCAwEAAaOCBDUwggQxMCcGCSsGAQQBgjcVCgQaMBgwCgYIKwYBBQUHAwEwCgYIKwYBBQUHAwIwPQYJKwYBBAGCNxUHBDAwLgYmKwYBBAGCNxUIhpDjDYTVtHiE8Ys-hZvdFs6dEoFggvX2K4Py0SACAWQCAQowggHaBggrBgEFBQcBAQSCAcwwggHIMGYGCCsGAQUFBzAChlpodHRwOi8vY3JsLm1pY3Jvc29mdC5jb20vcGtpaW5mcmEvQ2VydHMvQkwyUEtJSU5UQ0EwMS5BTUUuR0JMX0FNRSUyMEluZnJhJTIwQ0ElMjAwMig0KS5jcnQwVgYIKwYBBQUHMAKGSmh0dHA6Ly9jcmwxLmFtZS5nYmwvYWlhL0JMMlBLSUlOVENBMDEuQU1FLkdCTF9BTUUlMjBJbmZyYSUyMENBJTIwMDIoNCkuY3J0MFYGCCsGAQUFBzAChkpodHRwOi8vY3JsMi5hbWUuZ2JsL2FpYS9CTDJQS0lJTlRDQTAxLkFNRS5HQkxfQU1FJTIwSW5mcmElMjBDQSUyMDAyKDQpLmNydDBWBggrBgEFBQcwAoZKaHR0cDovL2NybDMuYW1lLmdibC9haWEvQkwyUEtJSU5UQ0EwMS5BTUUuR0JMX0FNRSUyMEluZnJhJTIwQ0ElMjAwMig0KS5jcnQwVgYIKwYBBQUHMAKGSmh0dHA6Ly9jcmw0LmFtZS5nYmwvYWlhL0JMMlBLSUlOVENBMDEuQU1FLkdCTF9BTUUlMjBJbmZyYSUyMENBJTIwMDIoNCkuY3J0MB0GA1UdDgQWBBRycMIgZ8U6O44581iRUxcqHqpbnzAOBgNVHQ8BAf8EBAMCBaAwggE1BgNVHR8EggEsMIIBKDCCASSgggEgoIIBHIZCaHR0cDovL2NybC5taWNyb3NvZnQuY29tL3BraWluZnJhL0NSTC9BTUUlMjBJbmZyYSUyMENBJTIwMDIoNCkuY3JshjRodHRwOi8vY3JsMS5hbWUuZ2JsL2NybC9BTUUlMjBJbmZyYSUyMENBJTIwMDIoNCkuY3JshjRodHRwOi8vY3JsMi5hbWUuZ2JsL2NybC9BTUUlMjBJbmZyYSUyMENBJTIwMDIoNCkuY3JshjRodHRwOi8vY3JsMy5hbWUuZ2JsL2NybC9BTUUlMjBJbmZyYSUyMENBJTIwMDIoNCkuY3JshjRodHRwOi8vY3JsNC5hbWUuZ2JsL2NybC9BTUUlMjBJbmZyYSUyMENBJTIwMDIoNCkuY3JsMEEGA1UdIAQ6MDgwDAYKKwYBBAGCN3sBATAMBgorBgEEAYI3ewIBMAwGCisGAQQBgjd7AwEwDAYKKwYBBAGCN3sEATAfBgNVHSMEGDAWgBSuecJrXSWIEwb2BwnDl3x7l48dVTAdBgNVHSUEFjAUBggrBgEFBQcDAQYIKwYBBQUHAwIwDQYJKoZIhvcNAQELBQADggEBAA_4ful6PqtXLj0fhr2yqM0Q8lN7gu3uJtR9HkeWQr-_sb0h21FXp2pZE10ud7q-bFkL4i3rV85FJt1JQJMyPCDfHflYeNJKjpKDf5fgr-t-bmq7lKGDrV7m663uTPOo3NTM_tBv168Au1J4zmara1_zcov-nSVCI35S-uOrU2ig4a9R2em9hUF87NwH4u64yc_Fjf7L5uzQ3ixAKetCh1UG4_DDNBGLUppGxw8kJAqHBFD0ENZVTGewsGaej68yalWqwEpZ7Ih8r4nW1IGx6i9zJvZYiNfrt0OI-JYBSK4dZMzfJ5fOd21X-XU30qoO_OehEgT9IZe7TtreUfLH0-o&s=mNzVd4DWG2uXHeAOWupUN5yxZGToB03oBtlOtZX0q5t6uYlCjV812I1GQmuESyyFb6m-FQac58agL_a_Bq2uWCde9M-w-5hlDStnY8s6LyHDqRYwLgKGTr_WX1pWKtsKXcDemkFL2ZsVV2hrdhDa7luliP7xlEVFI9qqPL2CMaUhj7oLH2a_qOn0_zL25XGOuZQWFFvGlTFV902Y1xpo2sKIrw3RiOIOs0No8-ap5dHtK0PUXHJA1vMxLP49_Efr7kxVRzGT4Y53koHqizJrZWOfyy7dnp2yB2zbmQwhhprxcwI0RhuUN2swlU3UgHF35P7pqt9cv7Rt4vJ0DoCkrg&h=SxjQdGSXIC0p7oiTCXi8VzZ1DA7eHJ_9VSzjAE864xA
-  response:
-    body:
-      string: '{"id":"/subscriptions/00000000-0000-0000-0000-000000000000/providers/Microsoft.App/locations/eastus/containerappOperationStatuses/2a67b025-8bf1-4517-a949-edf7c4f1554c","name":"2a67b025-8bf1-4517-a949-edf7c4f1554c","status":"Succeeded","startTime":"2024-05-07T20:43:20.2061139"}'
-    headers:
-      api-supported-versions:
-      - 2022-03-01, 2022-06-01-preview, 2022-10-01, 2022-11-01-preview, 2023-04-01-preview,
-        2023-05-01, 2023-05-02-preview, 2023-08-01-preview, 2023-11-02-preview, 2024-02-02-preview,
-        2024-03-01
-      cache-control:
-      - no-cache
-      content-length:
-      - '277'
-      content-type:
-      - application/json; charset=utf-8
-      date:
-      - Tue, 07 May 2024 20:43:28 GMT
-      expires:
-      - '-1'
-      pragma:
-      - no-cache
-      strict-transport-security:
-      - max-age=31536000; includeSubDomains
-      vary:
-      - Accept-Encoding
-      x-cache:
-      - CONFIG_NOCACHE
-      x-content-type-options:
-      - nosniff
-      x-msedge-ref:
-      - 'Ref A: 6EC3556C8A7249DE9C6B9AE856E12B0A Ref B: CO6AA3150219037 Ref C: 2024-05-07T20:43:28Z'
-      x-powered-by:
-      - ASP.NET
-    status:
-      code: 200
-      message: OK
-- request:
-    body: null
-    headers:
-      Accept:
-      - '*/*'
-      Accept-Encoding:
-      - gzip, deflate
-      CommandName:
-      - containerapp create
-      Connection:
-      - keep-alive
-      ParameterSetName:
-      - -g -n --environment --min-replicas --ingress --target-port
-      User-Agent:
-      - python/3.8.10 (Windows-10-10.0.22631-SP0) AZURECLI/2.59.0
-    method: GET
-    uri: https://management.azure.com/subscriptions/00000000-0000-0000-0000-000000000000/resourceGroups/clitest.rg000001/providers/Microsoft.App/containerApps/app000002?api-version=2024-02-02-preview
-  response:
-    body:
-      string: '{"id":"/subscriptions/00000000-0000-0000-0000-000000000000/resourceGroups/clitest.rg000001/providers/Microsoft.App/containerapps/app000002","name":"app000002","type":"Microsoft.App/containerApps","location":"East
-        US","systemData":{"createdBy":"harrli@microsoft.com","createdByType":"User","createdAt":"2024-05-07T20:43:19.9516064","lastModifiedBy":"harrli@microsoft.com","lastModifiedByType":"User","lastModifiedAt":"2024-05-07T20:43:19.9516064"},"properties":{"provisioningState":"Succeeded","runningStatus":"Running","managedEnvironmentId":"/subscriptions/00000000-0000-0000-0000-000000000000/resourceGroups/client.env_rg_eastus/providers/Microsoft.App/managedEnvironments/env-eastus","environmentId":"/subscriptions/00000000-0000-0000-0000-000000000000/resourceGroups/client.env_rg_eastus/providers/Microsoft.App/managedEnvironments/env-eastus","workloadProfileName":"Consumption","patchingMode":"Automatic","outboundIpAddresses":["20.231.246.122","20.231.246.54","20.231.247.19","20.231.246.253","20.241.227.6","20.241.226.169","20.127.248.50","20.241.171.30","20.241.172.248","20.241.172.250","20.246.203.138","20.246.203.140","52.191.22.226","52.191.22.23","52.191.22.71","52.191.22.159","52.191.22.166","52.191.22.212","52.191.22.41","52.191.23.0","52.191.22.198","52.191.22.121","20.124.73.117","52.149.247.118","52.149.245.39","52.149.247.189","52.149.247.220","52.149.247.221","52.149.245.38","52.149.244.111","52.224.88.179","52.149.247.199","52.149.244.160","4.156.169.214","4.156.169.175","4.156.169.143","20.241.173.137","20.241.173.98","20.242.228.13","20.242.227.204","20.242.227.238","20.242.228.93","52.226.103.51","52.226.103.36","52.226.103.82","52.226.103.10","52.226.102.213","52.226.102.151","52.226.102.243","52.226.103.40","52.226.102.224","52.226.102.162"],"latestRevisionName":"app000002--zl40xpy","latestReadyRevisionName":"app000002--zl40xpy","latestRevisionFqdn":"app000002--zl40xpy.livelycliff-46133ec3.eastus.azurecontainerapps.io","customDomainVerificationId":"0FEF6FC81FA2FA9876FEE95F895AD716D01F5495C9AC8EA62F0228DC5E40B5CA","configuration":{"secrets":null,"activeRevisionsMode":"Single","ingress":{"fqdn":"app000002.livelycliff-46133ec3.eastus.azurecontainerapps.io","external":true,"targetPort":80,"exposedPort":0,"transport":"Auto","traffic":[{"weight":100,"latestRevision":true}],"customDomains":null,"allowInsecure":false,"ipSecurityRestrictions":null,"corsPolicy":null,"clientCertificateMode":null,"stickySessions":null,"additionalPortMappings":null,"targetPortHttpScheme":null},"registries":null,"identitySettings":[],"dapr":null,"runtime":null,"maxInactiveRevisions":100,"service":null},"template":{"revisionSuffix":"","terminationGracePeriodSeconds":null,"containers":[{"image":"mcr.microsoft.com/k8se/quickstart:latest","imageType":"ContainerImage","name":"app000002","resources":{"cpu":0.5,"memory":"1Gi","ephemeralStorage":"2Gi"}}],"initContainers":null,"scale":{"minReplicas":1,"maxReplicas":10,"rules":null},"volumes":null,"serviceBinds":null},"eventStreamEndpoint":"https://eastus.azurecontainerapps.dev/subscriptions/00000000-0000-0000-0000-000000000000/resourceGroups/clitest.rg000001/containerApps/app000002/eventstream","delegatedIdentities":[]},"identity":{"type":"None"}}'
-    headers:
-      api-supported-versions:
-      - 2022-03-01, 2022-06-01-preview, 2022-10-01, 2022-11-01-preview, 2023-04-01-preview,
-        2023-05-01, 2023-05-02-preview, 2023-08-01-preview, 2023-11-02-preview, 2024-02-02-preview,
-        2024-03-01
-      cache-control:
-      - no-cache
-      content-length:
-      - '3227'
-      content-type:
-      - application/json; charset=utf-8
-      date:
-      - Tue, 07 May 2024 20:43:29 GMT
-      expires:
-      - '-1'
-      pragma:
-      - no-cache
-      strict-transport-security:
-      - max-age=31536000; includeSubDomains
-      vary:
-      - Accept-Encoding
-      x-cache:
-      - CONFIG_NOCACHE
-      x-content-type-options:
-      - nosniff
-      x-msedge-ref:
-      - 'Ref A: 36FFC4FA17104E4194A9A7DE2DDE230C Ref B: CO6AA3150220021 Ref C: 2024-05-07T20:43:28Z'
-      x-powered-by:
-      - ASP.NET
-    status:
-      code: 200
-      message: OK
-- request:
-    body: '{"location": "eastus", "sku": {"name": "Basic"}, "properties": {"adminUserEnabled":
-      true, "anonymousPullEnabled": false}}'
-    headers:
-      Accept:
-      - application/json
-      Accept-Encoding:
-      - gzip, deflate
-      CommandName:
-      - acr create
-      Connection:
-      - keep-alive
-      Content-Length:
-      - '121'
-      Content-Type:
-      - application/json
-      ParameterSetName:
-      - -g -n --sku --admin-enabled
-      User-Agent:
-      - AZURECLI/2.59.0 azsdk-python-core/1.28.0 Python/3.8.10 (Windows-10-10.0.22631-SP0)
-    method: PUT
-    uri: https://management.azure.com/subscriptions/00000000-0000-0000-0000-000000000000/resourceGroups/clitest.rg000001/providers/Microsoft.ContainerRegistry/registries/acr000003?api-version=2023-11-01-preview
-  response:
-    body:
-      string: '{"sku":{"name":"Basic","tier":"Basic"},"type":"Microsoft.ContainerRegistry/registries","id":"/subscriptions/00000000-0000-0000-0000-000000000000/resourceGroups/clitest.rg000001/providers/Microsoft.ContainerRegistry/registries/acr000003","name":"acr000003","location":"eastus","tags":{},"systemData":{"createdBy":"harrli@microsoft.com","createdByType":"User","createdAt":"2024-05-07T20:43:31.7282274+00:00","lastModifiedBy":"harrli@microsoft.com","lastModifiedByType":"User","lastModifiedAt":"2024-05-07T20:43:31.7282274+00:00"},"properties":{"loginServer":"acr000003.azurecr.io","creationDate":"2024-05-07T20:43:31.7282274Z","provisioningState":"Creating","adminUserEnabled":true,"policies":{"quarantinePolicy":{"status":"disabled"},"trustPolicy":{"type":"Notary","status":"disabled"},"retentionPolicy":{"days":7,"lastUpdatedTime":"2024-05-07T20:43:38.1665502+00:00","status":"disabled"},"exportPolicy":{"status":"enabled"},"azureADAuthenticationAsArmPolicy":{"status":"enabled"},"softDeletePolicy":{"retentionDays":7,"lastUpdatedTime":"2024-05-07T20:43:38.1665873+00:00","status":"disabled"}},"encryption":{"status":"disabled"},"dataEndpointEnabled":false,"dataEndpointHostNames":[],"privateEndpointConnections":[],"publicNetworkAccess":"Enabled","networkRuleBypassOptions":"AzureServices","zoneRedundancy":"Disabled","anonymousPullEnabled":false,"metadataSearch":"Disabled"}}'
-    headers:
-      api-supported-versions:
-      - 2023-11-01-preview
-      azure-asyncoperation:
-      - https://management.azure.com/subscriptions/00000000-0000-0000-0000-000000000000/resourceGroups/clitest.rg000001/providers/Microsoft.ContainerRegistry/registries/acr000003/operationStatuses/registries-767f9c3a-0cb2-11ef-9236-010101010000?api-version=2023-11-01-preview&t=638507114184157713&c=MIIHSDCCBjCgAwIBAgITfwMhOTmqQoo0tkRvGgAEAyE5OTANBgkqhkiG9w0BAQsFADBEMRMwEQYKCZImiZPyLGQBGRYDR0JMMRMwEQYKCZImiZPyLGQBGRYDQU1FMRgwFgYDVQQDEw9BTUUgSW5mcmEgQ0EgMDIwHhcNMjQwNTAxMDYzNDQ2WhcNMjUwNDI2MDYzNDQ2WjBAMT4wPAYDVQQDEzVhc3luY29wZXJhdGlvbnNpZ25pbmdjZXJ0aWZpY2F0ZS5tYW5hZ2VtZW50LmF6dXJlLmNvbTCCASIwDQYJKoZIhvcNAQEBBQADggEPADCCAQoCggEBALkgKuEwzHMIEnb6DqvlNEjOIBhriDkMVQHin8X3Hp4QWm6IPRhyE4finiNV8v-yzYRoKrEZGVZaMZKQ4LmVw70qsr45wY42Ci7OmjxbZ9yY71jkU7t5-XqiLknJsYmibeU-bj-ivIZNhs9z7vXrozzI5s2EIkeMhDFjZzSU8Tyg8BrDHeWJ0xxYmUcnUl05ClWLHwD3yQABogqndT-JejHbedyKkseKHis9KEIiZZwib0VLMozFG9gHXHSyy_eXkaXhcZh0hT1WV1JcjMoQ1LfxsrMDdAyJLPP-6I7rydsOZvo9bnz9FJSJg8CCaJ87-DZghAmjgUC95n9xNr7VvRUCAwEAAaOCBDUwggQxMCcGCSsGAQQBgjcVCgQaMBgwCgYIKwYBBQUHAwEwCgYIKwYBBQUHAwIwPQYJKwYBBAGCNxUHBDAwLgYmKwYBBAGCNxUIhpDjDYTVtHiE8Ys-hZvdFs6dEoFggvX2K4Py0SACAWQCAQowggHaBggrBgEFBQcBAQSCAcwwggHIMGYGCCsGAQUFBzAChlpodHRwOi8vY3JsLm1pY3Jvc29mdC5jb20vcGtpaW5mcmEvQ2VydHMvQkwyUEtJSU5UQ0EwMS5BTUUuR0JMX0FNRSUyMEluZnJhJTIwQ0ElMjAwMig0KS5jcnQwVgYIKwYBBQUHMAKGSmh0dHA6Ly9jcmwxLmFtZS5nYmwvYWlhL0JMMlBLSUlOVENBMDEuQU1FLkdCTF9BTUUlMjBJbmZyYSUyMENBJTIwMDIoNCkuY3J0MFYGCCsGAQUFBzAChkpodHRwOi8vY3JsMi5hbWUuZ2JsL2FpYS9CTDJQS0lJTlRDQTAxLkFNRS5HQkxfQU1FJTIwSW5mcmElMjBDQSUyMDAyKDQpLmNydDBWBggrBgEFBQcwAoZKaHR0cDovL2NybDMuYW1lLmdibC9haWEvQkwyUEtJSU5UQ0EwMS5BTUUuR0JMX0FNRSUyMEluZnJhJTIwQ0ElMjAwMig0KS5jcnQwVgYIKwYBBQUHMAKGSmh0dHA6Ly9jcmw0LmFtZS5nYmwvYWlhL0JMMlBLSUlOVENBMDEuQU1FLkdCTF9BTUUlMjBJbmZyYSUyMENBJTIwMDIoNCkuY3J0MB0GA1UdDgQWBBRycMIgZ8U6O44581iRUxcqHqpbnzAOBgNVHQ8BAf8EBAMCBaAwggE1BgNVHR8EggEsMIIBKDCCASSgggEgoIIBHIZCaHR0cDovL2NybC5taWNyb3NvZnQuY29tL3BraWluZnJhL0NSTC9BTUUlMjBJbmZyYSUyMENBJTIwMDIoNCkuY3JshjRodHRwOi8vY3JsMS5hbWUuZ2JsL2NybC9BTUUlMjBJbmZyYSUyMENBJTIwMDIoNCkuY3JshjRodHRwOi8vY3JsMi5hbWUuZ2JsL2NybC9BTUUlMjBJbmZyYSUyMENBJTIwMDIoNCkuY3JshjRodHRwOi8vY3JsMy5hbWUuZ2JsL2NybC9BTUUlMjBJbmZyYSUyMENBJTIwMDIoNCkuY3JshjRodHRwOi8vY3JsNC5hbWUuZ2JsL2NybC9BTUUlMjBJbmZyYSUyMENBJTIwMDIoNCkuY3JsMEEGA1UdIAQ6MDgwDAYKKwYBBAGCN3sBATAMBgorBgEEAYI3ewIBMAwGCisGAQQBgjd7AwEwDAYKKwYBBAGCN3sEATAfBgNVHSMEGDAWgBSuecJrXSWIEwb2BwnDl3x7l48dVTAdBgNVHSUEFjAUBggrBgEFBQcDAQYIKwYBBQUHAwIwDQYJKoZIhvcNAQELBQADggEBAA_4ful6PqtXLj0fhr2yqM0Q8lN7gu3uJtR9HkeWQr-_sb0h21FXp2pZE10ud7q-bFkL4i3rV85FJt1JQJMyPCDfHflYeNJKjpKDf5fgr-t-bmq7lKGDrV7m663uTPOo3NTM_tBv168Au1J4zmara1_zcov-nSVCI35S-uOrU2ig4a9R2em9hUF87NwH4u64yc_Fjf7L5uzQ3ixAKetCh1UG4_DDNBGLUppGxw8kJAqHBFD0ENZVTGewsGaej68yalWqwEpZ7Ih8r4nW1IGx6i9zJvZYiNfrt0OI-JYBSK4dZMzfJ5fOd21X-XU30qoO_OehEgT9IZe7TtreUfLH0-o&s=FF2AOusSOjpscotgIQ2yeNOxAPe7AZzDzPAueKwuFrpsB0zb6wMtxZc1RAQdzTRWS_Mx8SXhe8S1gRZtnm4CHrJDlvh72vsJq78aFgpPrxSmf0DbE285bm44_1Ga5N-ZTxMGsJEALzvx_klNnU6OzF_HhF1Wb_Ni3Lb7HeBROcs8TKviN8A_arScHNvOzZRB-Sh3lFZlWPWjo9NrBgzIuOTrmvQsfDuSftWe-kl2X1boreKcVBiiXINAQ992EiR8xfO6S1ZvLgsm1fnTPcqvIJNn1uPaxDxouZXKDDCd-gVFLbAcKiOjxaPVRt25F7G2r7ioTJ8ikpW9Y3ykZArtTA&h=vuWPpRun8sKysyrK1pvfGc07emXjsujvy2BHrDYN4eQ
-      cache-control:
-      - no-cache
-      content-length:
-      - '1377'
-      content-type:
-      - application/json; charset=utf-8
-      date:
-      - Tue, 07 May 2024 20:43:37 GMT
-      expires:
-      - '-1'
-      pragma:
-      - no-cache
-      strict-transport-security:
-      - max-age=31536000; includeSubDomains
-      x-cache:
-      - CONFIG_NOCACHE
-      x-content-type-options:
-      - nosniff
-      x-ms-ratelimit-remaining-subscription-writes:
-      - '1199'
-      x-msedge-ref:
-      - 'Ref A: 40AB411217C544FDBF61A9EA060CA59D Ref B: CO6AA3150218037 Ref C: 2024-05-07T20:43:29Z'
-    status:
-      code: 201
-      message: Created
-- request:
-    body: null
-    headers:
-      Accept:
-      - '*/*'
-      Accept-Encoding:
-      - gzip, deflate
-      CommandName:
-      - acr create
-      Connection:
-      - keep-alive
-      ParameterSetName:
-      - -g -n --sku --admin-enabled
-      User-Agent:
-      - AZURECLI/2.59.0 azsdk-python-core/1.28.0 Python/3.8.10 (Windows-10-10.0.22631-SP0)
-    method: GET
-    uri: https://management.azure.com/subscriptions/00000000-0000-0000-0000-000000000000/resourceGroups/clitest.rg000001/providers/Microsoft.ContainerRegistry/registries/acr000003/operationStatuses/registries-767f9c3a-0cb2-11ef-9236-010101010000?api-version=2023-11-01-preview&t=638507114184157713&c=MIIHSDCCBjCgAwIBAgITfwMhOTmqQoo0tkRvGgAEAyE5OTANBgkqhkiG9w0BAQsFADBEMRMwEQYKCZImiZPyLGQBGRYDR0JMMRMwEQYKCZImiZPyLGQBGRYDQU1FMRgwFgYDVQQDEw9BTUUgSW5mcmEgQ0EgMDIwHhcNMjQwNTAxMDYzNDQ2WhcNMjUwNDI2MDYzNDQ2WjBAMT4wPAYDVQQDEzVhc3luY29wZXJhdGlvbnNpZ25pbmdjZXJ0aWZpY2F0ZS5tYW5hZ2VtZW50LmF6dXJlLmNvbTCCASIwDQYJKoZIhvcNAQEBBQADggEPADCCAQoCggEBALkgKuEwzHMIEnb6DqvlNEjOIBhriDkMVQHin8X3Hp4QWm6IPRhyE4finiNV8v-yzYRoKrEZGVZaMZKQ4LmVw70qsr45wY42Ci7OmjxbZ9yY71jkU7t5-XqiLknJsYmibeU-bj-ivIZNhs9z7vXrozzI5s2EIkeMhDFjZzSU8Tyg8BrDHeWJ0xxYmUcnUl05ClWLHwD3yQABogqndT-JejHbedyKkseKHis9KEIiZZwib0VLMozFG9gHXHSyy_eXkaXhcZh0hT1WV1JcjMoQ1LfxsrMDdAyJLPP-6I7rydsOZvo9bnz9FJSJg8CCaJ87-DZghAmjgUC95n9xNr7VvRUCAwEAAaOCBDUwggQxMCcGCSsGAQQBgjcVCgQaMBgwCgYIKwYBBQUHAwEwCgYIKwYBBQUHAwIwPQYJKwYBBAGCNxUHBDAwLgYmKwYBBAGCNxUIhpDjDYTVtHiE8Ys-hZvdFs6dEoFggvX2K4Py0SACAWQCAQowggHaBggrBgEFBQcBAQSCAcwwggHIMGYGCCsGAQUFBzAChlpodHRwOi8vY3JsLm1pY3Jvc29mdC5jb20vcGtpaW5mcmEvQ2VydHMvQkwyUEtJSU5UQ0EwMS5BTUUuR0JMX0FNRSUyMEluZnJhJTIwQ0ElMjAwMig0KS5jcnQwVgYIKwYBBQUHMAKGSmh0dHA6Ly9jcmwxLmFtZS5nYmwvYWlhL0JMMlBLSUlOVENBMDEuQU1FLkdCTF9BTUUlMjBJbmZyYSUyMENBJTIwMDIoNCkuY3J0MFYGCCsGAQUFBzAChkpodHRwOi8vY3JsMi5hbWUuZ2JsL2FpYS9CTDJQS0lJTlRDQTAxLkFNRS5HQkxfQU1FJTIwSW5mcmElMjBDQSUyMDAyKDQpLmNydDBWBggrBgEFBQcwAoZKaHR0cDovL2NybDMuYW1lLmdibC9haWEvQkwyUEtJSU5UQ0EwMS5BTUUuR0JMX0FNRSUyMEluZnJhJTIwQ0ElMjAwMig0KS5jcnQwVgYIKwYBBQUHMAKGSmh0dHA6Ly9jcmw0LmFtZS5nYmwvYWlhL0JMMlBLSUlOVENBMDEuQU1FLkdCTF9BTUUlMjBJbmZyYSUyMENBJTIwMDIoNCkuY3J0MB0GA1UdDgQWBBRycMIgZ8U6O44581iRUxcqHqpbnzAOBgNVHQ8BAf8EBAMCBaAwggE1BgNVHR8EggEsMIIBKDCCASSgggEgoIIBHIZCaHR0cDovL2NybC5taWNyb3NvZnQuY29tL3BraWluZnJhL0NSTC9BTUUlMjBJbmZyYSUyMENBJTIwMDIoNCkuY3JshjRodHRwOi8vY3JsMS5hbWUuZ2JsL2NybC9BTUUlMjBJbmZyYSUyMENBJTIwMDIoNCkuY3JshjRodHRwOi8vY3JsMi5hbWUuZ2JsL2NybC9BTUUlMjBJbmZyYSUyMENBJTIwMDIoNCkuY3JshjRodHRwOi8vY3JsMy5hbWUuZ2JsL2NybC9BTUUlMjBJbmZyYSUyMENBJTIwMDIoNCkuY3JshjRodHRwOi8vY3JsNC5hbWUuZ2JsL2NybC9BTUUlMjBJbmZyYSUyMENBJTIwMDIoNCkuY3JsMEEGA1UdIAQ6MDgwDAYKKwYBBAGCN3sBATAMBgorBgEEAYI3ewIBMAwGCisGAQQBgjd7AwEwDAYKKwYBBAGCN3sEATAfBgNVHSMEGDAWgBSuecJrXSWIEwb2BwnDl3x7l48dVTAdBgNVHSUEFjAUBggrBgEFBQcDAQYIKwYBBQUHAwIwDQYJKoZIhvcNAQELBQADggEBAA_4ful6PqtXLj0fhr2yqM0Q8lN7gu3uJtR9HkeWQr-_sb0h21FXp2pZE10ud7q-bFkL4i3rV85FJt1JQJMyPCDfHflYeNJKjpKDf5fgr-t-bmq7lKGDrV7m663uTPOo3NTM_tBv168Au1J4zmara1_zcov-nSVCI35S-uOrU2ig4a9R2em9hUF87NwH4u64yc_Fjf7L5uzQ3ixAKetCh1UG4_DDNBGLUppGxw8kJAqHBFD0ENZVTGewsGaej68yalWqwEpZ7Ih8r4nW1IGx6i9zJvZYiNfrt0OI-JYBSK4dZMzfJ5fOd21X-XU30qoO_OehEgT9IZe7TtreUfLH0-o&s=FF2AOusSOjpscotgIQ2yeNOxAPe7AZzDzPAueKwuFrpsB0zb6wMtxZc1RAQdzTRWS_Mx8SXhe8S1gRZtnm4CHrJDlvh72vsJq78aFgpPrxSmf0DbE285bm44_1Ga5N-ZTxMGsJEALzvx_klNnU6OzF_HhF1Wb_Ni3Lb7HeBROcs8TKviN8A_arScHNvOzZRB-Sh3lFZlWPWjo9NrBgzIuOTrmvQsfDuSftWe-kl2X1boreKcVBiiXINAQ992EiR8xfO6S1ZvLgsm1fnTPcqvIJNn1uPaxDxouZXKDDCd-gVFLbAcKiOjxaPVRt25F7G2r7ioTJ8ikpW9Y3ykZArtTA&h=vuWPpRun8sKysyrK1pvfGc07emXjsujvy2BHrDYN4eQ
-  response:
-    body:
-      string: '{"status":"Succeeded"}'
-    headers:
-      api-supported-versions:
-      - 2023-11-01-preview
-      azure-asyncoperation:
-      - https://management.azure.com/subscriptions/00000000-0000-0000-0000-000000000000/resourceGroups/clitest.rg000001/providers/Microsoft.ContainerRegistry/registries/acr000003/operationStatuses/registries-767f9c3a-0cb2-11ef-9236-010101010000?api-version=2023-11-01-preview&t=638507114188722981&c=MIIHSDCCBjCgAwIBAgITfwMhOTmqQoo0tkRvGgAEAyE5OTANBgkqhkiG9w0BAQsFADBEMRMwEQYKCZImiZPyLGQBGRYDR0JMMRMwEQYKCZImiZPyLGQBGRYDQU1FMRgwFgYDVQQDEw9BTUUgSW5mcmEgQ0EgMDIwHhcNMjQwNTAxMDYzNDQ2WhcNMjUwNDI2MDYzNDQ2WjBAMT4wPAYDVQQDEzVhc3luY29wZXJhdGlvbnNpZ25pbmdjZXJ0aWZpY2F0ZS5tYW5hZ2VtZW50LmF6dXJlLmNvbTCCASIwDQYJKoZIhvcNAQEBBQADggEPADCCAQoCggEBALkgKuEwzHMIEnb6DqvlNEjOIBhriDkMVQHin8X3Hp4QWm6IPRhyE4finiNV8v-yzYRoKrEZGVZaMZKQ4LmVw70qsr45wY42Ci7OmjxbZ9yY71jkU7t5-XqiLknJsYmibeU-bj-ivIZNhs9z7vXrozzI5s2EIkeMhDFjZzSU8Tyg8BrDHeWJ0xxYmUcnUl05ClWLHwD3yQABogqndT-JejHbedyKkseKHis9KEIiZZwib0VLMozFG9gHXHSyy_eXkaXhcZh0hT1WV1JcjMoQ1LfxsrMDdAyJLPP-6I7rydsOZvo9bnz9FJSJg8CCaJ87-DZghAmjgUC95n9xNr7VvRUCAwEAAaOCBDUwggQxMCcGCSsGAQQBgjcVCgQaMBgwCgYIKwYBBQUHAwEwCgYIKwYBBQUHAwIwPQYJKwYBBAGCNxUHBDAwLgYmKwYBBAGCNxUIhpDjDYTVtHiE8Ys-hZvdFs6dEoFggvX2K4Py0SACAWQCAQowggHaBggrBgEFBQcBAQSCAcwwggHIMGYGCCsGAQUFBzAChlpodHRwOi8vY3JsLm1pY3Jvc29mdC5jb20vcGtpaW5mcmEvQ2VydHMvQkwyUEtJSU5UQ0EwMS5BTUUuR0JMX0FNRSUyMEluZnJhJTIwQ0ElMjAwMig0KS5jcnQwVgYIKwYBBQUHMAKGSmh0dHA6Ly9jcmwxLmFtZS5nYmwvYWlhL0JMMlBLSUlOVENBMDEuQU1FLkdCTF9BTUUlMjBJbmZyYSUyMENBJTIwMDIoNCkuY3J0MFYGCCsGAQUFBzAChkpodHRwOi8vY3JsMi5hbWUuZ2JsL2FpYS9CTDJQS0lJTlRDQTAxLkFNRS5HQkxfQU1FJTIwSW5mcmElMjBDQSUyMDAyKDQpLmNydDBWBggrBgEFBQcwAoZKaHR0cDovL2NybDMuYW1lLmdibC9haWEvQkwyUEtJSU5UQ0EwMS5BTUUuR0JMX0FNRSUyMEluZnJhJTIwQ0ElMjAwMig0KS5jcnQwVgYIKwYBBQUHMAKGSmh0dHA6Ly9jcmw0LmFtZS5nYmwvYWlhL0JMMlBLSUlOVENBMDEuQU1FLkdCTF9BTUUlMjBJbmZyYSUyMENBJTIwMDIoNCkuY3J0MB0GA1UdDgQWBBRycMIgZ8U6O44581iRUxcqHqpbnzAOBgNVHQ8BAf8EBAMCBaAwggE1BgNVHR8EggEsMIIBKDCCASSgggEgoIIBHIZCaHR0cDovL2NybC5taWNyb3NvZnQuY29tL3BraWluZnJhL0NSTC9BTUUlMjBJbmZyYSUyMENBJTIwMDIoNCkuY3JshjRodHRwOi8vY3JsMS5hbWUuZ2JsL2NybC9BTUUlMjBJbmZyYSUyMENBJTIwMDIoNCkuY3JshjRodHRwOi8vY3JsMi5hbWUuZ2JsL2NybC9BTUUlMjBJbmZyYSUyMENBJTIwMDIoNCkuY3JshjRodHRwOi8vY3JsMy5hbWUuZ2JsL2NybC9BTUUlMjBJbmZyYSUyMENBJTIwMDIoNCkuY3JshjRodHRwOi8vY3JsNC5hbWUuZ2JsL2NybC9BTUUlMjBJbmZyYSUyMENBJTIwMDIoNCkuY3JsMEEGA1UdIAQ6MDgwDAYKKwYBBAGCN3sBATAMBgorBgEEAYI3ewIBMAwGCisGAQQBgjd7AwEwDAYKKwYBBAGCN3sEATAfBgNVHSMEGDAWgBSuecJrXSWIEwb2BwnDl3x7l48dVTAdBgNVHSUEFjAUBggrBgEFBQcDAQYIKwYBBQUHAwIwDQYJKoZIhvcNAQELBQADggEBAA_4ful6PqtXLj0fhr2yqM0Q8lN7gu3uJtR9HkeWQr-_sb0h21FXp2pZE10ud7q-bFkL4i3rV85FJt1JQJMyPCDfHflYeNJKjpKDf5fgr-t-bmq7lKGDrV7m663uTPOo3NTM_tBv168Au1J4zmara1_zcov-nSVCI35S-uOrU2ig4a9R2em9hUF87NwH4u64yc_Fjf7L5uzQ3ixAKetCh1UG4_DDNBGLUppGxw8kJAqHBFD0ENZVTGewsGaej68yalWqwEpZ7Ih8r4nW1IGx6i9zJvZYiNfrt0OI-JYBSK4dZMzfJ5fOd21X-XU30qoO_OehEgT9IZe7TtreUfLH0-o&s=N_8xzafZXEi2cckd5Y7VC3zyDn89-gLSAm3MDqhg_PMuSbh-beMMOIoEbNbePry65daDoHTiulc4uldaiJlG14J4enpxRhtRndpnLqWWosjPqHFW1Fbl_PG6XB-zP9w24iaKY5fq8AassEOT7CbxZjtsILCnUpaGLKcOLHBi_jOnKz8qz1P-Uc3Wu9pnqKI0zX_65oR9lagIJm_0d6acazrYblHJ9Hq5mIzJnQYY_CbNiYTgNVsaWy3hZfl2cPYhn9sKnV_YkBvyqvJ-jVawYG-vNaB-jzc3n8C0byVW0lXf96mHEA8RxbD17qZZmwrDLoiHe-7uSQm793yfXjrHMQ&h=wW3mIJjsPXgsIuU5XYzVFK-gxcta-mAIQHdQTpvmwnM
-      cache-control:
-      - no-cache
-      content-length:
-      - '22'
-      content-type:
-      - application/json; charset=utf-8
-      date:
-      - Tue, 07 May 2024 20:43:38 GMT
-      expires:
-      - '-1'
-      pragma:
-      - no-cache
-      strict-transport-security:
-      - max-age=31536000; includeSubDomains
-      x-cache:
-      - CONFIG_NOCACHE
-      x-content-type-options:
-      - nosniff
-      x-msedge-ref:
-      - 'Ref A: A1B4E7A5E2554B4D94EF7C45A10A85B1 Ref B: CO6AA3150218037 Ref C: 2024-05-07T20:43:38Z'
-    status:
-      code: 200
-      message: OK
-- request:
-    body: null
-    headers:
-      Accept:
-      - '*/*'
-      Accept-Encoding:
-      - gzip, deflate
-      CommandName:
-      - acr create
-      Connection:
-      - keep-alive
-      ParameterSetName:
-      - -g -n --sku --admin-enabled
-      User-Agent:
-      - AZURECLI/2.59.0 azsdk-python-core/1.28.0 Python/3.8.10 (Windows-10-10.0.22631-SP0)
-    method: GET
-    uri: https://management.azure.com/subscriptions/00000000-0000-0000-0000-000000000000/resourceGroups/clitest.rg000001/providers/Microsoft.ContainerRegistry/registries/acr000003?api-version=2023-11-01-preview
-  response:
-    body:
-      string: '{"sku":{"name":"Basic","tier":"Basic"},"type":"Microsoft.ContainerRegistry/registries","id":"/subscriptions/00000000-0000-0000-0000-000000000000/resourceGroups/clitest.rg000001/providers/Microsoft.ContainerRegistry/registries/acr000003","name":"acr000003","location":"eastus","tags":{},"systemData":{"createdBy":"harrli@microsoft.com","createdByType":"User","createdAt":"2024-05-07T20:43:31.7282274+00:00","lastModifiedBy":"harrli@microsoft.com","lastModifiedByType":"User","lastModifiedAt":"2024-05-07T20:43:31.7282274+00:00"},"properties":{"loginServer":"acr000003.azurecr.io","creationDate":"2024-05-07T20:43:31.7282274Z","provisioningState":"Succeeded","adminUserEnabled":true,"policies":{"quarantinePolicy":{"status":"disabled"},"trustPolicy":{"type":"Notary","status":"disabled"},"retentionPolicy":{"days":7,"lastUpdatedTime":"2024-05-07T20:43:38.1665502+00:00","status":"disabled"},"exportPolicy":{"status":"enabled"},"azureADAuthenticationAsArmPolicy":{"status":"enabled"},"softDeletePolicy":{"retentionDays":7,"lastUpdatedTime":"2024-05-07T20:43:38.1665873+00:00","status":"disabled"}},"encryption":{"status":"disabled"},"dataEndpointEnabled":false,"dataEndpointHostNames":[],"privateEndpointConnections":[],"publicNetworkAccess":"Enabled","networkRuleBypassOptions":"AzureServices","zoneRedundancy":"Disabled","anonymousPullEnabled":false,"metadataSearch":"Disabled"}}'
-    headers:
-      api-supported-versions:
-      - 2023-11-01-preview
-      cache-control:
-      - no-cache
-      content-length:
-      - '1378'
-      content-type:
-      - application/json; charset=utf-8
-      date:
-      - Tue, 07 May 2024 20:43:38 GMT
-      expires:
-      - '-1'
-      pragma:
-      - no-cache
-      strict-transport-security:
-      - max-age=31536000; includeSubDomains
-      x-cache:
-      - CONFIG_NOCACHE
-      x-content-type-options:
-      - nosniff
-      x-msedge-ref:
-      - 'Ref A: 062FA24C75094A48859F677AC7FE9B57 Ref B: CO6AA3150218037 Ref C: 2024-05-07T20:43:38Z'
-    status:
-      code: 200
-      message: OK
-- request:
-    body: null
-    headers:
-      Accept:
-      - application/json
-      Accept-Encoding:
-      - gzip, deflate
-      CommandName:
-      - containerapp registry set
-      Connection:
-      - keep-alive
-      ParameterSetName:
-      - --server -g -n
-      User-Agent:
-      - AZURECLI/2.59.0 azsdk-python-core/1.28.0 Python/3.8.10 (Windows-10-10.0.22631-SP0)
-    method: GET
-    uri: https://management.azure.com/subscriptions/00000000-0000-0000-0000-000000000000/providers/Microsoft.App?api-version=2022-09-01
-  response:
-    body:
-      string: '{"id":"/subscriptions/00000000-0000-0000-0000-000000000000/providers/Microsoft.App","namespace":"Microsoft.App","authorizations":[{"applicationId":"7e3bc4fd-85a3-4192-b177-5b8bfc87f42c","roleDefinitionId":"39a74f72-b40f-4bdc-b639-562fe2260bf0"},{"applicationId":"3734c1a4-2bed-4998-a37a-ff1a9e7bf019","roleDefinitionId":"5c779a4f-5cb2-4547-8c41-478d9be8ba90"},{"applicationId":"55ebbb62-3b9c-49fd-9b87-9595226dd4ac","roleDefinitionId":"e49ca620-7992-4561-a7df-4ed67dad77b5","managedByRoleDefinitionId":"9e3af657-a8ff-583c-a75c-2fe7c4bcb635"},{"applicationId":"1459b1f6-7a5b-4300-93a2-44b4a651759f","roleDefinitionId":"3c5f1b29-9e3d-4a22-b5d6-9ff4e5a37974"}],"resourceTypes":[{"resourceType":"managedEnvironments","locations":["North
-        Central US (Stage)","Central US EUAP","East US 2 EUAP","West US 2","Southeast
-        Asia","Sweden Central","Canada Central","West Europe","North Europe","East
-        US","East US 2","East Asia","Australia East","Germany West Central","Japan
-        East","UK South","West US","Central US","North Central US","South Central
-        US","Korea Central","Brazil South","West US 3","France Central","South Africa
-        North","Norway East","Switzerland North","UAE North","Canada East","West Central
-        US","UK West","Central India","Switzerland West","Italy North","Poland Central"],"apiVersions":["2024-03-01","2024-02-02-preview","2023-11-02-preview","2023-08-01-preview","2023-05-02-preview","2023-05-01","2023-04-01-preview","2022-11-01-preview","2022-10-01","2022-06-01-preview","2022-03-01"],"defaultApiVersion":"2023-05-01","capabilities":"CrossResourceGroupResourceMove,
-        CrossSubscriptionResourceMove, SystemAssignedResourceIdentity, SupportsTags,
-        SupportsLocation"},{"resourceType":"operations","locations":["North Central
-        US (Stage)","Central US EUAP","East US 2 EUAP","West US 2","Southeast Asia","Sweden
-        Central","Canada Central","West Europe","North Europe","East US","East US
-        2","East Asia","Australia East","Germany West Central","Japan East","UK South","West
-        US","Central US","North Central US","South Central US","Korea Central","Brazil
-        South","West US 3","France Central","South Africa North","Norway East","Switzerland
-        North","UAE North","Canada East","West Central US","UK West","Central India","Italy
-        North","Poland Central"],"apiVersions":["2024-02-02-preview","2023-11-02-preview","2023-08-01-preview","2023-05-02-preview","2023-05-01","2023-04-01-preview","2023-02-01","2022-11-01-preview","2022-10-01","2022-06-01-preview","2022-03-01"],"defaultApiVersion":"2023-11-02-preview","capabilities":"None"},{"resourceType":"managedEnvironments/certificates","locations":["Central
-        US EUAP","East US 2 EUAP","North Central US (Stage)","West US 2","Southeast
-        Asia","Sweden Central","Canada Central","West Europe","North Europe","East
-        US","East US 2","East Asia","Australia East","Germany West Central","Japan
-        East","UK South","West US","Central US","North Central US","South Central
-        US","Korea Central","Brazil South","West US 3","France Central","South Africa
-        North","Norway East","Switzerland North","UAE North","Canada East","West Central
-        US","UK West","Central India","Switzerland West","Italy North","Poland Central"],"apiVersions":["2024-03-01","2024-02-02-preview","2023-11-02-preview","2023-08-01-preview","2023-05-02-preview","2023-05-01","2023-04-01-preview","2022-11-01-preview","2022-10-01","2022-06-01-preview","2022-03-01"],"defaultApiVersion":"2023-05-01","capabilities":"CrossResourceGroupResourceMove,
-        CrossSubscriptionResourceMove, SupportsTags, SupportsLocation"},{"resourceType":"managedEnvironments/managedCertificates","locations":["Central
-        US EUAP","East US 2 EUAP","North Central US (Stage)","West US 2","Southeast
-        Asia","Sweden Central","Canada Central","West Europe","North Europe","East
-        US","East US 2","East Asia","Australia East","Germany West Central","Japan
-        East","UK South","West US","Central US","North Central US","South Central
-        US","Korea Central","Brazil South","West US 3","France Central","South Africa
-        North","Norway East","Switzerland North","UAE North","Canada East","West Central
-        US","UK West","Central India","Switzerland West","Italy North","Poland Central"],"apiVersions":["2024-03-01","2024-02-02-preview","2023-11-02-preview","2023-08-01-preview","2023-05-02-preview","2023-05-01","2023-04-01-preview","2022-11-01-preview"],"defaultApiVersion":"2023-05-01","capabilities":"CrossResourceGroupResourceMove,
-        CrossSubscriptionResourceMove, SupportsTags, SupportsLocation"},{"resourceType":"containerApps","locations":["Central
-        US EUAP","East US 2 EUAP","North Central US (Stage)","West US 2","Southeast
-        Asia","Sweden Central","Canada Central","West Europe","North Europe","East
-        US","East US 2","East Asia","Australia East","Germany West Central","Japan
-        East","UK South","West US","Central US","North Central US","South Central
-        US","Korea Central","Brazil South","West US 3","France Central","South Africa
-        North","Norway East","Switzerland North","UAE North","Canada East","West Central
-        US","UK West","Central India","Switzerland West","Italy North","Poland Central"],"apiVersions":["2024-03-01","2024-02-02-preview","2023-11-02-preview","2023-08-01-preview","2023-05-02-preview","2023-05-01","2023-04-01-preview","2022-11-01-preview","2022-10-01","2022-06-01-preview","2022-03-01"],"defaultApiVersion":"2023-05-01","capabilities":"CrossResourceGroupResourceMove,
-        CrossSubscriptionResourceMove, SystemAssignedResourceIdentity, SupportsTags,
-        SupportsLocation"},{"resourceType":"containerApps/privateEndpointConnectionProxies","locations":["Central
-        US EUAP","East US 2 EUAP","North Central US (Stage)","West US 2","Southeast
-        Asia","Sweden Central","Canada Central","West Europe","North Europe","East
-        US","East US 2","East Asia","Australia East","Germany West Central","Japan
-        East","UK South","West US","Central US","North Central US","South Central
-        US","Korea Central","Brazil South","West US 3","France Central","South Africa
-        North","Norway East","Switzerland North","UAE North","Canada East","West Central
-        US","UK West","Central India","Switzerland West","Italy North","Poland Central"],"apiVersions":["2024-02-02-preview","2023-11-02-preview"],"defaultApiVersion":"2023-11-02-preview","capabilities":"None"},{"resourceType":"managedEnvironments/privateEndpointConnectionProxies","locations":["Central
-        US EUAP","East US 2 EUAP","North Central US (Stage)","West US 2","Southeast
-        Asia","Sweden Central","Canada Central","West Europe","North Europe","East
-        US","East US 2","East Asia","Australia East","Germany West Central","Japan
-        East","UK South","West US","Central US","North Central US","South Central
-        US","Korea Central","Brazil South","West US 3","France Central","South Africa
-        North","Norway East","Switzerland North","UAE North","Canada East","West Central
-        US","UK West","Central India","Switzerland West","Italy North","Poland Central"],"apiVersions":["2024-02-02-preview","2023-11-02-preview"],"defaultApiVersion":"2023-11-02-preview","capabilities":"None"},{"resourceType":"sessionPools","locations":["North
-        Central US (Stage)","Central US EUAP","East US 2 EUAP","West US 2","Southeast
-        Asia","Sweden Central","Canada Central","West Europe","North Europe","East
-        US","East US 2","East Asia","Australia East","Germany West Central","Japan
-        East","UK South","West US","Central US","North Central US","South Central
-        US","Korea Central","Brazil South","West US 3","France Central","South Africa
-        North","Norway East","Switzerland North","UAE North","Canada East","West Central
-        US","UK West","Central India","Switzerland West","Italy North","Poland Central"],"apiVersions":["2024-02-02-preview","2023-11-02-preview","2023-08-01-preview"],"defaultApiVersion":"2024-02-02-preview","capabilities":"CrossResourceGroupResourceMove,
-        CrossSubscriptionResourceMove, SystemAssignedResourceIdentity, SupportsTags,
-        SupportsLocation"},{"resourceType":"jobs","locations":["Central US EUAP","East
-        US 2 EUAP","North Central US (Stage)","West US 2","Southeast Asia","Sweden
-        Central","Canada Central","West Europe","North Europe","East US","East US
-        2","East Asia","Australia East","Germany West Central","Japan East","UK South","West
-        US","Central US","North Central US","South Central US","Korea Central","Brazil
-        South","West US 3","France Central","South Africa North","Norway East","Switzerland
-        North","UAE North","Canada East","West Central US","UK West","Central India","Switzerland
-        West","Italy North","Poland Central"],"apiVersions":["2024-03-01","2024-02-02-preview","2023-11-02-preview","2023-08-01-preview","2023-05-02-preview","2023-05-01","2023-04-01-preview","2022-11-01-preview"],"defaultApiVersion":"2023-05-01","capabilities":"CrossResourceGroupResourceMove,
-        CrossSubscriptionResourceMove, SystemAssignedResourceIdentity, SupportsTags,
-        SupportsLocation"},{"resourceType":"locations","locations":[],"apiVersions":["2024-03-01","2024-02-02-preview","2023-11-02-preview","2023-08-01-preview","2023-05-02-preview","2023-05-01","2023-04-01-preview","2022-11-01-preview","2022-10-01","2022-06-01-preview","2022-03-01"],"defaultApiVersion":"2023-05-01","capabilities":"None"},{"resourceType":"locations/managedEnvironmentOperationResults","locations":["Central
-        US EUAP","East US 2 EUAP","North Central US (Stage)","West US 2","Southeast
-        Asia","Sweden Central","Canada Central","West Europe","North Europe","East
-        US","East US 2","East Asia","Australia East","Germany West Central","Japan
-        East","UK South","West US","Central US","North Central US","South Central
-        US","Korea Central","Brazil South","West US 3","France Central","South Africa
-        North","Norway East","Switzerland North","UAE North","Canada East","West Central
-        US","UK West","Central India","Switzerland West","Italy North","Poland Central"],"apiVersions":["2024-03-01","2024-02-02-preview","2023-11-02-preview","2023-08-01-preview","2023-05-02-preview","2023-05-01","2023-04-01-preview","2022-11-01-preview","2022-10-01","2022-06-01-preview","2022-03-01"],"defaultApiVersion":"2023-05-01","capabilities":"None"},{"resourceType":"locations/managedEnvironmentOperationStatuses","locations":["Central
-        US EUAP","East US 2 EUAP","North Central US (Stage)","West US 2","Southeast
-        Asia","Sweden Central","Canada Central","West Europe","North Europe","East
-        US","East US 2","East Asia","Australia East","Germany West Central","Japan
-        East","UK South","West US","Central US","North Central US","South Central
-        US","Korea Central","Brazil South","West US 3","France Central","South Africa
-        North","Norway East","Switzerland North","UAE North","Canada East","West Central
-        US","UK West","Central India","Switzerland West","Italy North","Poland Central"],"apiVersions":["2024-03-01","2024-02-02-preview","2023-11-02-preview","2023-08-01-preview","2023-05-02-preview","2023-05-01","2023-04-01-preview","2022-11-01-preview","2022-10-01","2022-06-01-preview","2022-03-01"],"defaultApiVersion":"2023-05-01","capabilities":"None"},{"resourceType":"locations/containerappOperationResults","locations":["Central
-        US EUAP","East US 2 EUAP","North Central US (Stage)","West US 2","Southeast
-        Asia","Sweden Central","Canada Central","West Europe","North Europe","East
-        US","East US 2","East Asia","Australia East","Germany West Central","Japan
-        East","UK South","West US","Central US","North Central US","South Central
-        US","Korea Central","Brazil South","West US 3","France Central","South Africa
-        North","Norway East","Switzerland North","UAE North","Canada East","West Central
-        US","UK West","Central India","Switzerland West","Italy North","Poland Central"],"apiVersions":["2024-03-01","2024-02-02-preview","2023-11-02-preview","2023-08-01-preview","2023-05-02-preview","2023-05-01","2023-04-01-preview","2022-11-01-preview","2022-10-01","2022-06-01-preview","2022-03-01"],"defaultApiVersion":"2023-05-01","capabilities":"None"},{"resourceType":"locations/containerappOperationStatuses","locations":["Central
-        US EUAP","East US 2 EUAP","North Central US (Stage)","West US 2","Southeast
-        Asia","Sweden Central","Canada Central","West Europe","North Europe","East
-        US","East US 2","East Asia","Australia East","Germany West Central","Japan
-        East","UK South","West US","Central US","North Central US","South Central
-        US","Korea Central","Brazil South","West US 3","France Central","South Africa
-        North","Norway East","Switzerland North","UAE North","Canada East","West Central
-        US","UK West","Central India","Switzerland West","Italy North","Poland Central"],"apiVersions":["2024-03-01","2024-02-02-preview","2023-11-02-preview","2023-08-01-preview","2023-05-02-preview","2023-05-01","2023-04-01-preview","2022-11-01-preview","2022-10-01","2022-06-01-preview","2022-03-01"],"defaultApiVersion":"2023-05-01","capabilities":"None"},{"resourceType":"locations/containerappsjobOperationResults","locations":["Central
-        US EUAP","East US 2 EUAP","North Central US (Stage)","West US 2","Southeast
-        Asia","Sweden Central","Canada Central","West Europe","North Europe","East
-        US","East US 2","East Asia","Australia East","Germany West Central","Japan
-        East","UK South","West US","Central US","North Central US","South Central
-        US","Korea Central","Brazil South","West US 3","France Central","South Africa
-        North","Norway East","Switzerland North","UAE North","Canada East","West Central
-        US","UK West","Central India","Switzerland West","Italy North","Poland Central"],"apiVersions":["2024-03-01","2024-02-02-preview","2023-11-02-preview","2023-08-01-preview","2023-05-02-preview","2023-05-01","2023-04-01-preview","2022-11-01-preview"],"defaultApiVersion":"2023-05-01","capabilities":"None"},{"resourceType":"locations/containerappsjobOperationStatuses","locations":["Central
-        US EUAP","East US 2 EUAP","North Central US (Stage)","West US 2","Southeast
-        Asia","Sweden Central","Canada Central","West Europe","North Europe","East
-        US","East US 2","East Asia","Australia East","Germany West Central","Japan
-        East","UK South","West US","Central US","North Central US","South Central
-        US","Korea Central","Brazil South","West US 3","France Central","South Africa
-        North","Norway East","Switzerland North","UAE North","Canada East","West Central
-        US","UK West","Central India","Switzerland West","Italy North","Poland Central"],"apiVersions":["2024-03-01","2024-02-02-preview","2023-11-02-preview","2023-08-01-preview","2023-05-02-preview","2023-05-01","2023-04-01-preview","2022-11-01-preview"],"defaultApiVersion":"2023-05-01","capabilities":"None"},{"resourceType":"locations/sourceControlOperationResults","locations":["Central
-        US EUAP","East US 2 EUAP","North Central US (Stage)","West US 2","Southeast
-        Asia","Sweden Central","Canada Central","West Europe","North Europe","East
-        US","East US 2","East Asia","Australia East","Germany West Central","Japan
-        East","UK South","West US","Central US","North Central US","South Central
-        US","Korea Central","Brazil South","West US 3","France Central","South Africa
-        North","Norway East","Switzerland North","UAE North","Canada East","West Central
-        US","UK West","Central India","Switzerland West","Italy North","Poland Central"],"apiVersions":["2024-03-01","2024-02-02-preview","2023-11-02-preview","2023-08-01-preview","2023-05-02-preview","2023-05-01","2023-04-01-preview","2022-11-01-preview","2022-10-01","2022-06-01-preview","2022-03-01"],"defaultApiVersion":"2023-05-01","capabilities":"None"},{"resourceType":"locations/sourceControlOperationStatuses","locations":["Central
-        US EUAP","East US 2 EUAP","North Central US (Stage)","West US 2","Southeast
-        Asia","Sweden Central","Canada Central","West Europe","North Europe","East
-        US","East US 2","East Asia","Australia East","Germany West Central","Japan
-        East","UK South","West US","Central US","North Central US","South Central
-        US","Korea Central","Brazil South","West US 3","France Central","South Africa
-        North","Norway East","Switzerland North","UAE North","Canada East","West Central
-        US","UK West","Central India","Switzerland West","Italy North","Poland Central"],"apiVersions":["2024-03-01","2024-02-02-preview","2023-11-02-preview","2023-08-01-preview","2023-05-02-preview","2023-05-01","2023-04-01-preview","2022-11-01-preview","2022-10-01","2022-06-01-preview","2022-03-01"],"defaultApiVersion":"2023-05-01","capabilities":"None"},{"resourceType":"locations/usages","locations":["Central
-        US EUAP","East US 2 EUAP","North Central US (Stage)","West US 2","Southeast
-        Asia","Sweden Central","Canada Central","West Europe","North Europe","East
-        US","East US 2","East Asia","Australia East","Germany West Central","Japan
-        East","UK South","West US","Central US","North Central US","South Central
-        US","Korea Central","Brazil South","West US 3","France Central","South Africa
-        North","Norway East","Switzerland North","UAE North","Canada East","West Central
-        US","UK West","Central India","Switzerland West","Italy North","Poland Central"],"apiVersions":["2024-03-01","2024-02-02-preview","2023-11-02-preview","2023-08-01-preview","2023-05-02-preview"],"defaultApiVersion":"2023-05-02-preview","capabilities":"None"},{"resourceType":"connectedEnvironments","locations":["Central
-        US EUAP","East US 2 EUAP","North Central US (Stage)","North Central US","East
-        US","East Asia","West Europe","Southeast Asia"],"apiVersions":["2024-03-01","2024-02-02-preview","2023-11-02-preview","2023-08-01-preview","2023-05-02-preview","2023-05-01","2023-04-01-preview","2022-11-01-preview","2022-10-01","2022-06-01-preview"],"defaultApiVersion":"2023-05-01","capabilities":"CrossResourceGroupResourceMove,
-        CrossSubscriptionResourceMove, SupportsTags, SupportsLocation"},{"resourceType":"connectedEnvironments/certificates","locations":["Central
-        US EUAP","East US 2 EUAP","North Central US (Stage)","North Central US","East
-        US","East Asia","West Europe","Southeast Asia"],"apiVersions":["2024-03-01","2024-02-02-preview","2023-11-02-preview","2023-08-01-preview","2023-05-02-preview","2023-05-01","2023-04-01-preview","2022-11-01-preview","2022-10-01","2022-06-01-preview"],"defaultApiVersion":"2023-05-01","capabilities":"CrossResourceGroupResourceMove,
-        CrossSubscriptionResourceMove, SupportsTags, SupportsLocation"},{"resourceType":"locations/connectedEnvironmentOperationResults","locations":["Central
-        US EUAP","East US 2 EUAP","North Central US (Stage)","North Central US","East
-        US","East Asia","West Europe","Southeast Asia"],"apiVersions":["2024-03-01","2024-02-02-preview","2023-11-02-preview","2023-08-01-preview","2023-05-02-preview","2023-05-01","2023-04-01-preview","2022-11-01-preview","2022-10-01","2022-06-01-preview"],"defaultApiVersion":"2023-05-01","capabilities":"None"},{"resourceType":"locations/connectedEnvironmentOperationStatuses","locations":["Central
-        US EUAP","East US 2 EUAP","North Central US (Stage)","North Central US","East
-        US","East Asia","West Europe","Southeast Asia"],"apiVersions":["2024-03-01","2024-02-02-preview","2023-11-02-preview","2023-08-01-preview","2023-05-02-preview","2023-05-01","2023-04-01-preview","2022-11-01-preview","2022-10-01","2022-06-01-preview"],"defaultApiVersion":"2023-05-01","capabilities":"None"},{"resourceType":"locations/managedCertificateOperationStatuses","locations":["Central
-        US EUAP","East US 2 EUAP","North Central US (Stage)","West US 2","Southeast
-        Asia","Sweden Central","Canada Central","West Europe","North Europe","East
-        US","East US 2","East Asia","Australia East","Germany West Central","Japan
-        East","UK South","West US","Central US","North Central US","South Central
-        US","Korea Central","Brazil South","West US 3","France Central","South Africa
-        North","Norway East","Switzerland North","UAE North","Canada East","West Central
-        US","UK West","Central India","Switzerland West","Italy North","Poland Central"],"apiVersions":["2024-03-01","2024-02-02-preview","2023-11-02-preview","2023-08-01-preview","2023-05-02-preview","2023-05-01","2023-04-01-preview","2022-11-01-preview"],"defaultApiVersion":"2023-05-01","capabilities":"None"},{"resourceType":"locations/billingMeters","locations":["Central
-        US EUAP","East US 2 EUAP","North Central US (Stage)","West US 2","Southeast
-        Asia","Sweden Central","Canada Central","West Europe","North Europe","East
-        US","East US 2","East Asia","Australia East","Germany West Central","Japan
-        East","UK South","West US","Central US","North Central US","South Central
-        US","Korea Central","Brazil South","West US 3","France Central","South Africa
-        North","Norway East","Switzerland North","UAE North","Canada East","West Central
-        US","UK West","Central India","Switzerland West","Italy North","Poland Central"],"apiVersions":["2024-03-01","2024-02-02-preview","2023-11-02-preview","2023-08-01-preview","2023-05-02-preview","2023-05-01","2023-04-01-preview","2022-11-01-preview","2022-10-01","2022-06-01-preview"],"defaultApiVersion":"2023-05-01","capabilities":"None"},{"resourceType":"locations/availableManagedEnvironmentsWorkloadProfileTypes","locations":["Central
-        US EUAP","East US 2 EUAP","North Central US (Stage)","West US 2","Southeast
-        Asia","Sweden Central","Canada Central","West Europe","North Europe","East
-        US","East US 2","East Asia","Australia East","Germany West Central","Japan
-        East","UK South","West US","Central US","North Central US","South Central
-        US","Korea Central","Brazil South","West US 3","France Central","South Africa
-        North","Norway East","Switzerland North","UAE North","Canada East","West Central
-        US","UK West","Central India","Switzerland West","Italy North","Poland Central"],"apiVersions":["2024-03-01","2024-02-02-preview","2023-11-02-preview","2023-08-01-preview","2023-05-02-preview","2023-05-01","2023-04-01-preview","2022-11-01-preview","2022-10-01","2022-06-01-preview"],"defaultApiVersion":"2023-05-01","capabilities":"None"},{"resourceType":"getCustomDomainVerificationId","locations":["Central
-        US EUAP","East US 2 EUAP","North Central US (Stage)","West US 2","Southeast
-        Asia","Sweden Central","Canada Central","West Europe","North Europe","East
-        US","East US 2","East Asia","Australia East","Germany West Central","Japan
-        East","UK South","West US","Central US","North Central US","South Central
-        US","Korea Central","Brazil South","West US 3","France Central","South Africa
-        North","Norway East","Switzerland North","UAE North","Canada East","West Central
-        US","UK West","Central India","Italy North","Poland Central","Switzerland
-        West"],"apiVersions":["2024-03-01","2024-02-02-preview","2023-11-02-preview","2023-08-01-preview","2023-05-02-preview"],"defaultApiVersion":"2023-05-02-preview","capabilities":"None"},{"resourceType":"builders","locations":["Central
-        US EUAP","East US 2 EUAP","North Central US (Stage)","West US 2","Southeast
-        Asia","Sweden Central","Canada Central","West Europe","North Europe","East
-        US","East US 2","East Asia","Australia East","Germany West Central","Japan
-        East","UK South","West US","Central US","North Central US","South Central
-        US","Korea Central","Brazil South","West US 3","France Central","South Africa
-        North","Norway East","Switzerland North","UAE North","Canada East","West Central
-        US","UK West","Central India","Switzerland West","Italy North","Poland Central"],"apiVersions":["2024-02-02-preview","2023-11-02-preview","2023-08-01-preview"],"defaultApiVersion":"2023-08-01-preview","capabilities":"CrossResourceGroupResourceMove,
-        CrossSubscriptionResourceMove, SystemAssignedResourceIdentity, SupportsTags,
-        SupportsLocation"},{"resourceType":"builders/builds","locations":["Central
-        US EUAP","East US 2 EUAP","North Central US (Stage)","West US 2","Southeast
-        Asia","Sweden Central","Canada Central","West Europe","North Europe","East
-        US","East US 2","East Asia","Australia East","Germany West Central","Japan
-        East","UK South","West US","Central US","North Central US","South Central
-        US","Korea Central","Brazil South","West US 3","France Central","South Africa
-        North","Norway East","Switzerland North","UAE North","Canada East","West Central
-        US","UK West","Central India","Switzerland West","Italy North","Poland Central"],"apiVersions":["2024-02-02-preview","2023-11-02-preview","2023-08-01-preview"],"defaultApiVersion":"2023-08-01-preview","capabilities":"None"},{"resourceType":"builders/patches","locations":["North
-        Central US (Stage)","Central US EUAP","East US 2 EUAP","West US 2","Southeast
-        Asia","Sweden Central","Canada Central","West Europe","North Europe","East
-        US","East US 2","East Asia","Australia East","Germany West Central","Japan
-        East","UK South","West US","Central US","North Central US","South Central
-        US","Korea Central","Brazil South","West US 3","France Central","South Africa
-        North","Norway East","Switzerland North","UAE North","Canada East","West Central
-        US","UK West","Central India","Switzerland West","Italy North","Poland Central"],"apiVersions":["2024-02-02-preview","2023-11-02-preview","2023-08-01-preview"],"defaultApiVersion":"2023-08-01-preview","capabilities":"None"},{"resourceType":"locations/OperationResults","locations":["Central
-        US EUAP","East US 2 EUAP","North Central US (Stage)","West US 2","Southeast
-        Asia","Sweden Central","Canada Central","West Europe","North Europe","East
-        US","East US 2","East Asia","Australia East","Germany West Central","Japan
-        East","UK South","West US","Central US","North Central US","South Central
-        US","Korea Central","Brazil South","West US 3","France Central","South Africa
-        North","Norway East","Switzerland North","UAE North","Canada East","West Central
-        US","UK West","Central India","Switzerland West","Italy North","Poland Central"],"apiVersions":["2024-02-02-preview","2023-11-02-preview","2023-08-01-preview"],"defaultApiVersion":"2023-08-01-preview","capabilities":"None"},{"resourceType":"locations/OperationStatuses","locations":["Central
-        US EUAP","East US 2 EUAP","North Central US (Stage)","West US 2","Southeast
-        Asia","Sweden Central","Canada Central","West Europe","North Europe","East
-        US","East US 2","East Asia","Australia East","Germany West Central","Japan
-        East","UK South","West US","Central US","North Central US","South Central
-        US","Korea Central","Brazil South","West US 3","France Central","South Africa
-        North","Norway East","Switzerland North","UAE North","Canada East","West Central
-        US","UK West","Central India","Switzerland West","Italy North","Poland Central"],"apiVersions":["2024-02-02-preview","2023-11-02-preview","2023-08-01-preview"],"defaultApiVersion":"2023-08-01-preview","capabilities":"None"},{"resourceType":"managedEnvironments/dotNetComponents","locations":["Central
-        US EUAP","East US 2 EUAP","North Central US (Stage)","West US 2","Southeast
-        Asia","Sweden Central","Canada Central","West Europe","North Europe","East
-        US","East US 2","East Asia","Australia East","Germany West Central","Japan
-        East","UK South","West US","Central US","North Central US","South Central
-        US","Korea Central","Brazil South","West US 3","France Central","South Africa
-        North","Norway East","Switzerland North","UAE North","Canada East","West Central
-        US","UK West","Central India","Switzerland West","Italy North","Poland Central"],"apiVersions":["2024-02-02-preview","2023-11-02-preview"],"defaultApiVersion":"2023-11-02-preview","capabilities":"None"},{"resourceType":"managedEnvironments/javaComponents","locations":["Central
-        US EUAP","East US 2 EUAP","North Central US (Stage)","West US 2","Southeast
-        Asia","Sweden Central","Canada Central","West Europe","North Europe","East
-        US","East US 2","East Asia","Australia East","Germany West Central","Japan
-        East","UK South","West US","Central US","North Central US","South Central
-        US","Korea Central","Brazil South","West US 3","France Central","South Africa
-        North","Norway East","Switzerland North","UAE North","Canada East","West Central
-        US","UK West","Central India","Switzerland West","Italy North","Poland Central"],"apiVersions":["2024-02-02-preview","2023-11-02-preview"],"defaultApiVersion":"2023-11-02-preview","capabilities":"None"},{"resourceType":"managedEnvironments/daprComponents","locations":["Central
-        US EUAP","East US 2 EUAP","North Central US (Stage)","West US 2","Southeast
-        Asia","Sweden Central","Canada Central","West Europe","North Europe","East
-        US","East US 2","East Asia","Australia East","Germany West Central","Japan
-        East","UK South","West US","Central US","North Central US","South Central
-        US","Korea Central","Brazil South","West US 3","France Central","South Africa
-        North","Norway East","Switzerland North","UAE North","Canada East","West Central
-        US","UK West","Central India","Switzerland West","Italy North","Poland Central"],"apiVersions":["2024-03-01","2024-02-02-preview","2023-11-02-preview","2023-08-01-preview","2023-05-02-preview","2023-05-01","2023-04-01-preview","2022-11-01-preview","2022-10-01","2022-06-01-preview","2022-03-01"],"defaultApiVersion":"2023-05-01","capabilities":"None"},{"resourceType":"functions","locations":["North
-        Central US (Stage)","Central US EUAP","West Central US"],"apiVersions":["2024-02-02-preview"],"capabilities":"SupportsExtension"}],"registrationState":"Registered","registrationPolicy":"RegistrationRequired"}'
-    headers:
-      cache-control:
-      - no-cache
-      content-length:
-      - '28714'
-      content-type:
-      - application/json; charset=utf-8
-      date:
-      - Tue, 07 May 2024 20:43:40 GMT
-      expires:
-      - '-1'
-      pragma:
-      - no-cache
-      strict-transport-security:
-      - max-age=31536000; includeSubDomains
-      x-cache:
-      - CONFIG_NOCACHE
-      x-content-type-options:
-      - nosniff
-      x-msedge-ref:
-      - 'Ref A: AF693B641DF9482A8F0D298B4741B3F3 Ref B: CO6AA3150219025 Ref C: 2024-05-07T20:43:40Z'
-    status:
-      code: 200
-      message: OK
-- request:
-    body: null
-    headers:
-      Accept:
-      - '*/*'
-      Accept-Encoding:
-      - gzip, deflate
-      CommandName:
-      - containerapp registry set
-      Connection:
-      - keep-alive
-      ParameterSetName:
-      - --server -g -n
-      User-Agent:
-      - python/3.8.10 (Windows-10-10.0.22631-SP0) AZURECLI/2.59.0
-    method: GET
-    uri: https://management.azure.com/subscriptions/00000000-0000-0000-0000-000000000000/resourceGroups/clitest.rg000001/providers/Microsoft.App/containerApps/app000002?api-version=2023-05-01
-  response:
-    body:
-      string: '{"id":"/subscriptions/00000000-0000-0000-0000-000000000000/resourceGroups/clitest.rg000001/providers/Microsoft.App/containerapps/app000002","name":"app000002","type":"Microsoft.App/containerApps","location":"East
-        US","systemData":{"createdBy":"harrli@microsoft.com","createdByType":"User","createdAt":"2024-05-07T20:43:19.9516064","lastModifiedBy":"harrli@microsoft.com","lastModifiedByType":"User","lastModifiedAt":"2024-05-07T20:43:19.9516064"},"properties":{"provisioningState":"Succeeded","runningStatus":"Running","managedEnvironmentId":"/subscriptions/00000000-0000-0000-0000-000000000000/resourceGroups/client.env_rg_eastus/providers/Microsoft.App/managedEnvironments/env-eastus","environmentId":"/subscriptions/00000000-0000-0000-0000-000000000000/resourceGroups/client.env_rg_eastus/providers/Microsoft.App/managedEnvironments/env-eastus","workloadProfileName":"Consumption","outboundIpAddresses":["20.231.246.122","20.231.246.54","20.231.247.19","20.231.246.253","20.241.227.6","20.241.226.169","20.127.248.50","20.241.171.30","20.241.172.248","20.241.172.250","20.246.203.138","20.246.203.140","52.191.22.226","52.191.22.23","52.191.22.71","52.191.22.159","52.191.22.166","52.191.22.212","52.191.22.41","52.191.23.0","52.191.22.198","52.191.22.121","20.124.73.117","52.149.247.118","52.149.245.39","52.149.247.189","52.149.247.220","52.149.247.221","52.149.245.38","52.149.244.111","52.224.88.179","52.149.247.199","52.149.244.160","4.156.169.214","4.156.169.175","4.156.169.143","20.241.173.137","20.241.173.98","20.242.228.13","20.242.227.204","20.242.227.238","20.242.228.93","52.226.103.51","52.226.103.36","52.226.103.82","52.226.103.10","52.226.102.213","52.226.102.151","52.226.102.243","52.226.103.40","52.226.102.224","52.226.102.162"],"latestRevisionName":"app000002--zl40xpy","latestReadyRevisionName":"app000002--zl40xpy","latestRevisionFqdn":"app000002--zl40xpy.livelycliff-46133ec3.eastus.azurecontainerapps.io","customDomainVerificationId":"0FEF6FC81FA2FA9876FEE95F895AD716D01F5495C9AC8EA62F0228DC5E40B5CA","configuration":{"secrets":null,"activeRevisionsMode":"Single","ingress":{"fqdn":"app000002.livelycliff-46133ec3.eastus.azurecontainerapps.io","external":true,"targetPort":80,"exposedPort":0,"transport":"Auto","traffic":[{"weight":100,"latestRevision":true}],"customDomains":null,"allowInsecure":false,"ipSecurityRestrictions":null,"corsPolicy":null,"clientCertificateMode":null,"stickySessions":null},"registries":null,"dapr":null,"maxInactiveRevisions":100,"service":null},"template":{"revisionSuffix":"","terminationGracePeriodSeconds":null,"containers":[{"image":"mcr.microsoft.com/k8se/quickstart:latest","name":"app000002","resources":{"cpu":0.5,"memory":"1Gi","ephemeralStorage":"2Gi"}}],"initContainers":null,"scale":{"minReplicas":1,"maxReplicas":10,"rules":null},"volumes":null,"serviceBinds":null},"eventStreamEndpoint":"https://eastus.azurecontainerapps.dev/subscriptions/00000000-0000-0000-0000-000000000000/resourceGroups/clitest.rg000001/containerApps/app000002/eventstream","delegatedIdentities":[]},"identity":{"type":"None"}}'
-    headers:
-      api-supported-versions:
-      - 2022-03-01, 2022-06-01-preview, 2022-10-01, 2022-11-01-preview, 2023-04-01-preview,
-        2023-05-01, 2023-05-02-preview, 2023-08-01-preview, 2023-11-02-preview, 2024-02-02-preview,
-        2024-03-01
-      cache-control:
-      - no-cache
-      content-length:
-      - '3076'
-      content-type:
-      - application/json; charset=utf-8
-      date:
-      - Tue, 07 May 2024 20:43:40 GMT
-      expires:
-      - '-1'
-      pragma:
-      - no-cache
-      strict-transport-security:
-      - max-age=31536000; includeSubDomains
-      vary:
-      - Accept-Encoding
-      x-cache:
-      - CONFIG_NOCACHE
-      x-content-type-options:
-      - nosniff
-      x-msedge-ref:
-      - 'Ref A: CC505A12DA954A248E5971CD06D77588 Ref B: CO6AA3150219025 Ref C: 2024-05-07T20:43:40Z'
-      x-powered-by:
-      - ASP.NET
-    status:
-      code: 200
-      message: OK
-- request:
-    body: null
-    headers:
-      Accept:
-      - '*/*'
-      Accept-Encoding:
-      - gzip, deflate
-      CommandName:
-      - containerapp registry set
-      Connection:
-      - keep-alive
-      Content-Length:
-      - '0'
-      ParameterSetName:
-      - --server -g -n
-      User-Agent:
-      - python/3.8.10 (Windows-10-10.0.22631-SP0) AZURECLI/2.59.0
-    method: POST
-    uri: https://management.azure.com/subscriptions/00000000-0000-0000-0000-000000000000/resourceGroups/clitest.rg000001/providers/Microsoft.App/containerApps/app000002/listSecrets?api-version=2023-05-01
-  response:
-    body:
-      string: '{"value":[]}'
-    headers:
-      api-supported-versions:
-      - 2022-03-01, 2022-06-01-preview, 2022-10-01, 2022-11-01-preview, 2023-04-01-preview,
-        2023-05-01, 2023-05-02-preview, 2023-08-01-preview, 2023-11-02-preview, 2024-02-02-preview,
-        2024-03-01
-      cache-control:
-      - no-cache
-      content-length:
-      - '12'
-      content-type:
-      - application/json; charset=utf-8
-      date:
-      - Tue, 07 May 2024 20:43:41 GMT
-      expires:
-      - '-1'
-      pragma:
-      - no-cache
-      strict-transport-security:
-      - max-age=31536000; includeSubDomains
-      vary:
-      - Accept-Encoding
-      x-cache:
-      - CONFIG_NOCACHE
-      x-content-type-options:
-      - nosniff
-      x-ms-ratelimit-remaining-subscription-writes:
-      - '1199'
-      x-msedge-ref:
-      - 'Ref A: 5FF0A801CC6B483F92D93AF75E3F01B1 Ref B: CO6AA3150220037 Ref C: 2024-05-07T20:43:41Z'
-      x-powered-by:
-      - ASP.NET
-    status:
-      code: 200
-      message: OK
-- request:
-    body: null
-    headers:
-      Accept:
-      - application/json
-      Accept-Encoding:
-      - gzip, deflate
-      CommandName:
-      - containerapp registry set
-      Connection:
-      - keep-alive
-      ParameterSetName:
-      - --server -g -n
-      User-Agent:
-      - AZURECLI/2.59.0 azsdk-python-core/1.28.0 Python/3.8.10 (Windows-10-10.0.22631-SP0)
-    method: GET
-    uri: https://management.azure.com/subscriptions/00000000-0000-0000-0000-000000000000/resources?$filter=resourceType%20eq%20%27Microsoft.ContainerRegistry%2Fregistries%27&api-version=2022-09-01
-  response:
-    body:
-      string: '{"value":[{"id":"/subscriptions/00000000-0000-0000-0000-000000000000/resourceGroups/K4AppsTestRg/providers/Microsoft.ContainerRegistry/registries/harrliacatestacr","name":"harrliacatestacr","type":"Microsoft.ContainerRegistry/registries","sku":{"name":"Standard","tier":"Standard"},"location":"eastus","tags":{},"systemData":{"createdBy":"harrli@microsoft.com","createdByType":"User","createdAt":"2023-06-08T18:00:12.5240027Z","lastModifiedBy":"harrli@microsoft.com","lastModifiedByType":"User","lastModifiedAt":"2023-09-08T20:27:22.0432327Z"}},{"id":"/subscriptions/00000000-0000-0000-0000-000000000000/resourceGroups/PatcherTestRg/providers/Microsoft.ContainerRegistry/registries/actiondebugregistry","name":"actiondebugregistry","type":"Microsoft.ContainerRegistry/registries","sku":{"name":"Standard","tier":"Standard"},"location":"eastus","tags":{},"systemData":{"createdBy":"harrli@microsoft.com","createdByType":"User","createdAt":"2023-11-28T18:11:44.0211013Z","lastModifiedBy":"harrli@microsoft.com","lastModifiedByType":"User","lastModifiedAt":"2023-11-28T18:11:44.0211013Z"}},{"id":"/subscriptions/00000000-0000-0000-0000-000000000000/resourceGroups/cli-test-rg/providers/Microsoft.ContainerRegistry/registries/testRegistryAcr","name":"testRegistryAcr","type":"Microsoft.ContainerRegistry/registries","sku":{"name":"Standard","tier":"Standard"},"location":"eastus","tags":{},"systemData":{"createdBy":"harrli@microsoft.com","createdByType":"User","createdAt":"2023-05-12T03:23:48.0773018Z","lastModifiedBy":"harrli@microsoft.com","lastModifiedByType":"User","lastModifiedAt":"2023-05-12T03:26:58.7858884Z"}},{"id":"/subscriptions/00000000-0000-0000-0000-000000000000/resourceGroups/PatcherTestRg/providers/Microsoft.ContainerRegistry/registries/patchertestacr","name":"patchertestacr","type":"Microsoft.ContainerRegistry/registries","sku":{"name":"Standard","tier":"Standard"},"location":"eastus","tags":{},"systemData":{"createdBy":"harrli@microsoft.com","createdByType":"User","createdAt":"2023-03-20T03:34:21.7566725Z","lastModifiedBy":"harrli@microsoft.com","lastModifiedByType":"User","lastModifiedAt":"2023-07-17T18:04:20.2780742Z"}},{"id":"/subscriptions/00000000-0000-0000-0000-000000000000/resourceGroups/clitest.rggaponju6baclxidgkuju7xtj5b4q3vfxmtzq6yzljpavd5ap6emrdlf2ccuajuidx/providers/Microsoft.ContainerRegistry/registries/containerappyw67v5t6mwra","name":"containerappyw67v5t6mwra","type":"Microsoft.ContainerRegistry/registries","sku":{"name":"Basic","tier":"Basic"},"location":"eastus","tags":{},"systemData":{"createdBy":"harrli@microsoft.com","createdByType":"User","createdAt":"2024-05-07T20:43:16.152737Z","lastModifiedBy":"harrli@microsoft.com","lastModifiedByType":"User","lastModifiedAt":"2024-05-07T20:43:16.152737Z"}},{"id":"/subscriptions/00000000-0000-0000-0000-000000000000/resourceGroups/clitest.rg000001/providers/Microsoft.ContainerRegistry/registries/acr000003","name":"acr000003","type":"Microsoft.ContainerRegistry/registries","sku":{"name":"Basic","tier":"Basic"},"location":"eastus","tags":{},"systemData":{"createdBy":"harrli@microsoft.com","createdByType":"User","createdAt":"2024-05-07T20:43:31.7282274Z","lastModifiedBy":"harrli@microsoft.com","lastModifiedByType":"User","lastModifiedAt":"2024-05-07T20:43:31.7282274Z"}}]}'
-    headers:
-      cache-control:
-      - no-cache
-      content-length:
-      - '3277'
-      content-type:
-      - application/json; charset=utf-8
-      date:
-      - Tue, 07 May 2024 20:43:42 GMT
-      expires:
-      - '-1'
-      pragma:
-      - no-cache
-      strict-transport-security:
-      - max-age=31536000; includeSubDomains
-      x-cache:
-      - CONFIG_NOCACHE
-      x-content-type-options:
-      - nosniff
-      x-msedge-ref:
-      - 'Ref A: 040A549D227F45A58A08FA1B36FBA774 Ref B: CO6AA3150220047 Ref C: 2024-05-07T20:43:42Z'
-    status:
-      code: 200
-      message: OK
-- request:
-    body: null
-    headers:
-      Accept:
-      - application/json
-      Accept-Encoding:
-      - gzip, deflate
-      CommandName:
-      - containerapp registry set
-      Connection:
-      - keep-alive
-      ParameterSetName:
-      - --server -g -n
-      User-Agent:
-      - AZURECLI/2.59.0 azsdk-python-core/1.28.0 Python/3.8.10 (Windows-10-10.0.22631-SP0)
-    method: GET
-    uri: https://management.azure.com/subscriptions/00000000-0000-0000-0000-000000000000/resourceGroups/clitest.rg000001/providers/Microsoft.ContainerRegistry/registries/acr000003?api-version=2023-07-01
-  response:
-    body:
-      string: '{"sku":{"name":"Basic","tier":"Basic"},"type":"Microsoft.ContainerRegistry/registries","id":"/subscriptions/00000000-0000-0000-0000-000000000000/resourceGroups/clitest.rg000001/providers/Microsoft.ContainerRegistry/registries/acr000003","name":"acr000003","location":"eastus","tags":{},"systemData":{"createdBy":"harrli@microsoft.com","createdByType":"User","createdAt":"2024-05-07T20:43:31.7282274+00:00","lastModifiedBy":"harrli@microsoft.com","lastModifiedByType":"User","lastModifiedAt":"2024-05-07T20:43:31.7282274+00:00"},"properties":{"loginServer":"acr000003.azurecr.io","creationDate":"2024-05-07T20:43:31.7282274Z","provisioningState":"Succeeded","adminUserEnabled":true,"policies":{"quarantinePolicy":{"status":"disabled"},"trustPolicy":{"type":"Notary","status":"disabled"},"retentionPolicy":{"days":7,"lastUpdatedTime":"2024-05-07T20:43:38.1665502+00:00","status":"disabled"},"exportPolicy":{"status":"enabled"},"azureADAuthenticationAsArmPolicy":{"status":"enabled"},"softDeletePolicy":{"retentionDays":7,"lastUpdatedTime":"2024-05-07T20:43:38.1665873+00:00","status":"disabled"}},"encryption":{"status":"disabled"},"dataEndpointEnabled":false,"dataEndpointHostNames":[],"privateEndpointConnections":[],"publicNetworkAccess":"Enabled","networkRuleBypassOptions":"AzureServices","zoneRedundancy":"Disabled","anonymousPullEnabled":false}}'
-    headers:
-      api-supported-versions:
-      - '2023-07-01'
-      cache-control:
-      - no-cache
-      content-length:
-      - '1350'
-      content-type:
-      - application/json; charset=utf-8
-      date:
-      - Tue, 07 May 2024 20:43:42 GMT
-      expires:
-      - '-1'
-      pragma:
-      - no-cache
-      strict-transport-security:
-      - max-age=31536000; includeSubDomains
-      x-cache:
-      - CONFIG_NOCACHE
-      x-content-type-options:
-      - nosniff
-      x-msedge-ref:
-      - 'Ref A: 33CF7E3A40DD425580CB90935751901A Ref B: CO6AA3150217033 Ref C: 2024-05-07T20:43:42Z'
-    status:
-      code: 200
-      message: OK
-- request:
-    body: null
-    headers:
-      Accept:
-      - application/json
-      Accept-Encoding:
-      - gzip, deflate
-      CommandName:
-      - containerapp registry set
-      Connection:
-      - keep-alive
-      Content-Length:
-      - '0'
-      ParameterSetName:
-      - --server -g -n
-      User-Agent:
-      - AZURECLI/2.59.0 azsdk-python-core/1.28.0 Python/3.8.10 (Windows-10-10.0.22631-SP0)
-    method: POST
-    uri: https://management.azure.com/subscriptions/00000000-0000-0000-0000-000000000000/resourceGroups/clitest.rg000001/providers/Microsoft.ContainerRegistry/registries/acr000003/listCredentials?api-version=2023-07-01
-  response:
-    body:
-      string: '{"username":"acr000003","passwords":[{"name":"password","value":"123abc"},{"name":"password2","value":"123abc"}]}'
-    headers:
-      api-supported-versions:
-      - '2023-07-01'
-      cache-control:
-      - no-cache
-      content-length:
-      - '205'
-      content-type:
-      - application/json; charset=utf-8
-      date:
-      - Tue, 07 May 2024 20:43:42 GMT
-      expires:
-      - '-1'
-      pragma:
-      - no-cache
-      strict-transport-security:
-      - max-age=31536000; includeSubDomains
-      x-cache:
-      - CONFIG_NOCACHE
-      x-content-type-options:
-      - nosniff
-      x-ms-ratelimit-remaining-subscription-writes:
-      - '1199'
-      x-msedge-ref:
-      - 'Ref A: 57A3022599334A2D975747F0A3185CD8 Ref B: CO6AA3150217033 Ref C: 2024-05-07T20:43:42Z'
-    status:
-      code: 200
-      message: OK
-- request:
-    body: '{"id": "/subscriptions/00000000-0000-0000-0000-000000000000/resourceGroups/clitest.rg000001/providers/Microsoft.App/containerapps/app000002",
-      "name": "app000002", "type": "Microsoft.App/containerApps", "location": "East
-      US", "systemData": {"createdBy": "harrli@microsoft.com", "createdByType": "User",
-      "createdAt": "2024-05-07T20:43:19.9516064", "lastModifiedBy": "harrli@microsoft.com",
-      "lastModifiedByType": "User", "lastModifiedAt": "2024-05-07T20:43:19.9516064"},
-      "properties": {"provisioningState": "Succeeded", "runningStatus": "Running",
-      "managedEnvironmentId": "/subscriptions/00000000-0000-0000-0000-000000000000/resourceGroups/client.env_rg_eastus/providers/Microsoft.App/managedEnvironments/env-eastus",
-      "environmentId": "/subscriptions/00000000-0000-0000-0000-000000000000/resourceGroups/client.env_rg_eastus/providers/Microsoft.App/managedEnvironments/env-eastus",
-      "workloadProfileName": "Consumption", "outboundIpAddresses": ["20.231.246.122",
-      "20.231.246.54", "20.231.247.19", "20.231.246.253", "20.241.227.6", "20.241.226.169",
-      "20.127.248.50", "20.241.171.30", "20.241.172.248", "20.241.172.250", "20.246.203.138",
-      "20.246.203.140", "52.191.22.226", "52.191.22.23", "52.191.22.71", "52.191.22.159",
-      "52.191.22.166", "52.191.22.212", "52.191.22.41", "52.191.23.0", "52.191.22.198",
-      "52.191.22.121", "20.124.73.117", "52.149.247.118", "52.149.245.39", "52.149.247.189",
-      "52.149.247.220", "52.149.247.221", "52.149.245.38", "52.149.244.111", "52.224.88.179",
-      "52.149.247.199", "52.149.244.160", "4.156.169.214", "4.156.169.175", "4.156.169.143",
-      "20.241.173.137", "20.241.173.98", "20.242.228.13", "20.242.227.204", "20.242.227.238",
-      "20.242.228.93", "52.226.103.51", "52.226.103.36", "52.226.103.82", "52.226.103.10",
-      "52.226.102.213", "52.226.102.151", "52.226.102.243", "52.226.103.40", "52.226.102.224",
-      "52.226.102.162"], "latestRevisionName": "app000002--zl40xpy", "latestReadyRevisionName":
-      "app000002--zl40xpy", "latestRevisionFqdn": "app000002--zl40xpy.livelycliff-46133ec3.eastus.azurecontainerapps.io",
-      "customDomainVerificationId": "0FEF6FC81FA2FA9876FEE95F895AD716D01F5495C9AC8EA62F0228DC5E40B5CA",
-      "configuration": {"secrets": [{"name": "acr000003azurecrio-acr000003", "value":
-      "123abc"}], "activeRevisionsMode":
-      "Single", "ingress": {"fqdn": "app000002.livelycliff-46133ec3.eastus.azurecontainerapps.io",
-      "external": true, "targetPort": 80, "exposedPort": 0, "transport": "Auto", "traffic":
-      [{"weight": 100, "latestRevision": true}], "customDomains": null, "allowInsecure":
-      false, "ipSecurityRestrictions": null, "corsPolicy": null, "clientCertificateMode":
-      null, "stickySessions": null}, "registries": [{"server": "acr000003.azurecr.io",
-      "username": "acr000003", "passwordSecretRef": "acr000003azurecrio-acr000003"}],
-      "dapr": null, "maxInactiveRevisions": 100, "service": null}, "template": {"revisionSuffix":
-      "", "terminationGracePeriodSeconds": null, "containers": [{"image": "mcr.microsoft.com/k8se/quickstart:latest",
-      "name": "app000002", "resources": {"cpu": 0.5, "memory": "1Gi", "ephemeralStorage":
-      "2Gi"}}], "initContainers": null, "scale": {"minReplicas": 1, "maxReplicas":
-      10, "rules": null}, "volumes": null, "serviceBinds": null}, "eventStreamEndpoint":
-      "https://eastus.azurecontainerapps.dev/subscriptions/00000000-0000-0000-0000-000000000000/resourceGroups/clitest.rg000001/containerApps/app000002/eventstream",
-      "delegatedIdentities": []}, "identity": {"type": "None"}}'
-    headers:
-      Accept:
-      - '*/*'
-      Accept-Encoding:
-      - gzip, deflate
-      CommandName:
-      - containerapp registry set
-      Connection:
-      - keep-alive
-      Content-Length:
-      - '3459'
-      Content-Type:
-      - application/json
-      ParameterSetName:
-      - --server -g -n
-      User-Agent:
-      - python/3.8.10 (Windows-10-10.0.22631-SP0) AZURECLI/2.59.0
-    method: PUT
-    uri: https://management.azure.com/subscriptions/00000000-0000-0000-0000-000000000000/resourceGroups/clitest.rg000001/providers/Microsoft.App/containerApps/app000002?api-version=2023-05-01
-  response:
-    body:
-      string: '{"id":"/subscriptions/00000000-0000-0000-0000-000000000000/resourceGroups/clitest.rg000001/providers/Microsoft.App/containerapps/app000002","name":"app000002","type":"Microsoft.App/containerApps","location":"East
-        US","systemData":{"createdBy":"harrli@microsoft.com","createdByType":"User","createdAt":"2024-05-07T20:43:19.9516064","lastModifiedBy":"harrli@microsoft.com","lastModifiedByType":"User","lastModifiedAt":"2024-05-07T20:43:44.6568218Z"},"properties":{"provisioningState":"InProgress","runningStatus":"Running","managedEnvironmentId":"/subscriptions/00000000-0000-0000-0000-000000000000/resourceGroups/client.env_rg_eastus/providers/Microsoft.App/managedEnvironments/env-eastus","environmentId":"/subscriptions/00000000-0000-0000-0000-000000000000/resourceGroups/client.env_rg_eastus/providers/Microsoft.App/managedEnvironments/env-eastus","workloadProfileName":"Consumption","outboundIpAddresses":["20.231.246.122","20.231.246.54","20.231.247.19","20.231.246.253","20.241.227.6","20.241.226.169","20.127.248.50","20.241.171.30","20.241.172.248","20.241.172.250","20.246.203.138","20.246.203.140","52.191.22.226","52.191.22.23","52.191.22.71","52.191.22.159","52.191.22.166","52.191.22.212","52.191.22.41","52.191.23.0","52.191.22.198","52.191.22.121","20.124.73.117","52.149.247.118","52.149.245.39","52.149.247.189","52.149.247.220","52.149.247.221","52.149.245.38","52.149.244.111","52.224.88.179","52.149.247.199","52.149.244.160","4.156.169.214","4.156.169.175","4.156.169.143","20.241.173.137","20.241.173.98","20.242.228.13","20.242.227.204","20.242.227.238","20.242.228.93","52.226.103.51","52.226.103.36","52.226.103.82","52.226.103.10","52.226.102.213","52.226.102.151","52.226.102.243","52.226.103.40","52.226.102.224","52.226.102.162"],"latestRevisionName":"app000002--zl40xpy","latestReadyRevisionName":"app000002--zl40xpy","latestRevisionFqdn":"app000002--zl40xpy.livelycliff-46133ec3.eastus.azurecontainerapps.io","customDomainVerificationId":"0FEF6FC81FA2FA9876FEE95F895AD716D01F5495C9AC8EA62F0228DC5E40B5CA","configuration":{"secrets":[{"name":"acr000003azurecrio-acr000003"}],"activeRevisionsMode":"Single","ingress":{"fqdn":"app000002.livelycliff-46133ec3.eastus.azurecontainerapps.io","external":true,"targetPort":80,"exposedPort":0,"transport":"Auto","traffic":[{"weight":100,"latestRevision":true}],"customDomains":null,"allowInsecure":false,"ipSecurityRestrictions":null,"corsPolicy":null,"clientCertificateMode":null,"stickySessions":null},"registries":[{"server":"acr000003.azurecr.io","username":"acr000003","passwordSecretRef":"acr000003azurecrio-acr000003","identity":""}],"dapr":null,"maxInactiveRevisions":100,"service":null},"template":{"revisionSuffix":"","terminationGracePeriodSeconds":null,"containers":[{"image":"mcr.microsoft.com/k8se/quickstart:latest","name":"app000002","resources":{"cpu":0.5,"memory":"1Gi","ephemeralStorage":"2Gi"}}],"initContainers":null,"scale":{"minReplicas":1,"maxReplicas":10,"rules":null},"volumes":null,"serviceBinds":null},"eventStreamEndpoint":"https://eastus.azurecontainerapps.dev/subscriptions/00000000-0000-0000-0000-000000000000/resourceGroups/clitest.rg000001/containerApps/app000002/eventstream","delegatedIdentities":[]},"identity":{"type":"None"}}'
-    headers:
-      api-supported-versions:
-      - 2022-03-01, 2022-06-01-preview, 2022-10-01, 2022-11-01-preview, 2023-04-01-preview,
-        2023-05-01, 2023-05-02-preview, 2023-08-01-preview, 2023-11-02-preview, 2024-02-02-preview,
-        2024-03-01
-      azure-asyncoperation:
-      - https://management.azure.com/subscriptions/00000000-0000-0000-0000-000000000000/providers/Microsoft.App/locations/eastus/containerappOperationStatuses/b9cd468e-5ddc-4a9b-9d7b-473ebf77b876?api-version=2023-05-01&azureAsyncOperation=true&t=638507114253442884&c=MIIHSDCCBjCgAwIBAgITfwMhOTmqQoo0tkRvGgAEAyE5OTANBgkqhkiG9w0BAQsFADBEMRMwEQYKCZImiZPyLGQBGRYDR0JMMRMwEQYKCZImiZPyLGQBGRYDQU1FMRgwFgYDVQQDEw9BTUUgSW5mcmEgQ0EgMDIwHhcNMjQwNTAxMDYzNDQ2WhcNMjUwNDI2MDYzNDQ2WjBAMT4wPAYDVQQDEzVhc3luY29wZXJhdGlvbnNpZ25pbmdjZXJ0aWZpY2F0ZS5tYW5hZ2VtZW50LmF6dXJlLmNvbTCCASIwDQYJKoZIhvcNAQEBBQADggEPADCCAQoCggEBALkgKuEwzHMIEnb6DqvlNEjOIBhriDkMVQHin8X3Hp4QWm6IPRhyE4finiNV8v-yzYRoKrEZGVZaMZKQ4LmVw70qsr45wY42Ci7OmjxbZ9yY71jkU7t5-XqiLknJsYmibeU-bj-ivIZNhs9z7vXrozzI5s2EIkeMhDFjZzSU8Tyg8BrDHeWJ0xxYmUcnUl05ClWLHwD3yQABogqndT-JejHbedyKkseKHis9KEIiZZwib0VLMozFG9gHXHSyy_eXkaXhcZh0hT1WV1JcjMoQ1LfxsrMDdAyJLPP-6I7rydsOZvo9bnz9FJSJg8CCaJ87-DZghAmjgUC95n9xNr7VvRUCAwEAAaOCBDUwggQxMCcGCSsGAQQBgjcVCgQaMBgwCgYIKwYBBQUHAwEwCgYIKwYBBQUHAwIwPQYJKwYBBAGCNxUHBDAwLgYmKwYBBAGCNxUIhpDjDYTVtHiE8Ys-hZvdFs6dEoFggvX2K4Py0SACAWQCAQowggHaBggrBgEFBQcBAQSCAcwwggHIMGYGCCsGAQUFBzAChlpodHRwOi8vY3JsLm1pY3Jvc29mdC5jb20vcGtpaW5mcmEvQ2VydHMvQkwyUEtJSU5UQ0EwMS5BTUUuR0JMX0FNRSUyMEluZnJhJTIwQ0ElMjAwMig0KS5jcnQwVgYIKwYBBQUHMAKGSmh0dHA6Ly9jcmwxLmFtZS5nYmwvYWlhL0JMMlBLSUlOVENBMDEuQU1FLkdCTF9BTUUlMjBJbmZyYSUyMENBJTIwMDIoNCkuY3J0MFYGCCsGAQUFBzAChkpodHRwOi8vY3JsMi5hbWUuZ2JsL2FpYS9CTDJQS0lJTlRDQTAxLkFNRS5HQkxfQU1FJTIwSW5mcmElMjBDQSUyMDAyKDQpLmNydDBWBggrBgEFBQcwAoZKaHR0cDovL2NybDMuYW1lLmdibC9haWEvQkwyUEtJSU5UQ0EwMS5BTUUuR0JMX0FNRSUyMEluZnJhJTIwQ0ElMjAwMig0KS5jcnQwVgYIKwYBBQUHMAKGSmh0dHA6Ly9jcmw0LmFtZS5nYmwvYWlhL0JMMlBLSUlOVENBMDEuQU1FLkdCTF9BTUUlMjBJbmZyYSUyMENBJTIwMDIoNCkuY3J0MB0GA1UdDgQWBBRycMIgZ8U6O44581iRUxcqHqpbnzAOBgNVHQ8BAf8EBAMCBaAwggE1BgNVHR8EggEsMIIBKDCCASSgggEgoIIBHIZCaHR0cDovL2NybC5taWNyb3NvZnQuY29tL3BraWluZnJhL0NSTC9BTUUlMjBJbmZyYSUyMENBJTIwMDIoNCkuY3JshjRodHRwOi8vY3JsMS5hbWUuZ2JsL2NybC9BTUUlMjBJbmZyYSUyMENBJTIwMDIoNCkuY3JshjRodHRwOi8vY3JsMi5hbWUuZ2JsL2NybC9BTUUlMjBJbmZyYSUyMENBJTIwMDIoNCkuY3JshjRodHRwOi8vY3JsMy5hbWUuZ2JsL2NybC9BTUUlMjBJbmZyYSUyMENBJTIwMDIoNCkuY3JshjRodHRwOi8vY3JsNC5hbWUuZ2JsL2NybC9BTUUlMjBJbmZyYSUyMENBJTIwMDIoNCkuY3JsMEEGA1UdIAQ6MDgwDAYKKwYBBAGCN3sBATAMBgorBgEEAYI3ewIBMAwGCisGAQQBgjd7AwEwDAYKKwYBBAGCN3sEATAfBgNVHSMEGDAWgBSuecJrXSWIEwb2BwnDl3x7l48dVTAdBgNVHSUEFjAUBggrBgEFBQcDAQYIKwYBBQUHAwIwDQYJKoZIhvcNAQELBQADggEBAA_4ful6PqtXLj0fhr2yqM0Q8lN7gu3uJtR9HkeWQr-_sb0h21FXp2pZE10ud7q-bFkL4i3rV85FJt1JQJMyPCDfHflYeNJKjpKDf5fgr-t-bmq7lKGDrV7m663uTPOo3NTM_tBv168Au1J4zmara1_zcov-nSVCI35S-uOrU2ig4a9R2em9hUF87NwH4u64yc_Fjf7L5uzQ3ixAKetCh1UG4_DDNBGLUppGxw8kJAqHBFD0ENZVTGewsGaej68yalWqwEpZ7Ih8r4nW1IGx6i9zJvZYiNfrt0OI-JYBSK4dZMzfJ5fOd21X-XU30qoO_OehEgT9IZe7TtreUfLH0-o&s=gNmF3hJIOVxGculKsIpsPvmUQs7PKfZhP8ppreRYFij_iX1eCNOVu1JDO3Tu87LjCJl0cYriJNFQ-Bj1YTFTNOwdAgmtxc8KhiQnj7-PI3ylXih7PCsxIc5W7UGoHwjSPwP3OsNKPCvWnxiaVq6cm5u0D277GzoMqAhNO0l--XGUxcEAVvYlckpSnk-zHAFM8PZZmHomNYwGODMn3sBzREi_eDXoYQWO8fRQhHJItXrPH76k6zTJR2xYRulveJryILenIBRQxBJly5YTytZmdKnxvniyZARZA91zrjjeJtadxKtuK-cdZ6hQj6vSM9XrH89SkutMLzTv3qo-Vs1Xvg&h=gDHqsAaQikeduRmIB5LE22gVWo1RXQnFwo4X31lnGB8
-      cache-control:
-      - no-cache
-      content-length:
-      - '3234'
-      content-type:
-      - application/json; charset=utf-8
-      date:
-      - Tue, 07 May 2024 20:43:44 GMT
-      expires:
-      - '-1'
-      pragma:
-      - no-cache
-      strict-transport-security:
-      - max-age=31536000; includeSubDomains
-      x-cache:
-      - CONFIG_NOCACHE
-      x-content-type-options:
-      - nosniff
-      x-ms-async-operation-timeout:
-      - PT15M
-      x-ms-ratelimit-remaining-subscription-resource-requests:
-      - '699'
-      x-msedge-ref:
-      - 'Ref A: 5FD37AD8DC97456AAA92B02EC8B3F70E Ref B: CO6AA3150217019 Ref C: 2024-05-07T20:43:43Z'
-      x-powered-by:
-      - ASP.NET
-    status:
-      code: 201
-      message: Created
-- request:
-    body: null
-    headers:
-      Accept:
-      - '*/*'
-      Accept-Encoding:
-      - gzip, deflate
-      CommandName:
-      - containerapp registry set
-      Connection:
-      - keep-alive
-      ParameterSetName:
-      - --server -g -n
-      User-Agent:
-      - python/3.8.10 (Windows-10-10.0.22631-SP0) AZURECLI/2.59.0
-    method: GET
-    uri: https://management.azure.com/subscriptions/00000000-0000-0000-0000-000000000000/providers/Microsoft.App/locations/eastus/containerappOperationStatuses/b9cd468e-5ddc-4a9b-9d7b-473ebf77b876?api-version=2023-05-01&azureAsyncOperation=true&t=638507114253442884&c=MIIHSDCCBjCgAwIBAgITfwMhOTmqQoo0tkRvGgAEAyE5OTANBgkqhkiG9w0BAQsFADBEMRMwEQYKCZImiZPyLGQBGRYDR0JMMRMwEQYKCZImiZPyLGQBGRYDQU1FMRgwFgYDVQQDEw9BTUUgSW5mcmEgQ0EgMDIwHhcNMjQwNTAxMDYzNDQ2WhcNMjUwNDI2MDYzNDQ2WjBAMT4wPAYDVQQDEzVhc3luY29wZXJhdGlvbnNpZ25pbmdjZXJ0aWZpY2F0ZS5tYW5hZ2VtZW50LmF6dXJlLmNvbTCCASIwDQYJKoZIhvcNAQEBBQADggEPADCCAQoCggEBALkgKuEwzHMIEnb6DqvlNEjOIBhriDkMVQHin8X3Hp4QWm6IPRhyE4finiNV8v-yzYRoKrEZGVZaMZKQ4LmVw70qsr45wY42Ci7OmjxbZ9yY71jkU7t5-XqiLknJsYmibeU-bj-ivIZNhs9z7vXrozzI5s2EIkeMhDFjZzSU8Tyg8BrDHeWJ0xxYmUcnUl05ClWLHwD3yQABogqndT-JejHbedyKkseKHis9KEIiZZwib0VLMozFG9gHXHSyy_eXkaXhcZh0hT1WV1JcjMoQ1LfxsrMDdAyJLPP-6I7rydsOZvo9bnz9FJSJg8CCaJ87-DZghAmjgUC95n9xNr7VvRUCAwEAAaOCBDUwggQxMCcGCSsGAQQBgjcVCgQaMBgwCgYIKwYBBQUHAwEwCgYIKwYBBQUHAwIwPQYJKwYBBAGCNxUHBDAwLgYmKwYBBAGCNxUIhpDjDYTVtHiE8Ys-hZvdFs6dEoFggvX2K4Py0SACAWQCAQowggHaBggrBgEFBQcBAQSCAcwwggHIMGYGCCsGAQUFBzAChlpodHRwOi8vY3JsLm1pY3Jvc29mdC5jb20vcGtpaW5mcmEvQ2VydHMvQkwyUEtJSU5UQ0EwMS5BTUUuR0JMX0FNRSUyMEluZnJhJTIwQ0ElMjAwMig0KS5jcnQwVgYIKwYBBQUHMAKGSmh0dHA6Ly9jcmwxLmFtZS5nYmwvYWlhL0JMMlBLSUlOVENBMDEuQU1FLkdCTF9BTUUlMjBJbmZyYSUyMENBJTIwMDIoNCkuY3J0MFYGCCsGAQUFBzAChkpodHRwOi8vY3JsMi5hbWUuZ2JsL2FpYS9CTDJQS0lJTlRDQTAxLkFNRS5HQkxfQU1FJTIwSW5mcmElMjBDQSUyMDAyKDQpLmNydDBWBggrBgEFBQcwAoZKaHR0cDovL2NybDMuYW1lLmdibC9haWEvQkwyUEtJSU5UQ0EwMS5BTUUuR0JMX0FNRSUyMEluZnJhJTIwQ0ElMjAwMig0KS5jcnQwVgYIKwYBBQUHMAKGSmh0dHA6Ly9jcmw0LmFtZS5nYmwvYWlhL0JMMlBLSUlOVENBMDEuQU1FLkdCTF9BTUUlMjBJbmZyYSUyMENBJTIwMDIoNCkuY3J0MB0GA1UdDgQWBBRycMIgZ8U6O44581iRUxcqHqpbnzAOBgNVHQ8BAf8EBAMCBaAwggE1BgNVHR8EggEsMIIBKDCCASSgggEgoIIBHIZCaHR0cDovL2NybC5taWNyb3NvZnQuY29tL3BraWluZnJhL0NSTC9BTUUlMjBJbmZyYSUyMENBJTIwMDIoNCkuY3JshjRodHRwOi8vY3JsMS5hbWUuZ2JsL2NybC9BTUUlMjBJbmZyYSUyMENBJTIwMDIoNCkuY3JshjRodHRwOi8vY3JsMi5hbWUuZ2JsL2NybC9BTUUlMjBJbmZyYSUyMENBJTIwMDIoNCkuY3JshjRodHRwOi8vY3JsMy5hbWUuZ2JsL2NybC9BTUUlMjBJbmZyYSUyMENBJTIwMDIoNCkuY3JshjRodHRwOi8vY3JsNC5hbWUuZ2JsL2NybC9BTUUlMjBJbmZyYSUyMENBJTIwMDIoNCkuY3JsMEEGA1UdIAQ6MDgwDAYKKwYBBAGCN3sBATAMBgorBgEEAYI3ewIBMAwGCisGAQQBgjd7AwEwDAYKKwYBBAGCN3sEATAfBgNVHSMEGDAWgBSuecJrXSWIEwb2BwnDl3x7l48dVTAdBgNVHSUEFjAUBggrBgEFBQcDAQYIKwYBBQUHAwIwDQYJKoZIhvcNAQELBQADggEBAA_4ful6PqtXLj0fhr2yqM0Q8lN7gu3uJtR9HkeWQr-_sb0h21FXp2pZE10ud7q-bFkL4i3rV85FJt1JQJMyPCDfHflYeNJKjpKDf5fgr-t-bmq7lKGDrV7m663uTPOo3NTM_tBv168Au1J4zmara1_zcov-nSVCI35S-uOrU2ig4a9R2em9hUF87NwH4u64yc_Fjf7L5uzQ3ixAKetCh1UG4_DDNBGLUppGxw8kJAqHBFD0ENZVTGewsGaej68yalWqwEpZ7Ih8r4nW1IGx6i9zJvZYiNfrt0OI-JYBSK4dZMzfJ5fOd21X-XU30qoO_OehEgT9IZe7TtreUfLH0-o&s=gNmF3hJIOVxGculKsIpsPvmUQs7PKfZhP8ppreRYFij_iX1eCNOVu1JDO3Tu87LjCJl0cYriJNFQ-Bj1YTFTNOwdAgmtxc8KhiQnj7-PI3ylXih7PCsxIc5W7UGoHwjSPwP3OsNKPCvWnxiaVq6cm5u0D277GzoMqAhNO0l--XGUxcEAVvYlckpSnk-zHAFM8PZZmHomNYwGODMn3sBzREi_eDXoYQWO8fRQhHJItXrPH76k6zTJR2xYRulveJryILenIBRQxBJly5YTytZmdKnxvniyZARZA91zrjjeJtadxKtuK-cdZ6hQj6vSM9XrH89SkutMLzTv3qo-Vs1Xvg&h=gDHqsAaQikeduRmIB5LE22gVWo1RXQnFwo4X31lnGB8
-  response:
-    body:
-      string: '{"id":"/subscriptions/00000000-0000-0000-0000-000000000000/providers/Microsoft.App/locations/eastus/containerappOperationStatuses/b9cd468e-5ddc-4a9b-9d7b-473ebf77b876","name":"b9cd468e-5ddc-4a9b-9d7b-473ebf77b876","status":"InProgress","startTime":"2024-05-07T20:43:44.9125256"}'
-    headers:
-      api-supported-versions:
-      - 2022-03-01, 2022-06-01-preview, 2022-10-01, 2022-11-01-preview, 2023-04-01-preview,
-        2023-05-01, 2023-05-02-preview, 2023-08-01-preview, 2023-11-02-preview, 2024-02-02-preview,
-        2024-03-01
-      cache-control:
-      - no-cache
-      content-length:
-      - '278'
-      content-type:
-      - application/json; charset=utf-8
-      date:
-      - Tue, 07 May 2024 20:43:45 GMT
-      expires:
-      - '-1'
-      pragma:
-      - no-cache
-      strict-transport-security:
-      - max-age=31536000; includeSubDomains
-      vary:
-      - Accept-Encoding
-      x-cache:
-      - CONFIG_NOCACHE
-      x-content-type-options:
-      - nosniff
-      x-msedge-ref:
-      - 'Ref A: 9011C0D684B64D5DABDE5868E0101B53 Ref B: CO6AA3150218035 Ref C: 2024-05-07T20:43:45Z'
-      x-powered-by:
-      - ASP.NET
-    status:
-      code: 200
-      message: OK
-- request:
-    body: null
-    headers:
-      Accept:
-      - '*/*'
-      Accept-Encoding:
-      - gzip, deflate
-      CommandName:
-      - containerapp registry set
-      Connection:
-      - keep-alive
-      ParameterSetName:
-      - --server -g -n
-      User-Agent:
-      - python/3.8.10 (Windows-10-10.0.22631-SP0) AZURECLI/2.59.0
-    method: GET
-    uri: https://management.azure.com/subscriptions/00000000-0000-0000-0000-000000000000/providers/Microsoft.App/locations/eastus/containerappOperationStatuses/b9cd468e-5ddc-4a9b-9d7b-473ebf77b876?api-version=2023-05-01&azureAsyncOperation=true&t=638507114253442884&c=MIIHSDCCBjCgAwIBAgITfwMhOTmqQoo0tkRvGgAEAyE5OTANBgkqhkiG9w0BAQsFADBEMRMwEQYKCZImiZPyLGQBGRYDR0JMMRMwEQYKCZImiZPyLGQBGRYDQU1FMRgwFgYDVQQDEw9BTUUgSW5mcmEgQ0EgMDIwHhcNMjQwNTAxMDYzNDQ2WhcNMjUwNDI2MDYzNDQ2WjBAMT4wPAYDVQQDEzVhc3luY29wZXJhdGlvbnNpZ25pbmdjZXJ0aWZpY2F0ZS5tYW5hZ2VtZW50LmF6dXJlLmNvbTCCASIwDQYJKoZIhvcNAQEBBQADggEPADCCAQoCggEBALkgKuEwzHMIEnb6DqvlNEjOIBhriDkMVQHin8X3Hp4QWm6IPRhyE4finiNV8v-yzYRoKrEZGVZaMZKQ4LmVw70qsr45wY42Ci7OmjxbZ9yY71jkU7t5-XqiLknJsYmibeU-bj-ivIZNhs9z7vXrozzI5s2EIkeMhDFjZzSU8Tyg8BrDHeWJ0xxYmUcnUl05ClWLHwD3yQABogqndT-JejHbedyKkseKHis9KEIiZZwib0VLMozFG9gHXHSyy_eXkaXhcZh0hT1WV1JcjMoQ1LfxsrMDdAyJLPP-6I7rydsOZvo9bnz9FJSJg8CCaJ87-DZghAmjgUC95n9xNr7VvRUCAwEAAaOCBDUwggQxMCcGCSsGAQQBgjcVCgQaMBgwCgYIKwYBBQUHAwEwCgYIKwYBBQUHAwIwPQYJKwYBBAGCNxUHBDAwLgYmKwYBBAGCNxUIhpDjDYTVtHiE8Ys-hZvdFs6dEoFggvX2K4Py0SACAWQCAQowggHaBggrBgEFBQcBAQSCAcwwggHIMGYGCCsGAQUFBzAChlpodHRwOi8vY3JsLm1pY3Jvc29mdC5jb20vcGtpaW5mcmEvQ2VydHMvQkwyUEtJSU5UQ0EwMS5BTUUuR0JMX0FNRSUyMEluZnJhJTIwQ0ElMjAwMig0KS5jcnQwVgYIKwYBBQUHMAKGSmh0dHA6Ly9jcmwxLmFtZS5nYmwvYWlhL0JMMlBLSUlOVENBMDEuQU1FLkdCTF9BTUUlMjBJbmZyYSUyMENBJTIwMDIoNCkuY3J0MFYGCCsGAQUFBzAChkpodHRwOi8vY3JsMi5hbWUuZ2JsL2FpYS9CTDJQS0lJTlRDQTAxLkFNRS5HQkxfQU1FJTIwSW5mcmElMjBDQSUyMDAyKDQpLmNydDBWBggrBgEFBQcwAoZKaHR0cDovL2NybDMuYW1lLmdibC9haWEvQkwyUEtJSU5UQ0EwMS5BTUUuR0JMX0FNRSUyMEluZnJhJTIwQ0ElMjAwMig0KS5jcnQwVgYIKwYBBQUHMAKGSmh0dHA6Ly9jcmw0LmFtZS5nYmwvYWlhL0JMMlBLSUlOVENBMDEuQU1FLkdCTF9BTUUlMjBJbmZyYSUyMENBJTIwMDIoNCkuY3J0MB0GA1UdDgQWBBRycMIgZ8U6O44581iRUxcqHqpbnzAOBgNVHQ8BAf8EBAMCBaAwggE1BgNVHR8EggEsMIIBKDCCASSgggEgoIIBHIZCaHR0cDovL2NybC5taWNyb3NvZnQuY29tL3BraWluZnJhL0NSTC9BTUUlMjBJbmZyYSUyMENBJTIwMDIoNCkuY3JshjRodHRwOi8vY3JsMS5hbWUuZ2JsL2NybC9BTUUlMjBJbmZyYSUyMENBJTIwMDIoNCkuY3JshjRodHRwOi8vY3JsMi5hbWUuZ2JsL2NybC9BTUUlMjBJbmZyYSUyMENBJTIwMDIoNCkuY3JshjRodHRwOi8vY3JsMy5hbWUuZ2JsL2NybC9BTUUlMjBJbmZyYSUyMENBJTIwMDIoNCkuY3JshjRodHRwOi8vY3JsNC5hbWUuZ2JsL2NybC9BTUUlMjBJbmZyYSUyMENBJTIwMDIoNCkuY3JsMEEGA1UdIAQ6MDgwDAYKKwYBBAGCN3sBATAMBgorBgEEAYI3ewIBMAwGCisGAQQBgjd7AwEwDAYKKwYBBAGCN3sEATAfBgNVHSMEGDAWgBSuecJrXSWIEwb2BwnDl3x7l48dVTAdBgNVHSUEFjAUBggrBgEFBQcDAQYIKwYBBQUHAwIwDQYJKoZIhvcNAQELBQADggEBAA_4ful6PqtXLj0fhr2yqM0Q8lN7gu3uJtR9HkeWQr-_sb0h21FXp2pZE10ud7q-bFkL4i3rV85FJt1JQJMyPCDfHflYeNJKjpKDf5fgr-t-bmq7lKGDrV7m663uTPOo3NTM_tBv168Au1J4zmara1_zcov-nSVCI35S-uOrU2ig4a9R2em9hUF87NwH4u64yc_Fjf7L5uzQ3ixAKetCh1UG4_DDNBGLUppGxw8kJAqHBFD0ENZVTGewsGaej68yalWqwEpZ7Ih8r4nW1IGx6i9zJvZYiNfrt0OI-JYBSK4dZMzfJ5fOd21X-XU30qoO_OehEgT9IZe7TtreUfLH0-o&s=gNmF3hJIOVxGculKsIpsPvmUQs7PKfZhP8ppreRYFij_iX1eCNOVu1JDO3Tu87LjCJl0cYriJNFQ-Bj1YTFTNOwdAgmtxc8KhiQnj7-PI3ylXih7PCsxIc5W7UGoHwjSPwP3OsNKPCvWnxiaVq6cm5u0D277GzoMqAhNO0l--XGUxcEAVvYlckpSnk-zHAFM8PZZmHomNYwGODMn3sBzREi_eDXoYQWO8fRQhHJItXrPH76k6zTJR2xYRulveJryILenIBRQxBJly5YTytZmdKnxvniyZARZA91zrjjeJtadxKtuK-cdZ6hQj6vSM9XrH89SkutMLzTv3qo-Vs1Xvg&h=gDHqsAaQikeduRmIB5LE22gVWo1RXQnFwo4X31lnGB8
-  response:
-    body:
-      string: '{"id":"/subscriptions/00000000-0000-0000-0000-000000000000/providers/Microsoft.App/locations/eastus/containerappOperationStatuses/b9cd468e-5ddc-4a9b-9d7b-473ebf77b876","name":"b9cd468e-5ddc-4a9b-9d7b-473ebf77b876","status":"InProgress","startTime":"2024-05-07T20:43:44.9125256"}'
-    headers:
-      api-supported-versions:
-      - 2022-03-01, 2022-06-01-preview, 2022-10-01, 2022-11-01-preview, 2023-04-01-preview,
-        2023-05-01, 2023-05-02-preview, 2023-08-01-preview, 2023-11-02-preview, 2024-02-02-preview,
-        2024-03-01
-      cache-control:
-      - no-cache
-      content-length:
-      - '278'
-      content-type:
-      - application/json; charset=utf-8
-      date:
-      - Tue, 07 May 2024 20:43:48 GMT
-      expires:
-      - '-1'
-      pragma:
-      - no-cache
-      strict-transport-security:
-      - max-age=31536000; includeSubDomains
-      vary:
-      - Accept-Encoding
-      x-cache:
-      - CONFIG_NOCACHE
-      x-content-type-options:
-      - nosniff
-      x-msedge-ref:
-      - 'Ref A: 8484C30E85D243BEA1DD820DA3CE6E30 Ref B: CO6AA3150220023 Ref C: 2024-05-07T20:43:48Z'
-      x-powered-by:
-      - ASP.NET
-    status:
-      code: 200
-      message: OK
-- request:
-    body: null
-    headers:
-      Accept:
-      - '*/*'
-      Accept-Encoding:
-      - gzip, deflate
-      CommandName:
-      - containerapp registry set
-      Connection:
-      - keep-alive
-      ParameterSetName:
-      - --server -g -n
-      User-Agent:
-      - python/3.8.10 (Windows-10-10.0.22631-SP0) AZURECLI/2.59.0
-    method: GET
-    uri: https://management.azure.com/subscriptions/00000000-0000-0000-0000-000000000000/providers/Microsoft.App/locations/eastus/containerappOperationStatuses/b9cd468e-5ddc-4a9b-9d7b-473ebf77b876?api-version=2023-05-01&azureAsyncOperation=true&t=638507114253442884&c=MIIHSDCCBjCgAwIBAgITfwMhOTmqQoo0tkRvGgAEAyE5OTANBgkqhkiG9w0BAQsFADBEMRMwEQYKCZImiZPyLGQBGRYDR0JMMRMwEQYKCZImiZPyLGQBGRYDQU1FMRgwFgYDVQQDEw9BTUUgSW5mcmEgQ0EgMDIwHhcNMjQwNTAxMDYzNDQ2WhcNMjUwNDI2MDYzNDQ2WjBAMT4wPAYDVQQDEzVhc3luY29wZXJhdGlvbnNpZ25pbmdjZXJ0aWZpY2F0ZS5tYW5hZ2VtZW50LmF6dXJlLmNvbTCCASIwDQYJKoZIhvcNAQEBBQADggEPADCCAQoCggEBALkgKuEwzHMIEnb6DqvlNEjOIBhriDkMVQHin8X3Hp4QWm6IPRhyE4finiNV8v-yzYRoKrEZGVZaMZKQ4LmVw70qsr45wY42Ci7OmjxbZ9yY71jkU7t5-XqiLknJsYmibeU-bj-ivIZNhs9z7vXrozzI5s2EIkeMhDFjZzSU8Tyg8BrDHeWJ0xxYmUcnUl05ClWLHwD3yQABogqndT-JejHbedyKkseKHis9KEIiZZwib0VLMozFG9gHXHSyy_eXkaXhcZh0hT1WV1JcjMoQ1LfxsrMDdAyJLPP-6I7rydsOZvo9bnz9FJSJg8CCaJ87-DZghAmjgUC95n9xNr7VvRUCAwEAAaOCBDUwggQxMCcGCSsGAQQBgjcVCgQaMBgwCgYIKwYBBQUHAwEwCgYIKwYBBQUHAwIwPQYJKwYBBAGCNxUHBDAwLgYmKwYBBAGCNxUIhpDjDYTVtHiE8Ys-hZvdFs6dEoFggvX2K4Py0SACAWQCAQowggHaBggrBgEFBQcBAQSCAcwwggHIMGYGCCsGAQUFBzAChlpodHRwOi8vY3JsLm1pY3Jvc29mdC5jb20vcGtpaW5mcmEvQ2VydHMvQkwyUEtJSU5UQ0EwMS5BTUUuR0JMX0FNRSUyMEluZnJhJTIwQ0ElMjAwMig0KS5jcnQwVgYIKwYBBQUHMAKGSmh0dHA6Ly9jcmwxLmFtZS5nYmwvYWlhL0JMMlBLSUlOVENBMDEuQU1FLkdCTF9BTUUlMjBJbmZyYSUyMENBJTIwMDIoNCkuY3J0MFYGCCsGAQUFBzAChkpodHRwOi8vY3JsMi5hbWUuZ2JsL2FpYS9CTDJQS0lJTlRDQTAxLkFNRS5HQkxfQU1FJTIwSW5mcmElMjBDQSUyMDAyKDQpLmNydDBWBggrBgEFBQcwAoZKaHR0cDovL2NybDMuYW1lLmdibC9haWEvQkwyUEtJSU5UQ0EwMS5BTUUuR0JMX0FNRSUyMEluZnJhJTIwQ0ElMjAwMig0KS5jcnQwVgYIKwYBBQUHMAKGSmh0dHA6Ly9jcmw0LmFtZS5nYmwvYWlhL0JMMlBLSUlOVENBMDEuQU1FLkdCTF9BTUUlMjBJbmZyYSUyMENBJTIwMDIoNCkuY3J0MB0GA1UdDgQWBBRycMIgZ8U6O44581iRUxcqHqpbnzAOBgNVHQ8BAf8EBAMCBaAwggE1BgNVHR8EggEsMIIBKDCCASSgggEgoIIBHIZCaHR0cDovL2NybC5taWNyb3NvZnQuY29tL3BraWluZnJhL0NSTC9BTUUlMjBJbmZyYSUyMENBJTIwMDIoNCkuY3JshjRodHRwOi8vY3JsMS5hbWUuZ2JsL2NybC9BTUUlMjBJbmZyYSUyMENBJTIwMDIoNCkuY3JshjRodHRwOi8vY3JsMi5hbWUuZ2JsL2NybC9BTUUlMjBJbmZyYSUyMENBJTIwMDIoNCkuY3JshjRodHRwOi8vY3JsMy5hbWUuZ2JsL2NybC9BTUUlMjBJbmZyYSUyMENBJTIwMDIoNCkuY3JshjRodHRwOi8vY3JsNC5hbWUuZ2JsL2NybC9BTUUlMjBJbmZyYSUyMENBJTIwMDIoNCkuY3JsMEEGA1UdIAQ6MDgwDAYKKwYBBAGCN3sBATAMBgorBgEEAYI3ewIBMAwGCisGAQQBgjd7AwEwDAYKKwYBBAGCN3sEATAfBgNVHSMEGDAWgBSuecJrXSWIEwb2BwnDl3x7l48dVTAdBgNVHSUEFjAUBggrBgEFBQcDAQYIKwYBBQUHAwIwDQYJKoZIhvcNAQELBQADggEBAA_4ful6PqtXLj0fhr2yqM0Q8lN7gu3uJtR9HkeWQr-_sb0h21FXp2pZE10ud7q-bFkL4i3rV85FJt1JQJMyPCDfHflYeNJKjpKDf5fgr-t-bmq7lKGDrV7m663uTPOo3NTM_tBv168Au1J4zmara1_zcov-nSVCI35S-uOrU2ig4a9R2em9hUF87NwH4u64yc_Fjf7L5uzQ3ixAKetCh1UG4_DDNBGLUppGxw8kJAqHBFD0ENZVTGewsGaej68yalWqwEpZ7Ih8r4nW1IGx6i9zJvZYiNfrt0OI-JYBSK4dZMzfJ5fOd21X-XU30qoO_OehEgT9IZe7TtreUfLH0-o&s=gNmF3hJIOVxGculKsIpsPvmUQs7PKfZhP8ppreRYFij_iX1eCNOVu1JDO3Tu87LjCJl0cYriJNFQ-Bj1YTFTNOwdAgmtxc8KhiQnj7-PI3ylXih7PCsxIc5W7UGoHwjSPwP3OsNKPCvWnxiaVq6cm5u0D277GzoMqAhNO0l--XGUxcEAVvYlckpSnk-zHAFM8PZZmHomNYwGODMn3sBzREi_eDXoYQWO8fRQhHJItXrPH76k6zTJR2xYRulveJryILenIBRQxBJly5YTytZmdKnxvniyZARZA91zrjjeJtadxKtuK-cdZ6hQj6vSM9XrH89SkutMLzTv3qo-Vs1Xvg&h=gDHqsAaQikeduRmIB5LE22gVWo1RXQnFwo4X31lnGB8
-  response:
-    body:
-      string: '{"id":"/subscriptions/00000000-0000-0000-0000-000000000000/providers/Microsoft.App/locations/eastus/containerappOperationStatuses/b9cd468e-5ddc-4a9b-9d7b-473ebf77b876","name":"b9cd468e-5ddc-4a9b-9d7b-473ebf77b876","status":"InProgress","startTime":"2024-05-07T20:43:44.9125256"}'
-    headers:
-      api-supported-versions:
-      - 2022-03-01, 2022-06-01-preview, 2022-10-01, 2022-11-01-preview, 2023-04-01-preview,
-        2023-05-01, 2023-05-02-preview, 2023-08-01-preview, 2023-11-02-preview, 2024-02-02-preview,
-        2024-03-01
-      cache-control:
-      - no-cache
-      content-length:
-      - '278'
-      content-type:
-      - application/json; charset=utf-8
-      date:
-      - Tue, 07 May 2024 20:43:50 GMT
-      expires:
-      - '-1'
-      pragma:
-      - no-cache
-      strict-transport-security:
-      - max-age=31536000; includeSubDomains
-      vary:
-      - Accept-Encoding
-      x-cache:
-      - CONFIG_NOCACHE
-      x-content-type-options:
-      - nosniff
-      x-msedge-ref:
-      - 'Ref A: 252FDA39121345FCBBAFF254F082D284 Ref B: CO6AA3150217025 Ref C: 2024-05-07T20:43:50Z'
-      x-powered-by:
-      - ASP.NET
-    status:
-      code: 200
-      message: OK
-- request:
-    body: null
-    headers:
-      Accept:
-      - '*/*'
-      Accept-Encoding:
-      - gzip, deflate
-      CommandName:
-      - containerapp registry set
-      Connection:
-      - keep-alive
-      ParameterSetName:
-      - --server -g -n
-      User-Agent:
-      - python/3.8.10 (Windows-10-10.0.22631-SP0) AZURECLI/2.59.0
-    method: GET
-    uri: https://management.azure.com/subscriptions/00000000-0000-0000-0000-000000000000/providers/Microsoft.App/locations/eastus/containerappOperationStatuses/b9cd468e-5ddc-4a9b-9d7b-473ebf77b876?api-version=2023-05-01&azureAsyncOperation=true&t=638507114253442884&c=MIIHSDCCBjCgAwIBAgITfwMhOTmqQoo0tkRvGgAEAyE5OTANBgkqhkiG9w0BAQsFADBEMRMwEQYKCZImiZPyLGQBGRYDR0JMMRMwEQYKCZImiZPyLGQBGRYDQU1FMRgwFgYDVQQDEw9BTUUgSW5mcmEgQ0EgMDIwHhcNMjQwNTAxMDYzNDQ2WhcNMjUwNDI2MDYzNDQ2WjBAMT4wPAYDVQQDEzVhc3luY29wZXJhdGlvbnNpZ25pbmdjZXJ0aWZpY2F0ZS5tYW5hZ2VtZW50LmF6dXJlLmNvbTCCASIwDQYJKoZIhvcNAQEBBQADggEPADCCAQoCggEBALkgKuEwzHMIEnb6DqvlNEjOIBhriDkMVQHin8X3Hp4QWm6IPRhyE4finiNV8v-yzYRoKrEZGVZaMZKQ4LmVw70qsr45wY42Ci7OmjxbZ9yY71jkU7t5-XqiLknJsYmibeU-bj-ivIZNhs9z7vXrozzI5s2EIkeMhDFjZzSU8Tyg8BrDHeWJ0xxYmUcnUl05ClWLHwD3yQABogqndT-JejHbedyKkseKHis9KEIiZZwib0VLMozFG9gHXHSyy_eXkaXhcZh0hT1WV1JcjMoQ1LfxsrMDdAyJLPP-6I7rydsOZvo9bnz9FJSJg8CCaJ87-DZghAmjgUC95n9xNr7VvRUCAwEAAaOCBDUwggQxMCcGCSsGAQQBgjcVCgQaMBgwCgYIKwYBBQUHAwEwCgYIKwYBBQUHAwIwPQYJKwYBBAGCNxUHBDAwLgYmKwYBBAGCNxUIhpDjDYTVtHiE8Ys-hZvdFs6dEoFggvX2K4Py0SACAWQCAQowggHaBggrBgEFBQcBAQSCAcwwggHIMGYGCCsGAQUFBzAChlpodHRwOi8vY3JsLm1pY3Jvc29mdC5jb20vcGtpaW5mcmEvQ2VydHMvQkwyUEtJSU5UQ0EwMS5BTUUuR0JMX0FNRSUyMEluZnJhJTIwQ0ElMjAwMig0KS5jcnQwVgYIKwYBBQUHMAKGSmh0dHA6Ly9jcmwxLmFtZS5nYmwvYWlhL0JMMlBLSUlOVENBMDEuQU1FLkdCTF9BTUUlMjBJbmZyYSUyMENBJTIwMDIoNCkuY3J0MFYGCCsGAQUFBzAChkpodHRwOi8vY3JsMi5hbWUuZ2JsL2FpYS9CTDJQS0lJTlRDQTAxLkFNRS5HQkxfQU1FJTIwSW5mcmElMjBDQSUyMDAyKDQpLmNydDBWBggrBgEFBQcwAoZKaHR0cDovL2NybDMuYW1lLmdibC9haWEvQkwyUEtJSU5UQ0EwMS5BTUUuR0JMX0FNRSUyMEluZnJhJTIwQ0ElMjAwMig0KS5jcnQwVgYIKwYBBQUHMAKGSmh0dHA6Ly9jcmw0LmFtZS5nYmwvYWlhL0JMMlBLSUlOVENBMDEuQU1FLkdCTF9BTUUlMjBJbmZyYSUyMENBJTIwMDIoNCkuY3J0MB0GA1UdDgQWBBRycMIgZ8U6O44581iRUxcqHqpbnzAOBgNVHQ8BAf8EBAMCBaAwggE1BgNVHR8EggEsMIIBKDCCASSgggEgoIIBHIZCaHR0cDovL2NybC5taWNyb3NvZnQuY29tL3BraWluZnJhL0NSTC9BTUUlMjBJbmZyYSUyMENBJTIwMDIoNCkuY3JshjRodHRwOi8vY3JsMS5hbWUuZ2JsL2NybC9BTUUlMjBJbmZyYSUyMENBJTIwMDIoNCkuY3JshjRodHRwOi8vY3JsMi5hbWUuZ2JsL2NybC9BTUUlMjBJbmZyYSUyMENBJTIwMDIoNCkuY3JshjRodHRwOi8vY3JsMy5hbWUuZ2JsL2NybC9BTUUlMjBJbmZyYSUyMENBJTIwMDIoNCkuY3JshjRodHRwOi8vY3JsNC5hbWUuZ2JsL2NybC9BTUUlMjBJbmZyYSUyMENBJTIwMDIoNCkuY3JsMEEGA1UdIAQ6MDgwDAYKKwYBBAGCN3sBATAMBgorBgEEAYI3ewIBMAwGCisGAQQBgjd7AwEwDAYKKwYBBAGCN3sEATAfBgNVHSMEGDAWgBSuecJrXSWIEwb2BwnDl3x7l48dVTAdBgNVHSUEFjAUBggrBgEFBQcDAQYIKwYBBQUHAwIwDQYJKoZIhvcNAQELBQADggEBAA_4ful6PqtXLj0fhr2yqM0Q8lN7gu3uJtR9HkeWQr-_sb0h21FXp2pZE10ud7q-bFkL4i3rV85FJt1JQJMyPCDfHflYeNJKjpKDf5fgr-t-bmq7lKGDrV7m663uTPOo3NTM_tBv168Au1J4zmara1_zcov-nSVCI35S-uOrU2ig4a9R2em9hUF87NwH4u64yc_Fjf7L5uzQ3ixAKetCh1UG4_DDNBGLUppGxw8kJAqHBFD0ENZVTGewsGaej68yalWqwEpZ7Ih8r4nW1IGx6i9zJvZYiNfrt0OI-JYBSK4dZMzfJ5fOd21X-XU30qoO_OehEgT9IZe7TtreUfLH0-o&s=gNmF3hJIOVxGculKsIpsPvmUQs7PKfZhP8ppreRYFij_iX1eCNOVu1JDO3Tu87LjCJl0cYriJNFQ-Bj1YTFTNOwdAgmtxc8KhiQnj7-PI3ylXih7PCsxIc5W7UGoHwjSPwP3OsNKPCvWnxiaVq6cm5u0D277GzoMqAhNO0l--XGUxcEAVvYlckpSnk-zHAFM8PZZmHomNYwGODMn3sBzREi_eDXoYQWO8fRQhHJItXrPH76k6zTJR2xYRulveJryILenIBRQxBJly5YTytZmdKnxvniyZARZA91zrjjeJtadxKtuK-cdZ6hQj6vSM9XrH89SkutMLzTv3qo-Vs1Xvg&h=gDHqsAaQikeduRmIB5LE22gVWo1RXQnFwo4X31lnGB8
-  response:
-    body:
-      string: '{"id":"/subscriptions/00000000-0000-0000-0000-000000000000/providers/Microsoft.App/locations/eastus/containerappOperationStatuses/b9cd468e-5ddc-4a9b-9d7b-473ebf77b876","name":"b9cd468e-5ddc-4a9b-9d7b-473ebf77b876","status":"InProgress","startTime":"2024-05-07T20:43:44.9125256"}'
-    headers:
-      api-supported-versions:
-      - 2022-03-01, 2022-06-01-preview, 2022-10-01, 2022-11-01-preview, 2023-04-01-preview,
-        2023-05-01, 2023-05-02-preview, 2023-08-01-preview, 2023-11-02-preview, 2024-02-02-preview,
-        2024-03-01
-      cache-control:
-      - no-cache
-      content-length:
-      - '278'
-      content-type:
-      - application/json; charset=utf-8
-      date:
-      - Tue, 07 May 2024 20:43:52 GMT
-      expires:
-      - '-1'
-      pragma:
-      - no-cache
-      strict-transport-security:
-      - max-age=31536000; includeSubDomains
-      vary:
-      - Accept-Encoding
-      x-cache:
-      - CONFIG_NOCACHE
-      x-content-type-options:
-      - nosniff
-      x-msedge-ref:
-      - 'Ref A: C2C244C4966A4FB385452E9B27A89F4F Ref B: CO6AA3150218031 Ref C: 2024-05-07T20:43:52Z'
-      x-powered-by:
-      - ASP.NET
-    status:
-      code: 200
-      message: OK
-- request:
-    body: null
-    headers:
-      Accept:
-      - '*/*'
-      Accept-Encoding:
-      - gzip, deflate
-      CommandName:
-      - containerapp registry set
-      Connection:
-      - keep-alive
-      ParameterSetName:
-      - --server -g -n
-      User-Agent:
-      - python/3.8.10 (Windows-10-10.0.22631-SP0) AZURECLI/2.59.0
-    method: GET
-    uri: https://management.azure.com/subscriptions/00000000-0000-0000-0000-000000000000/providers/Microsoft.App/locations/eastus/containerappOperationStatuses/b9cd468e-5ddc-4a9b-9d7b-473ebf77b876?api-version=2023-05-01&azureAsyncOperation=true&t=638507114253442884&c=MIIHSDCCBjCgAwIBAgITfwMhOTmqQoo0tkRvGgAEAyE5OTANBgkqhkiG9w0BAQsFADBEMRMwEQYKCZImiZPyLGQBGRYDR0JMMRMwEQYKCZImiZPyLGQBGRYDQU1FMRgwFgYDVQQDEw9BTUUgSW5mcmEgQ0EgMDIwHhcNMjQwNTAxMDYzNDQ2WhcNMjUwNDI2MDYzNDQ2WjBAMT4wPAYDVQQDEzVhc3luY29wZXJhdGlvbnNpZ25pbmdjZXJ0aWZpY2F0ZS5tYW5hZ2VtZW50LmF6dXJlLmNvbTCCASIwDQYJKoZIhvcNAQEBBQADggEPADCCAQoCggEBALkgKuEwzHMIEnb6DqvlNEjOIBhriDkMVQHin8X3Hp4QWm6IPRhyE4finiNV8v-yzYRoKrEZGVZaMZKQ4LmVw70qsr45wY42Ci7OmjxbZ9yY71jkU7t5-XqiLknJsYmibeU-bj-ivIZNhs9z7vXrozzI5s2EIkeMhDFjZzSU8Tyg8BrDHeWJ0xxYmUcnUl05ClWLHwD3yQABogqndT-JejHbedyKkseKHis9KEIiZZwib0VLMozFG9gHXHSyy_eXkaXhcZh0hT1WV1JcjMoQ1LfxsrMDdAyJLPP-6I7rydsOZvo9bnz9FJSJg8CCaJ87-DZghAmjgUC95n9xNr7VvRUCAwEAAaOCBDUwggQxMCcGCSsGAQQBgjcVCgQaMBgwCgYIKwYBBQUHAwEwCgYIKwYBBQUHAwIwPQYJKwYBBAGCNxUHBDAwLgYmKwYBBAGCNxUIhpDjDYTVtHiE8Ys-hZvdFs6dEoFggvX2K4Py0SACAWQCAQowggHaBggrBgEFBQcBAQSCAcwwggHIMGYGCCsGAQUFBzAChlpodHRwOi8vY3JsLm1pY3Jvc29mdC5jb20vcGtpaW5mcmEvQ2VydHMvQkwyUEtJSU5UQ0EwMS5BTUUuR0JMX0FNRSUyMEluZnJhJTIwQ0ElMjAwMig0KS5jcnQwVgYIKwYBBQUHMAKGSmh0dHA6Ly9jcmwxLmFtZS5nYmwvYWlhL0JMMlBLSUlOVENBMDEuQU1FLkdCTF9BTUUlMjBJbmZyYSUyMENBJTIwMDIoNCkuY3J0MFYGCCsGAQUFBzAChkpodHRwOi8vY3JsMi5hbWUuZ2JsL2FpYS9CTDJQS0lJTlRDQTAxLkFNRS5HQkxfQU1FJTIwSW5mcmElMjBDQSUyMDAyKDQpLmNydDBWBggrBgEFBQcwAoZKaHR0cDovL2NybDMuYW1lLmdibC9haWEvQkwyUEtJSU5UQ0EwMS5BTUUuR0JMX0FNRSUyMEluZnJhJTIwQ0ElMjAwMig0KS5jcnQwVgYIKwYBBQUHMAKGSmh0dHA6Ly9jcmw0LmFtZS5nYmwvYWlhL0JMMlBLSUlOVENBMDEuQU1FLkdCTF9BTUUlMjBJbmZyYSUyMENBJTIwMDIoNCkuY3J0MB0GA1UdDgQWBBRycMIgZ8U6O44581iRUxcqHqpbnzAOBgNVHQ8BAf8EBAMCBaAwggE1BgNVHR8EggEsMIIBKDCCASSgggEgoIIBHIZCaHR0cDovL2NybC5taWNyb3NvZnQuY29tL3BraWluZnJhL0NSTC9BTUUlMjBJbmZyYSUyMENBJTIwMDIoNCkuY3JshjRodHRwOi8vY3JsMS5hbWUuZ2JsL2NybC9BTUUlMjBJbmZyYSUyMENBJTIwMDIoNCkuY3JshjRodHRwOi8vY3JsMi5hbWUuZ2JsL2NybC9BTUUlMjBJbmZyYSUyMENBJTIwMDIoNCkuY3JshjRodHRwOi8vY3JsMy5hbWUuZ2JsL2NybC9BTUUlMjBJbmZyYSUyMENBJTIwMDIoNCkuY3JshjRodHRwOi8vY3JsNC5hbWUuZ2JsL2NybC9BTUUlMjBJbmZyYSUyMENBJTIwMDIoNCkuY3JsMEEGA1UdIAQ6MDgwDAYKKwYBBAGCN3sBATAMBgorBgEEAYI3ewIBMAwGCisGAQQBgjd7AwEwDAYKKwYBBAGCN3sEATAfBgNVHSMEGDAWgBSuecJrXSWIEwb2BwnDl3x7l48dVTAdBgNVHSUEFjAUBggrBgEFBQcDAQYIKwYBBQUHAwIwDQYJKoZIhvcNAQELBQADggEBAA_4ful6PqtXLj0fhr2yqM0Q8lN7gu3uJtR9HkeWQr-_sb0h21FXp2pZE10ud7q-bFkL4i3rV85FJt1JQJMyPCDfHflYeNJKjpKDf5fgr-t-bmq7lKGDrV7m663uTPOo3NTM_tBv168Au1J4zmara1_zcov-nSVCI35S-uOrU2ig4a9R2em9hUF87NwH4u64yc_Fjf7L5uzQ3ixAKetCh1UG4_DDNBGLUppGxw8kJAqHBFD0ENZVTGewsGaej68yalWqwEpZ7Ih8r4nW1IGx6i9zJvZYiNfrt0OI-JYBSK4dZMzfJ5fOd21X-XU30qoO_OehEgT9IZe7TtreUfLH0-o&s=gNmF3hJIOVxGculKsIpsPvmUQs7PKfZhP8ppreRYFij_iX1eCNOVu1JDO3Tu87LjCJl0cYriJNFQ-Bj1YTFTNOwdAgmtxc8KhiQnj7-PI3ylXih7PCsxIc5W7UGoHwjSPwP3OsNKPCvWnxiaVq6cm5u0D277GzoMqAhNO0l--XGUxcEAVvYlckpSnk-zHAFM8PZZmHomNYwGODMn3sBzREi_eDXoYQWO8fRQhHJItXrPH76k6zTJR2xYRulveJryILenIBRQxBJly5YTytZmdKnxvniyZARZA91zrjjeJtadxKtuK-cdZ6hQj6vSM9XrH89SkutMLzTv3qo-Vs1Xvg&h=gDHqsAaQikeduRmIB5LE22gVWo1RXQnFwo4X31lnGB8
-  response:
-    body:
-      string: '{"id":"/subscriptions/00000000-0000-0000-0000-000000000000/providers/Microsoft.App/locations/eastus/containerappOperationStatuses/b9cd468e-5ddc-4a9b-9d7b-473ebf77b876","name":"b9cd468e-5ddc-4a9b-9d7b-473ebf77b876","status":"Succeeded","startTime":"2024-05-07T20:43:44.9125256"}'
-    headers:
-      api-supported-versions:
-      - 2022-03-01, 2022-06-01-preview, 2022-10-01, 2022-11-01-preview, 2023-04-01-preview,
-        2023-05-01, 2023-05-02-preview, 2023-08-01-preview, 2023-11-02-preview, 2024-02-02-preview,
-        2024-03-01
-      cache-control:
-      - no-cache
-      content-length:
-      - '277'
-      content-type:
-      - application/json; charset=utf-8
-      date:
-      - Tue, 07 May 2024 20:43:54 GMT
-      expires:
-      - '-1'
-      pragma:
-      - no-cache
-      strict-transport-security:
-      - max-age=31536000; includeSubDomains
-      vary:
-      - Accept-Encoding
-      x-cache:
-      - CONFIG_NOCACHE
-      x-content-type-options:
-      - nosniff
-      x-msedge-ref:
-      - 'Ref A: EA7C5299B87E40238EFA7C288E742384 Ref B: CO6AA3150220017 Ref C: 2024-05-07T20:43:55Z'
-      x-powered-by:
-      - ASP.NET
-    status:
-      code: 200
-      message: OK
-- request:
-    body: null
-    headers:
-      Accept:
-      - '*/*'
-      Accept-Encoding:
-      - gzip, deflate
-      CommandName:
-      - containerapp registry set
-      Connection:
-      - keep-alive
-      ParameterSetName:
-      - --server -g -n
-      User-Agent:
-      - python/3.8.10 (Windows-10-10.0.22631-SP0) AZURECLI/2.59.0
-    method: GET
-    uri: https://management.azure.com/subscriptions/00000000-0000-0000-0000-000000000000/resourceGroups/clitest.rg000001/providers/Microsoft.App/containerApps/app000002?api-version=2023-05-01
-  response:
-    body:
-      string: '{"id":"/subscriptions/00000000-0000-0000-0000-000000000000/resourceGroups/clitest.rg000001/providers/Microsoft.App/containerapps/app000002","name":"app000002","type":"Microsoft.App/containerApps","location":"East
-        US","systemData":{"createdBy":"harrli@microsoft.com","createdByType":"User","createdAt":"2024-05-07T20:43:19.9516064","lastModifiedBy":"harrli@microsoft.com","lastModifiedByType":"User","lastModifiedAt":"2024-05-07T20:43:44.6568218"},"properties":{"provisioningState":"Succeeded","runningStatus":"Running","managedEnvironmentId":"/subscriptions/00000000-0000-0000-0000-000000000000/resourceGroups/client.env_rg_eastus/providers/Microsoft.App/managedEnvironments/env-eastus","environmentId":"/subscriptions/00000000-0000-0000-0000-000000000000/resourceGroups/client.env_rg_eastus/providers/Microsoft.App/managedEnvironments/env-eastus","workloadProfileName":"Consumption","outboundIpAddresses":["20.231.246.122","20.231.246.54","20.231.247.19","20.231.246.253","20.241.227.6","20.241.226.169","20.127.248.50","20.241.171.30","20.241.172.248","20.241.172.250","20.246.203.138","20.246.203.140","52.191.22.226","52.191.22.23","52.191.22.71","52.191.22.159","52.191.22.166","52.191.22.212","52.191.22.41","52.191.23.0","52.191.22.198","52.191.22.121","20.124.73.117","52.149.247.118","52.149.245.39","52.149.247.189","52.149.247.220","52.149.247.221","52.149.245.38","52.149.244.111","52.224.88.179","52.149.247.199","52.149.244.160","4.156.169.214","4.156.169.175","4.156.169.143","20.241.173.137","20.241.173.98","20.242.228.13","20.242.227.204","20.242.227.238","20.242.228.93","52.226.103.51","52.226.103.36","52.226.103.82","52.226.103.10","52.226.102.213","52.226.102.151","52.226.102.243","52.226.103.40","52.226.102.224","52.226.102.162"],"latestRevisionName":"app000002--zl40xpy","latestReadyRevisionName":"app000002--zl40xpy","latestRevisionFqdn":"app000002--zl40xpy.livelycliff-46133ec3.eastus.azurecontainerapps.io","customDomainVerificationId":"0FEF6FC81FA2FA9876FEE95F895AD716D01F5495C9AC8EA62F0228DC5E40B5CA","configuration":{"secrets":[{"name":"acr000003azurecrio-acr000003"}],"activeRevisionsMode":"Single","ingress":{"fqdn":"app000002.livelycliff-46133ec3.eastus.azurecontainerapps.io","external":true,"targetPort":80,"exposedPort":0,"transport":"Auto","traffic":[{"weight":100,"latestRevision":true}],"customDomains":null,"allowInsecure":false,"ipSecurityRestrictions":null,"corsPolicy":null,"clientCertificateMode":null,"stickySessions":null},"registries":[{"server":"acr000003.azurecr.io","username":"acr000003","passwordSecretRef":"acr000003azurecrio-acr000003","identity":""}],"dapr":null,"maxInactiveRevisions":100,"service":null},"template":{"revisionSuffix":"","terminationGracePeriodSeconds":null,"containers":[{"image":"mcr.microsoft.com/k8se/quickstart:latest","name":"app000002","resources":{"cpu":0.5,"memory":"1Gi","ephemeralStorage":"2Gi"}}],"initContainers":null,"scale":{"minReplicas":1,"maxReplicas":10,"rules":null},"volumes":null,"serviceBinds":null},"eventStreamEndpoint":"https://eastus.azurecontainerapps.dev/subscriptions/00000000-0000-0000-0000-000000000000/resourceGroups/clitest.rg000001/containerApps/app000002/eventstream","delegatedIdentities":[]},"identity":{"type":"None"}}'
-    headers:
-      api-supported-versions:
-      - 2022-03-01, 2022-06-01-preview, 2022-10-01, 2022-11-01-preview, 2023-04-01-preview,
-        2023-05-01, 2023-05-02-preview, 2023-08-01-preview, 2023-11-02-preview, 2024-02-02-preview,
-        2024-03-01
-      cache-control:
-      - no-cache
-      content-length:
-      - '3232'
-      content-type:
-      - application/json; charset=utf-8
-      date:
-      - Tue, 07 May 2024 20:43:56 GMT
-      expires:
-      - '-1'
-      pragma:
-      - no-cache
-      strict-transport-security:
-      - max-age=31536000; includeSubDomains
-      vary:
-      - Accept-Encoding
-      x-cache:
-      - CONFIG_NOCACHE
-      x-content-type-options:
-      - nosniff
-      x-msedge-ref:
-      - 'Ref A: 5FB560BE7CCF48E392E8C85BB9ED72A9 Ref B: CO6AA3150220011 Ref C: 2024-05-07T20:43:55Z'
-      x-powered-by:
-      - ASP.NET
-    status:
-      code: 200
-      message: OK
-- request:
-    body: null
-    headers:
-      Accept:
-      - application/json
-      Accept-Encoding:
-      - gzip, deflate
-      CommandName:
-      - containerapp show
-      Connection:
-      - keep-alive
-      ParameterSetName:
-      - -g -n
-      User-Agent:
-      - AZURECLI/2.59.0 azsdk-python-core/1.28.0 Python/3.8.10 (Windows-10-10.0.22631-SP0)
-    method: GET
-    uri: https://management.azure.com/subscriptions/00000000-0000-0000-0000-000000000000/providers/Microsoft.App?api-version=2022-09-01
-  response:
-    body:
-      string: '{"id":"/subscriptions/00000000-0000-0000-0000-000000000000/providers/Microsoft.App","namespace":"Microsoft.App","authorizations":[{"applicationId":"7e3bc4fd-85a3-4192-b177-5b8bfc87f42c","roleDefinitionId":"39a74f72-b40f-4bdc-b639-562fe2260bf0"},{"applicationId":"3734c1a4-2bed-4998-a37a-ff1a9e7bf019","roleDefinitionId":"5c779a4f-5cb2-4547-8c41-478d9be8ba90"},{"applicationId":"55ebbb62-3b9c-49fd-9b87-9595226dd4ac","roleDefinitionId":"e49ca620-7992-4561-a7df-4ed67dad77b5","managedByRoleDefinitionId":"9e3af657-a8ff-583c-a75c-2fe7c4bcb635"},{"applicationId":"1459b1f6-7a5b-4300-93a2-44b4a651759f","roleDefinitionId":"3c5f1b29-9e3d-4a22-b5d6-9ff4e5a37974"}],"resourceTypes":[{"resourceType":"managedEnvironments","locations":["North
-        Central US (Stage)","Central US EUAP","East US 2 EUAP","West US 2","Southeast
-        Asia","Sweden Central","Canada Central","West Europe","North Europe","East
-        US","East US 2","East Asia","Australia East","Germany West Central","Japan
-        East","UK South","West US","Central US","North Central US","South Central
-        US","Korea Central","Brazil South","West US 3","France Central","South Africa
-        North","Norway East","Switzerland North","UAE North","Canada East","West Central
-        US","UK West","Central India","Switzerland West","Italy North","Poland Central"],"apiVersions":["2024-03-01","2024-02-02-preview","2023-11-02-preview","2023-08-01-preview","2023-05-02-preview","2023-05-01","2023-04-01-preview","2022-11-01-preview","2022-10-01","2022-06-01-preview","2022-03-01"],"defaultApiVersion":"2023-05-01","capabilities":"CrossResourceGroupResourceMove,
-        CrossSubscriptionResourceMove, SystemAssignedResourceIdentity, SupportsTags,
-        SupportsLocation"},{"resourceType":"operations","locations":["North Central
-        US (Stage)","Central US EUAP","East US 2 EUAP","West US 2","Southeast Asia","Sweden
-        Central","Canada Central","West Europe","North Europe","East US","East US
-        2","East Asia","Australia East","Germany West Central","Japan East","UK South","West
-        US","Central US","North Central US","South Central US","Korea Central","Brazil
-        South","West US 3","France Central","South Africa North","Norway East","Switzerland
-        North","UAE North","Canada East","West Central US","UK West","Central India","Italy
-        North","Poland Central"],"apiVersions":["2024-02-02-preview","2023-11-02-preview","2023-08-01-preview","2023-05-02-preview","2023-05-01","2023-04-01-preview","2023-02-01","2022-11-01-preview","2022-10-01","2022-06-01-preview","2022-03-01"],"defaultApiVersion":"2023-11-02-preview","capabilities":"None"},{"resourceType":"managedEnvironments/certificates","locations":["Central
-        US EUAP","East US 2 EUAP","North Central US (Stage)","West US 2","Southeast
-        Asia","Sweden Central","Canada Central","West Europe","North Europe","East
-        US","East US 2","East Asia","Australia East","Germany West Central","Japan
-        East","UK South","West US","Central US","North Central US","South Central
-        US","Korea Central","Brazil South","West US 3","France Central","South Africa
-        North","Norway East","Switzerland North","UAE North","Canada East","West Central
-        US","UK West","Central India","Switzerland West","Italy North","Poland Central"],"apiVersions":["2024-03-01","2024-02-02-preview","2023-11-02-preview","2023-08-01-preview","2023-05-02-preview","2023-05-01","2023-04-01-preview","2022-11-01-preview","2022-10-01","2022-06-01-preview","2022-03-01"],"defaultApiVersion":"2023-05-01","capabilities":"CrossResourceGroupResourceMove,
-        CrossSubscriptionResourceMove, SupportsTags, SupportsLocation"},{"resourceType":"managedEnvironments/managedCertificates","locations":["Central
-        US EUAP","East US 2 EUAP","North Central US (Stage)","West US 2","Southeast
-        Asia","Sweden Central","Canada Central","West Europe","North Europe","East
-        US","East US 2","East Asia","Australia East","Germany West Central","Japan
-        East","UK South","West US","Central US","North Central US","South Central
-        US","Korea Central","Brazil South","West US 3","France Central","South Africa
-        North","Norway East","Switzerland North","UAE North","Canada East","West Central
-        US","UK West","Central India","Switzerland West","Italy North","Poland Central"],"apiVersions":["2024-03-01","2024-02-02-preview","2023-11-02-preview","2023-08-01-preview","2023-05-02-preview","2023-05-01","2023-04-01-preview","2022-11-01-preview"],"defaultApiVersion":"2023-05-01","capabilities":"CrossResourceGroupResourceMove,
-        CrossSubscriptionResourceMove, SupportsTags, SupportsLocation"},{"resourceType":"containerApps","locations":["Central
-        US EUAP","East US 2 EUAP","North Central US (Stage)","West US 2","Southeast
-        Asia","Sweden Central","Canada Central","West Europe","North Europe","East
-        US","East US 2","East Asia","Australia East","Germany West Central","Japan
-        East","UK South","West US","Central US","North Central US","South Central
-        US","Korea Central","Brazil South","West US 3","France Central","South Africa
-        North","Norway East","Switzerland North","UAE North","Canada East","West Central
-        US","UK West","Central India","Switzerland West","Italy North","Poland Central"],"apiVersions":["2024-03-01","2024-02-02-preview","2023-11-02-preview","2023-08-01-preview","2023-05-02-preview","2023-05-01","2023-04-01-preview","2022-11-01-preview","2022-10-01","2022-06-01-preview","2022-03-01"],"defaultApiVersion":"2023-05-01","capabilities":"CrossResourceGroupResourceMove,
-        CrossSubscriptionResourceMove, SystemAssignedResourceIdentity, SupportsTags,
-        SupportsLocation"},{"resourceType":"containerApps/privateEndpointConnectionProxies","locations":["Central
-        US EUAP","East US 2 EUAP","North Central US (Stage)","West US 2","Southeast
-        Asia","Sweden Central","Canada Central","West Europe","North Europe","East
-        US","East US 2","East Asia","Australia East","Germany West Central","Japan
-        East","UK South","West US","Central US","North Central US","South Central
-        US","Korea Central","Brazil South","West US 3","France Central","South Africa
-        North","Norway East","Switzerland North","UAE North","Canada East","West Central
-        US","UK West","Central India","Switzerland West","Italy North","Poland Central"],"apiVersions":["2024-02-02-preview","2023-11-02-preview"],"defaultApiVersion":"2023-11-02-preview","capabilities":"None"},{"resourceType":"managedEnvironments/privateEndpointConnectionProxies","locations":["Central
-        US EUAP","East US 2 EUAP","North Central US (Stage)","West US 2","Southeast
-        Asia","Sweden Central","Canada Central","West Europe","North Europe","East
-        US","East US 2","East Asia","Australia East","Germany West Central","Japan
-        East","UK South","West US","Central US","North Central US","South Central
-        US","Korea Central","Brazil South","West US 3","France Central","South Africa
-        North","Norway East","Switzerland North","UAE North","Canada East","West Central
-        US","UK West","Central India","Switzerland West","Italy North","Poland Central"],"apiVersions":["2024-02-02-preview","2023-11-02-preview"],"defaultApiVersion":"2023-11-02-preview","capabilities":"None"},{"resourceType":"sessionPools","locations":["North
-        Central US (Stage)","Central US EUAP","East US 2 EUAP","West US 2","Southeast
-        Asia","Sweden Central","Canada Central","West Europe","North Europe","East
-        US","East US 2","East Asia","Australia East","Germany West Central","Japan
-        East","UK South","West US","Central US","North Central US","South Central
-        US","Korea Central","Brazil South","West US 3","France Central","South Africa
-        North","Norway East","Switzerland North","UAE North","Canada East","West Central
-        US","UK West","Central India","Switzerland West","Italy North","Poland Central"],"apiVersions":["2024-02-02-preview","2023-11-02-preview","2023-08-01-preview"],"defaultApiVersion":"2024-02-02-preview","capabilities":"CrossResourceGroupResourceMove,
-        CrossSubscriptionResourceMove, SystemAssignedResourceIdentity, SupportsTags,
-        SupportsLocation"},{"resourceType":"jobs","locations":["Central US EUAP","East
-        US 2 EUAP","North Central US (Stage)","West US 2","Southeast Asia","Sweden
-        Central","Canada Central","West Europe","North Europe","East US","East US
-        2","East Asia","Australia East","Germany West Central","Japan East","UK South","West
-        US","Central US","North Central US","South Central US","Korea Central","Brazil
-        South","West US 3","France Central","South Africa North","Norway East","Switzerland
-        North","UAE North","Canada East","West Central US","UK West","Central India","Switzerland
-        West","Italy North","Poland Central"],"apiVersions":["2024-03-01","2024-02-02-preview","2023-11-02-preview","2023-08-01-preview","2023-05-02-preview","2023-05-01","2023-04-01-preview","2022-11-01-preview"],"defaultApiVersion":"2023-05-01","capabilities":"CrossResourceGroupResourceMove,
-        CrossSubscriptionResourceMove, SystemAssignedResourceIdentity, SupportsTags,
-        SupportsLocation"},{"resourceType":"locations","locations":[],"apiVersions":["2024-03-01","2024-02-02-preview","2023-11-02-preview","2023-08-01-preview","2023-05-02-preview","2023-05-01","2023-04-01-preview","2022-11-01-preview","2022-10-01","2022-06-01-preview","2022-03-01"],"defaultApiVersion":"2023-05-01","capabilities":"None"},{"resourceType":"locations/managedEnvironmentOperationResults","locations":["Central
-        US EUAP","East US 2 EUAP","North Central US (Stage)","West US 2","Southeast
-        Asia","Sweden Central","Canada Central","West Europe","North Europe","East
-        US","East US 2","East Asia","Australia East","Germany West Central","Japan
-        East","UK South","West US","Central US","North Central US","South Central
-        US","Korea Central","Brazil South","West US 3","France Central","South Africa
-        North","Norway East","Switzerland North","UAE North","Canada East","West Central
-        US","UK West","Central India","Switzerland West","Italy North","Poland Central"],"apiVersions":["2024-03-01","2024-02-02-preview","2023-11-02-preview","2023-08-01-preview","2023-05-02-preview","2023-05-01","2023-04-01-preview","2022-11-01-preview","2022-10-01","2022-06-01-preview","2022-03-01"],"defaultApiVersion":"2023-05-01","capabilities":"None"},{"resourceType":"locations/managedEnvironmentOperationStatuses","locations":["Central
-        US EUAP","East US 2 EUAP","North Central US (Stage)","West US 2","Southeast
-        Asia","Sweden Central","Canada Central","West Europe","North Europe","East
-        US","East US 2","East Asia","Australia East","Germany West Central","Japan
-        East","UK South","West US","Central US","North Central US","South Central
-        US","Korea Central","Brazil South","West US 3","France Central","South Africa
-        North","Norway East","Switzerland North","UAE North","Canada East","West Central
-        US","UK West","Central India","Switzerland West","Italy North","Poland Central"],"apiVersions":["2024-03-01","2024-02-02-preview","2023-11-02-preview","2023-08-01-preview","2023-05-02-preview","2023-05-01","2023-04-01-preview","2022-11-01-preview","2022-10-01","2022-06-01-preview","2022-03-01"],"defaultApiVersion":"2023-05-01","capabilities":"None"},{"resourceType":"locations/containerappOperationResults","locations":["Central
-        US EUAP","East US 2 EUAP","North Central US (Stage)","West US 2","Southeast
-        Asia","Sweden Central","Canada Central","West Europe","North Europe","East
-        US","East US 2","East Asia","Australia East","Germany West Central","Japan
-        East","UK South","West US","Central US","North Central US","South Central
-        US","Korea Central","Brazil South","West US 3","France Central","South Africa
-        North","Norway East","Switzerland North","UAE North","Canada East","West Central
-        US","UK West","Central India","Switzerland West","Italy North","Poland Central"],"apiVersions":["2024-03-01","2024-02-02-preview","2023-11-02-preview","2023-08-01-preview","2023-05-02-preview","2023-05-01","2023-04-01-preview","2022-11-01-preview","2022-10-01","2022-06-01-preview","2022-03-01"],"defaultApiVersion":"2023-05-01","capabilities":"None"},{"resourceType":"locations/containerappOperationStatuses","locations":["Central
-        US EUAP","East US 2 EUAP","North Central US (Stage)","West US 2","Southeast
-        Asia","Sweden Central","Canada Central","West Europe","North Europe","East
-        US","East US 2","East Asia","Australia East","Germany West Central","Japan
-        East","UK South","West US","Central US","North Central US","South Central
-        US","Korea Central","Brazil South","West US 3","France Central","South Africa
-        North","Norway East","Switzerland North","UAE North","Canada East","West Central
-        US","UK West","Central India","Switzerland West","Italy North","Poland Central"],"apiVersions":["2024-03-01","2024-02-02-preview","2023-11-02-preview","2023-08-01-preview","2023-05-02-preview","2023-05-01","2023-04-01-preview","2022-11-01-preview","2022-10-01","2022-06-01-preview","2022-03-01"],"defaultApiVersion":"2023-05-01","capabilities":"None"},{"resourceType":"locations/containerappsjobOperationResults","locations":["Central
-        US EUAP","East US 2 EUAP","North Central US (Stage)","West US 2","Southeast
-        Asia","Sweden Central","Canada Central","West Europe","North Europe","East
-        US","East US 2","East Asia","Australia East","Germany West Central","Japan
-        East","UK South","West US","Central US","North Central US","South Central
-        US","Korea Central","Brazil South","West US 3","France Central","South Africa
-        North","Norway East","Switzerland North","UAE North","Canada East","West Central
-        US","UK West","Central India","Switzerland West","Italy North","Poland Central"],"apiVersions":["2024-03-01","2024-02-02-preview","2023-11-02-preview","2023-08-01-preview","2023-05-02-preview","2023-05-01","2023-04-01-preview","2022-11-01-preview"],"defaultApiVersion":"2023-05-01","capabilities":"None"},{"resourceType":"locations/containerappsjobOperationStatuses","locations":["Central
-        US EUAP","East US 2 EUAP","North Central US (Stage)","West US 2","Southeast
-        Asia","Sweden Central","Canada Central","West Europe","North Europe","East
-        US","East US 2","East Asia","Australia East","Germany West Central","Japan
-        East","UK South","West US","Central US","North Central US","South Central
-        US","Korea Central","Brazil South","West US 3","France Central","South Africa
-        North","Norway East","Switzerland North","UAE North","Canada East","West Central
-        US","UK West","Central India","Switzerland West","Italy North","Poland Central"],"apiVersions":["2024-03-01","2024-02-02-preview","2023-11-02-preview","2023-08-01-preview","2023-05-02-preview","2023-05-01","2023-04-01-preview","2022-11-01-preview"],"defaultApiVersion":"2023-05-01","capabilities":"None"},{"resourceType":"locations/sourceControlOperationResults","locations":["Central
-        US EUAP","East US 2 EUAP","North Central US (Stage)","West US 2","Southeast
-        Asia","Sweden Central","Canada Central","West Europe","North Europe","East
-        US","East US 2","East Asia","Australia East","Germany West Central","Japan
-        East","UK South","West US","Central US","North Central US","South Central
-        US","Korea Central","Brazil South","West US 3","France Central","South Africa
-        North","Norway East","Switzerland North","UAE North","Canada East","West Central
-        US","UK West","Central India","Switzerland West","Italy North","Poland Central"],"apiVersions":["2024-03-01","2024-02-02-preview","2023-11-02-preview","2023-08-01-preview","2023-05-02-preview","2023-05-01","2023-04-01-preview","2022-11-01-preview","2022-10-01","2022-06-01-preview","2022-03-01"],"defaultApiVersion":"2023-05-01","capabilities":"None"},{"resourceType":"locations/sourceControlOperationStatuses","locations":["Central
-        US EUAP","East US 2 EUAP","North Central US (Stage)","West US 2","Southeast
-        Asia","Sweden Central","Canada Central","West Europe","North Europe","East
-        US","East US 2","East Asia","Australia East","Germany West Central","Japan
-        East","UK South","West US","Central US","North Central US","South Central
-        US","Korea Central","Brazil South","West US 3","France Central","South Africa
-        North","Norway East","Switzerland North","UAE North","Canada East","West Central
-        US","UK West","Central India","Switzerland West","Italy North","Poland Central"],"apiVersions":["2024-03-01","2024-02-02-preview","2023-11-02-preview","2023-08-01-preview","2023-05-02-preview","2023-05-01","2023-04-01-preview","2022-11-01-preview","2022-10-01","2022-06-01-preview","2022-03-01"],"defaultApiVersion":"2023-05-01","capabilities":"None"},{"resourceType":"locations/usages","locations":["Central
-        US EUAP","East US 2 EUAP","North Central US (Stage)","West US 2","Southeast
-        Asia","Sweden Central","Canada Central","West Europe","North Europe","East
-        US","East US 2","East Asia","Australia East","Germany West Central","Japan
-        East","UK South","West US","Central US","North Central US","South Central
-        US","Korea Central","Brazil South","West US 3","France Central","South Africa
-        North","Norway East","Switzerland North","UAE North","Canada East","West Central
-        US","UK West","Central India","Switzerland West","Italy North","Poland Central"],"apiVersions":["2024-03-01","2024-02-02-preview","2023-11-02-preview","2023-08-01-preview","2023-05-02-preview"],"defaultApiVersion":"2023-05-02-preview","capabilities":"None"},{"resourceType":"connectedEnvironments","locations":["Central
-        US EUAP","East US 2 EUAP","North Central US (Stage)","North Central US","East
-        US","East Asia","West Europe","Southeast Asia"],"apiVersions":["2024-03-01","2024-02-02-preview","2023-11-02-preview","2023-08-01-preview","2023-05-02-preview","2023-05-01","2023-04-01-preview","2022-11-01-preview","2022-10-01","2022-06-01-preview"],"defaultApiVersion":"2023-05-01","capabilities":"CrossResourceGroupResourceMove,
-        CrossSubscriptionResourceMove, SupportsTags, SupportsLocation"},{"resourceType":"connectedEnvironments/certificates","locations":["Central
-        US EUAP","East US 2 EUAP","North Central US (Stage)","North Central US","East
-        US","East Asia","West Europe","Southeast Asia"],"apiVersions":["2024-03-01","2024-02-02-preview","2023-11-02-preview","2023-08-01-preview","2023-05-02-preview","2023-05-01","2023-04-01-preview","2022-11-01-preview","2022-10-01","2022-06-01-preview"],"defaultApiVersion":"2023-05-01","capabilities":"CrossResourceGroupResourceMove,
-        CrossSubscriptionResourceMove, SupportsTags, SupportsLocation"},{"resourceType":"locations/connectedEnvironmentOperationResults","locations":["Central
-        US EUAP","East US 2 EUAP","North Central US (Stage)","North Central US","East
-        US","East Asia","West Europe","Southeast Asia"],"apiVersions":["2024-03-01","2024-02-02-preview","2023-11-02-preview","2023-08-01-preview","2023-05-02-preview","2023-05-01","2023-04-01-preview","2022-11-01-preview","2022-10-01","2022-06-01-preview"],"defaultApiVersion":"2023-05-01","capabilities":"None"},{"resourceType":"locations/connectedEnvironmentOperationStatuses","locations":["Central
-        US EUAP","East US 2 EUAP","North Central US (Stage)","North Central US","East
-        US","East Asia","West Europe","Southeast Asia"],"apiVersions":["2024-03-01","2024-02-02-preview","2023-11-02-preview","2023-08-01-preview","2023-05-02-preview","2023-05-01","2023-04-01-preview","2022-11-01-preview","2022-10-01","2022-06-01-preview"],"defaultApiVersion":"2023-05-01","capabilities":"None"},{"resourceType":"locations/managedCertificateOperationStatuses","locations":["Central
-        US EUAP","East US 2 EUAP","North Central US (Stage)","West US 2","Southeast
-        Asia","Sweden Central","Canada Central","West Europe","North Europe","East
-        US","East US 2","East Asia","Australia East","Germany West Central","Japan
-        East","UK South","West US","Central US","North Central US","South Central
-        US","Korea Central","Brazil South","West US 3","France Central","South Africa
-        North","Norway East","Switzerland North","UAE North","Canada East","West Central
-        US","UK West","Central India","Switzerland West","Italy North","Poland Central"],"apiVersions":["2024-03-01","2024-02-02-preview","2023-11-02-preview","2023-08-01-preview","2023-05-02-preview","2023-05-01","2023-04-01-preview","2022-11-01-preview"],"defaultApiVersion":"2023-05-01","capabilities":"None"},{"resourceType":"locations/billingMeters","locations":["Central
-        US EUAP","East US 2 EUAP","North Central US (Stage)","West US 2","Southeast
-        Asia","Sweden Central","Canada Central","West Europe","North Europe","East
-        US","East US 2","East Asia","Australia East","Germany West Central","Japan
-        East","UK South","West US","Central US","North Central US","South Central
-        US","Korea Central","Brazil South","West US 3","France Central","South Africa
-        North","Norway East","Switzerland North","UAE North","Canada East","West Central
-        US","UK West","Central India","Switzerland West","Italy North","Poland Central"],"apiVersions":["2024-03-01","2024-02-02-preview","2023-11-02-preview","2023-08-01-preview","2023-05-02-preview","2023-05-01","2023-04-01-preview","2022-11-01-preview","2022-10-01","2022-06-01-preview"],"defaultApiVersion":"2023-05-01","capabilities":"None"},{"resourceType":"locations/availableManagedEnvironmentsWorkloadProfileTypes","locations":["Central
-        US EUAP","East US 2 EUAP","North Central US (Stage)","West US 2","Southeast
-        Asia","Sweden Central","Canada Central","West Europe","North Europe","East
-        US","East US 2","East Asia","Australia East","Germany West Central","Japan
-        East","UK South","West US","Central US","North Central US","South Central
-        US","Korea Central","Brazil South","West US 3","France Central","South Africa
-        North","Norway East","Switzerland North","UAE North","Canada East","West Central
-        US","UK West","Central India","Switzerland West","Italy North","Poland Central"],"apiVersions":["2024-03-01","2024-02-02-preview","2023-11-02-preview","2023-08-01-preview","2023-05-02-preview","2023-05-01","2023-04-01-preview","2022-11-01-preview","2022-10-01","2022-06-01-preview"],"defaultApiVersion":"2023-05-01","capabilities":"None"},{"resourceType":"getCustomDomainVerificationId","locations":["Central
-        US EUAP","East US 2 EUAP","North Central US (Stage)","West US 2","Southeast
-        Asia","Sweden Central","Canada Central","West Europe","North Europe","East
-        US","East US 2","East Asia","Australia East","Germany West Central","Japan
-        East","UK South","West US","Central US","North Central US","South Central
-        US","Korea Central","Brazil South","West US 3","France Central","South Africa
-        North","Norway East","Switzerland North","UAE North","Canada East","West Central
-        US","UK West","Central India","Italy North","Poland Central","Switzerland
-        West"],"apiVersions":["2024-03-01","2024-02-02-preview","2023-11-02-preview","2023-08-01-preview","2023-05-02-preview"],"defaultApiVersion":"2023-05-02-preview","capabilities":"None"},{"resourceType":"builders","locations":["Central
-        US EUAP","East US 2 EUAP","North Central US (Stage)","West US 2","Southeast
-        Asia","Sweden Central","Canada Central","West Europe","North Europe","East
-        US","East US 2","East Asia","Australia East","Germany West Central","Japan
-        East","UK South","West US","Central US","North Central US","South Central
-        US","Korea Central","Brazil South","West US 3","France Central","South Africa
-        North","Norway East","Switzerland North","UAE North","Canada East","West Central
-        US","UK West","Central India","Switzerland West","Italy North","Poland Central"],"apiVersions":["2024-02-02-preview","2023-11-02-preview","2023-08-01-preview"],"defaultApiVersion":"2023-08-01-preview","capabilities":"CrossResourceGroupResourceMove,
-        CrossSubscriptionResourceMove, SystemAssignedResourceIdentity, SupportsTags,
-        SupportsLocation"},{"resourceType":"builders/builds","locations":["Central
-        US EUAP","East US 2 EUAP","North Central US (Stage)","West US 2","Southeast
-        Asia","Sweden Central","Canada Central","West Europe","North Europe","East
-        US","East US 2","East Asia","Australia East","Germany West Central","Japan
-        East","UK South","West US","Central US","North Central US","South Central
-        US","Korea Central","Brazil South","West US 3","France Central","South Africa
-        North","Norway East","Switzerland North","UAE North","Canada East","West Central
-        US","UK West","Central India","Switzerland West","Italy North","Poland Central"],"apiVersions":["2024-02-02-preview","2023-11-02-preview","2023-08-01-preview"],"defaultApiVersion":"2023-08-01-preview","capabilities":"None"},{"resourceType":"builders/patches","locations":["North
-        Central US (Stage)","Central US EUAP","East US 2 EUAP","West US 2","Southeast
-        Asia","Sweden Central","Canada Central","West Europe","North Europe","East
-        US","East US 2","East Asia","Australia East","Germany West Central","Japan
-        East","UK South","West US","Central US","North Central US","South Central
-        US","Korea Central","Brazil South","West US 3","France Central","South Africa
-        North","Norway East","Switzerland North","UAE North","Canada East","West Central
-        US","UK West","Central India","Switzerland West","Italy North","Poland Central"],"apiVersions":["2024-02-02-preview","2023-11-02-preview","2023-08-01-preview"],"defaultApiVersion":"2023-08-01-preview","capabilities":"None"},{"resourceType":"locations/OperationResults","locations":["Central
-        US EUAP","East US 2 EUAP","North Central US (Stage)","West US 2","Southeast
-        Asia","Sweden Central","Canada Central","West Europe","North Europe","East
-        US","East US 2","East Asia","Australia East","Germany West Central","Japan
-        East","UK South","West US","Central US","North Central US","South Central
-        US","Korea Central","Brazil South","West US 3","France Central","South Africa
-        North","Norway East","Switzerland North","UAE North","Canada East","West Central
-        US","UK West","Central India","Switzerland West","Italy North","Poland Central"],"apiVersions":["2024-02-02-preview","2023-11-02-preview","2023-08-01-preview"],"defaultApiVersion":"2023-08-01-preview","capabilities":"None"},{"resourceType":"locations/OperationStatuses","locations":["Central
-        US EUAP","East US 2 EUAP","North Central US (Stage)","West US 2","Southeast
-        Asia","Sweden Central","Canada Central","West Europe","North Europe","East
-        US","East US 2","East Asia","Australia East","Germany West Central","Japan
-        East","UK South","West US","Central US","North Central US","South Central
-        US","Korea Central","Brazil South","West US 3","France Central","South Africa
-        North","Norway East","Switzerland North","UAE North","Canada East","West Central
-        US","UK West","Central India","Switzerland West","Italy North","Poland Central"],"apiVersions":["2024-02-02-preview","2023-11-02-preview","2023-08-01-preview"],"defaultApiVersion":"2023-08-01-preview","capabilities":"None"},{"resourceType":"managedEnvironments/dotNetComponents","locations":["Central
-        US EUAP","East US 2 EUAP","North Central US (Stage)","West US 2","Southeast
-        Asia","Sweden Central","Canada Central","West Europe","North Europe","East
-        US","East US 2","East Asia","Australia East","Germany West Central","Japan
-        East","UK South","West US","Central US","North Central US","South Central
-        US","Korea Central","Brazil South","West US 3","France Central","South Africa
-        North","Norway East","Switzerland North","UAE North","Canada East","West Central
-        US","UK West","Central India","Switzerland West","Italy North","Poland Central"],"apiVersions":["2024-02-02-preview","2023-11-02-preview"],"defaultApiVersion":"2023-11-02-preview","capabilities":"None"},{"resourceType":"managedEnvironments/javaComponents","locations":["Central
-        US EUAP","East US 2 EUAP","North Central US (Stage)","West US 2","Southeast
-        Asia","Sweden Central","Canada Central","West Europe","North Europe","East
-        US","East US 2","East Asia","Australia East","Germany West Central","Japan
-        East","UK South","West US","Central US","North Central US","South Central
-        US","Korea Central","Brazil South","West US 3","France Central","South Africa
-        North","Norway East","Switzerland North","UAE North","Canada East","West Central
-        US","UK West","Central India","Switzerland West","Italy North","Poland Central"],"apiVersions":["2024-02-02-preview","2023-11-02-preview"],"defaultApiVersion":"2023-11-02-preview","capabilities":"None"},{"resourceType":"managedEnvironments/daprComponents","locations":["Central
-        US EUAP","East US 2 EUAP","North Central US (Stage)","West US 2","Southeast
-        Asia","Sweden Central","Canada Central","West Europe","North Europe","East
-        US","East US 2","East Asia","Australia East","Germany West Central","Japan
-        East","UK South","West US","Central US","North Central US","South Central
-        US","Korea Central","Brazil South","West US 3","France Central","South Africa
-        North","Norway East","Switzerland North","UAE North","Canada East","West Central
-        US","UK West","Central India","Switzerland West","Italy North","Poland Central"],"apiVersions":["2024-03-01","2024-02-02-preview","2023-11-02-preview","2023-08-01-preview","2023-05-02-preview","2023-05-01","2023-04-01-preview","2022-11-01-preview","2022-10-01","2022-06-01-preview","2022-03-01"],"defaultApiVersion":"2023-05-01","capabilities":"None"},{"resourceType":"functions","locations":["North
-        Central US (Stage)","Central US EUAP","West Central US"],"apiVersions":["2024-02-02-preview"],"capabilities":"SupportsExtension"}],"registrationState":"Registered","registrationPolicy":"RegistrationRequired"}'
-    headers:
-      cache-control:
-      - no-cache
-      content-length:
-      - '28714'
-      content-type:
-      - application/json; charset=utf-8
-      date:
-      - Tue, 07 May 2024 20:43:56 GMT
-      expires:
-      - '-1'
-      pragma:
-      - no-cache
-      strict-transport-security:
-      - max-age=31536000; includeSubDomains
-      x-cache:
-      - CONFIG_NOCACHE
-      x-content-type-options:
-      - nosniff
-      x-msedge-ref:
-      - 'Ref A: C1DA0729BABD42748440577DA0685513 Ref B: CO6AA3150218053 Ref C: 2024-05-07T20:43:57Z'
-    status:
-      code: 200
-      message: OK
-- request:
-    body: null
-    headers:
-      Accept:
-      - '*/*'
-      Accept-Encoding:
-      - gzip, deflate
-      CommandName:
-      - containerapp show
-      Connection:
-      - keep-alive
-      ParameterSetName:
-      - -g -n
-      User-Agent:
-      - python/3.8.10 (Windows-10-10.0.22631-SP0) AZURECLI/2.59.0
-    method: GET
-    uri: https://management.azure.com/subscriptions/00000000-0000-0000-0000-000000000000/resourceGroups/clitest.rg000001/providers/Microsoft.App/containerApps/app000002?api-version=2024-02-02-preview
-  response:
-    body:
-      string: '{"id":"/subscriptions/00000000-0000-0000-0000-000000000000/resourceGroups/clitest.rg000001/providers/Microsoft.App/containerapps/app000002","name":"app000002","type":"Microsoft.App/containerApps","location":"East
-        US","systemData":{"createdBy":"harrli@microsoft.com","createdByType":"User","createdAt":"2024-05-07T20:43:19.9516064","lastModifiedBy":"harrli@microsoft.com","lastModifiedByType":"User","lastModifiedAt":"2024-05-07T20:43:44.6568218"},"properties":{"provisioningState":"Succeeded","runningStatus":"Running","managedEnvironmentId":"/subscriptions/00000000-0000-0000-0000-000000000000/resourceGroups/client.env_rg_eastus/providers/Microsoft.App/managedEnvironments/env-eastus","environmentId":"/subscriptions/00000000-0000-0000-0000-000000000000/resourceGroups/client.env_rg_eastus/providers/Microsoft.App/managedEnvironments/env-eastus","workloadProfileName":"Consumption","patchingMode":"Automatic","outboundIpAddresses":["20.231.246.122","20.231.246.54","20.231.247.19","20.231.246.253","20.241.227.6","20.241.226.169","20.127.248.50","20.241.171.30","20.241.172.248","20.241.172.250","20.246.203.138","20.246.203.140","52.191.22.226","52.191.22.23","52.191.22.71","52.191.22.159","52.191.22.166","52.191.22.212","52.191.22.41","52.191.23.0","52.191.22.198","52.191.22.121","20.124.73.117","52.149.247.118","52.149.245.39","52.149.247.189","52.149.247.220","52.149.247.221","52.149.245.38","52.149.244.111","52.224.88.179","52.149.247.199","52.149.244.160","4.156.169.214","4.156.169.175","4.156.169.143","20.241.173.137","20.241.173.98","20.242.228.13","20.242.227.204","20.242.227.238","20.242.228.93","52.226.103.51","52.226.103.36","52.226.103.82","52.226.103.10","52.226.102.213","52.226.102.151","52.226.102.243","52.226.103.40","52.226.102.224","52.226.102.162"],"latestRevisionName":"app000002--zl40xpy","latestReadyRevisionName":"app000002--zl40xpy","latestRevisionFqdn":"app000002--zl40xpy.livelycliff-46133ec3.eastus.azurecontainerapps.io","customDomainVerificationId":"0FEF6FC81FA2FA9876FEE95F895AD716D01F5495C9AC8EA62F0228DC5E40B5CA","configuration":{"secrets":[{"name":"acr000003azurecrio-acr000003"}],"activeRevisionsMode":"Single","ingress":{"fqdn":"app000002.livelycliff-46133ec3.eastus.azurecontainerapps.io","external":true,"targetPort":80,"exposedPort":0,"transport":"Auto","traffic":[{"weight":100,"latestRevision":true}],"customDomains":null,"allowInsecure":false,"ipSecurityRestrictions":null,"corsPolicy":null,"clientCertificateMode":null,"stickySessions":null,"additionalPortMappings":null,"targetPortHttpScheme":null},"registries":[{"server":"acr000003.azurecr.io","username":"acr000003","passwordSecretRef":"acr000003azurecrio-acr000003","identity":""}],"identitySettings":[],"dapr":null,"runtime":null,"maxInactiveRevisions":100,"service":null},"template":{"revisionSuffix":"","terminationGracePeriodSeconds":null,"containers":[{"image":"mcr.microsoft.com/k8se/quickstart:latest","imageType":"ContainerImage","name":"app000002","resources":{"cpu":0.5,"memory":"1Gi","ephemeralStorage":"2Gi"}}],"initContainers":null,"scale":{"minReplicas":1,"maxReplicas":10,"rules":null},"volumes":null,"serviceBinds":null},"eventStreamEndpoint":"https://eastus.azurecontainerapps.dev/subscriptions/00000000-0000-0000-0000-000000000000/resourceGroups/clitest.rg000001/containerApps/app000002/eventstream","delegatedIdentities":[]},"identity":{"type":"None"}}'
-    headers:
-      api-supported-versions:
-      - 2022-03-01, 2022-06-01-preview, 2022-10-01, 2022-11-01-preview, 2023-04-01-preview,
-        2023-05-01, 2023-05-02-preview, 2023-08-01-preview, 2023-11-02-preview, 2024-02-02-preview,
-        2024-03-01
-      cache-control:
-      - no-cache
-      content-length:
-      - '3383'
-      content-type:
-      - application/json; charset=utf-8
-      date:
-      - Tue, 07 May 2024 20:43:57 GMT
-      expires:
-      - '-1'
-      pragma:
-      - no-cache
-      strict-transport-security:
-      - max-age=31536000; includeSubDomains
-      vary:
-      - Accept-Encoding
-      x-cache:
-      - CONFIG_NOCACHE
-      x-content-type-options:
-      - nosniff
-      x-msedge-ref:
-      - 'Ref A: 5CD0D22B9C5E431683F658038AC18397 Ref B: CO6AA3150217039 Ref C: 2024-05-07T20:43:57Z'
-      x-powered-by:
-      - ASP.NET
-    status:
-      code: 200
-      message: OK
-- request:
-    body: null
-    headers:
-      Accept:
-      - application/json
-      Accept-Encoding:
-      - gzip, deflate
-      CommandName:
-      - containerapp registry set
-      Connection:
-      - keep-alive
-      ParameterSetName:
-      - --server -g -n --identity
-      User-Agent:
-      - AZURECLI/2.59.0 azsdk-python-core/1.28.0 Python/3.8.10 (Windows-10-10.0.22631-SP0)
-    method: GET
-    uri: https://management.azure.com/subscriptions/00000000-0000-0000-0000-000000000000/providers/Microsoft.App?api-version=2022-09-01
-  response:
-    body:
-      string: '{"id":"/subscriptions/00000000-0000-0000-0000-000000000000/providers/Microsoft.App","namespace":"Microsoft.App","authorizations":[{"applicationId":"7e3bc4fd-85a3-4192-b177-5b8bfc87f42c","roleDefinitionId":"39a74f72-b40f-4bdc-b639-562fe2260bf0"},{"applicationId":"3734c1a4-2bed-4998-a37a-ff1a9e7bf019","roleDefinitionId":"5c779a4f-5cb2-4547-8c41-478d9be8ba90"},{"applicationId":"55ebbb62-3b9c-49fd-9b87-9595226dd4ac","roleDefinitionId":"e49ca620-7992-4561-a7df-4ed67dad77b5","managedByRoleDefinitionId":"9e3af657-a8ff-583c-a75c-2fe7c4bcb635"},{"applicationId":"1459b1f6-7a5b-4300-93a2-44b4a651759f","roleDefinitionId":"3c5f1b29-9e3d-4a22-b5d6-9ff4e5a37974"}],"resourceTypes":[{"resourceType":"managedEnvironments","locations":["North
-        Central US (Stage)","Central US EUAP","East US 2 EUAP","West US 2","Southeast
-        Asia","Sweden Central","Canada Central","West Europe","North Europe","East
-        US","East US 2","East Asia","Australia East","Germany West Central","Japan
-        East","UK South","West US","Central US","North Central US","South Central
-        US","Korea Central","Brazil South","West US 3","France Central","South Africa
-        North","Norway East","Switzerland North","UAE North","Canada East","West Central
-        US","UK West","Central India","Switzerland West","Italy North","Poland Central"],"apiVersions":["2024-03-01","2024-02-02-preview","2023-11-02-preview","2023-08-01-preview","2023-05-02-preview","2023-05-01","2023-04-01-preview","2022-11-01-preview","2022-10-01","2022-06-01-preview","2022-03-01"],"defaultApiVersion":"2023-05-01","capabilities":"CrossResourceGroupResourceMove,
-        CrossSubscriptionResourceMove, SystemAssignedResourceIdentity, SupportsTags,
-        SupportsLocation"},{"resourceType":"operations","locations":["North Central
-        US (Stage)","Central US EUAP","East US 2 EUAP","West US 2","Southeast Asia","Sweden
-        Central","Canada Central","West Europe","North Europe","East US","East US
-        2","East Asia","Australia East","Germany West Central","Japan East","UK South","West
-        US","Central US","North Central US","South Central US","Korea Central","Brazil
-        South","West US 3","France Central","South Africa North","Norway East","Switzerland
-        North","UAE North","Canada East","West Central US","UK West","Central India","Italy
-        North","Poland Central"],"apiVersions":["2024-02-02-preview","2023-11-02-preview","2023-08-01-preview","2023-05-02-preview","2023-05-01","2023-04-01-preview","2023-02-01","2022-11-01-preview","2022-10-01","2022-06-01-preview","2022-03-01"],"defaultApiVersion":"2023-11-02-preview","capabilities":"None"},{"resourceType":"managedEnvironments/certificates","locations":["Central
-        US EUAP","East US 2 EUAP","North Central US (Stage)","West US 2","Southeast
-        Asia","Sweden Central","Canada Central","West Europe","North Europe","East
-        US","East US 2","East Asia","Australia East","Germany West Central","Japan
-        East","UK South","West US","Central US","North Central US","South Central
-        US","Korea Central","Brazil South","West US 3","France Central","South Africa
-        North","Norway East","Switzerland North","UAE North","Canada East","West Central
-        US","UK West","Central India","Switzerland West","Italy North","Poland Central"],"apiVersions":["2024-03-01","2024-02-02-preview","2023-11-02-preview","2023-08-01-preview","2023-05-02-preview","2023-05-01","2023-04-01-preview","2022-11-01-preview","2022-10-01","2022-06-01-preview","2022-03-01"],"defaultApiVersion":"2023-05-01","capabilities":"CrossResourceGroupResourceMove,
-        CrossSubscriptionResourceMove, SupportsTags, SupportsLocation"},{"resourceType":"managedEnvironments/managedCertificates","locations":["Central
-        US EUAP","East US 2 EUAP","North Central US (Stage)","West US 2","Southeast
-        Asia","Sweden Central","Canada Central","West Europe","North Europe","East
-        US","East US 2","East Asia","Australia East","Germany West Central","Japan
-        East","UK South","West US","Central US","North Central US","South Central
-        US","Korea Central","Brazil South","West US 3","France Central","South Africa
-        North","Norway East","Switzerland North","UAE North","Canada East","West Central
-        US","UK West","Central India","Switzerland West","Italy North","Poland Central"],"apiVersions":["2024-03-01","2024-02-02-preview","2023-11-02-preview","2023-08-01-preview","2023-05-02-preview","2023-05-01","2023-04-01-preview","2022-11-01-preview"],"defaultApiVersion":"2023-05-01","capabilities":"CrossResourceGroupResourceMove,
-        CrossSubscriptionResourceMove, SupportsTags, SupportsLocation"},{"resourceType":"containerApps","locations":["Central
-        US EUAP","East US 2 EUAP","North Central US (Stage)","West US 2","Southeast
-        Asia","Sweden Central","Canada Central","West Europe","North Europe","East
-        US","East US 2","East Asia","Australia East","Germany West Central","Japan
-        East","UK South","West US","Central US","North Central US","South Central
-        US","Korea Central","Brazil South","West US 3","France Central","South Africa
-        North","Norway East","Switzerland North","UAE North","Canada East","West Central
-        US","UK West","Central India","Switzerland West","Italy North","Poland Central"],"apiVersions":["2024-03-01","2024-02-02-preview","2023-11-02-preview","2023-08-01-preview","2023-05-02-preview","2023-05-01","2023-04-01-preview","2022-11-01-preview","2022-10-01","2022-06-01-preview","2022-03-01"],"defaultApiVersion":"2023-05-01","capabilities":"CrossResourceGroupResourceMove,
-        CrossSubscriptionResourceMove, SystemAssignedResourceIdentity, SupportsTags,
-        SupportsLocation"},{"resourceType":"containerApps/privateEndpointConnectionProxies","locations":["Central
-        US EUAP","East US 2 EUAP","North Central US (Stage)","West US 2","Southeast
-        Asia","Sweden Central","Canada Central","West Europe","North Europe","East
-        US","East US 2","East Asia","Australia East","Germany West Central","Japan
-        East","UK South","West US","Central US","North Central US","South Central
-        US","Korea Central","Brazil South","West US 3","France Central","South Africa
-        North","Norway East","Switzerland North","UAE North","Canada East","West Central
-        US","UK West","Central India","Switzerland West","Italy North","Poland Central"],"apiVersions":["2024-02-02-preview","2023-11-02-preview"],"defaultApiVersion":"2023-11-02-preview","capabilities":"None"},{"resourceType":"managedEnvironments/privateEndpointConnectionProxies","locations":["Central
-        US EUAP","East US 2 EUAP","North Central US (Stage)","West US 2","Southeast
-        Asia","Sweden Central","Canada Central","West Europe","North Europe","East
-        US","East US 2","East Asia","Australia East","Germany West Central","Japan
-        East","UK South","West US","Central US","North Central US","South Central
-        US","Korea Central","Brazil South","West US 3","France Central","South Africa
-        North","Norway East","Switzerland North","UAE North","Canada East","West Central
-        US","UK West","Central India","Switzerland West","Italy North","Poland Central"],"apiVersions":["2024-02-02-preview","2023-11-02-preview"],"defaultApiVersion":"2023-11-02-preview","capabilities":"None"},{"resourceType":"sessionPools","locations":["North
-        Central US (Stage)","Central US EUAP","East US 2 EUAP","West US 2","Southeast
-        Asia","Sweden Central","Canada Central","West Europe","North Europe","East
-        US","East US 2","East Asia","Australia East","Germany West Central","Japan
-        East","UK South","West US","Central US","North Central US","South Central
-        US","Korea Central","Brazil South","West US 3","France Central","South Africa
-        North","Norway East","Switzerland North","UAE North","Canada East","West Central
-        US","UK West","Central India","Switzerland West","Italy North","Poland Central"],"apiVersions":["2024-02-02-preview","2023-11-02-preview","2023-08-01-preview"],"defaultApiVersion":"2024-02-02-preview","capabilities":"CrossResourceGroupResourceMove,
-        CrossSubscriptionResourceMove, SystemAssignedResourceIdentity, SupportsTags,
-        SupportsLocation"},{"resourceType":"jobs","locations":["Central US EUAP","East
-        US 2 EUAP","North Central US (Stage)","West US 2","Southeast Asia","Sweden
-        Central","Canada Central","West Europe","North Europe","East US","East US
-        2","East Asia","Australia East","Germany West Central","Japan East","UK South","West
-        US","Central US","North Central US","South Central US","Korea Central","Brazil
-        South","West US 3","France Central","South Africa North","Norway East","Switzerland
-        North","UAE North","Canada East","West Central US","UK West","Central India","Switzerland
-        West","Italy North","Poland Central"],"apiVersions":["2024-03-01","2024-02-02-preview","2023-11-02-preview","2023-08-01-preview","2023-05-02-preview","2023-05-01","2023-04-01-preview","2022-11-01-preview"],"defaultApiVersion":"2023-05-01","capabilities":"CrossResourceGroupResourceMove,
-        CrossSubscriptionResourceMove, SystemAssignedResourceIdentity, SupportsTags,
-        SupportsLocation"},{"resourceType":"locations","locations":[],"apiVersions":["2024-03-01","2024-02-02-preview","2023-11-02-preview","2023-08-01-preview","2023-05-02-preview","2023-05-01","2023-04-01-preview","2022-11-01-preview","2022-10-01","2022-06-01-preview","2022-03-01"],"defaultApiVersion":"2023-05-01","capabilities":"None"},{"resourceType":"locations/managedEnvironmentOperationResults","locations":["Central
-        US EUAP","East US 2 EUAP","North Central US (Stage)","West US 2","Southeast
-        Asia","Sweden Central","Canada Central","West Europe","North Europe","East
-        US","East US 2","East Asia","Australia East","Germany West Central","Japan
-        East","UK South","West US","Central US","North Central US","South Central
-        US","Korea Central","Brazil South","West US 3","France Central","South Africa
-        North","Norway East","Switzerland North","UAE North","Canada East","West Central
-        US","UK West","Central India","Switzerland West","Italy North","Poland Central"],"apiVersions":["2024-03-01","2024-02-02-preview","2023-11-02-preview","2023-08-01-preview","2023-05-02-preview","2023-05-01","2023-04-01-preview","2022-11-01-preview","2022-10-01","2022-06-01-preview","2022-03-01"],"defaultApiVersion":"2023-05-01","capabilities":"None"},{"resourceType":"locations/managedEnvironmentOperationStatuses","locations":["Central
-        US EUAP","East US 2 EUAP","North Central US (Stage)","West US 2","Southeast
-        Asia","Sweden Central","Canada Central","West Europe","North Europe","East
-        US","East US 2","East Asia","Australia East","Germany West Central","Japan
-        East","UK South","West US","Central US","North Central US","South Central
-        US","Korea Central","Brazil South","West US 3","France Central","South Africa
-        North","Norway East","Switzerland North","UAE North","Canada East","West Central
-        US","UK West","Central India","Switzerland West","Italy North","Poland Central"],"apiVersions":["2024-03-01","2024-02-02-preview","2023-11-02-preview","2023-08-01-preview","2023-05-02-preview","2023-05-01","2023-04-01-preview","2022-11-01-preview","2022-10-01","2022-06-01-preview","2022-03-01"],"defaultApiVersion":"2023-05-01","capabilities":"None"},{"resourceType":"locations/containerappOperationResults","locations":["Central
-        US EUAP","East US 2 EUAP","North Central US (Stage)","West US 2","Southeast
-        Asia","Sweden Central","Canada Central","West Europe","North Europe","East
-        US","East US 2","East Asia","Australia East","Germany West Central","Japan
-        East","UK South","West US","Central US","North Central US","South Central
-        US","Korea Central","Brazil South","West US 3","France Central","South Africa
-        North","Norway East","Switzerland North","UAE North","Canada East","West Central
-        US","UK West","Central India","Switzerland West","Italy North","Poland Central"],"apiVersions":["2024-03-01","2024-02-02-preview","2023-11-02-preview","2023-08-01-preview","2023-05-02-preview","2023-05-01","2023-04-01-preview","2022-11-01-preview","2022-10-01","2022-06-01-preview","2022-03-01"],"defaultApiVersion":"2023-05-01","capabilities":"None"},{"resourceType":"locations/containerappOperationStatuses","locations":["Central
-        US EUAP","East US 2 EUAP","North Central US (Stage)","West US 2","Southeast
-        Asia","Sweden Central","Canada Central","West Europe","North Europe","East
-        US","East US 2","East Asia","Australia East","Germany West Central","Japan
-        East","UK South","West US","Central US","North Central US","South Central
-        US","Korea Central","Brazil South","West US 3","France Central","South Africa
-        North","Norway East","Switzerland North","UAE North","Canada East","West Central
-        US","UK West","Central India","Switzerland West","Italy North","Poland Central"],"apiVersions":["2024-03-01","2024-02-02-preview","2023-11-02-preview","2023-08-01-preview","2023-05-02-preview","2023-05-01","2023-04-01-preview","2022-11-01-preview","2022-10-01","2022-06-01-preview","2022-03-01"],"defaultApiVersion":"2023-05-01","capabilities":"None"},{"resourceType":"locations/containerappsjobOperationResults","locations":["Central
-        US EUAP","East US 2 EUAP","North Central US (Stage)","West US 2","Southeast
-        Asia","Sweden Central","Canada Central","West Europe","North Europe","East
-        US","East US 2","East Asia","Australia East","Germany West Central","Japan
-        East","UK South","West US","Central US","North Central US","South Central
-        US","Korea Central","Brazil South","West US 3","France Central","South Africa
-        North","Norway East","Switzerland North","UAE North","Canada East","West Central
-        US","UK West","Central India","Switzerland West","Italy North","Poland Central"],"apiVersions":["2024-03-01","2024-02-02-preview","2023-11-02-preview","2023-08-01-preview","2023-05-02-preview","2023-05-01","2023-04-01-preview","2022-11-01-preview"],"defaultApiVersion":"2023-05-01","capabilities":"None"},{"resourceType":"locations/containerappsjobOperationStatuses","locations":["Central
-        US EUAP","East US 2 EUAP","North Central US (Stage)","West US 2","Southeast
-        Asia","Sweden Central","Canada Central","West Europe","North Europe","East
-        US","East US 2","East Asia","Australia East","Germany West Central","Japan
-        East","UK South","West US","Central US","North Central US","South Central
-        US","Korea Central","Brazil South","West US 3","France Central","South Africa
-        North","Norway East","Switzerland North","UAE North","Canada East","West Central
-        US","UK West","Central India","Switzerland West","Italy North","Poland Central"],"apiVersions":["2024-03-01","2024-02-02-preview","2023-11-02-preview","2023-08-01-preview","2023-05-02-preview","2023-05-01","2023-04-01-preview","2022-11-01-preview"],"defaultApiVersion":"2023-05-01","capabilities":"None"},{"resourceType":"locations/sourceControlOperationResults","locations":["Central
-        US EUAP","East US 2 EUAP","North Central US (Stage)","West US 2","Southeast
-        Asia","Sweden Central","Canada Central","West Europe","North Europe","East
-        US","East US 2","East Asia","Australia East","Germany West Central","Japan
-        East","UK South","West US","Central US","North Central US","South Central
-        US","Korea Central","Brazil South","West US 3","France Central","South Africa
-        North","Norway East","Switzerland North","UAE North","Canada East","West Central
-        US","UK West","Central India","Switzerland West","Italy North","Poland Central"],"apiVersions":["2024-03-01","2024-02-02-preview","2023-11-02-preview","2023-08-01-preview","2023-05-02-preview","2023-05-01","2023-04-01-preview","2022-11-01-preview","2022-10-01","2022-06-01-preview","2022-03-01"],"defaultApiVersion":"2023-05-01","capabilities":"None"},{"resourceType":"locations/sourceControlOperationStatuses","locations":["Central
-        US EUAP","East US 2 EUAP","North Central US (Stage)","West US 2","Southeast
-        Asia","Sweden Central","Canada Central","West Europe","North Europe","East
-        US","East US 2","East Asia","Australia East","Germany West Central","Japan
-        East","UK South","West US","Central US","North Central US","South Central
-        US","Korea Central","Brazil South","West US 3","France Central","South Africa
-        North","Norway East","Switzerland North","UAE North","Canada East","West Central
-        US","UK West","Central India","Switzerland West","Italy North","Poland Central"],"apiVersions":["2024-03-01","2024-02-02-preview","2023-11-02-preview","2023-08-01-preview","2023-05-02-preview","2023-05-01","2023-04-01-preview","2022-11-01-preview","2022-10-01","2022-06-01-preview","2022-03-01"],"defaultApiVersion":"2023-05-01","capabilities":"None"},{"resourceType":"locations/usages","locations":["Central
-        US EUAP","East US 2 EUAP","North Central US (Stage)","West US 2","Southeast
-        Asia","Sweden Central","Canada Central","West Europe","North Europe","East
-        US","East US 2","East Asia","Australia East","Germany West Central","Japan
-        East","UK South","West US","Central US","North Central US","South Central
-        US","Korea Central","Brazil South","West US 3","France Central","South Africa
-        North","Norway East","Switzerland North","UAE North","Canada East","West Central
-        US","UK West","Central India","Switzerland West","Italy North","Poland Central"],"apiVersions":["2024-03-01","2024-02-02-preview","2023-11-02-preview","2023-08-01-preview","2023-05-02-preview"],"defaultApiVersion":"2023-05-02-preview","capabilities":"None"},{"resourceType":"connectedEnvironments","locations":["Central
-        US EUAP","East US 2 EUAP","North Central US (Stage)","North Central US","East
-        US","East Asia","West Europe","Southeast Asia"],"apiVersions":["2024-03-01","2024-02-02-preview","2023-11-02-preview","2023-08-01-preview","2023-05-02-preview","2023-05-01","2023-04-01-preview","2022-11-01-preview","2022-10-01","2022-06-01-preview"],"defaultApiVersion":"2023-05-01","capabilities":"CrossResourceGroupResourceMove,
-        CrossSubscriptionResourceMove, SupportsTags, SupportsLocation"},{"resourceType":"connectedEnvironments/certificates","locations":["Central
-        US EUAP","East US 2 EUAP","North Central US (Stage)","North Central US","East
-        US","East Asia","West Europe","Southeast Asia"],"apiVersions":["2024-03-01","2024-02-02-preview","2023-11-02-preview","2023-08-01-preview","2023-05-02-preview","2023-05-01","2023-04-01-preview","2022-11-01-preview","2022-10-01","2022-06-01-preview"],"defaultApiVersion":"2023-05-01","capabilities":"CrossResourceGroupResourceMove,
-        CrossSubscriptionResourceMove, SupportsTags, SupportsLocation"},{"resourceType":"locations/connectedEnvironmentOperationResults","locations":["Central
-        US EUAP","East US 2 EUAP","North Central US (Stage)","North Central US","East
-        US","East Asia","West Europe","Southeast Asia"],"apiVersions":["2024-03-01","2024-02-02-preview","2023-11-02-preview","2023-08-01-preview","2023-05-02-preview","2023-05-01","2023-04-01-preview","2022-11-01-preview","2022-10-01","2022-06-01-preview"],"defaultApiVersion":"2023-05-01","capabilities":"None"},{"resourceType":"locations/connectedEnvironmentOperationStatuses","locations":["Central
-        US EUAP","East US 2 EUAP","North Central US (Stage)","North Central US","East
-        US","East Asia","West Europe","Southeast Asia"],"apiVersions":["2024-03-01","2024-02-02-preview","2023-11-02-preview","2023-08-01-preview","2023-05-02-preview","2023-05-01","2023-04-01-preview","2022-11-01-preview","2022-10-01","2022-06-01-preview"],"defaultApiVersion":"2023-05-01","capabilities":"None"},{"resourceType":"locations/managedCertificateOperationStatuses","locations":["Central
-        US EUAP","East US 2 EUAP","North Central US (Stage)","West US 2","Southeast
-        Asia","Sweden Central","Canada Central","West Europe","North Europe","East
-        US","East US 2","East Asia","Australia East","Germany West Central","Japan
-        East","UK South","West US","Central US","North Central US","South Central
-        US","Korea Central","Brazil South","West US 3","France Central","South Africa
-        North","Norway East","Switzerland North","UAE North","Canada East","West Central
-        US","UK West","Central India","Switzerland West","Italy North","Poland Central"],"apiVersions":["2024-03-01","2024-02-02-preview","2023-11-02-preview","2023-08-01-preview","2023-05-02-preview","2023-05-01","2023-04-01-preview","2022-11-01-preview"],"defaultApiVersion":"2023-05-01","capabilities":"None"},{"resourceType":"locations/billingMeters","locations":["Central
-        US EUAP","East US 2 EUAP","North Central US (Stage)","West US 2","Southeast
-        Asia","Sweden Central","Canada Central","West Europe","North Europe","East
-        US","East US 2","East Asia","Australia East","Germany West Central","Japan
-        East","UK South","West US","Central US","North Central US","South Central
-        US","Korea Central","Brazil South","West US 3","France Central","South Africa
-        North","Norway East","Switzerland North","UAE North","Canada East","West Central
-        US","UK West","Central India","Switzerland West","Italy North","Poland Central"],"apiVersions":["2024-03-01","2024-02-02-preview","2023-11-02-preview","2023-08-01-preview","2023-05-02-preview","2023-05-01","2023-04-01-preview","2022-11-01-preview","2022-10-01","2022-06-01-preview"],"defaultApiVersion":"2023-05-01","capabilities":"None"},{"resourceType":"locations/availableManagedEnvironmentsWorkloadProfileTypes","locations":["Central
-        US EUAP","East US 2 EUAP","North Central US (Stage)","West US 2","Southeast
-        Asia","Sweden Central","Canada Central","West Europe","North Europe","East
-        US","East US 2","East Asia","Australia East","Germany West Central","Japan
-        East","UK South","West US","Central US","North Central US","South Central
-        US","Korea Central","Brazil South","West US 3","France Central","South Africa
-        North","Norway East","Switzerland North","UAE North","Canada East","West Central
-        US","UK West","Central India","Switzerland West","Italy North","Poland Central"],"apiVersions":["2024-03-01","2024-02-02-preview","2023-11-02-preview","2023-08-01-preview","2023-05-02-preview","2023-05-01","2023-04-01-preview","2022-11-01-preview","2022-10-01","2022-06-01-preview"],"defaultApiVersion":"2023-05-01","capabilities":"None"},{"resourceType":"getCustomDomainVerificationId","locations":["Central
-        US EUAP","East US 2 EUAP","North Central US (Stage)","West US 2","Southeast
-        Asia","Sweden Central","Canada Central","West Europe","North Europe","East
-        US","East US 2","East Asia","Australia East","Germany West Central","Japan
-        East","UK South","West US","Central US","North Central US","South Central
-        US","Korea Central","Brazil South","West US 3","France Central","South Africa
-        North","Norway East","Switzerland North","UAE North","Canada East","West Central
-        US","UK West","Central India","Italy North","Poland Central","Switzerland
-        West"],"apiVersions":["2024-03-01","2024-02-02-preview","2023-11-02-preview","2023-08-01-preview","2023-05-02-preview"],"defaultApiVersion":"2023-05-02-preview","capabilities":"None"},{"resourceType":"builders","locations":["Central
-        US EUAP","East US 2 EUAP","North Central US (Stage)","West US 2","Southeast
-        Asia","Sweden Central","Canada Central","West Europe","North Europe","East
-        US","East US 2","East Asia","Australia East","Germany West Central","Japan
-        East","UK South","West US","Central US","North Central US","South Central
-        US","Korea Central","Brazil South","West US 3","France Central","South Africa
-        North","Norway East","Switzerland North","UAE North","Canada East","West Central
-        US","UK West","Central India","Switzerland West","Italy North","Poland Central"],"apiVersions":["2024-02-02-preview","2023-11-02-preview","2023-08-01-preview"],"defaultApiVersion":"2023-08-01-preview","capabilities":"CrossResourceGroupResourceMove,
-        CrossSubscriptionResourceMove, SystemAssignedResourceIdentity, SupportsTags,
-        SupportsLocation"},{"resourceType":"builders/builds","locations":["Central
-        US EUAP","East US 2 EUAP","North Central US (Stage)","West US 2","Southeast
-        Asia","Sweden Central","Canada Central","West Europe","North Europe","East
-        US","East US 2","East Asia","Australia East","Germany West Central","Japan
-        East","UK South","West US","Central US","North Central US","South Central
-        US","Korea Central","Brazil South","West US 3","France Central","South Africa
-        North","Norway East","Switzerland North","UAE North","Canada East","West Central
-        US","UK West","Central India","Switzerland West","Italy North","Poland Central"],"apiVersions":["2024-02-02-preview","2023-11-02-preview","2023-08-01-preview"],"defaultApiVersion":"2023-08-01-preview","capabilities":"None"},{"resourceType":"builders/patches","locations":["North
-        Central US (Stage)","Central US EUAP","East US 2 EUAP","West US 2","Southeast
-        Asia","Sweden Central","Canada Central","West Europe","North Europe","East
-        US","East US 2","East Asia","Australia East","Germany West Central","Japan
-        East","UK South","West US","Central US","North Central US","South Central
-        US","Korea Central","Brazil South","West US 3","France Central","South Africa
-        North","Norway East","Switzerland North","UAE North","Canada East","West Central
-        US","UK West","Central India","Switzerland West","Italy North","Poland Central"],"apiVersions":["2024-02-02-preview","2023-11-02-preview","2023-08-01-preview"],"defaultApiVersion":"2023-08-01-preview","capabilities":"None"},{"resourceType":"locations/OperationResults","locations":["Central
-        US EUAP","East US 2 EUAP","North Central US (Stage)","West US 2","Southeast
-        Asia","Sweden Central","Canada Central","West Europe","North Europe","East
-        US","East US 2","East Asia","Australia East","Germany West Central","Japan
-        East","UK South","West US","Central US","North Central US","South Central
-        US","Korea Central","Brazil South","West US 3","France Central","South Africa
-        North","Norway East","Switzerland North","UAE North","Canada East","West Central
-        US","UK West","Central India","Switzerland West","Italy North","Poland Central"],"apiVersions":["2024-02-02-preview","2023-11-02-preview","2023-08-01-preview"],"defaultApiVersion":"2023-08-01-preview","capabilities":"None"},{"resourceType":"locations/OperationStatuses","locations":["Central
-        US EUAP","East US 2 EUAP","North Central US (Stage)","West US 2","Southeast
-        Asia","Sweden Central","Canada Central","West Europe","North Europe","East
-        US","East US 2","East Asia","Australia East","Germany West Central","Japan
-        East","UK South","West US","Central US","North Central US","South Central
-        US","Korea Central","Brazil South","West US 3","France Central","South Africa
-        North","Norway East","Switzerland North","UAE North","Canada East","West Central
-        US","UK West","Central India","Switzerland West","Italy North","Poland Central"],"apiVersions":["2024-02-02-preview","2023-11-02-preview","2023-08-01-preview"],"defaultApiVersion":"2023-08-01-preview","capabilities":"None"},{"resourceType":"managedEnvironments/dotNetComponents","locations":["Central
-        US EUAP","East US 2 EUAP","North Central US (Stage)","West US 2","Southeast
-        Asia","Sweden Central","Canada Central","West Europe","North Europe","East
-        US","East US 2","East Asia","Australia East","Germany West Central","Japan
-        East","UK South","West US","Central US","North Central US","South Central
-        US","Korea Central","Brazil South","West US 3","France Central","South Africa
-        North","Norway East","Switzerland North","UAE North","Canada East","West Central
-        US","UK West","Central India","Switzerland West","Italy North","Poland Central"],"apiVersions":["2024-02-02-preview","2023-11-02-preview"],"defaultApiVersion":"2023-11-02-preview","capabilities":"None"},{"resourceType":"managedEnvironments/javaComponents","locations":["Central
-        US EUAP","East US 2 EUAP","North Central US (Stage)","West US 2","Southeast
-        Asia","Sweden Central","Canada Central","West Europe","North Europe","East
-        US","East US 2","East Asia","Australia East","Germany West Central","Japan
-        East","UK South","West US","Central US","North Central US","South Central
-        US","Korea Central","Brazil South","West US 3","France Central","South Africa
-        North","Norway East","Switzerland North","UAE North","Canada East","West Central
-        US","UK West","Central India","Switzerland West","Italy North","Poland Central"],"apiVersions":["2024-02-02-preview","2023-11-02-preview"],"defaultApiVersion":"2023-11-02-preview","capabilities":"None"},{"resourceType":"managedEnvironments/daprComponents","locations":["Central
-        US EUAP","East US 2 EUAP","North Central US (Stage)","West US 2","Southeast
-        Asia","Sweden Central","Canada Central","West Europe","North Europe","East
-        US","East US 2","East Asia","Australia East","Germany West Central","Japan
-        East","UK South","West US","Central US","North Central US","South Central
-        US","Korea Central","Brazil South","West US 3","France Central","South Africa
-        North","Norway East","Switzerland North","UAE North","Canada East","West Central
-        US","UK West","Central India","Switzerland West","Italy North","Poland Central"],"apiVersions":["2024-03-01","2024-02-02-preview","2023-11-02-preview","2023-08-01-preview","2023-05-02-preview","2023-05-01","2023-04-01-preview","2022-11-01-preview","2022-10-01","2022-06-01-preview","2022-03-01"],"defaultApiVersion":"2023-05-01","capabilities":"None"},{"resourceType":"functions","locations":["North
-        Central US (Stage)","Central US EUAP","West Central US"],"apiVersions":["2024-02-02-preview"],"capabilities":"SupportsExtension"}],"registrationState":"Registered","registrationPolicy":"RegistrationRequired"}'
-    headers:
-      cache-control:
-      - no-cache
-      content-length:
-      - '28714'
-      content-type:
-      - application/json; charset=utf-8
-      date:
-      - Tue, 07 May 2024 20:43:58 GMT
-      expires:
-      - '-1'
-      pragma:
-      - no-cache
-      strict-transport-security:
-      - max-age=31536000; includeSubDomains
-      x-cache:
-      - CONFIG_NOCACHE
-      x-content-type-options:
-      - nosniff
-      x-msedge-ref:
-      - 'Ref A: F87D5676479047068D1379DD7DD60315 Ref B: CO6AA3150219037 Ref C: 2024-05-07T20:43:59Z'
-    status:
-      code: 200
-      message: OK
-- request:
-    body: null
-    headers:
-      Accept:
-      - '*/*'
-      Accept-Encoding:
-      - gzip, deflate
-      CommandName:
-      - containerapp registry set
-      Connection:
-      - keep-alive
-      ParameterSetName:
-      - --server -g -n --identity
-      User-Agent:
-      - python/3.8.10 (Windows-10-10.0.22631-SP0) AZURECLI/2.59.0
-    method: GET
-    uri: https://management.azure.com/subscriptions/00000000-0000-0000-0000-000000000000/resourceGroups/clitest.rg000001/providers/Microsoft.App/containerApps/app000002?api-version=2023-05-01
-  response:
-    body:
-      string: '{"id":"/subscriptions/00000000-0000-0000-0000-000000000000/resourceGroups/clitest.rg000001/providers/Microsoft.App/containerapps/app000002","name":"app000002","type":"Microsoft.App/containerApps","location":"East
-        US","systemData":{"createdBy":"harrli@microsoft.com","createdByType":"User","createdAt":"2024-05-07T20:43:19.9516064","lastModifiedBy":"harrli@microsoft.com","lastModifiedByType":"User","lastModifiedAt":"2024-05-07T20:43:44.6568218"},"properties":{"provisioningState":"Succeeded","runningStatus":"Running","managedEnvironmentId":"/subscriptions/00000000-0000-0000-0000-000000000000/resourceGroups/client.env_rg_eastus/providers/Microsoft.App/managedEnvironments/env-eastus","environmentId":"/subscriptions/00000000-0000-0000-0000-000000000000/resourceGroups/client.env_rg_eastus/providers/Microsoft.App/managedEnvironments/env-eastus","workloadProfileName":"Consumption","outboundIpAddresses":["20.231.246.122","20.231.246.54","20.231.247.19","20.231.246.253","20.241.227.6","20.241.226.169","20.127.248.50","20.241.171.30","20.241.172.248","20.241.172.250","20.246.203.138","20.246.203.140","52.191.22.226","52.191.22.23","52.191.22.71","52.191.22.159","52.191.22.166","52.191.22.212","52.191.22.41","52.191.23.0","52.191.22.198","52.191.22.121","20.124.73.117","52.149.247.118","52.149.245.39","52.149.247.189","52.149.247.220","52.149.247.221","52.149.245.38","52.149.244.111","52.224.88.179","52.149.247.199","52.149.244.160","4.156.169.214","4.156.169.175","4.156.169.143","20.241.173.137","20.241.173.98","20.242.228.13","20.242.227.204","20.242.227.238","20.242.228.93","52.226.103.51","52.226.103.36","52.226.103.82","52.226.103.10","52.226.102.213","52.226.102.151","52.226.102.243","52.226.103.40","52.226.102.224","52.226.102.162"],"latestRevisionName":"app000002--zl40xpy","latestReadyRevisionName":"app000002--zl40xpy","latestRevisionFqdn":"app000002--zl40xpy.livelycliff-46133ec3.eastus.azurecontainerapps.io","customDomainVerificationId":"0FEF6FC81FA2FA9876FEE95F895AD716D01F5495C9AC8EA62F0228DC5E40B5CA","configuration":{"secrets":[{"name":"acr000003azurecrio-acr000003"}],"activeRevisionsMode":"Single","ingress":{"fqdn":"app000002.livelycliff-46133ec3.eastus.azurecontainerapps.io","external":true,"targetPort":80,"exposedPort":0,"transport":"Auto","traffic":[{"weight":100,"latestRevision":true}],"customDomains":null,"allowInsecure":false,"ipSecurityRestrictions":null,"corsPolicy":null,"clientCertificateMode":null,"stickySessions":null},"registries":[{"server":"acr000003.azurecr.io","username":"acr000003","passwordSecretRef":"acr000003azurecrio-acr000003","identity":""}],"dapr":null,"maxInactiveRevisions":100,"service":null},"template":{"revisionSuffix":"","terminationGracePeriodSeconds":null,"containers":[{"image":"mcr.microsoft.com/k8se/quickstart:latest","name":"app000002","resources":{"cpu":0.5,"memory":"1Gi","ephemeralStorage":"2Gi"}}],"initContainers":null,"scale":{"minReplicas":1,"maxReplicas":10,"rules":null},"volumes":null,"serviceBinds":null},"eventStreamEndpoint":"https://eastus.azurecontainerapps.dev/subscriptions/00000000-0000-0000-0000-000000000000/resourceGroups/clitest.rg000001/containerApps/app000002/eventstream","delegatedIdentities":[]},"identity":{"type":"None"}}'
-    headers:
-      api-supported-versions:
-      - 2022-03-01, 2022-06-01-preview, 2022-10-01, 2022-11-01-preview, 2023-04-01-preview,
-        2023-05-01, 2023-05-02-preview, 2023-08-01-preview, 2023-11-02-preview, 2024-02-02-preview,
-        2024-03-01
-      cache-control:
-      - no-cache
-      content-length:
-      - '3232'
-      content-type:
-      - application/json; charset=utf-8
-      date:
-      - Tue, 07 May 2024 20:43:59 GMT
-      expires:
-      - '-1'
-      pragma:
-      - no-cache
-      strict-transport-security:
-      - max-age=31536000; includeSubDomains
-      vary:
-      - Accept-Encoding
-      x-cache:
-      - CONFIG_NOCACHE
-      x-content-type-options:
-      - nosniff
-      x-msedge-ref:
-      - 'Ref A: 52D73B69D705459581F4D92DE4DEB14D Ref B: CO6AA3150219051 Ref C: 2024-05-07T20:43:59Z'
-      x-powered-by:
-      - ASP.NET
-    status:
-      code: 200
-      message: OK
-- request:
-    body: null
-    headers:
-      Accept:
-      - '*/*'
-      Accept-Encoding:
-      - gzip, deflate
-      CommandName:
-      - containerapp registry set
-      Connection:
-      - keep-alive
-      Content-Length:
-      - '0'
-      ParameterSetName:
-      - --server -g -n --identity
-      User-Agent:
-      - python/3.8.10 (Windows-10-10.0.22631-SP0) AZURECLI/2.59.0
-    method: POST
-    uri: https://management.azure.com/subscriptions/00000000-0000-0000-0000-000000000000/resourceGroups/clitest.rg000001/providers/Microsoft.App/containerApps/app000002/listSecrets?api-version=2023-05-01
-  response:
-    body:
-      string: '{"value":[{"name":"acr000003azurecrio-acr000003","value":"123abc"}]}'
-    headers:
-      api-supported-versions:
-      - 2022-03-01, 2022-06-01-preview, 2022-10-01, 2022-11-01-preview, 2023-04-01-preview,
-        2023-05-01, 2023-05-02-preview, 2023-08-01-preview, 2023-11-02-preview, 2024-02-02-preview,
-        2024-03-01
-      cache-control:
-      - no-cache
-      content-length:
-      - '114'
-      content-type:
-      - application/json; charset=utf-8
-      date:
-      - Tue, 07 May 2024 20:44:00 GMT
-      expires:
-      - '-1'
-      pragma:
-      - no-cache
-      strict-transport-security:
-      - max-age=31536000; includeSubDomains
-      vary:
-      - Accept-Encoding
-      x-cache:
-      - CONFIG_NOCACHE
-      x-content-type-options:
-      - nosniff
-      x-ms-ratelimit-remaining-subscription-writes:
-      - '1199'
-      x-msedge-ref:
-      - 'Ref A: B3BB098A7277474C8885EA5E70463F5A Ref B: CO6AA3150220025 Ref C: 2024-05-07T20:44:00Z'
-      x-powered-by:
-      - ASP.NET
-    status:
-      code: 200
-      message: OK
-- request:
-    body: '{"id": "/subscriptions/00000000-0000-0000-0000-000000000000/resourceGroups/clitest.rg000001/providers/Microsoft.App/containerapps/app000002",
-      "name": "app000002", "type": "Microsoft.App/containerApps", "location": "East
-      US", "systemData": {"createdBy": "harrli@microsoft.com", "createdByType": "User",
-      "createdAt": "2024-05-07T20:43:19.9516064", "lastModifiedBy": "harrli@microsoft.com",
-      "lastModifiedByType": "User", "lastModifiedAt": "2024-05-07T20:43:44.6568218"},
-      "properties": {"provisioningState": "Succeeded", "runningStatus": "Running",
-      "managedEnvironmentId": "/subscriptions/00000000-0000-0000-0000-000000000000/resourceGroups/client.env_rg_eastus/providers/Microsoft.App/managedEnvironments/env-eastus",
-      "environmentId": "/subscriptions/00000000-0000-0000-0000-000000000000/resourceGroups/client.env_rg_eastus/providers/Microsoft.App/managedEnvironments/env-eastus",
-      "workloadProfileName": "Consumption", "outboundIpAddresses": ["20.231.246.122",
-      "20.231.246.54", "20.231.247.19", "20.231.246.253", "20.241.227.6", "20.241.226.169",
-      "20.127.248.50", "20.241.171.30", "20.241.172.248", "20.241.172.250", "20.246.203.138",
-      "20.246.203.140", "52.191.22.226", "52.191.22.23", "52.191.22.71", "52.191.22.159",
-      "52.191.22.166", "52.191.22.212", "52.191.22.41", "52.191.23.0", "52.191.22.198",
-      "52.191.22.121", "20.124.73.117", "52.149.247.118", "52.149.245.39", "52.149.247.189",
-      "52.149.247.220", "52.149.247.221", "52.149.245.38", "52.149.244.111", "52.224.88.179",
-      "52.149.247.199", "52.149.244.160", "4.156.169.214", "4.156.169.175", "4.156.169.143",
-      "20.241.173.137", "20.241.173.98", "20.242.228.13", "20.242.227.204", "20.242.227.238",
-      "20.242.228.93", "52.226.103.51", "52.226.103.36", "52.226.103.82", "52.226.103.10",
-      "52.226.102.213", "52.226.102.151", "52.226.102.243", "52.226.103.40", "52.226.102.224",
-      "52.226.102.162"], "latestRevisionName": "app000002--zl40xpy", "latestReadyRevisionName":
-      "app000002--zl40xpy", "latestRevisionFqdn": "app000002--zl40xpy.livelycliff-46133ec3.eastus.azurecontainerapps.io",
-      "customDomainVerificationId": "0FEF6FC81FA2FA9876FEE95F895AD716D01F5495C9AC8EA62F0228DC5E40B5CA",
-      "configuration": {"secrets": [{"name": "acr000003azurecrio-acr000003", "value":
-      "123abc"}], "activeRevisionsMode":
-      "Single", "ingress": {"fqdn": "app000002.livelycliff-46133ec3.eastus.azurecontainerapps.io",
-      "external": true, "targetPort": 80, "exposedPort": 0, "transport": "Auto", "traffic":
-      [{"weight": 100, "latestRevision": true}], "customDomains": null, "allowInsecure":
-      false, "ipSecurityRestrictions": null, "corsPolicy": null, "clientCertificateMode":
-      null, "stickySessions": null}, "registries": [{"server": "acr000003.azurecr.io",
-      "username": null, "passwordSecretRef": null, "identity": "system"}], "dapr":
-      null, "maxInactiveRevisions": 100, "service": null}, "template": {"revisionSuffix":
-      "", "terminationGracePeriodSeconds": null, "containers": [{"image": "mcr.microsoft.com/k8se/quickstart:latest",
-      "name": "app000002", "resources": {"cpu": 0.5, "memory": "1Gi", "ephemeralStorage":
-      "2Gi"}}], "initContainers": null, "scale": {"minReplicas": 1, "maxReplicas":
-      10, "rules": null}, "volumes": null, "serviceBinds": null}, "eventStreamEndpoint":
-      "https://eastus.azurecontainerapps.dev/subscriptions/00000000-0000-0000-0000-000000000000/resourceGroups/clitest.rg000001/containerApps/app000002/eventstream",
-      "delegatedIdentities": []}, "identity": {"type": "SystemAssigned"}}'
-    headers:
-      Accept:
-      - '*/*'
-      Accept-Encoding:
-      - gzip, deflate
-      CommandName:
-      - containerapp registry set
-      Connection:
-      - keep-alive
-      Content-Length:
-      - '3458'
-      Content-Type:
-      - application/json
-      ParameterSetName:
-      - --server -g -n --identity
-      User-Agent:
-      - python/3.8.10 (Windows-10-10.0.22631-SP0) AZURECLI/2.59.0
-    method: PUT
-    uri: https://management.azure.com/subscriptions/00000000-0000-0000-0000-000000000000/resourceGroups/clitest.rg000001/providers/Microsoft.App/containerApps/app000002?api-version=2023-05-01
-  response:
-    body:
-      string: '{"id":"/subscriptions/00000000-0000-0000-0000-000000000000/resourceGroups/clitest.rg000001/providers/Microsoft.App/containerapps/app000002","name":"app000002","type":"Microsoft.App/containerApps","location":"East
-        US","systemData":{"createdBy":"harrli@microsoft.com","createdByType":"User","createdAt":"2024-05-07T20:43:19.9516064","lastModifiedBy":"harrli@microsoft.com","lastModifiedByType":"User","lastModifiedAt":"2024-05-07T20:44:02.4213341Z"},"properties":{"provisioningState":"InProgress","runningStatus":"Running","managedEnvironmentId":"/subscriptions/00000000-0000-0000-0000-000000000000/resourceGroups/client.env_rg_eastus/providers/Microsoft.App/managedEnvironments/env-eastus","environmentId":"/subscriptions/00000000-0000-0000-0000-000000000000/resourceGroups/client.env_rg_eastus/providers/Microsoft.App/managedEnvironments/env-eastus","workloadProfileName":"Consumption","outboundIpAddresses":["20.231.246.122","20.231.246.54","20.231.247.19","20.231.246.253","20.241.227.6","20.241.226.169","20.127.248.50","20.241.171.30","20.241.172.248","20.241.172.250","20.246.203.138","20.246.203.140","52.191.22.226","52.191.22.23","52.191.22.71","52.191.22.159","52.191.22.166","52.191.22.212","52.191.22.41","52.191.23.0","52.191.22.198","52.191.22.121","20.124.73.117","52.149.247.118","52.149.245.39","52.149.247.189","52.149.247.220","52.149.247.221","52.149.245.38","52.149.244.111","52.224.88.179","52.149.247.199","52.149.244.160","4.156.169.214","4.156.169.175","4.156.169.143","20.241.173.137","20.241.173.98","20.242.228.13","20.242.227.204","20.242.227.238","20.242.228.93","52.226.103.51","52.226.103.36","52.226.103.82","52.226.103.10","52.226.102.213","52.226.102.151","52.226.102.243","52.226.103.40","52.226.102.224","52.226.102.162"],"latestRevisionName":"app000002--zl40xpy","latestReadyRevisionName":"app000002--zl40xpy","latestRevisionFqdn":"app000002--zl40xpy.livelycliff-46133ec3.eastus.azurecontainerapps.io","customDomainVerificationId":"0FEF6FC81FA2FA9876FEE95F895AD716D01F5495C9AC8EA62F0228DC5E40B5CA","configuration":{"secrets":[{"name":"acr000003azurecrio-acr000003"}],"activeRevisionsMode":"Single","ingress":{"fqdn":"app000002.livelycliff-46133ec3.eastus.azurecontainerapps.io","external":true,"targetPort":80,"exposedPort":0,"transport":"Auto","traffic":[{"weight":100,"latestRevision":true}],"customDomains":null,"allowInsecure":false,"ipSecurityRestrictions":null,"corsPolicy":null,"clientCertificateMode":null,"stickySessions":null},"registries":[{"server":"acr000003.azurecr.io","username":"","passwordSecretRef":"","identity":"system"}],"dapr":null,"maxInactiveRevisions":100,"service":null},"template":{"revisionSuffix":"","terminationGracePeriodSeconds":null,"containers":[{"image":"mcr.microsoft.com/k8se/quickstart:latest","name":"app000002","resources":{"cpu":0.5,"memory":"1Gi","ephemeralStorage":"2Gi"}}],"initContainers":null,"scale":{"minReplicas":1,"maxReplicas":10,"rules":null},"volumes":null,"serviceBinds":null},"eventStreamEndpoint":"https://eastus.azurecontainerapps.dev/subscriptions/00000000-0000-0000-0000-000000000000/resourceGroups/clitest.rg000001/containerApps/app000002/eventstream","delegatedIdentities":[]},"identity":{"type":"SystemAssigned","principalId":"b0a199c7-9994-43da-8305-9a7b72654b5b","tenantId":"72f988bf-86f1-41af-91ab-2d7cd011db47"}}'
-    headers:
-      api-supported-versions:
-      - 2022-03-01, 2022-06-01-preview, 2022-10-01, 2022-11-01-preview, 2023-04-01-preview,
-        2023-05-01, 2023-05-02-preview, 2023-08-01-preview, 2023-11-02-preview, 2024-02-02-preview,
-        2024-03-01
-      azure-asyncoperation:
-      - https://management.azure.com/subscriptions/00000000-0000-0000-0000-000000000000/providers/Microsoft.App/locations/eastus/containerappOperationStatuses/579f1f66-a971-41fe-8383-9a5439dd4942?api-version=2023-05-01&azureAsyncOperation=true&t=638507114439682152&c=MIIHSDCCBjCgAwIBAgITfwMhOTmqQoo0tkRvGgAEAyE5OTANBgkqhkiG9w0BAQsFADBEMRMwEQYKCZImiZPyLGQBGRYDR0JMMRMwEQYKCZImiZPyLGQBGRYDQU1FMRgwFgYDVQQDEw9BTUUgSW5mcmEgQ0EgMDIwHhcNMjQwNTAxMDYzNDQ2WhcNMjUwNDI2MDYzNDQ2WjBAMT4wPAYDVQQDEzVhc3luY29wZXJhdGlvbnNpZ25pbmdjZXJ0aWZpY2F0ZS5tYW5hZ2VtZW50LmF6dXJlLmNvbTCCASIwDQYJKoZIhvcNAQEBBQADggEPADCCAQoCggEBALkgKuEwzHMIEnb6DqvlNEjOIBhriDkMVQHin8X3Hp4QWm6IPRhyE4finiNV8v-yzYRoKrEZGVZaMZKQ4LmVw70qsr45wY42Ci7OmjxbZ9yY71jkU7t5-XqiLknJsYmibeU-bj-ivIZNhs9z7vXrozzI5s2EIkeMhDFjZzSU8Tyg8BrDHeWJ0xxYmUcnUl05ClWLHwD3yQABogqndT-JejHbedyKkseKHis9KEIiZZwib0VLMozFG9gHXHSyy_eXkaXhcZh0hT1WV1JcjMoQ1LfxsrMDdAyJLPP-6I7rydsOZvo9bnz9FJSJg8CCaJ87-DZghAmjgUC95n9xNr7VvRUCAwEAAaOCBDUwggQxMCcGCSsGAQQBgjcVCgQaMBgwCgYIKwYBBQUHAwEwCgYIKwYBBQUHAwIwPQYJKwYBBAGCNxUHBDAwLgYmKwYBBAGCNxUIhpDjDYTVtHiE8Ys-hZvdFs6dEoFggvX2K4Py0SACAWQCAQowggHaBggrBgEFBQcBAQSCAcwwggHIMGYGCCsGAQUFBzAChlpodHRwOi8vY3JsLm1pY3Jvc29mdC5jb20vcGtpaW5mcmEvQ2VydHMvQkwyUEtJSU5UQ0EwMS5BTUUuR0JMX0FNRSUyMEluZnJhJTIwQ0ElMjAwMig0KS5jcnQwVgYIKwYBBQUHMAKGSmh0dHA6Ly9jcmwxLmFtZS5nYmwvYWlhL0JMMlBLSUlOVENBMDEuQU1FLkdCTF9BTUUlMjBJbmZyYSUyMENBJTIwMDIoNCkuY3J0MFYGCCsGAQUFBzAChkpodHRwOi8vY3JsMi5hbWUuZ2JsL2FpYS9CTDJQS0lJTlRDQTAxLkFNRS5HQkxfQU1FJTIwSW5mcmElMjBDQSUyMDAyKDQpLmNydDBWBggrBgEFBQcwAoZKaHR0cDovL2NybDMuYW1lLmdibC9haWEvQkwyUEtJSU5UQ0EwMS5BTUUuR0JMX0FNRSUyMEluZnJhJTIwQ0ElMjAwMig0KS5jcnQwVgYIKwYBBQUHMAKGSmh0dHA6Ly9jcmw0LmFtZS5nYmwvYWlhL0JMMlBLSUlOVENBMDEuQU1FLkdCTF9BTUUlMjBJbmZyYSUyMENBJTIwMDIoNCkuY3J0MB0GA1UdDgQWBBRycMIgZ8U6O44581iRUxcqHqpbnzAOBgNVHQ8BAf8EBAMCBaAwggE1BgNVHR8EggEsMIIBKDCCASSgggEgoIIBHIZCaHR0cDovL2NybC5taWNyb3NvZnQuY29tL3BraWluZnJhL0NSTC9BTUUlMjBJbmZyYSUyMENBJTIwMDIoNCkuY3JshjRodHRwOi8vY3JsMS5hbWUuZ2JsL2NybC9BTUUlMjBJbmZyYSUyMENBJTIwMDIoNCkuY3JshjRodHRwOi8vY3JsMi5hbWUuZ2JsL2NybC9BTUUlMjBJbmZyYSUyMENBJTIwMDIoNCkuY3JshjRodHRwOi8vY3JsMy5hbWUuZ2JsL2NybC9BTUUlMjBJbmZyYSUyMENBJTIwMDIoNCkuY3JshjRodHRwOi8vY3JsNC5hbWUuZ2JsL2NybC9BTUUlMjBJbmZyYSUyMENBJTIwMDIoNCkuY3JsMEEGA1UdIAQ6MDgwDAYKKwYBBAGCN3sBATAMBgorBgEEAYI3ewIBMAwGCisGAQQBgjd7AwEwDAYKKwYBBAGCN3sEATAfBgNVHSMEGDAWgBSuecJrXSWIEwb2BwnDl3x7l48dVTAdBgNVHSUEFjAUBggrBgEFBQcDAQYIKwYBBQUHAwIwDQYJKoZIhvcNAQELBQADggEBAA_4ful6PqtXLj0fhr2yqM0Q8lN7gu3uJtR9HkeWQr-_sb0h21FXp2pZE10ud7q-bFkL4i3rV85FJt1JQJMyPCDfHflYeNJKjpKDf5fgr-t-bmq7lKGDrV7m663uTPOo3NTM_tBv168Au1J4zmara1_zcov-nSVCI35S-uOrU2ig4a9R2em9hUF87NwH4u64yc_Fjf7L5uzQ3ixAKetCh1UG4_DDNBGLUppGxw8kJAqHBFD0ENZVTGewsGaej68yalWqwEpZ7Ih8r4nW1IGx6i9zJvZYiNfrt0OI-JYBSK4dZMzfJ5fOd21X-XU30qoO_OehEgT9IZe7TtreUfLH0-o&s=Z7UMztgDs-VXHyz1bv1lVHog_hXcnH3R2w9iXE7stuuUPoeV7E2y3mipseEqJMUdUHi6RLUq7AQxKSOE9dep7ylTc7oawj002KLZP7THJ9QXJVllq_eTnoLq7hnkBiabTN2h6VHnutGvPZsC0Nl4SjdB4HusAwDGOo9clBast2yAwh_94M-zalURK0lwlXq3955GHYegtH9js1Xhwdq-ePpKx2mYgpiA-bZjmQ8MVm15Anhf7aVCHtaa1hVXzFHljvsZEY_Zj3PVzLdCkoi1VljRcY2rDDfdTQrwpdeQZQqcnhEcmeYRAbVp2_7DiFESZGBWOcsNuJ615_eSdeokug&h=BjFOtkEBdAME5R52FwrSL_c-ULqmHFS4L7WV-ppl1ZA
-      cache-control:
-      - no-cache
-      content-length:
-      - '3316'
-      content-type:
-      - application/json; charset=utf-8
-      date:
-      - Tue, 07 May 2024 20:44:03 GMT
-      expires:
-      - '-1'
-      pragma:
-      - no-cache
-      strict-transport-security:
-      - max-age=31536000; includeSubDomains
-      x-cache:
-      - CONFIG_NOCACHE
-      x-content-type-options:
-      - nosniff
-      x-ms-async-operation-timeout:
-      - PT15M
-      x-ms-ratelimit-remaining-subscription-resource-requests:
-      - '699'
-      x-msedge-ref:
-      - 'Ref A: 7C2F23AF04514BE2BD703067C080366B Ref B: CO6AA3150219045 Ref C: 2024-05-07T20:44:00Z'
-      x-powered-by:
-      - ASP.NET
-    status:
-      code: 201
-      message: Created
-- request:
-    body: null
-    headers:
-      Accept:
-      - '*/*'
-      Accept-Encoding:
-      - gzip, deflate
-      CommandName:
-      - containerapp registry set
-      Connection:
-      - keep-alive
-      ParameterSetName:
-      - --server -g -n --identity
-      User-Agent:
-      - python/3.8.10 (Windows-10-10.0.22631-SP0) AZURECLI/2.59.0
-    method: GET
-    uri: https://management.azure.com/subscriptions/00000000-0000-0000-0000-000000000000/providers/Microsoft.App/locations/eastus/containerappOperationStatuses/579f1f66-a971-41fe-8383-9a5439dd4942?api-version=2023-05-01&azureAsyncOperation=true&t=638507114439682152&c=MIIHSDCCBjCgAwIBAgITfwMhOTmqQoo0tkRvGgAEAyE5OTANBgkqhkiG9w0BAQsFADBEMRMwEQYKCZImiZPyLGQBGRYDR0JMMRMwEQYKCZImiZPyLGQBGRYDQU1FMRgwFgYDVQQDEw9BTUUgSW5mcmEgQ0EgMDIwHhcNMjQwNTAxMDYzNDQ2WhcNMjUwNDI2MDYzNDQ2WjBAMT4wPAYDVQQDEzVhc3luY29wZXJhdGlvbnNpZ25pbmdjZXJ0aWZpY2F0ZS5tYW5hZ2VtZW50LmF6dXJlLmNvbTCCASIwDQYJKoZIhvcNAQEBBQADggEPADCCAQoCggEBALkgKuEwzHMIEnb6DqvlNEjOIBhriDkMVQHin8X3Hp4QWm6IPRhyE4finiNV8v-yzYRoKrEZGVZaMZKQ4LmVw70qsr45wY42Ci7OmjxbZ9yY71jkU7t5-XqiLknJsYmibeU-bj-ivIZNhs9z7vXrozzI5s2EIkeMhDFjZzSU8Tyg8BrDHeWJ0xxYmUcnUl05ClWLHwD3yQABogqndT-JejHbedyKkseKHis9KEIiZZwib0VLMozFG9gHXHSyy_eXkaXhcZh0hT1WV1JcjMoQ1LfxsrMDdAyJLPP-6I7rydsOZvo9bnz9FJSJg8CCaJ87-DZghAmjgUC95n9xNr7VvRUCAwEAAaOCBDUwggQxMCcGCSsGAQQBgjcVCgQaMBgwCgYIKwYBBQUHAwEwCgYIKwYBBQUHAwIwPQYJKwYBBAGCNxUHBDAwLgYmKwYBBAGCNxUIhpDjDYTVtHiE8Ys-hZvdFs6dEoFggvX2K4Py0SACAWQCAQowggHaBggrBgEFBQcBAQSCAcwwggHIMGYGCCsGAQUFBzAChlpodHRwOi8vY3JsLm1pY3Jvc29mdC5jb20vcGtpaW5mcmEvQ2VydHMvQkwyUEtJSU5UQ0EwMS5BTUUuR0JMX0FNRSUyMEluZnJhJTIwQ0ElMjAwMig0KS5jcnQwVgYIKwYBBQUHMAKGSmh0dHA6Ly9jcmwxLmFtZS5nYmwvYWlhL0JMMlBLSUlOVENBMDEuQU1FLkdCTF9BTUUlMjBJbmZyYSUyMENBJTIwMDIoNCkuY3J0MFYGCCsGAQUFBzAChkpodHRwOi8vY3JsMi5hbWUuZ2JsL2FpYS9CTDJQS0lJTlRDQTAxLkFNRS5HQkxfQU1FJTIwSW5mcmElMjBDQSUyMDAyKDQpLmNydDBWBggrBgEFBQcwAoZKaHR0cDovL2NybDMuYW1lLmdibC9haWEvQkwyUEtJSU5UQ0EwMS5BTUUuR0JMX0FNRSUyMEluZnJhJTIwQ0ElMjAwMig0KS5jcnQwVgYIKwYBBQUHMAKGSmh0dHA6Ly9jcmw0LmFtZS5nYmwvYWlhL0JMMlBLSUlOVENBMDEuQU1FLkdCTF9BTUUlMjBJbmZyYSUyMENBJTIwMDIoNCkuY3J0MB0GA1UdDgQWBBRycMIgZ8U6O44581iRUxcqHqpbnzAOBgNVHQ8BAf8EBAMCBaAwggE1BgNVHR8EggEsMIIBKDCCASSgggEgoIIBHIZCaHR0cDovL2NybC5taWNyb3NvZnQuY29tL3BraWluZnJhL0NSTC9BTUUlMjBJbmZyYSUyMENBJTIwMDIoNCkuY3JshjRodHRwOi8vY3JsMS5hbWUuZ2JsL2NybC9BTUUlMjBJbmZyYSUyMENBJTIwMDIoNCkuY3JshjRodHRwOi8vY3JsMi5hbWUuZ2JsL2NybC9BTUUlMjBJbmZyYSUyMENBJTIwMDIoNCkuY3JshjRodHRwOi8vY3JsMy5hbWUuZ2JsL2NybC9BTUUlMjBJbmZyYSUyMENBJTIwMDIoNCkuY3JshjRodHRwOi8vY3JsNC5hbWUuZ2JsL2NybC9BTUUlMjBJbmZyYSUyMENBJTIwMDIoNCkuY3JsMEEGA1UdIAQ6MDgwDAYKKwYBBAGCN3sBATAMBgorBgEEAYI3ewIBMAwGCisGAQQBgjd7AwEwDAYKKwYBBAGCN3sEATAfBgNVHSMEGDAWgBSuecJrXSWIEwb2BwnDl3x7l48dVTAdBgNVHSUEFjAUBggrBgEFBQcDAQYIKwYBBQUHAwIwDQYJKoZIhvcNAQELBQADggEBAA_4ful6PqtXLj0fhr2yqM0Q8lN7gu3uJtR9HkeWQr-_sb0h21FXp2pZE10ud7q-bFkL4i3rV85FJt1JQJMyPCDfHflYeNJKjpKDf5fgr-t-bmq7lKGDrV7m663uTPOo3NTM_tBv168Au1J4zmara1_zcov-nSVCI35S-uOrU2ig4a9R2em9hUF87NwH4u64yc_Fjf7L5uzQ3ixAKetCh1UG4_DDNBGLUppGxw8kJAqHBFD0ENZVTGewsGaej68yalWqwEpZ7Ih8r4nW1IGx6i9zJvZYiNfrt0OI-JYBSK4dZMzfJ5fOd21X-XU30qoO_OehEgT9IZe7TtreUfLH0-o&s=Z7UMztgDs-VXHyz1bv1lVHog_hXcnH3R2w9iXE7stuuUPoeV7E2y3mipseEqJMUdUHi6RLUq7AQxKSOE9dep7ylTc7oawj002KLZP7THJ9QXJVllq_eTnoLq7hnkBiabTN2h6VHnutGvPZsC0Nl4SjdB4HusAwDGOo9clBast2yAwh_94M-zalURK0lwlXq3955GHYegtH9js1Xhwdq-ePpKx2mYgpiA-bZjmQ8MVm15Anhf7aVCHtaa1hVXzFHljvsZEY_Zj3PVzLdCkoi1VljRcY2rDDfdTQrwpdeQZQqcnhEcmeYRAbVp2_7DiFESZGBWOcsNuJ615_eSdeokug&h=BjFOtkEBdAME5R52FwrSL_c-ULqmHFS4L7WV-ppl1ZA
-  response:
-    body:
-      string: '{"id":"/subscriptions/00000000-0000-0000-0000-000000000000/providers/Microsoft.App/locations/eastus/containerappOperationStatuses/579f1f66-a971-41fe-8383-9a5439dd4942","name":"579f1f66-a971-41fe-8383-9a5439dd4942","status":"InProgress","startTime":"2024-05-07T20:44:03.6055856"}'
-    headers:
-      api-supported-versions:
-      - 2022-03-01, 2022-06-01-preview, 2022-10-01, 2022-11-01-preview, 2023-04-01-preview,
-        2023-05-01, 2023-05-02-preview, 2023-08-01-preview, 2023-11-02-preview, 2024-02-02-preview,
-        2024-03-01
-      cache-control:
-      - no-cache
-      content-length:
-      - '278'
-      content-type:
-      - application/json; charset=utf-8
-      date:
-      - Tue, 07 May 2024 20:44:03 GMT
-      expires:
-      - '-1'
-      pragma:
-      - no-cache
-      strict-transport-security:
-      - max-age=31536000; includeSubDomains
-      vary:
-      - Accept-Encoding
-      x-cache:
-      - CONFIG_NOCACHE
-      x-content-type-options:
-      - nosniff
-      x-msedge-ref:
-      - 'Ref A: 13F989C848424F17876A5FC13D343C24 Ref B: CO6AA3150219027 Ref C: 2024-05-07T20:44:04Z'
-      x-powered-by:
-      - ASP.NET
-    status:
-      code: 200
-      message: OK
-- request:
-    body: null
-    headers:
-      Accept:
-      - '*/*'
-      Accept-Encoding:
-      - gzip, deflate
-      CommandName:
-      - containerapp registry set
-      Connection:
-      - keep-alive
-      ParameterSetName:
-      - --server -g -n --identity
-      User-Agent:
-      - python/3.8.10 (Windows-10-10.0.22631-SP0) AZURECLI/2.59.0
-    method: GET
-    uri: https://management.azure.com/subscriptions/00000000-0000-0000-0000-000000000000/providers/Microsoft.App/locations/eastus/containerappOperationStatuses/579f1f66-a971-41fe-8383-9a5439dd4942?api-version=2023-05-01&azureAsyncOperation=true&t=638507114439682152&c=MIIHSDCCBjCgAwIBAgITfwMhOTmqQoo0tkRvGgAEAyE5OTANBgkqhkiG9w0BAQsFADBEMRMwEQYKCZImiZPyLGQBGRYDR0JMMRMwEQYKCZImiZPyLGQBGRYDQU1FMRgwFgYDVQQDEw9BTUUgSW5mcmEgQ0EgMDIwHhcNMjQwNTAxMDYzNDQ2WhcNMjUwNDI2MDYzNDQ2WjBAMT4wPAYDVQQDEzVhc3luY29wZXJhdGlvbnNpZ25pbmdjZXJ0aWZpY2F0ZS5tYW5hZ2VtZW50LmF6dXJlLmNvbTCCASIwDQYJKoZIhvcNAQEBBQADggEPADCCAQoCggEBALkgKuEwzHMIEnb6DqvlNEjOIBhriDkMVQHin8X3Hp4QWm6IPRhyE4finiNV8v-yzYRoKrEZGVZaMZKQ4LmVw70qsr45wY42Ci7OmjxbZ9yY71jkU7t5-XqiLknJsYmibeU-bj-ivIZNhs9z7vXrozzI5s2EIkeMhDFjZzSU8Tyg8BrDHeWJ0xxYmUcnUl05ClWLHwD3yQABogqndT-JejHbedyKkseKHis9KEIiZZwib0VLMozFG9gHXHSyy_eXkaXhcZh0hT1WV1JcjMoQ1LfxsrMDdAyJLPP-6I7rydsOZvo9bnz9FJSJg8CCaJ87-DZghAmjgUC95n9xNr7VvRUCAwEAAaOCBDUwggQxMCcGCSsGAQQBgjcVCgQaMBgwCgYIKwYBBQUHAwEwCgYIKwYBBQUHAwIwPQYJKwYBBAGCNxUHBDAwLgYmKwYBBAGCNxUIhpDjDYTVtHiE8Ys-hZvdFs6dEoFggvX2K4Py0SACAWQCAQowggHaBggrBgEFBQcBAQSCAcwwggHIMGYGCCsGAQUFBzAChlpodHRwOi8vY3JsLm1pY3Jvc29mdC5jb20vcGtpaW5mcmEvQ2VydHMvQkwyUEtJSU5UQ0EwMS5BTUUuR0JMX0FNRSUyMEluZnJhJTIwQ0ElMjAwMig0KS5jcnQwVgYIKwYBBQUHMAKGSmh0dHA6Ly9jcmwxLmFtZS5nYmwvYWlhL0JMMlBLSUlOVENBMDEuQU1FLkdCTF9BTUUlMjBJbmZyYSUyMENBJTIwMDIoNCkuY3J0MFYGCCsGAQUFBzAChkpodHRwOi8vY3JsMi5hbWUuZ2JsL2FpYS9CTDJQS0lJTlRDQTAxLkFNRS5HQkxfQU1FJTIwSW5mcmElMjBDQSUyMDAyKDQpLmNydDBWBggrBgEFBQcwAoZKaHR0cDovL2NybDMuYW1lLmdibC9haWEvQkwyUEtJSU5UQ0EwMS5BTUUuR0JMX0FNRSUyMEluZnJhJTIwQ0ElMjAwMig0KS5jcnQwVgYIKwYBBQUHMAKGSmh0dHA6Ly9jcmw0LmFtZS5nYmwvYWlhL0JMMlBLSUlOVENBMDEuQU1FLkdCTF9BTUUlMjBJbmZyYSUyMENBJTIwMDIoNCkuY3J0MB0GA1UdDgQWBBRycMIgZ8U6O44581iRUxcqHqpbnzAOBgNVHQ8BAf8EBAMCBaAwggE1BgNVHR8EggEsMIIBKDCCASSgggEgoIIBHIZCaHR0cDovL2NybC5taWNyb3NvZnQuY29tL3BraWluZnJhL0NSTC9BTUUlMjBJbmZyYSUyMENBJTIwMDIoNCkuY3JshjRodHRwOi8vY3JsMS5hbWUuZ2JsL2NybC9BTUUlMjBJbmZyYSUyMENBJTIwMDIoNCkuY3JshjRodHRwOi8vY3JsMi5hbWUuZ2JsL2NybC9BTUUlMjBJbmZyYSUyMENBJTIwMDIoNCkuY3JshjRodHRwOi8vY3JsMy5hbWUuZ2JsL2NybC9BTUUlMjBJbmZyYSUyMENBJTIwMDIoNCkuY3JshjRodHRwOi8vY3JsNC5hbWUuZ2JsL2NybC9BTUUlMjBJbmZyYSUyMENBJTIwMDIoNCkuY3JsMEEGA1UdIAQ6MDgwDAYKKwYBBAGCN3sBATAMBgorBgEEAYI3ewIBMAwGCisGAQQBgjd7AwEwDAYKKwYBBAGCN3sEATAfBgNVHSMEGDAWgBSuecJrXSWIEwb2BwnDl3x7l48dVTAdBgNVHSUEFjAUBggrBgEFBQcDAQYIKwYBBQUHAwIwDQYJKoZIhvcNAQELBQADggEBAA_4ful6PqtXLj0fhr2yqM0Q8lN7gu3uJtR9HkeWQr-_sb0h21FXp2pZE10ud7q-bFkL4i3rV85FJt1JQJMyPCDfHflYeNJKjpKDf5fgr-t-bmq7lKGDrV7m663uTPOo3NTM_tBv168Au1J4zmara1_zcov-nSVCI35S-uOrU2ig4a9R2em9hUF87NwH4u64yc_Fjf7L5uzQ3ixAKetCh1UG4_DDNBGLUppGxw8kJAqHBFD0ENZVTGewsGaej68yalWqwEpZ7Ih8r4nW1IGx6i9zJvZYiNfrt0OI-JYBSK4dZMzfJ5fOd21X-XU30qoO_OehEgT9IZe7TtreUfLH0-o&s=Z7UMztgDs-VXHyz1bv1lVHog_hXcnH3R2w9iXE7stuuUPoeV7E2y3mipseEqJMUdUHi6RLUq7AQxKSOE9dep7ylTc7oawj002KLZP7THJ9QXJVllq_eTnoLq7hnkBiabTN2h6VHnutGvPZsC0Nl4SjdB4HusAwDGOo9clBast2yAwh_94M-zalURK0lwlXq3955GHYegtH9js1Xhwdq-ePpKx2mYgpiA-bZjmQ8MVm15Anhf7aVCHtaa1hVXzFHljvsZEY_Zj3PVzLdCkoi1VljRcY2rDDfdTQrwpdeQZQqcnhEcmeYRAbVp2_7DiFESZGBWOcsNuJ615_eSdeokug&h=BjFOtkEBdAME5R52FwrSL_c-ULqmHFS4L7WV-ppl1ZA
-  response:
-    body:
-      string: '{"id":"/subscriptions/00000000-0000-0000-0000-000000000000/providers/Microsoft.App/locations/eastus/containerappOperationStatuses/579f1f66-a971-41fe-8383-9a5439dd4942","name":"579f1f66-a971-41fe-8383-9a5439dd4942","status":"InProgress","startTime":"2024-05-07T20:44:03.6055856"}'
-    headers:
-      api-supported-versions:
-      - 2022-03-01, 2022-06-01-preview, 2022-10-01, 2022-11-01-preview, 2023-04-01-preview,
-        2023-05-01, 2023-05-02-preview, 2023-08-01-preview, 2023-11-02-preview, 2024-02-02-preview,
-        2024-03-01
-      cache-control:
-      - no-cache
-      content-length:
-      - '278'
-      content-type:
-      - application/json; charset=utf-8
-      date:
-      - Tue, 07 May 2024 20:44:06 GMT
-      expires:
-      - '-1'
-      pragma:
-      - no-cache
-      strict-transport-security:
-      - max-age=31536000; includeSubDomains
-      vary:
-      - Accept-Encoding
-      x-cache:
-      - CONFIG_NOCACHE
-      x-content-type-options:
-      - nosniff
-      x-msedge-ref:
-      - 'Ref A: 663E4E830D724BD6A4FB55D0618E7E41 Ref B: CO6AA3150219037 Ref C: 2024-05-07T20:44:06Z'
-      x-powered-by:
-      - ASP.NET
-    status:
-      code: 200
-      message: OK
-- request:
-    body: null
-    headers:
-      Accept:
-      - '*/*'
-      Accept-Encoding:
-      - gzip, deflate
-      CommandName:
-      - containerapp registry set
-      Connection:
-      - keep-alive
-      ParameterSetName:
-      - --server -g -n --identity
-      User-Agent:
-      - python/3.8.10 (Windows-10-10.0.22631-SP0) AZURECLI/2.59.0
-    method: GET
-    uri: https://management.azure.com/subscriptions/00000000-0000-0000-0000-000000000000/providers/Microsoft.App/locations/eastus/containerappOperationStatuses/579f1f66-a971-41fe-8383-9a5439dd4942?api-version=2023-05-01&azureAsyncOperation=true&t=638507114439682152&c=MIIHSDCCBjCgAwIBAgITfwMhOTmqQoo0tkRvGgAEAyE5OTANBgkqhkiG9w0BAQsFADBEMRMwEQYKCZImiZPyLGQBGRYDR0JMMRMwEQYKCZImiZPyLGQBGRYDQU1FMRgwFgYDVQQDEw9BTUUgSW5mcmEgQ0EgMDIwHhcNMjQwNTAxMDYzNDQ2WhcNMjUwNDI2MDYzNDQ2WjBAMT4wPAYDVQQDEzVhc3luY29wZXJhdGlvbnNpZ25pbmdjZXJ0aWZpY2F0ZS5tYW5hZ2VtZW50LmF6dXJlLmNvbTCCASIwDQYJKoZIhvcNAQEBBQADggEPADCCAQoCggEBALkgKuEwzHMIEnb6DqvlNEjOIBhriDkMVQHin8X3Hp4QWm6IPRhyE4finiNV8v-yzYRoKrEZGVZaMZKQ4LmVw70qsr45wY42Ci7OmjxbZ9yY71jkU7t5-XqiLknJsYmibeU-bj-ivIZNhs9z7vXrozzI5s2EIkeMhDFjZzSU8Tyg8BrDHeWJ0xxYmUcnUl05ClWLHwD3yQABogqndT-JejHbedyKkseKHis9KEIiZZwib0VLMozFG9gHXHSyy_eXkaXhcZh0hT1WV1JcjMoQ1LfxsrMDdAyJLPP-6I7rydsOZvo9bnz9FJSJg8CCaJ87-DZghAmjgUC95n9xNr7VvRUCAwEAAaOCBDUwggQxMCcGCSsGAQQBgjcVCgQaMBgwCgYIKwYBBQUHAwEwCgYIKwYBBQUHAwIwPQYJKwYBBAGCNxUHBDAwLgYmKwYBBAGCNxUIhpDjDYTVtHiE8Ys-hZvdFs6dEoFggvX2K4Py0SACAWQCAQowggHaBggrBgEFBQcBAQSCAcwwggHIMGYGCCsGAQUFBzAChlpodHRwOi8vY3JsLm1pY3Jvc29mdC5jb20vcGtpaW5mcmEvQ2VydHMvQkwyUEtJSU5UQ0EwMS5BTUUuR0JMX0FNRSUyMEluZnJhJTIwQ0ElMjAwMig0KS5jcnQwVgYIKwYBBQUHMAKGSmh0dHA6Ly9jcmwxLmFtZS5nYmwvYWlhL0JMMlBLSUlOVENBMDEuQU1FLkdCTF9BTUUlMjBJbmZyYSUyMENBJTIwMDIoNCkuY3J0MFYGCCsGAQUFBzAChkpodHRwOi8vY3JsMi5hbWUuZ2JsL2FpYS9CTDJQS0lJTlRDQTAxLkFNRS5HQkxfQU1FJTIwSW5mcmElMjBDQSUyMDAyKDQpLmNydDBWBggrBgEFBQcwAoZKaHR0cDovL2NybDMuYW1lLmdibC9haWEvQkwyUEtJSU5UQ0EwMS5BTUUuR0JMX0FNRSUyMEluZnJhJTIwQ0ElMjAwMig0KS5jcnQwVgYIKwYBBQUHMAKGSmh0dHA6Ly9jcmw0LmFtZS5nYmwvYWlhL0JMMlBLSUlOVENBMDEuQU1FLkdCTF9BTUUlMjBJbmZyYSUyMENBJTIwMDIoNCkuY3J0MB0GA1UdDgQWBBRycMIgZ8U6O44581iRUxcqHqpbnzAOBgNVHQ8BAf8EBAMCBaAwggE1BgNVHR8EggEsMIIBKDCCASSgggEgoIIBHIZCaHR0cDovL2NybC5taWNyb3NvZnQuY29tL3BraWluZnJhL0NSTC9BTUUlMjBJbmZyYSUyMENBJTIwMDIoNCkuY3JshjRodHRwOi8vY3JsMS5hbWUuZ2JsL2NybC9BTUUlMjBJbmZyYSUyMENBJTIwMDIoNCkuY3JshjRodHRwOi8vY3JsMi5hbWUuZ2JsL2NybC9BTUUlMjBJbmZyYSUyMENBJTIwMDIoNCkuY3JshjRodHRwOi8vY3JsMy5hbWUuZ2JsL2NybC9BTUUlMjBJbmZyYSUyMENBJTIwMDIoNCkuY3JshjRodHRwOi8vY3JsNC5hbWUuZ2JsL2NybC9BTUUlMjBJbmZyYSUyMENBJTIwMDIoNCkuY3JsMEEGA1UdIAQ6MDgwDAYKKwYBBAGCN3sBATAMBgorBgEEAYI3ewIBMAwGCisGAQQBgjd7AwEwDAYKKwYBBAGCN3sEATAfBgNVHSMEGDAWgBSuecJrXSWIEwb2BwnDl3x7l48dVTAdBgNVHSUEFjAUBggrBgEFBQcDAQYIKwYBBQUHAwIwDQYJKoZIhvcNAQELBQADggEBAA_4ful6PqtXLj0fhr2yqM0Q8lN7gu3uJtR9HkeWQr-_sb0h21FXp2pZE10ud7q-bFkL4i3rV85FJt1JQJMyPCDfHflYeNJKjpKDf5fgr-t-bmq7lKGDrV7m663uTPOo3NTM_tBv168Au1J4zmara1_zcov-nSVCI35S-uOrU2ig4a9R2em9hUF87NwH4u64yc_Fjf7L5uzQ3ixAKetCh1UG4_DDNBGLUppGxw8kJAqHBFD0ENZVTGewsGaej68yalWqwEpZ7Ih8r4nW1IGx6i9zJvZYiNfrt0OI-JYBSK4dZMzfJ5fOd21X-XU30qoO_OehEgT9IZe7TtreUfLH0-o&s=Z7UMztgDs-VXHyz1bv1lVHog_hXcnH3R2w9iXE7stuuUPoeV7E2y3mipseEqJMUdUHi6RLUq7AQxKSOE9dep7ylTc7oawj002KLZP7THJ9QXJVllq_eTnoLq7hnkBiabTN2h6VHnutGvPZsC0Nl4SjdB4HusAwDGOo9clBast2yAwh_94M-zalURK0lwlXq3955GHYegtH9js1Xhwdq-ePpKx2mYgpiA-bZjmQ8MVm15Anhf7aVCHtaa1hVXzFHljvsZEY_Zj3PVzLdCkoi1VljRcY2rDDfdTQrwpdeQZQqcnhEcmeYRAbVp2_7DiFESZGBWOcsNuJ615_eSdeokug&h=BjFOtkEBdAME5R52FwrSL_c-ULqmHFS4L7WV-ppl1ZA
-  response:
-    body:
-      string: '{"id":"/subscriptions/00000000-0000-0000-0000-000000000000/providers/Microsoft.App/locations/eastus/containerappOperationStatuses/579f1f66-a971-41fe-8383-9a5439dd4942","name":"579f1f66-a971-41fe-8383-9a5439dd4942","status":"Succeeded","startTime":"2024-05-07T20:44:03.6055856"}'
-    headers:
-      api-supported-versions:
-      - 2022-03-01, 2022-06-01-preview, 2022-10-01, 2022-11-01-preview, 2023-04-01-preview,
-        2023-05-01, 2023-05-02-preview, 2023-08-01-preview, 2023-11-02-preview, 2024-02-02-preview,
-        2024-03-01
-      cache-control:
-      - no-cache
-      content-length:
-      - '277'
-      content-type:
-      - application/json; charset=utf-8
-      date:
-      - Tue, 07 May 2024 20:44:08 GMT
-      expires:
-      - '-1'
-      pragma:
-      - no-cache
-      strict-transport-security:
-      - max-age=31536000; includeSubDomains
-      vary:
-      - Accept-Encoding
-      x-cache:
-      - CONFIG_NOCACHE
-      x-content-type-options:
-      - nosniff
-      x-msedge-ref:
-      - 'Ref A: 83EFCD22079B42FE9ECF0D45A0CF4C5D Ref B: CO6AA3150219051 Ref C: 2024-05-07T20:44:09Z'
-      x-powered-by:
-      - ASP.NET
-    status:
-      code: 200
-      message: OK
-- request:
-    body: null
-    headers:
-      Accept:
-      - '*/*'
-      Accept-Encoding:
-      - gzip, deflate
-      CommandName:
-      - containerapp registry set
-      Connection:
-      - keep-alive
-      ParameterSetName:
-      - --server -g -n --identity
-      User-Agent:
-      - python/3.8.10 (Windows-10-10.0.22631-SP0) AZURECLI/2.59.0
-    method: GET
-    uri: https://management.azure.com/subscriptions/00000000-0000-0000-0000-000000000000/resourceGroups/clitest.rg000001/providers/Microsoft.App/containerApps/app000002?api-version=2023-05-01
-  response:
-    body:
-      string: '{"id":"/subscriptions/00000000-0000-0000-0000-000000000000/resourceGroups/clitest.rg000001/providers/Microsoft.App/containerapps/app000002","name":"app000002","type":"Microsoft.App/containerApps","location":"East
-        US","systemData":{"createdBy":"harrli@microsoft.com","createdByType":"User","createdAt":"2024-05-07T20:43:19.9516064","lastModifiedBy":"harrli@microsoft.com","lastModifiedByType":"User","lastModifiedAt":"2024-05-07T20:44:02.4213341"},"properties":{"provisioningState":"Succeeded","runningStatus":"Running","managedEnvironmentId":"/subscriptions/00000000-0000-0000-0000-000000000000/resourceGroups/client.env_rg_eastus/providers/Microsoft.App/managedEnvironments/env-eastus","environmentId":"/subscriptions/00000000-0000-0000-0000-000000000000/resourceGroups/client.env_rg_eastus/providers/Microsoft.App/managedEnvironments/env-eastus","workloadProfileName":"Consumption","outboundIpAddresses":["20.231.246.122","20.231.246.54","20.231.247.19","20.231.246.253","20.241.227.6","20.241.226.169","20.127.248.50","20.241.171.30","20.241.172.248","20.241.172.250","20.246.203.138","20.246.203.140","52.191.22.226","52.191.22.23","52.191.22.71","52.191.22.159","52.191.22.166","52.191.22.212","52.191.22.41","52.191.23.0","52.191.22.198","52.191.22.121","20.124.73.117","52.149.247.118","52.149.245.39","52.149.247.189","52.149.247.220","52.149.247.221","52.149.245.38","52.149.244.111","52.224.88.179","52.149.247.199","52.149.244.160","4.156.169.214","4.156.169.175","4.156.169.143","20.241.173.137","20.241.173.98","20.242.228.13","20.242.227.204","20.242.227.238","20.242.228.93","52.226.103.51","52.226.103.36","52.226.103.82","52.226.103.10","52.226.102.213","52.226.102.151","52.226.102.243","52.226.103.40","52.226.102.224","52.226.102.162"],"latestRevisionName":"app000002--zl40xpy","latestReadyRevisionName":"app000002--zl40xpy","latestRevisionFqdn":"app000002--zl40xpy.livelycliff-46133ec3.eastus.azurecontainerapps.io","customDomainVerificationId":"0FEF6FC81FA2FA9876FEE95F895AD716D01F5495C9AC8EA62F0228DC5E40B5CA","configuration":{"secrets":[{"name":"acr000003azurecrio-acr000003"}],"activeRevisionsMode":"Single","ingress":{"fqdn":"app000002.livelycliff-46133ec3.eastus.azurecontainerapps.io","external":true,"targetPort":80,"exposedPort":0,"transport":"Auto","traffic":[{"weight":100,"latestRevision":true}],"customDomains":null,"allowInsecure":false,"ipSecurityRestrictions":null,"corsPolicy":null,"clientCertificateMode":null,"stickySessions":null},"registries":[{"server":"acr000003.azurecr.io","username":"","passwordSecretRef":"","identity":"system"}],"dapr":null,"maxInactiveRevisions":100,"service":null},"template":{"revisionSuffix":"","terminationGracePeriodSeconds":null,"containers":[{"image":"mcr.microsoft.com/k8se/quickstart:latest","name":"app000002","resources":{"cpu":0.5,"memory":"1Gi","ephemeralStorage":"2Gi"}}],"initContainers":null,"scale":{"minReplicas":1,"maxReplicas":10,"rules":null},"volumes":null,"serviceBinds":null},"eventStreamEndpoint":"https://eastus.azurecontainerapps.dev/subscriptions/00000000-0000-0000-0000-000000000000/resourceGroups/clitest.rg000001/containerApps/app000002/eventstream","delegatedIdentities":[]},"identity":{"type":"SystemAssigned","principalId":"b0a199c7-9994-43da-8305-9a7b72654b5b","tenantId":"72f988bf-86f1-41af-91ab-2d7cd011db47"}}'
-    headers:
-      api-supported-versions:
-      - 2022-03-01, 2022-06-01-preview, 2022-10-01, 2022-11-01-preview, 2023-04-01-preview,
-        2023-05-01, 2023-05-02-preview, 2023-08-01-preview, 2023-11-02-preview, 2024-02-02-preview,
-        2024-03-01
-      cache-control:
-      - no-cache
-      content-length:
-      - '3314'
-      content-type:
-      - application/json; charset=utf-8
-      date:
-      - Tue, 07 May 2024 20:44:09 GMT
-      expires:
-      - '-1'
-      pragma:
-      - no-cache
-      strict-transport-security:
-      - max-age=31536000; includeSubDomains
-      vary:
-      - Accept-Encoding
-      x-cache:
-      - CONFIG_NOCACHE
-      x-content-type-options:
-      - nosniff
-      x-msedge-ref:
-      - 'Ref A: A9F8016AE2234113A1D9220F957CE2F8 Ref B: CO6AA3150217027 Ref C: 2024-05-07T20:44:09Z'
-      x-powered-by:
-      - ASP.NET
-    status:
-      code: 200
-      message: OK
-- request:
-    body: null
-    headers:
-      Accept:
-      - application/json
-      Accept-Encoding:
-      - gzip, deflate
-      CommandName:
-      - containerapp show
-      Connection:
-      - keep-alive
-      ParameterSetName:
-      - -g -n
-      User-Agent:
-      - AZURECLI/2.59.0 azsdk-python-core/1.28.0 Python/3.8.10 (Windows-10-10.0.22631-SP0)
-    method: GET
-    uri: https://management.azure.com/subscriptions/00000000-0000-0000-0000-000000000000/providers/Microsoft.App?api-version=2022-09-01
-  response:
-    body:
-      string: '{"id":"/subscriptions/00000000-0000-0000-0000-000000000000/providers/Microsoft.App","namespace":"Microsoft.App","authorizations":[{"applicationId":"7e3bc4fd-85a3-4192-b177-5b8bfc87f42c","roleDefinitionId":"39a74f72-b40f-4bdc-b639-562fe2260bf0"},{"applicationId":"3734c1a4-2bed-4998-a37a-ff1a9e7bf019","roleDefinitionId":"5c779a4f-5cb2-4547-8c41-478d9be8ba90"},{"applicationId":"55ebbb62-3b9c-49fd-9b87-9595226dd4ac","roleDefinitionId":"e49ca620-7992-4561-a7df-4ed67dad77b5","managedByRoleDefinitionId":"9e3af657-a8ff-583c-a75c-2fe7c4bcb635"},{"applicationId":"1459b1f6-7a5b-4300-93a2-44b4a651759f","roleDefinitionId":"3c5f1b29-9e3d-4a22-b5d6-9ff4e5a37974"}],"resourceTypes":[{"resourceType":"managedEnvironments","locations":["North
-        Central US (Stage)","Central US EUAP","East US 2 EUAP","West US 2","Southeast
-        Asia","Sweden Central","Canada Central","West Europe","North Europe","East
-        US","East US 2","East Asia","Australia East","Germany West Central","Japan
-        East","UK South","West US","Central US","North Central US","South Central
-        US","Korea Central","Brazil South","West US 3","France Central","South Africa
-        North","Norway East","Switzerland North","UAE North","Canada East","West Central
-        US","UK West","Central India","Switzerland West","Italy North","Poland Central"],"apiVersions":["2024-03-01","2024-02-02-preview","2023-11-02-preview","2023-08-01-preview","2023-05-02-preview","2023-05-01","2023-04-01-preview","2022-11-01-preview","2022-10-01","2022-06-01-preview","2022-03-01"],"defaultApiVersion":"2023-05-01","capabilities":"CrossResourceGroupResourceMove,
-        CrossSubscriptionResourceMove, SystemAssignedResourceIdentity, SupportsTags,
-        SupportsLocation"},{"resourceType":"operations","locations":["North Central
-        US (Stage)","Central US EUAP","East US 2 EUAP","West US 2","Southeast Asia","Sweden
-        Central","Canada Central","West Europe","North Europe","East US","East US
-        2","East Asia","Australia East","Germany West Central","Japan East","UK South","West
-        US","Central US","North Central US","South Central US","Korea Central","Brazil
-        South","West US 3","France Central","South Africa North","Norway East","Switzerland
-        North","UAE North","Canada East","West Central US","UK West","Central India","Italy
-        North","Poland Central"],"apiVersions":["2024-02-02-preview","2023-11-02-preview","2023-08-01-preview","2023-05-02-preview","2023-05-01","2023-04-01-preview","2023-02-01","2022-11-01-preview","2022-10-01","2022-06-01-preview","2022-03-01"],"defaultApiVersion":"2023-11-02-preview","capabilities":"None"},{"resourceType":"managedEnvironments/certificates","locations":["Central
-        US EUAP","East US 2 EUAP","North Central US (Stage)","West US 2","Southeast
-        Asia","Sweden Central","Canada Central","West Europe","North Europe","East
-        US","East US 2","East Asia","Australia East","Germany West Central","Japan
-        East","UK South","West US","Central US","North Central US","South Central
-        US","Korea Central","Brazil South","West US 3","France Central","South Africa
-        North","Norway East","Switzerland North","UAE North","Canada East","West Central
-        US","UK West","Central India","Switzerland West","Italy North","Poland Central"],"apiVersions":["2024-03-01","2024-02-02-preview","2023-11-02-preview","2023-08-01-preview","2023-05-02-preview","2023-05-01","2023-04-01-preview","2022-11-01-preview","2022-10-01","2022-06-01-preview","2022-03-01"],"defaultApiVersion":"2023-05-01","capabilities":"CrossResourceGroupResourceMove,
-        CrossSubscriptionResourceMove, SupportsTags, SupportsLocation"},{"resourceType":"managedEnvironments/managedCertificates","locations":["Central
-        US EUAP","East US 2 EUAP","North Central US (Stage)","West US 2","Southeast
-        Asia","Sweden Central","Canada Central","West Europe","North Europe","East
-        US","East US 2","East Asia","Australia East","Germany West Central","Japan
-        East","UK South","West US","Central US","North Central US","South Central
-        US","Korea Central","Brazil South","West US 3","France Central","South Africa
-        North","Norway East","Switzerland North","UAE North","Canada East","West Central
-        US","UK West","Central India","Switzerland West","Italy North","Poland Central"],"apiVersions":["2024-03-01","2024-02-02-preview","2023-11-02-preview","2023-08-01-preview","2023-05-02-preview","2023-05-01","2023-04-01-preview","2022-11-01-preview"],"defaultApiVersion":"2023-05-01","capabilities":"CrossResourceGroupResourceMove,
-        CrossSubscriptionResourceMove, SupportsTags, SupportsLocation"},{"resourceType":"containerApps","locations":["Central
-        US EUAP","East US 2 EUAP","North Central US (Stage)","West US 2","Southeast
-        Asia","Sweden Central","Canada Central","West Europe","North Europe","East
-        US","East US 2","East Asia","Australia East","Germany West Central","Japan
-        East","UK South","West US","Central US","North Central US","South Central
-        US","Korea Central","Brazil South","West US 3","France Central","South Africa
-        North","Norway East","Switzerland North","UAE North","Canada East","West Central
-        US","UK West","Central India","Switzerland West","Italy North","Poland Central"],"apiVersions":["2024-03-01","2024-02-02-preview","2023-11-02-preview","2023-08-01-preview","2023-05-02-preview","2023-05-01","2023-04-01-preview","2022-11-01-preview","2022-10-01","2022-06-01-preview","2022-03-01"],"defaultApiVersion":"2023-05-01","capabilities":"CrossResourceGroupResourceMove,
-        CrossSubscriptionResourceMove, SystemAssignedResourceIdentity, SupportsTags,
-        SupportsLocation"},{"resourceType":"containerApps/privateEndpointConnectionProxies","locations":["Central
-        US EUAP","East US 2 EUAP","North Central US (Stage)","West US 2","Southeast
-        Asia","Sweden Central","Canada Central","West Europe","North Europe","East
-        US","East US 2","East Asia","Australia East","Germany West Central","Japan
-        East","UK South","West US","Central US","North Central US","South Central
-        US","Korea Central","Brazil South","West US 3","France Central","South Africa
-        North","Norway East","Switzerland North","UAE North","Canada East","West Central
-        US","UK West","Central India","Switzerland West","Italy North","Poland Central"],"apiVersions":["2024-02-02-preview","2023-11-02-preview"],"defaultApiVersion":"2023-11-02-preview","capabilities":"None"},{"resourceType":"managedEnvironments/privateEndpointConnectionProxies","locations":["Central
-        US EUAP","East US 2 EUAP","North Central US (Stage)","West US 2","Southeast
-        Asia","Sweden Central","Canada Central","West Europe","North Europe","East
-        US","East US 2","East Asia","Australia East","Germany West Central","Japan
-        East","UK South","West US","Central US","North Central US","South Central
-        US","Korea Central","Brazil South","West US 3","France Central","South Africa
-        North","Norway East","Switzerland North","UAE North","Canada East","West Central
-        US","UK West","Central India","Switzerland West","Italy North","Poland Central"],"apiVersions":["2024-02-02-preview","2023-11-02-preview"],"defaultApiVersion":"2023-11-02-preview","capabilities":"None"},{"resourceType":"sessionPools","locations":["North
-        Central US (Stage)","Central US EUAP","East US 2 EUAP","West US 2","Southeast
-        Asia","Sweden Central","Canada Central","West Europe","North Europe","East
-        US","East US 2","East Asia","Australia East","Germany West Central","Japan
-        East","UK South","West US","Central US","North Central US","South Central
-        US","Korea Central","Brazil South","West US 3","France Central","South Africa
-        North","Norway East","Switzerland North","UAE North","Canada East","West Central
-        US","UK West","Central India","Switzerland West","Italy North","Poland Central"],"apiVersions":["2024-02-02-preview","2023-11-02-preview","2023-08-01-preview"],"defaultApiVersion":"2024-02-02-preview","capabilities":"CrossResourceGroupResourceMove,
-        CrossSubscriptionResourceMove, SystemAssignedResourceIdentity, SupportsTags,
-        SupportsLocation"},{"resourceType":"jobs","locations":["Central US EUAP","East
-        US 2 EUAP","North Central US (Stage)","West US 2","Southeast Asia","Sweden
-        Central","Canada Central","West Europe","North Europe","East US","East US
-        2","East Asia","Australia East","Germany West Central","Japan East","UK South","West
-        US","Central US","North Central US","South Central US","Korea Central","Brazil
-        South","West US 3","France Central","South Africa North","Norway East","Switzerland
-        North","UAE North","Canada East","West Central US","UK West","Central India","Switzerland
-        West","Italy North","Poland Central"],"apiVersions":["2024-03-01","2024-02-02-preview","2023-11-02-preview","2023-08-01-preview","2023-05-02-preview","2023-05-01","2023-04-01-preview","2022-11-01-preview"],"defaultApiVersion":"2023-05-01","capabilities":"CrossResourceGroupResourceMove,
-        CrossSubscriptionResourceMove, SystemAssignedResourceIdentity, SupportsTags,
-        SupportsLocation"},{"resourceType":"locations","locations":[],"apiVersions":["2024-03-01","2024-02-02-preview","2023-11-02-preview","2023-08-01-preview","2023-05-02-preview","2023-05-01","2023-04-01-preview","2022-11-01-preview","2022-10-01","2022-06-01-preview","2022-03-01"],"defaultApiVersion":"2023-05-01","capabilities":"None"},{"resourceType":"locations/managedEnvironmentOperationResults","locations":["Central
-        US EUAP","East US 2 EUAP","North Central US (Stage)","West US 2","Southeast
-        Asia","Sweden Central","Canada Central","West Europe","North Europe","East
-        US","East US 2","East Asia","Australia East","Germany West Central","Japan
-        East","UK South","West US","Central US","North Central US","South Central
-        US","Korea Central","Brazil South","West US 3","France Central","South Africa
-        North","Norway East","Switzerland North","UAE North","Canada East","West Central
-        US","UK West","Central India","Switzerland West","Italy North","Poland Central"],"apiVersions":["2024-03-01","2024-02-02-preview","2023-11-02-preview","2023-08-01-preview","2023-05-02-preview","2023-05-01","2023-04-01-preview","2022-11-01-preview","2022-10-01","2022-06-01-preview","2022-03-01"],"defaultApiVersion":"2023-05-01","capabilities":"None"},{"resourceType":"locations/managedEnvironmentOperationStatuses","locations":["Central
-        US EUAP","East US 2 EUAP","North Central US (Stage)","West US 2","Southeast
-        Asia","Sweden Central","Canada Central","West Europe","North Europe","East
-        US","East US 2","East Asia","Australia East","Germany West Central","Japan
-        East","UK South","West US","Central US","North Central US","South Central
-        US","Korea Central","Brazil South","West US 3","France Central","South Africa
-        North","Norway East","Switzerland North","UAE North","Canada East","West Central
-        US","UK West","Central India","Switzerland West","Italy North","Poland Central"],"apiVersions":["2024-03-01","2024-02-02-preview","2023-11-02-preview","2023-08-01-preview","2023-05-02-preview","2023-05-01","2023-04-01-preview","2022-11-01-preview","2022-10-01","2022-06-01-preview","2022-03-01"],"defaultApiVersion":"2023-05-01","capabilities":"None"},{"resourceType":"locations/containerappOperationResults","locations":["Central
-        US EUAP","East US 2 EUAP","North Central US (Stage)","West US 2","Southeast
-        Asia","Sweden Central","Canada Central","West Europe","North Europe","East
-        US","East US 2","East Asia","Australia East","Germany West Central","Japan
-        East","UK South","West US","Central US","North Central US","South Central
-        US","Korea Central","Brazil South","West US 3","France Central","South Africa
-        North","Norway East","Switzerland North","UAE North","Canada East","West Central
-        US","UK West","Central India","Switzerland West","Italy North","Poland Central"],"apiVersions":["2024-03-01","2024-02-02-preview","2023-11-02-preview","2023-08-01-preview","2023-05-02-preview","2023-05-01","2023-04-01-preview","2022-11-01-preview","2022-10-01","2022-06-01-preview","2022-03-01"],"defaultApiVersion":"2023-05-01","capabilities":"None"},{"resourceType":"locations/containerappOperationStatuses","locations":["Central
-        US EUAP","East US 2 EUAP","North Central US (Stage)","West US 2","Southeast
-        Asia","Sweden Central","Canada Central","West Europe","North Europe","East
-        US","East US 2","East Asia","Australia East","Germany West Central","Japan
-        East","UK South","West US","Central US","North Central US","South Central
-        US","Korea Central","Brazil South","West US 3","France Central","South Africa
-        North","Norway East","Switzerland North","UAE North","Canada East","West Central
-        US","UK West","Central India","Switzerland West","Italy North","Poland Central"],"apiVersions":["2024-03-01","2024-02-02-preview","2023-11-02-preview","2023-08-01-preview","2023-05-02-preview","2023-05-01","2023-04-01-preview","2022-11-01-preview","2022-10-01","2022-06-01-preview","2022-03-01"],"defaultApiVersion":"2023-05-01","capabilities":"None"},{"resourceType":"locations/containerappsjobOperationResults","locations":["Central
-        US EUAP","East US 2 EUAP","North Central US (Stage)","West US 2","Southeast
-        Asia","Sweden Central","Canada Central","West Europe","North Europe","East
-        US","East US 2","East Asia","Australia East","Germany West Central","Japan
-        East","UK South","West US","Central US","North Central US","South Central
-        US","Korea Central","Brazil South","West US 3","France Central","South Africa
-        North","Norway East","Switzerland North","UAE North","Canada East","West Central
-        US","UK West","Central India","Switzerland West","Italy North","Poland Central"],"apiVersions":["2024-03-01","2024-02-02-preview","2023-11-02-preview","2023-08-01-preview","2023-05-02-preview","2023-05-01","2023-04-01-preview","2022-11-01-preview"],"defaultApiVersion":"2023-05-01","capabilities":"None"},{"resourceType":"locations/containerappsjobOperationStatuses","locations":["Central
-        US EUAP","East US 2 EUAP","North Central US (Stage)","West US 2","Southeast
-        Asia","Sweden Central","Canada Central","West Europe","North Europe","East
-        US","East US 2","East Asia","Australia East","Germany West Central","Japan
-        East","UK South","West US","Central US","North Central US","South Central
-        US","Korea Central","Brazil South","West US 3","France Central","South Africa
-        North","Norway East","Switzerland North","UAE North","Canada East","West Central
-        US","UK West","Central India","Switzerland West","Italy North","Poland Central"],"apiVersions":["2024-03-01","2024-02-02-preview","2023-11-02-preview","2023-08-01-preview","2023-05-02-preview","2023-05-01","2023-04-01-preview","2022-11-01-preview"],"defaultApiVersion":"2023-05-01","capabilities":"None"},{"resourceType":"locations/sourceControlOperationResults","locations":["Central
-        US EUAP","East US 2 EUAP","North Central US (Stage)","West US 2","Southeast
-        Asia","Sweden Central","Canada Central","West Europe","North Europe","East
-        US","East US 2","East Asia","Australia East","Germany West Central","Japan
-        East","UK South","West US","Central US","North Central US","South Central
-        US","Korea Central","Brazil South","West US 3","France Central","South Africa
-        North","Norway East","Switzerland North","UAE North","Canada East","West Central
-        US","UK West","Central India","Switzerland West","Italy North","Poland Central"],"apiVersions":["2024-03-01","2024-02-02-preview","2023-11-02-preview","2023-08-01-preview","2023-05-02-preview","2023-05-01","2023-04-01-preview","2022-11-01-preview","2022-10-01","2022-06-01-preview","2022-03-01"],"defaultApiVersion":"2023-05-01","capabilities":"None"},{"resourceType":"locations/sourceControlOperationStatuses","locations":["Central
-        US EUAP","East US 2 EUAP","North Central US (Stage)","West US 2","Southeast
-        Asia","Sweden Central","Canada Central","West Europe","North Europe","East
-        US","East US 2","East Asia","Australia East","Germany West Central","Japan
-        East","UK South","West US","Central US","North Central US","South Central
-        US","Korea Central","Brazil South","West US 3","France Central","South Africa
-        North","Norway East","Switzerland North","UAE North","Canada East","West Central
-        US","UK West","Central India","Switzerland West","Italy North","Poland Central"],"apiVersions":["2024-03-01","2024-02-02-preview","2023-11-02-preview","2023-08-01-preview","2023-05-02-preview","2023-05-01","2023-04-01-preview","2022-11-01-preview","2022-10-01","2022-06-01-preview","2022-03-01"],"defaultApiVersion":"2023-05-01","capabilities":"None"},{"resourceType":"locations/usages","locations":["Central
-        US EUAP","East US 2 EUAP","North Central US (Stage)","West US 2","Southeast
-        Asia","Sweden Central","Canada Central","West Europe","North Europe","East
-        US","East US 2","East Asia","Australia East","Germany West Central","Japan
-        East","UK South","West US","Central US","North Central US","South Central
-        US","Korea Central","Brazil South","West US 3","France Central","South Africa
-        North","Norway East","Switzerland North","UAE North","Canada East","West Central
-        US","UK West","Central India","Switzerland West","Italy North","Poland Central"],"apiVersions":["2024-03-01","2024-02-02-preview","2023-11-02-preview","2023-08-01-preview","2023-05-02-preview"],"defaultApiVersion":"2023-05-02-preview","capabilities":"None"},{"resourceType":"connectedEnvironments","locations":["Central
-        US EUAP","East US 2 EUAP","North Central US (Stage)","North Central US","East
-        US","East Asia","West Europe","Southeast Asia"],"apiVersions":["2024-03-01","2024-02-02-preview","2023-11-02-preview","2023-08-01-preview","2023-05-02-preview","2023-05-01","2023-04-01-preview","2022-11-01-preview","2022-10-01","2022-06-01-preview"],"defaultApiVersion":"2023-05-01","capabilities":"CrossResourceGroupResourceMove,
-        CrossSubscriptionResourceMove, SupportsTags, SupportsLocation"},{"resourceType":"connectedEnvironments/certificates","locations":["Central
-        US EUAP","East US 2 EUAP","North Central US (Stage)","North Central US","East
-        US","East Asia","West Europe","Southeast Asia"],"apiVersions":["2024-03-01","2024-02-02-preview","2023-11-02-preview","2023-08-01-preview","2023-05-02-preview","2023-05-01","2023-04-01-preview","2022-11-01-preview","2022-10-01","2022-06-01-preview"],"defaultApiVersion":"2023-05-01","capabilities":"CrossResourceGroupResourceMove,
-        CrossSubscriptionResourceMove, SupportsTags, SupportsLocation"},{"resourceType":"locations/connectedEnvironmentOperationResults","locations":["Central
-        US EUAP","East US 2 EUAP","North Central US (Stage)","North Central US","East
-        US","East Asia","West Europe","Southeast Asia"],"apiVersions":["2024-03-01","2024-02-02-preview","2023-11-02-preview","2023-08-01-preview","2023-05-02-preview","2023-05-01","2023-04-01-preview","2022-11-01-preview","2022-10-01","2022-06-01-preview"],"defaultApiVersion":"2023-05-01","capabilities":"None"},{"resourceType":"locations/connectedEnvironmentOperationStatuses","locations":["Central
-        US EUAP","East US 2 EUAP","North Central US (Stage)","North Central US","East
-        US","East Asia","West Europe","Southeast Asia"],"apiVersions":["2024-03-01","2024-02-02-preview","2023-11-02-preview","2023-08-01-preview","2023-05-02-preview","2023-05-01","2023-04-01-preview","2022-11-01-preview","2022-10-01","2022-06-01-preview"],"defaultApiVersion":"2023-05-01","capabilities":"None"},{"resourceType":"locations/managedCertificateOperationStatuses","locations":["Central
-        US EUAP","East US 2 EUAP","North Central US (Stage)","West US 2","Southeast
-        Asia","Sweden Central","Canada Central","West Europe","North Europe","East
-        US","East US 2","East Asia","Australia East","Germany West Central","Japan
-        East","UK South","West US","Central US","North Central US","South Central
-        US","Korea Central","Brazil South","West US 3","France Central","South Africa
-        North","Norway East","Switzerland North","UAE North","Canada East","West Central
-        US","UK West","Central India","Switzerland West","Italy North","Poland Central"],"apiVersions":["2024-03-01","2024-02-02-preview","2023-11-02-preview","2023-08-01-preview","2023-05-02-preview","2023-05-01","2023-04-01-preview","2022-11-01-preview"],"defaultApiVersion":"2023-05-01","capabilities":"None"},{"resourceType":"locations/billingMeters","locations":["Central
-        US EUAP","East US 2 EUAP","North Central US (Stage)","West US 2","Southeast
-        Asia","Sweden Central","Canada Central","West Europe","North Europe","East
-        US","East US 2","East Asia","Australia East","Germany West Central","Japan
-        East","UK South","West US","Central US","North Central US","South Central
-        US","Korea Central","Brazil South","West US 3","France Central","South Africa
-        North","Norway East","Switzerland North","UAE North","Canada East","West Central
-        US","UK West","Central India","Switzerland West","Italy North","Poland Central"],"apiVersions":["2024-03-01","2024-02-02-preview","2023-11-02-preview","2023-08-01-preview","2023-05-02-preview","2023-05-01","2023-04-01-preview","2022-11-01-preview","2022-10-01","2022-06-01-preview"],"defaultApiVersion":"2023-05-01","capabilities":"None"},{"resourceType":"locations/availableManagedEnvironmentsWorkloadProfileTypes","locations":["Central
-        US EUAP","East US 2 EUAP","North Central US (Stage)","West US 2","Southeast
-        Asia","Sweden Central","Canada Central","West Europe","North Europe","East
-        US","East US 2","East Asia","Australia East","Germany West Central","Japan
-        East","UK South","West US","Central US","North Central US","South Central
-        US","Korea Central","Brazil South","West US 3","France Central","South Africa
-        North","Norway East","Switzerland North","UAE North","Canada East","West Central
-        US","UK West","Central India","Switzerland West","Italy North","Poland Central"],"apiVersions":["2024-03-01","2024-02-02-preview","2023-11-02-preview","2023-08-01-preview","2023-05-02-preview","2023-05-01","2023-04-01-preview","2022-11-01-preview","2022-10-01","2022-06-01-preview"],"defaultApiVersion":"2023-05-01","capabilities":"None"},{"resourceType":"getCustomDomainVerificationId","locations":["Central
-        US EUAP","East US 2 EUAP","North Central US (Stage)","West US 2","Southeast
-        Asia","Sweden Central","Canada Central","West Europe","North Europe","East
-        US","East US 2","East Asia","Australia East","Germany West Central","Japan
-        East","UK South","West US","Central US","North Central US","South Central
-        US","Korea Central","Brazil South","West US 3","France Central","South Africa
-        North","Norway East","Switzerland North","UAE North","Canada East","West Central
-        US","UK West","Central India","Italy North","Poland Central","Switzerland
-        West"],"apiVersions":["2024-03-01","2024-02-02-preview","2023-11-02-preview","2023-08-01-preview","2023-05-02-preview"],"defaultApiVersion":"2023-05-02-preview","capabilities":"None"},{"resourceType":"builders","locations":["Central
-        US EUAP","East US 2 EUAP","North Central US (Stage)","West US 2","Southeast
-        Asia","Sweden Central","Canada Central","West Europe","North Europe","East
-        US","East US 2","East Asia","Australia East","Germany West Central","Japan
-        East","UK South","West US","Central US","North Central US","South Central
-        US","Korea Central","Brazil South","West US 3","France Central","South Africa
-        North","Norway East","Switzerland North","UAE North","Canada East","West Central
-        US","UK West","Central India","Switzerland West","Italy North","Poland Central"],"apiVersions":["2024-02-02-preview","2023-11-02-preview","2023-08-01-preview"],"defaultApiVersion":"2023-08-01-preview","capabilities":"CrossResourceGroupResourceMove,
-        CrossSubscriptionResourceMove, SystemAssignedResourceIdentity, SupportsTags,
-        SupportsLocation"},{"resourceType":"builders/builds","locations":["Central
-        US EUAP","East US 2 EUAP","North Central US (Stage)","West US 2","Southeast
-        Asia","Sweden Central","Canada Central","West Europe","North Europe","East
-        US","East US 2","East Asia","Australia East","Germany West Central","Japan
-        East","UK South","West US","Central US","North Central US","South Central
-        US","Korea Central","Brazil South","West US 3","France Central","South Africa
-        North","Norway East","Switzerland North","UAE North","Canada East","West Central
-        US","UK West","Central India","Switzerland West","Italy North","Poland Central"],"apiVersions":["2024-02-02-preview","2023-11-02-preview","2023-08-01-preview"],"defaultApiVersion":"2023-08-01-preview","capabilities":"None"},{"resourceType":"builders/patches","locations":["North
-        Central US (Stage)","Central US EUAP","East US 2 EUAP","West US 2","Southeast
-        Asia","Sweden Central","Canada Central","West Europe","North Europe","East
-        US","East US 2","East Asia","Australia East","Germany West Central","Japan
-        East","UK South","West US","Central US","North Central US","South Central
-        US","Korea Central","Brazil South","West US 3","France Central","South Africa
-        North","Norway East","Switzerland North","UAE North","Canada East","West Central
-        US","UK West","Central India","Switzerland West","Italy North","Poland Central"],"apiVersions":["2024-02-02-preview","2023-11-02-preview","2023-08-01-preview"],"defaultApiVersion":"2023-08-01-preview","capabilities":"None"},{"resourceType":"locations/OperationResults","locations":["Central
-        US EUAP","East US 2 EUAP","North Central US (Stage)","West US 2","Southeast
-        Asia","Sweden Central","Canada Central","West Europe","North Europe","East
-        US","East US 2","East Asia","Australia East","Germany West Central","Japan
-        East","UK South","West US","Central US","North Central US","South Central
-        US","Korea Central","Brazil South","West US 3","France Central","South Africa
-        North","Norway East","Switzerland North","UAE North","Canada East","West Central
-        US","UK West","Central India","Switzerland West","Italy North","Poland Central"],"apiVersions":["2024-02-02-preview","2023-11-02-preview","2023-08-01-preview"],"defaultApiVersion":"2023-08-01-preview","capabilities":"None"},{"resourceType":"locations/OperationStatuses","locations":["Central
-        US EUAP","East US 2 EUAP","North Central US (Stage)","West US 2","Southeast
-        Asia","Sweden Central","Canada Central","West Europe","North Europe","East
-        US","East US 2","East Asia","Australia East","Germany West Central","Japan
-        East","UK South","West US","Central US","North Central US","South Central
-        US","Korea Central","Brazil South","West US 3","France Central","South Africa
-        North","Norway East","Switzerland North","UAE North","Canada East","West Central
-        US","UK West","Central India","Switzerland West","Italy North","Poland Central"],"apiVersions":["2024-02-02-preview","2023-11-02-preview","2023-08-01-preview"],"defaultApiVersion":"2023-08-01-preview","capabilities":"None"},{"resourceType":"managedEnvironments/dotNetComponents","locations":["Central
-        US EUAP","East US 2 EUAP","North Central US (Stage)","West US 2","Southeast
-        Asia","Sweden Central","Canada Central","West Europe","North Europe","East
-        US","East US 2","East Asia","Australia East","Germany West Central","Japan
-        East","UK South","West US","Central US","North Central US","South Central
-        US","Korea Central","Brazil South","West US 3","France Central","South Africa
-        North","Norway East","Switzerland North","UAE North","Canada East","West Central
-        US","UK West","Central India","Switzerland West","Italy North","Poland Central"],"apiVersions":["2024-02-02-preview","2023-11-02-preview"],"defaultApiVersion":"2023-11-02-preview","capabilities":"None"},{"resourceType":"managedEnvironments/javaComponents","locations":["Central
-        US EUAP","East US 2 EUAP","North Central US (Stage)","West US 2","Southeast
-        Asia","Sweden Central","Canada Central","West Europe","North Europe","East
-        US","East US 2","East Asia","Australia East","Germany West Central","Japan
-        East","UK South","West US","Central US","North Central US","South Central
-        US","Korea Central","Brazil South","West US 3","France Central","South Africa
-        North","Norway East","Switzerland North","UAE North","Canada East","West Central
-        US","UK West","Central India","Switzerland West","Italy North","Poland Central"],"apiVersions":["2024-02-02-preview","2023-11-02-preview"],"defaultApiVersion":"2023-11-02-preview","capabilities":"None"},{"resourceType":"managedEnvironments/daprComponents","locations":["Central
-        US EUAP","East US 2 EUAP","North Central US (Stage)","West US 2","Southeast
-        Asia","Sweden Central","Canada Central","West Europe","North Europe","East
-        US","East US 2","East Asia","Australia East","Germany West Central","Japan
-        East","UK South","West US","Central US","North Central US","South Central
-        US","Korea Central","Brazil South","West US 3","France Central","South Africa
-        North","Norway East","Switzerland North","UAE North","Canada East","West Central
-        US","UK West","Central India","Switzerland West","Italy North","Poland Central"],"apiVersions":["2024-03-01","2024-02-02-preview","2023-11-02-preview","2023-08-01-preview","2023-05-02-preview","2023-05-01","2023-04-01-preview","2022-11-01-preview","2022-10-01","2022-06-01-preview","2022-03-01"],"defaultApiVersion":"2023-05-01","capabilities":"None"},{"resourceType":"functions","locations":["North
-        Central US (Stage)","Central US EUAP","West Central US"],"apiVersions":["2024-02-02-preview"],"capabilities":"SupportsExtension"}],"registrationState":"Registered","registrationPolicy":"RegistrationRequired"}'
-    headers:
-      cache-control:
-      - no-cache
-      content-length:
-      - '28714'
-      content-type:
-      - application/json; charset=utf-8
-      date:
-      - Tue, 07 May 2024 20:44:10 GMT
-      expires:
-      - '-1'
-      pragma:
-      - no-cache
-      strict-transport-security:
-      - max-age=31536000; includeSubDomains
-      x-cache:
-      - CONFIG_NOCACHE
-      x-content-type-options:
-      - nosniff
-      x-msedge-ref:
-      - 'Ref A: 2CADC23800834467960E1818D3368863 Ref B: CO6AA3150218035 Ref C: 2024-05-07T20:44:11Z'
-    status:
-      code: 200
-      message: OK
-- request:
-    body: null
-    headers:
-      Accept:
-      - '*/*'
-      Accept-Encoding:
-      - gzip, deflate
-      CommandName:
-      - containerapp show
-      Connection:
-      - keep-alive
-      ParameterSetName:
-      - -g -n
-      User-Agent:
-      - python/3.8.10 (Windows-10-10.0.22631-SP0) AZURECLI/2.59.0
-    method: GET
-    uri: https://management.azure.com/subscriptions/00000000-0000-0000-0000-000000000000/resourceGroups/clitest.rg000001/providers/Microsoft.App/containerApps/app000002?api-version=2024-02-02-preview
-  response:
-    body:
-      string: '{"id":"/subscriptions/00000000-0000-0000-0000-000000000000/resourceGroups/clitest.rg000001/providers/Microsoft.App/containerapps/app000002","name":"app000002","type":"Microsoft.App/containerApps","location":"East
-        US","systemData":{"createdBy":"harrli@microsoft.com","createdByType":"User","createdAt":"2024-05-07T20:43:19.9516064","lastModifiedBy":"harrli@microsoft.com","lastModifiedByType":"User","lastModifiedAt":"2024-05-07T20:44:02.4213341"},"properties":{"provisioningState":"Succeeded","runningStatus":"Running","managedEnvironmentId":"/subscriptions/00000000-0000-0000-0000-000000000000/resourceGroups/client.env_rg_eastus/providers/Microsoft.App/managedEnvironments/env-eastus","environmentId":"/subscriptions/00000000-0000-0000-0000-000000000000/resourceGroups/client.env_rg_eastus/providers/Microsoft.App/managedEnvironments/env-eastus","workloadProfileName":"Consumption","patchingMode":"Automatic","outboundIpAddresses":["20.231.246.122","20.231.246.54","20.231.247.19","20.231.246.253","20.241.227.6","20.241.226.169","20.127.248.50","20.241.171.30","20.241.172.248","20.241.172.250","20.246.203.138","20.246.203.140","52.191.22.226","52.191.22.23","52.191.22.71","52.191.22.159","52.191.22.166","52.191.22.212","52.191.22.41","52.191.23.0","52.191.22.198","52.191.22.121","20.124.73.117","52.149.247.118","52.149.245.39","52.149.247.189","52.149.247.220","52.149.247.221","52.149.245.38","52.149.244.111","52.224.88.179","52.149.247.199","52.149.244.160","4.156.169.214","4.156.169.175","4.156.169.143","20.241.173.137","20.241.173.98","20.242.228.13","20.242.227.204","20.242.227.238","20.242.228.93","52.226.103.51","52.226.103.36","52.226.103.82","52.226.103.10","52.226.102.213","52.226.102.151","52.226.102.243","52.226.103.40","52.226.102.224","52.226.102.162"],"latestRevisionName":"app000002--zl40xpy","latestReadyRevisionName":"app000002--zl40xpy","latestRevisionFqdn":"app000002--zl40xpy.livelycliff-46133ec3.eastus.azurecontainerapps.io","customDomainVerificationId":"0FEF6FC81FA2FA9876FEE95F895AD716D01F5495C9AC8EA62F0228DC5E40B5CA","configuration":{"secrets":[{"name":"acr000003azurecrio-acr000003"}],"activeRevisionsMode":"Single","ingress":{"fqdn":"app000002.livelycliff-46133ec3.eastus.azurecontainerapps.io","external":true,"targetPort":80,"exposedPort":0,"transport":"Auto","traffic":[{"weight":100,"latestRevision":true}],"customDomains":null,"allowInsecure":false,"ipSecurityRestrictions":null,"corsPolicy":null,"clientCertificateMode":null,"stickySessions":null,"additionalPortMappings":null,"targetPortHttpScheme":null},"registries":[{"server":"acr000003.azurecr.io","username":"","passwordSecretRef":"","identity":"system"}],"identitySettings":[],"dapr":null,"runtime":null,"maxInactiveRevisions":100,"service":null},"template":{"revisionSuffix":"","terminationGracePeriodSeconds":null,"containers":[{"image":"mcr.microsoft.com/k8se/quickstart:latest","imageType":"ContainerImage","name":"app000002","resources":{"cpu":0.5,"memory":"1Gi","ephemeralStorage":"2Gi"}}],"initContainers":null,"scale":{"minReplicas":1,"maxReplicas":10,"rules":null},"volumes":null,"serviceBinds":null},"eventStreamEndpoint":"https://eastus.azurecontainerapps.dev/subscriptions/00000000-0000-0000-0000-000000000000/resourceGroups/clitest.rg000001/containerApps/app000002/eventstream","delegatedIdentities":[]},"identity":{"type":"SystemAssigned","principalId":"b0a199c7-9994-43da-8305-9a7b72654b5b","tenantId":"72f988bf-86f1-41af-91ab-2d7cd011db47"}}'
-    headers:
-      api-supported-versions:
-      - 2022-03-01, 2022-06-01-preview, 2022-10-01, 2022-11-01-preview, 2023-04-01-preview,
-        2023-05-01, 2023-05-02-preview, 2023-08-01-preview, 2023-11-02-preview, 2024-02-02-preview,
-        2024-03-01
-      cache-control:
-      - no-cache
-      content-length:
-      - '3465'
-      content-type:
-      - application/json; charset=utf-8
-      date:
-      - Tue, 07 May 2024 20:44:11 GMT
-      expires:
-      - '-1'
-      pragma:
-      - no-cache
-      strict-transport-security:
-      - max-age=31536000; includeSubDomains
-      vary:
-      - Accept-Encoding
-      x-cache:
-      - CONFIG_NOCACHE
-      x-content-type-options:
-      - nosniff
-      x-msedge-ref:
-      - 'Ref A: 7D0330117B544CC0877C43643817A336 Ref B: CO6AA3150219011 Ref C: 2024-05-07T20:44:11Z'
-      x-powered-by:
-      - ASP.NET
-    status:
-      code: 200
-      message: OK
-version: 1
-=======
 interactions:
 - request:
     body: null
@@ -7275,5 +3558,4 @@
     status:
       code: 200
       message: OK
-version: 1
->>>>>>> f5edd8ea
+version: 1