--- conflicted
+++ resolved
@@ -1,4284 +1,3 @@
-<<<<<<< HEAD
-interactions:
-- request:
-    body: null
-    headers:
-      Accept:
-      - application/json
-      Accept-Encoding:
-      - gzip, deflate
-      CommandName:
-      - containerapp env show
-      Connection:
-      - keep-alive
-      ParameterSetName:
-      - -g -n
-      User-Agent:
-      - AZURECLI/2.57.0 azsdk-python-azure-mgmt-resource/23.1.0b2 Python/3.8.10 (Windows-10-10.0.22621-SP0)
-    method: GET
-    uri: https://management.azure.com/subscriptions/00000000-0000-0000-0000-000000000000/providers/Microsoft.App?api-version=2022-09-01
-  response:
-    body:
-      string: '{"id":"/subscriptions/00000000-0000-0000-0000-000000000000/providers/Microsoft.App","namespace":"Microsoft.App","authorizations":[{"applicationId":"7e3bc4fd-85a3-4192-b177-5b8bfc87f42c","roleDefinitionId":"39a74f72-b40f-4bdc-b639-562fe2260bf0"},{"applicationId":"3734c1a4-2bed-4998-a37a-ff1a9e7bf019","roleDefinitionId":"5c779a4f-5cb2-4547-8c41-478d9be8ba90"},{"applicationId":"55ebbb62-3b9c-49fd-9b87-9595226dd4ac","roleDefinitionId":"e49ca620-7992-4561-a7df-4ed67dad77b5","managedByRoleDefinitionId":"9e3af657-a8ff-583c-a75c-2fe7c4bcb635"},{"applicationId":"1459b1f6-7a5b-4300-93a2-44b4a651759f","roleDefinitionId":"3c5f1b29-9e3d-4a22-b5d6-9ff4e5a37974"}],"resourceTypes":[{"resourceType":"managedEnvironments","locations":["North
-        Central US (Stage)","West US 2","Southeast Asia","Sweden Central","Canada
-        Central","West Europe","North Europe","East US","East US 2","East Asia","Australia
-        East","Germany West Central","Japan East","UK South","West US","Central US","North
-        Central US","South Central US","Korea Central","Brazil South","West US 3","France
-        Central","South Africa North","Norway East","Switzerland North","UAE North","Canada
-        East","West Central US","UK West","Central India","Central US EUAP","East
-        US 2 EUAP"],"apiVersions":["2023-11-02-preview","2023-08-01-preview","2023-05-02-preview","2023-05-01","2023-04-01-preview","2022-11-01-preview","2022-10-01","2022-06-01-preview","2022-03-01"],"defaultApiVersion":"2023-05-01","capabilities":"CrossResourceGroupResourceMove,
-        CrossSubscriptionResourceMove, SystemAssignedResourceIdentity, SupportsTags,
-        SupportsLocation"},{"resourceType":"managedEnvironments/certificates","locations":["North
-        Central US (Stage)","West US 2","Southeast Asia","Sweden Central","Canada
-        Central","West Europe","North Europe","East US","East US 2","East Asia","Australia
-        East","Germany West Central","Japan East","UK South","West US","Central US","North
-        Central US","South Central US","Korea Central","Brazil South","West US 3","France
-        Central","South Africa North","Norway East","Switzerland North","UAE North","Canada
-        East","West Central US","UK West","Central India","Central US EUAP","East
-        US 2 EUAP"],"apiVersions":["2023-11-02-preview","2023-08-01-preview","2023-05-02-preview","2023-05-01","2023-04-01-preview","2022-11-01-preview","2022-10-01","2022-06-01-preview","2022-03-01"],"defaultApiVersion":"2023-05-01","capabilities":"CrossResourceGroupResourceMove,
-        CrossSubscriptionResourceMove, SupportsTags, SupportsLocation"},{"resourceType":"managedEnvironments/managedCertificates","locations":["North
-        Central US (Stage)","West US 2","Southeast Asia","Sweden Central","Canada
-        Central","West Europe","North Europe","East US","East US 2","East Asia","Australia
-        East","Germany West Central","Japan East","UK South","West US","Central US","North
-        Central US","South Central US","Korea Central","Brazil South","West US 3","France
-        Central","South Africa North","Norway East","Switzerland North","UAE North","Canada
-        East","West Central US","UK West","Central India","Central US EUAP","East
-        US 2 EUAP"],"apiVersions":["2023-11-02-preview","2023-08-01-preview","2023-05-02-preview","2023-05-01","2023-04-01-preview","2022-11-01-preview"],"defaultApiVersion":"2023-05-01","capabilities":"CrossResourceGroupResourceMove,
-        CrossSubscriptionResourceMove, SupportsTags, SupportsLocation"},{"resourceType":"containerApps","locations":["North
-        Central US (Stage)","West US 2","Southeast Asia","Sweden Central","Canada
-        Central","West Europe","North Europe","East US","East US 2","East Asia","Australia
-        East","Germany West Central","Japan East","UK South","West US","Central US","North
-        Central US","South Central US","Korea Central","Brazil South","West US 3","France
-        Central","South Africa North","Norway East","Switzerland North","UAE North","Canada
-        East","West Central US","UK West","Central India","Central US EUAP","East
-        US 2 EUAP"],"apiVersions":["2023-11-02-preview","2023-08-01-preview","2023-05-02-preview","2023-05-01","2023-04-01-preview","2022-11-01-preview","2022-10-01","2022-06-01-preview","2022-03-01"],"defaultApiVersion":"2023-05-01","capabilities":"CrossResourceGroupResourceMove,
-        CrossSubscriptionResourceMove, SystemAssignedResourceIdentity, SupportsTags,
-        SupportsLocation"},{"resourceType":"jobs","locations":["North Central US (Stage)","West
-        US 2","Southeast Asia","Sweden Central","Canada Central","West Europe","North
-        Europe","East US","East US 2","East Asia","Australia East","Germany West Central","Japan
-        East","UK South","West US","Central US","North Central US","South Central
-        US","Korea Central","Brazil South","West US 3","France Central","South Africa
-        North","Norway East","Switzerland North","UAE North","Canada East","West Central
-        US","UK West","Central India","Central US EUAP","East US 2 EUAP"],"apiVersions":["2023-11-02-preview","2023-08-01-preview","2023-05-02-preview","2023-05-01","2023-04-01-preview","2022-11-01-preview"],"defaultApiVersion":"2023-05-01","capabilities":"CrossResourceGroupResourceMove,
-        CrossSubscriptionResourceMove, SystemAssignedResourceIdentity, SupportsTags,
-        SupportsLocation"},{"resourceType":"locations","locations":[],"apiVersions":["2023-11-02-preview","2023-08-01-preview","2023-05-02-preview","2023-05-01","2023-04-01-preview","2022-11-01-preview","2022-10-01","2022-06-01-preview","2022-03-01"],"defaultApiVersion":"2023-05-01","capabilities":"None"},{"resourceType":"locations/managedEnvironmentOperationResults","locations":["North
-        Central US (Stage)","West US 2","Southeast Asia","Sweden Central","Canada
-        Central","West Europe","North Europe","East US","East US 2","East Asia","Australia
-        East","Germany West Central","Japan East","UK South","West US","Central US","North
-        Central US","South Central US","Korea Central","Brazil South","West US 3","France
-        Central","South Africa North","Norway East","Switzerland North","UAE North","Canada
-        East","West Central US","UK West","Central India","Central US EUAP","East
-        US 2 EUAP"],"apiVersions":["2023-11-02-preview","2023-08-01-preview","2023-05-02-preview","2023-05-01","2023-04-01-preview","2022-11-01-preview","2022-10-01","2022-06-01-preview","2022-03-01"],"defaultApiVersion":"2023-05-01","capabilities":"None"},{"resourceType":"locations/managedEnvironmentOperationStatuses","locations":["North
-        Central US (Stage)","West US 2","Southeast Asia","Sweden Central","Canada
-        Central","West Europe","North Europe","East US","East US 2","East Asia","Australia
-        East","Germany West Central","Japan East","UK South","West US","Central US","North
-        Central US","South Central US","Korea Central","Brazil South","West US 3","France
-        Central","South Africa North","Norway East","Switzerland North","UAE North","Canada
-        East","West Central US","UK West","Central India","Central US EUAP","East
-        US 2 EUAP"],"apiVersions":["2023-11-02-preview","2023-08-01-preview","2023-05-02-preview","2023-05-01","2023-04-01-preview","2022-11-01-preview","2022-10-01","2022-06-01-preview","2022-03-01"],"defaultApiVersion":"2023-05-01","capabilities":"None"},{"resourceType":"locations/containerappOperationResults","locations":["North
-        Central US (Stage)","Canada Central","West Europe","North Europe","East US","East
-        US 2","East Asia","Australia East","Germany West Central","Japan East","UK
-        South","West US","Central US","North Central US","South Central US","Korea
-        Central","Brazil South","West US 3","France Central","South Africa North","Norway
-        East","Switzerland North","UAE North","Canada East","West Central US","UK
-        West","Central India","Central US EUAP","East US 2 EUAP","West US 2","Southeast
-        Asia","Sweden Central"],"apiVersions":["2023-11-02-preview","2023-08-01-preview","2023-05-02-preview","2023-05-01","2023-04-01-preview","2022-11-01-preview","2022-10-01","2022-06-01-preview","2022-03-01"],"defaultApiVersion":"2023-05-01","capabilities":"None"},{"resourceType":"locations/containerappOperationStatuses","locations":["North
-        Central US (Stage)","West US 2","Southeast Asia","Sweden Central","Canada
-        Central","West Europe","North Europe","East US","East US 2","East Asia","Australia
-        East","Germany West Central","Japan East","UK South","West US","Central US","North
-        Central US","South Central US","Korea Central","Brazil South","West US 3","France
-        Central","South Africa North","Norway East","Switzerland North","UAE North","Canada
-        East","West Central US","UK West","Central India","Central US EUAP","East
-        US 2 EUAP"],"apiVersions":["2023-11-02-preview","2023-08-01-preview","2023-05-02-preview","2023-05-01","2023-04-01-preview","2022-11-01-preview","2022-10-01","2022-06-01-preview","2022-03-01"],"defaultApiVersion":"2023-05-01","capabilities":"None"},{"resourceType":"locations/containerappsjobOperationResults","locations":["North
-        Central US (Stage)","Canada Central","West Europe","North Europe","East US","East
-        US 2","East Asia","Australia East","Germany West Central","Japan East","UK
-        South","West US","Central US","North Central US","South Central US","Korea
-        Central","Brazil South","West US 3","France Central","South Africa North","Norway
-        East","Switzerland North","UAE North","Canada East","West Central US","UK
-        West","Central India","Central US EUAP","East US 2 EUAP","West US 2","Southeast
-        Asia","Sweden Central"],"apiVersions":["2023-11-02-preview","2023-08-01-preview","2023-05-02-preview","2023-05-01","2023-04-01-preview","2022-11-01-preview"],"defaultApiVersion":"2023-05-01","capabilities":"None"},{"resourceType":"locations/containerappsjobOperationStatuses","locations":["North
-        Central US (Stage)","West US 2","Southeast Asia","Sweden Central","Canada
-        Central","West Europe","North Europe","East US","East US 2","East Asia","Australia
-        East","Germany West Central","Japan East","UK South","West US","Central US","North
-        Central US","South Central US","Korea Central","Brazil South","West US 3","France
-        Central","South Africa North","Norway East","Switzerland North","UAE North","Canada
-        East","West Central US","UK West","Central India","Central US EUAP","East
-        US 2 EUAP"],"apiVersions":["2023-11-02-preview","2023-08-01-preview","2023-05-02-preview","2023-05-01","2023-04-01-preview","2022-11-01-preview"],"defaultApiVersion":"2023-05-01","capabilities":"None"},{"resourceType":"locations/sourceControlOperationResults","locations":["North
-        Central US (Stage)","Canada Central","West Europe","North Europe","East US","East
-        US 2","East Asia","Australia East","Germany West Central","Japan East","UK
-        South","West US","Central US","North Central US","South Central US","Korea
-        Central","Brazil South","West US 3","France Central","South Africa North","Norway
-        East","Switzerland North","UAE North","Canada East","West Central US","UK
-        West","Central India","Central US EUAP","East US 2 EUAP","West US 2","Southeast
-        Asia","Sweden Central"],"apiVersions":["2023-11-02-preview","2023-08-01-preview","2023-05-02-preview","2023-05-01","2023-04-01-preview","2022-11-01-preview","2022-10-01","2022-06-01-preview","2022-03-01"],"defaultApiVersion":"2023-05-01","capabilities":"None"},{"resourceType":"locations/sourceControlOperationStatuses","locations":["North
-        Central US (Stage)","West US 2","Southeast Asia","Sweden Central","Canada
-        Central","West Europe","North Europe","East US","East US 2","East Asia","Australia
-        East","Germany West Central","Japan East","UK South","West US","Central US","North
-        Central US","South Central US","Korea Central","Brazil South","West US 3","France
-        Central","South Africa North","Norway East","Switzerland North","UAE North","Canada
-        East","West Central US","UK West","Central India","Central US EUAP","East
-        US 2 EUAP"],"apiVersions":["2023-11-02-preview","2023-08-01-preview","2023-05-02-preview","2023-05-01","2023-04-01-preview","2022-11-01-preview","2022-10-01","2022-06-01-preview","2022-03-01"],"defaultApiVersion":"2023-05-01","capabilities":"None"},{"resourceType":"locations/usages","locations":["North
-        Central US (Stage)","West US 2","Southeast Asia","Sweden Central","Canada
-        Central","West Europe","North Europe","East US","East US 2","East Asia","Australia
-        East","Germany West Central","Japan East","UK South","West US","Central US","North
-        Central US","South Central US","Korea Central","Brazil South","West US 3","France
-        Central","South Africa North","Norway East","Switzerland North","UAE North","Canada
-        East","West Central US","UK West","Central India","Central US EUAP","East
-        US 2 EUAP"],"apiVersions":["2023-11-02-preview","2023-08-01-preview","2023-05-02-preview"],"defaultApiVersion":"2023-05-02-preview","capabilities":"None"},{"resourceType":"operations","locations":["North
-        Central US (Stage)","Central US EUAP","East US 2 EUAP","West US 2","Southeast
-        Asia","Sweden Central","Canada Central","West Europe","North Europe","East
-        US","East US 2","East Asia","Australia East","Germany West Central","Japan
-        East","UK South","West US","Central US","North Central US","South Central
-        US","Korea Central","Brazil South","West US 3","France Central","South Africa
-        North","Norway East","Switzerland North","UAE North","Canada East","West Central
-        US","UK West","Central India"],"apiVersions":["2023-11-02-preview","2023-08-01-preview","2023-05-02-preview","2023-05-01","2023-04-01-preview","2023-02-01","2022-11-01-preview","2022-10-01","2022-06-01-preview","2022-03-01"],"defaultApiVersion":"2023-08-01-preview","capabilities":"None"},{"resourceType":"connectedEnvironments","locations":["North
-        Central US (Stage)","North Central US","East US","East Asia","West Europe","Southeast
-        Asia","Central US EUAP","East US 2 EUAP"],"apiVersions":["2023-11-02-preview","2023-08-01-preview","2023-05-02-preview","2023-05-01","2023-04-01-preview","2022-11-01-preview","2022-10-01","2022-06-01-preview"],"defaultApiVersion":"2023-05-01","capabilities":"CrossResourceGroupResourceMove,
-        CrossSubscriptionResourceMove, SupportsTags, SupportsLocation"},{"resourceType":"connectedEnvironments/certificates","locations":["North
-        Central US (Stage)","North Central US","East US","East Asia","West Europe","Southeast
-        Asia","Central US EUAP","East US 2 EUAP"],"apiVersions":["2023-11-02-preview","2023-08-01-preview","2023-05-02-preview","2023-05-01","2023-04-01-preview","2022-11-01-preview","2022-10-01","2022-06-01-preview"],"defaultApiVersion":"2023-05-01","capabilities":"CrossResourceGroupResourceMove,
-        CrossSubscriptionResourceMove, SupportsTags, SupportsLocation"},{"resourceType":"locations/connectedEnvironmentOperationResults","locations":["North
-        Central US (Stage)","North Central US","East US","East Asia","West Europe","Southeast
-        Asia","Central US EUAP","East US 2 EUAP"],"apiVersions":["2023-11-02-preview","2023-08-01-preview","2023-05-02-preview","2023-05-01","2023-04-01-preview","2022-11-01-preview","2022-10-01","2022-06-01-preview"],"defaultApiVersion":"2023-05-01","capabilities":"None"},{"resourceType":"locations/connectedEnvironmentOperationStatuses","locations":["North
-        Central US (Stage)","North Central US","East US","East Asia","West Europe","Southeast
-        Asia","Central US EUAP","East US 2 EUAP"],"apiVersions":["2023-11-02-preview","2023-08-01-preview","2023-05-02-preview","2023-05-01","2023-04-01-preview","2022-11-01-preview","2022-10-01","2022-06-01-preview"],"defaultApiVersion":"2023-05-01","capabilities":"None"},{"resourceType":"locations/managedCertificateOperationStatuses","locations":["North
-        Central US (Stage)","West US 2","Southeast Asia","Sweden Central","Canada
-        Central","West Europe","North Europe","East US","East US 2","East Asia","Australia
-        East","Germany West Central","Japan East","UK South","West US","Central US","North
-        Central US","South Central US","Korea Central","Brazil South","West US 3","France
-        Central","South Africa North","Norway East","Switzerland North","UAE North","Canada
-        East","West Central US","UK West","Central India","Central US EUAP","East
-        US 2 EUAP"],"apiVersions":["2023-11-02-preview","2023-08-01-preview","2023-05-02-preview","2023-05-01","2023-04-01-preview","2022-11-01-preview"],"defaultApiVersion":"2023-05-01","capabilities":"None"},{"resourceType":"locations/billingMeters","locations":["North
-        Central US (Stage)","West US 2","Southeast Asia","Sweden Central","Canada
-        Central","West Europe","North Europe","East US","East US 2","East Asia","Australia
-        East","Germany West Central","Japan East","UK South","West US","Central US","North
-        Central US","South Central US","Korea Central","Brazil South","West US 3","France
-        Central","South Africa North","Norway East","Switzerland North","UAE North","Canada
-        East","West Central US","UK West","Central India","Central US EUAP","East
-        US 2 EUAP"],"apiVersions":["2023-11-02-preview","2023-08-01-preview","2023-05-02-preview","2023-05-01","2023-04-01-preview","2022-11-01-preview","2022-10-01","2022-06-01-preview"],"defaultApiVersion":"2023-05-01","capabilities":"None"},{"resourceType":"locations/availableManagedEnvironmentsWorkloadProfileTypes","locations":["North
-        Central US (Stage)","West US 2","Southeast Asia","Sweden Central","Canada
-        Central","West Europe","North Europe","East US","East US 2","East Asia","Australia
-        East","Germany West Central","Japan East","UK South","West US","Central US","North
-        Central US","South Central US","Korea Central","Brazil South","West US 3","France
-        Central","South Africa North","Norway East","Switzerland North","UAE North","Canada
-        East","West Central US","UK West","Central India","Central US EUAP","East
-        US 2 EUAP"],"apiVersions":["2023-11-02-preview","2023-08-01-preview","2023-05-02-preview","2023-05-01","2023-04-01-preview","2022-11-01-preview","2022-10-01","2022-06-01-preview"],"defaultApiVersion":"2023-05-01","capabilities":"None"},{"resourceType":"getCustomDomainVerificationId","locations":["North
-        Central US (Stage)","West US 2","Southeast Asia","Sweden Central","Canada
-        Central","West Europe","North Europe","East US","East US 2","East Asia","Australia
-        East","Germany West Central","Japan East","UK South","West US","Central US","North
-        Central US","South Central US","Korea Central","Brazil South","West US 3","France
-        Central","South Africa North","Norway East","Switzerland North","UAE North","Canada
-        East","West Central US","UK West","Central India","Central US EUAP","East
-        US 2 EUAP"],"apiVersions":["2023-11-02-preview","2023-08-01-preview","2023-05-02-preview"],"defaultApiVersion":"2023-05-02-preview","capabilities":"None"},{"resourceType":"builders","locations":["North
-        Central US (Stage)","West US 2","Southeast Asia","Sweden Central","Canada
-        Central","West Europe","North Europe","East US","East US 2","East Asia","Australia
-        East","Germany West Central","Japan East","UK South","West US","Central US","North
-        Central US","South Central US","Korea Central","Brazil South","West US 3","France
-        Central","South Africa North","Norway East","Switzerland North","UAE North","Canada
-        East","West Central US","UK West","Central India","Central US EUAP","East
-        US 2 EUAP"],"apiVersions":["2023-11-02-preview","2023-08-01-preview"],"defaultApiVersion":"2023-08-01-preview","capabilities":"CrossResourceGroupResourceMove,
-        CrossSubscriptionResourceMove, SystemAssignedResourceIdentity, SupportsTags,
-        SupportsLocation"},{"resourceType":"builders/builds","locations":["North Central
-        US (Stage)","West US 2","Southeast Asia","Sweden Central","Canada Central","West
-        Europe","North Europe","East US","East US 2","East Asia","Australia East","Germany
-        West Central","Japan East","UK South","West US","Central US","North Central
-        US","South Central US","Korea Central","Brazil South","West US 3","France
-        Central","South Africa North","Norway East","Switzerland North","UAE North","Canada
-        East","West Central US","UK West","Central India","Central US EUAP","East
-        US 2 EUAP"],"apiVersions":["2023-11-02-preview","2023-08-01-preview"],"defaultApiVersion":"2023-08-01-preview","capabilities":"None"},{"resourceType":"locations/OperationResults","locations":["North
-        Central US (Stage)","West US 2","Southeast Asia","Sweden Central","Canada
-        Central","West Europe","North Europe","East US","East US 2","East Asia","Australia
-        East","Germany West Central","Japan East","UK South","West US","Central US","North
-        Central US","South Central US","Korea Central","Brazil South","West US 3","France
-        Central","South Africa North","Norway East","Switzerland North","UAE North","Canada
-        East","West Central US","UK West","Central India","Central US EUAP","East
-        US 2 EUAP"],"apiVersions":["2023-11-02-preview","2023-08-01-preview"],"defaultApiVersion":"2023-08-01-preview","capabilities":"None"},{"resourceType":"locations/OperationStatuses","locations":["North
-        Central US (Stage)","West US 2","Southeast Asia","Sweden Central","Canada
-        Central","West Europe","North Europe","East US","East US 2","East Asia","Australia
-        East","Germany West Central","Japan East","UK South","West US","Central US","North
-        Central US","South Central US","Korea Central","Brazil South","West US 3","France
-        Central","South Africa North","Norway East","Switzerland North","UAE North","Canada
-        East","West Central US","UK West","Central India","Central US EUAP","East
-        US 2 EUAP"],"apiVersions":["2023-11-02-preview","2023-08-01-preview"],"defaultApiVersion":"2023-08-01-preview","capabilities":"None"},{"resourceType":"managedEnvironments/dotNetComponents","locations":["North
-        Central US (Stage)","West US 2","Southeast Asia","Sweden Central","Canada
-        Central","West Europe","North Europe","East US","East US 2","East Asia","Australia
-        East","Germany West Central","Japan East","UK South","West US","Central US","North
-        Central US","South Central US","Korea Central","Brazil South","West US 3","France
-        Central","South Africa North","Norway East","Switzerland North","UAE North","Canada
-        East","West Central US","UK West","Central India","Central US EUAP","East
-        US 2 EUAP"],"apiVersions":["2023-11-02-preview"],"defaultApiVersion":"2023-11-02-preview","capabilities":"None"},{"resourceType":"managedEnvironments/javaComponents","locations":["North
-        Central US (Stage)","West US 2","Southeast Asia","Sweden Central","Canada
-        Central","West Europe","North Europe","East US","East US 2","East Asia","Australia
-        East","Germany West Central","Japan East","UK South","West US","Central US","North
-        Central US","South Central US","Korea Central","Brazil South","West US 3","France
-        Central","South Africa North","Norway East","Switzerland North","UAE North","Canada
-        East","West Central US","UK West","Central India","Central US EUAP","East
-        US 2 EUAP"],"apiVersions":["2023-11-02-preview"],"defaultApiVersion":"2023-11-02-preview","capabilities":"None"},{"resourceType":"managedEnvironments/daprComponents","locations":["North
-        Central US (Stage)","West US 2","Southeast Asia","Sweden Central","Canada
-        Central","West Europe","North Europe","East US","East US 2","East Asia","Australia
-        East","Germany West Central","Japan East","UK South","West US","Central US","North
-        Central US","South Central US","Korea Central","Brazil South","West US 3","France
-        Central","South Africa North","Norway East","Switzerland North","UAE North","Canada
-        East","West Central US","UK West","Central India","Central US EUAP","East
-        US 2 EUAP"],"apiVersions":["2023-11-02-preview","2023-08-01-preview","2023-05-02-preview","2023-05-01","2023-04-01-preview","2022-11-01-preview","2022-10-01","2022-06-01-preview","2022-03-01"],"defaultApiVersion":"2023-05-01","capabilities":"None"},{"resourceType":"sessionPools","locations":["Central
-        US EUAP","East US 2 EUAP"],"apiVersions":["2024-02-02-preview","2023-11-02-preview","2023-08-01-preview"],"defaultApiVersion":"2023-08-01-preview","capabilities":"CrossResourceGroupResourceMove,
-        CrossSubscriptionResourceMove, SystemAssignedResourceIdentity, SupportsTags,
-        SupportsLocation"},{"resourceType":"builders/patches","locations":["Central
-        US EUAP","East US 2 EUAP"],"apiVersions":["2024-02-02-preview","2023-11-02-preview","2023-08-01-preview"],"defaultApiVersion":"2023-08-01-preview","capabilities":"None"}],"registrationState":"Registered","registrationPolicy":"RegistrationRequired"}'
-    headers:
-      cache-control:
-      - no-cache
-      content-length:
-      - '23762'
-      content-type:
-      - application/json; charset=utf-8
-      date:
-      - Wed, 28 Feb 2024 23:40:06 GMT
-      expires:
-      - '-1'
-      pragma:
-      - no-cache
-      strict-transport-security:
-      - max-age=31536000; includeSubDomains
-      x-cache:
-      - CONFIG_NOCACHE
-      x-content-type-options:
-      - nosniff
-      x-msedge-ref:
-      - 'Ref A: F566E15B92CA47BBB5A688D9B636F96A Ref B: CO6AA3150217045 Ref C: 2024-02-28T23:40:07Z'
-    status:
-      code: 200
-      message: OK
-- request:
-    body: null
-    headers:
-      Accept:
-      - '*/*'
-      Accept-Encoding:
-      - gzip, deflate
-      CommandName:
-      - containerapp env show
-      Connection:
-      - keep-alive
-      ParameterSetName:
-      - -g -n
-      User-Agent:
-      - python/3.8.10 (Windows-10-10.0.22621-SP0) AZURECLI/2.57.0
-    method: GET
-    uri: https://management.azure.com/subscriptions/00000000-0000-0000-0000-000000000000/resourceGroups/client.env_rg_eastus2/providers/Microsoft.App/managedEnvironments/env-eastus2?api-version=2023-11-02-preview
-  response:
-    body:
-      string: '{"id":"/subscriptions/00000000-0000-0000-0000-000000000000/resourceGroups/client.env_rg_eastus2/providers/Microsoft.App/managedEnvironments/env-eastus2","name":"env-eastus2","type":"Microsoft.App/managedEnvironments","location":"East
-        US 2","systemData":{"createdBy":"harrli@microsoft.com","createdByType":"User","createdAt":"2024-02-28T22:40:40.3749292","lastModifiedBy":"harrli@microsoft.com","lastModifiedByType":"User","lastModifiedAt":"2024-02-28T22:40:40.3749292"},"properties":{"provisioningState":"Succeeded","daprAIInstrumentationKey":null,"daprAIConnectionString":null,"vnetConfiguration":null,"defaultDomain":"victoriousglacier-3c94eae2.eastus2.azurecontainerapps.io","staticIp":"52.254.46.135","appLogsConfiguration":{"destination":null,"logAnalyticsConfiguration":null},"openTelemetryConfiguration":null,"zoneRedundant":false,"kedaConfiguration":{"version":"2.12.0"},"daprConfiguration":{"version":"1.11.6"},"eventStreamEndpoint":"https://eastus2.azurecontainerapps.dev/subscriptions/00000000-0000-0000-0000-000000000000/resourceGroups/client.env_rg_eastus2/managedEnvironments/env-eastus2/eventstream","customDomainConfiguration":{"customDomainVerificationId":"0FEF6FC81FA2FA9876FEE95F895AD716D01F5495C9AC8EA62F0228DC5E40B5CA","dnsSuffix":null,"certificateKeyVaultProperties":null,"certificateValue":null,"certificatePassword":null,"thumbprint":null,"subjectName":null,"expirationDate":null},"workloadProfiles":[{"workloadProfileType":"Consumption","name":"Consumption"}],"appInsightsConfiguration":null,"infrastructureResourceGroup":null,"peerAuthentication":{"mtls":{"enabled":false}}}}'
-    headers:
-      api-supported-versions:
-      - 2022-03-01, 2022-06-01-preview, 2022-10-01, 2022-11-01-preview, 2023-04-01-preview,
-        2023-05-01, 2023-05-02-preview, 2023-08-01-preview, 2023-11-02-preview, 2024-02-02-preview,
-        2024-03-01
-      cache-control:
-      - no-cache
-      content-length:
-      - '1601'
-      content-type:
-      - application/json; charset=utf-8
-      date:
-      - Wed, 28 Feb 2024 23:40:07 GMT
-      expires:
-      - '-1'
-      pragma:
-      - no-cache
-      strict-transport-security:
-      - max-age=31536000; includeSubDomains
-      vary:
-      - Accept-Encoding
-      x-cache:
-      - CONFIG_NOCACHE
-      x-content-type-options:
-      - nosniff
-      x-msedge-ref:
-      - 'Ref A: 759B3362F7FD4504801881E90E374F63 Ref B: CO6AA3150220027 Ref C: 2024-02-28T23:40:07Z'
-      x-powered-by:
-      - ASP.NET
-    status:
-      code: 200
-      message: OK
-- request:
-    body: null
-    headers:
-      Accept:
-      - application/json
-      Accept-Encoding:
-      - gzip, deflate
-      CommandName:
-      - containerapp create
-      Connection:
-      - keep-alive
-      ParameterSetName:
-      - -g -n --environment --min-replicas --ingress --target-port
-      User-Agent:
-      - AZURECLI/2.57.0 azsdk-python-azure-mgmt-resource/23.1.0b2 Python/3.8.10 (Windows-10-10.0.22621-SP0)
-    method: GET
-    uri: https://management.azure.com/subscriptions/00000000-0000-0000-0000-000000000000/providers/Microsoft.App?api-version=2022-09-01
-  response:
-    body:
-      string: '{"id":"/subscriptions/00000000-0000-0000-0000-000000000000/providers/Microsoft.App","namespace":"Microsoft.App","authorizations":[{"applicationId":"7e3bc4fd-85a3-4192-b177-5b8bfc87f42c","roleDefinitionId":"39a74f72-b40f-4bdc-b639-562fe2260bf0"},{"applicationId":"3734c1a4-2bed-4998-a37a-ff1a9e7bf019","roleDefinitionId":"5c779a4f-5cb2-4547-8c41-478d9be8ba90"},{"applicationId":"55ebbb62-3b9c-49fd-9b87-9595226dd4ac","roleDefinitionId":"e49ca620-7992-4561-a7df-4ed67dad77b5","managedByRoleDefinitionId":"9e3af657-a8ff-583c-a75c-2fe7c4bcb635"},{"applicationId":"1459b1f6-7a5b-4300-93a2-44b4a651759f","roleDefinitionId":"3c5f1b29-9e3d-4a22-b5d6-9ff4e5a37974"}],"resourceTypes":[{"resourceType":"managedEnvironments","locations":["North
-        Central US (Stage)","West US 2","Southeast Asia","Sweden Central","Canada
-        Central","West Europe","North Europe","East US","East US 2","East Asia","Australia
-        East","Germany West Central","Japan East","UK South","West US","Central US","North
-        Central US","South Central US","Korea Central","Brazil South","West US 3","France
-        Central","South Africa North","Norway East","Switzerland North","UAE North","Canada
-        East","West Central US","UK West","Central India","Central US EUAP","East
-        US 2 EUAP"],"apiVersions":["2023-11-02-preview","2023-08-01-preview","2023-05-02-preview","2023-05-01","2023-04-01-preview","2022-11-01-preview","2022-10-01","2022-06-01-preview","2022-03-01"],"defaultApiVersion":"2023-05-01","capabilities":"CrossResourceGroupResourceMove,
-        CrossSubscriptionResourceMove, SystemAssignedResourceIdentity, SupportsTags,
-        SupportsLocation"},{"resourceType":"managedEnvironments/certificates","locations":["North
-        Central US (Stage)","West US 2","Southeast Asia","Sweden Central","Canada
-        Central","West Europe","North Europe","East US","East US 2","East Asia","Australia
-        East","Germany West Central","Japan East","UK South","West US","Central US","North
-        Central US","South Central US","Korea Central","Brazil South","West US 3","France
-        Central","South Africa North","Norway East","Switzerland North","UAE North","Canada
-        East","West Central US","UK West","Central India","Central US EUAP","East
-        US 2 EUAP"],"apiVersions":["2023-11-02-preview","2023-08-01-preview","2023-05-02-preview","2023-05-01","2023-04-01-preview","2022-11-01-preview","2022-10-01","2022-06-01-preview","2022-03-01"],"defaultApiVersion":"2023-05-01","capabilities":"CrossResourceGroupResourceMove,
-        CrossSubscriptionResourceMove, SupportsTags, SupportsLocation"},{"resourceType":"managedEnvironments/managedCertificates","locations":["North
-        Central US (Stage)","West US 2","Southeast Asia","Sweden Central","Canada
-        Central","West Europe","North Europe","East US","East US 2","East Asia","Australia
-        East","Germany West Central","Japan East","UK South","West US","Central US","North
-        Central US","South Central US","Korea Central","Brazil South","West US 3","France
-        Central","South Africa North","Norway East","Switzerland North","UAE North","Canada
-        East","West Central US","UK West","Central India","Central US EUAP","East
-        US 2 EUAP"],"apiVersions":["2023-11-02-preview","2023-08-01-preview","2023-05-02-preview","2023-05-01","2023-04-01-preview","2022-11-01-preview"],"defaultApiVersion":"2023-05-01","capabilities":"CrossResourceGroupResourceMove,
-        CrossSubscriptionResourceMove, SupportsTags, SupportsLocation"},{"resourceType":"containerApps","locations":["North
-        Central US (Stage)","West US 2","Southeast Asia","Sweden Central","Canada
-        Central","West Europe","North Europe","East US","East US 2","East Asia","Australia
-        East","Germany West Central","Japan East","UK South","West US","Central US","North
-        Central US","South Central US","Korea Central","Brazil South","West US 3","France
-        Central","South Africa North","Norway East","Switzerland North","UAE North","Canada
-        East","West Central US","UK West","Central India","Central US EUAP","East
-        US 2 EUAP"],"apiVersions":["2023-11-02-preview","2023-08-01-preview","2023-05-02-preview","2023-05-01","2023-04-01-preview","2022-11-01-preview","2022-10-01","2022-06-01-preview","2022-03-01"],"defaultApiVersion":"2023-05-01","capabilities":"CrossResourceGroupResourceMove,
-        CrossSubscriptionResourceMove, SystemAssignedResourceIdentity, SupportsTags,
-        SupportsLocation"},{"resourceType":"jobs","locations":["North Central US (Stage)","West
-        US 2","Southeast Asia","Sweden Central","Canada Central","West Europe","North
-        Europe","East US","East US 2","East Asia","Australia East","Germany West Central","Japan
-        East","UK South","West US","Central US","North Central US","South Central
-        US","Korea Central","Brazil South","West US 3","France Central","South Africa
-        North","Norway East","Switzerland North","UAE North","Canada East","West Central
-        US","UK West","Central India","Central US EUAP","East US 2 EUAP"],"apiVersions":["2023-11-02-preview","2023-08-01-preview","2023-05-02-preview","2023-05-01","2023-04-01-preview","2022-11-01-preview"],"defaultApiVersion":"2023-05-01","capabilities":"CrossResourceGroupResourceMove,
-        CrossSubscriptionResourceMove, SystemAssignedResourceIdentity, SupportsTags,
-        SupportsLocation"},{"resourceType":"locations","locations":[],"apiVersions":["2023-11-02-preview","2023-08-01-preview","2023-05-02-preview","2023-05-01","2023-04-01-preview","2022-11-01-preview","2022-10-01","2022-06-01-preview","2022-03-01"],"defaultApiVersion":"2023-05-01","capabilities":"None"},{"resourceType":"locations/managedEnvironmentOperationResults","locations":["North
-        Central US (Stage)","West US 2","Southeast Asia","Sweden Central","Canada
-        Central","West Europe","North Europe","East US","East US 2","East Asia","Australia
-        East","Germany West Central","Japan East","UK South","West US","Central US","North
-        Central US","South Central US","Korea Central","Brazil South","West US 3","France
-        Central","South Africa North","Norway East","Switzerland North","UAE North","Canada
-        East","West Central US","UK West","Central India","Central US EUAP","East
-        US 2 EUAP"],"apiVersions":["2023-11-02-preview","2023-08-01-preview","2023-05-02-preview","2023-05-01","2023-04-01-preview","2022-11-01-preview","2022-10-01","2022-06-01-preview","2022-03-01"],"defaultApiVersion":"2023-05-01","capabilities":"None"},{"resourceType":"locations/managedEnvironmentOperationStatuses","locations":["North
-        Central US (Stage)","West US 2","Southeast Asia","Sweden Central","Canada
-        Central","West Europe","North Europe","East US","East US 2","East Asia","Australia
-        East","Germany West Central","Japan East","UK South","West US","Central US","North
-        Central US","South Central US","Korea Central","Brazil South","West US 3","France
-        Central","South Africa North","Norway East","Switzerland North","UAE North","Canada
-        East","West Central US","UK West","Central India","Central US EUAP","East
-        US 2 EUAP"],"apiVersions":["2023-11-02-preview","2023-08-01-preview","2023-05-02-preview","2023-05-01","2023-04-01-preview","2022-11-01-preview","2022-10-01","2022-06-01-preview","2022-03-01"],"defaultApiVersion":"2023-05-01","capabilities":"None"},{"resourceType":"locations/containerappOperationResults","locations":["North
-        Central US (Stage)","Canada Central","West Europe","North Europe","East US","East
-        US 2","East Asia","Australia East","Germany West Central","Japan East","UK
-        South","West US","Central US","North Central US","South Central US","Korea
-        Central","Brazil South","West US 3","France Central","South Africa North","Norway
-        East","Switzerland North","UAE North","Canada East","West Central US","UK
-        West","Central India","Central US EUAP","East US 2 EUAP","West US 2","Southeast
-        Asia","Sweden Central"],"apiVersions":["2023-11-02-preview","2023-08-01-preview","2023-05-02-preview","2023-05-01","2023-04-01-preview","2022-11-01-preview","2022-10-01","2022-06-01-preview","2022-03-01"],"defaultApiVersion":"2023-05-01","capabilities":"None"},{"resourceType":"locations/containerappOperationStatuses","locations":["North
-        Central US (Stage)","West US 2","Southeast Asia","Sweden Central","Canada
-        Central","West Europe","North Europe","East US","East US 2","East Asia","Australia
-        East","Germany West Central","Japan East","UK South","West US","Central US","North
-        Central US","South Central US","Korea Central","Brazil South","West US 3","France
-        Central","South Africa North","Norway East","Switzerland North","UAE North","Canada
-        East","West Central US","UK West","Central India","Central US EUAP","East
-        US 2 EUAP"],"apiVersions":["2023-11-02-preview","2023-08-01-preview","2023-05-02-preview","2023-05-01","2023-04-01-preview","2022-11-01-preview","2022-10-01","2022-06-01-preview","2022-03-01"],"defaultApiVersion":"2023-05-01","capabilities":"None"},{"resourceType":"locations/containerappsjobOperationResults","locations":["North
-        Central US (Stage)","Canada Central","West Europe","North Europe","East US","East
-        US 2","East Asia","Australia East","Germany West Central","Japan East","UK
-        South","West US","Central US","North Central US","South Central US","Korea
-        Central","Brazil South","West US 3","France Central","South Africa North","Norway
-        East","Switzerland North","UAE North","Canada East","West Central US","UK
-        West","Central India","Central US EUAP","East US 2 EUAP","West US 2","Southeast
-        Asia","Sweden Central"],"apiVersions":["2023-11-02-preview","2023-08-01-preview","2023-05-02-preview","2023-05-01","2023-04-01-preview","2022-11-01-preview"],"defaultApiVersion":"2023-05-01","capabilities":"None"},{"resourceType":"locations/containerappsjobOperationStatuses","locations":["North
-        Central US (Stage)","West US 2","Southeast Asia","Sweden Central","Canada
-        Central","West Europe","North Europe","East US","East US 2","East Asia","Australia
-        East","Germany West Central","Japan East","UK South","West US","Central US","North
-        Central US","South Central US","Korea Central","Brazil South","West US 3","France
-        Central","South Africa North","Norway East","Switzerland North","UAE North","Canada
-        East","West Central US","UK West","Central India","Central US EUAP","East
-        US 2 EUAP"],"apiVersions":["2023-11-02-preview","2023-08-01-preview","2023-05-02-preview","2023-05-01","2023-04-01-preview","2022-11-01-preview"],"defaultApiVersion":"2023-05-01","capabilities":"None"},{"resourceType":"locations/sourceControlOperationResults","locations":["North
-        Central US (Stage)","Canada Central","West Europe","North Europe","East US","East
-        US 2","East Asia","Australia East","Germany West Central","Japan East","UK
-        South","West US","Central US","North Central US","South Central US","Korea
-        Central","Brazil South","West US 3","France Central","South Africa North","Norway
-        East","Switzerland North","UAE North","Canada East","West Central US","UK
-        West","Central India","Central US EUAP","East US 2 EUAP","West US 2","Southeast
-        Asia","Sweden Central"],"apiVersions":["2023-11-02-preview","2023-08-01-preview","2023-05-02-preview","2023-05-01","2023-04-01-preview","2022-11-01-preview","2022-10-01","2022-06-01-preview","2022-03-01"],"defaultApiVersion":"2023-05-01","capabilities":"None"},{"resourceType":"locations/sourceControlOperationStatuses","locations":["North
-        Central US (Stage)","West US 2","Southeast Asia","Sweden Central","Canada
-        Central","West Europe","North Europe","East US","East US 2","East Asia","Australia
-        East","Germany West Central","Japan East","UK South","West US","Central US","North
-        Central US","South Central US","Korea Central","Brazil South","West US 3","France
-        Central","South Africa North","Norway East","Switzerland North","UAE North","Canada
-        East","West Central US","UK West","Central India","Central US EUAP","East
-        US 2 EUAP"],"apiVersions":["2023-11-02-preview","2023-08-01-preview","2023-05-02-preview","2023-05-01","2023-04-01-preview","2022-11-01-preview","2022-10-01","2022-06-01-preview","2022-03-01"],"defaultApiVersion":"2023-05-01","capabilities":"None"},{"resourceType":"locations/usages","locations":["North
-        Central US (Stage)","West US 2","Southeast Asia","Sweden Central","Canada
-        Central","West Europe","North Europe","East US","East US 2","East Asia","Australia
-        East","Germany West Central","Japan East","UK South","West US","Central US","North
-        Central US","South Central US","Korea Central","Brazil South","West US 3","France
-        Central","South Africa North","Norway East","Switzerland North","UAE North","Canada
-        East","West Central US","UK West","Central India","Central US EUAP","East
-        US 2 EUAP"],"apiVersions":["2023-11-02-preview","2023-08-01-preview","2023-05-02-preview"],"defaultApiVersion":"2023-05-02-preview","capabilities":"None"},{"resourceType":"operations","locations":["North
-        Central US (Stage)","Central US EUAP","East US 2 EUAP","West US 2","Southeast
-        Asia","Sweden Central","Canada Central","West Europe","North Europe","East
-        US","East US 2","East Asia","Australia East","Germany West Central","Japan
-        East","UK South","West US","Central US","North Central US","South Central
-        US","Korea Central","Brazil South","West US 3","France Central","South Africa
-        North","Norway East","Switzerland North","UAE North","Canada East","West Central
-        US","UK West","Central India"],"apiVersions":["2023-11-02-preview","2023-08-01-preview","2023-05-02-preview","2023-05-01","2023-04-01-preview","2023-02-01","2022-11-01-preview","2022-10-01","2022-06-01-preview","2022-03-01"],"defaultApiVersion":"2023-08-01-preview","capabilities":"None"},{"resourceType":"connectedEnvironments","locations":["North
-        Central US (Stage)","North Central US","East US","East Asia","West Europe","Southeast
-        Asia","Central US EUAP","East US 2 EUAP"],"apiVersions":["2023-11-02-preview","2023-08-01-preview","2023-05-02-preview","2023-05-01","2023-04-01-preview","2022-11-01-preview","2022-10-01","2022-06-01-preview"],"defaultApiVersion":"2023-05-01","capabilities":"CrossResourceGroupResourceMove,
-        CrossSubscriptionResourceMove, SupportsTags, SupportsLocation"},{"resourceType":"connectedEnvironments/certificates","locations":["North
-        Central US (Stage)","North Central US","East US","East Asia","West Europe","Southeast
-        Asia","Central US EUAP","East US 2 EUAP"],"apiVersions":["2023-11-02-preview","2023-08-01-preview","2023-05-02-preview","2023-05-01","2023-04-01-preview","2022-11-01-preview","2022-10-01","2022-06-01-preview"],"defaultApiVersion":"2023-05-01","capabilities":"CrossResourceGroupResourceMove,
-        CrossSubscriptionResourceMove, SupportsTags, SupportsLocation"},{"resourceType":"locations/connectedEnvironmentOperationResults","locations":["North
-        Central US (Stage)","North Central US","East US","East Asia","West Europe","Southeast
-        Asia","Central US EUAP","East US 2 EUAP"],"apiVersions":["2023-11-02-preview","2023-08-01-preview","2023-05-02-preview","2023-05-01","2023-04-01-preview","2022-11-01-preview","2022-10-01","2022-06-01-preview"],"defaultApiVersion":"2023-05-01","capabilities":"None"},{"resourceType":"locations/connectedEnvironmentOperationStatuses","locations":["North
-        Central US (Stage)","North Central US","East US","East Asia","West Europe","Southeast
-        Asia","Central US EUAP","East US 2 EUAP"],"apiVersions":["2023-11-02-preview","2023-08-01-preview","2023-05-02-preview","2023-05-01","2023-04-01-preview","2022-11-01-preview","2022-10-01","2022-06-01-preview"],"defaultApiVersion":"2023-05-01","capabilities":"None"},{"resourceType":"locations/managedCertificateOperationStatuses","locations":["North
-        Central US (Stage)","West US 2","Southeast Asia","Sweden Central","Canada
-        Central","West Europe","North Europe","East US","East US 2","East Asia","Australia
-        East","Germany West Central","Japan East","UK South","West US","Central US","North
-        Central US","South Central US","Korea Central","Brazil South","West US 3","France
-        Central","South Africa North","Norway East","Switzerland North","UAE North","Canada
-        East","West Central US","UK West","Central India","Central US EUAP","East
-        US 2 EUAP"],"apiVersions":["2023-11-02-preview","2023-08-01-preview","2023-05-02-preview","2023-05-01","2023-04-01-preview","2022-11-01-preview"],"defaultApiVersion":"2023-05-01","capabilities":"None"},{"resourceType":"locations/billingMeters","locations":["North
-        Central US (Stage)","West US 2","Southeast Asia","Sweden Central","Canada
-        Central","West Europe","North Europe","East US","East US 2","East Asia","Australia
-        East","Germany West Central","Japan East","UK South","West US","Central US","North
-        Central US","South Central US","Korea Central","Brazil South","West US 3","France
-        Central","South Africa North","Norway East","Switzerland North","UAE North","Canada
-        East","West Central US","UK West","Central India","Central US EUAP","East
-        US 2 EUAP"],"apiVersions":["2023-11-02-preview","2023-08-01-preview","2023-05-02-preview","2023-05-01","2023-04-01-preview","2022-11-01-preview","2022-10-01","2022-06-01-preview"],"defaultApiVersion":"2023-05-01","capabilities":"None"},{"resourceType":"locations/availableManagedEnvironmentsWorkloadProfileTypes","locations":["North
-        Central US (Stage)","West US 2","Southeast Asia","Sweden Central","Canada
-        Central","West Europe","North Europe","East US","East US 2","East Asia","Australia
-        East","Germany West Central","Japan East","UK South","West US","Central US","North
-        Central US","South Central US","Korea Central","Brazil South","West US 3","France
-        Central","South Africa North","Norway East","Switzerland North","UAE North","Canada
-        East","West Central US","UK West","Central India","Central US EUAP","East
-        US 2 EUAP"],"apiVersions":["2023-11-02-preview","2023-08-01-preview","2023-05-02-preview","2023-05-01","2023-04-01-preview","2022-11-01-preview","2022-10-01","2022-06-01-preview"],"defaultApiVersion":"2023-05-01","capabilities":"None"},{"resourceType":"getCustomDomainVerificationId","locations":["North
-        Central US (Stage)","West US 2","Southeast Asia","Sweden Central","Canada
-        Central","West Europe","North Europe","East US","East US 2","East Asia","Australia
-        East","Germany West Central","Japan East","UK South","West US","Central US","North
-        Central US","South Central US","Korea Central","Brazil South","West US 3","France
-        Central","South Africa North","Norway East","Switzerland North","UAE North","Canada
-        East","West Central US","UK West","Central India","Central US EUAP","East
-        US 2 EUAP"],"apiVersions":["2023-11-02-preview","2023-08-01-preview","2023-05-02-preview"],"defaultApiVersion":"2023-05-02-preview","capabilities":"None"},{"resourceType":"builders","locations":["North
-        Central US (Stage)","West US 2","Southeast Asia","Sweden Central","Canada
-        Central","West Europe","North Europe","East US","East US 2","East Asia","Australia
-        East","Germany West Central","Japan East","UK South","West US","Central US","North
-        Central US","South Central US","Korea Central","Brazil South","West US 3","France
-        Central","South Africa North","Norway East","Switzerland North","UAE North","Canada
-        East","West Central US","UK West","Central India","Central US EUAP","East
-        US 2 EUAP"],"apiVersions":["2023-11-02-preview","2023-08-01-preview"],"defaultApiVersion":"2023-08-01-preview","capabilities":"CrossResourceGroupResourceMove,
-        CrossSubscriptionResourceMove, SystemAssignedResourceIdentity, SupportsTags,
-        SupportsLocation"},{"resourceType":"builders/builds","locations":["North Central
-        US (Stage)","West US 2","Southeast Asia","Sweden Central","Canada Central","West
-        Europe","North Europe","East US","East US 2","East Asia","Australia East","Germany
-        West Central","Japan East","UK South","West US","Central US","North Central
-        US","South Central US","Korea Central","Brazil South","West US 3","France
-        Central","South Africa North","Norway East","Switzerland North","UAE North","Canada
-        East","West Central US","UK West","Central India","Central US EUAP","East
-        US 2 EUAP"],"apiVersions":["2023-11-02-preview","2023-08-01-preview"],"defaultApiVersion":"2023-08-01-preview","capabilities":"None"},{"resourceType":"locations/OperationResults","locations":["North
-        Central US (Stage)","West US 2","Southeast Asia","Sweden Central","Canada
-        Central","West Europe","North Europe","East US","East US 2","East Asia","Australia
-        East","Germany West Central","Japan East","UK South","West US","Central US","North
-        Central US","South Central US","Korea Central","Brazil South","West US 3","France
-        Central","South Africa North","Norway East","Switzerland North","UAE North","Canada
-        East","West Central US","UK West","Central India","Central US EUAP","East
-        US 2 EUAP"],"apiVersions":["2023-11-02-preview","2023-08-01-preview"],"defaultApiVersion":"2023-08-01-preview","capabilities":"None"},{"resourceType":"locations/OperationStatuses","locations":["North
-        Central US (Stage)","West US 2","Southeast Asia","Sweden Central","Canada
-        Central","West Europe","North Europe","East US","East US 2","East Asia","Australia
-        East","Germany West Central","Japan East","UK South","West US","Central US","North
-        Central US","South Central US","Korea Central","Brazil South","West US 3","France
-        Central","South Africa North","Norway East","Switzerland North","UAE North","Canada
-        East","West Central US","UK West","Central India","Central US EUAP","East
-        US 2 EUAP"],"apiVersions":["2023-11-02-preview","2023-08-01-preview"],"defaultApiVersion":"2023-08-01-preview","capabilities":"None"},{"resourceType":"managedEnvironments/dotNetComponents","locations":["North
-        Central US (Stage)","West US 2","Southeast Asia","Sweden Central","Canada
-        Central","West Europe","North Europe","East US","East US 2","East Asia","Australia
-        East","Germany West Central","Japan East","UK South","West US","Central US","North
-        Central US","South Central US","Korea Central","Brazil South","West US 3","France
-        Central","South Africa North","Norway East","Switzerland North","UAE North","Canada
-        East","West Central US","UK West","Central India","Central US EUAP","East
-        US 2 EUAP"],"apiVersions":["2023-11-02-preview"],"defaultApiVersion":"2023-11-02-preview","capabilities":"None"},{"resourceType":"managedEnvironments/javaComponents","locations":["North
-        Central US (Stage)","West US 2","Southeast Asia","Sweden Central","Canada
-        Central","West Europe","North Europe","East US","East US 2","East Asia","Australia
-        East","Germany West Central","Japan East","UK South","West US","Central US","North
-        Central US","South Central US","Korea Central","Brazil South","West US 3","France
-        Central","South Africa North","Norway East","Switzerland North","UAE North","Canada
-        East","West Central US","UK West","Central India","Central US EUAP","East
-        US 2 EUAP"],"apiVersions":["2023-11-02-preview"],"defaultApiVersion":"2023-11-02-preview","capabilities":"None"},{"resourceType":"managedEnvironments/daprComponents","locations":["North
-        Central US (Stage)","West US 2","Southeast Asia","Sweden Central","Canada
-        Central","West Europe","North Europe","East US","East US 2","East Asia","Australia
-        East","Germany West Central","Japan East","UK South","West US","Central US","North
-        Central US","South Central US","Korea Central","Brazil South","West US 3","France
-        Central","South Africa North","Norway East","Switzerland North","UAE North","Canada
-        East","West Central US","UK West","Central India","Central US EUAP","East
-        US 2 EUAP"],"apiVersions":["2023-11-02-preview","2023-08-01-preview","2023-05-02-preview","2023-05-01","2023-04-01-preview","2022-11-01-preview","2022-10-01","2022-06-01-preview","2022-03-01"],"defaultApiVersion":"2023-05-01","capabilities":"None"},{"resourceType":"sessionPools","locations":["Central
-        US EUAP","East US 2 EUAP"],"apiVersions":["2024-02-02-preview","2023-11-02-preview","2023-08-01-preview"],"defaultApiVersion":"2023-08-01-preview","capabilities":"CrossResourceGroupResourceMove,
-        CrossSubscriptionResourceMove, SystemAssignedResourceIdentity, SupportsTags,
-        SupportsLocation"},{"resourceType":"builders/patches","locations":["Central
-        US EUAP","East US 2 EUAP"],"apiVersions":["2024-02-02-preview","2023-11-02-preview","2023-08-01-preview"],"defaultApiVersion":"2023-08-01-preview","capabilities":"None"}],"registrationState":"Registered","registrationPolicy":"RegistrationRequired"}'
-    headers:
-      cache-control:
-      - no-cache
-      content-length:
-      - '23762'
-      content-type:
-      - application/json; charset=utf-8
-      date:
-      - Wed, 28 Feb 2024 23:40:15 GMT
-      expires:
-      - '-1'
-      pragma:
-      - no-cache
-      strict-transport-security:
-      - max-age=31536000; includeSubDomains
-      x-cache:
-      - CONFIG_NOCACHE
-      x-content-type-options:
-      - nosniff
-      x-msedge-ref:
-      - 'Ref A: 67822B1926FA4F989DF7E5C848F51DA7 Ref B: CO6AA3150220039 Ref C: 2024-02-28T23:40:16Z'
-    status:
-      code: 200
-      message: OK
-- request:
-    body: null
-    headers:
-      Accept:
-      - '*/*'
-      Accept-Encoding:
-      - gzip, deflate
-      CommandName:
-      - containerapp create
-      Connection:
-      - keep-alive
-      ParameterSetName:
-      - -g -n --environment --min-replicas --ingress --target-port
-      User-Agent:
-      - python/3.8.10 (Windows-10-10.0.22621-SP0) AZURECLI/2.57.0
-    method: GET
-    uri: https://management.azure.com/subscriptions/00000000-0000-0000-0000-000000000000/resourceGroups/client.env_rg_eastus2/providers/Microsoft.App/managedEnvironments/env-eastus2?api-version=2023-11-02-preview
-  response:
-    body:
-      string: '{"id":"/subscriptions/00000000-0000-0000-0000-000000000000/resourceGroups/client.env_rg_eastus2/providers/Microsoft.App/managedEnvironments/env-eastus2","name":"env-eastus2","type":"Microsoft.App/managedEnvironments","location":"East
-        US 2","systemData":{"createdBy":"harrli@microsoft.com","createdByType":"User","createdAt":"2024-02-28T22:40:40.3749292","lastModifiedBy":"harrli@microsoft.com","lastModifiedByType":"User","lastModifiedAt":"2024-02-28T22:40:40.3749292"},"properties":{"provisioningState":"Succeeded","daprAIInstrumentationKey":null,"daprAIConnectionString":null,"vnetConfiguration":null,"defaultDomain":"victoriousglacier-3c94eae2.eastus2.azurecontainerapps.io","staticIp":"52.254.46.135","appLogsConfiguration":{"destination":null,"logAnalyticsConfiguration":null},"openTelemetryConfiguration":null,"zoneRedundant":false,"kedaConfiguration":{"version":"2.12.0"},"daprConfiguration":{"version":"1.11.6"},"eventStreamEndpoint":"https://eastus2.azurecontainerapps.dev/subscriptions/00000000-0000-0000-0000-000000000000/resourceGroups/client.env_rg_eastus2/managedEnvironments/env-eastus2/eventstream","customDomainConfiguration":{"customDomainVerificationId":"0FEF6FC81FA2FA9876FEE95F895AD716D01F5495C9AC8EA62F0228DC5E40B5CA","dnsSuffix":null,"certificateKeyVaultProperties":null,"certificateValue":null,"certificatePassword":null,"thumbprint":null,"subjectName":null,"expirationDate":null},"workloadProfiles":[{"workloadProfileType":"Consumption","name":"Consumption"}],"appInsightsConfiguration":null,"infrastructureResourceGroup":null,"peerAuthentication":{"mtls":{"enabled":false}}}}'
-    headers:
-      api-supported-versions:
-      - 2022-03-01, 2022-06-01-preview, 2022-10-01, 2022-11-01-preview, 2023-04-01-preview,
-        2023-05-01, 2023-05-02-preview, 2023-08-01-preview, 2023-11-02-preview, 2024-02-02-preview,
-        2024-03-01
-      cache-control:
-      - no-cache
-      content-length:
-      - '1601'
-      content-type:
-      - application/json; charset=utf-8
-      date:
-      - Wed, 28 Feb 2024 23:40:16 GMT
-      expires:
-      - '-1'
-      pragma:
-      - no-cache
-      strict-transport-security:
-      - max-age=31536000; includeSubDomains
-      vary:
-      - Accept-Encoding
-      x-cache:
-      - CONFIG_NOCACHE
-      x-content-type-options:
-      - nosniff
-      x-msedge-ref:
-      - 'Ref A: 69253B4F0EED4FAA829CE8C655B4B808 Ref B: CO6AA3150217023 Ref C: 2024-02-28T23:40:16Z'
-      x-powered-by:
-      - ASP.NET
-    status:
-      code: 200
-      message: OK
-- request:
-    body: null
-    headers:
-      Accept:
-      - application/json
-      Accept-Encoding:
-      - gzip, deflate
-      CommandName:
-      - containerapp create
-      Connection:
-      - keep-alive
-      ParameterSetName:
-      - -g -n --environment --min-replicas --ingress --target-port
-      User-Agent:
-      - AZURECLI/2.57.0 azsdk-python-azure-mgmt-resource/23.1.0b2 Python/3.8.10 (Windows-10-10.0.22621-SP0)
-    method: GET
-    uri: https://management.azure.com/subscriptions/00000000-0000-0000-0000-000000000000/providers/Microsoft.App?api-version=2022-09-01
-  response:
-    body:
-      string: '{"id":"/subscriptions/00000000-0000-0000-0000-000000000000/providers/Microsoft.App","namespace":"Microsoft.App","authorizations":[{"applicationId":"7e3bc4fd-85a3-4192-b177-5b8bfc87f42c","roleDefinitionId":"39a74f72-b40f-4bdc-b639-562fe2260bf0"},{"applicationId":"3734c1a4-2bed-4998-a37a-ff1a9e7bf019","roleDefinitionId":"5c779a4f-5cb2-4547-8c41-478d9be8ba90"},{"applicationId":"55ebbb62-3b9c-49fd-9b87-9595226dd4ac","roleDefinitionId":"e49ca620-7992-4561-a7df-4ed67dad77b5","managedByRoleDefinitionId":"9e3af657-a8ff-583c-a75c-2fe7c4bcb635"},{"applicationId":"1459b1f6-7a5b-4300-93a2-44b4a651759f","roleDefinitionId":"3c5f1b29-9e3d-4a22-b5d6-9ff4e5a37974"}],"resourceTypes":[{"resourceType":"managedEnvironments","locations":["North
-        Central US (Stage)","West US 2","Southeast Asia","Sweden Central","Canada
-        Central","West Europe","North Europe","East US","East US 2","East Asia","Australia
-        East","Germany West Central","Japan East","UK South","West US","Central US","North
-        Central US","South Central US","Korea Central","Brazil South","West US 3","France
-        Central","South Africa North","Norway East","Switzerland North","UAE North","Canada
-        East","West Central US","UK West","Central India","Central US EUAP","East
-        US 2 EUAP"],"apiVersions":["2023-11-02-preview","2023-08-01-preview","2023-05-02-preview","2023-05-01","2023-04-01-preview","2022-11-01-preview","2022-10-01","2022-06-01-preview","2022-03-01"],"defaultApiVersion":"2023-05-01","capabilities":"CrossResourceGroupResourceMove,
-        CrossSubscriptionResourceMove, SystemAssignedResourceIdentity, SupportsTags,
-        SupportsLocation"},{"resourceType":"managedEnvironments/certificates","locations":["North
-        Central US (Stage)","West US 2","Southeast Asia","Sweden Central","Canada
-        Central","West Europe","North Europe","East US","East US 2","East Asia","Australia
-        East","Germany West Central","Japan East","UK South","West US","Central US","North
-        Central US","South Central US","Korea Central","Brazil South","West US 3","France
-        Central","South Africa North","Norway East","Switzerland North","UAE North","Canada
-        East","West Central US","UK West","Central India","Central US EUAP","East
-        US 2 EUAP"],"apiVersions":["2023-11-02-preview","2023-08-01-preview","2023-05-02-preview","2023-05-01","2023-04-01-preview","2022-11-01-preview","2022-10-01","2022-06-01-preview","2022-03-01"],"defaultApiVersion":"2023-05-01","capabilities":"CrossResourceGroupResourceMove,
-        CrossSubscriptionResourceMove, SupportsTags, SupportsLocation"},{"resourceType":"managedEnvironments/managedCertificates","locations":["North
-        Central US (Stage)","West US 2","Southeast Asia","Sweden Central","Canada
-        Central","West Europe","North Europe","East US","East US 2","East Asia","Australia
-        East","Germany West Central","Japan East","UK South","West US","Central US","North
-        Central US","South Central US","Korea Central","Brazil South","West US 3","France
-        Central","South Africa North","Norway East","Switzerland North","UAE North","Canada
-        East","West Central US","UK West","Central India","Central US EUAP","East
-        US 2 EUAP"],"apiVersions":["2023-11-02-preview","2023-08-01-preview","2023-05-02-preview","2023-05-01","2023-04-01-preview","2022-11-01-preview"],"defaultApiVersion":"2023-05-01","capabilities":"CrossResourceGroupResourceMove,
-        CrossSubscriptionResourceMove, SupportsTags, SupportsLocation"},{"resourceType":"containerApps","locations":["North
-        Central US (Stage)","West US 2","Southeast Asia","Sweden Central","Canada
-        Central","West Europe","North Europe","East US","East US 2","East Asia","Australia
-        East","Germany West Central","Japan East","UK South","West US","Central US","North
-        Central US","South Central US","Korea Central","Brazil South","West US 3","France
-        Central","South Africa North","Norway East","Switzerland North","UAE North","Canada
-        East","West Central US","UK West","Central India","Central US EUAP","East
-        US 2 EUAP"],"apiVersions":["2023-11-02-preview","2023-08-01-preview","2023-05-02-preview","2023-05-01","2023-04-01-preview","2022-11-01-preview","2022-10-01","2022-06-01-preview","2022-03-01"],"defaultApiVersion":"2023-05-01","capabilities":"CrossResourceGroupResourceMove,
-        CrossSubscriptionResourceMove, SystemAssignedResourceIdentity, SupportsTags,
-        SupportsLocation"},{"resourceType":"jobs","locations":["North Central US (Stage)","West
-        US 2","Southeast Asia","Sweden Central","Canada Central","West Europe","North
-        Europe","East US","East US 2","East Asia","Australia East","Germany West Central","Japan
-        East","UK South","West US","Central US","North Central US","South Central
-        US","Korea Central","Brazil South","West US 3","France Central","South Africa
-        North","Norway East","Switzerland North","UAE North","Canada East","West Central
-        US","UK West","Central India","Central US EUAP","East US 2 EUAP"],"apiVersions":["2023-11-02-preview","2023-08-01-preview","2023-05-02-preview","2023-05-01","2023-04-01-preview","2022-11-01-preview"],"defaultApiVersion":"2023-05-01","capabilities":"CrossResourceGroupResourceMove,
-        CrossSubscriptionResourceMove, SystemAssignedResourceIdentity, SupportsTags,
-        SupportsLocation"},{"resourceType":"locations","locations":[],"apiVersions":["2023-11-02-preview","2023-08-01-preview","2023-05-02-preview","2023-05-01","2023-04-01-preview","2022-11-01-preview","2022-10-01","2022-06-01-preview","2022-03-01"],"defaultApiVersion":"2023-05-01","capabilities":"None"},{"resourceType":"locations/managedEnvironmentOperationResults","locations":["North
-        Central US (Stage)","West US 2","Southeast Asia","Sweden Central","Canada
-        Central","West Europe","North Europe","East US","East US 2","East Asia","Australia
-        East","Germany West Central","Japan East","UK South","West US","Central US","North
-        Central US","South Central US","Korea Central","Brazil South","West US 3","France
-        Central","South Africa North","Norway East","Switzerland North","UAE North","Canada
-        East","West Central US","UK West","Central India","Central US EUAP","East
-        US 2 EUAP"],"apiVersions":["2023-11-02-preview","2023-08-01-preview","2023-05-02-preview","2023-05-01","2023-04-01-preview","2022-11-01-preview","2022-10-01","2022-06-01-preview","2022-03-01"],"defaultApiVersion":"2023-05-01","capabilities":"None"},{"resourceType":"locations/managedEnvironmentOperationStatuses","locations":["North
-        Central US (Stage)","West US 2","Southeast Asia","Sweden Central","Canada
-        Central","West Europe","North Europe","East US","East US 2","East Asia","Australia
-        East","Germany West Central","Japan East","UK South","West US","Central US","North
-        Central US","South Central US","Korea Central","Brazil South","West US 3","France
-        Central","South Africa North","Norway East","Switzerland North","UAE North","Canada
-        East","West Central US","UK West","Central India","Central US EUAP","East
-        US 2 EUAP"],"apiVersions":["2023-11-02-preview","2023-08-01-preview","2023-05-02-preview","2023-05-01","2023-04-01-preview","2022-11-01-preview","2022-10-01","2022-06-01-preview","2022-03-01"],"defaultApiVersion":"2023-05-01","capabilities":"None"},{"resourceType":"locations/containerappOperationResults","locations":["North
-        Central US (Stage)","Canada Central","West Europe","North Europe","East US","East
-        US 2","East Asia","Australia East","Germany West Central","Japan East","UK
-        South","West US","Central US","North Central US","South Central US","Korea
-        Central","Brazil South","West US 3","France Central","South Africa North","Norway
-        East","Switzerland North","UAE North","Canada East","West Central US","UK
-        West","Central India","Central US EUAP","East US 2 EUAP","West US 2","Southeast
-        Asia","Sweden Central"],"apiVersions":["2023-11-02-preview","2023-08-01-preview","2023-05-02-preview","2023-05-01","2023-04-01-preview","2022-11-01-preview","2022-10-01","2022-06-01-preview","2022-03-01"],"defaultApiVersion":"2023-05-01","capabilities":"None"},{"resourceType":"locations/containerappOperationStatuses","locations":["North
-        Central US (Stage)","West US 2","Southeast Asia","Sweden Central","Canada
-        Central","West Europe","North Europe","East US","East US 2","East Asia","Australia
-        East","Germany West Central","Japan East","UK South","West US","Central US","North
-        Central US","South Central US","Korea Central","Brazil South","West US 3","France
-        Central","South Africa North","Norway East","Switzerland North","UAE North","Canada
-        East","West Central US","UK West","Central India","Central US EUAP","East
-        US 2 EUAP"],"apiVersions":["2023-11-02-preview","2023-08-01-preview","2023-05-02-preview","2023-05-01","2023-04-01-preview","2022-11-01-preview","2022-10-01","2022-06-01-preview","2022-03-01"],"defaultApiVersion":"2023-05-01","capabilities":"None"},{"resourceType":"locations/containerappsjobOperationResults","locations":["North
-        Central US (Stage)","Canada Central","West Europe","North Europe","East US","East
-        US 2","East Asia","Australia East","Germany West Central","Japan East","UK
-        South","West US","Central US","North Central US","South Central US","Korea
-        Central","Brazil South","West US 3","France Central","South Africa North","Norway
-        East","Switzerland North","UAE North","Canada East","West Central US","UK
-        West","Central India","Central US EUAP","East US 2 EUAP","West US 2","Southeast
-        Asia","Sweden Central"],"apiVersions":["2023-11-02-preview","2023-08-01-preview","2023-05-02-preview","2023-05-01","2023-04-01-preview","2022-11-01-preview"],"defaultApiVersion":"2023-05-01","capabilities":"None"},{"resourceType":"locations/containerappsjobOperationStatuses","locations":["North
-        Central US (Stage)","West US 2","Southeast Asia","Sweden Central","Canada
-        Central","West Europe","North Europe","East US","East US 2","East Asia","Australia
-        East","Germany West Central","Japan East","UK South","West US","Central US","North
-        Central US","South Central US","Korea Central","Brazil South","West US 3","France
-        Central","South Africa North","Norway East","Switzerland North","UAE North","Canada
-        East","West Central US","UK West","Central India","Central US EUAP","East
-        US 2 EUAP"],"apiVersions":["2023-11-02-preview","2023-08-01-preview","2023-05-02-preview","2023-05-01","2023-04-01-preview","2022-11-01-preview"],"defaultApiVersion":"2023-05-01","capabilities":"None"},{"resourceType":"locations/sourceControlOperationResults","locations":["North
-        Central US (Stage)","Canada Central","West Europe","North Europe","East US","East
-        US 2","East Asia","Australia East","Germany West Central","Japan East","UK
-        South","West US","Central US","North Central US","South Central US","Korea
-        Central","Brazil South","West US 3","France Central","South Africa North","Norway
-        East","Switzerland North","UAE North","Canada East","West Central US","UK
-        West","Central India","Central US EUAP","East US 2 EUAP","West US 2","Southeast
-        Asia","Sweden Central"],"apiVersions":["2023-11-02-preview","2023-08-01-preview","2023-05-02-preview","2023-05-01","2023-04-01-preview","2022-11-01-preview","2022-10-01","2022-06-01-preview","2022-03-01"],"defaultApiVersion":"2023-05-01","capabilities":"None"},{"resourceType":"locations/sourceControlOperationStatuses","locations":["North
-        Central US (Stage)","West US 2","Southeast Asia","Sweden Central","Canada
-        Central","West Europe","North Europe","East US","East US 2","East Asia","Australia
-        East","Germany West Central","Japan East","UK South","West US","Central US","North
-        Central US","South Central US","Korea Central","Brazil South","West US 3","France
-        Central","South Africa North","Norway East","Switzerland North","UAE North","Canada
-        East","West Central US","UK West","Central India","Central US EUAP","East
-        US 2 EUAP"],"apiVersions":["2023-11-02-preview","2023-08-01-preview","2023-05-02-preview","2023-05-01","2023-04-01-preview","2022-11-01-preview","2022-10-01","2022-06-01-preview","2022-03-01"],"defaultApiVersion":"2023-05-01","capabilities":"None"},{"resourceType":"locations/usages","locations":["North
-        Central US (Stage)","West US 2","Southeast Asia","Sweden Central","Canada
-        Central","West Europe","North Europe","East US","East US 2","East Asia","Australia
-        East","Germany West Central","Japan East","UK South","West US","Central US","North
-        Central US","South Central US","Korea Central","Brazil South","West US 3","France
-        Central","South Africa North","Norway East","Switzerland North","UAE North","Canada
-        East","West Central US","UK West","Central India","Central US EUAP","East
-        US 2 EUAP"],"apiVersions":["2023-11-02-preview","2023-08-01-preview","2023-05-02-preview"],"defaultApiVersion":"2023-05-02-preview","capabilities":"None"},{"resourceType":"operations","locations":["North
-        Central US (Stage)","Central US EUAP","East US 2 EUAP","West US 2","Southeast
-        Asia","Sweden Central","Canada Central","West Europe","North Europe","East
-        US","East US 2","East Asia","Australia East","Germany West Central","Japan
-        East","UK South","West US","Central US","North Central US","South Central
-        US","Korea Central","Brazil South","West US 3","France Central","South Africa
-        North","Norway East","Switzerland North","UAE North","Canada East","West Central
-        US","UK West","Central India"],"apiVersions":["2023-11-02-preview","2023-08-01-preview","2023-05-02-preview","2023-05-01","2023-04-01-preview","2023-02-01","2022-11-01-preview","2022-10-01","2022-06-01-preview","2022-03-01"],"defaultApiVersion":"2023-08-01-preview","capabilities":"None"},{"resourceType":"connectedEnvironments","locations":["North
-        Central US (Stage)","North Central US","East US","East Asia","West Europe","Southeast
-        Asia","Central US EUAP","East US 2 EUAP"],"apiVersions":["2023-11-02-preview","2023-08-01-preview","2023-05-02-preview","2023-05-01","2023-04-01-preview","2022-11-01-preview","2022-10-01","2022-06-01-preview"],"defaultApiVersion":"2023-05-01","capabilities":"CrossResourceGroupResourceMove,
-        CrossSubscriptionResourceMove, SupportsTags, SupportsLocation"},{"resourceType":"connectedEnvironments/certificates","locations":["North
-        Central US (Stage)","North Central US","East US","East Asia","West Europe","Southeast
-        Asia","Central US EUAP","East US 2 EUAP"],"apiVersions":["2023-11-02-preview","2023-08-01-preview","2023-05-02-preview","2023-05-01","2023-04-01-preview","2022-11-01-preview","2022-10-01","2022-06-01-preview"],"defaultApiVersion":"2023-05-01","capabilities":"CrossResourceGroupResourceMove,
-        CrossSubscriptionResourceMove, SupportsTags, SupportsLocation"},{"resourceType":"locations/connectedEnvironmentOperationResults","locations":["North
-        Central US (Stage)","North Central US","East US","East Asia","West Europe","Southeast
-        Asia","Central US EUAP","East US 2 EUAP"],"apiVersions":["2023-11-02-preview","2023-08-01-preview","2023-05-02-preview","2023-05-01","2023-04-01-preview","2022-11-01-preview","2022-10-01","2022-06-01-preview"],"defaultApiVersion":"2023-05-01","capabilities":"None"},{"resourceType":"locations/connectedEnvironmentOperationStatuses","locations":["North
-        Central US (Stage)","North Central US","East US","East Asia","West Europe","Southeast
-        Asia","Central US EUAP","East US 2 EUAP"],"apiVersions":["2023-11-02-preview","2023-08-01-preview","2023-05-02-preview","2023-05-01","2023-04-01-preview","2022-11-01-preview","2022-10-01","2022-06-01-preview"],"defaultApiVersion":"2023-05-01","capabilities":"None"},{"resourceType":"locations/managedCertificateOperationStatuses","locations":["North
-        Central US (Stage)","West US 2","Southeast Asia","Sweden Central","Canada
-        Central","West Europe","North Europe","East US","East US 2","East Asia","Australia
-        East","Germany West Central","Japan East","UK South","West US","Central US","North
-        Central US","South Central US","Korea Central","Brazil South","West US 3","France
-        Central","South Africa North","Norway East","Switzerland North","UAE North","Canada
-        East","West Central US","UK West","Central India","Central US EUAP","East
-        US 2 EUAP"],"apiVersions":["2023-11-02-preview","2023-08-01-preview","2023-05-02-preview","2023-05-01","2023-04-01-preview","2022-11-01-preview"],"defaultApiVersion":"2023-05-01","capabilities":"None"},{"resourceType":"locations/billingMeters","locations":["North
-        Central US (Stage)","West US 2","Southeast Asia","Sweden Central","Canada
-        Central","West Europe","North Europe","East US","East US 2","East Asia","Australia
-        East","Germany West Central","Japan East","UK South","West US","Central US","North
-        Central US","South Central US","Korea Central","Brazil South","West US 3","France
-        Central","South Africa North","Norway East","Switzerland North","UAE North","Canada
-        East","West Central US","UK West","Central India","Central US EUAP","East
-        US 2 EUAP"],"apiVersions":["2023-11-02-preview","2023-08-01-preview","2023-05-02-preview","2023-05-01","2023-04-01-preview","2022-11-01-preview","2022-10-01","2022-06-01-preview"],"defaultApiVersion":"2023-05-01","capabilities":"None"},{"resourceType":"locations/availableManagedEnvironmentsWorkloadProfileTypes","locations":["North
-        Central US (Stage)","West US 2","Southeast Asia","Sweden Central","Canada
-        Central","West Europe","North Europe","East US","East US 2","East Asia","Australia
-        East","Germany West Central","Japan East","UK South","West US","Central US","North
-        Central US","South Central US","Korea Central","Brazil South","West US 3","France
-        Central","South Africa North","Norway East","Switzerland North","UAE North","Canada
-        East","West Central US","UK West","Central India","Central US EUAP","East
-        US 2 EUAP"],"apiVersions":["2023-11-02-preview","2023-08-01-preview","2023-05-02-preview","2023-05-01","2023-04-01-preview","2022-11-01-preview","2022-10-01","2022-06-01-preview"],"defaultApiVersion":"2023-05-01","capabilities":"None"},{"resourceType":"getCustomDomainVerificationId","locations":["North
-        Central US (Stage)","West US 2","Southeast Asia","Sweden Central","Canada
-        Central","West Europe","North Europe","East US","East US 2","East Asia","Australia
-        East","Germany West Central","Japan East","UK South","West US","Central US","North
-        Central US","South Central US","Korea Central","Brazil South","West US 3","France
-        Central","South Africa North","Norway East","Switzerland North","UAE North","Canada
-        East","West Central US","UK West","Central India","Central US EUAP","East
-        US 2 EUAP"],"apiVersions":["2023-11-02-preview","2023-08-01-preview","2023-05-02-preview"],"defaultApiVersion":"2023-05-02-preview","capabilities":"None"},{"resourceType":"builders","locations":["North
-        Central US (Stage)","West US 2","Southeast Asia","Sweden Central","Canada
-        Central","West Europe","North Europe","East US","East US 2","East Asia","Australia
-        East","Germany West Central","Japan East","UK South","West US","Central US","North
-        Central US","South Central US","Korea Central","Brazil South","West US 3","France
-        Central","South Africa North","Norway East","Switzerland North","UAE North","Canada
-        East","West Central US","UK West","Central India","Central US EUAP","East
-        US 2 EUAP"],"apiVersions":["2023-11-02-preview","2023-08-01-preview"],"defaultApiVersion":"2023-08-01-preview","capabilities":"CrossResourceGroupResourceMove,
-        CrossSubscriptionResourceMove, SystemAssignedResourceIdentity, SupportsTags,
-        SupportsLocation"},{"resourceType":"builders/builds","locations":["North Central
-        US (Stage)","West US 2","Southeast Asia","Sweden Central","Canada Central","West
-        Europe","North Europe","East US","East US 2","East Asia","Australia East","Germany
-        West Central","Japan East","UK South","West US","Central US","North Central
-        US","South Central US","Korea Central","Brazil South","West US 3","France
-        Central","South Africa North","Norway East","Switzerland North","UAE North","Canada
-        East","West Central US","UK West","Central India","Central US EUAP","East
-        US 2 EUAP"],"apiVersions":["2023-11-02-preview","2023-08-01-preview"],"defaultApiVersion":"2023-08-01-preview","capabilities":"None"},{"resourceType":"locations/OperationResults","locations":["North
-        Central US (Stage)","West US 2","Southeast Asia","Sweden Central","Canada
-        Central","West Europe","North Europe","East US","East US 2","East Asia","Australia
-        East","Germany West Central","Japan East","UK South","West US","Central US","North
-        Central US","South Central US","Korea Central","Brazil South","West US 3","France
-        Central","South Africa North","Norway East","Switzerland North","UAE North","Canada
-        East","West Central US","UK West","Central India","Central US EUAP","East
-        US 2 EUAP"],"apiVersions":["2023-11-02-preview","2023-08-01-preview"],"defaultApiVersion":"2023-08-01-preview","capabilities":"None"},{"resourceType":"locations/OperationStatuses","locations":["North
-        Central US (Stage)","West US 2","Southeast Asia","Sweden Central","Canada
-        Central","West Europe","North Europe","East US","East US 2","East Asia","Australia
-        East","Germany West Central","Japan East","UK South","West US","Central US","North
-        Central US","South Central US","Korea Central","Brazil South","West US 3","France
-        Central","South Africa North","Norway East","Switzerland North","UAE North","Canada
-        East","West Central US","UK West","Central India","Central US EUAP","East
-        US 2 EUAP"],"apiVersions":["2023-11-02-preview","2023-08-01-preview"],"defaultApiVersion":"2023-08-01-preview","capabilities":"None"},{"resourceType":"managedEnvironments/dotNetComponents","locations":["North
-        Central US (Stage)","West US 2","Southeast Asia","Sweden Central","Canada
-        Central","West Europe","North Europe","East US","East US 2","East Asia","Australia
-        East","Germany West Central","Japan East","UK South","West US","Central US","North
-        Central US","South Central US","Korea Central","Brazil South","West US 3","France
-        Central","South Africa North","Norway East","Switzerland North","UAE North","Canada
-        East","West Central US","UK West","Central India","Central US EUAP","East
-        US 2 EUAP"],"apiVersions":["2023-11-02-preview"],"defaultApiVersion":"2023-11-02-preview","capabilities":"None"},{"resourceType":"managedEnvironments/javaComponents","locations":["North
-        Central US (Stage)","West US 2","Southeast Asia","Sweden Central","Canada
-        Central","West Europe","North Europe","East US","East US 2","East Asia","Australia
-        East","Germany West Central","Japan East","UK South","West US","Central US","North
-        Central US","South Central US","Korea Central","Brazil South","West US 3","France
-        Central","South Africa North","Norway East","Switzerland North","UAE North","Canada
-        East","West Central US","UK West","Central India","Central US EUAP","East
-        US 2 EUAP"],"apiVersions":["2023-11-02-preview"],"defaultApiVersion":"2023-11-02-preview","capabilities":"None"},{"resourceType":"managedEnvironments/daprComponents","locations":["North
-        Central US (Stage)","West US 2","Southeast Asia","Sweden Central","Canada
-        Central","West Europe","North Europe","East US","East US 2","East Asia","Australia
-        East","Germany West Central","Japan East","UK South","West US","Central US","North
-        Central US","South Central US","Korea Central","Brazil South","West US 3","France
-        Central","South Africa North","Norway East","Switzerland North","UAE North","Canada
-        East","West Central US","UK West","Central India","Central US EUAP","East
-        US 2 EUAP"],"apiVersions":["2023-11-02-preview","2023-08-01-preview","2023-05-02-preview","2023-05-01","2023-04-01-preview","2022-11-01-preview","2022-10-01","2022-06-01-preview","2022-03-01"],"defaultApiVersion":"2023-05-01","capabilities":"None"},{"resourceType":"sessionPools","locations":["Central
-        US EUAP","East US 2 EUAP"],"apiVersions":["2024-02-02-preview","2023-11-02-preview","2023-08-01-preview"],"defaultApiVersion":"2023-08-01-preview","capabilities":"CrossResourceGroupResourceMove,
-        CrossSubscriptionResourceMove, SystemAssignedResourceIdentity, SupportsTags,
-        SupportsLocation"},{"resourceType":"builders/patches","locations":["Central
-        US EUAP","East US 2 EUAP"],"apiVersions":["2024-02-02-preview","2023-11-02-preview","2023-08-01-preview"],"defaultApiVersion":"2023-08-01-preview","capabilities":"None"}],"registrationState":"Registered","registrationPolicy":"RegistrationRequired"}'
-    headers:
-      cache-control:
-      - no-cache
-      content-length:
-      - '23762'
-      content-type:
-      - application/json; charset=utf-8
-      date:
-      - Wed, 28 Feb 2024 23:40:16 GMT
-      expires:
-      - '-1'
-      pragma:
-      - no-cache
-      strict-transport-security:
-      - max-age=31536000; includeSubDomains
-      x-cache:
-      - CONFIG_NOCACHE
-      x-content-type-options:
-      - nosniff
-      x-msedge-ref:
-      - 'Ref A: 6AD306CED923471D8CCB376049C08A9D Ref B: CO6AA3150217047 Ref C: 2024-02-28T23:40:16Z'
-    status:
-      code: 200
-      message: OK
-- request:
-    body: '{"location": "East US 2", "identity": {"type": "None", "userAssignedIdentities":
-      null}, "properties": {"environmentId": "/subscriptions/00000000-0000-0000-0000-000000000000/resourceGroups/client.env_rg_eastus2/providers/Microsoft.App/managedEnvironments/env-eastus2",
-      "configuration": {"secrets": null, "activeRevisionsMode": "single", "ingress":
-      {"fqdn": null, "external": true, "targetPort": 80, "transport": "auto", "exposedPort":
-      null, "allowInsecure": false, "traffic": null, "customDomains": null, "ipSecurityRestrictions":
-      null, "stickySessions": null}, "dapr": null, "registries": null, "service":
-      null}, "template": {"revisionSuffix": null, "containers": [{"image": "mcr.microsoft.com/k8se/quickstart:latest",
-      "name": "app000002", "command": null, "args": null, "env": null, "resources":
-      null, "volumeMounts": null}], "initContainers": null, "scale": {"minReplicas":
-      1, "maxReplicas": null, "rules": []}, "volumes": null, "serviceBinds": null},
-      "workloadProfileName": null}, "tags": null}'
-    headers:
-      Accept:
-      - '*/*'
-      Accept-Encoding:
-      - gzip, deflate
-      CommandName:
-      - containerapp create
-      Connection:
-      - keep-alive
-      Content-Length:
-      - '997'
-      Content-Type:
-      - application/json
-      ParameterSetName:
-      - -g -n --environment --min-replicas --ingress --target-port
-      User-Agent:
-      - python/3.8.10 (Windows-10-10.0.22621-SP0) AZURECLI/2.57.0
-    method: PUT
-    uri: https://management.azure.com/subscriptions/00000000-0000-0000-0000-000000000000/resourceGroups/clitest.rg000001/providers/Microsoft.App/containerApps/app000002?api-version=2023-11-02-preview
-  response:
-    body:
-      string: '{"id":"/subscriptions/00000000-0000-0000-0000-000000000000/resourceGroups/clitest.rg000001/providers/Microsoft.App/containerapps/app000002","name":"app000002","type":"Microsoft.App/containerApps","location":"East
-        US 2","systemData":{"createdBy":"harrli@microsoft.com","createdByType":"User","createdAt":"2024-02-28T23:40:17.9686392Z","lastModifiedBy":"harrli@microsoft.com","lastModifiedByType":"User","lastModifiedAt":"2024-02-28T23:40:17.9686392Z"},"properties":{"provisioningState":"InProgress","runningStatus":"Running","managedEnvironmentId":"/subscriptions/00000000-0000-0000-0000-000000000000/resourceGroups/client.env_rg_eastus2/providers/Microsoft.App/managedEnvironments/env-eastus2","environmentId":"/subscriptions/00000000-0000-0000-0000-000000000000/resourceGroups/client.env_rg_eastus2/providers/Microsoft.App/managedEnvironments/env-eastus2","workloadProfileName":"Consumption","outboundIpAddresses":["20.1.250.250","20.1.251.135","20.1.251.104","20.1.251.2","20.97.130.219","20.69.200.68","20.97.132.38","20.97.133.137"],"latestRevisionName":"","latestReadyRevisionName":"","latestRevisionFqdn":"","customDomainVerificationId":"0FEF6FC81FA2FA9876FEE95F895AD716D01F5495C9AC8EA62F0228DC5E40B5CA","configuration":{"secrets":null,"activeRevisionsMode":"Single","ingress":{"fqdn":"app000002.victoriousglacier-3c94eae2.eastus2.azurecontainerapps.io","external":true,"targetPort":80,"exposedPort":0,"transport":"Auto","traffic":[{"weight":100,"latestRevision":true}],"customDomains":null,"allowInsecure":false,"ipSecurityRestrictions":null,"corsPolicy":null,"clientCertificateMode":null,"stickySessions":null,"additionalPortMappings":null,"targetPortHttpScheme":null},"registries":null,"dapr":null,"maxInactiveRevisions":100,"service":null},"template":{"revisionSuffix":"","terminationGracePeriodSeconds":null,"containers":[{"image":"mcr.microsoft.com/k8se/quickstart:latest","name":"app000002","resources":{"cpu":0.5,"memory":"1Gi","ephemeralStorage":"2Gi"}}],"initContainers":null,"scale":{"minReplicas":1,"maxReplicas":10,"rules":null},"volumes":null,"serviceBinds":null},"eventStreamEndpoint":"https://eastus2.azurecontainerapps.dev/subscriptions/00000000-0000-0000-0000-000000000000/resourceGroups/clitest.rg000001/containerApps/app000002/eventstream"},"identity":{"type":"None"}}'
-    headers:
-      api-supported-versions:
-      - 2022-03-01, 2022-06-01-preview, 2022-10-01, 2022-11-01-preview, 2023-04-01-preview,
-        2023-05-01, 2023-05-02-preview, 2023-08-01-preview, 2023-11-02-preview, 2024-02-02-preview,
-        2024-03-01
-      azure-asyncoperation:
-      - https://management.azure.com/subscriptions/00000000-0000-0000-0000-000000000000/providers/Microsoft.App/locations/eastus2/containerappOperationStatuses/05609342-a21b-465d-96d1-7dbfc7c1470f?api-version=2023-11-02-preview&azureAsyncOperation=true&t=638447604191561525&c=MIIHADCCBeigAwIBAgITHgPqUKIUuzcMjHnSqwAAA-pQojANBgkqhkiG9w0BAQsFADBEMRMwEQYKCZImiZPyLGQBGRYDR0JMMRMwEQYKCZImiZPyLGQBGRYDQU1FMRgwFgYDVQQDEw9BTUUgSW5mcmEgQ0EgMDYwHhcNMjQwMTMxMTA0OTIwWhcNMjUwMTI1MTA0OTIwWjBAMT4wPAYDVQQDEzVhc3luY29wZXJhdGlvbnNpZ25pbmdjZXJ0aWZpY2F0ZS5tYW5hZ2VtZW50LmF6dXJlLmNvbTCCASIwDQYJKoZIhvcNAQEBBQADggEPADCCAQoCggEBAL8Xxozyns7JQPWMTJtofjZEltgixX0UzmRE21LlxA-WFLxdchZStU2GbP8iw3kHzL6CJ_IJpaCSs9Z0ju5Zj9cC3M-20DkQbN0uj0GHhVEwi5AT6N9UH0icUYklqIM33_jS2_kZHQxCPpHpL05eSEFT3vVaIhqteGaWFnzpljwGBkFMf_EwVxROc6jZ8TYbjXzZ_lBGiAHEt8_DHTvKeNimqJKGMJ_d0pkW3pGHvK7o0Bg-CT7Ywaq29j0Gx6NXB6PNua7fWonr5dDvV7b11Q95JJ8_C-Dn3gqyCtaf4tlQ2CYmrxCjaLk2qU7Y6HAByhBtPSyPkLVOlfnw9r-y5l0CAwEAAaOCA-0wggPpMCcGCSsGAQQBgjcVCgQaMBgwCgYIKwYBBQUHAwEwCgYIKwYBBQUHAwIwPQYJKwYBBAGCNxUHBDAwLgYmKwYBBAGCNxUIhpDjDYTVtHiE8Ys-hZvdFs6dEoFggvX2K4Py0SACAWQCAQowggHLBggrBgEFBQcBAQSCAb0wggG5MGMGCCsGAQUFBzAChldodHRwOi8vY3JsLm1pY3Jvc29mdC5jb20vcGtpaW5mcmEvQ2VydHMvQkwyUEtJSU5UQ0EwMi5BTUUuR0JMX0FNRSUyMEluZnJhJTIwQ0ElMjAwNi5jcnQwUwYIKwYBBQUHMAKGR2h0dHA6Ly9jcmwxLmFtZS5nYmwvYWlhL0JMMlBLSUlOVENBMDIuQU1FLkdCTF9BTUUlMjBJbmZyYSUyMENBJTIwMDYuY3J0MFMGCCsGAQUFBzAChkdodHRwOi8vY3JsMi5hbWUuZ2JsL2FpYS9CTDJQS0lJTlRDQTAyLkFNRS5HQkxfQU1FJTIwSW5mcmElMjBDQSUyMDA2LmNydDBTBggrBgEFBQcwAoZHaHR0cDovL2NybDMuYW1lLmdibC9haWEvQkwyUEtJSU5UQ0EwMi5BTUUuR0JMX0FNRSUyMEluZnJhJTIwQ0ElMjAwNi5jcnQwUwYIKwYBBQUHMAKGR2h0dHA6Ly9jcmw0LmFtZS5nYmwvYWlhL0JMMlBLSUlOVENBMDIuQU1FLkdCTF9BTUUlMjBJbmZyYSUyMENBJTIwMDYuY3J0MB0GA1UdDgQWBBSjfcfgL1I-py_Pgx2g6tlj8J-G1zAOBgNVHQ8BAf8EBAMCBaAwggEmBgNVHR8EggEdMIIBGTCCARWgggERoIIBDYY_aHR0cDovL2NybC5taWNyb3NvZnQuY29tL3BraWluZnJhL0NSTC9BTUUlMjBJbmZyYSUyMENBJTIwMDYuY3JshjFodHRwOi8vY3JsMS5hbWUuZ2JsL2NybC9BTUUlMjBJbmZyYSUyMENBJTIwMDYuY3JshjFodHRwOi8vY3JsMi5hbWUuZ2JsL2NybC9BTUUlMjBJbmZyYSUyMENBJTIwMDYuY3JshjFodHRwOi8vY3JsMy5hbWUuZ2JsL2NybC9BTUUlMjBJbmZyYSUyMENBJTIwMDYuY3JshjFodHRwOi8vY3JsNC5hbWUuZ2JsL2NybC9BTUUlMjBJbmZyYSUyMENBJTIwMDYuY3JsMBcGA1UdIAQQMA4wDAYKKwYBBAGCN3sBATAfBgNVHSMEGDAWgBTxRmjG8cPwKy19i2rhsvm-NfzRQTAdBgNVHSUEFjAUBggrBgEFBQcDAQYIKwYBBQUHAwIwDQYJKoZIhvcNAQELBQADggEBAIrUTfifPGoHH9bxzfMqtx8Y9LosN2v1VV7pmSbd5rlA4cxFYy-MmIffscFJqBmctJwFobfu8r_O6mnKa0Av3IOL-idzKEVhO4lMZ-xlB3rNIx9Stcs1qctJ9zQ_1RDxATu08mFzyBhr7ZVK0pEBMT4c8_5iQxVwNVxnyjfpUbHawY67aqA1QCc1vw9Vs_0e73X_xBRiuGnNUxpSQWfF0N2rVRs_Oyks7Ze7M3M0Xjxhi2Y4WnGd8kYJLWVi5UmNf6Kj6lL6junnk5Bzq5YASezf-TvVvN-s5R0r2XBQPyNg1tPUm74q2e7eutKUUtOtEZOa4n_EBxBPPw7ypnzM6kI&s=ZLVW4s5L7GcmTqQSo5y3eXadnHHlgYcSAwZWT7W8svwef-FExniZiz56kD-d6sTfGBMKwkvE1rsV8xYwYfUZRNE8OxFlWu4NnDKMNQYjsLAHw6T-k_fH7911AO5ugW5CI9Mjii1v8E-FdfNcgNd3k0x85b2CzWya5opbUwqbvsbkcwpE-BsoFcbylrV0uOgorAKnFtdqjEj8Zq74ZlHrDmZdySDgOHDVTJE356poWN-qaxvTwU2X1oQ5OZiWIzNQAuUsq0nGxhs_KZFejtkZvHeyCVyzhFh_NQ73B-zgWBd4mnIG_WnJAI3h9cYiPjVWE79NfkYl0SSV_SuSjaspew&h=pY-Lz_SamXZeTTXCxkSDV_Lf_3b6_2PHAQ1CHHHnC_Y
-      cache-control:
-      - no-cache
-      content-length:
-      - '2294'
-      content-type:
-      - application/json; charset=utf-8
-      date:
-      - Wed, 28 Feb 2024 23:40:19 GMT
-      expires:
-      - '-1'
-      pragma:
-      - no-cache
-      strict-transport-security:
-      - max-age=31536000; includeSubDomains
-      x-cache:
-      - CONFIG_NOCACHE
-      x-content-type-options:
-      - nosniff
-      x-ms-async-operation-timeout:
-      - PT15M
-      x-ms-ratelimit-remaining-subscription-resource-requests:
-      - '699'
-      x-msedge-ref:
-      - 'Ref A: 579F6397D28C459296A55D0E3C95065E Ref B: CO6AA3150219029 Ref C: 2024-02-28T23:40:17Z'
-      x-powered-by:
-      - ASP.NET
-    status:
-      code: 201
-      message: Created
-- request:
-    body: null
-    headers:
-      Accept:
-      - '*/*'
-      Accept-Encoding:
-      - gzip, deflate
-      CommandName:
-      - containerapp create
-      Connection:
-      - keep-alive
-      ParameterSetName:
-      - -g -n --environment --min-replicas --ingress --target-port
-      User-Agent:
-      - python/3.8.10 (Windows-10-10.0.22621-SP0) AZURECLI/2.57.0
-    method: GET
-    uri: https://management.azure.com/subscriptions/00000000-0000-0000-0000-000000000000/providers/Microsoft.App/locations/eastus2/containerappOperationStatuses/05609342-a21b-465d-96d1-7dbfc7c1470f?api-version=2023-11-02-preview&azureAsyncOperation=true&t=638447604191561525&c=MIIHADCCBeigAwIBAgITHgPqUKIUuzcMjHnSqwAAA-pQojANBgkqhkiG9w0BAQsFADBEMRMwEQYKCZImiZPyLGQBGRYDR0JMMRMwEQYKCZImiZPyLGQBGRYDQU1FMRgwFgYDVQQDEw9BTUUgSW5mcmEgQ0EgMDYwHhcNMjQwMTMxMTA0OTIwWhcNMjUwMTI1MTA0OTIwWjBAMT4wPAYDVQQDEzVhc3luY29wZXJhdGlvbnNpZ25pbmdjZXJ0aWZpY2F0ZS5tYW5hZ2VtZW50LmF6dXJlLmNvbTCCASIwDQYJKoZIhvcNAQEBBQADggEPADCCAQoCggEBAL8Xxozyns7JQPWMTJtofjZEltgixX0UzmRE21LlxA-WFLxdchZStU2GbP8iw3kHzL6CJ_IJpaCSs9Z0ju5Zj9cC3M-20DkQbN0uj0GHhVEwi5AT6N9UH0icUYklqIM33_jS2_kZHQxCPpHpL05eSEFT3vVaIhqteGaWFnzpljwGBkFMf_EwVxROc6jZ8TYbjXzZ_lBGiAHEt8_DHTvKeNimqJKGMJ_d0pkW3pGHvK7o0Bg-CT7Ywaq29j0Gx6NXB6PNua7fWonr5dDvV7b11Q95JJ8_C-Dn3gqyCtaf4tlQ2CYmrxCjaLk2qU7Y6HAByhBtPSyPkLVOlfnw9r-y5l0CAwEAAaOCA-0wggPpMCcGCSsGAQQBgjcVCgQaMBgwCgYIKwYBBQUHAwEwCgYIKwYBBQUHAwIwPQYJKwYBBAGCNxUHBDAwLgYmKwYBBAGCNxUIhpDjDYTVtHiE8Ys-hZvdFs6dEoFggvX2K4Py0SACAWQCAQowggHLBggrBgEFBQcBAQSCAb0wggG5MGMGCCsGAQUFBzAChldodHRwOi8vY3JsLm1pY3Jvc29mdC5jb20vcGtpaW5mcmEvQ2VydHMvQkwyUEtJSU5UQ0EwMi5BTUUuR0JMX0FNRSUyMEluZnJhJTIwQ0ElMjAwNi5jcnQwUwYIKwYBBQUHMAKGR2h0dHA6Ly9jcmwxLmFtZS5nYmwvYWlhL0JMMlBLSUlOVENBMDIuQU1FLkdCTF9BTUUlMjBJbmZyYSUyMENBJTIwMDYuY3J0MFMGCCsGAQUFBzAChkdodHRwOi8vY3JsMi5hbWUuZ2JsL2FpYS9CTDJQS0lJTlRDQTAyLkFNRS5HQkxfQU1FJTIwSW5mcmElMjBDQSUyMDA2LmNydDBTBggrBgEFBQcwAoZHaHR0cDovL2NybDMuYW1lLmdibC9haWEvQkwyUEtJSU5UQ0EwMi5BTUUuR0JMX0FNRSUyMEluZnJhJTIwQ0ElMjAwNi5jcnQwUwYIKwYBBQUHMAKGR2h0dHA6Ly9jcmw0LmFtZS5nYmwvYWlhL0JMMlBLSUlOVENBMDIuQU1FLkdCTF9BTUUlMjBJbmZyYSUyMENBJTIwMDYuY3J0MB0GA1UdDgQWBBSjfcfgL1I-py_Pgx2g6tlj8J-G1zAOBgNVHQ8BAf8EBAMCBaAwggEmBgNVHR8EggEdMIIBGTCCARWgggERoIIBDYY_aHR0cDovL2NybC5taWNyb3NvZnQuY29tL3BraWluZnJhL0NSTC9BTUUlMjBJbmZyYSUyMENBJTIwMDYuY3JshjFodHRwOi8vY3JsMS5hbWUuZ2JsL2NybC9BTUUlMjBJbmZyYSUyMENBJTIwMDYuY3JshjFodHRwOi8vY3JsMi5hbWUuZ2JsL2NybC9BTUUlMjBJbmZyYSUyMENBJTIwMDYuY3JshjFodHRwOi8vY3JsMy5hbWUuZ2JsL2NybC9BTUUlMjBJbmZyYSUyMENBJTIwMDYuY3JshjFodHRwOi8vY3JsNC5hbWUuZ2JsL2NybC9BTUUlMjBJbmZyYSUyMENBJTIwMDYuY3JsMBcGA1UdIAQQMA4wDAYKKwYBBAGCN3sBATAfBgNVHSMEGDAWgBTxRmjG8cPwKy19i2rhsvm-NfzRQTAdBgNVHSUEFjAUBggrBgEFBQcDAQYIKwYBBQUHAwIwDQYJKoZIhvcNAQELBQADggEBAIrUTfifPGoHH9bxzfMqtx8Y9LosN2v1VV7pmSbd5rlA4cxFYy-MmIffscFJqBmctJwFobfu8r_O6mnKa0Av3IOL-idzKEVhO4lMZ-xlB3rNIx9Stcs1qctJ9zQ_1RDxATu08mFzyBhr7ZVK0pEBMT4c8_5iQxVwNVxnyjfpUbHawY67aqA1QCc1vw9Vs_0e73X_xBRiuGnNUxpSQWfF0N2rVRs_Oyks7Ze7M3M0Xjxhi2Y4WnGd8kYJLWVi5UmNf6Kj6lL6junnk5Bzq5YASezf-TvVvN-s5R0r2XBQPyNg1tPUm74q2e7eutKUUtOtEZOa4n_EBxBPPw7ypnzM6kI&s=ZLVW4s5L7GcmTqQSo5y3eXadnHHlgYcSAwZWT7W8svwef-FExniZiz56kD-d6sTfGBMKwkvE1rsV8xYwYfUZRNE8OxFlWu4NnDKMNQYjsLAHw6T-k_fH7911AO5ugW5CI9Mjii1v8E-FdfNcgNd3k0x85b2CzWya5opbUwqbvsbkcwpE-BsoFcbylrV0uOgorAKnFtdqjEj8Zq74ZlHrDmZdySDgOHDVTJE356poWN-qaxvTwU2X1oQ5OZiWIzNQAuUsq0nGxhs_KZFejtkZvHeyCVyzhFh_NQ73B-zgWBd4mnIG_WnJAI3h9cYiPjVWE79NfkYl0SSV_SuSjaspew&h=pY-Lz_SamXZeTTXCxkSDV_Lf_3b6_2PHAQ1CHHHnC_Y
-  response:
-    body:
-      string: '{"id":"/subscriptions/00000000-0000-0000-0000-000000000000/providers/Microsoft.App/locations/eastus2/containerappOperationStatuses/05609342-a21b-465d-96d1-7dbfc7c1470f","name":"05609342-a21b-465d-96d1-7dbfc7c1470f","status":"InProgress","startTime":"2024-02-28T23:40:18.2113379"}'
-    headers:
-      api-supported-versions:
-      - 2022-03-01, 2022-06-01-preview, 2022-10-01, 2022-11-01-preview, 2023-04-01-preview,
-        2023-05-01, 2023-05-02-preview, 2023-08-01-preview, 2023-11-02-preview, 2024-02-02-preview,
-        2024-03-01
-      cache-control:
-      - no-cache
-      content-length:
-      - '279'
-      content-type:
-      - application/json; charset=utf-8
-      date:
-      - Wed, 28 Feb 2024 23:40:19 GMT
-      expires:
-      - '-1'
-      pragma:
-      - no-cache
-      strict-transport-security:
-      - max-age=31536000; includeSubDomains
-      vary:
-      - Accept-Encoding
-      x-cache:
-      - CONFIG_NOCACHE
-      x-content-type-options:
-      - nosniff
-      x-msedge-ref:
-      - 'Ref A: 579220024DCF4532A2A84B4C819E7C9F Ref B: CO6AA3150218031 Ref C: 2024-02-28T23:40:19Z'
-      x-powered-by:
-      - ASP.NET
-    status:
-      code: 200
-      message: OK
-- request:
-    body: null
-    headers:
-      Accept:
-      - '*/*'
-      Accept-Encoding:
-      - gzip, deflate
-      CommandName:
-      - containerapp create
-      Connection:
-      - keep-alive
-      ParameterSetName:
-      - -g -n --environment --min-replicas --ingress --target-port
-      User-Agent:
-      - python/3.8.10 (Windows-10-10.0.22621-SP0) AZURECLI/2.57.0
-    method: GET
-    uri: https://management.azure.com/subscriptions/00000000-0000-0000-0000-000000000000/providers/Microsoft.App/locations/eastus2/containerappOperationStatuses/05609342-a21b-465d-96d1-7dbfc7c1470f?api-version=2023-11-02-preview&azureAsyncOperation=true&t=638447604191561525&c=MIIHADCCBeigAwIBAgITHgPqUKIUuzcMjHnSqwAAA-pQojANBgkqhkiG9w0BAQsFADBEMRMwEQYKCZImiZPyLGQBGRYDR0JMMRMwEQYKCZImiZPyLGQBGRYDQU1FMRgwFgYDVQQDEw9BTUUgSW5mcmEgQ0EgMDYwHhcNMjQwMTMxMTA0OTIwWhcNMjUwMTI1MTA0OTIwWjBAMT4wPAYDVQQDEzVhc3luY29wZXJhdGlvbnNpZ25pbmdjZXJ0aWZpY2F0ZS5tYW5hZ2VtZW50LmF6dXJlLmNvbTCCASIwDQYJKoZIhvcNAQEBBQADggEPADCCAQoCggEBAL8Xxozyns7JQPWMTJtofjZEltgixX0UzmRE21LlxA-WFLxdchZStU2GbP8iw3kHzL6CJ_IJpaCSs9Z0ju5Zj9cC3M-20DkQbN0uj0GHhVEwi5AT6N9UH0icUYklqIM33_jS2_kZHQxCPpHpL05eSEFT3vVaIhqteGaWFnzpljwGBkFMf_EwVxROc6jZ8TYbjXzZ_lBGiAHEt8_DHTvKeNimqJKGMJ_d0pkW3pGHvK7o0Bg-CT7Ywaq29j0Gx6NXB6PNua7fWonr5dDvV7b11Q95JJ8_C-Dn3gqyCtaf4tlQ2CYmrxCjaLk2qU7Y6HAByhBtPSyPkLVOlfnw9r-y5l0CAwEAAaOCA-0wggPpMCcGCSsGAQQBgjcVCgQaMBgwCgYIKwYBBQUHAwEwCgYIKwYBBQUHAwIwPQYJKwYBBAGCNxUHBDAwLgYmKwYBBAGCNxUIhpDjDYTVtHiE8Ys-hZvdFs6dEoFggvX2K4Py0SACAWQCAQowggHLBggrBgEFBQcBAQSCAb0wggG5MGMGCCsGAQUFBzAChldodHRwOi8vY3JsLm1pY3Jvc29mdC5jb20vcGtpaW5mcmEvQ2VydHMvQkwyUEtJSU5UQ0EwMi5BTUUuR0JMX0FNRSUyMEluZnJhJTIwQ0ElMjAwNi5jcnQwUwYIKwYBBQUHMAKGR2h0dHA6Ly9jcmwxLmFtZS5nYmwvYWlhL0JMMlBLSUlOVENBMDIuQU1FLkdCTF9BTUUlMjBJbmZyYSUyMENBJTIwMDYuY3J0MFMGCCsGAQUFBzAChkdodHRwOi8vY3JsMi5hbWUuZ2JsL2FpYS9CTDJQS0lJTlRDQTAyLkFNRS5HQkxfQU1FJTIwSW5mcmElMjBDQSUyMDA2LmNydDBTBggrBgEFBQcwAoZHaHR0cDovL2NybDMuYW1lLmdibC9haWEvQkwyUEtJSU5UQ0EwMi5BTUUuR0JMX0FNRSUyMEluZnJhJTIwQ0ElMjAwNi5jcnQwUwYIKwYBBQUHMAKGR2h0dHA6Ly9jcmw0LmFtZS5nYmwvYWlhL0JMMlBLSUlOVENBMDIuQU1FLkdCTF9BTUUlMjBJbmZyYSUyMENBJTIwMDYuY3J0MB0GA1UdDgQWBBSjfcfgL1I-py_Pgx2g6tlj8J-G1zAOBgNVHQ8BAf8EBAMCBaAwggEmBgNVHR8EggEdMIIBGTCCARWgggERoIIBDYY_aHR0cDovL2NybC5taWNyb3NvZnQuY29tL3BraWluZnJhL0NSTC9BTUUlMjBJbmZyYSUyMENBJTIwMDYuY3JshjFodHRwOi8vY3JsMS5hbWUuZ2JsL2NybC9BTUUlMjBJbmZyYSUyMENBJTIwMDYuY3JshjFodHRwOi8vY3JsMi5hbWUuZ2JsL2NybC9BTUUlMjBJbmZyYSUyMENBJTIwMDYuY3JshjFodHRwOi8vY3JsMy5hbWUuZ2JsL2NybC9BTUUlMjBJbmZyYSUyMENBJTIwMDYuY3JshjFodHRwOi8vY3JsNC5hbWUuZ2JsL2NybC9BTUUlMjBJbmZyYSUyMENBJTIwMDYuY3JsMBcGA1UdIAQQMA4wDAYKKwYBBAGCN3sBATAfBgNVHSMEGDAWgBTxRmjG8cPwKy19i2rhsvm-NfzRQTAdBgNVHSUEFjAUBggrBgEFBQcDAQYIKwYBBQUHAwIwDQYJKoZIhvcNAQELBQADggEBAIrUTfifPGoHH9bxzfMqtx8Y9LosN2v1VV7pmSbd5rlA4cxFYy-MmIffscFJqBmctJwFobfu8r_O6mnKa0Av3IOL-idzKEVhO4lMZ-xlB3rNIx9Stcs1qctJ9zQ_1RDxATu08mFzyBhr7ZVK0pEBMT4c8_5iQxVwNVxnyjfpUbHawY67aqA1QCc1vw9Vs_0e73X_xBRiuGnNUxpSQWfF0N2rVRs_Oyks7Ze7M3M0Xjxhi2Y4WnGd8kYJLWVi5UmNf6Kj6lL6junnk5Bzq5YASezf-TvVvN-s5R0r2XBQPyNg1tPUm74q2e7eutKUUtOtEZOa4n_EBxBPPw7ypnzM6kI&s=ZLVW4s5L7GcmTqQSo5y3eXadnHHlgYcSAwZWT7W8svwef-FExniZiz56kD-d6sTfGBMKwkvE1rsV8xYwYfUZRNE8OxFlWu4NnDKMNQYjsLAHw6T-k_fH7911AO5ugW5CI9Mjii1v8E-FdfNcgNd3k0x85b2CzWya5opbUwqbvsbkcwpE-BsoFcbylrV0uOgorAKnFtdqjEj8Zq74ZlHrDmZdySDgOHDVTJE356poWN-qaxvTwU2X1oQ5OZiWIzNQAuUsq0nGxhs_KZFejtkZvHeyCVyzhFh_NQ73B-zgWBd4mnIG_WnJAI3h9cYiPjVWE79NfkYl0SSV_SuSjaspew&h=pY-Lz_SamXZeTTXCxkSDV_Lf_3b6_2PHAQ1CHHHnC_Y
-  response:
-    body:
-      string: '{"id":"/subscriptions/00000000-0000-0000-0000-000000000000/providers/Microsoft.App/locations/eastus2/containerappOperationStatuses/05609342-a21b-465d-96d1-7dbfc7c1470f","name":"05609342-a21b-465d-96d1-7dbfc7c1470f","status":"InProgress","startTime":"2024-02-28T23:40:18.2113379"}'
-    headers:
-      api-supported-versions:
-      - 2022-03-01, 2022-06-01-preview, 2022-10-01, 2022-11-01-preview, 2023-04-01-preview,
-        2023-05-01, 2023-05-02-preview, 2023-08-01-preview, 2023-11-02-preview, 2024-02-02-preview,
-        2024-03-01
-      cache-control:
-      - no-cache
-      content-length:
-      - '279'
-      content-type:
-      - application/json; charset=utf-8
-      date:
-      - Wed, 28 Feb 2024 23:40:21 GMT
-      expires:
-      - '-1'
-      pragma:
-      - no-cache
-      strict-transport-security:
-      - max-age=31536000; includeSubDomains
-      vary:
-      - Accept-Encoding
-      x-cache:
-      - CONFIG_NOCACHE
-      x-content-type-options:
-      - nosniff
-      x-msedge-ref:
-      - 'Ref A: 422463EFA0654A1D8B63873B4B07ACD9 Ref B: CO6AA3150217045 Ref C: 2024-02-28T23:40:21Z'
-      x-powered-by:
-      - ASP.NET
-    status:
-      code: 200
-      message: OK
-- request:
-    body: null
-    headers:
-      Accept:
-      - '*/*'
-      Accept-Encoding:
-      - gzip, deflate
-      CommandName:
-      - containerapp create
-      Connection:
-      - keep-alive
-      ParameterSetName:
-      - -g -n --environment --min-replicas --ingress --target-port
-      User-Agent:
-      - python/3.8.10 (Windows-10-10.0.22621-SP0) AZURECLI/2.57.0
-    method: GET
-    uri: https://management.azure.com/subscriptions/00000000-0000-0000-0000-000000000000/providers/Microsoft.App/locations/eastus2/containerappOperationStatuses/05609342-a21b-465d-96d1-7dbfc7c1470f?api-version=2023-11-02-preview&azureAsyncOperation=true&t=638447604191561525&c=MIIHADCCBeigAwIBAgITHgPqUKIUuzcMjHnSqwAAA-pQojANBgkqhkiG9w0BAQsFADBEMRMwEQYKCZImiZPyLGQBGRYDR0JMMRMwEQYKCZImiZPyLGQBGRYDQU1FMRgwFgYDVQQDEw9BTUUgSW5mcmEgQ0EgMDYwHhcNMjQwMTMxMTA0OTIwWhcNMjUwMTI1MTA0OTIwWjBAMT4wPAYDVQQDEzVhc3luY29wZXJhdGlvbnNpZ25pbmdjZXJ0aWZpY2F0ZS5tYW5hZ2VtZW50LmF6dXJlLmNvbTCCASIwDQYJKoZIhvcNAQEBBQADggEPADCCAQoCggEBAL8Xxozyns7JQPWMTJtofjZEltgixX0UzmRE21LlxA-WFLxdchZStU2GbP8iw3kHzL6CJ_IJpaCSs9Z0ju5Zj9cC3M-20DkQbN0uj0GHhVEwi5AT6N9UH0icUYklqIM33_jS2_kZHQxCPpHpL05eSEFT3vVaIhqteGaWFnzpljwGBkFMf_EwVxROc6jZ8TYbjXzZ_lBGiAHEt8_DHTvKeNimqJKGMJ_d0pkW3pGHvK7o0Bg-CT7Ywaq29j0Gx6NXB6PNua7fWonr5dDvV7b11Q95JJ8_C-Dn3gqyCtaf4tlQ2CYmrxCjaLk2qU7Y6HAByhBtPSyPkLVOlfnw9r-y5l0CAwEAAaOCA-0wggPpMCcGCSsGAQQBgjcVCgQaMBgwCgYIKwYBBQUHAwEwCgYIKwYBBQUHAwIwPQYJKwYBBAGCNxUHBDAwLgYmKwYBBAGCNxUIhpDjDYTVtHiE8Ys-hZvdFs6dEoFggvX2K4Py0SACAWQCAQowggHLBggrBgEFBQcBAQSCAb0wggG5MGMGCCsGAQUFBzAChldodHRwOi8vY3JsLm1pY3Jvc29mdC5jb20vcGtpaW5mcmEvQ2VydHMvQkwyUEtJSU5UQ0EwMi5BTUUuR0JMX0FNRSUyMEluZnJhJTIwQ0ElMjAwNi5jcnQwUwYIKwYBBQUHMAKGR2h0dHA6Ly9jcmwxLmFtZS5nYmwvYWlhL0JMMlBLSUlOVENBMDIuQU1FLkdCTF9BTUUlMjBJbmZyYSUyMENBJTIwMDYuY3J0MFMGCCsGAQUFBzAChkdodHRwOi8vY3JsMi5hbWUuZ2JsL2FpYS9CTDJQS0lJTlRDQTAyLkFNRS5HQkxfQU1FJTIwSW5mcmElMjBDQSUyMDA2LmNydDBTBggrBgEFBQcwAoZHaHR0cDovL2NybDMuYW1lLmdibC9haWEvQkwyUEtJSU5UQ0EwMi5BTUUuR0JMX0FNRSUyMEluZnJhJTIwQ0ElMjAwNi5jcnQwUwYIKwYBBQUHMAKGR2h0dHA6Ly9jcmw0LmFtZS5nYmwvYWlhL0JMMlBLSUlOVENBMDIuQU1FLkdCTF9BTUUlMjBJbmZyYSUyMENBJTIwMDYuY3J0MB0GA1UdDgQWBBSjfcfgL1I-py_Pgx2g6tlj8J-G1zAOBgNVHQ8BAf8EBAMCBaAwggEmBgNVHR8EggEdMIIBGTCCARWgggERoIIBDYY_aHR0cDovL2NybC5taWNyb3NvZnQuY29tL3BraWluZnJhL0NSTC9BTUUlMjBJbmZyYSUyMENBJTIwMDYuY3JshjFodHRwOi8vY3JsMS5hbWUuZ2JsL2NybC9BTUUlMjBJbmZyYSUyMENBJTIwMDYuY3JshjFodHRwOi8vY3JsMi5hbWUuZ2JsL2NybC9BTUUlMjBJbmZyYSUyMENBJTIwMDYuY3JshjFodHRwOi8vY3JsMy5hbWUuZ2JsL2NybC9BTUUlMjBJbmZyYSUyMENBJTIwMDYuY3JshjFodHRwOi8vY3JsNC5hbWUuZ2JsL2NybC9BTUUlMjBJbmZyYSUyMENBJTIwMDYuY3JsMBcGA1UdIAQQMA4wDAYKKwYBBAGCN3sBATAfBgNVHSMEGDAWgBTxRmjG8cPwKy19i2rhsvm-NfzRQTAdBgNVHSUEFjAUBggrBgEFBQcDAQYIKwYBBQUHAwIwDQYJKoZIhvcNAQELBQADggEBAIrUTfifPGoHH9bxzfMqtx8Y9LosN2v1VV7pmSbd5rlA4cxFYy-MmIffscFJqBmctJwFobfu8r_O6mnKa0Av3IOL-idzKEVhO4lMZ-xlB3rNIx9Stcs1qctJ9zQ_1RDxATu08mFzyBhr7ZVK0pEBMT4c8_5iQxVwNVxnyjfpUbHawY67aqA1QCc1vw9Vs_0e73X_xBRiuGnNUxpSQWfF0N2rVRs_Oyks7Ze7M3M0Xjxhi2Y4WnGd8kYJLWVi5UmNf6Kj6lL6junnk5Bzq5YASezf-TvVvN-s5R0r2XBQPyNg1tPUm74q2e7eutKUUtOtEZOa4n_EBxBPPw7ypnzM6kI&s=ZLVW4s5L7GcmTqQSo5y3eXadnHHlgYcSAwZWT7W8svwef-FExniZiz56kD-d6sTfGBMKwkvE1rsV8xYwYfUZRNE8OxFlWu4NnDKMNQYjsLAHw6T-k_fH7911AO5ugW5CI9Mjii1v8E-FdfNcgNd3k0x85b2CzWya5opbUwqbvsbkcwpE-BsoFcbylrV0uOgorAKnFtdqjEj8Zq74ZlHrDmZdySDgOHDVTJE356poWN-qaxvTwU2X1oQ5OZiWIzNQAuUsq0nGxhs_KZFejtkZvHeyCVyzhFh_NQ73B-zgWBd4mnIG_WnJAI3h9cYiPjVWE79NfkYl0SSV_SuSjaspew&h=pY-Lz_SamXZeTTXCxkSDV_Lf_3b6_2PHAQ1CHHHnC_Y
-  response:
-    body:
-      string: '{"id":"/subscriptions/00000000-0000-0000-0000-000000000000/providers/Microsoft.App/locations/eastus2/containerappOperationStatuses/05609342-a21b-465d-96d1-7dbfc7c1470f","name":"05609342-a21b-465d-96d1-7dbfc7c1470f","status":"InProgress","startTime":"2024-02-28T23:40:18.2113379"}'
-    headers:
-      api-supported-versions:
-      - 2022-03-01, 2022-06-01-preview, 2022-10-01, 2022-11-01-preview, 2023-04-01-preview,
-        2023-05-01, 2023-05-02-preview, 2023-08-01-preview, 2023-11-02-preview, 2024-02-02-preview,
-        2024-03-01
-      cache-control:
-      - no-cache
-      content-length:
-      - '279'
-      content-type:
-      - application/json; charset=utf-8
-      date:
-      - Wed, 28 Feb 2024 23:40:23 GMT
-      expires:
-      - '-1'
-      pragma:
-      - no-cache
-      strict-transport-security:
-      - max-age=31536000; includeSubDomains
-      vary:
-      - Accept-Encoding
-      x-cache:
-      - CONFIG_NOCACHE
-      x-content-type-options:
-      - nosniff
-      x-msedge-ref:
-      - 'Ref A: 6CF95A9D2E3B4AFBBE312B186F63E0F8 Ref B: CO6AA3150218017 Ref C: 2024-02-28T23:40:24Z'
-      x-powered-by:
-      - ASP.NET
-    status:
-      code: 200
-      message: OK
-- request:
-    body: null
-    headers:
-      Accept:
-      - '*/*'
-      Accept-Encoding:
-      - gzip, deflate
-      CommandName:
-      - containerapp create
-      Connection:
-      - keep-alive
-      ParameterSetName:
-      - -g -n --environment --min-replicas --ingress --target-port
-      User-Agent:
-      - python/3.8.10 (Windows-10-10.0.22621-SP0) AZURECLI/2.57.0
-    method: GET
-    uri: https://management.azure.com/subscriptions/00000000-0000-0000-0000-000000000000/providers/Microsoft.App/locations/eastus2/containerappOperationStatuses/05609342-a21b-465d-96d1-7dbfc7c1470f?api-version=2023-11-02-preview&azureAsyncOperation=true&t=638447604191561525&c=MIIHADCCBeigAwIBAgITHgPqUKIUuzcMjHnSqwAAA-pQojANBgkqhkiG9w0BAQsFADBEMRMwEQYKCZImiZPyLGQBGRYDR0JMMRMwEQYKCZImiZPyLGQBGRYDQU1FMRgwFgYDVQQDEw9BTUUgSW5mcmEgQ0EgMDYwHhcNMjQwMTMxMTA0OTIwWhcNMjUwMTI1MTA0OTIwWjBAMT4wPAYDVQQDEzVhc3luY29wZXJhdGlvbnNpZ25pbmdjZXJ0aWZpY2F0ZS5tYW5hZ2VtZW50LmF6dXJlLmNvbTCCASIwDQYJKoZIhvcNAQEBBQADggEPADCCAQoCggEBAL8Xxozyns7JQPWMTJtofjZEltgixX0UzmRE21LlxA-WFLxdchZStU2GbP8iw3kHzL6CJ_IJpaCSs9Z0ju5Zj9cC3M-20DkQbN0uj0GHhVEwi5AT6N9UH0icUYklqIM33_jS2_kZHQxCPpHpL05eSEFT3vVaIhqteGaWFnzpljwGBkFMf_EwVxROc6jZ8TYbjXzZ_lBGiAHEt8_DHTvKeNimqJKGMJ_d0pkW3pGHvK7o0Bg-CT7Ywaq29j0Gx6NXB6PNua7fWonr5dDvV7b11Q95JJ8_C-Dn3gqyCtaf4tlQ2CYmrxCjaLk2qU7Y6HAByhBtPSyPkLVOlfnw9r-y5l0CAwEAAaOCA-0wggPpMCcGCSsGAQQBgjcVCgQaMBgwCgYIKwYBBQUHAwEwCgYIKwYBBQUHAwIwPQYJKwYBBAGCNxUHBDAwLgYmKwYBBAGCNxUIhpDjDYTVtHiE8Ys-hZvdFs6dEoFggvX2K4Py0SACAWQCAQowggHLBggrBgEFBQcBAQSCAb0wggG5MGMGCCsGAQUFBzAChldodHRwOi8vY3JsLm1pY3Jvc29mdC5jb20vcGtpaW5mcmEvQ2VydHMvQkwyUEtJSU5UQ0EwMi5BTUUuR0JMX0FNRSUyMEluZnJhJTIwQ0ElMjAwNi5jcnQwUwYIKwYBBQUHMAKGR2h0dHA6Ly9jcmwxLmFtZS5nYmwvYWlhL0JMMlBLSUlOVENBMDIuQU1FLkdCTF9BTUUlMjBJbmZyYSUyMENBJTIwMDYuY3J0MFMGCCsGAQUFBzAChkdodHRwOi8vY3JsMi5hbWUuZ2JsL2FpYS9CTDJQS0lJTlRDQTAyLkFNRS5HQkxfQU1FJTIwSW5mcmElMjBDQSUyMDA2LmNydDBTBggrBgEFBQcwAoZHaHR0cDovL2NybDMuYW1lLmdibC9haWEvQkwyUEtJSU5UQ0EwMi5BTUUuR0JMX0FNRSUyMEluZnJhJTIwQ0ElMjAwNi5jcnQwUwYIKwYBBQUHMAKGR2h0dHA6Ly9jcmw0LmFtZS5nYmwvYWlhL0JMMlBLSUlOVENBMDIuQU1FLkdCTF9BTUUlMjBJbmZyYSUyMENBJTIwMDYuY3J0MB0GA1UdDgQWBBSjfcfgL1I-py_Pgx2g6tlj8J-G1zAOBgNVHQ8BAf8EBAMCBaAwggEmBgNVHR8EggEdMIIBGTCCARWgggERoIIBDYY_aHR0cDovL2NybC5taWNyb3NvZnQuY29tL3BraWluZnJhL0NSTC9BTUUlMjBJbmZyYSUyMENBJTIwMDYuY3JshjFodHRwOi8vY3JsMS5hbWUuZ2JsL2NybC9BTUUlMjBJbmZyYSUyMENBJTIwMDYuY3JshjFodHRwOi8vY3JsMi5hbWUuZ2JsL2NybC9BTUUlMjBJbmZyYSUyMENBJTIwMDYuY3JshjFodHRwOi8vY3JsMy5hbWUuZ2JsL2NybC9BTUUlMjBJbmZyYSUyMENBJTIwMDYuY3JshjFodHRwOi8vY3JsNC5hbWUuZ2JsL2NybC9BTUUlMjBJbmZyYSUyMENBJTIwMDYuY3JsMBcGA1UdIAQQMA4wDAYKKwYBBAGCN3sBATAfBgNVHSMEGDAWgBTxRmjG8cPwKy19i2rhsvm-NfzRQTAdBgNVHSUEFjAUBggrBgEFBQcDAQYIKwYBBQUHAwIwDQYJKoZIhvcNAQELBQADggEBAIrUTfifPGoHH9bxzfMqtx8Y9LosN2v1VV7pmSbd5rlA4cxFYy-MmIffscFJqBmctJwFobfu8r_O6mnKa0Av3IOL-idzKEVhO4lMZ-xlB3rNIx9Stcs1qctJ9zQ_1RDxATu08mFzyBhr7ZVK0pEBMT4c8_5iQxVwNVxnyjfpUbHawY67aqA1QCc1vw9Vs_0e73X_xBRiuGnNUxpSQWfF0N2rVRs_Oyks7Ze7M3M0Xjxhi2Y4WnGd8kYJLWVi5UmNf6Kj6lL6junnk5Bzq5YASezf-TvVvN-s5R0r2XBQPyNg1tPUm74q2e7eutKUUtOtEZOa4n_EBxBPPw7ypnzM6kI&s=ZLVW4s5L7GcmTqQSo5y3eXadnHHlgYcSAwZWT7W8svwef-FExniZiz56kD-d6sTfGBMKwkvE1rsV8xYwYfUZRNE8OxFlWu4NnDKMNQYjsLAHw6T-k_fH7911AO5ugW5CI9Mjii1v8E-FdfNcgNd3k0x85b2CzWya5opbUwqbvsbkcwpE-BsoFcbylrV0uOgorAKnFtdqjEj8Zq74ZlHrDmZdySDgOHDVTJE356poWN-qaxvTwU2X1oQ5OZiWIzNQAuUsq0nGxhs_KZFejtkZvHeyCVyzhFh_NQ73B-zgWBd4mnIG_WnJAI3h9cYiPjVWE79NfkYl0SSV_SuSjaspew&h=pY-Lz_SamXZeTTXCxkSDV_Lf_3b6_2PHAQ1CHHHnC_Y
-  response:
-    body:
-      string: '{"id":"/subscriptions/00000000-0000-0000-0000-000000000000/providers/Microsoft.App/locations/eastus2/containerappOperationStatuses/05609342-a21b-465d-96d1-7dbfc7c1470f","name":"05609342-a21b-465d-96d1-7dbfc7c1470f","status":"InProgress","startTime":"2024-02-28T23:40:18.2113379"}'
-    headers:
-      api-supported-versions:
-      - 2022-03-01, 2022-06-01-preview, 2022-10-01, 2022-11-01-preview, 2023-04-01-preview,
-        2023-05-01, 2023-05-02-preview, 2023-08-01-preview, 2023-11-02-preview, 2024-02-02-preview,
-        2024-03-01
-      cache-control:
-      - no-cache
-      content-length:
-      - '279'
-      content-type:
-      - application/json; charset=utf-8
-      date:
-      - Wed, 28 Feb 2024 23:40:26 GMT
-      expires:
-      - '-1'
-      pragma:
-      - no-cache
-      strict-transport-security:
-      - max-age=31536000; includeSubDomains
-      vary:
-      - Accept-Encoding
-      x-cache:
-      - CONFIG_NOCACHE
-      x-content-type-options:
-      - nosniff
-      x-msedge-ref:
-      - 'Ref A: 0E2CBDDA0395408D86970C0971CBE55D Ref B: CO6AA3150219027 Ref C: 2024-02-28T23:40:26Z'
-      x-powered-by:
-      - ASP.NET
-    status:
-      code: 200
-      message: OK
-- request:
-    body: null
-    headers:
-      Accept:
-      - '*/*'
-      Accept-Encoding:
-      - gzip, deflate
-      CommandName:
-      - containerapp create
-      Connection:
-      - keep-alive
-      ParameterSetName:
-      - -g -n --environment --min-replicas --ingress --target-port
-      User-Agent:
-      - python/3.8.10 (Windows-10-10.0.22621-SP0) AZURECLI/2.57.0
-    method: GET
-    uri: https://management.azure.com/subscriptions/00000000-0000-0000-0000-000000000000/providers/Microsoft.App/locations/eastus2/containerappOperationStatuses/05609342-a21b-465d-96d1-7dbfc7c1470f?api-version=2023-11-02-preview&azureAsyncOperation=true&t=638447604191561525&c=MIIHADCCBeigAwIBAgITHgPqUKIUuzcMjHnSqwAAA-pQojANBgkqhkiG9w0BAQsFADBEMRMwEQYKCZImiZPyLGQBGRYDR0JMMRMwEQYKCZImiZPyLGQBGRYDQU1FMRgwFgYDVQQDEw9BTUUgSW5mcmEgQ0EgMDYwHhcNMjQwMTMxMTA0OTIwWhcNMjUwMTI1MTA0OTIwWjBAMT4wPAYDVQQDEzVhc3luY29wZXJhdGlvbnNpZ25pbmdjZXJ0aWZpY2F0ZS5tYW5hZ2VtZW50LmF6dXJlLmNvbTCCASIwDQYJKoZIhvcNAQEBBQADggEPADCCAQoCggEBAL8Xxozyns7JQPWMTJtofjZEltgixX0UzmRE21LlxA-WFLxdchZStU2GbP8iw3kHzL6CJ_IJpaCSs9Z0ju5Zj9cC3M-20DkQbN0uj0GHhVEwi5AT6N9UH0icUYklqIM33_jS2_kZHQxCPpHpL05eSEFT3vVaIhqteGaWFnzpljwGBkFMf_EwVxROc6jZ8TYbjXzZ_lBGiAHEt8_DHTvKeNimqJKGMJ_d0pkW3pGHvK7o0Bg-CT7Ywaq29j0Gx6NXB6PNua7fWonr5dDvV7b11Q95JJ8_C-Dn3gqyCtaf4tlQ2CYmrxCjaLk2qU7Y6HAByhBtPSyPkLVOlfnw9r-y5l0CAwEAAaOCA-0wggPpMCcGCSsGAQQBgjcVCgQaMBgwCgYIKwYBBQUHAwEwCgYIKwYBBQUHAwIwPQYJKwYBBAGCNxUHBDAwLgYmKwYBBAGCNxUIhpDjDYTVtHiE8Ys-hZvdFs6dEoFggvX2K4Py0SACAWQCAQowggHLBggrBgEFBQcBAQSCAb0wggG5MGMGCCsGAQUFBzAChldodHRwOi8vY3JsLm1pY3Jvc29mdC5jb20vcGtpaW5mcmEvQ2VydHMvQkwyUEtJSU5UQ0EwMi5BTUUuR0JMX0FNRSUyMEluZnJhJTIwQ0ElMjAwNi5jcnQwUwYIKwYBBQUHMAKGR2h0dHA6Ly9jcmwxLmFtZS5nYmwvYWlhL0JMMlBLSUlOVENBMDIuQU1FLkdCTF9BTUUlMjBJbmZyYSUyMENBJTIwMDYuY3J0MFMGCCsGAQUFBzAChkdodHRwOi8vY3JsMi5hbWUuZ2JsL2FpYS9CTDJQS0lJTlRDQTAyLkFNRS5HQkxfQU1FJTIwSW5mcmElMjBDQSUyMDA2LmNydDBTBggrBgEFBQcwAoZHaHR0cDovL2NybDMuYW1lLmdibC9haWEvQkwyUEtJSU5UQ0EwMi5BTUUuR0JMX0FNRSUyMEluZnJhJTIwQ0ElMjAwNi5jcnQwUwYIKwYBBQUHMAKGR2h0dHA6Ly9jcmw0LmFtZS5nYmwvYWlhL0JMMlBLSUlOVENBMDIuQU1FLkdCTF9BTUUlMjBJbmZyYSUyMENBJTIwMDYuY3J0MB0GA1UdDgQWBBSjfcfgL1I-py_Pgx2g6tlj8J-G1zAOBgNVHQ8BAf8EBAMCBaAwggEmBgNVHR8EggEdMIIBGTCCARWgggERoIIBDYY_aHR0cDovL2NybC5taWNyb3NvZnQuY29tL3BraWluZnJhL0NSTC9BTUUlMjBJbmZyYSUyMENBJTIwMDYuY3JshjFodHRwOi8vY3JsMS5hbWUuZ2JsL2NybC9BTUUlMjBJbmZyYSUyMENBJTIwMDYuY3JshjFodHRwOi8vY3JsMi5hbWUuZ2JsL2NybC9BTUUlMjBJbmZyYSUyMENBJTIwMDYuY3JshjFodHRwOi8vY3JsMy5hbWUuZ2JsL2NybC9BTUUlMjBJbmZyYSUyMENBJTIwMDYuY3JshjFodHRwOi8vY3JsNC5hbWUuZ2JsL2NybC9BTUUlMjBJbmZyYSUyMENBJTIwMDYuY3JsMBcGA1UdIAQQMA4wDAYKKwYBBAGCN3sBATAfBgNVHSMEGDAWgBTxRmjG8cPwKy19i2rhsvm-NfzRQTAdBgNVHSUEFjAUBggrBgEFBQcDAQYIKwYBBQUHAwIwDQYJKoZIhvcNAQELBQADggEBAIrUTfifPGoHH9bxzfMqtx8Y9LosN2v1VV7pmSbd5rlA4cxFYy-MmIffscFJqBmctJwFobfu8r_O6mnKa0Av3IOL-idzKEVhO4lMZ-xlB3rNIx9Stcs1qctJ9zQ_1RDxATu08mFzyBhr7ZVK0pEBMT4c8_5iQxVwNVxnyjfpUbHawY67aqA1QCc1vw9Vs_0e73X_xBRiuGnNUxpSQWfF0N2rVRs_Oyks7Ze7M3M0Xjxhi2Y4WnGd8kYJLWVi5UmNf6Kj6lL6junnk5Bzq5YASezf-TvVvN-s5R0r2XBQPyNg1tPUm74q2e7eutKUUtOtEZOa4n_EBxBPPw7ypnzM6kI&s=ZLVW4s5L7GcmTqQSo5y3eXadnHHlgYcSAwZWT7W8svwef-FExniZiz56kD-d6sTfGBMKwkvE1rsV8xYwYfUZRNE8OxFlWu4NnDKMNQYjsLAHw6T-k_fH7911AO5ugW5CI9Mjii1v8E-FdfNcgNd3k0x85b2CzWya5opbUwqbvsbkcwpE-BsoFcbylrV0uOgorAKnFtdqjEj8Zq74ZlHrDmZdySDgOHDVTJE356poWN-qaxvTwU2X1oQ5OZiWIzNQAuUsq0nGxhs_KZFejtkZvHeyCVyzhFh_NQ73B-zgWBd4mnIG_WnJAI3h9cYiPjVWE79NfkYl0SSV_SuSjaspew&h=pY-Lz_SamXZeTTXCxkSDV_Lf_3b6_2PHAQ1CHHHnC_Y
-  response:
-    body:
-      string: '{"id":"/subscriptions/00000000-0000-0000-0000-000000000000/providers/Microsoft.App/locations/eastus2/containerappOperationStatuses/05609342-a21b-465d-96d1-7dbfc7c1470f","name":"05609342-a21b-465d-96d1-7dbfc7c1470f","status":"InProgress","startTime":"2024-02-28T23:40:18.2113379"}'
-    headers:
-      api-supported-versions:
-      - 2022-03-01, 2022-06-01-preview, 2022-10-01, 2022-11-01-preview, 2023-04-01-preview,
-        2023-05-01, 2023-05-02-preview, 2023-08-01-preview, 2023-11-02-preview, 2024-02-02-preview,
-        2024-03-01
-      cache-control:
-      - no-cache
-      content-length:
-      - '279'
-      content-type:
-      - application/json; charset=utf-8
-      date:
-      - Wed, 28 Feb 2024 23:40:29 GMT
-      expires:
-      - '-1'
-      pragma:
-      - no-cache
-      strict-transport-security:
-      - max-age=31536000; includeSubDomains
-      vary:
-      - Accept-Encoding
-      x-cache:
-      - CONFIG_NOCACHE
-      x-content-type-options:
-      - nosniff
-      x-msedge-ref:
-      - 'Ref A: 66C8BE7EC79A4114A3A97617B152EE45 Ref B: CO6AA3150219029 Ref C: 2024-02-28T23:40:29Z'
-      x-powered-by:
-      - ASP.NET
-    status:
-      code: 200
-      message: OK
-- request:
-    body: null
-    headers:
-      Accept:
-      - '*/*'
-      Accept-Encoding:
-      - gzip, deflate
-      CommandName:
-      - containerapp create
-      Connection:
-      - keep-alive
-      ParameterSetName:
-      - -g -n --environment --min-replicas --ingress --target-port
-      User-Agent:
-      - python/3.8.10 (Windows-10-10.0.22621-SP0) AZURECLI/2.57.0
-    method: GET
-    uri: https://management.azure.com/subscriptions/00000000-0000-0000-0000-000000000000/providers/Microsoft.App/locations/eastus2/containerappOperationStatuses/05609342-a21b-465d-96d1-7dbfc7c1470f?api-version=2023-11-02-preview&azureAsyncOperation=true&t=638447604191561525&c=MIIHADCCBeigAwIBAgITHgPqUKIUuzcMjHnSqwAAA-pQojANBgkqhkiG9w0BAQsFADBEMRMwEQYKCZImiZPyLGQBGRYDR0JMMRMwEQYKCZImiZPyLGQBGRYDQU1FMRgwFgYDVQQDEw9BTUUgSW5mcmEgQ0EgMDYwHhcNMjQwMTMxMTA0OTIwWhcNMjUwMTI1MTA0OTIwWjBAMT4wPAYDVQQDEzVhc3luY29wZXJhdGlvbnNpZ25pbmdjZXJ0aWZpY2F0ZS5tYW5hZ2VtZW50LmF6dXJlLmNvbTCCASIwDQYJKoZIhvcNAQEBBQADggEPADCCAQoCggEBAL8Xxozyns7JQPWMTJtofjZEltgixX0UzmRE21LlxA-WFLxdchZStU2GbP8iw3kHzL6CJ_IJpaCSs9Z0ju5Zj9cC3M-20DkQbN0uj0GHhVEwi5AT6N9UH0icUYklqIM33_jS2_kZHQxCPpHpL05eSEFT3vVaIhqteGaWFnzpljwGBkFMf_EwVxROc6jZ8TYbjXzZ_lBGiAHEt8_DHTvKeNimqJKGMJ_d0pkW3pGHvK7o0Bg-CT7Ywaq29j0Gx6NXB6PNua7fWonr5dDvV7b11Q95JJ8_C-Dn3gqyCtaf4tlQ2CYmrxCjaLk2qU7Y6HAByhBtPSyPkLVOlfnw9r-y5l0CAwEAAaOCA-0wggPpMCcGCSsGAQQBgjcVCgQaMBgwCgYIKwYBBQUHAwEwCgYIKwYBBQUHAwIwPQYJKwYBBAGCNxUHBDAwLgYmKwYBBAGCNxUIhpDjDYTVtHiE8Ys-hZvdFs6dEoFggvX2K4Py0SACAWQCAQowggHLBggrBgEFBQcBAQSCAb0wggG5MGMGCCsGAQUFBzAChldodHRwOi8vY3JsLm1pY3Jvc29mdC5jb20vcGtpaW5mcmEvQ2VydHMvQkwyUEtJSU5UQ0EwMi5BTUUuR0JMX0FNRSUyMEluZnJhJTIwQ0ElMjAwNi5jcnQwUwYIKwYBBQUHMAKGR2h0dHA6Ly9jcmwxLmFtZS5nYmwvYWlhL0JMMlBLSUlOVENBMDIuQU1FLkdCTF9BTUUlMjBJbmZyYSUyMENBJTIwMDYuY3J0MFMGCCsGAQUFBzAChkdodHRwOi8vY3JsMi5hbWUuZ2JsL2FpYS9CTDJQS0lJTlRDQTAyLkFNRS5HQkxfQU1FJTIwSW5mcmElMjBDQSUyMDA2LmNydDBTBggrBgEFBQcwAoZHaHR0cDovL2NybDMuYW1lLmdibC9haWEvQkwyUEtJSU5UQ0EwMi5BTUUuR0JMX0FNRSUyMEluZnJhJTIwQ0ElMjAwNi5jcnQwUwYIKwYBBQUHMAKGR2h0dHA6Ly9jcmw0LmFtZS5nYmwvYWlhL0JMMlBLSUlOVENBMDIuQU1FLkdCTF9BTUUlMjBJbmZyYSUyMENBJTIwMDYuY3J0MB0GA1UdDgQWBBSjfcfgL1I-py_Pgx2g6tlj8J-G1zAOBgNVHQ8BAf8EBAMCBaAwggEmBgNVHR8EggEdMIIBGTCCARWgggERoIIBDYY_aHR0cDovL2NybC5taWNyb3NvZnQuY29tL3BraWluZnJhL0NSTC9BTUUlMjBJbmZyYSUyMENBJTIwMDYuY3JshjFodHRwOi8vY3JsMS5hbWUuZ2JsL2NybC9BTUUlMjBJbmZyYSUyMENBJTIwMDYuY3JshjFodHRwOi8vY3JsMi5hbWUuZ2JsL2NybC9BTUUlMjBJbmZyYSUyMENBJTIwMDYuY3JshjFodHRwOi8vY3JsMy5hbWUuZ2JsL2NybC9BTUUlMjBJbmZyYSUyMENBJTIwMDYuY3JshjFodHRwOi8vY3JsNC5hbWUuZ2JsL2NybC9BTUUlMjBJbmZyYSUyMENBJTIwMDYuY3JsMBcGA1UdIAQQMA4wDAYKKwYBBAGCN3sBATAfBgNVHSMEGDAWgBTxRmjG8cPwKy19i2rhsvm-NfzRQTAdBgNVHSUEFjAUBggrBgEFBQcDAQYIKwYBBQUHAwIwDQYJKoZIhvcNAQELBQADggEBAIrUTfifPGoHH9bxzfMqtx8Y9LosN2v1VV7pmSbd5rlA4cxFYy-MmIffscFJqBmctJwFobfu8r_O6mnKa0Av3IOL-idzKEVhO4lMZ-xlB3rNIx9Stcs1qctJ9zQ_1RDxATu08mFzyBhr7ZVK0pEBMT4c8_5iQxVwNVxnyjfpUbHawY67aqA1QCc1vw9Vs_0e73X_xBRiuGnNUxpSQWfF0N2rVRs_Oyks7Ze7M3M0Xjxhi2Y4WnGd8kYJLWVi5UmNf6Kj6lL6junnk5Bzq5YASezf-TvVvN-s5R0r2XBQPyNg1tPUm74q2e7eutKUUtOtEZOa4n_EBxBPPw7ypnzM6kI&s=ZLVW4s5L7GcmTqQSo5y3eXadnHHlgYcSAwZWT7W8svwef-FExniZiz56kD-d6sTfGBMKwkvE1rsV8xYwYfUZRNE8OxFlWu4NnDKMNQYjsLAHw6T-k_fH7911AO5ugW5CI9Mjii1v8E-FdfNcgNd3k0x85b2CzWya5opbUwqbvsbkcwpE-BsoFcbylrV0uOgorAKnFtdqjEj8Zq74ZlHrDmZdySDgOHDVTJE356poWN-qaxvTwU2X1oQ5OZiWIzNQAuUsq0nGxhs_KZFejtkZvHeyCVyzhFh_NQ73B-zgWBd4mnIG_WnJAI3h9cYiPjVWE79NfkYl0SSV_SuSjaspew&h=pY-Lz_SamXZeTTXCxkSDV_Lf_3b6_2PHAQ1CHHHnC_Y
-  response:
-    body:
-      string: '{"id":"/subscriptions/00000000-0000-0000-0000-000000000000/providers/Microsoft.App/locations/eastus2/containerappOperationStatuses/05609342-a21b-465d-96d1-7dbfc7c1470f","name":"05609342-a21b-465d-96d1-7dbfc7c1470f","status":"InProgress","startTime":"2024-02-28T23:40:18.2113379"}'
-    headers:
-      api-supported-versions:
-      - 2022-03-01, 2022-06-01-preview, 2022-10-01, 2022-11-01-preview, 2023-04-01-preview,
-        2023-05-01, 2023-05-02-preview, 2023-08-01-preview, 2023-11-02-preview, 2024-02-02-preview,
-        2024-03-01
-      cache-control:
-      - no-cache
-      content-length:
-      - '279'
-      content-type:
-      - application/json; charset=utf-8
-      date:
-      - Wed, 28 Feb 2024 23:40:30 GMT
-      expires:
-      - '-1'
-      pragma:
-      - no-cache
-      strict-transport-security:
-      - max-age=31536000; includeSubDomains
-      vary:
-      - Accept-Encoding
-      x-cache:
-      - CONFIG_NOCACHE
-      x-content-type-options:
-      - nosniff
-      x-msedge-ref:
-      - 'Ref A: 920CDE7106FA43D6A858EDA6FA2BF455 Ref B: CO6AA3150219011 Ref C: 2024-02-28T23:40:31Z'
-      x-powered-by:
-      - ASP.NET
-    status:
-      code: 200
-      message: OK
-- request:
-    body: null
-    headers:
-      Accept:
-      - '*/*'
-      Accept-Encoding:
-      - gzip, deflate
-      CommandName:
-      - containerapp create
-      Connection:
-      - keep-alive
-      ParameterSetName:
-      - -g -n --environment --min-replicas --ingress --target-port
-      User-Agent:
-      - python/3.8.10 (Windows-10-10.0.22621-SP0) AZURECLI/2.57.0
-    method: GET
-    uri: https://management.azure.com/subscriptions/00000000-0000-0000-0000-000000000000/providers/Microsoft.App/locations/eastus2/containerappOperationStatuses/05609342-a21b-465d-96d1-7dbfc7c1470f?api-version=2023-11-02-preview&azureAsyncOperation=true&t=638447604191561525&c=MIIHADCCBeigAwIBAgITHgPqUKIUuzcMjHnSqwAAA-pQojANBgkqhkiG9w0BAQsFADBEMRMwEQYKCZImiZPyLGQBGRYDR0JMMRMwEQYKCZImiZPyLGQBGRYDQU1FMRgwFgYDVQQDEw9BTUUgSW5mcmEgQ0EgMDYwHhcNMjQwMTMxMTA0OTIwWhcNMjUwMTI1MTA0OTIwWjBAMT4wPAYDVQQDEzVhc3luY29wZXJhdGlvbnNpZ25pbmdjZXJ0aWZpY2F0ZS5tYW5hZ2VtZW50LmF6dXJlLmNvbTCCASIwDQYJKoZIhvcNAQEBBQADggEPADCCAQoCggEBAL8Xxozyns7JQPWMTJtofjZEltgixX0UzmRE21LlxA-WFLxdchZStU2GbP8iw3kHzL6CJ_IJpaCSs9Z0ju5Zj9cC3M-20DkQbN0uj0GHhVEwi5AT6N9UH0icUYklqIM33_jS2_kZHQxCPpHpL05eSEFT3vVaIhqteGaWFnzpljwGBkFMf_EwVxROc6jZ8TYbjXzZ_lBGiAHEt8_DHTvKeNimqJKGMJ_d0pkW3pGHvK7o0Bg-CT7Ywaq29j0Gx6NXB6PNua7fWonr5dDvV7b11Q95JJ8_C-Dn3gqyCtaf4tlQ2CYmrxCjaLk2qU7Y6HAByhBtPSyPkLVOlfnw9r-y5l0CAwEAAaOCA-0wggPpMCcGCSsGAQQBgjcVCgQaMBgwCgYIKwYBBQUHAwEwCgYIKwYBBQUHAwIwPQYJKwYBBAGCNxUHBDAwLgYmKwYBBAGCNxUIhpDjDYTVtHiE8Ys-hZvdFs6dEoFggvX2K4Py0SACAWQCAQowggHLBggrBgEFBQcBAQSCAb0wggG5MGMGCCsGAQUFBzAChldodHRwOi8vY3JsLm1pY3Jvc29mdC5jb20vcGtpaW5mcmEvQ2VydHMvQkwyUEtJSU5UQ0EwMi5BTUUuR0JMX0FNRSUyMEluZnJhJTIwQ0ElMjAwNi5jcnQwUwYIKwYBBQUHMAKGR2h0dHA6Ly9jcmwxLmFtZS5nYmwvYWlhL0JMMlBLSUlOVENBMDIuQU1FLkdCTF9BTUUlMjBJbmZyYSUyMENBJTIwMDYuY3J0MFMGCCsGAQUFBzAChkdodHRwOi8vY3JsMi5hbWUuZ2JsL2FpYS9CTDJQS0lJTlRDQTAyLkFNRS5HQkxfQU1FJTIwSW5mcmElMjBDQSUyMDA2LmNydDBTBggrBgEFBQcwAoZHaHR0cDovL2NybDMuYW1lLmdibC9haWEvQkwyUEtJSU5UQ0EwMi5BTUUuR0JMX0FNRSUyMEluZnJhJTIwQ0ElMjAwNi5jcnQwUwYIKwYBBQUHMAKGR2h0dHA6Ly9jcmw0LmFtZS5nYmwvYWlhL0JMMlBLSUlOVENBMDIuQU1FLkdCTF9BTUUlMjBJbmZyYSUyMENBJTIwMDYuY3J0MB0GA1UdDgQWBBSjfcfgL1I-py_Pgx2g6tlj8J-G1zAOBgNVHQ8BAf8EBAMCBaAwggEmBgNVHR8EggEdMIIBGTCCARWgggERoIIBDYY_aHR0cDovL2NybC5taWNyb3NvZnQuY29tL3BraWluZnJhL0NSTC9BTUUlMjBJbmZyYSUyMENBJTIwMDYuY3JshjFodHRwOi8vY3JsMS5hbWUuZ2JsL2NybC9BTUUlMjBJbmZyYSUyMENBJTIwMDYuY3JshjFodHRwOi8vY3JsMi5hbWUuZ2JsL2NybC9BTUUlMjBJbmZyYSUyMENBJTIwMDYuY3JshjFodHRwOi8vY3JsMy5hbWUuZ2JsL2NybC9BTUUlMjBJbmZyYSUyMENBJTIwMDYuY3JshjFodHRwOi8vY3JsNC5hbWUuZ2JsL2NybC9BTUUlMjBJbmZyYSUyMENBJTIwMDYuY3JsMBcGA1UdIAQQMA4wDAYKKwYBBAGCN3sBATAfBgNVHSMEGDAWgBTxRmjG8cPwKy19i2rhsvm-NfzRQTAdBgNVHSUEFjAUBggrBgEFBQcDAQYIKwYBBQUHAwIwDQYJKoZIhvcNAQELBQADggEBAIrUTfifPGoHH9bxzfMqtx8Y9LosN2v1VV7pmSbd5rlA4cxFYy-MmIffscFJqBmctJwFobfu8r_O6mnKa0Av3IOL-idzKEVhO4lMZ-xlB3rNIx9Stcs1qctJ9zQ_1RDxATu08mFzyBhr7ZVK0pEBMT4c8_5iQxVwNVxnyjfpUbHawY67aqA1QCc1vw9Vs_0e73X_xBRiuGnNUxpSQWfF0N2rVRs_Oyks7Ze7M3M0Xjxhi2Y4WnGd8kYJLWVi5UmNf6Kj6lL6junnk5Bzq5YASezf-TvVvN-s5R0r2XBQPyNg1tPUm74q2e7eutKUUtOtEZOa4n_EBxBPPw7ypnzM6kI&s=ZLVW4s5L7GcmTqQSo5y3eXadnHHlgYcSAwZWT7W8svwef-FExniZiz56kD-d6sTfGBMKwkvE1rsV8xYwYfUZRNE8OxFlWu4NnDKMNQYjsLAHw6T-k_fH7911AO5ugW5CI9Mjii1v8E-FdfNcgNd3k0x85b2CzWya5opbUwqbvsbkcwpE-BsoFcbylrV0uOgorAKnFtdqjEj8Zq74ZlHrDmZdySDgOHDVTJE356poWN-qaxvTwU2X1oQ5OZiWIzNQAuUsq0nGxhs_KZFejtkZvHeyCVyzhFh_NQ73B-zgWBd4mnIG_WnJAI3h9cYiPjVWE79NfkYl0SSV_SuSjaspew&h=pY-Lz_SamXZeTTXCxkSDV_Lf_3b6_2PHAQ1CHHHnC_Y
-  response:
-    body:
-      string: '{"id":"/subscriptions/00000000-0000-0000-0000-000000000000/providers/Microsoft.App/locations/eastus2/containerappOperationStatuses/05609342-a21b-465d-96d1-7dbfc7c1470f","name":"05609342-a21b-465d-96d1-7dbfc7c1470f","status":"Succeeded","startTime":"2024-02-28T23:40:18.2113379"}'
-    headers:
-      api-supported-versions:
-      - 2022-03-01, 2022-06-01-preview, 2022-10-01, 2022-11-01-preview, 2023-04-01-preview,
-        2023-05-01, 2023-05-02-preview, 2023-08-01-preview, 2023-11-02-preview, 2024-02-02-preview,
-        2024-03-01
-      cache-control:
-      - no-cache
-      content-length:
-      - '278'
-      content-type:
-      - application/json; charset=utf-8
-      date:
-      - Wed, 28 Feb 2024 23:40:33 GMT
-      expires:
-      - '-1'
-      pragma:
-      - no-cache
-      strict-transport-security:
-      - max-age=31536000; includeSubDomains
-      vary:
-      - Accept-Encoding
-      x-cache:
-      - CONFIG_NOCACHE
-      x-content-type-options:
-      - nosniff
-      x-msedge-ref:
-      - 'Ref A: 946DDC5B4FAC410DA908397D49B231CA Ref B: CO6AA3150218025 Ref C: 2024-02-28T23:40:34Z'
-      x-powered-by:
-      - ASP.NET
-    status:
-      code: 200
-      message: OK
-- request:
-    body: null
-    headers:
-      Accept:
-      - '*/*'
-      Accept-Encoding:
-      - gzip, deflate
-      CommandName:
-      - containerapp create
-      Connection:
-      - keep-alive
-      ParameterSetName:
-      - -g -n --environment --min-replicas --ingress --target-port
-      User-Agent:
-      - python/3.8.10 (Windows-10-10.0.22621-SP0) AZURECLI/2.57.0
-    method: GET
-    uri: https://management.azure.com/subscriptions/00000000-0000-0000-0000-000000000000/resourceGroups/clitest.rg000001/providers/Microsoft.App/containerApps/app000002?api-version=2023-11-02-preview
-  response:
-    body:
-      string: '{"id":"/subscriptions/00000000-0000-0000-0000-000000000000/resourceGroups/clitest.rg000001/providers/Microsoft.App/containerapps/app000002","name":"app000002","type":"Microsoft.App/containerApps","location":"East
-        US 2","systemData":{"createdBy":"harrli@microsoft.com","createdByType":"User","createdAt":"2024-02-28T23:40:17.9686392","lastModifiedBy":"harrli@microsoft.com","lastModifiedByType":"User","lastModifiedAt":"2024-02-28T23:40:17.9686392"},"properties":{"provisioningState":"Succeeded","runningStatus":"Running","managedEnvironmentId":"/subscriptions/00000000-0000-0000-0000-000000000000/resourceGroups/client.env_rg_eastus2/providers/Microsoft.App/managedEnvironments/env-eastus2","environmentId":"/subscriptions/00000000-0000-0000-0000-000000000000/resourceGroups/client.env_rg_eastus2/providers/Microsoft.App/managedEnvironments/env-eastus2","workloadProfileName":"Consumption","outboundIpAddresses":["20.1.250.250","20.1.251.135","20.1.251.104","20.1.251.2","20.97.130.219","20.69.200.68","20.97.132.38","20.97.133.137"],"latestRevisionName":"app000002--c2jv46c","latestReadyRevisionName":"app000002--c2jv46c","latestRevisionFqdn":"app000002--c2jv46c.victoriousglacier-3c94eae2.eastus2.azurecontainerapps.io","customDomainVerificationId":"0FEF6FC81FA2FA9876FEE95F895AD716D01F5495C9AC8EA62F0228DC5E40B5CA","configuration":{"secrets":null,"activeRevisionsMode":"Single","ingress":{"fqdn":"app000002.victoriousglacier-3c94eae2.eastus2.azurecontainerapps.io","external":true,"targetPort":80,"exposedPort":0,"transport":"Auto","traffic":[{"weight":100,"latestRevision":true}],"customDomains":null,"allowInsecure":false,"ipSecurityRestrictions":null,"corsPolicy":null,"clientCertificateMode":null,"stickySessions":null,"additionalPortMappings":null,"targetPortHttpScheme":null},"registries":null,"dapr":null,"maxInactiveRevisions":100,"service":null},"template":{"revisionSuffix":"","terminationGracePeriodSeconds":null,"containers":[{"image":"mcr.microsoft.com/k8se/quickstart:latest","name":"app000002","resources":{"cpu":0.5,"memory":"1Gi","ephemeralStorage":"2Gi"}}],"initContainers":null,"scale":{"minReplicas":1,"maxReplicas":10,"rules":null},"volumes":null,"serviceBinds":null},"eventStreamEndpoint":"https://eastus2.azurecontainerapps.dev/subscriptions/00000000-0000-0000-0000-000000000000/resourceGroups/clitest.rg000001/containerApps/app000002/eventstream"},"identity":{"type":"None"}}'
-    headers:
-      api-supported-versions:
-      - 2022-03-01, 2022-06-01-preview, 2022-10-01, 2022-11-01-preview, 2023-04-01-preview,
-        2023-05-01, 2023-05-02-preview, 2023-08-01-preview, 2023-11-02-preview, 2024-02-02-preview,
-        2024-03-01
-      cache-control:
-      - no-cache
-      content-length:
-      - '2402'
-      content-type:
-      - application/json; charset=utf-8
-      date:
-      - Wed, 28 Feb 2024 23:40:34 GMT
-      expires:
-      - '-1'
-      pragma:
-      - no-cache
-      strict-transport-security:
-      - max-age=31536000; includeSubDomains
-      vary:
-      - Accept-Encoding
-      x-cache:
-      - CONFIG_NOCACHE
-      x-content-type-options:
-      - nosniff
-      x-msedge-ref:
-      - 'Ref A: B7245947E98448A491564D33E458369B Ref B: CO6AA3150220045 Ref C: 2024-02-28T23:40:34Z'
-      x-powered-by:
-      - ASP.NET
-    status:
-      code: 200
-      message: OK
-- request:
-    body: '{"location": "eastus2", "sku": {"name": "Basic"}, "properties": {"adminUserEnabled":
-      true, "anonymousPullEnabled": false}}'
-    headers:
-      Accept:
-      - application/json
-      Accept-Encoding:
-      - gzip, deflate
-      CommandName:
-      - acr create
-      Connection:
-      - keep-alive
-      Content-Length:
-      - '122'
-      Content-Type:
-      - application/json
-      ParameterSetName:
-      - -g -n --sku --admin-enabled
-      User-Agent:
-      - AZURECLI/2.57.0 azsdk-python-azure-mgmt-containerregistry/10.1.0 Python/3.8.10
-        (Windows-10-10.0.22621-SP0)
-    method: PUT
-    uri: https://management.azure.com/subscriptions/00000000-0000-0000-0000-000000000000/resourceGroups/clitest.rg000001/providers/Microsoft.ContainerRegistry/registries/acr000003?api-version=2022-02-01-preview
-  response:
-    body:
-      string: '{"sku":{"name":"Basic","tier":"Basic"},"type":"Microsoft.ContainerRegistry/registries","id":"/subscriptions/00000000-0000-0000-0000-000000000000/resourceGroups/clitest.rg000001/providers/Microsoft.ContainerRegistry/registries/acr000003","name":"acr000003","location":"eastus2","tags":{},"systemData":{"createdBy":"harrli@microsoft.com","createdByType":"User","createdAt":"2024-02-28T23:40:36.0527099+00:00","lastModifiedBy":"harrli@microsoft.com","lastModifiedByType":"User","lastModifiedAt":"2024-02-28T23:40:36.0527099+00:00"},"properties":{"loginServer":"acr000003.azurecr.io","creationDate":"2024-02-28T23:40:36.0527099Z","provisioningState":"Creating","adminUserEnabled":true,"policies":{"quarantinePolicy":{"status":"disabled"},"trustPolicy":{"type":"Notary","status":"disabled"},"retentionPolicy":{"days":7,"lastUpdatedTime":"2024-02-28T23:40:42.5754353+00:00","status":"disabled"},"exportPolicy":{"status":"enabled"},"azureADAuthenticationAsArmPolicy":{"status":"enabled"},"softDeletePolicy":{"retentionDays":7,"lastUpdatedTime":"2024-02-28T23:40:42.5754704+00:00","status":"disabled"}},"encryption":{"status":"disabled"},"dataEndpointEnabled":false,"dataEndpointHostNames":[],"privateEndpointConnections":[],"publicNetworkAccess":"Enabled","networkRuleBypassOptions":"AzureServices","zoneRedundancy":"Disabled","anonymousPullEnabled":false}}'
-    headers:
-      api-supported-versions:
-      - 2022-02-01-preview
-      azure-asyncoperation:
-      - https://management.azure.com/subscriptions/00000000-0000-0000-0000-000000000000/resourceGroups/clitest.rg000001/providers/Microsoft.ContainerRegistry/registries/acr000003/operationStatuses/registries-c552726a-d692-11ee-8cdc-010101010000?api-version=2022-02-01-preview&t=638447604428183569&c=MIIHADCCBeigAwIBAgITHgPqUKIUuzcMjHnSqwAAA-pQojANBgkqhkiG9w0BAQsFADBEMRMwEQYKCZImiZPyLGQBGRYDR0JMMRMwEQYKCZImiZPyLGQBGRYDQU1FMRgwFgYDVQQDEw9BTUUgSW5mcmEgQ0EgMDYwHhcNMjQwMTMxMTA0OTIwWhcNMjUwMTI1MTA0OTIwWjBAMT4wPAYDVQQDEzVhc3luY29wZXJhdGlvbnNpZ25pbmdjZXJ0aWZpY2F0ZS5tYW5hZ2VtZW50LmF6dXJlLmNvbTCCASIwDQYJKoZIhvcNAQEBBQADggEPADCCAQoCggEBAL8Xxozyns7JQPWMTJtofjZEltgixX0UzmRE21LlxA-WFLxdchZStU2GbP8iw3kHzL6CJ_IJpaCSs9Z0ju5Zj9cC3M-20DkQbN0uj0GHhVEwi5AT6N9UH0icUYklqIM33_jS2_kZHQxCPpHpL05eSEFT3vVaIhqteGaWFnzpljwGBkFMf_EwVxROc6jZ8TYbjXzZ_lBGiAHEt8_DHTvKeNimqJKGMJ_d0pkW3pGHvK7o0Bg-CT7Ywaq29j0Gx6NXB6PNua7fWonr5dDvV7b11Q95JJ8_C-Dn3gqyCtaf4tlQ2CYmrxCjaLk2qU7Y6HAByhBtPSyPkLVOlfnw9r-y5l0CAwEAAaOCA-0wggPpMCcGCSsGAQQBgjcVCgQaMBgwCgYIKwYBBQUHAwEwCgYIKwYBBQUHAwIwPQYJKwYBBAGCNxUHBDAwLgYmKwYBBAGCNxUIhpDjDYTVtHiE8Ys-hZvdFs6dEoFggvX2K4Py0SACAWQCAQowggHLBggrBgEFBQcBAQSCAb0wggG5MGMGCCsGAQUFBzAChldodHRwOi8vY3JsLm1pY3Jvc29mdC5jb20vcGtpaW5mcmEvQ2VydHMvQkwyUEtJSU5UQ0EwMi5BTUUuR0JMX0FNRSUyMEluZnJhJTIwQ0ElMjAwNi5jcnQwUwYIKwYBBQUHMAKGR2h0dHA6Ly9jcmwxLmFtZS5nYmwvYWlhL0JMMlBLSUlOVENBMDIuQU1FLkdCTF9BTUUlMjBJbmZyYSUyMENBJTIwMDYuY3J0MFMGCCsGAQUFBzAChkdodHRwOi8vY3JsMi5hbWUuZ2JsL2FpYS9CTDJQS0lJTlRDQTAyLkFNRS5HQkxfQU1FJTIwSW5mcmElMjBDQSUyMDA2LmNydDBTBggrBgEFBQcwAoZHaHR0cDovL2NybDMuYW1lLmdibC9haWEvQkwyUEtJSU5UQ0EwMi5BTUUuR0JMX0FNRSUyMEluZnJhJTIwQ0ElMjAwNi5jcnQwUwYIKwYBBQUHMAKGR2h0dHA6Ly9jcmw0LmFtZS5nYmwvYWlhL0JMMlBLSUlOVENBMDIuQU1FLkdCTF9BTUUlMjBJbmZyYSUyMENBJTIwMDYuY3J0MB0GA1UdDgQWBBSjfcfgL1I-py_Pgx2g6tlj8J-G1zAOBgNVHQ8BAf8EBAMCBaAwggEmBgNVHR8EggEdMIIBGTCCARWgggERoIIBDYY_aHR0cDovL2NybC5taWNyb3NvZnQuY29tL3BraWluZnJhL0NSTC9BTUUlMjBJbmZyYSUyMENBJTIwMDYuY3JshjFodHRwOi8vY3JsMS5hbWUuZ2JsL2NybC9BTUUlMjBJbmZyYSUyMENBJTIwMDYuY3JshjFodHRwOi8vY3JsMi5hbWUuZ2JsL2NybC9BTUUlMjBJbmZyYSUyMENBJTIwMDYuY3JshjFodHRwOi8vY3JsMy5hbWUuZ2JsL2NybC9BTUUlMjBJbmZyYSUyMENBJTIwMDYuY3JshjFodHRwOi8vY3JsNC5hbWUuZ2JsL2NybC9BTUUlMjBJbmZyYSUyMENBJTIwMDYuY3JsMBcGA1UdIAQQMA4wDAYKKwYBBAGCN3sBATAfBgNVHSMEGDAWgBTxRmjG8cPwKy19i2rhsvm-NfzRQTAdBgNVHSUEFjAUBggrBgEFBQcDAQYIKwYBBQUHAwIwDQYJKoZIhvcNAQELBQADggEBAIrUTfifPGoHH9bxzfMqtx8Y9LosN2v1VV7pmSbd5rlA4cxFYy-MmIffscFJqBmctJwFobfu8r_O6mnKa0Av3IOL-idzKEVhO4lMZ-xlB3rNIx9Stcs1qctJ9zQ_1RDxATu08mFzyBhr7ZVK0pEBMT4c8_5iQxVwNVxnyjfpUbHawY67aqA1QCc1vw9Vs_0e73X_xBRiuGnNUxpSQWfF0N2rVRs_Oyks7Ze7M3M0Xjxhi2Y4WnGd8kYJLWVi5UmNf6Kj6lL6junnk5Bzq5YASezf-TvVvN-s5R0r2XBQPyNg1tPUm74q2e7eutKUUtOtEZOa4n_EBxBPPw7ypnzM6kI&s=EIBkNpwwN_zEZ52VkjCMuOWzV3_Y4qzmZXMmfl97z435W7kLo-FHvEQ6OnrdKJ2_lKm90xGTD_X9hBO40QREysFoXz0lwKpY2JDSCZAkhMpz4glmQZ_bkmhJ8pVLKju9qBDhSZMls1PMg8W0_D5cyzrqOS5R6JvfhvvryPsN9nXJdtVyytCLTsr3RD75T62yRzU_m1UkqVxHggUT3JFjCnKeAJxyEgHOq4kS0VA7-0Mo6AEL-f8FAild0bdmT4bRWvL6TRNyh_2go07MP0Z4e1VeOvnOX4tflnPkqAduN7FhWGKaYONCcEH51FQL9vWXeftms9_1P9pyccNvBjw0Pg&h=bkYOJhca0386IULBa2dMncvkLr40hsrgk8pu6TpzlI0
-      cache-control:
-      - no-cache
-      content-length:
-      - '1350'
-      content-type:
-      - application/json; charset=utf-8
-      date:
-      - Wed, 28 Feb 2024 23:40:42 GMT
-      expires:
-      - '-1'
-      pragma:
-      - no-cache
-      strict-transport-security:
-      - max-age=31536000; includeSubDomains
-      x-cache:
-      - CONFIG_NOCACHE
-      x-content-type-options:
-      - nosniff
-      x-ms-ratelimit-remaining-subscription-writes:
-      - '1199'
-      x-msedge-ref:
-      - 'Ref A: C06875B1CC9446EDAC267DBFEDE408A4 Ref B: CO6AA3150217021 Ref C: 2024-02-28T23:40:35Z'
-    status:
-      code: 201
-      message: Created
-- request:
-    body: null
-    headers:
-      Accept:
-      - '*/*'
-      Accept-Encoding:
-      - gzip, deflate
-      CommandName:
-      - acr create
-      Connection:
-      - keep-alive
-      ParameterSetName:
-      - -g -n --sku --admin-enabled
-      User-Agent:
-      - AZURECLI/2.57.0 azsdk-python-azure-mgmt-containerregistry/10.1.0 Python/3.8.10
-        (Windows-10-10.0.22621-SP0)
-    method: GET
-    uri: https://management.azure.com/subscriptions/00000000-0000-0000-0000-000000000000/resourceGroups/clitest.rg000001/providers/Microsoft.ContainerRegistry/registries/acr000003/operationStatuses/registries-c552726a-d692-11ee-8cdc-010101010000?api-version=2022-02-01-preview&t=638447604428183569&c=MIIHADCCBeigAwIBAgITHgPqUKIUuzcMjHnSqwAAA-pQojANBgkqhkiG9w0BAQsFADBEMRMwEQYKCZImiZPyLGQBGRYDR0JMMRMwEQYKCZImiZPyLGQBGRYDQU1FMRgwFgYDVQQDEw9BTUUgSW5mcmEgQ0EgMDYwHhcNMjQwMTMxMTA0OTIwWhcNMjUwMTI1MTA0OTIwWjBAMT4wPAYDVQQDEzVhc3luY29wZXJhdGlvbnNpZ25pbmdjZXJ0aWZpY2F0ZS5tYW5hZ2VtZW50LmF6dXJlLmNvbTCCASIwDQYJKoZIhvcNAQEBBQADggEPADCCAQoCggEBAL8Xxozyns7JQPWMTJtofjZEltgixX0UzmRE21LlxA-WFLxdchZStU2GbP8iw3kHzL6CJ_IJpaCSs9Z0ju5Zj9cC3M-20DkQbN0uj0GHhVEwi5AT6N9UH0icUYklqIM33_jS2_kZHQxCPpHpL05eSEFT3vVaIhqteGaWFnzpljwGBkFMf_EwVxROc6jZ8TYbjXzZ_lBGiAHEt8_DHTvKeNimqJKGMJ_d0pkW3pGHvK7o0Bg-CT7Ywaq29j0Gx6NXB6PNua7fWonr5dDvV7b11Q95JJ8_C-Dn3gqyCtaf4tlQ2CYmrxCjaLk2qU7Y6HAByhBtPSyPkLVOlfnw9r-y5l0CAwEAAaOCA-0wggPpMCcGCSsGAQQBgjcVCgQaMBgwCgYIKwYBBQUHAwEwCgYIKwYBBQUHAwIwPQYJKwYBBAGCNxUHBDAwLgYmKwYBBAGCNxUIhpDjDYTVtHiE8Ys-hZvdFs6dEoFggvX2K4Py0SACAWQCAQowggHLBggrBgEFBQcBAQSCAb0wggG5MGMGCCsGAQUFBzAChldodHRwOi8vY3JsLm1pY3Jvc29mdC5jb20vcGtpaW5mcmEvQ2VydHMvQkwyUEtJSU5UQ0EwMi5BTUUuR0JMX0FNRSUyMEluZnJhJTIwQ0ElMjAwNi5jcnQwUwYIKwYBBQUHMAKGR2h0dHA6Ly9jcmwxLmFtZS5nYmwvYWlhL0JMMlBLSUlOVENBMDIuQU1FLkdCTF9BTUUlMjBJbmZyYSUyMENBJTIwMDYuY3J0MFMGCCsGAQUFBzAChkdodHRwOi8vY3JsMi5hbWUuZ2JsL2FpYS9CTDJQS0lJTlRDQTAyLkFNRS5HQkxfQU1FJTIwSW5mcmElMjBDQSUyMDA2LmNydDBTBggrBgEFBQcwAoZHaHR0cDovL2NybDMuYW1lLmdibC9haWEvQkwyUEtJSU5UQ0EwMi5BTUUuR0JMX0FNRSUyMEluZnJhJTIwQ0ElMjAwNi5jcnQwUwYIKwYBBQUHMAKGR2h0dHA6Ly9jcmw0LmFtZS5nYmwvYWlhL0JMMlBLSUlOVENBMDIuQU1FLkdCTF9BTUUlMjBJbmZyYSUyMENBJTIwMDYuY3J0MB0GA1UdDgQWBBSjfcfgL1I-py_Pgx2g6tlj8J-G1zAOBgNVHQ8BAf8EBAMCBaAwggEmBgNVHR8EggEdMIIBGTCCARWgggERoIIBDYY_aHR0cDovL2NybC5taWNyb3NvZnQuY29tL3BraWluZnJhL0NSTC9BTUUlMjBJbmZyYSUyMENBJTIwMDYuY3JshjFodHRwOi8vY3JsMS5hbWUuZ2JsL2NybC9BTUUlMjBJbmZyYSUyMENBJTIwMDYuY3JshjFodHRwOi8vY3JsMi5hbWUuZ2JsL2NybC9BTUUlMjBJbmZyYSUyMENBJTIwMDYuY3JshjFodHRwOi8vY3JsMy5hbWUuZ2JsL2NybC9BTUUlMjBJbmZyYSUyMENBJTIwMDYuY3JshjFodHRwOi8vY3JsNC5hbWUuZ2JsL2NybC9BTUUlMjBJbmZyYSUyMENBJTIwMDYuY3JsMBcGA1UdIAQQMA4wDAYKKwYBBAGCN3sBATAfBgNVHSMEGDAWgBTxRmjG8cPwKy19i2rhsvm-NfzRQTAdBgNVHSUEFjAUBggrBgEFBQcDAQYIKwYBBQUHAwIwDQYJKoZIhvcNAQELBQADggEBAIrUTfifPGoHH9bxzfMqtx8Y9LosN2v1VV7pmSbd5rlA4cxFYy-MmIffscFJqBmctJwFobfu8r_O6mnKa0Av3IOL-idzKEVhO4lMZ-xlB3rNIx9Stcs1qctJ9zQ_1RDxATu08mFzyBhr7ZVK0pEBMT4c8_5iQxVwNVxnyjfpUbHawY67aqA1QCc1vw9Vs_0e73X_xBRiuGnNUxpSQWfF0N2rVRs_Oyks7Ze7M3M0Xjxhi2Y4WnGd8kYJLWVi5UmNf6Kj6lL6junnk5Bzq5YASezf-TvVvN-s5R0r2XBQPyNg1tPUm74q2e7eutKUUtOtEZOa4n_EBxBPPw7ypnzM6kI&s=EIBkNpwwN_zEZ52VkjCMuOWzV3_Y4qzmZXMmfl97z435W7kLo-FHvEQ6OnrdKJ2_lKm90xGTD_X9hBO40QREysFoXz0lwKpY2JDSCZAkhMpz4glmQZ_bkmhJ8pVLKju9qBDhSZMls1PMg8W0_D5cyzrqOS5R6JvfhvvryPsN9nXJdtVyytCLTsr3RD75T62yRzU_m1UkqVxHggUT3JFjCnKeAJxyEgHOq4kS0VA7-0Mo6AEL-f8FAild0bdmT4bRWvL6TRNyh_2go07MP0Z4e1VeOvnOX4tflnPkqAduN7FhWGKaYONCcEH51FQL9vWXeftms9_1P9pyccNvBjw0Pg&h=bkYOJhca0386IULBa2dMncvkLr40hsrgk8pu6TpzlI0
-  response:
-    body:
-      string: '{"status":"Succeeded"}'
-    headers:
-      api-supported-versions:
-      - 2022-02-01-preview
-      azure-asyncoperation:
-      - https://management.azure.com/subscriptions/00000000-0000-0000-0000-000000000000/resourceGroups/clitest.rg000001/providers/Microsoft.ContainerRegistry/registries/acr000003/operationStatuses/registries-c552726a-d692-11ee-8cdc-010101010000?api-version=2022-02-01-preview&t=638447604431179828&c=MIIHADCCBeigAwIBAgITHgPqUKIUuzcMjHnSqwAAA-pQojANBgkqhkiG9w0BAQsFADBEMRMwEQYKCZImiZPyLGQBGRYDR0JMMRMwEQYKCZImiZPyLGQBGRYDQU1FMRgwFgYDVQQDEw9BTUUgSW5mcmEgQ0EgMDYwHhcNMjQwMTMxMTA0OTIwWhcNMjUwMTI1MTA0OTIwWjBAMT4wPAYDVQQDEzVhc3luY29wZXJhdGlvbnNpZ25pbmdjZXJ0aWZpY2F0ZS5tYW5hZ2VtZW50LmF6dXJlLmNvbTCCASIwDQYJKoZIhvcNAQEBBQADggEPADCCAQoCggEBAL8Xxozyns7JQPWMTJtofjZEltgixX0UzmRE21LlxA-WFLxdchZStU2GbP8iw3kHzL6CJ_IJpaCSs9Z0ju5Zj9cC3M-20DkQbN0uj0GHhVEwi5AT6N9UH0icUYklqIM33_jS2_kZHQxCPpHpL05eSEFT3vVaIhqteGaWFnzpljwGBkFMf_EwVxROc6jZ8TYbjXzZ_lBGiAHEt8_DHTvKeNimqJKGMJ_d0pkW3pGHvK7o0Bg-CT7Ywaq29j0Gx6NXB6PNua7fWonr5dDvV7b11Q95JJ8_C-Dn3gqyCtaf4tlQ2CYmrxCjaLk2qU7Y6HAByhBtPSyPkLVOlfnw9r-y5l0CAwEAAaOCA-0wggPpMCcGCSsGAQQBgjcVCgQaMBgwCgYIKwYBBQUHAwEwCgYIKwYBBQUHAwIwPQYJKwYBBAGCNxUHBDAwLgYmKwYBBAGCNxUIhpDjDYTVtHiE8Ys-hZvdFs6dEoFggvX2K4Py0SACAWQCAQowggHLBggrBgEFBQcBAQSCAb0wggG5MGMGCCsGAQUFBzAChldodHRwOi8vY3JsLm1pY3Jvc29mdC5jb20vcGtpaW5mcmEvQ2VydHMvQkwyUEtJSU5UQ0EwMi5BTUUuR0JMX0FNRSUyMEluZnJhJTIwQ0ElMjAwNi5jcnQwUwYIKwYBBQUHMAKGR2h0dHA6Ly9jcmwxLmFtZS5nYmwvYWlhL0JMMlBLSUlOVENBMDIuQU1FLkdCTF9BTUUlMjBJbmZyYSUyMENBJTIwMDYuY3J0MFMGCCsGAQUFBzAChkdodHRwOi8vY3JsMi5hbWUuZ2JsL2FpYS9CTDJQS0lJTlRDQTAyLkFNRS5HQkxfQU1FJTIwSW5mcmElMjBDQSUyMDA2LmNydDBTBggrBgEFBQcwAoZHaHR0cDovL2NybDMuYW1lLmdibC9haWEvQkwyUEtJSU5UQ0EwMi5BTUUuR0JMX0FNRSUyMEluZnJhJTIwQ0ElMjAwNi5jcnQwUwYIKwYBBQUHMAKGR2h0dHA6Ly9jcmw0LmFtZS5nYmwvYWlhL0JMMlBLSUlOVENBMDIuQU1FLkdCTF9BTUUlMjBJbmZyYSUyMENBJTIwMDYuY3J0MB0GA1UdDgQWBBSjfcfgL1I-py_Pgx2g6tlj8J-G1zAOBgNVHQ8BAf8EBAMCBaAwggEmBgNVHR8EggEdMIIBGTCCARWgggERoIIBDYY_aHR0cDovL2NybC5taWNyb3NvZnQuY29tL3BraWluZnJhL0NSTC9BTUUlMjBJbmZyYSUyMENBJTIwMDYuY3JshjFodHRwOi8vY3JsMS5hbWUuZ2JsL2NybC9BTUUlMjBJbmZyYSUyMENBJTIwMDYuY3JshjFodHRwOi8vY3JsMi5hbWUuZ2JsL2NybC9BTUUlMjBJbmZyYSUyMENBJTIwMDYuY3JshjFodHRwOi8vY3JsMy5hbWUuZ2JsL2NybC9BTUUlMjBJbmZyYSUyMENBJTIwMDYuY3JshjFodHRwOi8vY3JsNC5hbWUuZ2JsL2NybC9BTUUlMjBJbmZyYSUyMENBJTIwMDYuY3JsMBcGA1UdIAQQMA4wDAYKKwYBBAGCN3sBATAfBgNVHSMEGDAWgBTxRmjG8cPwKy19i2rhsvm-NfzRQTAdBgNVHSUEFjAUBggrBgEFBQcDAQYIKwYBBQUHAwIwDQYJKoZIhvcNAQELBQADggEBAIrUTfifPGoHH9bxzfMqtx8Y9LosN2v1VV7pmSbd5rlA4cxFYy-MmIffscFJqBmctJwFobfu8r_O6mnKa0Av3IOL-idzKEVhO4lMZ-xlB3rNIx9Stcs1qctJ9zQ_1RDxATu08mFzyBhr7ZVK0pEBMT4c8_5iQxVwNVxnyjfpUbHawY67aqA1QCc1vw9Vs_0e73X_xBRiuGnNUxpSQWfF0N2rVRs_Oyks7Ze7M3M0Xjxhi2Y4WnGd8kYJLWVi5UmNf6Kj6lL6junnk5Bzq5YASezf-TvVvN-s5R0r2XBQPyNg1tPUm74q2e7eutKUUtOtEZOa4n_EBxBPPw7ypnzM6kI&s=kgqmEYsMLaBIL9bGHQhH0hM4v7IUY10cm8skv9Drw2ZpUoV4UwKPbjkU3VXrFN87Arh5cx8FVcfBAO0f8g0cDOV9w-Fzo7z8klXal2sThytCam3O2wfZ3ljDbUfpFjeNisIoEuVEzfNI5ojM5XXO675f15FkWhVpwoaWLBkGklQbNF51LX6Vz8TO9JJ_bFqKnqprjIgQ5aYiXNFXpwf2Jzt1rr-v5fS-ZMYSeoMylWkHpVPiVRnL0ytt-7s34NcuZyggnymw09CLCitRiy1R-lGsgsYXtY963uSDLuZiF_QwA1OtH1foI-z28IexZyYTU3lOuGV6wYWcHKNRVWJHoA&h=jOSSv21OUHldZQwQoLpP0YlwEVl-iqtb2KA538smkb0
-      cache-control:
-      - no-cache
-      content-length:
-      - '22'
-      content-type:
-      - application/json; charset=utf-8
-      date:
-      - Wed, 28 Feb 2024 23:40:42 GMT
-      expires:
-      - '-1'
-      pragma:
-      - no-cache
-      strict-transport-security:
-      - max-age=31536000; includeSubDomains
-      x-cache:
-      - CONFIG_NOCACHE
-      x-content-type-options:
-      - nosniff
-      x-msedge-ref:
-      - 'Ref A: 80A39C8E46E94283A78632481839244F Ref B: CO6AA3150217021 Ref C: 2024-02-28T23:40:42Z'
-    status:
-      code: 200
-      message: OK
-- request:
-    body: null
-    headers:
-      Accept:
-      - '*/*'
-      Accept-Encoding:
-      - gzip, deflate
-      CommandName:
-      - acr create
-      Connection:
-      - keep-alive
-      ParameterSetName:
-      - -g -n --sku --admin-enabled
-      User-Agent:
-      - AZURECLI/2.57.0 azsdk-python-azure-mgmt-containerregistry/10.1.0 Python/3.8.10
-        (Windows-10-10.0.22621-SP0)
-    method: GET
-    uri: https://management.azure.com/subscriptions/00000000-0000-0000-0000-000000000000/resourceGroups/clitest.rg000001/providers/Microsoft.ContainerRegistry/registries/acr000003?api-version=2022-02-01-preview
-  response:
-    body:
-      string: '{"sku":{"name":"Basic","tier":"Basic"},"type":"Microsoft.ContainerRegistry/registries","id":"/subscriptions/00000000-0000-0000-0000-000000000000/resourceGroups/clitest.rg000001/providers/Microsoft.ContainerRegistry/registries/acr000003","name":"acr000003","location":"eastus2","tags":{},"systemData":{"createdBy":"harrli@microsoft.com","createdByType":"User","createdAt":"2024-02-28T23:40:36.0527099+00:00","lastModifiedBy":"harrli@microsoft.com","lastModifiedByType":"User","lastModifiedAt":"2024-02-28T23:40:36.0527099+00:00"},"properties":{"loginServer":"acr000003.azurecr.io","creationDate":"2024-02-28T23:40:36.0527099Z","provisioningState":"Succeeded","adminUserEnabled":true,"policies":{"quarantinePolicy":{"status":"disabled"},"trustPolicy":{"type":"Notary","status":"disabled"},"retentionPolicy":{"days":7,"lastUpdatedTime":"2024-02-28T23:40:42.5754353+00:00","status":"disabled"},"exportPolicy":{"status":"enabled"},"azureADAuthenticationAsArmPolicy":{"status":"enabled"},"softDeletePolicy":{"retentionDays":7,"lastUpdatedTime":"2024-02-28T23:40:42.5754704+00:00","status":"disabled"}},"encryption":{"status":"disabled"},"dataEndpointEnabled":false,"dataEndpointHostNames":[],"privateEndpointConnections":[],"publicNetworkAccess":"Enabled","networkRuleBypassOptions":"AzureServices","zoneRedundancy":"Disabled","anonymousPullEnabled":false}}'
-    headers:
-      api-supported-versions:
-      - 2022-02-01-preview
-      cache-control:
-      - no-cache
-      content-length:
-      - '1351'
-      content-type:
-      - application/json; charset=utf-8
-      date:
-      - Wed, 28 Feb 2024 23:40:43 GMT
-      expires:
-      - '-1'
-      pragma:
-      - no-cache
-      strict-transport-security:
-      - max-age=31536000; includeSubDomains
-      x-cache:
-      - CONFIG_NOCACHE
-      x-content-type-options:
-      - nosniff
-      x-msedge-ref:
-      - 'Ref A: 3C6BC7E12794497A8135C4AC634DE7EE Ref B: CO6AA3150217021 Ref C: 2024-02-28T23:40:43Z'
-    status:
-      code: 200
-      message: OK
-- request:
-    body: null
-    headers:
-      Accept:
-      - application/json
-      Accept-Encoding:
-      - gzip, deflate
-      CommandName:
-      - containerapp registry set
-      Connection:
-      - keep-alive
-      ParameterSetName:
-      - --server -g -n
-      User-Agent:
-      - AZURECLI/2.57.0 azsdk-python-azure-mgmt-resource/23.1.0b2 Python/3.8.10 (Windows-10-10.0.22621-SP0)
-    method: GET
-    uri: https://management.azure.com/subscriptions/00000000-0000-0000-0000-000000000000/providers/Microsoft.App?api-version=2022-09-01
-  response:
-    body:
-      string: '{"id":"/subscriptions/00000000-0000-0000-0000-000000000000/providers/Microsoft.App","namespace":"Microsoft.App","authorizations":[{"applicationId":"7e3bc4fd-85a3-4192-b177-5b8bfc87f42c","roleDefinitionId":"39a74f72-b40f-4bdc-b639-562fe2260bf0"},{"applicationId":"3734c1a4-2bed-4998-a37a-ff1a9e7bf019","roleDefinitionId":"5c779a4f-5cb2-4547-8c41-478d9be8ba90"},{"applicationId":"55ebbb62-3b9c-49fd-9b87-9595226dd4ac","roleDefinitionId":"e49ca620-7992-4561-a7df-4ed67dad77b5","managedByRoleDefinitionId":"9e3af657-a8ff-583c-a75c-2fe7c4bcb635"},{"applicationId":"1459b1f6-7a5b-4300-93a2-44b4a651759f","roleDefinitionId":"3c5f1b29-9e3d-4a22-b5d6-9ff4e5a37974"}],"resourceTypes":[{"resourceType":"managedEnvironments","locations":["North
-        Central US (Stage)","West US 2","Southeast Asia","Sweden Central","Canada
-        Central","West Europe","North Europe","East US","East US 2","East Asia","Australia
-        East","Germany West Central","Japan East","UK South","West US","Central US","North
-        Central US","South Central US","Korea Central","Brazil South","West US 3","France
-        Central","South Africa North","Norway East","Switzerland North","UAE North","Canada
-        East","West Central US","UK West","Central India","Central US EUAP","East
-        US 2 EUAP"],"apiVersions":["2023-11-02-preview","2023-08-01-preview","2023-05-02-preview","2023-05-01","2023-04-01-preview","2022-11-01-preview","2022-10-01","2022-06-01-preview","2022-03-01"],"defaultApiVersion":"2023-05-01","capabilities":"CrossResourceGroupResourceMove,
-        CrossSubscriptionResourceMove, SystemAssignedResourceIdentity, SupportsTags,
-        SupportsLocation"},{"resourceType":"managedEnvironments/certificates","locations":["North
-        Central US (Stage)","West US 2","Southeast Asia","Sweden Central","Canada
-        Central","West Europe","North Europe","East US","East US 2","East Asia","Australia
-        East","Germany West Central","Japan East","UK South","West US","Central US","North
-        Central US","South Central US","Korea Central","Brazil South","West US 3","France
-        Central","South Africa North","Norway East","Switzerland North","UAE North","Canada
-        East","West Central US","UK West","Central India","Central US EUAP","East
-        US 2 EUAP"],"apiVersions":["2023-11-02-preview","2023-08-01-preview","2023-05-02-preview","2023-05-01","2023-04-01-preview","2022-11-01-preview","2022-10-01","2022-06-01-preview","2022-03-01"],"defaultApiVersion":"2023-05-01","capabilities":"CrossResourceGroupResourceMove,
-        CrossSubscriptionResourceMove, SupportsTags, SupportsLocation"},{"resourceType":"managedEnvironments/managedCertificates","locations":["North
-        Central US (Stage)","West US 2","Southeast Asia","Sweden Central","Canada
-        Central","West Europe","North Europe","East US","East US 2","East Asia","Australia
-        East","Germany West Central","Japan East","UK South","West US","Central US","North
-        Central US","South Central US","Korea Central","Brazil South","West US 3","France
-        Central","South Africa North","Norway East","Switzerland North","UAE North","Canada
-        East","West Central US","UK West","Central India","Central US EUAP","East
-        US 2 EUAP"],"apiVersions":["2023-11-02-preview","2023-08-01-preview","2023-05-02-preview","2023-05-01","2023-04-01-preview","2022-11-01-preview"],"defaultApiVersion":"2023-05-01","capabilities":"CrossResourceGroupResourceMove,
-        CrossSubscriptionResourceMove, SupportsTags, SupportsLocation"},{"resourceType":"containerApps","locations":["North
-        Central US (Stage)","West US 2","Southeast Asia","Sweden Central","Canada
-        Central","West Europe","North Europe","East US","East US 2","East Asia","Australia
-        East","Germany West Central","Japan East","UK South","West US","Central US","North
-        Central US","South Central US","Korea Central","Brazil South","West US 3","France
-        Central","South Africa North","Norway East","Switzerland North","UAE North","Canada
-        East","West Central US","UK West","Central India","Central US EUAP","East
-        US 2 EUAP"],"apiVersions":["2023-11-02-preview","2023-08-01-preview","2023-05-02-preview","2023-05-01","2023-04-01-preview","2022-11-01-preview","2022-10-01","2022-06-01-preview","2022-03-01"],"defaultApiVersion":"2023-05-01","capabilities":"CrossResourceGroupResourceMove,
-        CrossSubscriptionResourceMove, SystemAssignedResourceIdentity, SupportsTags,
-        SupportsLocation"},{"resourceType":"jobs","locations":["North Central US (Stage)","West
-        US 2","Southeast Asia","Sweden Central","Canada Central","West Europe","North
-        Europe","East US","East US 2","East Asia","Australia East","Germany West Central","Japan
-        East","UK South","West US","Central US","North Central US","South Central
-        US","Korea Central","Brazil South","West US 3","France Central","South Africa
-        North","Norway East","Switzerland North","UAE North","Canada East","West Central
-        US","UK West","Central India","Central US EUAP","East US 2 EUAP"],"apiVersions":["2023-11-02-preview","2023-08-01-preview","2023-05-02-preview","2023-05-01","2023-04-01-preview","2022-11-01-preview"],"defaultApiVersion":"2023-05-01","capabilities":"CrossResourceGroupResourceMove,
-        CrossSubscriptionResourceMove, SystemAssignedResourceIdentity, SupportsTags,
-        SupportsLocation"},{"resourceType":"locations","locations":[],"apiVersions":["2023-11-02-preview","2023-08-01-preview","2023-05-02-preview","2023-05-01","2023-04-01-preview","2022-11-01-preview","2022-10-01","2022-06-01-preview","2022-03-01"],"defaultApiVersion":"2023-05-01","capabilities":"None"},{"resourceType":"locations/managedEnvironmentOperationResults","locations":["North
-        Central US (Stage)","West US 2","Southeast Asia","Sweden Central","Canada
-        Central","West Europe","North Europe","East US","East US 2","East Asia","Australia
-        East","Germany West Central","Japan East","UK South","West US","Central US","North
-        Central US","South Central US","Korea Central","Brazil South","West US 3","France
-        Central","South Africa North","Norway East","Switzerland North","UAE North","Canada
-        East","West Central US","UK West","Central India","Central US EUAP","East
-        US 2 EUAP"],"apiVersions":["2023-11-02-preview","2023-08-01-preview","2023-05-02-preview","2023-05-01","2023-04-01-preview","2022-11-01-preview","2022-10-01","2022-06-01-preview","2022-03-01"],"defaultApiVersion":"2023-05-01","capabilities":"None"},{"resourceType":"locations/managedEnvironmentOperationStatuses","locations":["North
-        Central US (Stage)","West US 2","Southeast Asia","Sweden Central","Canada
-        Central","West Europe","North Europe","East US","East US 2","East Asia","Australia
-        East","Germany West Central","Japan East","UK South","West US","Central US","North
-        Central US","South Central US","Korea Central","Brazil South","West US 3","France
-        Central","South Africa North","Norway East","Switzerland North","UAE North","Canada
-        East","West Central US","UK West","Central India","Central US EUAP","East
-        US 2 EUAP"],"apiVersions":["2023-11-02-preview","2023-08-01-preview","2023-05-02-preview","2023-05-01","2023-04-01-preview","2022-11-01-preview","2022-10-01","2022-06-01-preview","2022-03-01"],"defaultApiVersion":"2023-05-01","capabilities":"None"},{"resourceType":"locations/containerappOperationResults","locations":["North
-        Central US (Stage)","Canada Central","West Europe","North Europe","East US","East
-        US 2","East Asia","Australia East","Germany West Central","Japan East","UK
-        South","West US","Central US","North Central US","South Central US","Korea
-        Central","Brazil South","West US 3","France Central","South Africa North","Norway
-        East","Switzerland North","UAE North","Canada East","West Central US","UK
-        West","Central India","Central US EUAP","East US 2 EUAP","West US 2","Southeast
-        Asia","Sweden Central"],"apiVersions":["2023-11-02-preview","2023-08-01-preview","2023-05-02-preview","2023-05-01","2023-04-01-preview","2022-11-01-preview","2022-10-01","2022-06-01-preview","2022-03-01"],"defaultApiVersion":"2023-05-01","capabilities":"None"},{"resourceType":"locations/containerappOperationStatuses","locations":["North
-        Central US (Stage)","West US 2","Southeast Asia","Sweden Central","Canada
-        Central","West Europe","North Europe","East US","East US 2","East Asia","Australia
-        East","Germany West Central","Japan East","UK South","West US","Central US","North
-        Central US","South Central US","Korea Central","Brazil South","West US 3","France
-        Central","South Africa North","Norway East","Switzerland North","UAE North","Canada
-        East","West Central US","UK West","Central India","Central US EUAP","East
-        US 2 EUAP"],"apiVersions":["2023-11-02-preview","2023-08-01-preview","2023-05-02-preview","2023-05-01","2023-04-01-preview","2022-11-01-preview","2022-10-01","2022-06-01-preview","2022-03-01"],"defaultApiVersion":"2023-05-01","capabilities":"None"},{"resourceType":"locations/containerappsjobOperationResults","locations":["North
-        Central US (Stage)","Canada Central","West Europe","North Europe","East US","East
-        US 2","East Asia","Australia East","Germany West Central","Japan East","UK
-        South","West US","Central US","North Central US","South Central US","Korea
-        Central","Brazil South","West US 3","France Central","South Africa North","Norway
-        East","Switzerland North","UAE North","Canada East","West Central US","UK
-        West","Central India","Central US EUAP","East US 2 EUAP","West US 2","Southeast
-        Asia","Sweden Central"],"apiVersions":["2023-11-02-preview","2023-08-01-preview","2023-05-02-preview","2023-05-01","2023-04-01-preview","2022-11-01-preview"],"defaultApiVersion":"2023-05-01","capabilities":"None"},{"resourceType":"locations/containerappsjobOperationStatuses","locations":["North
-        Central US (Stage)","West US 2","Southeast Asia","Sweden Central","Canada
-        Central","West Europe","North Europe","East US","East US 2","East Asia","Australia
-        East","Germany West Central","Japan East","UK South","West US","Central US","North
-        Central US","South Central US","Korea Central","Brazil South","West US 3","France
-        Central","South Africa North","Norway East","Switzerland North","UAE North","Canada
-        East","West Central US","UK West","Central India","Central US EUAP","East
-        US 2 EUAP"],"apiVersions":["2023-11-02-preview","2023-08-01-preview","2023-05-02-preview","2023-05-01","2023-04-01-preview","2022-11-01-preview"],"defaultApiVersion":"2023-05-01","capabilities":"None"},{"resourceType":"locations/sourceControlOperationResults","locations":["North
-        Central US (Stage)","Canada Central","West Europe","North Europe","East US","East
-        US 2","East Asia","Australia East","Germany West Central","Japan East","UK
-        South","West US","Central US","North Central US","South Central US","Korea
-        Central","Brazil South","West US 3","France Central","South Africa North","Norway
-        East","Switzerland North","UAE North","Canada East","West Central US","UK
-        West","Central India","Central US EUAP","East US 2 EUAP","West US 2","Southeast
-        Asia","Sweden Central"],"apiVersions":["2023-11-02-preview","2023-08-01-preview","2023-05-02-preview","2023-05-01","2023-04-01-preview","2022-11-01-preview","2022-10-01","2022-06-01-preview","2022-03-01"],"defaultApiVersion":"2023-05-01","capabilities":"None"},{"resourceType":"locations/sourceControlOperationStatuses","locations":["North
-        Central US (Stage)","West US 2","Southeast Asia","Sweden Central","Canada
-        Central","West Europe","North Europe","East US","East US 2","East Asia","Australia
-        East","Germany West Central","Japan East","UK South","West US","Central US","North
-        Central US","South Central US","Korea Central","Brazil South","West US 3","France
-        Central","South Africa North","Norway East","Switzerland North","UAE North","Canada
-        East","West Central US","UK West","Central India","Central US EUAP","East
-        US 2 EUAP"],"apiVersions":["2023-11-02-preview","2023-08-01-preview","2023-05-02-preview","2023-05-01","2023-04-01-preview","2022-11-01-preview","2022-10-01","2022-06-01-preview","2022-03-01"],"defaultApiVersion":"2023-05-01","capabilities":"None"},{"resourceType":"locations/usages","locations":["North
-        Central US (Stage)","West US 2","Southeast Asia","Sweden Central","Canada
-        Central","West Europe","North Europe","East US","East US 2","East Asia","Australia
-        East","Germany West Central","Japan East","UK South","West US","Central US","North
-        Central US","South Central US","Korea Central","Brazil South","West US 3","France
-        Central","South Africa North","Norway East","Switzerland North","UAE North","Canada
-        East","West Central US","UK West","Central India","Central US EUAP","East
-        US 2 EUAP"],"apiVersions":["2023-11-02-preview","2023-08-01-preview","2023-05-02-preview"],"defaultApiVersion":"2023-05-02-preview","capabilities":"None"},{"resourceType":"operations","locations":["North
-        Central US (Stage)","Central US EUAP","East US 2 EUAP","West US 2","Southeast
-        Asia","Sweden Central","Canada Central","West Europe","North Europe","East
-        US","East US 2","East Asia","Australia East","Germany West Central","Japan
-        East","UK South","West US","Central US","North Central US","South Central
-        US","Korea Central","Brazil South","West US 3","France Central","South Africa
-        North","Norway East","Switzerland North","UAE North","Canada East","West Central
-        US","UK West","Central India"],"apiVersions":["2023-11-02-preview","2023-08-01-preview","2023-05-02-preview","2023-05-01","2023-04-01-preview","2023-02-01","2022-11-01-preview","2022-10-01","2022-06-01-preview","2022-03-01"],"defaultApiVersion":"2023-08-01-preview","capabilities":"None"},{"resourceType":"connectedEnvironments","locations":["North
-        Central US (Stage)","North Central US","East US","East Asia","West Europe","Southeast
-        Asia","Central US EUAP","East US 2 EUAP"],"apiVersions":["2023-11-02-preview","2023-08-01-preview","2023-05-02-preview","2023-05-01","2023-04-01-preview","2022-11-01-preview","2022-10-01","2022-06-01-preview"],"defaultApiVersion":"2023-05-01","capabilities":"CrossResourceGroupResourceMove,
-        CrossSubscriptionResourceMove, SupportsTags, SupportsLocation"},{"resourceType":"connectedEnvironments/certificates","locations":["North
-        Central US (Stage)","North Central US","East US","East Asia","West Europe","Southeast
-        Asia","Central US EUAP","East US 2 EUAP"],"apiVersions":["2023-11-02-preview","2023-08-01-preview","2023-05-02-preview","2023-05-01","2023-04-01-preview","2022-11-01-preview","2022-10-01","2022-06-01-preview"],"defaultApiVersion":"2023-05-01","capabilities":"CrossResourceGroupResourceMove,
-        CrossSubscriptionResourceMove, SupportsTags, SupportsLocation"},{"resourceType":"locations/connectedEnvironmentOperationResults","locations":["North
-        Central US (Stage)","North Central US","East US","East Asia","West Europe","Southeast
-        Asia","Central US EUAP","East US 2 EUAP"],"apiVersions":["2023-11-02-preview","2023-08-01-preview","2023-05-02-preview","2023-05-01","2023-04-01-preview","2022-11-01-preview","2022-10-01","2022-06-01-preview"],"defaultApiVersion":"2023-05-01","capabilities":"None"},{"resourceType":"locations/connectedEnvironmentOperationStatuses","locations":["North
-        Central US (Stage)","North Central US","East US","East Asia","West Europe","Southeast
-        Asia","Central US EUAP","East US 2 EUAP"],"apiVersions":["2023-11-02-preview","2023-08-01-preview","2023-05-02-preview","2023-05-01","2023-04-01-preview","2022-11-01-preview","2022-10-01","2022-06-01-preview"],"defaultApiVersion":"2023-05-01","capabilities":"None"},{"resourceType":"locations/managedCertificateOperationStatuses","locations":["North
-        Central US (Stage)","West US 2","Southeast Asia","Sweden Central","Canada
-        Central","West Europe","North Europe","East US","East US 2","East Asia","Australia
-        East","Germany West Central","Japan East","UK South","West US","Central US","North
-        Central US","South Central US","Korea Central","Brazil South","West US 3","France
-        Central","South Africa North","Norway East","Switzerland North","UAE North","Canada
-        East","West Central US","UK West","Central India","Central US EUAP","East
-        US 2 EUAP"],"apiVersions":["2023-11-02-preview","2023-08-01-preview","2023-05-02-preview","2023-05-01","2023-04-01-preview","2022-11-01-preview"],"defaultApiVersion":"2023-05-01","capabilities":"None"},{"resourceType":"locations/billingMeters","locations":["North
-        Central US (Stage)","West US 2","Southeast Asia","Sweden Central","Canada
-        Central","West Europe","North Europe","East US","East US 2","East Asia","Australia
-        East","Germany West Central","Japan East","UK South","West US","Central US","North
-        Central US","South Central US","Korea Central","Brazil South","West US 3","France
-        Central","South Africa North","Norway East","Switzerland North","UAE North","Canada
-        East","West Central US","UK West","Central India","Central US EUAP","East
-        US 2 EUAP"],"apiVersions":["2023-11-02-preview","2023-08-01-preview","2023-05-02-preview","2023-05-01","2023-04-01-preview","2022-11-01-preview","2022-10-01","2022-06-01-preview"],"defaultApiVersion":"2023-05-01","capabilities":"None"},{"resourceType":"locations/availableManagedEnvironmentsWorkloadProfileTypes","locations":["North
-        Central US (Stage)","West US 2","Southeast Asia","Sweden Central","Canada
-        Central","West Europe","North Europe","East US","East US 2","East Asia","Australia
-        East","Germany West Central","Japan East","UK South","West US","Central US","North
-        Central US","South Central US","Korea Central","Brazil South","West US 3","France
-        Central","South Africa North","Norway East","Switzerland North","UAE North","Canada
-        East","West Central US","UK West","Central India","Central US EUAP","East
-        US 2 EUAP"],"apiVersions":["2023-11-02-preview","2023-08-01-preview","2023-05-02-preview","2023-05-01","2023-04-01-preview","2022-11-01-preview","2022-10-01","2022-06-01-preview"],"defaultApiVersion":"2023-05-01","capabilities":"None"},{"resourceType":"getCustomDomainVerificationId","locations":["North
-        Central US (Stage)","West US 2","Southeast Asia","Sweden Central","Canada
-        Central","West Europe","North Europe","East US","East US 2","East Asia","Australia
-        East","Germany West Central","Japan East","UK South","West US","Central US","North
-        Central US","South Central US","Korea Central","Brazil South","West US 3","France
-        Central","South Africa North","Norway East","Switzerland North","UAE North","Canada
-        East","West Central US","UK West","Central India","Central US EUAP","East
-        US 2 EUAP"],"apiVersions":["2023-11-02-preview","2023-08-01-preview","2023-05-02-preview"],"defaultApiVersion":"2023-05-02-preview","capabilities":"None"},{"resourceType":"builders","locations":["North
-        Central US (Stage)","West US 2","Southeast Asia","Sweden Central","Canada
-        Central","West Europe","North Europe","East US","East US 2","East Asia","Australia
-        East","Germany West Central","Japan East","UK South","West US","Central US","North
-        Central US","South Central US","Korea Central","Brazil South","West US 3","France
-        Central","South Africa North","Norway East","Switzerland North","UAE North","Canada
-        East","West Central US","UK West","Central India","Central US EUAP","East
-        US 2 EUAP"],"apiVersions":["2023-11-02-preview","2023-08-01-preview"],"defaultApiVersion":"2023-08-01-preview","capabilities":"CrossResourceGroupResourceMove,
-        CrossSubscriptionResourceMove, SystemAssignedResourceIdentity, SupportsTags,
-        SupportsLocation"},{"resourceType":"builders/builds","locations":["North Central
-        US (Stage)","West US 2","Southeast Asia","Sweden Central","Canada Central","West
-        Europe","North Europe","East US","East US 2","East Asia","Australia East","Germany
-        West Central","Japan East","UK South","West US","Central US","North Central
-        US","South Central US","Korea Central","Brazil South","West US 3","France
-        Central","South Africa North","Norway East","Switzerland North","UAE North","Canada
-        East","West Central US","UK West","Central India","Central US EUAP","East
-        US 2 EUAP"],"apiVersions":["2023-11-02-preview","2023-08-01-preview"],"defaultApiVersion":"2023-08-01-preview","capabilities":"None"},{"resourceType":"locations/OperationResults","locations":["North
-        Central US (Stage)","West US 2","Southeast Asia","Sweden Central","Canada
-        Central","West Europe","North Europe","East US","East US 2","East Asia","Australia
-        East","Germany West Central","Japan East","UK South","West US","Central US","North
-        Central US","South Central US","Korea Central","Brazil South","West US 3","France
-        Central","South Africa North","Norway East","Switzerland North","UAE North","Canada
-        East","West Central US","UK West","Central India","Central US EUAP","East
-        US 2 EUAP"],"apiVersions":["2023-11-02-preview","2023-08-01-preview"],"defaultApiVersion":"2023-08-01-preview","capabilities":"None"},{"resourceType":"locations/OperationStatuses","locations":["North
-        Central US (Stage)","West US 2","Southeast Asia","Sweden Central","Canada
-        Central","West Europe","North Europe","East US","East US 2","East Asia","Australia
-        East","Germany West Central","Japan East","UK South","West US","Central US","North
-        Central US","South Central US","Korea Central","Brazil South","West US 3","France
-        Central","South Africa North","Norway East","Switzerland North","UAE North","Canada
-        East","West Central US","UK West","Central India","Central US EUAP","East
-        US 2 EUAP"],"apiVersions":["2023-11-02-preview","2023-08-01-preview"],"defaultApiVersion":"2023-08-01-preview","capabilities":"None"},{"resourceType":"managedEnvironments/dotNetComponents","locations":["North
-        Central US (Stage)","West US 2","Southeast Asia","Sweden Central","Canada
-        Central","West Europe","North Europe","East US","East US 2","East Asia","Australia
-        East","Germany West Central","Japan East","UK South","West US","Central US","North
-        Central US","South Central US","Korea Central","Brazil South","West US 3","France
-        Central","South Africa North","Norway East","Switzerland North","UAE North","Canada
-        East","West Central US","UK West","Central India","Central US EUAP","East
-        US 2 EUAP"],"apiVersions":["2023-11-02-preview"],"defaultApiVersion":"2023-11-02-preview","capabilities":"None"},{"resourceType":"managedEnvironments/javaComponents","locations":["North
-        Central US (Stage)","West US 2","Southeast Asia","Sweden Central","Canada
-        Central","West Europe","North Europe","East US","East US 2","East Asia","Australia
-        East","Germany West Central","Japan East","UK South","West US","Central US","North
-        Central US","South Central US","Korea Central","Brazil South","West US 3","France
-        Central","South Africa North","Norway East","Switzerland North","UAE North","Canada
-        East","West Central US","UK West","Central India","Central US EUAP","East
-        US 2 EUAP"],"apiVersions":["2023-11-02-preview"],"defaultApiVersion":"2023-11-02-preview","capabilities":"None"},{"resourceType":"managedEnvironments/daprComponents","locations":["North
-        Central US (Stage)","West US 2","Southeast Asia","Sweden Central","Canada
-        Central","West Europe","North Europe","East US","East US 2","East Asia","Australia
-        East","Germany West Central","Japan East","UK South","West US","Central US","North
-        Central US","South Central US","Korea Central","Brazil South","West US 3","France
-        Central","South Africa North","Norway East","Switzerland North","UAE North","Canada
-        East","West Central US","UK West","Central India","Central US EUAP","East
-        US 2 EUAP"],"apiVersions":["2023-11-02-preview","2023-08-01-preview","2023-05-02-preview","2023-05-01","2023-04-01-preview","2022-11-01-preview","2022-10-01","2022-06-01-preview","2022-03-01"],"defaultApiVersion":"2023-05-01","capabilities":"None"},{"resourceType":"sessionPools","locations":["Central
-        US EUAP","East US 2 EUAP"],"apiVersions":["2024-02-02-preview","2023-11-02-preview","2023-08-01-preview"],"defaultApiVersion":"2023-08-01-preview","capabilities":"CrossResourceGroupResourceMove,
-        CrossSubscriptionResourceMove, SystemAssignedResourceIdentity, SupportsTags,
-        SupportsLocation"},{"resourceType":"builders/patches","locations":["Central
-        US EUAP","East US 2 EUAP"],"apiVersions":["2024-02-02-preview","2023-11-02-preview","2023-08-01-preview"],"defaultApiVersion":"2023-08-01-preview","capabilities":"None"}],"registrationState":"Registered","registrationPolicy":"RegistrationRequired"}'
-    headers:
-      cache-control:
-      - no-cache
-      content-length:
-      - '23762'
-      content-type:
-      - application/json; charset=utf-8
-      date:
-      - Wed, 28 Feb 2024 23:40:54 GMT
-      expires:
-      - '-1'
-      pragma:
-      - no-cache
-      strict-transport-security:
-      - max-age=31536000; includeSubDomains
-      x-cache:
-      - CONFIG_NOCACHE
-      x-content-type-options:
-      - nosniff
-      x-msedge-ref:
-      - 'Ref A: 517F1D9466B54C47BDBDB2519E19E9FE Ref B: CO6AA3150218039 Ref C: 2024-02-28T23:40:55Z'
-    status:
-      code: 200
-      message: OK
-- request:
-    body: null
-    headers:
-      Accept:
-      - '*/*'
-      Accept-Encoding:
-      - gzip, deflate
-      CommandName:
-      - containerapp registry set
-      Connection:
-      - keep-alive
-      ParameterSetName:
-      - --server -g -n
-      User-Agent:
-      - python/3.8.10 (Windows-10-10.0.22621-SP0) AZURECLI/2.57.0
-    method: GET
-    uri: https://management.azure.com/subscriptions/00000000-0000-0000-0000-000000000000/resourceGroups/clitest.rg000001/providers/Microsoft.App/containerApps/app000002?api-version=2023-05-01
-  response:
-    body:
-      string: '{"id":"/subscriptions/00000000-0000-0000-0000-000000000000/resourceGroups/clitest.rg000001/providers/Microsoft.App/containerapps/app000002","name":"app000002","type":"Microsoft.App/containerApps","location":"East
-        US 2","systemData":{"createdBy":"harrli@microsoft.com","createdByType":"User","createdAt":"2024-02-28T23:40:17.9686392","lastModifiedBy":"harrli@microsoft.com","lastModifiedByType":"User","lastModifiedAt":"2024-02-28T23:40:17.9686392"},"properties":{"provisioningState":"Succeeded","runningStatus":"Running","managedEnvironmentId":"/subscriptions/00000000-0000-0000-0000-000000000000/resourceGroups/client.env_rg_eastus2/providers/Microsoft.App/managedEnvironments/env-eastus2","environmentId":"/subscriptions/00000000-0000-0000-0000-000000000000/resourceGroups/client.env_rg_eastus2/providers/Microsoft.App/managedEnvironments/env-eastus2","workloadProfileName":"Consumption","outboundIpAddresses":["20.1.250.250","20.1.251.135","20.1.251.104","20.1.251.2","20.97.130.219","20.69.200.68","20.97.132.38","20.97.133.137"],"latestRevisionName":"app000002--c2jv46c","latestReadyRevisionName":"app000002--c2jv46c","latestRevisionFqdn":"app000002--c2jv46c.victoriousglacier-3c94eae2.eastus2.azurecontainerapps.io","customDomainVerificationId":"0FEF6FC81FA2FA9876FEE95F895AD716D01F5495C9AC8EA62F0228DC5E40B5CA","configuration":{"secrets":null,"activeRevisionsMode":"Single","ingress":{"fqdn":"app000002.victoriousglacier-3c94eae2.eastus2.azurecontainerapps.io","external":true,"targetPort":80,"exposedPort":0,"transport":"Auto","traffic":[{"weight":100,"latestRevision":true}],"customDomains":null,"allowInsecure":false,"ipSecurityRestrictions":null,"corsPolicy":null,"clientCertificateMode":null,"stickySessions":null},"registries":null,"dapr":null,"maxInactiveRevisions":100,"service":null},"template":{"revisionSuffix":"","terminationGracePeriodSeconds":null,"containers":[{"image":"mcr.microsoft.com/k8se/quickstart:latest","name":"app000002","resources":{"cpu":0.5,"memory":"1Gi","ephemeralStorage":"2Gi"}}],"initContainers":null,"scale":{"minReplicas":1,"maxReplicas":10,"rules":null},"volumes":null,"serviceBinds":null},"eventStreamEndpoint":"https://eastus2.azurecontainerapps.dev/subscriptions/00000000-0000-0000-0000-000000000000/resourceGroups/clitest.rg000001/containerApps/app000002/eventstream"},"identity":{"type":"None"}}'
-    headers:
-      api-supported-versions:
-      - 2022-03-01, 2022-06-01-preview, 2022-10-01, 2022-11-01-preview, 2023-04-01-preview,
-        2023-05-01, 2023-05-02-preview, 2023-08-01-preview, 2023-11-02-preview, 2024-02-02-preview,
-        2024-03-01
-      cache-control:
-      - no-cache
-      content-length:
-      - '2344'
-      content-type:
-      - application/json; charset=utf-8
-      date:
-      - Wed, 28 Feb 2024 23:40:55 GMT
-      expires:
-      - '-1'
-      pragma:
-      - no-cache
-      strict-transport-security:
-      - max-age=31536000; includeSubDomains
-      vary:
-      - Accept-Encoding
-      x-cache:
-      - CONFIG_NOCACHE
-      x-content-type-options:
-      - nosniff
-      x-msedge-ref:
-      - 'Ref A: 03E14DA27E5643578AC49C693FAB1C25 Ref B: CO6AA3150218021 Ref C: 2024-02-28T23:40:55Z'
-      x-powered-by:
-      - ASP.NET
-    status:
-      code: 200
-      message: OK
-- request:
-    body: null
-    headers:
-      Accept:
-      - '*/*'
-      Accept-Encoding:
-      - gzip, deflate
-      CommandName:
-      - containerapp registry set
-      Connection:
-      - keep-alive
-      Content-Length:
-      - '0'
-      ParameterSetName:
-      - --server -g -n
-      User-Agent:
-      - python/3.8.10 (Windows-10-10.0.22621-SP0) AZURECLI/2.57.0
-    method: POST
-    uri: https://management.azure.com/subscriptions/00000000-0000-0000-0000-000000000000/resourceGroups/clitest.rg000001/providers/Microsoft.App/containerApps/app000002/listSecrets?api-version=2023-05-01
-  response:
-    body:
-      string: '{"value":[]}'
-    headers:
-      api-supported-versions:
-      - 2022-03-01, 2022-06-01-preview, 2022-10-01, 2022-11-01-preview, 2023-04-01-preview,
-        2023-05-01, 2023-05-02-preview, 2023-08-01-preview, 2023-11-02-preview, 2024-02-02-preview,
-        2024-03-01
-      cache-control:
-      - no-cache
-      content-length:
-      - '12'
-      content-type:
-      - application/json; charset=utf-8
-      date:
-      - Wed, 28 Feb 2024 23:40:56 GMT
-      expires:
-      - '-1'
-      pragma:
-      - no-cache
-      strict-transport-security:
-      - max-age=31536000; includeSubDomains
-      vary:
-      - Accept-Encoding
-      x-cache:
-      - CONFIG_NOCACHE
-      x-content-type-options:
-      - nosniff
-      x-ms-ratelimit-remaining-subscription-writes:
-      - '1199'
-      x-msedge-ref:
-      - 'Ref A: 4ABB4D8091894C479E7D27986786A12D Ref B: CO6AA3150218023 Ref C: 2024-02-28T23:40:56Z'
-      x-powered-by:
-      - ASP.NET
-    status:
-      code: 200
-      message: OK
-- request:
-    body: null
-    headers:
-      Accept:
-      - application/json
-      Accept-Encoding:
-      - gzip, deflate
-      CommandName:
-      - containerapp registry set
-      Connection:
-      - keep-alive
-      ParameterSetName:
-      - --server -g -n
-      User-Agent:
-      - AZURECLI/2.57.0 azsdk-python-azure-mgmt-resource/23.1.0b2 Python/3.8.10 (Windows-10-10.0.22621-SP0)
-    method: GET
-    uri: https://management.azure.com/subscriptions/00000000-0000-0000-0000-000000000000/resources?$filter=resourceType%20eq%20%27Microsoft.ContainerRegistry%2Fregistries%27&api-version=2022-09-01
-  response:
-    body:
-      string: '{"value":[{"id":"/subscriptions/00000000-0000-0000-0000-000000000000/resourceGroups/PatcherTestRg/providers/Microsoft.ContainerRegistry/registries/patchertestacr","name":"patchertestacr","type":"Microsoft.ContainerRegistry/registries","sku":{"name":"Standard","tier":"Standard"},"location":"eastus","tags":{},"systemData":{"createdBy":"harrli@microsoft.com","createdByType":"User","createdAt":"2023-03-20T03:34:21.7566725Z","lastModifiedBy":"harrli@microsoft.com","lastModifiedByType":"User","lastModifiedAt":"2023-07-17T18:04:20.2780742Z"}},{"id":"/subscriptions/00000000-0000-0000-0000-000000000000/resourceGroups/PatcherTestRg/providers/Microsoft.ContainerRegistry/registries/actiondebugregistry","name":"actiondebugregistry","type":"Microsoft.ContainerRegistry/registries","sku":{"name":"Standard","tier":"Standard"},"location":"eastus","tags":{},"systemData":{"createdBy":"harrli@microsoft.com","createdByType":"User","createdAt":"2023-11-28T18:11:44.0211013Z","lastModifiedBy":"harrli@microsoft.com","lastModifiedByType":"User","lastModifiedAt":"2023-11-28T18:11:44.0211013Z"}},{"id":"/subscriptions/00000000-0000-0000-0000-000000000000/resourceGroups/cli-test-rg/providers/Microsoft.ContainerRegistry/registries/testRegistryAcr","name":"testRegistryAcr","type":"Microsoft.ContainerRegistry/registries","sku":{"name":"Standard","tier":"Standard"},"location":"eastus","tags":{},"systemData":{"createdBy":"harrli@microsoft.com","createdByType":"User","createdAt":"2023-05-12T03:23:48.0773018Z","lastModifiedBy":"harrli@microsoft.com","lastModifiedByType":"User","lastModifiedAt":"2023-05-12T03:26:58.7858884Z"}},{"id":"/subscriptions/00000000-0000-0000-0000-000000000000/resourceGroups/K4AppsTestRg/providers/Microsoft.ContainerRegistry/registries/harrliacatestacr","name":"harrliacatestacr","type":"Microsoft.ContainerRegistry/registries","sku":{"name":"Standard","tier":"Standard"},"location":"eastus","tags":{},"systemData":{"createdBy":"harrli@microsoft.com","createdByType":"User","createdAt":"2023-06-08T18:00:12.5240027Z","lastModifiedBy":"harrli@microsoft.com","lastModifiedByType":"User","lastModifiedAt":"2023-09-08T20:27:22.0432327Z"}},{"id":"/subscriptions/00000000-0000-0000-0000-000000000000/resourceGroups/clitest.rg000001/providers/Microsoft.ContainerRegistry/registries/acr000003","name":"acr000003","type":"Microsoft.ContainerRegistry/registries","sku":{"name":"Basic","tier":"Basic"},"location":"eastus2","tags":{},"systemData":{"createdBy":"harrli@microsoft.com","createdByType":"User","createdAt":"2024-02-28T23:40:36.0527099Z","lastModifiedBy":"harrli@microsoft.com","lastModifiedByType":"User","lastModifiedAt":"2024-02-28T23:40:36.0527099Z"}}]}'
-    headers:
-      cache-control:
-      - no-cache
-      content-length:
-      - '2672'
-      content-type:
-      - application/json; charset=utf-8
-      date:
-      - Wed, 28 Feb 2024 23:40:56 GMT
-      expires:
-      - '-1'
-      pragma:
-      - no-cache
-      strict-transport-security:
-      - max-age=31536000; includeSubDomains
-      x-cache:
-      - CONFIG_NOCACHE
-      x-content-type-options:
-      - nosniff
-      x-msedge-ref:
-      - 'Ref A: 590F5630B5D543DF88D7FC1E9C40C87A Ref B: CO6AA3150218025 Ref C: 2024-02-28T23:40:56Z'
-    status:
-      code: 200
-      message: OK
-- request:
-    body: null
-    headers:
-      Accept:
-      - application/json
-      Accept-Encoding:
-      - gzip, deflate
-      CommandName:
-      - containerapp registry set
-      Connection:
-      - keep-alive
-      ParameterSetName:
-      - --server -g -n
-      User-Agent:
-      - AZURECLI/2.57.0 azsdk-python-azure-mgmt-containerregistry/10.1.0 Python/3.8.10
-        (Windows-10-10.0.22621-SP0)
-    method: GET
-    uri: https://management.azure.com/subscriptions/00000000-0000-0000-0000-000000000000/resourceGroups/clitest.rg000001/providers/Microsoft.ContainerRegistry/registries/acr000003?api-version=2022-12-01
-  response:
-    body:
-      string: '{"sku":{"name":"Basic","tier":"Basic"},"type":"Microsoft.ContainerRegistry/registries","id":"/subscriptions/00000000-0000-0000-0000-000000000000/resourceGroups/clitest.rg000001/providers/Microsoft.ContainerRegistry/registries/acr000003","name":"acr000003","location":"eastus2","tags":{},"systemData":{"createdBy":"harrli@microsoft.com","createdByType":"User","createdAt":"2024-02-28T23:40:36.0527099+00:00","lastModifiedBy":"harrli@microsoft.com","lastModifiedByType":"User","lastModifiedAt":"2024-02-28T23:40:36.0527099+00:00"},"properties":{"loginServer":"acr000003.azurecr.io","creationDate":"2024-02-28T23:40:36.0527099Z","provisioningState":"Succeeded","adminUserEnabled":true,"policies":{"quarantinePolicy":{"status":"disabled"},"trustPolicy":{"type":"Notary","status":"disabled"},"retentionPolicy":{"days":7,"lastUpdatedTime":"2024-02-28T23:40:42.5754353+00:00","status":"disabled"},"exportPolicy":{"status":"enabled"},"azureADAuthenticationAsArmPolicy":{"status":"enabled"},"softDeletePolicy":{"retentionDays":7,"lastUpdatedTime":"2024-02-28T23:40:42.5754704+00:00","status":"disabled"}},"encryption":{"status":"disabled"},"dataEndpointEnabled":false,"dataEndpointHostNames":[],"privateEndpointConnections":[],"publicNetworkAccess":"Enabled","networkRuleBypassOptions":"AzureServices","zoneRedundancy":"Disabled","anonymousPullEnabled":false}}'
-    headers:
-      api-supported-versions:
-      - '2022-12-01'
-      cache-control:
-      - no-cache
-      content-length:
-      - '1351'
-      content-type:
-      - application/json; charset=utf-8
-      date:
-      - Wed, 28 Feb 2024 23:40:56 GMT
-      expires:
-      - '-1'
-      pragma:
-      - no-cache
-      strict-transport-security:
-      - max-age=31536000; includeSubDomains
-      x-cache:
-      - CONFIG_NOCACHE
-      x-content-type-options:
-      - nosniff
-      x-msedge-ref:
-      - 'Ref A: D2B5D2A233B04324A280A8D14D9AD2F5 Ref B: CO6AA3150217027 Ref C: 2024-02-28T23:40:57Z'
-    status:
-      code: 200
-      message: OK
-- request:
-    body: null
-    headers:
-      Accept:
-      - application/json
-      Accept-Encoding:
-      - gzip, deflate
-      CommandName:
-      - containerapp registry set
-      Connection:
-      - keep-alive
-      Content-Length:
-      - '0'
-      ParameterSetName:
-      - --server -g -n
-      User-Agent:
-      - AZURECLI/2.57.0 azsdk-python-azure-mgmt-containerregistry/10.1.0 Python/3.8.10
-        (Windows-10-10.0.22621-SP0)
-    method: POST
-    uri: https://management.azure.com/subscriptions/00000000-0000-0000-0000-000000000000/resourceGroups/clitest.rg000001/providers/Microsoft.ContainerRegistry/registries/acr000003/listCredentials?api-version=2022-12-01
-  response:
-    body:
-      string: '{"username":"acr000003","passwords":[{"name":"password","value":"UN/I4ug8CKW7E0f+49x90r9eYwKRYD0vDvZaKCzWgQ+ACRACtDAA"},{"name":"password2","value":"SJsAJynHP7r3oZKBHcYrHZmAk66NlDoE38CuI5+VFg+ACRDLd3q2"}]}'
-    headers:
-      api-supported-versions:
-      - '2022-12-01'
-      cache-control:
-      - no-cache
-      content-length:
-      - '205'
-      content-type:
-      - application/json; charset=utf-8
-      date:
-      - Wed, 28 Feb 2024 23:40:57 GMT
-      expires:
-      - '-1'
-      pragma:
-      - no-cache
-      strict-transport-security:
-      - max-age=31536000; includeSubDomains
-      x-cache:
-      - CONFIG_NOCACHE
-      x-content-type-options:
-      - nosniff
-      x-ms-ratelimit-remaining-subscription-writes:
-      - '1199'
-      x-msedge-ref:
-      - 'Ref A: 8A5AEB5C62224FB299822B4031B87413 Ref B: CO6AA3150217027 Ref C: 2024-02-28T23:40:57Z'
-    status:
-      code: 200
-      message: OK
-- request:
-    body: '{"id": "/subscriptions/00000000-0000-0000-0000-000000000000/resourceGroups/clitest.rg000001/providers/Microsoft.App/containerapps/app000002",
-      "name": "app000002", "type": "Microsoft.App/containerApps", "location": "East
-      US 2", "systemData": {"createdBy": "harrli@microsoft.com", "createdByType":
-      "User", "createdAt": "2024-02-28T23:40:17.9686392", "lastModifiedBy": "harrli@microsoft.com",
-      "lastModifiedByType": "User", "lastModifiedAt": "2024-02-28T23:40:17.9686392"},
-      "properties": {"provisioningState": "Succeeded", "runningStatus": "Running",
-      "managedEnvironmentId": "/subscriptions/00000000-0000-0000-0000-000000000000/resourceGroups/client.env_rg_eastus2/providers/Microsoft.App/managedEnvironments/env-eastus2",
-      "environmentId": "/subscriptions/00000000-0000-0000-0000-000000000000/resourceGroups/client.env_rg_eastus2/providers/Microsoft.App/managedEnvironments/env-eastus2",
-      "workloadProfileName": "Consumption", "outboundIpAddresses": ["20.1.250.250",
-      "20.1.251.135", "20.1.251.104", "20.1.251.2", "20.97.130.219", "20.69.200.68",
-      "20.97.132.38", "20.97.133.137"], "latestRevisionName": "app000002--c2jv46c",
-      "latestReadyRevisionName": "app000002--c2jv46c", "latestRevisionFqdn": "app000002--c2jv46c.victoriousglacier-3c94eae2.eastus2.azurecontainerapps.io",
-      "customDomainVerificationId": "0FEF6FC81FA2FA9876FEE95F895AD716D01F5495C9AC8EA62F0228DC5E40B5CA",
-      "configuration": {"secrets": [{"name": "acr000003azurecrio-acr000003", "value":
-      "UN/I4ug8CKW7E0f+49x90r9eYwKRYD0vDvZaKCzWgQ+ACRACtDAA"}], "activeRevisionsMode":
-      "Single", "ingress": {"fqdn": "app000002.victoriousglacier-3c94eae2.eastus2.azurecontainerapps.io",
-      "external": true, "targetPort": 80, "exposedPort": 0, "transport": "Auto", "traffic":
-      [{"weight": 100, "latestRevision": true}], "customDomains": null, "allowInsecure":
-      false, "ipSecurityRestrictions": null, "corsPolicy": null, "clientCertificateMode":
-      null, "stickySessions": null}, "registries": [{"server": "acr000003.azurecr.io",
-      "username": "acr000003", "passwordSecretRef": "acr000003azurecrio-acr000003"}],
-      "dapr": null, "maxInactiveRevisions": 100, "service": null}, "template": {"revisionSuffix":
-      "", "terminationGracePeriodSeconds": null, "containers": [{"image": "mcr.microsoft.com/k8se/quickstart:latest",
-      "name": "app000002", "resources": {"cpu": 0.5, "memory": "1Gi", "ephemeralStorage":
-      "2Gi"}}], "initContainers": null, "scale": {"minReplicas": 1, "maxReplicas":
-      10, "rules": null}, "volumes": null, "serviceBinds": null}, "eventStreamEndpoint":
-      "https://eastus2.azurecontainerapps.dev/subscriptions/00000000-0000-0000-0000-000000000000/resourceGroups/clitest.rg000001/containerApps/app000002/eventstream"},
-      "identity": {"type": "None"}}'
-    headers:
-      Accept:
-      - '*/*'
-      Accept-Encoding:
-      - gzip, deflate
-      CommandName:
-      - containerapp registry set
-      Connection:
-      - keep-alive
-      Content-Length:
-      - '2681'
-      Content-Type:
-      - application/json
-      ParameterSetName:
-      - --server -g -n
-      User-Agent:
-      - python/3.8.10 (Windows-10-10.0.22621-SP0) AZURECLI/2.57.0
-    method: PUT
-    uri: https://management.azure.com/subscriptions/00000000-0000-0000-0000-000000000000/resourceGroups/clitest.rg000001/providers/Microsoft.App/containerApps/app000002?api-version=2023-05-01
-  response:
-    body:
-      string: '{"id":"/subscriptions/00000000-0000-0000-0000-000000000000/resourceGroups/clitest.rg000001/providers/Microsoft.App/containerapps/app000002","name":"app000002","type":"Microsoft.App/containerApps","location":"East
-        US 2","systemData":{"createdBy":"harrli@microsoft.com","createdByType":"User","createdAt":"2024-02-28T23:40:17.9686392","lastModifiedBy":"harrli@microsoft.com","lastModifiedByType":"User","lastModifiedAt":"2024-02-28T23:40:58.6815046Z"},"properties":{"provisioningState":"InProgress","runningStatus":"Running","managedEnvironmentId":"/subscriptions/00000000-0000-0000-0000-000000000000/resourceGroups/client.env_rg_eastus2/providers/Microsoft.App/managedEnvironments/env-eastus2","environmentId":"/subscriptions/00000000-0000-0000-0000-000000000000/resourceGroups/client.env_rg_eastus2/providers/Microsoft.App/managedEnvironments/env-eastus2","workloadProfileName":"Consumption","outboundIpAddresses":["20.1.250.250","20.1.251.135","20.1.251.104","20.1.251.2","20.97.130.219","20.69.200.68","20.97.132.38","20.97.133.137"],"latestRevisionName":"app000002--c2jv46c","latestReadyRevisionName":"app000002--c2jv46c","latestRevisionFqdn":"app000002--c2jv46c.victoriousglacier-3c94eae2.eastus2.azurecontainerapps.io","customDomainVerificationId":"0FEF6FC81FA2FA9876FEE95F895AD716D01F5495C9AC8EA62F0228DC5E40B5CA","configuration":{"secrets":[{"name":"acr000003azurecrio-acr000003"}],"activeRevisionsMode":"Single","ingress":{"fqdn":"app000002.victoriousglacier-3c94eae2.eastus2.azurecontainerapps.io","external":true,"targetPort":80,"exposedPort":0,"transport":"Auto","traffic":[{"weight":100,"latestRevision":true}],"customDomains":null,"allowInsecure":false,"ipSecurityRestrictions":null,"corsPolicy":null,"clientCertificateMode":null,"stickySessions":null},"registries":[{"server":"acr000003.azurecr.io","username":"acr000003","passwordSecretRef":"acr000003azurecrio-acr000003","identity":""}],"dapr":null,"maxInactiveRevisions":100,"service":null},"template":{"revisionSuffix":"","terminationGracePeriodSeconds":null,"containers":[{"image":"mcr.microsoft.com/k8se/quickstart:latest","name":"app000002","resources":{"cpu":0.5,"memory":"1Gi","ephemeralStorage":"2Gi"}}],"initContainers":null,"scale":{"minReplicas":1,"maxReplicas":10,"rules":null},"volumes":null,"serviceBinds":null},"eventStreamEndpoint":"https://eastus2.azurecontainerapps.dev/subscriptions/00000000-0000-0000-0000-000000000000/resourceGroups/clitest.rg000001/containerApps/app000002/eventstream"},"identity":{"type":"None"}}'
-    headers:
-      api-supported-versions:
-      - 2022-03-01, 2022-06-01-preview, 2022-10-01, 2022-11-01-preview, 2023-04-01-preview,
-        2023-05-01, 2023-05-02-preview, 2023-08-01-preview, 2023-11-02-preview, 2024-02-02-preview,
-        2024-03-01
-      azure-asyncoperation:
-      - https://management.azure.com/subscriptions/00000000-0000-0000-0000-000000000000/providers/Microsoft.App/locations/eastus2/containerappOperationStatuses/0cba31bf-4adf-44c4-9872-6a8d3d2e042c?api-version=2023-05-01&azureAsyncOperation=true&t=638447604590720793&c=MIIHADCCBeigAwIBAgITHgPqUKIUuzcMjHnSqwAAA-pQojANBgkqhkiG9w0BAQsFADBEMRMwEQYKCZImiZPyLGQBGRYDR0JMMRMwEQYKCZImiZPyLGQBGRYDQU1FMRgwFgYDVQQDEw9BTUUgSW5mcmEgQ0EgMDYwHhcNMjQwMTMxMTA0OTIwWhcNMjUwMTI1MTA0OTIwWjBAMT4wPAYDVQQDEzVhc3luY29wZXJhdGlvbnNpZ25pbmdjZXJ0aWZpY2F0ZS5tYW5hZ2VtZW50LmF6dXJlLmNvbTCCASIwDQYJKoZIhvcNAQEBBQADggEPADCCAQoCggEBAL8Xxozyns7JQPWMTJtofjZEltgixX0UzmRE21LlxA-WFLxdchZStU2GbP8iw3kHzL6CJ_IJpaCSs9Z0ju5Zj9cC3M-20DkQbN0uj0GHhVEwi5AT6N9UH0icUYklqIM33_jS2_kZHQxCPpHpL05eSEFT3vVaIhqteGaWFnzpljwGBkFMf_EwVxROc6jZ8TYbjXzZ_lBGiAHEt8_DHTvKeNimqJKGMJ_d0pkW3pGHvK7o0Bg-CT7Ywaq29j0Gx6NXB6PNua7fWonr5dDvV7b11Q95JJ8_C-Dn3gqyCtaf4tlQ2CYmrxCjaLk2qU7Y6HAByhBtPSyPkLVOlfnw9r-y5l0CAwEAAaOCA-0wggPpMCcGCSsGAQQBgjcVCgQaMBgwCgYIKwYBBQUHAwEwCgYIKwYBBQUHAwIwPQYJKwYBBAGCNxUHBDAwLgYmKwYBBAGCNxUIhpDjDYTVtHiE8Ys-hZvdFs6dEoFggvX2K4Py0SACAWQCAQowggHLBggrBgEFBQcBAQSCAb0wggG5MGMGCCsGAQUFBzAChldodHRwOi8vY3JsLm1pY3Jvc29mdC5jb20vcGtpaW5mcmEvQ2VydHMvQkwyUEtJSU5UQ0EwMi5BTUUuR0JMX0FNRSUyMEluZnJhJTIwQ0ElMjAwNi5jcnQwUwYIKwYBBQUHMAKGR2h0dHA6Ly9jcmwxLmFtZS5nYmwvYWlhL0JMMlBLSUlOVENBMDIuQU1FLkdCTF9BTUUlMjBJbmZyYSUyMENBJTIwMDYuY3J0MFMGCCsGAQUFBzAChkdodHRwOi8vY3JsMi5hbWUuZ2JsL2FpYS9CTDJQS0lJTlRDQTAyLkFNRS5HQkxfQU1FJTIwSW5mcmElMjBDQSUyMDA2LmNydDBTBggrBgEFBQcwAoZHaHR0cDovL2NybDMuYW1lLmdibC9haWEvQkwyUEtJSU5UQ0EwMi5BTUUuR0JMX0FNRSUyMEluZnJhJTIwQ0ElMjAwNi5jcnQwUwYIKwYBBQUHMAKGR2h0dHA6Ly9jcmw0LmFtZS5nYmwvYWlhL0JMMlBLSUlOVENBMDIuQU1FLkdCTF9BTUUlMjBJbmZyYSUyMENBJTIwMDYuY3J0MB0GA1UdDgQWBBSjfcfgL1I-py_Pgx2g6tlj8J-G1zAOBgNVHQ8BAf8EBAMCBaAwggEmBgNVHR8EggEdMIIBGTCCARWgggERoIIBDYY_aHR0cDovL2NybC5taWNyb3NvZnQuY29tL3BraWluZnJhL0NSTC9BTUUlMjBJbmZyYSUyMENBJTIwMDYuY3JshjFodHRwOi8vY3JsMS5hbWUuZ2JsL2NybC9BTUUlMjBJbmZyYSUyMENBJTIwMDYuY3JshjFodHRwOi8vY3JsMi5hbWUuZ2JsL2NybC9BTUUlMjBJbmZyYSUyMENBJTIwMDYuY3JshjFodHRwOi8vY3JsMy5hbWUuZ2JsL2NybC9BTUUlMjBJbmZyYSUyMENBJTIwMDYuY3JshjFodHRwOi8vY3JsNC5hbWUuZ2JsL2NybC9BTUUlMjBJbmZyYSUyMENBJTIwMDYuY3JsMBcGA1UdIAQQMA4wDAYKKwYBBAGCN3sBATAfBgNVHSMEGDAWgBTxRmjG8cPwKy19i2rhsvm-NfzRQTAdBgNVHSUEFjAUBggrBgEFBQcDAQYIKwYBBQUHAwIwDQYJKoZIhvcNAQELBQADggEBAIrUTfifPGoHH9bxzfMqtx8Y9LosN2v1VV7pmSbd5rlA4cxFYy-MmIffscFJqBmctJwFobfu8r_O6mnKa0Av3IOL-idzKEVhO4lMZ-xlB3rNIx9Stcs1qctJ9zQ_1RDxATu08mFzyBhr7ZVK0pEBMT4c8_5iQxVwNVxnyjfpUbHawY67aqA1QCc1vw9Vs_0e73X_xBRiuGnNUxpSQWfF0N2rVRs_Oyks7Ze7M3M0Xjxhi2Y4WnGd8kYJLWVi5UmNf6Kj6lL6junnk5Bzq5YASezf-TvVvN-s5R0r2XBQPyNg1tPUm74q2e7eutKUUtOtEZOa4n_EBxBPPw7ypnzM6kI&s=ofLlhMzi0HMiM2wDPR4BoCO6W02XRQH2hrJpt1wZiha81wbaf8X1h8zNdA4eN4v9SLAO9xjQ7Y14XguUpBgBnBwyhbjapPEZVe_OX20qzMt5ljLKxqKJPr_QqjTCBsQYd2FpYNatbYJv8HLDUVY4V-ejwAuDB5zD_NoX9lZjFBltOFUPF7pJKt-b2RCn-bv1MLf1QkD0P_gpGZhGAb0FB9x91VbLOZgUj14B5uWD2rEXos4H9zNLG3F4CZF9HfoOCumhBssAKhGAdH03cpXqUzIEuEHi8H_XB_4PdWKbusTGwQoeyaCs2dxzOol1tEvIxJOmSbEL_lV921Y7zSWX2g&h=KLW0bO4YRvpgJJL5H0y9DiTSRuw2pDBwy8jyfcgeIYs
-      cache-control:
-      - no-cache
-      content-length:
-      - '2502'
-      content-type:
-      - application/json; charset=utf-8
-      date:
-      - Wed, 28 Feb 2024 23:40:58 GMT
-      expires:
-      - '-1'
-      pragma:
-      - no-cache
-      strict-transport-security:
-      - max-age=31536000; includeSubDomains
-      x-cache:
-      - CONFIG_NOCACHE
-      x-content-type-options:
-      - nosniff
-      x-ms-async-operation-timeout:
-      - PT15M
-      x-ms-ratelimit-remaining-subscription-resource-requests:
-      - '699'
-      x-msedge-ref:
-      - 'Ref A: A631D9C313FA44E2892F7554A6ADD614 Ref B: CO6AA3150219025 Ref C: 2024-02-28T23:40:58Z'
-      x-powered-by:
-      - ASP.NET
-    status:
-      code: 201
-      message: Created
-- request:
-    body: null
-    headers:
-      Accept:
-      - '*/*'
-      Accept-Encoding:
-      - gzip, deflate
-      CommandName:
-      - containerapp registry set
-      Connection:
-      - keep-alive
-      ParameterSetName:
-      - --server -g -n
-      User-Agent:
-      - python/3.8.10 (Windows-10-10.0.22621-SP0) AZURECLI/2.57.0
-    method: GET
-    uri: https://management.azure.com/subscriptions/00000000-0000-0000-0000-000000000000/providers/Microsoft.App/locations/eastus2/containerappOperationStatuses/0cba31bf-4adf-44c4-9872-6a8d3d2e042c?api-version=2023-05-01&azureAsyncOperation=true&t=638447604590720793&c=MIIHADCCBeigAwIBAgITHgPqUKIUuzcMjHnSqwAAA-pQojANBgkqhkiG9w0BAQsFADBEMRMwEQYKCZImiZPyLGQBGRYDR0JMMRMwEQYKCZImiZPyLGQBGRYDQU1FMRgwFgYDVQQDEw9BTUUgSW5mcmEgQ0EgMDYwHhcNMjQwMTMxMTA0OTIwWhcNMjUwMTI1MTA0OTIwWjBAMT4wPAYDVQQDEzVhc3luY29wZXJhdGlvbnNpZ25pbmdjZXJ0aWZpY2F0ZS5tYW5hZ2VtZW50LmF6dXJlLmNvbTCCASIwDQYJKoZIhvcNAQEBBQADggEPADCCAQoCggEBAL8Xxozyns7JQPWMTJtofjZEltgixX0UzmRE21LlxA-WFLxdchZStU2GbP8iw3kHzL6CJ_IJpaCSs9Z0ju5Zj9cC3M-20DkQbN0uj0GHhVEwi5AT6N9UH0icUYklqIM33_jS2_kZHQxCPpHpL05eSEFT3vVaIhqteGaWFnzpljwGBkFMf_EwVxROc6jZ8TYbjXzZ_lBGiAHEt8_DHTvKeNimqJKGMJ_d0pkW3pGHvK7o0Bg-CT7Ywaq29j0Gx6NXB6PNua7fWonr5dDvV7b11Q95JJ8_C-Dn3gqyCtaf4tlQ2CYmrxCjaLk2qU7Y6HAByhBtPSyPkLVOlfnw9r-y5l0CAwEAAaOCA-0wggPpMCcGCSsGAQQBgjcVCgQaMBgwCgYIKwYBBQUHAwEwCgYIKwYBBQUHAwIwPQYJKwYBBAGCNxUHBDAwLgYmKwYBBAGCNxUIhpDjDYTVtHiE8Ys-hZvdFs6dEoFggvX2K4Py0SACAWQCAQowggHLBggrBgEFBQcBAQSCAb0wggG5MGMGCCsGAQUFBzAChldodHRwOi8vY3JsLm1pY3Jvc29mdC5jb20vcGtpaW5mcmEvQ2VydHMvQkwyUEtJSU5UQ0EwMi5BTUUuR0JMX0FNRSUyMEluZnJhJTIwQ0ElMjAwNi5jcnQwUwYIKwYBBQUHMAKGR2h0dHA6Ly9jcmwxLmFtZS5nYmwvYWlhL0JMMlBLSUlOVENBMDIuQU1FLkdCTF9BTUUlMjBJbmZyYSUyMENBJTIwMDYuY3J0MFMGCCsGAQUFBzAChkdodHRwOi8vY3JsMi5hbWUuZ2JsL2FpYS9CTDJQS0lJTlRDQTAyLkFNRS5HQkxfQU1FJTIwSW5mcmElMjBDQSUyMDA2LmNydDBTBggrBgEFBQcwAoZHaHR0cDovL2NybDMuYW1lLmdibC9haWEvQkwyUEtJSU5UQ0EwMi5BTUUuR0JMX0FNRSUyMEluZnJhJTIwQ0ElMjAwNi5jcnQwUwYIKwYBBQUHMAKGR2h0dHA6Ly9jcmw0LmFtZS5nYmwvYWlhL0JMMlBLSUlOVENBMDIuQU1FLkdCTF9BTUUlMjBJbmZyYSUyMENBJTIwMDYuY3J0MB0GA1UdDgQWBBSjfcfgL1I-py_Pgx2g6tlj8J-G1zAOBgNVHQ8BAf8EBAMCBaAwggEmBgNVHR8EggEdMIIBGTCCARWgggERoIIBDYY_aHR0cDovL2NybC5taWNyb3NvZnQuY29tL3BraWluZnJhL0NSTC9BTUUlMjBJbmZyYSUyMENBJTIwMDYuY3JshjFodHRwOi8vY3JsMS5hbWUuZ2JsL2NybC9BTUUlMjBJbmZyYSUyMENBJTIwMDYuY3JshjFodHRwOi8vY3JsMi5hbWUuZ2JsL2NybC9BTUUlMjBJbmZyYSUyMENBJTIwMDYuY3JshjFodHRwOi8vY3JsMy5hbWUuZ2JsL2NybC9BTUUlMjBJbmZyYSUyMENBJTIwMDYuY3JshjFodHRwOi8vY3JsNC5hbWUuZ2JsL2NybC9BTUUlMjBJbmZyYSUyMENBJTIwMDYuY3JsMBcGA1UdIAQQMA4wDAYKKwYBBAGCN3sBATAfBgNVHSMEGDAWgBTxRmjG8cPwKy19i2rhsvm-NfzRQTAdBgNVHSUEFjAUBggrBgEFBQcDAQYIKwYBBQUHAwIwDQYJKoZIhvcNAQELBQADggEBAIrUTfifPGoHH9bxzfMqtx8Y9LosN2v1VV7pmSbd5rlA4cxFYy-MmIffscFJqBmctJwFobfu8r_O6mnKa0Av3IOL-idzKEVhO4lMZ-xlB3rNIx9Stcs1qctJ9zQ_1RDxATu08mFzyBhr7ZVK0pEBMT4c8_5iQxVwNVxnyjfpUbHawY67aqA1QCc1vw9Vs_0e73X_xBRiuGnNUxpSQWfF0N2rVRs_Oyks7Ze7M3M0Xjxhi2Y4WnGd8kYJLWVi5UmNf6Kj6lL6junnk5Bzq5YASezf-TvVvN-s5R0r2XBQPyNg1tPUm74q2e7eutKUUtOtEZOa4n_EBxBPPw7ypnzM6kI&s=ofLlhMzi0HMiM2wDPR4BoCO6W02XRQH2hrJpt1wZiha81wbaf8X1h8zNdA4eN4v9SLAO9xjQ7Y14XguUpBgBnBwyhbjapPEZVe_OX20qzMt5ljLKxqKJPr_QqjTCBsQYd2FpYNatbYJv8HLDUVY4V-ejwAuDB5zD_NoX9lZjFBltOFUPF7pJKt-b2RCn-bv1MLf1QkD0P_gpGZhGAb0FB9x91VbLOZgUj14B5uWD2rEXos4H9zNLG3F4CZF9HfoOCumhBssAKhGAdH03cpXqUzIEuEHi8H_XB_4PdWKbusTGwQoeyaCs2dxzOol1tEvIxJOmSbEL_lV921Y7zSWX2g&h=KLW0bO4YRvpgJJL5H0y9DiTSRuw2pDBwy8jyfcgeIYs
-  response:
-    body:
-      string: '{"id":"/subscriptions/00000000-0000-0000-0000-000000000000/providers/Microsoft.App/locations/eastus2/containerappOperationStatuses/0cba31bf-4adf-44c4-9872-6a8d3d2e042c","name":"0cba31bf-4adf-44c4-9872-6a8d3d2e042c","status":"InProgress","startTime":"2024-02-28T23:40:58.8313242"}'
-    headers:
-      api-supported-versions:
-      - 2022-03-01, 2022-06-01-preview, 2022-10-01, 2022-11-01-preview, 2023-04-01-preview,
-        2023-05-01, 2023-05-02-preview, 2023-08-01-preview, 2023-11-02-preview, 2024-02-02-preview,
-        2024-03-01
-      cache-control:
-      - no-cache
-      content-length:
-      - '279'
-      content-type:
-      - application/json; charset=utf-8
-      date:
-      - Wed, 28 Feb 2024 23:40:59 GMT
-      expires:
-      - '-1'
-      pragma:
-      - no-cache
-      strict-transport-security:
-      - max-age=31536000; includeSubDomains
-      vary:
-      - Accept-Encoding
-      x-cache:
-      - CONFIG_NOCACHE
-      x-content-type-options:
-      - nosniff
-      x-msedge-ref:
-      - 'Ref A: 72304C79232E4D3FBB2A1CBCE2F5DEB7 Ref B: CO6AA3150217031 Ref C: 2024-02-28T23:40:59Z'
-      x-powered-by:
-      - ASP.NET
-    status:
-      code: 200
-      message: OK
-- request:
-    body: null
-    headers:
-      Accept:
-      - '*/*'
-      Accept-Encoding:
-      - gzip, deflate
-      CommandName:
-      - containerapp registry set
-      Connection:
-      - keep-alive
-      ParameterSetName:
-      - --server -g -n
-      User-Agent:
-      - python/3.8.10 (Windows-10-10.0.22621-SP0) AZURECLI/2.57.0
-    method: GET
-    uri: https://management.azure.com/subscriptions/00000000-0000-0000-0000-000000000000/providers/Microsoft.App/locations/eastus2/containerappOperationStatuses/0cba31bf-4adf-44c4-9872-6a8d3d2e042c?api-version=2023-05-01&azureAsyncOperation=true&t=638447604590720793&c=MIIHADCCBeigAwIBAgITHgPqUKIUuzcMjHnSqwAAA-pQojANBgkqhkiG9w0BAQsFADBEMRMwEQYKCZImiZPyLGQBGRYDR0JMMRMwEQYKCZImiZPyLGQBGRYDQU1FMRgwFgYDVQQDEw9BTUUgSW5mcmEgQ0EgMDYwHhcNMjQwMTMxMTA0OTIwWhcNMjUwMTI1MTA0OTIwWjBAMT4wPAYDVQQDEzVhc3luY29wZXJhdGlvbnNpZ25pbmdjZXJ0aWZpY2F0ZS5tYW5hZ2VtZW50LmF6dXJlLmNvbTCCASIwDQYJKoZIhvcNAQEBBQADggEPADCCAQoCggEBAL8Xxozyns7JQPWMTJtofjZEltgixX0UzmRE21LlxA-WFLxdchZStU2GbP8iw3kHzL6CJ_IJpaCSs9Z0ju5Zj9cC3M-20DkQbN0uj0GHhVEwi5AT6N9UH0icUYklqIM33_jS2_kZHQxCPpHpL05eSEFT3vVaIhqteGaWFnzpljwGBkFMf_EwVxROc6jZ8TYbjXzZ_lBGiAHEt8_DHTvKeNimqJKGMJ_d0pkW3pGHvK7o0Bg-CT7Ywaq29j0Gx6NXB6PNua7fWonr5dDvV7b11Q95JJ8_C-Dn3gqyCtaf4tlQ2CYmrxCjaLk2qU7Y6HAByhBtPSyPkLVOlfnw9r-y5l0CAwEAAaOCA-0wggPpMCcGCSsGAQQBgjcVCgQaMBgwCgYIKwYBBQUHAwEwCgYIKwYBBQUHAwIwPQYJKwYBBAGCNxUHBDAwLgYmKwYBBAGCNxUIhpDjDYTVtHiE8Ys-hZvdFs6dEoFggvX2K4Py0SACAWQCAQowggHLBggrBgEFBQcBAQSCAb0wggG5MGMGCCsGAQUFBzAChldodHRwOi8vY3JsLm1pY3Jvc29mdC5jb20vcGtpaW5mcmEvQ2VydHMvQkwyUEtJSU5UQ0EwMi5BTUUuR0JMX0FNRSUyMEluZnJhJTIwQ0ElMjAwNi5jcnQwUwYIKwYBBQUHMAKGR2h0dHA6Ly9jcmwxLmFtZS5nYmwvYWlhL0JMMlBLSUlOVENBMDIuQU1FLkdCTF9BTUUlMjBJbmZyYSUyMENBJTIwMDYuY3J0MFMGCCsGAQUFBzAChkdodHRwOi8vY3JsMi5hbWUuZ2JsL2FpYS9CTDJQS0lJTlRDQTAyLkFNRS5HQkxfQU1FJTIwSW5mcmElMjBDQSUyMDA2LmNydDBTBggrBgEFBQcwAoZHaHR0cDovL2NybDMuYW1lLmdibC9haWEvQkwyUEtJSU5UQ0EwMi5BTUUuR0JMX0FNRSUyMEluZnJhJTIwQ0ElMjAwNi5jcnQwUwYIKwYBBQUHMAKGR2h0dHA6Ly9jcmw0LmFtZS5nYmwvYWlhL0JMMlBLSUlOVENBMDIuQU1FLkdCTF9BTUUlMjBJbmZyYSUyMENBJTIwMDYuY3J0MB0GA1UdDgQWBBSjfcfgL1I-py_Pgx2g6tlj8J-G1zAOBgNVHQ8BAf8EBAMCBaAwggEmBgNVHR8EggEdMIIBGTCCARWgggERoIIBDYY_aHR0cDovL2NybC5taWNyb3NvZnQuY29tL3BraWluZnJhL0NSTC9BTUUlMjBJbmZyYSUyMENBJTIwMDYuY3JshjFodHRwOi8vY3JsMS5hbWUuZ2JsL2NybC9BTUUlMjBJbmZyYSUyMENBJTIwMDYuY3JshjFodHRwOi8vY3JsMi5hbWUuZ2JsL2NybC9BTUUlMjBJbmZyYSUyMENBJTIwMDYuY3JshjFodHRwOi8vY3JsMy5hbWUuZ2JsL2NybC9BTUUlMjBJbmZyYSUyMENBJTIwMDYuY3JshjFodHRwOi8vY3JsNC5hbWUuZ2JsL2NybC9BTUUlMjBJbmZyYSUyMENBJTIwMDYuY3JsMBcGA1UdIAQQMA4wDAYKKwYBBAGCN3sBATAfBgNVHSMEGDAWgBTxRmjG8cPwKy19i2rhsvm-NfzRQTAdBgNVHSUEFjAUBggrBgEFBQcDAQYIKwYBBQUHAwIwDQYJKoZIhvcNAQELBQADggEBAIrUTfifPGoHH9bxzfMqtx8Y9LosN2v1VV7pmSbd5rlA4cxFYy-MmIffscFJqBmctJwFobfu8r_O6mnKa0Av3IOL-idzKEVhO4lMZ-xlB3rNIx9Stcs1qctJ9zQ_1RDxATu08mFzyBhr7ZVK0pEBMT4c8_5iQxVwNVxnyjfpUbHawY67aqA1QCc1vw9Vs_0e73X_xBRiuGnNUxpSQWfF0N2rVRs_Oyks7Ze7M3M0Xjxhi2Y4WnGd8kYJLWVi5UmNf6Kj6lL6junnk5Bzq5YASezf-TvVvN-s5R0r2XBQPyNg1tPUm74q2e7eutKUUtOtEZOa4n_EBxBPPw7ypnzM6kI&s=ofLlhMzi0HMiM2wDPR4BoCO6W02XRQH2hrJpt1wZiha81wbaf8X1h8zNdA4eN4v9SLAO9xjQ7Y14XguUpBgBnBwyhbjapPEZVe_OX20qzMt5ljLKxqKJPr_QqjTCBsQYd2FpYNatbYJv8HLDUVY4V-ejwAuDB5zD_NoX9lZjFBltOFUPF7pJKt-b2RCn-bv1MLf1QkD0P_gpGZhGAb0FB9x91VbLOZgUj14B5uWD2rEXos4H9zNLG3F4CZF9HfoOCumhBssAKhGAdH03cpXqUzIEuEHi8H_XB_4PdWKbusTGwQoeyaCs2dxzOol1tEvIxJOmSbEL_lV921Y7zSWX2g&h=KLW0bO4YRvpgJJL5H0y9DiTSRuw2pDBwy8jyfcgeIYs
-  response:
-    body:
-      string: '{"id":"/subscriptions/00000000-0000-0000-0000-000000000000/providers/Microsoft.App/locations/eastus2/containerappOperationStatuses/0cba31bf-4adf-44c4-9872-6a8d3d2e042c","name":"0cba31bf-4adf-44c4-9872-6a8d3d2e042c","status":"InProgress","startTime":"2024-02-28T23:40:58.8313242"}'
-    headers:
-      api-supported-versions:
-      - 2022-03-01, 2022-06-01-preview, 2022-10-01, 2022-11-01-preview, 2023-04-01-preview,
-        2023-05-01, 2023-05-02-preview, 2023-08-01-preview, 2023-11-02-preview, 2024-02-02-preview,
-        2024-03-01
-      cache-control:
-      - no-cache
-      content-length:
-      - '279'
-      content-type:
-      - application/json; charset=utf-8
-      date:
-      - Wed, 28 Feb 2024 23:41:01 GMT
-      expires:
-      - '-1'
-      pragma:
-      - no-cache
-      strict-transport-security:
-      - max-age=31536000; includeSubDomains
-      vary:
-      - Accept-Encoding
-      x-cache:
-      - CONFIG_NOCACHE
-      x-content-type-options:
-      - nosniff
-      x-msedge-ref:
-      - 'Ref A: 45BD39A4A42D47B8985C0AC736070919 Ref B: CO6AA3150217021 Ref C: 2024-02-28T23:41:01Z'
-      x-powered-by:
-      - ASP.NET
-    status:
-      code: 200
-      message: OK
-- request:
-    body: null
-    headers:
-      Accept:
-      - '*/*'
-      Accept-Encoding:
-      - gzip, deflate
-      CommandName:
-      - containerapp registry set
-      Connection:
-      - keep-alive
-      ParameterSetName:
-      - --server -g -n
-      User-Agent:
-      - python/3.8.10 (Windows-10-10.0.22621-SP0) AZURECLI/2.57.0
-    method: GET
-    uri: https://management.azure.com/subscriptions/00000000-0000-0000-0000-000000000000/providers/Microsoft.App/locations/eastus2/containerappOperationStatuses/0cba31bf-4adf-44c4-9872-6a8d3d2e042c?api-version=2023-05-01&azureAsyncOperation=true&t=638447604590720793&c=MIIHADCCBeigAwIBAgITHgPqUKIUuzcMjHnSqwAAA-pQojANBgkqhkiG9w0BAQsFADBEMRMwEQYKCZImiZPyLGQBGRYDR0JMMRMwEQYKCZImiZPyLGQBGRYDQU1FMRgwFgYDVQQDEw9BTUUgSW5mcmEgQ0EgMDYwHhcNMjQwMTMxMTA0OTIwWhcNMjUwMTI1MTA0OTIwWjBAMT4wPAYDVQQDEzVhc3luY29wZXJhdGlvbnNpZ25pbmdjZXJ0aWZpY2F0ZS5tYW5hZ2VtZW50LmF6dXJlLmNvbTCCASIwDQYJKoZIhvcNAQEBBQADggEPADCCAQoCggEBAL8Xxozyns7JQPWMTJtofjZEltgixX0UzmRE21LlxA-WFLxdchZStU2GbP8iw3kHzL6CJ_IJpaCSs9Z0ju5Zj9cC3M-20DkQbN0uj0GHhVEwi5AT6N9UH0icUYklqIM33_jS2_kZHQxCPpHpL05eSEFT3vVaIhqteGaWFnzpljwGBkFMf_EwVxROc6jZ8TYbjXzZ_lBGiAHEt8_DHTvKeNimqJKGMJ_d0pkW3pGHvK7o0Bg-CT7Ywaq29j0Gx6NXB6PNua7fWonr5dDvV7b11Q95JJ8_C-Dn3gqyCtaf4tlQ2CYmrxCjaLk2qU7Y6HAByhBtPSyPkLVOlfnw9r-y5l0CAwEAAaOCA-0wggPpMCcGCSsGAQQBgjcVCgQaMBgwCgYIKwYBBQUHAwEwCgYIKwYBBQUHAwIwPQYJKwYBBAGCNxUHBDAwLgYmKwYBBAGCNxUIhpDjDYTVtHiE8Ys-hZvdFs6dEoFggvX2K4Py0SACAWQCAQowggHLBggrBgEFBQcBAQSCAb0wggG5MGMGCCsGAQUFBzAChldodHRwOi8vY3JsLm1pY3Jvc29mdC5jb20vcGtpaW5mcmEvQ2VydHMvQkwyUEtJSU5UQ0EwMi5BTUUuR0JMX0FNRSUyMEluZnJhJTIwQ0ElMjAwNi5jcnQwUwYIKwYBBQUHMAKGR2h0dHA6Ly9jcmwxLmFtZS5nYmwvYWlhL0JMMlBLSUlOVENBMDIuQU1FLkdCTF9BTUUlMjBJbmZyYSUyMENBJTIwMDYuY3J0MFMGCCsGAQUFBzAChkdodHRwOi8vY3JsMi5hbWUuZ2JsL2FpYS9CTDJQS0lJTlRDQTAyLkFNRS5HQkxfQU1FJTIwSW5mcmElMjBDQSUyMDA2LmNydDBTBggrBgEFBQcwAoZHaHR0cDovL2NybDMuYW1lLmdibC9haWEvQkwyUEtJSU5UQ0EwMi5BTUUuR0JMX0FNRSUyMEluZnJhJTIwQ0ElMjAwNi5jcnQwUwYIKwYBBQUHMAKGR2h0dHA6Ly9jcmw0LmFtZS5nYmwvYWlhL0JMMlBLSUlOVENBMDIuQU1FLkdCTF9BTUUlMjBJbmZyYSUyMENBJTIwMDYuY3J0MB0GA1UdDgQWBBSjfcfgL1I-py_Pgx2g6tlj8J-G1zAOBgNVHQ8BAf8EBAMCBaAwggEmBgNVHR8EggEdMIIBGTCCARWgggERoIIBDYY_aHR0cDovL2NybC5taWNyb3NvZnQuY29tL3BraWluZnJhL0NSTC9BTUUlMjBJbmZyYSUyMENBJTIwMDYuY3JshjFodHRwOi8vY3JsMS5hbWUuZ2JsL2NybC9BTUUlMjBJbmZyYSUyMENBJTIwMDYuY3JshjFodHRwOi8vY3JsMi5hbWUuZ2JsL2NybC9BTUUlMjBJbmZyYSUyMENBJTIwMDYuY3JshjFodHRwOi8vY3JsMy5hbWUuZ2JsL2NybC9BTUUlMjBJbmZyYSUyMENBJTIwMDYuY3JshjFodHRwOi8vY3JsNC5hbWUuZ2JsL2NybC9BTUUlMjBJbmZyYSUyMENBJTIwMDYuY3JsMBcGA1UdIAQQMA4wDAYKKwYBBAGCN3sBATAfBgNVHSMEGDAWgBTxRmjG8cPwKy19i2rhsvm-NfzRQTAdBgNVHSUEFjAUBggrBgEFBQcDAQYIKwYBBQUHAwIwDQYJKoZIhvcNAQELBQADggEBAIrUTfifPGoHH9bxzfMqtx8Y9LosN2v1VV7pmSbd5rlA4cxFYy-MmIffscFJqBmctJwFobfu8r_O6mnKa0Av3IOL-idzKEVhO4lMZ-xlB3rNIx9Stcs1qctJ9zQ_1RDxATu08mFzyBhr7ZVK0pEBMT4c8_5iQxVwNVxnyjfpUbHawY67aqA1QCc1vw9Vs_0e73X_xBRiuGnNUxpSQWfF0N2rVRs_Oyks7Ze7M3M0Xjxhi2Y4WnGd8kYJLWVi5UmNf6Kj6lL6junnk5Bzq5YASezf-TvVvN-s5R0r2XBQPyNg1tPUm74q2e7eutKUUtOtEZOa4n_EBxBPPw7ypnzM6kI&s=ofLlhMzi0HMiM2wDPR4BoCO6W02XRQH2hrJpt1wZiha81wbaf8X1h8zNdA4eN4v9SLAO9xjQ7Y14XguUpBgBnBwyhbjapPEZVe_OX20qzMt5ljLKxqKJPr_QqjTCBsQYd2FpYNatbYJv8HLDUVY4V-ejwAuDB5zD_NoX9lZjFBltOFUPF7pJKt-b2RCn-bv1MLf1QkD0P_gpGZhGAb0FB9x91VbLOZgUj14B5uWD2rEXos4H9zNLG3F4CZF9HfoOCumhBssAKhGAdH03cpXqUzIEuEHi8H_XB_4PdWKbusTGwQoeyaCs2dxzOol1tEvIxJOmSbEL_lV921Y7zSWX2g&h=KLW0bO4YRvpgJJL5H0y9DiTSRuw2pDBwy8jyfcgeIYs
-  response:
-    body:
-      string: '{"id":"/subscriptions/00000000-0000-0000-0000-000000000000/providers/Microsoft.App/locations/eastus2/containerappOperationStatuses/0cba31bf-4adf-44c4-9872-6a8d3d2e042c","name":"0cba31bf-4adf-44c4-9872-6a8d3d2e042c","status":"InProgress","startTime":"2024-02-28T23:40:58.8313242"}'
-    headers:
-      api-supported-versions:
-      - 2022-03-01, 2022-06-01-preview, 2022-10-01, 2022-11-01-preview, 2023-04-01-preview,
-        2023-05-01, 2023-05-02-preview, 2023-08-01-preview, 2023-11-02-preview, 2024-02-02-preview,
-        2024-03-01
-      cache-control:
-      - no-cache
-      content-length:
-      - '279'
-      content-type:
-      - application/json; charset=utf-8
-      date:
-      - Wed, 28 Feb 2024 23:41:03 GMT
-      expires:
-      - '-1'
-      pragma:
-      - no-cache
-      strict-transport-security:
-      - max-age=31536000; includeSubDomains
-      vary:
-      - Accept-Encoding
-      x-cache:
-      - CONFIG_NOCACHE
-      x-content-type-options:
-      - nosniff
-      x-msedge-ref:
-      - 'Ref A: B64DFE86DD6942829B66D7D492FA9C21 Ref B: CO6AA3150219035 Ref C: 2024-02-28T23:41:03Z'
-      x-powered-by:
-      - ASP.NET
-    status:
-      code: 200
-      message: OK
-- request:
-    body: null
-    headers:
-      Accept:
-      - '*/*'
-      Accept-Encoding:
-      - gzip, deflate
-      CommandName:
-      - containerapp registry set
-      Connection:
-      - keep-alive
-      ParameterSetName:
-      - --server -g -n
-      User-Agent:
-      - python/3.8.10 (Windows-10-10.0.22621-SP0) AZURECLI/2.57.0
-    method: GET
-    uri: https://management.azure.com/subscriptions/00000000-0000-0000-0000-000000000000/providers/Microsoft.App/locations/eastus2/containerappOperationStatuses/0cba31bf-4adf-44c4-9872-6a8d3d2e042c?api-version=2023-05-01&azureAsyncOperation=true&t=638447604590720793&c=MIIHADCCBeigAwIBAgITHgPqUKIUuzcMjHnSqwAAA-pQojANBgkqhkiG9w0BAQsFADBEMRMwEQYKCZImiZPyLGQBGRYDR0JMMRMwEQYKCZImiZPyLGQBGRYDQU1FMRgwFgYDVQQDEw9BTUUgSW5mcmEgQ0EgMDYwHhcNMjQwMTMxMTA0OTIwWhcNMjUwMTI1MTA0OTIwWjBAMT4wPAYDVQQDEzVhc3luY29wZXJhdGlvbnNpZ25pbmdjZXJ0aWZpY2F0ZS5tYW5hZ2VtZW50LmF6dXJlLmNvbTCCASIwDQYJKoZIhvcNAQEBBQADggEPADCCAQoCggEBAL8Xxozyns7JQPWMTJtofjZEltgixX0UzmRE21LlxA-WFLxdchZStU2GbP8iw3kHzL6CJ_IJpaCSs9Z0ju5Zj9cC3M-20DkQbN0uj0GHhVEwi5AT6N9UH0icUYklqIM33_jS2_kZHQxCPpHpL05eSEFT3vVaIhqteGaWFnzpljwGBkFMf_EwVxROc6jZ8TYbjXzZ_lBGiAHEt8_DHTvKeNimqJKGMJ_d0pkW3pGHvK7o0Bg-CT7Ywaq29j0Gx6NXB6PNua7fWonr5dDvV7b11Q95JJ8_C-Dn3gqyCtaf4tlQ2CYmrxCjaLk2qU7Y6HAByhBtPSyPkLVOlfnw9r-y5l0CAwEAAaOCA-0wggPpMCcGCSsGAQQBgjcVCgQaMBgwCgYIKwYBBQUHAwEwCgYIKwYBBQUHAwIwPQYJKwYBBAGCNxUHBDAwLgYmKwYBBAGCNxUIhpDjDYTVtHiE8Ys-hZvdFs6dEoFggvX2K4Py0SACAWQCAQowggHLBggrBgEFBQcBAQSCAb0wggG5MGMGCCsGAQUFBzAChldodHRwOi8vY3JsLm1pY3Jvc29mdC5jb20vcGtpaW5mcmEvQ2VydHMvQkwyUEtJSU5UQ0EwMi5BTUUuR0JMX0FNRSUyMEluZnJhJTIwQ0ElMjAwNi5jcnQwUwYIKwYBBQUHMAKGR2h0dHA6Ly9jcmwxLmFtZS5nYmwvYWlhL0JMMlBLSUlOVENBMDIuQU1FLkdCTF9BTUUlMjBJbmZyYSUyMENBJTIwMDYuY3J0MFMGCCsGAQUFBzAChkdodHRwOi8vY3JsMi5hbWUuZ2JsL2FpYS9CTDJQS0lJTlRDQTAyLkFNRS5HQkxfQU1FJTIwSW5mcmElMjBDQSUyMDA2LmNydDBTBggrBgEFBQcwAoZHaHR0cDovL2NybDMuYW1lLmdibC9haWEvQkwyUEtJSU5UQ0EwMi5BTUUuR0JMX0FNRSUyMEluZnJhJTIwQ0ElMjAwNi5jcnQwUwYIKwYBBQUHMAKGR2h0dHA6Ly9jcmw0LmFtZS5nYmwvYWlhL0JMMlBLSUlOVENBMDIuQU1FLkdCTF9BTUUlMjBJbmZyYSUyMENBJTIwMDYuY3J0MB0GA1UdDgQWBBSjfcfgL1I-py_Pgx2g6tlj8J-G1zAOBgNVHQ8BAf8EBAMCBaAwggEmBgNVHR8EggEdMIIBGTCCARWgggERoIIBDYY_aHR0cDovL2NybC5taWNyb3NvZnQuY29tL3BraWluZnJhL0NSTC9BTUUlMjBJbmZyYSUyMENBJTIwMDYuY3JshjFodHRwOi8vY3JsMS5hbWUuZ2JsL2NybC9BTUUlMjBJbmZyYSUyMENBJTIwMDYuY3JshjFodHRwOi8vY3JsMi5hbWUuZ2JsL2NybC9BTUUlMjBJbmZyYSUyMENBJTIwMDYuY3JshjFodHRwOi8vY3JsMy5hbWUuZ2JsL2NybC9BTUUlMjBJbmZyYSUyMENBJTIwMDYuY3JshjFodHRwOi8vY3JsNC5hbWUuZ2JsL2NybC9BTUUlMjBJbmZyYSUyMENBJTIwMDYuY3JsMBcGA1UdIAQQMA4wDAYKKwYBBAGCN3sBATAfBgNVHSMEGDAWgBTxRmjG8cPwKy19i2rhsvm-NfzRQTAdBgNVHSUEFjAUBggrBgEFBQcDAQYIKwYBBQUHAwIwDQYJKoZIhvcNAQELBQADggEBAIrUTfifPGoHH9bxzfMqtx8Y9LosN2v1VV7pmSbd5rlA4cxFYy-MmIffscFJqBmctJwFobfu8r_O6mnKa0Av3IOL-idzKEVhO4lMZ-xlB3rNIx9Stcs1qctJ9zQ_1RDxATu08mFzyBhr7ZVK0pEBMT4c8_5iQxVwNVxnyjfpUbHawY67aqA1QCc1vw9Vs_0e73X_xBRiuGnNUxpSQWfF0N2rVRs_Oyks7Ze7M3M0Xjxhi2Y4WnGd8kYJLWVi5UmNf6Kj6lL6junnk5Bzq5YASezf-TvVvN-s5R0r2XBQPyNg1tPUm74q2e7eutKUUtOtEZOa4n_EBxBPPw7ypnzM6kI&s=ofLlhMzi0HMiM2wDPR4BoCO6W02XRQH2hrJpt1wZiha81wbaf8X1h8zNdA4eN4v9SLAO9xjQ7Y14XguUpBgBnBwyhbjapPEZVe_OX20qzMt5ljLKxqKJPr_QqjTCBsQYd2FpYNatbYJv8HLDUVY4V-ejwAuDB5zD_NoX9lZjFBltOFUPF7pJKt-b2RCn-bv1MLf1QkD0P_gpGZhGAb0FB9x91VbLOZgUj14B5uWD2rEXos4H9zNLG3F4CZF9HfoOCumhBssAKhGAdH03cpXqUzIEuEHi8H_XB_4PdWKbusTGwQoeyaCs2dxzOol1tEvIxJOmSbEL_lV921Y7zSWX2g&h=KLW0bO4YRvpgJJL5H0y9DiTSRuw2pDBwy8jyfcgeIYs
-  response:
-    body:
-      string: '{"id":"/subscriptions/00000000-0000-0000-0000-000000000000/providers/Microsoft.App/locations/eastus2/containerappOperationStatuses/0cba31bf-4adf-44c4-9872-6a8d3d2e042c","name":"0cba31bf-4adf-44c4-9872-6a8d3d2e042c","status":"InProgress","startTime":"2024-02-28T23:40:58.8313242"}'
-    headers:
-      api-supported-versions:
-      - 2022-03-01, 2022-06-01-preview, 2022-10-01, 2022-11-01-preview, 2023-04-01-preview,
-        2023-05-01, 2023-05-02-preview, 2023-08-01-preview, 2023-11-02-preview, 2024-02-02-preview,
-        2024-03-01
-      cache-control:
-      - no-cache
-      content-length:
-      - '279'
-      content-type:
-      - application/json; charset=utf-8
-      date:
-      - Wed, 28 Feb 2024 23:41:06 GMT
-      expires:
-      - '-1'
-      pragma:
-      - no-cache
-      strict-transport-security:
-      - max-age=31536000; includeSubDomains
-      vary:
-      - Accept-Encoding
-      x-cache:
-      - CONFIG_NOCACHE
-      x-content-type-options:
-      - nosniff
-      x-msedge-ref:
-      - 'Ref A: 30549277C60B482CA18A87445C92ACC0 Ref B: CO6AA3150217021 Ref C: 2024-02-28T23:41:06Z'
-      x-powered-by:
-      - ASP.NET
-    status:
-      code: 200
-      message: OK
-- request:
-    body: null
-    headers:
-      Accept:
-      - '*/*'
-      Accept-Encoding:
-      - gzip, deflate
-      CommandName:
-      - containerapp registry set
-      Connection:
-      - keep-alive
-      ParameterSetName:
-      - --server -g -n
-      User-Agent:
-      - python/3.8.10 (Windows-10-10.0.22621-SP0) AZURECLI/2.57.0
-    method: GET
-    uri: https://management.azure.com/subscriptions/00000000-0000-0000-0000-000000000000/providers/Microsoft.App/locations/eastus2/containerappOperationStatuses/0cba31bf-4adf-44c4-9872-6a8d3d2e042c?api-version=2023-05-01&azureAsyncOperation=true&t=638447604590720793&c=MIIHADCCBeigAwIBAgITHgPqUKIUuzcMjHnSqwAAA-pQojANBgkqhkiG9w0BAQsFADBEMRMwEQYKCZImiZPyLGQBGRYDR0JMMRMwEQYKCZImiZPyLGQBGRYDQU1FMRgwFgYDVQQDEw9BTUUgSW5mcmEgQ0EgMDYwHhcNMjQwMTMxMTA0OTIwWhcNMjUwMTI1MTA0OTIwWjBAMT4wPAYDVQQDEzVhc3luY29wZXJhdGlvbnNpZ25pbmdjZXJ0aWZpY2F0ZS5tYW5hZ2VtZW50LmF6dXJlLmNvbTCCASIwDQYJKoZIhvcNAQEBBQADggEPADCCAQoCggEBAL8Xxozyns7JQPWMTJtofjZEltgixX0UzmRE21LlxA-WFLxdchZStU2GbP8iw3kHzL6CJ_IJpaCSs9Z0ju5Zj9cC3M-20DkQbN0uj0GHhVEwi5AT6N9UH0icUYklqIM33_jS2_kZHQxCPpHpL05eSEFT3vVaIhqteGaWFnzpljwGBkFMf_EwVxROc6jZ8TYbjXzZ_lBGiAHEt8_DHTvKeNimqJKGMJ_d0pkW3pGHvK7o0Bg-CT7Ywaq29j0Gx6NXB6PNua7fWonr5dDvV7b11Q95JJ8_C-Dn3gqyCtaf4tlQ2CYmrxCjaLk2qU7Y6HAByhBtPSyPkLVOlfnw9r-y5l0CAwEAAaOCA-0wggPpMCcGCSsGAQQBgjcVCgQaMBgwCgYIKwYBBQUHAwEwCgYIKwYBBQUHAwIwPQYJKwYBBAGCNxUHBDAwLgYmKwYBBAGCNxUIhpDjDYTVtHiE8Ys-hZvdFs6dEoFggvX2K4Py0SACAWQCAQowggHLBggrBgEFBQcBAQSCAb0wggG5MGMGCCsGAQUFBzAChldodHRwOi8vY3JsLm1pY3Jvc29mdC5jb20vcGtpaW5mcmEvQ2VydHMvQkwyUEtJSU5UQ0EwMi5BTUUuR0JMX0FNRSUyMEluZnJhJTIwQ0ElMjAwNi5jcnQwUwYIKwYBBQUHMAKGR2h0dHA6Ly9jcmwxLmFtZS5nYmwvYWlhL0JMMlBLSUlOVENBMDIuQU1FLkdCTF9BTUUlMjBJbmZyYSUyMENBJTIwMDYuY3J0MFMGCCsGAQUFBzAChkdodHRwOi8vY3JsMi5hbWUuZ2JsL2FpYS9CTDJQS0lJTlRDQTAyLkFNRS5HQkxfQU1FJTIwSW5mcmElMjBDQSUyMDA2LmNydDBTBggrBgEFBQcwAoZHaHR0cDovL2NybDMuYW1lLmdibC9haWEvQkwyUEtJSU5UQ0EwMi5BTUUuR0JMX0FNRSUyMEluZnJhJTIwQ0ElMjAwNi5jcnQwUwYIKwYBBQUHMAKGR2h0dHA6Ly9jcmw0LmFtZS5nYmwvYWlhL0JMMlBLSUlOVENBMDIuQU1FLkdCTF9BTUUlMjBJbmZyYSUyMENBJTIwMDYuY3J0MB0GA1UdDgQWBBSjfcfgL1I-py_Pgx2g6tlj8J-G1zAOBgNVHQ8BAf8EBAMCBaAwggEmBgNVHR8EggEdMIIBGTCCARWgggERoIIBDYY_aHR0cDovL2NybC5taWNyb3NvZnQuY29tL3BraWluZnJhL0NSTC9BTUUlMjBJbmZyYSUyMENBJTIwMDYuY3JshjFodHRwOi8vY3JsMS5hbWUuZ2JsL2NybC9BTUUlMjBJbmZyYSUyMENBJTIwMDYuY3JshjFodHRwOi8vY3JsMi5hbWUuZ2JsL2NybC9BTUUlMjBJbmZyYSUyMENBJTIwMDYuY3JshjFodHRwOi8vY3JsMy5hbWUuZ2JsL2NybC9BTUUlMjBJbmZyYSUyMENBJTIwMDYuY3JshjFodHRwOi8vY3JsNC5hbWUuZ2JsL2NybC9BTUUlMjBJbmZyYSUyMENBJTIwMDYuY3JsMBcGA1UdIAQQMA4wDAYKKwYBBAGCN3sBATAfBgNVHSMEGDAWgBTxRmjG8cPwKy19i2rhsvm-NfzRQTAdBgNVHSUEFjAUBggrBgEFBQcDAQYIKwYBBQUHAwIwDQYJKoZIhvcNAQELBQADggEBAIrUTfifPGoHH9bxzfMqtx8Y9LosN2v1VV7pmSbd5rlA4cxFYy-MmIffscFJqBmctJwFobfu8r_O6mnKa0Av3IOL-idzKEVhO4lMZ-xlB3rNIx9Stcs1qctJ9zQ_1RDxATu08mFzyBhr7ZVK0pEBMT4c8_5iQxVwNVxnyjfpUbHawY67aqA1QCc1vw9Vs_0e73X_xBRiuGnNUxpSQWfF0N2rVRs_Oyks7Ze7M3M0Xjxhi2Y4WnGd8kYJLWVi5UmNf6Kj6lL6junnk5Bzq5YASezf-TvVvN-s5R0r2XBQPyNg1tPUm74q2e7eutKUUtOtEZOa4n_EBxBPPw7ypnzM6kI&s=ofLlhMzi0HMiM2wDPR4BoCO6W02XRQH2hrJpt1wZiha81wbaf8X1h8zNdA4eN4v9SLAO9xjQ7Y14XguUpBgBnBwyhbjapPEZVe_OX20qzMt5ljLKxqKJPr_QqjTCBsQYd2FpYNatbYJv8HLDUVY4V-ejwAuDB5zD_NoX9lZjFBltOFUPF7pJKt-b2RCn-bv1MLf1QkD0P_gpGZhGAb0FB9x91VbLOZgUj14B5uWD2rEXos4H9zNLG3F4CZF9HfoOCumhBssAKhGAdH03cpXqUzIEuEHi8H_XB_4PdWKbusTGwQoeyaCs2dxzOol1tEvIxJOmSbEL_lV921Y7zSWX2g&h=KLW0bO4YRvpgJJL5H0y9DiTSRuw2pDBwy8jyfcgeIYs
-  response:
-    body:
-      string: '{"id":"/subscriptions/00000000-0000-0000-0000-000000000000/providers/Microsoft.App/locations/eastus2/containerappOperationStatuses/0cba31bf-4adf-44c4-9872-6a8d3d2e042c","name":"0cba31bf-4adf-44c4-9872-6a8d3d2e042c","status":"InProgress","startTime":"2024-02-28T23:40:58.8313242"}'
-    headers:
-      api-supported-versions:
-      - 2022-03-01, 2022-06-01-preview, 2022-10-01, 2022-11-01-preview, 2023-04-01-preview,
-        2023-05-01, 2023-05-02-preview, 2023-08-01-preview, 2023-11-02-preview, 2024-02-02-preview,
-        2024-03-01
-      cache-control:
-      - no-cache
-      content-length:
-      - '279'
-      content-type:
-      - application/json; charset=utf-8
-      date:
-      - Wed, 28 Feb 2024 23:41:08 GMT
-      expires:
-      - '-1'
-      pragma:
-      - no-cache
-      strict-transport-security:
-      - max-age=31536000; includeSubDomains
-      vary:
-      - Accept-Encoding
-      x-cache:
-      - CONFIG_NOCACHE
-      x-content-type-options:
-      - nosniff
-      x-msedge-ref:
-      - 'Ref A: 84377A03525B4DA1BB13F34329C0B970 Ref B: CO6AA3150220025 Ref C: 2024-02-28T23:41:08Z'
-      x-powered-by:
-      - ASP.NET
-    status:
-      code: 200
-      message: OK
-- request:
-    body: null
-    headers:
-      Accept:
-      - '*/*'
-      Accept-Encoding:
-      - gzip, deflate
-      CommandName:
-      - containerapp registry set
-      Connection:
-      - keep-alive
-      ParameterSetName:
-      - --server -g -n
-      User-Agent:
-      - python/3.8.10 (Windows-10-10.0.22621-SP0) AZURECLI/2.57.0
-    method: GET
-    uri: https://management.azure.com/subscriptions/00000000-0000-0000-0000-000000000000/providers/Microsoft.App/locations/eastus2/containerappOperationStatuses/0cba31bf-4adf-44c4-9872-6a8d3d2e042c?api-version=2023-05-01&azureAsyncOperation=true&t=638447604590720793&c=MIIHADCCBeigAwIBAgITHgPqUKIUuzcMjHnSqwAAA-pQojANBgkqhkiG9w0BAQsFADBEMRMwEQYKCZImiZPyLGQBGRYDR0JMMRMwEQYKCZImiZPyLGQBGRYDQU1FMRgwFgYDVQQDEw9BTUUgSW5mcmEgQ0EgMDYwHhcNMjQwMTMxMTA0OTIwWhcNMjUwMTI1MTA0OTIwWjBAMT4wPAYDVQQDEzVhc3luY29wZXJhdGlvbnNpZ25pbmdjZXJ0aWZpY2F0ZS5tYW5hZ2VtZW50LmF6dXJlLmNvbTCCASIwDQYJKoZIhvcNAQEBBQADggEPADCCAQoCggEBAL8Xxozyns7JQPWMTJtofjZEltgixX0UzmRE21LlxA-WFLxdchZStU2GbP8iw3kHzL6CJ_IJpaCSs9Z0ju5Zj9cC3M-20DkQbN0uj0GHhVEwi5AT6N9UH0icUYklqIM33_jS2_kZHQxCPpHpL05eSEFT3vVaIhqteGaWFnzpljwGBkFMf_EwVxROc6jZ8TYbjXzZ_lBGiAHEt8_DHTvKeNimqJKGMJ_d0pkW3pGHvK7o0Bg-CT7Ywaq29j0Gx6NXB6PNua7fWonr5dDvV7b11Q95JJ8_C-Dn3gqyCtaf4tlQ2CYmrxCjaLk2qU7Y6HAByhBtPSyPkLVOlfnw9r-y5l0CAwEAAaOCA-0wggPpMCcGCSsGAQQBgjcVCgQaMBgwCgYIKwYBBQUHAwEwCgYIKwYBBQUHAwIwPQYJKwYBBAGCNxUHBDAwLgYmKwYBBAGCNxUIhpDjDYTVtHiE8Ys-hZvdFs6dEoFggvX2K4Py0SACAWQCAQowggHLBggrBgEFBQcBAQSCAb0wggG5MGMGCCsGAQUFBzAChldodHRwOi8vY3JsLm1pY3Jvc29mdC5jb20vcGtpaW5mcmEvQ2VydHMvQkwyUEtJSU5UQ0EwMi5BTUUuR0JMX0FNRSUyMEluZnJhJTIwQ0ElMjAwNi5jcnQwUwYIKwYBBQUHMAKGR2h0dHA6Ly9jcmwxLmFtZS5nYmwvYWlhL0JMMlBLSUlOVENBMDIuQU1FLkdCTF9BTUUlMjBJbmZyYSUyMENBJTIwMDYuY3J0MFMGCCsGAQUFBzAChkdodHRwOi8vY3JsMi5hbWUuZ2JsL2FpYS9CTDJQS0lJTlRDQTAyLkFNRS5HQkxfQU1FJTIwSW5mcmElMjBDQSUyMDA2LmNydDBTBggrBgEFBQcwAoZHaHR0cDovL2NybDMuYW1lLmdibC9haWEvQkwyUEtJSU5UQ0EwMi5BTUUuR0JMX0FNRSUyMEluZnJhJTIwQ0ElMjAwNi5jcnQwUwYIKwYBBQUHMAKGR2h0dHA6Ly9jcmw0LmFtZS5nYmwvYWlhL0JMMlBLSUlOVENBMDIuQU1FLkdCTF9BTUUlMjBJbmZyYSUyMENBJTIwMDYuY3J0MB0GA1UdDgQWBBSjfcfgL1I-py_Pgx2g6tlj8J-G1zAOBgNVHQ8BAf8EBAMCBaAwggEmBgNVHR8EggEdMIIBGTCCARWgggERoIIBDYY_aHR0cDovL2NybC5taWNyb3NvZnQuY29tL3BraWluZnJhL0NSTC9BTUUlMjBJbmZyYSUyMENBJTIwMDYuY3JshjFodHRwOi8vY3JsMS5hbWUuZ2JsL2NybC9BTUUlMjBJbmZyYSUyMENBJTIwMDYuY3JshjFodHRwOi8vY3JsMi5hbWUuZ2JsL2NybC9BTUUlMjBJbmZyYSUyMENBJTIwMDYuY3JshjFodHRwOi8vY3JsMy5hbWUuZ2JsL2NybC9BTUUlMjBJbmZyYSUyMENBJTIwMDYuY3JshjFodHRwOi8vY3JsNC5hbWUuZ2JsL2NybC9BTUUlMjBJbmZyYSUyMENBJTIwMDYuY3JsMBcGA1UdIAQQMA4wDAYKKwYBBAGCN3sBATAfBgNVHSMEGDAWgBTxRmjG8cPwKy19i2rhsvm-NfzRQTAdBgNVHSUEFjAUBggrBgEFBQcDAQYIKwYBBQUHAwIwDQYJKoZIhvcNAQELBQADggEBAIrUTfifPGoHH9bxzfMqtx8Y9LosN2v1VV7pmSbd5rlA4cxFYy-MmIffscFJqBmctJwFobfu8r_O6mnKa0Av3IOL-idzKEVhO4lMZ-xlB3rNIx9Stcs1qctJ9zQ_1RDxATu08mFzyBhr7ZVK0pEBMT4c8_5iQxVwNVxnyjfpUbHawY67aqA1QCc1vw9Vs_0e73X_xBRiuGnNUxpSQWfF0N2rVRs_Oyks7Ze7M3M0Xjxhi2Y4WnGd8kYJLWVi5UmNf6Kj6lL6junnk5Bzq5YASezf-TvVvN-s5R0r2XBQPyNg1tPUm74q2e7eutKUUtOtEZOa4n_EBxBPPw7ypnzM6kI&s=ofLlhMzi0HMiM2wDPR4BoCO6W02XRQH2hrJpt1wZiha81wbaf8X1h8zNdA4eN4v9SLAO9xjQ7Y14XguUpBgBnBwyhbjapPEZVe_OX20qzMt5ljLKxqKJPr_QqjTCBsQYd2FpYNatbYJv8HLDUVY4V-ejwAuDB5zD_NoX9lZjFBltOFUPF7pJKt-b2RCn-bv1MLf1QkD0P_gpGZhGAb0FB9x91VbLOZgUj14B5uWD2rEXos4H9zNLG3F4CZF9HfoOCumhBssAKhGAdH03cpXqUzIEuEHi8H_XB_4PdWKbusTGwQoeyaCs2dxzOol1tEvIxJOmSbEL_lV921Y7zSWX2g&h=KLW0bO4YRvpgJJL5H0y9DiTSRuw2pDBwy8jyfcgeIYs
-  response:
-    body:
-      string: '{"id":"/subscriptions/00000000-0000-0000-0000-000000000000/providers/Microsoft.App/locations/eastus2/containerappOperationStatuses/0cba31bf-4adf-44c4-9872-6a8d3d2e042c","name":"0cba31bf-4adf-44c4-9872-6a8d3d2e042c","status":"InProgress","startTime":"2024-02-28T23:40:58.8313242"}'
-    headers:
-      api-supported-versions:
-      - 2022-03-01, 2022-06-01-preview, 2022-10-01, 2022-11-01-preview, 2023-04-01-preview,
-        2023-05-01, 2023-05-02-preview, 2023-08-01-preview, 2023-11-02-preview, 2024-02-02-preview,
-        2024-03-01
-      cache-control:
-      - no-cache
-      content-length:
-      - '279'
-      content-type:
-      - application/json; charset=utf-8
-      date:
-      - Wed, 28 Feb 2024 23:41:10 GMT
-      expires:
-      - '-1'
-      pragma:
-      - no-cache
-      strict-transport-security:
-      - max-age=31536000; includeSubDomains
-      vary:
-      - Accept-Encoding
-      x-cache:
-      - CONFIG_NOCACHE
-      x-content-type-options:
-      - nosniff
-      x-msedge-ref:
-      - 'Ref A: 327C3BD685724DD4BA5CDFDBA80EED6A Ref B: CO6AA3150219017 Ref C: 2024-02-28T23:41:11Z'
-      x-powered-by:
-      - ASP.NET
-    status:
-      code: 200
-      message: OK
-- request:
-    body: null
-    headers:
-      Accept:
-      - '*/*'
-      Accept-Encoding:
-      - gzip, deflate
-      CommandName:
-      - containerapp registry set
-      Connection:
-      - keep-alive
-      ParameterSetName:
-      - --server -g -n
-      User-Agent:
-      - python/3.8.10 (Windows-10-10.0.22621-SP0) AZURECLI/2.57.0
-    method: GET
-    uri: https://management.azure.com/subscriptions/00000000-0000-0000-0000-000000000000/providers/Microsoft.App/locations/eastus2/containerappOperationStatuses/0cba31bf-4adf-44c4-9872-6a8d3d2e042c?api-version=2023-05-01&azureAsyncOperation=true&t=638447604590720793&c=MIIHADCCBeigAwIBAgITHgPqUKIUuzcMjHnSqwAAA-pQojANBgkqhkiG9w0BAQsFADBEMRMwEQYKCZImiZPyLGQBGRYDR0JMMRMwEQYKCZImiZPyLGQBGRYDQU1FMRgwFgYDVQQDEw9BTUUgSW5mcmEgQ0EgMDYwHhcNMjQwMTMxMTA0OTIwWhcNMjUwMTI1MTA0OTIwWjBAMT4wPAYDVQQDEzVhc3luY29wZXJhdGlvbnNpZ25pbmdjZXJ0aWZpY2F0ZS5tYW5hZ2VtZW50LmF6dXJlLmNvbTCCASIwDQYJKoZIhvcNAQEBBQADggEPADCCAQoCggEBAL8Xxozyns7JQPWMTJtofjZEltgixX0UzmRE21LlxA-WFLxdchZStU2GbP8iw3kHzL6CJ_IJpaCSs9Z0ju5Zj9cC3M-20DkQbN0uj0GHhVEwi5AT6N9UH0icUYklqIM33_jS2_kZHQxCPpHpL05eSEFT3vVaIhqteGaWFnzpljwGBkFMf_EwVxROc6jZ8TYbjXzZ_lBGiAHEt8_DHTvKeNimqJKGMJ_d0pkW3pGHvK7o0Bg-CT7Ywaq29j0Gx6NXB6PNua7fWonr5dDvV7b11Q95JJ8_C-Dn3gqyCtaf4tlQ2CYmrxCjaLk2qU7Y6HAByhBtPSyPkLVOlfnw9r-y5l0CAwEAAaOCA-0wggPpMCcGCSsGAQQBgjcVCgQaMBgwCgYIKwYBBQUHAwEwCgYIKwYBBQUHAwIwPQYJKwYBBAGCNxUHBDAwLgYmKwYBBAGCNxUIhpDjDYTVtHiE8Ys-hZvdFs6dEoFggvX2K4Py0SACAWQCAQowggHLBggrBgEFBQcBAQSCAb0wggG5MGMGCCsGAQUFBzAChldodHRwOi8vY3JsLm1pY3Jvc29mdC5jb20vcGtpaW5mcmEvQ2VydHMvQkwyUEtJSU5UQ0EwMi5BTUUuR0JMX0FNRSUyMEluZnJhJTIwQ0ElMjAwNi5jcnQwUwYIKwYBBQUHMAKGR2h0dHA6Ly9jcmwxLmFtZS5nYmwvYWlhL0JMMlBLSUlOVENBMDIuQU1FLkdCTF9BTUUlMjBJbmZyYSUyMENBJTIwMDYuY3J0MFMGCCsGAQUFBzAChkdodHRwOi8vY3JsMi5hbWUuZ2JsL2FpYS9CTDJQS0lJTlRDQTAyLkFNRS5HQkxfQU1FJTIwSW5mcmElMjBDQSUyMDA2LmNydDBTBggrBgEFBQcwAoZHaHR0cDovL2NybDMuYW1lLmdibC9haWEvQkwyUEtJSU5UQ0EwMi5BTUUuR0JMX0FNRSUyMEluZnJhJTIwQ0ElMjAwNi5jcnQwUwYIKwYBBQUHMAKGR2h0dHA6Ly9jcmw0LmFtZS5nYmwvYWlhL0JMMlBLSUlOVENBMDIuQU1FLkdCTF9BTUUlMjBJbmZyYSUyMENBJTIwMDYuY3J0MB0GA1UdDgQWBBSjfcfgL1I-py_Pgx2g6tlj8J-G1zAOBgNVHQ8BAf8EBAMCBaAwggEmBgNVHR8EggEdMIIBGTCCARWgggERoIIBDYY_aHR0cDovL2NybC5taWNyb3NvZnQuY29tL3BraWluZnJhL0NSTC9BTUUlMjBJbmZyYSUyMENBJTIwMDYuY3JshjFodHRwOi8vY3JsMS5hbWUuZ2JsL2NybC9BTUUlMjBJbmZyYSUyMENBJTIwMDYuY3JshjFodHRwOi8vY3JsMi5hbWUuZ2JsL2NybC9BTUUlMjBJbmZyYSUyMENBJTIwMDYuY3JshjFodHRwOi8vY3JsMy5hbWUuZ2JsL2NybC9BTUUlMjBJbmZyYSUyMENBJTIwMDYuY3JshjFodHRwOi8vY3JsNC5hbWUuZ2JsL2NybC9BTUUlMjBJbmZyYSUyMENBJTIwMDYuY3JsMBcGA1UdIAQQMA4wDAYKKwYBBAGCN3sBATAfBgNVHSMEGDAWgBTxRmjG8cPwKy19i2rhsvm-NfzRQTAdBgNVHSUEFjAUBggrBgEFBQcDAQYIKwYBBQUHAwIwDQYJKoZIhvcNAQELBQADggEBAIrUTfifPGoHH9bxzfMqtx8Y9LosN2v1VV7pmSbd5rlA4cxFYy-MmIffscFJqBmctJwFobfu8r_O6mnKa0Av3IOL-idzKEVhO4lMZ-xlB3rNIx9Stcs1qctJ9zQ_1RDxATu08mFzyBhr7ZVK0pEBMT4c8_5iQxVwNVxnyjfpUbHawY67aqA1QCc1vw9Vs_0e73X_xBRiuGnNUxpSQWfF0N2rVRs_Oyks7Ze7M3M0Xjxhi2Y4WnGd8kYJLWVi5UmNf6Kj6lL6junnk5Bzq5YASezf-TvVvN-s5R0r2XBQPyNg1tPUm74q2e7eutKUUtOtEZOa4n_EBxBPPw7ypnzM6kI&s=ofLlhMzi0HMiM2wDPR4BoCO6W02XRQH2hrJpt1wZiha81wbaf8X1h8zNdA4eN4v9SLAO9xjQ7Y14XguUpBgBnBwyhbjapPEZVe_OX20qzMt5ljLKxqKJPr_QqjTCBsQYd2FpYNatbYJv8HLDUVY4V-ejwAuDB5zD_NoX9lZjFBltOFUPF7pJKt-b2RCn-bv1MLf1QkD0P_gpGZhGAb0FB9x91VbLOZgUj14B5uWD2rEXos4H9zNLG3F4CZF9HfoOCumhBssAKhGAdH03cpXqUzIEuEHi8H_XB_4PdWKbusTGwQoeyaCs2dxzOol1tEvIxJOmSbEL_lV921Y7zSWX2g&h=KLW0bO4YRvpgJJL5H0y9DiTSRuw2pDBwy8jyfcgeIYs
-  response:
-    body:
-      string: '{"id":"/subscriptions/00000000-0000-0000-0000-000000000000/providers/Microsoft.App/locations/eastus2/containerappOperationStatuses/0cba31bf-4adf-44c4-9872-6a8d3d2e042c","name":"0cba31bf-4adf-44c4-9872-6a8d3d2e042c","status":"InProgress","startTime":"2024-02-28T23:40:58.8313242"}'
-    headers:
-      api-supported-versions:
-      - 2022-03-01, 2022-06-01-preview, 2022-10-01, 2022-11-01-preview, 2023-04-01-preview,
-        2023-05-01, 2023-05-02-preview, 2023-08-01-preview, 2023-11-02-preview, 2024-02-02-preview,
-        2024-03-01
-      cache-control:
-      - no-cache
-      content-length:
-      - '279'
-      content-type:
-      - application/json; charset=utf-8
-      date:
-      - Wed, 28 Feb 2024 23:41:12 GMT
-      expires:
-      - '-1'
-      pragma:
-      - no-cache
-      strict-transport-security:
-      - max-age=31536000; includeSubDomains
-      vary:
-      - Accept-Encoding
-      x-cache:
-      - CONFIG_NOCACHE
-      x-content-type-options:
-      - nosniff
-      x-msedge-ref:
-      - 'Ref A: 5A3B987852024DDAB050A7507B641D82 Ref B: CO6AA3150218021 Ref C: 2024-02-28T23:41:13Z'
-      x-powered-by:
-      - ASP.NET
-    status:
-      code: 200
-      message: OK
-- request:
-    body: null
-    headers:
-      Accept:
-      - '*/*'
-      Accept-Encoding:
-      - gzip, deflate
-      CommandName:
-      - containerapp registry set
-      Connection:
-      - keep-alive
-      ParameterSetName:
-      - --server -g -n
-      User-Agent:
-      - python/3.8.10 (Windows-10-10.0.22621-SP0) AZURECLI/2.57.0
-    method: GET
-    uri: https://management.azure.com/subscriptions/00000000-0000-0000-0000-000000000000/providers/Microsoft.App/locations/eastus2/containerappOperationStatuses/0cba31bf-4adf-44c4-9872-6a8d3d2e042c?api-version=2023-05-01&azureAsyncOperation=true&t=638447604590720793&c=MIIHADCCBeigAwIBAgITHgPqUKIUuzcMjHnSqwAAA-pQojANBgkqhkiG9w0BAQsFADBEMRMwEQYKCZImiZPyLGQBGRYDR0JMMRMwEQYKCZImiZPyLGQBGRYDQU1FMRgwFgYDVQQDEw9BTUUgSW5mcmEgQ0EgMDYwHhcNMjQwMTMxMTA0OTIwWhcNMjUwMTI1MTA0OTIwWjBAMT4wPAYDVQQDEzVhc3luY29wZXJhdGlvbnNpZ25pbmdjZXJ0aWZpY2F0ZS5tYW5hZ2VtZW50LmF6dXJlLmNvbTCCASIwDQYJKoZIhvcNAQEBBQADggEPADCCAQoCggEBAL8Xxozyns7JQPWMTJtofjZEltgixX0UzmRE21LlxA-WFLxdchZStU2GbP8iw3kHzL6CJ_IJpaCSs9Z0ju5Zj9cC3M-20DkQbN0uj0GHhVEwi5AT6N9UH0icUYklqIM33_jS2_kZHQxCPpHpL05eSEFT3vVaIhqteGaWFnzpljwGBkFMf_EwVxROc6jZ8TYbjXzZ_lBGiAHEt8_DHTvKeNimqJKGMJ_d0pkW3pGHvK7o0Bg-CT7Ywaq29j0Gx6NXB6PNua7fWonr5dDvV7b11Q95JJ8_C-Dn3gqyCtaf4tlQ2CYmrxCjaLk2qU7Y6HAByhBtPSyPkLVOlfnw9r-y5l0CAwEAAaOCA-0wggPpMCcGCSsGAQQBgjcVCgQaMBgwCgYIKwYBBQUHAwEwCgYIKwYBBQUHAwIwPQYJKwYBBAGCNxUHBDAwLgYmKwYBBAGCNxUIhpDjDYTVtHiE8Ys-hZvdFs6dEoFggvX2K4Py0SACAWQCAQowggHLBggrBgEFBQcBAQSCAb0wggG5MGMGCCsGAQUFBzAChldodHRwOi8vY3JsLm1pY3Jvc29mdC5jb20vcGtpaW5mcmEvQ2VydHMvQkwyUEtJSU5UQ0EwMi5BTUUuR0JMX0FNRSUyMEluZnJhJTIwQ0ElMjAwNi5jcnQwUwYIKwYBBQUHMAKGR2h0dHA6Ly9jcmwxLmFtZS5nYmwvYWlhL0JMMlBLSUlOVENBMDIuQU1FLkdCTF9BTUUlMjBJbmZyYSUyMENBJTIwMDYuY3J0MFMGCCsGAQUFBzAChkdodHRwOi8vY3JsMi5hbWUuZ2JsL2FpYS9CTDJQS0lJTlRDQTAyLkFNRS5HQkxfQU1FJTIwSW5mcmElMjBDQSUyMDA2LmNydDBTBggrBgEFBQcwAoZHaHR0cDovL2NybDMuYW1lLmdibC9haWEvQkwyUEtJSU5UQ0EwMi5BTUUuR0JMX0FNRSUyMEluZnJhJTIwQ0ElMjAwNi5jcnQwUwYIKwYBBQUHMAKGR2h0dHA6Ly9jcmw0LmFtZS5nYmwvYWlhL0JMMlBLSUlOVENBMDIuQU1FLkdCTF9BTUUlMjBJbmZyYSUyMENBJTIwMDYuY3J0MB0GA1UdDgQWBBSjfcfgL1I-py_Pgx2g6tlj8J-G1zAOBgNVHQ8BAf8EBAMCBaAwggEmBgNVHR8EggEdMIIBGTCCARWgggERoIIBDYY_aHR0cDovL2NybC5taWNyb3NvZnQuY29tL3BraWluZnJhL0NSTC9BTUUlMjBJbmZyYSUyMENBJTIwMDYuY3JshjFodHRwOi8vY3JsMS5hbWUuZ2JsL2NybC9BTUUlMjBJbmZyYSUyMENBJTIwMDYuY3JshjFodHRwOi8vY3JsMi5hbWUuZ2JsL2NybC9BTUUlMjBJbmZyYSUyMENBJTIwMDYuY3JshjFodHRwOi8vY3JsMy5hbWUuZ2JsL2NybC9BTUUlMjBJbmZyYSUyMENBJTIwMDYuY3JshjFodHRwOi8vY3JsNC5hbWUuZ2JsL2NybC9BTUUlMjBJbmZyYSUyMENBJTIwMDYuY3JsMBcGA1UdIAQQMA4wDAYKKwYBBAGCN3sBATAfBgNVHSMEGDAWgBTxRmjG8cPwKy19i2rhsvm-NfzRQTAdBgNVHSUEFjAUBggrBgEFBQcDAQYIKwYBBQUHAwIwDQYJKoZIhvcNAQELBQADggEBAIrUTfifPGoHH9bxzfMqtx8Y9LosN2v1VV7pmSbd5rlA4cxFYy-MmIffscFJqBmctJwFobfu8r_O6mnKa0Av3IOL-idzKEVhO4lMZ-xlB3rNIx9Stcs1qctJ9zQ_1RDxATu08mFzyBhr7ZVK0pEBMT4c8_5iQxVwNVxnyjfpUbHawY67aqA1QCc1vw9Vs_0e73X_xBRiuGnNUxpSQWfF0N2rVRs_Oyks7Ze7M3M0Xjxhi2Y4WnGd8kYJLWVi5UmNf6Kj6lL6junnk5Bzq5YASezf-TvVvN-s5R0r2XBQPyNg1tPUm74q2e7eutKUUtOtEZOa4n_EBxBPPw7ypnzM6kI&s=ofLlhMzi0HMiM2wDPR4BoCO6W02XRQH2hrJpt1wZiha81wbaf8X1h8zNdA4eN4v9SLAO9xjQ7Y14XguUpBgBnBwyhbjapPEZVe_OX20qzMt5ljLKxqKJPr_QqjTCBsQYd2FpYNatbYJv8HLDUVY4V-ejwAuDB5zD_NoX9lZjFBltOFUPF7pJKt-b2RCn-bv1MLf1QkD0P_gpGZhGAb0FB9x91VbLOZgUj14B5uWD2rEXos4H9zNLG3F4CZF9HfoOCumhBssAKhGAdH03cpXqUzIEuEHi8H_XB_4PdWKbusTGwQoeyaCs2dxzOol1tEvIxJOmSbEL_lV921Y7zSWX2g&h=KLW0bO4YRvpgJJL5H0y9DiTSRuw2pDBwy8jyfcgeIYs
-  response:
-    body:
-      string: '{"id":"/subscriptions/00000000-0000-0000-0000-000000000000/providers/Microsoft.App/locations/eastus2/containerappOperationStatuses/0cba31bf-4adf-44c4-9872-6a8d3d2e042c","name":"0cba31bf-4adf-44c4-9872-6a8d3d2e042c","status":"InProgress","startTime":"2024-02-28T23:40:58.8313242"}'
-    headers:
-      api-supported-versions:
-      - 2022-03-01, 2022-06-01-preview, 2022-10-01, 2022-11-01-preview, 2023-04-01-preview,
-        2023-05-01, 2023-05-02-preview, 2023-08-01-preview, 2023-11-02-preview, 2024-02-02-preview,
-        2024-03-01
-      cache-control:
-      - no-cache
-      content-length:
-      - '279'
-      content-type:
-      - application/json; charset=utf-8
-      date:
-      - Wed, 28 Feb 2024 23:41:15 GMT
-      expires:
-      - '-1'
-      pragma:
-      - no-cache
-      strict-transport-security:
-      - max-age=31536000; includeSubDomains
-      vary:
-      - Accept-Encoding
-      x-cache:
-      - CONFIG_NOCACHE
-      x-content-type-options:
-      - nosniff
-      x-msedge-ref:
-      - 'Ref A: 890A9CC6FED04BA188765F51F558A7C1 Ref B: CO6AA3150220019 Ref C: 2024-02-28T23:41:15Z'
-      x-powered-by:
-      - ASP.NET
-    status:
-      code: 200
-      message: OK
-- request:
-    body: null
-    headers:
-      Accept:
-      - '*/*'
-      Accept-Encoding:
-      - gzip, deflate
-      CommandName:
-      - containerapp registry set
-      Connection:
-      - keep-alive
-      ParameterSetName:
-      - --server -g -n
-      User-Agent:
-      - python/3.8.10 (Windows-10-10.0.22621-SP0) AZURECLI/2.57.0
-    method: GET
-    uri: https://management.azure.com/subscriptions/00000000-0000-0000-0000-000000000000/providers/Microsoft.App/locations/eastus2/containerappOperationStatuses/0cba31bf-4adf-44c4-9872-6a8d3d2e042c?api-version=2023-05-01&azureAsyncOperation=true&t=638447604590720793&c=MIIHADCCBeigAwIBAgITHgPqUKIUuzcMjHnSqwAAA-pQojANBgkqhkiG9w0BAQsFADBEMRMwEQYKCZImiZPyLGQBGRYDR0JMMRMwEQYKCZImiZPyLGQBGRYDQU1FMRgwFgYDVQQDEw9BTUUgSW5mcmEgQ0EgMDYwHhcNMjQwMTMxMTA0OTIwWhcNMjUwMTI1MTA0OTIwWjBAMT4wPAYDVQQDEzVhc3luY29wZXJhdGlvbnNpZ25pbmdjZXJ0aWZpY2F0ZS5tYW5hZ2VtZW50LmF6dXJlLmNvbTCCASIwDQYJKoZIhvcNAQEBBQADggEPADCCAQoCggEBAL8Xxozyns7JQPWMTJtofjZEltgixX0UzmRE21LlxA-WFLxdchZStU2GbP8iw3kHzL6CJ_IJpaCSs9Z0ju5Zj9cC3M-20DkQbN0uj0GHhVEwi5AT6N9UH0icUYklqIM33_jS2_kZHQxCPpHpL05eSEFT3vVaIhqteGaWFnzpljwGBkFMf_EwVxROc6jZ8TYbjXzZ_lBGiAHEt8_DHTvKeNimqJKGMJ_d0pkW3pGHvK7o0Bg-CT7Ywaq29j0Gx6NXB6PNua7fWonr5dDvV7b11Q95JJ8_C-Dn3gqyCtaf4tlQ2CYmrxCjaLk2qU7Y6HAByhBtPSyPkLVOlfnw9r-y5l0CAwEAAaOCA-0wggPpMCcGCSsGAQQBgjcVCgQaMBgwCgYIKwYBBQUHAwEwCgYIKwYBBQUHAwIwPQYJKwYBBAGCNxUHBDAwLgYmKwYBBAGCNxUIhpDjDYTVtHiE8Ys-hZvdFs6dEoFggvX2K4Py0SACAWQCAQowggHLBggrBgEFBQcBAQSCAb0wggG5MGMGCCsGAQUFBzAChldodHRwOi8vY3JsLm1pY3Jvc29mdC5jb20vcGtpaW5mcmEvQ2VydHMvQkwyUEtJSU5UQ0EwMi5BTUUuR0JMX0FNRSUyMEluZnJhJTIwQ0ElMjAwNi5jcnQwUwYIKwYBBQUHMAKGR2h0dHA6Ly9jcmwxLmFtZS5nYmwvYWlhL0JMMlBLSUlOVENBMDIuQU1FLkdCTF9BTUUlMjBJbmZyYSUyMENBJTIwMDYuY3J0MFMGCCsGAQUFBzAChkdodHRwOi8vY3JsMi5hbWUuZ2JsL2FpYS9CTDJQS0lJTlRDQTAyLkFNRS5HQkxfQU1FJTIwSW5mcmElMjBDQSUyMDA2LmNydDBTBggrBgEFBQcwAoZHaHR0cDovL2NybDMuYW1lLmdibC9haWEvQkwyUEtJSU5UQ0EwMi5BTUUuR0JMX0FNRSUyMEluZnJhJTIwQ0ElMjAwNi5jcnQwUwYIKwYBBQUHMAKGR2h0dHA6Ly9jcmw0LmFtZS5nYmwvYWlhL0JMMlBLSUlOVENBMDIuQU1FLkdCTF9BTUUlMjBJbmZyYSUyMENBJTIwMDYuY3J0MB0GA1UdDgQWBBSjfcfgL1I-py_Pgx2g6tlj8J-G1zAOBgNVHQ8BAf8EBAMCBaAwggEmBgNVHR8EggEdMIIBGTCCARWgggERoIIBDYY_aHR0cDovL2NybC5taWNyb3NvZnQuY29tL3BraWluZnJhL0NSTC9BTUUlMjBJbmZyYSUyMENBJTIwMDYuY3JshjFodHRwOi8vY3JsMS5hbWUuZ2JsL2NybC9BTUUlMjBJbmZyYSUyMENBJTIwMDYuY3JshjFodHRwOi8vY3JsMi5hbWUuZ2JsL2NybC9BTUUlMjBJbmZyYSUyMENBJTIwMDYuY3JshjFodHRwOi8vY3JsMy5hbWUuZ2JsL2NybC9BTUUlMjBJbmZyYSUyMENBJTIwMDYuY3JshjFodHRwOi8vY3JsNC5hbWUuZ2JsL2NybC9BTUUlMjBJbmZyYSUyMENBJTIwMDYuY3JsMBcGA1UdIAQQMA4wDAYKKwYBBAGCN3sBATAfBgNVHSMEGDAWgBTxRmjG8cPwKy19i2rhsvm-NfzRQTAdBgNVHSUEFjAUBggrBgEFBQcDAQYIKwYBBQUHAwIwDQYJKoZIhvcNAQELBQADggEBAIrUTfifPGoHH9bxzfMqtx8Y9LosN2v1VV7pmSbd5rlA4cxFYy-MmIffscFJqBmctJwFobfu8r_O6mnKa0Av3IOL-idzKEVhO4lMZ-xlB3rNIx9Stcs1qctJ9zQ_1RDxATu08mFzyBhr7ZVK0pEBMT4c8_5iQxVwNVxnyjfpUbHawY67aqA1QCc1vw9Vs_0e73X_xBRiuGnNUxpSQWfF0N2rVRs_Oyks7Ze7M3M0Xjxhi2Y4WnGd8kYJLWVi5UmNf6Kj6lL6junnk5Bzq5YASezf-TvVvN-s5R0r2XBQPyNg1tPUm74q2e7eutKUUtOtEZOa4n_EBxBPPw7ypnzM6kI&s=ofLlhMzi0HMiM2wDPR4BoCO6W02XRQH2hrJpt1wZiha81wbaf8X1h8zNdA4eN4v9SLAO9xjQ7Y14XguUpBgBnBwyhbjapPEZVe_OX20qzMt5ljLKxqKJPr_QqjTCBsQYd2FpYNatbYJv8HLDUVY4V-ejwAuDB5zD_NoX9lZjFBltOFUPF7pJKt-b2RCn-bv1MLf1QkD0P_gpGZhGAb0FB9x91VbLOZgUj14B5uWD2rEXos4H9zNLG3F4CZF9HfoOCumhBssAKhGAdH03cpXqUzIEuEHi8H_XB_4PdWKbusTGwQoeyaCs2dxzOol1tEvIxJOmSbEL_lV921Y7zSWX2g&h=KLW0bO4YRvpgJJL5H0y9DiTSRuw2pDBwy8jyfcgeIYs
-  response:
-    body:
-      string: '{"id":"/subscriptions/00000000-0000-0000-0000-000000000000/providers/Microsoft.App/locations/eastus2/containerappOperationStatuses/0cba31bf-4adf-44c4-9872-6a8d3d2e042c","name":"0cba31bf-4adf-44c4-9872-6a8d3d2e042c","status":"InProgress","startTime":"2024-02-28T23:40:58.8313242"}'
-    headers:
-      api-supported-versions:
-      - 2022-03-01, 2022-06-01-preview, 2022-10-01, 2022-11-01-preview, 2023-04-01-preview,
-        2023-05-01, 2023-05-02-preview, 2023-08-01-preview, 2023-11-02-preview, 2024-02-02-preview,
-        2024-03-01
-      cache-control:
-      - no-cache
-      content-length:
-      - '279'
-      content-type:
-      - application/json; charset=utf-8
-      date:
-      - Wed, 28 Feb 2024 23:41:18 GMT
-      expires:
-      - '-1'
-      pragma:
-      - no-cache
-      strict-transport-security:
-      - max-age=31536000; includeSubDomains
-      vary:
-      - Accept-Encoding
-      x-cache:
-      - CONFIG_NOCACHE
-      x-content-type-options:
-      - nosniff
-      x-msedge-ref:
-      - 'Ref A: F7131DC1B67D405EB90E07BDDA869B6E Ref B: CO6AA3150219037 Ref C: 2024-02-28T23:41:18Z'
-      x-powered-by:
-      - ASP.NET
-    status:
-      code: 200
-      message: OK
-- request:
-    body: null
-    headers:
-      Accept:
-      - '*/*'
-      Accept-Encoding:
-      - gzip, deflate
-      CommandName:
-      - containerapp registry set
-      Connection:
-      - keep-alive
-      ParameterSetName:
-      - --server -g -n
-      User-Agent:
-      - python/3.8.10 (Windows-10-10.0.22621-SP0) AZURECLI/2.57.0
-    method: GET
-    uri: https://management.azure.com/subscriptions/00000000-0000-0000-0000-000000000000/providers/Microsoft.App/locations/eastus2/containerappOperationStatuses/0cba31bf-4adf-44c4-9872-6a8d3d2e042c?api-version=2023-05-01&azureAsyncOperation=true&t=638447604590720793&c=MIIHADCCBeigAwIBAgITHgPqUKIUuzcMjHnSqwAAA-pQojANBgkqhkiG9w0BAQsFADBEMRMwEQYKCZImiZPyLGQBGRYDR0JMMRMwEQYKCZImiZPyLGQBGRYDQU1FMRgwFgYDVQQDEw9BTUUgSW5mcmEgQ0EgMDYwHhcNMjQwMTMxMTA0OTIwWhcNMjUwMTI1MTA0OTIwWjBAMT4wPAYDVQQDEzVhc3luY29wZXJhdGlvbnNpZ25pbmdjZXJ0aWZpY2F0ZS5tYW5hZ2VtZW50LmF6dXJlLmNvbTCCASIwDQYJKoZIhvcNAQEBBQADggEPADCCAQoCggEBAL8Xxozyns7JQPWMTJtofjZEltgixX0UzmRE21LlxA-WFLxdchZStU2GbP8iw3kHzL6CJ_IJpaCSs9Z0ju5Zj9cC3M-20DkQbN0uj0GHhVEwi5AT6N9UH0icUYklqIM33_jS2_kZHQxCPpHpL05eSEFT3vVaIhqteGaWFnzpljwGBkFMf_EwVxROc6jZ8TYbjXzZ_lBGiAHEt8_DHTvKeNimqJKGMJ_d0pkW3pGHvK7o0Bg-CT7Ywaq29j0Gx6NXB6PNua7fWonr5dDvV7b11Q95JJ8_C-Dn3gqyCtaf4tlQ2CYmrxCjaLk2qU7Y6HAByhBtPSyPkLVOlfnw9r-y5l0CAwEAAaOCA-0wggPpMCcGCSsGAQQBgjcVCgQaMBgwCgYIKwYBBQUHAwEwCgYIKwYBBQUHAwIwPQYJKwYBBAGCNxUHBDAwLgYmKwYBBAGCNxUIhpDjDYTVtHiE8Ys-hZvdFs6dEoFggvX2K4Py0SACAWQCAQowggHLBggrBgEFBQcBAQSCAb0wggG5MGMGCCsGAQUFBzAChldodHRwOi8vY3JsLm1pY3Jvc29mdC5jb20vcGtpaW5mcmEvQ2VydHMvQkwyUEtJSU5UQ0EwMi5BTUUuR0JMX0FNRSUyMEluZnJhJTIwQ0ElMjAwNi5jcnQwUwYIKwYBBQUHMAKGR2h0dHA6Ly9jcmwxLmFtZS5nYmwvYWlhL0JMMlBLSUlOVENBMDIuQU1FLkdCTF9BTUUlMjBJbmZyYSUyMENBJTIwMDYuY3J0MFMGCCsGAQUFBzAChkdodHRwOi8vY3JsMi5hbWUuZ2JsL2FpYS9CTDJQS0lJTlRDQTAyLkFNRS5HQkxfQU1FJTIwSW5mcmElMjBDQSUyMDA2LmNydDBTBggrBgEFBQcwAoZHaHR0cDovL2NybDMuYW1lLmdibC9haWEvQkwyUEtJSU5UQ0EwMi5BTUUuR0JMX0FNRSUyMEluZnJhJTIwQ0ElMjAwNi5jcnQwUwYIKwYBBQUHMAKGR2h0dHA6Ly9jcmw0LmFtZS5nYmwvYWlhL0JMMlBLSUlOVENBMDIuQU1FLkdCTF9BTUUlMjBJbmZyYSUyMENBJTIwMDYuY3J0MB0GA1UdDgQWBBSjfcfgL1I-py_Pgx2g6tlj8J-G1zAOBgNVHQ8BAf8EBAMCBaAwggEmBgNVHR8EggEdMIIBGTCCARWgggERoIIBDYY_aHR0cDovL2NybC5taWNyb3NvZnQuY29tL3BraWluZnJhL0NSTC9BTUUlMjBJbmZyYSUyMENBJTIwMDYuY3JshjFodHRwOi8vY3JsMS5hbWUuZ2JsL2NybC9BTUUlMjBJbmZyYSUyMENBJTIwMDYuY3JshjFodHRwOi8vY3JsMi5hbWUuZ2JsL2NybC9BTUUlMjBJbmZyYSUyMENBJTIwMDYuY3JshjFodHRwOi8vY3JsMy5hbWUuZ2JsL2NybC9BTUUlMjBJbmZyYSUyMENBJTIwMDYuY3JshjFodHRwOi8vY3JsNC5hbWUuZ2JsL2NybC9BTUUlMjBJbmZyYSUyMENBJTIwMDYuY3JsMBcGA1UdIAQQMA4wDAYKKwYBBAGCN3sBATAfBgNVHSMEGDAWgBTxRmjG8cPwKy19i2rhsvm-NfzRQTAdBgNVHSUEFjAUBggrBgEFBQcDAQYIKwYBBQUHAwIwDQYJKoZIhvcNAQELBQADggEBAIrUTfifPGoHH9bxzfMqtx8Y9LosN2v1VV7pmSbd5rlA4cxFYy-MmIffscFJqBmctJwFobfu8r_O6mnKa0Av3IOL-idzKEVhO4lMZ-xlB3rNIx9Stcs1qctJ9zQ_1RDxATu08mFzyBhr7ZVK0pEBMT4c8_5iQxVwNVxnyjfpUbHawY67aqA1QCc1vw9Vs_0e73X_xBRiuGnNUxpSQWfF0N2rVRs_Oyks7Ze7M3M0Xjxhi2Y4WnGd8kYJLWVi5UmNf6Kj6lL6junnk5Bzq5YASezf-TvVvN-s5R0r2XBQPyNg1tPUm74q2e7eutKUUtOtEZOa4n_EBxBPPw7ypnzM6kI&s=ofLlhMzi0HMiM2wDPR4BoCO6W02XRQH2hrJpt1wZiha81wbaf8X1h8zNdA4eN4v9SLAO9xjQ7Y14XguUpBgBnBwyhbjapPEZVe_OX20qzMt5ljLKxqKJPr_QqjTCBsQYd2FpYNatbYJv8HLDUVY4V-ejwAuDB5zD_NoX9lZjFBltOFUPF7pJKt-b2RCn-bv1MLf1QkD0P_gpGZhGAb0FB9x91VbLOZgUj14B5uWD2rEXos4H9zNLG3F4CZF9HfoOCumhBssAKhGAdH03cpXqUzIEuEHi8H_XB_4PdWKbusTGwQoeyaCs2dxzOol1tEvIxJOmSbEL_lV921Y7zSWX2g&h=KLW0bO4YRvpgJJL5H0y9DiTSRuw2pDBwy8jyfcgeIYs
-  response:
-    body:
-      string: '{"id":"/subscriptions/00000000-0000-0000-0000-000000000000/providers/Microsoft.App/locations/eastus2/containerappOperationStatuses/0cba31bf-4adf-44c4-9872-6a8d3d2e042c","name":"0cba31bf-4adf-44c4-9872-6a8d3d2e042c","status":"Succeeded","startTime":"2024-02-28T23:40:58.8313242"}'
-    headers:
-      api-supported-versions:
-      - 2022-03-01, 2022-06-01-preview, 2022-10-01, 2022-11-01-preview, 2023-04-01-preview,
-        2023-05-01, 2023-05-02-preview, 2023-08-01-preview, 2023-11-02-preview, 2024-02-02-preview,
-        2024-03-01
-      cache-control:
-      - no-cache
-      content-length:
-      - '278'
-      content-type:
-      - application/json; charset=utf-8
-      date:
-      - Wed, 28 Feb 2024 23:41:20 GMT
-      expires:
-      - '-1'
-      pragma:
-      - no-cache
-      strict-transport-security:
-      - max-age=31536000; includeSubDomains
-      vary:
-      - Accept-Encoding
-      x-cache:
-      - CONFIG_NOCACHE
-      x-content-type-options:
-      - nosniff
-      x-msedge-ref:
-      - 'Ref A: 5AE4CD87F7834AB18AEBD5EA007CEB6D Ref B: CO6AA3150218027 Ref C: 2024-02-28T23:41:20Z'
-      x-powered-by:
-      - ASP.NET
-    status:
-      code: 200
-      message: OK
-- request:
-    body: null
-    headers:
-      Accept:
-      - '*/*'
-      Accept-Encoding:
-      - gzip, deflate
-      CommandName:
-      - containerapp registry set
-      Connection:
-      - keep-alive
-      ParameterSetName:
-      - --server -g -n
-      User-Agent:
-      - python/3.8.10 (Windows-10-10.0.22621-SP0) AZURECLI/2.57.0
-    method: GET
-    uri: https://management.azure.com/subscriptions/00000000-0000-0000-0000-000000000000/resourceGroups/clitest.rg000001/providers/Microsoft.App/containerApps/app000002?api-version=2023-05-01
-  response:
-    body:
-      string: '{"id":"/subscriptions/00000000-0000-0000-0000-000000000000/resourceGroups/clitest.rg000001/providers/Microsoft.App/containerapps/app000002","name":"app000002","type":"Microsoft.App/containerApps","location":"East
-        US 2","systemData":{"createdBy":"harrli@microsoft.com","createdByType":"User","createdAt":"2024-02-28T23:40:17.9686392","lastModifiedBy":"harrli@microsoft.com","lastModifiedByType":"User","lastModifiedAt":"2024-02-28T23:40:58.6815046"},"properties":{"provisioningState":"Succeeded","runningStatus":"Running","managedEnvironmentId":"/subscriptions/00000000-0000-0000-0000-000000000000/resourceGroups/client.env_rg_eastus2/providers/Microsoft.App/managedEnvironments/env-eastus2","environmentId":"/subscriptions/00000000-0000-0000-0000-000000000000/resourceGroups/client.env_rg_eastus2/providers/Microsoft.App/managedEnvironments/env-eastus2","workloadProfileName":"Consumption","outboundIpAddresses":["20.1.250.250","20.1.251.135","20.1.251.104","20.1.251.2","20.97.130.219","20.69.200.68","20.97.132.38","20.97.133.137"],"latestRevisionName":"app000002--c2jv46c","latestReadyRevisionName":"app000002--c2jv46c","latestRevisionFqdn":"app000002--c2jv46c.victoriousglacier-3c94eae2.eastus2.azurecontainerapps.io","customDomainVerificationId":"0FEF6FC81FA2FA9876FEE95F895AD716D01F5495C9AC8EA62F0228DC5E40B5CA","configuration":{"secrets":[{"name":"acr000003azurecrio-acr000003"}],"activeRevisionsMode":"Single","ingress":{"fqdn":"app000002.victoriousglacier-3c94eae2.eastus2.azurecontainerapps.io","external":true,"targetPort":80,"exposedPort":0,"transport":"Auto","traffic":[{"weight":100,"latestRevision":true}],"customDomains":null,"allowInsecure":false,"ipSecurityRestrictions":null,"corsPolicy":null,"clientCertificateMode":null,"stickySessions":null},"registries":[{"server":"acr000003.azurecr.io","username":"acr000003","passwordSecretRef":"acr000003azurecrio-acr000003","identity":""}],"dapr":null,"maxInactiveRevisions":100,"service":null},"template":{"revisionSuffix":"","terminationGracePeriodSeconds":null,"containers":[{"image":"mcr.microsoft.com/k8se/quickstart:latest","name":"app000002","resources":{"cpu":0.5,"memory":"1Gi","ephemeralStorage":"2Gi"}}],"initContainers":null,"scale":{"minReplicas":1,"maxReplicas":10,"rules":null},"volumes":null,"serviceBinds":null},"eventStreamEndpoint":"https://eastus2.azurecontainerapps.dev/subscriptions/00000000-0000-0000-0000-000000000000/resourceGroups/clitest.rg000001/containerApps/app000002/eventstream"},"identity":{"type":"None"}}'
-    headers:
-      api-supported-versions:
-      - 2022-03-01, 2022-06-01-preview, 2022-10-01, 2022-11-01-preview, 2023-04-01-preview,
-        2023-05-01, 2023-05-02-preview, 2023-08-01-preview, 2023-11-02-preview, 2024-02-02-preview,
-        2024-03-01
-      cache-control:
-      - no-cache
-      content-length:
-      - '2500'
-      content-type:
-      - application/json; charset=utf-8
-      date:
-      - Wed, 28 Feb 2024 23:41:21 GMT
-      expires:
-      - '-1'
-      pragma:
-      - no-cache
-      strict-transport-security:
-      - max-age=31536000; includeSubDomains
-      vary:
-      - Accept-Encoding
-      x-cache:
-      - CONFIG_NOCACHE
-      x-content-type-options:
-      - nosniff
-      x-msedge-ref:
-      - 'Ref A: 52E75DF2C74D4744AE522A2D903FDF33 Ref B: CO6AA3150219029 Ref C: 2024-02-28T23:41:20Z'
-      x-powered-by:
-      - ASP.NET
-    status:
-      code: 200
-      message: OK
-- request:
-    body: null
-    headers:
-      Accept:
-      - application/json
-      Accept-Encoding:
-      - gzip, deflate
-      CommandName:
-      - containerapp show
-      Connection:
-      - keep-alive
-      ParameterSetName:
-      - -g -n
-      User-Agent:
-      - AZURECLI/2.57.0 azsdk-python-azure-mgmt-resource/23.1.0b2 Python/3.8.10 (Windows-10-10.0.22621-SP0)
-    method: GET
-    uri: https://management.azure.com/subscriptions/00000000-0000-0000-0000-000000000000/providers/Microsoft.App?api-version=2022-09-01
-  response:
-    body:
-      string: '{"id":"/subscriptions/00000000-0000-0000-0000-000000000000/providers/Microsoft.App","namespace":"Microsoft.App","authorizations":[{"applicationId":"7e3bc4fd-85a3-4192-b177-5b8bfc87f42c","roleDefinitionId":"39a74f72-b40f-4bdc-b639-562fe2260bf0"},{"applicationId":"3734c1a4-2bed-4998-a37a-ff1a9e7bf019","roleDefinitionId":"5c779a4f-5cb2-4547-8c41-478d9be8ba90"},{"applicationId":"55ebbb62-3b9c-49fd-9b87-9595226dd4ac","roleDefinitionId":"e49ca620-7992-4561-a7df-4ed67dad77b5","managedByRoleDefinitionId":"9e3af657-a8ff-583c-a75c-2fe7c4bcb635"},{"applicationId":"1459b1f6-7a5b-4300-93a2-44b4a651759f","roleDefinitionId":"3c5f1b29-9e3d-4a22-b5d6-9ff4e5a37974"}],"resourceTypes":[{"resourceType":"managedEnvironments","locations":["North
-        Central US (Stage)","West US 2","Southeast Asia","Sweden Central","Canada
-        Central","West Europe","North Europe","East US","East US 2","East Asia","Australia
-        East","Germany West Central","Japan East","UK South","West US","Central US","North
-        Central US","South Central US","Korea Central","Brazil South","West US 3","France
-        Central","South Africa North","Norway East","Switzerland North","UAE North","Canada
-        East","West Central US","UK West","Central India","Central US EUAP","East
-        US 2 EUAP"],"apiVersions":["2023-11-02-preview","2023-08-01-preview","2023-05-02-preview","2023-05-01","2023-04-01-preview","2022-11-01-preview","2022-10-01","2022-06-01-preview","2022-03-01"],"defaultApiVersion":"2023-05-01","capabilities":"CrossResourceGroupResourceMove,
-        CrossSubscriptionResourceMove, SystemAssignedResourceIdentity, SupportsTags,
-        SupportsLocation"},{"resourceType":"managedEnvironments/certificates","locations":["North
-        Central US (Stage)","West US 2","Southeast Asia","Sweden Central","Canada
-        Central","West Europe","North Europe","East US","East US 2","East Asia","Australia
-        East","Germany West Central","Japan East","UK South","West US","Central US","North
-        Central US","South Central US","Korea Central","Brazil South","West US 3","France
-        Central","South Africa North","Norway East","Switzerland North","UAE North","Canada
-        East","West Central US","UK West","Central India","Central US EUAP","East
-        US 2 EUAP"],"apiVersions":["2023-11-02-preview","2023-08-01-preview","2023-05-02-preview","2023-05-01","2023-04-01-preview","2022-11-01-preview","2022-10-01","2022-06-01-preview","2022-03-01"],"defaultApiVersion":"2023-05-01","capabilities":"CrossResourceGroupResourceMove,
-        CrossSubscriptionResourceMove, SupportsTags, SupportsLocation"},{"resourceType":"managedEnvironments/managedCertificates","locations":["North
-        Central US (Stage)","West US 2","Southeast Asia","Sweden Central","Canada
-        Central","West Europe","North Europe","East US","East US 2","East Asia","Australia
-        East","Germany West Central","Japan East","UK South","West US","Central US","North
-        Central US","South Central US","Korea Central","Brazil South","West US 3","France
-        Central","South Africa North","Norway East","Switzerland North","UAE North","Canada
-        East","West Central US","UK West","Central India","Central US EUAP","East
-        US 2 EUAP"],"apiVersions":["2023-11-02-preview","2023-08-01-preview","2023-05-02-preview","2023-05-01","2023-04-01-preview","2022-11-01-preview"],"defaultApiVersion":"2023-05-01","capabilities":"CrossResourceGroupResourceMove,
-        CrossSubscriptionResourceMove, SupportsTags, SupportsLocation"},{"resourceType":"containerApps","locations":["North
-        Central US (Stage)","West US 2","Southeast Asia","Sweden Central","Canada
-        Central","West Europe","North Europe","East US","East US 2","East Asia","Australia
-        East","Germany West Central","Japan East","UK South","West US","Central US","North
-        Central US","South Central US","Korea Central","Brazil South","West US 3","France
-        Central","South Africa North","Norway East","Switzerland North","UAE North","Canada
-        East","West Central US","UK West","Central India","Central US EUAP","East
-        US 2 EUAP"],"apiVersions":["2023-11-02-preview","2023-08-01-preview","2023-05-02-preview","2023-05-01","2023-04-01-preview","2022-11-01-preview","2022-10-01","2022-06-01-preview","2022-03-01"],"defaultApiVersion":"2023-05-01","capabilities":"CrossResourceGroupResourceMove,
-        CrossSubscriptionResourceMove, SystemAssignedResourceIdentity, SupportsTags,
-        SupportsLocation"},{"resourceType":"jobs","locations":["North Central US (Stage)","West
-        US 2","Southeast Asia","Sweden Central","Canada Central","West Europe","North
-        Europe","East US","East US 2","East Asia","Australia East","Germany West Central","Japan
-        East","UK South","West US","Central US","North Central US","South Central
-        US","Korea Central","Brazil South","West US 3","France Central","South Africa
-        North","Norway East","Switzerland North","UAE North","Canada East","West Central
-        US","UK West","Central India","Central US EUAP","East US 2 EUAP"],"apiVersions":["2023-11-02-preview","2023-08-01-preview","2023-05-02-preview","2023-05-01","2023-04-01-preview","2022-11-01-preview"],"defaultApiVersion":"2023-05-01","capabilities":"CrossResourceGroupResourceMove,
-        CrossSubscriptionResourceMove, SystemAssignedResourceIdentity, SupportsTags,
-        SupportsLocation"},{"resourceType":"locations","locations":[],"apiVersions":["2023-11-02-preview","2023-08-01-preview","2023-05-02-preview","2023-05-01","2023-04-01-preview","2022-11-01-preview","2022-10-01","2022-06-01-preview","2022-03-01"],"defaultApiVersion":"2023-05-01","capabilities":"None"},{"resourceType":"locations/managedEnvironmentOperationResults","locations":["North
-        Central US (Stage)","West US 2","Southeast Asia","Sweden Central","Canada
-        Central","West Europe","North Europe","East US","East US 2","East Asia","Australia
-        East","Germany West Central","Japan East","UK South","West US","Central US","North
-        Central US","South Central US","Korea Central","Brazil South","West US 3","France
-        Central","South Africa North","Norway East","Switzerland North","UAE North","Canada
-        East","West Central US","UK West","Central India","Central US EUAP","East
-        US 2 EUAP"],"apiVersions":["2023-11-02-preview","2023-08-01-preview","2023-05-02-preview","2023-05-01","2023-04-01-preview","2022-11-01-preview","2022-10-01","2022-06-01-preview","2022-03-01"],"defaultApiVersion":"2023-05-01","capabilities":"None"},{"resourceType":"locations/managedEnvironmentOperationStatuses","locations":["North
-        Central US (Stage)","West US 2","Southeast Asia","Sweden Central","Canada
-        Central","West Europe","North Europe","East US","East US 2","East Asia","Australia
-        East","Germany West Central","Japan East","UK South","West US","Central US","North
-        Central US","South Central US","Korea Central","Brazil South","West US 3","France
-        Central","South Africa North","Norway East","Switzerland North","UAE North","Canada
-        East","West Central US","UK West","Central India","Central US EUAP","East
-        US 2 EUAP"],"apiVersions":["2023-11-02-preview","2023-08-01-preview","2023-05-02-preview","2023-05-01","2023-04-01-preview","2022-11-01-preview","2022-10-01","2022-06-01-preview","2022-03-01"],"defaultApiVersion":"2023-05-01","capabilities":"None"},{"resourceType":"locations/containerappOperationResults","locations":["North
-        Central US (Stage)","Canada Central","West Europe","North Europe","East US","East
-        US 2","East Asia","Australia East","Germany West Central","Japan East","UK
-        South","West US","Central US","North Central US","South Central US","Korea
-        Central","Brazil South","West US 3","France Central","South Africa North","Norway
-        East","Switzerland North","UAE North","Canada East","West Central US","UK
-        West","Central India","Central US EUAP","East US 2 EUAP","West US 2","Southeast
-        Asia","Sweden Central"],"apiVersions":["2023-11-02-preview","2023-08-01-preview","2023-05-02-preview","2023-05-01","2023-04-01-preview","2022-11-01-preview","2022-10-01","2022-06-01-preview","2022-03-01"],"defaultApiVersion":"2023-05-01","capabilities":"None"},{"resourceType":"locations/containerappOperationStatuses","locations":["North
-        Central US (Stage)","West US 2","Southeast Asia","Sweden Central","Canada
-        Central","West Europe","North Europe","East US","East US 2","East Asia","Australia
-        East","Germany West Central","Japan East","UK South","West US","Central US","North
-        Central US","South Central US","Korea Central","Brazil South","West US 3","France
-        Central","South Africa North","Norway East","Switzerland North","UAE North","Canada
-        East","West Central US","UK West","Central India","Central US EUAP","East
-        US 2 EUAP"],"apiVersions":["2023-11-02-preview","2023-08-01-preview","2023-05-02-preview","2023-05-01","2023-04-01-preview","2022-11-01-preview","2022-10-01","2022-06-01-preview","2022-03-01"],"defaultApiVersion":"2023-05-01","capabilities":"None"},{"resourceType":"locations/containerappsjobOperationResults","locations":["North
-        Central US (Stage)","Canada Central","West Europe","North Europe","East US","East
-        US 2","East Asia","Australia East","Germany West Central","Japan East","UK
-        South","West US","Central US","North Central US","South Central US","Korea
-        Central","Brazil South","West US 3","France Central","South Africa North","Norway
-        East","Switzerland North","UAE North","Canada East","West Central US","UK
-        West","Central India","Central US EUAP","East US 2 EUAP","West US 2","Southeast
-        Asia","Sweden Central"],"apiVersions":["2023-11-02-preview","2023-08-01-preview","2023-05-02-preview","2023-05-01","2023-04-01-preview","2022-11-01-preview"],"defaultApiVersion":"2023-05-01","capabilities":"None"},{"resourceType":"locations/containerappsjobOperationStatuses","locations":["North
-        Central US (Stage)","West US 2","Southeast Asia","Sweden Central","Canada
-        Central","West Europe","North Europe","East US","East US 2","East Asia","Australia
-        East","Germany West Central","Japan East","UK South","West US","Central US","North
-        Central US","South Central US","Korea Central","Brazil South","West US 3","France
-        Central","South Africa North","Norway East","Switzerland North","UAE North","Canada
-        East","West Central US","UK West","Central India","Central US EUAP","East
-        US 2 EUAP"],"apiVersions":["2023-11-02-preview","2023-08-01-preview","2023-05-02-preview","2023-05-01","2023-04-01-preview","2022-11-01-preview"],"defaultApiVersion":"2023-05-01","capabilities":"None"},{"resourceType":"locations/sourceControlOperationResults","locations":["North
-        Central US (Stage)","Canada Central","West Europe","North Europe","East US","East
-        US 2","East Asia","Australia East","Germany West Central","Japan East","UK
-        South","West US","Central US","North Central US","South Central US","Korea
-        Central","Brazil South","West US 3","France Central","South Africa North","Norway
-        East","Switzerland North","UAE North","Canada East","West Central US","UK
-        West","Central India","Central US EUAP","East US 2 EUAP","West US 2","Southeast
-        Asia","Sweden Central"],"apiVersions":["2023-11-02-preview","2023-08-01-preview","2023-05-02-preview","2023-05-01","2023-04-01-preview","2022-11-01-preview","2022-10-01","2022-06-01-preview","2022-03-01"],"defaultApiVersion":"2023-05-01","capabilities":"None"},{"resourceType":"locations/sourceControlOperationStatuses","locations":["North
-        Central US (Stage)","West US 2","Southeast Asia","Sweden Central","Canada
-        Central","West Europe","North Europe","East US","East US 2","East Asia","Australia
-        East","Germany West Central","Japan East","UK South","West US","Central US","North
-        Central US","South Central US","Korea Central","Brazil South","West US 3","France
-        Central","South Africa North","Norway East","Switzerland North","UAE North","Canada
-        East","West Central US","UK West","Central India","Central US EUAP","East
-        US 2 EUAP"],"apiVersions":["2023-11-02-preview","2023-08-01-preview","2023-05-02-preview","2023-05-01","2023-04-01-preview","2022-11-01-preview","2022-10-01","2022-06-01-preview","2022-03-01"],"defaultApiVersion":"2023-05-01","capabilities":"None"},{"resourceType":"locations/usages","locations":["North
-        Central US (Stage)","West US 2","Southeast Asia","Sweden Central","Canada
-        Central","West Europe","North Europe","East US","East US 2","East Asia","Australia
-        East","Germany West Central","Japan East","UK South","West US","Central US","North
-        Central US","South Central US","Korea Central","Brazil South","West US 3","France
-        Central","South Africa North","Norway East","Switzerland North","UAE North","Canada
-        East","West Central US","UK West","Central India","Central US EUAP","East
-        US 2 EUAP"],"apiVersions":["2023-11-02-preview","2023-08-01-preview","2023-05-02-preview"],"defaultApiVersion":"2023-05-02-preview","capabilities":"None"},{"resourceType":"operations","locations":["North
-        Central US (Stage)","Central US EUAP","East US 2 EUAP","West US 2","Southeast
-        Asia","Sweden Central","Canada Central","West Europe","North Europe","East
-        US","East US 2","East Asia","Australia East","Germany West Central","Japan
-        East","UK South","West US","Central US","North Central US","South Central
-        US","Korea Central","Brazil South","West US 3","France Central","South Africa
-        North","Norway East","Switzerland North","UAE North","Canada East","West Central
-        US","UK West","Central India"],"apiVersions":["2023-11-02-preview","2023-08-01-preview","2023-05-02-preview","2023-05-01","2023-04-01-preview","2023-02-01","2022-11-01-preview","2022-10-01","2022-06-01-preview","2022-03-01"],"defaultApiVersion":"2023-08-01-preview","capabilities":"None"},{"resourceType":"connectedEnvironments","locations":["North
-        Central US (Stage)","North Central US","East US","East Asia","West Europe","Southeast
-        Asia","Central US EUAP","East US 2 EUAP"],"apiVersions":["2023-11-02-preview","2023-08-01-preview","2023-05-02-preview","2023-05-01","2023-04-01-preview","2022-11-01-preview","2022-10-01","2022-06-01-preview"],"defaultApiVersion":"2023-05-01","capabilities":"CrossResourceGroupResourceMove,
-        CrossSubscriptionResourceMove, SupportsTags, SupportsLocation"},{"resourceType":"connectedEnvironments/certificates","locations":["North
-        Central US (Stage)","North Central US","East US","East Asia","West Europe","Southeast
-        Asia","Central US EUAP","East US 2 EUAP"],"apiVersions":["2023-11-02-preview","2023-08-01-preview","2023-05-02-preview","2023-05-01","2023-04-01-preview","2022-11-01-preview","2022-10-01","2022-06-01-preview"],"defaultApiVersion":"2023-05-01","capabilities":"CrossResourceGroupResourceMove,
-        CrossSubscriptionResourceMove, SupportsTags, SupportsLocation"},{"resourceType":"locations/connectedEnvironmentOperationResults","locations":["North
-        Central US (Stage)","North Central US","East US","East Asia","West Europe","Southeast
-        Asia","Central US EUAP","East US 2 EUAP"],"apiVersions":["2023-11-02-preview","2023-08-01-preview","2023-05-02-preview","2023-05-01","2023-04-01-preview","2022-11-01-preview","2022-10-01","2022-06-01-preview"],"defaultApiVersion":"2023-05-01","capabilities":"None"},{"resourceType":"locations/connectedEnvironmentOperationStatuses","locations":["North
-        Central US (Stage)","North Central US","East US","East Asia","West Europe","Southeast
-        Asia","Central US EUAP","East US 2 EUAP"],"apiVersions":["2023-11-02-preview","2023-08-01-preview","2023-05-02-preview","2023-05-01","2023-04-01-preview","2022-11-01-preview","2022-10-01","2022-06-01-preview"],"defaultApiVersion":"2023-05-01","capabilities":"None"},{"resourceType":"locations/managedCertificateOperationStatuses","locations":["North
-        Central US (Stage)","West US 2","Southeast Asia","Sweden Central","Canada
-        Central","West Europe","North Europe","East US","East US 2","East Asia","Australia
-        East","Germany West Central","Japan East","UK South","West US","Central US","North
-        Central US","South Central US","Korea Central","Brazil South","West US 3","France
-        Central","South Africa North","Norway East","Switzerland North","UAE North","Canada
-        East","West Central US","UK West","Central India","Central US EUAP","East
-        US 2 EUAP"],"apiVersions":["2023-11-02-preview","2023-08-01-preview","2023-05-02-preview","2023-05-01","2023-04-01-preview","2022-11-01-preview"],"defaultApiVersion":"2023-05-01","capabilities":"None"},{"resourceType":"locations/billingMeters","locations":["North
-        Central US (Stage)","West US 2","Southeast Asia","Sweden Central","Canada
-        Central","West Europe","North Europe","East US","East US 2","East Asia","Australia
-        East","Germany West Central","Japan East","UK South","West US","Central US","North
-        Central US","South Central US","Korea Central","Brazil South","West US 3","France
-        Central","South Africa North","Norway East","Switzerland North","UAE North","Canada
-        East","West Central US","UK West","Central India","Central US EUAP","East
-        US 2 EUAP"],"apiVersions":["2023-11-02-preview","2023-08-01-preview","2023-05-02-preview","2023-05-01","2023-04-01-preview","2022-11-01-preview","2022-10-01","2022-06-01-preview"],"defaultApiVersion":"2023-05-01","capabilities":"None"},{"resourceType":"locations/availableManagedEnvironmentsWorkloadProfileTypes","locations":["North
-        Central US (Stage)","West US 2","Southeast Asia","Sweden Central","Canada
-        Central","West Europe","North Europe","East US","East US 2","East Asia","Australia
-        East","Germany West Central","Japan East","UK South","West US","Central US","North
-        Central US","South Central US","Korea Central","Brazil South","West US 3","France
-        Central","South Africa North","Norway East","Switzerland North","UAE North","Canada
-        East","West Central US","UK West","Central India","Central US EUAP","East
-        US 2 EUAP"],"apiVersions":["2023-11-02-preview","2023-08-01-preview","2023-05-02-preview","2023-05-01","2023-04-01-preview","2022-11-01-preview","2022-10-01","2022-06-01-preview"],"defaultApiVersion":"2023-05-01","capabilities":"None"},{"resourceType":"getCustomDomainVerificationId","locations":["North
-        Central US (Stage)","West US 2","Southeast Asia","Sweden Central","Canada
-        Central","West Europe","North Europe","East US","East US 2","East Asia","Australia
-        East","Germany West Central","Japan East","UK South","West US","Central US","North
-        Central US","South Central US","Korea Central","Brazil South","West US 3","France
-        Central","South Africa North","Norway East","Switzerland North","UAE North","Canada
-        East","West Central US","UK West","Central India","Central US EUAP","East
-        US 2 EUAP"],"apiVersions":["2023-11-02-preview","2023-08-01-preview","2023-05-02-preview"],"defaultApiVersion":"2023-05-02-preview","capabilities":"None"},{"resourceType":"builders","locations":["North
-        Central US (Stage)","West US 2","Southeast Asia","Sweden Central","Canada
-        Central","West Europe","North Europe","East US","East US 2","East Asia","Australia
-        East","Germany West Central","Japan East","UK South","West US","Central US","North
-        Central US","South Central US","Korea Central","Brazil South","West US 3","France
-        Central","South Africa North","Norway East","Switzerland North","UAE North","Canada
-        East","West Central US","UK West","Central India","Central US EUAP","East
-        US 2 EUAP"],"apiVersions":["2023-11-02-preview","2023-08-01-preview"],"defaultApiVersion":"2023-08-01-preview","capabilities":"CrossResourceGroupResourceMove,
-        CrossSubscriptionResourceMove, SystemAssignedResourceIdentity, SupportsTags,
-        SupportsLocation"},{"resourceType":"builders/builds","locations":["North Central
-        US (Stage)","West US 2","Southeast Asia","Sweden Central","Canada Central","West
-        Europe","North Europe","East US","East US 2","East Asia","Australia East","Germany
-        West Central","Japan East","UK South","West US","Central US","North Central
-        US","South Central US","Korea Central","Brazil South","West US 3","France
-        Central","South Africa North","Norway East","Switzerland North","UAE North","Canada
-        East","West Central US","UK West","Central India","Central US EUAP","East
-        US 2 EUAP"],"apiVersions":["2023-11-02-preview","2023-08-01-preview"],"defaultApiVersion":"2023-08-01-preview","capabilities":"None"},{"resourceType":"locations/OperationResults","locations":["North
-        Central US (Stage)","West US 2","Southeast Asia","Sweden Central","Canada
-        Central","West Europe","North Europe","East US","East US 2","East Asia","Australia
-        East","Germany West Central","Japan East","UK South","West US","Central US","North
-        Central US","South Central US","Korea Central","Brazil South","West US 3","France
-        Central","South Africa North","Norway East","Switzerland North","UAE North","Canada
-        East","West Central US","UK West","Central India","Central US EUAP","East
-        US 2 EUAP"],"apiVersions":["2023-11-02-preview","2023-08-01-preview"],"defaultApiVersion":"2023-08-01-preview","capabilities":"None"},{"resourceType":"locations/OperationStatuses","locations":["North
-        Central US (Stage)","West US 2","Southeast Asia","Sweden Central","Canada
-        Central","West Europe","North Europe","East US","East US 2","East Asia","Australia
-        East","Germany West Central","Japan East","UK South","West US","Central US","North
-        Central US","South Central US","Korea Central","Brazil South","West US 3","France
-        Central","South Africa North","Norway East","Switzerland North","UAE North","Canada
-        East","West Central US","UK West","Central India","Central US EUAP","East
-        US 2 EUAP"],"apiVersions":["2023-11-02-preview","2023-08-01-preview"],"defaultApiVersion":"2023-08-01-preview","capabilities":"None"},{"resourceType":"managedEnvironments/dotNetComponents","locations":["North
-        Central US (Stage)","West US 2","Southeast Asia","Sweden Central","Canada
-        Central","West Europe","North Europe","East US","East US 2","East Asia","Australia
-        East","Germany West Central","Japan East","UK South","West US","Central US","North
-        Central US","South Central US","Korea Central","Brazil South","West US 3","France
-        Central","South Africa North","Norway East","Switzerland North","UAE North","Canada
-        East","West Central US","UK West","Central India","Central US EUAP","East
-        US 2 EUAP"],"apiVersions":["2023-11-02-preview"],"defaultApiVersion":"2023-11-02-preview","capabilities":"None"},{"resourceType":"managedEnvironments/javaComponents","locations":["North
-        Central US (Stage)","West US 2","Southeast Asia","Sweden Central","Canada
-        Central","West Europe","North Europe","East US","East US 2","East Asia","Australia
-        East","Germany West Central","Japan East","UK South","West US","Central US","North
-        Central US","South Central US","Korea Central","Brazil South","West US 3","France
-        Central","South Africa North","Norway East","Switzerland North","UAE North","Canada
-        East","West Central US","UK West","Central India","Central US EUAP","East
-        US 2 EUAP"],"apiVersions":["2023-11-02-preview"],"defaultApiVersion":"2023-11-02-preview","capabilities":"None"},{"resourceType":"managedEnvironments/daprComponents","locations":["North
-        Central US (Stage)","West US 2","Southeast Asia","Sweden Central","Canada
-        Central","West Europe","North Europe","East US","East US 2","East Asia","Australia
-        East","Germany West Central","Japan East","UK South","West US","Central US","North
-        Central US","South Central US","Korea Central","Brazil South","West US 3","France
-        Central","South Africa North","Norway East","Switzerland North","UAE North","Canada
-        East","West Central US","UK West","Central India","Central US EUAP","East
-        US 2 EUAP"],"apiVersions":["2023-11-02-preview","2023-08-01-preview","2023-05-02-preview","2023-05-01","2023-04-01-preview","2022-11-01-preview","2022-10-01","2022-06-01-preview","2022-03-01"],"defaultApiVersion":"2023-05-01","capabilities":"None"},{"resourceType":"sessionPools","locations":["Central
-        US EUAP","East US 2 EUAP"],"apiVersions":["2024-02-02-preview","2023-11-02-preview","2023-08-01-preview"],"defaultApiVersion":"2023-08-01-preview","capabilities":"CrossResourceGroupResourceMove,
-        CrossSubscriptionResourceMove, SystemAssignedResourceIdentity, SupportsTags,
-        SupportsLocation"},{"resourceType":"builders/patches","locations":["Central
-        US EUAP","East US 2 EUAP"],"apiVersions":["2024-02-02-preview","2023-11-02-preview","2023-08-01-preview"],"defaultApiVersion":"2023-08-01-preview","capabilities":"None"}],"registrationState":"Registered","registrationPolicy":"RegistrationRequired"}'
-    headers:
-      cache-control:
-      - no-cache
-      content-length:
-      - '23762'
-      content-type:
-      - application/json; charset=utf-8
-      date:
-      - Wed, 28 Feb 2024 23:41:24 GMT
-      expires:
-      - '-1'
-      pragma:
-      - no-cache
-      strict-transport-security:
-      - max-age=31536000; includeSubDomains
-      x-cache:
-      - CONFIG_NOCACHE
-      x-content-type-options:
-      - nosniff
-      x-msedge-ref:
-      - 'Ref A: 0CD6E5A9091941D4B7CB1B76C6B437F5 Ref B: CO6AA3150220039 Ref C: 2024-02-28T23:41:25Z'
-    status:
-      code: 200
-      message: OK
-- request:
-    body: null
-    headers:
-      Accept:
-      - '*/*'
-      Accept-Encoding:
-      - gzip, deflate
-      CommandName:
-      - containerapp show
-      Connection:
-      - keep-alive
-      ParameterSetName:
-      - -g -n
-      User-Agent:
-      - python/3.8.10 (Windows-10-10.0.22621-SP0) AZURECLI/2.57.0
-    method: GET
-    uri: https://management.azure.com/subscriptions/00000000-0000-0000-0000-000000000000/resourceGroups/clitest.rg000001/providers/Microsoft.App/containerApps/app000002?api-version=2023-11-02-preview
-  response:
-    body:
-      string: '{"id":"/subscriptions/00000000-0000-0000-0000-000000000000/resourceGroups/clitest.rg000001/providers/Microsoft.App/containerapps/app000002","name":"app000002","type":"Microsoft.App/containerApps","location":"East
-        US 2","systemData":{"createdBy":"harrli@microsoft.com","createdByType":"User","createdAt":"2024-02-28T23:40:17.9686392","lastModifiedBy":"harrli@microsoft.com","lastModifiedByType":"User","lastModifiedAt":"2024-02-28T23:40:58.6815046"},"properties":{"provisioningState":"Succeeded","runningStatus":"Running","managedEnvironmentId":"/subscriptions/00000000-0000-0000-0000-000000000000/resourceGroups/client.env_rg_eastus2/providers/Microsoft.App/managedEnvironments/env-eastus2","environmentId":"/subscriptions/00000000-0000-0000-0000-000000000000/resourceGroups/client.env_rg_eastus2/providers/Microsoft.App/managedEnvironments/env-eastus2","workloadProfileName":"Consumption","outboundIpAddresses":["20.1.250.250","20.1.251.135","20.1.251.104","20.1.251.2","20.97.130.219","20.69.200.68","20.97.132.38","20.97.133.137"],"latestRevisionName":"app000002--c2jv46c","latestReadyRevisionName":"app000002--c2jv46c","latestRevisionFqdn":"app000002--c2jv46c.victoriousglacier-3c94eae2.eastus2.azurecontainerapps.io","customDomainVerificationId":"0FEF6FC81FA2FA9876FEE95F895AD716D01F5495C9AC8EA62F0228DC5E40B5CA","configuration":{"secrets":[{"name":"acr000003azurecrio-acr000003"}],"activeRevisionsMode":"Single","ingress":{"fqdn":"app000002.victoriousglacier-3c94eae2.eastus2.azurecontainerapps.io","external":true,"targetPort":80,"exposedPort":0,"transport":"Auto","traffic":[{"weight":100,"latestRevision":true}],"customDomains":null,"allowInsecure":false,"ipSecurityRestrictions":null,"corsPolicy":null,"clientCertificateMode":null,"stickySessions":null,"additionalPortMappings":null,"targetPortHttpScheme":null},"registries":[{"server":"acr000003.azurecr.io","username":"acr000003","passwordSecretRef":"acr000003azurecrio-acr000003","identity":""}],"dapr":null,"maxInactiveRevisions":100,"service":null},"template":{"revisionSuffix":"","terminationGracePeriodSeconds":null,"containers":[{"image":"mcr.microsoft.com/k8se/quickstart:latest","name":"app000002","resources":{"cpu":0.5,"memory":"1Gi","ephemeralStorage":"2Gi"}}],"initContainers":null,"scale":{"minReplicas":1,"maxReplicas":10,"rules":null},"volumes":null,"serviceBinds":null},"eventStreamEndpoint":"https://eastus2.azurecontainerapps.dev/subscriptions/00000000-0000-0000-0000-000000000000/resourceGroups/clitest.rg000001/containerApps/app000002/eventstream"},"identity":{"type":"None"}}'
-    headers:
-      api-supported-versions:
-      - 2022-03-01, 2022-06-01-preview, 2022-10-01, 2022-11-01-preview, 2023-04-01-preview,
-        2023-05-01, 2023-05-02-preview, 2023-08-01-preview, 2023-11-02-preview, 2024-02-02-preview,
-        2024-03-01
-      cache-control:
-      - no-cache
-      content-length:
-      - '2558'
-      content-type:
-      - application/json; charset=utf-8
-      date:
-      - Wed, 28 Feb 2024 23:41:24 GMT
-      expires:
-      - '-1'
-      pragma:
-      - no-cache
-      strict-transport-security:
-      - max-age=31536000; includeSubDomains
-      vary:
-      - Accept-Encoding
-      x-cache:
-      - CONFIG_NOCACHE
-      x-content-type-options:
-      - nosniff
-      x-msedge-ref:
-      - 'Ref A: C83836957C15455BBD9C3C67846B47FA Ref B: CO6AA3150219047 Ref C: 2024-02-28T23:41:25Z'
-      x-powered-by:
-      - ASP.NET
-    status:
-      code: 200
-      message: OK
-- request:
-    body: null
-    headers:
-      Accept:
-      - application/json
-      Accept-Encoding:
-      - gzip, deflate
-      CommandName:
-      - containerapp registry set
-      Connection:
-      - keep-alive
-      ParameterSetName:
-      - --server -g -n --identity
-      User-Agent:
-      - AZURECLI/2.57.0 azsdk-python-azure-mgmt-resource/23.1.0b2 Python/3.8.10 (Windows-10-10.0.22621-SP0)
-    method: GET
-    uri: https://management.azure.com/subscriptions/00000000-0000-0000-0000-000000000000/providers/Microsoft.App?api-version=2022-09-01
-  response:
-    body:
-      string: '{"id":"/subscriptions/00000000-0000-0000-0000-000000000000/providers/Microsoft.App","namespace":"Microsoft.App","authorizations":[{"applicationId":"7e3bc4fd-85a3-4192-b177-5b8bfc87f42c","roleDefinitionId":"39a74f72-b40f-4bdc-b639-562fe2260bf0"},{"applicationId":"3734c1a4-2bed-4998-a37a-ff1a9e7bf019","roleDefinitionId":"5c779a4f-5cb2-4547-8c41-478d9be8ba90"},{"applicationId":"55ebbb62-3b9c-49fd-9b87-9595226dd4ac","roleDefinitionId":"e49ca620-7992-4561-a7df-4ed67dad77b5","managedByRoleDefinitionId":"9e3af657-a8ff-583c-a75c-2fe7c4bcb635"},{"applicationId":"1459b1f6-7a5b-4300-93a2-44b4a651759f","roleDefinitionId":"3c5f1b29-9e3d-4a22-b5d6-9ff4e5a37974"}],"resourceTypes":[{"resourceType":"managedEnvironments","locations":["North
-        Central US (Stage)","West US 2","Southeast Asia","Sweden Central","Canada
-        Central","West Europe","North Europe","East US","East US 2","East Asia","Australia
-        East","Germany West Central","Japan East","UK South","West US","Central US","North
-        Central US","South Central US","Korea Central","Brazil South","West US 3","France
-        Central","South Africa North","Norway East","Switzerland North","UAE North","Canada
-        East","West Central US","UK West","Central India","Central US EUAP","East
-        US 2 EUAP"],"apiVersions":["2023-11-02-preview","2023-08-01-preview","2023-05-02-preview","2023-05-01","2023-04-01-preview","2022-11-01-preview","2022-10-01","2022-06-01-preview","2022-03-01"],"defaultApiVersion":"2023-05-01","capabilities":"CrossResourceGroupResourceMove,
-        CrossSubscriptionResourceMove, SystemAssignedResourceIdentity, SupportsTags,
-        SupportsLocation"},{"resourceType":"managedEnvironments/certificates","locations":["North
-        Central US (Stage)","West US 2","Southeast Asia","Sweden Central","Canada
-        Central","West Europe","North Europe","East US","East US 2","East Asia","Australia
-        East","Germany West Central","Japan East","UK South","West US","Central US","North
-        Central US","South Central US","Korea Central","Brazil South","West US 3","France
-        Central","South Africa North","Norway East","Switzerland North","UAE North","Canada
-        East","West Central US","UK West","Central India","Central US EUAP","East
-        US 2 EUAP"],"apiVersions":["2023-11-02-preview","2023-08-01-preview","2023-05-02-preview","2023-05-01","2023-04-01-preview","2022-11-01-preview","2022-10-01","2022-06-01-preview","2022-03-01"],"defaultApiVersion":"2023-05-01","capabilities":"CrossResourceGroupResourceMove,
-        CrossSubscriptionResourceMove, SupportsTags, SupportsLocation"},{"resourceType":"managedEnvironments/managedCertificates","locations":["North
-        Central US (Stage)","West US 2","Southeast Asia","Sweden Central","Canada
-        Central","West Europe","North Europe","East US","East US 2","East Asia","Australia
-        East","Germany West Central","Japan East","UK South","West US","Central US","North
-        Central US","South Central US","Korea Central","Brazil South","West US 3","France
-        Central","South Africa North","Norway East","Switzerland North","UAE North","Canada
-        East","West Central US","UK West","Central India","Central US EUAP","East
-        US 2 EUAP"],"apiVersions":["2023-11-02-preview","2023-08-01-preview","2023-05-02-preview","2023-05-01","2023-04-01-preview","2022-11-01-preview"],"defaultApiVersion":"2023-05-01","capabilities":"CrossResourceGroupResourceMove,
-        CrossSubscriptionResourceMove, SupportsTags, SupportsLocation"},{"resourceType":"containerApps","locations":["North
-        Central US (Stage)","West US 2","Southeast Asia","Sweden Central","Canada
-        Central","West Europe","North Europe","East US","East US 2","East Asia","Australia
-        East","Germany West Central","Japan East","UK South","West US","Central US","North
-        Central US","South Central US","Korea Central","Brazil South","West US 3","France
-        Central","South Africa North","Norway East","Switzerland North","UAE North","Canada
-        East","West Central US","UK West","Central India","Central US EUAP","East
-        US 2 EUAP"],"apiVersions":["2023-11-02-preview","2023-08-01-preview","2023-05-02-preview","2023-05-01","2023-04-01-preview","2022-11-01-preview","2022-10-01","2022-06-01-preview","2022-03-01"],"defaultApiVersion":"2023-05-01","capabilities":"CrossResourceGroupResourceMove,
-        CrossSubscriptionResourceMove, SystemAssignedResourceIdentity, SupportsTags,
-        SupportsLocation"},{"resourceType":"jobs","locations":["North Central US (Stage)","West
-        US 2","Southeast Asia","Sweden Central","Canada Central","West Europe","North
-        Europe","East US","East US 2","East Asia","Australia East","Germany West Central","Japan
-        East","UK South","West US","Central US","North Central US","South Central
-        US","Korea Central","Brazil South","West US 3","France Central","South Africa
-        North","Norway East","Switzerland North","UAE North","Canada East","West Central
-        US","UK West","Central India","Central US EUAP","East US 2 EUAP"],"apiVersions":["2023-11-02-preview","2023-08-01-preview","2023-05-02-preview","2023-05-01","2023-04-01-preview","2022-11-01-preview"],"defaultApiVersion":"2023-05-01","capabilities":"CrossResourceGroupResourceMove,
-        CrossSubscriptionResourceMove, SystemAssignedResourceIdentity, SupportsTags,
-        SupportsLocation"},{"resourceType":"locations","locations":[],"apiVersions":["2023-11-02-preview","2023-08-01-preview","2023-05-02-preview","2023-05-01","2023-04-01-preview","2022-11-01-preview","2022-10-01","2022-06-01-preview","2022-03-01"],"defaultApiVersion":"2023-05-01","capabilities":"None"},{"resourceType":"locations/managedEnvironmentOperationResults","locations":["North
-        Central US (Stage)","West US 2","Southeast Asia","Sweden Central","Canada
-        Central","West Europe","North Europe","East US","East US 2","East Asia","Australia
-        East","Germany West Central","Japan East","UK South","West US","Central US","North
-        Central US","South Central US","Korea Central","Brazil South","West US 3","France
-        Central","South Africa North","Norway East","Switzerland North","UAE North","Canada
-        East","West Central US","UK West","Central India","Central US EUAP","East
-        US 2 EUAP"],"apiVersions":["2023-11-02-preview","2023-08-01-preview","2023-05-02-preview","2023-05-01","2023-04-01-preview","2022-11-01-preview","2022-10-01","2022-06-01-preview","2022-03-01"],"defaultApiVersion":"2023-05-01","capabilities":"None"},{"resourceType":"locations/managedEnvironmentOperationStatuses","locations":["North
-        Central US (Stage)","West US 2","Southeast Asia","Sweden Central","Canada
-        Central","West Europe","North Europe","East US","East US 2","East Asia","Australia
-        East","Germany West Central","Japan East","UK South","West US","Central US","North
-        Central US","South Central US","Korea Central","Brazil South","West US 3","France
-        Central","South Africa North","Norway East","Switzerland North","UAE North","Canada
-        East","West Central US","UK West","Central India","Central US EUAP","East
-        US 2 EUAP"],"apiVersions":["2023-11-02-preview","2023-08-01-preview","2023-05-02-preview","2023-05-01","2023-04-01-preview","2022-11-01-preview","2022-10-01","2022-06-01-preview","2022-03-01"],"defaultApiVersion":"2023-05-01","capabilities":"None"},{"resourceType":"locations/containerappOperationResults","locations":["North
-        Central US (Stage)","Canada Central","West Europe","North Europe","East US","East
-        US 2","East Asia","Australia East","Germany West Central","Japan East","UK
-        South","West US","Central US","North Central US","South Central US","Korea
-        Central","Brazil South","West US 3","France Central","South Africa North","Norway
-        East","Switzerland North","UAE North","Canada East","West Central US","UK
-        West","Central India","Central US EUAP","East US 2 EUAP","West US 2","Southeast
-        Asia","Sweden Central"],"apiVersions":["2023-11-02-preview","2023-08-01-preview","2023-05-02-preview","2023-05-01","2023-04-01-preview","2022-11-01-preview","2022-10-01","2022-06-01-preview","2022-03-01"],"defaultApiVersion":"2023-05-01","capabilities":"None"},{"resourceType":"locations/containerappOperationStatuses","locations":["North
-        Central US (Stage)","West US 2","Southeast Asia","Sweden Central","Canada
-        Central","West Europe","North Europe","East US","East US 2","East Asia","Australia
-        East","Germany West Central","Japan East","UK South","West US","Central US","North
-        Central US","South Central US","Korea Central","Brazil South","West US 3","France
-        Central","South Africa North","Norway East","Switzerland North","UAE North","Canada
-        East","West Central US","UK West","Central India","Central US EUAP","East
-        US 2 EUAP"],"apiVersions":["2023-11-02-preview","2023-08-01-preview","2023-05-02-preview","2023-05-01","2023-04-01-preview","2022-11-01-preview","2022-10-01","2022-06-01-preview","2022-03-01"],"defaultApiVersion":"2023-05-01","capabilities":"None"},{"resourceType":"locations/containerappsjobOperationResults","locations":["North
-        Central US (Stage)","Canada Central","West Europe","North Europe","East US","East
-        US 2","East Asia","Australia East","Germany West Central","Japan East","UK
-        South","West US","Central US","North Central US","South Central US","Korea
-        Central","Brazil South","West US 3","France Central","South Africa North","Norway
-        East","Switzerland North","UAE North","Canada East","West Central US","UK
-        West","Central India","Central US EUAP","East US 2 EUAP","West US 2","Southeast
-        Asia","Sweden Central"],"apiVersions":["2023-11-02-preview","2023-08-01-preview","2023-05-02-preview","2023-05-01","2023-04-01-preview","2022-11-01-preview"],"defaultApiVersion":"2023-05-01","capabilities":"None"},{"resourceType":"locations/containerappsjobOperationStatuses","locations":["North
-        Central US (Stage)","West US 2","Southeast Asia","Sweden Central","Canada
-        Central","West Europe","North Europe","East US","East US 2","East Asia","Australia
-        East","Germany West Central","Japan East","UK South","West US","Central US","North
-        Central US","South Central US","Korea Central","Brazil South","West US 3","France
-        Central","South Africa North","Norway East","Switzerland North","UAE North","Canada
-        East","West Central US","UK West","Central India","Central US EUAP","East
-        US 2 EUAP"],"apiVersions":["2023-11-02-preview","2023-08-01-preview","2023-05-02-preview","2023-05-01","2023-04-01-preview","2022-11-01-preview"],"defaultApiVersion":"2023-05-01","capabilities":"None"},{"resourceType":"locations/sourceControlOperationResults","locations":["North
-        Central US (Stage)","Canada Central","West Europe","North Europe","East US","East
-        US 2","East Asia","Australia East","Germany West Central","Japan East","UK
-        South","West US","Central US","North Central US","South Central US","Korea
-        Central","Brazil South","West US 3","France Central","South Africa North","Norway
-        East","Switzerland North","UAE North","Canada East","West Central US","UK
-        West","Central India","Central US EUAP","East US 2 EUAP","West US 2","Southeast
-        Asia","Sweden Central"],"apiVersions":["2023-11-02-preview","2023-08-01-preview","2023-05-02-preview","2023-05-01","2023-04-01-preview","2022-11-01-preview","2022-10-01","2022-06-01-preview","2022-03-01"],"defaultApiVersion":"2023-05-01","capabilities":"None"},{"resourceType":"locations/sourceControlOperationStatuses","locations":["North
-        Central US (Stage)","West US 2","Southeast Asia","Sweden Central","Canada
-        Central","West Europe","North Europe","East US","East US 2","East Asia","Australia
-        East","Germany West Central","Japan East","UK South","West US","Central US","North
-        Central US","South Central US","Korea Central","Brazil South","West US 3","France
-        Central","South Africa North","Norway East","Switzerland North","UAE North","Canada
-        East","West Central US","UK West","Central India","Central US EUAP","East
-        US 2 EUAP"],"apiVersions":["2023-11-02-preview","2023-08-01-preview","2023-05-02-preview","2023-05-01","2023-04-01-preview","2022-11-01-preview","2022-10-01","2022-06-01-preview","2022-03-01"],"defaultApiVersion":"2023-05-01","capabilities":"None"},{"resourceType":"locations/usages","locations":["North
-        Central US (Stage)","West US 2","Southeast Asia","Sweden Central","Canada
-        Central","West Europe","North Europe","East US","East US 2","East Asia","Australia
-        East","Germany West Central","Japan East","UK South","West US","Central US","North
-        Central US","South Central US","Korea Central","Brazil South","West US 3","France
-        Central","South Africa North","Norway East","Switzerland North","UAE North","Canada
-        East","West Central US","UK West","Central India","Central US EUAP","East
-        US 2 EUAP"],"apiVersions":["2023-11-02-preview","2023-08-01-preview","2023-05-02-preview"],"defaultApiVersion":"2023-05-02-preview","capabilities":"None"},{"resourceType":"operations","locations":["North
-        Central US (Stage)","Central US EUAP","East US 2 EUAP","West US 2","Southeast
-        Asia","Sweden Central","Canada Central","West Europe","North Europe","East
-        US","East US 2","East Asia","Australia East","Germany West Central","Japan
-        East","UK South","West US","Central US","North Central US","South Central
-        US","Korea Central","Brazil South","West US 3","France Central","South Africa
-        North","Norway East","Switzerland North","UAE North","Canada East","West Central
-        US","UK West","Central India"],"apiVersions":["2023-11-02-preview","2023-08-01-preview","2023-05-02-preview","2023-05-01","2023-04-01-preview","2023-02-01","2022-11-01-preview","2022-10-01","2022-06-01-preview","2022-03-01"],"defaultApiVersion":"2023-08-01-preview","capabilities":"None"},{"resourceType":"connectedEnvironments","locations":["North
-        Central US (Stage)","North Central US","East US","East Asia","West Europe","Southeast
-        Asia","Central US EUAP","East US 2 EUAP"],"apiVersions":["2023-11-02-preview","2023-08-01-preview","2023-05-02-preview","2023-05-01","2023-04-01-preview","2022-11-01-preview","2022-10-01","2022-06-01-preview"],"defaultApiVersion":"2023-05-01","capabilities":"CrossResourceGroupResourceMove,
-        CrossSubscriptionResourceMove, SupportsTags, SupportsLocation"},{"resourceType":"connectedEnvironments/certificates","locations":["North
-        Central US (Stage)","North Central US","East US","East Asia","West Europe","Southeast
-        Asia","Central US EUAP","East US 2 EUAP"],"apiVersions":["2023-11-02-preview","2023-08-01-preview","2023-05-02-preview","2023-05-01","2023-04-01-preview","2022-11-01-preview","2022-10-01","2022-06-01-preview"],"defaultApiVersion":"2023-05-01","capabilities":"CrossResourceGroupResourceMove,
-        CrossSubscriptionResourceMove, SupportsTags, SupportsLocation"},{"resourceType":"locations/connectedEnvironmentOperationResults","locations":["North
-        Central US (Stage)","North Central US","East US","East Asia","West Europe","Southeast
-        Asia","Central US EUAP","East US 2 EUAP"],"apiVersions":["2023-11-02-preview","2023-08-01-preview","2023-05-02-preview","2023-05-01","2023-04-01-preview","2022-11-01-preview","2022-10-01","2022-06-01-preview"],"defaultApiVersion":"2023-05-01","capabilities":"None"},{"resourceType":"locations/connectedEnvironmentOperationStatuses","locations":["North
-        Central US (Stage)","North Central US","East US","East Asia","West Europe","Southeast
-        Asia","Central US EUAP","East US 2 EUAP"],"apiVersions":["2023-11-02-preview","2023-08-01-preview","2023-05-02-preview","2023-05-01","2023-04-01-preview","2022-11-01-preview","2022-10-01","2022-06-01-preview"],"defaultApiVersion":"2023-05-01","capabilities":"None"},{"resourceType":"locations/managedCertificateOperationStatuses","locations":["North
-        Central US (Stage)","West US 2","Southeast Asia","Sweden Central","Canada
-        Central","West Europe","North Europe","East US","East US 2","East Asia","Australia
-        East","Germany West Central","Japan East","UK South","West US","Central US","North
-        Central US","South Central US","Korea Central","Brazil South","West US 3","France
-        Central","South Africa North","Norway East","Switzerland North","UAE North","Canada
-        East","West Central US","UK West","Central India","Central US EUAP","East
-        US 2 EUAP"],"apiVersions":["2023-11-02-preview","2023-08-01-preview","2023-05-02-preview","2023-05-01","2023-04-01-preview","2022-11-01-preview"],"defaultApiVersion":"2023-05-01","capabilities":"None"},{"resourceType":"locations/billingMeters","locations":["North
-        Central US (Stage)","West US 2","Southeast Asia","Sweden Central","Canada
-        Central","West Europe","North Europe","East US","East US 2","East Asia","Australia
-        East","Germany West Central","Japan East","UK South","West US","Central US","North
-        Central US","South Central US","Korea Central","Brazil South","West US 3","France
-        Central","South Africa North","Norway East","Switzerland North","UAE North","Canada
-        East","West Central US","UK West","Central India","Central US EUAP","East
-        US 2 EUAP"],"apiVersions":["2023-11-02-preview","2023-08-01-preview","2023-05-02-preview","2023-05-01","2023-04-01-preview","2022-11-01-preview","2022-10-01","2022-06-01-preview"],"defaultApiVersion":"2023-05-01","capabilities":"None"},{"resourceType":"locations/availableManagedEnvironmentsWorkloadProfileTypes","locations":["North
-        Central US (Stage)","West US 2","Southeast Asia","Sweden Central","Canada
-        Central","West Europe","North Europe","East US","East US 2","East Asia","Australia
-        East","Germany West Central","Japan East","UK South","West US","Central US","North
-        Central US","South Central US","Korea Central","Brazil South","West US 3","France
-        Central","South Africa North","Norway East","Switzerland North","UAE North","Canada
-        East","West Central US","UK West","Central India","Central US EUAP","East
-        US 2 EUAP"],"apiVersions":["2023-11-02-preview","2023-08-01-preview","2023-05-02-preview","2023-05-01","2023-04-01-preview","2022-11-01-preview","2022-10-01","2022-06-01-preview"],"defaultApiVersion":"2023-05-01","capabilities":"None"},{"resourceType":"getCustomDomainVerificationId","locations":["North
-        Central US (Stage)","West US 2","Southeast Asia","Sweden Central","Canada
-        Central","West Europe","North Europe","East US","East US 2","East Asia","Australia
-        East","Germany West Central","Japan East","UK South","West US","Central US","North
-        Central US","South Central US","Korea Central","Brazil South","West US 3","France
-        Central","South Africa North","Norway East","Switzerland North","UAE North","Canada
-        East","West Central US","UK West","Central India","Central US EUAP","East
-        US 2 EUAP"],"apiVersions":["2023-11-02-preview","2023-08-01-preview","2023-05-02-preview"],"defaultApiVersion":"2023-05-02-preview","capabilities":"None"},{"resourceType":"builders","locations":["North
-        Central US (Stage)","West US 2","Southeast Asia","Sweden Central","Canada
-        Central","West Europe","North Europe","East US","East US 2","East Asia","Australia
-        East","Germany West Central","Japan East","UK South","West US","Central US","North
-        Central US","South Central US","Korea Central","Brazil South","West US 3","France
-        Central","South Africa North","Norway East","Switzerland North","UAE North","Canada
-        East","West Central US","UK West","Central India","Central US EUAP","East
-        US 2 EUAP"],"apiVersions":["2023-11-02-preview","2023-08-01-preview"],"defaultApiVersion":"2023-08-01-preview","capabilities":"CrossResourceGroupResourceMove,
-        CrossSubscriptionResourceMove, SystemAssignedResourceIdentity, SupportsTags,
-        SupportsLocation"},{"resourceType":"builders/builds","locations":["North Central
-        US (Stage)","West US 2","Southeast Asia","Sweden Central","Canada Central","West
-        Europe","North Europe","East US","East US 2","East Asia","Australia East","Germany
-        West Central","Japan East","UK South","West US","Central US","North Central
-        US","South Central US","Korea Central","Brazil South","West US 3","France
-        Central","South Africa North","Norway East","Switzerland North","UAE North","Canada
-        East","West Central US","UK West","Central India","Central US EUAP","East
-        US 2 EUAP"],"apiVersions":["2023-11-02-preview","2023-08-01-preview"],"defaultApiVersion":"2023-08-01-preview","capabilities":"None"},{"resourceType":"locations/OperationResults","locations":["North
-        Central US (Stage)","West US 2","Southeast Asia","Sweden Central","Canada
-        Central","West Europe","North Europe","East US","East US 2","East Asia","Australia
-        East","Germany West Central","Japan East","UK South","West US","Central US","North
-        Central US","South Central US","Korea Central","Brazil South","West US 3","France
-        Central","South Africa North","Norway East","Switzerland North","UAE North","Canada
-        East","West Central US","UK West","Central India","Central US EUAP","East
-        US 2 EUAP"],"apiVersions":["2023-11-02-preview","2023-08-01-preview"],"defaultApiVersion":"2023-08-01-preview","capabilities":"None"},{"resourceType":"locations/OperationStatuses","locations":["North
-        Central US (Stage)","West US 2","Southeast Asia","Sweden Central","Canada
-        Central","West Europe","North Europe","East US","East US 2","East Asia","Australia
-        East","Germany West Central","Japan East","UK South","West US","Central US","North
-        Central US","South Central US","Korea Central","Brazil South","West US 3","France
-        Central","South Africa North","Norway East","Switzerland North","UAE North","Canada
-        East","West Central US","UK West","Central India","Central US EUAP","East
-        US 2 EUAP"],"apiVersions":["2023-11-02-preview","2023-08-01-preview"],"defaultApiVersion":"2023-08-01-preview","capabilities":"None"},{"resourceType":"managedEnvironments/dotNetComponents","locations":["North
-        Central US (Stage)","West US 2","Southeast Asia","Sweden Central","Canada
-        Central","West Europe","North Europe","East US","East US 2","East Asia","Australia
-        East","Germany West Central","Japan East","UK South","West US","Central US","North
-        Central US","South Central US","Korea Central","Brazil South","West US 3","France
-        Central","South Africa North","Norway East","Switzerland North","UAE North","Canada
-        East","West Central US","UK West","Central India","Central US EUAP","East
-        US 2 EUAP"],"apiVersions":["2023-11-02-preview"],"defaultApiVersion":"2023-11-02-preview","capabilities":"None"},{"resourceType":"managedEnvironments/javaComponents","locations":["North
-        Central US (Stage)","West US 2","Southeast Asia","Sweden Central","Canada
-        Central","West Europe","North Europe","East US","East US 2","East Asia","Australia
-        East","Germany West Central","Japan East","UK South","West US","Central US","North
-        Central US","South Central US","Korea Central","Brazil South","West US 3","France
-        Central","South Africa North","Norway East","Switzerland North","UAE North","Canada
-        East","West Central US","UK West","Central India","Central US EUAP","East
-        US 2 EUAP"],"apiVersions":["2023-11-02-preview"],"defaultApiVersion":"2023-11-02-preview","capabilities":"None"},{"resourceType":"managedEnvironments/daprComponents","locations":["North
-        Central US (Stage)","West US 2","Southeast Asia","Sweden Central","Canada
-        Central","West Europe","North Europe","East US","East US 2","East Asia","Australia
-        East","Germany West Central","Japan East","UK South","West US","Central US","North
-        Central US","South Central US","Korea Central","Brazil South","West US 3","France
-        Central","South Africa North","Norway East","Switzerland North","UAE North","Canada
-        East","West Central US","UK West","Central India","Central US EUAP","East
-        US 2 EUAP"],"apiVersions":["2023-11-02-preview","2023-08-01-preview","2023-05-02-preview","2023-05-01","2023-04-01-preview","2022-11-01-preview","2022-10-01","2022-06-01-preview","2022-03-01"],"defaultApiVersion":"2023-05-01","capabilities":"None"},{"resourceType":"sessionPools","locations":["Central
-        US EUAP","East US 2 EUAP"],"apiVersions":["2024-02-02-preview","2023-11-02-preview","2023-08-01-preview"],"defaultApiVersion":"2023-08-01-preview","capabilities":"CrossResourceGroupResourceMove,
-        CrossSubscriptionResourceMove, SystemAssignedResourceIdentity, SupportsTags,
-        SupportsLocation"},{"resourceType":"builders/patches","locations":["Central
-        US EUAP","East US 2 EUAP"],"apiVersions":["2024-02-02-preview","2023-11-02-preview","2023-08-01-preview"],"defaultApiVersion":"2023-08-01-preview","capabilities":"None"}],"registrationState":"Registered","registrationPolicy":"RegistrationRequired"}'
-    headers:
-      cache-control:
-      - no-cache
-      content-length:
-      - '23762'
-      content-type:
-      - application/json; charset=utf-8
-      date:
-      - Wed, 28 Feb 2024 23:41:27 GMT
-      expires:
-      - '-1'
-      pragma:
-      - no-cache
-      strict-transport-security:
-      - max-age=31536000; includeSubDomains
-      x-cache:
-      - CONFIG_NOCACHE
-      x-content-type-options:
-      - nosniff
-      x-msedge-ref:
-      - 'Ref A: B1FAF7F6ED174C638A934E21F95CA720 Ref B: CO6AA3150218019 Ref C: 2024-02-28T23:41:27Z'
-    status:
-      code: 200
-      message: OK
-- request:
-    body: null
-    headers:
-      Accept:
-      - '*/*'
-      Accept-Encoding:
-      - gzip, deflate
-      CommandName:
-      - containerapp registry set
-      Connection:
-      - keep-alive
-      ParameterSetName:
-      - --server -g -n --identity
-      User-Agent:
-      - python/3.8.10 (Windows-10-10.0.22621-SP0) AZURECLI/2.57.0
-    method: GET
-    uri: https://management.azure.com/subscriptions/00000000-0000-0000-0000-000000000000/resourceGroups/clitest.rg000001/providers/Microsoft.App/containerApps/app000002?api-version=2023-05-01
-  response:
-    body:
-      string: '{"id":"/subscriptions/00000000-0000-0000-0000-000000000000/resourceGroups/clitest.rg000001/providers/Microsoft.App/containerapps/app000002","name":"app000002","type":"Microsoft.App/containerApps","location":"East
-        US 2","systemData":{"createdBy":"harrli@microsoft.com","createdByType":"User","createdAt":"2024-02-28T23:40:17.9686392","lastModifiedBy":"harrli@microsoft.com","lastModifiedByType":"User","lastModifiedAt":"2024-02-28T23:40:58.6815046"},"properties":{"provisioningState":"Succeeded","runningStatus":"Running","managedEnvironmentId":"/subscriptions/00000000-0000-0000-0000-000000000000/resourceGroups/client.env_rg_eastus2/providers/Microsoft.App/managedEnvironments/env-eastus2","environmentId":"/subscriptions/00000000-0000-0000-0000-000000000000/resourceGroups/client.env_rg_eastus2/providers/Microsoft.App/managedEnvironments/env-eastus2","workloadProfileName":"Consumption","outboundIpAddresses":["20.1.250.250","20.1.251.135","20.1.251.104","20.1.251.2","20.97.130.219","20.69.200.68","20.97.132.38","20.97.133.137"],"latestRevisionName":"app000002--c2jv46c","latestReadyRevisionName":"app000002--c2jv46c","latestRevisionFqdn":"app000002--c2jv46c.victoriousglacier-3c94eae2.eastus2.azurecontainerapps.io","customDomainVerificationId":"0FEF6FC81FA2FA9876FEE95F895AD716D01F5495C9AC8EA62F0228DC5E40B5CA","configuration":{"secrets":[{"name":"acr000003azurecrio-acr000003"}],"activeRevisionsMode":"Single","ingress":{"fqdn":"app000002.victoriousglacier-3c94eae2.eastus2.azurecontainerapps.io","external":true,"targetPort":80,"exposedPort":0,"transport":"Auto","traffic":[{"weight":100,"latestRevision":true}],"customDomains":null,"allowInsecure":false,"ipSecurityRestrictions":null,"corsPolicy":null,"clientCertificateMode":null,"stickySessions":null},"registries":[{"server":"acr000003.azurecr.io","username":"acr000003","passwordSecretRef":"acr000003azurecrio-acr000003","identity":""}],"dapr":null,"maxInactiveRevisions":100,"service":null},"template":{"revisionSuffix":"","terminationGracePeriodSeconds":null,"containers":[{"image":"mcr.microsoft.com/k8se/quickstart:latest","name":"app000002","resources":{"cpu":0.5,"memory":"1Gi","ephemeralStorage":"2Gi"}}],"initContainers":null,"scale":{"minReplicas":1,"maxReplicas":10,"rules":null},"volumes":null,"serviceBinds":null},"eventStreamEndpoint":"https://eastus2.azurecontainerapps.dev/subscriptions/00000000-0000-0000-0000-000000000000/resourceGroups/clitest.rg000001/containerApps/app000002/eventstream"},"identity":{"type":"None"}}'
-    headers:
-      api-supported-versions:
-      - 2022-03-01, 2022-06-01-preview, 2022-10-01, 2022-11-01-preview, 2023-04-01-preview,
-        2023-05-01, 2023-05-02-preview, 2023-08-01-preview, 2023-11-02-preview, 2024-02-02-preview,
-        2024-03-01
-      cache-control:
-      - no-cache
-      content-length:
-      - '2500'
-      content-type:
-      - application/json; charset=utf-8
-      date:
-      - Wed, 28 Feb 2024 23:41:27 GMT
-      expires:
-      - '-1'
-      pragma:
-      - no-cache
-      strict-transport-security:
-      - max-age=31536000; includeSubDomains
-      vary:
-      - Accept-Encoding
-      x-cache:
-      - CONFIG_NOCACHE
-      x-content-type-options:
-      - nosniff
-      x-msedge-ref:
-      - 'Ref A: A45904EE1A604A9A9285AA6DD1FD765D Ref B: CO6AA3150218039 Ref C: 2024-02-28T23:41:27Z'
-      x-powered-by:
-      - ASP.NET
-    status:
-      code: 200
-      message: OK
-- request:
-    body: null
-    headers:
-      Accept:
-      - '*/*'
-      Accept-Encoding:
-      - gzip, deflate
-      CommandName:
-      - containerapp registry set
-      Connection:
-      - keep-alive
-      Content-Length:
-      - '0'
-      ParameterSetName:
-      - --server -g -n --identity
-      User-Agent:
-      - python/3.8.10 (Windows-10-10.0.22621-SP0) AZURECLI/2.57.0
-    method: POST
-    uri: https://management.azure.com/subscriptions/00000000-0000-0000-0000-000000000000/resourceGroups/clitest.rg000001/providers/Microsoft.App/containerApps/app000002/listSecrets?api-version=2023-05-01
-  response:
-    body:
-      string: '{"value":[{"name":"acr000003azurecrio-acr000003","value":"UN/I4ug8CKW7E0f+49x90r9eYwKRYD0vDvZaKCzWgQ+ACRACtDAA"}]}'
-    headers:
-      api-supported-versions:
-      - 2022-03-01, 2022-06-01-preview, 2022-10-01, 2022-11-01-preview, 2023-04-01-preview,
-        2023-05-01, 2023-05-02-preview, 2023-08-01-preview, 2023-11-02-preview, 2024-02-02-preview,
-        2024-03-01
-      cache-control:
-      - no-cache
-      content-length:
-      - '114'
-      content-type:
-      - application/json; charset=utf-8
-      date:
-      - Wed, 28 Feb 2024 23:41:28 GMT
-      expires:
-      - '-1'
-      pragma:
-      - no-cache
-      strict-transport-security:
-      - max-age=31536000; includeSubDomains
-      vary:
-      - Accept-Encoding
-      x-cache:
-      - CONFIG_NOCACHE
-      x-content-type-options:
-      - nosniff
-      x-ms-ratelimit-remaining-subscription-writes:
-      - '1199'
-      x-msedge-ref:
-      - 'Ref A: F471786EFD054F3582B2F99F11D543C6 Ref B: CO6AA3150218009 Ref C: 2024-02-28T23:41:28Z'
-      x-powered-by:
-      - ASP.NET
-    status:
-      code: 200
-      message: OK
-- request:
-    body: '{"id": "/subscriptions/00000000-0000-0000-0000-000000000000/resourceGroups/clitest.rg000001/providers/Microsoft.App/containerapps/app000002",
-      "name": "app000002", "type": "Microsoft.App/containerApps", "location": "East
-      US 2", "systemData": {"createdBy": "harrli@microsoft.com", "createdByType":
-      "User", "createdAt": "2024-02-28T23:40:17.9686392", "lastModifiedBy": "harrli@microsoft.com",
-      "lastModifiedByType": "User", "lastModifiedAt": "2024-02-28T23:40:58.6815046"},
-      "properties": {"provisioningState": "Succeeded", "runningStatus": "Running",
-      "managedEnvironmentId": "/subscriptions/00000000-0000-0000-0000-000000000000/resourceGroups/client.env_rg_eastus2/providers/Microsoft.App/managedEnvironments/env-eastus2",
-      "environmentId": "/subscriptions/00000000-0000-0000-0000-000000000000/resourceGroups/client.env_rg_eastus2/providers/Microsoft.App/managedEnvironments/env-eastus2",
-      "workloadProfileName": "Consumption", "outboundIpAddresses": ["20.1.250.250",
-      "20.1.251.135", "20.1.251.104", "20.1.251.2", "20.97.130.219", "20.69.200.68",
-      "20.97.132.38", "20.97.133.137"], "latestRevisionName": "app000002--c2jv46c",
-      "latestReadyRevisionName": "app000002--c2jv46c", "latestRevisionFqdn": "app000002--c2jv46c.victoriousglacier-3c94eae2.eastus2.azurecontainerapps.io",
-      "customDomainVerificationId": "0FEF6FC81FA2FA9876FEE95F895AD716D01F5495C9AC8EA62F0228DC5E40B5CA",
-      "configuration": {"secrets": [{"name": "acr000003azurecrio-acr000003", "value":
-      "UN/I4ug8CKW7E0f+49x90r9eYwKRYD0vDvZaKCzWgQ+ACRACtDAA"}], "activeRevisionsMode":
-      "Single", "ingress": {"fqdn": "app000002.victoriousglacier-3c94eae2.eastus2.azurecontainerapps.io",
-      "external": true, "targetPort": 80, "exposedPort": 0, "transport": "Auto", "traffic":
-      [{"weight": 100, "latestRevision": true}], "customDomains": null, "allowInsecure":
-      false, "ipSecurityRestrictions": null, "corsPolicy": null, "clientCertificateMode":
-      null, "stickySessions": null}, "registries": [{"server": "acr000003.azurecr.io",
-      "username": null, "passwordSecretRef": null, "identity": "system"}], "dapr":
-      null, "maxInactiveRevisions": 100, "service": null}, "template": {"revisionSuffix":
-      "", "terminationGracePeriodSeconds": null, "containers": [{"image": "mcr.microsoft.com/k8se/quickstart:latest",
-      "name": "app000002", "resources": {"cpu": 0.5, "memory": "1Gi", "ephemeralStorage":
-      "2Gi"}}], "initContainers": null, "scale": {"minReplicas": 1, "maxReplicas":
-      10, "rules": null}, "volumes": null, "serviceBinds": null}, "eventStreamEndpoint":
-      "https://eastus2.azurecontainerapps.dev/subscriptions/00000000-0000-0000-0000-000000000000/resourceGroups/clitest.rg000001/containerApps/app000002/eventstream"},
-      "identity": {"type": "SystemAssigned"}}'
-    headers:
-      Accept:
-      - '*/*'
-      Accept-Encoding:
-      - gzip, deflate
-      CommandName:
-      - containerapp registry set
-      Connection:
-      - keep-alive
-      Content-Length:
-      - '2680'
-      Content-Type:
-      - application/json
-      ParameterSetName:
-      - --server -g -n --identity
-      User-Agent:
-      - python/3.8.10 (Windows-10-10.0.22621-SP0) AZURECLI/2.57.0
-    method: PUT
-    uri: https://management.azure.com/subscriptions/00000000-0000-0000-0000-000000000000/resourceGroups/clitest.rg000001/providers/Microsoft.App/containerApps/app000002?api-version=2023-05-01
-  response:
-    body:
-      string: '{"id":"/subscriptions/00000000-0000-0000-0000-000000000000/resourceGroups/clitest.rg000001/providers/Microsoft.App/containerapps/app000002","name":"app000002","type":"Microsoft.App/containerApps","location":"East
-        US 2","systemData":{"createdBy":"harrli@microsoft.com","createdByType":"User","createdAt":"2024-02-28T23:40:17.9686392","lastModifiedBy":"harrli@microsoft.com","lastModifiedByType":"User","lastModifiedAt":"2024-02-28T23:41:29.2652929Z"},"properties":{"provisioningState":"InProgress","runningStatus":"Running","managedEnvironmentId":"/subscriptions/00000000-0000-0000-0000-000000000000/resourceGroups/client.env_rg_eastus2/providers/Microsoft.App/managedEnvironments/env-eastus2","environmentId":"/subscriptions/00000000-0000-0000-0000-000000000000/resourceGroups/client.env_rg_eastus2/providers/Microsoft.App/managedEnvironments/env-eastus2","workloadProfileName":"Consumption","outboundIpAddresses":["20.1.250.250","20.1.251.135","20.1.251.104","20.1.251.2","20.97.130.219","20.69.200.68","20.97.132.38","20.97.133.137"],"latestRevisionName":"app000002--c2jv46c","latestReadyRevisionName":"app000002--c2jv46c","latestRevisionFqdn":"app000002--c2jv46c.victoriousglacier-3c94eae2.eastus2.azurecontainerapps.io","customDomainVerificationId":"0FEF6FC81FA2FA9876FEE95F895AD716D01F5495C9AC8EA62F0228DC5E40B5CA","configuration":{"secrets":[{"name":"acr000003azurecrio-acr000003"}],"activeRevisionsMode":"Single","ingress":{"fqdn":"app000002.victoriousglacier-3c94eae2.eastus2.azurecontainerapps.io","external":true,"targetPort":80,"exposedPort":0,"transport":"Auto","traffic":[{"weight":100,"latestRevision":true}],"customDomains":null,"allowInsecure":false,"ipSecurityRestrictions":null,"corsPolicy":null,"clientCertificateMode":null,"stickySessions":null},"registries":[{"server":"acr000003.azurecr.io","username":"","passwordSecretRef":"","identity":"system"}],"dapr":null,"maxInactiveRevisions":100,"service":null},"template":{"revisionSuffix":"","terminationGracePeriodSeconds":null,"containers":[{"image":"mcr.microsoft.com/k8se/quickstart:latest","name":"app000002","resources":{"cpu":0.5,"memory":"1Gi","ephemeralStorage":"2Gi"}}],"initContainers":null,"scale":{"minReplicas":1,"maxReplicas":10,"rules":null},"volumes":null,"serviceBinds":null},"eventStreamEndpoint":"https://eastus2.azurecontainerapps.dev/subscriptions/00000000-0000-0000-0000-000000000000/resourceGroups/clitest.rg000001/containerApps/app000002/eventstream"},"identity":{"type":"SystemAssigned","principalId":"2853dada-5abf-4999-9353-f668adc8fc4f","tenantId":"72f988bf-86f1-41af-91ab-2d7cd011db47"}}'
-    headers:
-      api-supported-versions:
-      - 2022-03-01, 2022-06-01-preview, 2022-10-01, 2022-11-01-preview, 2023-04-01-preview,
-        2023-05-01, 2023-05-02-preview, 2023-08-01-preview, 2023-11-02-preview, 2024-02-02-preview,
-        2024-03-01
-      azure-asyncoperation:
-      - https://management.azure.com/subscriptions/00000000-0000-0000-0000-000000000000/providers/Microsoft.App/locations/eastus2/containerappOperationStatuses/20005e16-0c57-4c17-b05f-5601c30cbe4f?api-version=2023-05-01&azureAsyncOperation=true&t=638447604905933584&c=MIIHADCCBeigAwIBAgITHgPqUKIUuzcMjHnSqwAAA-pQojANBgkqhkiG9w0BAQsFADBEMRMwEQYKCZImiZPyLGQBGRYDR0JMMRMwEQYKCZImiZPyLGQBGRYDQU1FMRgwFgYDVQQDEw9BTUUgSW5mcmEgQ0EgMDYwHhcNMjQwMTMxMTA0OTIwWhcNMjUwMTI1MTA0OTIwWjBAMT4wPAYDVQQDEzVhc3luY29wZXJhdGlvbnNpZ25pbmdjZXJ0aWZpY2F0ZS5tYW5hZ2VtZW50LmF6dXJlLmNvbTCCASIwDQYJKoZIhvcNAQEBBQADggEPADCCAQoCggEBAL8Xxozyns7JQPWMTJtofjZEltgixX0UzmRE21LlxA-WFLxdchZStU2GbP8iw3kHzL6CJ_IJpaCSs9Z0ju5Zj9cC3M-20DkQbN0uj0GHhVEwi5AT6N9UH0icUYklqIM33_jS2_kZHQxCPpHpL05eSEFT3vVaIhqteGaWFnzpljwGBkFMf_EwVxROc6jZ8TYbjXzZ_lBGiAHEt8_DHTvKeNimqJKGMJ_d0pkW3pGHvK7o0Bg-CT7Ywaq29j0Gx6NXB6PNua7fWonr5dDvV7b11Q95JJ8_C-Dn3gqyCtaf4tlQ2CYmrxCjaLk2qU7Y6HAByhBtPSyPkLVOlfnw9r-y5l0CAwEAAaOCA-0wggPpMCcGCSsGAQQBgjcVCgQaMBgwCgYIKwYBBQUHAwEwCgYIKwYBBQUHAwIwPQYJKwYBBAGCNxUHBDAwLgYmKwYBBAGCNxUIhpDjDYTVtHiE8Ys-hZvdFs6dEoFggvX2K4Py0SACAWQCAQowggHLBggrBgEFBQcBAQSCAb0wggG5MGMGCCsGAQUFBzAChldodHRwOi8vY3JsLm1pY3Jvc29mdC5jb20vcGtpaW5mcmEvQ2VydHMvQkwyUEtJSU5UQ0EwMi5BTUUuR0JMX0FNRSUyMEluZnJhJTIwQ0ElMjAwNi5jcnQwUwYIKwYBBQUHMAKGR2h0dHA6Ly9jcmwxLmFtZS5nYmwvYWlhL0JMMlBLSUlOVENBMDIuQU1FLkdCTF9BTUUlMjBJbmZyYSUyMENBJTIwMDYuY3J0MFMGCCsGAQUFBzAChkdodHRwOi8vY3JsMi5hbWUuZ2JsL2FpYS9CTDJQS0lJTlRDQTAyLkFNRS5HQkxfQU1FJTIwSW5mcmElMjBDQSUyMDA2LmNydDBTBggrBgEFBQcwAoZHaHR0cDovL2NybDMuYW1lLmdibC9haWEvQkwyUEtJSU5UQ0EwMi5BTUUuR0JMX0FNRSUyMEluZnJhJTIwQ0ElMjAwNi5jcnQwUwYIKwYBBQUHMAKGR2h0dHA6Ly9jcmw0LmFtZS5nYmwvYWlhL0JMMlBLSUlOVENBMDIuQU1FLkdCTF9BTUUlMjBJbmZyYSUyMENBJTIwMDYuY3J0MB0GA1UdDgQWBBSjfcfgL1I-py_Pgx2g6tlj8J-G1zAOBgNVHQ8BAf8EBAMCBaAwggEmBgNVHR8EggEdMIIBGTCCARWgggERoIIBDYY_aHR0cDovL2NybC5taWNyb3NvZnQuY29tL3BraWluZnJhL0NSTC9BTUUlMjBJbmZyYSUyMENBJTIwMDYuY3JshjFodHRwOi8vY3JsMS5hbWUuZ2JsL2NybC9BTUUlMjBJbmZyYSUyMENBJTIwMDYuY3JshjFodHRwOi8vY3JsMi5hbWUuZ2JsL2NybC9BTUUlMjBJbmZyYSUyMENBJTIwMDYuY3JshjFodHRwOi8vY3JsMy5hbWUuZ2JsL2NybC9BTUUlMjBJbmZyYSUyMENBJTIwMDYuY3JshjFodHRwOi8vY3JsNC5hbWUuZ2JsL2NybC9BTUUlMjBJbmZyYSUyMENBJTIwMDYuY3JsMBcGA1UdIAQQMA4wDAYKKwYBBAGCN3sBATAfBgNVHSMEGDAWgBTxRmjG8cPwKy19i2rhsvm-NfzRQTAdBgNVHSUEFjAUBggrBgEFBQcDAQYIKwYBBQUHAwIwDQYJKoZIhvcNAQELBQADggEBAIrUTfifPGoHH9bxzfMqtx8Y9LosN2v1VV7pmSbd5rlA4cxFYy-MmIffscFJqBmctJwFobfu8r_O6mnKa0Av3IOL-idzKEVhO4lMZ-xlB3rNIx9Stcs1qctJ9zQ_1RDxATu08mFzyBhr7ZVK0pEBMT4c8_5iQxVwNVxnyjfpUbHawY67aqA1QCc1vw9Vs_0e73X_xBRiuGnNUxpSQWfF0N2rVRs_Oyks7Ze7M3M0Xjxhi2Y4WnGd8kYJLWVi5UmNf6Kj6lL6junnk5Bzq5YASezf-TvVvN-s5R0r2XBQPyNg1tPUm74q2e7eutKUUtOtEZOa4n_EBxBPPw7ypnzM6kI&s=pC12Gni6umRijX0vhShb_dbw3shWSeCqwiGPiQzqkAWpNgLr-lp6-otFUA3fFcztCqbotLHZDxSGdCg9JXUVdywBMXeV1Wl-toOl4GneOHwPDRHjaUKW0UevPmUVVzbdfOVSmAdolKmKdi-XHIgSN8ryfiRBgZqAJosCJi-KKFvV0aDRodGZy2r7QM4rDFI_d4I2daqpzGnhTnsrEF5axfzPQAtZ7v98DgIOb-0GlFEOs6S5xXWA3AUVMzZ_4J4JYzQbcE8V855auej48_Kja4R2y9sFHQKr389HHClCERQP0js2Qpf3ShdBTlagqOQwdUMGSdMUJiMMjphvkTCYVQ&h=rAFJ8DesykF69TgyBQxo0hOtrh4rXEcGCaPMLcRH2mM
-      cache-control:
-      - no-cache
-      content-length:
-      - '2584'
-      content-type:
-      - application/json; charset=utf-8
-      date:
-      - Wed, 28 Feb 2024 23:41:29 GMT
-      expires:
-      - '-1'
-      pragma:
-      - no-cache
-      strict-transport-security:
-      - max-age=31536000; includeSubDomains
-      x-cache:
-      - CONFIG_NOCACHE
-      x-content-type-options:
-      - nosniff
-      x-ms-async-operation-timeout:
-      - PT15M
-      x-ms-ratelimit-remaining-subscription-resource-requests:
-      - '699'
-      x-msedge-ref:
-      - 'Ref A: 8BDDEEE104FB446FBEE83058ACC83941 Ref B: CO6AA3150219011 Ref C: 2024-02-28T23:41:28Z'
-      x-powered-by:
-      - ASP.NET
-    status:
-      code: 201
-      message: Created
-- request:
-    body: null
-    headers:
-      Accept:
-      - '*/*'
-      Accept-Encoding:
-      - gzip, deflate
-      CommandName:
-      - containerapp registry set
-      Connection:
-      - keep-alive
-      ParameterSetName:
-      - --server -g -n --identity
-      User-Agent:
-      - python/3.8.10 (Windows-10-10.0.22621-SP0) AZURECLI/2.57.0
-    method: GET
-    uri: https://management.azure.com/subscriptions/00000000-0000-0000-0000-000000000000/providers/Microsoft.App/locations/eastus2/containerappOperationStatuses/20005e16-0c57-4c17-b05f-5601c30cbe4f?api-version=2023-05-01&azureAsyncOperation=true&t=638447604905933584&c=MIIHADCCBeigAwIBAgITHgPqUKIUuzcMjHnSqwAAA-pQojANBgkqhkiG9w0BAQsFADBEMRMwEQYKCZImiZPyLGQBGRYDR0JMMRMwEQYKCZImiZPyLGQBGRYDQU1FMRgwFgYDVQQDEw9BTUUgSW5mcmEgQ0EgMDYwHhcNMjQwMTMxMTA0OTIwWhcNMjUwMTI1MTA0OTIwWjBAMT4wPAYDVQQDEzVhc3luY29wZXJhdGlvbnNpZ25pbmdjZXJ0aWZpY2F0ZS5tYW5hZ2VtZW50LmF6dXJlLmNvbTCCASIwDQYJKoZIhvcNAQEBBQADggEPADCCAQoCggEBAL8Xxozyns7JQPWMTJtofjZEltgixX0UzmRE21LlxA-WFLxdchZStU2GbP8iw3kHzL6CJ_IJpaCSs9Z0ju5Zj9cC3M-20DkQbN0uj0GHhVEwi5AT6N9UH0icUYklqIM33_jS2_kZHQxCPpHpL05eSEFT3vVaIhqteGaWFnzpljwGBkFMf_EwVxROc6jZ8TYbjXzZ_lBGiAHEt8_DHTvKeNimqJKGMJ_d0pkW3pGHvK7o0Bg-CT7Ywaq29j0Gx6NXB6PNua7fWonr5dDvV7b11Q95JJ8_C-Dn3gqyCtaf4tlQ2CYmrxCjaLk2qU7Y6HAByhBtPSyPkLVOlfnw9r-y5l0CAwEAAaOCA-0wggPpMCcGCSsGAQQBgjcVCgQaMBgwCgYIKwYBBQUHAwEwCgYIKwYBBQUHAwIwPQYJKwYBBAGCNxUHBDAwLgYmKwYBBAGCNxUIhpDjDYTVtHiE8Ys-hZvdFs6dEoFggvX2K4Py0SACAWQCAQowggHLBggrBgEFBQcBAQSCAb0wggG5MGMGCCsGAQUFBzAChldodHRwOi8vY3JsLm1pY3Jvc29mdC5jb20vcGtpaW5mcmEvQ2VydHMvQkwyUEtJSU5UQ0EwMi5BTUUuR0JMX0FNRSUyMEluZnJhJTIwQ0ElMjAwNi5jcnQwUwYIKwYBBQUHMAKGR2h0dHA6Ly9jcmwxLmFtZS5nYmwvYWlhL0JMMlBLSUlOVENBMDIuQU1FLkdCTF9BTUUlMjBJbmZyYSUyMENBJTIwMDYuY3J0MFMGCCsGAQUFBzAChkdodHRwOi8vY3JsMi5hbWUuZ2JsL2FpYS9CTDJQS0lJTlRDQTAyLkFNRS5HQkxfQU1FJTIwSW5mcmElMjBDQSUyMDA2LmNydDBTBggrBgEFBQcwAoZHaHR0cDovL2NybDMuYW1lLmdibC9haWEvQkwyUEtJSU5UQ0EwMi5BTUUuR0JMX0FNRSUyMEluZnJhJTIwQ0ElMjAwNi5jcnQwUwYIKwYBBQUHMAKGR2h0dHA6Ly9jcmw0LmFtZS5nYmwvYWlhL0JMMlBLSUlOVENBMDIuQU1FLkdCTF9BTUUlMjBJbmZyYSUyMENBJTIwMDYuY3J0MB0GA1UdDgQWBBSjfcfgL1I-py_Pgx2g6tlj8J-G1zAOBgNVHQ8BAf8EBAMCBaAwggEmBgNVHR8EggEdMIIBGTCCARWgggERoIIBDYY_aHR0cDovL2NybC5taWNyb3NvZnQuY29tL3BraWluZnJhL0NSTC9BTUUlMjBJbmZyYSUyMENBJTIwMDYuY3JshjFodHRwOi8vY3JsMS5hbWUuZ2JsL2NybC9BTUUlMjBJbmZyYSUyMENBJTIwMDYuY3JshjFodHRwOi8vY3JsMi5hbWUuZ2JsL2NybC9BTUUlMjBJbmZyYSUyMENBJTIwMDYuY3JshjFodHRwOi8vY3JsMy5hbWUuZ2JsL2NybC9BTUUlMjBJbmZyYSUyMENBJTIwMDYuY3JshjFodHRwOi8vY3JsNC5hbWUuZ2JsL2NybC9BTUUlMjBJbmZyYSUyMENBJTIwMDYuY3JsMBcGA1UdIAQQMA4wDAYKKwYBBAGCN3sBATAfBgNVHSMEGDAWgBTxRmjG8cPwKy19i2rhsvm-NfzRQTAdBgNVHSUEFjAUBggrBgEFBQcDAQYIKwYBBQUHAwIwDQYJKoZIhvcNAQELBQADggEBAIrUTfifPGoHH9bxzfMqtx8Y9LosN2v1VV7pmSbd5rlA4cxFYy-MmIffscFJqBmctJwFobfu8r_O6mnKa0Av3IOL-idzKEVhO4lMZ-xlB3rNIx9Stcs1qctJ9zQ_1RDxATu08mFzyBhr7ZVK0pEBMT4c8_5iQxVwNVxnyjfpUbHawY67aqA1QCc1vw9Vs_0e73X_xBRiuGnNUxpSQWfF0N2rVRs_Oyks7Ze7M3M0Xjxhi2Y4WnGd8kYJLWVi5UmNf6Kj6lL6junnk5Bzq5YASezf-TvVvN-s5R0r2XBQPyNg1tPUm74q2e7eutKUUtOtEZOa4n_EBxBPPw7ypnzM6kI&s=pC12Gni6umRijX0vhShb_dbw3shWSeCqwiGPiQzqkAWpNgLr-lp6-otFUA3fFcztCqbotLHZDxSGdCg9JXUVdywBMXeV1Wl-toOl4GneOHwPDRHjaUKW0UevPmUVVzbdfOVSmAdolKmKdi-XHIgSN8ryfiRBgZqAJosCJi-KKFvV0aDRodGZy2r7QM4rDFI_d4I2daqpzGnhTnsrEF5axfzPQAtZ7v98DgIOb-0GlFEOs6S5xXWA3AUVMzZ_4J4JYzQbcE8V855auej48_Kja4R2y9sFHQKr389HHClCERQP0js2Qpf3ShdBTlagqOQwdUMGSdMUJiMMjphvkTCYVQ&h=rAFJ8DesykF69TgyBQxo0hOtrh4rXEcGCaPMLcRH2mM
-  response:
-    body:
-      string: '{"id":"/subscriptions/00000000-0000-0000-0000-000000000000/providers/Microsoft.App/locations/eastus2/containerappOperationStatuses/20005e16-0c57-4c17-b05f-5601c30cbe4f","name":"20005e16-0c57-4c17-b05f-5601c30cbe4f","status":"InProgress","startTime":"2024-02-28T23:41:30.2894009"}'
-    headers:
-      api-supported-versions:
-      - 2022-03-01, 2022-06-01-preview, 2022-10-01, 2022-11-01-preview, 2023-04-01-preview,
-        2023-05-01, 2023-05-02-preview, 2023-08-01-preview, 2023-11-02-preview, 2024-02-02-preview,
-        2024-03-01
-      cache-control:
-      - no-cache
-      content-length:
-      - '279'
-      content-type:
-      - application/json; charset=utf-8
-      date:
-      - Wed, 28 Feb 2024 23:41:30 GMT
-      expires:
-      - '-1'
-      pragma:
-      - no-cache
-      strict-transport-security:
-      - max-age=31536000; includeSubDomains
-      vary:
-      - Accept-Encoding
-      x-cache:
-      - CONFIG_NOCACHE
-      x-content-type-options:
-      - nosniff
-      x-msedge-ref:
-      - 'Ref A: 0CF306CCFCE04E07A59FD0DAD45B1A6F Ref B: CO6AA3150217035 Ref C: 2024-02-28T23:41:30Z'
-      x-powered-by:
-      - ASP.NET
-    status:
-      code: 200
-      message: OK
-- request:
-    body: null
-    headers:
-      Accept:
-      - '*/*'
-      Accept-Encoding:
-      - gzip, deflate
-      CommandName:
-      - containerapp registry set
-      Connection:
-      - keep-alive
-      ParameterSetName:
-      - --server -g -n --identity
-      User-Agent:
-      - python/3.8.10 (Windows-10-10.0.22621-SP0) AZURECLI/2.57.0
-    method: GET
-    uri: https://management.azure.com/subscriptions/00000000-0000-0000-0000-000000000000/providers/Microsoft.App/locations/eastus2/containerappOperationStatuses/20005e16-0c57-4c17-b05f-5601c30cbe4f?api-version=2023-05-01&azureAsyncOperation=true&t=638447604905933584&c=MIIHADCCBeigAwIBAgITHgPqUKIUuzcMjHnSqwAAA-pQojANBgkqhkiG9w0BAQsFADBEMRMwEQYKCZImiZPyLGQBGRYDR0JMMRMwEQYKCZImiZPyLGQBGRYDQU1FMRgwFgYDVQQDEw9BTUUgSW5mcmEgQ0EgMDYwHhcNMjQwMTMxMTA0OTIwWhcNMjUwMTI1MTA0OTIwWjBAMT4wPAYDVQQDEzVhc3luY29wZXJhdGlvbnNpZ25pbmdjZXJ0aWZpY2F0ZS5tYW5hZ2VtZW50LmF6dXJlLmNvbTCCASIwDQYJKoZIhvcNAQEBBQADggEPADCCAQoCggEBAL8Xxozyns7JQPWMTJtofjZEltgixX0UzmRE21LlxA-WFLxdchZStU2GbP8iw3kHzL6CJ_IJpaCSs9Z0ju5Zj9cC3M-20DkQbN0uj0GHhVEwi5AT6N9UH0icUYklqIM33_jS2_kZHQxCPpHpL05eSEFT3vVaIhqteGaWFnzpljwGBkFMf_EwVxROc6jZ8TYbjXzZ_lBGiAHEt8_DHTvKeNimqJKGMJ_d0pkW3pGHvK7o0Bg-CT7Ywaq29j0Gx6NXB6PNua7fWonr5dDvV7b11Q95JJ8_C-Dn3gqyCtaf4tlQ2CYmrxCjaLk2qU7Y6HAByhBtPSyPkLVOlfnw9r-y5l0CAwEAAaOCA-0wggPpMCcGCSsGAQQBgjcVCgQaMBgwCgYIKwYBBQUHAwEwCgYIKwYBBQUHAwIwPQYJKwYBBAGCNxUHBDAwLgYmKwYBBAGCNxUIhpDjDYTVtHiE8Ys-hZvdFs6dEoFggvX2K4Py0SACAWQCAQowggHLBggrBgEFBQcBAQSCAb0wggG5MGMGCCsGAQUFBzAChldodHRwOi8vY3JsLm1pY3Jvc29mdC5jb20vcGtpaW5mcmEvQ2VydHMvQkwyUEtJSU5UQ0EwMi5BTUUuR0JMX0FNRSUyMEluZnJhJTIwQ0ElMjAwNi5jcnQwUwYIKwYBBQUHMAKGR2h0dHA6Ly9jcmwxLmFtZS5nYmwvYWlhL0JMMlBLSUlOVENBMDIuQU1FLkdCTF9BTUUlMjBJbmZyYSUyMENBJTIwMDYuY3J0MFMGCCsGAQUFBzAChkdodHRwOi8vY3JsMi5hbWUuZ2JsL2FpYS9CTDJQS0lJTlRDQTAyLkFNRS5HQkxfQU1FJTIwSW5mcmElMjBDQSUyMDA2LmNydDBTBggrBgEFBQcwAoZHaHR0cDovL2NybDMuYW1lLmdibC9haWEvQkwyUEtJSU5UQ0EwMi5BTUUuR0JMX0FNRSUyMEluZnJhJTIwQ0ElMjAwNi5jcnQwUwYIKwYBBQUHMAKGR2h0dHA6Ly9jcmw0LmFtZS5nYmwvYWlhL0JMMlBLSUlOVENBMDIuQU1FLkdCTF9BTUUlMjBJbmZyYSUyMENBJTIwMDYuY3J0MB0GA1UdDgQWBBSjfcfgL1I-py_Pgx2g6tlj8J-G1zAOBgNVHQ8BAf8EBAMCBaAwggEmBgNVHR8EggEdMIIBGTCCARWgggERoIIBDYY_aHR0cDovL2NybC5taWNyb3NvZnQuY29tL3BraWluZnJhL0NSTC9BTUUlMjBJbmZyYSUyMENBJTIwMDYuY3JshjFodHRwOi8vY3JsMS5hbWUuZ2JsL2NybC9BTUUlMjBJbmZyYSUyMENBJTIwMDYuY3JshjFodHRwOi8vY3JsMi5hbWUuZ2JsL2NybC9BTUUlMjBJbmZyYSUyMENBJTIwMDYuY3JshjFodHRwOi8vY3JsMy5hbWUuZ2JsL2NybC9BTUUlMjBJbmZyYSUyMENBJTIwMDYuY3JshjFodHRwOi8vY3JsNC5hbWUuZ2JsL2NybC9BTUUlMjBJbmZyYSUyMENBJTIwMDYuY3JsMBcGA1UdIAQQMA4wDAYKKwYBBAGCN3sBATAfBgNVHSMEGDAWgBTxRmjG8cPwKy19i2rhsvm-NfzRQTAdBgNVHSUEFjAUBggrBgEFBQcDAQYIKwYBBQUHAwIwDQYJKoZIhvcNAQELBQADggEBAIrUTfifPGoHH9bxzfMqtx8Y9LosN2v1VV7pmSbd5rlA4cxFYy-MmIffscFJqBmctJwFobfu8r_O6mnKa0Av3IOL-idzKEVhO4lMZ-xlB3rNIx9Stcs1qctJ9zQ_1RDxATu08mFzyBhr7ZVK0pEBMT4c8_5iQxVwNVxnyjfpUbHawY67aqA1QCc1vw9Vs_0e73X_xBRiuGnNUxpSQWfF0N2rVRs_Oyks7Ze7M3M0Xjxhi2Y4WnGd8kYJLWVi5UmNf6Kj6lL6junnk5Bzq5YASezf-TvVvN-s5R0r2XBQPyNg1tPUm74q2e7eutKUUtOtEZOa4n_EBxBPPw7ypnzM6kI&s=pC12Gni6umRijX0vhShb_dbw3shWSeCqwiGPiQzqkAWpNgLr-lp6-otFUA3fFcztCqbotLHZDxSGdCg9JXUVdywBMXeV1Wl-toOl4GneOHwPDRHjaUKW0UevPmUVVzbdfOVSmAdolKmKdi-XHIgSN8ryfiRBgZqAJosCJi-KKFvV0aDRodGZy2r7QM4rDFI_d4I2daqpzGnhTnsrEF5axfzPQAtZ7v98DgIOb-0GlFEOs6S5xXWA3AUVMzZ_4J4JYzQbcE8V855auej48_Kja4R2y9sFHQKr389HHClCERQP0js2Qpf3ShdBTlagqOQwdUMGSdMUJiMMjphvkTCYVQ&h=rAFJ8DesykF69TgyBQxo0hOtrh4rXEcGCaPMLcRH2mM
-  response:
-    body:
-      string: '{"id":"/subscriptions/00000000-0000-0000-0000-000000000000/providers/Microsoft.App/locations/eastus2/containerappOperationStatuses/20005e16-0c57-4c17-b05f-5601c30cbe4f","name":"20005e16-0c57-4c17-b05f-5601c30cbe4f","status":"InProgress","startTime":"2024-02-28T23:41:30.2894009"}'
-    headers:
-      api-supported-versions:
-      - 2022-03-01, 2022-06-01-preview, 2022-10-01, 2022-11-01-preview, 2023-04-01-preview,
-        2023-05-01, 2023-05-02-preview, 2023-08-01-preview, 2023-11-02-preview, 2024-02-02-preview,
-        2024-03-01
-      cache-control:
-      - no-cache
-      content-length:
-      - '279'
-      content-type:
-      - application/json; charset=utf-8
-      date:
-      - Wed, 28 Feb 2024 23:41:32 GMT
-      expires:
-      - '-1'
-      pragma:
-      - no-cache
-      strict-transport-security:
-      - max-age=31536000; includeSubDomains
-      vary:
-      - Accept-Encoding
-      x-cache:
-      - CONFIG_NOCACHE
-      x-content-type-options:
-      - nosniff
-      x-msedge-ref:
-      - 'Ref A: 86E9DF3BBEFE4631A711DA8C35E7DA40 Ref B: CO6AA3150219035 Ref C: 2024-02-28T23:41:33Z'
-      x-powered-by:
-      - ASP.NET
-    status:
-      code: 200
-      message: OK
-- request:
-    body: null
-    headers:
-      Accept:
-      - '*/*'
-      Accept-Encoding:
-      - gzip, deflate
-      CommandName:
-      - containerapp registry set
-      Connection:
-      - keep-alive
-      ParameterSetName:
-      - --server -g -n --identity
-      User-Agent:
-      - python/3.8.10 (Windows-10-10.0.22621-SP0) AZURECLI/2.57.0
-    method: GET
-    uri: https://management.azure.com/subscriptions/00000000-0000-0000-0000-000000000000/providers/Microsoft.App/locations/eastus2/containerappOperationStatuses/20005e16-0c57-4c17-b05f-5601c30cbe4f?api-version=2023-05-01&azureAsyncOperation=true&t=638447604905933584&c=MIIHADCCBeigAwIBAgITHgPqUKIUuzcMjHnSqwAAA-pQojANBgkqhkiG9w0BAQsFADBEMRMwEQYKCZImiZPyLGQBGRYDR0JMMRMwEQYKCZImiZPyLGQBGRYDQU1FMRgwFgYDVQQDEw9BTUUgSW5mcmEgQ0EgMDYwHhcNMjQwMTMxMTA0OTIwWhcNMjUwMTI1MTA0OTIwWjBAMT4wPAYDVQQDEzVhc3luY29wZXJhdGlvbnNpZ25pbmdjZXJ0aWZpY2F0ZS5tYW5hZ2VtZW50LmF6dXJlLmNvbTCCASIwDQYJKoZIhvcNAQEBBQADggEPADCCAQoCggEBAL8Xxozyns7JQPWMTJtofjZEltgixX0UzmRE21LlxA-WFLxdchZStU2GbP8iw3kHzL6CJ_IJpaCSs9Z0ju5Zj9cC3M-20DkQbN0uj0GHhVEwi5AT6N9UH0icUYklqIM33_jS2_kZHQxCPpHpL05eSEFT3vVaIhqteGaWFnzpljwGBkFMf_EwVxROc6jZ8TYbjXzZ_lBGiAHEt8_DHTvKeNimqJKGMJ_d0pkW3pGHvK7o0Bg-CT7Ywaq29j0Gx6NXB6PNua7fWonr5dDvV7b11Q95JJ8_C-Dn3gqyCtaf4tlQ2CYmrxCjaLk2qU7Y6HAByhBtPSyPkLVOlfnw9r-y5l0CAwEAAaOCA-0wggPpMCcGCSsGAQQBgjcVCgQaMBgwCgYIKwYBBQUHAwEwCgYIKwYBBQUHAwIwPQYJKwYBBAGCNxUHBDAwLgYmKwYBBAGCNxUIhpDjDYTVtHiE8Ys-hZvdFs6dEoFggvX2K4Py0SACAWQCAQowggHLBggrBgEFBQcBAQSCAb0wggG5MGMGCCsGAQUFBzAChldodHRwOi8vY3JsLm1pY3Jvc29mdC5jb20vcGtpaW5mcmEvQ2VydHMvQkwyUEtJSU5UQ0EwMi5BTUUuR0JMX0FNRSUyMEluZnJhJTIwQ0ElMjAwNi5jcnQwUwYIKwYBBQUHMAKGR2h0dHA6Ly9jcmwxLmFtZS5nYmwvYWlhL0JMMlBLSUlOVENBMDIuQU1FLkdCTF9BTUUlMjBJbmZyYSUyMENBJTIwMDYuY3J0MFMGCCsGAQUFBzAChkdodHRwOi8vY3JsMi5hbWUuZ2JsL2FpYS9CTDJQS0lJTlRDQTAyLkFNRS5HQkxfQU1FJTIwSW5mcmElMjBDQSUyMDA2LmNydDBTBggrBgEFBQcwAoZHaHR0cDovL2NybDMuYW1lLmdibC9haWEvQkwyUEtJSU5UQ0EwMi5BTUUuR0JMX0FNRSUyMEluZnJhJTIwQ0ElMjAwNi5jcnQwUwYIKwYBBQUHMAKGR2h0dHA6Ly9jcmw0LmFtZS5nYmwvYWlhL0JMMlBLSUlOVENBMDIuQU1FLkdCTF9BTUUlMjBJbmZyYSUyMENBJTIwMDYuY3J0MB0GA1UdDgQWBBSjfcfgL1I-py_Pgx2g6tlj8J-G1zAOBgNVHQ8BAf8EBAMCBaAwggEmBgNVHR8EggEdMIIBGTCCARWgggERoIIBDYY_aHR0cDovL2NybC5taWNyb3NvZnQuY29tL3BraWluZnJhL0NSTC9BTUUlMjBJbmZyYSUyMENBJTIwMDYuY3JshjFodHRwOi8vY3JsMS5hbWUuZ2JsL2NybC9BTUUlMjBJbmZyYSUyMENBJTIwMDYuY3JshjFodHRwOi8vY3JsMi5hbWUuZ2JsL2NybC9BTUUlMjBJbmZyYSUyMENBJTIwMDYuY3JshjFodHRwOi8vY3JsMy5hbWUuZ2JsL2NybC9BTUUlMjBJbmZyYSUyMENBJTIwMDYuY3JshjFodHRwOi8vY3JsNC5hbWUuZ2JsL2NybC9BTUUlMjBJbmZyYSUyMENBJTIwMDYuY3JsMBcGA1UdIAQQMA4wDAYKKwYBBAGCN3sBATAfBgNVHSMEGDAWgBTxRmjG8cPwKy19i2rhsvm-NfzRQTAdBgNVHSUEFjAUBggrBgEFBQcDAQYIKwYBBQUHAwIwDQYJKoZIhvcNAQELBQADggEBAIrUTfifPGoHH9bxzfMqtx8Y9LosN2v1VV7pmSbd5rlA4cxFYy-MmIffscFJqBmctJwFobfu8r_O6mnKa0Av3IOL-idzKEVhO4lMZ-xlB3rNIx9Stcs1qctJ9zQ_1RDxATu08mFzyBhr7ZVK0pEBMT4c8_5iQxVwNVxnyjfpUbHawY67aqA1QCc1vw9Vs_0e73X_xBRiuGnNUxpSQWfF0N2rVRs_Oyks7Ze7M3M0Xjxhi2Y4WnGd8kYJLWVi5UmNf6Kj6lL6junnk5Bzq5YASezf-TvVvN-s5R0r2XBQPyNg1tPUm74q2e7eutKUUtOtEZOa4n_EBxBPPw7ypnzM6kI&s=pC12Gni6umRijX0vhShb_dbw3shWSeCqwiGPiQzqkAWpNgLr-lp6-otFUA3fFcztCqbotLHZDxSGdCg9JXUVdywBMXeV1Wl-toOl4GneOHwPDRHjaUKW0UevPmUVVzbdfOVSmAdolKmKdi-XHIgSN8ryfiRBgZqAJosCJi-KKFvV0aDRodGZy2r7QM4rDFI_d4I2daqpzGnhTnsrEF5axfzPQAtZ7v98DgIOb-0GlFEOs6S5xXWA3AUVMzZ_4J4JYzQbcE8V855auej48_Kja4R2y9sFHQKr389HHClCERQP0js2Qpf3ShdBTlagqOQwdUMGSdMUJiMMjphvkTCYVQ&h=rAFJ8DesykF69TgyBQxo0hOtrh4rXEcGCaPMLcRH2mM
-  response:
-    body:
-      string: '{"id":"/subscriptions/00000000-0000-0000-0000-000000000000/providers/Microsoft.App/locations/eastus2/containerappOperationStatuses/20005e16-0c57-4c17-b05f-5601c30cbe4f","name":"20005e16-0c57-4c17-b05f-5601c30cbe4f","status":"InProgress","startTime":"2024-02-28T23:41:30.2894009"}'
-    headers:
-      api-supported-versions:
-      - 2022-03-01, 2022-06-01-preview, 2022-10-01, 2022-11-01-preview, 2023-04-01-preview,
-        2023-05-01, 2023-05-02-preview, 2023-08-01-preview, 2023-11-02-preview, 2024-02-02-preview,
-        2024-03-01
-      cache-control:
-      - no-cache
-      content-length:
-      - '279'
-      content-type:
-      - application/json; charset=utf-8
-      date:
-      - Wed, 28 Feb 2024 23:41:35 GMT
-      expires:
-      - '-1'
-      pragma:
-      - no-cache
-      strict-transport-security:
-      - max-age=31536000; includeSubDomains
-      vary:
-      - Accept-Encoding
-      x-cache:
-      - CONFIG_NOCACHE
-      x-content-type-options:
-      - nosniff
-      x-msedge-ref:
-      - 'Ref A: E8E219E87D5D4CECB780E19F1F96A2E1 Ref B: CO6AA3150219039 Ref C: 2024-02-28T23:41:35Z'
-      x-powered-by:
-      - ASP.NET
-    status:
-      code: 200
-      message: OK
-- request:
-    body: null
-    headers:
-      Accept:
-      - '*/*'
-      Accept-Encoding:
-      - gzip, deflate
-      CommandName:
-      - containerapp registry set
-      Connection:
-      - keep-alive
-      ParameterSetName:
-      - --server -g -n --identity
-      User-Agent:
-      - python/3.8.10 (Windows-10-10.0.22621-SP0) AZURECLI/2.57.0
-    method: GET
-    uri: https://management.azure.com/subscriptions/00000000-0000-0000-0000-000000000000/providers/Microsoft.App/locations/eastus2/containerappOperationStatuses/20005e16-0c57-4c17-b05f-5601c30cbe4f?api-version=2023-05-01&azureAsyncOperation=true&t=638447604905933584&c=MIIHADCCBeigAwIBAgITHgPqUKIUuzcMjHnSqwAAA-pQojANBgkqhkiG9w0BAQsFADBEMRMwEQYKCZImiZPyLGQBGRYDR0JMMRMwEQYKCZImiZPyLGQBGRYDQU1FMRgwFgYDVQQDEw9BTUUgSW5mcmEgQ0EgMDYwHhcNMjQwMTMxMTA0OTIwWhcNMjUwMTI1MTA0OTIwWjBAMT4wPAYDVQQDEzVhc3luY29wZXJhdGlvbnNpZ25pbmdjZXJ0aWZpY2F0ZS5tYW5hZ2VtZW50LmF6dXJlLmNvbTCCASIwDQYJKoZIhvcNAQEBBQADggEPADCCAQoCggEBAL8Xxozyns7JQPWMTJtofjZEltgixX0UzmRE21LlxA-WFLxdchZStU2GbP8iw3kHzL6CJ_IJpaCSs9Z0ju5Zj9cC3M-20DkQbN0uj0GHhVEwi5AT6N9UH0icUYklqIM33_jS2_kZHQxCPpHpL05eSEFT3vVaIhqteGaWFnzpljwGBkFMf_EwVxROc6jZ8TYbjXzZ_lBGiAHEt8_DHTvKeNimqJKGMJ_d0pkW3pGHvK7o0Bg-CT7Ywaq29j0Gx6NXB6PNua7fWonr5dDvV7b11Q95JJ8_C-Dn3gqyCtaf4tlQ2CYmrxCjaLk2qU7Y6HAByhBtPSyPkLVOlfnw9r-y5l0CAwEAAaOCA-0wggPpMCcGCSsGAQQBgjcVCgQaMBgwCgYIKwYBBQUHAwEwCgYIKwYBBQUHAwIwPQYJKwYBBAGCNxUHBDAwLgYmKwYBBAGCNxUIhpDjDYTVtHiE8Ys-hZvdFs6dEoFggvX2K4Py0SACAWQCAQowggHLBggrBgEFBQcBAQSCAb0wggG5MGMGCCsGAQUFBzAChldodHRwOi8vY3JsLm1pY3Jvc29mdC5jb20vcGtpaW5mcmEvQ2VydHMvQkwyUEtJSU5UQ0EwMi5BTUUuR0JMX0FNRSUyMEluZnJhJTIwQ0ElMjAwNi5jcnQwUwYIKwYBBQUHMAKGR2h0dHA6Ly9jcmwxLmFtZS5nYmwvYWlhL0JMMlBLSUlOVENBMDIuQU1FLkdCTF9BTUUlMjBJbmZyYSUyMENBJTIwMDYuY3J0MFMGCCsGAQUFBzAChkdodHRwOi8vY3JsMi5hbWUuZ2JsL2FpYS9CTDJQS0lJTlRDQTAyLkFNRS5HQkxfQU1FJTIwSW5mcmElMjBDQSUyMDA2LmNydDBTBggrBgEFBQcwAoZHaHR0cDovL2NybDMuYW1lLmdibC9haWEvQkwyUEtJSU5UQ0EwMi5BTUUuR0JMX0FNRSUyMEluZnJhJTIwQ0ElMjAwNi5jcnQwUwYIKwYBBQUHMAKGR2h0dHA6Ly9jcmw0LmFtZS5nYmwvYWlhL0JMMlBLSUlOVENBMDIuQU1FLkdCTF9BTUUlMjBJbmZyYSUyMENBJTIwMDYuY3J0MB0GA1UdDgQWBBSjfcfgL1I-py_Pgx2g6tlj8J-G1zAOBgNVHQ8BAf8EBAMCBaAwggEmBgNVHR8EggEdMIIBGTCCARWgggERoIIBDYY_aHR0cDovL2NybC5taWNyb3NvZnQuY29tL3BraWluZnJhL0NSTC9BTUUlMjBJbmZyYSUyMENBJTIwMDYuY3JshjFodHRwOi8vY3JsMS5hbWUuZ2JsL2NybC9BTUUlMjBJbmZyYSUyMENBJTIwMDYuY3JshjFodHRwOi8vY3JsMi5hbWUuZ2JsL2NybC9BTUUlMjBJbmZyYSUyMENBJTIwMDYuY3JshjFodHRwOi8vY3JsMy5hbWUuZ2JsL2NybC9BTUUlMjBJbmZyYSUyMENBJTIwMDYuY3JshjFodHRwOi8vY3JsNC5hbWUuZ2JsL2NybC9BTUUlMjBJbmZyYSUyMENBJTIwMDYuY3JsMBcGA1UdIAQQMA4wDAYKKwYBBAGCN3sBATAfBgNVHSMEGDAWgBTxRmjG8cPwKy19i2rhsvm-NfzRQTAdBgNVHSUEFjAUBggrBgEFBQcDAQYIKwYBBQUHAwIwDQYJKoZIhvcNAQELBQADggEBAIrUTfifPGoHH9bxzfMqtx8Y9LosN2v1VV7pmSbd5rlA4cxFYy-MmIffscFJqBmctJwFobfu8r_O6mnKa0Av3IOL-idzKEVhO4lMZ-xlB3rNIx9Stcs1qctJ9zQ_1RDxATu08mFzyBhr7ZVK0pEBMT4c8_5iQxVwNVxnyjfpUbHawY67aqA1QCc1vw9Vs_0e73X_xBRiuGnNUxpSQWfF0N2rVRs_Oyks7Ze7M3M0Xjxhi2Y4WnGd8kYJLWVi5UmNf6Kj6lL6junnk5Bzq5YASezf-TvVvN-s5R0r2XBQPyNg1tPUm74q2e7eutKUUtOtEZOa4n_EBxBPPw7ypnzM6kI&s=pC12Gni6umRijX0vhShb_dbw3shWSeCqwiGPiQzqkAWpNgLr-lp6-otFUA3fFcztCqbotLHZDxSGdCg9JXUVdywBMXeV1Wl-toOl4GneOHwPDRHjaUKW0UevPmUVVzbdfOVSmAdolKmKdi-XHIgSN8ryfiRBgZqAJosCJi-KKFvV0aDRodGZy2r7QM4rDFI_d4I2daqpzGnhTnsrEF5axfzPQAtZ7v98DgIOb-0GlFEOs6S5xXWA3AUVMzZ_4J4JYzQbcE8V855auej48_Kja4R2y9sFHQKr389HHClCERQP0js2Qpf3ShdBTlagqOQwdUMGSdMUJiMMjphvkTCYVQ&h=rAFJ8DesykF69TgyBQxo0hOtrh4rXEcGCaPMLcRH2mM
-  response:
-    body:
-      string: '{"id":"/subscriptions/00000000-0000-0000-0000-000000000000/providers/Microsoft.App/locations/eastus2/containerappOperationStatuses/20005e16-0c57-4c17-b05f-5601c30cbe4f","name":"20005e16-0c57-4c17-b05f-5601c30cbe4f","status":"InProgress","startTime":"2024-02-28T23:41:30.2894009"}'
-    headers:
-      api-supported-versions:
-      - 2022-03-01, 2022-06-01-preview, 2022-10-01, 2022-11-01-preview, 2023-04-01-preview,
-        2023-05-01, 2023-05-02-preview, 2023-08-01-preview, 2023-11-02-preview, 2024-02-02-preview,
-        2024-03-01
-      cache-control:
-      - no-cache
-      content-length:
-      - '279'
-      content-type:
-      - application/json; charset=utf-8
-      date:
-      - Wed, 28 Feb 2024 23:41:37 GMT
-      expires:
-      - '-1'
-      pragma:
-      - no-cache
-      strict-transport-security:
-      - max-age=31536000; includeSubDomains
-      vary:
-      - Accept-Encoding
-      x-cache:
-      - CONFIG_NOCACHE
-      x-content-type-options:
-      - nosniff
-      x-msedge-ref:
-      - 'Ref A: 654DBF3C6A3A4AA181523CE7B7906744 Ref B: CO6AA3150220029 Ref C: 2024-02-28T23:41:37Z'
-      x-powered-by:
-      - ASP.NET
-    status:
-      code: 200
-      message: OK
-- request:
-    body: null
-    headers:
-      Accept:
-      - '*/*'
-      Accept-Encoding:
-      - gzip, deflate
-      CommandName:
-      - containerapp registry set
-      Connection:
-      - keep-alive
-      ParameterSetName:
-      - --server -g -n --identity
-      User-Agent:
-      - python/3.8.10 (Windows-10-10.0.22621-SP0) AZURECLI/2.57.0
-    method: GET
-    uri: https://management.azure.com/subscriptions/00000000-0000-0000-0000-000000000000/providers/Microsoft.App/locations/eastus2/containerappOperationStatuses/20005e16-0c57-4c17-b05f-5601c30cbe4f?api-version=2023-05-01&azureAsyncOperation=true&t=638447604905933584&c=MIIHADCCBeigAwIBAgITHgPqUKIUuzcMjHnSqwAAA-pQojANBgkqhkiG9w0BAQsFADBEMRMwEQYKCZImiZPyLGQBGRYDR0JMMRMwEQYKCZImiZPyLGQBGRYDQU1FMRgwFgYDVQQDEw9BTUUgSW5mcmEgQ0EgMDYwHhcNMjQwMTMxMTA0OTIwWhcNMjUwMTI1MTA0OTIwWjBAMT4wPAYDVQQDEzVhc3luY29wZXJhdGlvbnNpZ25pbmdjZXJ0aWZpY2F0ZS5tYW5hZ2VtZW50LmF6dXJlLmNvbTCCASIwDQYJKoZIhvcNAQEBBQADggEPADCCAQoCggEBAL8Xxozyns7JQPWMTJtofjZEltgixX0UzmRE21LlxA-WFLxdchZStU2GbP8iw3kHzL6CJ_IJpaCSs9Z0ju5Zj9cC3M-20DkQbN0uj0GHhVEwi5AT6N9UH0icUYklqIM33_jS2_kZHQxCPpHpL05eSEFT3vVaIhqteGaWFnzpljwGBkFMf_EwVxROc6jZ8TYbjXzZ_lBGiAHEt8_DHTvKeNimqJKGMJ_d0pkW3pGHvK7o0Bg-CT7Ywaq29j0Gx6NXB6PNua7fWonr5dDvV7b11Q95JJ8_C-Dn3gqyCtaf4tlQ2CYmrxCjaLk2qU7Y6HAByhBtPSyPkLVOlfnw9r-y5l0CAwEAAaOCA-0wggPpMCcGCSsGAQQBgjcVCgQaMBgwCgYIKwYBBQUHAwEwCgYIKwYBBQUHAwIwPQYJKwYBBAGCNxUHBDAwLgYmKwYBBAGCNxUIhpDjDYTVtHiE8Ys-hZvdFs6dEoFggvX2K4Py0SACAWQCAQowggHLBggrBgEFBQcBAQSCAb0wggG5MGMGCCsGAQUFBzAChldodHRwOi8vY3JsLm1pY3Jvc29mdC5jb20vcGtpaW5mcmEvQ2VydHMvQkwyUEtJSU5UQ0EwMi5BTUUuR0JMX0FNRSUyMEluZnJhJTIwQ0ElMjAwNi5jcnQwUwYIKwYBBQUHMAKGR2h0dHA6Ly9jcmwxLmFtZS5nYmwvYWlhL0JMMlBLSUlOVENBMDIuQU1FLkdCTF9BTUUlMjBJbmZyYSUyMENBJTIwMDYuY3J0MFMGCCsGAQUFBzAChkdodHRwOi8vY3JsMi5hbWUuZ2JsL2FpYS9CTDJQS0lJTlRDQTAyLkFNRS5HQkxfQU1FJTIwSW5mcmElMjBDQSUyMDA2LmNydDBTBggrBgEFBQcwAoZHaHR0cDovL2NybDMuYW1lLmdibC9haWEvQkwyUEtJSU5UQ0EwMi5BTUUuR0JMX0FNRSUyMEluZnJhJTIwQ0ElMjAwNi5jcnQwUwYIKwYBBQUHMAKGR2h0dHA6Ly9jcmw0LmFtZS5nYmwvYWlhL0JMMlBLSUlOVENBMDIuQU1FLkdCTF9BTUUlMjBJbmZyYSUyMENBJTIwMDYuY3J0MB0GA1UdDgQWBBSjfcfgL1I-py_Pgx2g6tlj8J-G1zAOBgNVHQ8BAf8EBAMCBaAwggEmBgNVHR8EggEdMIIBGTCCARWgggERoIIBDYY_aHR0cDovL2NybC5taWNyb3NvZnQuY29tL3BraWluZnJhL0NSTC9BTUUlMjBJbmZyYSUyMENBJTIwMDYuY3JshjFodHRwOi8vY3JsMS5hbWUuZ2JsL2NybC9BTUUlMjBJbmZyYSUyMENBJTIwMDYuY3JshjFodHRwOi8vY3JsMi5hbWUuZ2JsL2NybC9BTUUlMjBJbmZyYSUyMENBJTIwMDYuY3JshjFodHRwOi8vY3JsMy5hbWUuZ2JsL2NybC9BTUUlMjBJbmZyYSUyMENBJTIwMDYuY3JshjFodHRwOi8vY3JsNC5hbWUuZ2JsL2NybC9BTUUlMjBJbmZyYSUyMENBJTIwMDYuY3JsMBcGA1UdIAQQMA4wDAYKKwYBBAGCN3sBATAfBgNVHSMEGDAWgBTxRmjG8cPwKy19i2rhsvm-NfzRQTAdBgNVHSUEFjAUBggrBgEFBQcDAQYIKwYBBQUHAwIwDQYJKoZIhvcNAQELBQADggEBAIrUTfifPGoHH9bxzfMqtx8Y9LosN2v1VV7pmSbd5rlA4cxFYy-MmIffscFJqBmctJwFobfu8r_O6mnKa0Av3IOL-idzKEVhO4lMZ-xlB3rNIx9Stcs1qctJ9zQ_1RDxATu08mFzyBhr7ZVK0pEBMT4c8_5iQxVwNVxnyjfpUbHawY67aqA1QCc1vw9Vs_0e73X_xBRiuGnNUxpSQWfF0N2rVRs_Oyks7Ze7M3M0Xjxhi2Y4WnGd8kYJLWVi5UmNf6Kj6lL6junnk5Bzq5YASezf-TvVvN-s5R0r2XBQPyNg1tPUm74q2e7eutKUUtOtEZOa4n_EBxBPPw7ypnzM6kI&s=pC12Gni6umRijX0vhShb_dbw3shWSeCqwiGPiQzqkAWpNgLr-lp6-otFUA3fFcztCqbotLHZDxSGdCg9JXUVdywBMXeV1Wl-toOl4GneOHwPDRHjaUKW0UevPmUVVzbdfOVSmAdolKmKdi-XHIgSN8ryfiRBgZqAJosCJi-KKFvV0aDRodGZy2r7QM4rDFI_d4I2daqpzGnhTnsrEF5axfzPQAtZ7v98DgIOb-0GlFEOs6S5xXWA3AUVMzZ_4J4JYzQbcE8V855auej48_Kja4R2y9sFHQKr389HHClCERQP0js2Qpf3ShdBTlagqOQwdUMGSdMUJiMMjphvkTCYVQ&h=rAFJ8DesykF69TgyBQxo0hOtrh4rXEcGCaPMLcRH2mM
-  response:
-    body:
-      string: '{"id":"/subscriptions/00000000-0000-0000-0000-000000000000/providers/Microsoft.App/locations/eastus2/containerappOperationStatuses/20005e16-0c57-4c17-b05f-5601c30cbe4f","name":"20005e16-0c57-4c17-b05f-5601c30cbe4f","status":"InProgress","startTime":"2024-02-28T23:41:30.2894009"}'
-    headers:
-      api-supported-versions:
-      - 2022-03-01, 2022-06-01-preview, 2022-10-01, 2022-11-01-preview, 2023-04-01-preview,
-        2023-05-01, 2023-05-02-preview, 2023-08-01-preview, 2023-11-02-preview, 2024-02-02-preview,
-        2024-03-01
-      cache-control:
-      - no-cache
-      content-length:
-      - '279'
-      content-type:
-      - application/json; charset=utf-8
-      date:
-      - Wed, 28 Feb 2024 23:41:40 GMT
-      expires:
-      - '-1'
-      pragma:
-      - no-cache
-      strict-transport-security:
-      - max-age=31536000; includeSubDomains
-      vary:
-      - Accept-Encoding
-      x-cache:
-      - CONFIG_NOCACHE
-      x-content-type-options:
-      - nosniff
-      x-msedge-ref:
-      - 'Ref A: D59DF0E184454BA68075ECBC5CF8D80D Ref B: CO6AA3150217023 Ref C: 2024-02-28T23:41:40Z'
-      x-powered-by:
-      - ASP.NET
-    status:
-      code: 200
-      message: OK
-- request:
-    body: null
-    headers:
-      Accept:
-      - '*/*'
-      Accept-Encoding:
-      - gzip, deflate
-      CommandName:
-      - containerapp registry set
-      Connection:
-      - keep-alive
-      ParameterSetName:
-      - --server -g -n --identity
-      User-Agent:
-      - python/3.8.10 (Windows-10-10.0.22621-SP0) AZURECLI/2.57.0
-    method: GET
-    uri: https://management.azure.com/subscriptions/00000000-0000-0000-0000-000000000000/providers/Microsoft.App/locations/eastus2/containerappOperationStatuses/20005e16-0c57-4c17-b05f-5601c30cbe4f?api-version=2023-05-01&azureAsyncOperation=true&t=638447604905933584&c=MIIHADCCBeigAwIBAgITHgPqUKIUuzcMjHnSqwAAA-pQojANBgkqhkiG9w0BAQsFADBEMRMwEQYKCZImiZPyLGQBGRYDR0JMMRMwEQYKCZImiZPyLGQBGRYDQU1FMRgwFgYDVQQDEw9BTUUgSW5mcmEgQ0EgMDYwHhcNMjQwMTMxMTA0OTIwWhcNMjUwMTI1MTA0OTIwWjBAMT4wPAYDVQQDEzVhc3luY29wZXJhdGlvbnNpZ25pbmdjZXJ0aWZpY2F0ZS5tYW5hZ2VtZW50LmF6dXJlLmNvbTCCASIwDQYJKoZIhvcNAQEBBQADggEPADCCAQoCggEBAL8Xxozyns7JQPWMTJtofjZEltgixX0UzmRE21LlxA-WFLxdchZStU2GbP8iw3kHzL6CJ_IJpaCSs9Z0ju5Zj9cC3M-20DkQbN0uj0GHhVEwi5AT6N9UH0icUYklqIM33_jS2_kZHQxCPpHpL05eSEFT3vVaIhqteGaWFnzpljwGBkFMf_EwVxROc6jZ8TYbjXzZ_lBGiAHEt8_DHTvKeNimqJKGMJ_d0pkW3pGHvK7o0Bg-CT7Ywaq29j0Gx6NXB6PNua7fWonr5dDvV7b11Q95JJ8_C-Dn3gqyCtaf4tlQ2CYmrxCjaLk2qU7Y6HAByhBtPSyPkLVOlfnw9r-y5l0CAwEAAaOCA-0wggPpMCcGCSsGAQQBgjcVCgQaMBgwCgYIKwYBBQUHAwEwCgYIKwYBBQUHAwIwPQYJKwYBBAGCNxUHBDAwLgYmKwYBBAGCNxUIhpDjDYTVtHiE8Ys-hZvdFs6dEoFggvX2K4Py0SACAWQCAQowggHLBggrBgEFBQcBAQSCAb0wggG5MGMGCCsGAQUFBzAChldodHRwOi8vY3JsLm1pY3Jvc29mdC5jb20vcGtpaW5mcmEvQ2VydHMvQkwyUEtJSU5UQ0EwMi5BTUUuR0JMX0FNRSUyMEluZnJhJTIwQ0ElMjAwNi5jcnQwUwYIKwYBBQUHMAKGR2h0dHA6Ly9jcmwxLmFtZS5nYmwvYWlhL0JMMlBLSUlOVENBMDIuQU1FLkdCTF9BTUUlMjBJbmZyYSUyMENBJTIwMDYuY3J0MFMGCCsGAQUFBzAChkdodHRwOi8vY3JsMi5hbWUuZ2JsL2FpYS9CTDJQS0lJTlRDQTAyLkFNRS5HQkxfQU1FJTIwSW5mcmElMjBDQSUyMDA2LmNydDBTBggrBgEFBQcwAoZHaHR0cDovL2NybDMuYW1lLmdibC9haWEvQkwyUEtJSU5UQ0EwMi5BTUUuR0JMX0FNRSUyMEluZnJhJTIwQ0ElMjAwNi5jcnQwUwYIKwYBBQUHMAKGR2h0dHA6Ly9jcmw0LmFtZS5nYmwvYWlhL0JMMlBLSUlOVENBMDIuQU1FLkdCTF9BTUUlMjBJbmZyYSUyMENBJTIwMDYuY3J0MB0GA1UdDgQWBBSjfcfgL1I-py_Pgx2g6tlj8J-G1zAOBgNVHQ8BAf8EBAMCBaAwggEmBgNVHR8EggEdMIIBGTCCARWgggERoIIBDYY_aHR0cDovL2NybC5taWNyb3NvZnQuY29tL3BraWluZnJhL0NSTC9BTUUlMjBJbmZyYSUyMENBJTIwMDYuY3JshjFodHRwOi8vY3JsMS5hbWUuZ2JsL2NybC9BTUUlMjBJbmZyYSUyMENBJTIwMDYuY3JshjFodHRwOi8vY3JsMi5hbWUuZ2JsL2NybC9BTUUlMjBJbmZyYSUyMENBJTIwMDYuY3JshjFodHRwOi8vY3JsMy5hbWUuZ2JsL2NybC9BTUUlMjBJbmZyYSUyMENBJTIwMDYuY3JshjFodHRwOi8vY3JsNC5hbWUuZ2JsL2NybC9BTUUlMjBJbmZyYSUyMENBJTIwMDYuY3JsMBcGA1UdIAQQMA4wDAYKKwYBBAGCN3sBATAfBgNVHSMEGDAWgBTxRmjG8cPwKy19i2rhsvm-NfzRQTAdBgNVHSUEFjAUBggrBgEFBQcDAQYIKwYBBQUHAwIwDQYJKoZIhvcNAQELBQADggEBAIrUTfifPGoHH9bxzfMqtx8Y9LosN2v1VV7pmSbd5rlA4cxFYy-MmIffscFJqBmctJwFobfu8r_O6mnKa0Av3IOL-idzKEVhO4lMZ-xlB3rNIx9Stcs1qctJ9zQ_1RDxATu08mFzyBhr7ZVK0pEBMT4c8_5iQxVwNVxnyjfpUbHawY67aqA1QCc1vw9Vs_0e73X_xBRiuGnNUxpSQWfF0N2rVRs_Oyks7Ze7M3M0Xjxhi2Y4WnGd8kYJLWVi5UmNf6Kj6lL6junnk5Bzq5YASezf-TvVvN-s5R0r2XBQPyNg1tPUm74q2e7eutKUUtOtEZOa4n_EBxBPPw7ypnzM6kI&s=pC12Gni6umRijX0vhShb_dbw3shWSeCqwiGPiQzqkAWpNgLr-lp6-otFUA3fFcztCqbotLHZDxSGdCg9JXUVdywBMXeV1Wl-toOl4GneOHwPDRHjaUKW0UevPmUVVzbdfOVSmAdolKmKdi-XHIgSN8ryfiRBgZqAJosCJi-KKFvV0aDRodGZy2r7QM4rDFI_d4I2daqpzGnhTnsrEF5axfzPQAtZ7v98DgIOb-0GlFEOs6S5xXWA3AUVMzZ_4J4JYzQbcE8V855auej48_Kja4R2y9sFHQKr389HHClCERQP0js2Qpf3ShdBTlagqOQwdUMGSdMUJiMMjphvkTCYVQ&h=rAFJ8DesykF69TgyBQxo0hOtrh4rXEcGCaPMLcRH2mM
-  response:
-    body:
-      string: '{"id":"/subscriptions/00000000-0000-0000-0000-000000000000/providers/Microsoft.App/locations/eastus2/containerappOperationStatuses/20005e16-0c57-4c17-b05f-5601c30cbe4f","name":"20005e16-0c57-4c17-b05f-5601c30cbe4f","status":"InProgress","startTime":"2024-02-28T23:41:30.2894009"}'
-    headers:
-      api-supported-versions:
-      - 2022-03-01, 2022-06-01-preview, 2022-10-01, 2022-11-01-preview, 2023-04-01-preview,
-        2023-05-01, 2023-05-02-preview, 2023-08-01-preview, 2023-11-02-preview, 2024-02-02-preview,
-        2024-03-01
-      cache-control:
-      - no-cache
-      content-length:
-      - '279'
-      content-type:
-      - application/json; charset=utf-8
-      date:
-      - Wed, 28 Feb 2024 23:41:42 GMT
-      expires:
-      - '-1'
-      pragma:
-      - no-cache
-      strict-transport-security:
-      - max-age=31536000; includeSubDomains
-      vary:
-      - Accept-Encoding
-      x-cache:
-      - CONFIG_NOCACHE
-      x-content-type-options:
-      - nosniff
-      x-msedge-ref:
-      - 'Ref A: 1E2BB7C8F1434CBFA6DE139114379B22 Ref B: CO6AA3150218039 Ref C: 2024-02-28T23:41:42Z'
-      x-powered-by:
-      - ASP.NET
-    status:
-      code: 200
-      message: OK
-- request:
-    body: null
-    headers:
-      Accept:
-      - '*/*'
-      Accept-Encoding:
-      - gzip, deflate
-      CommandName:
-      - containerapp registry set
-      Connection:
-      - keep-alive
-      ParameterSetName:
-      - --server -g -n --identity
-      User-Agent:
-      - python/3.8.10 (Windows-10-10.0.22621-SP0) AZURECLI/2.57.0
-    method: GET
-    uri: https://management.azure.com/subscriptions/00000000-0000-0000-0000-000000000000/providers/Microsoft.App/locations/eastus2/containerappOperationStatuses/20005e16-0c57-4c17-b05f-5601c30cbe4f?api-version=2023-05-01&azureAsyncOperation=true&t=638447604905933584&c=MIIHADCCBeigAwIBAgITHgPqUKIUuzcMjHnSqwAAA-pQojANBgkqhkiG9w0BAQsFADBEMRMwEQYKCZImiZPyLGQBGRYDR0JMMRMwEQYKCZImiZPyLGQBGRYDQU1FMRgwFgYDVQQDEw9BTUUgSW5mcmEgQ0EgMDYwHhcNMjQwMTMxMTA0OTIwWhcNMjUwMTI1MTA0OTIwWjBAMT4wPAYDVQQDEzVhc3luY29wZXJhdGlvbnNpZ25pbmdjZXJ0aWZpY2F0ZS5tYW5hZ2VtZW50LmF6dXJlLmNvbTCCASIwDQYJKoZIhvcNAQEBBQADggEPADCCAQoCggEBAL8Xxozyns7JQPWMTJtofjZEltgixX0UzmRE21LlxA-WFLxdchZStU2GbP8iw3kHzL6CJ_IJpaCSs9Z0ju5Zj9cC3M-20DkQbN0uj0GHhVEwi5AT6N9UH0icUYklqIM33_jS2_kZHQxCPpHpL05eSEFT3vVaIhqteGaWFnzpljwGBkFMf_EwVxROc6jZ8TYbjXzZ_lBGiAHEt8_DHTvKeNimqJKGMJ_d0pkW3pGHvK7o0Bg-CT7Ywaq29j0Gx6NXB6PNua7fWonr5dDvV7b11Q95JJ8_C-Dn3gqyCtaf4tlQ2CYmrxCjaLk2qU7Y6HAByhBtPSyPkLVOlfnw9r-y5l0CAwEAAaOCA-0wggPpMCcGCSsGAQQBgjcVCgQaMBgwCgYIKwYBBQUHAwEwCgYIKwYBBQUHAwIwPQYJKwYBBAGCNxUHBDAwLgYmKwYBBAGCNxUIhpDjDYTVtHiE8Ys-hZvdFs6dEoFggvX2K4Py0SACAWQCAQowggHLBggrBgEFBQcBAQSCAb0wggG5MGMGCCsGAQUFBzAChldodHRwOi8vY3JsLm1pY3Jvc29mdC5jb20vcGtpaW5mcmEvQ2VydHMvQkwyUEtJSU5UQ0EwMi5BTUUuR0JMX0FNRSUyMEluZnJhJTIwQ0ElMjAwNi5jcnQwUwYIKwYBBQUHMAKGR2h0dHA6Ly9jcmwxLmFtZS5nYmwvYWlhL0JMMlBLSUlOVENBMDIuQU1FLkdCTF9BTUUlMjBJbmZyYSUyMENBJTIwMDYuY3J0MFMGCCsGAQUFBzAChkdodHRwOi8vY3JsMi5hbWUuZ2JsL2FpYS9CTDJQS0lJTlRDQTAyLkFNRS5HQkxfQU1FJTIwSW5mcmElMjBDQSUyMDA2LmNydDBTBggrBgEFBQcwAoZHaHR0cDovL2NybDMuYW1lLmdibC9haWEvQkwyUEtJSU5UQ0EwMi5BTUUuR0JMX0FNRSUyMEluZnJhJTIwQ0ElMjAwNi5jcnQwUwYIKwYBBQUHMAKGR2h0dHA6Ly9jcmw0LmFtZS5nYmwvYWlhL0JMMlBLSUlOVENBMDIuQU1FLkdCTF9BTUUlMjBJbmZyYSUyMENBJTIwMDYuY3J0MB0GA1UdDgQWBBSjfcfgL1I-py_Pgx2g6tlj8J-G1zAOBgNVHQ8BAf8EBAMCBaAwggEmBgNVHR8EggEdMIIBGTCCARWgggERoIIBDYY_aHR0cDovL2NybC5taWNyb3NvZnQuY29tL3BraWluZnJhL0NSTC9BTUUlMjBJbmZyYSUyMENBJTIwMDYuY3JshjFodHRwOi8vY3JsMS5hbWUuZ2JsL2NybC9BTUUlMjBJbmZyYSUyMENBJTIwMDYuY3JshjFodHRwOi8vY3JsMi5hbWUuZ2JsL2NybC9BTUUlMjBJbmZyYSUyMENBJTIwMDYuY3JshjFodHRwOi8vY3JsMy5hbWUuZ2JsL2NybC9BTUUlMjBJbmZyYSUyMENBJTIwMDYuY3JshjFodHRwOi8vY3JsNC5hbWUuZ2JsL2NybC9BTUUlMjBJbmZyYSUyMENBJTIwMDYuY3JsMBcGA1UdIAQQMA4wDAYKKwYBBAGCN3sBATAfBgNVHSMEGDAWgBTxRmjG8cPwKy19i2rhsvm-NfzRQTAdBgNVHSUEFjAUBggrBgEFBQcDAQYIKwYBBQUHAwIwDQYJKoZIhvcNAQELBQADggEBAIrUTfifPGoHH9bxzfMqtx8Y9LosN2v1VV7pmSbd5rlA4cxFYy-MmIffscFJqBmctJwFobfu8r_O6mnKa0Av3IOL-idzKEVhO4lMZ-xlB3rNIx9Stcs1qctJ9zQ_1RDxATu08mFzyBhr7ZVK0pEBMT4c8_5iQxVwNVxnyjfpUbHawY67aqA1QCc1vw9Vs_0e73X_xBRiuGnNUxpSQWfF0N2rVRs_Oyks7Ze7M3M0Xjxhi2Y4WnGd8kYJLWVi5UmNf6Kj6lL6junnk5Bzq5YASezf-TvVvN-s5R0r2XBQPyNg1tPUm74q2e7eutKUUtOtEZOa4n_EBxBPPw7ypnzM6kI&s=pC12Gni6umRijX0vhShb_dbw3shWSeCqwiGPiQzqkAWpNgLr-lp6-otFUA3fFcztCqbotLHZDxSGdCg9JXUVdywBMXeV1Wl-toOl4GneOHwPDRHjaUKW0UevPmUVVzbdfOVSmAdolKmKdi-XHIgSN8ryfiRBgZqAJosCJi-KKFvV0aDRodGZy2r7QM4rDFI_d4I2daqpzGnhTnsrEF5axfzPQAtZ7v98DgIOb-0GlFEOs6S5xXWA3AUVMzZ_4J4JYzQbcE8V855auej48_Kja4R2y9sFHQKr389HHClCERQP0js2Qpf3ShdBTlagqOQwdUMGSdMUJiMMjphvkTCYVQ&h=rAFJ8DesykF69TgyBQxo0hOtrh4rXEcGCaPMLcRH2mM
-  response:
-    body:
-      string: '{"id":"/subscriptions/00000000-0000-0000-0000-000000000000/providers/Microsoft.App/locations/eastus2/containerappOperationStatuses/20005e16-0c57-4c17-b05f-5601c30cbe4f","name":"20005e16-0c57-4c17-b05f-5601c30cbe4f","status":"InProgress","startTime":"2024-02-28T23:41:30.2894009"}'
-    headers:
-      api-supported-versions:
-      - 2022-03-01, 2022-06-01-preview, 2022-10-01, 2022-11-01-preview, 2023-04-01-preview,
-        2023-05-01, 2023-05-02-preview, 2023-08-01-preview, 2023-11-02-preview, 2024-02-02-preview,
-        2024-03-01
-      cache-control:
-      - no-cache
-      content-length:
-      - '279'
-      content-type:
-      - application/json; charset=utf-8
-      date:
-      - Wed, 28 Feb 2024 23:41:44 GMT
-      expires:
-      - '-1'
-      pragma:
-      - no-cache
-      strict-transport-security:
-      - max-age=31536000; includeSubDomains
-      vary:
-      - Accept-Encoding
-      x-cache:
-      - CONFIG_NOCACHE
-      x-content-type-options:
-      - nosniff
-      x-msedge-ref:
-      - 'Ref A: 4CBCF4F6515349F78CA4AE75688D20B0 Ref B: CO6AA3150219049 Ref C: 2024-02-28T23:41:44Z'
-      x-powered-by:
-      - ASP.NET
-    status:
-      code: 200
-      message: OK
-- request:
-    body: null
-    headers:
-      Accept:
-      - '*/*'
-      Accept-Encoding:
-      - gzip, deflate
-      CommandName:
-      - containerapp registry set
-      Connection:
-      - keep-alive
-      ParameterSetName:
-      - --server -g -n --identity
-      User-Agent:
-      - python/3.8.10 (Windows-10-10.0.22621-SP0) AZURECLI/2.57.0
-    method: GET
-    uri: https://management.azure.com/subscriptions/00000000-0000-0000-0000-000000000000/providers/Microsoft.App/locations/eastus2/containerappOperationStatuses/20005e16-0c57-4c17-b05f-5601c30cbe4f?api-version=2023-05-01&azureAsyncOperation=true&t=638447604905933584&c=MIIHADCCBeigAwIBAgITHgPqUKIUuzcMjHnSqwAAA-pQojANBgkqhkiG9w0BAQsFADBEMRMwEQYKCZImiZPyLGQBGRYDR0JMMRMwEQYKCZImiZPyLGQBGRYDQU1FMRgwFgYDVQQDEw9BTUUgSW5mcmEgQ0EgMDYwHhcNMjQwMTMxMTA0OTIwWhcNMjUwMTI1MTA0OTIwWjBAMT4wPAYDVQQDEzVhc3luY29wZXJhdGlvbnNpZ25pbmdjZXJ0aWZpY2F0ZS5tYW5hZ2VtZW50LmF6dXJlLmNvbTCCASIwDQYJKoZIhvcNAQEBBQADggEPADCCAQoCggEBAL8Xxozyns7JQPWMTJtofjZEltgixX0UzmRE21LlxA-WFLxdchZStU2GbP8iw3kHzL6CJ_IJpaCSs9Z0ju5Zj9cC3M-20DkQbN0uj0GHhVEwi5AT6N9UH0icUYklqIM33_jS2_kZHQxCPpHpL05eSEFT3vVaIhqteGaWFnzpljwGBkFMf_EwVxROc6jZ8TYbjXzZ_lBGiAHEt8_DHTvKeNimqJKGMJ_d0pkW3pGHvK7o0Bg-CT7Ywaq29j0Gx6NXB6PNua7fWonr5dDvV7b11Q95JJ8_C-Dn3gqyCtaf4tlQ2CYmrxCjaLk2qU7Y6HAByhBtPSyPkLVOlfnw9r-y5l0CAwEAAaOCA-0wggPpMCcGCSsGAQQBgjcVCgQaMBgwCgYIKwYBBQUHAwEwCgYIKwYBBQUHAwIwPQYJKwYBBAGCNxUHBDAwLgYmKwYBBAGCNxUIhpDjDYTVtHiE8Ys-hZvdFs6dEoFggvX2K4Py0SACAWQCAQowggHLBggrBgEFBQcBAQSCAb0wggG5MGMGCCsGAQUFBzAChldodHRwOi8vY3JsLm1pY3Jvc29mdC5jb20vcGtpaW5mcmEvQ2VydHMvQkwyUEtJSU5UQ0EwMi5BTUUuR0JMX0FNRSUyMEluZnJhJTIwQ0ElMjAwNi5jcnQwUwYIKwYBBQUHMAKGR2h0dHA6Ly9jcmwxLmFtZS5nYmwvYWlhL0JMMlBLSUlOVENBMDIuQU1FLkdCTF9BTUUlMjBJbmZyYSUyMENBJTIwMDYuY3J0MFMGCCsGAQUFBzAChkdodHRwOi8vY3JsMi5hbWUuZ2JsL2FpYS9CTDJQS0lJTlRDQTAyLkFNRS5HQkxfQU1FJTIwSW5mcmElMjBDQSUyMDA2LmNydDBTBggrBgEFBQcwAoZHaHR0cDovL2NybDMuYW1lLmdibC9haWEvQkwyUEtJSU5UQ0EwMi5BTUUuR0JMX0FNRSUyMEluZnJhJTIwQ0ElMjAwNi5jcnQwUwYIKwYBBQUHMAKGR2h0dHA6Ly9jcmw0LmFtZS5nYmwvYWlhL0JMMlBLSUlOVENBMDIuQU1FLkdCTF9BTUUlMjBJbmZyYSUyMENBJTIwMDYuY3J0MB0GA1UdDgQWBBSjfcfgL1I-py_Pgx2g6tlj8J-G1zAOBgNVHQ8BAf8EBAMCBaAwggEmBgNVHR8EggEdMIIBGTCCARWgggERoIIBDYY_aHR0cDovL2NybC5taWNyb3NvZnQuY29tL3BraWluZnJhL0NSTC9BTUUlMjBJbmZyYSUyMENBJTIwMDYuY3JshjFodHRwOi8vY3JsMS5hbWUuZ2JsL2NybC9BTUUlMjBJbmZyYSUyMENBJTIwMDYuY3JshjFodHRwOi8vY3JsMi5hbWUuZ2JsL2NybC9BTUUlMjBJbmZyYSUyMENBJTIwMDYuY3JshjFodHRwOi8vY3JsMy5hbWUuZ2JsL2NybC9BTUUlMjBJbmZyYSUyMENBJTIwMDYuY3JshjFodHRwOi8vY3JsNC5hbWUuZ2JsL2NybC9BTUUlMjBJbmZyYSUyMENBJTIwMDYuY3JsMBcGA1UdIAQQMA4wDAYKKwYBBAGCN3sBATAfBgNVHSMEGDAWgBTxRmjG8cPwKy19i2rhsvm-NfzRQTAdBgNVHSUEFjAUBggrBgEFBQcDAQYIKwYBBQUHAwIwDQYJKoZIhvcNAQELBQADggEBAIrUTfifPGoHH9bxzfMqtx8Y9LosN2v1VV7pmSbd5rlA4cxFYy-MmIffscFJqBmctJwFobfu8r_O6mnKa0Av3IOL-idzKEVhO4lMZ-xlB3rNIx9Stcs1qctJ9zQ_1RDxATu08mFzyBhr7ZVK0pEBMT4c8_5iQxVwNVxnyjfpUbHawY67aqA1QCc1vw9Vs_0e73X_xBRiuGnNUxpSQWfF0N2rVRs_Oyks7Ze7M3M0Xjxhi2Y4WnGd8kYJLWVi5UmNf6Kj6lL6junnk5Bzq5YASezf-TvVvN-s5R0r2XBQPyNg1tPUm74q2e7eutKUUtOtEZOa4n_EBxBPPw7ypnzM6kI&s=pC12Gni6umRijX0vhShb_dbw3shWSeCqwiGPiQzqkAWpNgLr-lp6-otFUA3fFcztCqbotLHZDxSGdCg9JXUVdywBMXeV1Wl-toOl4GneOHwPDRHjaUKW0UevPmUVVzbdfOVSmAdolKmKdi-XHIgSN8ryfiRBgZqAJosCJi-KKFvV0aDRodGZy2r7QM4rDFI_d4I2daqpzGnhTnsrEF5axfzPQAtZ7v98DgIOb-0GlFEOs6S5xXWA3AUVMzZ_4J4JYzQbcE8V855auej48_Kja4R2y9sFHQKr389HHClCERQP0js2Qpf3ShdBTlagqOQwdUMGSdMUJiMMjphvkTCYVQ&h=rAFJ8DesykF69TgyBQxo0hOtrh4rXEcGCaPMLcRH2mM
-  response:
-    body:
-      string: '{"id":"/subscriptions/00000000-0000-0000-0000-000000000000/providers/Microsoft.App/locations/eastus2/containerappOperationStatuses/20005e16-0c57-4c17-b05f-5601c30cbe4f","name":"20005e16-0c57-4c17-b05f-5601c30cbe4f","status":"InProgress","startTime":"2024-02-28T23:41:30.2894009"}'
-    headers:
-      api-supported-versions:
-      - 2022-03-01, 2022-06-01-preview, 2022-10-01, 2022-11-01-preview, 2023-04-01-preview,
-        2023-05-01, 2023-05-02-preview, 2023-08-01-preview, 2023-11-02-preview, 2024-02-02-preview,
-        2024-03-01
-      cache-control:
-      - no-cache
-      content-length:
-      - '279'
-      content-type:
-      - application/json; charset=utf-8
-      date:
-      - Wed, 28 Feb 2024 23:41:47 GMT
-      expires:
-      - '-1'
-      pragma:
-      - no-cache
-      strict-transport-security:
-      - max-age=31536000; includeSubDomains
-      vary:
-      - Accept-Encoding
-      x-cache:
-      - CONFIG_NOCACHE
-      x-content-type-options:
-      - nosniff
-      x-msedge-ref:
-      - 'Ref A: 9CFEC4A93FA64A4BBB6788FFE81E235D Ref B: CO6AA3150220019 Ref C: 2024-02-28T23:41:47Z'
-      x-powered-by:
-      - ASP.NET
-    status:
-      code: 200
-      message: OK
-- request:
-    body: null
-    headers:
-      Accept:
-      - '*/*'
-      Accept-Encoding:
-      - gzip, deflate
-      CommandName:
-      - containerapp registry set
-      Connection:
-      - keep-alive
-      ParameterSetName:
-      - --server -g -n --identity
-      User-Agent:
-      - python/3.8.10 (Windows-10-10.0.22621-SP0) AZURECLI/2.57.0
-    method: GET
-    uri: https://management.azure.com/subscriptions/00000000-0000-0000-0000-000000000000/providers/Microsoft.App/locations/eastus2/containerappOperationStatuses/20005e16-0c57-4c17-b05f-5601c30cbe4f?api-version=2023-05-01&azureAsyncOperation=true&t=638447604905933584&c=MIIHADCCBeigAwIBAgITHgPqUKIUuzcMjHnSqwAAA-pQojANBgkqhkiG9w0BAQsFADBEMRMwEQYKCZImiZPyLGQBGRYDR0JMMRMwEQYKCZImiZPyLGQBGRYDQU1FMRgwFgYDVQQDEw9BTUUgSW5mcmEgQ0EgMDYwHhcNMjQwMTMxMTA0OTIwWhcNMjUwMTI1MTA0OTIwWjBAMT4wPAYDVQQDEzVhc3luY29wZXJhdGlvbnNpZ25pbmdjZXJ0aWZpY2F0ZS5tYW5hZ2VtZW50LmF6dXJlLmNvbTCCASIwDQYJKoZIhvcNAQEBBQADggEPADCCAQoCggEBAL8Xxozyns7JQPWMTJtofjZEltgixX0UzmRE21LlxA-WFLxdchZStU2GbP8iw3kHzL6CJ_IJpaCSs9Z0ju5Zj9cC3M-20DkQbN0uj0GHhVEwi5AT6N9UH0icUYklqIM33_jS2_kZHQxCPpHpL05eSEFT3vVaIhqteGaWFnzpljwGBkFMf_EwVxROc6jZ8TYbjXzZ_lBGiAHEt8_DHTvKeNimqJKGMJ_d0pkW3pGHvK7o0Bg-CT7Ywaq29j0Gx6NXB6PNua7fWonr5dDvV7b11Q95JJ8_C-Dn3gqyCtaf4tlQ2CYmrxCjaLk2qU7Y6HAByhBtPSyPkLVOlfnw9r-y5l0CAwEAAaOCA-0wggPpMCcGCSsGAQQBgjcVCgQaMBgwCgYIKwYBBQUHAwEwCgYIKwYBBQUHAwIwPQYJKwYBBAGCNxUHBDAwLgYmKwYBBAGCNxUIhpDjDYTVtHiE8Ys-hZvdFs6dEoFggvX2K4Py0SACAWQCAQowggHLBggrBgEFBQcBAQSCAb0wggG5MGMGCCsGAQUFBzAChldodHRwOi8vY3JsLm1pY3Jvc29mdC5jb20vcGtpaW5mcmEvQ2VydHMvQkwyUEtJSU5UQ0EwMi5BTUUuR0JMX0FNRSUyMEluZnJhJTIwQ0ElMjAwNi5jcnQwUwYIKwYBBQUHMAKGR2h0dHA6Ly9jcmwxLmFtZS5nYmwvYWlhL0JMMlBLSUlOVENBMDIuQU1FLkdCTF9BTUUlMjBJbmZyYSUyMENBJTIwMDYuY3J0MFMGCCsGAQUFBzAChkdodHRwOi8vY3JsMi5hbWUuZ2JsL2FpYS9CTDJQS0lJTlRDQTAyLkFNRS5HQkxfQU1FJTIwSW5mcmElMjBDQSUyMDA2LmNydDBTBggrBgEFBQcwAoZHaHR0cDovL2NybDMuYW1lLmdibC9haWEvQkwyUEtJSU5UQ0EwMi5BTUUuR0JMX0FNRSUyMEluZnJhJTIwQ0ElMjAwNi5jcnQwUwYIKwYBBQUHMAKGR2h0dHA6Ly9jcmw0LmFtZS5nYmwvYWlhL0JMMlBLSUlOVENBMDIuQU1FLkdCTF9BTUUlMjBJbmZyYSUyMENBJTIwMDYuY3J0MB0GA1UdDgQWBBSjfcfgL1I-py_Pgx2g6tlj8J-G1zAOBgNVHQ8BAf8EBAMCBaAwggEmBgNVHR8EggEdMIIBGTCCARWgggERoIIBDYY_aHR0cDovL2NybC5taWNyb3NvZnQuY29tL3BraWluZnJhL0NSTC9BTUUlMjBJbmZyYSUyMENBJTIwMDYuY3JshjFodHRwOi8vY3JsMS5hbWUuZ2JsL2NybC9BTUUlMjBJbmZyYSUyMENBJTIwMDYuY3JshjFodHRwOi8vY3JsMi5hbWUuZ2JsL2NybC9BTUUlMjBJbmZyYSUyMENBJTIwMDYuY3JshjFodHRwOi8vY3JsMy5hbWUuZ2JsL2NybC9BTUUlMjBJbmZyYSUyMENBJTIwMDYuY3JshjFodHRwOi8vY3JsNC5hbWUuZ2JsL2NybC9BTUUlMjBJbmZyYSUyMENBJTIwMDYuY3JsMBcGA1UdIAQQMA4wDAYKKwYBBAGCN3sBATAfBgNVHSMEGDAWgBTxRmjG8cPwKy19i2rhsvm-NfzRQTAdBgNVHSUEFjAUBggrBgEFBQcDAQYIKwYBBQUHAwIwDQYJKoZIhvcNAQELBQADggEBAIrUTfifPGoHH9bxzfMqtx8Y9LosN2v1VV7pmSbd5rlA4cxFYy-MmIffscFJqBmctJwFobfu8r_O6mnKa0Av3IOL-idzKEVhO4lMZ-xlB3rNIx9Stcs1qctJ9zQ_1RDxATu08mFzyBhr7ZVK0pEBMT4c8_5iQxVwNVxnyjfpUbHawY67aqA1QCc1vw9Vs_0e73X_xBRiuGnNUxpSQWfF0N2rVRs_Oyks7Ze7M3M0Xjxhi2Y4WnGd8kYJLWVi5UmNf6Kj6lL6junnk5Bzq5YASezf-TvVvN-s5R0r2XBQPyNg1tPUm74q2e7eutKUUtOtEZOa4n_EBxBPPw7ypnzM6kI&s=pC12Gni6umRijX0vhShb_dbw3shWSeCqwiGPiQzqkAWpNgLr-lp6-otFUA3fFcztCqbotLHZDxSGdCg9JXUVdywBMXeV1Wl-toOl4GneOHwPDRHjaUKW0UevPmUVVzbdfOVSmAdolKmKdi-XHIgSN8ryfiRBgZqAJosCJi-KKFvV0aDRodGZy2r7QM4rDFI_d4I2daqpzGnhTnsrEF5axfzPQAtZ7v98DgIOb-0GlFEOs6S5xXWA3AUVMzZ_4J4JYzQbcE8V855auej48_Kja4R2y9sFHQKr389HHClCERQP0js2Qpf3ShdBTlagqOQwdUMGSdMUJiMMjphvkTCYVQ&h=rAFJ8DesykF69TgyBQxo0hOtrh4rXEcGCaPMLcRH2mM
-  response:
-    body:
-      string: '{"id":"/subscriptions/00000000-0000-0000-0000-000000000000/providers/Microsoft.App/locations/eastus2/containerappOperationStatuses/20005e16-0c57-4c17-b05f-5601c30cbe4f","name":"20005e16-0c57-4c17-b05f-5601c30cbe4f","status":"InProgress","startTime":"2024-02-28T23:41:30.2894009"}'
-    headers:
-      api-supported-versions:
-      - 2022-03-01, 2022-06-01-preview, 2022-10-01, 2022-11-01-preview, 2023-04-01-preview,
-        2023-05-01, 2023-05-02-preview, 2023-08-01-preview, 2023-11-02-preview, 2024-02-02-preview,
-        2024-03-01
-      cache-control:
-      - no-cache
-      content-length:
-      - '279'
-      content-type:
-      - application/json; charset=utf-8
-      date:
-      - Wed, 28 Feb 2024 23:41:49 GMT
-      expires:
-      - '-1'
-      pragma:
-      - no-cache
-      strict-transport-security:
-      - max-age=31536000; includeSubDomains
-      vary:
-      - Accept-Encoding
-      x-cache:
-      - CONFIG_NOCACHE
-      x-content-type-options:
-      - nosniff
-      x-msedge-ref:
-      - 'Ref A: 37F678B3C9B7492490D0E1B3710B7FE9 Ref B: CO6AA3150218037 Ref C: 2024-02-28T23:41:49Z'
-      x-powered-by:
-      - ASP.NET
-    status:
-      code: 200
-      message: OK
-- request:
-    body: null
-    headers:
-      Accept:
-      - '*/*'
-      Accept-Encoding:
-      - gzip, deflate
-      CommandName:
-      - containerapp registry set
-      Connection:
-      - keep-alive
-      ParameterSetName:
-      - --server -g -n --identity
-      User-Agent:
-      - python/3.8.10 (Windows-10-10.0.22621-SP0) AZURECLI/2.57.0
-    method: GET
-    uri: https://management.azure.com/subscriptions/00000000-0000-0000-0000-000000000000/providers/Microsoft.App/locations/eastus2/containerappOperationStatuses/20005e16-0c57-4c17-b05f-5601c30cbe4f?api-version=2023-05-01&azureAsyncOperation=true&t=638447604905933584&c=MIIHADCCBeigAwIBAgITHgPqUKIUuzcMjHnSqwAAA-pQojANBgkqhkiG9w0BAQsFADBEMRMwEQYKCZImiZPyLGQBGRYDR0JMMRMwEQYKCZImiZPyLGQBGRYDQU1FMRgwFgYDVQQDEw9BTUUgSW5mcmEgQ0EgMDYwHhcNMjQwMTMxMTA0OTIwWhcNMjUwMTI1MTA0OTIwWjBAMT4wPAYDVQQDEzVhc3luY29wZXJhdGlvbnNpZ25pbmdjZXJ0aWZpY2F0ZS5tYW5hZ2VtZW50LmF6dXJlLmNvbTCCASIwDQYJKoZIhvcNAQEBBQADggEPADCCAQoCggEBAL8Xxozyns7JQPWMTJtofjZEltgixX0UzmRE21LlxA-WFLxdchZStU2GbP8iw3kHzL6CJ_IJpaCSs9Z0ju5Zj9cC3M-20DkQbN0uj0GHhVEwi5AT6N9UH0icUYklqIM33_jS2_kZHQxCPpHpL05eSEFT3vVaIhqteGaWFnzpljwGBkFMf_EwVxROc6jZ8TYbjXzZ_lBGiAHEt8_DHTvKeNimqJKGMJ_d0pkW3pGHvK7o0Bg-CT7Ywaq29j0Gx6NXB6PNua7fWonr5dDvV7b11Q95JJ8_C-Dn3gqyCtaf4tlQ2CYmrxCjaLk2qU7Y6HAByhBtPSyPkLVOlfnw9r-y5l0CAwEAAaOCA-0wggPpMCcGCSsGAQQBgjcVCgQaMBgwCgYIKwYBBQUHAwEwCgYIKwYBBQUHAwIwPQYJKwYBBAGCNxUHBDAwLgYmKwYBBAGCNxUIhpDjDYTVtHiE8Ys-hZvdFs6dEoFggvX2K4Py0SACAWQCAQowggHLBggrBgEFBQcBAQSCAb0wggG5MGMGCCsGAQUFBzAChldodHRwOi8vY3JsLm1pY3Jvc29mdC5jb20vcGtpaW5mcmEvQ2VydHMvQkwyUEtJSU5UQ0EwMi5BTUUuR0JMX0FNRSUyMEluZnJhJTIwQ0ElMjAwNi5jcnQwUwYIKwYBBQUHMAKGR2h0dHA6Ly9jcmwxLmFtZS5nYmwvYWlhL0JMMlBLSUlOVENBMDIuQU1FLkdCTF9BTUUlMjBJbmZyYSUyMENBJTIwMDYuY3J0MFMGCCsGAQUFBzAChkdodHRwOi8vY3JsMi5hbWUuZ2JsL2FpYS9CTDJQS0lJTlRDQTAyLkFNRS5HQkxfQU1FJTIwSW5mcmElMjBDQSUyMDA2LmNydDBTBggrBgEFBQcwAoZHaHR0cDovL2NybDMuYW1lLmdibC9haWEvQkwyUEtJSU5UQ0EwMi5BTUUuR0JMX0FNRSUyMEluZnJhJTIwQ0ElMjAwNi5jcnQwUwYIKwYBBQUHMAKGR2h0dHA6Ly9jcmw0LmFtZS5nYmwvYWlhL0JMMlBLSUlOVENBMDIuQU1FLkdCTF9BTUUlMjBJbmZyYSUyMENBJTIwMDYuY3J0MB0GA1UdDgQWBBSjfcfgL1I-py_Pgx2g6tlj8J-G1zAOBgNVHQ8BAf8EBAMCBaAwggEmBgNVHR8EggEdMIIBGTCCARWgggERoIIBDYY_aHR0cDovL2NybC5taWNyb3NvZnQuY29tL3BraWluZnJhL0NSTC9BTUUlMjBJbmZyYSUyMENBJTIwMDYuY3JshjFodHRwOi8vY3JsMS5hbWUuZ2JsL2NybC9BTUUlMjBJbmZyYSUyMENBJTIwMDYuY3JshjFodHRwOi8vY3JsMi5hbWUuZ2JsL2NybC9BTUUlMjBJbmZyYSUyMENBJTIwMDYuY3JshjFodHRwOi8vY3JsMy5hbWUuZ2JsL2NybC9BTUUlMjBJbmZyYSUyMENBJTIwMDYuY3JshjFodHRwOi8vY3JsNC5hbWUuZ2JsL2NybC9BTUUlMjBJbmZyYSUyMENBJTIwMDYuY3JsMBcGA1UdIAQQMA4wDAYKKwYBBAGCN3sBATAfBgNVHSMEGDAWgBTxRmjG8cPwKy19i2rhsvm-NfzRQTAdBgNVHSUEFjAUBggrBgEFBQcDAQYIKwYBBQUHAwIwDQYJKoZIhvcNAQELBQADggEBAIrUTfifPGoHH9bxzfMqtx8Y9LosN2v1VV7pmSbd5rlA4cxFYy-MmIffscFJqBmctJwFobfu8r_O6mnKa0Av3IOL-idzKEVhO4lMZ-xlB3rNIx9Stcs1qctJ9zQ_1RDxATu08mFzyBhr7ZVK0pEBMT4c8_5iQxVwNVxnyjfpUbHawY67aqA1QCc1vw9Vs_0e73X_xBRiuGnNUxpSQWfF0N2rVRs_Oyks7Ze7M3M0Xjxhi2Y4WnGd8kYJLWVi5UmNf6Kj6lL6junnk5Bzq5YASezf-TvVvN-s5R0r2XBQPyNg1tPUm74q2e7eutKUUtOtEZOa4n_EBxBPPw7ypnzM6kI&s=pC12Gni6umRijX0vhShb_dbw3shWSeCqwiGPiQzqkAWpNgLr-lp6-otFUA3fFcztCqbotLHZDxSGdCg9JXUVdywBMXeV1Wl-toOl4GneOHwPDRHjaUKW0UevPmUVVzbdfOVSmAdolKmKdi-XHIgSN8ryfiRBgZqAJosCJi-KKFvV0aDRodGZy2r7QM4rDFI_d4I2daqpzGnhTnsrEF5axfzPQAtZ7v98DgIOb-0GlFEOs6S5xXWA3AUVMzZ_4J4JYzQbcE8V855auej48_Kja4R2y9sFHQKr389HHClCERQP0js2Qpf3ShdBTlagqOQwdUMGSdMUJiMMjphvkTCYVQ&h=rAFJ8DesykF69TgyBQxo0hOtrh4rXEcGCaPMLcRH2mM
-  response:
-    body:
-      string: '{"id":"/subscriptions/00000000-0000-0000-0000-000000000000/providers/Microsoft.App/locations/eastus2/containerappOperationStatuses/20005e16-0c57-4c17-b05f-5601c30cbe4f","name":"20005e16-0c57-4c17-b05f-5601c30cbe4f","status":"Succeeded","startTime":"2024-02-28T23:41:30.2894009"}'
-    headers:
-      api-supported-versions:
-      - 2022-03-01, 2022-06-01-preview, 2022-10-01, 2022-11-01-preview, 2023-04-01-preview,
-        2023-05-01, 2023-05-02-preview, 2023-08-01-preview, 2023-11-02-preview, 2024-02-02-preview,
-        2024-03-01
-      cache-control:
-      - no-cache
-      content-length:
-      - '278'
-      content-type:
-      - application/json; charset=utf-8
-      date:
-      - Wed, 28 Feb 2024 23:41:51 GMT
-      expires:
-      - '-1'
-      pragma:
-      - no-cache
-      strict-transport-security:
-      - max-age=31536000; includeSubDomains
-      vary:
-      - Accept-Encoding
-      x-cache:
-      - CONFIG_NOCACHE
-      x-content-type-options:
-      - nosniff
-      x-msedge-ref:
-      - 'Ref A: FB38E90E2B63416790CDF576FDA315CF Ref B: CO6AA3150219017 Ref C: 2024-02-28T23:41:52Z'
-      x-powered-by:
-      - ASP.NET
-    status:
-      code: 200
-      message: OK
-- request:
-    body: null
-    headers:
-      Accept:
-      - '*/*'
-      Accept-Encoding:
-      - gzip, deflate
-      CommandName:
-      - containerapp registry set
-      Connection:
-      - keep-alive
-      ParameterSetName:
-      - --server -g -n --identity
-      User-Agent:
-      - python/3.8.10 (Windows-10-10.0.22621-SP0) AZURECLI/2.57.0
-    method: GET
-    uri: https://management.azure.com/subscriptions/00000000-0000-0000-0000-000000000000/resourceGroups/clitest.rg000001/providers/Microsoft.App/containerApps/app000002?api-version=2023-05-01
-  response:
-    body:
-      string: '{"id":"/subscriptions/00000000-0000-0000-0000-000000000000/resourceGroups/clitest.rg000001/providers/Microsoft.App/containerapps/app000002","name":"app000002","type":"Microsoft.App/containerApps","location":"East
-        US 2","systemData":{"createdBy":"harrli@microsoft.com","createdByType":"User","createdAt":"2024-02-28T23:40:17.9686392","lastModifiedBy":"harrli@microsoft.com","lastModifiedByType":"User","lastModifiedAt":"2024-02-28T23:41:29.2652929"},"properties":{"provisioningState":"Succeeded","runningStatus":"Running","managedEnvironmentId":"/subscriptions/00000000-0000-0000-0000-000000000000/resourceGroups/client.env_rg_eastus2/providers/Microsoft.App/managedEnvironments/env-eastus2","environmentId":"/subscriptions/00000000-0000-0000-0000-000000000000/resourceGroups/client.env_rg_eastus2/providers/Microsoft.App/managedEnvironments/env-eastus2","workloadProfileName":"Consumption","outboundIpAddresses":["20.1.250.250","20.1.251.135","20.1.251.104","20.1.251.2","20.97.130.219","20.69.200.68","20.97.132.38","20.97.133.137"],"latestRevisionName":"app000002--c2jv46c","latestReadyRevisionName":"app000002--c2jv46c","latestRevisionFqdn":"app000002--c2jv46c.victoriousglacier-3c94eae2.eastus2.azurecontainerapps.io","customDomainVerificationId":"0FEF6FC81FA2FA9876FEE95F895AD716D01F5495C9AC8EA62F0228DC5E40B5CA","configuration":{"secrets":[{"name":"acr000003azurecrio-acr000003"}],"activeRevisionsMode":"Single","ingress":{"fqdn":"app000002.victoriousglacier-3c94eae2.eastus2.azurecontainerapps.io","external":true,"targetPort":80,"exposedPort":0,"transport":"Auto","traffic":[{"weight":100,"latestRevision":true}],"customDomains":null,"allowInsecure":false,"ipSecurityRestrictions":null,"corsPolicy":null,"clientCertificateMode":null,"stickySessions":null},"registries":[{"server":"acr000003.azurecr.io","username":"","passwordSecretRef":"","identity":"system"}],"dapr":null,"maxInactiveRevisions":100,"service":null},"template":{"revisionSuffix":"","terminationGracePeriodSeconds":null,"containers":[{"image":"mcr.microsoft.com/k8se/quickstart:latest","name":"app000002","resources":{"cpu":0.5,"memory":"1Gi","ephemeralStorage":"2Gi"}}],"initContainers":null,"scale":{"minReplicas":1,"maxReplicas":10,"rules":null},"volumes":null,"serviceBinds":null},"eventStreamEndpoint":"https://eastus2.azurecontainerapps.dev/subscriptions/00000000-0000-0000-0000-000000000000/resourceGroups/clitest.rg000001/containerApps/app000002/eventstream"},"identity":{"type":"SystemAssigned","principalId":"2853dada-5abf-4999-9353-f668adc8fc4f","tenantId":"72f988bf-86f1-41af-91ab-2d7cd011db47"}}'
-    headers:
-      api-supported-versions:
-      - 2022-03-01, 2022-06-01-preview, 2022-10-01, 2022-11-01-preview, 2023-04-01-preview,
-        2023-05-01, 2023-05-02-preview, 2023-08-01-preview, 2023-11-02-preview, 2024-02-02-preview,
-        2024-03-01
-      cache-control:
-      - no-cache
-      content-length:
-      - '2582'
-      content-type:
-      - application/json; charset=utf-8
-      date:
-      - Wed, 28 Feb 2024 23:41:52 GMT
-      expires:
-      - '-1'
-      pragma:
-      - no-cache
-      strict-transport-security:
-      - max-age=31536000; includeSubDomains
-      vary:
-      - Accept-Encoding
-      x-cache:
-      - CONFIG_NOCACHE
-      x-content-type-options:
-      - nosniff
-      x-msedge-ref:
-      - 'Ref A: 8B1E57354BB449538BC43E113356E1DA Ref B: CO6AA3150217031 Ref C: 2024-02-28T23:41:52Z'
-      x-powered-by:
-      - ASP.NET
-    status:
-      code: 200
-      message: OK
-- request:
-    body: null
-    headers:
-      Accept:
-      - application/json
-      Accept-Encoding:
-      - gzip, deflate
-      CommandName:
-      - containerapp show
-      Connection:
-      - keep-alive
-      ParameterSetName:
-      - -g -n
-      User-Agent:
-      - AZURECLI/2.57.0 azsdk-python-azure-mgmt-resource/23.1.0b2 Python/3.8.10 (Windows-10-10.0.22621-SP0)
-    method: GET
-    uri: https://management.azure.com/subscriptions/00000000-0000-0000-0000-000000000000/providers/Microsoft.App?api-version=2022-09-01
-  response:
-    body:
-      string: '{"id":"/subscriptions/00000000-0000-0000-0000-000000000000/providers/Microsoft.App","namespace":"Microsoft.App","authorizations":[{"applicationId":"7e3bc4fd-85a3-4192-b177-5b8bfc87f42c","roleDefinitionId":"39a74f72-b40f-4bdc-b639-562fe2260bf0"},{"applicationId":"3734c1a4-2bed-4998-a37a-ff1a9e7bf019","roleDefinitionId":"5c779a4f-5cb2-4547-8c41-478d9be8ba90"},{"applicationId":"55ebbb62-3b9c-49fd-9b87-9595226dd4ac","roleDefinitionId":"e49ca620-7992-4561-a7df-4ed67dad77b5","managedByRoleDefinitionId":"9e3af657-a8ff-583c-a75c-2fe7c4bcb635"},{"applicationId":"1459b1f6-7a5b-4300-93a2-44b4a651759f","roleDefinitionId":"3c5f1b29-9e3d-4a22-b5d6-9ff4e5a37974"}],"resourceTypes":[{"resourceType":"managedEnvironments","locations":["North
-        Central US (Stage)","West US 2","Southeast Asia","Sweden Central","Canada
-        Central","West Europe","North Europe","East US","East US 2","East Asia","Australia
-        East","Germany West Central","Japan East","UK South","West US","Central US","North
-        Central US","South Central US","Korea Central","Brazil South","West US 3","France
-        Central","South Africa North","Norway East","Switzerland North","UAE North","Canada
-        East","West Central US","UK West","Central India","Central US EUAP","East
-        US 2 EUAP"],"apiVersions":["2023-11-02-preview","2023-08-01-preview","2023-05-02-preview","2023-05-01","2023-04-01-preview","2022-11-01-preview","2022-10-01","2022-06-01-preview","2022-03-01"],"defaultApiVersion":"2023-05-01","capabilities":"CrossResourceGroupResourceMove,
-        CrossSubscriptionResourceMove, SystemAssignedResourceIdentity, SupportsTags,
-        SupportsLocation"},{"resourceType":"managedEnvironments/certificates","locations":["North
-        Central US (Stage)","West US 2","Southeast Asia","Sweden Central","Canada
-        Central","West Europe","North Europe","East US","East US 2","East Asia","Australia
-        East","Germany West Central","Japan East","UK South","West US","Central US","North
-        Central US","South Central US","Korea Central","Brazil South","West US 3","France
-        Central","South Africa North","Norway East","Switzerland North","UAE North","Canada
-        East","West Central US","UK West","Central India","Central US EUAP","East
-        US 2 EUAP"],"apiVersions":["2023-11-02-preview","2023-08-01-preview","2023-05-02-preview","2023-05-01","2023-04-01-preview","2022-11-01-preview","2022-10-01","2022-06-01-preview","2022-03-01"],"defaultApiVersion":"2023-05-01","capabilities":"CrossResourceGroupResourceMove,
-        CrossSubscriptionResourceMove, SupportsTags, SupportsLocation"},{"resourceType":"managedEnvironments/managedCertificates","locations":["North
-        Central US (Stage)","West US 2","Southeast Asia","Sweden Central","Canada
-        Central","West Europe","North Europe","East US","East US 2","East Asia","Australia
-        East","Germany West Central","Japan East","UK South","West US","Central US","North
-        Central US","South Central US","Korea Central","Brazil South","West US 3","France
-        Central","South Africa North","Norway East","Switzerland North","UAE North","Canada
-        East","West Central US","UK West","Central India","Central US EUAP","East
-        US 2 EUAP"],"apiVersions":["2023-11-02-preview","2023-08-01-preview","2023-05-02-preview","2023-05-01","2023-04-01-preview","2022-11-01-preview"],"defaultApiVersion":"2023-05-01","capabilities":"CrossResourceGroupResourceMove,
-        CrossSubscriptionResourceMove, SupportsTags, SupportsLocation"},{"resourceType":"containerApps","locations":["North
-        Central US (Stage)","West US 2","Southeast Asia","Sweden Central","Canada
-        Central","West Europe","North Europe","East US","East US 2","East Asia","Australia
-        East","Germany West Central","Japan East","UK South","West US","Central US","North
-        Central US","South Central US","Korea Central","Brazil South","West US 3","France
-        Central","South Africa North","Norway East","Switzerland North","UAE North","Canada
-        East","West Central US","UK West","Central India","Central US EUAP","East
-        US 2 EUAP"],"apiVersions":["2023-11-02-preview","2023-08-01-preview","2023-05-02-preview","2023-05-01","2023-04-01-preview","2022-11-01-preview","2022-10-01","2022-06-01-preview","2022-03-01"],"defaultApiVersion":"2023-05-01","capabilities":"CrossResourceGroupResourceMove,
-        CrossSubscriptionResourceMove, SystemAssignedResourceIdentity, SupportsTags,
-        SupportsLocation"},{"resourceType":"jobs","locations":["North Central US (Stage)","West
-        US 2","Southeast Asia","Sweden Central","Canada Central","West Europe","North
-        Europe","East US","East US 2","East Asia","Australia East","Germany West Central","Japan
-        East","UK South","West US","Central US","North Central US","South Central
-        US","Korea Central","Brazil South","West US 3","France Central","South Africa
-        North","Norway East","Switzerland North","UAE North","Canada East","West Central
-        US","UK West","Central India","Central US EUAP","East US 2 EUAP"],"apiVersions":["2023-11-02-preview","2023-08-01-preview","2023-05-02-preview","2023-05-01","2023-04-01-preview","2022-11-01-preview"],"defaultApiVersion":"2023-05-01","capabilities":"CrossResourceGroupResourceMove,
-        CrossSubscriptionResourceMove, SystemAssignedResourceIdentity, SupportsTags,
-        SupportsLocation"},{"resourceType":"locations","locations":[],"apiVersions":["2023-11-02-preview","2023-08-01-preview","2023-05-02-preview","2023-05-01","2023-04-01-preview","2022-11-01-preview","2022-10-01","2022-06-01-preview","2022-03-01"],"defaultApiVersion":"2023-05-01","capabilities":"None"},{"resourceType":"locations/managedEnvironmentOperationResults","locations":["North
-        Central US (Stage)","West US 2","Southeast Asia","Sweden Central","Canada
-        Central","West Europe","North Europe","East US","East US 2","East Asia","Australia
-        East","Germany West Central","Japan East","UK South","West US","Central US","North
-        Central US","South Central US","Korea Central","Brazil South","West US 3","France
-        Central","South Africa North","Norway East","Switzerland North","UAE North","Canada
-        East","West Central US","UK West","Central India","Central US EUAP","East
-        US 2 EUAP"],"apiVersions":["2023-11-02-preview","2023-08-01-preview","2023-05-02-preview","2023-05-01","2023-04-01-preview","2022-11-01-preview","2022-10-01","2022-06-01-preview","2022-03-01"],"defaultApiVersion":"2023-05-01","capabilities":"None"},{"resourceType":"locations/managedEnvironmentOperationStatuses","locations":["North
-        Central US (Stage)","West US 2","Southeast Asia","Sweden Central","Canada
-        Central","West Europe","North Europe","East US","East US 2","East Asia","Australia
-        East","Germany West Central","Japan East","UK South","West US","Central US","North
-        Central US","South Central US","Korea Central","Brazil South","West US 3","France
-        Central","South Africa North","Norway East","Switzerland North","UAE North","Canada
-        East","West Central US","UK West","Central India","Central US EUAP","East
-        US 2 EUAP"],"apiVersions":["2023-11-02-preview","2023-08-01-preview","2023-05-02-preview","2023-05-01","2023-04-01-preview","2022-11-01-preview","2022-10-01","2022-06-01-preview","2022-03-01"],"defaultApiVersion":"2023-05-01","capabilities":"None"},{"resourceType":"locations/containerappOperationResults","locations":["North
-        Central US (Stage)","Canada Central","West Europe","North Europe","East US","East
-        US 2","East Asia","Australia East","Germany West Central","Japan East","UK
-        South","West US","Central US","North Central US","South Central US","Korea
-        Central","Brazil South","West US 3","France Central","South Africa North","Norway
-        East","Switzerland North","UAE North","Canada East","West Central US","UK
-        West","Central India","Central US EUAP","East US 2 EUAP","West US 2","Southeast
-        Asia","Sweden Central"],"apiVersions":["2023-11-02-preview","2023-08-01-preview","2023-05-02-preview","2023-05-01","2023-04-01-preview","2022-11-01-preview","2022-10-01","2022-06-01-preview","2022-03-01"],"defaultApiVersion":"2023-05-01","capabilities":"None"},{"resourceType":"locations/containerappOperationStatuses","locations":["North
-        Central US (Stage)","West US 2","Southeast Asia","Sweden Central","Canada
-        Central","West Europe","North Europe","East US","East US 2","East Asia","Australia
-        East","Germany West Central","Japan East","UK South","West US","Central US","North
-        Central US","South Central US","Korea Central","Brazil South","West US 3","France
-        Central","South Africa North","Norway East","Switzerland North","UAE North","Canada
-        East","West Central US","UK West","Central India","Central US EUAP","East
-        US 2 EUAP"],"apiVersions":["2023-11-02-preview","2023-08-01-preview","2023-05-02-preview","2023-05-01","2023-04-01-preview","2022-11-01-preview","2022-10-01","2022-06-01-preview","2022-03-01"],"defaultApiVersion":"2023-05-01","capabilities":"None"},{"resourceType":"locations/containerappsjobOperationResults","locations":["North
-        Central US (Stage)","Canada Central","West Europe","North Europe","East US","East
-        US 2","East Asia","Australia East","Germany West Central","Japan East","UK
-        South","West US","Central US","North Central US","South Central US","Korea
-        Central","Brazil South","West US 3","France Central","South Africa North","Norway
-        East","Switzerland North","UAE North","Canada East","West Central US","UK
-        West","Central India","Central US EUAP","East US 2 EUAP","West US 2","Southeast
-        Asia","Sweden Central"],"apiVersions":["2023-11-02-preview","2023-08-01-preview","2023-05-02-preview","2023-05-01","2023-04-01-preview","2022-11-01-preview"],"defaultApiVersion":"2023-05-01","capabilities":"None"},{"resourceType":"locations/containerappsjobOperationStatuses","locations":["North
-        Central US (Stage)","West US 2","Southeast Asia","Sweden Central","Canada
-        Central","West Europe","North Europe","East US","East US 2","East Asia","Australia
-        East","Germany West Central","Japan East","UK South","West US","Central US","North
-        Central US","South Central US","Korea Central","Brazil South","West US 3","France
-        Central","South Africa North","Norway East","Switzerland North","UAE North","Canada
-        East","West Central US","UK West","Central India","Central US EUAP","East
-        US 2 EUAP"],"apiVersions":["2023-11-02-preview","2023-08-01-preview","2023-05-02-preview","2023-05-01","2023-04-01-preview","2022-11-01-preview"],"defaultApiVersion":"2023-05-01","capabilities":"None"},{"resourceType":"locations/sourceControlOperationResults","locations":["North
-        Central US (Stage)","Canada Central","West Europe","North Europe","East US","East
-        US 2","East Asia","Australia East","Germany West Central","Japan East","UK
-        South","West US","Central US","North Central US","South Central US","Korea
-        Central","Brazil South","West US 3","France Central","South Africa North","Norway
-        East","Switzerland North","UAE North","Canada East","West Central US","UK
-        West","Central India","Central US EUAP","East US 2 EUAP","West US 2","Southeast
-        Asia","Sweden Central"],"apiVersions":["2023-11-02-preview","2023-08-01-preview","2023-05-02-preview","2023-05-01","2023-04-01-preview","2022-11-01-preview","2022-10-01","2022-06-01-preview","2022-03-01"],"defaultApiVersion":"2023-05-01","capabilities":"None"},{"resourceType":"locations/sourceControlOperationStatuses","locations":["North
-        Central US (Stage)","West US 2","Southeast Asia","Sweden Central","Canada
-        Central","West Europe","North Europe","East US","East US 2","East Asia","Australia
-        East","Germany West Central","Japan East","UK South","West US","Central US","North
-        Central US","South Central US","Korea Central","Brazil South","West US 3","France
-        Central","South Africa North","Norway East","Switzerland North","UAE North","Canada
-        East","West Central US","UK West","Central India","Central US EUAP","East
-        US 2 EUAP"],"apiVersions":["2023-11-02-preview","2023-08-01-preview","2023-05-02-preview","2023-05-01","2023-04-01-preview","2022-11-01-preview","2022-10-01","2022-06-01-preview","2022-03-01"],"defaultApiVersion":"2023-05-01","capabilities":"None"},{"resourceType":"locations/usages","locations":["North
-        Central US (Stage)","West US 2","Southeast Asia","Sweden Central","Canada
-        Central","West Europe","North Europe","East US","East US 2","East Asia","Australia
-        East","Germany West Central","Japan East","UK South","West US","Central US","North
-        Central US","South Central US","Korea Central","Brazil South","West US 3","France
-        Central","South Africa North","Norway East","Switzerland North","UAE North","Canada
-        East","West Central US","UK West","Central India","Central US EUAP","East
-        US 2 EUAP"],"apiVersions":["2023-11-02-preview","2023-08-01-preview","2023-05-02-preview"],"defaultApiVersion":"2023-05-02-preview","capabilities":"None"},{"resourceType":"operations","locations":["North
-        Central US (Stage)","Central US EUAP","East US 2 EUAP","West US 2","Southeast
-        Asia","Sweden Central","Canada Central","West Europe","North Europe","East
-        US","East US 2","East Asia","Australia East","Germany West Central","Japan
-        East","UK South","West US","Central US","North Central US","South Central
-        US","Korea Central","Brazil South","West US 3","France Central","South Africa
-        North","Norway East","Switzerland North","UAE North","Canada East","West Central
-        US","UK West","Central India"],"apiVersions":["2023-11-02-preview","2023-08-01-preview","2023-05-02-preview","2023-05-01","2023-04-01-preview","2023-02-01","2022-11-01-preview","2022-10-01","2022-06-01-preview","2022-03-01"],"defaultApiVersion":"2023-08-01-preview","capabilities":"None"},{"resourceType":"connectedEnvironments","locations":["North
-        Central US (Stage)","North Central US","East US","East Asia","West Europe","Southeast
-        Asia","Central US EUAP","East US 2 EUAP"],"apiVersions":["2023-11-02-preview","2023-08-01-preview","2023-05-02-preview","2023-05-01","2023-04-01-preview","2022-11-01-preview","2022-10-01","2022-06-01-preview"],"defaultApiVersion":"2023-05-01","capabilities":"CrossResourceGroupResourceMove,
-        CrossSubscriptionResourceMove, SupportsTags, SupportsLocation"},{"resourceType":"connectedEnvironments/certificates","locations":["North
-        Central US (Stage)","North Central US","East US","East Asia","West Europe","Southeast
-        Asia","Central US EUAP","East US 2 EUAP"],"apiVersions":["2023-11-02-preview","2023-08-01-preview","2023-05-02-preview","2023-05-01","2023-04-01-preview","2022-11-01-preview","2022-10-01","2022-06-01-preview"],"defaultApiVersion":"2023-05-01","capabilities":"CrossResourceGroupResourceMove,
-        CrossSubscriptionResourceMove, SupportsTags, SupportsLocation"},{"resourceType":"locations/connectedEnvironmentOperationResults","locations":["North
-        Central US (Stage)","North Central US","East US","East Asia","West Europe","Southeast
-        Asia","Central US EUAP","East US 2 EUAP"],"apiVersions":["2023-11-02-preview","2023-08-01-preview","2023-05-02-preview","2023-05-01","2023-04-01-preview","2022-11-01-preview","2022-10-01","2022-06-01-preview"],"defaultApiVersion":"2023-05-01","capabilities":"None"},{"resourceType":"locations/connectedEnvironmentOperationStatuses","locations":["North
-        Central US (Stage)","North Central US","East US","East Asia","West Europe","Southeast
-        Asia","Central US EUAP","East US 2 EUAP"],"apiVersions":["2023-11-02-preview","2023-08-01-preview","2023-05-02-preview","2023-05-01","2023-04-01-preview","2022-11-01-preview","2022-10-01","2022-06-01-preview"],"defaultApiVersion":"2023-05-01","capabilities":"None"},{"resourceType":"locations/managedCertificateOperationStatuses","locations":["North
-        Central US (Stage)","West US 2","Southeast Asia","Sweden Central","Canada
-        Central","West Europe","North Europe","East US","East US 2","East Asia","Australia
-        East","Germany West Central","Japan East","UK South","West US","Central US","North
-        Central US","South Central US","Korea Central","Brazil South","West US 3","France
-        Central","South Africa North","Norway East","Switzerland North","UAE North","Canada
-        East","West Central US","UK West","Central India","Central US EUAP","East
-        US 2 EUAP"],"apiVersions":["2023-11-02-preview","2023-08-01-preview","2023-05-02-preview","2023-05-01","2023-04-01-preview","2022-11-01-preview"],"defaultApiVersion":"2023-05-01","capabilities":"None"},{"resourceType":"locations/billingMeters","locations":["North
-        Central US (Stage)","West US 2","Southeast Asia","Sweden Central","Canada
-        Central","West Europe","North Europe","East US","East US 2","East Asia","Australia
-        East","Germany West Central","Japan East","UK South","West US","Central US","North
-        Central US","South Central US","Korea Central","Brazil South","West US 3","France
-        Central","South Africa North","Norway East","Switzerland North","UAE North","Canada
-        East","West Central US","UK West","Central India","Central US EUAP","East
-        US 2 EUAP"],"apiVersions":["2023-11-02-preview","2023-08-01-preview","2023-05-02-preview","2023-05-01","2023-04-01-preview","2022-11-01-preview","2022-10-01","2022-06-01-preview"],"defaultApiVersion":"2023-05-01","capabilities":"None"},{"resourceType":"locations/availableManagedEnvironmentsWorkloadProfileTypes","locations":["North
-        Central US (Stage)","West US 2","Southeast Asia","Sweden Central","Canada
-        Central","West Europe","North Europe","East US","East US 2","East Asia","Australia
-        East","Germany West Central","Japan East","UK South","West US","Central US","North
-        Central US","South Central US","Korea Central","Brazil South","West US 3","France
-        Central","South Africa North","Norway East","Switzerland North","UAE North","Canada
-        East","West Central US","UK West","Central India","Central US EUAP","East
-        US 2 EUAP"],"apiVersions":["2023-11-02-preview","2023-08-01-preview","2023-05-02-preview","2023-05-01","2023-04-01-preview","2022-11-01-preview","2022-10-01","2022-06-01-preview"],"defaultApiVersion":"2023-05-01","capabilities":"None"},{"resourceType":"getCustomDomainVerificationId","locations":["North
-        Central US (Stage)","West US 2","Southeast Asia","Sweden Central","Canada
-        Central","West Europe","North Europe","East US","East US 2","East Asia","Australia
-        East","Germany West Central","Japan East","UK South","West US","Central US","North
-        Central US","South Central US","Korea Central","Brazil South","West US 3","France
-        Central","South Africa North","Norway East","Switzerland North","UAE North","Canada
-        East","West Central US","UK West","Central India","Central US EUAP","East
-        US 2 EUAP"],"apiVersions":["2023-11-02-preview","2023-08-01-preview","2023-05-02-preview"],"defaultApiVersion":"2023-05-02-preview","capabilities":"None"},{"resourceType":"builders","locations":["North
-        Central US (Stage)","West US 2","Southeast Asia","Sweden Central","Canada
-        Central","West Europe","North Europe","East US","East US 2","East Asia","Australia
-        East","Germany West Central","Japan East","UK South","West US","Central US","North
-        Central US","South Central US","Korea Central","Brazil South","West US 3","France
-        Central","South Africa North","Norway East","Switzerland North","UAE North","Canada
-        East","West Central US","UK West","Central India","Central US EUAP","East
-        US 2 EUAP"],"apiVersions":["2023-11-02-preview","2023-08-01-preview"],"defaultApiVersion":"2023-08-01-preview","capabilities":"CrossResourceGroupResourceMove,
-        CrossSubscriptionResourceMove, SystemAssignedResourceIdentity, SupportsTags,
-        SupportsLocation"},{"resourceType":"builders/builds","locations":["North Central
-        US (Stage)","West US 2","Southeast Asia","Sweden Central","Canada Central","West
-        Europe","North Europe","East US","East US 2","East Asia","Australia East","Germany
-        West Central","Japan East","UK South","West US","Central US","North Central
-        US","South Central US","Korea Central","Brazil South","West US 3","France
-        Central","South Africa North","Norway East","Switzerland North","UAE North","Canada
-        East","West Central US","UK West","Central India","Central US EUAP","East
-        US 2 EUAP"],"apiVersions":["2023-11-02-preview","2023-08-01-preview"],"defaultApiVersion":"2023-08-01-preview","capabilities":"None"},{"resourceType":"locations/OperationResults","locations":["North
-        Central US (Stage)","West US 2","Southeast Asia","Sweden Central","Canada
-        Central","West Europe","North Europe","East US","East US 2","East Asia","Australia
-        East","Germany West Central","Japan East","UK South","West US","Central US","North
-        Central US","South Central US","Korea Central","Brazil South","West US 3","France
-        Central","South Africa North","Norway East","Switzerland North","UAE North","Canada
-        East","West Central US","UK West","Central India","Central US EUAP","East
-        US 2 EUAP"],"apiVersions":["2023-11-02-preview","2023-08-01-preview"],"defaultApiVersion":"2023-08-01-preview","capabilities":"None"},{"resourceType":"locations/OperationStatuses","locations":["North
-        Central US (Stage)","West US 2","Southeast Asia","Sweden Central","Canada
-        Central","West Europe","North Europe","East US","East US 2","East Asia","Australia
-        East","Germany West Central","Japan East","UK South","West US","Central US","North
-        Central US","South Central US","Korea Central","Brazil South","West US 3","France
-        Central","South Africa North","Norway East","Switzerland North","UAE North","Canada
-        East","West Central US","UK West","Central India","Central US EUAP","East
-        US 2 EUAP"],"apiVersions":["2023-11-02-preview","2023-08-01-preview"],"defaultApiVersion":"2023-08-01-preview","capabilities":"None"},{"resourceType":"managedEnvironments/dotNetComponents","locations":["North
-        Central US (Stage)","West US 2","Southeast Asia","Sweden Central","Canada
-        Central","West Europe","North Europe","East US","East US 2","East Asia","Australia
-        East","Germany West Central","Japan East","UK South","West US","Central US","North
-        Central US","South Central US","Korea Central","Brazil South","West US 3","France
-        Central","South Africa North","Norway East","Switzerland North","UAE North","Canada
-        East","West Central US","UK West","Central India","Central US EUAP","East
-        US 2 EUAP"],"apiVersions":["2023-11-02-preview"],"defaultApiVersion":"2023-11-02-preview","capabilities":"None"},{"resourceType":"managedEnvironments/javaComponents","locations":["North
-        Central US (Stage)","West US 2","Southeast Asia","Sweden Central","Canada
-        Central","West Europe","North Europe","East US","East US 2","East Asia","Australia
-        East","Germany West Central","Japan East","UK South","West US","Central US","North
-        Central US","South Central US","Korea Central","Brazil South","West US 3","France
-        Central","South Africa North","Norway East","Switzerland North","UAE North","Canada
-        East","West Central US","UK West","Central India","Central US EUAP","East
-        US 2 EUAP"],"apiVersions":["2023-11-02-preview"],"defaultApiVersion":"2023-11-02-preview","capabilities":"None"},{"resourceType":"managedEnvironments/daprComponents","locations":["North
-        Central US (Stage)","West US 2","Southeast Asia","Sweden Central","Canada
-        Central","West Europe","North Europe","East US","East US 2","East Asia","Australia
-        East","Germany West Central","Japan East","UK South","West US","Central US","North
-        Central US","South Central US","Korea Central","Brazil South","West US 3","France
-        Central","South Africa North","Norway East","Switzerland North","UAE North","Canada
-        East","West Central US","UK West","Central India","Central US EUAP","East
-        US 2 EUAP"],"apiVersions":["2023-11-02-preview","2023-08-01-preview","2023-05-02-preview","2023-05-01","2023-04-01-preview","2022-11-01-preview","2022-10-01","2022-06-01-preview","2022-03-01"],"defaultApiVersion":"2023-05-01","capabilities":"None"},{"resourceType":"sessionPools","locations":["Central
-        US EUAP","East US 2 EUAP"],"apiVersions":["2024-02-02-preview","2023-11-02-preview","2023-08-01-preview"],"defaultApiVersion":"2023-08-01-preview","capabilities":"CrossResourceGroupResourceMove,
-        CrossSubscriptionResourceMove, SystemAssignedResourceIdentity, SupportsTags,
-        SupportsLocation"},{"resourceType":"builders/patches","locations":["Central
-        US EUAP","East US 2 EUAP"],"apiVersions":["2024-02-02-preview","2023-11-02-preview","2023-08-01-preview"],"defaultApiVersion":"2023-08-01-preview","capabilities":"None"}],"registrationState":"Registered","registrationPolicy":"RegistrationRequired"}'
-    headers:
-      cache-control:
-      - no-cache
-      content-length:
-      - '23762'
-      content-type:
-      - application/json; charset=utf-8
-      date:
-      - Wed, 28 Feb 2024 23:41:55 GMT
-      expires:
-      - '-1'
-      pragma:
-      - no-cache
-      strict-transport-security:
-      - max-age=31536000; includeSubDomains
-      x-cache:
-      - CONFIG_NOCACHE
-      x-content-type-options:
-      - nosniff
-      x-msedge-ref:
-      - 'Ref A: 990B60D8A26241EBABEFB9283D7C6A9F Ref B: CO6AA3150219033 Ref C: 2024-02-28T23:41:55Z'
-    status:
-      code: 200
-      message: OK
-- request:
-    body: null
-    headers:
-      Accept:
-      - '*/*'
-      Accept-Encoding:
-      - gzip, deflate
-      CommandName:
-      - containerapp show
-      Connection:
-      - keep-alive
-      ParameterSetName:
-      - -g -n
-      User-Agent:
-      - python/3.8.10 (Windows-10-10.0.22621-SP0) AZURECLI/2.57.0
-    method: GET
-    uri: https://management.azure.com/subscriptions/00000000-0000-0000-0000-000000000000/resourceGroups/clitest.rg000001/providers/Microsoft.App/containerApps/app000002?api-version=2023-11-02-preview
-  response:
-    body:
-      string: '{"id":"/subscriptions/00000000-0000-0000-0000-000000000000/resourceGroups/clitest.rg000001/providers/Microsoft.App/containerapps/app000002","name":"app000002","type":"Microsoft.App/containerApps","location":"East
-        US 2","systemData":{"createdBy":"harrli@microsoft.com","createdByType":"User","createdAt":"2024-02-28T23:40:17.9686392","lastModifiedBy":"harrli@microsoft.com","lastModifiedByType":"User","lastModifiedAt":"2024-02-28T23:41:29.2652929"},"properties":{"provisioningState":"Succeeded","runningStatus":"Running","managedEnvironmentId":"/subscriptions/00000000-0000-0000-0000-000000000000/resourceGroups/client.env_rg_eastus2/providers/Microsoft.App/managedEnvironments/env-eastus2","environmentId":"/subscriptions/00000000-0000-0000-0000-000000000000/resourceGroups/client.env_rg_eastus2/providers/Microsoft.App/managedEnvironments/env-eastus2","workloadProfileName":"Consumption","outboundIpAddresses":["20.1.250.250","20.1.251.135","20.1.251.104","20.1.251.2","20.97.130.219","20.69.200.68","20.97.132.38","20.97.133.137"],"latestRevisionName":"app000002--c2jv46c","latestReadyRevisionName":"app000002--c2jv46c","latestRevisionFqdn":"app000002--c2jv46c.victoriousglacier-3c94eae2.eastus2.azurecontainerapps.io","customDomainVerificationId":"0FEF6FC81FA2FA9876FEE95F895AD716D01F5495C9AC8EA62F0228DC5E40B5CA","configuration":{"secrets":[{"name":"acr000003azurecrio-acr000003"}],"activeRevisionsMode":"Single","ingress":{"fqdn":"app000002.victoriousglacier-3c94eae2.eastus2.azurecontainerapps.io","external":true,"targetPort":80,"exposedPort":0,"transport":"Auto","traffic":[{"weight":100,"latestRevision":true}],"customDomains":null,"allowInsecure":false,"ipSecurityRestrictions":null,"corsPolicy":null,"clientCertificateMode":null,"stickySessions":null,"additionalPortMappings":null,"targetPortHttpScheme":null},"registries":[{"server":"acr000003.azurecr.io","username":"","passwordSecretRef":"","identity":"system"}],"dapr":null,"maxInactiveRevisions":100,"service":null},"template":{"revisionSuffix":"","terminationGracePeriodSeconds":null,"containers":[{"image":"mcr.microsoft.com/k8se/quickstart:latest","name":"app000002","resources":{"cpu":0.5,"memory":"1Gi","ephemeralStorage":"2Gi"}}],"initContainers":null,"scale":{"minReplicas":1,"maxReplicas":10,"rules":null},"volumes":null,"serviceBinds":null},"eventStreamEndpoint":"https://eastus2.azurecontainerapps.dev/subscriptions/00000000-0000-0000-0000-000000000000/resourceGroups/clitest.rg000001/containerApps/app000002/eventstream"},"identity":{"type":"SystemAssigned","principalId":"2853dada-5abf-4999-9353-f668adc8fc4f","tenantId":"72f988bf-86f1-41af-91ab-2d7cd011db47"}}'
-    headers:
-      api-supported-versions:
-      - 2022-03-01, 2022-06-01-preview, 2022-10-01, 2022-11-01-preview, 2023-04-01-preview,
-        2023-05-01, 2023-05-02-preview, 2023-08-01-preview, 2023-11-02-preview, 2024-02-02-preview,
-        2024-03-01
-      cache-control:
-      - no-cache
-      content-length:
-      - '2640'
-      content-type:
-      - application/json; charset=utf-8
-      date:
-      - Wed, 28 Feb 2024 23:41:56 GMT
-      expires:
-      - '-1'
-      pragma:
-      - no-cache
-      strict-transport-security:
-      - max-age=31536000; includeSubDomains
-      vary:
-      - Accept-Encoding
-      x-cache:
-      - CONFIG_NOCACHE
-      x-content-type-options:
-      - nosniff
-      x-msedge-ref:
-      - 'Ref A: DC94F38C16934FDB857AE20775D79A3D Ref B: CO6AA3150219037 Ref C: 2024-02-28T23:41:55Z'
-      x-powered-by:
-      - ASP.NET
-    status:
-      code: 200
-      message: OK
-version: 1
-=======
 interactions:
 - request:
     body: null
@@ -8178,5 +3897,4 @@
     status:
       code: 200
       message: OK
-version: 1
->>>>>>> 7b2ba863
+version: 1