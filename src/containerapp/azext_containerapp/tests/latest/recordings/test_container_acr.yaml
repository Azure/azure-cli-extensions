--- conflicted
+++ resolved
@@ -1,3705 +1,3 @@
-<<<<<<< HEAD
-interactions:
-- request:
-    body: null
-    headers:
-      Accept:
-      - application/json
-      Accept-Encoding:
-      - gzip, deflate
-      CommandName:
-      - containerapp env show
-      Connection:
-      - keep-alive
-      ParameterSetName:
-      - -g -n
-      User-Agent:
-      - AZURECLI/2.57.0 azsdk-python-azure-mgmt-resource/23.1.0b2 Python/3.8.10 (Windows-10-10.0.22621-SP0)
-    method: GET
-    uri: https://management.azure.com/subscriptions/00000000-0000-0000-0000-000000000000/providers/Microsoft.App?api-version=2022-09-01
-  response:
-    body:
-      string: '{"id":"/subscriptions/00000000-0000-0000-0000-000000000000/providers/Microsoft.App","namespace":"Microsoft.App","authorizations":[{"applicationId":"7e3bc4fd-85a3-4192-b177-5b8bfc87f42c","roleDefinitionId":"39a74f72-b40f-4bdc-b639-562fe2260bf0"},{"applicationId":"3734c1a4-2bed-4998-a37a-ff1a9e7bf019","roleDefinitionId":"5c779a4f-5cb2-4547-8c41-478d9be8ba90"},{"applicationId":"55ebbb62-3b9c-49fd-9b87-9595226dd4ac","roleDefinitionId":"e49ca620-7992-4561-a7df-4ed67dad77b5","managedByRoleDefinitionId":"9e3af657-a8ff-583c-a75c-2fe7c4bcb635"},{"applicationId":"1459b1f6-7a5b-4300-93a2-44b4a651759f","roleDefinitionId":"3c5f1b29-9e3d-4a22-b5d6-9ff4e5a37974"}],"resourceTypes":[{"resourceType":"managedEnvironments","locations":["North
-        Central US (Stage)","West US 2","Southeast Asia","Sweden Central","Canada
-        Central","West Europe","North Europe","East US","East US 2","East Asia","Australia
-        East","Germany West Central","Japan East","UK South","West US","Central US","North
-        Central US","South Central US","Korea Central","Brazil South","West US 3","France
-        Central","South Africa North","Norway East","Switzerland North","UAE North","Canada
-        East","West Central US","UK West","Central India","Central US EUAP","East
-        US 2 EUAP"],"apiVersions":["2023-11-02-preview","2023-08-01-preview","2023-05-02-preview","2023-05-01","2023-04-01-preview","2022-11-01-preview","2022-10-01","2022-06-01-preview","2022-03-01"],"defaultApiVersion":"2023-05-01","capabilities":"CrossResourceGroupResourceMove,
-        CrossSubscriptionResourceMove, SystemAssignedResourceIdentity, SupportsTags,
-        SupportsLocation"},{"resourceType":"managedEnvironments/certificates","locations":["North
-        Central US (Stage)","West US 2","Southeast Asia","Sweden Central","Canada
-        Central","West Europe","North Europe","East US","East US 2","East Asia","Australia
-        East","Germany West Central","Japan East","UK South","West US","Central US","North
-        Central US","South Central US","Korea Central","Brazil South","West US 3","France
-        Central","South Africa North","Norway East","Switzerland North","UAE North","Canada
-        East","West Central US","UK West","Central India","Central US EUAP","East
-        US 2 EUAP"],"apiVersions":["2023-11-02-preview","2023-08-01-preview","2023-05-02-preview","2023-05-01","2023-04-01-preview","2022-11-01-preview","2022-10-01","2022-06-01-preview","2022-03-01"],"defaultApiVersion":"2023-05-01","capabilities":"CrossResourceGroupResourceMove,
-        CrossSubscriptionResourceMove, SupportsTags, SupportsLocation"},{"resourceType":"managedEnvironments/managedCertificates","locations":["North
-        Central US (Stage)","West US 2","Southeast Asia","Sweden Central","Canada
-        Central","West Europe","North Europe","East US","East US 2","East Asia","Australia
-        East","Germany West Central","Japan East","UK South","West US","Central US","North
-        Central US","South Central US","Korea Central","Brazil South","West US 3","France
-        Central","South Africa North","Norway East","Switzerland North","UAE North","Canada
-        East","West Central US","UK West","Central India","Central US EUAP","East
-        US 2 EUAP"],"apiVersions":["2023-11-02-preview","2023-08-01-preview","2023-05-02-preview","2023-05-01","2023-04-01-preview","2022-11-01-preview"],"defaultApiVersion":"2023-05-01","capabilities":"CrossResourceGroupResourceMove,
-        CrossSubscriptionResourceMove, SupportsTags, SupportsLocation"},{"resourceType":"containerApps","locations":["North
-        Central US (Stage)","West US 2","Southeast Asia","Sweden Central","Canada
-        Central","West Europe","North Europe","East US","East US 2","East Asia","Australia
-        East","Germany West Central","Japan East","UK South","West US","Central US","North
-        Central US","South Central US","Korea Central","Brazil South","West US 3","France
-        Central","South Africa North","Norway East","Switzerland North","UAE North","Canada
-        East","West Central US","UK West","Central India","Central US EUAP","East
-        US 2 EUAP"],"apiVersions":["2023-11-02-preview","2023-08-01-preview","2023-05-02-preview","2023-05-01","2023-04-01-preview","2022-11-01-preview","2022-10-01","2022-06-01-preview","2022-03-01"],"defaultApiVersion":"2023-05-01","capabilities":"CrossResourceGroupResourceMove,
-        CrossSubscriptionResourceMove, SystemAssignedResourceIdentity, SupportsTags,
-        SupportsLocation"},{"resourceType":"jobs","locations":["North Central US (Stage)","West
-        US 2","Southeast Asia","Sweden Central","Canada Central","West Europe","North
-        Europe","East US","East US 2","East Asia","Australia East","Germany West Central","Japan
-        East","UK South","West US","Central US","North Central US","South Central
-        US","Korea Central","Brazil South","West US 3","France Central","South Africa
-        North","Norway East","Switzerland North","UAE North","Canada East","West Central
-        US","UK West","Central India","Central US EUAP","East US 2 EUAP"],"apiVersions":["2023-11-02-preview","2023-08-01-preview","2023-05-02-preview","2023-05-01","2023-04-01-preview","2022-11-01-preview"],"defaultApiVersion":"2023-05-01","capabilities":"CrossResourceGroupResourceMove,
-        CrossSubscriptionResourceMove, SystemAssignedResourceIdentity, SupportsTags,
-        SupportsLocation"},{"resourceType":"locations","locations":[],"apiVersions":["2023-11-02-preview","2023-08-01-preview","2023-05-02-preview","2023-05-01","2023-04-01-preview","2022-11-01-preview","2022-10-01","2022-06-01-preview","2022-03-01"],"defaultApiVersion":"2023-05-01","capabilities":"None"},{"resourceType":"locations/managedEnvironmentOperationResults","locations":["North
-        Central US (Stage)","West US 2","Southeast Asia","Sweden Central","Canada
-        Central","West Europe","North Europe","East US","East US 2","East Asia","Australia
-        East","Germany West Central","Japan East","UK South","West US","Central US","North
-        Central US","South Central US","Korea Central","Brazil South","West US 3","France
-        Central","South Africa North","Norway East","Switzerland North","UAE North","Canada
-        East","West Central US","UK West","Central India","Central US EUAP","East
-        US 2 EUAP"],"apiVersions":["2023-11-02-preview","2023-08-01-preview","2023-05-02-preview","2023-05-01","2023-04-01-preview","2022-11-01-preview","2022-10-01","2022-06-01-preview","2022-03-01"],"defaultApiVersion":"2023-05-01","capabilities":"None"},{"resourceType":"locations/managedEnvironmentOperationStatuses","locations":["North
-        Central US (Stage)","West US 2","Southeast Asia","Sweden Central","Canada
-        Central","West Europe","North Europe","East US","East US 2","East Asia","Australia
-        East","Germany West Central","Japan East","UK South","West US","Central US","North
-        Central US","South Central US","Korea Central","Brazil South","West US 3","France
-        Central","South Africa North","Norway East","Switzerland North","UAE North","Canada
-        East","West Central US","UK West","Central India","Central US EUAP","East
-        US 2 EUAP"],"apiVersions":["2023-11-02-preview","2023-08-01-preview","2023-05-02-preview","2023-05-01","2023-04-01-preview","2022-11-01-preview","2022-10-01","2022-06-01-preview","2022-03-01"],"defaultApiVersion":"2023-05-01","capabilities":"None"},{"resourceType":"locations/containerappOperationResults","locations":["North
-        Central US (Stage)","Canada Central","West Europe","North Europe","East US","East
-        US 2","East Asia","Australia East","Germany West Central","Japan East","UK
-        South","West US","Central US","North Central US","South Central US","Korea
-        Central","Brazil South","West US 3","France Central","South Africa North","Norway
-        East","Switzerland North","UAE North","Canada East","West Central US","UK
-        West","Central India","Central US EUAP","East US 2 EUAP","West US 2","Southeast
-        Asia","Sweden Central"],"apiVersions":["2023-11-02-preview","2023-08-01-preview","2023-05-02-preview","2023-05-01","2023-04-01-preview","2022-11-01-preview","2022-10-01","2022-06-01-preview","2022-03-01"],"defaultApiVersion":"2023-05-01","capabilities":"None"},{"resourceType":"locations/containerappOperationStatuses","locations":["North
-        Central US (Stage)","West US 2","Southeast Asia","Sweden Central","Canada
-        Central","West Europe","North Europe","East US","East US 2","East Asia","Australia
-        East","Germany West Central","Japan East","UK South","West US","Central US","North
-        Central US","South Central US","Korea Central","Brazil South","West US 3","France
-        Central","South Africa North","Norway East","Switzerland North","UAE North","Canada
-        East","West Central US","UK West","Central India","Central US EUAP","East
-        US 2 EUAP"],"apiVersions":["2023-11-02-preview","2023-08-01-preview","2023-05-02-preview","2023-05-01","2023-04-01-preview","2022-11-01-preview","2022-10-01","2022-06-01-preview","2022-03-01"],"defaultApiVersion":"2023-05-01","capabilities":"None"},{"resourceType":"locations/containerappsjobOperationResults","locations":["North
-        Central US (Stage)","Canada Central","West Europe","North Europe","East US","East
-        US 2","East Asia","Australia East","Germany West Central","Japan East","UK
-        South","West US","Central US","North Central US","South Central US","Korea
-        Central","Brazil South","West US 3","France Central","South Africa North","Norway
-        East","Switzerland North","UAE North","Canada East","West Central US","UK
-        West","Central India","Central US EUAP","East US 2 EUAP","West US 2","Southeast
-        Asia","Sweden Central"],"apiVersions":["2023-11-02-preview","2023-08-01-preview","2023-05-02-preview","2023-05-01","2023-04-01-preview","2022-11-01-preview"],"defaultApiVersion":"2023-05-01","capabilities":"None"},{"resourceType":"locations/containerappsjobOperationStatuses","locations":["North
-        Central US (Stage)","West US 2","Southeast Asia","Sweden Central","Canada
-        Central","West Europe","North Europe","East US","East US 2","East Asia","Australia
-        East","Germany West Central","Japan East","UK South","West US","Central US","North
-        Central US","South Central US","Korea Central","Brazil South","West US 3","France
-        Central","South Africa North","Norway East","Switzerland North","UAE North","Canada
-        East","West Central US","UK West","Central India","Central US EUAP","East
-        US 2 EUAP"],"apiVersions":["2023-11-02-preview","2023-08-01-preview","2023-05-02-preview","2023-05-01","2023-04-01-preview","2022-11-01-preview"],"defaultApiVersion":"2023-05-01","capabilities":"None"},{"resourceType":"locations/sourceControlOperationResults","locations":["North
-        Central US (Stage)","Canada Central","West Europe","North Europe","East US","East
-        US 2","East Asia","Australia East","Germany West Central","Japan East","UK
-        South","West US","Central US","North Central US","South Central US","Korea
-        Central","Brazil South","West US 3","France Central","South Africa North","Norway
-        East","Switzerland North","UAE North","Canada East","West Central US","UK
-        West","Central India","Central US EUAP","East US 2 EUAP","West US 2","Southeast
-        Asia","Sweden Central"],"apiVersions":["2023-11-02-preview","2023-08-01-preview","2023-05-02-preview","2023-05-01","2023-04-01-preview","2022-11-01-preview","2022-10-01","2022-06-01-preview","2022-03-01"],"defaultApiVersion":"2023-05-01","capabilities":"None"},{"resourceType":"locations/sourceControlOperationStatuses","locations":["North
-        Central US (Stage)","West US 2","Southeast Asia","Sweden Central","Canada
-        Central","West Europe","North Europe","East US","East US 2","East Asia","Australia
-        East","Germany West Central","Japan East","UK South","West US","Central US","North
-        Central US","South Central US","Korea Central","Brazil South","West US 3","France
-        Central","South Africa North","Norway East","Switzerland North","UAE North","Canada
-        East","West Central US","UK West","Central India","Central US EUAP","East
-        US 2 EUAP"],"apiVersions":["2023-11-02-preview","2023-08-01-preview","2023-05-02-preview","2023-05-01","2023-04-01-preview","2022-11-01-preview","2022-10-01","2022-06-01-preview","2022-03-01"],"defaultApiVersion":"2023-05-01","capabilities":"None"},{"resourceType":"locations/usages","locations":["North
-        Central US (Stage)","West US 2","Southeast Asia","Sweden Central","Canada
-        Central","West Europe","North Europe","East US","East US 2","East Asia","Australia
-        East","Germany West Central","Japan East","UK South","West US","Central US","North
-        Central US","South Central US","Korea Central","Brazil South","West US 3","France
-        Central","South Africa North","Norway East","Switzerland North","UAE North","Canada
-        East","West Central US","UK West","Central India","Central US EUAP","East
-        US 2 EUAP"],"apiVersions":["2023-11-02-preview","2023-08-01-preview","2023-05-02-preview"],"defaultApiVersion":"2023-05-02-preview","capabilities":"None"},{"resourceType":"operations","locations":["North
-        Central US (Stage)","Central US EUAP","East US 2 EUAP","West US 2","Southeast
-        Asia","Sweden Central","Canada Central","West Europe","North Europe","East
-        US","East US 2","East Asia","Australia East","Germany West Central","Japan
-        East","UK South","West US","Central US","North Central US","South Central
-        US","Korea Central","Brazil South","West US 3","France Central","South Africa
-        North","Norway East","Switzerland North","UAE North","Canada East","West Central
-        US","UK West","Central India"],"apiVersions":["2023-11-02-preview","2023-08-01-preview","2023-05-02-preview","2023-05-01","2023-04-01-preview","2023-02-01","2022-11-01-preview","2022-10-01","2022-06-01-preview","2022-03-01"],"defaultApiVersion":"2023-08-01-preview","capabilities":"None"},{"resourceType":"connectedEnvironments","locations":["North
-        Central US (Stage)","North Central US","East US","East Asia","West Europe","Southeast
-        Asia","Central US EUAP","East US 2 EUAP"],"apiVersions":["2023-11-02-preview","2023-08-01-preview","2023-05-02-preview","2023-05-01","2023-04-01-preview","2022-11-01-preview","2022-10-01","2022-06-01-preview"],"defaultApiVersion":"2023-05-01","capabilities":"CrossResourceGroupResourceMove,
-        CrossSubscriptionResourceMove, SupportsTags, SupportsLocation"},{"resourceType":"connectedEnvironments/certificates","locations":["North
-        Central US (Stage)","North Central US","East US","East Asia","West Europe","Southeast
-        Asia","Central US EUAP","East US 2 EUAP"],"apiVersions":["2023-11-02-preview","2023-08-01-preview","2023-05-02-preview","2023-05-01","2023-04-01-preview","2022-11-01-preview","2022-10-01","2022-06-01-preview"],"defaultApiVersion":"2023-05-01","capabilities":"CrossResourceGroupResourceMove,
-        CrossSubscriptionResourceMove, SupportsTags, SupportsLocation"},{"resourceType":"locations/connectedEnvironmentOperationResults","locations":["North
-        Central US (Stage)","North Central US","East US","East Asia","West Europe","Southeast
-        Asia","Central US EUAP","East US 2 EUAP"],"apiVersions":["2023-11-02-preview","2023-08-01-preview","2023-05-02-preview","2023-05-01","2023-04-01-preview","2022-11-01-preview","2022-10-01","2022-06-01-preview"],"defaultApiVersion":"2023-05-01","capabilities":"None"},{"resourceType":"locations/connectedEnvironmentOperationStatuses","locations":["North
-        Central US (Stage)","North Central US","East US","East Asia","West Europe","Southeast
-        Asia","Central US EUAP","East US 2 EUAP"],"apiVersions":["2023-11-02-preview","2023-08-01-preview","2023-05-02-preview","2023-05-01","2023-04-01-preview","2022-11-01-preview","2022-10-01","2022-06-01-preview"],"defaultApiVersion":"2023-05-01","capabilities":"None"},{"resourceType":"locations/managedCertificateOperationStatuses","locations":["North
-        Central US (Stage)","West US 2","Southeast Asia","Sweden Central","Canada
-        Central","West Europe","North Europe","East US","East US 2","East Asia","Australia
-        East","Germany West Central","Japan East","UK South","West US","Central US","North
-        Central US","South Central US","Korea Central","Brazil South","West US 3","France
-        Central","South Africa North","Norway East","Switzerland North","UAE North","Canada
-        East","West Central US","UK West","Central India","Central US EUAP","East
-        US 2 EUAP"],"apiVersions":["2023-11-02-preview","2023-08-01-preview","2023-05-02-preview","2023-05-01","2023-04-01-preview","2022-11-01-preview"],"defaultApiVersion":"2023-05-01","capabilities":"None"},{"resourceType":"locations/billingMeters","locations":["North
-        Central US (Stage)","West US 2","Southeast Asia","Sweden Central","Canada
-        Central","West Europe","North Europe","East US","East US 2","East Asia","Australia
-        East","Germany West Central","Japan East","UK South","West US","Central US","North
-        Central US","South Central US","Korea Central","Brazil South","West US 3","France
-        Central","South Africa North","Norway East","Switzerland North","UAE North","Canada
-        East","West Central US","UK West","Central India","Central US EUAP","East
-        US 2 EUAP"],"apiVersions":["2023-11-02-preview","2023-08-01-preview","2023-05-02-preview","2023-05-01","2023-04-01-preview","2022-11-01-preview","2022-10-01","2022-06-01-preview"],"defaultApiVersion":"2023-05-01","capabilities":"None"},{"resourceType":"locations/availableManagedEnvironmentsWorkloadProfileTypes","locations":["North
-        Central US (Stage)","West US 2","Southeast Asia","Sweden Central","Canada
-        Central","West Europe","North Europe","East US","East US 2","East Asia","Australia
-        East","Germany West Central","Japan East","UK South","West US","Central US","North
-        Central US","South Central US","Korea Central","Brazil South","West US 3","France
-        Central","South Africa North","Norway East","Switzerland North","UAE North","Canada
-        East","West Central US","UK West","Central India","Central US EUAP","East
-        US 2 EUAP"],"apiVersions":["2023-11-02-preview","2023-08-01-preview","2023-05-02-preview","2023-05-01","2023-04-01-preview","2022-11-01-preview","2022-10-01","2022-06-01-preview"],"defaultApiVersion":"2023-05-01","capabilities":"None"},{"resourceType":"getCustomDomainVerificationId","locations":["North
-        Central US (Stage)","West US 2","Southeast Asia","Sweden Central","Canada
-        Central","West Europe","North Europe","East US","East US 2","East Asia","Australia
-        East","Germany West Central","Japan East","UK South","West US","Central US","North
-        Central US","South Central US","Korea Central","Brazil South","West US 3","France
-        Central","South Africa North","Norway East","Switzerland North","UAE North","Canada
-        East","West Central US","UK West","Central India","Central US EUAP","East
-        US 2 EUAP"],"apiVersions":["2023-11-02-preview","2023-08-01-preview","2023-05-02-preview"],"defaultApiVersion":"2023-05-02-preview","capabilities":"None"},{"resourceType":"builders","locations":["North
-        Central US (Stage)","West US 2","Southeast Asia","Sweden Central","Canada
-        Central","West Europe","North Europe","East US","East US 2","East Asia","Australia
-        East","Germany West Central","Japan East","UK South","West US","Central US","North
-        Central US","South Central US","Korea Central","Brazil South","West US 3","France
-        Central","South Africa North","Norway East","Switzerland North","UAE North","Canada
-        East","West Central US","UK West","Central India","Central US EUAP","East
-        US 2 EUAP"],"apiVersions":["2023-11-02-preview","2023-08-01-preview"],"defaultApiVersion":"2023-08-01-preview","capabilities":"CrossResourceGroupResourceMove,
-        CrossSubscriptionResourceMove, SystemAssignedResourceIdentity, SupportsTags,
-        SupportsLocation"},{"resourceType":"builders/builds","locations":["North Central
-        US (Stage)","West US 2","Southeast Asia","Sweden Central","Canada Central","West
-        Europe","North Europe","East US","East US 2","East Asia","Australia East","Germany
-        West Central","Japan East","UK South","West US","Central US","North Central
-        US","South Central US","Korea Central","Brazil South","West US 3","France
-        Central","South Africa North","Norway East","Switzerland North","UAE North","Canada
-        East","West Central US","UK West","Central India","Central US EUAP","East
-        US 2 EUAP"],"apiVersions":["2023-11-02-preview","2023-08-01-preview"],"defaultApiVersion":"2023-08-01-preview","capabilities":"None"},{"resourceType":"locations/OperationResults","locations":["North
-        Central US (Stage)","West US 2","Southeast Asia","Sweden Central","Canada
-        Central","West Europe","North Europe","East US","East US 2","East Asia","Australia
-        East","Germany West Central","Japan East","UK South","West US","Central US","North
-        Central US","South Central US","Korea Central","Brazil South","West US 3","France
-        Central","South Africa North","Norway East","Switzerland North","UAE North","Canada
-        East","West Central US","UK West","Central India","Central US EUAP","East
-        US 2 EUAP"],"apiVersions":["2023-11-02-preview","2023-08-01-preview"],"defaultApiVersion":"2023-08-01-preview","capabilities":"None"},{"resourceType":"locations/OperationStatuses","locations":["North
-        Central US (Stage)","West US 2","Southeast Asia","Sweden Central","Canada
-        Central","West Europe","North Europe","East US","East US 2","East Asia","Australia
-        East","Germany West Central","Japan East","UK South","West US","Central US","North
-        Central US","South Central US","Korea Central","Brazil South","West US 3","France
-        Central","South Africa North","Norway East","Switzerland North","UAE North","Canada
-        East","West Central US","UK West","Central India","Central US EUAP","East
-        US 2 EUAP"],"apiVersions":["2023-11-02-preview","2023-08-01-preview"],"defaultApiVersion":"2023-08-01-preview","capabilities":"None"},{"resourceType":"managedEnvironments/dotNetComponents","locations":["North
-        Central US (Stage)","West US 2","Southeast Asia","Sweden Central","Canada
-        Central","West Europe","North Europe","East US","East US 2","East Asia","Australia
-        East","Germany West Central","Japan East","UK South","West US","Central US","North
-        Central US","South Central US","Korea Central","Brazil South","West US 3","France
-        Central","South Africa North","Norway East","Switzerland North","UAE North","Canada
-        East","West Central US","UK West","Central India","Central US EUAP","East
-        US 2 EUAP"],"apiVersions":["2023-11-02-preview"],"defaultApiVersion":"2023-11-02-preview","capabilities":"None"},{"resourceType":"managedEnvironments/javaComponents","locations":["North
-        Central US (Stage)","West US 2","Southeast Asia","Sweden Central","Canada
-        Central","West Europe","North Europe","East US","East US 2","East Asia","Australia
-        East","Germany West Central","Japan East","UK South","West US","Central US","North
-        Central US","South Central US","Korea Central","Brazil South","West US 3","France
-        Central","South Africa North","Norway East","Switzerland North","UAE North","Canada
-        East","West Central US","UK West","Central India","Central US EUAP","East
-        US 2 EUAP"],"apiVersions":["2023-11-02-preview"],"defaultApiVersion":"2023-11-02-preview","capabilities":"None"},{"resourceType":"managedEnvironments/daprComponents","locations":["North
-        Central US (Stage)","West US 2","Southeast Asia","Sweden Central","Canada
-        Central","West Europe","North Europe","East US","East US 2","East Asia","Australia
-        East","Germany West Central","Japan East","UK South","West US","Central US","North
-        Central US","South Central US","Korea Central","Brazil South","West US 3","France
-        Central","South Africa North","Norway East","Switzerland North","UAE North","Canada
-        East","West Central US","UK West","Central India","Central US EUAP","East
-        US 2 EUAP"],"apiVersions":["2023-11-02-preview","2023-08-01-preview","2023-05-02-preview","2023-05-01","2023-04-01-preview","2022-11-01-preview","2022-10-01","2022-06-01-preview","2022-03-01"],"defaultApiVersion":"2023-05-01","capabilities":"None"},{"resourceType":"sessionPools","locations":["Central
-        US EUAP","East US 2 EUAP"],"apiVersions":["2024-02-02-preview","2023-11-02-preview","2023-08-01-preview"],"defaultApiVersion":"2023-08-01-preview","capabilities":"CrossResourceGroupResourceMove,
-        CrossSubscriptionResourceMove, SystemAssignedResourceIdentity, SupportsTags,
-        SupportsLocation"},{"resourceType":"builders/patches","locations":["Central
-        US EUAP","East US 2 EUAP"],"apiVersions":["2024-02-02-preview","2023-11-02-preview","2023-08-01-preview"],"defaultApiVersion":"2023-08-01-preview","capabilities":"None"}],"registrationState":"Registered","registrationPolicy":"RegistrationRequired"}'
-    headers:
-      cache-control:
-      - no-cache
-      content-length:
-      - '23762'
-      content-type:
-      - application/json; charset=utf-8
-      date:
-      - Wed, 28 Feb 2024 23:34:18 GMT
-      expires:
-      - '-1'
-      pragma:
-      - no-cache
-      strict-transport-security:
-      - max-age=31536000; includeSubDomains
-      x-cache:
-      - CONFIG_NOCACHE
-      x-content-type-options:
-      - nosniff
-      x-msedge-ref:
-      - 'Ref A: 3881BCFFBCAC40EC939745DC611A3046 Ref B: CO6AA3150220047 Ref C: 2024-02-28T23:34:18Z'
-    status:
-      code: 200
-      message: OK
-- request:
-    body: null
-    headers:
-      Accept:
-      - '*/*'
-      Accept-Encoding:
-      - gzip, deflate
-      CommandName:
-      - containerapp env show
-      Connection:
-      - keep-alive
-      ParameterSetName:
-      - -g -n
-      User-Agent:
-      - python/3.8.10 (Windows-10-10.0.22621-SP0) AZURECLI/2.57.0
-    method: GET
-    uri: https://management.azure.com/subscriptions/00000000-0000-0000-0000-000000000000/resourceGroups/client.env_rg_eastus2/providers/Microsoft.App/managedEnvironments/env-eastus2?api-version=2023-11-02-preview
-  response:
-    body:
-      string: '{"id":"/subscriptions/00000000-0000-0000-0000-000000000000/resourceGroups/client.env_rg_eastus2/providers/Microsoft.App/managedEnvironments/env-eastus2","name":"env-eastus2","type":"Microsoft.App/managedEnvironments","location":"East
-        US 2","systemData":{"createdBy":"harrli@microsoft.com","createdByType":"User","createdAt":"2024-02-28T22:40:40.3749292","lastModifiedBy":"harrli@microsoft.com","lastModifiedByType":"User","lastModifiedAt":"2024-02-28T22:40:40.3749292"},"properties":{"provisioningState":"Succeeded","daprAIInstrumentationKey":null,"daprAIConnectionString":null,"vnetConfiguration":null,"defaultDomain":"victoriousglacier-3c94eae2.eastus2.azurecontainerapps.io","staticIp":"52.254.46.135","appLogsConfiguration":{"destination":null,"logAnalyticsConfiguration":null},"openTelemetryConfiguration":null,"zoneRedundant":false,"kedaConfiguration":{"version":"2.12.0"},"daprConfiguration":{"version":"1.11.6"},"eventStreamEndpoint":"https://eastus2.azurecontainerapps.dev/subscriptions/00000000-0000-0000-0000-000000000000/resourceGroups/client.env_rg_eastus2/managedEnvironments/env-eastus2/eventstream","customDomainConfiguration":{"customDomainVerificationId":"0FEF6FC81FA2FA9876FEE95F895AD716D01F5495C9AC8EA62F0228DC5E40B5CA","dnsSuffix":null,"certificateKeyVaultProperties":null,"certificateValue":null,"certificatePassword":null,"thumbprint":null,"subjectName":null,"expirationDate":null},"workloadProfiles":[{"workloadProfileType":"Consumption","name":"Consumption"}],"appInsightsConfiguration":null,"infrastructureResourceGroup":null,"peerAuthentication":{"mtls":{"enabled":false}}}}'
-    headers:
-      api-supported-versions:
-      - 2022-03-01, 2022-06-01-preview, 2022-10-01, 2022-11-01-preview, 2023-04-01-preview,
-        2023-05-01, 2023-05-02-preview, 2023-08-01-preview, 2023-11-02-preview, 2024-02-02-preview,
-        2024-03-01
-      cache-control:
-      - no-cache
-      content-length:
-      - '1601'
-      content-type:
-      - application/json; charset=utf-8
-      date:
-      - Wed, 28 Feb 2024 23:34:19 GMT
-      expires:
-      - '-1'
-      pragma:
-      - no-cache
-      strict-transport-security:
-      - max-age=31536000; includeSubDomains
-      vary:
-      - Accept-Encoding
-      x-cache:
-      - CONFIG_NOCACHE
-      x-content-type-options:
-      - nosniff
-      x-msedge-ref:
-      - 'Ref A: D580B9CBA6734F74BF2A419F1EC324BF Ref B: CO6AA3150218053 Ref C: 2024-02-28T23:34:19Z'
-      x-powered-by:
-      - ASP.NET
-    status:
-      code: 200
-      message: OK
-- request:
-    body: '{"location": "eastus2", "sku": {"name": "Basic"}, "properties": {"adminUserEnabled":
-      true, "anonymousPullEnabled": false}}'
-    headers:
-      Accept:
-      - application/json
-      Accept-Encoding:
-      - gzip, deflate
-      CommandName:
-      - acr create
-      Connection:
-      - keep-alive
-      Content-Length:
-      - '122'
-      Content-Type:
-      - application/json
-      ParameterSetName:
-      - -g -n --sku --admin-enabled --location
-      User-Agent:
-      - AZURECLI/2.57.0 azsdk-python-azure-mgmt-containerregistry/10.1.0 Python/3.8.10
-        (Windows-10-10.0.22621-SP0)
-    method: PUT
-    uri: https://management.azure.com/subscriptions/00000000-0000-0000-0000-000000000000/resourceGroups/clitest.rg000001/providers/Microsoft.ContainerRegistry/registries/containerapp000003?api-version=2022-02-01-preview
-  response:
-    body:
-      string: '{"sku":{"name":"Basic","tier":"Basic"},"type":"Microsoft.ContainerRegistry/registries","id":"/subscriptions/00000000-0000-0000-0000-000000000000/resourceGroups/clitest.rg000001/providers/Microsoft.ContainerRegistry/registries/containerapp000003","name":"containerapp000003","location":"eastus2","tags":{},"systemData":{"createdBy":"harrli@microsoft.com","createdByType":"User","createdAt":"2024-02-28T23:34:20.4870226+00:00","lastModifiedBy":"harrli@microsoft.com","lastModifiedByType":"User","lastModifiedAt":"2024-02-28T23:34:20.4870226+00:00"},"properties":{"loginServer":"containerapp000003.azurecr.io","creationDate":"2024-02-28T23:34:20.4870226Z","provisioningState":"Creating","adminUserEnabled":true,"policies":{"quarantinePolicy":{"status":"disabled"},"trustPolicy":{"type":"Notary","status":"disabled"},"retentionPolicy":{"days":7,"lastUpdatedTime":"2024-02-28T23:34:26.8254683+00:00","status":"disabled"},"exportPolicy":{"status":"enabled"},"azureADAuthenticationAsArmPolicy":{"status":"enabled"},"softDeletePolicy":{"retentionDays":7,"lastUpdatedTime":"2024-02-28T23:34:26.8255075+00:00","status":"disabled"}},"encryption":{"status":"disabled"},"dataEndpointEnabled":false,"dataEndpointHostNames":[],"privateEndpointConnections":[],"publicNetworkAccess":"Enabled","networkRuleBypassOptions":"AzureServices","zoneRedundancy":"Disabled","anonymousPullEnabled":false}}'
-    headers:
-      api-supported-versions:
-      - 2022-02-01-preview
-      azure-asyncoperation:
-      - https://management.azure.com/subscriptions/00000000-0000-0000-0000-000000000000/resourceGroups/clitest.rg000001/providers/Microsoft.ContainerRegistry/registries/containerapp000003/operationStatuses/registries-e5b97b9a-d691-11ee-92bc-010101010000?api-version=2022-02-01-preview&t=638447600669401423&c=MIIHADCCBeigAwIBAgITHgPqUKIUuzcMjHnSqwAAA-pQojANBgkqhkiG9w0BAQsFADBEMRMwEQYKCZImiZPyLGQBGRYDR0JMMRMwEQYKCZImiZPyLGQBGRYDQU1FMRgwFgYDVQQDEw9BTUUgSW5mcmEgQ0EgMDYwHhcNMjQwMTMxMTA0OTIwWhcNMjUwMTI1MTA0OTIwWjBAMT4wPAYDVQQDEzVhc3luY29wZXJhdGlvbnNpZ25pbmdjZXJ0aWZpY2F0ZS5tYW5hZ2VtZW50LmF6dXJlLmNvbTCCASIwDQYJKoZIhvcNAQEBBQADggEPADCCAQoCggEBAL8Xxozyns7JQPWMTJtofjZEltgixX0UzmRE21LlxA-WFLxdchZStU2GbP8iw3kHzL6CJ_IJpaCSs9Z0ju5Zj9cC3M-20DkQbN0uj0GHhVEwi5AT6N9UH0icUYklqIM33_jS2_kZHQxCPpHpL05eSEFT3vVaIhqteGaWFnzpljwGBkFMf_EwVxROc6jZ8TYbjXzZ_lBGiAHEt8_DHTvKeNimqJKGMJ_d0pkW3pGHvK7o0Bg-CT7Ywaq29j0Gx6NXB6PNua7fWonr5dDvV7b11Q95JJ8_C-Dn3gqyCtaf4tlQ2CYmrxCjaLk2qU7Y6HAByhBtPSyPkLVOlfnw9r-y5l0CAwEAAaOCA-0wggPpMCcGCSsGAQQBgjcVCgQaMBgwCgYIKwYBBQUHAwEwCgYIKwYBBQUHAwIwPQYJKwYBBAGCNxUHBDAwLgYmKwYBBAGCNxUIhpDjDYTVtHiE8Ys-hZvdFs6dEoFggvX2K4Py0SACAWQCAQowggHLBggrBgEFBQcBAQSCAb0wggG5MGMGCCsGAQUFBzAChldodHRwOi8vY3JsLm1pY3Jvc29mdC5jb20vcGtpaW5mcmEvQ2VydHMvQkwyUEtJSU5UQ0EwMi5BTUUuR0JMX0FNRSUyMEluZnJhJTIwQ0ElMjAwNi5jcnQwUwYIKwYBBQUHMAKGR2h0dHA6Ly9jcmwxLmFtZS5nYmwvYWlhL0JMMlBLSUlOVENBMDIuQU1FLkdCTF9BTUUlMjBJbmZyYSUyMENBJTIwMDYuY3J0MFMGCCsGAQUFBzAChkdodHRwOi8vY3JsMi5hbWUuZ2JsL2FpYS9CTDJQS0lJTlRDQTAyLkFNRS5HQkxfQU1FJTIwSW5mcmElMjBDQSUyMDA2LmNydDBTBggrBgEFBQcwAoZHaHR0cDovL2NybDMuYW1lLmdibC9haWEvQkwyUEtJSU5UQ0EwMi5BTUUuR0JMX0FNRSUyMEluZnJhJTIwQ0ElMjAwNi5jcnQwUwYIKwYBBQUHMAKGR2h0dHA6Ly9jcmw0LmFtZS5nYmwvYWlhL0JMMlBLSUlOVENBMDIuQU1FLkdCTF9BTUUlMjBJbmZyYSUyMENBJTIwMDYuY3J0MB0GA1UdDgQWBBSjfcfgL1I-py_Pgx2g6tlj8J-G1zAOBgNVHQ8BAf8EBAMCBaAwggEmBgNVHR8EggEdMIIBGTCCARWgggERoIIBDYY_aHR0cDovL2NybC5taWNyb3NvZnQuY29tL3BraWluZnJhL0NSTC9BTUUlMjBJbmZyYSUyMENBJTIwMDYuY3JshjFodHRwOi8vY3JsMS5hbWUuZ2JsL2NybC9BTUUlMjBJbmZyYSUyMENBJTIwMDYuY3JshjFodHRwOi8vY3JsMi5hbWUuZ2JsL2NybC9BTUUlMjBJbmZyYSUyMENBJTIwMDYuY3JshjFodHRwOi8vY3JsMy5hbWUuZ2JsL2NybC9BTUUlMjBJbmZyYSUyMENBJTIwMDYuY3JshjFodHRwOi8vY3JsNC5hbWUuZ2JsL2NybC9BTUUlMjBJbmZyYSUyMENBJTIwMDYuY3JsMBcGA1UdIAQQMA4wDAYKKwYBBAGCN3sBATAfBgNVHSMEGDAWgBTxRmjG8cPwKy19i2rhsvm-NfzRQTAdBgNVHSUEFjAUBggrBgEFBQcDAQYIKwYBBQUHAwIwDQYJKoZIhvcNAQELBQADggEBAIrUTfifPGoHH9bxzfMqtx8Y9LosN2v1VV7pmSbd5rlA4cxFYy-MmIffscFJqBmctJwFobfu8r_O6mnKa0Av3IOL-idzKEVhO4lMZ-xlB3rNIx9Stcs1qctJ9zQ_1RDxATu08mFzyBhr7ZVK0pEBMT4c8_5iQxVwNVxnyjfpUbHawY67aqA1QCc1vw9Vs_0e73X_xBRiuGnNUxpSQWfF0N2rVRs_Oyks7Ze7M3M0Xjxhi2Y4WnGd8kYJLWVi5UmNf6Kj6lL6junnk5Bzq5YASezf-TvVvN-s5R0r2XBQPyNg1tPUm74q2e7eutKUUtOtEZOa4n_EBxBPPw7ypnzM6kI&s=JsYbAO0z7DLpJAISFuOqqKUPIUoKUi7_3PQUmTkJgqMO3Vz6amcI3gMTVVAEQLVQmnmnvl7bvDEyKA0uwdyphK_RxFEzoDkL7vKyuFew1j94lFR1AhC9fhGDnUF08Zh9E1B64ErYDHo3VShf9YB9DAi5QG9YwKBtagP10lxn3RfRjpBR21Limw2tFpOPBAMvU_c6gL4VzLLpGM1UmkwMxnJCJRNk-lGlF_bAucb0R1xNjejc4X4o0ASQbcPbVZnd8uGclz26zV5ZaUMsCiLq2Gdv0POLRU0jtkiisE9d_TUmVyb2-xtU4NIZuOHW5u0Hl7AzkS9KBSQp1nhZqyztoQ&h=3LHjhAtzluPwU2su0XVUlLOCQpxIRlW-QpS3z6B4zJs
-      cache-control:
-      - no-cache
-      content-length:
-      - '1377'
-      content-type:
-      - application/json; charset=utf-8
-      date:
-      - Wed, 28 Feb 2024 23:34:26 GMT
-      expires:
-      - '-1'
-      pragma:
-      - no-cache
-      strict-transport-security:
-      - max-age=31536000; includeSubDomains
-      x-cache:
-      - CONFIG_NOCACHE
-      x-content-type-options:
-      - nosniff
-      x-ms-ratelimit-remaining-subscription-writes:
-      - '1199'
-      x-msedge-ref:
-      - 'Ref A: 012052EB583E45DE84606D74792D422A Ref B: CO6AA3150219029 Ref C: 2024-02-28T23:34:20Z'
-    status:
-      code: 201
-      message: Created
-- request:
-    body: null
-    headers:
-      Accept:
-      - '*/*'
-      Accept-Encoding:
-      - gzip, deflate
-      CommandName:
-      - acr create
-      Connection:
-      - keep-alive
-      ParameterSetName:
-      - -g -n --sku --admin-enabled --location
-      User-Agent:
-      - AZURECLI/2.57.0 azsdk-python-azure-mgmt-containerregistry/10.1.0 Python/3.8.10
-        (Windows-10-10.0.22621-SP0)
-    method: GET
-    uri: https://management.azure.com/subscriptions/00000000-0000-0000-0000-000000000000/resourceGroups/clitest.rg000001/providers/Microsoft.ContainerRegistry/registries/containerapp000003/operationStatuses/registries-e5b97b9a-d691-11ee-92bc-010101010000?api-version=2022-02-01-preview&t=638447600669401423&c=MIIHADCCBeigAwIBAgITHgPqUKIUuzcMjHnSqwAAA-pQojANBgkqhkiG9w0BAQsFADBEMRMwEQYKCZImiZPyLGQBGRYDR0JMMRMwEQYKCZImiZPyLGQBGRYDQU1FMRgwFgYDVQQDEw9BTUUgSW5mcmEgQ0EgMDYwHhcNMjQwMTMxMTA0OTIwWhcNMjUwMTI1MTA0OTIwWjBAMT4wPAYDVQQDEzVhc3luY29wZXJhdGlvbnNpZ25pbmdjZXJ0aWZpY2F0ZS5tYW5hZ2VtZW50LmF6dXJlLmNvbTCCASIwDQYJKoZIhvcNAQEBBQADggEPADCCAQoCggEBAL8Xxozyns7JQPWMTJtofjZEltgixX0UzmRE21LlxA-WFLxdchZStU2GbP8iw3kHzL6CJ_IJpaCSs9Z0ju5Zj9cC3M-20DkQbN0uj0GHhVEwi5AT6N9UH0icUYklqIM33_jS2_kZHQxCPpHpL05eSEFT3vVaIhqteGaWFnzpljwGBkFMf_EwVxROc6jZ8TYbjXzZ_lBGiAHEt8_DHTvKeNimqJKGMJ_d0pkW3pGHvK7o0Bg-CT7Ywaq29j0Gx6NXB6PNua7fWonr5dDvV7b11Q95JJ8_C-Dn3gqyCtaf4tlQ2CYmrxCjaLk2qU7Y6HAByhBtPSyPkLVOlfnw9r-y5l0CAwEAAaOCA-0wggPpMCcGCSsGAQQBgjcVCgQaMBgwCgYIKwYBBQUHAwEwCgYIKwYBBQUHAwIwPQYJKwYBBAGCNxUHBDAwLgYmKwYBBAGCNxUIhpDjDYTVtHiE8Ys-hZvdFs6dEoFggvX2K4Py0SACAWQCAQowggHLBggrBgEFBQcBAQSCAb0wggG5MGMGCCsGAQUFBzAChldodHRwOi8vY3JsLm1pY3Jvc29mdC5jb20vcGtpaW5mcmEvQ2VydHMvQkwyUEtJSU5UQ0EwMi5BTUUuR0JMX0FNRSUyMEluZnJhJTIwQ0ElMjAwNi5jcnQwUwYIKwYBBQUHMAKGR2h0dHA6Ly9jcmwxLmFtZS5nYmwvYWlhL0JMMlBLSUlOVENBMDIuQU1FLkdCTF9BTUUlMjBJbmZyYSUyMENBJTIwMDYuY3J0MFMGCCsGAQUFBzAChkdodHRwOi8vY3JsMi5hbWUuZ2JsL2FpYS9CTDJQS0lJTlRDQTAyLkFNRS5HQkxfQU1FJTIwSW5mcmElMjBDQSUyMDA2LmNydDBTBggrBgEFBQcwAoZHaHR0cDovL2NybDMuYW1lLmdibC9haWEvQkwyUEtJSU5UQ0EwMi5BTUUuR0JMX0FNRSUyMEluZnJhJTIwQ0ElMjAwNi5jcnQwUwYIKwYBBQUHMAKGR2h0dHA6Ly9jcmw0LmFtZS5nYmwvYWlhL0JMMlBLSUlOVENBMDIuQU1FLkdCTF9BTUUlMjBJbmZyYSUyMENBJTIwMDYuY3J0MB0GA1UdDgQWBBSjfcfgL1I-py_Pgx2g6tlj8J-G1zAOBgNVHQ8BAf8EBAMCBaAwggEmBgNVHR8EggEdMIIBGTCCARWgggERoIIBDYY_aHR0cDovL2NybC5taWNyb3NvZnQuY29tL3BraWluZnJhL0NSTC9BTUUlMjBJbmZyYSUyMENBJTIwMDYuY3JshjFodHRwOi8vY3JsMS5hbWUuZ2JsL2NybC9BTUUlMjBJbmZyYSUyMENBJTIwMDYuY3JshjFodHRwOi8vY3JsMi5hbWUuZ2JsL2NybC9BTUUlMjBJbmZyYSUyMENBJTIwMDYuY3JshjFodHRwOi8vY3JsMy5hbWUuZ2JsL2NybC9BTUUlMjBJbmZyYSUyMENBJTIwMDYuY3JshjFodHRwOi8vY3JsNC5hbWUuZ2JsL2NybC9BTUUlMjBJbmZyYSUyMENBJTIwMDYuY3JsMBcGA1UdIAQQMA4wDAYKKwYBBAGCN3sBATAfBgNVHSMEGDAWgBTxRmjG8cPwKy19i2rhsvm-NfzRQTAdBgNVHSUEFjAUBggrBgEFBQcDAQYIKwYBBQUHAwIwDQYJKoZIhvcNAQELBQADggEBAIrUTfifPGoHH9bxzfMqtx8Y9LosN2v1VV7pmSbd5rlA4cxFYy-MmIffscFJqBmctJwFobfu8r_O6mnKa0Av3IOL-idzKEVhO4lMZ-xlB3rNIx9Stcs1qctJ9zQ_1RDxATu08mFzyBhr7ZVK0pEBMT4c8_5iQxVwNVxnyjfpUbHawY67aqA1QCc1vw9Vs_0e73X_xBRiuGnNUxpSQWfF0N2rVRs_Oyks7Ze7M3M0Xjxhi2Y4WnGd8kYJLWVi5UmNf6Kj6lL6junnk5Bzq5YASezf-TvVvN-s5R0r2XBQPyNg1tPUm74q2e7eutKUUtOtEZOa4n_EBxBPPw7ypnzM6kI&s=JsYbAO0z7DLpJAISFuOqqKUPIUoKUi7_3PQUmTkJgqMO3Vz6amcI3gMTVVAEQLVQmnmnvl7bvDEyKA0uwdyphK_RxFEzoDkL7vKyuFew1j94lFR1AhC9fhGDnUF08Zh9E1B64ErYDHo3VShf9YB9DAi5QG9YwKBtagP10lxn3RfRjpBR21Limw2tFpOPBAMvU_c6gL4VzLLpGM1UmkwMxnJCJRNk-lGlF_bAucb0R1xNjejc4X4o0ASQbcPbVZnd8uGclz26zV5ZaUMsCiLq2Gdv0POLRU0jtkiisE9d_TUmVyb2-xtU4NIZuOHW5u0Hl7AzkS9KBSQp1nhZqyztoQ&h=3LHjhAtzluPwU2su0XVUlLOCQpxIRlW-QpS3z6B4zJs
-  response:
-    body:
-      string: '{"status":"Succeeded"}'
-    headers:
-      api-supported-versions:
-      - 2022-02-01-preview
-      azure-asyncoperation:
-      - https://management.azure.com/subscriptions/00000000-0000-0000-0000-000000000000/resourceGroups/clitest.rg000001/providers/Microsoft.ContainerRegistry/registries/containerapp000003/operationStatuses/registries-e5b97b9a-d691-11ee-92bc-010101010000?api-version=2022-02-01-preview&t=638447600673611806&c=MIIHADCCBeigAwIBAgITHgPqUKIUuzcMjHnSqwAAA-pQojANBgkqhkiG9w0BAQsFADBEMRMwEQYKCZImiZPyLGQBGRYDR0JMMRMwEQYKCZImiZPyLGQBGRYDQU1FMRgwFgYDVQQDEw9BTUUgSW5mcmEgQ0EgMDYwHhcNMjQwMTMxMTA0OTIwWhcNMjUwMTI1MTA0OTIwWjBAMT4wPAYDVQQDEzVhc3luY29wZXJhdGlvbnNpZ25pbmdjZXJ0aWZpY2F0ZS5tYW5hZ2VtZW50LmF6dXJlLmNvbTCCASIwDQYJKoZIhvcNAQEBBQADggEPADCCAQoCggEBAL8Xxozyns7JQPWMTJtofjZEltgixX0UzmRE21LlxA-WFLxdchZStU2GbP8iw3kHzL6CJ_IJpaCSs9Z0ju5Zj9cC3M-20DkQbN0uj0GHhVEwi5AT6N9UH0icUYklqIM33_jS2_kZHQxCPpHpL05eSEFT3vVaIhqteGaWFnzpljwGBkFMf_EwVxROc6jZ8TYbjXzZ_lBGiAHEt8_DHTvKeNimqJKGMJ_d0pkW3pGHvK7o0Bg-CT7Ywaq29j0Gx6NXB6PNua7fWonr5dDvV7b11Q95JJ8_C-Dn3gqyCtaf4tlQ2CYmrxCjaLk2qU7Y6HAByhBtPSyPkLVOlfnw9r-y5l0CAwEAAaOCA-0wggPpMCcGCSsGAQQBgjcVCgQaMBgwCgYIKwYBBQUHAwEwCgYIKwYBBQUHAwIwPQYJKwYBBAGCNxUHBDAwLgYmKwYBBAGCNxUIhpDjDYTVtHiE8Ys-hZvdFs6dEoFggvX2K4Py0SACAWQCAQowggHLBggrBgEFBQcBAQSCAb0wggG5MGMGCCsGAQUFBzAChldodHRwOi8vY3JsLm1pY3Jvc29mdC5jb20vcGtpaW5mcmEvQ2VydHMvQkwyUEtJSU5UQ0EwMi5BTUUuR0JMX0FNRSUyMEluZnJhJTIwQ0ElMjAwNi5jcnQwUwYIKwYBBQUHMAKGR2h0dHA6Ly9jcmwxLmFtZS5nYmwvYWlhL0JMMlBLSUlOVENBMDIuQU1FLkdCTF9BTUUlMjBJbmZyYSUyMENBJTIwMDYuY3J0MFMGCCsGAQUFBzAChkdodHRwOi8vY3JsMi5hbWUuZ2JsL2FpYS9CTDJQS0lJTlRDQTAyLkFNRS5HQkxfQU1FJTIwSW5mcmElMjBDQSUyMDA2LmNydDBTBggrBgEFBQcwAoZHaHR0cDovL2NybDMuYW1lLmdibC9haWEvQkwyUEtJSU5UQ0EwMi5BTUUuR0JMX0FNRSUyMEluZnJhJTIwQ0ElMjAwNi5jcnQwUwYIKwYBBQUHMAKGR2h0dHA6Ly9jcmw0LmFtZS5nYmwvYWlhL0JMMlBLSUlOVENBMDIuQU1FLkdCTF9BTUUlMjBJbmZyYSUyMENBJTIwMDYuY3J0MB0GA1UdDgQWBBSjfcfgL1I-py_Pgx2g6tlj8J-G1zAOBgNVHQ8BAf8EBAMCBaAwggEmBgNVHR8EggEdMIIBGTCCARWgggERoIIBDYY_aHR0cDovL2NybC5taWNyb3NvZnQuY29tL3BraWluZnJhL0NSTC9BTUUlMjBJbmZyYSUyMENBJTIwMDYuY3JshjFodHRwOi8vY3JsMS5hbWUuZ2JsL2NybC9BTUUlMjBJbmZyYSUyMENBJTIwMDYuY3JshjFodHRwOi8vY3JsMi5hbWUuZ2JsL2NybC9BTUUlMjBJbmZyYSUyMENBJTIwMDYuY3JshjFodHRwOi8vY3JsMy5hbWUuZ2JsL2NybC9BTUUlMjBJbmZyYSUyMENBJTIwMDYuY3JshjFodHRwOi8vY3JsNC5hbWUuZ2JsL2NybC9BTUUlMjBJbmZyYSUyMENBJTIwMDYuY3JsMBcGA1UdIAQQMA4wDAYKKwYBBAGCN3sBATAfBgNVHSMEGDAWgBTxRmjG8cPwKy19i2rhsvm-NfzRQTAdBgNVHSUEFjAUBggrBgEFBQcDAQYIKwYBBQUHAwIwDQYJKoZIhvcNAQELBQADggEBAIrUTfifPGoHH9bxzfMqtx8Y9LosN2v1VV7pmSbd5rlA4cxFYy-MmIffscFJqBmctJwFobfu8r_O6mnKa0Av3IOL-idzKEVhO4lMZ-xlB3rNIx9Stcs1qctJ9zQ_1RDxATu08mFzyBhr7ZVK0pEBMT4c8_5iQxVwNVxnyjfpUbHawY67aqA1QCc1vw9Vs_0e73X_xBRiuGnNUxpSQWfF0N2rVRs_Oyks7Ze7M3M0Xjxhi2Y4WnGd8kYJLWVi5UmNf6Kj6lL6junnk5Bzq5YASezf-TvVvN-s5R0r2XBQPyNg1tPUm74q2e7eutKUUtOtEZOa4n_EBxBPPw7ypnzM6kI&s=Rhn-mgPK7J-5QTcp4Rs8UGowVD20aOlZ04LyIAdLw7SDKxL1ATc6dVsCxuPp99RVI2SnO6AAjycRXHw79msEdKqitgLD-1cdmveKPdrSKTe9ZAutaFfZ9DyScEe4riMHoF1ijBIjWOJdeIer20a463ZWrE4z5hVfP3o0fnfzJ8OS5A9pRteMlRZOQWgUkMQ1BKkrnKSHPf1oKj01Puw4YApIXXsHCxAJ_Dxvuk3L248m0qxgmJIpEsb7YJep3Sb99FCq3ezJsT-spNH7xfUTMz4MIEkh9x59l7pbIJDrGzbeEQk8lJVdFjk-qrzuLF_c8eGIy3HyKRKIviCYLkByZQ&h=qI4-PrO6ys7yRnXUwDpx0eNMn-IY03cmGNqOytlAfbg
-      cache-control:
-      - no-cache
-      content-length:
-      - '22'
-      content-type:
-      - application/json; charset=utf-8
-      date:
-      - Wed, 28 Feb 2024 23:34:26 GMT
-      expires:
-      - '-1'
-      pragma:
-      - no-cache
-      strict-transport-security:
-      - max-age=31536000; includeSubDomains
-      x-cache:
-      - CONFIG_NOCACHE
-      x-content-type-options:
-      - nosniff
-      x-msedge-ref:
-      - 'Ref A: 7693FC944EF0489E9524ACCB1615076A Ref B: CO6AA3150219029 Ref C: 2024-02-28T23:34:27Z'
-    status:
-      code: 200
-      message: OK
-- request:
-    body: null
-    headers:
-      Accept:
-      - '*/*'
-      Accept-Encoding:
-      - gzip, deflate
-      CommandName:
-      - acr create
-      Connection:
-      - keep-alive
-      ParameterSetName:
-      - -g -n --sku --admin-enabled --location
-      User-Agent:
-      - AZURECLI/2.57.0 azsdk-python-azure-mgmt-containerregistry/10.1.0 Python/3.8.10
-        (Windows-10-10.0.22621-SP0)
-    method: GET
-    uri: https://management.azure.com/subscriptions/00000000-0000-0000-0000-000000000000/resourceGroups/clitest.rg000001/providers/Microsoft.ContainerRegistry/registries/containerapp000003?api-version=2022-02-01-preview
-  response:
-    body:
-      string: '{"sku":{"name":"Basic","tier":"Basic"},"type":"Microsoft.ContainerRegistry/registries","id":"/subscriptions/00000000-0000-0000-0000-000000000000/resourceGroups/clitest.rg000001/providers/Microsoft.ContainerRegistry/registries/containerapp000003","name":"containerapp000003","location":"eastus2","tags":{},"systemData":{"createdBy":"harrli@microsoft.com","createdByType":"User","createdAt":"2024-02-28T23:34:20.4870226+00:00","lastModifiedBy":"harrli@microsoft.com","lastModifiedByType":"User","lastModifiedAt":"2024-02-28T23:34:20.4870226+00:00"},"properties":{"loginServer":"containerapp000003.azurecr.io","creationDate":"2024-02-28T23:34:20.4870226Z","provisioningState":"Succeeded","adminUserEnabled":true,"policies":{"quarantinePolicy":{"status":"disabled"},"trustPolicy":{"type":"Notary","status":"disabled"},"retentionPolicy":{"days":7,"lastUpdatedTime":"2024-02-28T23:34:26.8254683+00:00","status":"disabled"},"exportPolicy":{"status":"enabled"},"azureADAuthenticationAsArmPolicy":{"status":"enabled"},"softDeletePolicy":{"retentionDays":7,"lastUpdatedTime":"2024-02-28T23:34:26.8255075+00:00","status":"disabled"}},"encryption":{"status":"disabled"},"dataEndpointEnabled":false,"dataEndpointHostNames":[],"privateEndpointConnections":[],"publicNetworkAccess":"Enabled","networkRuleBypassOptions":"AzureServices","zoneRedundancy":"Disabled","anonymousPullEnabled":false}}'
-    headers:
-      api-supported-versions:
-      - 2022-02-01-preview
-      cache-control:
-      - no-cache
-      content-length:
-      - '1378'
-      content-type:
-      - application/json; charset=utf-8
-      date:
-      - Wed, 28 Feb 2024 23:34:26 GMT
-      expires:
-      - '-1'
-      pragma:
-      - no-cache
-      strict-transport-security:
-      - max-age=31536000; includeSubDomains
-      x-cache:
-      - CONFIG_NOCACHE
-      x-content-type-options:
-      - nosniff
-      x-msedge-ref:
-      - 'Ref A: 6FB73E0ED3E8455B8BE2449F56F87871 Ref B: CO6AA3150219029 Ref C: 2024-02-28T23:34:27Z'
-    status:
-      code: 200
-      message: OK
-- request:
-    body: null
-    headers:
-      Accept:
-      - application/json
-      Accept-Encoding:
-      - gzip, deflate
-      CommandName:
-      - acr credential show
-      Connection:
-      - keep-alive
-      ParameterSetName:
-      - -g -n
-      User-Agent:
-      - AZURECLI/2.57.0 azsdk-python-azure-mgmt-containerregistry/10.1.0 Python/3.8.10
-        (Windows-10-10.0.22621-SP0)
-    method: GET
-    uri: https://management.azure.com/subscriptions/00000000-0000-0000-0000-000000000000/resourceGroups/clitest.rg000001/providers/Microsoft.ContainerRegistry/registries/containerapp000003?api-version=2022-02-01-preview
-  response:
-    body:
-      string: '{"sku":{"name":"Basic","tier":"Basic"},"type":"Microsoft.ContainerRegistry/registries","id":"/subscriptions/00000000-0000-0000-0000-000000000000/resourceGroups/clitest.rg000001/providers/Microsoft.ContainerRegistry/registries/containerapp000003","name":"containerapp000003","location":"eastus2","tags":{},"systemData":{"createdBy":"harrli@microsoft.com","createdByType":"User","createdAt":"2024-02-28T23:34:20.4870226+00:00","lastModifiedBy":"harrli@microsoft.com","lastModifiedByType":"User","lastModifiedAt":"2024-02-28T23:34:20.4870226+00:00"},"properties":{"loginServer":"containerapp000003.azurecr.io","creationDate":"2024-02-28T23:34:20.4870226Z","provisioningState":"Succeeded","adminUserEnabled":true,"policies":{"quarantinePolicy":{"status":"disabled"},"trustPolicy":{"type":"Notary","status":"disabled"},"retentionPolicy":{"days":7,"lastUpdatedTime":"2024-02-28T23:34:26.8254683+00:00","status":"disabled"},"exportPolicy":{"status":"enabled"},"azureADAuthenticationAsArmPolicy":{"status":"enabled"},"softDeletePolicy":{"retentionDays":7,"lastUpdatedTime":"2024-02-28T23:34:26.8255075+00:00","status":"disabled"}},"encryption":{"status":"disabled"},"dataEndpointEnabled":false,"dataEndpointHostNames":[],"privateEndpointConnections":[],"publicNetworkAccess":"Enabled","networkRuleBypassOptions":"AzureServices","zoneRedundancy":"Disabled","anonymousPullEnabled":false}}'
-    headers:
-      api-supported-versions:
-      - 2022-02-01-preview
-      cache-control:
-      - no-cache
-      content-length:
-      - '1378'
-      content-type:
-      - application/json; charset=utf-8
-      date:
-      - Wed, 28 Feb 2024 23:34:28 GMT
-      expires:
-      - '-1'
-      pragma:
-      - no-cache
-      strict-transport-security:
-      - max-age=31536000; includeSubDomains
-      x-cache:
-      - CONFIG_NOCACHE
-      x-content-type-options:
-      - nosniff
-      x-msedge-ref:
-      - 'Ref A: 1F754B681D46445BA919D45D39DF23E4 Ref B: CO6AA3150218049 Ref C: 2024-02-28T23:34:28Z'
-    status:
-      code: 200
-      message: OK
-- request:
-    body: null
-    headers:
-      Accept:
-      - application/json
-      Accept-Encoding:
-      - gzip, deflate
-      CommandName:
-      - acr credential show
-      Connection:
-      - keep-alive
-      Content-Length:
-      - '0'
-      ParameterSetName:
-      - -g -n
-      User-Agent:
-      - AZURECLI/2.57.0 azsdk-python-azure-mgmt-containerregistry/10.1.0 Python/3.8.10
-        (Windows-10-10.0.22621-SP0)
-    method: POST
-    uri: https://management.azure.com/subscriptions/00000000-0000-0000-0000-000000000000/resourceGroups/clitest.rg000001/providers/Microsoft.ContainerRegistry/registries/containerapp000003/listCredentials?api-version=2022-02-01-preview
-  response:
-    body:
-      string: '{"username":"containerapp000003","passwords":[{"name":"password","value":"SVRf3wyyOFFImvdDnPBH+fQ+chFlCDWDDWT0BaG6tG+ACRB4wbAD"},{"name":"password2","value":"neBlCDT37KI58HPr3bUugWIXV1qs7JNOPv2l1BL4hL+ACRC331to"}]}'
-    headers:
-      api-supported-versions:
-      - 2022-02-01-preview
-      cache-control:
-      - no-cache
-      content-length:
-      - '214'
-      content-type:
-      - application/json; charset=utf-8
-      date:
-      - Wed, 28 Feb 2024 23:34:29 GMT
-      expires:
-      - '-1'
-      pragma:
-      - no-cache
-      strict-transport-security:
-      - max-age=31536000; includeSubDomains
-      x-cache:
-      - CONFIG_NOCACHE
-      x-content-type-options:
-      - nosniff
-      x-ms-ratelimit-remaining-subscription-writes:
-      - '1199'
-      x-msedge-ref:
-      - 'Ref A: 6E61CDFED65947269D827974070080E4 Ref B: CO6AA3150217025 Ref C: 2024-02-28T23:34:28Z'
-    status:
-      code: 200
-      message: OK
-- request:
-    body: null
-    headers:
-      Accept:
-      - application/json
-      Accept-Encoding:
-      - gzip, deflate
-      CommandName:
-      - containerapp create
-      Connection:
-      - keep-alive
-      ParameterSetName:
-      - -g -n --environment --registry-username --registry-server --registry-password
-      User-Agent:
-      - AZURECLI/2.57.0 azsdk-python-azure-mgmt-resource/23.1.0b2 Python/3.8.10 (Windows-10-10.0.22621-SP0)
-    method: GET
-    uri: https://management.azure.com/subscriptions/00000000-0000-0000-0000-000000000000/providers/Microsoft.App?api-version=2022-09-01
-  response:
-    body:
-      string: '{"id":"/subscriptions/00000000-0000-0000-0000-000000000000/providers/Microsoft.App","namespace":"Microsoft.App","authorizations":[{"applicationId":"7e3bc4fd-85a3-4192-b177-5b8bfc87f42c","roleDefinitionId":"39a74f72-b40f-4bdc-b639-562fe2260bf0"},{"applicationId":"3734c1a4-2bed-4998-a37a-ff1a9e7bf019","roleDefinitionId":"5c779a4f-5cb2-4547-8c41-478d9be8ba90"},{"applicationId":"55ebbb62-3b9c-49fd-9b87-9595226dd4ac","roleDefinitionId":"e49ca620-7992-4561-a7df-4ed67dad77b5","managedByRoleDefinitionId":"9e3af657-a8ff-583c-a75c-2fe7c4bcb635"},{"applicationId":"1459b1f6-7a5b-4300-93a2-44b4a651759f","roleDefinitionId":"3c5f1b29-9e3d-4a22-b5d6-9ff4e5a37974"}],"resourceTypes":[{"resourceType":"managedEnvironments","locations":["North
-        Central US (Stage)","West US 2","Southeast Asia","Sweden Central","Canada
-        Central","West Europe","North Europe","East US","East US 2","East Asia","Australia
-        East","Germany West Central","Japan East","UK South","West US","Central US","North
-        Central US","South Central US","Korea Central","Brazil South","West US 3","France
-        Central","South Africa North","Norway East","Switzerland North","UAE North","Canada
-        East","West Central US","UK West","Central India","Central US EUAP","East
-        US 2 EUAP"],"apiVersions":["2023-11-02-preview","2023-08-01-preview","2023-05-02-preview","2023-05-01","2023-04-01-preview","2022-11-01-preview","2022-10-01","2022-06-01-preview","2022-03-01"],"defaultApiVersion":"2023-05-01","capabilities":"CrossResourceGroupResourceMove,
-        CrossSubscriptionResourceMove, SystemAssignedResourceIdentity, SupportsTags,
-        SupportsLocation"},{"resourceType":"managedEnvironments/certificates","locations":["North
-        Central US (Stage)","West US 2","Southeast Asia","Sweden Central","Canada
-        Central","West Europe","North Europe","East US","East US 2","East Asia","Australia
-        East","Germany West Central","Japan East","UK South","West US","Central US","North
-        Central US","South Central US","Korea Central","Brazil South","West US 3","France
-        Central","South Africa North","Norway East","Switzerland North","UAE North","Canada
-        East","West Central US","UK West","Central India","Central US EUAP","East
-        US 2 EUAP"],"apiVersions":["2023-11-02-preview","2023-08-01-preview","2023-05-02-preview","2023-05-01","2023-04-01-preview","2022-11-01-preview","2022-10-01","2022-06-01-preview","2022-03-01"],"defaultApiVersion":"2023-05-01","capabilities":"CrossResourceGroupResourceMove,
-        CrossSubscriptionResourceMove, SupportsTags, SupportsLocation"},{"resourceType":"managedEnvironments/managedCertificates","locations":["North
-        Central US (Stage)","West US 2","Southeast Asia","Sweden Central","Canada
-        Central","West Europe","North Europe","East US","East US 2","East Asia","Australia
-        East","Germany West Central","Japan East","UK South","West US","Central US","North
-        Central US","South Central US","Korea Central","Brazil South","West US 3","France
-        Central","South Africa North","Norway East","Switzerland North","UAE North","Canada
-        East","West Central US","UK West","Central India","Central US EUAP","East
-        US 2 EUAP"],"apiVersions":["2023-11-02-preview","2023-08-01-preview","2023-05-02-preview","2023-05-01","2023-04-01-preview","2022-11-01-preview"],"defaultApiVersion":"2023-05-01","capabilities":"CrossResourceGroupResourceMove,
-        CrossSubscriptionResourceMove, SupportsTags, SupportsLocation"},{"resourceType":"containerApps","locations":["North
-        Central US (Stage)","West US 2","Southeast Asia","Sweden Central","Canada
-        Central","West Europe","North Europe","East US","East US 2","East Asia","Australia
-        East","Germany West Central","Japan East","UK South","West US","Central US","North
-        Central US","South Central US","Korea Central","Brazil South","West US 3","France
-        Central","South Africa North","Norway East","Switzerland North","UAE North","Canada
-        East","West Central US","UK West","Central India","Central US EUAP","East
-        US 2 EUAP"],"apiVersions":["2023-11-02-preview","2023-08-01-preview","2023-05-02-preview","2023-05-01","2023-04-01-preview","2022-11-01-preview","2022-10-01","2022-06-01-preview","2022-03-01"],"defaultApiVersion":"2023-05-01","capabilities":"CrossResourceGroupResourceMove,
-        CrossSubscriptionResourceMove, SystemAssignedResourceIdentity, SupportsTags,
-        SupportsLocation"},{"resourceType":"jobs","locations":["North Central US (Stage)","West
-        US 2","Southeast Asia","Sweden Central","Canada Central","West Europe","North
-        Europe","East US","East US 2","East Asia","Australia East","Germany West Central","Japan
-        East","UK South","West US","Central US","North Central US","South Central
-        US","Korea Central","Brazil South","West US 3","France Central","South Africa
-        North","Norway East","Switzerland North","UAE North","Canada East","West Central
-        US","UK West","Central India","Central US EUAP","East US 2 EUAP"],"apiVersions":["2023-11-02-preview","2023-08-01-preview","2023-05-02-preview","2023-05-01","2023-04-01-preview","2022-11-01-preview"],"defaultApiVersion":"2023-05-01","capabilities":"CrossResourceGroupResourceMove,
-        CrossSubscriptionResourceMove, SystemAssignedResourceIdentity, SupportsTags,
-        SupportsLocation"},{"resourceType":"locations","locations":[],"apiVersions":["2023-11-02-preview","2023-08-01-preview","2023-05-02-preview","2023-05-01","2023-04-01-preview","2022-11-01-preview","2022-10-01","2022-06-01-preview","2022-03-01"],"defaultApiVersion":"2023-05-01","capabilities":"None"},{"resourceType":"locations/managedEnvironmentOperationResults","locations":["North
-        Central US (Stage)","West US 2","Southeast Asia","Sweden Central","Canada
-        Central","West Europe","North Europe","East US","East US 2","East Asia","Australia
-        East","Germany West Central","Japan East","UK South","West US","Central US","North
-        Central US","South Central US","Korea Central","Brazil South","West US 3","France
-        Central","South Africa North","Norway East","Switzerland North","UAE North","Canada
-        East","West Central US","UK West","Central India","Central US EUAP","East
-        US 2 EUAP"],"apiVersions":["2023-11-02-preview","2023-08-01-preview","2023-05-02-preview","2023-05-01","2023-04-01-preview","2022-11-01-preview","2022-10-01","2022-06-01-preview","2022-03-01"],"defaultApiVersion":"2023-05-01","capabilities":"None"},{"resourceType":"locations/managedEnvironmentOperationStatuses","locations":["North
-        Central US (Stage)","West US 2","Southeast Asia","Sweden Central","Canada
-        Central","West Europe","North Europe","East US","East US 2","East Asia","Australia
-        East","Germany West Central","Japan East","UK South","West US","Central US","North
-        Central US","South Central US","Korea Central","Brazil South","West US 3","France
-        Central","South Africa North","Norway East","Switzerland North","UAE North","Canada
-        East","West Central US","UK West","Central India","Central US EUAP","East
-        US 2 EUAP"],"apiVersions":["2023-11-02-preview","2023-08-01-preview","2023-05-02-preview","2023-05-01","2023-04-01-preview","2022-11-01-preview","2022-10-01","2022-06-01-preview","2022-03-01"],"defaultApiVersion":"2023-05-01","capabilities":"None"},{"resourceType":"locations/containerappOperationResults","locations":["North
-        Central US (Stage)","Canada Central","West Europe","North Europe","East US","East
-        US 2","East Asia","Australia East","Germany West Central","Japan East","UK
-        South","West US","Central US","North Central US","South Central US","Korea
-        Central","Brazil South","West US 3","France Central","South Africa North","Norway
-        East","Switzerland North","UAE North","Canada East","West Central US","UK
-        West","Central India","Central US EUAP","East US 2 EUAP","West US 2","Southeast
-        Asia","Sweden Central"],"apiVersions":["2023-11-02-preview","2023-08-01-preview","2023-05-02-preview","2023-05-01","2023-04-01-preview","2022-11-01-preview","2022-10-01","2022-06-01-preview","2022-03-01"],"defaultApiVersion":"2023-05-01","capabilities":"None"},{"resourceType":"locations/containerappOperationStatuses","locations":["North
-        Central US (Stage)","West US 2","Southeast Asia","Sweden Central","Canada
-        Central","West Europe","North Europe","East US","East US 2","East Asia","Australia
-        East","Germany West Central","Japan East","UK South","West US","Central US","North
-        Central US","South Central US","Korea Central","Brazil South","West US 3","France
-        Central","South Africa North","Norway East","Switzerland North","UAE North","Canada
-        East","West Central US","UK West","Central India","Central US EUAP","East
-        US 2 EUAP"],"apiVersions":["2023-11-02-preview","2023-08-01-preview","2023-05-02-preview","2023-05-01","2023-04-01-preview","2022-11-01-preview","2022-10-01","2022-06-01-preview","2022-03-01"],"defaultApiVersion":"2023-05-01","capabilities":"None"},{"resourceType":"locations/containerappsjobOperationResults","locations":["North
-        Central US (Stage)","Canada Central","West Europe","North Europe","East US","East
-        US 2","East Asia","Australia East","Germany West Central","Japan East","UK
-        South","West US","Central US","North Central US","South Central US","Korea
-        Central","Brazil South","West US 3","France Central","South Africa North","Norway
-        East","Switzerland North","UAE North","Canada East","West Central US","UK
-        West","Central India","Central US EUAP","East US 2 EUAP","West US 2","Southeast
-        Asia","Sweden Central"],"apiVersions":["2023-11-02-preview","2023-08-01-preview","2023-05-02-preview","2023-05-01","2023-04-01-preview","2022-11-01-preview"],"defaultApiVersion":"2023-05-01","capabilities":"None"},{"resourceType":"locations/containerappsjobOperationStatuses","locations":["North
-        Central US (Stage)","West US 2","Southeast Asia","Sweden Central","Canada
-        Central","West Europe","North Europe","East US","East US 2","East Asia","Australia
-        East","Germany West Central","Japan East","UK South","West US","Central US","North
-        Central US","South Central US","Korea Central","Brazil South","West US 3","France
-        Central","South Africa North","Norway East","Switzerland North","UAE North","Canada
-        East","West Central US","UK West","Central India","Central US EUAP","East
-        US 2 EUAP"],"apiVersions":["2023-11-02-preview","2023-08-01-preview","2023-05-02-preview","2023-05-01","2023-04-01-preview","2022-11-01-preview"],"defaultApiVersion":"2023-05-01","capabilities":"None"},{"resourceType":"locations/sourceControlOperationResults","locations":["North
-        Central US (Stage)","Canada Central","West Europe","North Europe","East US","East
-        US 2","East Asia","Australia East","Germany West Central","Japan East","UK
-        South","West US","Central US","North Central US","South Central US","Korea
-        Central","Brazil South","West US 3","France Central","South Africa North","Norway
-        East","Switzerland North","UAE North","Canada East","West Central US","UK
-        West","Central India","Central US EUAP","East US 2 EUAP","West US 2","Southeast
-        Asia","Sweden Central"],"apiVersions":["2023-11-02-preview","2023-08-01-preview","2023-05-02-preview","2023-05-01","2023-04-01-preview","2022-11-01-preview","2022-10-01","2022-06-01-preview","2022-03-01"],"defaultApiVersion":"2023-05-01","capabilities":"None"},{"resourceType":"locations/sourceControlOperationStatuses","locations":["North
-        Central US (Stage)","West US 2","Southeast Asia","Sweden Central","Canada
-        Central","West Europe","North Europe","East US","East US 2","East Asia","Australia
-        East","Germany West Central","Japan East","UK South","West US","Central US","North
-        Central US","South Central US","Korea Central","Brazil South","West US 3","France
-        Central","South Africa North","Norway East","Switzerland North","UAE North","Canada
-        East","West Central US","UK West","Central India","Central US EUAP","East
-        US 2 EUAP"],"apiVersions":["2023-11-02-preview","2023-08-01-preview","2023-05-02-preview","2023-05-01","2023-04-01-preview","2022-11-01-preview","2022-10-01","2022-06-01-preview","2022-03-01"],"defaultApiVersion":"2023-05-01","capabilities":"None"},{"resourceType":"locations/usages","locations":["North
-        Central US (Stage)","West US 2","Southeast Asia","Sweden Central","Canada
-        Central","West Europe","North Europe","East US","East US 2","East Asia","Australia
-        East","Germany West Central","Japan East","UK South","West US","Central US","North
-        Central US","South Central US","Korea Central","Brazil South","West US 3","France
-        Central","South Africa North","Norway East","Switzerland North","UAE North","Canada
-        East","West Central US","UK West","Central India","Central US EUAP","East
-        US 2 EUAP"],"apiVersions":["2023-11-02-preview","2023-08-01-preview","2023-05-02-preview"],"defaultApiVersion":"2023-05-02-preview","capabilities":"None"},{"resourceType":"operations","locations":["North
-        Central US (Stage)","Central US EUAP","East US 2 EUAP","West US 2","Southeast
-        Asia","Sweden Central","Canada Central","West Europe","North Europe","East
-        US","East US 2","East Asia","Australia East","Germany West Central","Japan
-        East","UK South","West US","Central US","North Central US","South Central
-        US","Korea Central","Brazil South","West US 3","France Central","South Africa
-        North","Norway East","Switzerland North","UAE North","Canada East","West Central
-        US","UK West","Central India"],"apiVersions":["2023-11-02-preview","2023-08-01-preview","2023-05-02-preview","2023-05-01","2023-04-01-preview","2023-02-01","2022-11-01-preview","2022-10-01","2022-06-01-preview","2022-03-01"],"defaultApiVersion":"2023-08-01-preview","capabilities":"None"},{"resourceType":"connectedEnvironments","locations":["North
-        Central US (Stage)","North Central US","East US","East Asia","West Europe","Southeast
-        Asia","Central US EUAP","East US 2 EUAP"],"apiVersions":["2023-11-02-preview","2023-08-01-preview","2023-05-02-preview","2023-05-01","2023-04-01-preview","2022-11-01-preview","2022-10-01","2022-06-01-preview"],"defaultApiVersion":"2023-05-01","capabilities":"CrossResourceGroupResourceMove,
-        CrossSubscriptionResourceMove, SupportsTags, SupportsLocation"},{"resourceType":"connectedEnvironments/certificates","locations":["North
-        Central US (Stage)","North Central US","East US","East Asia","West Europe","Southeast
-        Asia","Central US EUAP","East US 2 EUAP"],"apiVersions":["2023-11-02-preview","2023-08-01-preview","2023-05-02-preview","2023-05-01","2023-04-01-preview","2022-11-01-preview","2022-10-01","2022-06-01-preview"],"defaultApiVersion":"2023-05-01","capabilities":"CrossResourceGroupResourceMove,
-        CrossSubscriptionResourceMove, SupportsTags, SupportsLocation"},{"resourceType":"locations/connectedEnvironmentOperationResults","locations":["North
-        Central US (Stage)","North Central US","East US","East Asia","West Europe","Southeast
-        Asia","Central US EUAP","East US 2 EUAP"],"apiVersions":["2023-11-02-preview","2023-08-01-preview","2023-05-02-preview","2023-05-01","2023-04-01-preview","2022-11-01-preview","2022-10-01","2022-06-01-preview"],"defaultApiVersion":"2023-05-01","capabilities":"None"},{"resourceType":"locations/connectedEnvironmentOperationStatuses","locations":["North
-        Central US (Stage)","North Central US","East US","East Asia","West Europe","Southeast
-        Asia","Central US EUAP","East US 2 EUAP"],"apiVersions":["2023-11-02-preview","2023-08-01-preview","2023-05-02-preview","2023-05-01","2023-04-01-preview","2022-11-01-preview","2022-10-01","2022-06-01-preview"],"defaultApiVersion":"2023-05-01","capabilities":"None"},{"resourceType":"locations/managedCertificateOperationStatuses","locations":["North
-        Central US (Stage)","West US 2","Southeast Asia","Sweden Central","Canada
-        Central","West Europe","North Europe","East US","East US 2","East Asia","Australia
-        East","Germany West Central","Japan East","UK South","West US","Central US","North
-        Central US","South Central US","Korea Central","Brazil South","West US 3","France
-        Central","South Africa North","Norway East","Switzerland North","UAE North","Canada
-        East","West Central US","UK West","Central India","Central US EUAP","East
-        US 2 EUAP"],"apiVersions":["2023-11-02-preview","2023-08-01-preview","2023-05-02-preview","2023-05-01","2023-04-01-preview","2022-11-01-preview"],"defaultApiVersion":"2023-05-01","capabilities":"None"},{"resourceType":"locations/billingMeters","locations":["North
-        Central US (Stage)","West US 2","Southeast Asia","Sweden Central","Canada
-        Central","West Europe","North Europe","East US","East US 2","East Asia","Australia
-        East","Germany West Central","Japan East","UK South","West US","Central US","North
-        Central US","South Central US","Korea Central","Brazil South","West US 3","France
-        Central","South Africa North","Norway East","Switzerland North","UAE North","Canada
-        East","West Central US","UK West","Central India","Central US EUAP","East
-        US 2 EUAP"],"apiVersions":["2023-11-02-preview","2023-08-01-preview","2023-05-02-preview","2023-05-01","2023-04-01-preview","2022-11-01-preview","2022-10-01","2022-06-01-preview"],"defaultApiVersion":"2023-05-01","capabilities":"None"},{"resourceType":"locations/availableManagedEnvironmentsWorkloadProfileTypes","locations":["North
-        Central US (Stage)","West US 2","Southeast Asia","Sweden Central","Canada
-        Central","West Europe","North Europe","East US","East US 2","East Asia","Australia
-        East","Germany West Central","Japan East","UK South","West US","Central US","North
-        Central US","South Central US","Korea Central","Brazil South","West US 3","France
-        Central","South Africa North","Norway East","Switzerland North","UAE North","Canada
-        East","West Central US","UK West","Central India","Central US EUAP","East
-        US 2 EUAP"],"apiVersions":["2023-11-02-preview","2023-08-01-preview","2023-05-02-preview","2023-05-01","2023-04-01-preview","2022-11-01-preview","2022-10-01","2022-06-01-preview"],"defaultApiVersion":"2023-05-01","capabilities":"None"},{"resourceType":"getCustomDomainVerificationId","locations":["North
-        Central US (Stage)","West US 2","Southeast Asia","Sweden Central","Canada
-        Central","West Europe","North Europe","East US","East US 2","East Asia","Australia
-        East","Germany West Central","Japan East","UK South","West US","Central US","North
-        Central US","South Central US","Korea Central","Brazil South","West US 3","France
-        Central","South Africa North","Norway East","Switzerland North","UAE North","Canada
-        East","West Central US","UK West","Central India","Central US EUAP","East
-        US 2 EUAP"],"apiVersions":["2023-11-02-preview","2023-08-01-preview","2023-05-02-preview"],"defaultApiVersion":"2023-05-02-preview","capabilities":"None"},{"resourceType":"builders","locations":["North
-        Central US (Stage)","West US 2","Southeast Asia","Sweden Central","Canada
-        Central","West Europe","North Europe","East US","East US 2","East Asia","Australia
-        East","Germany West Central","Japan East","UK South","West US","Central US","North
-        Central US","South Central US","Korea Central","Brazil South","West US 3","France
-        Central","South Africa North","Norway East","Switzerland North","UAE North","Canada
-        East","West Central US","UK West","Central India","Central US EUAP","East
-        US 2 EUAP"],"apiVersions":["2023-11-02-preview","2023-08-01-preview"],"defaultApiVersion":"2023-08-01-preview","capabilities":"CrossResourceGroupResourceMove,
-        CrossSubscriptionResourceMove, SystemAssignedResourceIdentity, SupportsTags,
-        SupportsLocation"},{"resourceType":"builders/builds","locations":["North Central
-        US (Stage)","West US 2","Southeast Asia","Sweden Central","Canada Central","West
-        Europe","North Europe","East US","East US 2","East Asia","Australia East","Germany
-        West Central","Japan East","UK South","West US","Central US","North Central
-        US","South Central US","Korea Central","Brazil South","West US 3","France
-        Central","South Africa North","Norway East","Switzerland North","UAE North","Canada
-        East","West Central US","UK West","Central India","Central US EUAP","East
-        US 2 EUAP"],"apiVersions":["2023-11-02-preview","2023-08-01-preview"],"defaultApiVersion":"2023-08-01-preview","capabilities":"None"},{"resourceType":"locations/OperationResults","locations":["North
-        Central US (Stage)","West US 2","Southeast Asia","Sweden Central","Canada
-        Central","West Europe","North Europe","East US","East US 2","East Asia","Australia
-        East","Germany West Central","Japan East","UK South","West US","Central US","North
-        Central US","South Central US","Korea Central","Brazil South","West US 3","France
-        Central","South Africa North","Norway East","Switzerland North","UAE North","Canada
-        East","West Central US","UK West","Central India","Central US EUAP","East
-        US 2 EUAP"],"apiVersions":["2023-11-02-preview","2023-08-01-preview"],"defaultApiVersion":"2023-08-01-preview","capabilities":"None"},{"resourceType":"locations/OperationStatuses","locations":["North
-        Central US (Stage)","West US 2","Southeast Asia","Sweden Central","Canada
-        Central","West Europe","North Europe","East US","East US 2","East Asia","Australia
-        East","Germany West Central","Japan East","UK South","West US","Central US","North
-        Central US","South Central US","Korea Central","Brazil South","West US 3","France
-        Central","South Africa North","Norway East","Switzerland North","UAE North","Canada
-        East","West Central US","UK West","Central India","Central US EUAP","East
-        US 2 EUAP"],"apiVersions":["2023-11-02-preview","2023-08-01-preview"],"defaultApiVersion":"2023-08-01-preview","capabilities":"None"},{"resourceType":"managedEnvironments/dotNetComponents","locations":["North
-        Central US (Stage)","West US 2","Southeast Asia","Sweden Central","Canada
-        Central","West Europe","North Europe","East US","East US 2","East Asia","Australia
-        East","Germany West Central","Japan East","UK South","West US","Central US","North
-        Central US","South Central US","Korea Central","Brazil South","West US 3","France
-        Central","South Africa North","Norway East","Switzerland North","UAE North","Canada
-        East","West Central US","UK West","Central India","Central US EUAP","East
-        US 2 EUAP"],"apiVersions":["2023-11-02-preview"],"defaultApiVersion":"2023-11-02-preview","capabilities":"None"},{"resourceType":"managedEnvironments/javaComponents","locations":["North
-        Central US (Stage)","West US 2","Southeast Asia","Sweden Central","Canada
-        Central","West Europe","North Europe","East US","East US 2","East Asia","Australia
-        East","Germany West Central","Japan East","UK South","West US","Central US","North
-        Central US","South Central US","Korea Central","Brazil South","West US 3","France
-        Central","South Africa North","Norway East","Switzerland North","UAE North","Canada
-        East","West Central US","UK West","Central India","Central US EUAP","East
-        US 2 EUAP"],"apiVersions":["2023-11-02-preview"],"defaultApiVersion":"2023-11-02-preview","capabilities":"None"},{"resourceType":"managedEnvironments/daprComponents","locations":["North
-        Central US (Stage)","West US 2","Southeast Asia","Sweden Central","Canada
-        Central","West Europe","North Europe","East US","East US 2","East Asia","Australia
-        East","Germany West Central","Japan East","UK South","West US","Central US","North
-        Central US","South Central US","Korea Central","Brazil South","West US 3","France
-        Central","South Africa North","Norway East","Switzerland North","UAE North","Canada
-        East","West Central US","UK West","Central India","Central US EUAP","East
-        US 2 EUAP"],"apiVersions":["2023-11-02-preview","2023-08-01-preview","2023-05-02-preview","2023-05-01","2023-04-01-preview","2022-11-01-preview","2022-10-01","2022-06-01-preview","2022-03-01"],"defaultApiVersion":"2023-05-01","capabilities":"None"},{"resourceType":"sessionPools","locations":["Central
-        US EUAP","East US 2 EUAP"],"apiVersions":["2024-02-02-preview","2023-11-02-preview","2023-08-01-preview"],"defaultApiVersion":"2023-08-01-preview","capabilities":"CrossResourceGroupResourceMove,
-        CrossSubscriptionResourceMove, SystemAssignedResourceIdentity, SupportsTags,
-        SupportsLocation"},{"resourceType":"builders/patches","locations":["Central
-        US EUAP","East US 2 EUAP"],"apiVersions":["2024-02-02-preview","2023-11-02-preview","2023-08-01-preview"],"defaultApiVersion":"2023-08-01-preview","capabilities":"None"}],"registrationState":"Registered","registrationPolicy":"RegistrationRequired"}'
-    headers:
-      cache-control:
-      - no-cache
-      content-length:
-      - '23762'
-      content-type:
-      - application/json; charset=utf-8
-      date:
-      - Wed, 28 Feb 2024 23:34:35 GMT
-      expires:
-      - '-1'
-      pragma:
-      - no-cache
-      strict-transport-security:
-      - max-age=31536000; includeSubDomains
-      x-cache:
-      - CONFIG_NOCACHE
-      x-content-type-options:
-      - nosniff
-      x-msedge-ref:
-      - 'Ref A: 114A52AB85AF45D495E54106FA07FBAB Ref B: CO6AA3150219009 Ref C: 2024-02-28T23:34:36Z'
-    status:
-      code: 200
-      message: OK
-- request:
-    body: null
-    headers:
-      Accept:
-      - '*/*'
-      Accept-Encoding:
-      - gzip, deflate
-      CommandName:
-      - containerapp create
-      Connection:
-      - keep-alive
-      ParameterSetName:
-      - -g -n --environment --registry-username --registry-server --registry-password
-      User-Agent:
-      - python/3.8.10 (Windows-10-10.0.22621-SP0) AZURECLI/2.57.0
-    method: GET
-    uri: https://management.azure.com/subscriptions/00000000-0000-0000-0000-000000000000/resourceGroups/client.env_rg_eastus2/providers/Microsoft.App/managedEnvironments/env-eastus2?api-version=2023-11-02-preview
-  response:
-    body:
-      string: '{"id":"/subscriptions/00000000-0000-0000-0000-000000000000/resourceGroups/client.env_rg_eastus2/providers/Microsoft.App/managedEnvironments/env-eastus2","name":"env-eastus2","type":"Microsoft.App/managedEnvironments","location":"East
-        US 2","systemData":{"createdBy":"harrli@microsoft.com","createdByType":"User","createdAt":"2024-02-28T22:40:40.3749292","lastModifiedBy":"harrli@microsoft.com","lastModifiedByType":"User","lastModifiedAt":"2024-02-28T22:40:40.3749292"},"properties":{"provisioningState":"Succeeded","daprAIInstrumentationKey":null,"daprAIConnectionString":null,"vnetConfiguration":null,"defaultDomain":"victoriousglacier-3c94eae2.eastus2.azurecontainerapps.io","staticIp":"52.254.46.135","appLogsConfiguration":{"destination":null,"logAnalyticsConfiguration":null},"openTelemetryConfiguration":null,"zoneRedundant":false,"kedaConfiguration":{"version":"2.12.0"},"daprConfiguration":{"version":"1.11.6"},"eventStreamEndpoint":"https://eastus2.azurecontainerapps.dev/subscriptions/00000000-0000-0000-0000-000000000000/resourceGroups/client.env_rg_eastus2/managedEnvironments/env-eastus2/eventstream","customDomainConfiguration":{"customDomainVerificationId":"0FEF6FC81FA2FA9876FEE95F895AD716D01F5495C9AC8EA62F0228DC5E40B5CA","dnsSuffix":null,"certificateKeyVaultProperties":null,"certificateValue":null,"certificatePassword":null,"thumbprint":null,"subjectName":null,"expirationDate":null},"workloadProfiles":[{"workloadProfileType":"Consumption","name":"Consumption"}],"appInsightsConfiguration":null,"infrastructureResourceGroup":null,"peerAuthentication":{"mtls":{"enabled":false}}}}'
-    headers:
-      api-supported-versions:
-      - 2022-03-01, 2022-06-01-preview, 2022-10-01, 2022-11-01-preview, 2023-04-01-preview,
-        2023-05-01, 2023-05-02-preview, 2023-08-01-preview, 2023-11-02-preview, 2024-02-02-preview,
-        2024-03-01
-      cache-control:
-      - no-cache
-      content-length:
-      - '1601'
-      content-type:
-      - application/json; charset=utf-8
-      date:
-      - Wed, 28 Feb 2024 23:34:36 GMT
-      expires:
-      - '-1'
-      pragma:
-      - no-cache
-      strict-transport-security:
-      - max-age=31536000; includeSubDomains
-      vary:
-      - Accept-Encoding
-      x-cache:
-      - CONFIG_NOCACHE
-      x-content-type-options:
-      - nosniff
-      x-msedge-ref:
-      - 'Ref A: BD2B90E1301240DE9DF16E4229161074 Ref B: CO6AA3150219019 Ref C: 2024-02-28T23:34:36Z'
-      x-powered-by:
-      - ASP.NET
-    status:
-      code: 200
-      message: OK
-- request:
-    body: null
-    headers:
-      Accept:
-      - application/json
-      Accept-Encoding:
-      - gzip, deflate
-      CommandName:
-      - containerapp create
-      Connection:
-      - keep-alive
-      ParameterSetName:
-      - -g -n --environment --registry-username --registry-server --registry-password
-      User-Agent:
-      - AZURECLI/2.57.0 azsdk-python-azure-mgmt-resource/23.1.0b2 Python/3.8.10 (Windows-10-10.0.22621-SP0)
-    method: GET
-    uri: https://management.azure.com/subscriptions/00000000-0000-0000-0000-000000000000/providers/Microsoft.App?api-version=2022-09-01
-  response:
-    body:
-      string: '{"id":"/subscriptions/00000000-0000-0000-0000-000000000000/providers/Microsoft.App","namespace":"Microsoft.App","authorizations":[{"applicationId":"7e3bc4fd-85a3-4192-b177-5b8bfc87f42c","roleDefinitionId":"39a74f72-b40f-4bdc-b639-562fe2260bf0"},{"applicationId":"3734c1a4-2bed-4998-a37a-ff1a9e7bf019","roleDefinitionId":"5c779a4f-5cb2-4547-8c41-478d9be8ba90"},{"applicationId":"55ebbb62-3b9c-49fd-9b87-9595226dd4ac","roleDefinitionId":"e49ca620-7992-4561-a7df-4ed67dad77b5","managedByRoleDefinitionId":"9e3af657-a8ff-583c-a75c-2fe7c4bcb635"},{"applicationId":"1459b1f6-7a5b-4300-93a2-44b4a651759f","roleDefinitionId":"3c5f1b29-9e3d-4a22-b5d6-9ff4e5a37974"}],"resourceTypes":[{"resourceType":"managedEnvironments","locations":["North
-        Central US (Stage)","West US 2","Southeast Asia","Sweden Central","Canada
-        Central","West Europe","North Europe","East US","East US 2","East Asia","Australia
-        East","Germany West Central","Japan East","UK South","West US","Central US","North
-        Central US","South Central US","Korea Central","Brazil South","West US 3","France
-        Central","South Africa North","Norway East","Switzerland North","UAE North","Canada
-        East","West Central US","UK West","Central India","Central US EUAP","East
-        US 2 EUAP"],"apiVersions":["2023-11-02-preview","2023-08-01-preview","2023-05-02-preview","2023-05-01","2023-04-01-preview","2022-11-01-preview","2022-10-01","2022-06-01-preview","2022-03-01"],"defaultApiVersion":"2023-05-01","capabilities":"CrossResourceGroupResourceMove,
-        CrossSubscriptionResourceMove, SystemAssignedResourceIdentity, SupportsTags,
-        SupportsLocation"},{"resourceType":"managedEnvironments/certificates","locations":["North
-        Central US (Stage)","West US 2","Southeast Asia","Sweden Central","Canada
-        Central","West Europe","North Europe","East US","East US 2","East Asia","Australia
-        East","Germany West Central","Japan East","UK South","West US","Central US","North
-        Central US","South Central US","Korea Central","Brazil South","West US 3","France
-        Central","South Africa North","Norway East","Switzerland North","UAE North","Canada
-        East","West Central US","UK West","Central India","Central US EUAP","East
-        US 2 EUAP"],"apiVersions":["2023-11-02-preview","2023-08-01-preview","2023-05-02-preview","2023-05-01","2023-04-01-preview","2022-11-01-preview","2022-10-01","2022-06-01-preview","2022-03-01"],"defaultApiVersion":"2023-05-01","capabilities":"CrossResourceGroupResourceMove,
-        CrossSubscriptionResourceMove, SupportsTags, SupportsLocation"},{"resourceType":"managedEnvironments/managedCertificates","locations":["North
-        Central US (Stage)","West US 2","Southeast Asia","Sweden Central","Canada
-        Central","West Europe","North Europe","East US","East US 2","East Asia","Australia
-        East","Germany West Central","Japan East","UK South","West US","Central US","North
-        Central US","South Central US","Korea Central","Brazil South","West US 3","France
-        Central","South Africa North","Norway East","Switzerland North","UAE North","Canada
-        East","West Central US","UK West","Central India","Central US EUAP","East
-        US 2 EUAP"],"apiVersions":["2023-11-02-preview","2023-08-01-preview","2023-05-02-preview","2023-05-01","2023-04-01-preview","2022-11-01-preview"],"defaultApiVersion":"2023-05-01","capabilities":"CrossResourceGroupResourceMove,
-        CrossSubscriptionResourceMove, SupportsTags, SupportsLocation"},{"resourceType":"containerApps","locations":["North
-        Central US (Stage)","West US 2","Southeast Asia","Sweden Central","Canada
-        Central","West Europe","North Europe","East US","East US 2","East Asia","Australia
-        East","Germany West Central","Japan East","UK South","West US","Central US","North
-        Central US","South Central US","Korea Central","Brazil South","West US 3","France
-        Central","South Africa North","Norway East","Switzerland North","UAE North","Canada
-        East","West Central US","UK West","Central India","Central US EUAP","East
-        US 2 EUAP"],"apiVersions":["2023-11-02-preview","2023-08-01-preview","2023-05-02-preview","2023-05-01","2023-04-01-preview","2022-11-01-preview","2022-10-01","2022-06-01-preview","2022-03-01"],"defaultApiVersion":"2023-05-01","capabilities":"CrossResourceGroupResourceMove,
-        CrossSubscriptionResourceMove, SystemAssignedResourceIdentity, SupportsTags,
-        SupportsLocation"},{"resourceType":"jobs","locations":["North Central US (Stage)","West
-        US 2","Southeast Asia","Sweden Central","Canada Central","West Europe","North
-        Europe","East US","East US 2","East Asia","Australia East","Germany West Central","Japan
-        East","UK South","West US","Central US","North Central US","South Central
-        US","Korea Central","Brazil South","West US 3","France Central","South Africa
-        North","Norway East","Switzerland North","UAE North","Canada East","West Central
-        US","UK West","Central India","Central US EUAP","East US 2 EUAP"],"apiVersions":["2023-11-02-preview","2023-08-01-preview","2023-05-02-preview","2023-05-01","2023-04-01-preview","2022-11-01-preview"],"defaultApiVersion":"2023-05-01","capabilities":"CrossResourceGroupResourceMove,
-        CrossSubscriptionResourceMove, SystemAssignedResourceIdentity, SupportsTags,
-        SupportsLocation"},{"resourceType":"locations","locations":[],"apiVersions":["2023-11-02-preview","2023-08-01-preview","2023-05-02-preview","2023-05-01","2023-04-01-preview","2022-11-01-preview","2022-10-01","2022-06-01-preview","2022-03-01"],"defaultApiVersion":"2023-05-01","capabilities":"None"},{"resourceType":"locations/managedEnvironmentOperationResults","locations":["North
-        Central US (Stage)","West US 2","Southeast Asia","Sweden Central","Canada
-        Central","West Europe","North Europe","East US","East US 2","East Asia","Australia
-        East","Germany West Central","Japan East","UK South","West US","Central US","North
-        Central US","South Central US","Korea Central","Brazil South","West US 3","France
-        Central","South Africa North","Norway East","Switzerland North","UAE North","Canada
-        East","West Central US","UK West","Central India","Central US EUAP","East
-        US 2 EUAP"],"apiVersions":["2023-11-02-preview","2023-08-01-preview","2023-05-02-preview","2023-05-01","2023-04-01-preview","2022-11-01-preview","2022-10-01","2022-06-01-preview","2022-03-01"],"defaultApiVersion":"2023-05-01","capabilities":"None"},{"resourceType":"locations/managedEnvironmentOperationStatuses","locations":["North
-        Central US (Stage)","West US 2","Southeast Asia","Sweden Central","Canada
-        Central","West Europe","North Europe","East US","East US 2","East Asia","Australia
-        East","Germany West Central","Japan East","UK South","West US","Central US","North
-        Central US","South Central US","Korea Central","Brazil South","West US 3","France
-        Central","South Africa North","Norway East","Switzerland North","UAE North","Canada
-        East","West Central US","UK West","Central India","Central US EUAP","East
-        US 2 EUAP"],"apiVersions":["2023-11-02-preview","2023-08-01-preview","2023-05-02-preview","2023-05-01","2023-04-01-preview","2022-11-01-preview","2022-10-01","2022-06-01-preview","2022-03-01"],"defaultApiVersion":"2023-05-01","capabilities":"None"},{"resourceType":"locations/containerappOperationResults","locations":["North
-        Central US (Stage)","Canada Central","West Europe","North Europe","East US","East
-        US 2","East Asia","Australia East","Germany West Central","Japan East","UK
-        South","West US","Central US","North Central US","South Central US","Korea
-        Central","Brazil South","West US 3","France Central","South Africa North","Norway
-        East","Switzerland North","UAE North","Canada East","West Central US","UK
-        West","Central India","Central US EUAP","East US 2 EUAP","West US 2","Southeast
-        Asia","Sweden Central"],"apiVersions":["2023-11-02-preview","2023-08-01-preview","2023-05-02-preview","2023-05-01","2023-04-01-preview","2022-11-01-preview","2022-10-01","2022-06-01-preview","2022-03-01"],"defaultApiVersion":"2023-05-01","capabilities":"None"},{"resourceType":"locations/containerappOperationStatuses","locations":["North
-        Central US (Stage)","West US 2","Southeast Asia","Sweden Central","Canada
-        Central","West Europe","North Europe","East US","East US 2","East Asia","Australia
-        East","Germany West Central","Japan East","UK South","West US","Central US","North
-        Central US","South Central US","Korea Central","Brazil South","West US 3","France
-        Central","South Africa North","Norway East","Switzerland North","UAE North","Canada
-        East","West Central US","UK West","Central India","Central US EUAP","East
-        US 2 EUAP"],"apiVersions":["2023-11-02-preview","2023-08-01-preview","2023-05-02-preview","2023-05-01","2023-04-01-preview","2022-11-01-preview","2022-10-01","2022-06-01-preview","2022-03-01"],"defaultApiVersion":"2023-05-01","capabilities":"None"},{"resourceType":"locations/containerappsjobOperationResults","locations":["North
-        Central US (Stage)","Canada Central","West Europe","North Europe","East US","East
-        US 2","East Asia","Australia East","Germany West Central","Japan East","UK
-        South","West US","Central US","North Central US","South Central US","Korea
-        Central","Brazil South","West US 3","France Central","South Africa North","Norway
-        East","Switzerland North","UAE North","Canada East","West Central US","UK
-        West","Central India","Central US EUAP","East US 2 EUAP","West US 2","Southeast
-        Asia","Sweden Central"],"apiVersions":["2023-11-02-preview","2023-08-01-preview","2023-05-02-preview","2023-05-01","2023-04-01-preview","2022-11-01-preview"],"defaultApiVersion":"2023-05-01","capabilities":"None"},{"resourceType":"locations/containerappsjobOperationStatuses","locations":["North
-        Central US (Stage)","West US 2","Southeast Asia","Sweden Central","Canada
-        Central","West Europe","North Europe","East US","East US 2","East Asia","Australia
-        East","Germany West Central","Japan East","UK South","West US","Central US","North
-        Central US","South Central US","Korea Central","Brazil South","West US 3","France
-        Central","South Africa North","Norway East","Switzerland North","UAE North","Canada
-        East","West Central US","UK West","Central India","Central US EUAP","East
-        US 2 EUAP"],"apiVersions":["2023-11-02-preview","2023-08-01-preview","2023-05-02-preview","2023-05-01","2023-04-01-preview","2022-11-01-preview"],"defaultApiVersion":"2023-05-01","capabilities":"None"},{"resourceType":"locations/sourceControlOperationResults","locations":["North
-        Central US (Stage)","Canada Central","West Europe","North Europe","East US","East
-        US 2","East Asia","Australia East","Germany West Central","Japan East","UK
-        South","West US","Central US","North Central US","South Central US","Korea
-        Central","Brazil South","West US 3","France Central","South Africa North","Norway
-        East","Switzerland North","UAE North","Canada East","West Central US","UK
-        West","Central India","Central US EUAP","East US 2 EUAP","West US 2","Southeast
-        Asia","Sweden Central"],"apiVersions":["2023-11-02-preview","2023-08-01-preview","2023-05-02-preview","2023-05-01","2023-04-01-preview","2022-11-01-preview","2022-10-01","2022-06-01-preview","2022-03-01"],"defaultApiVersion":"2023-05-01","capabilities":"None"},{"resourceType":"locations/sourceControlOperationStatuses","locations":["North
-        Central US (Stage)","West US 2","Southeast Asia","Sweden Central","Canada
-        Central","West Europe","North Europe","East US","East US 2","East Asia","Australia
-        East","Germany West Central","Japan East","UK South","West US","Central US","North
-        Central US","South Central US","Korea Central","Brazil South","West US 3","France
-        Central","South Africa North","Norway East","Switzerland North","UAE North","Canada
-        East","West Central US","UK West","Central India","Central US EUAP","East
-        US 2 EUAP"],"apiVersions":["2023-11-02-preview","2023-08-01-preview","2023-05-02-preview","2023-05-01","2023-04-01-preview","2022-11-01-preview","2022-10-01","2022-06-01-preview","2022-03-01"],"defaultApiVersion":"2023-05-01","capabilities":"None"},{"resourceType":"locations/usages","locations":["North
-        Central US (Stage)","West US 2","Southeast Asia","Sweden Central","Canada
-        Central","West Europe","North Europe","East US","East US 2","East Asia","Australia
-        East","Germany West Central","Japan East","UK South","West US","Central US","North
-        Central US","South Central US","Korea Central","Brazil South","West US 3","France
-        Central","South Africa North","Norway East","Switzerland North","UAE North","Canada
-        East","West Central US","UK West","Central India","Central US EUAP","East
-        US 2 EUAP"],"apiVersions":["2023-11-02-preview","2023-08-01-preview","2023-05-02-preview"],"defaultApiVersion":"2023-05-02-preview","capabilities":"None"},{"resourceType":"operations","locations":["North
-        Central US (Stage)","Central US EUAP","East US 2 EUAP","West US 2","Southeast
-        Asia","Sweden Central","Canada Central","West Europe","North Europe","East
-        US","East US 2","East Asia","Australia East","Germany West Central","Japan
-        East","UK South","West US","Central US","North Central US","South Central
-        US","Korea Central","Brazil South","West US 3","France Central","South Africa
-        North","Norway East","Switzerland North","UAE North","Canada East","West Central
-        US","UK West","Central India"],"apiVersions":["2023-11-02-preview","2023-08-01-preview","2023-05-02-preview","2023-05-01","2023-04-01-preview","2023-02-01","2022-11-01-preview","2022-10-01","2022-06-01-preview","2022-03-01"],"defaultApiVersion":"2023-08-01-preview","capabilities":"None"},{"resourceType":"connectedEnvironments","locations":["North
-        Central US (Stage)","North Central US","East US","East Asia","West Europe","Southeast
-        Asia","Central US EUAP","East US 2 EUAP"],"apiVersions":["2023-11-02-preview","2023-08-01-preview","2023-05-02-preview","2023-05-01","2023-04-01-preview","2022-11-01-preview","2022-10-01","2022-06-01-preview"],"defaultApiVersion":"2023-05-01","capabilities":"CrossResourceGroupResourceMove,
-        CrossSubscriptionResourceMove, SupportsTags, SupportsLocation"},{"resourceType":"connectedEnvironments/certificates","locations":["North
-        Central US (Stage)","North Central US","East US","East Asia","West Europe","Southeast
-        Asia","Central US EUAP","East US 2 EUAP"],"apiVersions":["2023-11-02-preview","2023-08-01-preview","2023-05-02-preview","2023-05-01","2023-04-01-preview","2022-11-01-preview","2022-10-01","2022-06-01-preview"],"defaultApiVersion":"2023-05-01","capabilities":"CrossResourceGroupResourceMove,
-        CrossSubscriptionResourceMove, SupportsTags, SupportsLocation"},{"resourceType":"locations/connectedEnvironmentOperationResults","locations":["North
-        Central US (Stage)","North Central US","East US","East Asia","West Europe","Southeast
-        Asia","Central US EUAP","East US 2 EUAP"],"apiVersions":["2023-11-02-preview","2023-08-01-preview","2023-05-02-preview","2023-05-01","2023-04-01-preview","2022-11-01-preview","2022-10-01","2022-06-01-preview"],"defaultApiVersion":"2023-05-01","capabilities":"None"},{"resourceType":"locations/connectedEnvironmentOperationStatuses","locations":["North
-        Central US (Stage)","North Central US","East US","East Asia","West Europe","Southeast
-        Asia","Central US EUAP","East US 2 EUAP"],"apiVersions":["2023-11-02-preview","2023-08-01-preview","2023-05-02-preview","2023-05-01","2023-04-01-preview","2022-11-01-preview","2022-10-01","2022-06-01-preview"],"defaultApiVersion":"2023-05-01","capabilities":"None"},{"resourceType":"locations/managedCertificateOperationStatuses","locations":["North
-        Central US (Stage)","West US 2","Southeast Asia","Sweden Central","Canada
-        Central","West Europe","North Europe","East US","East US 2","East Asia","Australia
-        East","Germany West Central","Japan East","UK South","West US","Central US","North
-        Central US","South Central US","Korea Central","Brazil South","West US 3","France
-        Central","South Africa North","Norway East","Switzerland North","UAE North","Canada
-        East","West Central US","UK West","Central India","Central US EUAP","East
-        US 2 EUAP"],"apiVersions":["2023-11-02-preview","2023-08-01-preview","2023-05-02-preview","2023-05-01","2023-04-01-preview","2022-11-01-preview"],"defaultApiVersion":"2023-05-01","capabilities":"None"},{"resourceType":"locations/billingMeters","locations":["North
-        Central US (Stage)","West US 2","Southeast Asia","Sweden Central","Canada
-        Central","West Europe","North Europe","East US","East US 2","East Asia","Australia
-        East","Germany West Central","Japan East","UK South","West US","Central US","North
-        Central US","South Central US","Korea Central","Brazil South","West US 3","France
-        Central","South Africa North","Norway East","Switzerland North","UAE North","Canada
-        East","West Central US","UK West","Central India","Central US EUAP","East
-        US 2 EUAP"],"apiVersions":["2023-11-02-preview","2023-08-01-preview","2023-05-02-preview","2023-05-01","2023-04-01-preview","2022-11-01-preview","2022-10-01","2022-06-01-preview"],"defaultApiVersion":"2023-05-01","capabilities":"None"},{"resourceType":"locations/availableManagedEnvironmentsWorkloadProfileTypes","locations":["North
-        Central US (Stage)","West US 2","Southeast Asia","Sweden Central","Canada
-        Central","West Europe","North Europe","East US","East US 2","East Asia","Australia
-        East","Germany West Central","Japan East","UK South","West US","Central US","North
-        Central US","South Central US","Korea Central","Brazil South","West US 3","France
-        Central","South Africa North","Norway East","Switzerland North","UAE North","Canada
-        East","West Central US","UK West","Central India","Central US EUAP","East
-        US 2 EUAP"],"apiVersions":["2023-11-02-preview","2023-08-01-preview","2023-05-02-preview","2023-05-01","2023-04-01-preview","2022-11-01-preview","2022-10-01","2022-06-01-preview"],"defaultApiVersion":"2023-05-01","capabilities":"None"},{"resourceType":"getCustomDomainVerificationId","locations":["North
-        Central US (Stage)","West US 2","Southeast Asia","Sweden Central","Canada
-        Central","West Europe","North Europe","East US","East US 2","East Asia","Australia
-        East","Germany West Central","Japan East","UK South","West US","Central US","North
-        Central US","South Central US","Korea Central","Brazil South","West US 3","France
-        Central","South Africa North","Norway East","Switzerland North","UAE North","Canada
-        East","West Central US","UK West","Central India","Central US EUAP","East
-        US 2 EUAP"],"apiVersions":["2023-11-02-preview","2023-08-01-preview","2023-05-02-preview"],"defaultApiVersion":"2023-05-02-preview","capabilities":"None"},{"resourceType":"builders","locations":["North
-        Central US (Stage)","West US 2","Southeast Asia","Sweden Central","Canada
-        Central","West Europe","North Europe","East US","East US 2","East Asia","Australia
-        East","Germany West Central","Japan East","UK South","West US","Central US","North
-        Central US","South Central US","Korea Central","Brazil South","West US 3","France
-        Central","South Africa North","Norway East","Switzerland North","UAE North","Canada
-        East","West Central US","UK West","Central India","Central US EUAP","East
-        US 2 EUAP"],"apiVersions":["2023-11-02-preview","2023-08-01-preview"],"defaultApiVersion":"2023-08-01-preview","capabilities":"CrossResourceGroupResourceMove,
-        CrossSubscriptionResourceMove, SystemAssignedResourceIdentity, SupportsTags,
-        SupportsLocation"},{"resourceType":"builders/builds","locations":["North Central
-        US (Stage)","West US 2","Southeast Asia","Sweden Central","Canada Central","West
-        Europe","North Europe","East US","East US 2","East Asia","Australia East","Germany
-        West Central","Japan East","UK South","West US","Central US","North Central
-        US","South Central US","Korea Central","Brazil South","West US 3","France
-        Central","South Africa North","Norway East","Switzerland North","UAE North","Canada
-        East","West Central US","UK West","Central India","Central US EUAP","East
-        US 2 EUAP"],"apiVersions":["2023-11-02-preview","2023-08-01-preview"],"defaultApiVersion":"2023-08-01-preview","capabilities":"None"},{"resourceType":"locations/OperationResults","locations":["North
-        Central US (Stage)","West US 2","Southeast Asia","Sweden Central","Canada
-        Central","West Europe","North Europe","East US","East US 2","East Asia","Australia
-        East","Germany West Central","Japan East","UK South","West US","Central US","North
-        Central US","South Central US","Korea Central","Brazil South","West US 3","France
-        Central","South Africa North","Norway East","Switzerland North","UAE North","Canada
-        East","West Central US","UK West","Central India","Central US EUAP","East
-        US 2 EUAP"],"apiVersions":["2023-11-02-preview","2023-08-01-preview"],"defaultApiVersion":"2023-08-01-preview","capabilities":"None"},{"resourceType":"locations/OperationStatuses","locations":["North
-        Central US (Stage)","West US 2","Southeast Asia","Sweden Central","Canada
-        Central","West Europe","North Europe","East US","East US 2","East Asia","Australia
-        East","Germany West Central","Japan East","UK South","West US","Central US","North
-        Central US","South Central US","Korea Central","Brazil South","West US 3","France
-        Central","South Africa North","Norway East","Switzerland North","UAE North","Canada
-        East","West Central US","UK West","Central India","Central US EUAP","East
-        US 2 EUAP"],"apiVersions":["2023-11-02-preview","2023-08-01-preview"],"defaultApiVersion":"2023-08-01-preview","capabilities":"None"},{"resourceType":"managedEnvironments/dotNetComponents","locations":["North
-        Central US (Stage)","West US 2","Southeast Asia","Sweden Central","Canada
-        Central","West Europe","North Europe","East US","East US 2","East Asia","Australia
-        East","Germany West Central","Japan East","UK South","West US","Central US","North
-        Central US","South Central US","Korea Central","Brazil South","West US 3","France
-        Central","South Africa North","Norway East","Switzerland North","UAE North","Canada
-        East","West Central US","UK West","Central India","Central US EUAP","East
-        US 2 EUAP"],"apiVersions":["2023-11-02-preview"],"defaultApiVersion":"2023-11-02-preview","capabilities":"None"},{"resourceType":"managedEnvironments/javaComponents","locations":["North
-        Central US (Stage)","West US 2","Southeast Asia","Sweden Central","Canada
-        Central","West Europe","North Europe","East US","East US 2","East Asia","Australia
-        East","Germany West Central","Japan East","UK South","West US","Central US","North
-        Central US","South Central US","Korea Central","Brazil South","West US 3","France
-        Central","South Africa North","Norway East","Switzerland North","UAE North","Canada
-        East","West Central US","UK West","Central India","Central US EUAP","East
-        US 2 EUAP"],"apiVersions":["2023-11-02-preview"],"defaultApiVersion":"2023-11-02-preview","capabilities":"None"},{"resourceType":"managedEnvironments/daprComponents","locations":["North
-        Central US (Stage)","West US 2","Southeast Asia","Sweden Central","Canada
-        Central","West Europe","North Europe","East US","East US 2","East Asia","Australia
-        East","Germany West Central","Japan East","UK South","West US","Central US","North
-        Central US","South Central US","Korea Central","Brazil South","West US 3","France
-        Central","South Africa North","Norway East","Switzerland North","UAE North","Canada
-        East","West Central US","UK West","Central India","Central US EUAP","East
-        US 2 EUAP"],"apiVersions":["2023-11-02-preview","2023-08-01-preview","2023-05-02-preview","2023-05-01","2023-04-01-preview","2022-11-01-preview","2022-10-01","2022-06-01-preview","2022-03-01"],"defaultApiVersion":"2023-05-01","capabilities":"None"},{"resourceType":"sessionPools","locations":["Central
-        US EUAP","East US 2 EUAP"],"apiVersions":["2024-02-02-preview","2023-11-02-preview","2023-08-01-preview"],"defaultApiVersion":"2023-08-01-preview","capabilities":"CrossResourceGroupResourceMove,
-        CrossSubscriptionResourceMove, SystemAssignedResourceIdentity, SupportsTags,
-        SupportsLocation"},{"resourceType":"builders/patches","locations":["Central
-        US EUAP","East US 2 EUAP"],"apiVersions":["2024-02-02-preview","2023-11-02-preview","2023-08-01-preview"],"defaultApiVersion":"2023-08-01-preview","capabilities":"None"}],"registrationState":"Registered","registrationPolicy":"RegistrationRequired"}'
-    headers:
-      cache-control:
-      - no-cache
-      content-length:
-      - '23762'
-      content-type:
-      - application/json; charset=utf-8
-      date:
-      - Wed, 28 Feb 2024 23:34:36 GMT
-      expires:
-      - '-1'
-      pragma:
-      - no-cache
-      strict-transport-security:
-      - max-age=31536000; includeSubDomains
-      x-cache:
-      - CONFIG_NOCACHE
-      x-content-type-options:
-      - nosniff
-      x-msedge-ref:
-      - 'Ref A: 406784DC56CF4B6D83854D50ECEFB05D Ref B: CO6AA3150217053 Ref C: 2024-02-28T23:34:37Z'
-    status:
-      code: 200
-      message: OK
-- request:
-    body: '{"location": "East US 2", "identity": {"type": "None", "userAssignedIdentities":
-      null}, "properties": {"environmentId": "/subscriptions/00000000-0000-0000-0000-000000000000/resourceGroups/client.env_rg_eastus2/providers/Microsoft.App/managedEnvironments/env-eastus2",
-      "configuration": {"secrets": [{"name": "containerapp000003azurecrio-containerapp000003",
-      "value": "SVRf3wyyOFFImvdDnPBH+fQ+chFlCDWDDWT0BaG6tG+ACRB4wbAD"}], "activeRevisionsMode":
-      "single", "ingress": null, "dapr": null, "registries": [{"server": "containerapp000003.azurecr.io",
-      "username": "containerapp000003", "passwordSecretRef": "containerapp000003azurecrio-containerapp000003"}],
-      "service": null}, "template": {"revisionSuffix": null, "containers": [{"image":
-      "mcr.microsoft.com/k8se/quickstart:latest", "name": "containerapp-e2e000004",
-      "command": null, "args": null, "env": null, "resources": null, "volumeMounts":
-      null}], "initContainers": null, "scale": null, "volumes": null, "serviceBinds":
-      null}, "workloadProfileName": null}, "tags": null}'
-    headers:
-      Accept:
-      - '*/*'
-      Accept-Encoding:
-      - gzip, deflate
-      CommandName:
-      - containerapp create
-      Connection:
-      - keep-alive
-      Content-Length:
-      - '1021'
-      Content-Type:
-      - application/json
-      ParameterSetName:
-      - -g -n --environment --registry-username --registry-server --registry-password
-      User-Agent:
-      - python/3.8.10 (Windows-10-10.0.22621-SP0) AZURECLI/2.57.0
-    method: PUT
-    uri: https://management.azure.com/subscriptions/00000000-0000-0000-0000-000000000000/resourceGroups/clitest.rg000001/providers/Microsoft.App/containerApps/containerapp-e2e000004?api-version=2023-11-02-preview
-  response:
-    body:
-      string: '{"id":"/subscriptions/00000000-0000-0000-0000-000000000000/resourceGroups/clitest.rg000001/providers/Microsoft.App/containerapps/containerapp-e2e000004","name":"containerapp-e2e000004","type":"Microsoft.App/containerApps","location":"East
-        US 2","systemData":{"createdBy":"harrli@microsoft.com","createdByType":"User","createdAt":"2024-02-28T23:34:38.0694414Z","lastModifiedBy":"harrli@microsoft.com","lastModifiedByType":"User","lastModifiedAt":"2024-02-28T23:34:38.0694414Z"},"properties":{"provisioningState":"InProgress","runningStatus":"Running","managedEnvironmentId":"/subscriptions/00000000-0000-0000-0000-000000000000/resourceGroups/client.env_rg_eastus2/providers/Microsoft.App/managedEnvironments/env-eastus2","environmentId":"/subscriptions/00000000-0000-0000-0000-000000000000/resourceGroups/client.env_rg_eastus2/providers/Microsoft.App/managedEnvironments/env-eastus2","workloadProfileName":"Consumption","outboundIpAddresses":["20.1.250.250","20.1.251.135","20.1.251.104","20.1.251.2","20.97.130.219","20.69.200.68","20.97.132.38","20.97.133.137"],"latestRevisionName":"","latestReadyRevisionName":"","latestRevisionFqdn":"","customDomainVerificationId":"0FEF6FC81FA2FA9876FEE95F895AD716D01F5495C9AC8EA62F0228DC5E40B5CA","configuration":{"secrets":[{"name":"containerapp000003azurecrio-containerapp000003"}],"activeRevisionsMode":"Single","ingress":null,"registries":[{"server":"containerapp000003.azurecr.io","username":"containerapp000003","passwordSecretRef":"containerapp000003azurecrio-containerapp000003","identity":""}],"dapr":null,"maxInactiveRevisions":100,"service":null},"template":{"revisionSuffix":"","terminationGracePeriodSeconds":null,"containers":[{"image":"mcr.microsoft.com/k8se/quickstart:latest","name":"containerapp-e2e000004","resources":{"cpu":0.5,"memory":"1Gi","ephemeralStorage":"2Gi"}}],"initContainers":null,"scale":{"minReplicas":null,"maxReplicas":10,"rules":null},"volumes":null,"serviceBinds":null},"eventStreamEndpoint":"https://eastus2.azurecontainerapps.dev/subscriptions/00000000-0000-0000-0000-000000000000/resourceGroups/clitest.rg000001/containerApps/containerapp-e2e000004/eventstream"},"identity":{"type":"None"}}'
-    headers:
-      api-supported-versions:
-      - 2022-03-01, 2022-06-01-preview, 2022-10-01, 2022-11-01-preview, 2023-04-01-preview,
-        2023-05-01, 2023-05-02-preview, 2023-08-01-preview, 2023-11-02-preview, 2024-02-02-preview,
-        2024-03-01
-      azure-asyncoperation:
-      - https://management.azure.com/subscriptions/00000000-0000-0000-0000-000000000000/providers/Microsoft.App/locations/eastus2/containerappOperationStatuses/3c8730f2-e586-492e-ad35-51d94b0628e9?api-version=2023-11-02-preview&azureAsyncOperation=true&t=638447600792100860&c=MIIHADCCBeigAwIBAgITHgPqUKIUuzcMjHnSqwAAA-pQojANBgkqhkiG9w0BAQsFADBEMRMwEQYKCZImiZPyLGQBGRYDR0JMMRMwEQYKCZImiZPyLGQBGRYDQU1FMRgwFgYDVQQDEw9BTUUgSW5mcmEgQ0EgMDYwHhcNMjQwMTMxMTA0OTIwWhcNMjUwMTI1MTA0OTIwWjBAMT4wPAYDVQQDEzVhc3luY29wZXJhdGlvbnNpZ25pbmdjZXJ0aWZpY2F0ZS5tYW5hZ2VtZW50LmF6dXJlLmNvbTCCASIwDQYJKoZIhvcNAQEBBQADggEPADCCAQoCggEBAL8Xxozyns7JQPWMTJtofjZEltgixX0UzmRE21LlxA-WFLxdchZStU2GbP8iw3kHzL6CJ_IJpaCSs9Z0ju5Zj9cC3M-20DkQbN0uj0GHhVEwi5AT6N9UH0icUYklqIM33_jS2_kZHQxCPpHpL05eSEFT3vVaIhqteGaWFnzpljwGBkFMf_EwVxROc6jZ8TYbjXzZ_lBGiAHEt8_DHTvKeNimqJKGMJ_d0pkW3pGHvK7o0Bg-CT7Ywaq29j0Gx6NXB6PNua7fWonr5dDvV7b11Q95JJ8_C-Dn3gqyCtaf4tlQ2CYmrxCjaLk2qU7Y6HAByhBtPSyPkLVOlfnw9r-y5l0CAwEAAaOCA-0wggPpMCcGCSsGAQQBgjcVCgQaMBgwCgYIKwYBBQUHAwEwCgYIKwYBBQUHAwIwPQYJKwYBBAGCNxUHBDAwLgYmKwYBBAGCNxUIhpDjDYTVtHiE8Ys-hZvdFs6dEoFggvX2K4Py0SACAWQCAQowggHLBggrBgEFBQcBAQSCAb0wggG5MGMGCCsGAQUFBzAChldodHRwOi8vY3JsLm1pY3Jvc29mdC5jb20vcGtpaW5mcmEvQ2VydHMvQkwyUEtJSU5UQ0EwMi5BTUUuR0JMX0FNRSUyMEluZnJhJTIwQ0ElMjAwNi5jcnQwUwYIKwYBBQUHMAKGR2h0dHA6Ly9jcmwxLmFtZS5nYmwvYWlhL0JMMlBLSUlOVENBMDIuQU1FLkdCTF9BTUUlMjBJbmZyYSUyMENBJTIwMDYuY3J0MFMGCCsGAQUFBzAChkdodHRwOi8vY3JsMi5hbWUuZ2JsL2FpYS9CTDJQS0lJTlRDQTAyLkFNRS5HQkxfQU1FJTIwSW5mcmElMjBDQSUyMDA2LmNydDBTBggrBgEFBQcwAoZHaHR0cDovL2NybDMuYW1lLmdibC9haWEvQkwyUEtJSU5UQ0EwMi5BTUUuR0JMX0FNRSUyMEluZnJhJTIwQ0ElMjAwNi5jcnQwUwYIKwYBBQUHMAKGR2h0dHA6Ly9jcmw0LmFtZS5nYmwvYWlhL0JMMlBLSUlOVENBMDIuQU1FLkdCTF9BTUUlMjBJbmZyYSUyMENBJTIwMDYuY3J0MB0GA1UdDgQWBBSjfcfgL1I-py_Pgx2g6tlj8J-G1zAOBgNVHQ8BAf8EBAMCBaAwggEmBgNVHR8EggEdMIIBGTCCARWgggERoIIBDYY_aHR0cDovL2NybC5taWNyb3NvZnQuY29tL3BraWluZnJhL0NSTC9BTUUlMjBJbmZyYSUyMENBJTIwMDYuY3JshjFodHRwOi8vY3JsMS5hbWUuZ2JsL2NybC9BTUUlMjBJbmZyYSUyMENBJTIwMDYuY3JshjFodHRwOi8vY3JsMi5hbWUuZ2JsL2NybC9BTUUlMjBJbmZyYSUyMENBJTIwMDYuY3JshjFodHRwOi8vY3JsMy5hbWUuZ2JsL2NybC9BTUUlMjBJbmZyYSUyMENBJTIwMDYuY3JshjFodHRwOi8vY3JsNC5hbWUuZ2JsL2NybC9BTUUlMjBJbmZyYSUyMENBJTIwMDYuY3JsMBcGA1UdIAQQMA4wDAYKKwYBBAGCN3sBATAfBgNVHSMEGDAWgBTxRmjG8cPwKy19i2rhsvm-NfzRQTAdBgNVHSUEFjAUBggrBgEFBQcDAQYIKwYBBQUHAwIwDQYJKoZIhvcNAQELBQADggEBAIrUTfifPGoHH9bxzfMqtx8Y9LosN2v1VV7pmSbd5rlA4cxFYy-MmIffscFJqBmctJwFobfu8r_O6mnKa0Av3IOL-idzKEVhO4lMZ-xlB3rNIx9Stcs1qctJ9zQ_1RDxATu08mFzyBhr7ZVK0pEBMT4c8_5iQxVwNVxnyjfpUbHawY67aqA1QCc1vw9Vs_0e73X_xBRiuGnNUxpSQWfF0N2rVRs_Oyks7Ze7M3M0Xjxhi2Y4WnGd8kYJLWVi5UmNf6Kj6lL6junnk5Bzq5YASezf-TvVvN-s5R0r2XBQPyNg1tPUm74q2e7eutKUUtOtEZOa4n_EBxBPPw7ypnzM6kI&s=qcoxFebudMzM2z3AkeR1u0QC9NBts2556gfgijWamRsOKBVBvvZfzXs9Bp75JbwAEjOMjTo6qO08kv_-jNiUmkl99jqry2uU-x4qEuNkuAafOOmLTme09IjLU5ebzt_HyeKxSB_zO27Bn23amLnVq7PWOa-TUmNL7ahzx3FA02Rxo8MHB92fG_OUXai2RmgyIq_s_c1Z2XFvIb_OiHD2nosExApEwbSEne9a0CPQiCStNrF04OVh07h39IuLbIo4jUNaXq6F_FRuP5lFmctolDLzKCN8tY-fFKHf1ADhd9XOz_bfYivcnmD_PK8S9T-foorTgYAFFoZ5B6_i1IJRQg&h=W6p5Ud07lbzBS9mqNiS8nNX7BJa3v1Yx53B7J2CM2ro
-      cache-control:
-      - no-cache
-      content-length:
-      - '2170'
-      content-type:
-      - application/json; charset=utf-8
-      date:
-      - Wed, 28 Feb 2024 23:34:38 GMT
-      expires:
-      - '-1'
-      pragma:
-      - no-cache
-      strict-transport-security:
-      - max-age=31536000; includeSubDomains
-      x-cache:
-      - CONFIG_NOCACHE
-      x-content-type-options:
-      - nosniff
-      x-ms-async-operation-timeout:
-      - PT15M
-      x-ms-ratelimit-remaining-subscription-resource-requests:
-      - '699'
-      x-msedge-ref:
-      - 'Ref A: C048F4A9E81044DA925DCF137151F5AE Ref B: CO6AA3150220011 Ref C: 2024-02-28T23:34:37Z'
-      x-powered-by:
-      - ASP.NET
-    status:
-      code: 201
-      message: Created
-- request:
-    body: null
-    headers:
-      Accept:
-      - '*/*'
-      Accept-Encoding:
-      - gzip, deflate
-      CommandName:
-      - containerapp create
-      Connection:
-      - keep-alive
-      ParameterSetName:
-      - -g -n --environment --registry-username --registry-server --registry-password
-      User-Agent:
-      - python/3.8.10 (Windows-10-10.0.22621-SP0) AZURECLI/2.57.0
-    method: GET
-    uri: https://management.azure.com/subscriptions/00000000-0000-0000-0000-000000000000/providers/Microsoft.App/locations/eastus2/containerappOperationStatuses/3c8730f2-e586-492e-ad35-51d94b0628e9?api-version=2023-11-02-preview&azureAsyncOperation=true&t=638447600792100860&c=MIIHADCCBeigAwIBAgITHgPqUKIUuzcMjHnSqwAAA-pQojANBgkqhkiG9w0BAQsFADBEMRMwEQYKCZImiZPyLGQBGRYDR0JMMRMwEQYKCZImiZPyLGQBGRYDQU1FMRgwFgYDVQQDEw9BTUUgSW5mcmEgQ0EgMDYwHhcNMjQwMTMxMTA0OTIwWhcNMjUwMTI1MTA0OTIwWjBAMT4wPAYDVQQDEzVhc3luY29wZXJhdGlvbnNpZ25pbmdjZXJ0aWZpY2F0ZS5tYW5hZ2VtZW50LmF6dXJlLmNvbTCCASIwDQYJKoZIhvcNAQEBBQADggEPADCCAQoCggEBAL8Xxozyns7JQPWMTJtofjZEltgixX0UzmRE21LlxA-WFLxdchZStU2GbP8iw3kHzL6CJ_IJpaCSs9Z0ju5Zj9cC3M-20DkQbN0uj0GHhVEwi5AT6N9UH0icUYklqIM33_jS2_kZHQxCPpHpL05eSEFT3vVaIhqteGaWFnzpljwGBkFMf_EwVxROc6jZ8TYbjXzZ_lBGiAHEt8_DHTvKeNimqJKGMJ_d0pkW3pGHvK7o0Bg-CT7Ywaq29j0Gx6NXB6PNua7fWonr5dDvV7b11Q95JJ8_C-Dn3gqyCtaf4tlQ2CYmrxCjaLk2qU7Y6HAByhBtPSyPkLVOlfnw9r-y5l0CAwEAAaOCA-0wggPpMCcGCSsGAQQBgjcVCgQaMBgwCgYIKwYBBQUHAwEwCgYIKwYBBQUHAwIwPQYJKwYBBAGCNxUHBDAwLgYmKwYBBAGCNxUIhpDjDYTVtHiE8Ys-hZvdFs6dEoFggvX2K4Py0SACAWQCAQowggHLBggrBgEFBQcBAQSCAb0wggG5MGMGCCsGAQUFBzAChldodHRwOi8vY3JsLm1pY3Jvc29mdC5jb20vcGtpaW5mcmEvQ2VydHMvQkwyUEtJSU5UQ0EwMi5BTUUuR0JMX0FNRSUyMEluZnJhJTIwQ0ElMjAwNi5jcnQwUwYIKwYBBQUHMAKGR2h0dHA6Ly9jcmwxLmFtZS5nYmwvYWlhL0JMMlBLSUlOVENBMDIuQU1FLkdCTF9BTUUlMjBJbmZyYSUyMENBJTIwMDYuY3J0MFMGCCsGAQUFBzAChkdodHRwOi8vY3JsMi5hbWUuZ2JsL2FpYS9CTDJQS0lJTlRDQTAyLkFNRS5HQkxfQU1FJTIwSW5mcmElMjBDQSUyMDA2LmNydDBTBggrBgEFBQcwAoZHaHR0cDovL2NybDMuYW1lLmdibC9haWEvQkwyUEtJSU5UQ0EwMi5BTUUuR0JMX0FNRSUyMEluZnJhJTIwQ0ElMjAwNi5jcnQwUwYIKwYBBQUHMAKGR2h0dHA6Ly9jcmw0LmFtZS5nYmwvYWlhL0JMMlBLSUlOVENBMDIuQU1FLkdCTF9BTUUlMjBJbmZyYSUyMENBJTIwMDYuY3J0MB0GA1UdDgQWBBSjfcfgL1I-py_Pgx2g6tlj8J-G1zAOBgNVHQ8BAf8EBAMCBaAwggEmBgNVHR8EggEdMIIBGTCCARWgggERoIIBDYY_aHR0cDovL2NybC5taWNyb3NvZnQuY29tL3BraWluZnJhL0NSTC9BTUUlMjBJbmZyYSUyMENBJTIwMDYuY3JshjFodHRwOi8vY3JsMS5hbWUuZ2JsL2NybC9BTUUlMjBJbmZyYSUyMENBJTIwMDYuY3JshjFodHRwOi8vY3JsMi5hbWUuZ2JsL2NybC9BTUUlMjBJbmZyYSUyMENBJTIwMDYuY3JshjFodHRwOi8vY3JsMy5hbWUuZ2JsL2NybC9BTUUlMjBJbmZyYSUyMENBJTIwMDYuY3JshjFodHRwOi8vY3JsNC5hbWUuZ2JsL2NybC9BTUUlMjBJbmZyYSUyMENBJTIwMDYuY3JsMBcGA1UdIAQQMA4wDAYKKwYBBAGCN3sBATAfBgNVHSMEGDAWgBTxRmjG8cPwKy19i2rhsvm-NfzRQTAdBgNVHSUEFjAUBggrBgEFBQcDAQYIKwYBBQUHAwIwDQYJKoZIhvcNAQELBQADggEBAIrUTfifPGoHH9bxzfMqtx8Y9LosN2v1VV7pmSbd5rlA4cxFYy-MmIffscFJqBmctJwFobfu8r_O6mnKa0Av3IOL-idzKEVhO4lMZ-xlB3rNIx9Stcs1qctJ9zQ_1RDxATu08mFzyBhr7ZVK0pEBMT4c8_5iQxVwNVxnyjfpUbHawY67aqA1QCc1vw9Vs_0e73X_xBRiuGnNUxpSQWfF0N2rVRs_Oyks7Ze7M3M0Xjxhi2Y4WnGd8kYJLWVi5UmNf6Kj6lL6junnk5Bzq5YASezf-TvVvN-s5R0r2XBQPyNg1tPUm74q2e7eutKUUtOtEZOa4n_EBxBPPw7ypnzM6kI&s=qcoxFebudMzM2z3AkeR1u0QC9NBts2556gfgijWamRsOKBVBvvZfzXs9Bp75JbwAEjOMjTo6qO08kv_-jNiUmkl99jqry2uU-x4qEuNkuAafOOmLTme09IjLU5ebzt_HyeKxSB_zO27Bn23amLnVq7PWOa-TUmNL7ahzx3FA02Rxo8MHB92fG_OUXai2RmgyIq_s_c1Z2XFvIb_OiHD2nosExApEwbSEne9a0CPQiCStNrF04OVh07h39IuLbIo4jUNaXq6F_FRuP5lFmctolDLzKCN8tY-fFKHf1ADhd9XOz_bfYivcnmD_PK8S9T-foorTgYAFFoZ5B6_i1IJRQg&h=W6p5Ud07lbzBS9mqNiS8nNX7BJa3v1Yx53B7J2CM2ro
-  response:
-    body:
-      string: '{"id":"/subscriptions/00000000-0000-0000-0000-000000000000/providers/Microsoft.App/locations/eastus2/containerappOperationStatuses/3c8730f2-e586-492e-ad35-51d94b0628e9","name":"3c8730f2-e586-492e-ad35-51d94b0628e9","status":"InProgress","startTime":"2024-02-28T23:34:38.3120975"}'
-    headers:
-      api-supported-versions:
-      - 2022-03-01, 2022-06-01-preview, 2022-10-01, 2022-11-01-preview, 2023-04-01-preview,
-        2023-05-01, 2023-05-02-preview, 2023-08-01-preview, 2023-11-02-preview, 2024-02-02-preview,
-        2024-03-01
-      cache-control:
-      - no-cache
-      content-length:
-      - '279'
-      content-type:
-      - application/json; charset=utf-8
-      date:
-      - Wed, 28 Feb 2024 23:34:39 GMT
-      expires:
-      - '-1'
-      pragma:
-      - no-cache
-      strict-transport-security:
-      - max-age=31536000; includeSubDomains
-      vary:
-      - Accept-Encoding
-      x-cache:
-      - CONFIG_NOCACHE
-      x-content-type-options:
-      - nosniff
-      x-msedge-ref:
-      - 'Ref A: F2DFC3B8AC244682BD9D312026FB0161 Ref B: CO6AA3150218053 Ref C: 2024-02-28T23:34:39Z'
-      x-powered-by:
-      - ASP.NET
-    status:
-      code: 200
-      message: OK
-- request:
-    body: null
-    headers:
-      Accept:
-      - '*/*'
-      Accept-Encoding:
-      - gzip, deflate
-      CommandName:
-      - containerapp create
-      Connection:
-      - keep-alive
-      ParameterSetName:
-      - -g -n --environment --registry-username --registry-server --registry-password
-      User-Agent:
-      - python/3.8.10 (Windows-10-10.0.22621-SP0) AZURECLI/2.57.0
-    method: GET
-    uri: https://management.azure.com/subscriptions/00000000-0000-0000-0000-000000000000/providers/Microsoft.App/locations/eastus2/containerappOperationStatuses/3c8730f2-e586-492e-ad35-51d94b0628e9?api-version=2023-11-02-preview&azureAsyncOperation=true&t=638447600792100860&c=MIIHADCCBeigAwIBAgITHgPqUKIUuzcMjHnSqwAAA-pQojANBgkqhkiG9w0BAQsFADBEMRMwEQYKCZImiZPyLGQBGRYDR0JMMRMwEQYKCZImiZPyLGQBGRYDQU1FMRgwFgYDVQQDEw9BTUUgSW5mcmEgQ0EgMDYwHhcNMjQwMTMxMTA0OTIwWhcNMjUwMTI1MTA0OTIwWjBAMT4wPAYDVQQDEzVhc3luY29wZXJhdGlvbnNpZ25pbmdjZXJ0aWZpY2F0ZS5tYW5hZ2VtZW50LmF6dXJlLmNvbTCCASIwDQYJKoZIhvcNAQEBBQADggEPADCCAQoCggEBAL8Xxozyns7JQPWMTJtofjZEltgixX0UzmRE21LlxA-WFLxdchZStU2GbP8iw3kHzL6CJ_IJpaCSs9Z0ju5Zj9cC3M-20DkQbN0uj0GHhVEwi5AT6N9UH0icUYklqIM33_jS2_kZHQxCPpHpL05eSEFT3vVaIhqteGaWFnzpljwGBkFMf_EwVxROc6jZ8TYbjXzZ_lBGiAHEt8_DHTvKeNimqJKGMJ_d0pkW3pGHvK7o0Bg-CT7Ywaq29j0Gx6NXB6PNua7fWonr5dDvV7b11Q95JJ8_C-Dn3gqyCtaf4tlQ2CYmrxCjaLk2qU7Y6HAByhBtPSyPkLVOlfnw9r-y5l0CAwEAAaOCA-0wggPpMCcGCSsGAQQBgjcVCgQaMBgwCgYIKwYBBQUHAwEwCgYIKwYBBQUHAwIwPQYJKwYBBAGCNxUHBDAwLgYmKwYBBAGCNxUIhpDjDYTVtHiE8Ys-hZvdFs6dEoFggvX2K4Py0SACAWQCAQowggHLBggrBgEFBQcBAQSCAb0wggG5MGMGCCsGAQUFBzAChldodHRwOi8vY3JsLm1pY3Jvc29mdC5jb20vcGtpaW5mcmEvQ2VydHMvQkwyUEtJSU5UQ0EwMi5BTUUuR0JMX0FNRSUyMEluZnJhJTIwQ0ElMjAwNi5jcnQwUwYIKwYBBQUHMAKGR2h0dHA6Ly9jcmwxLmFtZS5nYmwvYWlhL0JMMlBLSUlOVENBMDIuQU1FLkdCTF9BTUUlMjBJbmZyYSUyMENBJTIwMDYuY3J0MFMGCCsGAQUFBzAChkdodHRwOi8vY3JsMi5hbWUuZ2JsL2FpYS9CTDJQS0lJTlRDQTAyLkFNRS5HQkxfQU1FJTIwSW5mcmElMjBDQSUyMDA2LmNydDBTBggrBgEFBQcwAoZHaHR0cDovL2NybDMuYW1lLmdibC9haWEvQkwyUEtJSU5UQ0EwMi5BTUUuR0JMX0FNRSUyMEluZnJhJTIwQ0ElMjAwNi5jcnQwUwYIKwYBBQUHMAKGR2h0dHA6Ly9jcmw0LmFtZS5nYmwvYWlhL0JMMlBLSUlOVENBMDIuQU1FLkdCTF9BTUUlMjBJbmZyYSUyMENBJTIwMDYuY3J0MB0GA1UdDgQWBBSjfcfgL1I-py_Pgx2g6tlj8J-G1zAOBgNVHQ8BAf8EBAMCBaAwggEmBgNVHR8EggEdMIIBGTCCARWgggERoIIBDYY_aHR0cDovL2NybC5taWNyb3NvZnQuY29tL3BraWluZnJhL0NSTC9BTUUlMjBJbmZyYSUyMENBJTIwMDYuY3JshjFodHRwOi8vY3JsMS5hbWUuZ2JsL2NybC9BTUUlMjBJbmZyYSUyMENBJTIwMDYuY3JshjFodHRwOi8vY3JsMi5hbWUuZ2JsL2NybC9BTUUlMjBJbmZyYSUyMENBJTIwMDYuY3JshjFodHRwOi8vY3JsMy5hbWUuZ2JsL2NybC9BTUUlMjBJbmZyYSUyMENBJTIwMDYuY3JshjFodHRwOi8vY3JsNC5hbWUuZ2JsL2NybC9BTUUlMjBJbmZyYSUyMENBJTIwMDYuY3JsMBcGA1UdIAQQMA4wDAYKKwYBBAGCN3sBATAfBgNVHSMEGDAWgBTxRmjG8cPwKy19i2rhsvm-NfzRQTAdBgNVHSUEFjAUBggrBgEFBQcDAQYIKwYBBQUHAwIwDQYJKoZIhvcNAQELBQADggEBAIrUTfifPGoHH9bxzfMqtx8Y9LosN2v1VV7pmSbd5rlA4cxFYy-MmIffscFJqBmctJwFobfu8r_O6mnKa0Av3IOL-idzKEVhO4lMZ-xlB3rNIx9Stcs1qctJ9zQ_1RDxATu08mFzyBhr7ZVK0pEBMT4c8_5iQxVwNVxnyjfpUbHawY67aqA1QCc1vw9Vs_0e73X_xBRiuGnNUxpSQWfF0N2rVRs_Oyks7Ze7M3M0Xjxhi2Y4WnGd8kYJLWVi5UmNf6Kj6lL6junnk5Bzq5YASezf-TvVvN-s5R0r2XBQPyNg1tPUm74q2e7eutKUUtOtEZOa4n_EBxBPPw7ypnzM6kI&s=qcoxFebudMzM2z3AkeR1u0QC9NBts2556gfgijWamRsOKBVBvvZfzXs9Bp75JbwAEjOMjTo6qO08kv_-jNiUmkl99jqry2uU-x4qEuNkuAafOOmLTme09IjLU5ebzt_HyeKxSB_zO27Bn23amLnVq7PWOa-TUmNL7ahzx3FA02Rxo8MHB92fG_OUXai2RmgyIq_s_c1Z2XFvIb_OiHD2nosExApEwbSEne9a0CPQiCStNrF04OVh07h39IuLbIo4jUNaXq6F_FRuP5lFmctolDLzKCN8tY-fFKHf1ADhd9XOz_bfYivcnmD_PK8S9T-foorTgYAFFoZ5B6_i1IJRQg&h=W6p5Ud07lbzBS9mqNiS8nNX7BJa3v1Yx53B7J2CM2ro
-  response:
-    body:
-      string: '{"id":"/subscriptions/00000000-0000-0000-0000-000000000000/providers/Microsoft.App/locations/eastus2/containerappOperationStatuses/3c8730f2-e586-492e-ad35-51d94b0628e9","name":"3c8730f2-e586-492e-ad35-51d94b0628e9","status":"InProgress","startTime":"2024-02-28T23:34:38.3120975"}'
-    headers:
-      api-supported-versions:
-      - 2022-03-01, 2022-06-01-preview, 2022-10-01, 2022-11-01-preview, 2023-04-01-preview,
-        2023-05-01, 2023-05-02-preview, 2023-08-01-preview, 2023-11-02-preview, 2024-02-02-preview,
-        2024-03-01
-      cache-control:
-      - no-cache
-      content-length:
-      - '279'
-      content-type:
-      - application/json; charset=utf-8
-      date:
-      - Wed, 28 Feb 2024 23:34:41 GMT
-      expires:
-      - '-1'
-      pragma:
-      - no-cache
-      strict-transport-security:
-      - max-age=31536000; includeSubDomains
-      vary:
-      - Accept-Encoding
-      x-cache:
-      - CONFIG_NOCACHE
-      x-content-type-options:
-      - nosniff
-      x-msedge-ref:
-      - 'Ref A: 8F2C8D0120734A92A59E4A7DC033279E Ref B: CO6AA3150217019 Ref C: 2024-02-28T23:34:41Z'
-      x-powered-by:
-      - ASP.NET
-    status:
-      code: 200
-      message: OK
-- request:
-    body: null
-    headers:
-      Accept:
-      - '*/*'
-      Accept-Encoding:
-      - gzip, deflate
-      CommandName:
-      - containerapp create
-      Connection:
-      - keep-alive
-      ParameterSetName:
-      - -g -n --environment --registry-username --registry-server --registry-password
-      User-Agent:
-      - python/3.8.10 (Windows-10-10.0.22621-SP0) AZURECLI/2.57.0
-    method: GET
-    uri: https://management.azure.com/subscriptions/00000000-0000-0000-0000-000000000000/providers/Microsoft.App/locations/eastus2/containerappOperationStatuses/3c8730f2-e586-492e-ad35-51d94b0628e9?api-version=2023-11-02-preview&azureAsyncOperation=true&t=638447600792100860&c=MIIHADCCBeigAwIBAgITHgPqUKIUuzcMjHnSqwAAA-pQojANBgkqhkiG9w0BAQsFADBEMRMwEQYKCZImiZPyLGQBGRYDR0JMMRMwEQYKCZImiZPyLGQBGRYDQU1FMRgwFgYDVQQDEw9BTUUgSW5mcmEgQ0EgMDYwHhcNMjQwMTMxMTA0OTIwWhcNMjUwMTI1MTA0OTIwWjBAMT4wPAYDVQQDEzVhc3luY29wZXJhdGlvbnNpZ25pbmdjZXJ0aWZpY2F0ZS5tYW5hZ2VtZW50LmF6dXJlLmNvbTCCASIwDQYJKoZIhvcNAQEBBQADggEPADCCAQoCggEBAL8Xxozyns7JQPWMTJtofjZEltgixX0UzmRE21LlxA-WFLxdchZStU2GbP8iw3kHzL6CJ_IJpaCSs9Z0ju5Zj9cC3M-20DkQbN0uj0GHhVEwi5AT6N9UH0icUYklqIM33_jS2_kZHQxCPpHpL05eSEFT3vVaIhqteGaWFnzpljwGBkFMf_EwVxROc6jZ8TYbjXzZ_lBGiAHEt8_DHTvKeNimqJKGMJ_d0pkW3pGHvK7o0Bg-CT7Ywaq29j0Gx6NXB6PNua7fWonr5dDvV7b11Q95JJ8_C-Dn3gqyCtaf4tlQ2CYmrxCjaLk2qU7Y6HAByhBtPSyPkLVOlfnw9r-y5l0CAwEAAaOCA-0wggPpMCcGCSsGAQQBgjcVCgQaMBgwCgYIKwYBBQUHAwEwCgYIKwYBBQUHAwIwPQYJKwYBBAGCNxUHBDAwLgYmKwYBBAGCNxUIhpDjDYTVtHiE8Ys-hZvdFs6dEoFggvX2K4Py0SACAWQCAQowggHLBggrBgEFBQcBAQSCAb0wggG5MGMGCCsGAQUFBzAChldodHRwOi8vY3JsLm1pY3Jvc29mdC5jb20vcGtpaW5mcmEvQ2VydHMvQkwyUEtJSU5UQ0EwMi5BTUUuR0JMX0FNRSUyMEluZnJhJTIwQ0ElMjAwNi5jcnQwUwYIKwYBBQUHMAKGR2h0dHA6Ly9jcmwxLmFtZS5nYmwvYWlhL0JMMlBLSUlOVENBMDIuQU1FLkdCTF9BTUUlMjBJbmZyYSUyMENBJTIwMDYuY3J0MFMGCCsGAQUFBzAChkdodHRwOi8vY3JsMi5hbWUuZ2JsL2FpYS9CTDJQS0lJTlRDQTAyLkFNRS5HQkxfQU1FJTIwSW5mcmElMjBDQSUyMDA2LmNydDBTBggrBgEFBQcwAoZHaHR0cDovL2NybDMuYW1lLmdibC9haWEvQkwyUEtJSU5UQ0EwMi5BTUUuR0JMX0FNRSUyMEluZnJhJTIwQ0ElMjAwNi5jcnQwUwYIKwYBBQUHMAKGR2h0dHA6Ly9jcmw0LmFtZS5nYmwvYWlhL0JMMlBLSUlOVENBMDIuQU1FLkdCTF9BTUUlMjBJbmZyYSUyMENBJTIwMDYuY3J0MB0GA1UdDgQWBBSjfcfgL1I-py_Pgx2g6tlj8J-G1zAOBgNVHQ8BAf8EBAMCBaAwggEmBgNVHR8EggEdMIIBGTCCARWgggERoIIBDYY_aHR0cDovL2NybC5taWNyb3NvZnQuY29tL3BraWluZnJhL0NSTC9BTUUlMjBJbmZyYSUyMENBJTIwMDYuY3JshjFodHRwOi8vY3JsMS5hbWUuZ2JsL2NybC9BTUUlMjBJbmZyYSUyMENBJTIwMDYuY3JshjFodHRwOi8vY3JsMi5hbWUuZ2JsL2NybC9BTUUlMjBJbmZyYSUyMENBJTIwMDYuY3JshjFodHRwOi8vY3JsMy5hbWUuZ2JsL2NybC9BTUUlMjBJbmZyYSUyMENBJTIwMDYuY3JshjFodHRwOi8vY3JsNC5hbWUuZ2JsL2NybC9BTUUlMjBJbmZyYSUyMENBJTIwMDYuY3JsMBcGA1UdIAQQMA4wDAYKKwYBBAGCN3sBATAfBgNVHSMEGDAWgBTxRmjG8cPwKy19i2rhsvm-NfzRQTAdBgNVHSUEFjAUBggrBgEFBQcDAQYIKwYBBQUHAwIwDQYJKoZIhvcNAQELBQADggEBAIrUTfifPGoHH9bxzfMqtx8Y9LosN2v1VV7pmSbd5rlA4cxFYy-MmIffscFJqBmctJwFobfu8r_O6mnKa0Av3IOL-idzKEVhO4lMZ-xlB3rNIx9Stcs1qctJ9zQ_1RDxATu08mFzyBhr7ZVK0pEBMT4c8_5iQxVwNVxnyjfpUbHawY67aqA1QCc1vw9Vs_0e73X_xBRiuGnNUxpSQWfF0N2rVRs_Oyks7Ze7M3M0Xjxhi2Y4WnGd8kYJLWVi5UmNf6Kj6lL6junnk5Bzq5YASezf-TvVvN-s5R0r2XBQPyNg1tPUm74q2e7eutKUUtOtEZOa4n_EBxBPPw7ypnzM6kI&s=qcoxFebudMzM2z3AkeR1u0QC9NBts2556gfgijWamRsOKBVBvvZfzXs9Bp75JbwAEjOMjTo6qO08kv_-jNiUmkl99jqry2uU-x4qEuNkuAafOOmLTme09IjLU5ebzt_HyeKxSB_zO27Bn23amLnVq7PWOa-TUmNL7ahzx3FA02Rxo8MHB92fG_OUXai2RmgyIq_s_c1Z2XFvIb_OiHD2nosExApEwbSEne9a0CPQiCStNrF04OVh07h39IuLbIo4jUNaXq6F_FRuP5lFmctolDLzKCN8tY-fFKHf1ADhd9XOz_bfYivcnmD_PK8S9T-foorTgYAFFoZ5B6_i1IJRQg&h=W6p5Ud07lbzBS9mqNiS8nNX7BJa3v1Yx53B7J2CM2ro
-  response:
-    body:
-      string: '{"id":"/subscriptions/00000000-0000-0000-0000-000000000000/providers/Microsoft.App/locations/eastus2/containerappOperationStatuses/3c8730f2-e586-492e-ad35-51d94b0628e9","name":"3c8730f2-e586-492e-ad35-51d94b0628e9","status":"InProgress","startTime":"2024-02-28T23:34:38.3120975"}'
-    headers:
-      api-supported-versions:
-      - 2022-03-01, 2022-06-01-preview, 2022-10-01, 2022-11-01-preview, 2023-04-01-preview,
-        2023-05-01, 2023-05-02-preview, 2023-08-01-preview, 2023-11-02-preview, 2024-02-02-preview,
-        2024-03-01
-      cache-control:
-      - no-cache
-      content-length:
-      - '279'
-      content-type:
-      - application/json; charset=utf-8
-      date:
-      - Wed, 28 Feb 2024 23:34:43 GMT
-      expires:
-      - '-1'
-      pragma:
-      - no-cache
-      strict-transport-security:
-      - max-age=31536000; includeSubDomains
-      vary:
-      - Accept-Encoding
-      x-cache:
-      - CONFIG_NOCACHE
-      x-content-type-options:
-      - nosniff
-      x-msedge-ref:
-      - 'Ref A: 4864A2728A5146A08B8CDD293636ECCE Ref B: CO6AA3150219021 Ref C: 2024-02-28T23:34:44Z'
-      x-powered-by:
-      - ASP.NET
-    status:
-      code: 200
-      message: OK
-- request:
-    body: null
-    headers:
-      Accept:
-      - '*/*'
-      Accept-Encoding:
-      - gzip, deflate
-      CommandName:
-      - containerapp create
-      Connection:
-      - keep-alive
-      ParameterSetName:
-      - -g -n --environment --registry-username --registry-server --registry-password
-      User-Agent:
-      - python/3.8.10 (Windows-10-10.0.22621-SP0) AZURECLI/2.57.0
-    method: GET
-    uri: https://management.azure.com/subscriptions/00000000-0000-0000-0000-000000000000/providers/Microsoft.App/locations/eastus2/containerappOperationStatuses/3c8730f2-e586-492e-ad35-51d94b0628e9?api-version=2023-11-02-preview&azureAsyncOperation=true&t=638447600792100860&c=MIIHADCCBeigAwIBAgITHgPqUKIUuzcMjHnSqwAAA-pQojANBgkqhkiG9w0BAQsFADBEMRMwEQYKCZImiZPyLGQBGRYDR0JMMRMwEQYKCZImiZPyLGQBGRYDQU1FMRgwFgYDVQQDEw9BTUUgSW5mcmEgQ0EgMDYwHhcNMjQwMTMxMTA0OTIwWhcNMjUwMTI1MTA0OTIwWjBAMT4wPAYDVQQDEzVhc3luY29wZXJhdGlvbnNpZ25pbmdjZXJ0aWZpY2F0ZS5tYW5hZ2VtZW50LmF6dXJlLmNvbTCCASIwDQYJKoZIhvcNAQEBBQADggEPADCCAQoCggEBAL8Xxozyns7JQPWMTJtofjZEltgixX0UzmRE21LlxA-WFLxdchZStU2GbP8iw3kHzL6CJ_IJpaCSs9Z0ju5Zj9cC3M-20DkQbN0uj0GHhVEwi5AT6N9UH0icUYklqIM33_jS2_kZHQxCPpHpL05eSEFT3vVaIhqteGaWFnzpljwGBkFMf_EwVxROc6jZ8TYbjXzZ_lBGiAHEt8_DHTvKeNimqJKGMJ_d0pkW3pGHvK7o0Bg-CT7Ywaq29j0Gx6NXB6PNua7fWonr5dDvV7b11Q95JJ8_C-Dn3gqyCtaf4tlQ2CYmrxCjaLk2qU7Y6HAByhBtPSyPkLVOlfnw9r-y5l0CAwEAAaOCA-0wggPpMCcGCSsGAQQBgjcVCgQaMBgwCgYIKwYBBQUHAwEwCgYIKwYBBQUHAwIwPQYJKwYBBAGCNxUHBDAwLgYmKwYBBAGCNxUIhpDjDYTVtHiE8Ys-hZvdFs6dEoFggvX2K4Py0SACAWQCAQowggHLBggrBgEFBQcBAQSCAb0wggG5MGMGCCsGAQUFBzAChldodHRwOi8vY3JsLm1pY3Jvc29mdC5jb20vcGtpaW5mcmEvQ2VydHMvQkwyUEtJSU5UQ0EwMi5BTUUuR0JMX0FNRSUyMEluZnJhJTIwQ0ElMjAwNi5jcnQwUwYIKwYBBQUHMAKGR2h0dHA6Ly9jcmwxLmFtZS5nYmwvYWlhL0JMMlBLSUlOVENBMDIuQU1FLkdCTF9BTUUlMjBJbmZyYSUyMENBJTIwMDYuY3J0MFMGCCsGAQUFBzAChkdodHRwOi8vY3JsMi5hbWUuZ2JsL2FpYS9CTDJQS0lJTlRDQTAyLkFNRS5HQkxfQU1FJTIwSW5mcmElMjBDQSUyMDA2LmNydDBTBggrBgEFBQcwAoZHaHR0cDovL2NybDMuYW1lLmdibC9haWEvQkwyUEtJSU5UQ0EwMi5BTUUuR0JMX0FNRSUyMEluZnJhJTIwQ0ElMjAwNi5jcnQwUwYIKwYBBQUHMAKGR2h0dHA6Ly9jcmw0LmFtZS5nYmwvYWlhL0JMMlBLSUlOVENBMDIuQU1FLkdCTF9BTUUlMjBJbmZyYSUyMENBJTIwMDYuY3J0MB0GA1UdDgQWBBSjfcfgL1I-py_Pgx2g6tlj8J-G1zAOBgNVHQ8BAf8EBAMCBaAwggEmBgNVHR8EggEdMIIBGTCCARWgggERoIIBDYY_aHR0cDovL2NybC5taWNyb3NvZnQuY29tL3BraWluZnJhL0NSTC9BTUUlMjBJbmZyYSUyMENBJTIwMDYuY3JshjFodHRwOi8vY3JsMS5hbWUuZ2JsL2NybC9BTUUlMjBJbmZyYSUyMENBJTIwMDYuY3JshjFodHRwOi8vY3JsMi5hbWUuZ2JsL2NybC9BTUUlMjBJbmZyYSUyMENBJTIwMDYuY3JshjFodHRwOi8vY3JsMy5hbWUuZ2JsL2NybC9BTUUlMjBJbmZyYSUyMENBJTIwMDYuY3JshjFodHRwOi8vY3JsNC5hbWUuZ2JsL2NybC9BTUUlMjBJbmZyYSUyMENBJTIwMDYuY3JsMBcGA1UdIAQQMA4wDAYKKwYBBAGCN3sBATAfBgNVHSMEGDAWgBTxRmjG8cPwKy19i2rhsvm-NfzRQTAdBgNVHSUEFjAUBggrBgEFBQcDAQYIKwYBBQUHAwIwDQYJKoZIhvcNAQELBQADggEBAIrUTfifPGoHH9bxzfMqtx8Y9LosN2v1VV7pmSbd5rlA4cxFYy-MmIffscFJqBmctJwFobfu8r_O6mnKa0Av3IOL-idzKEVhO4lMZ-xlB3rNIx9Stcs1qctJ9zQ_1RDxATu08mFzyBhr7ZVK0pEBMT4c8_5iQxVwNVxnyjfpUbHawY67aqA1QCc1vw9Vs_0e73X_xBRiuGnNUxpSQWfF0N2rVRs_Oyks7Ze7M3M0Xjxhi2Y4WnGd8kYJLWVi5UmNf6Kj6lL6junnk5Bzq5YASezf-TvVvN-s5R0r2XBQPyNg1tPUm74q2e7eutKUUtOtEZOa4n_EBxBPPw7ypnzM6kI&s=qcoxFebudMzM2z3AkeR1u0QC9NBts2556gfgijWamRsOKBVBvvZfzXs9Bp75JbwAEjOMjTo6qO08kv_-jNiUmkl99jqry2uU-x4qEuNkuAafOOmLTme09IjLU5ebzt_HyeKxSB_zO27Bn23amLnVq7PWOa-TUmNL7ahzx3FA02Rxo8MHB92fG_OUXai2RmgyIq_s_c1Z2XFvIb_OiHD2nosExApEwbSEne9a0CPQiCStNrF04OVh07h39IuLbIo4jUNaXq6F_FRuP5lFmctolDLzKCN8tY-fFKHf1ADhd9XOz_bfYivcnmD_PK8S9T-foorTgYAFFoZ5B6_i1IJRQg&h=W6p5Ud07lbzBS9mqNiS8nNX7BJa3v1Yx53B7J2CM2ro
-  response:
-    body:
-      string: '{"id":"/subscriptions/00000000-0000-0000-0000-000000000000/providers/Microsoft.App/locations/eastus2/containerappOperationStatuses/3c8730f2-e586-492e-ad35-51d94b0628e9","name":"3c8730f2-e586-492e-ad35-51d94b0628e9","status":"InProgress","startTime":"2024-02-28T23:34:38.3120975"}'
-    headers:
-      api-supported-versions:
-      - 2022-03-01, 2022-06-01-preview, 2022-10-01, 2022-11-01-preview, 2023-04-01-preview,
-        2023-05-01, 2023-05-02-preview, 2023-08-01-preview, 2023-11-02-preview, 2024-02-02-preview,
-        2024-03-01
-      cache-control:
-      - no-cache
-      content-length:
-      - '279'
-      content-type:
-      - application/json; charset=utf-8
-      date:
-      - Wed, 28 Feb 2024 23:34:46 GMT
-      expires:
-      - '-1'
-      pragma:
-      - no-cache
-      strict-transport-security:
-      - max-age=31536000; includeSubDomains
-      vary:
-      - Accept-Encoding
-      x-cache:
-      - CONFIG_NOCACHE
-      x-content-type-options:
-      - nosniff
-      x-msedge-ref:
-      - 'Ref A: CFEAA97B04FA447B9D2CE22D30833F68 Ref B: CO6AA3150219009 Ref C: 2024-02-28T23:34:46Z'
-      x-powered-by:
-      - ASP.NET
-    status:
-      code: 200
-      message: OK
-- request:
-    body: null
-    headers:
-      Accept:
-      - '*/*'
-      Accept-Encoding:
-      - gzip, deflate
-      CommandName:
-      - containerapp create
-      Connection:
-      - keep-alive
-      ParameterSetName:
-      - -g -n --environment --registry-username --registry-server --registry-password
-      User-Agent:
-      - python/3.8.10 (Windows-10-10.0.22621-SP0) AZURECLI/2.57.0
-    method: GET
-    uri: https://management.azure.com/subscriptions/00000000-0000-0000-0000-000000000000/providers/Microsoft.App/locations/eastus2/containerappOperationStatuses/3c8730f2-e586-492e-ad35-51d94b0628e9?api-version=2023-11-02-preview&azureAsyncOperation=true&t=638447600792100860&c=MIIHADCCBeigAwIBAgITHgPqUKIUuzcMjHnSqwAAA-pQojANBgkqhkiG9w0BAQsFADBEMRMwEQYKCZImiZPyLGQBGRYDR0JMMRMwEQYKCZImiZPyLGQBGRYDQU1FMRgwFgYDVQQDEw9BTUUgSW5mcmEgQ0EgMDYwHhcNMjQwMTMxMTA0OTIwWhcNMjUwMTI1MTA0OTIwWjBAMT4wPAYDVQQDEzVhc3luY29wZXJhdGlvbnNpZ25pbmdjZXJ0aWZpY2F0ZS5tYW5hZ2VtZW50LmF6dXJlLmNvbTCCASIwDQYJKoZIhvcNAQEBBQADggEPADCCAQoCggEBAL8Xxozyns7JQPWMTJtofjZEltgixX0UzmRE21LlxA-WFLxdchZStU2GbP8iw3kHzL6CJ_IJpaCSs9Z0ju5Zj9cC3M-20DkQbN0uj0GHhVEwi5AT6N9UH0icUYklqIM33_jS2_kZHQxCPpHpL05eSEFT3vVaIhqteGaWFnzpljwGBkFMf_EwVxROc6jZ8TYbjXzZ_lBGiAHEt8_DHTvKeNimqJKGMJ_d0pkW3pGHvK7o0Bg-CT7Ywaq29j0Gx6NXB6PNua7fWonr5dDvV7b11Q95JJ8_C-Dn3gqyCtaf4tlQ2CYmrxCjaLk2qU7Y6HAByhBtPSyPkLVOlfnw9r-y5l0CAwEAAaOCA-0wggPpMCcGCSsGAQQBgjcVCgQaMBgwCgYIKwYBBQUHAwEwCgYIKwYBBQUHAwIwPQYJKwYBBAGCNxUHBDAwLgYmKwYBBAGCNxUIhpDjDYTVtHiE8Ys-hZvdFs6dEoFggvX2K4Py0SACAWQCAQowggHLBggrBgEFBQcBAQSCAb0wggG5MGMGCCsGAQUFBzAChldodHRwOi8vY3JsLm1pY3Jvc29mdC5jb20vcGtpaW5mcmEvQ2VydHMvQkwyUEtJSU5UQ0EwMi5BTUUuR0JMX0FNRSUyMEluZnJhJTIwQ0ElMjAwNi5jcnQwUwYIKwYBBQUHMAKGR2h0dHA6Ly9jcmwxLmFtZS5nYmwvYWlhL0JMMlBLSUlOVENBMDIuQU1FLkdCTF9BTUUlMjBJbmZyYSUyMENBJTIwMDYuY3J0MFMGCCsGAQUFBzAChkdodHRwOi8vY3JsMi5hbWUuZ2JsL2FpYS9CTDJQS0lJTlRDQTAyLkFNRS5HQkxfQU1FJTIwSW5mcmElMjBDQSUyMDA2LmNydDBTBggrBgEFBQcwAoZHaHR0cDovL2NybDMuYW1lLmdibC9haWEvQkwyUEtJSU5UQ0EwMi5BTUUuR0JMX0FNRSUyMEluZnJhJTIwQ0ElMjAwNi5jcnQwUwYIKwYBBQUHMAKGR2h0dHA6Ly9jcmw0LmFtZS5nYmwvYWlhL0JMMlBLSUlOVENBMDIuQU1FLkdCTF9BTUUlMjBJbmZyYSUyMENBJTIwMDYuY3J0MB0GA1UdDgQWBBSjfcfgL1I-py_Pgx2g6tlj8J-G1zAOBgNVHQ8BAf8EBAMCBaAwggEmBgNVHR8EggEdMIIBGTCCARWgggERoIIBDYY_aHR0cDovL2NybC5taWNyb3NvZnQuY29tL3BraWluZnJhL0NSTC9BTUUlMjBJbmZyYSUyMENBJTIwMDYuY3JshjFodHRwOi8vY3JsMS5hbWUuZ2JsL2NybC9BTUUlMjBJbmZyYSUyMENBJTIwMDYuY3JshjFodHRwOi8vY3JsMi5hbWUuZ2JsL2NybC9BTUUlMjBJbmZyYSUyMENBJTIwMDYuY3JshjFodHRwOi8vY3JsMy5hbWUuZ2JsL2NybC9BTUUlMjBJbmZyYSUyMENBJTIwMDYuY3JshjFodHRwOi8vY3JsNC5hbWUuZ2JsL2NybC9BTUUlMjBJbmZyYSUyMENBJTIwMDYuY3JsMBcGA1UdIAQQMA4wDAYKKwYBBAGCN3sBATAfBgNVHSMEGDAWgBTxRmjG8cPwKy19i2rhsvm-NfzRQTAdBgNVHSUEFjAUBggrBgEFBQcDAQYIKwYBBQUHAwIwDQYJKoZIhvcNAQELBQADggEBAIrUTfifPGoHH9bxzfMqtx8Y9LosN2v1VV7pmSbd5rlA4cxFYy-MmIffscFJqBmctJwFobfu8r_O6mnKa0Av3IOL-idzKEVhO4lMZ-xlB3rNIx9Stcs1qctJ9zQ_1RDxATu08mFzyBhr7ZVK0pEBMT4c8_5iQxVwNVxnyjfpUbHawY67aqA1QCc1vw9Vs_0e73X_xBRiuGnNUxpSQWfF0N2rVRs_Oyks7Ze7M3M0Xjxhi2Y4WnGd8kYJLWVi5UmNf6Kj6lL6junnk5Bzq5YASezf-TvVvN-s5R0r2XBQPyNg1tPUm74q2e7eutKUUtOtEZOa4n_EBxBPPw7ypnzM6kI&s=qcoxFebudMzM2z3AkeR1u0QC9NBts2556gfgijWamRsOKBVBvvZfzXs9Bp75JbwAEjOMjTo6qO08kv_-jNiUmkl99jqry2uU-x4qEuNkuAafOOmLTme09IjLU5ebzt_HyeKxSB_zO27Bn23amLnVq7PWOa-TUmNL7ahzx3FA02Rxo8MHB92fG_OUXai2RmgyIq_s_c1Z2XFvIb_OiHD2nosExApEwbSEne9a0CPQiCStNrF04OVh07h39IuLbIo4jUNaXq6F_FRuP5lFmctolDLzKCN8tY-fFKHf1ADhd9XOz_bfYivcnmD_PK8S9T-foorTgYAFFoZ5B6_i1IJRQg&h=W6p5Ud07lbzBS9mqNiS8nNX7BJa3v1Yx53B7J2CM2ro
-  response:
-    body:
-      string: '{"id":"/subscriptions/00000000-0000-0000-0000-000000000000/providers/Microsoft.App/locations/eastus2/containerappOperationStatuses/3c8730f2-e586-492e-ad35-51d94b0628e9","name":"3c8730f2-e586-492e-ad35-51d94b0628e9","status":"Succeeded","startTime":"2024-02-28T23:34:38.3120975"}'
-    headers:
-      api-supported-versions:
-      - 2022-03-01, 2022-06-01-preview, 2022-10-01, 2022-11-01-preview, 2023-04-01-preview,
-        2023-05-01, 2023-05-02-preview, 2023-08-01-preview, 2023-11-02-preview, 2024-02-02-preview,
-        2024-03-01
-      cache-control:
-      - no-cache
-      content-length:
-      - '278'
-      content-type:
-      - application/json; charset=utf-8
-      date:
-      - Wed, 28 Feb 2024 23:34:48 GMT
-      expires:
-      - '-1'
-      pragma:
-      - no-cache
-      strict-transport-security:
-      - max-age=31536000; includeSubDomains
-      vary:
-      - Accept-Encoding
-      x-cache:
-      - CONFIG_NOCACHE
-      x-content-type-options:
-      - nosniff
-      x-msedge-ref:
-      - 'Ref A: 8BC352BC23C241D8A524DBC2087244E1 Ref B: CO6AA3150218029 Ref C: 2024-02-28T23:34:48Z'
-      x-powered-by:
-      - ASP.NET
-    status:
-      code: 200
-      message: OK
-- request:
-    body: null
-    headers:
-      Accept:
-      - '*/*'
-      Accept-Encoding:
-      - gzip, deflate
-      CommandName:
-      - containerapp create
-      Connection:
-      - keep-alive
-      ParameterSetName:
-      - -g -n --environment --registry-username --registry-server --registry-password
-      User-Agent:
-      - python/3.8.10 (Windows-10-10.0.22621-SP0) AZURECLI/2.57.0
-    method: GET
-    uri: https://management.azure.com/subscriptions/00000000-0000-0000-0000-000000000000/resourceGroups/clitest.rg000001/providers/Microsoft.App/containerApps/containerapp-e2e000004?api-version=2023-11-02-preview
-  response:
-    body:
-      string: '{"id":"/subscriptions/00000000-0000-0000-0000-000000000000/resourceGroups/clitest.rg000001/providers/Microsoft.App/containerapps/containerapp-e2e000004","name":"containerapp-e2e000004","type":"Microsoft.App/containerApps","location":"East
-        US 2","systemData":{"createdBy":"harrli@microsoft.com","createdByType":"User","createdAt":"2024-02-28T23:34:38.0694414","lastModifiedBy":"harrli@microsoft.com","lastModifiedByType":"User","lastModifiedAt":"2024-02-28T23:34:38.0694414"},"properties":{"provisioningState":"Succeeded","runningStatus":"Running","managedEnvironmentId":"/subscriptions/00000000-0000-0000-0000-000000000000/resourceGroups/client.env_rg_eastus2/providers/Microsoft.App/managedEnvironments/env-eastus2","environmentId":"/subscriptions/00000000-0000-0000-0000-000000000000/resourceGroups/client.env_rg_eastus2/providers/Microsoft.App/managedEnvironments/env-eastus2","workloadProfileName":"Consumption","outboundIpAddresses":["20.1.250.250","20.1.251.135","20.1.251.104","20.1.251.2","20.97.130.219","20.69.200.68","20.97.132.38","20.97.133.137"],"latestRevisionName":"containerapp-e2e000004--ijg78j9","latestReadyRevisionName":"containerapp-e2e000004--ijg78j9","latestRevisionFqdn":"","customDomainVerificationId":"0FEF6FC81FA2FA9876FEE95F895AD716D01F5495C9AC8EA62F0228DC5E40B5CA","configuration":{"secrets":[{"name":"containerapp000003azurecrio-containerapp000003"}],"activeRevisionsMode":"Single","ingress":null,"registries":[{"server":"containerapp000003.azurecr.io","username":"containerapp000003","passwordSecretRef":"containerapp000003azurecrio-containerapp000003","identity":""}],"dapr":null,"maxInactiveRevisions":100,"service":null},"template":{"revisionSuffix":"","terminationGracePeriodSeconds":null,"containers":[{"image":"mcr.microsoft.com/k8se/quickstart:latest","name":"containerapp-e2e000004","resources":{"cpu":0.5,"memory":"1Gi","ephemeralStorage":"2Gi"}}],"initContainers":null,"scale":{"minReplicas":null,"maxReplicas":10,"rules":null},"volumes":null,"serviceBinds":null},"eventStreamEndpoint":"https://eastus2.azurecontainerapps.dev/subscriptions/00000000-0000-0000-0000-000000000000/resourceGroups/clitest.rg000001/containerApps/containerapp-e2e000004/eventstream"},"identity":{"type":"None"}}'
-    headers:
-      api-supported-versions:
-      - 2022-03-01, 2022-06-01-preview, 2022-10-01, 2022-11-01-preview, 2023-04-01-preview,
-        2023-05-01, 2023-05-02-preview, 2023-08-01-preview, 2023-11-02-preview, 2024-02-02-preview,
-        2024-03-01
-      cache-control:
-      - no-cache
-      content-length:
-      - '2229'
-      content-type:
-      - application/json; charset=utf-8
-      date:
-      - Wed, 28 Feb 2024 23:34:49 GMT
-      expires:
-      - '-1'
-      pragma:
-      - no-cache
-      strict-transport-security:
-      - max-age=31536000; includeSubDomains
-      vary:
-      - Accept-Encoding
-      x-cache:
-      - CONFIG_NOCACHE
-      x-content-type-options:
-      - nosniff
-      x-msedge-ref:
-      - 'Ref A: 2167989F31C946D683C5839F664A7FA3 Ref B: CO6AA3150218037 Ref C: 2024-02-28T23:34:49Z'
-      x-powered-by:
-      - ASP.NET
-    status:
-      code: 200
-      message: OK
-- request:
-    body: null
-    headers:
-      Accept:
-      - application/json
-      Accept-Encoding:
-      - gzip, deflate
-      CommandName:
-      - containerapp update
-      Connection:
-      - keep-alive
-      ParameterSetName:
-      - -g -n --min-replicas --max-replicas --set-env-vars
-      User-Agent:
-      - AZURECLI/2.57.0 azsdk-python-azure-mgmt-resource/23.1.0b2 Python/3.8.10 (Windows-10-10.0.22621-SP0)
-    method: GET
-    uri: https://management.azure.com/subscriptions/00000000-0000-0000-0000-000000000000/providers/Microsoft.App?api-version=2022-09-01
-  response:
-    body:
-      string: '{"id":"/subscriptions/00000000-0000-0000-0000-000000000000/providers/Microsoft.App","namespace":"Microsoft.App","authorizations":[{"applicationId":"7e3bc4fd-85a3-4192-b177-5b8bfc87f42c","roleDefinitionId":"39a74f72-b40f-4bdc-b639-562fe2260bf0"},{"applicationId":"3734c1a4-2bed-4998-a37a-ff1a9e7bf019","roleDefinitionId":"5c779a4f-5cb2-4547-8c41-478d9be8ba90"},{"applicationId":"55ebbb62-3b9c-49fd-9b87-9595226dd4ac","roleDefinitionId":"e49ca620-7992-4561-a7df-4ed67dad77b5","managedByRoleDefinitionId":"9e3af657-a8ff-583c-a75c-2fe7c4bcb635"},{"applicationId":"1459b1f6-7a5b-4300-93a2-44b4a651759f","roleDefinitionId":"3c5f1b29-9e3d-4a22-b5d6-9ff4e5a37974"}],"resourceTypes":[{"resourceType":"managedEnvironments","locations":["North
-        Central US (Stage)","West US 2","Southeast Asia","Sweden Central","Canada
-        Central","West Europe","North Europe","East US","East US 2","East Asia","Australia
-        East","Germany West Central","Japan East","UK South","West US","Central US","North
-        Central US","South Central US","Korea Central","Brazil South","West US 3","France
-        Central","South Africa North","Norway East","Switzerland North","UAE North","Canada
-        East","West Central US","UK West","Central India","Central US EUAP","East
-        US 2 EUAP"],"apiVersions":["2023-11-02-preview","2023-08-01-preview","2023-05-02-preview","2023-05-01","2023-04-01-preview","2022-11-01-preview","2022-10-01","2022-06-01-preview","2022-03-01"],"defaultApiVersion":"2023-05-01","capabilities":"CrossResourceGroupResourceMove,
-        CrossSubscriptionResourceMove, SystemAssignedResourceIdentity, SupportsTags,
-        SupportsLocation"},{"resourceType":"managedEnvironments/certificates","locations":["North
-        Central US (Stage)","West US 2","Southeast Asia","Sweden Central","Canada
-        Central","West Europe","North Europe","East US","East US 2","East Asia","Australia
-        East","Germany West Central","Japan East","UK South","West US","Central US","North
-        Central US","South Central US","Korea Central","Brazil South","West US 3","France
-        Central","South Africa North","Norway East","Switzerland North","UAE North","Canada
-        East","West Central US","UK West","Central India","Central US EUAP","East
-        US 2 EUAP"],"apiVersions":["2023-11-02-preview","2023-08-01-preview","2023-05-02-preview","2023-05-01","2023-04-01-preview","2022-11-01-preview","2022-10-01","2022-06-01-preview","2022-03-01"],"defaultApiVersion":"2023-05-01","capabilities":"CrossResourceGroupResourceMove,
-        CrossSubscriptionResourceMove, SupportsTags, SupportsLocation"},{"resourceType":"managedEnvironments/managedCertificates","locations":["North
-        Central US (Stage)","West US 2","Southeast Asia","Sweden Central","Canada
-        Central","West Europe","North Europe","East US","East US 2","East Asia","Australia
-        East","Germany West Central","Japan East","UK South","West US","Central US","North
-        Central US","South Central US","Korea Central","Brazil South","West US 3","France
-        Central","South Africa North","Norway East","Switzerland North","UAE North","Canada
-        East","West Central US","UK West","Central India","Central US EUAP","East
-        US 2 EUAP"],"apiVersions":["2023-11-02-preview","2023-08-01-preview","2023-05-02-preview","2023-05-01","2023-04-01-preview","2022-11-01-preview"],"defaultApiVersion":"2023-05-01","capabilities":"CrossResourceGroupResourceMove,
-        CrossSubscriptionResourceMove, SupportsTags, SupportsLocation"},{"resourceType":"containerApps","locations":["North
-        Central US (Stage)","West US 2","Southeast Asia","Sweden Central","Canada
-        Central","West Europe","North Europe","East US","East US 2","East Asia","Australia
-        East","Germany West Central","Japan East","UK South","West US","Central US","North
-        Central US","South Central US","Korea Central","Brazil South","West US 3","France
-        Central","South Africa North","Norway East","Switzerland North","UAE North","Canada
-        East","West Central US","UK West","Central India","Central US EUAP","East
-        US 2 EUAP"],"apiVersions":["2023-11-02-preview","2023-08-01-preview","2023-05-02-preview","2023-05-01","2023-04-01-preview","2022-11-01-preview","2022-10-01","2022-06-01-preview","2022-03-01"],"defaultApiVersion":"2023-05-01","capabilities":"CrossResourceGroupResourceMove,
-        CrossSubscriptionResourceMove, SystemAssignedResourceIdentity, SupportsTags,
-        SupportsLocation"},{"resourceType":"jobs","locations":["North Central US (Stage)","West
-        US 2","Southeast Asia","Sweden Central","Canada Central","West Europe","North
-        Europe","East US","East US 2","East Asia","Australia East","Germany West Central","Japan
-        East","UK South","West US","Central US","North Central US","South Central
-        US","Korea Central","Brazil South","West US 3","France Central","South Africa
-        North","Norway East","Switzerland North","UAE North","Canada East","West Central
-        US","UK West","Central India","Central US EUAP","East US 2 EUAP"],"apiVersions":["2023-11-02-preview","2023-08-01-preview","2023-05-02-preview","2023-05-01","2023-04-01-preview","2022-11-01-preview"],"defaultApiVersion":"2023-05-01","capabilities":"CrossResourceGroupResourceMove,
-        CrossSubscriptionResourceMove, SystemAssignedResourceIdentity, SupportsTags,
-        SupportsLocation"},{"resourceType":"locations","locations":[],"apiVersions":["2023-11-02-preview","2023-08-01-preview","2023-05-02-preview","2023-05-01","2023-04-01-preview","2022-11-01-preview","2022-10-01","2022-06-01-preview","2022-03-01"],"defaultApiVersion":"2023-05-01","capabilities":"None"},{"resourceType":"locations/managedEnvironmentOperationResults","locations":["North
-        Central US (Stage)","West US 2","Southeast Asia","Sweden Central","Canada
-        Central","West Europe","North Europe","East US","East US 2","East Asia","Australia
-        East","Germany West Central","Japan East","UK South","West US","Central US","North
-        Central US","South Central US","Korea Central","Brazil South","West US 3","France
-        Central","South Africa North","Norway East","Switzerland North","UAE North","Canada
-        East","West Central US","UK West","Central India","Central US EUAP","East
-        US 2 EUAP"],"apiVersions":["2023-11-02-preview","2023-08-01-preview","2023-05-02-preview","2023-05-01","2023-04-01-preview","2022-11-01-preview","2022-10-01","2022-06-01-preview","2022-03-01"],"defaultApiVersion":"2023-05-01","capabilities":"None"},{"resourceType":"locations/managedEnvironmentOperationStatuses","locations":["North
-        Central US (Stage)","West US 2","Southeast Asia","Sweden Central","Canada
-        Central","West Europe","North Europe","East US","East US 2","East Asia","Australia
-        East","Germany West Central","Japan East","UK South","West US","Central US","North
-        Central US","South Central US","Korea Central","Brazil South","West US 3","France
-        Central","South Africa North","Norway East","Switzerland North","UAE North","Canada
-        East","West Central US","UK West","Central India","Central US EUAP","East
-        US 2 EUAP"],"apiVersions":["2023-11-02-preview","2023-08-01-preview","2023-05-02-preview","2023-05-01","2023-04-01-preview","2022-11-01-preview","2022-10-01","2022-06-01-preview","2022-03-01"],"defaultApiVersion":"2023-05-01","capabilities":"None"},{"resourceType":"locations/containerappOperationResults","locations":["North
-        Central US (Stage)","Canada Central","West Europe","North Europe","East US","East
-        US 2","East Asia","Australia East","Germany West Central","Japan East","UK
-        South","West US","Central US","North Central US","South Central US","Korea
-        Central","Brazil South","West US 3","France Central","South Africa North","Norway
-        East","Switzerland North","UAE North","Canada East","West Central US","UK
-        West","Central India","Central US EUAP","East US 2 EUAP","West US 2","Southeast
-        Asia","Sweden Central"],"apiVersions":["2023-11-02-preview","2023-08-01-preview","2023-05-02-preview","2023-05-01","2023-04-01-preview","2022-11-01-preview","2022-10-01","2022-06-01-preview","2022-03-01"],"defaultApiVersion":"2023-05-01","capabilities":"None"},{"resourceType":"locations/containerappOperationStatuses","locations":["North
-        Central US (Stage)","West US 2","Southeast Asia","Sweden Central","Canada
-        Central","West Europe","North Europe","East US","East US 2","East Asia","Australia
-        East","Germany West Central","Japan East","UK South","West US","Central US","North
-        Central US","South Central US","Korea Central","Brazil South","West US 3","France
-        Central","South Africa North","Norway East","Switzerland North","UAE North","Canada
-        East","West Central US","UK West","Central India","Central US EUAP","East
-        US 2 EUAP"],"apiVersions":["2023-11-02-preview","2023-08-01-preview","2023-05-02-preview","2023-05-01","2023-04-01-preview","2022-11-01-preview","2022-10-01","2022-06-01-preview","2022-03-01"],"defaultApiVersion":"2023-05-01","capabilities":"None"},{"resourceType":"locations/containerappsjobOperationResults","locations":["North
-        Central US (Stage)","Canada Central","West Europe","North Europe","East US","East
-        US 2","East Asia","Australia East","Germany West Central","Japan East","UK
-        South","West US","Central US","North Central US","South Central US","Korea
-        Central","Brazil South","West US 3","France Central","South Africa North","Norway
-        East","Switzerland North","UAE North","Canada East","West Central US","UK
-        West","Central India","Central US EUAP","East US 2 EUAP","West US 2","Southeast
-        Asia","Sweden Central"],"apiVersions":["2023-11-02-preview","2023-08-01-preview","2023-05-02-preview","2023-05-01","2023-04-01-preview","2022-11-01-preview"],"defaultApiVersion":"2023-05-01","capabilities":"None"},{"resourceType":"locations/containerappsjobOperationStatuses","locations":["North
-        Central US (Stage)","West US 2","Southeast Asia","Sweden Central","Canada
-        Central","West Europe","North Europe","East US","East US 2","East Asia","Australia
-        East","Germany West Central","Japan East","UK South","West US","Central US","North
-        Central US","South Central US","Korea Central","Brazil South","West US 3","France
-        Central","South Africa North","Norway East","Switzerland North","UAE North","Canada
-        East","West Central US","UK West","Central India","Central US EUAP","East
-        US 2 EUAP"],"apiVersions":["2023-11-02-preview","2023-08-01-preview","2023-05-02-preview","2023-05-01","2023-04-01-preview","2022-11-01-preview"],"defaultApiVersion":"2023-05-01","capabilities":"None"},{"resourceType":"locations/sourceControlOperationResults","locations":["North
-        Central US (Stage)","Canada Central","West Europe","North Europe","East US","East
-        US 2","East Asia","Australia East","Germany West Central","Japan East","UK
-        South","West US","Central US","North Central US","South Central US","Korea
-        Central","Brazil South","West US 3","France Central","South Africa North","Norway
-        East","Switzerland North","UAE North","Canada East","West Central US","UK
-        West","Central India","Central US EUAP","East US 2 EUAP","West US 2","Southeast
-        Asia","Sweden Central"],"apiVersions":["2023-11-02-preview","2023-08-01-preview","2023-05-02-preview","2023-05-01","2023-04-01-preview","2022-11-01-preview","2022-10-01","2022-06-01-preview","2022-03-01"],"defaultApiVersion":"2023-05-01","capabilities":"None"},{"resourceType":"locations/sourceControlOperationStatuses","locations":["North
-        Central US (Stage)","West US 2","Southeast Asia","Sweden Central","Canada
-        Central","West Europe","North Europe","East US","East US 2","East Asia","Australia
-        East","Germany West Central","Japan East","UK South","West US","Central US","North
-        Central US","South Central US","Korea Central","Brazil South","West US 3","France
-        Central","South Africa North","Norway East","Switzerland North","UAE North","Canada
-        East","West Central US","UK West","Central India","Central US EUAP","East
-        US 2 EUAP"],"apiVersions":["2023-11-02-preview","2023-08-01-preview","2023-05-02-preview","2023-05-01","2023-04-01-preview","2022-11-01-preview","2022-10-01","2022-06-01-preview","2022-03-01"],"defaultApiVersion":"2023-05-01","capabilities":"None"},{"resourceType":"locations/usages","locations":["North
-        Central US (Stage)","West US 2","Southeast Asia","Sweden Central","Canada
-        Central","West Europe","North Europe","East US","East US 2","East Asia","Australia
-        East","Germany West Central","Japan East","UK South","West US","Central US","North
-        Central US","South Central US","Korea Central","Brazil South","West US 3","France
-        Central","South Africa North","Norway East","Switzerland North","UAE North","Canada
-        East","West Central US","UK West","Central India","Central US EUAP","East
-        US 2 EUAP"],"apiVersions":["2023-11-02-preview","2023-08-01-preview","2023-05-02-preview"],"defaultApiVersion":"2023-05-02-preview","capabilities":"None"},{"resourceType":"operations","locations":["North
-        Central US (Stage)","Central US EUAP","East US 2 EUAP","West US 2","Southeast
-        Asia","Sweden Central","Canada Central","West Europe","North Europe","East
-        US","East US 2","East Asia","Australia East","Germany West Central","Japan
-        East","UK South","West US","Central US","North Central US","South Central
-        US","Korea Central","Brazil South","West US 3","France Central","South Africa
-        North","Norway East","Switzerland North","UAE North","Canada East","West Central
-        US","UK West","Central India"],"apiVersions":["2023-11-02-preview","2023-08-01-preview","2023-05-02-preview","2023-05-01","2023-04-01-preview","2023-02-01","2022-11-01-preview","2022-10-01","2022-06-01-preview","2022-03-01"],"defaultApiVersion":"2023-08-01-preview","capabilities":"None"},{"resourceType":"connectedEnvironments","locations":["North
-        Central US (Stage)","North Central US","East US","East Asia","West Europe","Southeast
-        Asia","Central US EUAP","East US 2 EUAP"],"apiVersions":["2023-11-02-preview","2023-08-01-preview","2023-05-02-preview","2023-05-01","2023-04-01-preview","2022-11-01-preview","2022-10-01","2022-06-01-preview"],"defaultApiVersion":"2023-05-01","capabilities":"CrossResourceGroupResourceMove,
-        CrossSubscriptionResourceMove, SupportsTags, SupportsLocation"},{"resourceType":"connectedEnvironments/certificates","locations":["North
-        Central US (Stage)","North Central US","East US","East Asia","West Europe","Southeast
-        Asia","Central US EUAP","East US 2 EUAP"],"apiVersions":["2023-11-02-preview","2023-08-01-preview","2023-05-02-preview","2023-05-01","2023-04-01-preview","2022-11-01-preview","2022-10-01","2022-06-01-preview"],"defaultApiVersion":"2023-05-01","capabilities":"CrossResourceGroupResourceMove,
-        CrossSubscriptionResourceMove, SupportsTags, SupportsLocation"},{"resourceType":"locations/connectedEnvironmentOperationResults","locations":["North
-        Central US (Stage)","North Central US","East US","East Asia","West Europe","Southeast
-        Asia","Central US EUAP","East US 2 EUAP"],"apiVersions":["2023-11-02-preview","2023-08-01-preview","2023-05-02-preview","2023-05-01","2023-04-01-preview","2022-11-01-preview","2022-10-01","2022-06-01-preview"],"defaultApiVersion":"2023-05-01","capabilities":"None"},{"resourceType":"locations/connectedEnvironmentOperationStatuses","locations":["North
-        Central US (Stage)","North Central US","East US","East Asia","West Europe","Southeast
-        Asia","Central US EUAP","East US 2 EUAP"],"apiVersions":["2023-11-02-preview","2023-08-01-preview","2023-05-02-preview","2023-05-01","2023-04-01-preview","2022-11-01-preview","2022-10-01","2022-06-01-preview"],"defaultApiVersion":"2023-05-01","capabilities":"None"},{"resourceType":"locations/managedCertificateOperationStatuses","locations":["North
-        Central US (Stage)","West US 2","Southeast Asia","Sweden Central","Canada
-        Central","West Europe","North Europe","East US","East US 2","East Asia","Australia
-        East","Germany West Central","Japan East","UK South","West US","Central US","North
-        Central US","South Central US","Korea Central","Brazil South","West US 3","France
-        Central","South Africa North","Norway East","Switzerland North","UAE North","Canada
-        East","West Central US","UK West","Central India","Central US EUAP","East
-        US 2 EUAP"],"apiVersions":["2023-11-02-preview","2023-08-01-preview","2023-05-02-preview","2023-05-01","2023-04-01-preview","2022-11-01-preview"],"defaultApiVersion":"2023-05-01","capabilities":"None"},{"resourceType":"locations/billingMeters","locations":["North
-        Central US (Stage)","West US 2","Southeast Asia","Sweden Central","Canada
-        Central","West Europe","North Europe","East US","East US 2","East Asia","Australia
-        East","Germany West Central","Japan East","UK South","West US","Central US","North
-        Central US","South Central US","Korea Central","Brazil South","West US 3","France
-        Central","South Africa North","Norway East","Switzerland North","UAE North","Canada
-        East","West Central US","UK West","Central India","Central US EUAP","East
-        US 2 EUAP"],"apiVersions":["2023-11-02-preview","2023-08-01-preview","2023-05-02-preview","2023-05-01","2023-04-01-preview","2022-11-01-preview","2022-10-01","2022-06-01-preview"],"defaultApiVersion":"2023-05-01","capabilities":"None"},{"resourceType":"locations/availableManagedEnvironmentsWorkloadProfileTypes","locations":["North
-        Central US (Stage)","West US 2","Southeast Asia","Sweden Central","Canada
-        Central","West Europe","North Europe","East US","East US 2","East Asia","Australia
-        East","Germany West Central","Japan East","UK South","West US","Central US","North
-        Central US","South Central US","Korea Central","Brazil South","West US 3","France
-        Central","South Africa North","Norway East","Switzerland North","UAE North","Canada
-        East","West Central US","UK West","Central India","Central US EUAP","East
-        US 2 EUAP"],"apiVersions":["2023-11-02-preview","2023-08-01-preview","2023-05-02-preview","2023-05-01","2023-04-01-preview","2022-11-01-preview","2022-10-01","2022-06-01-preview"],"defaultApiVersion":"2023-05-01","capabilities":"None"},{"resourceType":"getCustomDomainVerificationId","locations":["North
-        Central US (Stage)","West US 2","Southeast Asia","Sweden Central","Canada
-        Central","West Europe","North Europe","East US","East US 2","East Asia","Australia
-        East","Germany West Central","Japan East","UK South","West US","Central US","North
-        Central US","South Central US","Korea Central","Brazil South","West US 3","France
-        Central","South Africa North","Norway East","Switzerland North","UAE North","Canada
-        East","West Central US","UK West","Central India","Central US EUAP","East
-        US 2 EUAP"],"apiVersions":["2023-11-02-preview","2023-08-01-preview","2023-05-02-preview"],"defaultApiVersion":"2023-05-02-preview","capabilities":"None"},{"resourceType":"builders","locations":["North
-        Central US (Stage)","West US 2","Southeast Asia","Sweden Central","Canada
-        Central","West Europe","North Europe","East US","East US 2","East Asia","Australia
-        East","Germany West Central","Japan East","UK South","West US","Central US","North
-        Central US","South Central US","Korea Central","Brazil South","West US 3","France
-        Central","South Africa North","Norway East","Switzerland North","UAE North","Canada
-        East","West Central US","UK West","Central India","Central US EUAP","East
-        US 2 EUAP"],"apiVersions":["2023-11-02-preview","2023-08-01-preview"],"defaultApiVersion":"2023-08-01-preview","capabilities":"CrossResourceGroupResourceMove,
-        CrossSubscriptionResourceMove, SystemAssignedResourceIdentity, SupportsTags,
-        SupportsLocation"},{"resourceType":"builders/builds","locations":["North Central
-        US (Stage)","West US 2","Southeast Asia","Sweden Central","Canada Central","West
-        Europe","North Europe","East US","East US 2","East Asia","Australia East","Germany
-        West Central","Japan East","UK South","West US","Central US","North Central
-        US","South Central US","Korea Central","Brazil South","West US 3","France
-        Central","South Africa North","Norway East","Switzerland North","UAE North","Canada
-        East","West Central US","UK West","Central India","Central US EUAP","East
-        US 2 EUAP"],"apiVersions":["2023-11-02-preview","2023-08-01-preview"],"defaultApiVersion":"2023-08-01-preview","capabilities":"None"},{"resourceType":"locations/OperationResults","locations":["North
-        Central US (Stage)","West US 2","Southeast Asia","Sweden Central","Canada
-        Central","West Europe","North Europe","East US","East US 2","East Asia","Australia
-        East","Germany West Central","Japan East","UK South","West US","Central US","North
-        Central US","South Central US","Korea Central","Brazil South","West US 3","France
-        Central","South Africa North","Norway East","Switzerland North","UAE North","Canada
-        East","West Central US","UK West","Central India","Central US EUAP","East
-        US 2 EUAP"],"apiVersions":["2023-11-02-preview","2023-08-01-preview"],"defaultApiVersion":"2023-08-01-preview","capabilities":"None"},{"resourceType":"locations/OperationStatuses","locations":["North
-        Central US (Stage)","West US 2","Southeast Asia","Sweden Central","Canada
-        Central","West Europe","North Europe","East US","East US 2","East Asia","Australia
-        East","Germany West Central","Japan East","UK South","West US","Central US","North
-        Central US","South Central US","Korea Central","Brazil South","West US 3","France
-        Central","South Africa North","Norway East","Switzerland North","UAE North","Canada
-        East","West Central US","UK West","Central India","Central US EUAP","East
-        US 2 EUAP"],"apiVersions":["2023-11-02-preview","2023-08-01-preview"],"defaultApiVersion":"2023-08-01-preview","capabilities":"None"},{"resourceType":"managedEnvironments/dotNetComponents","locations":["North
-        Central US (Stage)","West US 2","Southeast Asia","Sweden Central","Canada
-        Central","West Europe","North Europe","East US","East US 2","East Asia","Australia
-        East","Germany West Central","Japan East","UK South","West US","Central US","North
-        Central US","South Central US","Korea Central","Brazil South","West US 3","France
-        Central","South Africa North","Norway East","Switzerland North","UAE North","Canada
-        East","West Central US","UK West","Central India","Central US EUAP","East
-        US 2 EUAP"],"apiVersions":["2023-11-02-preview"],"defaultApiVersion":"2023-11-02-preview","capabilities":"None"},{"resourceType":"managedEnvironments/javaComponents","locations":["North
-        Central US (Stage)","West US 2","Southeast Asia","Sweden Central","Canada
-        Central","West Europe","North Europe","East US","East US 2","East Asia","Australia
-        East","Germany West Central","Japan East","UK South","West US","Central US","North
-        Central US","South Central US","Korea Central","Brazil South","West US 3","France
-        Central","South Africa North","Norway East","Switzerland North","UAE North","Canada
-        East","West Central US","UK West","Central India","Central US EUAP","East
-        US 2 EUAP"],"apiVersions":["2023-11-02-preview"],"defaultApiVersion":"2023-11-02-preview","capabilities":"None"},{"resourceType":"managedEnvironments/daprComponents","locations":["North
-        Central US (Stage)","West US 2","Southeast Asia","Sweden Central","Canada
-        Central","West Europe","North Europe","East US","East US 2","East Asia","Australia
-        East","Germany West Central","Japan East","UK South","West US","Central US","North
-        Central US","South Central US","Korea Central","Brazil South","West US 3","France
-        Central","South Africa North","Norway East","Switzerland North","UAE North","Canada
-        East","West Central US","UK West","Central India","Central US EUAP","East
-        US 2 EUAP"],"apiVersions":["2023-11-02-preview","2023-08-01-preview","2023-05-02-preview","2023-05-01","2023-04-01-preview","2022-11-01-preview","2022-10-01","2022-06-01-preview","2022-03-01"],"defaultApiVersion":"2023-05-01","capabilities":"None"},{"resourceType":"sessionPools","locations":["Central
-        US EUAP","East US 2 EUAP"],"apiVersions":["2024-02-02-preview","2023-11-02-preview","2023-08-01-preview"],"defaultApiVersion":"2023-08-01-preview","capabilities":"CrossResourceGroupResourceMove,
-        CrossSubscriptionResourceMove, SystemAssignedResourceIdentity, SupportsTags,
-        SupportsLocation"},{"resourceType":"builders/patches","locations":["Central
-        US EUAP","East US 2 EUAP"],"apiVersions":["2024-02-02-preview","2023-11-02-preview","2023-08-01-preview"],"defaultApiVersion":"2023-08-01-preview","capabilities":"None"}],"registrationState":"Registered","registrationPolicy":"RegistrationRequired"}'
-    headers:
-      cache-control:
-      - no-cache
-      content-length:
-      - '23762'
-      content-type:
-      - application/json; charset=utf-8
-      date:
-      - Wed, 28 Feb 2024 23:34:53 GMT
-      expires:
-      - '-1'
-      pragma:
-      - no-cache
-      strict-transport-security:
-      - max-age=31536000; includeSubDomains
-      x-cache:
-      - CONFIG_NOCACHE
-      x-content-type-options:
-      - nosniff
-      x-msedge-ref:
-      - 'Ref A: A16C373ACDE44E7C953A3A759AC77257 Ref B: CO6AA3150220029 Ref C: 2024-02-28T23:34:54Z'
-    status:
-      code: 200
-      message: OK
-- request:
-    body: null
-    headers:
-      Accept:
-      - application/json
-      Accept-Encoding:
-      - gzip, deflate
-      CommandName:
-      - containerapp update
-      Connection:
-      - keep-alive
-      ParameterSetName:
-      - -g -n --min-replicas --max-replicas --set-env-vars
-      User-Agent:
-      - AZURECLI/2.57.0 azsdk-python-azure-mgmt-resource/23.1.0b2 Python/3.8.10 (Windows-10-10.0.22621-SP0)
-    method: GET
-    uri: https://management.azure.com/subscriptions/00000000-0000-0000-0000-000000000000/providers/Microsoft.App?api-version=2022-09-01
-  response:
-    body:
-      string: '{"id":"/subscriptions/00000000-0000-0000-0000-000000000000/providers/Microsoft.App","namespace":"Microsoft.App","authorizations":[{"applicationId":"7e3bc4fd-85a3-4192-b177-5b8bfc87f42c","roleDefinitionId":"39a74f72-b40f-4bdc-b639-562fe2260bf0"},{"applicationId":"3734c1a4-2bed-4998-a37a-ff1a9e7bf019","roleDefinitionId":"5c779a4f-5cb2-4547-8c41-478d9be8ba90"},{"applicationId":"55ebbb62-3b9c-49fd-9b87-9595226dd4ac","roleDefinitionId":"e49ca620-7992-4561-a7df-4ed67dad77b5","managedByRoleDefinitionId":"9e3af657-a8ff-583c-a75c-2fe7c4bcb635"},{"applicationId":"1459b1f6-7a5b-4300-93a2-44b4a651759f","roleDefinitionId":"3c5f1b29-9e3d-4a22-b5d6-9ff4e5a37974"}],"resourceTypes":[{"resourceType":"managedEnvironments","locations":["North
-        Central US (Stage)","West US 2","Southeast Asia","Sweden Central","Canada
-        Central","West Europe","North Europe","East US","East US 2","East Asia","Australia
-        East","Germany West Central","Japan East","UK South","West US","Central US","North
-        Central US","South Central US","Korea Central","Brazil South","West US 3","France
-        Central","South Africa North","Norway East","Switzerland North","UAE North","Canada
-        East","West Central US","UK West","Central India","Central US EUAP","East
-        US 2 EUAP"],"apiVersions":["2023-11-02-preview","2023-08-01-preview","2023-05-02-preview","2023-05-01","2023-04-01-preview","2022-11-01-preview","2022-10-01","2022-06-01-preview","2022-03-01"],"defaultApiVersion":"2023-05-01","capabilities":"CrossResourceGroupResourceMove,
-        CrossSubscriptionResourceMove, SystemAssignedResourceIdentity, SupportsTags,
-        SupportsLocation"},{"resourceType":"managedEnvironments/certificates","locations":["North
-        Central US (Stage)","West US 2","Southeast Asia","Sweden Central","Canada
-        Central","West Europe","North Europe","East US","East US 2","East Asia","Australia
-        East","Germany West Central","Japan East","UK South","West US","Central US","North
-        Central US","South Central US","Korea Central","Brazil South","West US 3","France
-        Central","South Africa North","Norway East","Switzerland North","UAE North","Canada
-        East","West Central US","UK West","Central India","Central US EUAP","East
-        US 2 EUAP"],"apiVersions":["2023-11-02-preview","2023-08-01-preview","2023-05-02-preview","2023-05-01","2023-04-01-preview","2022-11-01-preview","2022-10-01","2022-06-01-preview","2022-03-01"],"defaultApiVersion":"2023-05-01","capabilities":"CrossResourceGroupResourceMove,
-        CrossSubscriptionResourceMove, SupportsTags, SupportsLocation"},{"resourceType":"managedEnvironments/managedCertificates","locations":["North
-        Central US (Stage)","West US 2","Southeast Asia","Sweden Central","Canada
-        Central","West Europe","North Europe","East US","East US 2","East Asia","Australia
-        East","Germany West Central","Japan East","UK South","West US","Central US","North
-        Central US","South Central US","Korea Central","Brazil South","West US 3","France
-        Central","South Africa North","Norway East","Switzerland North","UAE North","Canada
-        East","West Central US","UK West","Central India","Central US EUAP","East
-        US 2 EUAP"],"apiVersions":["2023-11-02-preview","2023-08-01-preview","2023-05-02-preview","2023-05-01","2023-04-01-preview","2022-11-01-preview"],"defaultApiVersion":"2023-05-01","capabilities":"CrossResourceGroupResourceMove,
-        CrossSubscriptionResourceMove, SupportsTags, SupportsLocation"},{"resourceType":"containerApps","locations":["North
-        Central US (Stage)","West US 2","Southeast Asia","Sweden Central","Canada
-        Central","West Europe","North Europe","East US","East US 2","East Asia","Australia
-        East","Germany West Central","Japan East","UK South","West US","Central US","North
-        Central US","South Central US","Korea Central","Brazil South","West US 3","France
-        Central","South Africa North","Norway East","Switzerland North","UAE North","Canada
-        East","West Central US","UK West","Central India","Central US EUAP","East
-        US 2 EUAP"],"apiVersions":["2023-11-02-preview","2023-08-01-preview","2023-05-02-preview","2023-05-01","2023-04-01-preview","2022-11-01-preview","2022-10-01","2022-06-01-preview","2022-03-01"],"defaultApiVersion":"2023-05-01","capabilities":"CrossResourceGroupResourceMove,
-        CrossSubscriptionResourceMove, SystemAssignedResourceIdentity, SupportsTags,
-        SupportsLocation"},{"resourceType":"jobs","locations":["North Central US (Stage)","West
-        US 2","Southeast Asia","Sweden Central","Canada Central","West Europe","North
-        Europe","East US","East US 2","East Asia","Australia East","Germany West Central","Japan
-        East","UK South","West US","Central US","North Central US","South Central
-        US","Korea Central","Brazil South","West US 3","France Central","South Africa
-        North","Norway East","Switzerland North","UAE North","Canada East","West Central
-        US","UK West","Central India","Central US EUAP","East US 2 EUAP"],"apiVersions":["2023-11-02-preview","2023-08-01-preview","2023-05-02-preview","2023-05-01","2023-04-01-preview","2022-11-01-preview"],"defaultApiVersion":"2023-05-01","capabilities":"CrossResourceGroupResourceMove,
-        CrossSubscriptionResourceMove, SystemAssignedResourceIdentity, SupportsTags,
-        SupportsLocation"},{"resourceType":"locations","locations":[],"apiVersions":["2023-11-02-preview","2023-08-01-preview","2023-05-02-preview","2023-05-01","2023-04-01-preview","2022-11-01-preview","2022-10-01","2022-06-01-preview","2022-03-01"],"defaultApiVersion":"2023-05-01","capabilities":"None"},{"resourceType":"locations/managedEnvironmentOperationResults","locations":["North
-        Central US (Stage)","West US 2","Southeast Asia","Sweden Central","Canada
-        Central","West Europe","North Europe","East US","East US 2","East Asia","Australia
-        East","Germany West Central","Japan East","UK South","West US","Central US","North
-        Central US","South Central US","Korea Central","Brazil South","West US 3","France
-        Central","South Africa North","Norway East","Switzerland North","UAE North","Canada
-        East","West Central US","UK West","Central India","Central US EUAP","East
-        US 2 EUAP"],"apiVersions":["2023-11-02-preview","2023-08-01-preview","2023-05-02-preview","2023-05-01","2023-04-01-preview","2022-11-01-preview","2022-10-01","2022-06-01-preview","2022-03-01"],"defaultApiVersion":"2023-05-01","capabilities":"None"},{"resourceType":"locations/managedEnvironmentOperationStatuses","locations":["North
-        Central US (Stage)","West US 2","Southeast Asia","Sweden Central","Canada
-        Central","West Europe","North Europe","East US","East US 2","East Asia","Australia
-        East","Germany West Central","Japan East","UK South","West US","Central US","North
-        Central US","South Central US","Korea Central","Brazil South","West US 3","France
-        Central","South Africa North","Norway East","Switzerland North","UAE North","Canada
-        East","West Central US","UK West","Central India","Central US EUAP","East
-        US 2 EUAP"],"apiVersions":["2023-11-02-preview","2023-08-01-preview","2023-05-02-preview","2023-05-01","2023-04-01-preview","2022-11-01-preview","2022-10-01","2022-06-01-preview","2022-03-01"],"defaultApiVersion":"2023-05-01","capabilities":"None"},{"resourceType":"locations/containerappOperationResults","locations":["North
-        Central US (Stage)","Canada Central","West Europe","North Europe","East US","East
-        US 2","East Asia","Australia East","Germany West Central","Japan East","UK
-        South","West US","Central US","North Central US","South Central US","Korea
-        Central","Brazil South","West US 3","France Central","South Africa North","Norway
-        East","Switzerland North","UAE North","Canada East","West Central US","UK
-        West","Central India","Central US EUAP","East US 2 EUAP","West US 2","Southeast
-        Asia","Sweden Central"],"apiVersions":["2023-11-02-preview","2023-08-01-preview","2023-05-02-preview","2023-05-01","2023-04-01-preview","2022-11-01-preview","2022-10-01","2022-06-01-preview","2022-03-01"],"defaultApiVersion":"2023-05-01","capabilities":"None"},{"resourceType":"locations/containerappOperationStatuses","locations":["North
-        Central US (Stage)","West US 2","Southeast Asia","Sweden Central","Canada
-        Central","West Europe","North Europe","East US","East US 2","East Asia","Australia
-        East","Germany West Central","Japan East","UK South","West US","Central US","North
-        Central US","South Central US","Korea Central","Brazil South","West US 3","France
-        Central","South Africa North","Norway East","Switzerland North","UAE North","Canada
-        East","West Central US","UK West","Central India","Central US EUAP","East
-        US 2 EUAP"],"apiVersions":["2023-11-02-preview","2023-08-01-preview","2023-05-02-preview","2023-05-01","2023-04-01-preview","2022-11-01-preview","2022-10-01","2022-06-01-preview","2022-03-01"],"defaultApiVersion":"2023-05-01","capabilities":"None"},{"resourceType":"locations/containerappsjobOperationResults","locations":["North
-        Central US (Stage)","Canada Central","West Europe","North Europe","East US","East
-        US 2","East Asia","Australia East","Germany West Central","Japan East","UK
-        South","West US","Central US","North Central US","South Central US","Korea
-        Central","Brazil South","West US 3","France Central","South Africa North","Norway
-        East","Switzerland North","UAE North","Canada East","West Central US","UK
-        West","Central India","Central US EUAP","East US 2 EUAP","West US 2","Southeast
-        Asia","Sweden Central"],"apiVersions":["2023-11-02-preview","2023-08-01-preview","2023-05-02-preview","2023-05-01","2023-04-01-preview","2022-11-01-preview"],"defaultApiVersion":"2023-05-01","capabilities":"None"},{"resourceType":"locations/containerappsjobOperationStatuses","locations":["North
-        Central US (Stage)","West US 2","Southeast Asia","Sweden Central","Canada
-        Central","West Europe","North Europe","East US","East US 2","East Asia","Australia
-        East","Germany West Central","Japan East","UK South","West US","Central US","North
-        Central US","South Central US","Korea Central","Brazil South","West US 3","France
-        Central","South Africa North","Norway East","Switzerland North","UAE North","Canada
-        East","West Central US","UK West","Central India","Central US EUAP","East
-        US 2 EUAP"],"apiVersions":["2023-11-02-preview","2023-08-01-preview","2023-05-02-preview","2023-05-01","2023-04-01-preview","2022-11-01-preview"],"defaultApiVersion":"2023-05-01","capabilities":"None"},{"resourceType":"locations/sourceControlOperationResults","locations":["North
-        Central US (Stage)","Canada Central","West Europe","North Europe","East US","East
-        US 2","East Asia","Australia East","Germany West Central","Japan East","UK
-        South","West US","Central US","North Central US","South Central US","Korea
-        Central","Brazil South","West US 3","France Central","South Africa North","Norway
-        East","Switzerland North","UAE North","Canada East","West Central US","UK
-        West","Central India","Central US EUAP","East US 2 EUAP","West US 2","Southeast
-        Asia","Sweden Central"],"apiVersions":["2023-11-02-preview","2023-08-01-preview","2023-05-02-preview","2023-05-01","2023-04-01-preview","2022-11-01-preview","2022-10-01","2022-06-01-preview","2022-03-01"],"defaultApiVersion":"2023-05-01","capabilities":"None"},{"resourceType":"locations/sourceControlOperationStatuses","locations":["North
-        Central US (Stage)","West US 2","Southeast Asia","Sweden Central","Canada
-        Central","West Europe","North Europe","East US","East US 2","East Asia","Australia
-        East","Germany West Central","Japan East","UK South","West US","Central US","North
-        Central US","South Central US","Korea Central","Brazil South","West US 3","France
-        Central","South Africa North","Norway East","Switzerland North","UAE North","Canada
-        East","West Central US","UK West","Central India","Central US EUAP","East
-        US 2 EUAP"],"apiVersions":["2023-11-02-preview","2023-08-01-preview","2023-05-02-preview","2023-05-01","2023-04-01-preview","2022-11-01-preview","2022-10-01","2022-06-01-preview","2022-03-01"],"defaultApiVersion":"2023-05-01","capabilities":"None"},{"resourceType":"locations/usages","locations":["North
-        Central US (Stage)","West US 2","Southeast Asia","Sweden Central","Canada
-        Central","West Europe","North Europe","East US","East US 2","East Asia","Australia
-        East","Germany West Central","Japan East","UK South","West US","Central US","North
-        Central US","South Central US","Korea Central","Brazil South","West US 3","France
-        Central","South Africa North","Norway East","Switzerland North","UAE North","Canada
-        East","West Central US","UK West","Central India","Central US EUAP","East
-        US 2 EUAP"],"apiVersions":["2023-11-02-preview","2023-08-01-preview","2023-05-02-preview"],"defaultApiVersion":"2023-05-02-preview","capabilities":"None"},{"resourceType":"operations","locations":["North
-        Central US (Stage)","Central US EUAP","East US 2 EUAP","West US 2","Southeast
-        Asia","Sweden Central","Canada Central","West Europe","North Europe","East
-        US","East US 2","East Asia","Australia East","Germany West Central","Japan
-        East","UK South","West US","Central US","North Central US","South Central
-        US","Korea Central","Brazil South","West US 3","France Central","South Africa
-        North","Norway East","Switzerland North","UAE North","Canada East","West Central
-        US","UK West","Central India"],"apiVersions":["2023-11-02-preview","2023-08-01-preview","2023-05-02-preview","2023-05-01","2023-04-01-preview","2023-02-01","2022-11-01-preview","2022-10-01","2022-06-01-preview","2022-03-01"],"defaultApiVersion":"2023-08-01-preview","capabilities":"None"},{"resourceType":"connectedEnvironments","locations":["North
-        Central US (Stage)","North Central US","East US","East Asia","West Europe","Southeast
-        Asia","Central US EUAP","East US 2 EUAP"],"apiVersions":["2023-11-02-preview","2023-08-01-preview","2023-05-02-preview","2023-05-01","2023-04-01-preview","2022-11-01-preview","2022-10-01","2022-06-01-preview"],"defaultApiVersion":"2023-05-01","capabilities":"CrossResourceGroupResourceMove,
-        CrossSubscriptionResourceMove, SupportsTags, SupportsLocation"},{"resourceType":"connectedEnvironments/certificates","locations":["North
-        Central US (Stage)","North Central US","East US","East Asia","West Europe","Southeast
-        Asia","Central US EUAP","East US 2 EUAP"],"apiVersions":["2023-11-02-preview","2023-08-01-preview","2023-05-02-preview","2023-05-01","2023-04-01-preview","2022-11-01-preview","2022-10-01","2022-06-01-preview"],"defaultApiVersion":"2023-05-01","capabilities":"CrossResourceGroupResourceMove,
-        CrossSubscriptionResourceMove, SupportsTags, SupportsLocation"},{"resourceType":"locations/connectedEnvironmentOperationResults","locations":["North
-        Central US (Stage)","North Central US","East US","East Asia","West Europe","Southeast
-        Asia","Central US EUAP","East US 2 EUAP"],"apiVersions":["2023-11-02-preview","2023-08-01-preview","2023-05-02-preview","2023-05-01","2023-04-01-preview","2022-11-01-preview","2022-10-01","2022-06-01-preview"],"defaultApiVersion":"2023-05-01","capabilities":"None"},{"resourceType":"locations/connectedEnvironmentOperationStatuses","locations":["North
-        Central US (Stage)","North Central US","East US","East Asia","West Europe","Southeast
-        Asia","Central US EUAP","East US 2 EUAP"],"apiVersions":["2023-11-02-preview","2023-08-01-preview","2023-05-02-preview","2023-05-01","2023-04-01-preview","2022-11-01-preview","2022-10-01","2022-06-01-preview"],"defaultApiVersion":"2023-05-01","capabilities":"None"},{"resourceType":"locations/managedCertificateOperationStatuses","locations":["North
-        Central US (Stage)","West US 2","Southeast Asia","Sweden Central","Canada
-        Central","West Europe","North Europe","East US","East US 2","East Asia","Australia
-        East","Germany West Central","Japan East","UK South","West US","Central US","North
-        Central US","South Central US","Korea Central","Brazil South","West US 3","France
-        Central","South Africa North","Norway East","Switzerland North","UAE North","Canada
-        East","West Central US","UK West","Central India","Central US EUAP","East
-        US 2 EUAP"],"apiVersions":["2023-11-02-preview","2023-08-01-preview","2023-05-02-preview","2023-05-01","2023-04-01-preview","2022-11-01-preview"],"defaultApiVersion":"2023-05-01","capabilities":"None"},{"resourceType":"locations/billingMeters","locations":["North
-        Central US (Stage)","West US 2","Southeast Asia","Sweden Central","Canada
-        Central","West Europe","North Europe","East US","East US 2","East Asia","Australia
-        East","Germany West Central","Japan East","UK South","West US","Central US","North
-        Central US","South Central US","Korea Central","Brazil South","West US 3","France
-        Central","South Africa North","Norway East","Switzerland North","UAE North","Canada
-        East","West Central US","UK West","Central India","Central US EUAP","East
-        US 2 EUAP"],"apiVersions":["2023-11-02-preview","2023-08-01-preview","2023-05-02-preview","2023-05-01","2023-04-01-preview","2022-11-01-preview","2022-10-01","2022-06-01-preview"],"defaultApiVersion":"2023-05-01","capabilities":"None"},{"resourceType":"locations/availableManagedEnvironmentsWorkloadProfileTypes","locations":["North
-        Central US (Stage)","West US 2","Southeast Asia","Sweden Central","Canada
-        Central","West Europe","North Europe","East US","East US 2","East Asia","Australia
-        East","Germany West Central","Japan East","UK South","West US","Central US","North
-        Central US","South Central US","Korea Central","Brazil South","West US 3","France
-        Central","South Africa North","Norway East","Switzerland North","UAE North","Canada
-        East","West Central US","UK West","Central India","Central US EUAP","East
-        US 2 EUAP"],"apiVersions":["2023-11-02-preview","2023-08-01-preview","2023-05-02-preview","2023-05-01","2023-04-01-preview","2022-11-01-preview","2022-10-01","2022-06-01-preview"],"defaultApiVersion":"2023-05-01","capabilities":"None"},{"resourceType":"getCustomDomainVerificationId","locations":["North
-        Central US (Stage)","West US 2","Southeast Asia","Sweden Central","Canada
-        Central","West Europe","North Europe","East US","East US 2","East Asia","Australia
-        East","Germany West Central","Japan East","UK South","West US","Central US","North
-        Central US","South Central US","Korea Central","Brazil South","West US 3","France
-        Central","South Africa North","Norway East","Switzerland North","UAE North","Canada
-        East","West Central US","UK West","Central India","Central US EUAP","East
-        US 2 EUAP"],"apiVersions":["2023-11-02-preview","2023-08-01-preview","2023-05-02-preview"],"defaultApiVersion":"2023-05-02-preview","capabilities":"None"},{"resourceType":"builders","locations":["North
-        Central US (Stage)","West US 2","Southeast Asia","Sweden Central","Canada
-        Central","West Europe","North Europe","East US","East US 2","East Asia","Australia
-        East","Germany West Central","Japan East","UK South","West US","Central US","North
-        Central US","South Central US","Korea Central","Brazil South","West US 3","France
-        Central","South Africa North","Norway East","Switzerland North","UAE North","Canada
-        East","West Central US","UK West","Central India","Central US EUAP","East
-        US 2 EUAP"],"apiVersions":["2023-11-02-preview","2023-08-01-preview"],"defaultApiVersion":"2023-08-01-preview","capabilities":"CrossResourceGroupResourceMove,
-        CrossSubscriptionResourceMove, SystemAssignedResourceIdentity, SupportsTags,
-        SupportsLocation"},{"resourceType":"builders/builds","locations":["North Central
-        US (Stage)","West US 2","Southeast Asia","Sweden Central","Canada Central","West
-        Europe","North Europe","East US","East US 2","East Asia","Australia East","Germany
-        West Central","Japan East","UK South","West US","Central US","North Central
-        US","South Central US","Korea Central","Brazil South","West US 3","France
-        Central","South Africa North","Norway East","Switzerland North","UAE North","Canada
-        East","West Central US","UK West","Central India","Central US EUAP","East
-        US 2 EUAP"],"apiVersions":["2023-11-02-preview","2023-08-01-preview"],"defaultApiVersion":"2023-08-01-preview","capabilities":"None"},{"resourceType":"locations/OperationResults","locations":["North
-        Central US (Stage)","West US 2","Southeast Asia","Sweden Central","Canada
-        Central","West Europe","North Europe","East US","East US 2","East Asia","Australia
-        East","Germany West Central","Japan East","UK South","West US","Central US","North
-        Central US","South Central US","Korea Central","Brazil South","West US 3","France
-        Central","South Africa North","Norway East","Switzerland North","UAE North","Canada
-        East","West Central US","UK West","Central India","Central US EUAP","East
-        US 2 EUAP"],"apiVersions":["2023-11-02-preview","2023-08-01-preview"],"defaultApiVersion":"2023-08-01-preview","capabilities":"None"},{"resourceType":"locations/OperationStatuses","locations":["North
-        Central US (Stage)","West US 2","Southeast Asia","Sweden Central","Canada
-        Central","West Europe","North Europe","East US","East US 2","East Asia","Australia
-        East","Germany West Central","Japan East","UK South","West US","Central US","North
-        Central US","South Central US","Korea Central","Brazil South","West US 3","France
-        Central","South Africa North","Norway East","Switzerland North","UAE North","Canada
-        East","West Central US","UK West","Central India","Central US EUAP","East
-        US 2 EUAP"],"apiVersions":["2023-11-02-preview","2023-08-01-preview"],"defaultApiVersion":"2023-08-01-preview","capabilities":"None"},{"resourceType":"managedEnvironments/dotNetComponents","locations":["North
-        Central US (Stage)","West US 2","Southeast Asia","Sweden Central","Canada
-        Central","West Europe","North Europe","East US","East US 2","East Asia","Australia
-        East","Germany West Central","Japan East","UK South","West US","Central US","North
-        Central US","South Central US","Korea Central","Brazil South","West US 3","France
-        Central","South Africa North","Norway East","Switzerland North","UAE North","Canada
-        East","West Central US","UK West","Central India","Central US EUAP","East
-        US 2 EUAP"],"apiVersions":["2023-11-02-preview"],"defaultApiVersion":"2023-11-02-preview","capabilities":"None"},{"resourceType":"managedEnvironments/javaComponents","locations":["North
-        Central US (Stage)","West US 2","Southeast Asia","Sweden Central","Canada
-        Central","West Europe","North Europe","East US","East US 2","East Asia","Australia
-        East","Germany West Central","Japan East","UK South","West US","Central US","North
-        Central US","South Central US","Korea Central","Brazil South","West US 3","France
-        Central","South Africa North","Norway East","Switzerland North","UAE North","Canada
-        East","West Central US","UK West","Central India","Central US EUAP","East
-        US 2 EUAP"],"apiVersions":["2023-11-02-preview"],"defaultApiVersion":"2023-11-02-preview","capabilities":"None"},{"resourceType":"managedEnvironments/daprComponents","locations":["North
-        Central US (Stage)","West US 2","Southeast Asia","Sweden Central","Canada
-        Central","West Europe","North Europe","East US","East US 2","East Asia","Australia
-        East","Germany West Central","Japan East","UK South","West US","Central US","North
-        Central US","South Central US","Korea Central","Brazil South","West US 3","France
-        Central","South Africa North","Norway East","Switzerland North","UAE North","Canada
-        East","West Central US","UK West","Central India","Central US EUAP","East
-        US 2 EUAP"],"apiVersions":["2023-11-02-preview","2023-08-01-preview","2023-05-02-preview","2023-05-01","2023-04-01-preview","2022-11-01-preview","2022-10-01","2022-06-01-preview","2022-03-01"],"defaultApiVersion":"2023-05-01","capabilities":"None"},{"resourceType":"sessionPools","locations":["Central
-        US EUAP","East US 2 EUAP"],"apiVersions":["2024-02-02-preview","2023-11-02-preview","2023-08-01-preview"],"defaultApiVersion":"2023-08-01-preview","capabilities":"CrossResourceGroupResourceMove,
-        CrossSubscriptionResourceMove, SystemAssignedResourceIdentity, SupportsTags,
-        SupportsLocation"},{"resourceType":"builders/patches","locations":["Central
-        US EUAP","East US 2 EUAP"],"apiVersions":["2024-02-02-preview","2023-11-02-preview","2023-08-01-preview"],"defaultApiVersion":"2023-08-01-preview","capabilities":"None"}],"registrationState":"Registered","registrationPolicy":"RegistrationRequired"}'
-    headers:
-      cache-control:
-      - no-cache
-      content-length:
-      - '23762'
-      content-type:
-      - application/json; charset=utf-8
-      date:
-      - Wed, 28 Feb 2024 23:34:54 GMT
-      expires:
-      - '-1'
-      pragma:
-      - no-cache
-      strict-transport-security:
-      - max-age=31536000; includeSubDomains
-      x-cache:
-      - CONFIG_NOCACHE
-      x-content-type-options:
-      - nosniff
-      x-msedge-ref:
-      - 'Ref A: 7D5EEB3DF0444831A4C01697C68ED49D Ref B: CO6AA3150219051 Ref C: 2024-02-28T23:34:54Z'
-    status:
-      code: 200
-      message: OK
-- request:
-    body: null
-    headers:
-      Accept:
-      - '*/*'
-      Accept-Encoding:
-      - gzip, deflate
-      CommandName:
-      - containerapp update
-      Connection:
-      - keep-alive
-      ParameterSetName:
-      - -g -n --min-replicas --max-replicas --set-env-vars
-      User-Agent:
-      - python/3.8.10 (Windows-10-10.0.22621-SP0) AZURECLI/2.57.0
-    method: GET
-    uri: https://management.azure.com/subscriptions/00000000-0000-0000-0000-000000000000/resourceGroups/clitest.rg000001/providers/Microsoft.App/containerApps/containerapp-e2e000004?api-version=2023-11-02-preview
-  response:
-    body:
-      string: '{"id":"/subscriptions/00000000-0000-0000-0000-000000000000/resourceGroups/clitest.rg000001/providers/Microsoft.App/containerapps/containerapp-e2e000004","name":"containerapp-e2e000004","type":"Microsoft.App/containerApps","location":"East
-        US 2","systemData":{"createdBy":"harrli@microsoft.com","createdByType":"User","createdAt":"2024-02-28T23:34:38.0694414","lastModifiedBy":"harrli@microsoft.com","lastModifiedByType":"User","lastModifiedAt":"2024-02-28T23:34:38.0694414"},"properties":{"provisioningState":"Succeeded","runningStatus":"Running","managedEnvironmentId":"/subscriptions/00000000-0000-0000-0000-000000000000/resourceGroups/client.env_rg_eastus2/providers/Microsoft.App/managedEnvironments/env-eastus2","environmentId":"/subscriptions/00000000-0000-0000-0000-000000000000/resourceGroups/client.env_rg_eastus2/providers/Microsoft.App/managedEnvironments/env-eastus2","workloadProfileName":"Consumption","outboundIpAddresses":["20.1.250.250","20.1.251.135","20.1.251.104","20.1.251.2","20.97.130.219","20.69.200.68","20.97.132.38","20.97.133.137"],"latestRevisionName":"containerapp-e2e000004--ijg78j9","latestReadyRevisionName":"containerapp-e2e000004--ijg78j9","latestRevisionFqdn":"","customDomainVerificationId":"0FEF6FC81FA2FA9876FEE95F895AD716D01F5495C9AC8EA62F0228DC5E40B5CA","configuration":{"secrets":[{"name":"containerapp000003azurecrio-containerapp000003"}],"activeRevisionsMode":"Single","ingress":null,"registries":[{"server":"containerapp000003.azurecr.io","username":"containerapp000003","passwordSecretRef":"containerapp000003azurecrio-containerapp000003","identity":""}],"dapr":null,"maxInactiveRevisions":100,"service":null},"template":{"revisionSuffix":"","terminationGracePeriodSeconds":null,"containers":[{"image":"mcr.microsoft.com/k8se/quickstart:latest","name":"containerapp-e2e000004","resources":{"cpu":0.5,"memory":"1Gi","ephemeralStorage":"2Gi"}}],"initContainers":null,"scale":{"minReplicas":null,"maxReplicas":10,"rules":null},"volumes":null,"serviceBinds":null},"eventStreamEndpoint":"https://eastus2.azurecontainerapps.dev/subscriptions/00000000-0000-0000-0000-000000000000/resourceGroups/clitest.rg000001/containerApps/containerapp-e2e000004/eventstream"},"identity":{"type":"None"}}'
-    headers:
-      api-supported-versions:
-      - 2022-03-01, 2022-06-01-preview, 2022-10-01, 2022-11-01-preview, 2023-04-01-preview,
-        2023-05-01, 2023-05-02-preview, 2023-08-01-preview, 2023-11-02-preview, 2024-02-02-preview,
-        2024-03-01
-      cache-control:
-      - no-cache
-      content-length:
-      - '2229'
-      content-type:
-      - application/json; charset=utf-8
-      date:
-      - Wed, 28 Feb 2024 23:34:54 GMT
-      expires:
-      - '-1'
-      pragma:
-      - no-cache
-      strict-transport-security:
-      - max-age=31536000; includeSubDomains
-      vary:
-      - Accept-Encoding
-      x-cache:
-      - CONFIG_NOCACHE
-      x-content-type-options:
-      - nosniff
-      x-msedge-ref:
-      - 'Ref A: 9CE7BDB38A15415593A0A76419314254 Ref B: CO6AA3150219025 Ref C: 2024-02-28T23:34:54Z'
-      x-powered-by:
-      - ASP.NET
-    status:
-      code: 200
-      message: OK
-- request:
-    body: '{"properties": {"template": {"containers": [{"image": "mcr.microsoft.com/k8se/quickstart:latest",
-      "name": "containerapp-e2e000004", "resources": {"cpu": 0.5, "memory": "1Gi",
-      "ephemeralStorage": "2Gi"}, "env": [{"name": "testenv", "value": "testing"}]}],
-      "scale": {"minReplicas": 0, "maxReplicas": 1}, "revisionSuffix": null}}}'
-    headers:
-      Accept:
-      - '*/*'
-      Accept-Encoding:
-      - gzip, deflate
-      CommandName:
-      - containerapp update
-      Connection:
-      - keep-alive
-      Content-Length:
-      - '327'
-      Content-Type:
-      - application/json
-      ParameterSetName:
-      - -g -n --min-replicas --max-replicas --set-env-vars
-      User-Agent:
-      - python/3.8.10 (Windows-10-10.0.22621-SP0) AZURECLI/2.57.0
-    method: PATCH
-    uri: https://management.azure.com/subscriptions/00000000-0000-0000-0000-000000000000/resourceGroups/clitest.rg000001/providers/Microsoft.App/containerApps/containerapp-e2e000004?api-version=2023-11-02-preview
-  response:
-    body:
-      string: ''
-    headers:
-      api-supported-versions:
-      - 2022-03-01, 2022-06-01-preview, 2022-10-01, 2022-11-01-preview, 2023-04-01-preview,
-        2023-05-01, 2023-05-02-preview, 2023-08-01-preview, 2023-11-02-preview, 2024-02-02-preview,
-        2024-03-01
-      cache-control:
-      - no-cache
-      content-length:
-      - '0'
-      date:
-      - Wed, 28 Feb 2024 23:34:55 GMT
-      expires:
-      - '-1'
-      location:
-      - https://management.azure.com/subscriptions/00000000-0000-0000-0000-000000000000/providers/Microsoft.App/locations/eastus2/containerappOperationResults/d4a0f6ff-d59e-469f-a4a9-183cbc6947de?api-version=2023-11-02-preview&t=638447600962073501&c=MIIHADCCBeigAwIBAgITHgPqUKIUuzcMjHnSqwAAA-pQojANBgkqhkiG9w0BAQsFADBEMRMwEQYKCZImiZPyLGQBGRYDR0JMMRMwEQYKCZImiZPyLGQBGRYDQU1FMRgwFgYDVQQDEw9BTUUgSW5mcmEgQ0EgMDYwHhcNMjQwMTMxMTA0OTIwWhcNMjUwMTI1MTA0OTIwWjBAMT4wPAYDVQQDEzVhc3luY29wZXJhdGlvbnNpZ25pbmdjZXJ0aWZpY2F0ZS5tYW5hZ2VtZW50LmF6dXJlLmNvbTCCASIwDQYJKoZIhvcNAQEBBQADggEPADCCAQoCggEBAL8Xxozyns7JQPWMTJtofjZEltgixX0UzmRE21LlxA-WFLxdchZStU2GbP8iw3kHzL6CJ_IJpaCSs9Z0ju5Zj9cC3M-20DkQbN0uj0GHhVEwi5AT6N9UH0icUYklqIM33_jS2_kZHQxCPpHpL05eSEFT3vVaIhqteGaWFnzpljwGBkFMf_EwVxROc6jZ8TYbjXzZ_lBGiAHEt8_DHTvKeNimqJKGMJ_d0pkW3pGHvK7o0Bg-CT7Ywaq29j0Gx6NXB6PNua7fWonr5dDvV7b11Q95JJ8_C-Dn3gqyCtaf4tlQ2CYmrxCjaLk2qU7Y6HAByhBtPSyPkLVOlfnw9r-y5l0CAwEAAaOCA-0wggPpMCcGCSsGAQQBgjcVCgQaMBgwCgYIKwYBBQUHAwEwCgYIKwYBBQUHAwIwPQYJKwYBBAGCNxUHBDAwLgYmKwYBBAGCNxUIhpDjDYTVtHiE8Ys-hZvdFs6dEoFggvX2K4Py0SACAWQCAQowggHLBggrBgEFBQcBAQSCAb0wggG5MGMGCCsGAQUFBzAChldodHRwOi8vY3JsLm1pY3Jvc29mdC5jb20vcGtpaW5mcmEvQ2VydHMvQkwyUEtJSU5UQ0EwMi5BTUUuR0JMX0FNRSUyMEluZnJhJTIwQ0ElMjAwNi5jcnQwUwYIKwYBBQUHMAKGR2h0dHA6Ly9jcmwxLmFtZS5nYmwvYWlhL0JMMlBLSUlOVENBMDIuQU1FLkdCTF9BTUUlMjBJbmZyYSUyMENBJTIwMDYuY3J0MFMGCCsGAQUFBzAChkdodHRwOi8vY3JsMi5hbWUuZ2JsL2FpYS9CTDJQS0lJTlRDQTAyLkFNRS5HQkxfQU1FJTIwSW5mcmElMjBDQSUyMDA2LmNydDBTBggrBgEFBQcwAoZHaHR0cDovL2NybDMuYW1lLmdibC9haWEvQkwyUEtJSU5UQ0EwMi5BTUUuR0JMX0FNRSUyMEluZnJhJTIwQ0ElMjAwNi5jcnQwUwYIKwYBBQUHMAKGR2h0dHA6Ly9jcmw0LmFtZS5nYmwvYWlhL0JMMlBLSUlOVENBMDIuQU1FLkdCTF9BTUUlMjBJbmZyYSUyMENBJTIwMDYuY3J0MB0GA1UdDgQWBBSjfcfgL1I-py_Pgx2g6tlj8J-G1zAOBgNVHQ8BAf8EBAMCBaAwggEmBgNVHR8EggEdMIIBGTCCARWgggERoIIBDYY_aHR0cDovL2NybC5taWNyb3NvZnQuY29tL3BraWluZnJhL0NSTC9BTUUlMjBJbmZyYSUyMENBJTIwMDYuY3JshjFodHRwOi8vY3JsMS5hbWUuZ2JsL2NybC9BTUUlMjBJbmZyYSUyMENBJTIwMDYuY3JshjFodHRwOi8vY3JsMi5hbWUuZ2JsL2NybC9BTUUlMjBJbmZyYSUyMENBJTIwMDYuY3JshjFodHRwOi8vY3JsMy5hbWUuZ2JsL2NybC9BTUUlMjBJbmZyYSUyMENBJTIwMDYuY3JshjFodHRwOi8vY3JsNC5hbWUuZ2JsL2NybC9BTUUlMjBJbmZyYSUyMENBJTIwMDYuY3JsMBcGA1UdIAQQMA4wDAYKKwYBBAGCN3sBATAfBgNVHSMEGDAWgBTxRmjG8cPwKy19i2rhsvm-NfzRQTAdBgNVHSUEFjAUBggrBgEFBQcDAQYIKwYBBQUHAwIwDQYJKoZIhvcNAQELBQADggEBAIrUTfifPGoHH9bxzfMqtx8Y9LosN2v1VV7pmSbd5rlA4cxFYy-MmIffscFJqBmctJwFobfu8r_O6mnKa0Av3IOL-idzKEVhO4lMZ-xlB3rNIx9Stcs1qctJ9zQ_1RDxATu08mFzyBhr7ZVK0pEBMT4c8_5iQxVwNVxnyjfpUbHawY67aqA1QCc1vw9Vs_0e73X_xBRiuGnNUxpSQWfF0N2rVRs_Oyks7Ze7M3M0Xjxhi2Y4WnGd8kYJLWVi5UmNf6Kj6lL6junnk5Bzq5YASezf-TvVvN-s5R0r2XBQPyNg1tPUm74q2e7eutKUUtOtEZOa4n_EBxBPPw7ypnzM6kI&s=uwzs5XMUQIE66CiEO7VQ7etvwNXYaHqP4vTcYrqcD2RhnBu_3rZVIyUAONfrevhNucjjqQm2QPnC6yjY8D6hxRqht3tRD_fnt8CxXnC-C_WJrQaOgP9tR_BvhJUKc_lnTSSdHx7CUrMIjB1__YDSCtLnKU88hE645lTYJX8Rs3Y1Jw9S-2j9_utbH1e_eyh0UNJBlm1GK-Tnnz_M2kVvK27wOTqUY104PCtq25ij-HztbPfzzKvkOsjmFYlDA8P6XMTYRPQAEglqb_mGAb9_566HUaO0kiI7WlDzllEt2XPa_hmzxg4OYRyI2O3hSDXHqrlpgF_chFPTKAK1FPKCvw&h=HMIIgcGA74oqbNYfB4kanZ0FQ52-VyCnowHebXAnHnk
-      pragma:
-      - no-cache
-      strict-transport-security:
-      - max-age=31536000; includeSubDomains
-      x-cache:
-      - CONFIG_NOCACHE
-      x-content-type-options:
-      - nosniff
-      x-ms-ratelimit-remaining-subscription-resource-requests:
-      - '699'
-      x-msedge-ref:
-      - 'Ref A: DB28756B5DD84AAC87D2410F0A567EB6 Ref B: CO6AA3150220031 Ref C: 2024-02-28T23:34:55Z'
-      x-powered-by:
-      - ASP.NET
-    status:
-      code: 202
-      message: Accepted
-- request:
-    body: null
-    headers:
-      Accept:
-      - '*/*'
-      Accept-Encoding:
-      - gzip, deflate
-      CommandName:
-      - containerapp update
-      Connection:
-      - keep-alive
-      ParameterSetName:
-      - -g -n --min-replicas --max-replicas --set-env-vars
-      User-Agent:
-      - python/3.8.10 (Windows-10-10.0.22621-SP0) AZURECLI/2.57.0
-    method: GET
-    uri: https://management.azure.com/subscriptions/00000000-0000-0000-0000-000000000000/providers/Microsoft.App/locations/eastus2/containerappOperationResults/d4a0f6ff-d59e-469f-a4a9-183cbc6947de?api-version=2023-11-02-preview&t=638447600962073501&c=MIIHADCCBeigAwIBAgITHgPqUKIUuzcMjHnSqwAAA-pQojANBgkqhkiG9w0BAQsFADBEMRMwEQYKCZImiZPyLGQBGRYDR0JMMRMwEQYKCZImiZPyLGQBGRYDQU1FMRgwFgYDVQQDEw9BTUUgSW5mcmEgQ0EgMDYwHhcNMjQwMTMxMTA0OTIwWhcNMjUwMTI1MTA0OTIwWjBAMT4wPAYDVQQDEzVhc3luY29wZXJhdGlvbnNpZ25pbmdjZXJ0aWZpY2F0ZS5tYW5hZ2VtZW50LmF6dXJlLmNvbTCCASIwDQYJKoZIhvcNAQEBBQADggEPADCCAQoCggEBAL8Xxozyns7JQPWMTJtofjZEltgixX0UzmRE21LlxA-WFLxdchZStU2GbP8iw3kHzL6CJ_IJpaCSs9Z0ju5Zj9cC3M-20DkQbN0uj0GHhVEwi5AT6N9UH0icUYklqIM33_jS2_kZHQxCPpHpL05eSEFT3vVaIhqteGaWFnzpljwGBkFMf_EwVxROc6jZ8TYbjXzZ_lBGiAHEt8_DHTvKeNimqJKGMJ_d0pkW3pGHvK7o0Bg-CT7Ywaq29j0Gx6NXB6PNua7fWonr5dDvV7b11Q95JJ8_C-Dn3gqyCtaf4tlQ2CYmrxCjaLk2qU7Y6HAByhBtPSyPkLVOlfnw9r-y5l0CAwEAAaOCA-0wggPpMCcGCSsGAQQBgjcVCgQaMBgwCgYIKwYBBQUHAwEwCgYIKwYBBQUHAwIwPQYJKwYBBAGCNxUHBDAwLgYmKwYBBAGCNxUIhpDjDYTVtHiE8Ys-hZvdFs6dEoFggvX2K4Py0SACAWQCAQowggHLBggrBgEFBQcBAQSCAb0wggG5MGMGCCsGAQUFBzAChldodHRwOi8vY3JsLm1pY3Jvc29mdC5jb20vcGtpaW5mcmEvQ2VydHMvQkwyUEtJSU5UQ0EwMi5BTUUuR0JMX0FNRSUyMEluZnJhJTIwQ0ElMjAwNi5jcnQwUwYIKwYBBQUHMAKGR2h0dHA6Ly9jcmwxLmFtZS5nYmwvYWlhL0JMMlBLSUlOVENBMDIuQU1FLkdCTF9BTUUlMjBJbmZyYSUyMENBJTIwMDYuY3J0MFMGCCsGAQUFBzAChkdodHRwOi8vY3JsMi5hbWUuZ2JsL2FpYS9CTDJQS0lJTlRDQTAyLkFNRS5HQkxfQU1FJTIwSW5mcmElMjBDQSUyMDA2LmNydDBTBggrBgEFBQcwAoZHaHR0cDovL2NybDMuYW1lLmdibC9haWEvQkwyUEtJSU5UQ0EwMi5BTUUuR0JMX0FNRSUyMEluZnJhJTIwQ0ElMjAwNi5jcnQwUwYIKwYBBQUHMAKGR2h0dHA6Ly9jcmw0LmFtZS5nYmwvYWlhL0JMMlBLSUlOVENBMDIuQU1FLkdCTF9BTUUlMjBJbmZyYSUyMENBJTIwMDYuY3J0MB0GA1UdDgQWBBSjfcfgL1I-py_Pgx2g6tlj8J-G1zAOBgNVHQ8BAf8EBAMCBaAwggEmBgNVHR8EggEdMIIBGTCCARWgggERoIIBDYY_aHR0cDovL2NybC5taWNyb3NvZnQuY29tL3BraWluZnJhL0NSTC9BTUUlMjBJbmZyYSUyMENBJTIwMDYuY3JshjFodHRwOi8vY3JsMS5hbWUuZ2JsL2NybC9BTUUlMjBJbmZyYSUyMENBJTIwMDYuY3JshjFodHRwOi8vY3JsMi5hbWUuZ2JsL2NybC9BTUUlMjBJbmZyYSUyMENBJTIwMDYuY3JshjFodHRwOi8vY3JsMy5hbWUuZ2JsL2NybC9BTUUlMjBJbmZyYSUyMENBJTIwMDYuY3JshjFodHRwOi8vY3JsNC5hbWUuZ2JsL2NybC9BTUUlMjBJbmZyYSUyMENBJTIwMDYuY3JsMBcGA1UdIAQQMA4wDAYKKwYBBAGCN3sBATAfBgNVHSMEGDAWgBTxRmjG8cPwKy19i2rhsvm-NfzRQTAdBgNVHSUEFjAUBggrBgEFBQcDAQYIKwYBBQUHAwIwDQYJKoZIhvcNAQELBQADggEBAIrUTfifPGoHH9bxzfMqtx8Y9LosN2v1VV7pmSbd5rlA4cxFYy-MmIffscFJqBmctJwFobfu8r_O6mnKa0Av3IOL-idzKEVhO4lMZ-xlB3rNIx9Stcs1qctJ9zQ_1RDxATu08mFzyBhr7ZVK0pEBMT4c8_5iQxVwNVxnyjfpUbHawY67aqA1QCc1vw9Vs_0e73X_xBRiuGnNUxpSQWfF0N2rVRs_Oyks7Ze7M3M0Xjxhi2Y4WnGd8kYJLWVi5UmNf6Kj6lL6junnk5Bzq5YASezf-TvVvN-s5R0r2XBQPyNg1tPUm74q2e7eutKUUtOtEZOa4n_EBxBPPw7ypnzM6kI&s=uwzs5XMUQIE66CiEO7VQ7etvwNXYaHqP4vTcYrqcD2RhnBu_3rZVIyUAONfrevhNucjjqQm2QPnC6yjY8D6hxRqht3tRD_fnt8CxXnC-C_WJrQaOgP9tR_BvhJUKc_lnTSSdHx7CUrMIjB1__YDSCtLnKU88hE645lTYJX8Rs3Y1Jw9S-2j9_utbH1e_eyh0UNJBlm1GK-Tnnz_M2kVvK27wOTqUY104PCtq25ij-HztbPfzzKvkOsjmFYlDA8P6XMTYRPQAEglqb_mGAb9_566HUaO0kiI7WlDzllEt2XPa_hmzxg4OYRyI2O3hSDXHqrlpgF_chFPTKAK1FPKCvw&h=HMIIgcGA74oqbNYfB4kanZ0FQ52-VyCnowHebXAnHnk
-  response:
-    body:
-      string: ''
-    headers:
-      api-supported-versions:
-      - 2022-03-01, 2022-06-01-preview, 2022-10-01, 2022-11-01-preview, 2023-04-01-preview,
-        2023-05-01, 2023-05-02-preview, 2023-08-01-preview, 2023-11-02-preview, 2024-02-02-preview,
-        2024-03-01
-      cache-control:
-      - no-cache
-      content-length:
-      - '0'
-      date:
-      - Wed, 28 Feb 2024 23:34:56 GMT
-      expires:
-      - '-1'
-      location:
-      - https://management.azure.com/subscriptions/00000000-0000-0000-0000-000000000000/providers/Microsoft.App/locations/eastus2/containerappOperationResults/d4a0f6ff-d59e-469f-a4a9-183cbc6947de?api-version=2023-11-02-preview&t=638447600965296172&c=MIIHADCCBeigAwIBAgITHgPqUKIUuzcMjHnSqwAAA-pQojANBgkqhkiG9w0BAQsFADBEMRMwEQYKCZImiZPyLGQBGRYDR0JMMRMwEQYKCZImiZPyLGQBGRYDQU1FMRgwFgYDVQQDEw9BTUUgSW5mcmEgQ0EgMDYwHhcNMjQwMTMxMTA0OTIwWhcNMjUwMTI1MTA0OTIwWjBAMT4wPAYDVQQDEzVhc3luY29wZXJhdGlvbnNpZ25pbmdjZXJ0aWZpY2F0ZS5tYW5hZ2VtZW50LmF6dXJlLmNvbTCCASIwDQYJKoZIhvcNAQEBBQADggEPADCCAQoCggEBAL8Xxozyns7JQPWMTJtofjZEltgixX0UzmRE21LlxA-WFLxdchZStU2GbP8iw3kHzL6CJ_IJpaCSs9Z0ju5Zj9cC3M-20DkQbN0uj0GHhVEwi5AT6N9UH0icUYklqIM33_jS2_kZHQxCPpHpL05eSEFT3vVaIhqteGaWFnzpljwGBkFMf_EwVxROc6jZ8TYbjXzZ_lBGiAHEt8_DHTvKeNimqJKGMJ_d0pkW3pGHvK7o0Bg-CT7Ywaq29j0Gx6NXB6PNua7fWonr5dDvV7b11Q95JJ8_C-Dn3gqyCtaf4tlQ2CYmrxCjaLk2qU7Y6HAByhBtPSyPkLVOlfnw9r-y5l0CAwEAAaOCA-0wggPpMCcGCSsGAQQBgjcVCgQaMBgwCgYIKwYBBQUHAwEwCgYIKwYBBQUHAwIwPQYJKwYBBAGCNxUHBDAwLgYmKwYBBAGCNxUIhpDjDYTVtHiE8Ys-hZvdFs6dEoFggvX2K4Py0SACAWQCAQowggHLBggrBgEFBQcBAQSCAb0wggG5MGMGCCsGAQUFBzAChldodHRwOi8vY3JsLm1pY3Jvc29mdC5jb20vcGtpaW5mcmEvQ2VydHMvQkwyUEtJSU5UQ0EwMi5BTUUuR0JMX0FNRSUyMEluZnJhJTIwQ0ElMjAwNi5jcnQwUwYIKwYBBQUHMAKGR2h0dHA6Ly9jcmwxLmFtZS5nYmwvYWlhL0JMMlBLSUlOVENBMDIuQU1FLkdCTF9BTUUlMjBJbmZyYSUyMENBJTIwMDYuY3J0MFMGCCsGAQUFBzAChkdodHRwOi8vY3JsMi5hbWUuZ2JsL2FpYS9CTDJQS0lJTlRDQTAyLkFNRS5HQkxfQU1FJTIwSW5mcmElMjBDQSUyMDA2LmNydDBTBggrBgEFBQcwAoZHaHR0cDovL2NybDMuYW1lLmdibC9haWEvQkwyUEtJSU5UQ0EwMi5BTUUuR0JMX0FNRSUyMEluZnJhJTIwQ0ElMjAwNi5jcnQwUwYIKwYBBQUHMAKGR2h0dHA6Ly9jcmw0LmFtZS5nYmwvYWlhL0JMMlBLSUlOVENBMDIuQU1FLkdCTF9BTUUlMjBJbmZyYSUyMENBJTIwMDYuY3J0MB0GA1UdDgQWBBSjfcfgL1I-py_Pgx2g6tlj8J-G1zAOBgNVHQ8BAf8EBAMCBaAwggEmBgNVHR8EggEdMIIBGTCCARWgggERoIIBDYY_aHR0cDovL2NybC5taWNyb3NvZnQuY29tL3BraWluZnJhL0NSTC9BTUUlMjBJbmZyYSUyMENBJTIwMDYuY3JshjFodHRwOi8vY3JsMS5hbWUuZ2JsL2NybC9BTUUlMjBJbmZyYSUyMENBJTIwMDYuY3JshjFodHRwOi8vY3JsMi5hbWUuZ2JsL2NybC9BTUUlMjBJbmZyYSUyMENBJTIwMDYuY3JshjFodHRwOi8vY3JsMy5hbWUuZ2JsL2NybC9BTUUlMjBJbmZyYSUyMENBJTIwMDYuY3JshjFodHRwOi8vY3JsNC5hbWUuZ2JsL2NybC9BTUUlMjBJbmZyYSUyMENBJTIwMDYuY3JsMBcGA1UdIAQQMA4wDAYKKwYBBAGCN3sBATAfBgNVHSMEGDAWgBTxRmjG8cPwKy19i2rhsvm-NfzRQTAdBgNVHSUEFjAUBggrBgEFBQcDAQYIKwYBBQUHAwIwDQYJKoZIhvcNAQELBQADggEBAIrUTfifPGoHH9bxzfMqtx8Y9LosN2v1VV7pmSbd5rlA4cxFYy-MmIffscFJqBmctJwFobfu8r_O6mnKa0Av3IOL-idzKEVhO4lMZ-xlB3rNIx9Stcs1qctJ9zQ_1RDxATu08mFzyBhr7ZVK0pEBMT4c8_5iQxVwNVxnyjfpUbHawY67aqA1QCc1vw9Vs_0e73X_xBRiuGnNUxpSQWfF0N2rVRs_Oyks7Ze7M3M0Xjxhi2Y4WnGd8kYJLWVi5UmNf6Kj6lL6junnk5Bzq5YASezf-TvVvN-s5R0r2XBQPyNg1tPUm74q2e7eutKUUtOtEZOa4n_EBxBPPw7ypnzM6kI&s=knNhkXm5fycXpzVLPveK099eynJiwIciNyYerOOkskK-gZ5504RLTs7ulSnfNgJvJk2MW-oFnHU6LfLaGOY-MmBaGsDiMSGsyk6XYbWvF8h8GLd2k6X6gXYTeePppdVyBEhhjirgQJeJbPKaOidFbDHIsTfl4NmA6DRCqpfTnr1kj4sOghMBb9ohytRaKXmGRNkJOTASptsRqfeMzrhTsj54E82Da8dnnAAJko6dW2NQQqI3f-9-7BhudzJzn38Vl3HiwyhMQnEdqxeFTucXCCqPJmK0Rw9_QTwnbnL8Zx8iMC1iHKCOojNXdXdGpW8I2jRDkRbUnBdwXIb9mJGcKA&h=FOwnTK4sElvYlNQH420NTU1ShgGS6EQY99Rd30ZgALs
-      pragma:
-      - no-cache
-      strict-transport-security:
-      - max-age=31536000; includeSubDomains
-      x-cache:
-      - CONFIG_NOCACHE
-      x-content-type-options:
-      - nosniff
-      x-msedge-ref:
-      - 'Ref A: 1761E51B198048DA96BF50F38242FBFC Ref B: CO6AA3150219049 Ref C: 2024-02-28T23:34:56Z'
-      x-powered-by:
-      - ASP.NET
-    status:
-      code: 202
-      message: Accepted
-- request:
-    body: null
-    headers:
-      Accept:
-      - '*/*'
-      Accept-Encoding:
-      - gzip, deflate
-      CommandName:
-      - containerapp update
-      Connection:
-      - keep-alive
-      ParameterSetName:
-      - -g -n --min-replicas --max-replicas --set-env-vars
-      User-Agent:
-      - python/3.8.10 (Windows-10-10.0.22621-SP0) AZURECLI/2.57.0
-    method: GET
-    uri: https://management.azure.com/subscriptions/00000000-0000-0000-0000-000000000000/providers/Microsoft.App/locations/eastus2/containerappOperationResults/d4a0f6ff-d59e-469f-a4a9-183cbc6947de?api-version=2023-11-02-preview&t=638447600962073501&c=MIIHADCCBeigAwIBAgITHgPqUKIUuzcMjHnSqwAAA-pQojANBgkqhkiG9w0BAQsFADBEMRMwEQYKCZImiZPyLGQBGRYDR0JMMRMwEQYKCZImiZPyLGQBGRYDQU1FMRgwFgYDVQQDEw9BTUUgSW5mcmEgQ0EgMDYwHhcNMjQwMTMxMTA0OTIwWhcNMjUwMTI1MTA0OTIwWjBAMT4wPAYDVQQDEzVhc3luY29wZXJhdGlvbnNpZ25pbmdjZXJ0aWZpY2F0ZS5tYW5hZ2VtZW50LmF6dXJlLmNvbTCCASIwDQYJKoZIhvcNAQEBBQADggEPADCCAQoCggEBAL8Xxozyns7JQPWMTJtofjZEltgixX0UzmRE21LlxA-WFLxdchZStU2GbP8iw3kHzL6CJ_IJpaCSs9Z0ju5Zj9cC3M-20DkQbN0uj0GHhVEwi5AT6N9UH0icUYklqIM33_jS2_kZHQxCPpHpL05eSEFT3vVaIhqteGaWFnzpljwGBkFMf_EwVxROc6jZ8TYbjXzZ_lBGiAHEt8_DHTvKeNimqJKGMJ_d0pkW3pGHvK7o0Bg-CT7Ywaq29j0Gx6NXB6PNua7fWonr5dDvV7b11Q95JJ8_C-Dn3gqyCtaf4tlQ2CYmrxCjaLk2qU7Y6HAByhBtPSyPkLVOlfnw9r-y5l0CAwEAAaOCA-0wggPpMCcGCSsGAQQBgjcVCgQaMBgwCgYIKwYBBQUHAwEwCgYIKwYBBQUHAwIwPQYJKwYBBAGCNxUHBDAwLgYmKwYBBAGCNxUIhpDjDYTVtHiE8Ys-hZvdFs6dEoFggvX2K4Py0SACAWQCAQowggHLBggrBgEFBQcBAQSCAb0wggG5MGMGCCsGAQUFBzAChldodHRwOi8vY3JsLm1pY3Jvc29mdC5jb20vcGtpaW5mcmEvQ2VydHMvQkwyUEtJSU5UQ0EwMi5BTUUuR0JMX0FNRSUyMEluZnJhJTIwQ0ElMjAwNi5jcnQwUwYIKwYBBQUHMAKGR2h0dHA6Ly9jcmwxLmFtZS5nYmwvYWlhL0JMMlBLSUlOVENBMDIuQU1FLkdCTF9BTUUlMjBJbmZyYSUyMENBJTIwMDYuY3J0MFMGCCsGAQUFBzAChkdodHRwOi8vY3JsMi5hbWUuZ2JsL2FpYS9CTDJQS0lJTlRDQTAyLkFNRS5HQkxfQU1FJTIwSW5mcmElMjBDQSUyMDA2LmNydDBTBggrBgEFBQcwAoZHaHR0cDovL2NybDMuYW1lLmdibC9haWEvQkwyUEtJSU5UQ0EwMi5BTUUuR0JMX0FNRSUyMEluZnJhJTIwQ0ElMjAwNi5jcnQwUwYIKwYBBQUHMAKGR2h0dHA6Ly9jcmw0LmFtZS5nYmwvYWlhL0JMMlBLSUlOVENBMDIuQU1FLkdCTF9BTUUlMjBJbmZyYSUyMENBJTIwMDYuY3J0MB0GA1UdDgQWBBSjfcfgL1I-py_Pgx2g6tlj8J-G1zAOBgNVHQ8BAf8EBAMCBaAwggEmBgNVHR8EggEdMIIBGTCCARWgggERoIIBDYY_aHR0cDovL2NybC5taWNyb3NvZnQuY29tL3BraWluZnJhL0NSTC9BTUUlMjBJbmZyYSUyMENBJTIwMDYuY3JshjFodHRwOi8vY3JsMS5hbWUuZ2JsL2NybC9BTUUlMjBJbmZyYSUyMENBJTIwMDYuY3JshjFodHRwOi8vY3JsMi5hbWUuZ2JsL2NybC9BTUUlMjBJbmZyYSUyMENBJTIwMDYuY3JshjFodHRwOi8vY3JsMy5hbWUuZ2JsL2NybC9BTUUlMjBJbmZyYSUyMENBJTIwMDYuY3JshjFodHRwOi8vY3JsNC5hbWUuZ2JsL2NybC9BTUUlMjBJbmZyYSUyMENBJTIwMDYuY3JsMBcGA1UdIAQQMA4wDAYKKwYBBAGCN3sBATAfBgNVHSMEGDAWgBTxRmjG8cPwKy19i2rhsvm-NfzRQTAdBgNVHSUEFjAUBggrBgEFBQcDAQYIKwYBBQUHAwIwDQYJKoZIhvcNAQELBQADggEBAIrUTfifPGoHH9bxzfMqtx8Y9LosN2v1VV7pmSbd5rlA4cxFYy-MmIffscFJqBmctJwFobfu8r_O6mnKa0Av3IOL-idzKEVhO4lMZ-xlB3rNIx9Stcs1qctJ9zQ_1RDxATu08mFzyBhr7ZVK0pEBMT4c8_5iQxVwNVxnyjfpUbHawY67aqA1QCc1vw9Vs_0e73X_xBRiuGnNUxpSQWfF0N2rVRs_Oyks7Ze7M3M0Xjxhi2Y4WnGd8kYJLWVi5UmNf6Kj6lL6junnk5Bzq5YASezf-TvVvN-s5R0r2XBQPyNg1tPUm74q2e7eutKUUtOtEZOa4n_EBxBPPw7ypnzM6kI&s=uwzs5XMUQIE66CiEO7VQ7etvwNXYaHqP4vTcYrqcD2RhnBu_3rZVIyUAONfrevhNucjjqQm2QPnC6yjY8D6hxRqht3tRD_fnt8CxXnC-C_WJrQaOgP9tR_BvhJUKc_lnTSSdHx7CUrMIjB1__YDSCtLnKU88hE645lTYJX8Rs3Y1Jw9S-2j9_utbH1e_eyh0UNJBlm1GK-Tnnz_M2kVvK27wOTqUY104PCtq25ij-HztbPfzzKvkOsjmFYlDA8P6XMTYRPQAEglqb_mGAb9_566HUaO0kiI7WlDzllEt2XPa_hmzxg4OYRyI2O3hSDXHqrlpgF_chFPTKAK1FPKCvw&h=HMIIgcGA74oqbNYfB4kanZ0FQ52-VyCnowHebXAnHnk
-  response:
-    body:
-      string: '{"id":"/subscriptions/00000000-0000-0000-0000-000000000000/resourceGroups/clitest.rg000001/providers/Microsoft.App/containerapps/containerapp-e2e000004","name":"containerapp-e2e000004","type":"Microsoft.App/containerApps","location":"East
-        US 2","systemData":{"createdBy":"harrli@microsoft.com","createdByType":"User","createdAt":"2024-02-28T23:34:38.0694414","lastModifiedBy":"harrli@microsoft.com","lastModifiedByType":"User","lastModifiedAt":"2024-02-28T23:34:55.7541409"},"properties":{"provisioningState":"Succeeded","runningStatus":"Running","managedEnvironmentId":"/subscriptions/00000000-0000-0000-0000-000000000000/resourceGroups/client.env_rg_eastus2/providers/Microsoft.App/managedEnvironments/env-eastus2","environmentId":"/subscriptions/00000000-0000-0000-0000-000000000000/resourceGroups/client.env_rg_eastus2/providers/Microsoft.App/managedEnvironments/env-eastus2","workloadProfileName":"Consumption","outboundIpAddresses":["20.1.250.250","20.1.251.135","20.1.251.104","20.1.251.2","20.97.130.219","20.69.200.68","20.97.132.38","20.97.133.137"],"latestRevisionName":"containerapp-e2e000004--p10z1rx","latestReadyRevisionName":"containerapp-e2e000004--ijg78j9","latestRevisionFqdn":"","customDomainVerificationId":"0FEF6FC81FA2FA9876FEE95F895AD716D01F5495C9AC8EA62F0228DC5E40B5CA","configuration":{"secrets":[{"name":"containerapp000003azurecrio-containerapp000003"}],"activeRevisionsMode":"Single","ingress":null,"registries":[{"server":"containerapp000003.azurecr.io","username":"containerapp000003","passwordSecretRef":"containerapp000003azurecrio-containerapp000003","identity":""}],"dapr":null,"maxInactiveRevisions":100,"service":null},"template":{"revisionSuffix":"","terminationGracePeriodSeconds":null,"containers":[{"image":"mcr.microsoft.com/k8se/quickstart:latest","name":"containerapp-e2e000004","env":[{"name":"testenv","value":"testing"}],"resources":{"cpu":0.5,"memory":"1Gi","ephemeralStorage":"2Gi"}}],"initContainers":null,"scale":{"minReplicas":0,"maxReplicas":1,"rules":null},"volumes":null,"serviceBinds":null},"eventStreamEndpoint":"https://eastus2.azurecontainerapps.dev/subscriptions/00000000-0000-0000-0000-000000000000/resourceGroups/clitest.rg000001/containerApps/containerapp-e2e000004/eventstream"},"identity":{"type":"None"}}'
-    headers:
-      api-supported-versions:
-      - 2022-03-01, 2022-06-01-preview, 2022-10-01, 2022-11-01-preview, 2023-04-01-preview,
-        2023-05-01, 2023-05-02-preview, 2023-08-01-preview, 2023-11-02-preview, 2024-02-02-preview,
-        2024-03-01
-      cache-control:
-      - no-cache
-      content-length:
-      - '2270'
-      content-type:
-      - application/json; charset=utf-8
-      date:
-      - Wed, 28 Feb 2024 23:35:11 GMT
-      expires:
-      - '-1'
-      pragma:
-      - no-cache
-      strict-transport-security:
-      - max-age=31536000; includeSubDomains
-      vary:
-      - Accept-Encoding
-      x-cache:
-      - CONFIG_NOCACHE
-      x-content-type-options:
-      - nosniff
-      x-msedge-ref:
-      - 'Ref A: 9B61A0144AB64DFA8DCAE2D2D092E74F Ref B: CO6AA3150219037 Ref C: 2024-02-28T23:35:11Z'
-      x-powered-by:
-      - ASP.NET
-    status:
-      code: 200
-      message: OK
-- request:
-    body: null
-    headers:
-      Accept:
-      - application/json
-      Accept-Encoding:
-      - gzip, deflate
-      CommandName:
-      - containerapp secret list
-      Connection:
-      - keep-alive
-      ParameterSetName:
-      - -g -n
-      User-Agent:
-      - AZURECLI/2.57.0 azsdk-python-azure-mgmt-resource/23.1.0b2 Python/3.8.10 (Windows-10-10.0.22621-SP0)
-    method: GET
-    uri: https://management.azure.com/subscriptions/00000000-0000-0000-0000-000000000000/providers/Microsoft.App?api-version=2022-09-01
-  response:
-    body:
-      string: '{"id":"/subscriptions/00000000-0000-0000-0000-000000000000/providers/Microsoft.App","namespace":"Microsoft.App","authorizations":[{"applicationId":"7e3bc4fd-85a3-4192-b177-5b8bfc87f42c","roleDefinitionId":"39a74f72-b40f-4bdc-b639-562fe2260bf0"},{"applicationId":"3734c1a4-2bed-4998-a37a-ff1a9e7bf019","roleDefinitionId":"5c779a4f-5cb2-4547-8c41-478d9be8ba90"},{"applicationId":"55ebbb62-3b9c-49fd-9b87-9595226dd4ac","roleDefinitionId":"e49ca620-7992-4561-a7df-4ed67dad77b5","managedByRoleDefinitionId":"9e3af657-a8ff-583c-a75c-2fe7c4bcb635"},{"applicationId":"1459b1f6-7a5b-4300-93a2-44b4a651759f","roleDefinitionId":"3c5f1b29-9e3d-4a22-b5d6-9ff4e5a37974"}],"resourceTypes":[{"resourceType":"managedEnvironments","locations":["North
-        Central US (Stage)","West US 2","Southeast Asia","Sweden Central","Canada
-        Central","West Europe","North Europe","East US","East US 2","East Asia","Australia
-        East","Germany West Central","Japan East","UK South","West US","Central US","North
-        Central US","South Central US","Korea Central","Brazil South","West US 3","France
-        Central","South Africa North","Norway East","Switzerland North","UAE North","Canada
-        East","West Central US","UK West","Central India","Central US EUAP","East
-        US 2 EUAP"],"apiVersions":["2023-11-02-preview","2023-08-01-preview","2023-05-02-preview","2023-05-01","2023-04-01-preview","2022-11-01-preview","2022-10-01","2022-06-01-preview","2022-03-01"],"defaultApiVersion":"2023-05-01","capabilities":"CrossResourceGroupResourceMove,
-        CrossSubscriptionResourceMove, SystemAssignedResourceIdentity, SupportsTags,
-        SupportsLocation"},{"resourceType":"managedEnvironments/certificates","locations":["North
-        Central US (Stage)","West US 2","Southeast Asia","Sweden Central","Canada
-        Central","West Europe","North Europe","East US","East US 2","East Asia","Australia
-        East","Germany West Central","Japan East","UK South","West US","Central US","North
-        Central US","South Central US","Korea Central","Brazil South","West US 3","France
-        Central","South Africa North","Norway East","Switzerland North","UAE North","Canada
-        East","West Central US","UK West","Central India","Central US EUAP","East
-        US 2 EUAP"],"apiVersions":["2023-11-02-preview","2023-08-01-preview","2023-05-02-preview","2023-05-01","2023-04-01-preview","2022-11-01-preview","2022-10-01","2022-06-01-preview","2022-03-01"],"defaultApiVersion":"2023-05-01","capabilities":"CrossResourceGroupResourceMove,
-        CrossSubscriptionResourceMove, SupportsTags, SupportsLocation"},{"resourceType":"managedEnvironments/managedCertificates","locations":["North
-        Central US (Stage)","West US 2","Southeast Asia","Sweden Central","Canada
-        Central","West Europe","North Europe","East US","East US 2","East Asia","Australia
-        East","Germany West Central","Japan East","UK South","West US","Central US","North
-        Central US","South Central US","Korea Central","Brazil South","West US 3","France
-        Central","South Africa North","Norway East","Switzerland North","UAE North","Canada
-        East","West Central US","UK West","Central India","Central US EUAP","East
-        US 2 EUAP"],"apiVersions":["2023-11-02-preview","2023-08-01-preview","2023-05-02-preview","2023-05-01","2023-04-01-preview","2022-11-01-preview"],"defaultApiVersion":"2023-05-01","capabilities":"CrossResourceGroupResourceMove,
-        CrossSubscriptionResourceMove, SupportsTags, SupportsLocation"},{"resourceType":"containerApps","locations":["North
-        Central US (Stage)","West US 2","Southeast Asia","Sweden Central","Canada
-        Central","West Europe","North Europe","East US","East US 2","East Asia","Australia
-        East","Germany West Central","Japan East","UK South","West US","Central US","North
-        Central US","South Central US","Korea Central","Brazil South","West US 3","France
-        Central","South Africa North","Norway East","Switzerland North","UAE North","Canada
-        East","West Central US","UK West","Central India","Central US EUAP","East
-        US 2 EUAP"],"apiVersions":["2023-11-02-preview","2023-08-01-preview","2023-05-02-preview","2023-05-01","2023-04-01-preview","2022-11-01-preview","2022-10-01","2022-06-01-preview","2022-03-01"],"defaultApiVersion":"2023-05-01","capabilities":"CrossResourceGroupResourceMove,
-        CrossSubscriptionResourceMove, SystemAssignedResourceIdentity, SupportsTags,
-        SupportsLocation"},{"resourceType":"jobs","locations":["North Central US (Stage)","West
-        US 2","Southeast Asia","Sweden Central","Canada Central","West Europe","North
-        Europe","East US","East US 2","East Asia","Australia East","Germany West Central","Japan
-        East","UK South","West US","Central US","North Central US","South Central
-        US","Korea Central","Brazil South","West US 3","France Central","South Africa
-        North","Norway East","Switzerland North","UAE North","Canada East","West Central
-        US","UK West","Central India","Central US EUAP","East US 2 EUAP"],"apiVersions":["2023-11-02-preview","2023-08-01-preview","2023-05-02-preview","2023-05-01","2023-04-01-preview","2022-11-01-preview"],"defaultApiVersion":"2023-05-01","capabilities":"CrossResourceGroupResourceMove,
-        CrossSubscriptionResourceMove, SystemAssignedResourceIdentity, SupportsTags,
-        SupportsLocation"},{"resourceType":"locations","locations":[],"apiVersions":["2023-11-02-preview","2023-08-01-preview","2023-05-02-preview","2023-05-01","2023-04-01-preview","2022-11-01-preview","2022-10-01","2022-06-01-preview","2022-03-01"],"defaultApiVersion":"2023-05-01","capabilities":"None"},{"resourceType":"locations/managedEnvironmentOperationResults","locations":["North
-        Central US (Stage)","West US 2","Southeast Asia","Sweden Central","Canada
-        Central","West Europe","North Europe","East US","East US 2","East Asia","Australia
-        East","Germany West Central","Japan East","UK South","West US","Central US","North
-        Central US","South Central US","Korea Central","Brazil South","West US 3","France
-        Central","South Africa North","Norway East","Switzerland North","UAE North","Canada
-        East","West Central US","UK West","Central India","Central US EUAP","East
-        US 2 EUAP"],"apiVersions":["2023-11-02-preview","2023-08-01-preview","2023-05-02-preview","2023-05-01","2023-04-01-preview","2022-11-01-preview","2022-10-01","2022-06-01-preview","2022-03-01"],"defaultApiVersion":"2023-05-01","capabilities":"None"},{"resourceType":"locations/managedEnvironmentOperationStatuses","locations":["North
-        Central US (Stage)","West US 2","Southeast Asia","Sweden Central","Canada
-        Central","West Europe","North Europe","East US","East US 2","East Asia","Australia
-        East","Germany West Central","Japan East","UK South","West US","Central US","North
-        Central US","South Central US","Korea Central","Brazil South","West US 3","France
-        Central","South Africa North","Norway East","Switzerland North","UAE North","Canada
-        East","West Central US","UK West","Central India","Central US EUAP","East
-        US 2 EUAP"],"apiVersions":["2023-11-02-preview","2023-08-01-preview","2023-05-02-preview","2023-05-01","2023-04-01-preview","2022-11-01-preview","2022-10-01","2022-06-01-preview","2022-03-01"],"defaultApiVersion":"2023-05-01","capabilities":"None"},{"resourceType":"locations/containerappOperationResults","locations":["North
-        Central US (Stage)","Canada Central","West Europe","North Europe","East US","East
-        US 2","East Asia","Australia East","Germany West Central","Japan East","UK
-        South","West US","Central US","North Central US","South Central US","Korea
-        Central","Brazil South","West US 3","France Central","South Africa North","Norway
-        East","Switzerland North","UAE North","Canada East","West Central US","UK
-        West","Central India","Central US EUAP","East US 2 EUAP","West US 2","Southeast
-        Asia","Sweden Central"],"apiVersions":["2023-11-02-preview","2023-08-01-preview","2023-05-02-preview","2023-05-01","2023-04-01-preview","2022-11-01-preview","2022-10-01","2022-06-01-preview","2022-03-01"],"defaultApiVersion":"2023-05-01","capabilities":"None"},{"resourceType":"locations/containerappOperationStatuses","locations":["North
-        Central US (Stage)","West US 2","Southeast Asia","Sweden Central","Canada
-        Central","West Europe","North Europe","East US","East US 2","East Asia","Australia
-        East","Germany West Central","Japan East","UK South","West US","Central US","North
-        Central US","South Central US","Korea Central","Brazil South","West US 3","France
-        Central","South Africa North","Norway East","Switzerland North","UAE North","Canada
-        East","West Central US","UK West","Central India","Central US EUAP","East
-        US 2 EUAP"],"apiVersions":["2023-11-02-preview","2023-08-01-preview","2023-05-02-preview","2023-05-01","2023-04-01-preview","2022-11-01-preview","2022-10-01","2022-06-01-preview","2022-03-01"],"defaultApiVersion":"2023-05-01","capabilities":"None"},{"resourceType":"locations/containerappsjobOperationResults","locations":["North
-        Central US (Stage)","Canada Central","West Europe","North Europe","East US","East
-        US 2","East Asia","Australia East","Germany West Central","Japan East","UK
-        South","West US","Central US","North Central US","South Central US","Korea
-        Central","Brazil South","West US 3","France Central","South Africa North","Norway
-        East","Switzerland North","UAE North","Canada East","West Central US","UK
-        West","Central India","Central US EUAP","East US 2 EUAP","West US 2","Southeast
-        Asia","Sweden Central"],"apiVersions":["2023-11-02-preview","2023-08-01-preview","2023-05-02-preview","2023-05-01","2023-04-01-preview","2022-11-01-preview"],"defaultApiVersion":"2023-05-01","capabilities":"None"},{"resourceType":"locations/containerappsjobOperationStatuses","locations":["North
-        Central US (Stage)","West US 2","Southeast Asia","Sweden Central","Canada
-        Central","West Europe","North Europe","East US","East US 2","East Asia","Australia
-        East","Germany West Central","Japan East","UK South","West US","Central US","North
-        Central US","South Central US","Korea Central","Brazil South","West US 3","France
-        Central","South Africa North","Norway East","Switzerland North","UAE North","Canada
-        East","West Central US","UK West","Central India","Central US EUAP","East
-        US 2 EUAP"],"apiVersions":["2023-11-02-preview","2023-08-01-preview","2023-05-02-preview","2023-05-01","2023-04-01-preview","2022-11-01-preview"],"defaultApiVersion":"2023-05-01","capabilities":"None"},{"resourceType":"locations/sourceControlOperationResults","locations":["North
-        Central US (Stage)","Canada Central","West Europe","North Europe","East US","East
-        US 2","East Asia","Australia East","Germany West Central","Japan East","UK
-        South","West US","Central US","North Central US","South Central US","Korea
-        Central","Brazil South","West US 3","France Central","South Africa North","Norway
-        East","Switzerland North","UAE North","Canada East","West Central US","UK
-        West","Central India","Central US EUAP","East US 2 EUAP","West US 2","Southeast
-        Asia","Sweden Central"],"apiVersions":["2023-11-02-preview","2023-08-01-preview","2023-05-02-preview","2023-05-01","2023-04-01-preview","2022-11-01-preview","2022-10-01","2022-06-01-preview","2022-03-01"],"defaultApiVersion":"2023-05-01","capabilities":"None"},{"resourceType":"locations/sourceControlOperationStatuses","locations":["North
-        Central US (Stage)","West US 2","Southeast Asia","Sweden Central","Canada
-        Central","West Europe","North Europe","East US","East US 2","East Asia","Australia
-        East","Germany West Central","Japan East","UK South","West US","Central US","North
-        Central US","South Central US","Korea Central","Brazil South","West US 3","France
-        Central","South Africa North","Norway East","Switzerland North","UAE North","Canada
-        East","West Central US","UK West","Central India","Central US EUAP","East
-        US 2 EUAP"],"apiVersions":["2023-11-02-preview","2023-08-01-preview","2023-05-02-preview","2023-05-01","2023-04-01-preview","2022-11-01-preview","2022-10-01","2022-06-01-preview","2022-03-01"],"defaultApiVersion":"2023-05-01","capabilities":"None"},{"resourceType":"locations/usages","locations":["North
-        Central US (Stage)","West US 2","Southeast Asia","Sweden Central","Canada
-        Central","West Europe","North Europe","East US","East US 2","East Asia","Australia
-        East","Germany West Central","Japan East","UK South","West US","Central US","North
-        Central US","South Central US","Korea Central","Brazil South","West US 3","France
-        Central","South Africa North","Norway East","Switzerland North","UAE North","Canada
-        East","West Central US","UK West","Central India","Central US EUAP","East
-        US 2 EUAP"],"apiVersions":["2023-11-02-preview","2023-08-01-preview","2023-05-02-preview"],"defaultApiVersion":"2023-05-02-preview","capabilities":"None"},{"resourceType":"operations","locations":["North
-        Central US (Stage)","Central US EUAP","East US 2 EUAP","West US 2","Southeast
-        Asia","Sweden Central","Canada Central","West Europe","North Europe","East
-        US","East US 2","East Asia","Australia East","Germany West Central","Japan
-        East","UK South","West US","Central US","North Central US","South Central
-        US","Korea Central","Brazil South","West US 3","France Central","South Africa
-        North","Norway East","Switzerland North","UAE North","Canada East","West Central
-        US","UK West","Central India"],"apiVersions":["2023-11-02-preview","2023-08-01-preview","2023-05-02-preview","2023-05-01","2023-04-01-preview","2023-02-01","2022-11-01-preview","2022-10-01","2022-06-01-preview","2022-03-01"],"defaultApiVersion":"2023-08-01-preview","capabilities":"None"},{"resourceType":"connectedEnvironments","locations":["North
-        Central US (Stage)","North Central US","East US","East Asia","West Europe","Southeast
-        Asia","Central US EUAP","East US 2 EUAP"],"apiVersions":["2023-11-02-preview","2023-08-01-preview","2023-05-02-preview","2023-05-01","2023-04-01-preview","2022-11-01-preview","2022-10-01","2022-06-01-preview"],"defaultApiVersion":"2023-05-01","capabilities":"CrossResourceGroupResourceMove,
-        CrossSubscriptionResourceMove, SupportsTags, SupportsLocation"},{"resourceType":"connectedEnvironments/certificates","locations":["North
-        Central US (Stage)","North Central US","East US","East Asia","West Europe","Southeast
-        Asia","Central US EUAP","East US 2 EUAP"],"apiVersions":["2023-11-02-preview","2023-08-01-preview","2023-05-02-preview","2023-05-01","2023-04-01-preview","2022-11-01-preview","2022-10-01","2022-06-01-preview"],"defaultApiVersion":"2023-05-01","capabilities":"CrossResourceGroupResourceMove,
-        CrossSubscriptionResourceMove, SupportsTags, SupportsLocation"},{"resourceType":"locations/connectedEnvironmentOperationResults","locations":["North
-        Central US (Stage)","North Central US","East US","East Asia","West Europe","Southeast
-        Asia","Central US EUAP","East US 2 EUAP"],"apiVersions":["2023-11-02-preview","2023-08-01-preview","2023-05-02-preview","2023-05-01","2023-04-01-preview","2022-11-01-preview","2022-10-01","2022-06-01-preview"],"defaultApiVersion":"2023-05-01","capabilities":"None"},{"resourceType":"locations/connectedEnvironmentOperationStatuses","locations":["North
-        Central US (Stage)","North Central US","East US","East Asia","West Europe","Southeast
-        Asia","Central US EUAP","East US 2 EUAP"],"apiVersions":["2023-11-02-preview","2023-08-01-preview","2023-05-02-preview","2023-05-01","2023-04-01-preview","2022-11-01-preview","2022-10-01","2022-06-01-preview"],"defaultApiVersion":"2023-05-01","capabilities":"None"},{"resourceType":"locations/managedCertificateOperationStatuses","locations":["North
-        Central US (Stage)","West US 2","Southeast Asia","Sweden Central","Canada
-        Central","West Europe","North Europe","East US","East US 2","East Asia","Australia
-        East","Germany West Central","Japan East","UK South","West US","Central US","North
-        Central US","South Central US","Korea Central","Brazil South","West US 3","France
-        Central","South Africa North","Norway East","Switzerland North","UAE North","Canada
-        East","West Central US","UK West","Central India","Central US EUAP","East
-        US 2 EUAP"],"apiVersions":["2023-11-02-preview","2023-08-01-preview","2023-05-02-preview","2023-05-01","2023-04-01-preview","2022-11-01-preview"],"defaultApiVersion":"2023-05-01","capabilities":"None"},{"resourceType":"locations/billingMeters","locations":["North
-        Central US (Stage)","West US 2","Southeast Asia","Sweden Central","Canada
-        Central","West Europe","North Europe","East US","East US 2","East Asia","Australia
-        East","Germany West Central","Japan East","UK South","West US","Central US","North
-        Central US","South Central US","Korea Central","Brazil South","West US 3","France
-        Central","South Africa North","Norway East","Switzerland North","UAE North","Canada
-        East","West Central US","UK West","Central India","Central US EUAP","East
-        US 2 EUAP"],"apiVersions":["2023-11-02-preview","2023-08-01-preview","2023-05-02-preview","2023-05-01","2023-04-01-preview","2022-11-01-preview","2022-10-01","2022-06-01-preview"],"defaultApiVersion":"2023-05-01","capabilities":"None"},{"resourceType":"locations/availableManagedEnvironmentsWorkloadProfileTypes","locations":["North
-        Central US (Stage)","West US 2","Southeast Asia","Sweden Central","Canada
-        Central","West Europe","North Europe","East US","East US 2","East Asia","Australia
-        East","Germany West Central","Japan East","UK South","West US","Central US","North
-        Central US","South Central US","Korea Central","Brazil South","West US 3","France
-        Central","South Africa North","Norway East","Switzerland North","UAE North","Canada
-        East","West Central US","UK West","Central India","Central US EUAP","East
-        US 2 EUAP"],"apiVersions":["2023-11-02-preview","2023-08-01-preview","2023-05-02-preview","2023-05-01","2023-04-01-preview","2022-11-01-preview","2022-10-01","2022-06-01-preview"],"defaultApiVersion":"2023-05-01","capabilities":"None"},{"resourceType":"getCustomDomainVerificationId","locations":["North
-        Central US (Stage)","West US 2","Southeast Asia","Sweden Central","Canada
-        Central","West Europe","North Europe","East US","East US 2","East Asia","Australia
-        East","Germany West Central","Japan East","UK South","West US","Central US","North
-        Central US","South Central US","Korea Central","Brazil South","West US 3","France
-        Central","South Africa North","Norway East","Switzerland North","UAE North","Canada
-        East","West Central US","UK West","Central India","Central US EUAP","East
-        US 2 EUAP"],"apiVersions":["2023-11-02-preview","2023-08-01-preview","2023-05-02-preview"],"defaultApiVersion":"2023-05-02-preview","capabilities":"None"},{"resourceType":"builders","locations":["North
-        Central US (Stage)","West US 2","Southeast Asia","Sweden Central","Canada
-        Central","West Europe","North Europe","East US","East US 2","East Asia","Australia
-        East","Germany West Central","Japan East","UK South","West US","Central US","North
-        Central US","South Central US","Korea Central","Brazil South","West US 3","France
-        Central","South Africa North","Norway East","Switzerland North","UAE North","Canada
-        East","West Central US","UK West","Central India","Central US EUAP","East
-        US 2 EUAP"],"apiVersions":["2023-11-02-preview","2023-08-01-preview"],"defaultApiVersion":"2023-08-01-preview","capabilities":"CrossResourceGroupResourceMove,
-        CrossSubscriptionResourceMove, SystemAssignedResourceIdentity, SupportsTags,
-        SupportsLocation"},{"resourceType":"builders/builds","locations":["North Central
-        US (Stage)","West US 2","Southeast Asia","Sweden Central","Canada Central","West
-        Europe","North Europe","East US","East US 2","East Asia","Australia East","Germany
-        West Central","Japan East","UK South","West US","Central US","North Central
-        US","South Central US","Korea Central","Brazil South","West US 3","France
-        Central","South Africa North","Norway East","Switzerland North","UAE North","Canada
-        East","West Central US","UK West","Central India","Central US EUAP","East
-        US 2 EUAP"],"apiVersions":["2023-11-02-preview","2023-08-01-preview"],"defaultApiVersion":"2023-08-01-preview","capabilities":"None"},{"resourceType":"locations/OperationResults","locations":["North
-        Central US (Stage)","West US 2","Southeast Asia","Sweden Central","Canada
-        Central","West Europe","North Europe","East US","East US 2","East Asia","Australia
-        East","Germany West Central","Japan East","UK South","West US","Central US","North
-        Central US","South Central US","Korea Central","Brazil South","West US 3","France
-        Central","South Africa North","Norway East","Switzerland North","UAE North","Canada
-        East","West Central US","UK West","Central India","Central US EUAP","East
-        US 2 EUAP"],"apiVersions":["2023-11-02-preview","2023-08-01-preview"],"defaultApiVersion":"2023-08-01-preview","capabilities":"None"},{"resourceType":"locations/OperationStatuses","locations":["North
-        Central US (Stage)","West US 2","Southeast Asia","Sweden Central","Canada
-        Central","West Europe","North Europe","East US","East US 2","East Asia","Australia
-        East","Germany West Central","Japan East","UK South","West US","Central US","North
-        Central US","South Central US","Korea Central","Brazil South","West US 3","France
-        Central","South Africa North","Norway East","Switzerland North","UAE North","Canada
-        East","West Central US","UK West","Central India","Central US EUAP","East
-        US 2 EUAP"],"apiVersions":["2023-11-02-preview","2023-08-01-preview"],"defaultApiVersion":"2023-08-01-preview","capabilities":"None"},{"resourceType":"managedEnvironments/dotNetComponents","locations":["North
-        Central US (Stage)","West US 2","Southeast Asia","Sweden Central","Canada
-        Central","West Europe","North Europe","East US","East US 2","East Asia","Australia
-        East","Germany West Central","Japan East","UK South","West US","Central US","North
-        Central US","South Central US","Korea Central","Brazil South","West US 3","France
-        Central","South Africa North","Norway East","Switzerland North","UAE North","Canada
-        East","West Central US","UK West","Central India","Central US EUAP","East
-        US 2 EUAP"],"apiVersions":["2023-11-02-preview"],"defaultApiVersion":"2023-11-02-preview","capabilities":"None"},{"resourceType":"managedEnvironments/javaComponents","locations":["North
-        Central US (Stage)","West US 2","Southeast Asia","Sweden Central","Canada
-        Central","West Europe","North Europe","East US","East US 2","East Asia","Australia
-        East","Germany West Central","Japan East","UK South","West US","Central US","North
-        Central US","South Central US","Korea Central","Brazil South","West US 3","France
-        Central","South Africa North","Norway East","Switzerland North","UAE North","Canada
-        East","West Central US","UK West","Central India","Central US EUAP","East
-        US 2 EUAP"],"apiVersions":["2023-11-02-preview"],"defaultApiVersion":"2023-11-02-preview","capabilities":"None"},{"resourceType":"managedEnvironments/daprComponents","locations":["North
-        Central US (Stage)","West US 2","Southeast Asia","Sweden Central","Canada
-        Central","West Europe","North Europe","East US","East US 2","East Asia","Australia
-        East","Germany West Central","Japan East","UK South","West US","Central US","North
-        Central US","South Central US","Korea Central","Brazil South","West US 3","France
-        Central","South Africa North","Norway East","Switzerland North","UAE North","Canada
-        East","West Central US","UK West","Central India","Central US EUAP","East
-        US 2 EUAP"],"apiVersions":["2023-11-02-preview","2023-08-01-preview","2023-05-02-preview","2023-05-01","2023-04-01-preview","2022-11-01-preview","2022-10-01","2022-06-01-preview","2022-03-01"],"defaultApiVersion":"2023-05-01","capabilities":"None"},{"resourceType":"sessionPools","locations":["Central
-        US EUAP","East US 2 EUAP"],"apiVersions":["2024-02-02-preview","2023-11-02-preview","2023-08-01-preview"],"defaultApiVersion":"2023-08-01-preview","capabilities":"CrossResourceGroupResourceMove,
-        CrossSubscriptionResourceMove, SystemAssignedResourceIdentity, SupportsTags,
-        SupportsLocation"},{"resourceType":"builders/patches","locations":["Central
-        US EUAP","East US 2 EUAP"],"apiVersions":["2024-02-02-preview","2023-11-02-preview","2023-08-01-preview"],"defaultApiVersion":"2023-08-01-preview","capabilities":"None"}],"registrationState":"Registered","registrationPolicy":"RegistrationRequired"}'
-    headers:
-      cache-control:
-      - no-cache
-      content-length:
-      - '23762'
-      content-type:
-      - application/json; charset=utf-8
-      date:
-      - Wed, 28 Feb 2024 23:35:15 GMT
-      expires:
-      - '-1'
-      pragma:
-      - no-cache
-      strict-transport-security:
-      - max-age=31536000; includeSubDomains
-      x-cache:
-      - CONFIG_NOCACHE
-      x-content-type-options:
-      - nosniff
-      x-msedge-ref:
-      - 'Ref A: 1A48B0EDBBD84862849A84F542C7C410 Ref B: CO6AA3150217021 Ref C: 2024-02-28T23:35:15Z'
-    status:
-      code: 200
-      message: OK
-- request:
-    body: null
-    headers:
-      Accept:
-      - '*/*'
-      Accept-Encoding:
-      - gzip, deflate
-      CommandName:
-      - containerapp secret list
-      Connection:
-      - keep-alive
-      ParameterSetName:
-      - -g -n
-      User-Agent:
-      - python/3.8.10 (Windows-10-10.0.22621-SP0) AZURECLI/2.57.0
-    method: GET
-    uri: https://management.azure.com/subscriptions/00000000-0000-0000-0000-000000000000/resourceGroups/clitest.rg000001/providers/Microsoft.App/containerApps/containerapp-e2e000004?api-version=2023-05-01
-  response:
-    body:
-      string: '{"id":"/subscriptions/00000000-0000-0000-0000-000000000000/resourceGroups/clitest.rg000001/providers/Microsoft.App/containerapps/containerapp-e2e000004","name":"containerapp-e2e000004","type":"Microsoft.App/containerApps","location":"East
-        US 2","systemData":{"createdBy":"harrli@microsoft.com","createdByType":"User","createdAt":"2024-02-28T23:34:38.0694414","lastModifiedBy":"harrli@microsoft.com","lastModifiedByType":"User","lastModifiedAt":"2024-02-28T23:34:55.7541409"},"properties":{"provisioningState":"Succeeded","runningStatus":"Running","managedEnvironmentId":"/subscriptions/00000000-0000-0000-0000-000000000000/resourceGroups/client.env_rg_eastus2/providers/Microsoft.App/managedEnvironments/env-eastus2","environmentId":"/subscriptions/00000000-0000-0000-0000-000000000000/resourceGroups/client.env_rg_eastus2/providers/Microsoft.App/managedEnvironments/env-eastus2","workloadProfileName":"Consumption","outboundIpAddresses":["20.1.250.250","20.1.251.135","20.1.251.104","20.1.251.2","20.97.130.219","20.69.200.68","20.97.132.38","20.97.133.137"],"latestRevisionName":"containerapp-e2e000004--p10z1rx","latestReadyRevisionName":"containerapp-e2e000004--ijg78j9","latestRevisionFqdn":"","customDomainVerificationId":"0FEF6FC81FA2FA9876FEE95F895AD716D01F5495C9AC8EA62F0228DC5E40B5CA","configuration":{"secrets":[{"name":"containerapp000003azurecrio-containerapp000003"}],"activeRevisionsMode":"Single","ingress":null,"registries":[{"server":"containerapp000003.azurecr.io","username":"containerapp000003","passwordSecretRef":"containerapp000003azurecrio-containerapp000003","identity":""}],"dapr":null,"maxInactiveRevisions":100,"service":null},"template":{"revisionSuffix":"","terminationGracePeriodSeconds":null,"containers":[{"image":"mcr.microsoft.com/k8se/quickstart:latest","name":"containerapp-e2e000004","env":[{"name":"testenv","value":"testing"}],"resources":{"cpu":0.5,"memory":"1Gi","ephemeralStorage":"2Gi"}}],"initContainers":null,"scale":{"minReplicas":0,"maxReplicas":1,"rules":null},"volumes":null,"serviceBinds":null},"eventStreamEndpoint":"https://eastus2.azurecontainerapps.dev/subscriptions/00000000-0000-0000-0000-000000000000/resourceGroups/clitest.rg000001/containerApps/containerapp-e2e000004/eventstream"},"identity":{"type":"None"}}'
-    headers:
-      api-supported-versions:
-      - 2022-03-01, 2022-06-01-preview, 2022-10-01, 2022-11-01-preview, 2023-04-01-preview,
-        2023-05-01, 2023-05-02-preview, 2023-08-01-preview, 2023-11-02-preview, 2024-02-02-preview,
-        2024-03-01
-      cache-control:
-      - no-cache
-      content-length:
-      - '2270'
-      content-type:
-      - application/json; charset=utf-8
-      date:
-      - Wed, 28 Feb 2024 23:35:16 GMT
-      expires:
-      - '-1'
-      pragma:
-      - no-cache
-      strict-transport-security:
-      - max-age=31536000; includeSubDomains
-      vary:
-      - Accept-Encoding
-      x-cache:
-      - CONFIG_NOCACHE
-      x-content-type-options:
-      - nosniff
-      x-msedge-ref:
-      - 'Ref A: 0428B248AFB843F9B3B467310B302AB7 Ref B: CO6AA3150220053 Ref C: 2024-02-28T23:35:16Z'
-      x-powered-by:
-      - ASP.NET
-    status:
-      code: 200
-      message: OK
-- request:
-    body: null
-    headers:
-      Accept:
-      - application/json
-      Accept-Encoding:
-      - gzip, deflate
-      CommandName:
-      - containerapp secret set
-      Connection:
-      - keep-alive
-      ParameterSetName:
-      - -g -n --secrets
-      User-Agent:
-      - AZURECLI/2.57.0 azsdk-python-azure-mgmt-resource/23.1.0b2 Python/3.8.10 (Windows-10-10.0.22621-SP0)
-    method: GET
-    uri: https://management.azure.com/subscriptions/00000000-0000-0000-0000-000000000000/providers/Microsoft.App?api-version=2022-09-01
-  response:
-    body:
-      string: '{"id":"/subscriptions/00000000-0000-0000-0000-000000000000/providers/Microsoft.App","namespace":"Microsoft.App","authorizations":[{"applicationId":"7e3bc4fd-85a3-4192-b177-5b8bfc87f42c","roleDefinitionId":"39a74f72-b40f-4bdc-b639-562fe2260bf0"},{"applicationId":"3734c1a4-2bed-4998-a37a-ff1a9e7bf019","roleDefinitionId":"5c779a4f-5cb2-4547-8c41-478d9be8ba90"},{"applicationId":"55ebbb62-3b9c-49fd-9b87-9595226dd4ac","roleDefinitionId":"e49ca620-7992-4561-a7df-4ed67dad77b5","managedByRoleDefinitionId":"9e3af657-a8ff-583c-a75c-2fe7c4bcb635"},{"applicationId":"1459b1f6-7a5b-4300-93a2-44b4a651759f","roleDefinitionId":"3c5f1b29-9e3d-4a22-b5d6-9ff4e5a37974"}],"resourceTypes":[{"resourceType":"managedEnvironments","locations":["North
-        Central US (Stage)","West US 2","Southeast Asia","Sweden Central","Canada
-        Central","West Europe","North Europe","East US","East US 2","East Asia","Australia
-        East","Germany West Central","Japan East","UK South","West US","Central US","North
-        Central US","South Central US","Korea Central","Brazil South","West US 3","France
-        Central","South Africa North","Norway East","Switzerland North","UAE North","Canada
-        East","West Central US","UK West","Central India","Central US EUAP","East
-        US 2 EUAP"],"apiVersions":["2023-11-02-preview","2023-08-01-preview","2023-05-02-preview","2023-05-01","2023-04-01-preview","2022-11-01-preview","2022-10-01","2022-06-01-preview","2022-03-01"],"defaultApiVersion":"2023-05-01","capabilities":"CrossResourceGroupResourceMove,
-        CrossSubscriptionResourceMove, SystemAssignedResourceIdentity, SupportsTags,
-        SupportsLocation"},{"resourceType":"managedEnvironments/certificates","locations":["North
-        Central US (Stage)","West US 2","Southeast Asia","Sweden Central","Canada
-        Central","West Europe","North Europe","East US","East US 2","East Asia","Australia
-        East","Germany West Central","Japan East","UK South","West US","Central US","North
-        Central US","South Central US","Korea Central","Brazil South","West US 3","France
-        Central","South Africa North","Norway East","Switzerland North","UAE North","Canada
-        East","West Central US","UK West","Central India","Central US EUAP","East
-        US 2 EUAP"],"apiVersions":["2023-11-02-preview","2023-08-01-preview","2023-05-02-preview","2023-05-01","2023-04-01-preview","2022-11-01-preview","2022-10-01","2022-06-01-preview","2022-03-01"],"defaultApiVersion":"2023-05-01","capabilities":"CrossResourceGroupResourceMove,
-        CrossSubscriptionResourceMove, SupportsTags, SupportsLocation"},{"resourceType":"managedEnvironments/managedCertificates","locations":["North
-        Central US (Stage)","West US 2","Southeast Asia","Sweden Central","Canada
-        Central","West Europe","North Europe","East US","East US 2","East Asia","Australia
-        East","Germany West Central","Japan East","UK South","West US","Central US","North
-        Central US","South Central US","Korea Central","Brazil South","West US 3","France
-        Central","South Africa North","Norway East","Switzerland North","UAE North","Canada
-        East","West Central US","UK West","Central India","Central US EUAP","East
-        US 2 EUAP"],"apiVersions":["2023-11-02-preview","2023-08-01-preview","2023-05-02-preview","2023-05-01","2023-04-01-preview","2022-11-01-preview"],"defaultApiVersion":"2023-05-01","capabilities":"CrossResourceGroupResourceMove,
-        CrossSubscriptionResourceMove, SupportsTags, SupportsLocation"},{"resourceType":"containerApps","locations":["North
-        Central US (Stage)","West US 2","Southeast Asia","Sweden Central","Canada
-        Central","West Europe","North Europe","East US","East US 2","East Asia","Australia
-        East","Germany West Central","Japan East","UK South","West US","Central US","North
-        Central US","South Central US","Korea Central","Brazil South","West US 3","France
-        Central","South Africa North","Norway East","Switzerland North","UAE North","Canada
-        East","West Central US","UK West","Central India","Central US EUAP","East
-        US 2 EUAP"],"apiVersions":["2023-11-02-preview","2023-08-01-preview","2023-05-02-preview","2023-05-01","2023-04-01-preview","2022-11-01-preview","2022-10-01","2022-06-01-preview","2022-03-01"],"defaultApiVersion":"2023-05-01","capabilities":"CrossResourceGroupResourceMove,
-        CrossSubscriptionResourceMove, SystemAssignedResourceIdentity, SupportsTags,
-        SupportsLocation"},{"resourceType":"jobs","locations":["North Central US (Stage)","West
-        US 2","Southeast Asia","Sweden Central","Canada Central","West Europe","North
-        Europe","East US","East US 2","East Asia","Australia East","Germany West Central","Japan
-        East","UK South","West US","Central US","North Central US","South Central
-        US","Korea Central","Brazil South","West US 3","France Central","South Africa
-        North","Norway East","Switzerland North","UAE North","Canada East","West Central
-        US","UK West","Central India","Central US EUAP","East US 2 EUAP"],"apiVersions":["2023-11-02-preview","2023-08-01-preview","2023-05-02-preview","2023-05-01","2023-04-01-preview","2022-11-01-preview"],"defaultApiVersion":"2023-05-01","capabilities":"CrossResourceGroupResourceMove,
-        CrossSubscriptionResourceMove, SystemAssignedResourceIdentity, SupportsTags,
-        SupportsLocation"},{"resourceType":"locations","locations":[],"apiVersions":["2023-11-02-preview","2023-08-01-preview","2023-05-02-preview","2023-05-01","2023-04-01-preview","2022-11-01-preview","2022-10-01","2022-06-01-preview","2022-03-01"],"defaultApiVersion":"2023-05-01","capabilities":"None"},{"resourceType":"locations/managedEnvironmentOperationResults","locations":["North
-        Central US (Stage)","West US 2","Southeast Asia","Sweden Central","Canada
-        Central","West Europe","North Europe","East US","East US 2","East Asia","Australia
-        East","Germany West Central","Japan East","UK South","West US","Central US","North
-        Central US","South Central US","Korea Central","Brazil South","West US 3","France
-        Central","South Africa North","Norway East","Switzerland North","UAE North","Canada
-        East","West Central US","UK West","Central India","Central US EUAP","East
-        US 2 EUAP"],"apiVersions":["2023-11-02-preview","2023-08-01-preview","2023-05-02-preview","2023-05-01","2023-04-01-preview","2022-11-01-preview","2022-10-01","2022-06-01-preview","2022-03-01"],"defaultApiVersion":"2023-05-01","capabilities":"None"},{"resourceType":"locations/managedEnvironmentOperationStatuses","locations":["North
-        Central US (Stage)","West US 2","Southeast Asia","Sweden Central","Canada
-        Central","West Europe","North Europe","East US","East US 2","East Asia","Australia
-        East","Germany West Central","Japan East","UK South","West US","Central US","North
-        Central US","South Central US","Korea Central","Brazil South","West US 3","France
-        Central","South Africa North","Norway East","Switzerland North","UAE North","Canada
-        East","West Central US","UK West","Central India","Central US EUAP","East
-        US 2 EUAP"],"apiVersions":["2023-11-02-preview","2023-08-01-preview","2023-05-02-preview","2023-05-01","2023-04-01-preview","2022-11-01-preview","2022-10-01","2022-06-01-preview","2022-03-01"],"defaultApiVersion":"2023-05-01","capabilities":"None"},{"resourceType":"locations/containerappOperationResults","locations":["North
-        Central US (Stage)","Canada Central","West Europe","North Europe","East US","East
-        US 2","East Asia","Australia East","Germany West Central","Japan East","UK
-        South","West US","Central US","North Central US","South Central US","Korea
-        Central","Brazil South","West US 3","France Central","South Africa North","Norway
-        East","Switzerland North","UAE North","Canada East","West Central US","UK
-        West","Central India","Central US EUAP","East US 2 EUAP","West US 2","Southeast
-        Asia","Sweden Central"],"apiVersions":["2023-11-02-preview","2023-08-01-preview","2023-05-02-preview","2023-05-01","2023-04-01-preview","2022-11-01-preview","2022-10-01","2022-06-01-preview","2022-03-01"],"defaultApiVersion":"2023-05-01","capabilities":"None"},{"resourceType":"locations/containerappOperationStatuses","locations":["North
-        Central US (Stage)","West US 2","Southeast Asia","Sweden Central","Canada
-        Central","West Europe","North Europe","East US","East US 2","East Asia","Australia
-        East","Germany West Central","Japan East","UK South","West US","Central US","North
-        Central US","South Central US","Korea Central","Brazil South","West US 3","France
-        Central","South Africa North","Norway East","Switzerland North","UAE North","Canada
-        East","West Central US","UK West","Central India","Central US EUAP","East
-        US 2 EUAP"],"apiVersions":["2023-11-02-preview","2023-08-01-preview","2023-05-02-preview","2023-05-01","2023-04-01-preview","2022-11-01-preview","2022-10-01","2022-06-01-preview","2022-03-01"],"defaultApiVersion":"2023-05-01","capabilities":"None"},{"resourceType":"locations/containerappsjobOperationResults","locations":["North
-        Central US (Stage)","Canada Central","West Europe","North Europe","East US","East
-        US 2","East Asia","Australia East","Germany West Central","Japan East","UK
-        South","West US","Central US","North Central US","South Central US","Korea
-        Central","Brazil South","West US 3","France Central","South Africa North","Norway
-        East","Switzerland North","UAE North","Canada East","West Central US","UK
-        West","Central India","Central US EUAP","East US 2 EUAP","West US 2","Southeast
-        Asia","Sweden Central"],"apiVersions":["2023-11-02-preview","2023-08-01-preview","2023-05-02-preview","2023-05-01","2023-04-01-preview","2022-11-01-preview"],"defaultApiVersion":"2023-05-01","capabilities":"None"},{"resourceType":"locations/containerappsjobOperationStatuses","locations":["North
-        Central US (Stage)","West US 2","Southeast Asia","Sweden Central","Canada
-        Central","West Europe","North Europe","East US","East US 2","East Asia","Australia
-        East","Germany West Central","Japan East","UK South","West US","Central US","North
-        Central US","South Central US","Korea Central","Brazil South","West US 3","France
-        Central","South Africa North","Norway East","Switzerland North","UAE North","Canada
-        East","West Central US","UK West","Central India","Central US EUAP","East
-        US 2 EUAP"],"apiVersions":["2023-11-02-preview","2023-08-01-preview","2023-05-02-preview","2023-05-01","2023-04-01-preview","2022-11-01-preview"],"defaultApiVersion":"2023-05-01","capabilities":"None"},{"resourceType":"locations/sourceControlOperationResults","locations":["North
-        Central US (Stage)","Canada Central","West Europe","North Europe","East US","East
-        US 2","East Asia","Australia East","Germany West Central","Japan East","UK
-        South","West US","Central US","North Central US","South Central US","Korea
-        Central","Brazil South","West US 3","France Central","South Africa North","Norway
-        East","Switzerland North","UAE North","Canada East","West Central US","UK
-        West","Central India","Central US EUAP","East US 2 EUAP","West US 2","Southeast
-        Asia","Sweden Central"],"apiVersions":["2023-11-02-preview","2023-08-01-preview","2023-05-02-preview","2023-05-01","2023-04-01-preview","2022-11-01-preview","2022-10-01","2022-06-01-preview","2022-03-01"],"defaultApiVersion":"2023-05-01","capabilities":"None"},{"resourceType":"locations/sourceControlOperationStatuses","locations":["North
-        Central US (Stage)","West US 2","Southeast Asia","Sweden Central","Canada
-        Central","West Europe","North Europe","East US","East US 2","East Asia","Australia
-        East","Germany West Central","Japan East","UK South","West US","Central US","North
-        Central US","South Central US","Korea Central","Brazil South","West US 3","France
-        Central","South Africa North","Norway East","Switzerland North","UAE North","Canada
-        East","West Central US","UK West","Central India","Central US EUAP","East
-        US 2 EUAP"],"apiVersions":["2023-11-02-preview","2023-08-01-preview","2023-05-02-preview","2023-05-01","2023-04-01-preview","2022-11-01-preview","2022-10-01","2022-06-01-preview","2022-03-01"],"defaultApiVersion":"2023-05-01","capabilities":"None"},{"resourceType":"locations/usages","locations":["North
-        Central US (Stage)","West US 2","Southeast Asia","Sweden Central","Canada
-        Central","West Europe","North Europe","East US","East US 2","East Asia","Australia
-        East","Germany West Central","Japan East","UK South","West US","Central US","North
-        Central US","South Central US","Korea Central","Brazil South","West US 3","France
-        Central","South Africa North","Norway East","Switzerland North","UAE North","Canada
-        East","West Central US","UK West","Central India","Central US EUAP","East
-        US 2 EUAP"],"apiVersions":["2023-11-02-preview","2023-08-01-preview","2023-05-02-preview"],"defaultApiVersion":"2023-05-02-preview","capabilities":"None"},{"resourceType":"operations","locations":["North
-        Central US (Stage)","Central US EUAP","East US 2 EUAP","West US 2","Southeast
-        Asia","Sweden Central","Canada Central","West Europe","North Europe","East
-        US","East US 2","East Asia","Australia East","Germany West Central","Japan
-        East","UK South","West US","Central US","North Central US","South Central
-        US","Korea Central","Brazil South","West US 3","France Central","South Africa
-        North","Norway East","Switzerland North","UAE North","Canada East","West Central
-        US","UK West","Central India"],"apiVersions":["2023-11-02-preview","2023-08-01-preview","2023-05-02-preview","2023-05-01","2023-04-01-preview","2023-02-01","2022-11-01-preview","2022-10-01","2022-06-01-preview","2022-03-01"],"defaultApiVersion":"2023-08-01-preview","capabilities":"None"},{"resourceType":"connectedEnvironments","locations":["North
-        Central US (Stage)","North Central US","East US","East Asia","West Europe","Southeast
-        Asia","Central US EUAP","East US 2 EUAP"],"apiVersions":["2023-11-02-preview","2023-08-01-preview","2023-05-02-preview","2023-05-01","2023-04-01-preview","2022-11-01-preview","2022-10-01","2022-06-01-preview"],"defaultApiVersion":"2023-05-01","capabilities":"CrossResourceGroupResourceMove,
-        CrossSubscriptionResourceMove, SupportsTags, SupportsLocation"},{"resourceType":"connectedEnvironments/certificates","locations":["North
-        Central US (Stage)","North Central US","East US","East Asia","West Europe","Southeast
-        Asia","Central US EUAP","East US 2 EUAP"],"apiVersions":["2023-11-02-preview","2023-08-01-preview","2023-05-02-preview","2023-05-01","2023-04-01-preview","2022-11-01-preview","2022-10-01","2022-06-01-preview"],"defaultApiVersion":"2023-05-01","capabilities":"CrossResourceGroupResourceMove,
-        CrossSubscriptionResourceMove, SupportsTags, SupportsLocation"},{"resourceType":"locations/connectedEnvironmentOperationResults","locations":["North
-        Central US (Stage)","North Central US","East US","East Asia","West Europe","Southeast
-        Asia","Central US EUAP","East US 2 EUAP"],"apiVersions":["2023-11-02-preview","2023-08-01-preview","2023-05-02-preview","2023-05-01","2023-04-01-preview","2022-11-01-preview","2022-10-01","2022-06-01-preview"],"defaultApiVersion":"2023-05-01","capabilities":"None"},{"resourceType":"locations/connectedEnvironmentOperationStatuses","locations":["North
-        Central US (Stage)","North Central US","East US","East Asia","West Europe","Southeast
-        Asia","Central US EUAP","East US 2 EUAP"],"apiVersions":["2023-11-02-preview","2023-08-01-preview","2023-05-02-preview","2023-05-01","2023-04-01-preview","2022-11-01-preview","2022-10-01","2022-06-01-preview"],"defaultApiVersion":"2023-05-01","capabilities":"None"},{"resourceType":"locations/managedCertificateOperationStatuses","locations":["North
-        Central US (Stage)","West US 2","Southeast Asia","Sweden Central","Canada
-        Central","West Europe","North Europe","East US","East US 2","East Asia","Australia
-        East","Germany West Central","Japan East","UK South","West US","Central US","North
-        Central US","South Central US","Korea Central","Brazil South","West US 3","France
-        Central","South Africa North","Norway East","Switzerland North","UAE North","Canada
-        East","West Central US","UK West","Central India","Central US EUAP","East
-        US 2 EUAP"],"apiVersions":["2023-11-02-preview","2023-08-01-preview","2023-05-02-preview","2023-05-01","2023-04-01-preview","2022-11-01-preview"],"defaultApiVersion":"2023-05-01","capabilities":"None"},{"resourceType":"locations/billingMeters","locations":["North
-        Central US (Stage)","West US 2","Southeast Asia","Sweden Central","Canada
-        Central","West Europe","North Europe","East US","East US 2","East Asia","Australia
-        East","Germany West Central","Japan East","UK South","West US","Central US","North
-        Central US","South Central US","Korea Central","Brazil South","West US 3","France
-        Central","South Africa North","Norway East","Switzerland North","UAE North","Canada
-        East","West Central US","UK West","Central India","Central US EUAP","East
-        US 2 EUAP"],"apiVersions":["2023-11-02-preview","2023-08-01-preview","2023-05-02-preview","2023-05-01","2023-04-01-preview","2022-11-01-preview","2022-10-01","2022-06-01-preview"],"defaultApiVersion":"2023-05-01","capabilities":"None"},{"resourceType":"locations/availableManagedEnvironmentsWorkloadProfileTypes","locations":["North
-        Central US (Stage)","West US 2","Southeast Asia","Sweden Central","Canada
-        Central","West Europe","North Europe","East US","East US 2","East Asia","Australia
-        East","Germany West Central","Japan East","UK South","West US","Central US","North
-        Central US","South Central US","Korea Central","Brazil South","West US 3","France
-        Central","South Africa North","Norway East","Switzerland North","UAE North","Canada
-        East","West Central US","UK West","Central India","Central US EUAP","East
-        US 2 EUAP"],"apiVersions":["2023-11-02-preview","2023-08-01-preview","2023-05-02-preview","2023-05-01","2023-04-01-preview","2022-11-01-preview","2022-10-01","2022-06-01-preview"],"defaultApiVersion":"2023-05-01","capabilities":"None"},{"resourceType":"getCustomDomainVerificationId","locations":["North
-        Central US (Stage)","West US 2","Southeast Asia","Sweden Central","Canada
-        Central","West Europe","North Europe","East US","East US 2","East Asia","Australia
-        East","Germany West Central","Japan East","UK South","West US","Central US","North
-        Central US","South Central US","Korea Central","Brazil South","West US 3","France
-        Central","South Africa North","Norway East","Switzerland North","UAE North","Canada
-        East","West Central US","UK West","Central India","Central US EUAP","East
-        US 2 EUAP"],"apiVersions":["2023-11-02-preview","2023-08-01-preview","2023-05-02-preview"],"defaultApiVersion":"2023-05-02-preview","capabilities":"None"},{"resourceType":"builders","locations":["North
-        Central US (Stage)","West US 2","Southeast Asia","Sweden Central","Canada
-        Central","West Europe","North Europe","East US","East US 2","East Asia","Australia
-        East","Germany West Central","Japan East","UK South","West US","Central US","North
-        Central US","South Central US","Korea Central","Brazil South","West US 3","France
-        Central","South Africa North","Norway East","Switzerland North","UAE North","Canada
-        East","West Central US","UK West","Central India","Central US EUAP","East
-        US 2 EUAP"],"apiVersions":["2023-11-02-preview","2023-08-01-preview"],"defaultApiVersion":"2023-08-01-preview","capabilities":"CrossResourceGroupResourceMove,
-        CrossSubscriptionResourceMove, SystemAssignedResourceIdentity, SupportsTags,
-        SupportsLocation"},{"resourceType":"builders/builds","locations":["North Central
-        US (Stage)","West US 2","Southeast Asia","Sweden Central","Canada Central","West
-        Europe","North Europe","East US","East US 2","East Asia","Australia East","Germany
-        West Central","Japan East","UK South","West US","Central US","North Central
-        US","South Central US","Korea Central","Brazil South","West US 3","France
-        Central","South Africa North","Norway East","Switzerland North","UAE North","Canada
-        East","West Central US","UK West","Central India","Central US EUAP","East
-        US 2 EUAP"],"apiVersions":["2023-11-02-preview","2023-08-01-preview"],"defaultApiVersion":"2023-08-01-preview","capabilities":"None"},{"resourceType":"locations/OperationResults","locations":["North
-        Central US (Stage)","West US 2","Southeast Asia","Sweden Central","Canada
-        Central","West Europe","North Europe","East US","East US 2","East Asia","Australia
-        East","Germany West Central","Japan East","UK South","West US","Central US","North
-        Central US","South Central US","Korea Central","Brazil South","West US 3","France
-        Central","South Africa North","Norway East","Switzerland North","UAE North","Canada
-        East","West Central US","UK West","Central India","Central US EUAP","East
-        US 2 EUAP"],"apiVersions":["2023-11-02-preview","2023-08-01-preview"],"defaultApiVersion":"2023-08-01-preview","capabilities":"None"},{"resourceType":"locations/OperationStatuses","locations":["North
-        Central US (Stage)","West US 2","Southeast Asia","Sweden Central","Canada
-        Central","West Europe","North Europe","East US","East US 2","East Asia","Australia
-        East","Germany West Central","Japan East","UK South","West US","Central US","North
-        Central US","South Central US","Korea Central","Brazil South","West US 3","France
-        Central","South Africa North","Norway East","Switzerland North","UAE North","Canada
-        East","West Central US","UK West","Central India","Central US EUAP","East
-        US 2 EUAP"],"apiVersions":["2023-11-02-preview","2023-08-01-preview"],"defaultApiVersion":"2023-08-01-preview","capabilities":"None"},{"resourceType":"managedEnvironments/dotNetComponents","locations":["North
-        Central US (Stage)","West US 2","Southeast Asia","Sweden Central","Canada
-        Central","West Europe","North Europe","East US","East US 2","East Asia","Australia
-        East","Germany West Central","Japan East","UK South","West US","Central US","North
-        Central US","South Central US","Korea Central","Brazil South","West US 3","France
-        Central","South Africa North","Norway East","Switzerland North","UAE North","Canada
-        East","West Central US","UK West","Central India","Central US EUAP","East
-        US 2 EUAP"],"apiVersions":["2023-11-02-preview"],"defaultApiVersion":"2023-11-02-preview","capabilities":"None"},{"resourceType":"managedEnvironments/javaComponents","locations":["North
-        Central US (Stage)","West US 2","Southeast Asia","Sweden Central","Canada
-        Central","West Europe","North Europe","East US","East US 2","East Asia","Australia
-        East","Germany West Central","Japan East","UK South","West US","Central US","North
-        Central US","South Central US","Korea Central","Brazil South","West US 3","France
-        Central","South Africa North","Norway East","Switzerland North","UAE North","Canada
-        East","West Central US","UK West","Central India","Central US EUAP","East
-        US 2 EUAP"],"apiVersions":["2023-11-02-preview"],"defaultApiVersion":"2023-11-02-preview","capabilities":"None"},{"resourceType":"managedEnvironments/daprComponents","locations":["North
-        Central US (Stage)","West US 2","Southeast Asia","Sweden Central","Canada
-        Central","West Europe","North Europe","East US","East US 2","East Asia","Australia
-        East","Germany West Central","Japan East","UK South","West US","Central US","North
-        Central US","South Central US","Korea Central","Brazil South","West US 3","France
-        Central","South Africa North","Norway East","Switzerland North","UAE North","Canada
-        East","West Central US","UK West","Central India","Central US EUAP","East
-        US 2 EUAP"],"apiVersions":["2023-11-02-preview","2023-08-01-preview","2023-05-02-preview","2023-05-01","2023-04-01-preview","2022-11-01-preview","2022-10-01","2022-06-01-preview","2022-03-01"],"defaultApiVersion":"2023-05-01","capabilities":"None"},{"resourceType":"sessionPools","locations":["Central
-        US EUAP","East US 2 EUAP"],"apiVersions":["2024-02-02-preview","2023-11-02-preview","2023-08-01-preview"],"defaultApiVersion":"2023-08-01-preview","capabilities":"CrossResourceGroupResourceMove,
-        CrossSubscriptionResourceMove, SystemAssignedResourceIdentity, SupportsTags,
-        SupportsLocation"},{"resourceType":"builders/patches","locations":["Central
-        US EUAP","East US 2 EUAP"],"apiVersions":["2024-02-02-preview","2023-11-02-preview","2023-08-01-preview"],"defaultApiVersion":"2023-08-01-preview","capabilities":"None"}],"registrationState":"Registered","registrationPolicy":"RegistrationRequired"}'
-    headers:
-      cache-control:
-      - no-cache
-      content-length:
-      - '23762'
-      content-type:
-      - application/json; charset=utf-8
-      date:
-      - Wed, 28 Feb 2024 23:35:19 GMT
-      expires:
-      - '-1'
-      pragma:
-      - no-cache
-      strict-transport-security:
-      - max-age=31536000; includeSubDomains
-      x-cache:
-      - CONFIG_NOCACHE
-      x-content-type-options:
-      - nosniff
-      x-msedge-ref:
-      - 'Ref A: 68A0604165294E92B7395B3972489408 Ref B: CO6AA3150217023 Ref C: 2024-02-28T23:35:20Z'
-    status:
-      code: 200
-      message: OK
-- request:
-    body: null
-    headers:
-      Accept:
-      - '*/*'
-      Accept-Encoding:
-      - gzip, deflate
-      CommandName:
-      - containerapp secret set
-      Connection:
-      - keep-alive
-      ParameterSetName:
-      - -g -n --secrets
-      User-Agent:
-      - python/3.8.10 (Windows-10-10.0.22621-SP0) AZURECLI/2.57.0
-    method: GET
-    uri: https://management.azure.com/subscriptions/00000000-0000-0000-0000-000000000000/resourceGroups/clitest.rg000001/providers/Microsoft.App/containerApps/containerapp-e2e000004?api-version=2023-05-01
-  response:
-    body:
-      string: '{"id":"/subscriptions/00000000-0000-0000-0000-000000000000/resourceGroups/clitest.rg000001/providers/Microsoft.App/containerapps/containerapp-e2e000004","name":"containerapp-e2e000004","type":"Microsoft.App/containerApps","location":"East
-        US 2","systemData":{"createdBy":"harrli@microsoft.com","createdByType":"User","createdAt":"2024-02-28T23:34:38.0694414","lastModifiedBy":"harrli@microsoft.com","lastModifiedByType":"User","lastModifiedAt":"2024-02-28T23:34:55.7541409"},"properties":{"provisioningState":"Succeeded","runningStatus":"Running","managedEnvironmentId":"/subscriptions/00000000-0000-0000-0000-000000000000/resourceGroups/client.env_rg_eastus2/providers/Microsoft.App/managedEnvironments/env-eastus2","environmentId":"/subscriptions/00000000-0000-0000-0000-000000000000/resourceGroups/client.env_rg_eastus2/providers/Microsoft.App/managedEnvironments/env-eastus2","workloadProfileName":"Consumption","outboundIpAddresses":["20.1.250.250","20.1.251.135","20.1.251.104","20.1.251.2","20.97.130.219","20.69.200.68","20.97.132.38","20.97.133.137"],"latestRevisionName":"containerapp-e2e000004--p10z1rx","latestReadyRevisionName":"containerapp-e2e000004--ijg78j9","latestRevisionFqdn":"","customDomainVerificationId":"0FEF6FC81FA2FA9876FEE95F895AD716D01F5495C9AC8EA62F0228DC5E40B5CA","configuration":{"secrets":[{"name":"containerapp000003azurecrio-containerapp000003"}],"activeRevisionsMode":"Single","ingress":null,"registries":[{"server":"containerapp000003.azurecr.io","username":"containerapp000003","passwordSecretRef":"containerapp000003azurecrio-containerapp000003","identity":""}],"dapr":null,"maxInactiveRevisions":100,"service":null},"template":{"revisionSuffix":"","terminationGracePeriodSeconds":null,"containers":[{"image":"mcr.microsoft.com/k8se/quickstart:latest","name":"containerapp-e2e000004","env":[{"name":"testenv","value":"testing"}],"resources":{"cpu":0.5,"memory":"1Gi","ephemeralStorage":"2Gi"}}],"initContainers":null,"scale":{"minReplicas":0,"maxReplicas":1,"rules":null},"volumes":null,"serviceBinds":null},"eventStreamEndpoint":"https://eastus2.azurecontainerapps.dev/subscriptions/00000000-0000-0000-0000-000000000000/resourceGroups/clitest.rg000001/containerApps/containerapp-e2e000004/eventstream"},"identity":{"type":"None"}}'
-    headers:
-      api-supported-versions:
-      - 2022-03-01, 2022-06-01-preview, 2022-10-01, 2022-11-01-preview, 2023-04-01-preview,
-        2023-05-01, 2023-05-02-preview, 2023-08-01-preview, 2023-11-02-preview, 2024-02-02-preview,
-        2024-03-01
-      cache-control:
-      - no-cache
-      content-length:
-      - '2270'
-      content-type:
-      - application/json; charset=utf-8
-      date:
-      - Wed, 28 Feb 2024 23:35:20 GMT
-      expires:
-      - '-1'
-      pragma:
-      - no-cache
-      strict-transport-security:
-      - max-age=31536000; includeSubDomains
-      vary:
-      - Accept-Encoding
-      x-cache:
-      - CONFIG_NOCACHE
-      x-content-type-options:
-      - nosniff
-      x-msedge-ref:
-      - 'Ref A: 27DE371A2E1741389B1461C45E745210 Ref B: CO6AA3150220019 Ref C: 2024-02-28T23:35:20Z'
-      x-powered-by:
-      - ASP.NET
-    status:
-      code: 200
-      message: OK
-- request:
-    body: null
-    headers:
-      Accept:
-      - '*/*'
-      Accept-Encoding:
-      - gzip, deflate
-      CommandName:
-      - containerapp secret set
-      Connection:
-      - keep-alive
-      Content-Length:
-      - '0'
-      ParameterSetName:
-      - -g -n --secrets
-      User-Agent:
-      - python/3.8.10 (Windows-10-10.0.22621-SP0) AZURECLI/2.57.0
-    method: POST
-    uri: https://management.azure.com/subscriptions/00000000-0000-0000-0000-000000000000/resourceGroups/clitest.rg000001/providers/Microsoft.App/containerApps/containerapp-e2e000004/listSecrets?api-version=2023-05-01
-  response:
-    body:
-      string: '{"value":[{"name":"containerapp000003azurecrio-containerapp000003","value":"SVRf3wyyOFFImvdDnPBH+fQ+chFlCDWDDWT0BaG6tG+ACRB4wbAD"}]}'
-    headers:
-      api-supported-versions:
-      - 2022-03-01, 2022-06-01-preview, 2022-10-01, 2022-11-01-preview, 2023-04-01-preview,
-        2023-05-01, 2023-05-02-preview, 2023-08-01-preview, 2023-11-02-preview, 2024-02-02-preview,
-        2024-03-01
-      cache-control:
-      - no-cache
-      content-length:
-      - '132'
-      content-type:
-      - application/json; charset=utf-8
-      date:
-      - Wed, 28 Feb 2024 23:35:21 GMT
-      expires:
-      - '-1'
-      pragma:
-      - no-cache
-      strict-transport-security:
-      - max-age=31536000; includeSubDomains
-      vary:
-      - Accept-Encoding
-      x-cache:
-      - CONFIG_NOCACHE
-      x-content-type-options:
-      - nosniff
-      x-ms-ratelimit-remaining-subscription-writes:
-      - '1199'
-      x-msedge-ref:
-      - 'Ref A: 7DFF00622CF447B1946DA27782EA35EB Ref B: CO6AA3150217047 Ref C: 2024-02-28T23:35:20Z'
-      x-powered-by:
-      - ASP.NET
-    status:
-      code: 200
-      message: OK
-- request:
-    body: '{"id": "/subscriptions/00000000-0000-0000-0000-000000000000/resourceGroups/clitest.rg000001/providers/Microsoft.App/containerapps/containerapp-e2e000004",
-      "name": "containerapp-e2e000004", "type": "Microsoft.App/containerApps", "location":
-      "East US 2", "systemData": {"createdBy": "harrli@microsoft.com", "createdByType":
-      "User", "createdAt": "2024-02-28T23:34:38.0694414", "lastModifiedBy": "harrli@microsoft.com",
-      "lastModifiedByType": "User", "lastModifiedAt": "2024-02-28T23:34:55.7541409"},
-      "properties": {"provisioningState": "Succeeded", "runningStatus": "Running",
-      "managedEnvironmentId": "/subscriptions/00000000-0000-0000-0000-000000000000/resourceGroups/client.env_rg_eastus2/providers/Microsoft.App/managedEnvironments/env-eastus2",
-      "environmentId": "/subscriptions/00000000-0000-0000-0000-000000000000/resourceGroups/client.env_rg_eastus2/providers/Microsoft.App/managedEnvironments/env-eastus2",
-      "workloadProfileName": "Consumption", "outboundIpAddresses": ["20.1.250.250",
-      "20.1.251.135", "20.1.251.104", "20.1.251.2", "20.97.130.219", "20.69.200.68",
-      "20.97.132.38", "20.97.133.137"], "latestRevisionName": "containerapp-e2e000004--p10z1rx",
-      "latestReadyRevisionName": "containerapp-e2e000004--ijg78j9", "latestRevisionFqdn":
-      "", "customDomainVerificationId": "0FEF6FC81FA2FA9876FEE95F895AD716D01F5495C9AC8EA62F0228DC5E40B5CA",
-      "configuration": {"secrets": [{"name": "containerapp000003azurecrio-containerapp000003",
-      "value": "SVRf3wyyOFFImvdDnPBH+fQ+chFlCDWDDWT0BaG6tG+ACRB4wbAD"}, {"name": "newsecret",
-      "value": "test", "keyVaultUrl": "", "identity": ""}], "activeRevisionsMode":
-      "Single", "ingress": null, "registries": [{"server": "containerapp000003.azurecr.io",
-      "username": "containerapp000003", "passwordSecretRef": "containerapp000003azurecrio-containerapp000003",
-      "identity": ""}], "dapr": null, "maxInactiveRevisions": 100, "service": null},
-      "template": {"revisionSuffix": "", "terminationGracePeriodSeconds": null, "containers":
-      [{"image": "mcr.microsoft.com/k8se/quickstart:latest", "name": "containerapp-e2e000004",
-      "env": [{"name": "testenv", "value": "testing"}], "resources": {"cpu": 0.5,
-      "memory": "1Gi", "ephemeralStorage": "2Gi"}}], "initContainers": null, "scale":
-      {"minReplicas": 0, "maxReplicas": 1, "rules": null}, "volumes": null, "serviceBinds":
-      null}, "eventStreamEndpoint": "https://eastus2.azurecontainerapps.dev/subscriptions/00000000-0000-0000-0000-000000000000/resourceGroups/clitest.rg000001/containerApps/containerapp-e2e000004/eventstream"},
-      "identity": {"type": "None"}}'
-    headers:
-      Accept:
-      - '*/*'
-      Accept-Encoding:
-      - gzip, deflate
-      CommandName:
-      - containerapp secret set
-      Connection:
-      - keep-alive
-      Content-Length:
-      - '2521'
-      Content-Type:
-      - application/json
-      ParameterSetName:
-      - -g -n --secrets
-      User-Agent:
-      - python/3.8.10 (Windows-10-10.0.22621-SP0) AZURECLI/2.57.0
-    method: PUT
-    uri: https://management.azure.com/subscriptions/00000000-0000-0000-0000-000000000000/resourceGroups/clitest.rg000001/providers/Microsoft.App/containerApps/containerapp-e2e000004?api-version=2023-05-01
-  response:
-    body:
-      string: '{"id":"/subscriptions/00000000-0000-0000-0000-000000000000/resourceGroups/clitest.rg000001/providers/Microsoft.App/containerapps/containerapp-e2e000004","name":"containerapp-e2e000004","type":"Microsoft.App/containerApps","location":"East
-        US 2","systemData":{"createdBy":"harrli@microsoft.com","createdByType":"User","createdAt":"2024-02-28T23:34:38.0694414","lastModifiedBy":"harrli@microsoft.com","lastModifiedByType":"User","lastModifiedAt":"2024-02-28T23:35:21.9192994Z"},"properties":{"provisioningState":"InProgress","runningStatus":"Running","managedEnvironmentId":"/subscriptions/00000000-0000-0000-0000-000000000000/resourceGroups/client.env_rg_eastus2/providers/Microsoft.App/managedEnvironments/env-eastus2","environmentId":"/subscriptions/00000000-0000-0000-0000-000000000000/resourceGroups/client.env_rg_eastus2/providers/Microsoft.App/managedEnvironments/env-eastus2","workloadProfileName":"Consumption","outboundIpAddresses":["20.1.250.250","20.1.251.135","20.1.251.104","20.1.251.2","20.97.130.219","20.69.200.68","20.97.132.38","20.97.133.137"],"latestRevisionName":"containerapp-e2e000004--p10z1rx","latestReadyRevisionName":"containerapp-e2e000004--p10z1rx","latestRevisionFqdn":"","customDomainVerificationId":"0FEF6FC81FA2FA9876FEE95F895AD716D01F5495C9AC8EA62F0228DC5E40B5CA","configuration":{"secrets":[{"name":"containerapp000003azurecrio-containerapp000003"},{"name":"newsecret"}],"activeRevisionsMode":"Single","ingress":null,"registries":[{"server":"containerapp000003.azurecr.io","username":"containerapp000003","passwordSecretRef":"containerapp000003azurecrio-containerapp000003","identity":""}],"dapr":null,"maxInactiveRevisions":100,"service":null},"template":{"revisionSuffix":"","terminationGracePeriodSeconds":null,"containers":[{"image":"mcr.microsoft.com/k8se/quickstart:latest","name":"containerapp-e2e000004","env":[{"name":"testenv","value":"testing"}],"resources":{"cpu":0.5,"memory":"1Gi","ephemeralStorage":"2Gi"}}],"initContainers":null,"scale":{"minReplicas":0,"maxReplicas":1,"rules":null},"volumes":null,"serviceBinds":null},"eventStreamEndpoint":"https://eastus2.azurecontainerapps.dev/subscriptions/00000000-0000-0000-0000-000000000000/resourceGroups/clitest.rg000001/containerApps/containerapp-e2e000004/eventstream"},"identity":{"type":"None"}}'
-    headers:
-      api-supported-versions:
-      - 2022-03-01, 2022-06-01-preview, 2022-10-01, 2022-11-01-preview, 2023-04-01-preview,
-        2023-05-01, 2023-05-02-preview, 2023-08-01-preview, 2023-11-02-preview, 2024-02-02-preview,
-        2024-03-01
-      azure-asyncoperation:
-      - https://management.azure.com/subscriptions/00000000-0000-0000-0000-000000000000/providers/Microsoft.App/locations/eastus2/containerappOperationStatuses/62b0e22e-6714-46bc-a835-ef15ed9b0b60?api-version=2023-05-01&azureAsyncOperation=true&t=638447601223568444&c=MIIHADCCBeigAwIBAgITHgPqUKIUuzcMjHnSqwAAA-pQojANBgkqhkiG9w0BAQsFADBEMRMwEQYKCZImiZPyLGQBGRYDR0JMMRMwEQYKCZImiZPyLGQBGRYDQU1FMRgwFgYDVQQDEw9BTUUgSW5mcmEgQ0EgMDYwHhcNMjQwMTMxMTA0OTIwWhcNMjUwMTI1MTA0OTIwWjBAMT4wPAYDVQQDEzVhc3luY29wZXJhdGlvbnNpZ25pbmdjZXJ0aWZpY2F0ZS5tYW5hZ2VtZW50LmF6dXJlLmNvbTCCASIwDQYJKoZIhvcNAQEBBQADggEPADCCAQoCggEBAL8Xxozyns7JQPWMTJtofjZEltgixX0UzmRE21LlxA-WFLxdchZStU2GbP8iw3kHzL6CJ_IJpaCSs9Z0ju5Zj9cC3M-20DkQbN0uj0GHhVEwi5AT6N9UH0icUYklqIM33_jS2_kZHQxCPpHpL05eSEFT3vVaIhqteGaWFnzpljwGBkFMf_EwVxROc6jZ8TYbjXzZ_lBGiAHEt8_DHTvKeNimqJKGMJ_d0pkW3pGHvK7o0Bg-CT7Ywaq29j0Gx6NXB6PNua7fWonr5dDvV7b11Q95JJ8_C-Dn3gqyCtaf4tlQ2CYmrxCjaLk2qU7Y6HAByhBtPSyPkLVOlfnw9r-y5l0CAwEAAaOCA-0wggPpMCcGCSsGAQQBgjcVCgQaMBgwCgYIKwYBBQUHAwEwCgYIKwYBBQUHAwIwPQYJKwYBBAGCNxUHBDAwLgYmKwYBBAGCNxUIhpDjDYTVtHiE8Ys-hZvdFs6dEoFggvX2K4Py0SACAWQCAQowggHLBggrBgEFBQcBAQSCAb0wggG5MGMGCCsGAQUFBzAChldodHRwOi8vY3JsLm1pY3Jvc29mdC5jb20vcGtpaW5mcmEvQ2VydHMvQkwyUEtJSU5UQ0EwMi5BTUUuR0JMX0FNRSUyMEluZnJhJTIwQ0ElMjAwNi5jcnQwUwYIKwYBBQUHMAKGR2h0dHA6Ly9jcmwxLmFtZS5nYmwvYWlhL0JMMlBLSUlOVENBMDIuQU1FLkdCTF9BTUUlMjBJbmZyYSUyMENBJTIwMDYuY3J0MFMGCCsGAQUFBzAChkdodHRwOi8vY3JsMi5hbWUuZ2JsL2FpYS9CTDJQS0lJTlRDQTAyLkFNRS5HQkxfQU1FJTIwSW5mcmElMjBDQSUyMDA2LmNydDBTBggrBgEFBQcwAoZHaHR0cDovL2NybDMuYW1lLmdibC9haWEvQkwyUEtJSU5UQ0EwMi5BTUUuR0JMX0FNRSUyMEluZnJhJTIwQ0ElMjAwNi5jcnQwUwYIKwYBBQUHMAKGR2h0dHA6Ly9jcmw0LmFtZS5nYmwvYWlhL0JMMlBLSUlOVENBMDIuQU1FLkdCTF9BTUUlMjBJbmZyYSUyMENBJTIwMDYuY3J0MB0GA1UdDgQWBBSjfcfgL1I-py_Pgx2g6tlj8J-G1zAOBgNVHQ8BAf8EBAMCBaAwggEmBgNVHR8EggEdMIIBGTCCARWgggERoIIBDYY_aHR0cDovL2NybC5taWNyb3NvZnQuY29tL3BraWluZnJhL0NSTC9BTUUlMjBJbmZyYSUyMENBJTIwMDYuY3JshjFodHRwOi8vY3JsMS5hbWUuZ2JsL2NybC9BTUUlMjBJbmZyYSUyMENBJTIwMDYuY3JshjFodHRwOi8vY3JsMi5hbWUuZ2JsL2NybC9BTUUlMjBJbmZyYSUyMENBJTIwMDYuY3JshjFodHRwOi8vY3JsMy5hbWUuZ2JsL2NybC9BTUUlMjBJbmZyYSUyMENBJTIwMDYuY3JshjFodHRwOi8vY3JsNC5hbWUuZ2JsL2NybC9BTUUlMjBJbmZyYSUyMENBJTIwMDYuY3JsMBcGA1UdIAQQMA4wDAYKKwYBBAGCN3sBATAfBgNVHSMEGDAWgBTxRmjG8cPwKy19i2rhsvm-NfzRQTAdBgNVHSUEFjAUBggrBgEFBQcDAQYIKwYBBQUHAwIwDQYJKoZIhvcNAQELBQADggEBAIrUTfifPGoHH9bxzfMqtx8Y9LosN2v1VV7pmSbd5rlA4cxFYy-MmIffscFJqBmctJwFobfu8r_O6mnKa0Av3IOL-idzKEVhO4lMZ-xlB3rNIx9Stcs1qctJ9zQ_1RDxATu08mFzyBhr7ZVK0pEBMT4c8_5iQxVwNVxnyjfpUbHawY67aqA1QCc1vw9Vs_0e73X_xBRiuGnNUxpSQWfF0N2rVRs_Oyks7Ze7M3M0Xjxhi2Y4WnGd8kYJLWVi5UmNf6Kj6lL6junnk5Bzq5YASezf-TvVvN-s5R0r2XBQPyNg1tPUm74q2e7eutKUUtOtEZOa4n_EBxBPPw7ypnzM6kI&s=dctkteOi4Y5RPQWJsM5X8JkJrm5YyXF847jvYUUWpK3g3IatA203mh4fkDPDs4oIxjfVEAKlJd0Kx2B5BxNd1fySCK7lfLpfZg3E811xskT0Zh3t5sQY8bFLnyd2cEWdhW126ZoOcZGxJChttF8VhFtZT6vYiSOqQTydtv1WX_6Y2v75QI1CN38kRdedykF8y_p-W_C6KoqyifKstPVQaQkc8QVHAyhpLee_lQhHYw_MCBuUVTWFWnkPRm-1TvxpIzg5flkq6PBL9Ykjqx9QT3qvcRYXATJCSkXdxFNzir_bmwUHaQqmM7JC8awK_UzRnsIqrhX9o3i8PJ5p7_tfQg&h=1Vj624MJy0_lly0LlaSqnrwH3Pcwltbl6EL4raW50sA
-      cache-control:
-      - no-cache
-      content-length:
-      - '2293'
-      content-type:
-      - application/json; charset=utf-8
-      date:
-      - Wed, 28 Feb 2024 23:35:22 GMT
-      expires:
-      - '-1'
-      pragma:
-      - no-cache
-      strict-transport-security:
-      - max-age=31536000; includeSubDomains
-      x-cache:
-      - CONFIG_NOCACHE
-      x-content-type-options:
-      - nosniff
-      x-ms-async-operation-timeout:
-      - PT15M
-      x-ms-ratelimit-remaining-subscription-resource-requests:
-      - '699'
-      x-msedge-ref:
-      - 'Ref A: CD6D33C43B7F456095DDC02A91AED928 Ref B: CO6AA3150217037 Ref C: 2024-02-28T23:35:21Z'
-      x-powered-by:
-      - ASP.NET
-    status:
-      code: 201
-      message: Created
-- request:
-    body: null
-    headers:
-      Accept:
-      - '*/*'
-      Accept-Encoding:
-      - gzip, deflate
-      CommandName:
-      - containerapp secret set
-      Connection:
-      - keep-alive
-      ParameterSetName:
-      - -g -n --secrets
-      User-Agent:
-      - python/3.8.10 (Windows-10-10.0.22621-SP0) AZURECLI/2.57.0
-    method: GET
-    uri: https://management.azure.com/subscriptions/00000000-0000-0000-0000-000000000000/providers/Microsoft.App/locations/eastus2/containerappOperationStatuses/62b0e22e-6714-46bc-a835-ef15ed9b0b60?api-version=2023-05-01&azureAsyncOperation=true&t=638447601223568444&c=MIIHADCCBeigAwIBAgITHgPqUKIUuzcMjHnSqwAAA-pQojANBgkqhkiG9w0BAQsFADBEMRMwEQYKCZImiZPyLGQBGRYDR0JMMRMwEQYKCZImiZPyLGQBGRYDQU1FMRgwFgYDVQQDEw9BTUUgSW5mcmEgQ0EgMDYwHhcNMjQwMTMxMTA0OTIwWhcNMjUwMTI1MTA0OTIwWjBAMT4wPAYDVQQDEzVhc3luY29wZXJhdGlvbnNpZ25pbmdjZXJ0aWZpY2F0ZS5tYW5hZ2VtZW50LmF6dXJlLmNvbTCCASIwDQYJKoZIhvcNAQEBBQADggEPADCCAQoCggEBAL8Xxozyns7JQPWMTJtofjZEltgixX0UzmRE21LlxA-WFLxdchZStU2GbP8iw3kHzL6CJ_IJpaCSs9Z0ju5Zj9cC3M-20DkQbN0uj0GHhVEwi5AT6N9UH0icUYklqIM33_jS2_kZHQxCPpHpL05eSEFT3vVaIhqteGaWFnzpljwGBkFMf_EwVxROc6jZ8TYbjXzZ_lBGiAHEt8_DHTvKeNimqJKGMJ_d0pkW3pGHvK7o0Bg-CT7Ywaq29j0Gx6NXB6PNua7fWonr5dDvV7b11Q95JJ8_C-Dn3gqyCtaf4tlQ2CYmrxCjaLk2qU7Y6HAByhBtPSyPkLVOlfnw9r-y5l0CAwEAAaOCA-0wggPpMCcGCSsGAQQBgjcVCgQaMBgwCgYIKwYBBQUHAwEwCgYIKwYBBQUHAwIwPQYJKwYBBAGCNxUHBDAwLgYmKwYBBAGCNxUIhpDjDYTVtHiE8Ys-hZvdFs6dEoFggvX2K4Py0SACAWQCAQowggHLBggrBgEFBQcBAQSCAb0wggG5MGMGCCsGAQUFBzAChldodHRwOi8vY3JsLm1pY3Jvc29mdC5jb20vcGtpaW5mcmEvQ2VydHMvQkwyUEtJSU5UQ0EwMi5BTUUuR0JMX0FNRSUyMEluZnJhJTIwQ0ElMjAwNi5jcnQwUwYIKwYBBQUHMAKGR2h0dHA6Ly9jcmwxLmFtZS5nYmwvYWlhL0JMMlBLSUlOVENBMDIuQU1FLkdCTF9BTUUlMjBJbmZyYSUyMENBJTIwMDYuY3J0MFMGCCsGAQUFBzAChkdodHRwOi8vY3JsMi5hbWUuZ2JsL2FpYS9CTDJQS0lJTlRDQTAyLkFNRS5HQkxfQU1FJTIwSW5mcmElMjBDQSUyMDA2LmNydDBTBggrBgEFBQcwAoZHaHR0cDovL2NybDMuYW1lLmdibC9haWEvQkwyUEtJSU5UQ0EwMi5BTUUuR0JMX0FNRSUyMEluZnJhJTIwQ0ElMjAwNi5jcnQwUwYIKwYBBQUHMAKGR2h0dHA6Ly9jcmw0LmFtZS5nYmwvYWlhL0JMMlBLSUlOVENBMDIuQU1FLkdCTF9BTUUlMjBJbmZyYSUyMENBJTIwMDYuY3J0MB0GA1UdDgQWBBSjfcfgL1I-py_Pgx2g6tlj8J-G1zAOBgNVHQ8BAf8EBAMCBaAwggEmBgNVHR8EggEdMIIBGTCCARWgggERoIIBDYY_aHR0cDovL2NybC5taWNyb3NvZnQuY29tL3BraWluZnJhL0NSTC9BTUUlMjBJbmZyYSUyMENBJTIwMDYuY3JshjFodHRwOi8vY3JsMS5hbWUuZ2JsL2NybC9BTUUlMjBJbmZyYSUyMENBJTIwMDYuY3JshjFodHRwOi8vY3JsMi5hbWUuZ2JsL2NybC9BTUUlMjBJbmZyYSUyMENBJTIwMDYuY3JshjFodHRwOi8vY3JsMy5hbWUuZ2JsL2NybC9BTUUlMjBJbmZyYSUyMENBJTIwMDYuY3JshjFodHRwOi8vY3JsNC5hbWUuZ2JsL2NybC9BTUUlMjBJbmZyYSUyMENBJTIwMDYuY3JsMBcGA1UdIAQQMA4wDAYKKwYBBAGCN3sBATAfBgNVHSMEGDAWgBTxRmjG8cPwKy19i2rhsvm-NfzRQTAdBgNVHSUEFjAUBggrBgEFBQcDAQYIKwYBBQUHAwIwDQYJKoZIhvcNAQELBQADggEBAIrUTfifPGoHH9bxzfMqtx8Y9LosN2v1VV7pmSbd5rlA4cxFYy-MmIffscFJqBmctJwFobfu8r_O6mnKa0Av3IOL-idzKEVhO4lMZ-xlB3rNIx9Stcs1qctJ9zQ_1RDxATu08mFzyBhr7ZVK0pEBMT4c8_5iQxVwNVxnyjfpUbHawY67aqA1QCc1vw9Vs_0e73X_xBRiuGnNUxpSQWfF0N2rVRs_Oyks7Ze7M3M0Xjxhi2Y4WnGd8kYJLWVi5UmNf6Kj6lL6junnk5Bzq5YASezf-TvVvN-s5R0r2XBQPyNg1tPUm74q2e7eutKUUtOtEZOa4n_EBxBPPw7ypnzM6kI&s=dctkteOi4Y5RPQWJsM5X8JkJrm5YyXF847jvYUUWpK3g3IatA203mh4fkDPDs4oIxjfVEAKlJd0Kx2B5BxNd1fySCK7lfLpfZg3E811xskT0Zh3t5sQY8bFLnyd2cEWdhW126ZoOcZGxJChttF8VhFtZT6vYiSOqQTydtv1WX_6Y2v75QI1CN38kRdedykF8y_p-W_C6KoqyifKstPVQaQkc8QVHAyhpLee_lQhHYw_MCBuUVTWFWnkPRm-1TvxpIzg5flkq6PBL9Ykjqx9QT3qvcRYXATJCSkXdxFNzir_bmwUHaQqmM7JC8awK_UzRnsIqrhX9o3i8PJ5p7_tfQg&h=1Vj624MJy0_lly0LlaSqnrwH3Pcwltbl6EL4raW50sA
-  response:
-    body:
-      string: '{"id":"/subscriptions/00000000-0000-0000-0000-000000000000/providers/Microsoft.App/locations/eastus2/containerappOperationStatuses/62b0e22e-6714-46bc-a835-ef15ed9b0b60","name":"62b0e22e-6714-46bc-a835-ef15ed9b0b60","status":"InProgress","startTime":"2024-02-28T23:35:22.1457726"}'
-    headers:
-      api-supported-versions:
-      - 2022-03-01, 2022-06-01-preview, 2022-10-01, 2022-11-01-preview, 2023-04-01-preview,
-        2023-05-01, 2023-05-02-preview, 2023-08-01-preview, 2023-11-02-preview, 2024-02-02-preview,
-        2024-03-01
-      cache-control:
-      - no-cache
-      content-length:
-      - '279'
-      content-type:
-      - application/json; charset=utf-8
-      date:
-      - Wed, 28 Feb 2024 23:35:21 GMT
-      expires:
-      - '-1'
-      pragma:
-      - no-cache
-      strict-transport-security:
-      - max-age=31536000; includeSubDomains
-      vary:
-      - Accept-Encoding
-      x-cache:
-      - CONFIG_NOCACHE
-      x-content-type-options:
-      - nosniff
-      x-msedge-ref:
-      - 'Ref A: A5C7348838BC46EEB313DFFD9EAFBC09 Ref B: CO6AA3150220037 Ref C: 2024-02-28T23:35:22Z'
-      x-powered-by:
-      - ASP.NET
-    status:
-      code: 200
-      message: OK
-- request:
-    body: null
-    headers:
-      Accept:
-      - '*/*'
-      Accept-Encoding:
-      - gzip, deflate
-      CommandName:
-      - containerapp secret set
-      Connection:
-      - keep-alive
-      ParameterSetName:
-      - -g -n --secrets
-      User-Agent:
-      - python/3.8.10 (Windows-10-10.0.22621-SP0) AZURECLI/2.57.0
-    method: GET
-    uri: https://management.azure.com/subscriptions/00000000-0000-0000-0000-000000000000/providers/Microsoft.App/locations/eastus2/containerappOperationStatuses/62b0e22e-6714-46bc-a835-ef15ed9b0b60?api-version=2023-05-01&azureAsyncOperation=true&t=638447601223568444&c=MIIHADCCBeigAwIBAgITHgPqUKIUuzcMjHnSqwAAA-pQojANBgkqhkiG9w0BAQsFADBEMRMwEQYKCZImiZPyLGQBGRYDR0JMMRMwEQYKCZImiZPyLGQBGRYDQU1FMRgwFgYDVQQDEw9BTUUgSW5mcmEgQ0EgMDYwHhcNMjQwMTMxMTA0OTIwWhcNMjUwMTI1MTA0OTIwWjBAMT4wPAYDVQQDEzVhc3luY29wZXJhdGlvbnNpZ25pbmdjZXJ0aWZpY2F0ZS5tYW5hZ2VtZW50LmF6dXJlLmNvbTCCASIwDQYJKoZIhvcNAQEBBQADggEPADCCAQoCggEBAL8Xxozyns7JQPWMTJtofjZEltgixX0UzmRE21LlxA-WFLxdchZStU2GbP8iw3kHzL6CJ_IJpaCSs9Z0ju5Zj9cC3M-20DkQbN0uj0GHhVEwi5AT6N9UH0icUYklqIM33_jS2_kZHQxCPpHpL05eSEFT3vVaIhqteGaWFnzpljwGBkFMf_EwVxROc6jZ8TYbjXzZ_lBGiAHEt8_DHTvKeNimqJKGMJ_d0pkW3pGHvK7o0Bg-CT7Ywaq29j0Gx6NXB6PNua7fWonr5dDvV7b11Q95JJ8_C-Dn3gqyCtaf4tlQ2CYmrxCjaLk2qU7Y6HAByhBtPSyPkLVOlfnw9r-y5l0CAwEAAaOCA-0wggPpMCcGCSsGAQQBgjcVCgQaMBgwCgYIKwYBBQUHAwEwCgYIKwYBBQUHAwIwPQYJKwYBBAGCNxUHBDAwLgYmKwYBBAGCNxUIhpDjDYTVtHiE8Ys-hZvdFs6dEoFggvX2K4Py0SACAWQCAQowggHLBggrBgEFBQcBAQSCAb0wggG5MGMGCCsGAQUFBzAChldodHRwOi8vY3JsLm1pY3Jvc29mdC5jb20vcGtpaW5mcmEvQ2VydHMvQkwyUEtJSU5UQ0EwMi5BTUUuR0JMX0FNRSUyMEluZnJhJTIwQ0ElMjAwNi5jcnQwUwYIKwYBBQUHMAKGR2h0dHA6Ly9jcmwxLmFtZS5nYmwvYWlhL0JMMlBLSUlOVENBMDIuQU1FLkdCTF9BTUUlMjBJbmZyYSUyMENBJTIwMDYuY3J0MFMGCCsGAQUFBzAChkdodHRwOi8vY3JsMi5hbWUuZ2JsL2FpYS9CTDJQS0lJTlRDQTAyLkFNRS5HQkxfQU1FJTIwSW5mcmElMjBDQSUyMDA2LmNydDBTBggrBgEFBQcwAoZHaHR0cDovL2NybDMuYW1lLmdibC9haWEvQkwyUEtJSU5UQ0EwMi5BTUUuR0JMX0FNRSUyMEluZnJhJTIwQ0ElMjAwNi5jcnQwUwYIKwYBBQUHMAKGR2h0dHA6Ly9jcmw0LmFtZS5nYmwvYWlhL0JMMlBLSUlOVENBMDIuQU1FLkdCTF9BTUUlMjBJbmZyYSUyMENBJTIwMDYuY3J0MB0GA1UdDgQWBBSjfcfgL1I-py_Pgx2g6tlj8J-G1zAOBgNVHQ8BAf8EBAMCBaAwggEmBgNVHR8EggEdMIIBGTCCARWgggERoIIBDYY_aHR0cDovL2NybC5taWNyb3NvZnQuY29tL3BraWluZnJhL0NSTC9BTUUlMjBJbmZyYSUyMENBJTIwMDYuY3JshjFodHRwOi8vY3JsMS5hbWUuZ2JsL2NybC9BTUUlMjBJbmZyYSUyMENBJTIwMDYuY3JshjFodHRwOi8vY3JsMi5hbWUuZ2JsL2NybC9BTUUlMjBJbmZyYSUyMENBJTIwMDYuY3JshjFodHRwOi8vY3JsMy5hbWUuZ2JsL2NybC9BTUUlMjBJbmZyYSUyMENBJTIwMDYuY3JshjFodHRwOi8vY3JsNC5hbWUuZ2JsL2NybC9BTUUlMjBJbmZyYSUyMENBJTIwMDYuY3JsMBcGA1UdIAQQMA4wDAYKKwYBBAGCN3sBATAfBgNVHSMEGDAWgBTxRmjG8cPwKy19i2rhsvm-NfzRQTAdBgNVHSUEFjAUBggrBgEFBQcDAQYIKwYBBQUHAwIwDQYJKoZIhvcNAQELBQADggEBAIrUTfifPGoHH9bxzfMqtx8Y9LosN2v1VV7pmSbd5rlA4cxFYy-MmIffscFJqBmctJwFobfu8r_O6mnKa0Av3IOL-idzKEVhO4lMZ-xlB3rNIx9Stcs1qctJ9zQ_1RDxATu08mFzyBhr7ZVK0pEBMT4c8_5iQxVwNVxnyjfpUbHawY67aqA1QCc1vw9Vs_0e73X_xBRiuGnNUxpSQWfF0N2rVRs_Oyks7Ze7M3M0Xjxhi2Y4WnGd8kYJLWVi5UmNf6Kj6lL6junnk5Bzq5YASezf-TvVvN-s5R0r2XBQPyNg1tPUm74q2e7eutKUUtOtEZOa4n_EBxBPPw7ypnzM6kI&s=dctkteOi4Y5RPQWJsM5X8JkJrm5YyXF847jvYUUWpK3g3IatA203mh4fkDPDs4oIxjfVEAKlJd0Kx2B5BxNd1fySCK7lfLpfZg3E811xskT0Zh3t5sQY8bFLnyd2cEWdhW126ZoOcZGxJChttF8VhFtZT6vYiSOqQTydtv1WX_6Y2v75QI1CN38kRdedykF8y_p-W_C6KoqyifKstPVQaQkc8QVHAyhpLee_lQhHYw_MCBuUVTWFWnkPRm-1TvxpIzg5flkq6PBL9Ykjqx9QT3qvcRYXATJCSkXdxFNzir_bmwUHaQqmM7JC8awK_UzRnsIqrhX9o3i8PJ5p7_tfQg&h=1Vj624MJy0_lly0LlaSqnrwH3Pcwltbl6EL4raW50sA
-  response:
-    body:
-      string: '{"id":"/subscriptions/00000000-0000-0000-0000-000000000000/providers/Microsoft.App/locations/eastus2/containerappOperationStatuses/62b0e22e-6714-46bc-a835-ef15ed9b0b60","name":"62b0e22e-6714-46bc-a835-ef15ed9b0b60","status":"InProgress","startTime":"2024-02-28T23:35:22.1457726"}'
-    headers:
-      api-supported-versions:
-      - 2022-03-01, 2022-06-01-preview, 2022-10-01, 2022-11-01-preview, 2023-04-01-preview,
-        2023-05-01, 2023-05-02-preview, 2023-08-01-preview, 2023-11-02-preview, 2024-02-02-preview,
-        2024-03-01
-      cache-control:
-      - no-cache
-      content-length:
-      - '279'
-      content-type:
-      - application/json; charset=utf-8
-      date:
-      - Wed, 28 Feb 2024 23:35:24 GMT
-      expires:
-      - '-1'
-      pragma:
-      - no-cache
-      strict-transport-security:
-      - max-age=31536000; includeSubDomains
-      vary:
-      - Accept-Encoding
-      x-cache:
-      - CONFIG_NOCACHE
-      x-content-type-options:
-      - nosniff
-      x-msedge-ref:
-      - 'Ref A: CABF29A331324C7A886030CB571D52FF Ref B: CO6AA3150220045 Ref C: 2024-02-28T23:35:24Z'
-      x-powered-by:
-      - ASP.NET
-    status:
-      code: 200
-      message: OK
-- request:
-    body: null
-    headers:
-      Accept:
-      - '*/*'
-      Accept-Encoding:
-      - gzip, deflate
-      CommandName:
-      - containerapp secret set
-      Connection:
-      - keep-alive
-      ParameterSetName:
-      - -g -n --secrets
-      User-Agent:
-      - python/3.8.10 (Windows-10-10.0.22621-SP0) AZURECLI/2.57.0
-    method: GET
-    uri: https://management.azure.com/subscriptions/00000000-0000-0000-0000-000000000000/providers/Microsoft.App/locations/eastus2/containerappOperationStatuses/62b0e22e-6714-46bc-a835-ef15ed9b0b60?api-version=2023-05-01&azureAsyncOperation=true&t=638447601223568444&c=MIIHADCCBeigAwIBAgITHgPqUKIUuzcMjHnSqwAAA-pQojANBgkqhkiG9w0BAQsFADBEMRMwEQYKCZImiZPyLGQBGRYDR0JMMRMwEQYKCZImiZPyLGQBGRYDQU1FMRgwFgYDVQQDEw9BTUUgSW5mcmEgQ0EgMDYwHhcNMjQwMTMxMTA0OTIwWhcNMjUwMTI1MTA0OTIwWjBAMT4wPAYDVQQDEzVhc3luY29wZXJhdGlvbnNpZ25pbmdjZXJ0aWZpY2F0ZS5tYW5hZ2VtZW50LmF6dXJlLmNvbTCCASIwDQYJKoZIhvcNAQEBBQADggEPADCCAQoCggEBAL8Xxozyns7JQPWMTJtofjZEltgixX0UzmRE21LlxA-WFLxdchZStU2GbP8iw3kHzL6CJ_IJpaCSs9Z0ju5Zj9cC3M-20DkQbN0uj0GHhVEwi5AT6N9UH0icUYklqIM33_jS2_kZHQxCPpHpL05eSEFT3vVaIhqteGaWFnzpljwGBkFMf_EwVxROc6jZ8TYbjXzZ_lBGiAHEt8_DHTvKeNimqJKGMJ_d0pkW3pGHvK7o0Bg-CT7Ywaq29j0Gx6NXB6PNua7fWonr5dDvV7b11Q95JJ8_C-Dn3gqyCtaf4tlQ2CYmrxCjaLk2qU7Y6HAByhBtPSyPkLVOlfnw9r-y5l0CAwEAAaOCA-0wggPpMCcGCSsGAQQBgjcVCgQaMBgwCgYIKwYBBQUHAwEwCgYIKwYBBQUHAwIwPQYJKwYBBAGCNxUHBDAwLgYmKwYBBAGCNxUIhpDjDYTVtHiE8Ys-hZvdFs6dEoFggvX2K4Py0SACAWQCAQowggHLBggrBgEFBQcBAQSCAb0wggG5MGMGCCsGAQUFBzAChldodHRwOi8vY3JsLm1pY3Jvc29mdC5jb20vcGtpaW5mcmEvQ2VydHMvQkwyUEtJSU5UQ0EwMi5BTUUuR0JMX0FNRSUyMEluZnJhJTIwQ0ElMjAwNi5jcnQwUwYIKwYBBQUHMAKGR2h0dHA6Ly9jcmwxLmFtZS5nYmwvYWlhL0JMMlBLSUlOVENBMDIuQU1FLkdCTF9BTUUlMjBJbmZyYSUyMENBJTIwMDYuY3J0MFMGCCsGAQUFBzAChkdodHRwOi8vY3JsMi5hbWUuZ2JsL2FpYS9CTDJQS0lJTlRDQTAyLkFNRS5HQkxfQU1FJTIwSW5mcmElMjBDQSUyMDA2LmNydDBTBggrBgEFBQcwAoZHaHR0cDovL2NybDMuYW1lLmdibC9haWEvQkwyUEtJSU5UQ0EwMi5BTUUuR0JMX0FNRSUyMEluZnJhJTIwQ0ElMjAwNi5jcnQwUwYIKwYBBQUHMAKGR2h0dHA6Ly9jcmw0LmFtZS5nYmwvYWlhL0JMMlBLSUlOVENBMDIuQU1FLkdCTF9BTUUlMjBJbmZyYSUyMENBJTIwMDYuY3J0MB0GA1UdDgQWBBSjfcfgL1I-py_Pgx2g6tlj8J-G1zAOBgNVHQ8BAf8EBAMCBaAwggEmBgNVHR8EggEdMIIBGTCCARWgggERoIIBDYY_aHR0cDovL2NybC5taWNyb3NvZnQuY29tL3BraWluZnJhL0NSTC9BTUUlMjBJbmZyYSUyMENBJTIwMDYuY3JshjFodHRwOi8vY3JsMS5hbWUuZ2JsL2NybC9BTUUlMjBJbmZyYSUyMENBJTIwMDYuY3JshjFodHRwOi8vY3JsMi5hbWUuZ2JsL2NybC9BTUUlMjBJbmZyYSUyMENBJTIwMDYuY3JshjFodHRwOi8vY3JsMy5hbWUuZ2JsL2NybC9BTUUlMjBJbmZyYSUyMENBJTIwMDYuY3JshjFodHRwOi8vY3JsNC5hbWUuZ2JsL2NybC9BTUUlMjBJbmZyYSUyMENBJTIwMDYuY3JsMBcGA1UdIAQQMA4wDAYKKwYBBAGCN3sBATAfBgNVHSMEGDAWgBTxRmjG8cPwKy19i2rhsvm-NfzRQTAdBgNVHSUEFjAUBggrBgEFBQcDAQYIKwYBBQUHAwIwDQYJKoZIhvcNAQELBQADggEBAIrUTfifPGoHH9bxzfMqtx8Y9LosN2v1VV7pmSbd5rlA4cxFYy-MmIffscFJqBmctJwFobfu8r_O6mnKa0Av3IOL-idzKEVhO4lMZ-xlB3rNIx9Stcs1qctJ9zQ_1RDxATu08mFzyBhr7ZVK0pEBMT4c8_5iQxVwNVxnyjfpUbHawY67aqA1QCc1vw9Vs_0e73X_xBRiuGnNUxpSQWfF0N2rVRs_Oyks7Ze7M3M0Xjxhi2Y4WnGd8kYJLWVi5UmNf6Kj6lL6junnk5Bzq5YASezf-TvVvN-s5R0r2XBQPyNg1tPUm74q2e7eutKUUtOtEZOa4n_EBxBPPw7ypnzM6kI&s=dctkteOi4Y5RPQWJsM5X8JkJrm5YyXF847jvYUUWpK3g3IatA203mh4fkDPDs4oIxjfVEAKlJd0Kx2B5BxNd1fySCK7lfLpfZg3E811xskT0Zh3t5sQY8bFLnyd2cEWdhW126ZoOcZGxJChttF8VhFtZT6vYiSOqQTydtv1WX_6Y2v75QI1CN38kRdedykF8y_p-W_C6KoqyifKstPVQaQkc8QVHAyhpLee_lQhHYw_MCBuUVTWFWnkPRm-1TvxpIzg5flkq6PBL9Ykjqx9QT3qvcRYXATJCSkXdxFNzir_bmwUHaQqmM7JC8awK_UzRnsIqrhX9o3i8PJ5p7_tfQg&h=1Vj624MJy0_lly0LlaSqnrwH3Pcwltbl6EL4raW50sA
-  response:
-    body:
-      string: '{"id":"/subscriptions/00000000-0000-0000-0000-000000000000/providers/Microsoft.App/locations/eastus2/containerappOperationStatuses/62b0e22e-6714-46bc-a835-ef15ed9b0b60","name":"62b0e22e-6714-46bc-a835-ef15ed9b0b60","status":"InProgress","startTime":"2024-02-28T23:35:22.1457726"}'
-    headers:
-      api-supported-versions:
-      - 2022-03-01, 2022-06-01-preview, 2022-10-01, 2022-11-01-preview, 2023-04-01-preview,
-        2023-05-01, 2023-05-02-preview, 2023-08-01-preview, 2023-11-02-preview, 2024-02-02-preview,
-        2024-03-01
-      cache-control:
-      - no-cache
-      content-length:
-      - '279'
-      content-type:
-      - application/json; charset=utf-8
-      date:
-      - Wed, 28 Feb 2024 23:35:27 GMT
-      expires:
-      - '-1'
-      pragma:
-      - no-cache
-      strict-transport-security:
-      - max-age=31536000; includeSubDomains
-      vary:
-      - Accept-Encoding
-      x-cache:
-      - CONFIG_NOCACHE
-      x-content-type-options:
-      - nosniff
-      x-msedge-ref:
-      - 'Ref A: 69BFF74E03834FA3A39E32337A3BD40C Ref B: CO6AA3150217049 Ref C: 2024-02-28T23:35:27Z'
-      x-powered-by:
-      - ASP.NET
-    status:
-      code: 200
-      message: OK
-- request:
-    body: null
-    headers:
-      Accept:
-      - '*/*'
-      Accept-Encoding:
-      - gzip, deflate
-      CommandName:
-      - containerapp secret set
-      Connection:
-      - keep-alive
-      ParameterSetName:
-      - -g -n --secrets
-      User-Agent:
-      - python/3.8.10 (Windows-10-10.0.22621-SP0) AZURECLI/2.57.0
-    method: GET
-    uri: https://management.azure.com/subscriptions/00000000-0000-0000-0000-000000000000/providers/Microsoft.App/locations/eastus2/containerappOperationStatuses/62b0e22e-6714-46bc-a835-ef15ed9b0b60?api-version=2023-05-01&azureAsyncOperation=true&t=638447601223568444&c=MIIHADCCBeigAwIBAgITHgPqUKIUuzcMjHnSqwAAA-pQojANBgkqhkiG9w0BAQsFADBEMRMwEQYKCZImiZPyLGQBGRYDR0JMMRMwEQYKCZImiZPyLGQBGRYDQU1FMRgwFgYDVQQDEw9BTUUgSW5mcmEgQ0EgMDYwHhcNMjQwMTMxMTA0OTIwWhcNMjUwMTI1MTA0OTIwWjBAMT4wPAYDVQQDEzVhc3luY29wZXJhdGlvbnNpZ25pbmdjZXJ0aWZpY2F0ZS5tYW5hZ2VtZW50LmF6dXJlLmNvbTCCASIwDQYJKoZIhvcNAQEBBQADggEPADCCAQoCggEBAL8Xxozyns7JQPWMTJtofjZEltgixX0UzmRE21LlxA-WFLxdchZStU2GbP8iw3kHzL6CJ_IJpaCSs9Z0ju5Zj9cC3M-20DkQbN0uj0GHhVEwi5AT6N9UH0icUYklqIM33_jS2_kZHQxCPpHpL05eSEFT3vVaIhqteGaWFnzpljwGBkFMf_EwVxROc6jZ8TYbjXzZ_lBGiAHEt8_DHTvKeNimqJKGMJ_d0pkW3pGHvK7o0Bg-CT7Ywaq29j0Gx6NXB6PNua7fWonr5dDvV7b11Q95JJ8_C-Dn3gqyCtaf4tlQ2CYmrxCjaLk2qU7Y6HAByhBtPSyPkLVOlfnw9r-y5l0CAwEAAaOCA-0wggPpMCcGCSsGAQQBgjcVCgQaMBgwCgYIKwYBBQUHAwEwCgYIKwYBBQUHAwIwPQYJKwYBBAGCNxUHBDAwLgYmKwYBBAGCNxUIhpDjDYTVtHiE8Ys-hZvdFs6dEoFggvX2K4Py0SACAWQCAQowggHLBggrBgEFBQcBAQSCAb0wggG5MGMGCCsGAQUFBzAChldodHRwOi8vY3JsLm1pY3Jvc29mdC5jb20vcGtpaW5mcmEvQ2VydHMvQkwyUEtJSU5UQ0EwMi5BTUUuR0JMX0FNRSUyMEluZnJhJTIwQ0ElMjAwNi5jcnQwUwYIKwYBBQUHMAKGR2h0dHA6Ly9jcmwxLmFtZS5nYmwvYWlhL0JMMlBLSUlOVENBMDIuQU1FLkdCTF9BTUUlMjBJbmZyYSUyMENBJTIwMDYuY3J0MFMGCCsGAQUFBzAChkdodHRwOi8vY3JsMi5hbWUuZ2JsL2FpYS9CTDJQS0lJTlRDQTAyLkFNRS5HQkxfQU1FJTIwSW5mcmElMjBDQSUyMDA2LmNydDBTBggrBgEFBQcwAoZHaHR0cDovL2NybDMuYW1lLmdibC9haWEvQkwyUEtJSU5UQ0EwMi5BTUUuR0JMX0FNRSUyMEluZnJhJTIwQ0ElMjAwNi5jcnQwUwYIKwYBBQUHMAKGR2h0dHA6Ly9jcmw0LmFtZS5nYmwvYWlhL0JMMlBLSUlOVENBMDIuQU1FLkdCTF9BTUUlMjBJbmZyYSUyMENBJTIwMDYuY3J0MB0GA1UdDgQWBBSjfcfgL1I-py_Pgx2g6tlj8J-G1zAOBgNVHQ8BAf8EBAMCBaAwggEmBgNVHR8EggEdMIIBGTCCARWgggERoIIBDYY_aHR0cDovL2NybC5taWNyb3NvZnQuY29tL3BraWluZnJhL0NSTC9BTUUlMjBJbmZyYSUyMENBJTIwMDYuY3JshjFodHRwOi8vY3JsMS5hbWUuZ2JsL2NybC9BTUUlMjBJbmZyYSUyMENBJTIwMDYuY3JshjFodHRwOi8vY3JsMi5hbWUuZ2JsL2NybC9BTUUlMjBJbmZyYSUyMENBJTIwMDYuY3JshjFodHRwOi8vY3JsMy5hbWUuZ2JsL2NybC9BTUUlMjBJbmZyYSUyMENBJTIwMDYuY3JshjFodHRwOi8vY3JsNC5hbWUuZ2JsL2NybC9BTUUlMjBJbmZyYSUyMENBJTIwMDYuY3JsMBcGA1UdIAQQMA4wDAYKKwYBBAGCN3sBATAfBgNVHSMEGDAWgBTxRmjG8cPwKy19i2rhsvm-NfzRQTAdBgNVHSUEFjAUBggrBgEFBQcDAQYIKwYBBQUHAwIwDQYJKoZIhvcNAQELBQADggEBAIrUTfifPGoHH9bxzfMqtx8Y9LosN2v1VV7pmSbd5rlA4cxFYy-MmIffscFJqBmctJwFobfu8r_O6mnKa0Av3IOL-idzKEVhO4lMZ-xlB3rNIx9Stcs1qctJ9zQ_1RDxATu08mFzyBhr7ZVK0pEBMT4c8_5iQxVwNVxnyjfpUbHawY67aqA1QCc1vw9Vs_0e73X_xBRiuGnNUxpSQWfF0N2rVRs_Oyks7Ze7M3M0Xjxhi2Y4WnGd8kYJLWVi5UmNf6Kj6lL6junnk5Bzq5YASezf-TvVvN-s5R0r2XBQPyNg1tPUm74q2e7eutKUUtOtEZOa4n_EBxBPPw7ypnzM6kI&s=dctkteOi4Y5RPQWJsM5X8JkJrm5YyXF847jvYUUWpK3g3IatA203mh4fkDPDs4oIxjfVEAKlJd0Kx2B5BxNd1fySCK7lfLpfZg3E811xskT0Zh3t5sQY8bFLnyd2cEWdhW126ZoOcZGxJChttF8VhFtZT6vYiSOqQTydtv1WX_6Y2v75QI1CN38kRdedykF8y_p-W_C6KoqyifKstPVQaQkc8QVHAyhpLee_lQhHYw_MCBuUVTWFWnkPRm-1TvxpIzg5flkq6PBL9Ykjqx9QT3qvcRYXATJCSkXdxFNzir_bmwUHaQqmM7JC8awK_UzRnsIqrhX9o3i8PJ5p7_tfQg&h=1Vj624MJy0_lly0LlaSqnrwH3Pcwltbl6EL4raW50sA
-  response:
-    body:
-      string: '{"id":"/subscriptions/00000000-0000-0000-0000-000000000000/providers/Microsoft.App/locations/eastus2/containerappOperationStatuses/62b0e22e-6714-46bc-a835-ef15ed9b0b60","name":"62b0e22e-6714-46bc-a835-ef15ed9b0b60","status":"InProgress","startTime":"2024-02-28T23:35:22.1457726"}'
-    headers:
-      api-supported-versions:
-      - 2022-03-01, 2022-06-01-preview, 2022-10-01, 2022-11-01-preview, 2023-04-01-preview,
-        2023-05-01, 2023-05-02-preview, 2023-08-01-preview, 2023-11-02-preview, 2024-02-02-preview,
-        2024-03-01
-      cache-control:
-      - no-cache
-      content-length:
-      - '279'
-      content-type:
-      - application/json; charset=utf-8
-      date:
-      - Wed, 28 Feb 2024 23:35:29 GMT
-      expires:
-      - '-1'
-      pragma:
-      - no-cache
-      strict-transport-security:
-      - max-age=31536000; includeSubDomains
-      vary:
-      - Accept-Encoding
-      x-cache:
-      - CONFIG_NOCACHE
-      x-content-type-options:
-      - nosniff
-      x-msedge-ref:
-      - 'Ref A: 10016FFD92034B0587C0140301554A39 Ref B: CO6AA3150217037 Ref C: 2024-02-28T23:35:29Z'
-      x-powered-by:
-      - ASP.NET
-    status:
-      code: 200
-      message: OK
-- request:
-    body: null
-    headers:
-      Accept:
-      - '*/*'
-      Accept-Encoding:
-      - gzip, deflate
-      CommandName:
-      - containerapp secret set
-      Connection:
-      - keep-alive
-      ParameterSetName:
-      - -g -n --secrets
-      User-Agent:
-      - python/3.8.10 (Windows-10-10.0.22621-SP0) AZURECLI/2.57.0
-    method: GET
-    uri: https://management.azure.com/subscriptions/00000000-0000-0000-0000-000000000000/providers/Microsoft.App/locations/eastus2/containerappOperationStatuses/62b0e22e-6714-46bc-a835-ef15ed9b0b60?api-version=2023-05-01&azureAsyncOperation=true&t=638447601223568444&c=MIIHADCCBeigAwIBAgITHgPqUKIUuzcMjHnSqwAAA-pQojANBgkqhkiG9w0BAQsFADBEMRMwEQYKCZImiZPyLGQBGRYDR0JMMRMwEQYKCZImiZPyLGQBGRYDQU1FMRgwFgYDVQQDEw9BTUUgSW5mcmEgQ0EgMDYwHhcNMjQwMTMxMTA0OTIwWhcNMjUwMTI1MTA0OTIwWjBAMT4wPAYDVQQDEzVhc3luY29wZXJhdGlvbnNpZ25pbmdjZXJ0aWZpY2F0ZS5tYW5hZ2VtZW50LmF6dXJlLmNvbTCCASIwDQYJKoZIhvcNAQEBBQADggEPADCCAQoCggEBAL8Xxozyns7JQPWMTJtofjZEltgixX0UzmRE21LlxA-WFLxdchZStU2GbP8iw3kHzL6CJ_IJpaCSs9Z0ju5Zj9cC3M-20DkQbN0uj0GHhVEwi5AT6N9UH0icUYklqIM33_jS2_kZHQxCPpHpL05eSEFT3vVaIhqteGaWFnzpljwGBkFMf_EwVxROc6jZ8TYbjXzZ_lBGiAHEt8_DHTvKeNimqJKGMJ_d0pkW3pGHvK7o0Bg-CT7Ywaq29j0Gx6NXB6PNua7fWonr5dDvV7b11Q95JJ8_C-Dn3gqyCtaf4tlQ2CYmrxCjaLk2qU7Y6HAByhBtPSyPkLVOlfnw9r-y5l0CAwEAAaOCA-0wggPpMCcGCSsGAQQBgjcVCgQaMBgwCgYIKwYBBQUHAwEwCgYIKwYBBQUHAwIwPQYJKwYBBAGCNxUHBDAwLgYmKwYBBAGCNxUIhpDjDYTVtHiE8Ys-hZvdFs6dEoFggvX2K4Py0SACAWQCAQowggHLBggrBgEFBQcBAQSCAb0wggG5MGMGCCsGAQUFBzAChldodHRwOi8vY3JsLm1pY3Jvc29mdC5jb20vcGtpaW5mcmEvQ2VydHMvQkwyUEtJSU5UQ0EwMi5BTUUuR0JMX0FNRSUyMEluZnJhJTIwQ0ElMjAwNi5jcnQwUwYIKwYBBQUHMAKGR2h0dHA6Ly9jcmwxLmFtZS5nYmwvYWlhL0JMMlBLSUlOVENBMDIuQU1FLkdCTF9BTUUlMjBJbmZyYSUyMENBJTIwMDYuY3J0MFMGCCsGAQUFBzAChkdodHRwOi8vY3JsMi5hbWUuZ2JsL2FpYS9CTDJQS0lJTlRDQTAyLkFNRS5HQkxfQU1FJTIwSW5mcmElMjBDQSUyMDA2LmNydDBTBggrBgEFBQcwAoZHaHR0cDovL2NybDMuYW1lLmdibC9haWEvQkwyUEtJSU5UQ0EwMi5BTUUuR0JMX0FNRSUyMEluZnJhJTIwQ0ElMjAwNi5jcnQwUwYIKwYBBQUHMAKGR2h0dHA6Ly9jcmw0LmFtZS5nYmwvYWlhL0JMMlBLSUlOVENBMDIuQU1FLkdCTF9BTUUlMjBJbmZyYSUyMENBJTIwMDYuY3J0MB0GA1UdDgQWBBSjfcfgL1I-py_Pgx2g6tlj8J-G1zAOBgNVHQ8BAf8EBAMCBaAwggEmBgNVHR8EggEdMIIBGTCCARWgggERoIIBDYY_aHR0cDovL2NybC5taWNyb3NvZnQuY29tL3BraWluZnJhL0NSTC9BTUUlMjBJbmZyYSUyMENBJTIwMDYuY3JshjFodHRwOi8vY3JsMS5hbWUuZ2JsL2NybC9BTUUlMjBJbmZyYSUyMENBJTIwMDYuY3JshjFodHRwOi8vY3JsMi5hbWUuZ2JsL2NybC9BTUUlMjBJbmZyYSUyMENBJTIwMDYuY3JshjFodHRwOi8vY3JsMy5hbWUuZ2JsL2NybC9BTUUlMjBJbmZyYSUyMENBJTIwMDYuY3JshjFodHRwOi8vY3JsNC5hbWUuZ2JsL2NybC9BTUUlMjBJbmZyYSUyMENBJTIwMDYuY3JsMBcGA1UdIAQQMA4wDAYKKwYBBAGCN3sBATAfBgNVHSMEGDAWgBTxRmjG8cPwKy19i2rhsvm-NfzRQTAdBgNVHSUEFjAUBggrBgEFBQcDAQYIKwYBBQUHAwIwDQYJKoZIhvcNAQELBQADggEBAIrUTfifPGoHH9bxzfMqtx8Y9LosN2v1VV7pmSbd5rlA4cxFYy-MmIffscFJqBmctJwFobfu8r_O6mnKa0Av3IOL-idzKEVhO4lMZ-xlB3rNIx9Stcs1qctJ9zQ_1RDxATu08mFzyBhr7ZVK0pEBMT4c8_5iQxVwNVxnyjfpUbHawY67aqA1QCc1vw9Vs_0e73X_xBRiuGnNUxpSQWfF0N2rVRs_Oyks7Ze7M3M0Xjxhi2Y4WnGd8kYJLWVi5UmNf6Kj6lL6junnk5Bzq5YASezf-TvVvN-s5R0r2XBQPyNg1tPUm74q2e7eutKUUtOtEZOa4n_EBxBPPw7ypnzM6kI&s=dctkteOi4Y5RPQWJsM5X8JkJrm5YyXF847jvYUUWpK3g3IatA203mh4fkDPDs4oIxjfVEAKlJd0Kx2B5BxNd1fySCK7lfLpfZg3E811xskT0Zh3t5sQY8bFLnyd2cEWdhW126ZoOcZGxJChttF8VhFtZT6vYiSOqQTydtv1WX_6Y2v75QI1CN38kRdedykF8y_p-W_C6KoqyifKstPVQaQkc8QVHAyhpLee_lQhHYw_MCBuUVTWFWnkPRm-1TvxpIzg5flkq6PBL9Ykjqx9QT3qvcRYXATJCSkXdxFNzir_bmwUHaQqmM7JC8awK_UzRnsIqrhX9o3i8PJ5p7_tfQg&h=1Vj624MJy0_lly0LlaSqnrwH3Pcwltbl6EL4raW50sA
-  response:
-    body:
-      string: '{"id":"/subscriptions/00000000-0000-0000-0000-000000000000/providers/Microsoft.App/locations/eastus2/containerappOperationStatuses/62b0e22e-6714-46bc-a835-ef15ed9b0b60","name":"62b0e22e-6714-46bc-a835-ef15ed9b0b60","status":"Succeeded","startTime":"2024-02-28T23:35:22.1457726"}'
-    headers:
-      api-supported-versions:
-      - 2022-03-01, 2022-06-01-preview, 2022-10-01, 2022-11-01-preview, 2023-04-01-preview,
-        2023-05-01, 2023-05-02-preview, 2023-08-01-preview, 2023-11-02-preview, 2024-02-02-preview,
-        2024-03-01
-      cache-control:
-      - no-cache
-      content-length:
-      - '278'
-      content-type:
-      - application/json; charset=utf-8
-      date:
-      - Wed, 28 Feb 2024 23:35:31 GMT
-      expires:
-      - '-1'
-      pragma:
-      - no-cache
-      strict-transport-security:
-      - max-age=31536000; includeSubDomains
-      vary:
-      - Accept-Encoding
-      x-cache:
-      - CONFIG_NOCACHE
-      x-content-type-options:
-      - nosniff
-      x-msedge-ref:
-      - 'Ref A: 69EDF05891A04B1EBF50650FCAC1F484 Ref B: CO6AA3150219037 Ref C: 2024-02-28T23:35:32Z'
-      x-powered-by:
-      - ASP.NET
-    status:
-      code: 200
-      message: OK
-- request:
-    body: null
-    headers:
-      Accept:
-      - '*/*'
-      Accept-Encoding:
-      - gzip, deflate
-      CommandName:
-      - containerapp secret set
-      Connection:
-      - keep-alive
-      ParameterSetName:
-      - -g -n --secrets
-      User-Agent:
-      - python/3.8.10 (Windows-10-10.0.22621-SP0) AZURECLI/2.57.0
-    method: GET
-    uri: https://management.azure.com/subscriptions/00000000-0000-0000-0000-000000000000/resourceGroups/clitest.rg000001/providers/Microsoft.App/containerApps/containerapp-e2e000004?api-version=2023-05-01
-  response:
-    body:
-      string: '{"id":"/subscriptions/00000000-0000-0000-0000-000000000000/resourceGroups/clitest.rg000001/providers/Microsoft.App/containerapps/containerapp-e2e000004","name":"containerapp-e2e000004","type":"Microsoft.App/containerApps","location":"East
-        US 2","systemData":{"createdBy":"harrli@microsoft.com","createdByType":"User","createdAt":"2024-02-28T23:34:38.0694414","lastModifiedBy":"harrli@microsoft.com","lastModifiedByType":"User","lastModifiedAt":"2024-02-28T23:35:21.9192994"},"properties":{"provisioningState":"Succeeded","runningStatus":"Running","managedEnvironmentId":"/subscriptions/00000000-0000-0000-0000-000000000000/resourceGroups/client.env_rg_eastus2/providers/Microsoft.App/managedEnvironments/env-eastus2","environmentId":"/subscriptions/00000000-0000-0000-0000-000000000000/resourceGroups/client.env_rg_eastus2/providers/Microsoft.App/managedEnvironments/env-eastus2","workloadProfileName":"Consumption","outboundIpAddresses":["20.1.250.250","20.1.251.135","20.1.251.104","20.1.251.2","20.97.130.219","20.69.200.68","20.97.132.38","20.97.133.137"],"latestRevisionName":"containerapp-e2e000004--p10z1rx","latestReadyRevisionName":"containerapp-e2e000004--p10z1rx","latestRevisionFqdn":"","customDomainVerificationId":"0FEF6FC81FA2FA9876FEE95F895AD716D01F5495C9AC8EA62F0228DC5E40B5CA","configuration":{"secrets":[{"name":"containerapp000003azurecrio-containerapp000003"},{"name":"newsecret"}],"activeRevisionsMode":"Single","ingress":null,"registries":[{"server":"containerapp000003.azurecr.io","username":"containerapp000003","passwordSecretRef":"containerapp000003azurecrio-containerapp000003","identity":""}],"dapr":null,"maxInactiveRevisions":100,"service":null},"template":{"revisionSuffix":"","terminationGracePeriodSeconds":null,"containers":[{"image":"mcr.microsoft.com/k8se/quickstart:latest","name":"containerapp-e2e000004","env":[{"name":"testenv","value":"testing"}],"resources":{"cpu":0.5,"memory":"1Gi","ephemeralStorage":"2Gi"}}],"initContainers":null,"scale":{"minReplicas":0,"maxReplicas":1,"rules":null},"volumes":null,"serviceBinds":null},"eventStreamEndpoint":"https://eastus2.azurecontainerapps.dev/subscriptions/00000000-0000-0000-0000-000000000000/resourceGroups/clitest.rg000001/containerApps/containerapp-e2e000004/eventstream"},"identity":{"type":"None"}}'
-    headers:
-      api-supported-versions:
-      - 2022-03-01, 2022-06-01-preview, 2022-10-01, 2022-11-01-preview, 2023-04-01-preview,
-        2023-05-01, 2023-05-02-preview, 2023-08-01-preview, 2023-11-02-preview, 2024-02-02-preview,
-        2024-03-01
-      cache-control:
-      - no-cache
-      content-length:
-      - '2291'
-      content-type:
-      - application/json; charset=utf-8
-      date:
-      - Wed, 28 Feb 2024 23:35:32 GMT
-      expires:
-      - '-1'
-      pragma:
-      - no-cache
-      strict-transport-security:
-      - max-age=31536000; includeSubDomains
-      vary:
-      - Accept-Encoding
-      x-cache:
-      - CONFIG_NOCACHE
-      x-content-type-options:
-      - nosniff
-      x-msedge-ref:
-      - 'Ref A: 99ED9A781DA742DCA6EC29C3FF7ED84A Ref B: CO6AA3150218045 Ref C: 2024-02-28T23:35:32Z'
-      x-powered-by:
-      - ASP.NET
-    status:
-      code: 200
-      message: OK
-- request:
-    body: null
-    headers:
-      Accept:
-      - application/json
-      Accept-Encoding:
-      - gzip, deflate
-      CommandName:
-      - containerapp secret remove
-      Connection:
-      - keep-alive
-      ParameterSetName:
-      - -g -n --secret-names
-      User-Agent:
-      - AZURECLI/2.57.0 azsdk-python-azure-mgmt-resource/23.1.0b2 Python/3.8.10 (Windows-10-10.0.22621-SP0)
-    method: GET
-    uri: https://management.azure.com/subscriptions/00000000-0000-0000-0000-000000000000/providers/Microsoft.App?api-version=2022-09-01
-  response:
-    body:
-      string: '{"id":"/subscriptions/00000000-0000-0000-0000-000000000000/providers/Microsoft.App","namespace":"Microsoft.App","authorizations":[{"applicationId":"7e3bc4fd-85a3-4192-b177-5b8bfc87f42c","roleDefinitionId":"39a74f72-b40f-4bdc-b639-562fe2260bf0"},{"applicationId":"3734c1a4-2bed-4998-a37a-ff1a9e7bf019","roleDefinitionId":"5c779a4f-5cb2-4547-8c41-478d9be8ba90"},{"applicationId":"55ebbb62-3b9c-49fd-9b87-9595226dd4ac","roleDefinitionId":"e49ca620-7992-4561-a7df-4ed67dad77b5","managedByRoleDefinitionId":"9e3af657-a8ff-583c-a75c-2fe7c4bcb635"},{"applicationId":"1459b1f6-7a5b-4300-93a2-44b4a651759f","roleDefinitionId":"3c5f1b29-9e3d-4a22-b5d6-9ff4e5a37974"}],"resourceTypes":[{"resourceType":"managedEnvironments","locations":["North
-        Central US (Stage)","West US 2","Southeast Asia","Sweden Central","Canada
-        Central","West Europe","North Europe","East US","East US 2","East Asia","Australia
-        East","Germany West Central","Japan East","UK South","West US","Central US","North
-        Central US","South Central US","Korea Central","Brazil South","West US 3","France
-        Central","South Africa North","Norway East","Switzerland North","UAE North","Canada
-        East","West Central US","UK West","Central India","Central US EUAP","East
-        US 2 EUAP"],"apiVersions":["2023-11-02-preview","2023-08-01-preview","2023-05-02-preview","2023-05-01","2023-04-01-preview","2022-11-01-preview","2022-10-01","2022-06-01-preview","2022-03-01"],"defaultApiVersion":"2023-05-01","capabilities":"CrossResourceGroupResourceMove,
-        CrossSubscriptionResourceMove, SystemAssignedResourceIdentity, SupportsTags,
-        SupportsLocation"},{"resourceType":"managedEnvironments/certificates","locations":["North
-        Central US (Stage)","West US 2","Southeast Asia","Sweden Central","Canada
-        Central","West Europe","North Europe","East US","East US 2","East Asia","Australia
-        East","Germany West Central","Japan East","UK South","West US","Central US","North
-        Central US","South Central US","Korea Central","Brazil South","West US 3","France
-        Central","South Africa North","Norway East","Switzerland North","UAE North","Canada
-        East","West Central US","UK West","Central India","Central US EUAP","East
-        US 2 EUAP"],"apiVersions":["2023-11-02-preview","2023-08-01-preview","2023-05-02-preview","2023-05-01","2023-04-01-preview","2022-11-01-preview","2022-10-01","2022-06-01-preview","2022-03-01"],"defaultApiVersion":"2023-05-01","capabilities":"CrossResourceGroupResourceMove,
-        CrossSubscriptionResourceMove, SupportsTags, SupportsLocation"},{"resourceType":"managedEnvironments/managedCertificates","locations":["North
-        Central US (Stage)","West US 2","Southeast Asia","Sweden Central","Canada
-        Central","West Europe","North Europe","East US","East US 2","East Asia","Australia
-        East","Germany West Central","Japan East","UK South","West US","Central US","North
-        Central US","South Central US","Korea Central","Brazil South","West US 3","France
-        Central","South Africa North","Norway East","Switzerland North","UAE North","Canada
-        East","West Central US","UK West","Central India","Central US EUAP","East
-        US 2 EUAP"],"apiVersions":["2023-11-02-preview","2023-08-01-preview","2023-05-02-preview","2023-05-01","2023-04-01-preview","2022-11-01-preview"],"defaultApiVersion":"2023-05-01","capabilities":"CrossResourceGroupResourceMove,
-        CrossSubscriptionResourceMove, SupportsTags, SupportsLocation"},{"resourceType":"containerApps","locations":["North
-        Central US (Stage)","West US 2","Southeast Asia","Sweden Central","Canada
-        Central","West Europe","North Europe","East US","East US 2","East Asia","Australia
-        East","Germany West Central","Japan East","UK South","West US","Central US","North
-        Central US","South Central US","Korea Central","Brazil South","West US 3","France
-        Central","South Africa North","Norway East","Switzerland North","UAE North","Canada
-        East","West Central US","UK West","Central India","Central US EUAP","East
-        US 2 EUAP"],"apiVersions":["2023-11-02-preview","2023-08-01-preview","2023-05-02-preview","2023-05-01","2023-04-01-preview","2022-11-01-preview","2022-10-01","2022-06-01-preview","2022-03-01"],"defaultApiVersion":"2023-05-01","capabilities":"CrossResourceGroupResourceMove,
-        CrossSubscriptionResourceMove, SystemAssignedResourceIdentity, SupportsTags,
-        SupportsLocation"},{"resourceType":"jobs","locations":["North Central US (Stage)","West
-        US 2","Southeast Asia","Sweden Central","Canada Central","West Europe","North
-        Europe","East US","East US 2","East Asia","Australia East","Germany West Central","Japan
-        East","UK South","West US","Central US","North Central US","South Central
-        US","Korea Central","Brazil South","West US 3","France Central","South Africa
-        North","Norway East","Switzerland North","UAE North","Canada East","West Central
-        US","UK West","Central India","Central US EUAP","East US 2 EUAP"],"apiVersions":["2023-11-02-preview","2023-08-01-preview","2023-05-02-preview","2023-05-01","2023-04-01-preview","2022-11-01-preview"],"defaultApiVersion":"2023-05-01","capabilities":"CrossResourceGroupResourceMove,
-        CrossSubscriptionResourceMove, SystemAssignedResourceIdentity, SupportsTags,
-        SupportsLocation"},{"resourceType":"locations","locations":[],"apiVersions":["2023-11-02-preview","2023-08-01-preview","2023-05-02-preview","2023-05-01","2023-04-01-preview","2022-11-01-preview","2022-10-01","2022-06-01-preview","2022-03-01"],"defaultApiVersion":"2023-05-01","capabilities":"None"},{"resourceType":"locations/managedEnvironmentOperationResults","locations":["North
-        Central US (Stage)","West US 2","Southeast Asia","Sweden Central","Canada
-        Central","West Europe","North Europe","East US","East US 2","East Asia","Australia
-        East","Germany West Central","Japan East","UK South","West US","Central US","North
-        Central US","South Central US","Korea Central","Brazil South","West US 3","France
-        Central","South Africa North","Norway East","Switzerland North","UAE North","Canada
-        East","West Central US","UK West","Central India","Central US EUAP","East
-        US 2 EUAP"],"apiVersions":["2023-11-02-preview","2023-08-01-preview","2023-05-02-preview","2023-05-01","2023-04-01-preview","2022-11-01-preview","2022-10-01","2022-06-01-preview","2022-03-01"],"defaultApiVersion":"2023-05-01","capabilities":"None"},{"resourceType":"locations/managedEnvironmentOperationStatuses","locations":["North
-        Central US (Stage)","West US 2","Southeast Asia","Sweden Central","Canada
-        Central","West Europe","North Europe","East US","East US 2","East Asia","Australia
-        East","Germany West Central","Japan East","UK South","West US","Central US","North
-        Central US","South Central US","Korea Central","Brazil South","West US 3","France
-        Central","South Africa North","Norway East","Switzerland North","UAE North","Canada
-        East","West Central US","UK West","Central India","Central US EUAP","East
-        US 2 EUAP"],"apiVersions":["2023-11-02-preview","2023-08-01-preview","2023-05-02-preview","2023-05-01","2023-04-01-preview","2022-11-01-preview","2022-10-01","2022-06-01-preview","2022-03-01"],"defaultApiVersion":"2023-05-01","capabilities":"None"},{"resourceType":"locations/containerappOperationResults","locations":["North
-        Central US (Stage)","Canada Central","West Europe","North Europe","East US","East
-        US 2","East Asia","Australia East","Germany West Central","Japan East","UK
-        South","West US","Central US","North Central US","South Central US","Korea
-        Central","Brazil South","West US 3","France Central","South Africa North","Norway
-        East","Switzerland North","UAE North","Canada East","West Central US","UK
-        West","Central India","Central US EUAP","East US 2 EUAP","West US 2","Southeast
-        Asia","Sweden Central"],"apiVersions":["2023-11-02-preview","2023-08-01-preview","2023-05-02-preview","2023-05-01","2023-04-01-preview","2022-11-01-preview","2022-10-01","2022-06-01-preview","2022-03-01"],"defaultApiVersion":"2023-05-01","capabilities":"None"},{"resourceType":"locations/containerappOperationStatuses","locations":["North
-        Central US (Stage)","West US 2","Southeast Asia","Sweden Central","Canada
-        Central","West Europe","North Europe","East US","East US 2","East Asia","Australia
-        East","Germany West Central","Japan East","UK South","West US","Central US","North
-        Central US","South Central US","Korea Central","Brazil South","West US 3","France
-        Central","South Africa North","Norway East","Switzerland North","UAE North","Canada
-        East","West Central US","UK West","Central India","Central US EUAP","East
-        US 2 EUAP"],"apiVersions":["2023-11-02-preview","2023-08-01-preview","2023-05-02-preview","2023-05-01","2023-04-01-preview","2022-11-01-preview","2022-10-01","2022-06-01-preview","2022-03-01"],"defaultApiVersion":"2023-05-01","capabilities":"None"},{"resourceType":"locations/containerappsjobOperationResults","locations":["North
-        Central US (Stage)","Canada Central","West Europe","North Europe","East US","East
-        US 2","East Asia","Australia East","Germany West Central","Japan East","UK
-        South","West US","Central US","North Central US","South Central US","Korea
-        Central","Brazil South","West US 3","France Central","South Africa North","Norway
-        East","Switzerland North","UAE North","Canada East","West Central US","UK
-        West","Central India","Central US EUAP","East US 2 EUAP","West US 2","Southeast
-        Asia","Sweden Central"],"apiVersions":["2023-11-02-preview","2023-08-01-preview","2023-05-02-preview","2023-05-01","2023-04-01-preview","2022-11-01-preview"],"defaultApiVersion":"2023-05-01","capabilities":"None"},{"resourceType":"locations/containerappsjobOperationStatuses","locations":["North
-        Central US (Stage)","West US 2","Southeast Asia","Sweden Central","Canada
-        Central","West Europe","North Europe","East US","East US 2","East Asia","Australia
-        East","Germany West Central","Japan East","UK South","West US","Central US","North
-        Central US","South Central US","Korea Central","Brazil South","West US 3","France
-        Central","South Africa North","Norway East","Switzerland North","UAE North","Canada
-        East","West Central US","UK West","Central India","Central US EUAP","East
-        US 2 EUAP"],"apiVersions":["2023-11-02-preview","2023-08-01-preview","2023-05-02-preview","2023-05-01","2023-04-01-preview","2022-11-01-preview"],"defaultApiVersion":"2023-05-01","capabilities":"None"},{"resourceType":"locations/sourceControlOperationResults","locations":["North
-        Central US (Stage)","Canada Central","West Europe","North Europe","East US","East
-        US 2","East Asia","Australia East","Germany West Central","Japan East","UK
-        South","West US","Central US","North Central US","South Central US","Korea
-        Central","Brazil South","West US 3","France Central","South Africa North","Norway
-        East","Switzerland North","UAE North","Canada East","West Central US","UK
-        West","Central India","Central US EUAP","East US 2 EUAP","West US 2","Southeast
-        Asia","Sweden Central"],"apiVersions":["2023-11-02-preview","2023-08-01-preview","2023-05-02-preview","2023-05-01","2023-04-01-preview","2022-11-01-preview","2022-10-01","2022-06-01-preview","2022-03-01"],"defaultApiVersion":"2023-05-01","capabilities":"None"},{"resourceType":"locations/sourceControlOperationStatuses","locations":["North
-        Central US (Stage)","West US 2","Southeast Asia","Sweden Central","Canada
-        Central","West Europe","North Europe","East US","East US 2","East Asia","Australia
-        East","Germany West Central","Japan East","UK South","West US","Central US","North
-        Central US","South Central US","Korea Central","Brazil South","West US 3","France
-        Central","South Africa North","Norway East","Switzerland North","UAE North","Canada
-        East","West Central US","UK West","Central India","Central US EUAP","East
-        US 2 EUAP"],"apiVersions":["2023-11-02-preview","2023-08-01-preview","2023-05-02-preview","2023-05-01","2023-04-01-preview","2022-11-01-preview","2022-10-01","2022-06-01-preview","2022-03-01"],"defaultApiVersion":"2023-05-01","capabilities":"None"},{"resourceType":"locations/usages","locations":["North
-        Central US (Stage)","West US 2","Southeast Asia","Sweden Central","Canada
-        Central","West Europe","North Europe","East US","East US 2","East Asia","Australia
-        East","Germany West Central","Japan East","UK South","West US","Central US","North
-        Central US","South Central US","Korea Central","Brazil South","West US 3","France
-        Central","South Africa North","Norway East","Switzerland North","UAE North","Canada
-        East","West Central US","UK West","Central India","Central US EUAP","East
-        US 2 EUAP"],"apiVersions":["2023-11-02-preview","2023-08-01-preview","2023-05-02-preview"],"defaultApiVersion":"2023-05-02-preview","capabilities":"None"},{"resourceType":"operations","locations":["North
-        Central US (Stage)","Central US EUAP","East US 2 EUAP","West US 2","Southeast
-        Asia","Sweden Central","Canada Central","West Europe","North Europe","East
-        US","East US 2","East Asia","Australia East","Germany West Central","Japan
-        East","UK South","West US","Central US","North Central US","South Central
-        US","Korea Central","Brazil South","West US 3","France Central","South Africa
-        North","Norway East","Switzerland North","UAE North","Canada East","West Central
-        US","UK West","Central India"],"apiVersions":["2023-11-02-preview","2023-08-01-preview","2023-05-02-preview","2023-05-01","2023-04-01-preview","2023-02-01","2022-11-01-preview","2022-10-01","2022-06-01-preview","2022-03-01"],"defaultApiVersion":"2023-08-01-preview","capabilities":"None"},{"resourceType":"connectedEnvironments","locations":["North
-        Central US (Stage)","North Central US","East US","East Asia","West Europe","Southeast
-        Asia","Central US EUAP","East US 2 EUAP"],"apiVersions":["2023-11-02-preview","2023-08-01-preview","2023-05-02-preview","2023-05-01","2023-04-01-preview","2022-11-01-preview","2022-10-01","2022-06-01-preview"],"defaultApiVersion":"2023-05-01","capabilities":"CrossResourceGroupResourceMove,
-        CrossSubscriptionResourceMove, SupportsTags, SupportsLocation"},{"resourceType":"connectedEnvironments/certificates","locations":["North
-        Central US (Stage)","North Central US","East US","East Asia","West Europe","Southeast
-        Asia","Central US EUAP","East US 2 EUAP"],"apiVersions":["2023-11-02-preview","2023-08-01-preview","2023-05-02-preview","2023-05-01","2023-04-01-preview","2022-11-01-preview","2022-10-01","2022-06-01-preview"],"defaultApiVersion":"2023-05-01","capabilities":"CrossResourceGroupResourceMove,
-        CrossSubscriptionResourceMove, SupportsTags, SupportsLocation"},{"resourceType":"locations/connectedEnvironmentOperationResults","locations":["North
-        Central US (Stage)","North Central US","East US","East Asia","West Europe","Southeast
-        Asia","Central US EUAP","East US 2 EUAP"],"apiVersions":["2023-11-02-preview","2023-08-01-preview","2023-05-02-preview","2023-05-01","2023-04-01-preview","2022-11-01-preview","2022-10-01","2022-06-01-preview"],"defaultApiVersion":"2023-05-01","capabilities":"None"},{"resourceType":"locations/connectedEnvironmentOperationStatuses","locations":["North
-        Central US (Stage)","North Central US","East US","East Asia","West Europe","Southeast
-        Asia","Central US EUAP","East US 2 EUAP"],"apiVersions":["2023-11-02-preview","2023-08-01-preview","2023-05-02-preview","2023-05-01","2023-04-01-preview","2022-11-01-preview","2022-10-01","2022-06-01-preview"],"defaultApiVersion":"2023-05-01","capabilities":"None"},{"resourceType":"locations/managedCertificateOperationStatuses","locations":["North
-        Central US (Stage)","West US 2","Southeast Asia","Sweden Central","Canada
-        Central","West Europe","North Europe","East US","East US 2","East Asia","Australia
-        East","Germany West Central","Japan East","UK South","West US","Central US","North
-        Central US","South Central US","Korea Central","Brazil South","West US 3","France
-        Central","South Africa North","Norway East","Switzerland North","UAE North","Canada
-        East","West Central US","UK West","Central India","Central US EUAP","East
-        US 2 EUAP"],"apiVersions":["2023-11-02-preview","2023-08-01-preview","2023-05-02-preview","2023-05-01","2023-04-01-preview","2022-11-01-preview"],"defaultApiVersion":"2023-05-01","capabilities":"None"},{"resourceType":"locations/billingMeters","locations":["North
-        Central US (Stage)","West US 2","Southeast Asia","Sweden Central","Canada
-        Central","West Europe","North Europe","East US","East US 2","East Asia","Australia
-        East","Germany West Central","Japan East","UK South","West US","Central US","North
-        Central US","South Central US","Korea Central","Brazil South","West US 3","France
-        Central","South Africa North","Norway East","Switzerland North","UAE North","Canada
-        East","West Central US","UK West","Central India","Central US EUAP","East
-        US 2 EUAP"],"apiVersions":["2023-11-02-preview","2023-08-01-preview","2023-05-02-preview","2023-05-01","2023-04-01-preview","2022-11-01-preview","2022-10-01","2022-06-01-preview"],"defaultApiVersion":"2023-05-01","capabilities":"None"},{"resourceType":"locations/availableManagedEnvironmentsWorkloadProfileTypes","locations":["North
-        Central US (Stage)","West US 2","Southeast Asia","Sweden Central","Canada
-        Central","West Europe","North Europe","East US","East US 2","East Asia","Australia
-        East","Germany West Central","Japan East","UK South","West US","Central US","North
-        Central US","South Central US","Korea Central","Brazil South","West US 3","France
-        Central","South Africa North","Norway East","Switzerland North","UAE North","Canada
-        East","West Central US","UK West","Central India","Central US EUAP","East
-        US 2 EUAP"],"apiVersions":["2023-11-02-preview","2023-08-01-preview","2023-05-02-preview","2023-05-01","2023-04-01-preview","2022-11-01-preview","2022-10-01","2022-06-01-preview"],"defaultApiVersion":"2023-05-01","capabilities":"None"},{"resourceType":"getCustomDomainVerificationId","locations":["North
-        Central US (Stage)","West US 2","Southeast Asia","Sweden Central","Canada
-        Central","West Europe","North Europe","East US","East US 2","East Asia","Australia
-        East","Germany West Central","Japan East","UK South","West US","Central US","North
-        Central US","South Central US","Korea Central","Brazil South","West US 3","France
-        Central","South Africa North","Norway East","Switzerland North","UAE North","Canada
-        East","West Central US","UK West","Central India","Central US EUAP","East
-        US 2 EUAP"],"apiVersions":["2023-11-02-preview","2023-08-01-preview","2023-05-02-preview"],"defaultApiVersion":"2023-05-02-preview","capabilities":"None"},{"resourceType":"builders","locations":["North
-        Central US (Stage)","West US 2","Southeast Asia","Sweden Central","Canada
-        Central","West Europe","North Europe","East US","East US 2","East Asia","Australia
-        East","Germany West Central","Japan East","UK South","West US","Central US","North
-        Central US","South Central US","Korea Central","Brazil South","West US 3","France
-        Central","South Africa North","Norway East","Switzerland North","UAE North","Canada
-        East","West Central US","UK West","Central India","Central US EUAP","East
-        US 2 EUAP"],"apiVersions":["2023-11-02-preview","2023-08-01-preview"],"defaultApiVersion":"2023-08-01-preview","capabilities":"CrossResourceGroupResourceMove,
-        CrossSubscriptionResourceMove, SystemAssignedResourceIdentity, SupportsTags,
-        SupportsLocation"},{"resourceType":"builders/builds","locations":["North Central
-        US (Stage)","West US 2","Southeast Asia","Sweden Central","Canada Central","West
-        Europe","North Europe","East US","East US 2","East Asia","Australia East","Germany
-        West Central","Japan East","UK South","West US","Central US","North Central
-        US","South Central US","Korea Central","Brazil South","West US 3","France
-        Central","South Africa North","Norway East","Switzerland North","UAE North","Canada
-        East","West Central US","UK West","Central India","Central US EUAP","East
-        US 2 EUAP"],"apiVersions":["2023-11-02-preview","2023-08-01-preview"],"defaultApiVersion":"2023-08-01-preview","capabilities":"None"},{"resourceType":"locations/OperationResults","locations":["North
-        Central US (Stage)","West US 2","Southeast Asia","Sweden Central","Canada
-        Central","West Europe","North Europe","East US","East US 2","East Asia","Australia
-        East","Germany West Central","Japan East","UK South","West US","Central US","North
-        Central US","South Central US","Korea Central","Brazil South","West US 3","France
-        Central","South Africa North","Norway East","Switzerland North","UAE North","Canada
-        East","West Central US","UK West","Central India","Central US EUAP","East
-        US 2 EUAP"],"apiVersions":["2023-11-02-preview","2023-08-01-preview"],"defaultApiVersion":"2023-08-01-preview","capabilities":"None"},{"resourceType":"locations/OperationStatuses","locations":["North
-        Central US (Stage)","West US 2","Southeast Asia","Sweden Central","Canada
-        Central","West Europe","North Europe","East US","East US 2","East Asia","Australia
-        East","Germany West Central","Japan East","UK South","West US","Central US","North
-        Central US","South Central US","Korea Central","Brazil South","West US 3","France
-        Central","South Africa North","Norway East","Switzerland North","UAE North","Canada
-        East","West Central US","UK West","Central India","Central US EUAP","East
-        US 2 EUAP"],"apiVersions":["2023-11-02-preview","2023-08-01-preview"],"defaultApiVersion":"2023-08-01-preview","capabilities":"None"},{"resourceType":"managedEnvironments/dotNetComponents","locations":["North
-        Central US (Stage)","West US 2","Southeast Asia","Sweden Central","Canada
-        Central","West Europe","North Europe","East US","East US 2","East Asia","Australia
-        East","Germany West Central","Japan East","UK South","West US","Central US","North
-        Central US","South Central US","Korea Central","Brazil South","West US 3","France
-        Central","South Africa North","Norway East","Switzerland North","UAE North","Canada
-        East","West Central US","UK West","Central India","Central US EUAP","East
-        US 2 EUAP"],"apiVersions":["2023-11-02-preview"],"defaultApiVersion":"2023-11-02-preview","capabilities":"None"},{"resourceType":"managedEnvironments/javaComponents","locations":["North
-        Central US (Stage)","West US 2","Southeast Asia","Sweden Central","Canada
-        Central","West Europe","North Europe","East US","East US 2","East Asia","Australia
-        East","Germany West Central","Japan East","UK South","West US","Central US","North
-        Central US","South Central US","Korea Central","Brazil South","West US 3","France
-        Central","South Africa North","Norway East","Switzerland North","UAE North","Canada
-        East","West Central US","UK West","Central India","Central US EUAP","East
-        US 2 EUAP"],"apiVersions":["2023-11-02-preview"],"defaultApiVersion":"2023-11-02-preview","capabilities":"None"},{"resourceType":"managedEnvironments/daprComponents","locations":["North
-        Central US (Stage)","West US 2","Southeast Asia","Sweden Central","Canada
-        Central","West Europe","North Europe","East US","East US 2","East Asia","Australia
-        East","Germany West Central","Japan East","UK South","West US","Central US","North
-        Central US","South Central US","Korea Central","Brazil South","West US 3","France
-        Central","South Africa North","Norway East","Switzerland North","UAE North","Canada
-        East","West Central US","UK West","Central India","Central US EUAP","East
-        US 2 EUAP"],"apiVersions":["2023-11-02-preview","2023-08-01-preview","2023-05-02-preview","2023-05-01","2023-04-01-preview","2022-11-01-preview","2022-10-01","2022-06-01-preview","2022-03-01"],"defaultApiVersion":"2023-05-01","capabilities":"None"},{"resourceType":"sessionPools","locations":["Central
-        US EUAP","East US 2 EUAP"],"apiVersions":["2024-02-02-preview","2023-11-02-preview","2023-08-01-preview"],"defaultApiVersion":"2023-08-01-preview","capabilities":"CrossResourceGroupResourceMove,
-        CrossSubscriptionResourceMove, SystemAssignedResourceIdentity, SupportsTags,
-        SupportsLocation"},{"resourceType":"builders/patches","locations":["Central
-        US EUAP","East US 2 EUAP"],"apiVersions":["2024-02-02-preview","2023-11-02-preview","2023-08-01-preview"],"defaultApiVersion":"2023-08-01-preview","capabilities":"None"}],"registrationState":"Registered","registrationPolicy":"RegistrationRequired"}'
-    headers:
-      cache-control:
-      - no-cache
-      content-length:
-      - '23762'
-      content-type:
-      - application/json; charset=utf-8
-      date:
-      - Wed, 28 Feb 2024 23:35:35 GMT
-      expires:
-      - '-1'
-      pragma:
-      - no-cache
-      strict-transport-security:
-      - max-age=31536000; includeSubDomains
-      x-cache:
-      - CONFIG_NOCACHE
-      x-content-type-options:
-      - nosniff
-      x-msedge-ref:
-      - 'Ref A: 4F228D1CBA504009972739C0AE858AA5 Ref B: CO6AA3150217039 Ref C: 2024-02-28T23:35:35Z'
-    status:
-      code: 200
-      message: OK
-- request:
-    body: null
-    headers:
-      Accept:
-      - '*/*'
-      Accept-Encoding:
-      - gzip, deflate
-      CommandName:
-      - containerapp secret remove
-      Connection:
-      - keep-alive
-      ParameterSetName:
-      - -g -n --secret-names
-      User-Agent:
-      - python/3.8.10 (Windows-10-10.0.22621-SP0) AZURECLI/2.57.0
-    method: GET
-    uri: https://management.azure.com/subscriptions/00000000-0000-0000-0000-000000000000/resourceGroups/clitest.rg000001/providers/Microsoft.App/containerApps/containerapp-e2e000004?api-version=2023-05-01
-  response:
-    body:
-      string: '{"id":"/subscriptions/00000000-0000-0000-0000-000000000000/resourceGroups/clitest.rg000001/providers/Microsoft.App/containerapps/containerapp-e2e000004","name":"containerapp-e2e000004","type":"Microsoft.App/containerApps","location":"East
-        US 2","systemData":{"createdBy":"harrli@microsoft.com","createdByType":"User","createdAt":"2024-02-28T23:34:38.0694414","lastModifiedBy":"harrli@microsoft.com","lastModifiedByType":"User","lastModifiedAt":"2024-02-28T23:35:21.9192994"},"properties":{"provisioningState":"Succeeded","runningStatus":"Running","managedEnvironmentId":"/subscriptions/00000000-0000-0000-0000-000000000000/resourceGroups/client.env_rg_eastus2/providers/Microsoft.App/managedEnvironments/env-eastus2","environmentId":"/subscriptions/00000000-0000-0000-0000-000000000000/resourceGroups/client.env_rg_eastus2/providers/Microsoft.App/managedEnvironments/env-eastus2","workloadProfileName":"Consumption","outboundIpAddresses":["20.1.250.250","20.1.251.135","20.1.251.104","20.1.251.2","20.97.130.219","20.69.200.68","20.97.132.38","20.97.133.137"],"latestRevisionName":"containerapp-e2e000004--p10z1rx","latestReadyRevisionName":"containerapp-e2e000004--p10z1rx","latestRevisionFqdn":"","customDomainVerificationId":"0FEF6FC81FA2FA9876FEE95F895AD716D01F5495C9AC8EA62F0228DC5E40B5CA","configuration":{"secrets":[{"name":"containerapp000003azurecrio-containerapp000003"},{"name":"newsecret"}],"activeRevisionsMode":"Single","ingress":null,"registries":[{"server":"containerapp000003.azurecr.io","username":"containerapp000003","passwordSecretRef":"containerapp000003azurecrio-containerapp000003","identity":""}],"dapr":null,"maxInactiveRevisions":100,"service":null},"template":{"revisionSuffix":"","terminationGracePeriodSeconds":null,"containers":[{"image":"mcr.microsoft.com/k8se/quickstart:latest","name":"containerapp-e2e000004","env":[{"name":"testenv","value":"testing"}],"resources":{"cpu":0.5,"memory":"1Gi","ephemeralStorage":"2Gi"}}],"initContainers":null,"scale":{"minReplicas":0,"maxReplicas":1,"rules":null},"volumes":null,"serviceBinds":null},"eventStreamEndpoint":"https://eastus2.azurecontainerapps.dev/subscriptions/00000000-0000-0000-0000-000000000000/resourceGroups/clitest.rg000001/containerApps/containerapp-e2e000004/eventstream"},"identity":{"type":"None"}}'
-    headers:
-      api-supported-versions:
-      - 2022-03-01, 2022-06-01-preview, 2022-10-01, 2022-11-01-preview, 2023-04-01-preview,
-        2023-05-01, 2023-05-02-preview, 2023-08-01-preview, 2023-11-02-preview, 2024-02-02-preview,
-        2024-03-01
-      cache-control:
-      - no-cache
-      content-length:
-      - '2291'
-      content-type:
-      - application/json; charset=utf-8
-      date:
-      - Wed, 28 Feb 2024 23:35:35 GMT
-      expires:
-      - '-1'
-      pragma:
-      - no-cache
-      strict-transport-security:
-      - max-age=31536000; includeSubDomains
-      vary:
-      - Accept-Encoding
-      x-cache:
-      - CONFIG_NOCACHE
-      x-content-type-options:
-      - nosniff
-      x-msedge-ref:
-      - 'Ref A: 1249F5E0D3FD4C75B455693E3CC06F3E Ref B: CO6AA3150217037 Ref C: 2024-02-28T23:35:35Z'
-      x-powered-by:
-      - ASP.NET
-    status:
-      code: 200
-      message: OK
-- request:
-    body: null
-    headers:
-      Accept:
-      - '*/*'
-      Accept-Encoding:
-      - gzip, deflate
-      CommandName:
-      - containerapp secret remove
-      Connection:
-      - keep-alive
-      Content-Length:
-      - '0'
-      ParameterSetName:
-      - -g -n --secret-names
-      User-Agent:
-      - python/3.8.10 (Windows-10-10.0.22621-SP0) AZURECLI/2.57.0
-    method: POST
-    uri: https://management.azure.com/subscriptions/00000000-0000-0000-0000-000000000000/resourceGroups/clitest.rg000001/providers/Microsoft.App/containerApps/containerapp-e2e000004/listSecrets?api-version=2023-05-01
-  response:
-    body:
-      string: '{"value":[{"name":"containerapp000003azurecrio-containerapp000003","value":"SVRf3wyyOFFImvdDnPBH+fQ+chFlCDWDDWT0BaG6tG+ACRB4wbAD"},{"name":"newsecret","value":"test"}]}'
-    headers:
-      api-supported-versions:
-      - 2022-03-01, 2022-06-01-preview, 2022-10-01, 2022-11-01-preview, 2023-04-01-preview,
-        2023-05-01, 2023-05-02-preview, 2023-08-01-preview, 2023-11-02-preview, 2024-02-02-preview,
-        2024-03-01
-      cache-control:
-      - no-cache
-      content-length:
-      - '168'
-      content-type:
-      - application/json; charset=utf-8
-      date:
-      - Wed, 28 Feb 2024 23:35:36 GMT
-      expires:
-      - '-1'
-      pragma:
-      - no-cache
-      strict-transport-security:
-      - max-age=31536000; includeSubDomains
-      vary:
-      - Accept-Encoding
-      x-cache:
-      - CONFIG_NOCACHE
-      x-content-type-options:
-      - nosniff
-      x-ms-ratelimit-remaining-subscription-writes:
-      - '1199'
-      x-msedge-ref:
-      - 'Ref A: 47BED5440BFE4FB4AD95C841E579790B Ref B: CO6AA3150219017 Ref C: 2024-02-28T23:35:36Z'
-      x-powered-by:
-      - ASP.NET
-    status:
-      code: 200
-      message: OK
-- request:
-    body: '{"id": "/subscriptions/00000000-0000-0000-0000-000000000000/resourceGroups/clitest.rg000001/providers/Microsoft.App/containerapps/containerapp-e2e000004",
-      "name": "containerapp-e2e000004", "type": "Microsoft.App/containerApps", "location":
-      "East US 2", "systemData": {"createdBy": "harrli@microsoft.com", "createdByType":
-      "User", "createdAt": "2024-02-28T23:34:38.0694414", "lastModifiedBy": "harrli@microsoft.com",
-      "lastModifiedByType": "User", "lastModifiedAt": "2024-02-28T23:35:21.9192994"},
-      "properties": {"provisioningState": "Succeeded", "runningStatus": "Running",
-      "managedEnvironmentId": "/subscriptions/00000000-0000-0000-0000-000000000000/resourceGroups/client.env_rg_eastus2/providers/Microsoft.App/managedEnvironments/env-eastus2",
-      "environmentId": "/subscriptions/00000000-0000-0000-0000-000000000000/resourceGroups/client.env_rg_eastus2/providers/Microsoft.App/managedEnvironments/env-eastus2",
-      "workloadProfileName": "Consumption", "outboundIpAddresses": ["20.1.250.250",
-      "20.1.251.135", "20.1.251.104", "20.1.251.2", "20.97.130.219", "20.69.200.68",
-      "20.97.132.38", "20.97.133.137"], "latestRevisionName": "containerapp-e2e000004--p10z1rx",
-      "latestReadyRevisionName": "containerapp-e2e000004--p10z1rx", "latestRevisionFqdn":
-      "", "customDomainVerificationId": "0FEF6FC81FA2FA9876FEE95F895AD716D01F5495C9AC8EA62F0228DC5E40B5CA",
-      "configuration": {"secrets": [{"name": "newsecret", "value": "test"}], "activeRevisionsMode":
-      "Single", "ingress": null, "registries": [{"server": "containerapp000003.azurecr.io",
-      "username": "containerapp000003", "passwordSecretRef": "containerapp000003azurecrio-containerapp000003",
-      "identity": ""}], "dapr": null, "maxInactiveRevisions": 100, "service": null},
-      "template": {"revisionSuffix": "", "terminationGracePeriodSeconds": null, "containers":
-      [{"image": "mcr.microsoft.com/k8se/quickstart:latest", "name": "containerapp-e2e000004",
-      "env": [{"name": "testenv", "value": "testing"}], "resources": {"cpu": 0.5,
-      "memory": "1Gi", "ephemeralStorage": "2Gi"}}], "initContainers": null, "scale":
-      {"minReplicas": 0, "maxReplicas": 1, "rules": null}, "volumes": null, "serviceBinds":
-      null}, "eventStreamEndpoint": "https://eastus2.azurecontainerapps.dev/subscriptions/00000000-0000-0000-0000-000000000000/resourceGroups/clitest.rg000001/containerApps/containerapp-e2e000004/eventstream"},
-      "identity": {"type": "None"}}'
-    headers:
-      Accept:
-      - '*/*'
-      Accept-Encoding:
-      - gzip, deflate
-      CommandName:
-      - containerapp secret remove
-      Connection:
-      - keep-alive
-      Content-Length:
-      - '2361'
-      Content-Type:
-      - application/json
-      ParameterSetName:
-      - -g -n --secret-names
-      User-Agent:
-      - python/3.8.10 (Windows-10-10.0.22621-SP0) AZURECLI/2.57.0
-    method: PUT
-    uri: https://management.azure.com/subscriptions/00000000-0000-0000-0000-000000000000/resourceGroups/clitest.rg000001/providers/Microsoft.App/containerApps/containerapp-e2e000004?api-version=2023-05-01
-  response:
-    body:
-      string: '{"error":{"code":"ContainerAppRegistriesPasswordSecretRefNotFound","message":"PasswordSecretRef
-        ''containerapp000003azurecrio-containerapp000003'' defined for registry server
-        ''containerapp000003.azurecr.io'' not found."}}'
-    headers:
-      api-supported-versions:
-      - 2022-03-01, 2022-06-01-preview, 2022-10-01, 2022-11-01-preview, 2023-04-01-preview,
-        2023-05-01, 2023-05-02-preview, 2023-08-01-preview, 2023-11-02-preview, 2024-02-02-preview,
-        2024-03-01
-      cache-control:
-      - no-cache
-      content-length:
-      - '218'
-      content-type:
-      - application/json; charset=utf-8
-      date:
-      - Wed, 28 Feb 2024 23:35:37 GMT
-      expires:
-      - '-1'
-      pragma:
-      - no-cache
-      strict-transport-security:
-      - max-age=31536000; includeSubDomains
-      x-cache:
-      - CONFIG_NOCACHE
-      x-content-type-options:
-      - nosniff
-      x-ms-ratelimit-remaining-subscription-resource-requests:
-      - '699'
-      x-msedge-ref:
-      - 'Ref A: D286FC82E348441FB746C34458F649DE Ref B: CO6AA3150218025 Ref C: 2024-02-28T23:35:36Z'
-      x-powered-by:
-      - ASP.NET
-    status:
-      code: 400
-      message: Bad Request
-version: 1
-=======
 interactions:
 - request:
     body: null
@@ -7396,5 +3694,4 @@
     status:
       code: 400
       message: Bad Request
-version: 1
->>>>>>> 7b2ba863
+version: 1