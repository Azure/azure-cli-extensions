<<<<<<< HEAD
interactions:
- request:
    body: null
    headers:
      Accept:
      - application/json
      Accept-Encoding:
      - gzip, deflate
      CommandName:
      - containerapp env show
      Connection:
      - keep-alive
      ParameterSetName:
      - -g -n
      User-Agent:
      - AZURECLI/2.57.0 azsdk-python-azure-mgmt-resource/23.1.0b2 Python/3.8.10 (Windows-10-10.0.22621-SP0)
    method: GET
    uri: https://management.azure.com/subscriptions/00000000-0000-0000-0000-000000000000/providers/Microsoft.App?api-version=2022-09-01
  response:
    body:
      string: '{"id":"/subscriptions/00000000-0000-0000-0000-000000000000/providers/Microsoft.App","namespace":"Microsoft.App","authorizations":[{"applicationId":"7e3bc4fd-85a3-4192-b177-5b8bfc87f42c","roleDefinitionId":"39a74f72-b40f-4bdc-b639-562fe2260bf0"},{"applicationId":"3734c1a4-2bed-4998-a37a-ff1a9e7bf019","roleDefinitionId":"5c779a4f-5cb2-4547-8c41-478d9be8ba90"},{"applicationId":"55ebbb62-3b9c-49fd-9b87-9595226dd4ac","roleDefinitionId":"e49ca620-7992-4561-a7df-4ed67dad77b5","managedByRoleDefinitionId":"9e3af657-a8ff-583c-a75c-2fe7c4bcb635"},{"applicationId":"1459b1f6-7a5b-4300-93a2-44b4a651759f","roleDefinitionId":"3c5f1b29-9e3d-4a22-b5d6-9ff4e5a37974"}],"resourceTypes":[{"resourceType":"managedEnvironments","locations":["North
        Central US (Stage)","West US 2","Southeast Asia","Sweden Central","Canada
        Central","West Europe","North Europe","East US","East US 2","East Asia","Australia
        East","Germany West Central","Japan East","UK South","West US","Central US","North
        Central US","South Central US","Korea Central","Brazil South","West US 3","France
        Central","South Africa North","Norway East","Switzerland North","UAE North","Canada
        East","West Central US","UK West","Central India","Central US EUAP","East
        US 2 EUAP"],"apiVersions":["2023-11-02-preview","2023-08-01-preview","2023-05-02-preview","2023-05-01","2023-04-01-preview","2022-11-01-preview","2022-10-01","2022-06-01-preview","2022-03-01"],"defaultApiVersion":"2023-05-01","capabilities":"CrossResourceGroupResourceMove,
        CrossSubscriptionResourceMove, SystemAssignedResourceIdentity, SupportsTags,
        SupportsLocation"},{"resourceType":"managedEnvironments/certificates","locations":["North
        Central US (Stage)","West US 2","Southeast Asia","Sweden Central","Canada
        Central","West Europe","North Europe","East US","East US 2","East Asia","Australia
        East","Germany West Central","Japan East","UK South","West US","Central US","North
        Central US","South Central US","Korea Central","Brazil South","West US 3","France
        Central","South Africa North","Norway East","Switzerland North","UAE North","Canada
        East","West Central US","UK West","Central India","Central US EUAP","East
        US 2 EUAP"],"apiVersions":["2023-11-02-preview","2023-08-01-preview","2023-05-02-preview","2023-05-01","2023-04-01-preview","2022-11-01-preview","2022-10-01","2022-06-01-preview","2022-03-01"],"defaultApiVersion":"2023-05-01","capabilities":"CrossResourceGroupResourceMove,
        CrossSubscriptionResourceMove, SupportsTags, SupportsLocation"},{"resourceType":"managedEnvironments/managedCertificates","locations":["North
        Central US (Stage)","West US 2","Southeast Asia","Sweden Central","Canada
        Central","West Europe","North Europe","East US","East US 2","East Asia","Australia
        East","Germany West Central","Japan East","UK South","West US","Central US","North
        Central US","South Central US","Korea Central","Brazil South","West US 3","France
        Central","South Africa North","Norway East","Switzerland North","UAE North","Canada
        East","West Central US","UK West","Central India","Central US EUAP","East
        US 2 EUAP"],"apiVersions":["2023-11-02-preview","2023-08-01-preview","2023-05-02-preview","2023-05-01","2023-04-01-preview","2022-11-01-preview"],"defaultApiVersion":"2023-05-01","capabilities":"CrossResourceGroupResourceMove,
        CrossSubscriptionResourceMove, SupportsTags, SupportsLocation"},{"resourceType":"containerApps","locations":["North
        Central US (Stage)","West US 2","Southeast Asia","Sweden Central","Canada
        Central","West Europe","North Europe","East US","East US 2","East Asia","Australia
        East","Germany West Central","Japan East","UK South","West US","Central US","North
        Central US","South Central US","Korea Central","Brazil South","West US 3","France
        Central","South Africa North","Norway East","Switzerland North","UAE North","Canada
        East","West Central US","UK West","Central India","Central US EUAP","East
        US 2 EUAP"],"apiVersions":["2023-11-02-preview","2023-08-01-preview","2023-05-02-preview","2023-05-01","2023-04-01-preview","2022-11-01-preview","2022-10-01","2022-06-01-preview","2022-03-01"],"defaultApiVersion":"2023-05-01","capabilities":"CrossResourceGroupResourceMove,
        CrossSubscriptionResourceMove, SystemAssignedResourceIdentity, SupportsTags,
        SupportsLocation"},{"resourceType":"jobs","locations":["North Central US (Stage)","West
        US 2","Southeast Asia","Sweden Central","Canada Central","West Europe","North
        Europe","East US","East US 2","East Asia","Australia East","Germany West Central","Japan
        East","UK South","West US","Central US","North Central US","South Central
        US","Korea Central","Brazil South","West US 3","France Central","South Africa
        North","Norway East","Switzerland North","UAE North","Canada East","West Central
        US","UK West","Central India","Central US EUAP","East US 2 EUAP"],"apiVersions":["2023-11-02-preview","2023-08-01-preview","2023-05-02-preview","2023-05-01","2023-04-01-preview","2022-11-01-preview"],"defaultApiVersion":"2023-05-01","capabilities":"CrossResourceGroupResourceMove,
        CrossSubscriptionResourceMove, SystemAssignedResourceIdentity, SupportsTags,
        SupportsLocation"},{"resourceType":"locations","locations":[],"apiVersions":["2023-11-02-preview","2023-08-01-preview","2023-05-02-preview","2023-05-01","2023-04-01-preview","2022-11-01-preview","2022-10-01","2022-06-01-preview","2022-03-01"],"defaultApiVersion":"2023-05-01","capabilities":"None"},{"resourceType":"locations/managedEnvironmentOperationResults","locations":["North
        Central US (Stage)","West US 2","Southeast Asia","Sweden Central","Canada
        Central","West Europe","North Europe","East US","East US 2","East Asia","Australia
        East","Germany West Central","Japan East","UK South","West US","Central US","North
        Central US","South Central US","Korea Central","Brazil South","West US 3","France
        Central","South Africa North","Norway East","Switzerland North","UAE North","Canada
        East","West Central US","UK West","Central India","Central US EUAP","East
        US 2 EUAP"],"apiVersions":["2023-11-02-preview","2023-08-01-preview","2023-05-02-preview","2023-05-01","2023-04-01-preview","2022-11-01-preview","2022-10-01","2022-06-01-preview","2022-03-01"],"defaultApiVersion":"2023-05-01","capabilities":"None"},{"resourceType":"locations/managedEnvironmentOperationStatuses","locations":["North
        Central US (Stage)","West US 2","Southeast Asia","Sweden Central","Canada
        Central","West Europe","North Europe","East US","East US 2","East Asia","Australia
        East","Germany West Central","Japan East","UK South","West US","Central US","North
        Central US","South Central US","Korea Central","Brazil South","West US 3","France
        Central","South Africa North","Norway East","Switzerland North","UAE North","Canada
        East","West Central US","UK West","Central India","Central US EUAP","East
        US 2 EUAP"],"apiVersions":["2023-11-02-preview","2023-08-01-preview","2023-05-02-preview","2023-05-01","2023-04-01-preview","2022-11-01-preview","2022-10-01","2022-06-01-preview","2022-03-01"],"defaultApiVersion":"2023-05-01","capabilities":"None"},{"resourceType":"locations/containerappOperationResults","locations":["North
        Central US (Stage)","Canada Central","West Europe","North Europe","East US","East
        US 2","East Asia","Australia East","Germany West Central","Japan East","UK
        South","West US","Central US","North Central US","South Central US","Korea
        Central","Brazil South","West US 3","France Central","South Africa North","Norway
        East","Switzerland North","UAE North","Canada East","West Central US","UK
        West","Central India","Central US EUAP","East US 2 EUAP","West US 2","Southeast
        Asia","Sweden Central"],"apiVersions":["2023-11-02-preview","2023-08-01-preview","2023-05-02-preview","2023-05-01","2023-04-01-preview","2022-11-01-preview","2022-10-01","2022-06-01-preview","2022-03-01"],"defaultApiVersion":"2023-05-01","capabilities":"None"},{"resourceType":"locations/containerappOperationStatuses","locations":["North
        Central US (Stage)","West US 2","Southeast Asia","Sweden Central","Canada
        Central","West Europe","North Europe","East US","East US 2","East Asia","Australia
        East","Germany West Central","Japan East","UK South","West US","Central US","North
        Central US","South Central US","Korea Central","Brazil South","West US 3","France
        Central","South Africa North","Norway East","Switzerland North","UAE North","Canada
        East","West Central US","UK West","Central India","Central US EUAP","East
        US 2 EUAP"],"apiVersions":["2023-11-02-preview","2023-08-01-preview","2023-05-02-preview","2023-05-01","2023-04-01-preview","2022-11-01-preview","2022-10-01","2022-06-01-preview","2022-03-01"],"defaultApiVersion":"2023-05-01","capabilities":"None"},{"resourceType":"locations/containerappsjobOperationResults","locations":["North
        Central US (Stage)","Canada Central","West Europe","North Europe","East US","East
        US 2","East Asia","Australia East","Germany West Central","Japan East","UK
        South","West US","Central US","North Central US","South Central US","Korea
        Central","Brazil South","West US 3","France Central","South Africa North","Norway
        East","Switzerland North","UAE North","Canada East","West Central US","UK
        West","Central India","Central US EUAP","East US 2 EUAP","West US 2","Southeast
        Asia","Sweden Central"],"apiVersions":["2023-11-02-preview","2023-08-01-preview","2023-05-02-preview","2023-05-01","2023-04-01-preview","2022-11-01-preview"],"defaultApiVersion":"2023-05-01","capabilities":"None"},{"resourceType":"locations/containerappsjobOperationStatuses","locations":["North
        Central US (Stage)","West US 2","Southeast Asia","Sweden Central","Canada
        Central","West Europe","North Europe","East US","East US 2","East Asia","Australia
        East","Germany West Central","Japan East","UK South","West US","Central US","North
        Central US","South Central US","Korea Central","Brazil South","West US 3","France
        Central","South Africa North","Norway East","Switzerland North","UAE North","Canada
        East","West Central US","UK West","Central India","Central US EUAP","East
        US 2 EUAP"],"apiVersions":["2023-11-02-preview","2023-08-01-preview","2023-05-02-preview","2023-05-01","2023-04-01-preview","2022-11-01-preview"],"defaultApiVersion":"2023-05-01","capabilities":"None"},{"resourceType":"locations/sourceControlOperationResults","locations":["North
        Central US (Stage)","Canada Central","West Europe","North Europe","East US","East
        US 2","East Asia","Australia East","Germany West Central","Japan East","UK
        South","West US","Central US","North Central US","South Central US","Korea
        Central","Brazil South","West US 3","France Central","South Africa North","Norway
        East","Switzerland North","UAE North","Canada East","West Central US","UK
        West","Central India","Central US EUAP","East US 2 EUAP","West US 2","Southeast
        Asia","Sweden Central"],"apiVersions":["2023-11-02-preview","2023-08-01-preview","2023-05-02-preview","2023-05-01","2023-04-01-preview","2022-11-01-preview","2022-10-01","2022-06-01-preview","2022-03-01"],"defaultApiVersion":"2023-05-01","capabilities":"None"},{"resourceType":"locations/sourceControlOperationStatuses","locations":["North
        Central US (Stage)","West US 2","Southeast Asia","Sweden Central","Canada
        Central","West Europe","North Europe","East US","East US 2","East Asia","Australia
        East","Germany West Central","Japan East","UK South","West US","Central US","North
        Central US","South Central US","Korea Central","Brazil South","West US 3","France
        Central","South Africa North","Norway East","Switzerland North","UAE North","Canada
        East","West Central US","UK West","Central India","Central US EUAP","East
        US 2 EUAP"],"apiVersions":["2023-11-02-preview","2023-08-01-preview","2023-05-02-preview","2023-05-01","2023-04-01-preview","2022-11-01-preview","2022-10-01","2022-06-01-preview","2022-03-01"],"defaultApiVersion":"2023-05-01","capabilities":"None"},{"resourceType":"locations/usages","locations":["North
        Central US (Stage)","West US 2","Southeast Asia","Sweden Central","Canada
        Central","West Europe","North Europe","East US","East US 2","East Asia","Australia
        East","Germany West Central","Japan East","UK South","West US","Central US","North
        Central US","South Central US","Korea Central","Brazil South","West US 3","France
        Central","South Africa North","Norway East","Switzerland North","UAE North","Canada
        East","West Central US","UK West","Central India","Central US EUAP","East
        US 2 EUAP"],"apiVersions":["2023-11-02-preview","2023-08-01-preview","2023-05-02-preview"],"defaultApiVersion":"2023-05-02-preview","capabilities":"None"},{"resourceType":"operations","locations":["North
        Central US (Stage)","Central US EUAP","East US 2 EUAP","West US 2","Southeast
        Asia","Sweden Central","Canada Central","West Europe","North Europe","East
        US","East US 2","East Asia","Australia East","Germany West Central","Japan
        East","UK South","West US","Central US","North Central US","South Central
        US","Korea Central","Brazil South","West US 3","France Central","South Africa
        North","Norway East","Switzerland North","UAE North","Canada East","West Central
        US","UK West","Central India"],"apiVersions":["2023-11-02-preview","2023-08-01-preview","2023-05-02-preview","2023-05-01","2023-04-01-preview","2023-02-01","2022-11-01-preview","2022-10-01","2022-06-01-preview","2022-03-01"],"defaultApiVersion":"2023-08-01-preview","capabilities":"None"},{"resourceType":"connectedEnvironments","locations":["North
        Central US (Stage)","North Central US","East US","East Asia","West Europe","Southeast
        Asia","Central US EUAP","East US 2 EUAP"],"apiVersions":["2023-11-02-preview","2023-08-01-preview","2023-05-02-preview","2023-05-01","2023-04-01-preview","2022-11-01-preview","2022-10-01","2022-06-01-preview"],"defaultApiVersion":"2023-05-01","capabilities":"CrossResourceGroupResourceMove,
        CrossSubscriptionResourceMove, SupportsTags, SupportsLocation"},{"resourceType":"connectedEnvironments/certificates","locations":["North
        Central US (Stage)","North Central US","East US","East Asia","West Europe","Southeast
        Asia","Central US EUAP","East US 2 EUAP"],"apiVersions":["2023-11-02-preview","2023-08-01-preview","2023-05-02-preview","2023-05-01","2023-04-01-preview","2022-11-01-preview","2022-10-01","2022-06-01-preview"],"defaultApiVersion":"2023-05-01","capabilities":"CrossResourceGroupResourceMove,
        CrossSubscriptionResourceMove, SupportsTags, SupportsLocation"},{"resourceType":"locations/connectedEnvironmentOperationResults","locations":["North
        Central US (Stage)","North Central US","East US","East Asia","West Europe","Southeast
        Asia","Central US EUAP","East US 2 EUAP"],"apiVersions":["2023-11-02-preview","2023-08-01-preview","2023-05-02-preview","2023-05-01","2023-04-01-preview","2022-11-01-preview","2022-10-01","2022-06-01-preview"],"defaultApiVersion":"2023-05-01","capabilities":"None"},{"resourceType":"locations/connectedEnvironmentOperationStatuses","locations":["North
        Central US (Stage)","North Central US","East US","East Asia","West Europe","Southeast
        Asia","Central US EUAP","East US 2 EUAP"],"apiVersions":["2023-11-02-preview","2023-08-01-preview","2023-05-02-preview","2023-05-01","2023-04-01-preview","2022-11-01-preview","2022-10-01","2022-06-01-preview"],"defaultApiVersion":"2023-05-01","capabilities":"None"},{"resourceType":"locations/managedCertificateOperationStatuses","locations":["North
        Central US (Stage)","West US 2","Southeast Asia","Sweden Central","Canada
        Central","West Europe","North Europe","East US","East US 2","East Asia","Australia
        East","Germany West Central","Japan East","UK South","West US","Central US","North
        Central US","South Central US","Korea Central","Brazil South","West US 3","France
        Central","South Africa North","Norway East","Switzerland North","UAE North","Canada
        East","West Central US","UK West","Central India","Central US EUAP","East
        US 2 EUAP"],"apiVersions":["2023-11-02-preview","2023-08-01-preview","2023-05-02-preview","2023-05-01","2023-04-01-preview","2022-11-01-preview"],"defaultApiVersion":"2023-05-01","capabilities":"None"},{"resourceType":"locations/billingMeters","locations":["North
        Central US (Stage)","West US 2","Southeast Asia","Sweden Central","Canada
        Central","West Europe","North Europe","East US","East US 2","East Asia","Australia
        East","Germany West Central","Japan East","UK South","West US","Central US","North
        Central US","South Central US","Korea Central","Brazil South","West US 3","France
        Central","South Africa North","Norway East","Switzerland North","UAE North","Canada
        East","West Central US","UK West","Central India","Central US EUAP","East
        US 2 EUAP"],"apiVersions":["2023-11-02-preview","2023-08-01-preview","2023-05-02-preview","2023-05-01","2023-04-01-preview","2022-11-01-preview","2022-10-01","2022-06-01-preview"],"defaultApiVersion":"2023-05-01","capabilities":"None"},{"resourceType":"locations/availableManagedEnvironmentsWorkloadProfileTypes","locations":["North
        Central US (Stage)","West US 2","Southeast Asia","Sweden Central","Canada
        Central","West Europe","North Europe","East US","East US 2","East Asia","Australia
        East","Germany West Central","Japan East","UK South","West US","Central US","North
        Central US","South Central US","Korea Central","Brazil South","West US 3","France
        Central","South Africa North","Norway East","Switzerland North","UAE North","Canada
        East","West Central US","UK West","Central India","Central US EUAP","East
        US 2 EUAP"],"apiVersions":["2023-11-02-preview","2023-08-01-preview","2023-05-02-preview","2023-05-01","2023-04-01-preview","2022-11-01-preview","2022-10-01","2022-06-01-preview"],"defaultApiVersion":"2023-05-01","capabilities":"None"},{"resourceType":"getCustomDomainVerificationId","locations":["North
        Central US (Stage)","West US 2","Southeast Asia","Sweden Central","Canada
        Central","West Europe","North Europe","East US","East US 2","East Asia","Australia
        East","Germany West Central","Japan East","UK South","West US","Central US","North
        Central US","South Central US","Korea Central","Brazil South","West US 3","France
        Central","South Africa North","Norway East","Switzerland North","UAE North","Canada
        East","West Central US","UK West","Central India","Central US EUAP","East
        US 2 EUAP"],"apiVersions":["2023-11-02-preview","2023-08-01-preview","2023-05-02-preview"],"defaultApiVersion":"2023-05-02-preview","capabilities":"None"},{"resourceType":"builders","locations":["North
        Central US (Stage)","West US 2","Southeast Asia","Sweden Central","Canada
        Central","West Europe","North Europe","East US","East US 2","East Asia","Australia
        East","Germany West Central","Japan East","UK South","West US","Central US","North
        Central US","South Central US","Korea Central","Brazil South","West US 3","France
        Central","South Africa North","Norway East","Switzerland North","UAE North","Canada
        East","West Central US","UK West","Central India","Central US EUAP","East
        US 2 EUAP"],"apiVersions":["2023-11-02-preview","2023-08-01-preview"],"defaultApiVersion":"2023-08-01-preview","capabilities":"CrossResourceGroupResourceMove,
        CrossSubscriptionResourceMove, SystemAssignedResourceIdentity, SupportsTags,
        SupportsLocation"},{"resourceType":"builders/builds","locations":["North Central
        US (Stage)","West US 2","Southeast Asia","Sweden Central","Canada Central","West
        Europe","North Europe","East US","East US 2","East Asia","Australia East","Germany
        West Central","Japan East","UK South","West US","Central US","North Central
        US","South Central US","Korea Central","Brazil South","West US 3","France
        Central","South Africa North","Norway East","Switzerland North","UAE North","Canada
        East","West Central US","UK West","Central India","Central US EUAP","East
        US 2 EUAP"],"apiVersions":["2023-11-02-preview","2023-08-01-preview"],"defaultApiVersion":"2023-08-01-preview","capabilities":"None"},{"resourceType":"locations/OperationResults","locations":["North
        Central US (Stage)","West US 2","Southeast Asia","Sweden Central","Canada
        Central","West Europe","North Europe","East US","East US 2","East Asia","Australia
        East","Germany West Central","Japan East","UK South","West US","Central US","North
        Central US","South Central US","Korea Central","Brazil South","West US 3","France
        Central","South Africa North","Norway East","Switzerland North","UAE North","Canada
        East","West Central US","UK West","Central India","Central US EUAP","East
        US 2 EUAP"],"apiVersions":["2023-11-02-preview","2023-08-01-preview"],"defaultApiVersion":"2023-08-01-preview","capabilities":"None"},{"resourceType":"locations/OperationStatuses","locations":["North
        Central US (Stage)","West US 2","Southeast Asia","Sweden Central","Canada
        Central","West Europe","North Europe","East US","East US 2","East Asia","Australia
        East","Germany West Central","Japan East","UK South","West US","Central US","North
        Central US","South Central US","Korea Central","Brazil South","West US 3","France
        Central","South Africa North","Norway East","Switzerland North","UAE North","Canada
        East","West Central US","UK West","Central India","Central US EUAP","East
        US 2 EUAP"],"apiVersions":["2023-11-02-preview","2023-08-01-preview"],"defaultApiVersion":"2023-08-01-preview","capabilities":"None"},{"resourceType":"managedEnvironments/dotNetComponents","locations":["North
        Central US (Stage)","West US 2","Southeast Asia","Sweden Central","Canada
        Central","West Europe","North Europe","East US","East US 2","East Asia","Australia
        East","Germany West Central","Japan East","UK South","West US","Central US","North
        Central US","South Central US","Korea Central","Brazil South","West US 3","France
        Central","South Africa North","Norway East","Switzerland North","UAE North","Canada
        East","West Central US","UK West","Central India","Central US EUAP","East
        US 2 EUAP"],"apiVersions":["2023-11-02-preview"],"defaultApiVersion":"2023-11-02-preview","capabilities":"None"},{"resourceType":"managedEnvironments/javaComponents","locations":["North
        Central US (Stage)","West US 2","Southeast Asia","Sweden Central","Canada
        Central","West Europe","North Europe","East US","East US 2","East Asia","Australia
        East","Germany West Central","Japan East","UK South","West US","Central US","North
        Central US","South Central US","Korea Central","Brazil South","West US 3","France
        Central","South Africa North","Norway East","Switzerland North","UAE North","Canada
        East","West Central US","UK West","Central India","Central US EUAP","East
        US 2 EUAP"],"apiVersions":["2023-11-02-preview"],"defaultApiVersion":"2023-11-02-preview","capabilities":"None"},{"resourceType":"managedEnvironments/daprComponents","locations":["North
        Central US (Stage)","West US 2","Southeast Asia","Sweden Central","Canada
        Central","West Europe","North Europe","East US","East US 2","East Asia","Australia
        East","Germany West Central","Japan East","UK South","West US","Central US","North
        Central US","South Central US","Korea Central","Brazil South","West US 3","France
        Central","South Africa North","Norway East","Switzerland North","UAE North","Canada
        East","West Central US","UK West","Central India","Central US EUAP","East
        US 2 EUAP"],"apiVersions":["2023-11-02-preview","2023-08-01-preview","2023-05-02-preview","2023-05-01","2023-04-01-preview","2022-11-01-preview","2022-10-01","2022-06-01-preview","2022-03-01"],"defaultApiVersion":"2023-05-01","capabilities":"None"},{"resourceType":"sessionPools","locations":["Central
        US EUAP","East US 2 EUAP"],"apiVersions":["2024-02-02-preview","2023-11-02-preview","2023-08-01-preview"],"defaultApiVersion":"2023-08-01-preview","capabilities":"CrossResourceGroupResourceMove,
        CrossSubscriptionResourceMove, SystemAssignedResourceIdentity, SupportsTags,
        SupportsLocation"},{"resourceType":"builders/patches","locations":["Central
        US EUAP","East US 2 EUAP"],"apiVersions":["2024-02-02-preview","2023-11-02-preview","2023-08-01-preview"],"defaultApiVersion":"2023-08-01-preview","capabilities":"None"}],"registrationState":"Registered","registrationPolicy":"RegistrationRequired"}'
    headers:
      cache-control:
      - no-cache
      content-length:
      - '23762'
      content-type:
      - application/json; charset=utf-8
      date:
      - Wed, 28 Feb 2024 23:55:53 GMT
      expires:
      - '-1'
      pragma:
      - no-cache
      strict-transport-security:
      - max-age=31536000; includeSubDomains
      x-cache:
      - CONFIG_NOCACHE
      x-content-type-options:
      - nosniff
      x-msedge-ref:
      - 'Ref A: 0A741BB1F5F74BC38630CE70061AE21B Ref B: CO6AA3150218029 Ref C: 2024-02-28T23:55:53Z'
    status:
      code: 200
      message: OK
- request:
    body: null
    headers:
      Accept:
      - '*/*'
      Accept-Encoding:
      - gzip, deflate
      CommandName:
      - containerapp env show
      Connection:
      - keep-alive
      ParameterSetName:
      - -g -n
      User-Agent:
      - python/3.8.10 (Windows-10-10.0.22621-SP0) AZURECLI/2.57.0
    method: GET
    uri: https://management.azure.com/subscriptions/00000000-0000-0000-0000-000000000000/resourceGroups/client.env_rg_eastus2/providers/Microsoft.App/managedEnvironments/env-eastus2?api-version=2023-11-02-preview
  response:
    body:
      string: '{"id":"/subscriptions/00000000-0000-0000-0000-000000000000/resourceGroups/client.env_rg_eastus2/providers/Microsoft.App/managedEnvironments/env-eastus2","name":"env-eastus2","type":"Microsoft.App/managedEnvironments","location":"East
        US 2","systemData":{"createdBy":"harrli@microsoft.com","createdByType":"User","createdAt":"2024-02-28T22:40:40.3749292","lastModifiedBy":"harrli@microsoft.com","lastModifiedByType":"User","lastModifiedAt":"2024-02-28T22:40:40.3749292"},"properties":{"provisioningState":"Succeeded","daprAIInstrumentationKey":null,"daprAIConnectionString":null,"vnetConfiguration":null,"defaultDomain":"victoriousglacier-3c94eae2.eastus2.azurecontainerapps.io","staticIp":"52.254.46.135","appLogsConfiguration":{"destination":null,"logAnalyticsConfiguration":null},"openTelemetryConfiguration":null,"zoneRedundant":false,"kedaConfiguration":{"version":"2.12.0"},"daprConfiguration":{"version":"1.11.6"},"eventStreamEndpoint":"https://eastus2.azurecontainerapps.dev/subscriptions/00000000-0000-0000-0000-000000000000/resourceGroups/client.env_rg_eastus2/managedEnvironments/env-eastus2/eventstream","customDomainConfiguration":{"customDomainVerificationId":"0FEF6FC81FA2FA9876FEE95F895AD716D01F5495C9AC8EA62F0228DC5E40B5CA","dnsSuffix":null,"certificateKeyVaultProperties":null,"certificateValue":null,"certificatePassword":null,"thumbprint":null,"subjectName":null,"expirationDate":null},"workloadProfiles":[{"workloadProfileType":"Consumption","name":"Consumption"}],"appInsightsConfiguration":null,"infrastructureResourceGroup":null,"peerAuthentication":{"mtls":{"enabled":false}}}}'
    headers:
      api-supported-versions:
      - 2022-03-01, 2022-06-01-preview, 2022-10-01, 2022-11-01-preview, 2023-04-01-preview,
        2023-05-01, 2023-05-02-preview, 2023-08-01-preview, 2023-11-02-preview, 2024-02-02-preview,
        2024-03-01
      cache-control:
      - no-cache
      content-length:
      - '1601'
      content-type:
      - application/json; charset=utf-8
      date:
      - Wed, 28 Feb 2024 23:55:53 GMT
      expires:
      - '-1'
      pragma:
      - no-cache
      strict-transport-security:
      - max-age=31536000; includeSubDomains
      vary:
      - Accept-Encoding
      x-cache:
      - CONFIG_NOCACHE
      x-content-type-options:
      - nosniff
      x-msedge-ref:
      - 'Ref A: 40CDA68605A340C69CF5E416E40F827B Ref B: CO6AA3150217023 Ref C: 2024-02-28T23:55:53Z'
      x-powered-by:
      - ASP.NET
    status:
      code: 200
      message: OK
- request:
    body: '{"location": "eastus2", "sku": {"name": "Basic"}, "properties": {"adminUserEnabled":
      true, "anonymousPullEnabled": false}}'
    headers:
      Accept:
      - application/json
      Accept-Encoding:
      - gzip, deflate
      CommandName:
      - acr create
      Connection:
      - keep-alive
      Content-Length:
      - '122'
      Content-Type:
      - application/json
      ParameterSetName:
      - --sku -n -g --admin-enabled -l
      User-Agent:
      - AZURECLI/2.57.0 azsdk-python-azure-mgmt-containerregistry/10.1.0 Python/3.8.10
        (Windows-10-10.0.22621-SP0)
    method: PUT
    uri: https://management.azure.com/subscriptions/00000000-0000-0000-0000-000000000000/resourceGroups/clitest.rg000001/providers/Microsoft.ContainerRegistry/registries/acr000002?api-version=2022-02-01-preview
  response:
    body:
      string: '{"sku":{"name":"Basic","tier":"Basic"},"type":"Microsoft.ContainerRegistry/registries","id":"/subscriptions/00000000-0000-0000-0000-000000000000/resourceGroups/clitest.rg000001/providers/Microsoft.ContainerRegistry/registries/acr000002","name":"acr000002","location":"eastus2","tags":{},"systemData":{"createdBy":"harrli@microsoft.com","createdByType":"User","createdAt":"2024-02-28T23:55:54.9838955+00:00","lastModifiedBy":"harrli@microsoft.com","lastModifiedByType":"User","lastModifiedAt":"2024-02-28T23:55:54.9838955+00:00"},"properties":{"loginServer":"acr000002.azurecr.io","creationDate":"2024-02-28T23:55:54.9838955Z","provisioningState":"Creating","adminUserEnabled":true,"policies":{"quarantinePolicy":{"status":"disabled"},"trustPolicy":{"type":"Notary","status":"disabled"},"retentionPolicy":{"days":7,"lastUpdatedTime":"2024-02-28T23:56:01.4005975+00:00","status":"disabled"},"exportPolicy":{"status":"enabled"},"azureADAuthenticationAsArmPolicy":{"status":"enabled"},"softDeletePolicy":{"retentionDays":7,"lastUpdatedTime":"2024-02-28T23:56:01.4006366+00:00","status":"disabled"}},"encryption":{"status":"disabled"},"dataEndpointEnabled":false,"dataEndpointHostNames":[],"privateEndpointConnections":[],"publicNetworkAccess":"Enabled","networkRuleBypassOptions":"AzureServices","zoneRedundancy":"Disabled","anonymousPullEnabled":false}}'
    headers:
      api-supported-versions:
      - 2022-02-01-preview
      azure-asyncoperation:
      - https://management.azure.com/subscriptions/00000000-0000-0000-0000-000000000000/resourceGroups/clitest.rg000001/providers/Microsoft.ContainerRegistry/registries/acr000002/operationStatuses/registries-e904cea6-d694-11ee-84e7-010101010000?api-version=2022-02-01-preview&t=638447613616557538&c=MIIHADCCBeigAwIBAgITHgPqUKIUuzcMjHnSqwAAA-pQojANBgkqhkiG9w0BAQsFADBEMRMwEQYKCZImiZPyLGQBGRYDR0JMMRMwEQYKCZImiZPyLGQBGRYDQU1FMRgwFgYDVQQDEw9BTUUgSW5mcmEgQ0EgMDYwHhcNMjQwMTMxMTA0OTIwWhcNMjUwMTI1MTA0OTIwWjBAMT4wPAYDVQQDEzVhc3luY29wZXJhdGlvbnNpZ25pbmdjZXJ0aWZpY2F0ZS5tYW5hZ2VtZW50LmF6dXJlLmNvbTCCASIwDQYJKoZIhvcNAQEBBQADggEPADCCAQoCggEBAL8Xxozyns7JQPWMTJtofjZEltgixX0UzmRE21LlxA-WFLxdchZStU2GbP8iw3kHzL6CJ_IJpaCSs9Z0ju5Zj9cC3M-20DkQbN0uj0GHhVEwi5AT6N9UH0icUYklqIM33_jS2_kZHQxCPpHpL05eSEFT3vVaIhqteGaWFnzpljwGBkFMf_EwVxROc6jZ8TYbjXzZ_lBGiAHEt8_DHTvKeNimqJKGMJ_d0pkW3pGHvK7o0Bg-CT7Ywaq29j0Gx6NXB6PNua7fWonr5dDvV7b11Q95JJ8_C-Dn3gqyCtaf4tlQ2CYmrxCjaLk2qU7Y6HAByhBtPSyPkLVOlfnw9r-y5l0CAwEAAaOCA-0wggPpMCcGCSsGAQQBgjcVCgQaMBgwCgYIKwYBBQUHAwEwCgYIKwYBBQUHAwIwPQYJKwYBBAGCNxUHBDAwLgYmKwYBBAGCNxUIhpDjDYTVtHiE8Ys-hZvdFs6dEoFggvX2K4Py0SACAWQCAQowggHLBggrBgEFBQcBAQSCAb0wggG5MGMGCCsGAQUFBzAChldodHRwOi8vY3JsLm1pY3Jvc29mdC5jb20vcGtpaW5mcmEvQ2VydHMvQkwyUEtJSU5UQ0EwMi5BTUUuR0JMX0FNRSUyMEluZnJhJTIwQ0ElMjAwNi5jcnQwUwYIKwYBBQUHMAKGR2h0dHA6Ly9jcmwxLmFtZS5nYmwvYWlhL0JMMlBLSUlOVENBMDIuQU1FLkdCTF9BTUUlMjBJbmZyYSUyMENBJTIwMDYuY3J0MFMGCCsGAQUFBzAChkdodHRwOi8vY3JsMi5hbWUuZ2JsL2FpYS9CTDJQS0lJTlRDQTAyLkFNRS5HQkxfQU1FJTIwSW5mcmElMjBDQSUyMDA2LmNydDBTBggrBgEFBQcwAoZHaHR0cDovL2NybDMuYW1lLmdibC9haWEvQkwyUEtJSU5UQ0EwMi5BTUUuR0JMX0FNRSUyMEluZnJhJTIwQ0ElMjAwNi5jcnQwUwYIKwYBBQUHMAKGR2h0dHA6Ly9jcmw0LmFtZS5nYmwvYWlhL0JMMlBLSUlOVENBMDIuQU1FLkdCTF9BTUUlMjBJbmZyYSUyMENBJTIwMDYuY3J0MB0GA1UdDgQWBBSjfcfgL1I-py_Pgx2g6tlj8J-G1zAOBgNVHQ8BAf8EBAMCBaAwggEmBgNVHR8EggEdMIIBGTCCARWgggERoIIBDYY_aHR0cDovL2NybC5taWNyb3NvZnQuY29tL3BraWluZnJhL0NSTC9BTUUlMjBJbmZyYSUyMENBJTIwMDYuY3JshjFodHRwOi8vY3JsMS5hbWUuZ2JsL2NybC9BTUUlMjBJbmZyYSUyMENBJTIwMDYuY3JshjFodHRwOi8vY3JsMi5hbWUuZ2JsL2NybC9BTUUlMjBJbmZyYSUyMENBJTIwMDYuY3JshjFodHRwOi8vY3JsMy5hbWUuZ2JsL2NybC9BTUUlMjBJbmZyYSUyMENBJTIwMDYuY3JshjFodHRwOi8vY3JsNC5hbWUuZ2JsL2NybC9BTUUlMjBJbmZyYSUyMENBJTIwMDYuY3JsMBcGA1UdIAQQMA4wDAYKKwYBBAGCN3sBATAfBgNVHSMEGDAWgBTxRmjG8cPwKy19i2rhsvm-NfzRQTAdBgNVHSUEFjAUBggrBgEFBQcDAQYIKwYBBQUHAwIwDQYJKoZIhvcNAQELBQADggEBAIrUTfifPGoHH9bxzfMqtx8Y9LosN2v1VV7pmSbd5rlA4cxFYy-MmIffscFJqBmctJwFobfu8r_O6mnKa0Av3IOL-idzKEVhO4lMZ-xlB3rNIx9Stcs1qctJ9zQ_1RDxATu08mFzyBhr7ZVK0pEBMT4c8_5iQxVwNVxnyjfpUbHawY67aqA1QCc1vw9Vs_0e73X_xBRiuGnNUxpSQWfF0N2rVRs_Oyks7Ze7M3M0Xjxhi2Y4WnGd8kYJLWVi5UmNf6Kj6lL6junnk5Bzq5YASezf-TvVvN-s5R0r2XBQPyNg1tPUm74q2e7eutKUUtOtEZOa4n_EBxBPPw7ypnzM6kI&s=pLtDBqW5RZX2BGJKnV48bIF-beLDDnN4pecEMp_TnOZuHt1JOxVq_m0YnqtwJYoIMruZ0146KXr1e-aRPHGOgsp2BNWhMhGWfoUGvGDCCcozPG3Df3TZO05McBdfYS9W-IwMll68TZW4CTjErXovIAjwAGJ8tqJt5TSlbHwa_LrvV95Ir_t08AnLJ0kI0bY78CwEiJnCKyLMXga1meIqwGFR6UMMDpTIXRCmQMr0yDqw1DyjC7P2K6yXY168_wi2nHRVyEX9uXxjmUk8KHPlEYIBv5pIdO30H0hIjbBsMxHxerKQWJ5TqU_Kqa8hf6GuNxIgcXfXr19jN196LMAePA&h=U7LoRddCDC0rsjdfbWIgS1DKdi5ZabOq5xmDT1byi_g
      cache-control:
      - no-cache
      content-length:
      - '1350'
      content-type:
      - application/json; charset=utf-8
      date:
      - Wed, 28 Feb 2024 23:56:01 GMT
      expires:
      - '-1'
      pragma:
      - no-cache
      strict-transport-security:
      - max-age=31536000; includeSubDomains
      x-cache:
      - CONFIG_NOCACHE
      x-content-type-options:
      - nosniff
      x-ms-ratelimit-remaining-subscription-writes:
      - '1199'
      x-msedge-ref:
      - 'Ref A: 3E0E19FB209E4E7A9C60BB06025DC528 Ref B: CO6AA3150220035 Ref C: 2024-02-28T23:55:54Z'
    status:
      code: 201
      message: Created
- request:
    body: null
    headers:
      Accept:
      - '*/*'
      Accept-Encoding:
      - gzip, deflate
      CommandName:
      - acr create
      Connection:
      - keep-alive
      ParameterSetName:
      - --sku -n -g --admin-enabled -l
      User-Agent:
      - AZURECLI/2.57.0 azsdk-python-azure-mgmt-containerregistry/10.1.0 Python/3.8.10
        (Windows-10-10.0.22621-SP0)
    method: GET
    uri: https://management.azure.com/subscriptions/00000000-0000-0000-0000-000000000000/resourceGroups/clitest.rg000001/providers/Microsoft.ContainerRegistry/registries/acr000002/operationStatuses/registries-e904cea6-d694-11ee-84e7-010101010000?api-version=2022-02-01-preview&t=638447613616557538&c=MIIHADCCBeigAwIBAgITHgPqUKIUuzcMjHnSqwAAA-pQojANBgkqhkiG9w0BAQsFADBEMRMwEQYKCZImiZPyLGQBGRYDR0JMMRMwEQYKCZImiZPyLGQBGRYDQU1FMRgwFgYDVQQDEw9BTUUgSW5mcmEgQ0EgMDYwHhcNMjQwMTMxMTA0OTIwWhcNMjUwMTI1MTA0OTIwWjBAMT4wPAYDVQQDEzVhc3luY29wZXJhdGlvbnNpZ25pbmdjZXJ0aWZpY2F0ZS5tYW5hZ2VtZW50LmF6dXJlLmNvbTCCASIwDQYJKoZIhvcNAQEBBQADggEPADCCAQoCggEBAL8Xxozyns7JQPWMTJtofjZEltgixX0UzmRE21LlxA-WFLxdchZStU2GbP8iw3kHzL6CJ_IJpaCSs9Z0ju5Zj9cC3M-20DkQbN0uj0GHhVEwi5AT6N9UH0icUYklqIM33_jS2_kZHQxCPpHpL05eSEFT3vVaIhqteGaWFnzpljwGBkFMf_EwVxROc6jZ8TYbjXzZ_lBGiAHEt8_DHTvKeNimqJKGMJ_d0pkW3pGHvK7o0Bg-CT7Ywaq29j0Gx6NXB6PNua7fWonr5dDvV7b11Q95JJ8_C-Dn3gqyCtaf4tlQ2CYmrxCjaLk2qU7Y6HAByhBtPSyPkLVOlfnw9r-y5l0CAwEAAaOCA-0wggPpMCcGCSsGAQQBgjcVCgQaMBgwCgYIKwYBBQUHAwEwCgYIKwYBBQUHAwIwPQYJKwYBBAGCNxUHBDAwLgYmKwYBBAGCNxUIhpDjDYTVtHiE8Ys-hZvdFs6dEoFggvX2K4Py0SACAWQCAQowggHLBggrBgEFBQcBAQSCAb0wggG5MGMGCCsGAQUFBzAChldodHRwOi8vY3JsLm1pY3Jvc29mdC5jb20vcGtpaW5mcmEvQ2VydHMvQkwyUEtJSU5UQ0EwMi5BTUUuR0JMX0FNRSUyMEluZnJhJTIwQ0ElMjAwNi5jcnQwUwYIKwYBBQUHMAKGR2h0dHA6Ly9jcmwxLmFtZS5nYmwvYWlhL0JMMlBLSUlOVENBMDIuQU1FLkdCTF9BTUUlMjBJbmZyYSUyMENBJTIwMDYuY3J0MFMGCCsGAQUFBzAChkdodHRwOi8vY3JsMi5hbWUuZ2JsL2FpYS9CTDJQS0lJTlRDQTAyLkFNRS5HQkxfQU1FJTIwSW5mcmElMjBDQSUyMDA2LmNydDBTBggrBgEFBQcwAoZHaHR0cDovL2NybDMuYW1lLmdibC9haWEvQkwyUEtJSU5UQ0EwMi5BTUUuR0JMX0FNRSUyMEluZnJhJTIwQ0ElMjAwNi5jcnQwUwYIKwYBBQUHMAKGR2h0dHA6Ly9jcmw0LmFtZS5nYmwvYWlhL0JMMlBLSUlOVENBMDIuQU1FLkdCTF9BTUUlMjBJbmZyYSUyMENBJTIwMDYuY3J0MB0GA1UdDgQWBBSjfcfgL1I-py_Pgx2g6tlj8J-G1zAOBgNVHQ8BAf8EBAMCBaAwggEmBgNVHR8EggEdMIIBGTCCARWgggERoIIBDYY_aHR0cDovL2NybC5taWNyb3NvZnQuY29tL3BraWluZnJhL0NSTC9BTUUlMjBJbmZyYSUyMENBJTIwMDYuY3JshjFodHRwOi8vY3JsMS5hbWUuZ2JsL2NybC9BTUUlMjBJbmZyYSUyMENBJTIwMDYuY3JshjFodHRwOi8vY3JsMi5hbWUuZ2JsL2NybC9BTUUlMjBJbmZyYSUyMENBJTIwMDYuY3JshjFodHRwOi8vY3JsMy5hbWUuZ2JsL2NybC9BTUUlMjBJbmZyYSUyMENBJTIwMDYuY3JshjFodHRwOi8vY3JsNC5hbWUuZ2JsL2NybC9BTUUlMjBJbmZyYSUyMENBJTIwMDYuY3JsMBcGA1UdIAQQMA4wDAYKKwYBBAGCN3sBATAfBgNVHSMEGDAWgBTxRmjG8cPwKy19i2rhsvm-NfzRQTAdBgNVHSUEFjAUBggrBgEFBQcDAQYIKwYBBQUHAwIwDQYJKoZIhvcNAQELBQADggEBAIrUTfifPGoHH9bxzfMqtx8Y9LosN2v1VV7pmSbd5rlA4cxFYy-MmIffscFJqBmctJwFobfu8r_O6mnKa0Av3IOL-idzKEVhO4lMZ-xlB3rNIx9Stcs1qctJ9zQ_1RDxATu08mFzyBhr7ZVK0pEBMT4c8_5iQxVwNVxnyjfpUbHawY67aqA1QCc1vw9Vs_0e73X_xBRiuGnNUxpSQWfF0N2rVRs_Oyks7Ze7M3M0Xjxhi2Y4WnGd8kYJLWVi5UmNf6Kj6lL6junnk5Bzq5YASezf-TvVvN-s5R0r2XBQPyNg1tPUm74q2e7eutKUUtOtEZOa4n_EBxBPPw7ypnzM6kI&s=pLtDBqW5RZX2BGJKnV48bIF-beLDDnN4pecEMp_TnOZuHt1JOxVq_m0YnqtwJYoIMruZ0146KXr1e-aRPHGOgsp2BNWhMhGWfoUGvGDCCcozPG3Df3TZO05McBdfYS9W-IwMll68TZW4CTjErXovIAjwAGJ8tqJt5TSlbHwa_LrvV95Ir_t08AnLJ0kI0bY78CwEiJnCKyLMXga1meIqwGFR6UMMDpTIXRCmQMr0yDqw1DyjC7P2K6yXY168_wi2nHRVyEX9uXxjmUk8KHPlEYIBv5pIdO30H0hIjbBsMxHxerKQWJ5TqU_Kqa8hf6GuNxIgcXfXr19jN196LMAePA&h=U7LoRddCDC0rsjdfbWIgS1DKdi5ZabOq5xmDT1byi_g
  response:
    body:
      string: '{"status":"Succeeded"}'
    headers:
      api-supported-versions:
      - 2022-02-01-preview
      azure-asyncoperation:
      - https://management.azure.com/subscriptions/00000000-0000-0000-0000-000000000000/resourceGroups/clitest.rg000001/providers/Microsoft.ContainerRegistry/registries/acr000002/operationStatuses/registries-e904cea6-d694-11ee-84e7-010101010000?api-version=2022-02-01-preview&t=638447613620660831&c=MIIHADCCBeigAwIBAgITHgPqUKIUuzcMjHnSqwAAA-pQojANBgkqhkiG9w0BAQsFADBEMRMwEQYKCZImiZPyLGQBGRYDR0JMMRMwEQYKCZImiZPyLGQBGRYDQU1FMRgwFgYDVQQDEw9BTUUgSW5mcmEgQ0EgMDYwHhcNMjQwMTMxMTA0OTIwWhcNMjUwMTI1MTA0OTIwWjBAMT4wPAYDVQQDEzVhc3luY29wZXJhdGlvbnNpZ25pbmdjZXJ0aWZpY2F0ZS5tYW5hZ2VtZW50LmF6dXJlLmNvbTCCASIwDQYJKoZIhvcNAQEBBQADggEPADCCAQoCggEBAL8Xxozyns7JQPWMTJtofjZEltgixX0UzmRE21LlxA-WFLxdchZStU2GbP8iw3kHzL6CJ_IJpaCSs9Z0ju5Zj9cC3M-20DkQbN0uj0GHhVEwi5AT6N9UH0icUYklqIM33_jS2_kZHQxCPpHpL05eSEFT3vVaIhqteGaWFnzpljwGBkFMf_EwVxROc6jZ8TYbjXzZ_lBGiAHEt8_DHTvKeNimqJKGMJ_d0pkW3pGHvK7o0Bg-CT7Ywaq29j0Gx6NXB6PNua7fWonr5dDvV7b11Q95JJ8_C-Dn3gqyCtaf4tlQ2CYmrxCjaLk2qU7Y6HAByhBtPSyPkLVOlfnw9r-y5l0CAwEAAaOCA-0wggPpMCcGCSsGAQQBgjcVCgQaMBgwCgYIKwYBBQUHAwEwCgYIKwYBBQUHAwIwPQYJKwYBBAGCNxUHBDAwLgYmKwYBBAGCNxUIhpDjDYTVtHiE8Ys-hZvdFs6dEoFggvX2K4Py0SACAWQCAQowggHLBggrBgEFBQcBAQSCAb0wggG5MGMGCCsGAQUFBzAChldodHRwOi8vY3JsLm1pY3Jvc29mdC5jb20vcGtpaW5mcmEvQ2VydHMvQkwyUEtJSU5UQ0EwMi5BTUUuR0JMX0FNRSUyMEluZnJhJTIwQ0ElMjAwNi5jcnQwUwYIKwYBBQUHMAKGR2h0dHA6Ly9jcmwxLmFtZS5nYmwvYWlhL0JMMlBLSUlOVENBMDIuQU1FLkdCTF9BTUUlMjBJbmZyYSUyMENBJTIwMDYuY3J0MFMGCCsGAQUFBzAChkdodHRwOi8vY3JsMi5hbWUuZ2JsL2FpYS9CTDJQS0lJTlRDQTAyLkFNRS5HQkxfQU1FJTIwSW5mcmElMjBDQSUyMDA2LmNydDBTBggrBgEFBQcwAoZHaHR0cDovL2NybDMuYW1lLmdibC9haWEvQkwyUEtJSU5UQ0EwMi5BTUUuR0JMX0FNRSUyMEluZnJhJTIwQ0ElMjAwNi5jcnQwUwYIKwYBBQUHMAKGR2h0dHA6Ly9jcmw0LmFtZS5nYmwvYWlhL0JMMlBLSUlOVENBMDIuQU1FLkdCTF9BTUUlMjBJbmZyYSUyMENBJTIwMDYuY3J0MB0GA1UdDgQWBBSjfcfgL1I-py_Pgx2g6tlj8J-G1zAOBgNVHQ8BAf8EBAMCBaAwggEmBgNVHR8EggEdMIIBGTCCARWgggERoIIBDYY_aHR0cDovL2NybC5taWNyb3NvZnQuY29tL3BraWluZnJhL0NSTC9BTUUlMjBJbmZyYSUyMENBJTIwMDYuY3JshjFodHRwOi8vY3JsMS5hbWUuZ2JsL2NybC9BTUUlMjBJbmZyYSUyMENBJTIwMDYuY3JshjFodHRwOi8vY3JsMi5hbWUuZ2JsL2NybC9BTUUlMjBJbmZyYSUyMENBJTIwMDYuY3JshjFodHRwOi8vY3JsMy5hbWUuZ2JsL2NybC9BTUUlMjBJbmZyYSUyMENBJTIwMDYuY3JshjFodHRwOi8vY3JsNC5hbWUuZ2JsL2NybC9BTUUlMjBJbmZyYSUyMENBJTIwMDYuY3JsMBcGA1UdIAQQMA4wDAYKKwYBBAGCN3sBATAfBgNVHSMEGDAWgBTxRmjG8cPwKy19i2rhsvm-NfzRQTAdBgNVHSUEFjAUBggrBgEFBQcDAQYIKwYBBQUHAwIwDQYJKoZIhvcNAQELBQADggEBAIrUTfifPGoHH9bxzfMqtx8Y9LosN2v1VV7pmSbd5rlA4cxFYy-MmIffscFJqBmctJwFobfu8r_O6mnKa0Av3IOL-idzKEVhO4lMZ-xlB3rNIx9Stcs1qctJ9zQ_1RDxATu08mFzyBhr7ZVK0pEBMT4c8_5iQxVwNVxnyjfpUbHawY67aqA1QCc1vw9Vs_0e73X_xBRiuGnNUxpSQWfF0N2rVRs_Oyks7Ze7M3M0Xjxhi2Y4WnGd8kYJLWVi5UmNf6Kj6lL6junnk5Bzq5YASezf-TvVvN-s5R0r2XBQPyNg1tPUm74q2e7eutKUUtOtEZOa4n_EBxBPPw7ypnzM6kI&s=Ac7tMzibx58Set1Qa_RQ83CGpJ5JUPzdSQVZNRXKIZ4ybwK0y2FiWI8QzIi04TymV_EpmdKooRtYpNEWGIu37aUiVxIsDUQ5DDbB8atzpJBgJB_-a75Ytq5pOwFLBTvPOKZl2bm8nCByuqpSvc1LplMi53yvripUgnbevsFUtu0UMqbTCDYn2WEnwbrr7PiBT8z4tgKmFssCWP2VgwQW9cjUJD65H28jHz4mS3ZfZRS8nlsUqed1k6Tx9pbZD6S0u8y0mRa__OGDE-jE4O1g2ZaBB6_W-n1Ko1r6hLvWzUu19UlUoiUCeXxj8LthwE4YWC0zx-qZWJE_AEZB9O4Gsg&h=xSKZ2CBY1ouKG2F28KTdoRUMk-stkzizy0J18E8glOQ
      cache-control:
      - no-cache
      content-length:
      - '22'
      content-type:
      - application/json; charset=utf-8
      date:
      - Wed, 28 Feb 2024 23:56:01 GMT
      expires:
      - '-1'
      pragma:
      - no-cache
      strict-transport-security:
      - max-age=31536000; includeSubDomains
      x-cache:
      - CONFIG_NOCACHE
      x-content-type-options:
      - nosniff
      x-msedge-ref:
      - 'Ref A: F9BD270F4A8B44DEAB921AABF1A83046 Ref B: CO6AA3150220035 Ref C: 2024-02-28T23:56:01Z'
    status:
      code: 200
      message: OK
- request:
    body: null
    headers:
      Accept:
      - '*/*'
      Accept-Encoding:
      - gzip, deflate
      CommandName:
      - acr create
      Connection:
      - keep-alive
      ParameterSetName:
      - --sku -n -g --admin-enabled -l
      User-Agent:
      - AZURECLI/2.57.0 azsdk-python-azure-mgmt-containerregistry/10.1.0 Python/3.8.10
        (Windows-10-10.0.22621-SP0)
    method: GET
    uri: https://management.azure.com/subscriptions/00000000-0000-0000-0000-000000000000/resourceGroups/clitest.rg000001/providers/Microsoft.ContainerRegistry/registries/acr000002?api-version=2022-02-01-preview
  response:
    body:
      string: '{"sku":{"name":"Basic","tier":"Basic"},"type":"Microsoft.ContainerRegistry/registries","id":"/subscriptions/00000000-0000-0000-0000-000000000000/resourceGroups/clitest.rg000001/providers/Microsoft.ContainerRegistry/registries/acr000002","name":"acr000002","location":"eastus2","tags":{},"systemData":{"createdBy":"harrli@microsoft.com","createdByType":"User","createdAt":"2024-02-28T23:55:54.9838955+00:00","lastModifiedBy":"harrli@microsoft.com","lastModifiedByType":"User","lastModifiedAt":"2024-02-28T23:55:54.9838955+00:00"},"properties":{"loginServer":"acr000002.azurecr.io","creationDate":"2024-02-28T23:55:54.9838955Z","provisioningState":"Succeeded","adminUserEnabled":true,"policies":{"quarantinePolicy":{"status":"disabled"},"trustPolicy":{"type":"Notary","status":"disabled"},"retentionPolicy":{"days":7,"lastUpdatedTime":"2024-02-28T23:56:01.4005975+00:00","status":"disabled"},"exportPolicy":{"status":"enabled"},"azureADAuthenticationAsArmPolicy":{"status":"enabled"},"softDeletePolicy":{"retentionDays":7,"lastUpdatedTime":"2024-02-28T23:56:01.4006366+00:00","status":"disabled"}},"encryption":{"status":"disabled"},"dataEndpointEnabled":false,"dataEndpointHostNames":[],"privateEndpointConnections":[],"publicNetworkAccess":"Enabled","networkRuleBypassOptions":"AzureServices","zoneRedundancy":"Disabled","anonymousPullEnabled":false}}'
    headers:
      api-supported-versions:
      - 2022-02-01-preview
      cache-control:
      - no-cache
      content-length:
      - '1351'
      content-type:
      - application/json; charset=utf-8
      date:
      - Wed, 28 Feb 2024 23:56:02 GMT
      expires:
      - '-1'
      pragma:
      - no-cache
      strict-transport-security:
      - max-age=31536000; includeSubDomains
      x-cache:
      - CONFIG_NOCACHE
      x-content-type-options:
      - nosniff
      x-msedge-ref:
      - 'Ref A: 26E70FB9D73440AC8B7B05D70D62DD8A Ref B: CO6AA3150220035 Ref C: 2024-02-28T23:56:02Z'
    status:
      code: 200
      message: OK
- request:
    body: null
    headers:
      Accept:
      - application/json
      Accept-Encoding:
      - gzip, deflate
      CommandName:
      - acr import
      Connection:
      - keep-alive
      ParameterSetName:
      - -n --source
      User-Agent:
      - AZURECLI/2.57.0 azsdk-python-azure-mgmt-resource/23.1.0b2 Python/3.8.10 (Windows-10-10.0.22621-SP0)
    method: GET
    uri: https://management.azure.com/subscriptions/00000000-0000-0000-0000-000000000000/resources?$filter=resourceType%20eq%20%27Microsoft.ContainerRegistry%2Fregistries%27&api-version=2022-09-01
  response:
    body:
      string: '{"value":[{"id":"/subscriptions/00000000-0000-0000-0000-000000000000/resourceGroups/PatcherTestRg/providers/Microsoft.ContainerRegistry/registries/patchertestacr","name":"patchertestacr","type":"Microsoft.ContainerRegistry/registries","sku":{"name":"Standard","tier":"Standard"},"location":"eastus","tags":{},"systemData":{"createdBy":"harrli@microsoft.com","createdByType":"User","createdAt":"2023-03-20T03:34:21.7566725Z","lastModifiedBy":"harrli@microsoft.com","lastModifiedByType":"User","lastModifiedAt":"2023-07-17T18:04:20.2780742Z"}},{"id":"/subscriptions/00000000-0000-0000-0000-000000000000/resourceGroups/PatcherTestRg/providers/Microsoft.ContainerRegistry/registries/actiondebugregistry","name":"actiondebugregistry","type":"Microsoft.ContainerRegistry/registries","sku":{"name":"Standard","tier":"Standard"},"location":"eastus","tags":{},"systemData":{"createdBy":"harrli@microsoft.com","createdByType":"User","createdAt":"2023-11-28T18:11:44.0211013Z","lastModifiedBy":"harrli@microsoft.com","lastModifiedByType":"User","lastModifiedAt":"2023-11-28T18:11:44.0211013Z"}},{"id":"/subscriptions/00000000-0000-0000-0000-000000000000/resourceGroups/cli-test-rg/providers/Microsoft.ContainerRegistry/registries/testRegistryAcr","name":"testRegistryAcr","type":"Microsoft.ContainerRegistry/registries","sku":{"name":"Standard","tier":"Standard"},"location":"eastus","tags":{},"systemData":{"createdBy":"harrli@microsoft.com","createdByType":"User","createdAt":"2023-05-12T03:23:48.0773018Z","lastModifiedBy":"harrli@microsoft.com","lastModifiedByType":"User","lastModifiedAt":"2023-05-12T03:26:58.7858884Z"}},{"id":"/subscriptions/00000000-0000-0000-0000-000000000000/resourceGroups/K4AppsTestRg/providers/Microsoft.ContainerRegistry/registries/harrliacatestacr","name":"harrliacatestacr","type":"Microsoft.ContainerRegistry/registries","sku":{"name":"Standard","tier":"Standard"},"location":"eastus","tags":{},"systemData":{"createdBy":"harrli@microsoft.com","createdByType":"User","createdAt":"2023-06-08T18:00:12.5240027Z","lastModifiedBy":"harrli@microsoft.com","lastModifiedByType":"User","lastModifiedAt":"2023-09-08T20:27:22.0432327Z"}},{"id":"/subscriptions/00000000-0000-0000-0000-000000000000/resourceGroups/clitest.rg000001/providers/Microsoft.ContainerRegistry/registries/acr000002","name":"acr000002","type":"Microsoft.ContainerRegistry/registries","sku":{"name":"Basic","tier":"Basic"},"location":"eastus2","tags":{},"systemData":{"createdBy":"harrli@microsoft.com","createdByType":"User","createdAt":"2024-02-28T23:55:54.9838955Z","lastModifiedBy":"harrli@microsoft.com","lastModifiedByType":"User","lastModifiedAt":"2024-02-28T23:55:54.9838955Z"}}]}'
    headers:
      cache-control:
      - no-cache
      content-length:
      - '2672'
      content-type:
      - application/json; charset=utf-8
      date:
      - Wed, 28 Feb 2024 23:56:03 GMT
      expires:
      - '-1'
      pragma:
      - no-cache
      strict-transport-security:
      - max-age=31536000; includeSubDomains
      x-cache:
      - CONFIG_NOCACHE
      x-content-type-options:
      - nosniff
      x-msedge-ref:
      - 'Ref A: EBE250993E64471687A880F504418428 Ref B: CO6AA3150220035 Ref C: 2024-02-28T23:56:03Z'
    status:
      code: 200
      message: OK
- request:
    body: null
    headers:
      Accept:
      - application/json
      Accept-Encoding:
      - gzip, deflate
      CommandName:
      - acr import
      Connection:
      - keep-alive
      ParameterSetName:
      - -n --source
      User-Agent:
      - AZURECLI/2.57.0 azsdk-python-azure-mgmt-containerregistry/10.1.0 Python/3.8.10
        (Windows-10-10.0.22621-SP0)
    method: GET
    uri: https://management.azure.com/subscriptions/00000000-0000-0000-0000-000000000000/resourceGroups/clitest.rg000001/providers/Microsoft.ContainerRegistry/registries/acr000002?api-version=2022-02-01-preview
  response:
    body:
      string: '{"sku":{"name":"Basic","tier":"Basic"},"type":"Microsoft.ContainerRegistry/registries","id":"/subscriptions/00000000-0000-0000-0000-000000000000/resourceGroups/clitest.rg000001/providers/Microsoft.ContainerRegistry/registries/acr000002","name":"acr000002","location":"eastus2","tags":{},"systemData":{"createdBy":"harrli@microsoft.com","createdByType":"User","createdAt":"2024-02-28T23:55:54.9838955+00:00","lastModifiedBy":"harrli@microsoft.com","lastModifiedByType":"User","lastModifiedAt":"2024-02-28T23:55:54.9838955+00:00"},"properties":{"loginServer":"acr000002.azurecr.io","creationDate":"2024-02-28T23:55:54.9838955Z","provisioningState":"Succeeded","adminUserEnabled":true,"policies":{"quarantinePolicy":{"status":"disabled"},"trustPolicy":{"type":"Notary","status":"disabled"},"retentionPolicy":{"days":7,"lastUpdatedTime":"2024-02-28T23:56:01.4005975+00:00","status":"disabled"},"exportPolicy":{"status":"enabled"},"azureADAuthenticationAsArmPolicy":{"status":"enabled"},"softDeletePolicy":{"retentionDays":7,"lastUpdatedTime":"2024-02-28T23:56:01.4006366+00:00","status":"disabled"}},"encryption":{"status":"disabled"},"dataEndpointEnabled":false,"dataEndpointHostNames":[],"privateEndpointConnections":[],"publicNetworkAccess":"Enabled","networkRuleBypassOptions":"AzureServices","zoneRedundancy":"Disabled","anonymousPullEnabled":false}}'
    headers:
      api-supported-versions:
      - 2022-02-01-preview
      cache-control:
      - no-cache
      content-length:
      - '1351'
      content-type:
      - application/json; charset=utf-8
      date:
      - Wed, 28 Feb 2024 23:56:03 GMT
      expires:
      - '-1'
      pragma:
      - no-cache
      strict-transport-security:
      - max-age=31536000; includeSubDomains
      x-cache:
      - CONFIG_NOCACHE
      x-content-type-options:
      - nosniff
      x-msedge-ref:
      - 'Ref A: E9D47EB239AF41DCA3413200370C282E Ref B: CO6AA3150220031 Ref C: 2024-02-28T23:56:03Z'
    status:
      code: 200
      message: OK
- request:
    body: null
    headers:
      Accept:
      - application/json
      Accept-Encoding:
      - gzip, deflate
      CommandName:
      - acr import
      Connection:
      - keep-alive
      ParameterSetName:
      - -n --source
      User-Agent:
      - AZURECLI/2.57.0 azsdk-python-azure-mgmt-containerregistry/10.1.0 Python/3.8.10
        (Windows-10-10.0.22621-SP0)
    method: GET
    uri: https://management.azure.com/subscriptions/00000000-0000-0000-0000-000000000000/providers/Microsoft.ContainerRegistry/registries?api-version=2022-02-01-preview
  response:
    body:
      string: '{"value":[{"sku":{"name":"Standard","tier":"Standard"},"type":"Microsoft.ContainerRegistry/registries","id":"/subscriptions/00000000-0000-0000-0000-000000000000/resourceGroups/cli-test-rg/providers/Microsoft.ContainerRegistry/registries/testRegistryAcr","name":"testRegistryAcr","location":"eastus","tags":{},"systemData":{"createdBy":"harrli@microsoft.com","createdByType":"User","createdAt":"2023-05-12T03:23:48.0773018+00:00","lastModifiedBy":"harrli@microsoft.com","lastModifiedByType":"User","lastModifiedAt":"2023-10-27T20:25:28.407513+00:00"},"properties":{"loginServer":"testregistryacr.azurecr.io","creationDate":"2023-05-12T03:23:48.0773018Z","provisioningState":"Succeeded","adminUserEnabled":true,"policies":{"quarantinePolicy":{"status":"disabled"},"trustPolicy":{"type":"Notary","status":"disabled"},"retentionPolicy":{"days":7,"lastUpdatedTime":"2023-05-12T03:23:54.852105+00:00","status":"disabled"},"exportPolicy":{"status":"enabled"},"azureADAuthenticationAsArmPolicy":{"status":"enabled"},"softDeletePolicy":{"retentionDays":7,"lastUpdatedTime":"2023-05-12T03:23:54.852105+00:00","status":"disabled"}},"encryption":{"status":"disabled"},"dataEndpointEnabled":false,"dataEndpointHostNames":[],"privateEndpointConnections":[],"publicNetworkAccess":"Enabled","networkRuleBypassOptions":"AzureServices","zoneRedundancy":"Disabled","anonymousPullEnabled":true}},{"sku":{"name":"Standard","tier":"Standard"},"type":"Microsoft.ContainerRegistry/registries","id":"/subscriptions/00000000-0000-0000-0000-000000000000/resourceGroups/K4AppsTestRg/providers/Microsoft.ContainerRegistry/registries/harrliacatestacr","name":"harrliacatestacr","location":"eastus","tags":{},"systemData":{"createdBy":"harrli@microsoft.com","createdByType":"User","createdAt":"2023-06-08T18:00:12.5240027+00:00","lastModifiedBy":"harrli@microsoft.com","lastModifiedByType":"User","lastModifiedAt":"2023-09-08T20:27:22.0432327+00:00"},"properties":{"loginServer":"harrliacatestacr.azurecr.io","creationDate":"2023-06-08T18:00:12.5240027Z","provisioningState":"Succeeded","adminUserEnabled":true,"policies":{"quarantinePolicy":{"status":"disabled"},"trustPolicy":{"type":"Notary","status":"disabled"},"retentionPolicy":{"days":7,"lastUpdatedTime":"2023-06-08T18:00:25.1433668+00:00","status":"disabled"},"exportPolicy":{"status":"enabled"},"azureADAuthenticationAsArmPolicy":{"status":"enabled"},"softDeletePolicy":{"retentionDays":7,"lastUpdatedTime":"2023-09-08T20:27:14.1938859+00:00","status":"disabled"}},"encryption":{"status":"disabled"},"dataEndpointEnabled":false,"dataEndpointHostNames":[],"privateEndpointConnections":[],"publicNetworkAccess":"Enabled","networkRuleBypassOptions":"AzureServices","zoneRedundancy":"Disabled","anonymousPullEnabled":true}},{"sku":{"name":"Standard","tier":"Standard"},"type":"Microsoft.ContainerRegistry/registries","id":"/subscriptions/00000000-0000-0000-0000-000000000000/resourceGroups/PatcherTestRg/providers/Microsoft.ContainerRegistry/registries/actiondebugregistry","name":"actiondebugregistry","location":"eastus","tags":{},"systemData":{"createdBy":"harrli@microsoft.com","createdByType":"User","createdAt":"2023-11-28T18:11:44.0211013+00:00","lastModifiedBy":"harrli@microsoft.com","lastModifiedByType":"User","lastModifiedAt":"2024-02-02T00:26:51.9655143+00:00"},"properties":{"loginServer":"actiondebugregistry.azurecr.io","creationDate":"2023-11-28T18:11:44.0211013Z","provisioningState":"Succeeded","adminUserEnabled":true,"policies":{"quarantinePolicy":{"status":"disabled"},"trustPolicy":{"type":"Notary","status":"disabled"},"retentionPolicy":{"days":7,"lastUpdatedTime":"2023-11-28T18:11:50.1814482+00:00","status":"disabled"},"exportPolicy":{"status":"enabled"},"azureADAuthenticationAsArmPolicy":{"status":"enabled"},"softDeletePolicy":{"retentionDays":7,"lastUpdatedTime":"2023-11-28T18:11:50.1814859+00:00","status":"disabled"}},"encryption":{"status":"disabled"},"dataEndpointEnabled":false,"dataEndpointHostNames":[],"privateEndpointConnections":[],"publicNetworkAccess":"Enabled","networkRuleBypassOptions":"AzureServices","zoneRedundancy":"Disabled","anonymousPullEnabled":false}},{"sku":{"name":"Standard","tier":"Standard"},"type":"Microsoft.ContainerRegistry/registries","id":"/subscriptions/00000000-0000-0000-0000-000000000000/resourceGroups/PatcherTestRg/providers/Microsoft.ContainerRegistry/registries/patchertestacr","name":"patchertestacr","location":"eastus","tags":{},"systemData":{"createdBy":"harrli@microsoft.com","createdByType":"User","createdAt":"2023-03-20T03:34:21.7566725+00:00","lastModifiedBy":"harrli@microsoft.com","lastModifiedByType":"User","lastModifiedAt":"2023-07-17T18:04:20.2780742+00:00"},"properties":{"loginServer":"patchertestacr.azurecr.io","creationDate":"2023-03-20T03:34:21.7566725Z","provisioningState":"Succeeded","adminUserEnabled":false,"policies":{"quarantinePolicy":{"status":"disabled"},"trustPolicy":{"type":"Notary","status":"disabled"},"retentionPolicy":{"days":7,"lastUpdatedTime":"2023-03-20T03:34:28.8044968+00:00","status":"disabled"},"exportPolicy":{"status":"enabled"},"azureADAuthenticationAsArmPolicy":{"status":"enabled"},"softDeletePolicy":{"retentionDays":7,"lastUpdatedTime":"2023-07-17T18:04:20.5969628+00:00","status":"disabled"}},"encryption":{"status":"disabled"},"dataEndpointEnabled":false,"dataEndpointHostNames":[],"privateEndpointConnections":[],"publicNetworkAccess":"Enabled","networkRuleBypassOptions":"AzureServices","zoneRedundancy":"Disabled","anonymousPullEnabled":true}},{"sku":{"name":"Basic","tier":"Basic"},"type":"Microsoft.ContainerRegistry/registries","id":"/subscriptions/00000000-0000-0000-0000-000000000000/resourceGroups/clitest.rg000001/providers/Microsoft.ContainerRegistry/registries/acr000002","name":"acr000002","location":"eastus2","tags":{},"systemData":{"createdBy":"harrli@microsoft.com","createdByType":"User","createdAt":"2024-02-28T23:55:54.9838955+00:00","lastModifiedBy":"harrli@microsoft.com","lastModifiedByType":"User","lastModifiedAt":"2024-02-28T23:55:54.9838955+00:00"},"properties":{"loginServer":"acr000002.azurecr.io","creationDate":"2024-02-28T23:55:54.9838955Z","provisioningState":"Succeeded","adminUserEnabled":true,"policies":{"quarantinePolicy":{"status":"disabled"},"trustPolicy":{"type":"Notary","status":"disabled"},"retentionPolicy":{"days":7,"lastUpdatedTime":"2024-02-28T23:56:01.4005975+00:00","status":"disabled"},"exportPolicy":{"status":"enabled"},"azureADAuthenticationAsArmPolicy":{"status":"enabled"},"softDeletePolicy":{"retentionDays":7,"lastUpdatedTime":"2024-02-28T23:56:01.4006366+00:00","status":"disabled"}},"encryption":{"status":"disabled"},"dataEndpointEnabled":false,"dataEndpointHostNames":[],"privateEndpointConnections":[],"publicNetworkAccess":"Enabled","networkRuleBypassOptions":"AzureServices","zoneRedundancy":"Disabled","anonymousPullEnabled":false}}]}'
    headers:
      cache-control:
      - no-cache
      content-length:
      - '6855'
      content-type:
      - application/json; charset=utf-8
      date:
      - Wed, 28 Feb 2024 23:56:03 GMT
      expires:
      - '-1'
      pragma:
      - no-cache
      strict-transport-security:
      - max-age=31536000; includeSubDomains
      x-cache:
      - CONFIG_NOCACHE
      x-content-type-options:
      - nosniff
      x-ms-original-request-ids:
      - ''
      - ''
      x-msedge-ref:
      - 'Ref A: 76C7E71E3BBD425B8C2D1E8E4BA87911 Ref B: CO6AA3150218021 Ref C: 2024-02-28T23:56:03Z'
    status:
      code: 200
      message: OK
- request:
    body: '{"source": {"registryUri": "mcr.microsoft.com", "sourceImage": "k8se/quickstart:latest"},
      "targetTags": ["k8se/quickstart:latest"], "mode": "NoForce"}'
    headers:
      Accept:
      - '*/*'
      Accept-Encoding:
      - gzip, deflate
      CommandName:
      - acr import
      Connection:
      - keep-alive
      Content-Length:
      - '150'
      Content-Type:
      - application/json
      ParameterSetName:
      - -n --source
      User-Agent:
      - AZURECLI/2.57.0 azsdk-python-azure-mgmt-containerregistry/10.1.0 Python/3.8.10
        (Windows-10-10.0.22621-SP0)
    method: POST
    uri: https://management.azure.com/subscriptions/00000000-0000-0000-0000-000000000000/resourceGroups/clitest.rg000001/providers/Microsoft.ContainerRegistry/registries/acr000002/importImage?api-version=2022-02-01-preview
  response:
    body:
      string: ''
    headers:
      api-supported-versions:
      - 2017-10-01, 2019-05-01, 2019-12-01-preview, 2020-11-01-preview, 2021-06-01-preview,
        2021-08-01-preview, 2021-09-01, 2021-12-01-preview, 2022-02-01-preview, 2022-12-01,
        2023-01-01-preview, 2023-06-01-preview, 2023-07-01, 2023-08-01-preview, 2023-11-01-preview,
        2024-01-01-preview, 2024-11-01-preview
      cache-control:
      - no-cache
      content-length:
      - '0'
      date:
      - Wed, 28 Feb 2024 23:56:04 GMT
      expires:
      - '-1'
      location:
      - https://management.azure.com/subscriptions/00000000-0000-0000-0000-000000000000/providers/Microsoft.ContainerRegistry/locations/EASTUS2/operationResults/registries-ee5f365b-d694-11ee-b122-010101010000?api-version=2022-02-01-preview&t=638447613649410746&c=MIIHADCCBeigAwIBAgITHgPqUKIUuzcMjHnSqwAAA-pQojANBgkqhkiG9w0BAQsFADBEMRMwEQYKCZImiZPyLGQBGRYDR0JMMRMwEQYKCZImiZPyLGQBGRYDQU1FMRgwFgYDVQQDEw9BTUUgSW5mcmEgQ0EgMDYwHhcNMjQwMTMxMTA0OTIwWhcNMjUwMTI1MTA0OTIwWjBAMT4wPAYDVQQDEzVhc3luY29wZXJhdGlvbnNpZ25pbmdjZXJ0aWZpY2F0ZS5tYW5hZ2VtZW50LmF6dXJlLmNvbTCCASIwDQYJKoZIhvcNAQEBBQADggEPADCCAQoCggEBAL8Xxozyns7JQPWMTJtofjZEltgixX0UzmRE21LlxA-WFLxdchZStU2GbP8iw3kHzL6CJ_IJpaCSs9Z0ju5Zj9cC3M-20DkQbN0uj0GHhVEwi5AT6N9UH0icUYklqIM33_jS2_kZHQxCPpHpL05eSEFT3vVaIhqteGaWFnzpljwGBkFMf_EwVxROc6jZ8TYbjXzZ_lBGiAHEt8_DHTvKeNimqJKGMJ_d0pkW3pGHvK7o0Bg-CT7Ywaq29j0Gx6NXB6PNua7fWonr5dDvV7b11Q95JJ8_C-Dn3gqyCtaf4tlQ2CYmrxCjaLk2qU7Y6HAByhBtPSyPkLVOlfnw9r-y5l0CAwEAAaOCA-0wggPpMCcGCSsGAQQBgjcVCgQaMBgwCgYIKwYBBQUHAwEwCgYIKwYBBQUHAwIwPQYJKwYBBAGCNxUHBDAwLgYmKwYBBAGCNxUIhpDjDYTVtHiE8Ys-hZvdFs6dEoFggvX2K4Py0SACAWQCAQowggHLBggrBgEFBQcBAQSCAb0wggG5MGMGCCsGAQUFBzAChldodHRwOi8vY3JsLm1pY3Jvc29mdC5jb20vcGtpaW5mcmEvQ2VydHMvQkwyUEtJSU5UQ0EwMi5BTUUuR0JMX0FNRSUyMEluZnJhJTIwQ0ElMjAwNi5jcnQwUwYIKwYBBQUHMAKGR2h0dHA6Ly9jcmwxLmFtZS5nYmwvYWlhL0JMMlBLSUlOVENBMDIuQU1FLkdCTF9BTUUlMjBJbmZyYSUyMENBJTIwMDYuY3J0MFMGCCsGAQUFBzAChkdodHRwOi8vY3JsMi5hbWUuZ2JsL2FpYS9CTDJQS0lJTlRDQTAyLkFNRS5HQkxfQU1FJTIwSW5mcmElMjBDQSUyMDA2LmNydDBTBggrBgEFBQcwAoZHaHR0cDovL2NybDMuYW1lLmdibC9haWEvQkwyUEtJSU5UQ0EwMi5BTUUuR0JMX0FNRSUyMEluZnJhJTIwQ0ElMjAwNi5jcnQwUwYIKwYBBQUHMAKGR2h0dHA6Ly9jcmw0LmFtZS5nYmwvYWlhL0JMMlBLSUlOVENBMDIuQU1FLkdCTF9BTUUlMjBJbmZyYSUyMENBJTIwMDYuY3J0MB0GA1UdDgQWBBSjfcfgL1I-py_Pgx2g6tlj8J-G1zAOBgNVHQ8BAf8EBAMCBaAwggEmBgNVHR8EggEdMIIBGTCCARWgggERoIIBDYY_aHR0cDovL2NybC5taWNyb3NvZnQuY29tL3BraWluZnJhL0NSTC9BTUUlMjBJbmZyYSUyMENBJTIwMDYuY3JshjFodHRwOi8vY3JsMS5hbWUuZ2JsL2NybC9BTUUlMjBJbmZyYSUyMENBJTIwMDYuY3JshjFodHRwOi8vY3JsMi5hbWUuZ2JsL2NybC9BTUUlMjBJbmZyYSUyMENBJTIwMDYuY3JshjFodHRwOi8vY3JsMy5hbWUuZ2JsL2NybC9BTUUlMjBJbmZyYSUyMENBJTIwMDYuY3JshjFodHRwOi8vY3JsNC5hbWUuZ2JsL2NybC9BTUUlMjBJbmZyYSUyMENBJTIwMDYuY3JsMBcGA1UdIAQQMA4wDAYKKwYBBAGCN3sBATAfBgNVHSMEGDAWgBTxRmjG8cPwKy19i2rhsvm-NfzRQTAdBgNVHSUEFjAUBggrBgEFBQcDAQYIKwYBBQUHAwIwDQYJKoZIhvcNAQELBQADggEBAIrUTfifPGoHH9bxzfMqtx8Y9LosN2v1VV7pmSbd5rlA4cxFYy-MmIffscFJqBmctJwFobfu8r_O6mnKa0Av3IOL-idzKEVhO4lMZ-xlB3rNIx9Stcs1qctJ9zQ_1RDxATu08mFzyBhr7ZVK0pEBMT4c8_5iQxVwNVxnyjfpUbHawY67aqA1QCc1vw9Vs_0e73X_xBRiuGnNUxpSQWfF0N2rVRs_Oyks7Ze7M3M0Xjxhi2Y4WnGd8kYJLWVi5UmNf6Kj6lL6junnk5Bzq5YASezf-TvVvN-s5R0r2XBQPyNg1tPUm74q2e7eutKUUtOtEZOa4n_EBxBPPw7ypnzM6kI&s=fhguoqIxSPTqpTPKFIarsKNmAo4SVsqnVnO8-_wEidHO-P1WHeZ13lVYa76BTnc1gSTdgP7vynxkXNtG8R1EgYEDKQ1oMEYv0nursOi-iDO7Mm2W3mXBfYhOO4kPg3eFrFqWxDWmfNM-eSsLArQv5_TF5YTfsowtVnfzRg-fhCm57GvbuuVuV4tEB5WiO6nw8mf4FnZqSGWezV5UCkIs2YK4gEZwFmyYClqigr-kO-MxcADIu2bi0XiODGAbodK9yejngB73RRbTKZ9BA8bmzpbDxRjP6XHgWN4wLK6DE1nGEo3O51YAG8cYjUgT_s9JudubpNWq1GBlW9lyFNdfWw&h=PnsY9tK2D0DTAxfRzJ0C-M4ElIRtB6rezdl2vrxGtH0
      pragma:
      - no-cache
      strict-transport-security:
      - max-age=31536000; includeSubDomains
      x-cache:
      - CONFIG_NOCACHE
      x-content-type-options:
      - nosniff
      x-ms-ratelimit-remaining-subscription-writes:
      - '1199'
      x-msedge-ref:
      - 'Ref A: 2000ED9099E942B99AB48E44C3A4182C Ref B: CO6AA3150220025 Ref C: 2024-02-28T23:56:04Z'
    status:
      code: 202
      message: Accepted
- request:
    body: null
    headers:
      Accept:
      - '*/*'
      Accept-Encoding:
      - gzip, deflate
      CommandName:
      - acr import
      Connection:
      - keep-alive
      ParameterSetName:
      - -n --source
      User-Agent:
      - AZURECLI/2.57.0 azsdk-python-azure-mgmt-containerregistry/10.1.0 Python/3.8.10
        (Windows-10-10.0.22621-SP0)
    method: GET
    uri: https://management.azure.com/subscriptions/00000000-0000-0000-0000-000000000000/providers/Microsoft.ContainerRegistry/locations/EASTUS2/operationResults/registries-ee5f365b-d694-11ee-b122-010101010000?api-version=2022-02-01-preview&t=638447613649410746&c=MIIHADCCBeigAwIBAgITHgPqUKIUuzcMjHnSqwAAA-pQojANBgkqhkiG9w0BAQsFADBEMRMwEQYKCZImiZPyLGQBGRYDR0JMMRMwEQYKCZImiZPyLGQBGRYDQU1FMRgwFgYDVQQDEw9BTUUgSW5mcmEgQ0EgMDYwHhcNMjQwMTMxMTA0OTIwWhcNMjUwMTI1MTA0OTIwWjBAMT4wPAYDVQQDEzVhc3luY29wZXJhdGlvbnNpZ25pbmdjZXJ0aWZpY2F0ZS5tYW5hZ2VtZW50LmF6dXJlLmNvbTCCASIwDQYJKoZIhvcNAQEBBQADggEPADCCAQoCggEBAL8Xxozyns7JQPWMTJtofjZEltgixX0UzmRE21LlxA-WFLxdchZStU2GbP8iw3kHzL6CJ_IJpaCSs9Z0ju5Zj9cC3M-20DkQbN0uj0GHhVEwi5AT6N9UH0icUYklqIM33_jS2_kZHQxCPpHpL05eSEFT3vVaIhqteGaWFnzpljwGBkFMf_EwVxROc6jZ8TYbjXzZ_lBGiAHEt8_DHTvKeNimqJKGMJ_d0pkW3pGHvK7o0Bg-CT7Ywaq29j0Gx6NXB6PNua7fWonr5dDvV7b11Q95JJ8_C-Dn3gqyCtaf4tlQ2CYmrxCjaLk2qU7Y6HAByhBtPSyPkLVOlfnw9r-y5l0CAwEAAaOCA-0wggPpMCcGCSsGAQQBgjcVCgQaMBgwCgYIKwYBBQUHAwEwCgYIKwYBBQUHAwIwPQYJKwYBBAGCNxUHBDAwLgYmKwYBBAGCNxUIhpDjDYTVtHiE8Ys-hZvdFs6dEoFggvX2K4Py0SACAWQCAQowggHLBggrBgEFBQcBAQSCAb0wggG5MGMGCCsGAQUFBzAChldodHRwOi8vY3JsLm1pY3Jvc29mdC5jb20vcGtpaW5mcmEvQ2VydHMvQkwyUEtJSU5UQ0EwMi5BTUUuR0JMX0FNRSUyMEluZnJhJTIwQ0ElMjAwNi5jcnQwUwYIKwYBBQUHMAKGR2h0dHA6Ly9jcmwxLmFtZS5nYmwvYWlhL0JMMlBLSUlOVENBMDIuQU1FLkdCTF9BTUUlMjBJbmZyYSUyMENBJTIwMDYuY3J0MFMGCCsGAQUFBzAChkdodHRwOi8vY3JsMi5hbWUuZ2JsL2FpYS9CTDJQS0lJTlRDQTAyLkFNRS5HQkxfQU1FJTIwSW5mcmElMjBDQSUyMDA2LmNydDBTBggrBgEFBQcwAoZHaHR0cDovL2NybDMuYW1lLmdibC9haWEvQkwyUEtJSU5UQ0EwMi5BTUUuR0JMX0FNRSUyMEluZnJhJTIwQ0ElMjAwNi5jcnQwUwYIKwYBBQUHMAKGR2h0dHA6Ly9jcmw0LmFtZS5nYmwvYWlhL0JMMlBLSUlOVENBMDIuQU1FLkdCTF9BTUUlMjBJbmZyYSUyMENBJTIwMDYuY3J0MB0GA1UdDgQWBBSjfcfgL1I-py_Pgx2g6tlj8J-G1zAOBgNVHQ8BAf8EBAMCBaAwggEmBgNVHR8EggEdMIIBGTCCARWgggERoIIBDYY_aHR0cDovL2NybC5taWNyb3NvZnQuY29tL3BraWluZnJhL0NSTC9BTUUlMjBJbmZyYSUyMENBJTIwMDYuY3JshjFodHRwOi8vY3JsMS5hbWUuZ2JsL2NybC9BTUUlMjBJbmZyYSUyMENBJTIwMDYuY3JshjFodHRwOi8vY3JsMi5hbWUuZ2JsL2NybC9BTUUlMjBJbmZyYSUyMENBJTIwMDYuY3JshjFodHRwOi8vY3JsMy5hbWUuZ2JsL2NybC9BTUUlMjBJbmZyYSUyMENBJTIwMDYuY3JshjFodHRwOi8vY3JsNC5hbWUuZ2JsL2NybC9BTUUlMjBJbmZyYSUyMENBJTIwMDYuY3JsMBcGA1UdIAQQMA4wDAYKKwYBBAGCN3sBATAfBgNVHSMEGDAWgBTxRmjG8cPwKy19i2rhsvm-NfzRQTAdBgNVHSUEFjAUBggrBgEFBQcDAQYIKwYBBQUHAwIwDQYJKoZIhvcNAQELBQADggEBAIrUTfifPGoHH9bxzfMqtx8Y9LosN2v1VV7pmSbd5rlA4cxFYy-MmIffscFJqBmctJwFobfu8r_O6mnKa0Av3IOL-idzKEVhO4lMZ-xlB3rNIx9Stcs1qctJ9zQ_1RDxATu08mFzyBhr7ZVK0pEBMT4c8_5iQxVwNVxnyjfpUbHawY67aqA1QCc1vw9Vs_0e73X_xBRiuGnNUxpSQWfF0N2rVRs_Oyks7Ze7M3M0Xjxhi2Y4WnGd8kYJLWVi5UmNf6Kj6lL6junnk5Bzq5YASezf-TvVvN-s5R0r2XBQPyNg1tPUm74q2e7eutKUUtOtEZOa4n_EBxBPPw7ypnzM6kI&s=fhguoqIxSPTqpTPKFIarsKNmAo4SVsqnVnO8-_wEidHO-P1WHeZ13lVYa76BTnc1gSTdgP7vynxkXNtG8R1EgYEDKQ1oMEYv0nursOi-iDO7Mm2W3mXBfYhOO4kPg3eFrFqWxDWmfNM-eSsLArQv5_TF5YTfsowtVnfzRg-fhCm57GvbuuVuV4tEB5WiO6nw8mf4FnZqSGWezV5UCkIs2YK4gEZwFmyYClqigr-kO-MxcADIu2bi0XiODGAbodK9yejngB73RRbTKZ9BA8bmzpbDxRjP6XHgWN4wLK6DE1nGEo3O51YAG8cYjUgT_s9JudubpNWq1GBlW9lyFNdfWw&h=PnsY9tK2D0DTAxfRzJ0C-M4ElIRtB6rezdl2vrxGtH0
  response:
    body:
      string: '{"status":"Accepted"}'
    headers:
      cache-control:
      - no-cache
      content-length:
      - '21'
      content-type:
      - application/json; charset=utf-8
      date:
      - Wed, 28 Feb 2024 23:56:04 GMT
      expires:
      - '-1'
      location:
      - https://management.azure.com/subscriptions/00000000-0000-0000-0000-000000000000/providers/Microsoft.ContainerRegistry/locations/EASTUS2/operationResults/registries-ee5f365b-d694-11ee-b122-010101010000?api-version=2022-02-01-preview&t=638447613651967136&c=MIIHADCCBeigAwIBAgITHgPqUKIUuzcMjHnSqwAAA-pQojANBgkqhkiG9w0BAQsFADBEMRMwEQYKCZImiZPyLGQBGRYDR0JMMRMwEQYKCZImiZPyLGQBGRYDQU1FMRgwFgYDVQQDEw9BTUUgSW5mcmEgQ0EgMDYwHhcNMjQwMTMxMTA0OTIwWhcNMjUwMTI1MTA0OTIwWjBAMT4wPAYDVQQDEzVhc3luY29wZXJhdGlvbnNpZ25pbmdjZXJ0aWZpY2F0ZS5tYW5hZ2VtZW50LmF6dXJlLmNvbTCCASIwDQYJKoZIhvcNAQEBBQADggEPADCCAQoCggEBAL8Xxozyns7JQPWMTJtofjZEltgixX0UzmRE21LlxA-WFLxdchZStU2GbP8iw3kHzL6CJ_IJpaCSs9Z0ju5Zj9cC3M-20DkQbN0uj0GHhVEwi5AT6N9UH0icUYklqIM33_jS2_kZHQxCPpHpL05eSEFT3vVaIhqteGaWFnzpljwGBkFMf_EwVxROc6jZ8TYbjXzZ_lBGiAHEt8_DHTvKeNimqJKGMJ_d0pkW3pGHvK7o0Bg-CT7Ywaq29j0Gx6NXB6PNua7fWonr5dDvV7b11Q95JJ8_C-Dn3gqyCtaf4tlQ2CYmrxCjaLk2qU7Y6HAByhBtPSyPkLVOlfnw9r-y5l0CAwEAAaOCA-0wggPpMCcGCSsGAQQBgjcVCgQaMBgwCgYIKwYBBQUHAwEwCgYIKwYBBQUHAwIwPQYJKwYBBAGCNxUHBDAwLgYmKwYBBAGCNxUIhpDjDYTVtHiE8Ys-hZvdFs6dEoFggvX2K4Py0SACAWQCAQowggHLBggrBgEFBQcBAQSCAb0wggG5MGMGCCsGAQUFBzAChldodHRwOi8vY3JsLm1pY3Jvc29mdC5jb20vcGtpaW5mcmEvQ2VydHMvQkwyUEtJSU5UQ0EwMi5BTUUuR0JMX0FNRSUyMEluZnJhJTIwQ0ElMjAwNi5jcnQwUwYIKwYBBQUHMAKGR2h0dHA6Ly9jcmwxLmFtZS5nYmwvYWlhL0JMMlBLSUlOVENBMDIuQU1FLkdCTF9BTUUlMjBJbmZyYSUyMENBJTIwMDYuY3J0MFMGCCsGAQUFBzAChkdodHRwOi8vY3JsMi5hbWUuZ2JsL2FpYS9CTDJQS0lJTlRDQTAyLkFNRS5HQkxfQU1FJTIwSW5mcmElMjBDQSUyMDA2LmNydDBTBggrBgEFBQcwAoZHaHR0cDovL2NybDMuYW1lLmdibC9haWEvQkwyUEtJSU5UQ0EwMi5BTUUuR0JMX0FNRSUyMEluZnJhJTIwQ0ElMjAwNi5jcnQwUwYIKwYBBQUHMAKGR2h0dHA6Ly9jcmw0LmFtZS5nYmwvYWlhL0JMMlBLSUlOVENBMDIuQU1FLkdCTF9BTUUlMjBJbmZyYSUyMENBJTIwMDYuY3J0MB0GA1UdDgQWBBSjfcfgL1I-py_Pgx2g6tlj8J-G1zAOBgNVHQ8BAf8EBAMCBaAwggEmBgNVHR8EggEdMIIBGTCCARWgggERoIIBDYY_aHR0cDovL2NybC5taWNyb3NvZnQuY29tL3BraWluZnJhL0NSTC9BTUUlMjBJbmZyYSUyMENBJTIwMDYuY3JshjFodHRwOi8vY3JsMS5hbWUuZ2JsL2NybC9BTUUlMjBJbmZyYSUyMENBJTIwMDYuY3JshjFodHRwOi8vY3JsMi5hbWUuZ2JsL2NybC9BTUUlMjBJbmZyYSUyMENBJTIwMDYuY3JshjFodHRwOi8vY3JsMy5hbWUuZ2JsL2NybC9BTUUlMjBJbmZyYSUyMENBJTIwMDYuY3JshjFodHRwOi8vY3JsNC5hbWUuZ2JsL2NybC9BTUUlMjBJbmZyYSUyMENBJTIwMDYuY3JsMBcGA1UdIAQQMA4wDAYKKwYBBAGCN3sBATAfBgNVHSMEGDAWgBTxRmjG8cPwKy19i2rhsvm-NfzRQTAdBgNVHSUEFjAUBggrBgEFBQcDAQYIKwYBBQUHAwIwDQYJKoZIhvcNAQELBQADggEBAIrUTfifPGoHH9bxzfMqtx8Y9LosN2v1VV7pmSbd5rlA4cxFYy-MmIffscFJqBmctJwFobfu8r_O6mnKa0Av3IOL-idzKEVhO4lMZ-xlB3rNIx9Stcs1qctJ9zQ_1RDxATu08mFzyBhr7ZVK0pEBMT4c8_5iQxVwNVxnyjfpUbHawY67aqA1QCc1vw9Vs_0e73X_xBRiuGnNUxpSQWfF0N2rVRs_Oyks7Ze7M3M0Xjxhi2Y4WnGd8kYJLWVi5UmNf6Kj6lL6junnk5Bzq5YASezf-TvVvN-s5R0r2XBQPyNg1tPUm74q2e7eutKUUtOtEZOa4n_EBxBPPw7ypnzM6kI&s=XqDIib61-8GXd_7RJ2pMVUvhVvROsJ-7rgKGL5NWsdP59TQyoqRIppo8uichKlC3qDu1xcsuh1EjoGuq45oRiXb8WznJYmkTzGMZIzlrZGRHcTn9madpva40prBw1-Cb299b56prdBr0udyi5CzWl6n4_PDBcYoNfn9-dejIsnConkrkV5DVCC75P9tyARcg5wl_DgwYwJ-xqoR9IKJUWKo9TQZfhEOq5xUpjfbXL8vnFz4QQ-YJT_G0n8tkS6WK3YB1UIEs79UsDqgI5ZlU-OFWraJcHCQ6XPBdvzdbo3cMhFOdSFfiaZyNvwu6acPT3rmEVv7ViQKYA_YN43h9ug&h=vLoQ_1NKNXHo8QbxKBrGq6nEQAk5qs5wcppoLwMZunw
      pragma:
      - no-cache
      strict-transport-security:
      - max-age=31536000; includeSubDomains
      x-cache:
      - CONFIG_NOCACHE
      x-content-type-options:
      - nosniff
      x-msedge-ref:
      - 'Ref A: 2ABD6BDD75964883BF441DDA6D17D0B3 Ref B: CO6AA3150220025 Ref C: 2024-02-28T23:56:04Z'
    status:
      code: 202
      message: Accepted
- request:
    body: null
    headers:
      Accept:
      - '*/*'
      Accept-Encoding:
      - gzip, deflate
      CommandName:
      - acr import
      Connection:
      - keep-alive
      ParameterSetName:
      - -n --source
      User-Agent:
      - AZURECLI/2.57.0 azsdk-python-azure-mgmt-containerregistry/10.1.0 Python/3.8.10
        (Windows-10-10.0.22621-SP0)
    method: GET
    uri: https://management.azure.com/subscriptions/00000000-0000-0000-0000-000000000000/providers/Microsoft.ContainerRegistry/locations/EASTUS2/operationResults/registries-ee5f365b-d694-11ee-b122-010101010000?api-version=2022-02-01-preview&t=638447613651967136&c=MIIHADCCBeigAwIBAgITHgPqUKIUuzcMjHnSqwAAA-pQojANBgkqhkiG9w0BAQsFADBEMRMwEQYKCZImiZPyLGQBGRYDR0JMMRMwEQYKCZImiZPyLGQBGRYDQU1FMRgwFgYDVQQDEw9BTUUgSW5mcmEgQ0EgMDYwHhcNMjQwMTMxMTA0OTIwWhcNMjUwMTI1MTA0OTIwWjBAMT4wPAYDVQQDEzVhc3luY29wZXJhdGlvbnNpZ25pbmdjZXJ0aWZpY2F0ZS5tYW5hZ2VtZW50LmF6dXJlLmNvbTCCASIwDQYJKoZIhvcNAQEBBQADggEPADCCAQoCggEBAL8Xxozyns7JQPWMTJtofjZEltgixX0UzmRE21LlxA-WFLxdchZStU2GbP8iw3kHzL6CJ_IJpaCSs9Z0ju5Zj9cC3M-20DkQbN0uj0GHhVEwi5AT6N9UH0icUYklqIM33_jS2_kZHQxCPpHpL05eSEFT3vVaIhqteGaWFnzpljwGBkFMf_EwVxROc6jZ8TYbjXzZ_lBGiAHEt8_DHTvKeNimqJKGMJ_d0pkW3pGHvK7o0Bg-CT7Ywaq29j0Gx6NXB6PNua7fWonr5dDvV7b11Q95JJ8_C-Dn3gqyCtaf4tlQ2CYmrxCjaLk2qU7Y6HAByhBtPSyPkLVOlfnw9r-y5l0CAwEAAaOCA-0wggPpMCcGCSsGAQQBgjcVCgQaMBgwCgYIKwYBBQUHAwEwCgYIKwYBBQUHAwIwPQYJKwYBBAGCNxUHBDAwLgYmKwYBBAGCNxUIhpDjDYTVtHiE8Ys-hZvdFs6dEoFggvX2K4Py0SACAWQCAQowggHLBggrBgEFBQcBAQSCAb0wggG5MGMGCCsGAQUFBzAChldodHRwOi8vY3JsLm1pY3Jvc29mdC5jb20vcGtpaW5mcmEvQ2VydHMvQkwyUEtJSU5UQ0EwMi5BTUUuR0JMX0FNRSUyMEluZnJhJTIwQ0ElMjAwNi5jcnQwUwYIKwYBBQUHMAKGR2h0dHA6Ly9jcmwxLmFtZS5nYmwvYWlhL0JMMlBLSUlOVENBMDIuQU1FLkdCTF9BTUUlMjBJbmZyYSUyMENBJTIwMDYuY3J0MFMGCCsGAQUFBzAChkdodHRwOi8vY3JsMi5hbWUuZ2JsL2FpYS9CTDJQS0lJTlRDQTAyLkFNRS5HQkxfQU1FJTIwSW5mcmElMjBDQSUyMDA2LmNydDBTBggrBgEFBQcwAoZHaHR0cDovL2NybDMuYW1lLmdibC9haWEvQkwyUEtJSU5UQ0EwMi5BTUUuR0JMX0FNRSUyMEluZnJhJTIwQ0ElMjAwNi5jcnQwUwYIKwYBBQUHMAKGR2h0dHA6Ly9jcmw0LmFtZS5nYmwvYWlhL0JMMlBLSUlOVENBMDIuQU1FLkdCTF9BTUUlMjBJbmZyYSUyMENBJTIwMDYuY3J0MB0GA1UdDgQWBBSjfcfgL1I-py_Pgx2g6tlj8J-G1zAOBgNVHQ8BAf8EBAMCBaAwggEmBgNVHR8EggEdMIIBGTCCARWgggERoIIBDYY_aHR0cDovL2NybC5taWNyb3NvZnQuY29tL3BraWluZnJhL0NSTC9BTUUlMjBJbmZyYSUyMENBJTIwMDYuY3JshjFodHRwOi8vY3JsMS5hbWUuZ2JsL2NybC9BTUUlMjBJbmZyYSUyMENBJTIwMDYuY3JshjFodHRwOi8vY3JsMi5hbWUuZ2JsL2NybC9BTUUlMjBJbmZyYSUyMENBJTIwMDYuY3JshjFodHRwOi8vY3JsMy5hbWUuZ2JsL2NybC9BTUUlMjBJbmZyYSUyMENBJTIwMDYuY3JshjFodHRwOi8vY3JsNC5hbWUuZ2JsL2NybC9BTUUlMjBJbmZyYSUyMENBJTIwMDYuY3JsMBcGA1UdIAQQMA4wDAYKKwYBBAGCN3sBATAfBgNVHSMEGDAWgBTxRmjG8cPwKy19i2rhsvm-NfzRQTAdBgNVHSUEFjAUBggrBgEFBQcDAQYIKwYBBQUHAwIwDQYJKoZIhvcNAQELBQADggEBAIrUTfifPGoHH9bxzfMqtx8Y9LosN2v1VV7pmSbd5rlA4cxFYy-MmIffscFJqBmctJwFobfu8r_O6mnKa0Av3IOL-idzKEVhO4lMZ-xlB3rNIx9Stcs1qctJ9zQ_1RDxATu08mFzyBhr7ZVK0pEBMT4c8_5iQxVwNVxnyjfpUbHawY67aqA1QCc1vw9Vs_0e73X_xBRiuGnNUxpSQWfF0N2rVRs_Oyks7Ze7M3M0Xjxhi2Y4WnGd8kYJLWVi5UmNf6Kj6lL6junnk5Bzq5YASezf-TvVvN-s5R0r2XBQPyNg1tPUm74q2e7eutKUUtOtEZOa4n_EBxBPPw7ypnzM6kI&s=XqDIib61-8GXd_7RJ2pMVUvhVvROsJ-7rgKGL5NWsdP59TQyoqRIppo8uichKlC3qDu1xcsuh1EjoGuq45oRiXb8WznJYmkTzGMZIzlrZGRHcTn9madpva40prBw1-Cb299b56prdBr0udyi5CzWl6n4_PDBcYoNfn9-dejIsnConkrkV5DVCC75P9tyARcg5wl_DgwYwJ-xqoR9IKJUWKo9TQZfhEOq5xUpjfbXL8vnFz4QQ-YJT_G0n8tkS6WK3YB1UIEs79UsDqgI5ZlU-OFWraJcHCQ6XPBdvzdbo3cMhFOdSFfiaZyNvwu6acPT3rmEVv7ViQKYA_YN43h9ug&h=vLoQ_1NKNXHo8QbxKBrGq6nEQAk5qs5wcppoLwMZunw
  response:
    body:
      string: '{"status":"Succeeded"}'
    headers:
      cache-control:
      - no-cache
      content-length:
      - '22'
      content-type:
      - application/json; charset=utf-8
      date:
      - Wed, 28 Feb 2024 23:56:15 GMT
      expires:
      - '-1'
      pragma:
      - no-cache
      strict-transport-security:
      - max-age=31536000; includeSubDomains
      x-cache:
      - CONFIG_NOCACHE
      x-content-type-options:
      - nosniff
      x-msedge-ref:
      - 'Ref A: 872A65E01EB44FC993C77EEF0CBB880C Ref B: CO6AA3150220025 Ref C: 2024-02-28T23:56:15Z'
    status:
      code: 200
      message: OK
- request:
    body: null
    headers:
      Accept:
      - application/json
      Accept-Encoding:
      - gzip, deflate
      CommandName:
      - acr credential show
      Connection:
      - keep-alive
      ParameterSetName:
      - -n --query
      User-Agent:
      - AZURECLI/2.57.0 azsdk-python-azure-mgmt-resource/23.1.0b2 Python/3.8.10 (Windows-10-10.0.22621-SP0)
    method: GET
    uri: https://management.azure.com/subscriptions/00000000-0000-0000-0000-000000000000/resources?$filter=resourceType%20eq%20%27Microsoft.ContainerRegistry%2Fregistries%27&api-version=2022-09-01
  response:
    body:
      string: '{"value":[{"id":"/subscriptions/00000000-0000-0000-0000-000000000000/resourceGroups/PatcherTestRg/providers/Microsoft.ContainerRegistry/registries/patchertestacr","name":"patchertestacr","type":"Microsoft.ContainerRegistry/registries","sku":{"name":"Standard","tier":"Standard"},"location":"eastus","tags":{},"systemData":{"createdBy":"harrli@microsoft.com","createdByType":"User","createdAt":"2023-03-20T03:34:21.7566725Z","lastModifiedBy":"harrli@microsoft.com","lastModifiedByType":"User","lastModifiedAt":"2023-07-17T18:04:20.2780742Z"}},{"id":"/subscriptions/00000000-0000-0000-0000-000000000000/resourceGroups/PatcherTestRg/providers/Microsoft.ContainerRegistry/registries/actiondebugregistry","name":"actiondebugregistry","type":"Microsoft.ContainerRegistry/registries","sku":{"name":"Standard","tier":"Standard"},"location":"eastus","tags":{},"systemData":{"createdBy":"harrli@microsoft.com","createdByType":"User","createdAt":"2023-11-28T18:11:44.0211013Z","lastModifiedBy":"harrli@microsoft.com","lastModifiedByType":"User","lastModifiedAt":"2023-11-28T18:11:44.0211013Z"}},{"id":"/subscriptions/00000000-0000-0000-0000-000000000000/resourceGroups/cli-test-rg/providers/Microsoft.ContainerRegistry/registries/testRegistryAcr","name":"testRegistryAcr","type":"Microsoft.ContainerRegistry/registries","sku":{"name":"Standard","tier":"Standard"},"location":"eastus","tags":{},"systemData":{"createdBy":"harrli@microsoft.com","createdByType":"User","createdAt":"2023-05-12T03:23:48.0773018Z","lastModifiedBy":"harrli@microsoft.com","lastModifiedByType":"User","lastModifiedAt":"2023-05-12T03:26:58.7858884Z"}},{"id":"/subscriptions/00000000-0000-0000-0000-000000000000/resourceGroups/K4AppsTestRg/providers/Microsoft.ContainerRegistry/registries/harrliacatestacr","name":"harrliacatestacr","type":"Microsoft.ContainerRegistry/registries","sku":{"name":"Standard","tier":"Standard"},"location":"eastus","tags":{},"systemData":{"createdBy":"harrli@microsoft.com","createdByType":"User","createdAt":"2023-06-08T18:00:12.5240027Z","lastModifiedBy":"harrli@microsoft.com","lastModifiedByType":"User","lastModifiedAt":"2023-09-08T20:27:22.0432327Z"}},{"id":"/subscriptions/00000000-0000-0000-0000-000000000000/resourceGroups/clitest.rg000001/providers/Microsoft.ContainerRegistry/registries/acr000002","name":"acr000002","type":"Microsoft.ContainerRegistry/registries","sku":{"name":"Basic","tier":"Basic"},"location":"eastus2","tags":{},"systemData":{"createdBy":"harrli@microsoft.com","createdByType":"User","createdAt":"2024-02-28T23:55:54.9838955Z","lastModifiedBy":"harrli@microsoft.com","lastModifiedByType":"User","lastModifiedAt":"2024-02-28T23:55:54.9838955Z"}}]}'
    headers:
      cache-control:
      - no-cache
      content-length:
      - '2672'
      content-type:
      - application/json; charset=utf-8
      date:
      - Wed, 28 Feb 2024 23:56:16 GMT
      expires:
      - '-1'
      pragma:
      - no-cache
      strict-transport-security:
      - max-age=31536000; includeSubDomains
      x-cache:
      - CONFIG_NOCACHE
      x-content-type-options:
      - nosniff
      x-msedge-ref:
      - 'Ref A: 5571863B4FA84C5FAF5B38799CA5E8DE Ref B: CO6AA3150220035 Ref C: 2024-02-28T23:56:15Z'
    status:
      code: 200
      message: OK
- request:
    body: null
    headers:
      Accept:
      - application/json
      Accept-Encoding:
      - gzip, deflate
      CommandName:
      - acr credential show
      Connection:
      - keep-alive
      ParameterSetName:
      - -n --query
      User-Agent:
      - AZURECLI/2.57.0 azsdk-python-azure-mgmt-containerregistry/10.1.0 Python/3.8.10
        (Windows-10-10.0.22621-SP0)
    method: GET
    uri: https://management.azure.com/subscriptions/00000000-0000-0000-0000-000000000000/resourceGroups/clitest.rg000001/providers/Microsoft.ContainerRegistry/registries/acr000002?api-version=2022-02-01-preview
  response:
    body:
      string: '{"sku":{"name":"Basic","tier":"Basic"},"type":"Microsoft.ContainerRegistry/registries","id":"/subscriptions/00000000-0000-0000-0000-000000000000/resourceGroups/clitest.rg000001/providers/Microsoft.ContainerRegistry/registries/acr000002","name":"acr000002","location":"eastus2","tags":{},"systemData":{"createdBy":"harrli@microsoft.com","createdByType":"User","createdAt":"2024-02-28T23:55:54.9838955+00:00","lastModifiedBy":"harrli@microsoft.com","lastModifiedByType":"User","lastModifiedAt":"2024-02-28T23:55:54.9838955+00:00"},"properties":{"loginServer":"acr000002.azurecr.io","creationDate":"2024-02-28T23:55:54.9838955Z","provisioningState":"Succeeded","adminUserEnabled":true,"policies":{"quarantinePolicy":{"status":"disabled"},"trustPolicy":{"type":"Notary","status":"disabled"},"retentionPolicy":{"days":7,"lastUpdatedTime":"2024-02-28T23:56:01.4005975+00:00","status":"disabled"},"exportPolicy":{"status":"enabled"},"azureADAuthenticationAsArmPolicy":{"status":"enabled"},"softDeletePolicy":{"retentionDays":7,"lastUpdatedTime":"2024-02-28T23:56:01.4006366+00:00","status":"disabled"}},"encryption":{"status":"disabled"},"dataEndpointEnabled":false,"dataEndpointHostNames":[],"privateEndpointConnections":[],"publicNetworkAccess":"Enabled","networkRuleBypassOptions":"AzureServices","zoneRedundancy":"Disabled","anonymousPullEnabled":false}}'
    headers:
      api-supported-versions:
      - 2022-02-01-preview
      cache-control:
      - no-cache
      content-length:
      - '1351'
      content-type:
      - application/json; charset=utf-8
      date:
      - Wed, 28 Feb 2024 23:56:16 GMT
      expires:
      - '-1'
      pragma:
      - no-cache
      strict-transport-security:
      - max-age=31536000; includeSubDomains
      x-cache:
      - CONFIG_NOCACHE
      x-content-type-options:
      - nosniff
      x-msedge-ref:
      - 'Ref A: 511B07F2CB3347EA9A2513874246A210 Ref B: CO6AA3150220025 Ref C: 2024-02-28T23:56:16Z'
    status:
      code: 200
      message: OK
- request:
    body: null
    headers:
      Accept:
      - application/json
      Accept-Encoding:
      - gzip, deflate
      CommandName:
      - acr credential show
      Connection:
      - keep-alive
      Content-Length:
      - '0'
      ParameterSetName:
      - -n --query
      User-Agent:
      - AZURECLI/2.57.0 azsdk-python-azure-mgmt-containerregistry/10.1.0 Python/3.8.10
        (Windows-10-10.0.22621-SP0)
    method: POST
    uri: https://management.azure.com/subscriptions/00000000-0000-0000-0000-000000000000/resourceGroups/clitest.rg000001/providers/Microsoft.ContainerRegistry/registries/acr000002/listCredentials?api-version=2022-02-01-preview
  response:
    body:
      string: '{"username":"acr000002","passwords":[{"name":"password","value":"vh+dLS69A1+YIciZjhKQr02TXXVcXE+UgydJhhROq9+ACRALeVo1"},{"name":"password2","value":"OGKNOVmodD65cAgjbNZl9MTYWGjVOpCWaiNFgT/ZEA+ACRCzrlWi"}]}'
    headers:
      api-supported-versions:
      - 2022-02-01-preview
      cache-control:
      - no-cache
      content-length:
      - '205'
      content-type:
      - application/json; charset=utf-8
      date:
      - Wed, 28 Feb 2024 23:56:16 GMT
      expires:
      - '-1'
      pragma:
      - no-cache
      strict-transport-security:
      - max-age=31536000; includeSubDomains
      x-cache:
      - CONFIG_NOCACHE
      x-content-type-options:
      - nosniff
      x-ms-ratelimit-remaining-subscription-writes:
      - '1199'
      x-msedge-ref:
      - 'Ref A: 04ADD5B4B28A4461A3D23959CF3C3044 Ref B: CO6AA3150220039 Ref C: 2024-02-28T23:56:16Z'
    status:
      code: 200
      message: OK
- request:
    body: null
    headers:
      Accept:
      - application/json
      Accept-Encoding:
      - gzip, deflate
      CommandName:
      - containerapp job create
      Connection:
      - keep-alive
      ParameterSetName:
      - -g -n --image --environment --registry-server --registry-username --registry-password
        --replica-timeout --replica-retry-limit --trigger-type --parallelism --replica-completion-count
        --cron-expression
      User-Agent:
      - AZURECLI/2.57.0 azsdk-python-azure-mgmt-resource/23.1.0b2 Python/3.8.10 (Windows-10-10.0.22621-SP0)
    method: GET
    uri: https://management.azure.com/subscriptions/00000000-0000-0000-0000-000000000000/providers/Microsoft.App?api-version=2022-09-01
  response:
    body:
      string: '{"id":"/subscriptions/00000000-0000-0000-0000-000000000000/providers/Microsoft.App","namespace":"Microsoft.App","authorizations":[{"applicationId":"7e3bc4fd-85a3-4192-b177-5b8bfc87f42c","roleDefinitionId":"39a74f72-b40f-4bdc-b639-562fe2260bf0"},{"applicationId":"3734c1a4-2bed-4998-a37a-ff1a9e7bf019","roleDefinitionId":"5c779a4f-5cb2-4547-8c41-478d9be8ba90"},{"applicationId":"55ebbb62-3b9c-49fd-9b87-9595226dd4ac","roleDefinitionId":"e49ca620-7992-4561-a7df-4ed67dad77b5","managedByRoleDefinitionId":"9e3af657-a8ff-583c-a75c-2fe7c4bcb635"},{"applicationId":"1459b1f6-7a5b-4300-93a2-44b4a651759f","roleDefinitionId":"3c5f1b29-9e3d-4a22-b5d6-9ff4e5a37974"}],"resourceTypes":[{"resourceType":"managedEnvironments","locations":["North
        Central US (Stage)","West US 2","Southeast Asia","Sweden Central","Canada
        Central","West Europe","North Europe","East US","East US 2","East Asia","Australia
        East","Germany West Central","Japan East","UK South","West US","Central US","North
        Central US","South Central US","Korea Central","Brazil South","West US 3","France
        Central","South Africa North","Norway East","Switzerland North","UAE North","Canada
        East","West Central US","UK West","Central India","Central US EUAP","East
        US 2 EUAP"],"apiVersions":["2023-11-02-preview","2023-08-01-preview","2023-05-02-preview","2023-05-01","2023-04-01-preview","2022-11-01-preview","2022-10-01","2022-06-01-preview","2022-03-01"],"defaultApiVersion":"2023-05-01","capabilities":"CrossResourceGroupResourceMove,
        CrossSubscriptionResourceMove, SystemAssignedResourceIdentity, SupportsTags,
        SupportsLocation"},{"resourceType":"managedEnvironments/certificates","locations":["North
        Central US (Stage)","West US 2","Southeast Asia","Sweden Central","Canada
        Central","West Europe","North Europe","East US","East US 2","East Asia","Australia
        East","Germany West Central","Japan East","UK South","West US","Central US","North
        Central US","South Central US","Korea Central","Brazil South","West US 3","France
        Central","South Africa North","Norway East","Switzerland North","UAE North","Canada
        East","West Central US","UK West","Central India","Central US EUAP","East
        US 2 EUAP"],"apiVersions":["2023-11-02-preview","2023-08-01-preview","2023-05-02-preview","2023-05-01","2023-04-01-preview","2022-11-01-preview","2022-10-01","2022-06-01-preview","2022-03-01"],"defaultApiVersion":"2023-05-01","capabilities":"CrossResourceGroupResourceMove,
        CrossSubscriptionResourceMove, SupportsTags, SupportsLocation"},{"resourceType":"managedEnvironments/managedCertificates","locations":["North
        Central US (Stage)","West US 2","Southeast Asia","Sweden Central","Canada
        Central","West Europe","North Europe","East US","East US 2","East Asia","Australia
        East","Germany West Central","Japan East","UK South","West US","Central US","North
        Central US","South Central US","Korea Central","Brazil South","West US 3","France
        Central","South Africa North","Norway East","Switzerland North","UAE North","Canada
        East","West Central US","UK West","Central India","Central US EUAP","East
        US 2 EUAP"],"apiVersions":["2023-11-02-preview","2023-08-01-preview","2023-05-02-preview","2023-05-01","2023-04-01-preview","2022-11-01-preview"],"defaultApiVersion":"2023-05-01","capabilities":"CrossResourceGroupResourceMove,
        CrossSubscriptionResourceMove, SupportsTags, SupportsLocation"},{"resourceType":"containerApps","locations":["North
        Central US (Stage)","West US 2","Southeast Asia","Sweden Central","Canada
        Central","West Europe","North Europe","East US","East US 2","East Asia","Australia
        East","Germany West Central","Japan East","UK South","West US","Central US","North
        Central US","South Central US","Korea Central","Brazil South","West US 3","France
        Central","South Africa North","Norway East","Switzerland North","UAE North","Canada
        East","West Central US","UK West","Central India","Central US EUAP","East
        US 2 EUAP"],"apiVersions":["2023-11-02-preview","2023-08-01-preview","2023-05-02-preview","2023-05-01","2023-04-01-preview","2022-11-01-preview","2022-10-01","2022-06-01-preview","2022-03-01"],"defaultApiVersion":"2023-05-01","capabilities":"CrossResourceGroupResourceMove,
        CrossSubscriptionResourceMove, SystemAssignedResourceIdentity, SupportsTags,
        SupportsLocation"},{"resourceType":"jobs","locations":["North Central US (Stage)","West
        US 2","Southeast Asia","Sweden Central","Canada Central","West Europe","North
        Europe","East US","East US 2","East Asia","Australia East","Germany West Central","Japan
        East","UK South","West US","Central US","North Central US","South Central
        US","Korea Central","Brazil South","West US 3","France Central","South Africa
        North","Norway East","Switzerland North","UAE North","Canada East","West Central
        US","UK West","Central India","Central US EUAP","East US 2 EUAP"],"apiVersions":["2023-11-02-preview","2023-08-01-preview","2023-05-02-preview","2023-05-01","2023-04-01-preview","2022-11-01-preview"],"defaultApiVersion":"2023-05-01","capabilities":"CrossResourceGroupResourceMove,
        CrossSubscriptionResourceMove, SystemAssignedResourceIdentity, SupportsTags,
        SupportsLocation"},{"resourceType":"locations","locations":[],"apiVersions":["2023-11-02-preview","2023-08-01-preview","2023-05-02-preview","2023-05-01","2023-04-01-preview","2022-11-01-preview","2022-10-01","2022-06-01-preview","2022-03-01"],"defaultApiVersion":"2023-05-01","capabilities":"None"},{"resourceType":"locations/managedEnvironmentOperationResults","locations":["North
        Central US (Stage)","West US 2","Southeast Asia","Sweden Central","Canada
        Central","West Europe","North Europe","East US","East US 2","East Asia","Australia
        East","Germany West Central","Japan East","UK South","West US","Central US","North
        Central US","South Central US","Korea Central","Brazil South","West US 3","France
        Central","South Africa North","Norway East","Switzerland North","UAE North","Canada
        East","West Central US","UK West","Central India","Central US EUAP","East
        US 2 EUAP"],"apiVersions":["2023-11-02-preview","2023-08-01-preview","2023-05-02-preview","2023-05-01","2023-04-01-preview","2022-11-01-preview","2022-10-01","2022-06-01-preview","2022-03-01"],"defaultApiVersion":"2023-05-01","capabilities":"None"},{"resourceType":"locations/managedEnvironmentOperationStatuses","locations":["North
        Central US (Stage)","West US 2","Southeast Asia","Sweden Central","Canada
        Central","West Europe","North Europe","East US","East US 2","East Asia","Australia
        East","Germany West Central","Japan East","UK South","West US","Central US","North
        Central US","South Central US","Korea Central","Brazil South","West US 3","France
        Central","South Africa North","Norway East","Switzerland North","UAE North","Canada
        East","West Central US","UK West","Central India","Central US EUAP","East
        US 2 EUAP"],"apiVersions":["2023-11-02-preview","2023-08-01-preview","2023-05-02-preview","2023-05-01","2023-04-01-preview","2022-11-01-preview","2022-10-01","2022-06-01-preview","2022-03-01"],"defaultApiVersion":"2023-05-01","capabilities":"None"},{"resourceType":"locations/containerappOperationResults","locations":["North
        Central US (Stage)","Canada Central","West Europe","North Europe","East US","East
        US 2","East Asia","Australia East","Germany West Central","Japan East","UK
        South","West US","Central US","North Central US","South Central US","Korea
        Central","Brazil South","West US 3","France Central","South Africa North","Norway
        East","Switzerland North","UAE North","Canada East","West Central US","UK
        West","Central India","Central US EUAP","East US 2 EUAP","West US 2","Southeast
        Asia","Sweden Central"],"apiVersions":["2023-11-02-preview","2023-08-01-preview","2023-05-02-preview","2023-05-01","2023-04-01-preview","2022-11-01-preview","2022-10-01","2022-06-01-preview","2022-03-01"],"defaultApiVersion":"2023-05-01","capabilities":"None"},{"resourceType":"locations/containerappOperationStatuses","locations":["North
        Central US (Stage)","West US 2","Southeast Asia","Sweden Central","Canada
        Central","West Europe","North Europe","East US","East US 2","East Asia","Australia
        East","Germany West Central","Japan East","UK South","West US","Central US","North
        Central US","South Central US","Korea Central","Brazil South","West US 3","France
        Central","South Africa North","Norway East","Switzerland North","UAE North","Canada
        East","West Central US","UK West","Central India","Central US EUAP","East
        US 2 EUAP"],"apiVersions":["2023-11-02-preview","2023-08-01-preview","2023-05-02-preview","2023-05-01","2023-04-01-preview","2022-11-01-preview","2022-10-01","2022-06-01-preview","2022-03-01"],"defaultApiVersion":"2023-05-01","capabilities":"None"},{"resourceType":"locations/containerappsjobOperationResults","locations":["North
        Central US (Stage)","Canada Central","West Europe","North Europe","East US","East
        US 2","East Asia","Australia East","Germany West Central","Japan East","UK
        South","West US","Central US","North Central US","South Central US","Korea
        Central","Brazil South","West US 3","France Central","South Africa North","Norway
        East","Switzerland North","UAE North","Canada East","West Central US","UK
        West","Central India","Central US EUAP","East US 2 EUAP","West US 2","Southeast
        Asia","Sweden Central"],"apiVersions":["2023-11-02-preview","2023-08-01-preview","2023-05-02-preview","2023-05-01","2023-04-01-preview","2022-11-01-preview"],"defaultApiVersion":"2023-05-01","capabilities":"None"},{"resourceType":"locations/containerappsjobOperationStatuses","locations":["North
        Central US (Stage)","West US 2","Southeast Asia","Sweden Central","Canada
        Central","West Europe","North Europe","East US","East US 2","East Asia","Australia
        East","Germany West Central","Japan East","UK South","West US","Central US","North
        Central US","South Central US","Korea Central","Brazil South","West US 3","France
        Central","South Africa North","Norway East","Switzerland North","UAE North","Canada
        East","West Central US","UK West","Central India","Central US EUAP","East
        US 2 EUAP"],"apiVersions":["2023-11-02-preview","2023-08-01-preview","2023-05-02-preview","2023-05-01","2023-04-01-preview","2022-11-01-preview"],"defaultApiVersion":"2023-05-01","capabilities":"None"},{"resourceType":"locations/sourceControlOperationResults","locations":["North
        Central US (Stage)","Canada Central","West Europe","North Europe","East US","East
        US 2","East Asia","Australia East","Germany West Central","Japan East","UK
        South","West US","Central US","North Central US","South Central US","Korea
        Central","Brazil South","West US 3","France Central","South Africa North","Norway
        East","Switzerland North","UAE North","Canada East","West Central US","UK
        West","Central India","Central US EUAP","East US 2 EUAP","West US 2","Southeast
        Asia","Sweden Central"],"apiVersions":["2023-11-02-preview","2023-08-01-preview","2023-05-02-preview","2023-05-01","2023-04-01-preview","2022-11-01-preview","2022-10-01","2022-06-01-preview","2022-03-01"],"defaultApiVersion":"2023-05-01","capabilities":"None"},{"resourceType":"locations/sourceControlOperationStatuses","locations":["North
        Central US (Stage)","West US 2","Southeast Asia","Sweden Central","Canada
        Central","West Europe","North Europe","East US","East US 2","East Asia","Australia
        East","Germany West Central","Japan East","UK South","West US","Central US","North
        Central US","South Central US","Korea Central","Brazil South","West US 3","France
        Central","South Africa North","Norway East","Switzerland North","UAE North","Canada
        East","West Central US","UK West","Central India","Central US EUAP","East
        US 2 EUAP"],"apiVersions":["2023-11-02-preview","2023-08-01-preview","2023-05-02-preview","2023-05-01","2023-04-01-preview","2022-11-01-preview","2022-10-01","2022-06-01-preview","2022-03-01"],"defaultApiVersion":"2023-05-01","capabilities":"None"},{"resourceType":"locations/usages","locations":["North
        Central US (Stage)","West US 2","Southeast Asia","Sweden Central","Canada
        Central","West Europe","North Europe","East US","East US 2","East Asia","Australia
        East","Germany West Central","Japan East","UK South","West US","Central US","North
        Central US","South Central US","Korea Central","Brazil South","West US 3","France
        Central","South Africa North","Norway East","Switzerland North","UAE North","Canada
        East","West Central US","UK West","Central India","Central US EUAP","East
        US 2 EUAP"],"apiVersions":["2023-11-02-preview","2023-08-01-preview","2023-05-02-preview"],"defaultApiVersion":"2023-05-02-preview","capabilities":"None"},{"resourceType":"operations","locations":["North
        Central US (Stage)","Central US EUAP","East US 2 EUAP","West US 2","Southeast
        Asia","Sweden Central","Canada Central","West Europe","North Europe","East
        US","East US 2","East Asia","Australia East","Germany West Central","Japan
        East","UK South","West US","Central US","North Central US","South Central
        US","Korea Central","Brazil South","West US 3","France Central","South Africa
        North","Norway East","Switzerland North","UAE North","Canada East","West Central
        US","UK West","Central India"],"apiVersions":["2023-11-02-preview","2023-08-01-preview","2023-05-02-preview","2023-05-01","2023-04-01-preview","2023-02-01","2022-11-01-preview","2022-10-01","2022-06-01-preview","2022-03-01"],"defaultApiVersion":"2023-08-01-preview","capabilities":"None"},{"resourceType":"connectedEnvironments","locations":["North
        Central US (Stage)","North Central US","East US","East Asia","West Europe","Southeast
        Asia","Central US EUAP","East US 2 EUAP"],"apiVersions":["2023-11-02-preview","2023-08-01-preview","2023-05-02-preview","2023-05-01","2023-04-01-preview","2022-11-01-preview","2022-10-01","2022-06-01-preview"],"defaultApiVersion":"2023-05-01","capabilities":"CrossResourceGroupResourceMove,
        CrossSubscriptionResourceMove, SupportsTags, SupportsLocation"},{"resourceType":"connectedEnvironments/certificates","locations":["North
        Central US (Stage)","North Central US","East US","East Asia","West Europe","Southeast
        Asia","Central US EUAP","East US 2 EUAP"],"apiVersions":["2023-11-02-preview","2023-08-01-preview","2023-05-02-preview","2023-05-01","2023-04-01-preview","2022-11-01-preview","2022-10-01","2022-06-01-preview"],"defaultApiVersion":"2023-05-01","capabilities":"CrossResourceGroupResourceMove,
        CrossSubscriptionResourceMove, SupportsTags, SupportsLocation"},{"resourceType":"locations/connectedEnvironmentOperationResults","locations":["North
        Central US (Stage)","North Central US","East US","East Asia","West Europe","Southeast
        Asia","Central US EUAP","East US 2 EUAP"],"apiVersions":["2023-11-02-preview","2023-08-01-preview","2023-05-02-preview","2023-05-01","2023-04-01-preview","2022-11-01-preview","2022-10-01","2022-06-01-preview"],"defaultApiVersion":"2023-05-01","capabilities":"None"},{"resourceType":"locations/connectedEnvironmentOperationStatuses","locations":["North
        Central US (Stage)","North Central US","East US","East Asia","West Europe","Southeast
        Asia","Central US EUAP","East US 2 EUAP"],"apiVersions":["2023-11-02-preview","2023-08-01-preview","2023-05-02-preview","2023-05-01","2023-04-01-preview","2022-11-01-preview","2022-10-01","2022-06-01-preview"],"defaultApiVersion":"2023-05-01","capabilities":"None"},{"resourceType":"locations/managedCertificateOperationStatuses","locations":["North
        Central US (Stage)","West US 2","Southeast Asia","Sweden Central","Canada
        Central","West Europe","North Europe","East US","East US 2","East Asia","Australia
        East","Germany West Central","Japan East","UK South","West US","Central US","North
        Central US","South Central US","Korea Central","Brazil South","West US 3","France
        Central","South Africa North","Norway East","Switzerland North","UAE North","Canada
        East","West Central US","UK West","Central India","Central US EUAP","East
        US 2 EUAP"],"apiVersions":["2023-11-02-preview","2023-08-01-preview","2023-05-02-preview","2023-05-01","2023-04-01-preview","2022-11-01-preview"],"defaultApiVersion":"2023-05-01","capabilities":"None"},{"resourceType":"locations/billingMeters","locations":["North
        Central US (Stage)","West US 2","Southeast Asia","Sweden Central","Canada
        Central","West Europe","North Europe","East US","East US 2","East Asia","Australia
        East","Germany West Central","Japan East","UK South","West US","Central US","North
        Central US","South Central US","Korea Central","Brazil South","West US 3","France
        Central","South Africa North","Norway East","Switzerland North","UAE North","Canada
        East","West Central US","UK West","Central India","Central US EUAP","East
        US 2 EUAP"],"apiVersions":["2023-11-02-preview","2023-08-01-preview","2023-05-02-preview","2023-05-01","2023-04-01-preview","2022-11-01-preview","2022-10-01","2022-06-01-preview"],"defaultApiVersion":"2023-05-01","capabilities":"None"},{"resourceType":"locations/availableManagedEnvironmentsWorkloadProfileTypes","locations":["North
        Central US (Stage)","West US 2","Southeast Asia","Sweden Central","Canada
        Central","West Europe","North Europe","East US","East US 2","East Asia","Australia
        East","Germany West Central","Japan East","UK South","West US","Central US","North
        Central US","South Central US","Korea Central","Brazil South","West US 3","France
        Central","South Africa North","Norway East","Switzerland North","UAE North","Canada
        East","West Central US","UK West","Central India","Central US EUAP","East
        US 2 EUAP"],"apiVersions":["2023-11-02-preview","2023-08-01-preview","2023-05-02-preview","2023-05-01","2023-04-01-preview","2022-11-01-preview","2022-10-01","2022-06-01-preview"],"defaultApiVersion":"2023-05-01","capabilities":"None"},{"resourceType":"getCustomDomainVerificationId","locations":["North
        Central US (Stage)","West US 2","Southeast Asia","Sweden Central","Canada
        Central","West Europe","North Europe","East US","East US 2","East Asia","Australia
        East","Germany West Central","Japan East","UK South","West US","Central US","North
        Central US","South Central US","Korea Central","Brazil South","West US 3","France
        Central","South Africa North","Norway East","Switzerland North","UAE North","Canada
        East","West Central US","UK West","Central India","Central US EUAP","East
        US 2 EUAP"],"apiVersions":["2023-11-02-preview","2023-08-01-preview","2023-05-02-preview"],"defaultApiVersion":"2023-05-02-preview","capabilities":"None"},{"resourceType":"builders","locations":["North
        Central US (Stage)","West US 2","Southeast Asia","Sweden Central","Canada
        Central","West Europe","North Europe","East US","East US 2","East Asia","Australia
        East","Germany West Central","Japan East","UK South","West US","Central US","North
        Central US","South Central US","Korea Central","Brazil South","West US 3","France
        Central","South Africa North","Norway East","Switzerland North","UAE North","Canada
        East","West Central US","UK West","Central India","Central US EUAP","East
        US 2 EUAP"],"apiVersions":["2023-11-02-preview","2023-08-01-preview"],"defaultApiVersion":"2023-08-01-preview","capabilities":"CrossResourceGroupResourceMove,
        CrossSubscriptionResourceMove, SystemAssignedResourceIdentity, SupportsTags,
        SupportsLocation"},{"resourceType":"builders/builds","locations":["North Central
        US (Stage)","West US 2","Southeast Asia","Sweden Central","Canada Central","West
        Europe","North Europe","East US","East US 2","East Asia","Australia East","Germany
        West Central","Japan East","UK South","West US","Central US","North Central
        US","South Central US","Korea Central","Brazil South","West US 3","France
        Central","South Africa North","Norway East","Switzerland North","UAE North","Canada
        East","West Central US","UK West","Central India","Central US EUAP","East
        US 2 EUAP"],"apiVersions":["2023-11-02-preview","2023-08-01-preview"],"defaultApiVersion":"2023-08-01-preview","capabilities":"None"},{"resourceType":"locations/OperationResults","locations":["North
        Central US (Stage)","West US 2","Southeast Asia","Sweden Central","Canada
        Central","West Europe","North Europe","East US","East US 2","East Asia","Australia
        East","Germany West Central","Japan East","UK South","West US","Central US","North
        Central US","South Central US","Korea Central","Brazil South","West US 3","France
        Central","South Africa North","Norway East","Switzerland North","UAE North","Canada
        East","West Central US","UK West","Central India","Central US EUAP","East
        US 2 EUAP"],"apiVersions":["2023-11-02-preview","2023-08-01-preview"],"defaultApiVersion":"2023-08-01-preview","capabilities":"None"},{"resourceType":"locations/OperationStatuses","locations":["North
        Central US (Stage)","West US 2","Southeast Asia","Sweden Central","Canada
        Central","West Europe","North Europe","East US","East US 2","East Asia","Australia
        East","Germany West Central","Japan East","UK South","West US","Central US","North
        Central US","South Central US","Korea Central","Brazil South","West US 3","France
        Central","South Africa North","Norway East","Switzerland North","UAE North","Canada
        East","West Central US","UK West","Central India","Central US EUAP","East
        US 2 EUAP"],"apiVersions":["2023-11-02-preview","2023-08-01-preview"],"defaultApiVersion":"2023-08-01-preview","capabilities":"None"},{"resourceType":"managedEnvironments/dotNetComponents","locations":["North
        Central US (Stage)","West US 2","Southeast Asia","Sweden Central","Canada
        Central","West Europe","North Europe","East US","East US 2","East Asia","Australia
        East","Germany West Central","Japan East","UK South","West US","Central US","North
        Central US","South Central US","Korea Central","Brazil South","West US 3","France
        Central","South Africa North","Norway East","Switzerland North","UAE North","Canada
        East","West Central US","UK West","Central India","Central US EUAP","East
        US 2 EUAP"],"apiVersions":["2023-11-02-preview"],"defaultApiVersion":"2023-11-02-preview","capabilities":"None"},{"resourceType":"managedEnvironments/javaComponents","locations":["North
        Central US (Stage)","West US 2","Southeast Asia","Sweden Central","Canada
        Central","West Europe","North Europe","East US","East US 2","East Asia","Australia
        East","Germany West Central","Japan East","UK South","West US","Central US","North
        Central US","South Central US","Korea Central","Brazil South","West US 3","France
        Central","South Africa North","Norway East","Switzerland North","UAE North","Canada
        East","West Central US","UK West","Central India","Central US EUAP","East
        US 2 EUAP"],"apiVersions":["2023-11-02-preview"],"defaultApiVersion":"2023-11-02-preview","capabilities":"None"},{"resourceType":"managedEnvironments/daprComponents","locations":["North
        Central US (Stage)","West US 2","Southeast Asia","Sweden Central","Canada
        Central","West Europe","North Europe","East US","East US 2","East Asia","Australia
        East","Germany West Central","Japan East","UK South","West US","Central US","North
        Central US","South Central US","Korea Central","Brazil South","West US 3","France
        Central","South Africa North","Norway East","Switzerland North","UAE North","Canada
        East","West Central US","UK West","Central India","Central US EUAP","East
        US 2 EUAP"],"apiVersions":["2023-11-02-preview","2023-08-01-preview","2023-05-02-preview","2023-05-01","2023-04-01-preview","2022-11-01-preview","2022-10-01","2022-06-01-preview","2022-03-01"],"defaultApiVersion":"2023-05-01","capabilities":"None"},{"resourceType":"sessionPools","locations":["Central
        US EUAP","East US 2 EUAP"],"apiVersions":["2024-02-02-preview","2023-11-02-preview","2023-08-01-preview"],"defaultApiVersion":"2023-08-01-preview","capabilities":"CrossResourceGroupResourceMove,
        CrossSubscriptionResourceMove, SystemAssignedResourceIdentity, SupportsTags,
        SupportsLocation"},{"resourceType":"builders/patches","locations":["Central
        US EUAP","East US 2 EUAP"],"apiVersions":["2024-02-02-preview","2023-11-02-preview","2023-08-01-preview"],"defaultApiVersion":"2023-08-01-preview","capabilities":"None"}],"registrationState":"Registered","registrationPolicy":"RegistrationRequired"}'
    headers:
      cache-control:
      - no-cache
      content-length:
      - '23762'
      content-type:
      - application/json; charset=utf-8
      date:
      - Wed, 28 Feb 2024 23:56:19 GMT
      expires:
      - '-1'
      pragma:
      - no-cache
      strict-transport-security:
      - max-age=31536000; includeSubDomains
      x-cache:
      - CONFIG_NOCACHE
      x-content-type-options:
      - nosniff
      x-msedge-ref:
      - 'Ref A: 71F7E8D7DDE047048299EDE5062FCD8E Ref B: CO6AA3150217029 Ref C: 2024-02-28T23:56:20Z'
    status:
      code: 200
      message: OK
- request:
    body: null
    headers:
      Accept:
      - '*/*'
      Accept-Encoding:
      - gzip, deflate
      CommandName:
      - containerapp job create
      Connection:
      - keep-alive
      ParameterSetName:
      - -g -n --image --environment --registry-server --registry-username --registry-password
        --replica-timeout --replica-retry-limit --trigger-type --parallelism --replica-completion-count
        --cron-expression
      User-Agent:
      - python/3.8.10 (Windows-10-10.0.22621-SP0) AZURECLI/2.57.0
    method: GET
    uri: https://management.azure.com/subscriptions/00000000-0000-0000-0000-000000000000/resourceGroups/client.env_rg_eastus2/providers/Microsoft.App/managedEnvironments/env-eastus2?api-version=2023-11-02-preview
  response:
    body:
      string: '{"id":"/subscriptions/00000000-0000-0000-0000-000000000000/resourceGroups/client.env_rg_eastus2/providers/Microsoft.App/managedEnvironments/env-eastus2","name":"env-eastus2","type":"Microsoft.App/managedEnvironments","location":"East
        US 2","systemData":{"createdBy":"harrli@microsoft.com","createdByType":"User","createdAt":"2024-02-28T22:40:40.3749292","lastModifiedBy":"harrli@microsoft.com","lastModifiedByType":"User","lastModifiedAt":"2024-02-28T22:40:40.3749292"},"properties":{"provisioningState":"Succeeded","daprAIInstrumentationKey":null,"daprAIConnectionString":null,"vnetConfiguration":null,"defaultDomain":"victoriousglacier-3c94eae2.eastus2.azurecontainerapps.io","staticIp":"52.254.46.135","appLogsConfiguration":{"destination":null,"logAnalyticsConfiguration":null},"openTelemetryConfiguration":null,"zoneRedundant":false,"kedaConfiguration":{"version":"2.12.0"},"daprConfiguration":{"version":"1.11.6"},"eventStreamEndpoint":"https://eastus2.azurecontainerapps.dev/subscriptions/00000000-0000-0000-0000-000000000000/resourceGroups/client.env_rg_eastus2/managedEnvironments/env-eastus2/eventstream","customDomainConfiguration":{"customDomainVerificationId":"0FEF6FC81FA2FA9876FEE95F895AD716D01F5495C9AC8EA62F0228DC5E40B5CA","dnsSuffix":null,"certificateKeyVaultProperties":null,"certificateValue":null,"certificatePassword":null,"thumbprint":null,"subjectName":null,"expirationDate":null},"workloadProfiles":[{"workloadProfileType":"Consumption","name":"Consumption"}],"appInsightsConfiguration":null,"infrastructureResourceGroup":null,"peerAuthentication":{"mtls":{"enabled":false}}}}'
    headers:
      api-supported-versions:
      - 2022-03-01, 2022-06-01-preview, 2022-10-01, 2022-11-01-preview, 2023-04-01-preview,
        2023-05-01, 2023-05-02-preview, 2023-08-01-preview, 2023-11-02-preview, 2024-02-02-preview,
        2024-03-01
      cache-control:
      - no-cache
      content-length:
      - '1601'
      content-type:
      - application/json; charset=utf-8
      date:
      - Wed, 28 Feb 2024 23:56:19 GMT
      expires:
      - '-1'
      pragma:
      - no-cache
      strict-transport-security:
      - max-age=31536000; includeSubDomains
      vary:
      - Accept-Encoding
      x-cache:
      - CONFIG_NOCACHE
      x-content-type-options:
      - nosniff
      x-msedge-ref:
      - 'Ref A: C7804F74EF9D4E8DA114D8D8E09120B9 Ref B: CO6AA3150220011 Ref C: 2024-02-28T23:56:20Z'
      x-powered-by:
      - ASP.NET
    status:
      code: 200
      message: OK
- request:
    body: null
    headers:
      Accept:
      - application/json
      Accept-Encoding:
      - gzip, deflate
      CommandName:
      - containerapp job create
      Connection:
      - keep-alive
      ParameterSetName:
      - -g -n --image --environment --registry-server --registry-username --registry-password
        --replica-timeout --replica-retry-limit --trigger-type --parallelism --replica-completion-count
        --cron-expression
      User-Agent:
      - AZURECLI/2.57.0 azsdk-python-azure-mgmt-resource/23.1.0b2 Python/3.8.10 (Windows-10-10.0.22621-SP0)
    method: GET
    uri: https://management.azure.com/subscriptions/00000000-0000-0000-0000-000000000000/providers/Microsoft.App?api-version=2022-09-01
  response:
    body:
      string: '{"id":"/subscriptions/00000000-0000-0000-0000-000000000000/providers/Microsoft.App","namespace":"Microsoft.App","authorizations":[{"applicationId":"7e3bc4fd-85a3-4192-b177-5b8bfc87f42c","roleDefinitionId":"39a74f72-b40f-4bdc-b639-562fe2260bf0"},{"applicationId":"3734c1a4-2bed-4998-a37a-ff1a9e7bf019","roleDefinitionId":"5c779a4f-5cb2-4547-8c41-478d9be8ba90"},{"applicationId":"55ebbb62-3b9c-49fd-9b87-9595226dd4ac","roleDefinitionId":"e49ca620-7992-4561-a7df-4ed67dad77b5","managedByRoleDefinitionId":"9e3af657-a8ff-583c-a75c-2fe7c4bcb635"},{"applicationId":"1459b1f6-7a5b-4300-93a2-44b4a651759f","roleDefinitionId":"3c5f1b29-9e3d-4a22-b5d6-9ff4e5a37974"}],"resourceTypes":[{"resourceType":"managedEnvironments","locations":["North
        Central US (Stage)","West US 2","Southeast Asia","Sweden Central","Canada
        Central","West Europe","North Europe","East US","East US 2","East Asia","Australia
        East","Germany West Central","Japan East","UK South","West US","Central US","North
        Central US","South Central US","Korea Central","Brazil South","West US 3","France
        Central","South Africa North","Norway East","Switzerland North","UAE North","Canada
        East","West Central US","UK West","Central India","Central US EUAP","East
        US 2 EUAP"],"apiVersions":["2023-11-02-preview","2023-08-01-preview","2023-05-02-preview","2023-05-01","2023-04-01-preview","2022-11-01-preview","2022-10-01","2022-06-01-preview","2022-03-01"],"defaultApiVersion":"2023-05-01","capabilities":"CrossResourceGroupResourceMove,
        CrossSubscriptionResourceMove, SystemAssignedResourceIdentity, SupportsTags,
        SupportsLocation"},{"resourceType":"managedEnvironments/certificates","locations":["North
        Central US (Stage)","West US 2","Southeast Asia","Sweden Central","Canada
        Central","West Europe","North Europe","East US","East US 2","East Asia","Australia
        East","Germany West Central","Japan East","UK South","West US","Central US","North
        Central US","South Central US","Korea Central","Brazil South","West US 3","France
        Central","South Africa North","Norway East","Switzerland North","UAE North","Canada
        East","West Central US","UK West","Central India","Central US EUAP","East
        US 2 EUAP"],"apiVersions":["2023-11-02-preview","2023-08-01-preview","2023-05-02-preview","2023-05-01","2023-04-01-preview","2022-11-01-preview","2022-10-01","2022-06-01-preview","2022-03-01"],"defaultApiVersion":"2023-05-01","capabilities":"CrossResourceGroupResourceMove,
        CrossSubscriptionResourceMove, SupportsTags, SupportsLocation"},{"resourceType":"managedEnvironments/managedCertificates","locations":["North
        Central US (Stage)","West US 2","Southeast Asia","Sweden Central","Canada
        Central","West Europe","North Europe","East US","East US 2","East Asia","Australia
        East","Germany West Central","Japan East","UK South","West US","Central US","North
        Central US","South Central US","Korea Central","Brazil South","West US 3","France
        Central","South Africa North","Norway East","Switzerland North","UAE North","Canada
        East","West Central US","UK West","Central India","Central US EUAP","East
        US 2 EUAP"],"apiVersions":["2023-11-02-preview","2023-08-01-preview","2023-05-02-preview","2023-05-01","2023-04-01-preview","2022-11-01-preview"],"defaultApiVersion":"2023-05-01","capabilities":"CrossResourceGroupResourceMove,
        CrossSubscriptionResourceMove, SupportsTags, SupportsLocation"},{"resourceType":"containerApps","locations":["North
        Central US (Stage)","West US 2","Southeast Asia","Sweden Central","Canada
        Central","West Europe","North Europe","East US","East US 2","East Asia","Australia
        East","Germany West Central","Japan East","UK South","West US","Central US","North
        Central US","South Central US","Korea Central","Brazil South","West US 3","France
        Central","South Africa North","Norway East","Switzerland North","UAE North","Canada
        East","West Central US","UK West","Central India","Central US EUAP","East
        US 2 EUAP"],"apiVersions":["2023-11-02-preview","2023-08-01-preview","2023-05-02-preview","2023-05-01","2023-04-01-preview","2022-11-01-preview","2022-10-01","2022-06-01-preview","2022-03-01"],"defaultApiVersion":"2023-05-01","capabilities":"CrossResourceGroupResourceMove,
        CrossSubscriptionResourceMove, SystemAssignedResourceIdentity, SupportsTags,
        SupportsLocation"},{"resourceType":"jobs","locations":["North Central US (Stage)","West
        US 2","Southeast Asia","Sweden Central","Canada Central","West Europe","North
        Europe","East US","East US 2","East Asia","Australia East","Germany West Central","Japan
        East","UK South","West US","Central US","North Central US","South Central
        US","Korea Central","Brazil South","West US 3","France Central","South Africa
        North","Norway East","Switzerland North","UAE North","Canada East","West Central
        US","UK West","Central India","Central US EUAP","East US 2 EUAP"],"apiVersions":["2023-11-02-preview","2023-08-01-preview","2023-05-02-preview","2023-05-01","2023-04-01-preview","2022-11-01-preview"],"defaultApiVersion":"2023-05-01","capabilities":"CrossResourceGroupResourceMove,
        CrossSubscriptionResourceMove, SystemAssignedResourceIdentity, SupportsTags,
        SupportsLocation"},{"resourceType":"locations","locations":[],"apiVersions":["2023-11-02-preview","2023-08-01-preview","2023-05-02-preview","2023-05-01","2023-04-01-preview","2022-11-01-preview","2022-10-01","2022-06-01-preview","2022-03-01"],"defaultApiVersion":"2023-05-01","capabilities":"None"},{"resourceType":"locations/managedEnvironmentOperationResults","locations":["North
        Central US (Stage)","West US 2","Southeast Asia","Sweden Central","Canada
        Central","West Europe","North Europe","East US","East US 2","East Asia","Australia
        East","Germany West Central","Japan East","UK South","West US","Central US","North
        Central US","South Central US","Korea Central","Brazil South","West US 3","France
        Central","South Africa North","Norway East","Switzerland North","UAE North","Canada
        East","West Central US","UK West","Central India","Central US EUAP","East
        US 2 EUAP"],"apiVersions":["2023-11-02-preview","2023-08-01-preview","2023-05-02-preview","2023-05-01","2023-04-01-preview","2022-11-01-preview","2022-10-01","2022-06-01-preview","2022-03-01"],"defaultApiVersion":"2023-05-01","capabilities":"None"},{"resourceType":"locations/managedEnvironmentOperationStatuses","locations":["North
        Central US (Stage)","West US 2","Southeast Asia","Sweden Central","Canada
        Central","West Europe","North Europe","East US","East US 2","East Asia","Australia
        East","Germany West Central","Japan East","UK South","West US","Central US","North
        Central US","South Central US","Korea Central","Brazil South","West US 3","France
        Central","South Africa North","Norway East","Switzerland North","UAE North","Canada
        East","West Central US","UK West","Central India","Central US EUAP","East
        US 2 EUAP"],"apiVersions":["2023-11-02-preview","2023-08-01-preview","2023-05-02-preview","2023-05-01","2023-04-01-preview","2022-11-01-preview","2022-10-01","2022-06-01-preview","2022-03-01"],"defaultApiVersion":"2023-05-01","capabilities":"None"},{"resourceType":"locations/containerappOperationResults","locations":["North
        Central US (Stage)","Canada Central","West Europe","North Europe","East US","East
        US 2","East Asia","Australia East","Germany West Central","Japan East","UK
        South","West US","Central US","North Central US","South Central US","Korea
        Central","Brazil South","West US 3","France Central","South Africa North","Norway
        East","Switzerland North","UAE North","Canada East","West Central US","UK
        West","Central India","Central US EUAP","East US 2 EUAP","West US 2","Southeast
        Asia","Sweden Central"],"apiVersions":["2023-11-02-preview","2023-08-01-preview","2023-05-02-preview","2023-05-01","2023-04-01-preview","2022-11-01-preview","2022-10-01","2022-06-01-preview","2022-03-01"],"defaultApiVersion":"2023-05-01","capabilities":"None"},{"resourceType":"locations/containerappOperationStatuses","locations":["North
        Central US (Stage)","West US 2","Southeast Asia","Sweden Central","Canada
        Central","West Europe","North Europe","East US","East US 2","East Asia","Australia
        East","Germany West Central","Japan East","UK South","West US","Central US","North
        Central US","South Central US","Korea Central","Brazil South","West US 3","France
        Central","South Africa North","Norway East","Switzerland North","UAE North","Canada
        East","West Central US","UK West","Central India","Central US EUAP","East
        US 2 EUAP"],"apiVersions":["2023-11-02-preview","2023-08-01-preview","2023-05-02-preview","2023-05-01","2023-04-01-preview","2022-11-01-preview","2022-10-01","2022-06-01-preview","2022-03-01"],"defaultApiVersion":"2023-05-01","capabilities":"None"},{"resourceType":"locations/containerappsjobOperationResults","locations":["North
        Central US (Stage)","Canada Central","West Europe","North Europe","East US","East
        US 2","East Asia","Australia East","Germany West Central","Japan East","UK
        South","West US","Central US","North Central US","South Central US","Korea
        Central","Brazil South","West US 3","France Central","South Africa North","Norway
        East","Switzerland North","UAE North","Canada East","West Central US","UK
        West","Central India","Central US EUAP","East US 2 EUAP","West US 2","Southeast
        Asia","Sweden Central"],"apiVersions":["2023-11-02-preview","2023-08-01-preview","2023-05-02-preview","2023-05-01","2023-04-01-preview","2022-11-01-preview"],"defaultApiVersion":"2023-05-01","capabilities":"None"},{"resourceType":"locations/containerappsjobOperationStatuses","locations":["North
        Central US (Stage)","West US 2","Southeast Asia","Sweden Central","Canada
        Central","West Europe","North Europe","East US","East US 2","East Asia","Australia
        East","Germany West Central","Japan East","UK South","West US","Central US","North
        Central US","South Central US","Korea Central","Brazil South","West US 3","France
        Central","South Africa North","Norway East","Switzerland North","UAE North","Canada
        East","West Central US","UK West","Central India","Central US EUAP","East
        US 2 EUAP"],"apiVersions":["2023-11-02-preview","2023-08-01-preview","2023-05-02-preview","2023-05-01","2023-04-01-preview","2022-11-01-preview"],"defaultApiVersion":"2023-05-01","capabilities":"None"},{"resourceType":"locations/sourceControlOperationResults","locations":["North
        Central US (Stage)","Canada Central","West Europe","North Europe","East US","East
        US 2","East Asia","Australia East","Germany West Central","Japan East","UK
        South","West US","Central US","North Central US","South Central US","Korea
        Central","Brazil South","West US 3","France Central","South Africa North","Norway
        East","Switzerland North","UAE North","Canada East","West Central US","UK
        West","Central India","Central US EUAP","East US 2 EUAP","West US 2","Southeast
        Asia","Sweden Central"],"apiVersions":["2023-11-02-preview","2023-08-01-preview","2023-05-02-preview","2023-05-01","2023-04-01-preview","2022-11-01-preview","2022-10-01","2022-06-01-preview","2022-03-01"],"defaultApiVersion":"2023-05-01","capabilities":"None"},{"resourceType":"locations/sourceControlOperationStatuses","locations":["North
        Central US (Stage)","West US 2","Southeast Asia","Sweden Central","Canada
        Central","West Europe","North Europe","East US","East US 2","East Asia","Australia
        East","Germany West Central","Japan East","UK South","West US","Central US","North
        Central US","South Central US","Korea Central","Brazil South","West US 3","France
        Central","South Africa North","Norway East","Switzerland North","UAE North","Canada
        East","West Central US","UK West","Central India","Central US EUAP","East
        US 2 EUAP"],"apiVersions":["2023-11-02-preview","2023-08-01-preview","2023-05-02-preview","2023-05-01","2023-04-01-preview","2022-11-01-preview","2022-10-01","2022-06-01-preview","2022-03-01"],"defaultApiVersion":"2023-05-01","capabilities":"None"},{"resourceType":"locations/usages","locations":["North
        Central US (Stage)","West US 2","Southeast Asia","Sweden Central","Canada
        Central","West Europe","North Europe","East US","East US 2","East Asia","Australia
        East","Germany West Central","Japan East","UK South","West US","Central US","North
        Central US","South Central US","Korea Central","Brazil South","West US 3","France
        Central","South Africa North","Norway East","Switzerland North","UAE North","Canada
        East","West Central US","UK West","Central India","Central US EUAP","East
        US 2 EUAP"],"apiVersions":["2023-11-02-preview","2023-08-01-preview","2023-05-02-preview"],"defaultApiVersion":"2023-05-02-preview","capabilities":"None"},{"resourceType":"operations","locations":["North
        Central US (Stage)","Central US EUAP","East US 2 EUAP","West US 2","Southeast
        Asia","Sweden Central","Canada Central","West Europe","North Europe","East
        US","East US 2","East Asia","Australia East","Germany West Central","Japan
        East","UK South","West US","Central US","North Central US","South Central
        US","Korea Central","Brazil South","West US 3","France Central","South Africa
        North","Norway East","Switzerland North","UAE North","Canada East","West Central
        US","UK West","Central India"],"apiVersions":["2023-11-02-preview","2023-08-01-preview","2023-05-02-preview","2023-05-01","2023-04-01-preview","2023-02-01","2022-11-01-preview","2022-10-01","2022-06-01-preview","2022-03-01"],"defaultApiVersion":"2023-08-01-preview","capabilities":"None"},{"resourceType":"connectedEnvironments","locations":["North
        Central US (Stage)","North Central US","East US","East Asia","West Europe","Southeast
        Asia","Central US EUAP","East US 2 EUAP"],"apiVersions":["2023-11-02-preview","2023-08-01-preview","2023-05-02-preview","2023-05-01","2023-04-01-preview","2022-11-01-preview","2022-10-01","2022-06-01-preview"],"defaultApiVersion":"2023-05-01","capabilities":"CrossResourceGroupResourceMove,
        CrossSubscriptionResourceMove, SupportsTags, SupportsLocation"},{"resourceType":"connectedEnvironments/certificates","locations":["North
        Central US (Stage)","North Central US","East US","East Asia","West Europe","Southeast
        Asia","Central US EUAP","East US 2 EUAP"],"apiVersions":["2023-11-02-preview","2023-08-01-preview","2023-05-02-preview","2023-05-01","2023-04-01-preview","2022-11-01-preview","2022-10-01","2022-06-01-preview"],"defaultApiVersion":"2023-05-01","capabilities":"CrossResourceGroupResourceMove,
        CrossSubscriptionResourceMove, SupportsTags, SupportsLocation"},{"resourceType":"locations/connectedEnvironmentOperationResults","locations":["North
        Central US (Stage)","North Central US","East US","East Asia","West Europe","Southeast
        Asia","Central US EUAP","East US 2 EUAP"],"apiVersions":["2023-11-02-preview","2023-08-01-preview","2023-05-02-preview","2023-05-01","2023-04-01-preview","2022-11-01-preview","2022-10-01","2022-06-01-preview"],"defaultApiVersion":"2023-05-01","capabilities":"None"},{"resourceType":"locations/connectedEnvironmentOperationStatuses","locations":["North
        Central US (Stage)","North Central US","East US","East Asia","West Europe","Southeast
        Asia","Central US EUAP","East US 2 EUAP"],"apiVersions":["2023-11-02-preview","2023-08-01-preview","2023-05-02-preview","2023-05-01","2023-04-01-preview","2022-11-01-preview","2022-10-01","2022-06-01-preview"],"defaultApiVersion":"2023-05-01","capabilities":"None"},{"resourceType":"locations/managedCertificateOperationStatuses","locations":["North
        Central US (Stage)","West US 2","Southeast Asia","Sweden Central","Canada
        Central","West Europe","North Europe","East US","East US 2","East Asia","Australia
        East","Germany West Central","Japan East","UK South","West US","Central US","North
        Central US","South Central US","Korea Central","Brazil South","West US 3","France
        Central","South Africa North","Norway East","Switzerland North","UAE North","Canada
        East","West Central US","UK West","Central India","Central US EUAP","East
        US 2 EUAP"],"apiVersions":["2023-11-02-preview","2023-08-01-preview","2023-05-02-preview","2023-05-01","2023-04-01-preview","2022-11-01-preview"],"defaultApiVersion":"2023-05-01","capabilities":"None"},{"resourceType":"locations/billingMeters","locations":["North
        Central US (Stage)","West US 2","Southeast Asia","Sweden Central","Canada
        Central","West Europe","North Europe","East US","East US 2","East Asia","Australia
        East","Germany West Central","Japan East","UK South","West US","Central US","North
        Central US","South Central US","Korea Central","Brazil South","West US 3","France
        Central","South Africa North","Norway East","Switzerland North","UAE North","Canada
        East","West Central US","UK West","Central India","Central US EUAP","East
        US 2 EUAP"],"apiVersions":["2023-11-02-preview","2023-08-01-preview","2023-05-02-preview","2023-05-01","2023-04-01-preview","2022-11-01-preview","2022-10-01","2022-06-01-preview"],"defaultApiVersion":"2023-05-01","capabilities":"None"},{"resourceType":"locations/availableManagedEnvironmentsWorkloadProfileTypes","locations":["North
        Central US (Stage)","West US 2","Southeast Asia","Sweden Central","Canada
        Central","West Europe","North Europe","East US","East US 2","East Asia","Australia
        East","Germany West Central","Japan East","UK South","West US","Central US","North
        Central US","South Central US","Korea Central","Brazil South","West US 3","France
        Central","South Africa North","Norway East","Switzerland North","UAE North","Canada
        East","West Central US","UK West","Central India","Central US EUAP","East
        US 2 EUAP"],"apiVersions":["2023-11-02-preview","2023-08-01-preview","2023-05-02-preview","2023-05-01","2023-04-01-preview","2022-11-01-preview","2022-10-01","2022-06-01-preview"],"defaultApiVersion":"2023-05-01","capabilities":"None"},{"resourceType":"getCustomDomainVerificationId","locations":["North
        Central US (Stage)","West US 2","Southeast Asia","Sweden Central","Canada
        Central","West Europe","North Europe","East US","East US 2","East Asia","Australia
        East","Germany West Central","Japan East","UK South","West US","Central US","North
        Central US","South Central US","Korea Central","Brazil South","West US 3","France
        Central","South Africa North","Norway East","Switzerland North","UAE North","Canada
        East","West Central US","UK West","Central India","Central US EUAP","East
        US 2 EUAP"],"apiVersions":["2023-11-02-preview","2023-08-01-preview","2023-05-02-preview"],"defaultApiVersion":"2023-05-02-preview","capabilities":"None"},{"resourceType":"builders","locations":["North
        Central US (Stage)","West US 2","Southeast Asia","Sweden Central","Canada
        Central","West Europe","North Europe","East US","East US 2","East Asia","Australia
        East","Germany West Central","Japan East","UK South","West US","Central US","North
        Central US","South Central US","Korea Central","Brazil South","West US 3","France
        Central","South Africa North","Norway East","Switzerland North","UAE North","Canada
        East","West Central US","UK West","Central India","Central US EUAP","East
        US 2 EUAP"],"apiVersions":["2023-11-02-preview","2023-08-01-preview"],"defaultApiVersion":"2023-08-01-preview","capabilities":"CrossResourceGroupResourceMove,
        CrossSubscriptionResourceMove, SystemAssignedResourceIdentity, SupportsTags,
        SupportsLocation"},{"resourceType":"builders/builds","locations":["North Central
        US (Stage)","West US 2","Southeast Asia","Sweden Central","Canada Central","West
        Europe","North Europe","East US","East US 2","East Asia","Australia East","Germany
        West Central","Japan East","UK South","West US","Central US","North Central
        US","South Central US","Korea Central","Brazil South","West US 3","France
        Central","South Africa North","Norway East","Switzerland North","UAE North","Canada
        East","West Central US","UK West","Central India","Central US EUAP","East
        US 2 EUAP"],"apiVersions":["2023-11-02-preview","2023-08-01-preview"],"defaultApiVersion":"2023-08-01-preview","capabilities":"None"},{"resourceType":"locations/OperationResults","locations":["North
        Central US (Stage)","West US 2","Southeast Asia","Sweden Central","Canada
        Central","West Europe","North Europe","East US","East US 2","East Asia","Australia
        East","Germany West Central","Japan East","UK South","West US","Central US","North
        Central US","South Central US","Korea Central","Brazil South","West US 3","France
        Central","South Africa North","Norway East","Switzerland North","UAE North","Canada
        East","West Central US","UK West","Central India","Central US EUAP","East
        US 2 EUAP"],"apiVersions":["2023-11-02-preview","2023-08-01-preview"],"defaultApiVersion":"2023-08-01-preview","capabilities":"None"},{"resourceType":"locations/OperationStatuses","locations":["North
        Central US (Stage)","West US 2","Southeast Asia","Sweden Central","Canada
        Central","West Europe","North Europe","East US","East US 2","East Asia","Australia
        East","Germany West Central","Japan East","UK South","West US","Central US","North
        Central US","South Central US","Korea Central","Brazil South","West US 3","France
        Central","South Africa North","Norway East","Switzerland North","UAE North","Canada
        East","West Central US","UK West","Central India","Central US EUAP","East
        US 2 EUAP"],"apiVersions":["2023-11-02-preview","2023-08-01-preview"],"defaultApiVersion":"2023-08-01-preview","capabilities":"None"},{"resourceType":"managedEnvironments/dotNetComponents","locations":["North
        Central US (Stage)","West US 2","Southeast Asia","Sweden Central","Canada
        Central","West Europe","North Europe","East US","East US 2","East Asia","Australia
        East","Germany West Central","Japan East","UK South","West US","Central US","North
        Central US","South Central US","Korea Central","Brazil South","West US 3","France
        Central","South Africa North","Norway East","Switzerland North","UAE North","Canada
        East","West Central US","UK West","Central India","Central US EUAP","East
        US 2 EUAP"],"apiVersions":["2023-11-02-preview"],"defaultApiVersion":"2023-11-02-preview","capabilities":"None"},{"resourceType":"managedEnvironments/javaComponents","locations":["North
        Central US (Stage)","West US 2","Southeast Asia","Sweden Central","Canada
        Central","West Europe","North Europe","East US","East US 2","East Asia","Australia
        East","Germany West Central","Japan East","UK South","West US","Central US","North
        Central US","South Central US","Korea Central","Brazil South","West US 3","France
        Central","South Africa North","Norway East","Switzerland North","UAE North","Canada
        East","West Central US","UK West","Central India","Central US EUAP","East
        US 2 EUAP"],"apiVersions":["2023-11-02-preview"],"defaultApiVersion":"2023-11-02-preview","capabilities":"None"},{"resourceType":"managedEnvironments/daprComponents","locations":["North
        Central US (Stage)","West US 2","Southeast Asia","Sweden Central","Canada
        Central","West Europe","North Europe","East US","East US 2","East Asia","Australia
        East","Germany West Central","Japan East","UK South","West US","Central US","North
        Central US","South Central US","Korea Central","Brazil South","West US 3","France
        Central","South Africa North","Norway East","Switzerland North","UAE North","Canada
        East","West Central US","UK West","Central India","Central US EUAP","East
        US 2 EUAP"],"apiVersions":["2023-11-02-preview","2023-08-01-preview","2023-05-02-preview","2023-05-01","2023-04-01-preview","2022-11-01-preview","2022-10-01","2022-06-01-preview","2022-03-01"],"defaultApiVersion":"2023-05-01","capabilities":"None"},{"resourceType":"sessionPools","locations":["Central
        US EUAP","East US 2 EUAP"],"apiVersions":["2024-02-02-preview","2023-11-02-preview","2023-08-01-preview"],"defaultApiVersion":"2023-08-01-preview","capabilities":"CrossResourceGroupResourceMove,
        CrossSubscriptionResourceMove, SystemAssignedResourceIdentity, SupportsTags,
        SupportsLocation"},{"resourceType":"builders/patches","locations":["Central
        US EUAP","East US 2 EUAP"],"apiVersions":["2024-02-02-preview","2023-11-02-preview","2023-08-01-preview"],"defaultApiVersion":"2023-08-01-preview","capabilities":"None"}],"registrationState":"Registered","registrationPolicy":"RegistrationRequired"}'
    headers:
      cache-control:
      - no-cache
      content-length:
      - '23762'
      content-type:
      - application/json; charset=utf-8
      date:
      - Wed, 28 Feb 2024 23:56:20 GMT
      expires:
      - '-1'
      pragma:
      - no-cache
      strict-transport-security:
      - max-age=31536000; includeSubDomains
      x-cache:
      - CONFIG_NOCACHE
      x-content-type-options:
      - nosniff
      x-msedge-ref:
      - 'Ref A: FC08F86820B243D2A02523D1A1FA3771 Ref B: CO6AA3150219045 Ref C: 2024-02-28T23:56:20Z'
    status:
      code: 200
      message: OK
- request:
    body: '{"location": "East US 2", "identity": {"type": "None", "userAssignedIdentities":
      null}, "properties": {"environmentId": "/subscriptions/00000000-0000-0000-0000-000000000000/resourceGroups/client.env_rg_eastus2/providers/Microsoft.App/managedEnvironments/env-eastus2",
      "configuration": {"secrets": [{"name": "acr000002azurecrio-443-acr000002", "value":
      "vh+dLS69A1+YIciZjhKQr02TXXVcXE+UgydJhhROq9+ACRALeVo1"}], "triggerType": "schedule",
      "replicaTimeout": 200, "replicaRetryLimit": 2, "manualTriggerConfig": null,
      "scheduleTriggerConfig": {"replicaCompletionCount": 1, "parallelism": 1, "cronExpression":
      "*/10 * * * *"}, "eventTriggerConfig": null, "registries": [{"server": "acr000002.azurecr.io:443",
      "username": "acr000002", "passwordSecretRef": "acr000002azurecrio-443-acr000002"}],
      "dapr": null}, "template": {"containers": [{"image": "acr000002.azurecr.io:443/k8se/quickstart:latest",
      "name": "aca1000003", "command": null, "args": null, "env": null, "resources":
      null, "volumeMounts": null}], "initContainers": null, "volumes": null}, "workloadProfileName":
      null}, "tags": null}'
    headers:
      Accept:
      - '*/*'
      Accept-Encoding:
      - gzip, deflate
      CommandName:
      - containerapp job create
      Connection:
      - keep-alive
      Content-Length:
      - '1085'
      Content-Type:
      - application/json
      ParameterSetName:
      - -g -n --image --environment --registry-server --registry-username --registry-password
        --replica-timeout --replica-retry-limit --trigger-type --parallelism --replica-completion-count
        --cron-expression
      User-Agent:
      - python/3.8.10 (Windows-10-10.0.22621-SP0) AZURECLI/2.57.0
    method: PUT
    uri: https://management.azure.com/subscriptions/00000000-0000-0000-0000-000000000000/resourceGroups/clitest.rg000001/providers/Microsoft.App/jobs/aca1000003?api-version=2023-11-02-preview
  response:
    body:
      string: '{"id":"/subscriptions/00000000-0000-0000-0000-000000000000/resourceGroups/clitest.rg000001/providers/Microsoft.App/jobs/aca1000003","name":"aca1000003","type":"Microsoft.App/jobs","location":"East
        US 2","systemData":{"createdBy":"harrli@microsoft.com","createdByType":"User","createdAt":"2024-02-28T23:56:21.9575726Z","lastModifiedBy":"harrli@microsoft.com","lastModifiedByType":"User","lastModifiedAt":"2024-02-28T23:56:21.9575726Z"},"properties":{"provisioningState":"InProgress","environmentId":"/subscriptions/00000000-0000-0000-0000-000000000000/resourceGroups/client.env_rg_eastus2/providers/Microsoft.App/managedEnvironments/env-eastus2","workloadProfileName":"Consumption","configuration":{"secrets":[{"name":"acr000002azurecrio-443-acr000002"}],"triggerType":"Schedule","replicaTimeout":200,"replicaRetryLimit":2,"manualTriggerConfig":null,"scheduleTriggerConfig":{"replicaCompletionCount":1,"cronExpression":"*/10
        * * * *","parallelism":1},"eventTriggerConfig":null,"registries":[{"server":"acr000002.azurecr.io:443","username":"acr000002","passwordSecretRef":"acr000002azurecrio-443-acr000002"}],"dapr":null},"template":{"containers":[{"image":"acr000002.azurecr.io:443/k8se/quickstart:latest","name":"aca1000003","resources":{"cpu":0.5,"memory":"1Gi"}}],"initContainers":null,"volumes":null},"eventStreamEndpoint":"https://eastus2.azurecontainerapps.dev/subscriptions/00000000-0000-0000-0000-000000000000/resourceGroups/clitest.rg000001/containerApps/aca1000003/eventstream"},"identity":{"type":"None"}}'
    headers:
      api-supported-versions:
      - 2022-11-01-preview, 2023-04-01-preview, 2023-05-01, 2023-05-02-preview, 2023-08-01-preview,
        2023-11-02-preview, 2024-02-02-preview, 2024-03-01
      azure-asyncoperation:
      - https://management.azure.com/subscriptions/00000000-0000-0000-0000-000000000000/providers/Microsoft.App/locations/eastus2/containerappsjobOperationStatuses/f896b92a-c29f-4a74-9c26-4c19d3e68bd5?api-version=2023-11-02-preview&azureAsyncOperation=true&t=638447613832232015&c=MIIHADCCBeigAwIBAgITHgPqUKIUuzcMjHnSqwAAA-pQojANBgkqhkiG9w0BAQsFADBEMRMwEQYKCZImiZPyLGQBGRYDR0JMMRMwEQYKCZImiZPyLGQBGRYDQU1FMRgwFgYDVQQDEw9BTUUgSW5mcmEgQ0EgMDYwHhcNMjQwMTMxMTA0OTIwWhcNMjUwMTI1MTA0OTIwWjBAMT4wPAYDVQQDEzVhc3luY29wZXJhdGlvbnNpZ25pbmdjZXJ0aWZpY2F0ZS5tYW5hZ2VtZW50LmF6dXJlLmNvbTCCASIwDQYJKoZIhvcNAQEBBQADggEPADCCAQoCggEBAL8Xxozyns7JQPWMTJtofjZEltgixX0UzmRE21LlxA-WFLxdchZStU2GbP8iw3kHzL6CJ_IJpaCSs9Z0ju5Zj9cC3M-20DkQbN0uj0GHhVEwi5AT6N9UH0icUYklqIM33_jS2_kZHQxCPpHpL05eSEFT3vVaIhqteGaWFnzpljwGBkFMf_EwVxROc6jZ8TYbjXzZ_lBGiAHEt8_DHTvKeNimqJKGMJ_d0pkW3pGHvK7o0Bg-CT7Ywaq29j0Gx6NXB6PNua7fWonr5dDvV7b11Q95JJ8_C-Dn3gqyCtaf4tlQ2CYmrxCjaLk2qU7Y6HAByhBtPSyPkLVOlfnw9r-y5l0CAwEAAaOCA-0wggPpMCcGCSsGAQQBgjcVCgQaMBgwCgYIKwYBBQUHAwEwCgYIKwYBBQUHAwIwPQYJKwYBBAGCNxUHBDAwLgYmKwYBBAGCNxUIhpDjDYTVtHiE8Ys-hZvdFs6dEoFggvX2K4Py0SACAWQCAQowggHLBggrBgEFBQcBAQSCAb0wggG5MGMGCCsGAQUFBzAChldodHRwOi8vY3JsLm1pY3Jvc29mdC5jb20vcGtpaW5mcmEvQ2VydHMvQkwyUEtJSU5UQ0EwMi5BTUUuR0JMX0FNRSUyMEluZnJhJTIwQ0ElMjAwNi5jcnQwUwYIKwYBBQUHMAKGR2h0dHA6Ly9jcmwxLmFtZS5nYmwvYWlhL0JMMlBLSUlOVENBMDIuQU1FLkdCTF9BTUUlMjBJbmZyYSUyMENBJTIwMDYuY3J0MFMGCCsGAQUFBzAChkdodHRwOi8vY3JsMi5hbWUuZ2JsL2FpYS9CTDJQS0lJTlRDQTAyLkFNRS5HQkxfQU1FJTIwSW5mcmElMjBDQSUyMDA2LmNydDBTBggrBgEFBQcwAoZHaHR0cDovL2NybDMuYW1lLmdibC9haWEvQkwyUEtJSU5UQ0EwMi5BTUUuR0JMX0FNRSUyMEluZnJhJTIwQ0ElMjAwNi5jcnQwUwYIKwYBBQUHMAKGR2h0dHA6Ly9jcmw0LmFtZS5nYmwvYWlhL0JMMlBLSUlOVENBMDIuQU1FLkdCTF9BTUUlMjBJbmZyYSUyMENBJTIwMDYuY3J0MB0GA1UdDgQWBBSjfcfgL1I-py_Pgx2g6tlj8J-G1zAOBgNVHQ8BAf8EBAMCBaAwggEmBgNVHR8EggEdMIIBGTCCARWgggERoIIBDYY_aHR0cDovL2NybC5taWNyb3NvZnQuY29tL3BraWluZnJhL0NSTC9BTUUlMjBJbmZyYSUyMENBJTIwMDYuY3JshjFodHRwOi8vY3JsMS5hbWUuZ2JsL2NybC9BTUUlMjBJbmZyYSUyMENBJTIwMDYuY3JshjFodHRwOi8vY3JsMi5hbWUuZ2JsL2NybC9BTUUlMjBJbmZyYSUyMENBJTIwMDYuY3JshjFodHRwOi8vY3JsMy5hbWUuZ2JsL2NybC9BTUUlMjBJbmZyYSUyMENBJTIwMDYuY3JshjFodHRwOi8vY3JsNC5hbWUuZ2JsL2NybC9BTUUlMjBJbmZyYSUyMENBJTIwMDYuY3JsMBcGA1UdIAQQMA4wDAYKKwYBBAGCN3sBATAfBgNVHSMEGDAWgBTxRmjG8cPwKy19i2rhsvm-NfzRQTAdBgNVHSUEFjAUBggrBgEFBQcDAQYIKwYBBQUHAwIwDQYJKoZIhvcNAQELBQADggEBAIrUTfifPGoHH9bxzfMqtx8Y9LosN2v1VV7pmSbd5rlA4cxFYy-MmIffscFJqBmctJwFobfu8r_O6mnKa0Av3IOL-idzKEVhO4lMZ-xlB3rNIx9Stcs1qctJ9zQ_1RDxATu08mFzyBhr7ZVK0pEBMT4c8_5iQxVwNVxnyjfpUbHawY67aqA1QCc1vw9Vs_0e73X_xBRiuGnNUxpSQWfF0N2rVRs_Oyks7Ze7M3M0Xjxhi2Y4WnGd8kYJLWVi5UmNf6Kj6lL6junnk5Bzq5YASezf-TvVvN-s5R0r2XBQPyNg1tPUm74q2e7eutKUUtOtEZOa4n_EBxBPPw7ypnzM6kI&s=KdU2e4DZ11y8aRdgCCSh1GY6_eXx20LzYa_AUfLhRhRkwJEaoJyGdYrPOk_AUWvbircOPQ-W8jtqLOXRdZdmpt1tTeOuCVV2hx7dL55ALoO8Ffypr485Ai6ozhKlRXd0wlv-sGgxoD4VFpwGjdYAJlixCDDmB8uA9hjBmX16f199axk5pM1Mg-9ns4k1lmNDLSUsTJbUPmePwEYtL_-kibk77tZXKR9hNFg9qIqebtlyaPD5DIH6epzlFcO8Bf4ssbVEEdmz-mLr9zPnUiisjbb2YlOG-hw3EccazhMH7OVrCfoaGij3Q8yIz7O7OdD6Dl4t4H0q5tWn1qV-94dLOw&h=LIbBArAtaoGRCdAqdokEfvXjhCteZxYnu34VHG60J1E
      cache-control:
      - no-cache
      content-length:
      - '1515'
      content-type:
      - application/json; charset=utf-8
      date:
      - Wed, 28 Feb 2024 23:56:22 GMT
      expires:
      - '-1'
      pragma:
      - no-cache
      strict-transport-security:
      - max-age=31536000; includeSubDomains
      x-cache:
      - CONFIG_NOCACHE
      x-content-type-options:
      - nosniff
      x-ms-async-operation-timeout:
      - PT15M
      x-ms-ratelimit-remaining-subscription-resource-requests:
      - '499'
      x-msedge-ref:
      - 'Ref A: 4ACD36942AA14503AACB80503311A0D6 Ref B: CO6AA3150219045 Ref C: 2024-02-28T23:56:21Z'
      x-powered-by:
      - ASP.NET
    status:
      code: 201
      message: Created
- request:
    body: null
    headers:
      Accept:
      - '*/*'
      Accept-Encoding:
      - gzip, deflate
      CommandName:
      - containerapp job create
      Connection:
      - keep-alive
      ParameterSetName:
      - -g -n --image --environment --registry-server --registry-username --registry-password
        --replica-timeout --replica-retry-limit --trigger-type --parallelism --replica-completion-count
        --cron-expression
      User-Agent:
      - python/3.8.10 (Windows-10-10.0.22621-SP0) AZURECLI/2.57.0
    method: GET
    uri: https://management.azure.com/subscriptions/00000000-0000-0000-0000-000000000000/providers/Microsoft.App/locations/eastus2/containerappsjobOperationStatuses/f896b92a-c29f-4a74-9c26-4c19d3e68bd5?api-version=2023-11-02-preview&azureAsyncOperation=true&t=638447613832232015&c=MIIHADCCBeigAwIBAgITHgPqUKIUuzcMjHnSqwAAA-pQojANBgkqhkiG9w0BAQsFADBEMRMwEQYKCZImiZPyLGQBGRYDR0JMMRMwEQYKCZImiZPyLGQBGRYDQU1FMRgwFgYDVQQDEw9BTUUgSW5mcmEgQ0EgMDYwHhcNMjQwMTMxMTA0OTIwWhcNMjUwMTI1MTA0OTIwWjBAMT4wPAYDVQQDEzVhc3luY29wZXJhdGlvbnNpZ25pbmdjZXJ0aWZpY2F0ZS5tYW5hZ2VtZW50LmF6dXJlLmNvbTCCASIwDQYJKoZIhvcNAQEBBQADggEPADCCAQoCggEBAL8Xxozyns7JQPWMTJtofjZEltgixX0UzmRE21LlxA-WFLxdchZStU2GbP8iw3kHzL6CJ_IJpaCSs9Z0ju5Zj9cC3M-20DkQbN0uj0GHhVEwi5AT6N9UH0icUYklqIM33_jS2_kZHQxCPpHpL05eSEFT3vVaIhqteGaWFnzpljwGBkFMf_EwVxROc6jZ8TYbjXzZ_lBGiAHEt8_DHTvKeNimqJKGMJ_d0pkW3pGHvK7o0Bg-CT7Ywaq29j0Gx6NXB6PNua7fWonr5dDvV7b11Q95JJ8_C-Dn3gqyCtaf4tlQ2CYmrxCjaLk2qU7Y6HAByhBtPSyPkLVOlfnw9r-y5l0CAwEAAaOCA-0wggPpMCcGCSsGAQQBgjcVCgQaMBgwCgYIKwYBBQUHAwEwCgYIKwYBBQUHAwIwPQYJKwYBBAGCNxUHBDAwLgYmKwYBBAGCNxUIhpDjDYTVtHiE8Ys-hZvdFs6dEoFggvX2K4Py0SACAWQCAQowggHLBggrBgEFBQcBAQSCAb0wggG5MGMGCCsGAQUFBzAChldodHRwOi8vY3JsLm1pY3Jvc29mdC5jb20vcGtpaW5mcmEvQ2VydHMvQkwyUEtJSU5UQ0EwMi5BTUUuR0JMX0FNRSUyMEluZnJhJTIwQ0ElMjAwNi5jcnQwUwYIKwYBBQUHMAKGR2h0dHA6Ly9jcmwxLmFtZS5nYmwvYWlhL0JMMlBLSUlOVENBMDIuQU1FLkdCTF9BTUUlMjBJbmZyYSUyMENBJTIwMDYuY3J0MFMGCCsGAQUFBzAChkdodHRwOi8vY3JsMi5hbWUuZ2JsL2FpYS9CTDJQS0lJTlRDQTAyLkFNRS5HQkxfQU1FJTIwSW5mcmElMjBDQSUyMDA2LmNydDBTBggrBgEFBQcwAoZHaHR0cDovL2NybDMuYW1lLmdibC9haWEvQkwyUEtJSU5UQ0EwMi5BTUUuR0JMX0FNRSUyMEluZnJhJTIwQ0ElMjAwNi5jcnQwUwYIKwYBBQUHMAKGR2h0dHA6Ly9jcmw0LmFtZS5nYmwvYWlhL0JMMlBLSUlOVENBMDIuQU1FLkdCTF9BTUUlMjBJbmZyYSUyMENBJTIwMDYuY3J0MB0GA1UdDgQWBBSjfcfgL1I-py_Pgx2g6tlj8J-G1zAOBgNVHQ8BAf8EBAMCBaAwggEmBgNVHR8EggEdMIIBGTCCARWgggERoIIBDYY_aHR0cDovL2NybC5taWNyb3NvZnQuY29tL3BraWluZnJhL0NSTC9BTUUlMjBJbmZyYSUyMENBJTIwMDYuY3JshjFodHRwOi8vY3JsMS5hbWUuZ2JsL2NybC9BTUUlMjBJbmZyYSUyMENBJTIwMDYuY3JshjFodHRwOi8vY3JsMi5hbWUuZ2JsL2NybC9BTUUlMjBJbmZyYSUyMENBJTIwMDYuY3JshjFodHRwOi8vY3JsMy5hbWUuZ2JsL2NybC9BTUUlMjBJbmZyYSUyMENBJTIwMDYuY3JshjFodHRwOi8vY3JsNC5hbWUuZ2JsL2NybC9BTUUlMjBJbmZyYSUyMENBJTIwMDYuY3JsMBcGA1UdIAQQMA4wDAYKKwYBBAGCN3sBATAfBgNVHSMEGDAWgBTxRmjG8cPwKy19i2rhsvm-NfzRQTAdBgNVHSUEFjAUBggrBgEFBQcDAQYIKwYBBQUHAwIwDQYJKoZIhvcNAQELBQADggEBAIrUTfifPGoHH9bxzfMqtx8Y9LosN2v1VV7pmSbd5rlA4cxFYy-MmIffscFJqBmctJwFobfu8r_O6mnKa0Av3IOL-idzKEVhO4lMZ-xlB3rNIx9Stcs1qctJ9zQ_1RDxATu08mFzyBhr7ZVK0pEBMT4c8_5iQxVwNVxnyjfpUbHawY67aqA1QCc1vw9Vs_0e73X_xBRiuGnNUxpSQWfF0N2rVRs_Oyks7Ze7M3M0Xjxhi2Y4WnGd8kYJLWVi5UmNf6Kj6lL6junnk5Bzq5YASezf-TvVvN-s5R0r2XBQPyNg1tPUm74q2e7eutKUUtOtEZOa4n_EBxBPPw7ypnzM6kI&s=KdU2e4DZ11y8aRdgCCSh1GY6_eXx20LzYa_AUfLhRhRkwJEaoJyGdYrPOk_AUWvbircOPQ-W8jtqLOXRdZdmpt1tTeOuCVV2hx7dL55ALoO8Ffypr485Ai6ozhKlRXd0wlv-sGgxoD4VFpwGjdYAJlixCDDmB8uA9hjBmX16f199axk5pM1Mg-9ns4k1lmNDLSUsTJbUPmePwEYtL_-kibk77tZXKR9hNFg9qIqebtlyaPD5DIH6epzlFcO8Bf4ssbVEEdmz-mLr9zPnUiisjbb2YlOG-hw3EccazhMH7OVrCfoaGij3Q8yIz7O7OdD6Dl4t4H0q5tWn1qV-94dLOw&h=LIbBArAtaoGRCdAqdokEfvXjhCteZxYnu34VHG60J1E
  response:
    body:
      string: '{"id":"/subscriptions/00000000-0000-0000-0000-000000000000/providers/Microsoft.App/locations/eastus2/containerappsjobOperationStatuses/f896b92a-c29f-4a74-9c26-4c19d3e68bd5","name":"f896b92a-c29f-4a74-9c26-4c19d3e68bd5","status":"InProgress","startTime":"2024-02-28T23:56:22.1469865"}'
    headers:
      api-supported-versions:
      - 2022-11-01-preview, 2023-04-01-preview, 2023-05-01, 2023-05-02-preview, 2023-08-01-preview,
        2023-11-02-preview, 2024-02-02-preview, 2024-03-01
      cache-control:
      - no-cache
      content-length:
      - '283'
      content-type:
      - application/json; charset=utf-8
      date:
      - Wed, 28 Feb 2024 23:56:23 GMT
      expires:
      - '-1'
      pragma:
      - no-cache
      strict-transport-security:
      - max-age=31536000; includeSubDomains
      vary:
      - Accept-Encoding
      x-cache:
      - CONFIG_NOCACHE
      x-content-type-options:
      - nosniff
      x-msedge-ref:
      - 'Ref A: 0722E3F7E5CE4E82B94E222F06EB6A66 Ref B: CO6AA3150220035 Ref C: 2024-02-28T23:56:23Z'
      x-powered-by:
      - ASP.NET
    status:
      code: 200
      message: OK
- request:
    body: null
    headers:
      Accept:
      - '*/*'
      Accept-Encoding:
      - gzip, deflate
      CommandName:
      - containerapp job create
      Connection:
      - keep-alive
      ParameterSetName:
      - -g -n --image --environment --registry-server --registry-username --registry-password
        --replica-timeout --replica-retry-limit --trigger-type --parallelism --replica-completion-count
        --cron-expression
      User-Agent:
      - python/3.8.10 (Windows-10-10.0.22621-SP0) AZURECLI/2.57.0
    method: GET
    uri: https://management.azure.com/subscriptions/00000000-0000-0000-0000-000000000000/providers/Microsoft.App/locations/eastus2/containerappsjobOperationStatuses/f896b92a-c29f-4a74-9c26-4c19d3e68bd5?api-version=2023-11-02-preview&azureAsyncOperation=true&t=638447613832232015&c=MIIHADCCBeigAwIBAgITHgPqUKIUuzcMjHnSqwAAA-pQojANBgkqhkiG9w0BAQsFADBEMRMwEQYKCZImiZPyLGQBGRYDR0JMMRMwEQYKCZImiZPyLGQBGRYDQU1FMRgwFgYDVQQDEw9BTUUgSW5mcmEgQ0EgMDYwHhcNMjQwMTMxMTA0OTIwWhcNMjUwMTI1MTA0OTIwWjBAMT4wPAYDVQQDEzVhc3luY29wZXJhdGlvbnNpZ25pbmdjZXJ0aWZpY2F0ZS5tYW5hZ2VtZW50LmF6dXJlLmNvbTCCASIwDQYJKoZIhvcNAQEBBQADggEPADCCAQoCggEBAL8Xxozyns7JQPWMTJtofjZEltgixX0UzmRE21LlxA-WFLxdchZStU2GbP8iw3kHzL6CJ_IJpaCSs9Z0ju5Zj9cC3M-20DkQbN0uj0GHhVEwi5AT6N9UH0icUYklqIM33_jS2_kZHQxCPpHpL05eSEFT3vVaIhqteGaWFnzpljwGBkFMf_EwVxROc6jZ8TYbjXzZ_lBGiAHEt8_DHTvKeNimqJKGMJ_d0pkW3pGHvK7o0Bg-CT7Ywaq29j0Gx6NXB6PNua7fWonr5dDvV7b11Q95JJ8_C-Dn3gqyCtaf4tlQ2CYmrxCjaLk2qU7Y6HAByhBtPSyPkLVOlfnw9r-y5l0CAwEAAaOCA-0wggPpMCcGCSsGAQQBgjcVCgQaMBgwCgYIKwYBBQUHAwEwCgYIKwYBBQUHAwIwPQYJKwYBBAGCNxUHBDAwLgYmKwYBBAGCNxUIhpDjDYTVtHiE8Ys-hZvdFs6dEoFggvX2K4Py0SACAWQCAQowggHLBggrBgEFBQcBAQSCAb0wggG5MGMGCCsGAQUFBzAChldodHRwOi8vY3JsLm1pY3Jvc29mdC5jb20vcGtpaW5mcmEvQ2VydHMvQkwyUEtJSU5UQ0EwMi5BTUUuR0JMX0FNRSUyMEluZnJhJTIwQ0ElMjAwNi5jcnQwUwYIKwYBBQUHMAKGR2h0dHA6Ly9jcmwxLmFtZS5nYmwvYWlhL0JMMlBLSUlOVENBMDIuQU1FLkdCTF9BTUUlMjBJbmZyYSUyMENBJTIwMDYuY3J0MFMGCCsGAQUFBzAChkdodHRwOi8vY3JsMi5hbWUuZ2JsL2FpYS9CTDJQS0lJTlRDQTAyLkFNRS5HQkxfQU1FJTIwSW5mcmElMjBDQSUyMDA2LmNydDBTBggrBgEFBQcwAoZHaHR0cDovL2NybDMuYW1lLmdibC9haWEvQkwyUEtJSU5UQ0EwMi5BTUUuR0JMX0FNRSUyMEluZnJhJTIwQ0ElMjAwNi5jcnQwUwYIKwYBBQUHMAKGR2h0dHA6Ly9jcmw0LmFtZS5nYmwvYWlhL0JMMlBLSUlOVENBMDIuQU1FLkdCTF9BTUUlMjBJbmZyYSUyMENBJTIwMDYuY3J0MB0GA1UdDgQWBBSjfcfgL1I-py_Pgx2g6tlj8J-G1zAOBgNVHQ8BAf8EBAMCBaAwggEmBgNVHR8EggEdMIIBGTCCARWgggERoIIBDYY_aHR0cDovL2NybC5taWNyb3NvZnQuY29tL3BraWluZnJhL0NSTC9BTUUlMjBJbmZyYSUyMENBJTIwMDYuY3JshjFodHRwOi8vY3JsMS5hbWUuZ2JsL2NybC9BTUUlMjBJbmZyYSUyMENBJTIwMDYuY3JshjFodHRwOi8vY3JsMi5hbWUuZ2JsL2NybC9BTUUlMjBJbmZyYSUyMENBJTIwMDYuY3JshjFodHRwOi8vY3JsMy5hbWUuZ2JsL2NybC9BTUUlMjBJbmZyYSUyMENBJTIwMDYuY3JshjFodHRwOi8vY3JsNC5hbWUuZ2JsL2NybC9BTUUlMjBJbmZyYSUyMENBJTIwMDYuY3JsMBcGA1UdIAQQMA4wDAYKKwYBBAGCN3sBATAfBgNVHSMEGDAWgBTxRmjG8cPwKy19i2rhsvm-NfzRQTAdBgNVHSUEFjAUBggrBgEFBQcDAQYIKwYBBQUHAwIwDQYJKoZIhvcNAQELBQADggEBAIrUTfifPGoHH9bxzfMqtx8Y9LosN2v1VV7pmSbd5rlA4cxFYy-MmIffscFJqBmctJwFobfu8r_O6mnKa0Av3IOL-idzKEVhO4lMZ-xlB3rNIx9Stcs1qctJ9zQ_1RDxATu08mFzyBhr7ZVK0pEBMT4c8_5iQxVwNVxnyjfpUbHawY67aqA1QCc1vw9Vs_0e73X_xBRiuGnNUxpSQWfF0N2rVRs_Oyks7Ze7M3M0Xjxhi2Y4WnGd8kYJLWVi5UmNf6Kj6lL6junnk5Bzq5YASezf-TvVvN-s5R0r2XBQPyNg1tPUm74q2e7eutKUUtOtEZOa4n_EBxBPPw7ypnzM6kI&s=KdU2e4DZ11y8aRdgCCSh1GY6_eXx20LzYa_AUfLhRhRkwJEaoJyGdYrPOk_AUWvbircOPQ-W8jtqLOXRdZdmpt1tTeOuCVV2hx7dL55ALoO8Ffypr485Ai6ozhKlRXd0wlv-sGgxoD4VFpwGjdYAJlixCDDmB8uA9hjBmX16f199axk5pM1Mg-9ns4k1lmNDLSUsTJbUPmePwEYtL_-kibk77tZXKR9hNFg9qIqebtlyaPD5DIH6epzlFcO8Bf4ssbVEEdmz-mLr9zPnUiisjbb2YlOG-hw3EccazhMH7OVrCfoaGij3Q8yIz7O7OdD6Dl4t4H0q5tWn1qV-94dLOw&h=LIbBArAtaoGRCdAqdokEfvXjhCteZxYnu34VHG60J1E
  response:
    body:
      string: '{"id":"/subscriptions/00000000-0000-0000-0000-000000000000/providers/Microsoft.App/locations/eastus2/containerappsjobOperationStatuses/f896b92a-c29f-4a74-9c26-4c19d3e68bd5","name":"f896b92a-c29f-4a74-9c26-4c19d3e68bd5","status":"InProgress","startTime":"2024-02-28T23:56:22.1469865"}'
    headers:
      api-supported-versions:
      - 2022-11-01-preview, 2023-04-01-preview, 2023-05-01, 2023-05-02-preview, 2023-08-01-preview,
        2023-11-02-preview, 2024-02-02-preview, 2024-03-01
      cache-control:
      - no-cache
      content-length:
      - '283'
      content-type:
      - application/json; charset=utf-8
      date:
      - Wed, 28 Feb 2024 23:56:25 GMT
      expires:
      - '-1'
      pragma:
      - no-cache
      strict-transport-security:
      - max-age=31536000; includeSubDomains
      vary:
      - Accept-Encoding
      x-cache:
      - CONFIG_NOCACHE
      x-content-type-options:
      - nosniff
      x-msedge-ref:
      - 'Ref A: 77D1E47F509547B99E85153E1BF4AA72 Ref B: CO6AA3150219039 Ref C: 2024-02-28T23:56:25Z'
      x-powered-by:
      - ASP.NET
    status:
      code: 200
      message: OK
- request:
    body: null
    headers:
      Accept:
      - '*/*'
      Accept-Encoding:
      - gzip, deflate
      CommandName:
      - containerapp job create
      Connection:
      - keep-alive
      ParameterSetName:
      - -g -n --image --environment --registry-server --registry-username --registry-password
        --replica-timeout --replica-retry-limit --trigger-type --parallelism --replica-completion-count
        --cron-expression
      User-Agent:
      - python/3.8.10 (Windows-10-10.0.22621-SP0) AZURECLI/2.57.0
    method: GET
    uri: https://management.azure.com/subscriptions/00000000-0000-0000-0000-000000000000/providers/Microsoft.App/locations/eastus2/containerappsjobOperationStatuses/f896b92a-c29f-4a74-9c26-4c19d3e68bd5?api-version=2023-11-02-preview&azureAsyncOperation=true&t=638447613832232015&c=MIIHADCCBeigAwIBAgITHgPqUKIUuzcMjHnSqwAAA-pQojANBgkqhkiG9w0BAQsFADBEMRMwEQYKCZImiZPyLGQBGRYDR0JMMRMwEQYKCZImiZPyLGQBGRYDQU1FMRgwFgYDVQQDEw9BTUUgSW5mcmEgQ0EgMDYwHhcNMjQwMTMxMTA0OTIwWhcNMjUwMTI1MTA0OTIwWjBAMT4wPAYDVQQDEzVhc3luY29wZXJhdGlvbnNpZ25pbmdjZXJ0aWZpY2F0ZS5tYW5hZ2VtZW50LmF6dXJlLmNvbTCCASIwDQYJKoZIhvcNAQEBBQADggEPADCCAQoCggEBAL8Xxozyns7JQPWMTJtofjZEltgixX0UzmRE21LlxA-WFLxdchZStU2GbP8iw3kHzL6CJ_IJpaCSs9Z0ju5Zj9cC3M-20DkQbN0uj0GHhVEwi5AT6N9UH0icUYklqIM33_jS2_kZHQxCPpHpL05eSEFT3vVaIhqteGaWFnzpljwGBkFMf_EwVxROc6jZ8TYbjXzZ_lBGiAHEt8_DHTvKeNimqJKGMJ_d0pkW3pGHvK7o0Bg-CT7Ywaq29j0Gx6NXB6PNua7fWonr5dDvV7b11Q95JJ8_C-Dn3gqyCtaf4tlQ2CYmrxCjaLk2qU7Y6HAByhBtPSyPkLVOlfnw9r-y5l0CAwEAAaOCA-0wggPpMCcGCSsGAQQBgjcVCgQaMBgwCgYIKwYBBQUHAwEwCgYIKwYBBQUHAwIwPQYJKwYBBAGCNxUHBDAwLgYmKwYBBAGCNxUIhpDjDYTVtHiE8Ys-hZvdFs6dEoFggvX2K4Py0SACAWQCAQowggHLBggrBgEFBQcBAQSCAb0wggG5MGMGCCsGAQUFBzAChldodHRwOi8vY3JsLm1pY3Jvc29mdC5jb20vcGtpaW5mcmEvQ2VydHMvQkwyUEtJSU5UQ0EwMi5BTUUuR0JMX0FNRSUyMEluZnJhJTIwQ0ElMjAwNi5jcnQwUwYIKwYBBQUHMAKGR2h0dHA6Ly9jcmwxLmFtZS5nYmwvYWlhL0JMMlBLSUlOVENBMDIuQU1FLkdCTF9BTUUlMjBJbmZyYSUyMENBJTIwMDYuY3J0MFMGCCsGAQUFBzAChkdodHRwOi8vY3JsMi5hbWUuZ2JsL2FpYS9CTDJQS0lJTlRDQTAyLkFNRS5HQkxfQU1FJTIwSW5mcmElMjBDQSUyMDA2LmNydDBTBggrBgEFBQcwAoZHaHR0cDovL2NybDMuYW1lLmdibC9haWEvQkwyUEtJSU5UQ0EwMi5BTUUuR0JMX0FNRSUyMEluZnJhJTIwQ0ElMjAwNi5jcnQwUwYIKwYBBQUHMAKGR2h0dHA6Ly9jcmw0LmFtZS5nYmwvYWlhL0JMMlBLSUlOVENBMDIuQU1FLkdCTF9BTUUlMjBJbmZyYSUyMENBJTIwMDYuY3J0MB0GA1UdDgQWBBSjfcfgL1I-py_Pgx2g6tlj8J-G1zAOBgNVHQ8BAf8EBAMCBaAwggEmBgNVHR8EggEdMIIBGTCCARWgggERoIIBDYY_aHR0cDovL2NybC5taWNyb3NvZnQuY29tL3BraWluZnJhL0NSTC9BTUUlMjBJbmZyYSUyMENBJTIwMDYuY3JshjFodHRwOi8vY3JsMS5hbWUuZ2JsL2NybC9BTUUlMjBJbmZyYSUyMENBJTIwMDYuY3JshjFodHRwOi8vY3JsMi5hbWUuZ2JsL2NybC9BTUUlMjBJbmZyYSUyMENBJTIwMDYuY3JshjFodHRwOi8vY3JsMy5hbWUuZ2JsL2NybC9BTUUlMjBJbmZyYSUyMENBJTIwMDYuY3JshjFodHRwOi8vY3JsNC5hbWUuZ2JsL2NybC9BTUUlMjBJbmZyYSUyMENBJTIwMDYuY3JsMBcGA1UdIAQQMA4wDAYKKwYBBAGCN3sBATAfBgNVHSMEGDAWgBTxRmjG8cPwKy19i2rhsvm-NfzRQTAdBgNVHSUEFjAUBggrBgEFBQcDAQYIKwYBBQUHAwIwDQYJKoZIhvcNAQELBQADggEBAIrUTfifPGoHH9bxzfMqtx8Y9LosN2v1VV7pmSbd5rlA4cxFYy-MmIffscFJqBmctJwFobfu8r_O6mnKa0Av3IOL-idzKEVhO4lMZ-xlB3rNIx9Stcs1qctJ9zQ_1RDxATu08mFzyBhr7ZVK0pEBMT4c8_5iQxVwNVxnyjfpUbHawY67aqA1QCc1vw9Vs_0e73X_xBRiuGnNUxpSQWfF0N2rVRs_Oyks7Ze7M3M0Xjxhi2Y4WnGd8kYJLWVi5UmNf6Kj6lL6junnk5Bzq5YASezf-TvVvN-s5R0r2XBQPyNg1tPUm74q2e7eutKUUtOtEZOa4n_EBxBPPw7ypnzM6kI&s=KdU2e4DZ11y8aRdgCCSh1GY6_eXx20LzYa_AUfLhRhRkwJEaoJyGdYrPOk_AUWvbircOPQ-W8jtqLOXRdZdmpt1tTeOuCVV2hx7dL55ALoO8Ffypr485Ai6ozhKlRXd0wlv-sGgxoD4VFpwGjdYAJlixCDDmB8uA9hjBmX16f199axk5pM1Mg-9ns4k1lmNDLSUsTJbUPmePwEYtL_-kibk77tZXKR9hNFg9qIqebtlyaPD5DIH6epzlFcO8Bf4ssbVEEdmz-mLr9zPnUiisjbb2YlOG-hw3EccazhMH7OVrCfoaGij3Q8yIz7O7OdD6Dl4t4H0q5tWn1qV-94dLOw&h=LIbBArAtaoGRCdAqdokEfvXjhCteZxYnu34VHG60J1E
  response:
    body:
      string: '{"id":"/subscriptions/00000000-0000-0000-0000-000000000000/providers/Microsoft.App/locations/eastus2/containerappsjobOperationStatuses/f896b92a-c29f-4a74-9c26-4c19d3e68bd5","name":"f896b92a-c29f-4a74-9c26-4c19d3e68bd5","status":"InProgress","startTime":"2024-02-28T23:56:22.1469865"}'
    headers:
      api-supported-versions:
      - 2022-11-01-preview, 2023-04-01-preview, 2023-05-01, 2023-05-02-preview, 2023-08-01-preview,
        2023-11-02-preview, 2024-02-02-preview, 2024-03-01
      cache-control:
      - no-cache
      content-length:
      - '283'
      content-type:
      - application/json; charset=utf-8
      date:
      - Wed, 28 Feb 2024 23:56:27 GMT
      expires:
      - '-1'
      pragma:
      - no-cache
      strict-transport-security:
      - max-age=31536000; includeSubDomains
      vary:
      - Accept-Encoding
      x-cache:
      - CONFIG_NOCACHE
      x-content-type-options:
      - nosniff
      x-msedge-ref:
      - 'Ref A: E57F9FA044F24C569B665A57E4E23FE0 Ref B: CO6AA3150219019 Ref C: 2024-02-28T23:56:28Z'
      x-powered-by:
      - ASP.NET
    status:
      code: 200
      message: OK
- request:
    body: null
    headers:
      Accept:
      - '*/*'
      Accept-Encoding:
      - gzip, deflate
      CommandName:
      - containerapp job create
      Connection:
      - keep-alive
      ParameterSetName:
      - -g -n --image --environment --registry-server --registry-username --registry-password
        --replica-timeout --replica-retry-limit --trigger-type --parallelism --replica-completion-count
        --cron-expression
      User-Agent:
      - python/3.8.10 (Windows-10-10.0.22621-SP0) AZURECLI/2.57.0
    method: GET
    uri: https://management.azure.com/subscriptions/00000000-0000-0000-0000-000000000000/providers/Microsoft.App/locations/eastus2/containerappsjobOperationStatuses/f896b92a-c29f-4a74-9c26-4c19d3e68bd5?api-version=2023-11-02-preview&azureAsyncOperation=true&t=638447613832232015&c=MIIHADCCBeigAwIBAgITHgPqUKIUuzcMjHnSqwAAA-pQojANBgkqhkiG9w0BAQsFADBEMRMwEQYKCZImiZPyLGQBGRYDR0JMMRMwEQYKCZImiZPyLGQBGRYDQU1FMRgwFgYDVQQDEw9BTUUgSW5mcmEgQ0EgMDYwHhcNMjQwMTMxMTA0OTIwWhcNMjUwMTI1MTA0OTIwWjBAMT4wPAYDVQQDEzVhc3luY29wZXJhdGlvbnNpZ25pbmdjZXJ0aWZpY2F0ZS5tYW5hZ2VtZW50LmF6dXJlLmNvbTCCASIwDQYJKoZIhvcNAQEBBQADggEPADCCAQoCggEBAL8Xxozyns7JQPWMTJtofjZEltgixX0UzmRE21LlxA-WFLxdchZStU2GbP8iw3kHzL6CJ_IJpaCSs9Z0ju5Zj9cC3M-20DkQbN0uj0GHhVEwi5AT6N9UH0icUYklqIM33_jS2_kZHQxCPpHpL05eSEFT3vVaIhqteGaWFnzpljwGBkFMf_EwVxROc6jZ8TYbjXzZ_lBGiAHEt8_DHTvKeNimqJKGMJ_d0pkW3pGHvK7o0Bg-CT7Ywaq29j0Gx6NXB6PNua7fWonr5dDvV7b11Q95JJ8_C-Dn3gqyCtaf4tlQ2CYmrxCjaLk2qU7Y6HAByhBtPSyPkLVOlfnw9r-y5l0CAwEAAaOCA-0wggPpMCcGCSsGAQQBgjcVCgQaMBgwCgYIKwYBBQUHAwEwCgYIKwYBBQUHAwIwPQYJKwYBBAGCNxUHBDAwLgYmKwYBBAGCNxUIhpDjDYTVtHiE8Ys-hZvdFs6dEoFggvX2K4Py0SACAWQCAQowggHLBggrBgEFBQcBAQSCAb0wggG5MGMGCCsGAQUFBzAChldodHRwOi8vY3JsLm1pY3Jvc29mdC5jb20vcGtpaW5mcmEvQ2VydHMvQkwyUEtJSU5UQ0EwMi5BTUUuR0JMX0FNRSUyMEluZnJhJTIwQ0ElMjAwNi5jcnQwUwYIKwYBBQUHMAKGR2h0dHA6Ly9jcmwxLmFtZS5nYmwvYWlhL0JMMlBLSUlOVENBMDIuQU1FLkdCTF9BTUUlMjBJbmZyYSUyMENBJTIwMDYuY3J0MFMGCCsGAQUFBzAChkdodHRwOi8vY3JsMi5hbWUuZ2JsL2FpYS9CTDJQS0lJTlRDQTAyLkFNRS5HQkxfQU1FJTIwSW5mcmElMjBDQSUyMDA2LmNydDBTBggrBgEFBQcwAoZHaHR0cDovL2NybDMuYW1lLmdibC9haWEvQkwyUEtJSU5UQ0EwMi5BTUUuR0JMX0FNRSUyMEluZnJhJTIwQ0ElMjAwNi5jcnQwUwYIKwYBBQUHMAKGR2h0dHA6Ly9jcmw0LmFtZS5nYmwvYWlhL0JMMlBLSUlOVENBMDIuQU1FLkdCTF9BTUUlMjBJbmZyYSUyMENBJTIwMDYuY3J0MB0GA1UdDgQWBBSjfcfgL1I-py_Pgx2g6tlj8J-G1zAOBgNVHQ8BAf8EBAMCBaAwggEmBgNVHR8EggEdMIIBGTCCARWgggERoIIBDYY_aHR0cDovL2NybC5taWNyb3NvZnQuY29tL3BraWluZnJhL0NSTC9BTUUlMjBJbmZyYSUyMENBJTIwMDYuY3JshjFodHRwOi8vY3JsMS5hbWUuZ2JsL2NybC9BTUUlMjBJbmZyYSUyMENBJTIwMDYuY3JshjFodHRwOi8vY3JsMi5hbWUuZ2JsL2NybC9BTUUlMjBJbmZyYSUyMENBJTIwMDYuY3JshjFodHRwOi8vY3JsMy5hbWUuZ2JsL2NybC9BTUUlMjBJbmZyYSUyMENBJTIwMDYuY3JshjFodHRwOi8vY3JsNC5hbWUuZ2JsL2NybC9BTUUlMjBJbmZyYSUyMENBJTIwMDYuY3JsMBcGA1UdIAQQMA4wDAYKKwYBBAGCN3sBATAfBgNVHSMEGDAWgBTxRmjG8cPwKy19i2rhsvm-NfzRQTAdBgNVHSUEFjAUBggrBgEFBQcDAQYIKwYBBQUHAwIwDQYJKoZIhvcNAQELBQADggEBAIrUTfifPGoHH9bxzfMqtx8Y9LosN2v1VV7pmSbd5rlA4cxFYy-MmIffscFJqBmctJwFobfu8r_O6mnKa0Av3IOL-idzKEVhO4lMZ-xlB3rNIx9Stcs1qctJ9zQ_1RDxATu08mFzyBhr7ZVK0pEBMT4c8_5iQxVwNVxnyjfpUbHawY67aqA1QCc1vw9Vs_0e73X_xBRiuGnNUxpSQWfF0N2rVRs_Oyks7Ze7M3M0Xjxhi2Y4WnGd8kYJLWVi5UmNf6Kj6lL6junnk5Bzq5YASezf-TvVvN-s5R0r2XBQPyNg1tPUm74q2e7eutKUUtOtEZOa4n_EBxBPPw7ypnzM6kI&s=KdU2e4DZ11y8aRdgCCSh1GY6_eXx20LzYa_AUfLhRhRkwJEaoJyGdYrPOk_AUWvbircOPQ-W8jtqLOXRdZdmpt1tTeOuCVV2hx7dL55ALoO8Ffypr485Ai6ozhKlRXd0wlv-sGgxoD4VFpwGjdYAJlixCDDmB8uA9hjBmX16f199axk5pM1Mg-9ns4k1lmNDLSUsTJbUPmePwEYtL_-kibk77tZXKR9hNFg9qIqebtlyaPD5DIH6epzlFcO8Bf4ssbVEEdmz-mLr9zPnUiisjbb2YlOG-hw3EccazhMH7OVrCfoaGij3Q8yIz7O7OdD6Dl4t4H0q5tWn1qV-94dLOw&h=LIbBArAtaoGRCdAqdokEfvXjhCteZxYnu34VHG60J1E
  response:
    body:
      string: '{"id":"/subscriptions/00000000-0000-0000-0000-000000000000/providers/Microsoft.App/locations/eastus2/containerappsjobOperationStatuses/f896b92a-c29f-4a74-9c26-4c19d3e68bd5","name":"f896b92a-c29f-4a74-9c26-4c19d3e68bd5","status":"Succeeded","startTime":"2024-02-28T23:56:22.1469865"}'
    headers:
      api-supported-versions:
      - 2022-11-01-preview, 2023-04-01-preview, 2023-05-01, 2023-05-02-preview, 2023-08-01-preview,
        2023-11-02-preview, 2024-02-02-preview, 2024-03-01
      cache-control:
      - no-cache
      content-length:
      - '282'
      content-type:
      - application/json; charset=utf-8
      date:
      - Wed, 28 Feb 2024 23:56:29 GMT
      expires:
      - '-1'
      pragma:
      - no-cache
      strict-transport-security:
      - max-age=31536000; includeSubDomains
      vary:
      - Accept-Encoding
      x-cache:
      - CONFIG_NOCACHE
      x-content-type-options:
      - nosniff
      x-msedge-ref:
      - 'Ref A: 829A7DE496284BABA8EF0AEEFABFDA23 Ref B: CO6AA3150218049 Ref C: 2024-02-28T23:56:30Z'
      x-powered-by:
      - ASP.NET
    status:
      code: 200
      message: OK
- request:
    body: null
    headers:
      Accept:
      - '*/*'
      Accept-Encoding:
      - gzip, deflate
      CommandName:
      - containerapp job create
      Connection:
      - keep-alive
      ParameterSetName:
      - -g -n --image --environment --registry-server --registry-username --registry-password
        --replica-timeout --replica-retry-limit --trigger-type --parallelism --replica-completion-count
        --cron-expression
      User-Agent:
      - python/3.8.10 (Windows-10-10.0.22621-SP0) AZURECLI/2.57.0
    method: GET
    uri: https://management.azure.com/subscriptions/00000000-0000-0000-0000-000000000000/resourceGroups/clitest.rg000001/providers/Microsoft.App/jobs/aca1000003?api-version=2023-11-02-preview
  response:
    body:
      string: '{"id":"/subscriptions/00000000-0000-0000-0000-000000000000/resourceGroups/clitest.rg000001/providers/Microsoft.App/jobs/aca1000003","name":"aca1000003","type":"Microsoft.App/jobs","location":"East
        US 2","systemData":{"createdBy":"harrli@microsoft.com","createdByType":"User","createdAt":"2024-02-28T23:56:21.9575726","lastModifiedBy":"harrli@microsoft.com","lastModifiedByType":"User","lastModifiedAt":"2024-02-28T23:56:21.9575726"},"properties":{"provisioningState":"Succeeded","environmentId":"/subscriptions/00000000-0000-0000-0000-000000000000/resourceGroups/client.env_rg_eastus2/providers/Microsoft.App/managedEnvironments/env-eastus2","workloadProfileName":"Consumption","configuration":{"secrets":[{"name":"acr000002azurecrio-443-acr000002"}],"triggerType":"Schedule","replicaTimeout":200,"replicaRetryLimit":2,"manualTriggerConfig":null,"scheduleTriggerConfig":{"replicaCompletionCount":1,"cronExpression":"*/10
        * * * *","parallelism":1},"eventTriggerConfig":null,"registries":[{"server":"acr000002.azurecr.io:443","username":"acr000002","passwordSecretRef":"acr000002azurecrio-443-acr000002","identity":""}],"dapr":null},"template":{"containers":[{"image":"acr000002.azurecr.io:443/k8se/quickstart:latest","name":"aca1000003","resources":{"cpu":0.5,"memory":"1Gi","ephemeralStorage":""}}],"initContainers":null,"volumes":null},"eventStreamEndpoint":"https://eastus2.azurecontainerapps.dev/subscriptions/00000000-0000-0000-0000-000000000000/resourceGroups/clitest.rg000001/containerApps/aca1000003/eventstream"},"identity":{"type":"None"}}'
    headers:
      api-supported-versions:
      - 2022-11-01-preview, 2023-04-01-preview, 2023-05-01, 2023-05-02-preview, 2023-08-01-preview,
        2023-11-02-preview, 2024-02-02-preview, 2024-03-01
      cache-control:
      - no-cache
      content-length:
      - '1548'
      content-type:
      - application/json; charset=utf-8
      date:
      - Wed, 28 Feb 2024 23:56:30 GMT
      expires:
      - '-1'
      pragma:
      - no-cache
      strict-transport-security:
      - max-age=31536000; includeSubDomains
      vary:
      - Accept-Encoding
      x-cache:
      - CONFIG_NOCACHE
      x-content-type-options:
      - nosniff
      x-msedge-ref:
      - 'Ref A: 898155A0895644808C5083BD54CCB191 Ref B: CO6AA3150220021 Ref C: 2024-02-28T23:56:30Z'
      x-powered-by:
      - ASP.NET
    status:
      code: 200
      message: OK
- request:
    body: null
    headers:
      Accept:
      - application/json
      Accept-Encoding:
      - gzip, deflate
      CommandName:
      - containerapp job show
      Connection:
      - keep-alive
      ParameterSetName:
      - -g -n
      User-Agent:
      - AZURECLI/2.57.0 azsdk-python-azure-mgmt-resource/23.1.0b2 Python/3.8.10 (Windows-10-10.0.22621-SP0)
    method: GET
    uri: https://management.azure.com/subscriptions/00000000-0000-0000-0000-000000000000/providers/Microsoft.App?api-version=2022-09-01
  response:
    body:
      string: '{"id":"/subscriptions/00000000-0000-0000-0000-000000000000/providers/Microsoft.App","namespace":"Microsoft.App","authorizations":[{"applicationId":"7e3bc4fd-85a3-4192-b177-5b8bfc87f42c","roleDefinitionId":"39a74f72-b40f-4bdc-b639-562fe2260bf0"},{"applicationId":"3734c1a4-2bed-4998-a37a-ff1a9e7bf019","roleDefinitionId":"5c779a4f-5cb2-4547-8c41-478d9be8ba90"},{"applicationId":"55ebbb62-3b9c-49fd-9b87-9595226dd4ac","roleDefinitionId":"e49ca620-7992-4561-a7df-4ed67dad77b5","managedByRoleDefinitionId":"9e3af657-a8ff-583c-a75c-2fe7c4bcb635"},{"applicationId":"1459b1f6-7a5b-4300-93a2-44b4a651759f","roleDefinitionId":"3c5f1b29-9e3d-4a22-b5d6-9ff4e5a37974"}],"resourceTypes":[{"resourceType":"managedEnvironments","locations":["North
        Central US (Stage)","West US 2","Southeast Asia","Sweden Central","Canada
        Central","West Europe","North Europe","East US","East US 2","East Asia","Australia
        East","Germany West Central","Japan East","UK South","West US","Central US","North
        Central US","South Central US","Korea Central","Brazil South","West US 3","France
        Central","South Africa North","Norway East","Switzerland North","UAE North","Canada
        East","West Central US","UK West","Central India","Central US EUAP","East
        US 2 EUAP"],"apiVersions":["2023-11-02-preview","2023-08-01-preview","2023-05-02-preview","2023-05-01","2023-04-01-preview","2022-11-01-preview","2022-10-01","2022-06-01-preview","2022-03-01"],"defaultApiVersion":"2023-05-01","capabilities":"CrossResourceGroupResourceMove,
        CrossSubscriptionResourceMove, SystemAssignedResourceIdentity, SupportsTags,
        SupportsLocation"},{"resourceType":"managedEnvironments/certificates","locations":["North
        Central US (Stage)","West US 2","Southeast Asia","Sweden Central","Canada
        Central","West Europe","North Europe","East US","East US 2","East Asia","Australia
        East","Germany West Central","Japan East","UK South","West US","Central US","North
        Central US","South Central US","Korea Central","Brazil South","West US 3","France
        Central","South Africa North","Norway East","Switzerland North","UAE North","Canada
        East","West Central US","UK West","Central India","Central US EUAP","East
        US 2 EUAP"],"apiVersions":["2023-11-02-preview","2023-08-01-preview","2023-05-02-preview","2023-05-01","2023-04-01-preview","2022-11-01-preview","2022-10-01","2022-06-01-preview","2022-03-01"],"defaultApiVersion":"2023-05-01","capabilities":"CrossResourceGroupResourceMove,
        CrossSubscriptionResourceMove, SupportsTags, SupportsLocation"},{"resourceType":"managedEnvironments/managedCertificates","locations":["North
        Central US (Stage)","West US 2","Southeast Asia","Sweden Central","Canada
        Central","West Europe","North Europe","East US","East US 2","East Asia","Australia
        East","Germany West Central","Japan East","UK South","West US","Central US","North
        Central US","South Central US","Korea Central","Brazil South","West US 3","France
        Central","South Africa North","Norway East","Switzerland North","UAE North","Canada
        East","West Central US","UK West","Central India","Central US EUAP","East
        US 2 EUAP"],"apiVersions":["2023-11-02-preview","2023-08-01-preview","2023-05-02-preview","2023-05-01","2023-04-01-preview","2022-11-01-preview"],"defaultApiVersion":"2023-05-01","capabilities":"CrossResourceGroupResourceMove,
        CrossSubscriptionResourceMove, SupportsTags, SupportsLocation"},{"resourceType":"containerApps","locations":["North
        Central US (Stage)","West US 2","Southeast Asia","Sweden Central","Canada
        Central","West Europe","North Europe","East US","East US 2","East Asia","Australia
        East","Germany West Central","Japan East","UK South","West US","Central US","North
        Central US","South Central US","Korea Central","Brazil South","West US 3","France
        Central","South Africa North","Norway East","Switzerland North","UAE North","Canada
        East","West Central US","UK West","Central India","Central US EUAP","East
        US 2 EUAP"],"apiVersions":["2023-11-02-preview","2023-08-01-preview","2023-05-02-preview","2023-05-01","2023-04-01-preview","2022-11-01-preview","2022-10-01","2022-06-01-preview","2022-03-01"],"defaultApiVersion":"2023-05-01","capabilities":"CrossResourceGroupResourceMove,
        CrossSubscriptionResourceMove, SystemAssignedResourceIdentity, SupportsTags,
        SupportsLocation"},{"resourceType":"jobs","locations":["North Central US (Stage)","West
        US 2","Southeast Asia","Sweden Central","Canada Central","West Europe","North
        Europe","East US","East US 2","East Asia","Australia East","Germany West Central","Japan
        East","UK South","West US","Central US","North Central US","South Central
        US","Korea Central","Brazil South","West US 3","France Central","South Africa
        North","Norway East","Switzerland North","UAE North","Canada East","West Central
        US","UK West","Central India","Central US EUAP","East US 2 EUAP"],"apiVersions":["2023-11-02-preview","2023-08-01-preview","2023-05-02-preview","2023-05-01","2023-04-01-preview","2022-11-01-preview"],"defaultApiVersion":"2023-05-01","capabilities":"CrossResourceGroupResourceMove,
        CrossSubscriptionResourceMove, SystemAssignedResourceIdentity, SupportsTags,
        SupportsLocation"},{"resourceType":"locations","locations":[],"apiVersions":["2023-11-02-preview","2023-08-01-preview","2023-05-02-preview","2023-05-01","2023-04-01-preview","2022-11-01-preview","2022-10-01","2022-06-01-preview","2022-03-01"],"defaultApiVersion":"2023-05-01","capabilities":"None"},{"resourceType":"locations/managedEnvironmentOperationResults","locations":["North
        Central US (Stage)","West US 2","Southeast Asia","Sweden Central","Canada
        Central","West Europe","North Europe","East US","East US 2","East Asia","Australia
        East","Germany West Central","Japan East","UK South","West US","Central US","North
        Central US","South Central US","Korea Central","Brazil South","West US 3","France
        Central","South Africa North","Norway East","Switzerland North","UAE North","Canada
        East","West Central US","UK West","Central India","Central US EUAP","East
        US 2 EUAP"],"apiVersions":["2023-11-02-preview","2023-08-01-preview","2023-05-02-preview","2023-05-01","2023-04-01-preview","2022-11-01-preview","2022-10-01","2022-06-01-preview","2022-03-01"],"defaultApiVersion":"2023-05-01","capabilities":"None"},{"resourceType":"locations/managedEnvironmentOperationStatuses","locations":["North
        Central US (Stage)","West US 2","Southeast Asia","Sweden Central","Canada
        Central","West Europe","North Europe","East US","East US 2","East Asia","Australia
        East","Germany West Central","Japan East","UK South","West US","Central US","North
        Central US","South Central US","Korea Central","Brazil South","West US 3","France
        Central","South Africa North","Norway East","Switzerland North","UAE North","Canada
        East","West Central US","UK West","Central India","Central US EUAP","East
        US 2 EUAP"],"apiVersions":["2023-11-02-preview","2023-08-01-preview","2023-05-02-preview","2023-05-01","2023-04-01-preview","2022-11-01-preview","2022-10-01","2022-06-01-preview","2022-03-01"],"defaultApiVersion":"2023-05-01","capabilities":"None"},{"resourceType":"locations/containerappOperationResults","locations":["North
        Central US (Stage)","Canada Central","West Europe","North Europe","East US","East
        US 2","East Asia","Australia East","Germany West Central","Japan East","UK
        South","West US","Central US","North Central US","South Central US","Korea
        Central","Brazil South","West US 3","France Central","South Africa North","Norway
        East","Switzerland North","UAE North","Canada East","West Central US","UK
        West","Central India","Central US EUAP","East US 2 EUAP","West US 2","Southeast
        Asia","Sweden Central"],"apiVersions":["2023-11-02-preview","2023-08-01-preview","2023-05-02-preview","2023-05-01","2023-04-01-preview","2022-11-01-preview","2022-10-01","2022-06-01-preview","2022-03-01"],"defaultApiVersion":"2023-05-01","capabilities":"None"},{"resourceType":"locations/containerappOperationStatuses","locations":["North
        Central US (Stage)","West US 2","Southeast Asia","Sweden Central","Canada
        Central","West Europe","North Europe","East US","East US 2","East Asia","Australia
        East","Germany West Central","Japan East","UK South","West US","Central US","North
        Central US","South Central US","Korea Central","Brazil South","West US 3","France
        Central","South Africa North","Norway East","Switzerland North","UAE North","Canada
        East","West Central US","UK West","Central India","Central US EUAP","East
        US 2 EUAP"],"apiVersions":["2023-11-02-preview","2023-08-01-preview","2023-05-02-preview","2023-05-01","2023-04-01-preview","2022-11-01-preview","2022-10-01","2022-06-01-preview","2022-03-01"],"defaultApiVersion":"2023-05-01","capabilities":"None"},{"resourceType":"locations/containerappsjobOperationResults","locations":["North
        Central US (Stage)","Canada Central","West Europe","North Europe","East US","East
        US 2","East Asia","Australia East","Germany West Central","Japan East","UK
        South","West US","Central US","North Central US","South Central US","Korea
        Central","Brazil South","West US 3","France Central","South Africa North","Norway
        East","Switzerland North","UAE North","Canada East","West Central US","UK
        West","Central India","Central US EUAP","East US 2 EUAP","West US 2","Southeast
        Asia","Sweden Central"],"apiVersions":["2023-11-02-preview","2023-08-01-preview","2023-05-02-preview","2023-05-01","2023-04-01-preview","2022-11-01-preview"],"defaultApiVersion":"2023-05-01","capabilities":"None"},{"resourceType":"locations/containerappsjobOperationStatuses","locations":["North
        Central US (Stage)","West US 2","Southeast Asia","Sweden Central","Canada
        Central","West Europe","North Europe","East US","East US 2","East Asia","Australia
        East","Germany West Central","Japan East","UK South","West US","Central US","North
        Central US","South Central US","Korea Central","Brazil South","West US 3","France
        Central","South Africa North","Norway East","Switzerland North","UAE North","Canada
        East","West Central US","UK West","Central India","Central US EUAP","East
        US 2 EUAP"],"apiVersions":["2023-11-02-preview","2023-08-01-preview","2023-05-02-preview","2023-05-01","2023-04-01-preview","2022-11-01-preview"],"defaultApiVersion":"2023-05-01","capabilities":"None"},{"resourceType":"locations/sourceControlOperationResults","locations":["North
        Central US (Stage)","Canada Central","West Europe","North Europe","East US","East
        US 2","East Asia","Australia East","Germany West Central","Japan East","UK
        South","West US","Central US","North Central US","South Central US","Korea
        Central","Brazil South","West US 3","France Central","South Africa North","Norway
        East","Switzerland North","UAE North","Canada East","West Central US","UK
        West","Central India","Central US EUAP","East US 2 EUAP","West US 2","Southeast
        Asia","Sweden Central"],"apiVersions":["2023-11-02-preview","2023-08-01-preview","2023-05-02-preview","2023-05-01","2023-04-01-preview","2022-11-01-preview","2022-10-01","2022-06-01-preview","2022-03-01"],"defaultApiVersion":"2023-05-01","capabilities":"None"},{"resourceType":"locations/sourceControlOperationStatuses","locations":["North
        Central US (Stage)","West US 2","Southeast Asia","Sweden Central","Canada
        Central","West Europe","North Europe","East US","East US 2","East Asia","Australia
        East","Germany West Central","Japan East","UK South","West US","Central US","North
        Central US","South Central US","Korea Central","Brazil South","West US 3","France
        Central","South Africa North","Norway East","Switzerland North","UAE North","Canada
        East","West Central US","UK West","Central India","Central US EUAP","East
        US 2 EUAP"],"apiVersions":["2023-11-02-preview","2023-08-01-preview","2023-05-02-preview","2023-05-01","2023-04-01-preview","2022-11-01-preview","2022-10-01","2022-06-01-preview","2022-03-01"],"defaultApiVersion":"2023-05-01","capabilities":"None"},{"resourceType":"locations/usages","locations":["North
        Central US (Stage)","West US 2","Southeast Asia","Sweden Central","Canada
        Central","West Europe","North Europe","East US","East US 2","East Asia","Australia
        East","Germany West Central","Japan East","UK South","West US","Central US","North
        Central US","South Central US","Korea Central","Brazil South","West US 3","France
        Central","South Africa North","Norway East","Switzerland North","UAE North","Canada
        East","West Central US","UK West","Central India","Central US EUAP","East
        US 2 EUAP"],"apiVersions":["2023-11-02-preview","2023-08-01-preview","2023-05-02-preview"],"defaultApiVersion":"2023-05-02-preview","capabilities":"None"},{"resourceType":"operations","locations":["North
        Central US (Stage)","Central US EUAP","East US 2 EUAP","West US 2","Southeast
        Asia","Sweden Central","Canada Central","West Europe","North Europe","East
        US","East US 2","East Asia","Australia East","Germany West Central","Japan
        East","UK South","West US","Central US","North Central US","South Central
        US","Korea Central","Brazil South","West US 3","France Central","South Africa
        North","Norway East","Switzerland North","UAE North","Canada East","West Central
        US","UK West","Central India"],"apiVersions":["2023-11-02-preview","2023-08-01-preview","2023-05-02-preview","2023-05-01","2023-04-01-preview","2023-02-01","2022-11-01-preview","2022-10-01","2022-06-01-preview","2022-03-01"],"defaultApiVersion":"2023-08-01-preview","capabilities":"None"},{"resourceType":"connectedEnvironments","locations":["North
        Central US (Stage)","North Central US","East US","East Asia","West Europe","Southeast
        Asia","Central US EUAP","East US 2 EUAP"],"apiVersions":["2023-11-02-preview","2023-08-01-preview","2023-05-02-preview","2023-05-01","2023-04-01-preview","2022-11-01-preview","2022-10-01","2022-06-01-preview"],"defaultApiVersion":"2023-05-01","capabilities":"CrossResourceGroupResourceMove,
        CrossSubscriptionResourceMove, SupportsTags, SupportsLocation"},{"resourceType":"connectedEnvironments/certificates","locations":["North
        Central US (Stage)","North Central US","East US","East Asia","West Europe","Southeast
        Asia","Central US EUAP","East US 2 EUAP"],"apiVersions":["2023-11-02-preview","2023-08-01-preview","2023-05-02-preview","2023-05-01","2023-04-01-preview","2022-11-01-preview","2022-10-01","2022-06-01-preview"],"defaultApiVersion":"2023-05-01","capabilities":"CrossResourceGroupResourceMove,
        CrossSubscriptionResourceMove, SupportsTags, SupportsLocation"},{"resourceType":"locations/connectedEnvironmentOperationResults","locations":["North
        Central US (Stage)","North Central US","East US","East Asia","West Europe","Southeast
        Asia","Central US EUAP","East US 2 EUAP"],"apiVersions":["2023-11-02-preview","2023-08-01-preview","2023-05-02-preview","2023-05-01","2023-04-01-preview","2022-11-01-preview","2022-10-01","2022-06-01-preview"],"defaultApiVersion":"2023-05-01","capabilities":"None"},{"resourceType":"locations/connectedEnvironmentOperationStatuses","locations":["North
        Central US (Stage)","North Central US","East US","East Asia","West Europe","Southeast
        Asia","Central US EUAP","East US 2 EUAP"],"apiVersions":["2023-11-02-preview","2023-08-01-preview","2023-05-02-preview","2023-05-01","2023-04-01-preview","2022-11-01-preview","2022-10-01","2022-06-01-preview"],"defaultApiVersion":"2023-05-01","capabilities":"None"},{"resourceType":"locations/managedCertificateOperationStatuses","locations":["North
        Central US (Stage)","West US 2","Southeast Asia","Sweden Central","Canada
        Central","West Europe","North Europe","East US","East US 2","East Asia","Australia
        East","Germany West Central","Japan East","UK South","West US","Central US","North
        Central US","South Central US","Korea Central","Brazil South","West US 3","France
        Central","South Africa North","Norway East","Switzerland North","UAE North","Canada
        East","West Central US","UK West","Central India","Central US EUAP","East
        US 2 EUAP"],"apiVersions":["2023-11-02-preview","2023-08-01-preview","2023-05-02-preview","2023-05-01","2023-04-01-preview","2022-11-01-preview"],"defaultApiVersion":"2023-05-01","capabilities":"None"},{"resourceType":"locations/billingMeters","locations":["North
        Central US (Stage)","West US 2","Southeast Asia","Sweden Central","Canada
        Central","West Europe","North Europe","East US","East US 2","East Asia","Australia
        East","Germany West Central","Japan East","UK South","West US","Central US","North
        Central US","South Central US","Korea Central","Brazil South","West US 3","France
        Central","South Africa North","Norway East","Switzerland North","UAE North","Canada
        East","West Central US","UK West","Central India","Central US EUAP","East
        US 2 EUAP"],"apiVersions":["2023-11-02-preview","2023-08-01-preview","2023-05-02-preview","2023-05-01","2023-04-01-preview","2022-11-01-preview","2022-10-01","2022-06-01-preview"],"defaultApiVersion":"2023-05-01","capabilities":"None"},{"resourceType":"locations/availableManagedEnvironmentsWorkloadProfileTypes","locations":["North
        Central US (Stage)","West US 2","Southeast Asia","Sweden Central","Canada
        Central","West Europe","North Europe","East US","East US 2","East Asia","Australia
        East","Germany West Central","Japan East","UK South","West US","Central US","North
        Central US","South Central US","Korea Central","Brazil South","West US 3","France
        Central","South Africa North","Norway East","Switzerland North","UAE North","Canada
        East","West Central US","UK West","Central India","Central US EUAP","East
        US 2 EUAP"],"apiVersions":["2023-11-02-preview","2023-08-01-preview","2023-05-02-preview","2023-05-01","2023-04-01-preview","2022-11-01-preview","2022-10-01","2022-06-01-preview"],"defaultApiVersion":"2023-05-01","capabilities":"None"},{"resourceType":"getCustomDomainVerificationId","locations":["North
        Central US (Stage)","West US 2","Southeast Asia","Sweden Central","Canada
        Central","West Europe","North Europe","East US","East US 2","East Asia","Australia
        East","Germany West Central","Japan East","UK South","West US","Central US","North
        Central US","South Central US","Korea Central","Brazil South","West US 3","France
        Central","South Africa North","Norway East","Switzerland North","UAE North","Canada
        East","West Central US","UK West","Central India","Central US EUAP","East
        US 2 EUAP"],"apiVersions":["2023-11-02-preview","2023-08-01-preview","2023-05-02-preview"],"defaultApiVersion":"2023-05-02-preview","capabilities":"None"},{"resourceType":"builders","locations":["North
        Central US (Stage)","West US 2","Southeast Asia","Sweden Central","Canada
        Central","West Europe","North Europe","East US","East US 2","East Asia","Australia
        East","Germany West Central","Japan East","UK South","West US","Central US","North
        Central US","South Central US","Korea Central","Brazil South","West US 3","France
        Central","South Africa North","Norway East","Switzerland North","UAE North","Canada
        East","West Central US","UK West","Central India","Central US EUAP","East
        US 2 EUAP"],"apiVersions":["2023-11-02-preview","2023-08-01-preview"],"defaultApiVersion":"2023-08-01-preview","capabilities":"CrossResourceGroupResourceMove,
        CrossSubscriptionResourceMove, SystemAssignedResourceIdentity, SupportsTags,
        SupportsLocation"},{"resourceType":"builders/builds","locations":["North Central
        US (Stage)","West US 2","Southeast Asia","Sweden Central","Canada Central","West
        Europe","North Europe","East US","East US 2","East Asia","Australia East","Germany
        West Central","Japan East","UK South","West US","Central US","North Central
        US","South Central US","Korea Central","Brazil South","West US 3","France
        Central","South Africa North","Norway East","Switzerland North","UAE North","Canada
        East","West Central US","UK West","Central India","Central US EUAP","East
        US 2 EUAP"],"apiVersions":["2023-11-02-preview","2023-08-01-preview"],"defaultApiVersion":"2023-08-01-preview","capabilities":"None"},{"resourceType":"locations/OperationResults","locations":["North
        Central US (Stage)","West US 2","Southeast Asia","Sweden Central","Canada
        Central","West Europe","North Europe","East US","East US 2","East Asia","Australia
        East","Germany West Central","Japan East","UK South","West US","Central US","North
        Central US","South Central US","Korea Central","Brazil South","West US 3","France
        Central","South Africa North","Norway East","Switzerland North","UAE North","Canada
        East","West Central US","UK West","Central India","Central US EUAP","East
        US 2 EUAP"],"apiVersions":["2023-11-02-preview","2023-08-01-preview"],"defaultApiVersion":"2023-08-01-preview","capabilities":"None"},{"resourceType":"locations/OperationStatuses","locations":["North
        Central US (Stage)","West US 2","Southeast Asia","Sweden Central","Canada
        Central","West Europe","North Europe","East US","East US 2","East Asia","Australia
        East","Germany West Central","Japan East","UK South","West US","Central US","North
        Central US","South Central US","Korea Central","Brazil South","West US 3","France
        Central","South Africa North","Norway East","Switzerland North","UAE North","Canada
        East","West Central US","UK West","Central India","Central US EUAP","East
        US 2 EUAP"],"apiVersions":["2023-11-02-preview","2023-08-01-preview"],"defaultApiVersion":"2023-08-01-preview","capabilities":"None"},{"resourceType":"managedEnvironments/dotNetComponents","locations":["North
        Central US (Stage)","West US 2","Southeast Asia","Sweden Central","Canada
        Central","West Europe","North Europe","East US","East US 2","East Asia","Australia
        East","Germany West Central","Japan East","UK South","West US","Central US","North
        Central US","South Central US","Korea Central","Brazil South","West US 3","France
        Central","South Africa North","Norway East","Switzerland North","UAE North","Canada
        East","West Central US","UK West","Central India","Central US EUAP","East
        US 2 EUAP"],"apiVersions":["2023-11-02-preview"],"defaultApiVersion":"2023-11-02-preview","capabilities":"None"},{"resourceType":"managedEnvironments/javaComponents","locations":["North
        Central US (Stage)","West US 2","Southeast Asia","Sweden Central","Canada
        Central","West Europe","North Europe","East US","East US 2","East Asia","Australia
        East","Germany West Central","Japan East","UK South","West US","Central US","North
        Central US","South Central US","Korea Central","Brazil South","West US 3","France
        Central","South Africa North","Norway East","Switzerland North","UAE North","Canada
        East","West Central US","UK West","Central India","Central US EUAP","East
        US 2 EUAP"],"apiVersions":["2023-11-02-preview"],"defaultApiVersion":"2023-11-02-preview","capabilities":"None"},{"resourceType":"managedEnvironments/daprComponents","locations":["North
        Central US (Stage)","West US 2","Southeast Asia","Sweden Central","Canada
        Central","West Europe","North Europe","East US","East US 2","East Asia","Australia
        East","Germany West Central","Japan East","UK South","West US","Central US","North
        Central US","South Central US","Korea Central","Brazil South","West US 3","France
        Central","South Africa North","Norway East","Switzerland North","UAE North","Canada
        East","West Central US","UK West","Central India","Central US EUAP","East
        US 2 EUAP"],"apiVersions":["2023-11-02-preview","2023-08-01-preview","2023-05-02-preview","2023-05-01","2023-04-01-preview","2022-11-01-preview","2022-10-01","2022-06-01-preview","2022-03-01"],"defaultApiVersion":"2023-05-01","capabilities":"None"},{"resourceType":"sessionPools","locations":["Central
        US EUAP","East US 2 EUAP"],"apiVersions":["2024-02-02-preview","2023-11-02-preview","2023-08-01-preview"],"defaultApiVersion":"2023-08-01-preview","capabilities":"CrossResourceGroupResourceMove,
        CrossSubscriptionResourceMove, SystemAssignedResourceIdentity, SupportsTags,
        SupportsLocation"},{"resourceType":"builders/patches","locations":["Central
        US EUAP","East US 2 EUAP"],"apiVersions":["2024-02-02-preview","2023-11-02-preview","2023-08-01-preview"],"defaultApiVersion":"2023-08-01-preview","capabilities":"None"}],"registrationState":"Registered","registrationPolicy":"RegistrationRequired"}'
    headers:
      cache-control:
      - no-cache
      content-length:
      - '23762'
      content-type:
      - application/json; charset=utf-8
      date:
      - Wed, 28 Feb 2024 23:56:33 GMT
      expires:
      - '-1'
      pragma:
      - no-cache
      strict-transport-security:
      - max-age=31536000; includeSubDomains
      x-cache:
      - CONFIG_NOCACHE
      x-content-type-options:
      - nosniff
      x-msedge-ref:
      - 'Ref A: 03A3AD768C58475595677CA40F3CE18A Ref B: CO6AA3150219021 Ref C: 2024-02-28T23:56:34Z'
    status:
      code: 200
      message: OK
- request:
    body: null
    headers:
      Accept:
      - '*/*'
      Accept-Encoding:
      - gzip, deflate
      CommandName:
      - containerapp job show
      Connection:
      - keep-alive
      ParameterSetName:
      - -g -n
      User-Agent:
      - python/3.8.10 (Windows-10-10.0.22621-SP0) AZURECLI/2.57.0
    method: GET
    uri: https://management.azure.com/subscriptions/00000000-0000-0000-0000-000000000000/resourceGroups/clitest.rg000001/providers/Microsoft.App/jobs/aca1000003?api-version=2023-11-02-preview
  response:
    body:
      string: '{"id":"/subscriptions/00000000-0000-0000-0000-000000000000/resourceGroups/clitest.rg000001/providers/Microsoft.App/jobs/aca1000003","name":"aca1000003","type":"Microsoft.App/jobs","location":"East
        US 2","systemData":{"createdBy":"harrli@microsoft.com","createdByType":"User","createdAt":"2024-02-28T23:56:21.9575726","lastModifiedBy":"harrli@microsoft.com","lastModifiedByType":"User","lastModifiedAt":"2024-02-28T23:56:21.9575726"},"properties":{"provisioningState":"Succeeded","environmentId":"/subscriptions/00000000-0000-0000-0000-000000000000/resourceGroups/client.env_rg_eastus2/providers/Microsoft.App/managedEnvironments/env-eastus2","workloadProfileName":"Consumption","configuration":{"secrets":[{"name":"acr000002azurecrio-443-acr000002"}],"triggerType":"Schedule","replicaTimeout":200,"replicaRetryLimit":2,"manualTriggerConfig":null,"scheduleTriggerConfig":{"replicaCompletionCount":1,"cronExpression":"*/10
        * * * *","parallelism":1},"eventTriggerConfig":null,"registries":[{"server":"acr000002.azurecr.io:443","username":"acr000002","passwordSecretRef":"acr000002azurecrio-443-acr000002","identity":""}],"dapr":null},"template":{"containers":[{"image":"acr000002.azurecr.io:443/k8se/quickstart:latest","name":"aca1000003","resources":{"cpu":0.5,"memory":"1Gi","ephemeralStorage":""}}],"initContainers":null,"volumes":null},"eventStreamEndpoint":"https://eastus2.azurecontainerapps.dev/subscriptions/00000000-0000-0000-0000-000000000000/resourceGroups/clitest.rg000001/containerApps/aca1000003/eventstream"},"identity":{"type":"None"}}'
    headers:
      api-supported-versions:
      - 2022-11-01-preview, 2023-04-01-preview, 2023-05-01, 2023-05-02-preview, 2023-08-01-preview,
        2023-11-02-preview, 2024-02-02-preview, 2024-03-01
      cache-control:
      - no-cache
      content-length:
      - '1548'
      content-type:
      - application/json; charset=utf-8
      date:
      - Wed, 28 Feb 2024 23:56:34 GMT
      expires:
      - '-1'
      pragma:
      - no-cache
      strict-transport-security:
      - max-age=31536000; includeSubDomains
      vary:
      - Accept-Encoding
      x-cache:
      - CONFIG_NOCACHE
      x-content-type-options:
      - nosniff
      x-msedge-ref:
      - 'Ref A: EF2925F26E1E4368B6E421B1F264DF98 Ref B: CO6AA3150217047 Ref C: 2024-02-28T23:56:34Z'
      x-powered-by:
      - ASP.NET
    status:
      code: 200
      message: OK
version: 1
=======
interactions:
- request:
    body: null
    headers:
      Accept:
      - application/json
      Accept-Encoding:
      - gzip, deflate
      CommandName:
      - containerapp env show
      Connection:
      - keep-alive
      ParameterSetName:
      - -g -n
      User-Agent:
      - AZURECLI/2.58.0 azsdk-python-core/1.28.0 Python/3.8.10 (Windows-10-10.0.22621-SP0)
    method: GET
    uri: https://management.azure.com/subscriptions/00000000-0000-0000-0000-000000000000/providers/Microsoft.App?api-version=2022-09-01
  response:
    body:
      string: '{"id":"/subscriptions/00000000-0000-0000-0000-000000000000/providers/Microsoft.App","namespace":"Microsoft.App","authorizations":[{"applicationId":"7e3bc4fd-85a3-4192-b177-5b8bfc87f42c","roleDefinitionId":"39a74f72-b40f-4bdc-b639-562fe2260bf0"},{"applicationId":"3734c1a4-2bed-4998-a37a-ff1a9e7bf019","roleDefinitionId":"5c779a4f-5cb2-4547-8c41-478d9be8ba90"},{"applicationId":"55ebbb62-3b9c-49fd-9b87-9595226dd4ac","roleDefinitionId":"e49ca620-7992-4561-a7df-4ed67dad77b5","managedByRoleDefinitionId":"9e3af657-a8ff-583c-a75c-2fe7c4bcb635"},{"applicationId":"1459b1f6-7a5b-4300-93a2-44b4a651759f","roleDefinitionId":"3c5f1b29-9e3d-4a22-b5d6-9ff4e5a37974"}],"resourceTypes":[{"resourceType":"operations","locations":["North
        Central US (Stage)","Central US EUAP","East US 2 EUAP","West US 2","Southeast
        Asia","Sweden Central","Canada Central","West Europe","North Europe","East
        US","East US 2","East Asia","Australia East","Germany West Central","Japan
        East","UK South","West US","Central US","North Central US","South Central
        US","Korea Central","Brazil South","West US 3","France Central","South Africa
        North","Norway East","Switzerland North","UAE North","Canada East","West Central
        US","UK West","Central India"],"apiVersions":["2023-11-02-preview","2023-08-01-preview","2023-05-02-preview","2023-05-01","2023-04-01-preview","2023-02-01","2022-11-01-preview","2022-10-01","2022-06-01-preview","2022-03-01"],"defaultApiVersion":"2023-08-01-preview","capabilities":"None"},{"resourceType":"managedEnvironments","locations":["North
        Central US (Stage)","Central US EUAP","East US 2 EUAP","West US 2","Southeast
        Asia","Sweden Central","Canada Central","West Europe","North Europe","East
        US","East US 2","East Asia","Australia East","Germany West Central","Japan
        East","UK South","West US","Central US","North Central US","South Central
        US","Korea Central","Brazil South","West US 3","France Central","South Africa
        North","Norway East","Switzerland North","UAE North","Canada East","West Central
        US","UK West","Central India","Switzerland West"],"apiVersions":["2024-03-01","2024-02-02-preview","2023-11-02-preview","2023-08-01-preview","2023-05-02-preview","2023-05-01","2023-04-01-preview","2022-11-01-preview","2022-10-01","2022-06-01-preview","2022-03-01"],"defaultApiVersion":"2023-05-01","capabilities":"CrossResourceGroupResourceMove,
        CrossSubscriptionResourceMove, SystemAssignedResourceIdentity, SupportsTags,
        SupportsLocation"},{"resourceType":"managedEnvironments/certificates","locations":["North
        Central US (Stage)","Central US EUAP","East US 2 EUAP","West US 2","Southeast
        Asia","Sweden Central","Canada Central","West Europe","North Europe","East
        US","East US 2","East Asia","Australia East","Germany West Central","Japan
        East","UK South","West US","Central US","North Central US","South Central
        US","Korea Central","Brazil South","West US 3","France Central","South Africa
        North","Norway East","Switzerland North","UAE North","Canada East","West Central
        US","UK West","Central India","Switzerland West"],"apiVersions":["2024-03-01","2024-02-02-preview","2023-11-02-preview","2023-08-01-preview","2023-05-02-preview","2023-05-01","2023-04-01-preview","2022-11-01-preview","2022-10-01","2022-06-01-preview","2022-03-01"],"defaultApiVersion":"2023-05-01","capabilities":"CrossResourceGroupResourceMove,
        CrossSubscriptionResourceMove, SupportsTags, SupportsLocation"},{"resourceType":"managedEnvironments/managedCertificates","locations":["North
        Central US (Stage)","Central US EUAP","East US 2 EUAP","West US 2","Southeast
        Asia","Sweden Central","Canada Central","West Europe","North Europe","East
        US","East US 2","East Asia","Australia East","Germany West Central","Japan
        East","UK South","West US","Central US","North Central US","South Central
        US","Korea Central","Brazil South","West US 3","France Central","South Africa
        North","Norway East","Switzerland North","UAE North","Canada East","West Central
        US","UK West","Central India","Switzerland West"],"apiVersions":["2024-03-01","2024-02-02-preview","2023-11-02-preview","2023-08-01-preview","2023-05-02-preview","2023-05-01","2023-04-01-preview","2022-11-01-preview"],"defaultApiVersion":"2023-05-01","capabilities":"CrossResourceGroupResourceMove,
        CrossSubscriptionResourceMove, SupportsTags, SupportsLocation"},{"resourceType":"containerApps","locations":["North
        Central US (Stage)","Central US EUAP","East US 2 EUAP","West US 2","Southeast
        Asia","Sweden Central","Canada Central","West Europe","North Europe","East
        US","East US 2","East Asia","Australia East","Germany West Central","Japan
        East","UK South","West US","Central US","North Central US","South Central
        US","Korea Central","Brazil South","West US 3","France Central","South Africa
        North","Norway East","Switzerland North","UAE North","Canada East","West Central
        US","UK West","Central India","Switzerland West"],"apiVersions":["2024-03-01","2024-02-02-preview","2023-11-02-preview","2023-08-01-preview","2023-05-02-preview","2023-05-01","2023-04-01-preview","2022-11-01-preview","2022-10-01","2022-06-01-preview","2022-03-01"],"defaultApiVersion":"2023-05-01","capabilities":"CrossResourceGroupResourceMove,
        CrossSubscriptionResourceMove, SystemAssignedResourceIdentity, SupportsTags,
        SupportsLocation"},{"resourceType":"sessionPools","locations":["North Central
        US (Stage)","Central US EUAP","East US 2 EUAP","West US 2","Southeast Asia","Sweden
        Central","Canada Central","West Europe","North Europe","East US","East US
        2","East Asia","Australia East","Germany West Central","Japan East","UK South","West
        US","Central US","North Central US","South Central US","Korea Central","Brazil
        South","West US 3","France Central","South Africa North","Norway East","Switzerland
        North","UAE North","Canada East","West Central US","UK West","Central India","Switzerland
        West"],"apiVersions":["2024-02-02-preview","2023-11-02-preview","2023-08-01-preview"],"defaultApiVersion":"2023-08-01-preview","capabilities":"CrossResourceGroupResourceMove,
        CrossSubscriptionResourceMove, SystemAssignedResourceIdentity, SupportsTags,
        SupportsLocation"},{"resourceType":"jobs","locations":["North Central US (Stage)","Central
        US EUAP","East US 2 EUAP","West US 2","Southeast Asia","Sweden Central","Canada
        Central","West Europe","North Europe","East US","East US 2","East Asia","Australia
        East","Germany West Central","Japan East","UK South","West US","Central US","North
        Central US","South Central US","Korea Central","Brazil South","West US 3","France
        Central","South Africa North","Norway East","Switzerland North","UAE North","Canada
        East","West Central US","UK West","Central India","Switzerland West"],"apiVersions":["2024-03-01","2024-02-02-preview","2023-11-02-preview","2023-08-01-preview","2023-05-02-preview","2023-05-01","2023-04-01-preview","2022-11-01-preview"],"defaultApiVersion":"2023-05-01","capabilities":"CrossResourceGroupResourceMove,
        CrossSubscriptionResourceMove, SystemAssignedResourceIdentity, SupportsTags,
        SupportsLocation"},{"resourceType":"locations","locations":[],"apiVersions":["2024-03-01","2024-02-02-preview","2023-11-02-preview","2023-08-01-preview","2023-05-02-preview","2023-05-01","2023-04-01-preview","2022-11-01-preview","2022-10-01","2022-06-01-preview","2022-03-01"],"defaultApiVersion":"2023-05-01","capabilities":"None"},{"resourceType":"locations/managedEnvironmentOperationResults","locations":["North
        Central US (Stage)","Central US EUAP","East US 2 EUAP","West US 2","Southeast
        Asia","Sweden Central","Canada Central","West Europe","North Europe","East
        US","East US 2","East Asia","Australia East","Germany West Central","Japan
        East","UK South","West US","Central US","North Central US","South Central
        US","Korea Central","Brazil South","West US 3","France Central","South Africa
        North","Norway East","Switzerland North","UAE North","Canada East","West Central
        US","UK West","Central India","Switzerland West"],"apiVersions":["2024-03-01","2024-02-02-preview","2023-11-02-preview","2023-08-01-preview","2023-05-02-preview","2023-05-01","2023-04-01-preview","2022-11-01-preview","2022-10-01","2022-06-01-preview","2022-03-01"],"defaultApiVersion":"2023-05-01","capabilities":"None"},{"resourceType":"locations/managedEnvironmentOperationStatuses","locations":["North
        Central US (Stage)","Central US EUAP","East US 2 EUAP","West US 2","Southeast
        Asia","Sweden Central","Canada Central","West Europe","North Europe","East
        US","East US 2","East Asia","Australia East","Germany West Central","Japan
        East","UK South","West US","Central US","North Central US","South Central
        US","Korea Central","Brazil South","West US 3","France Central","South Africa
        North","Norway East","Switzerland North","UAE North","Canada East","West Central
        US","UK West","Central India","Switzerland West"],"apiVersions":["2024-03-01","2024-02-02-preview","2023-11-02-preview","2023-08-01-preview","2023-05-02-preview","2023-05-01","2023-04-01-preview","2022-11-01-preview","2022-10-01","2022-06-01-preview","2022-03-01"],"defaultApiVersion":"2023-05-01","capabilities":"None"},{"resourceType":"locations/containerappOperationResults","locations":["North
        Central US (Stage)","Central US EUAP","East US 2 EUAP","West US 2","Southeast
        Asia","Sweden Central","Canada Central","West Europe","North Europe","East
        US","East US 2","East Asia","Australia East","Germany West Central","Japan
        East","UK South","West US","Central US","North Central US","South Central
        US","Korea Central","Brazil South","West US 3","France Central","South Africa
        North","Norway East","Switzerland North","UAE North","Canada East","West Central
        US","UK West","Central India","Switzerland West"],"apiVersions":["2024-03-01","2024-02-02-preview","2023-11-02-preview","2023-08-01-preview","2023-05-02-preview","2023-05-01","2023-04-01-preview","2022-11-01-preview","2022-10-01","2022-06-01-preview","2022-03-01"],"defaultApiVersion":"2023-05-01","capabilities":"None"},{"resourceType":"locations/containerappOperationStatuses","locations":["North
        Central US (Stage)","Central US EUAP","East US 2 EUAP","West US 2","Southeast
        Asia","Sweden Central","Canada Central","West Europe","North Europe","East
        US","East US 2","East Asia","Australia East","Germany West Central","Japan
        East","UK South","West US","Central US","North Central US","South Central
        US","Korea Central","Brazil South","West US 3","France Central","South Africa
        North","Norway East","Switzerland North","UAE North","Canada East","West Central
        US","UK West","Central India","Switzerland West"],"apiVersions":["2024-03-01","2024-02-02-preview","2023-11-02-preview","2023-08-01-preview","2023-05-02-preview","2023-05-01","2023-04-01-preview","2022-11-01-preview","2022-10-01","2022-06-01-preview","2022-03-01"],"defaultApiVersion":"2023-05-01","capabilities":"None"},{"resourceType":"locations/containerappsjobOperationResults","locations":["North
        Central US (Stage)","Central US EUAP","East US 2 EUAP","West US 2","Southeast
        Asia","Sweden Central","Canada Central","West Europe","North Europe","East
        US","East US 2","East Asia","Australia East","Germany West Central","Japan
        East","UK South","West US","Central US","North Central US","South Central
        US","Korea Central","Brazil South","West US 3","France Central","South Africa
        North","Norway East","Switzerland North","UAE North","Canada East","West Central
        US","UK West","Central India","Switzerland West"],"apiVersions":["2024-03-01","2024-02-02-preview","2023-11-02-preview","2023-08-01-preview","2023-05-02-preview","2023-05-01","2023-04-01-preview","2022-11-01-preview"],"defaultApiVersion":"2023-05-01","capabilities":"None"},{"resourceType":"locations/containerappsjobOperationStatuses","locations":["North
        Central US (Stage)","Central US EUAP","East US 2 EUAP","West US 2","Southeast
        Asia","Sweden Central","Canada Central","West Europe","North Europe","East
        US","East US 2","East Asia","Australia East","Germany West Central","Japan
        East","UK South","West US","Central US","North Central US","South Central
        US","Korea Central","Brazil South","West US 3","France Central","South Africa
        North","Norway East","Switzerland North","UAE North","Canada East","West Central
        US","UK West","Central India","Switzerland West"],"apiVersions":["2024-03-01","2024-02-02-preview","2023-11-02-preview","2023-08-01-preview","2023-05-02-preview","2023-05-01","2023-04-01-preview","2022-11-01-preview"],"defaultApiVersion":"2023-05-01","capabilities":"None"},{"resourceType":"locations/sourceControlOperationResults","locations":["North
        Central US (Stage)","Central US EUAP","East US 2 EUAP","West US 2","Southeast
        Asia","Sweden Central","Canada Central","West Europe","North Europe","East
        US","East US 2","East Asia","Australia East","Germany West Central","Japan
        East","UK South","West US","Central US","North Central US","South Central
        US","Korea Central","Brazil South","West US 3","France Central","South Africa
        North","Norway East","Switzerland North","UAE North","Canada East","West Central
        US","UK West","Central India","Switzerland West"],"apiVersions":["2024-03-01","2024-02-02-preview","2023-11-02-preview","2023-08-01-preview","2023-05-02-preview","2023-05-01","2023-04-01-preview","2022-11-01-preview","2022-10-01","2022-06-01-preview","2022-03-01"],"defaultApiVersion":"2023-05-01","capabilities":"None"},{"resourceType":"locations/sourceControlOperationStatuses","locations":["North
        Central US (Stage)","Central US EUAP","East US 2 EUAP","West US 2","Southeast
        Asia","Sweden Central","Canada Central","West Europe","North Europe","East
        US","East US 2","East Asia","Australia East","Germany West Central","Japan
        East","UK South","West US","Central US","North Central US","South Central
        US","Korea Central","Brazil South","West US 3","France Central","South Africa
        North","Norway East","Switzerland North","UAE North","Canada East","West Central
        US","UK West","Central India","Switzerland West"],"apiVersions":["2024-03-01","2024-02-02-preview","2023-11-02-preview","2023-08-01-preview","2023-05-02-preview","2023-05-01","2023-04-01-preview","2022-11-01-preview","2022-10-01","2022-06-01-preview","2022-03-01"],"defaultApiVersion":"2023-05-01","capabilities":"None"},{"resourceType":"locations/usages","locations":["North
        Central US (Stage)","Central US EUAP","East US 2 EUAP","West US 2","Southeast
        Asia","Sweden Central","Canada Central","West Europe","North Europe","East
        US","East US 2","East Asia","Australia East","Germany West Central","Japan
        East","UK South","West US","Central US","North Central US","South Central
        US","Korea Central","Brazil South","West US 3","France Central","South Africa
        North","Norway East","Switzerland North","UAE North","Canada East","West Central
        US","UK West","Central India","Switzerland West"],"apiVersions":["2024-02-02-preview","2023-11-02-preview","2023-08-01-preview","2023-05-02-preview"],"defaultApiVersion":"2023-05-02-preview","capabilities":"None"},{"resourceType":"connectedEnvironments","locations":["North
        Central US (Stage)","Central US EUAP","East US 2 EUAP","North Central US","East
        US","East Asia","West Europe","Southeast Asia"],"apiVersions":["2024-03-01","2024-02-02-preview","2023-11-02-preview","2023-08-01-preview","2023-05-02-preview","2023-05-01","2023-04-01-preview","2022-11-01-preview","2022-10-01","2022-06-01-preview"],"defaultApiVersion":"2023-05-01","capabilities":"CrossResourceGroupResourceMove,
        CrossSubscriptionResourceMove, SupportsTags, SupportsLocation"},{"resourceType":"connectedEnvironments/certificates","locations":["North
        Central US (Stage)","Central US EUAP","East US 2 EUAP","North Central US","East
        US","East Asia","West Europe","Southeast Asia"],"apiVersions":["2024-03-01","2024-02-02-preview","2023-11-02-preview","2023-08-01-preview","2023-05-02-preview","2023-05-01","2023-04-01-preview","2022-11-01-preview","2022-10-01","2022-06-01-preview"],"defaultApiVersion":"2023-05-01","capabilities":"CrossResourceGroupResourceMove,
        CrossSubscriptionResourceMove, SupportsTags, SupportsLocation"},{"resourceType":"locations/connectedEnvironmentOperationResults","locations":["North
        Central US (Stage)","Central US EUAP","East US 2 EUAP","North Central US","East
        US","East Asia","West Europe","Southeast Asia"],"apiVersions":["2024-03-01","2024-02-02-preview","2023-11-02-preview","2023-08-01-preview","2023-05-02-preview","2023-05-01","2023-04-01-preview","2022-11-01-preview","2022-10-01","2022-06-01-preview"],"defaultApiVersion":"2023-05-01","capabilities":"None"},{"resourceType":"locations/connectedEnvironmentOperationStatuses","locations":["North
        Central US (Stage)","Central US EUAP","East US 2 EUAP","North Central US","East
        US","East Asia","West Europe","Southeast Asia"],"apiVersions":["2024-03-01","2024-02-02-preview","2023-11-02-preview","2023-08-01-preview","2023-05-02-preview","2023-05-01","2023-04-01-preview","2022-11-01-preview","2022-10-01","2022-06-01-preview"],"defaultApiVersion":"2023-05-01","capabilities":"None"},{"resourceType":"locations/managedCertificateOperationStatuses","locations":["North
        Central US (Stage)","Central US EUAP","East US 2 EUAP","West US 2","Southeast
        Asia","Sweden Central","Canada Central","West Europe","North Europe","East
        US","East US 2","East Asia","Australia East","Germany West Central","Japan
        East","UK South","West US","Central US","North Central US","South Central
        US","Korea Central","Brazil South","West US 3","France Central","South Africa
        North","Norway East","Switzerland North","UAE North","Canada East","West Central
        US","UK West","Central India","Switzerland West"],"apiVersions":["2024-03-01","2024-02-02-preview","2023-11-02-preview","2023-08-01-preview","2023-05-02-preview","2023-05-01","2023-04-01-preview","2022-11-01-preview"],"defaultApiVersion":"2023-05-01","capabilities":"None"},{"resourceType":"locations/billingMeters","locations":["North
        Central US (Stage)","Central US EUAP","East US 2 EUAP","West US 2","Southeast
        Asia","Sweden Central","Canada Central","West Europe","North Europe","East
        US","East US 2","East Asia","Australia East","Germany West Central","Japan
        East","UK South","West US","Central US","North Central US","South Central
        US","Korea Central","Brazil South","West US 3","France Central","South Africa
        North","Norway East","Switzerland North","UAE North","Canada East","West Central
        US","UK West","Central India","Switzerland West"],"apiVersions":["2024-03-01","2024-02-02-preview","2023-11-02-preview","2023-08-01-preview","2023-05-02-preview","2023-05-01","2023-04-01-preview","2022-11-01-preview","2022-10-01","2022-06-01-preview"],"defaultApiVersion":"2023-05-01","capabilities":"None"},{"resourceType":"locations/availableManagedEnvironmentsWorkloadProfileTypes","locations":["North
        Central US (Stage)","Central US EUAP","East US 2 EUAP","West US 2","Southeast
        Asia","Sweden Central","Canada Central","West Europe","North Europe","East
        US","East US 2","East Asia","Australia East","Germany West Central","Japan
        East","UK South","West US","Central US","North Central US","South Central
        US","Korea Central","Brazil South","West US 3","France Central","South Africa
        North","Norway East","Switzerland North","UAE North","Canada East","West Central
        US","UK West","Central India","Switzerland West"],"apiVersions":["2024-03-01","2024-02-02-preview","2023-11-02-preview","2023-08-01-preview","2023-05-02-preview","2023-05-01","2023-04-01-preview","2022-11-01-preview","2022-10-01","2022-06-01-preview"],"defaultApiVersion":"2023-05-01","capabilities":"None"},{"resourceType":"getCustomDomainVerificationId","locations":["North
        Central US (Stage)","West US 2","Southeast Asia","Sweden Central","Canada
        Central","West Europe","North Europe","East US","East US 2","East Asia","Australia
        East","Germany West Central","Japan East","UK South","West US","Central US","North
        Central US","South Central US","Korea Central","Brazil South","West US 3","France
        Central","South Africa North","Norway East","Switzerland North","UAE North","Canada
        East","West Central US","UK West","Central India","Central US EUAP","East
        US 2 EUAP","Switzerland West"],"apiVersions":["2024-02-02-preview","2023-11-02-preview","2023-08-01-preview","2023-05-02-preview"],"defaultApiVersion":"2023-05-02-preview","capabilities":"None"},{"resourceType":"builders","locations":["North
        Central US (Stage)","Central US EUAP","East US 2 EUAP","West US 2","Southeast
        Asia","Sweden Central","Canada Central","West Europe","North Europe","East
        US","East US 2","East Asia","Australia East","Germany West Central","Japan
        East","UK South","West US","Central US","North Central US","South Central
        US","Korea Central","Brazil South","West US 3","France Central","South Africa
        North","Norway East","Switzerland North","UAE North","Canada East","West Central
        US","UK West","Central India","Switzerland West"],"apiVersions":["2024-02-02-preview","2023-11-02-preview","2023-08-01-preview"],"defaultApiVersion":"2023-08-01-preview","capabilities":"CrossResourceGroupResourceMove,
        CrossSubscriptionResourceMove, SystemAssignedResourceIdentity, SupportsTags,
        SupportsLocation"},{"resourceType":"builders/builds","locations":["North Central
        US (Stage)","Central US EUAP","East US 2 EUAP","West US 2","Southeast Asia","Sweden
        Central","Canada Central","West Europe","North Europe","East US","East US
        2","East Asia","Australia East","Germany West Central","Japan East","UK South","West
        US","Central US","North Central US","South Central US","Korea Central","Brazil
        South","West US 3","France Central","South Africa North","Norway East","Switzerland
        North","UAE North","Canada East","West Central US","UK West","Central India","Switzerland
        West"],"apiVersions":["2024-02-02-preview","2023-11-02-preview","2023-08-01-preview"],"defaultApiVersion":"2023-08-01-preview","capabilities":"None"},{"resourceType":"builders/patches","locations":["North
        Central US (Stage)","Central US EUAP","East US 2 EUAP","West US 2","Southeast
        Asia","Sweden Central","Canada Central","West Europe","North Europe","East
        US","East US 2","East Asia","Australia East","Germany West Central","Japan
        East","UK South","West US","Central US","North Central US","South Central
        US","Korea Central","Brazil South","West US 3","France Central","South Africa
        North","Norway East","Switzerland North","UAE North","Canada East","West Central
        US","UK West","Central India","Switzerland West"],"apiVersions":["2024-02-02-preview","2023-11-02-preview","2023-08-01-preview"],"defaultApiVersion":"2023-08-01-preview","capabilities":"None"},{"resourceType":"locations/OperationResults","locations":["North
        Central US (Stage)","Central US EUAP","East US 2 EUAP","West US 2","Southeast
        Asia","Sweden Central","Canada Central","West Europe","North Europe","East
        US","East US 2","East Asia","Australia East","Germany West Central","Japan
        East","UK South","West US","Central US","North Central US","South Central
        US","Korea Central","Brazil South","West US 3","France Central","South Africa
        North","Norway East","Switzerland North","UAE North","Canada East","West Central
        US","UK West","Central India","Switzerland West"],"apiVersions":["2024-02-02-preview","2023-11-02-preview","2023-08-01-preview"],"defaultApiVersion":"2023-08-01-preview","capabilities":"None"},{"resourceType":"locations/OperationStatuses","locations":["North
        Central US (Stage)","Central US EUAP","East US 2 EUAP","West US 2","Southeast
        Asia","Sweden Central","Canada Central","West Europe","North Europe","East
        US","East US 2","East Asia","Australia East","Germany West Central","Japan
        East","UK South","West US","Central US","North Central US","South Central
        US","Korea Central","Brazil South","West US 3","France Central","South Africa
        North","Norway East","Switzerland North","UAE North","Canada East","West Central
        US","UK West","Central India","Switzerland West"],"apiVersions":["2024-02-02-preview","2023-11-02-preview","2023-08-01-preview"],"defaultApiVersion":"2023-08-01-preview","capabilities":"None"},{"resourceType":"managedEnvironments/dotNetComponents","locations":["North
        Central US (Stage)","Central US EUAP","East US 2 EUAP","West US 2","Southeast
        Asia","Sweden Central","Canada Central","West Europe","North Europe","East
        US","East US 2","East Asia","Australia East","Germany West Central","Japan
        East","UK South","West US","Central US","North Central US","South Central
        US","Korea Central","Brazil South","West US 3","France Central","South Africa
        North","Norway East","Switzerland North","UAE North","Canada East","West Central
        US","UK West","Central India","Switzerland West"],"apiVersions":["2024-02-02-preview","2023-11-02-preview"],"defaultApiVersion":"2023-11-02-preview","capabilities":"None"},{"resourceType":"managedEnvironments/javaComponents","locations":["North
        Central US (Stage)","Central US EUAP","East US 2 EUAP","West US 2","Southeast
        Asia","Sweden Central","Canada Central","West Europe","North Europe","East
        US","East US 2","East Asia","Australia East","Germany West Central","Japan
        East","UK South","West US","Central US","North Central US","South Central
        US","Korea Central","Brazil South","West US 3","France Central","South Africa
        North","Norway East","Switzerland North","UAE North","Canada East","West Central
        US","UK West","Central India","Switzerland West"],"apiVersions":["2024-02-02-preview","2023-11-02-preview"],"defaultApiVersion":"2023-11-02-preview","capabilities":"None"},{"resourceType":"managedEnvironments/daprComponents","locations":["North
        Central US (Stage)","Central US EUAP","East US 2 EUAP","West US 2","Southeast
        Asia","Sweden Central","Canada Central","West Europe","North Europe","East
        US","East US 2","East Asia","Australia East","Germany West Central","Japan
        East","UK South","West US","Central US","North Central US","South Central
        US","Korea Central","Brazil South","West US 3","France Central","South Africa
        North","Norway East","Switzerland North","UAE North","Canada East","West Central
        US","UK West","Central India","Switzerland West"],"apiVersions":["2024-03-01","2024-02-02-preview","2023-11-02-preview","2023-08-01-preview","2023-05-02-preview","2023-05-01","2023-04-01-preview","2022-11-01-preview","2022-10-01","2022-06-01-preview","2022-03-01"],"defaultApiVersion":"2023-05-01","capabilities":"None"}],"registrationState":"Registered","registrationPolicy":"RegistrationRequired"}'
    headers:
      cache-control:
      - no-cache
      content-length:
      - '26117'
      content-type:
      - application/json; charset=utf-8
      date:
      - Wed, 28 Feb 2024 06:36:20 GMT
      expires:
      - '-1'
      pragma:
      - no-cache
      strict-transport-security:
      - max-age=31536000; includeSubDomains
      x-cache:
      - CONFIG_NOCACHE
      x-content-type-options:
      - nosniff
      x-msedge-ref:
      - 'Ref A: 61993079C1E445069487E6324C31DE63 Ref B: CO6AA3150219031 Ref C: 2024-02-28T06:36:20Z'
    status:
      code: 200
      message: OK
- request:
    body: null
    headers:
      Accept:
      - '*/*'
      Accept-Encoding:
      - gzip, deflate
      CommandName:
      - containerapp env show
      Connection:
      - keep-alive
      ParameterSetName:
      - -g -n
      User-Agent:
      - python/3.8.10 (Windows-10-10.0.22621-SP0) AZURECLI/2.58.0
    method: GET
    uri: https://management.azure.com/subscriptions/00000000-0000-0000-0000-000000000000/resourceGroups/client.env_rg_northcentralusstage/providers/Microsoft.App/managedEnvironments/env-northcentralusstage?api-version=2023-11-02-preview
  response:
    body:
      string: '{"id":"/subscriptions/00000000-0000-0000-0000-000000000000/resourceGroups/client.env_rg_northcentralusstage/providers/Microsoft.App/managedEnvironments/env-northcentralusstage","name":"env-northcentralusstage","type":"Microsoft.App/managedEnvironments","location":"East
        US","systemData":{"createdBy":"snehapar@microsoft.com","createdByType":"User","createdAt":"2024-02-27T01:36:22.5067155","lastModifiedBy":"snehapar@microsoft.com","lastModifiedByType":"User","lastModifiedAt":"2024-02-27T01:36:22.5067155"},"properties":{"provisioningState":"Succeeded","daprAIInstrumentationKey":null,"daprAIConnectionString":null,"vnetConfiguration":null,"defaultDomain":"greenmushroom-f0dac010.eastus.azurecontainerapps.io","staticIp":"52.226.158.183","appLogsConfiguration":{"destination":null,"logAnalyticsConfiguration":null},"openTelemetryConfiguration":null,"zoneRedundant":false,"kedaConfiguration":{"version":"2.12.0"},"daprConfiguration":{"version":"1.11.6"},"eventStreamEndpoint":"https://eastus.azurecontainerapps.dev/subscriptions/00000000-0000-0000-0000-000000000000/resourceGroups/client.env_rg_northcentralusstage/managedEnvironments/env-northcentralusstage/eventstream","customDomainConfiguration":{"customDomainVerificationId":"114877694D8D814008DB8FDB1F32EFE919BE6A22ED8C8BEA46658B0401FBAC57","dnsSuffix":null,"certificateKeyVaultProperties":null,"certificateValue":null,"certificatePassword":null,"thumbprint":null,"subjectName":null,"expirationDate":null},"workloadProfiles":[{"workloadProfileType":"Consumption","name":"Consumption"}],"appInsightsConfiguration":null,"infrastructureResourceGroup":null,"peerAuthentication":{"mtls":{"enabled":false}}}}'
    headers:
      api-supported-versions:
      - 2022-03-01, 2022-06-01-preview, 2022-10-01, 2022-11-01-preview, 2023-04-01-preview,
        2023-05-01, 2023-05-02-preview, 2023-08-01-preview, 2023-11-02-preview, 2024-02-02-preview,
        2024-03-01
      cache-control:
      - no-cache
      content-length:
      - '1658'
      content-type:
      - application/json; charset=utf-8
      date:
      - Wed, 28 Feb 2024 06:36:20 GMT
      expires:
      - '-1'
      pragma:
      - no-cache
      strict-transport-security:
      - max-age=31536000; includeSubDomains
      vary:
      - Accept-Encoding
      x-cache:
      - CONFIG_NOCACHE
      x-content-type-options:
      - nosniff
      x-msedge-ref:
      - 'Ref A: 53E2308A780B4750B44F4D06A7C5A708 Ref B: CO6AA3150220051 Ref C: 2024-02-28T06:36:20Z'
      x-powered-by:
      - ASP.NET
    status:
      code: 200
      message: OK
- request:
    body: '{"location": "eastus", "sku": {"name": "Basic"}, "properties": {"adminUserEnabled":
      true, "anonymousPullEnabled": false}}'
    headers:
      Accept:
      - application/json
      Accept-Encoding:
      - gzip, deflate
      CommandName:
      - acr create
      Connection:
      - keep-alive
      Content-Length:
      - '121'
      Content-Type:
      - application/json
      ParameterSetName:
      - --sku -n -g --admin-enabled -l
      User-Agent:
      - AZURECLI/2.58.0 azsdk-python-core/1.28.0 Python/3.8.10 (Windows-10-10.0.22621-SP0)
    method: PUT
    uri: https://management.azure.com/subscriptions/00000000-0000-0000-0000-000000000000/resourceGroups/clitest.rg000001/providers/Microsoft.ContainerRegistry/registries/acr000002?api-version=2023-11-01-preview
  response:
    body:
      string: '{"sku":{"name":"Basic","tier":"Basic"},"type":"Microsoft.ContainerRegistry/registries","id":"/subscriptions/00000000-0000-0000-0000-000000000000/resourceGroups/clitest.rg000001/providers/Microsoft.ContainerRegistry/registries/acr000002","name":"acr000002","location":"eastus","tags":{},"systemData":{"createdBy":"snehapar@microsoft.com","createdByType":"User","createdAt":"2024-02-28T06:36:22.3648439+00:00","lastModifiedBy":"snehapar@microsoft.com","lastModifiedByType":"User","lastModifiedAt":"2024-02-28T06:36:22.3648439+00:00"},"properties":{"loginServer":"acr000002.azurecr.io","creationDate":"2024-02-28T06:36:22.3648439Z","provisioningState":"Creating","adminUserEnabled":true,"policies":{"quarantinePolicy":{"status":"disabled"},"trustPolicy":{"type":"Notary","status":"disabled"},"retentionPolicy":{"days":7,"lastUpdatedTime":"2024-02-28T06:36:33.7289697+00:00","status":"disabled"},"exportPolicy":{"status":"enabled"},"azureADAuthenticationAsArmPolicy":{"status":"enabled"},"softDeletePolicy":{"retentionDays":7,"lastUpdatedTime":"2024-02-28T06:36:33.7290114+00:00","status":"disabled"}},"encryption":{"status":"disabled"},"dataEndpointEnabled":false,"dataEndpointHostNames":[],"privateEndpointConnections":[],"publicNetworkAccess":"Enabled","networkRuleBypassOptions":"AzureServices","zoneRedundancy":"Disabled","anonymousPullEnabled":false,"metadataSearch":"Disabled"}}'
    headers:
      api-supported-versions:
      - 2023-11-01-preview
      azure-asyncoperation:
      - https://management.azure.com/subscriptions/00000000-0000-0000-0000-000000000000/resourceGroups/clitest.rg000001/providers/Microsoft.ContainerRegistry/registries/acr000002/operationStatuses/registries-aebf6331-d603-11ee-b7c3-f4a475dd5ecc?api-version=2023-11-01-preview&t=638446989939898478&c=MIIHADCCBeigAwIBAgITfARmPsJdo2ShuN-ImAAABGY-wjANBgkqhkiG9w0BAQsFADBEMRMwEQYKCZImiZPyLGQBGRYDR0JMMRMwEQYKCZImiZPyLGQBGRYDQU1FMRgwFgYDVQQDEw9BTUUgSW5mcmEgQ0EgMDUwHhcNMjQwMTMxMjIwNzA5WhcNMjUwMTI1MjIwNzA5WjBAMT4wPAYDVQQDEzVhc3luY29wZXJhdGlvbnNpZ25pbmdjZXJ0aWZpY2F0ZS5tYW5hZ2VtZW50LmF6dXJlLmNvbTCCASIwDQYJKoZIhvcNAQEBBQADggEPADCCAQoCggEBAOVFiSMi9Sg6cKnrBuPHbDk_Zwa1ZNYHwLVPJArEI9N2bLrgd1mU0ZdNVcdf6rtZCkUUuCe3vxnVTGwufpwH9GPWDgJOpJoL9wgKOzUDiHLUeiWPjrK1AoaQVprZgjnzXBIWiZC2tZjbUT9pOI_ixYJJPrsCfLt7HEccnhObROE1mo_hpiPDrtOQDaX-BboNceB8vI1wmSPApGpPRM9hBRQbXgqKFC8094UNsMVkWPCrsPvP5YlMBLARlGf2WTevGKRREjstkApf1Swi7uKnpyhhsidD1yREMU0mWY9wnZfAX0jpEp3p9jKVMPQ3L-m-nSZI4zrtbW0AnI0O3pAEwe0CAwEAAaOCA-0wggPpMCcGCSsGAQQBgjcVCgQaMBgwCgYIKwYBBQUHAwEwCgYIKwYBBQUHAwIwPQYJKwYBBAGCNxUHBDAwLgYmKwYBBAGCNxUIhpDjDYTVtHiE8Ys-hZvdFs6dEoFggvX2K4Py0SACAWQCAQowggHLBggrBgEFBQcBAQSCAb0wggG5MGMGCCsGAQUFBzAChldodHRwOi8vY3JsLm1pY3Jvc29mdC5jb20vcGtpaW5mcmEvQ2VydHMvQ08xUEtJSU5UQ0EwMS5BTUUuR0JMX0FNRSUyMEluZnJhJTIwQ0ElMjAwNS5jcnQwUwYIKwYBBQUHMAKGR2h0dHA6Ly9jcmwxLmFtZS5nYmwvYWlhL0NPMVBLSUlOVENBMDEuQU1FLkdCTF9BTUUlMjBJbmZyYSUyMENBJTIwMDUuY3J0MFMGCCsGAQUFBzAChkdodHRwOi8vY3JsMi5hbWUuZ2JsL2FpYS9DTzFQS0lJTlRDQTAxLkFNRS5HQkxfQU1FJTIwSW5mcmElMjBDQSUyMDA1LmNydDBTBggrBgEFBQcwAoZHaHR0cDovL2NybDMuYW1lLmdibC9haWEvQ08xUEtJSU5UQ0EwMS5BTUUuR0JMX0FNRSUyMEluZnJhJTIwQ0ElMjAwNS5jcnQwUwYIKwYBBQUHMAKGR2h0dHA6Ly9jcmw0LmFtZS5nYmwvYWlhL0NPMVBLSUlOVENBMDEuQU1FLkdCTF9BTUUlMjBJbmZyYSUyMENBJTIwMDUuY3J0MB0GA1UdDgQWBBT2vcy9ccvhGewsiHI1BQHsz3Wn8zAOBgNVHQ8BAf8EBAMCBaAwggEmBgNVHR8EggEdMIIBGTCCARWgggERoIIBDYY_aHR0cDovL2NybC5taWNyb3NvZnQuY29tL3BraWluZnJhL0NSTC9BTUUlMjBJbmZyYSUyMENBJTIwMDUuY3JshjFodHRwOi8vY3JsMS5hbWUuZ2JsL2NybC9BTUUlMjBJbmZyYSUyMENBJTIwMDUuY3JshjFodHRwOi8vY3JsMi5hbWUuZ2JsL2NybC9BTUUlMjBJbmZyYSUyMENBJTIwMDUuY3JshjFodHRwOi8vY3JsMy5hbWUuZ2JsL2NybC9BTUUlMjBJbmZyYSUyMENBJTIwMDUuY3JshjFodHRwOi8vY3JsNC5hbWUuZ2JsL2NybC9BTUUlMjBJbmZyYSUyMENBJTIwMDUuY3JsMBcGA1UdIAQQMA4wDAYKKwYBBAGCN3sBATAfBgNVHSMEGDAWgBR61hmFKHlscXYeYPjzS--iBUIWHTAdBgNVHSUEFjAUBggrBgEFBQcDAQYIKwYBBQUHAwIwDQYJKoZIhvcNAQELBQADggEBADNBZjhX44bpBtC8kogZJGe4lYeHX95whfZ7X_CMSUuZRbQQ_b6raUpp8V8eF0YUa9b3Oa-DGrs5WfzogCuGcJPeoEVnDYzc1jlKubSIpGw73aGZzhbTjJeNf-Qe-5vTG-GcNzVtIcrwi93YSiK2LSbgrLpTL7T7znjePcGRRkCBjAslrV5SqufcsrpGmqvPAVKXRV-OIOzvXy6qmn9CHmdo0RGBXGIakbLMec_1SIS8NdPsB6i6XPjL2SDjqKTa5car7bVYlXEVsgL-000VF1t6x1II3VBNfsEJ81CdJyxaCJnwvWI6kHtCtJX9QYK3qZab9PfZRBvcetJoPdMFvBU&s=rR3K9NH0_CUSPLvkS4TsRmJ4rKA4WHS9UvHft3UcJaPoCw8GWsTz75zMIqzwIlS3W56YI9Jx59keofOQe09i4wUQ6EpfZ35YilJLt1NHnUSjty1H6T1d_hgNCF0vpFYtKno28PYFK1yzlJ9vi5l2w3Nx6hmqoAUQqxZ1d5Qyryt4acZEPPp13gWC0BbV3BFSdiduYrVvPldhyQFwhVIlFTXA5euOuaxtkbt8ICp55a464wzwwvRBKbAtzFE6ChJ_TX-EDclQ9Lr7MRHhX92cbt9TbEUl7TcUhozb6jtze8oPPRXUToAEcVYxRYBglHj8DdfJkNeWztQxLwkvZvXkTw&h=-XIsKsuxebvi7yVvGleHDAsaq8XFknu6OTy-9r4PXdo
      cache-control:
      - no-cache
      content-length:
      - '1381'
      content-type:
      - application/json; charset=utf-8
      date:
      - Wed, 28 Feb 2024 06:36:33 GMT
      expires:
      - '-1'
      pragma:
      - no-cache
      strict-transport-security:
      - max-age=31536000; includeSubDomains
      x-cache:
      - CONFIG_NOCACHE
      x-content-type-options:
      - nosniff
      x-ms-ratelimit-remaining-subscription-writes:
      - '1199'
      x-msedge-ref:
      - 'Ref A: 58808C0E30CC44F7B1E9F4EBEEAAF77F Ref B: CO6AA3150219027 Ref C: 2024-02-28T06:36:21Z'
    status:
      code: 201
      message: Created
- request:
    body: null
    headers:
      Accept:
      - '*/*'
      Accept-Encoding:
      - gzip, deflate
      CommandName:
      - acr create
      Connection:
      - keep-alive
      ParameterSetName:
      - --sku -n -g --admin-enabled -l
      User-Agent:
      - AZURECLI/2.58.0 azsdk-python-core/1.28.0 Python/3.8.10 (Windows-10-10.0.22621-SP0)
    method: GET
    uri: https://management.azure.com/subscriptions/00000000-0000-0000-0000-000000000000/resourceGroups/clitest.rg000001/providers/Microsoft.ContainerRegistry/registries/acr000002/operationStatuses/registries-aebf6331-d603-11ee-b7c3-f4a475dd5ecc?api-version=2023-11-01-preview&t=638446989939898478&c=MIIHADCCBeigAwIBAgITfARmPsJdo2ShuN-ImAAABGY-wjANBgkqhkiG9w0BAQsFADBEMRMwEQYKCZImiZPyLGQBGRYDR0JMMRMwEQYKCZImiZPyLGQBGRYDQU1FMRgwFgYDVQQDEw9BTUUgSW5mcmEgQ0EgMDUwHhcNMjQwMTMxMjIwNzA5WhcNMjUwMTI1MjIwNzA5WjBAMT4wPAYDVQQDEzVhc3luY29wZXJhdGlvbnNpZ25pbmdjZXJ0aWZpY2F0ZS5tYW5hZ2VtZW50LmF6dXJlLmNvbTCCASIwDQYJKoZIhvcNAQEBBQADggEPADCCAQoCggEBAOVFiSMi9Sg6cKnrBuPHbDk_Zwa1ZNYHwLVPJArEI9N2bLrgd1mU0ZdNVcdf6rtZCkUUuCe3vxnVTGwufpwH9GPWDgJOpJoL9wgKOzUDiHLUeiWPjrK1AoaQVprZgjnzXBIWiZC2tZjbUT9pOI_ixYJJPrsCfLt7HEccnhObROE1mo_hpiPDrtOQDaX-BboNceB8vI1wmSPApGpPRM9hBRQbXgqKFC8094UNsMVkWPCrsPvP5YlMBLARlGf2WTevGKRREjstkApf1Swi7uKnpyhhsidD1yREMU0mWY9wnZfAX0jpEp3p9jKVMPQ3L-m-nSZI4zrtbW0AnI0O3pAEwe0CAwEAAaOCA-0wggPpMCcGCSsGAQQBgjcVCgQaMBgwCgYIKwYBBQUHAwEwCgYIKwYBBQUHAwIwPQYJKwYBBAGCNxUHBDAwLgYmKwYBBAGCNxUIhpDjDYTVtHiE8Ys-hZvdFs6dEoFggvX2K4Py0SACAWQCAQowggHLBggrBgEFBQcBAQSCAb0wggG5MGMGCCsGAQUFBzAChldodHRwOi8vY3JsLm1pY3Jvc29mdC5jb20vcGtpaW5mcmEvQ2VydHMvQ08xUEtJSU5UQ0EwMS5BTUUuR0JMX0FNRSUyMEluZnJhJTIwQ0ElMjAwNS5jcnQwUwYIKwYBBQUHMAKGR2h0dHA6Ly9jcmwxLmFtZS5nYmwvYWlhL0NPMVBLSUlOVENBMDEuQU1FLkdCTF9BTUUlMjBJbmZyYSUyMENBJTIwMDUuY3J0MFMGCCsGAQUFBzAChkdodHRwOi8vY3JsMi5hbWUuZ2JsL2FpYS9DTzFQS0lJTlRDQTAxLkFNRS5HQkxfQU1FJTIwSW5mcmElMjBDQSUyMDA1LmNydDBTBggrBgEFBQcwAoZHaHR0cDovL2NybDMuYW1lLmdibC9haWEvQ08xUEtJSU5UQ0EwMS5BTUUuR0JMX0FNRSUyMEluZnJhJTIwQ0ElMjAwNS5jcnQwUwYIKwYBBQUHMAKGR2h0dHA6Ly9jcmw0LmFtZS5nYmwvYWlhL0NPMVBLSUlOVENBMDEuQU1FLkdCTF9BTUUlMjBJbmZyYSUyMENBJTIwMDUuY3J0MB0GA1UdDgQWBBT2vcy9ccvhGewsiHI1BQHsz3Wn8zAOBgNVHQ8BAf8EBAMCBaAwggEmBgNVHR8EggEdMIIBGTCCARWgggERoIIBDYY_aHR0cDovL2NybC5taWNyb3NvZnQuY29tL3BraWluZnJhL0NSTC9BTUUlMjBJbmZyYSUyMENBJTIwMDUuY3JshjFodHRwOi8vY3JsMS5hbWUuZ2JsL2NybC9BTUUlMjBJbmZyYSUyMENBJTIwMDUuY3JshjFodHRwOi8vY3JsMi5hbWUuZ2JsL2NybC9BTUUlMjBJbmZyYSUyMENBJTIwMDUuY3JshjFodHRwOi8vY3JsMy5hbWUuZ2JsL2NybC9BTUUlMjBJbmZyYSUyMENBJTIwMDUuY3JshjFodHRwOi8vY3JsNC5hbWUuZ2JsL2NybC9BTUUlMjBJbmZyYSUyMENBJTIwMDUuY3JsMBcGA1UdIAQQMA4wDAYKKwYBBAGCN3sBATAfBgNVHSMEGDAWgBR61hmFKHlscXYeYPjzS--iBUIWHTAdBgNVHSUEFjAUBggrBgEFBQcDAQYIKwYBBQUHAwIwDQYJKoZIhvcNAQELBQADggEBADNBZjhX44bpBtC8kogZJGe4lYeHX95whfZ7X_CMSUuZRbQQ_b6raUpp8V8eF0YUa9b3Oa-DGrs5WfzogCuGcJPeoEVnDYzc1jlKubSIpGw73aGZzhbTjJeNf-Qe-5vTG-GcNzVtIcrwi93YSiK2LSbgrLpTL7T7znjePcGRRkCBjAslrV5SqufcsrpGmqvPAVKXRV-OIOzvXy6qmn9CHmdo0RGBXGIakbLMec_1SIS8NdPsB6i6XPjL2SDjqKTa5car7bVYlXEVsgL-000VF1t6x1II3VBNfsEJ81CdJyxaCJnwvWI6kHtCtJX9QYK3qZab9PfZRBvcetJoPdMFvBU&s=rR3K9NH0_CUSPLvkS4TsRmJ4rKA4WHS9UvHft3UcJaPoCw8GWsTz75zMIqzwIlS3W56YI9Jx59keofOQe09i4wUQ6EpfZ35YilJLt1NHnUSjty1H6T1d_hgNCF0vpFYtKno28PYFK1yzlJ9vi5l2w3Nx6hmqoAUQqxZ1d5Qyryt4acZEPPp13gWC0BbV3BFSdiduYrVvPldhyQFwhVIlFTXA5euOuaxtkbt8ICp55a464wzwwvRBKbAtzFE6ChJ_TX-EDclQ9Lr7MRHhX92cbt9TbEUl7TcUhozb6jtze8oPPRXUToAEcVYxRYBglHj8DdfJkNeWztQxLwkvZvXkTw&h=-XIsKsuxebvi7yVvGleHDAsaq8XFknu6OTy-9r4PXdo
  response:
    body:
      string: '{"status":"Succeeded"}'
    headers:
      api-supported-versions:
      - 2023-11-01-preview
      azure-asyncoperation:
      - https://management.azure.com/subscriptions/00000000-0000-0000-0000-000000000000/resourceGroups/clitest.rg000001/providers/Microsoft.ContainerRegistry/registries/acr000002/operationStatuses/registries-aebf6331-d603-11ee-b7c3-f4a475dd5ecc?api-version=2023-11-01-preview&t=638446989944720926&c=MIIHADCCBeigAwIBAgITfARmPsJdo2ShuN-ImAAABGY-wjANBgkqhkiG9w0BAQsFADBEMRMwEQYKCZImiZPyLGQBGRYDR0JMMRMwEQYKCZImiZPyLGQBGRYDQU1FMRgwFgYDVQQDEw9BTUUgSW5mcmEgQ0EgMDUwHhcNMjQwMTMxMjIwNzA5WhcNMjUwMTI1MjIwNzA5WjBAMT4wPAYDVQQDEzVhc3luY29wZXJhdGlvbnNpZ25pbmdjZXJ0aWZpY2F0ZS5tYW5hZ2VtZW50LmF6dXJlLmNvbTCCASIwDQYJKoZIhvcNAQEBBQADggEPADCCAQoCggEBAOVFiSMi9Sg6cKnrBuPHbDk_Zwa1ZNYHwLVPJArEI9N2bLrgd1mU0ZdNVcdf6rtZCkUUuCe3vxnVTGwufpwH9GPWDgJOpJoL9wgKOzUDiHLUeiWPjrK1AoaQVprZgjnzXBIWiZC2tZjbUT9pOI_ixYJJPrsCfLt7HEccnhObROE1mo_hpiPDrtOQDaX-BboNceB8vI1wmSPApGpPRM9hBRQbXgqKFC8094UNsMVkWPCrsPvP5YlMBLARlGf2WTevGKRREjstkApf1Swi7uKnpyhhsidD1yREMU0mWY9wnZfAX0jpEp3p9jKVMPQ3L-m-nSZI4zrtbW0AnI0O3pAEwe0CAwEAAaOCA-0wggPpMCcGCSsGAQQBgjcVCgQaMBgwCgYIKwYBBQUHAwEwCgYIKwYBBQUHAwIwPQYJKwYBBAGCNxUHBDAwLgYmKwYBBAGCNxUIhpDjDYTVtHiE8Ys-hZvdFs6dEoFggvX2K4Py0SACAWQCAQowggHLBggrBgEFBQcBAQSCAb0wggG5MGMGCCsGAQUFBzAChldodHRwOi8vY3JsLm1pY3Jvc29mdC5jb20vcGtpaW5mcmEvQ2VydHMvQ08xUEtJSU5UQ0EwMS5BTUUuR0JMX0FNRSUyMEluZnJhJTIwQ0ElMjAwNS5jcnQwUwYIKwYBBQUHMAKGR2h0dHA6Ly9jcmwxLmFtZS5nYmwvYWlhL0NPMVBLSUlOVENBMDEuQU1FLkdCTF9BTUUlMjBJbmZyYSUyMENBJTIwMDUuY3J0MFMGCCsGAQUFBzAChkdodHRwOi8vY3JsMi5hbWUuZ2JsL2FpYS9DTzFQS0lJTlRDQTAxLkFNRS5HQkxfQU1FJTIwSW5mcmElMjBDQSUyMDA1LmNydDBTBggrBgEFBQcwAoZHaHR0cDovL2NybDMuYW1lLmdibC9haWEvQ08xUEtJSU5UQ0EwMS5BTUUuR0JMX0FNRSUyMEluZnJhJTIwQ0ElMjAwNS5jcnQwUwYIKwYBBQUHMAKGR2h0dHA6Ly9jcmw0LmFtZS5nYmwvYWlhL0NPMVBLSUlOVENBMDEuQU1FLkdCTF9BTUUlMjBJbmZyYSUyMENBJTIwMDUuY3J0MB0GA1UdDgQWBBT2vcy9ccvhGewsiHI1BQHsz3Wn8zAOBgNVHQ8BAf8EBAMCBaAwggEmBgNVHR8EggEdMIIBGTCCARWgggERoIIBDYY_aHR0cDovL2NybC5taWNyb3NvZnQuY29tL3BraWluZnJhL0NSTC9BTUUlMjBJbmZyYSUyMENBJTIwMDUuY3JshjFodHRwOi8vY3JsMS5hbWUuZ2JsL2NybC9BTUUlMjBJbmZyYSUyMENBJTIwMDUuY3JshjFodHRwOi8vY3JsMi5hbWUuZ2JsL2NybC9BTUUlMjBJbmZyYSUyMENBJTIwMDUuY3JshjFodHRwOi8vY3JsMy5hbWUuZ2JsL2NybC9BTUUlMjBJbmZyYSUyMENBJTIwMDUuY3JshjFodHRwOi8vY3JsNC5hbWUuZ2JsL2NybC9BTUUlMjBJbmZyYSUyMENBJTIwMDUuY3JsMBcGA1UdIAQQMA4wDAYKKwYBBAGCN3sBATAfBgNVHSMEGDAWgBR61hmFKHlscXYeYPjzS--iBUIWHTAdBgNVHSUEFjAUBggrBgEFBQcDAQYIKwYBBQUHAwIwDQYJKoZIhvcNAQELBQADggEBADNBZjhX44bpBtC8kogZJGe4lYeHX95whfZ7X_CMSUuZRbQQ_b6raUpp8V8eF0YUa9b3Oa-DGrs5WfzogCuGcJPeoEVnDYzc1jlKubSIpGw73aGZzhbTjJeNf-Qe-5vTG-GcNzVtIcrwi93YSiK2LSbgrLpTL7T7znjePcGRRkCBjAslrV5SqufcsrpGmqvPAVKXRV-OIOzvXy6qmn9CHmdo0RGBXGIakbLMec_1SIS8NdPsB6i6XPjL2SDjqKTa5car7bVYlXEVsgL-000VF1t6x1II3VBNfsEJ81CdJyxaCJnwvWI6kHtCtJX9QYK3qZab9PfZRBvcetJoPdMFvBU&s=SNlLf_i9iixym0f3Mc1k6NkuJHGk117chnB1KfLe0z-h8F5unRMUU_E4soP2WJaPxXtAXxt53tQaBdA-f2ZPVMkHeDzMSVmD_7srPBmQ9y_ztkfYKB4MePDOa7yWfMO1BUuZH9dMRRwTzbtWhD3GZRyle8ZdKpC2W1dhDEwA2OOsmsj7CrefGPLLfjV6iBWTFVQ7E-8_StqxI6mSi8SAsuiWjKor4DIRF_k7P9khdp5c5OYxlf8orNkLLUYSmdWunXPus1t-xxQ1tRNOFMkTm1S_OtLMT0T9jDDzHnk_e3PKE1bNnyGz8_bHipoOm3VOI3jJ4OeLgo5c1UNBi3oNEA&h=cCKguTOP6HCsrVx85DBlXqo08P8PrpZsbzLD7rUXmdc
      cache-control:
      - no-cache
      content-length:
      - '22'
      content-type:
      - application/json; charset=utf-8
      date:
      - Wed, 28 Feb 2024 06:36:34 GMT
      expires:
      - '-1'
      pragma:
      - no-cache
      strict-transport-security:
      - max-age=31536000; includeSubDomains
      x-cache:
      - CONFIG_NOCACHE
      x-content-type-options:
      - nosniff
      x-msedge-ref:
      - 'Ref A: C124243B29064297BC098BD50FA93335 Ref B: CO6AA3150219027 Ref C: 2024-02-28T06:36:34Z'
    status:
      code: 200
      message: OK
- request:
    body: null
    headers:
      Accept:
      - '*/*'
      Accept-Encoding:
      - gzip, deflate
      CommandName:
      - acr create
      Connection:
      - keep-alive
      ParameterSetName:
      - --sku -n -g --admin-enabled -l
      User-Agent:
      - AZURECLI/2.58.0 azsdk-python-core/1.28.0 Python/3.8.10 (Windows-10-10.0.22621-SP0)
    method: GET
    uri: https://management.azure.com/subscriptions/00000000-0000-0000-0000-000000000000/resourceGroups/clitest.rg000001/providers/Microsoft.ContainerRegistry/registries/acr000002?api-version=2023-11-01-preview
  response:
    body:
      string: '{"sku":{"name":"Basic","tier":"Basic"},"type":"Microsoft.ContainerRegistry/registries","id":"/subscriptions/00000000-0000-0000-0000-000000000000/resourceGroups/clitest.rg000001/providers/Microsoft.ContainerRegistry/registries/acr000002","name":"acr000002","location":"eastus","tags":{},"systemData":{"createdBy":"snehapar@microsoft.com","createdByType":"User","createdAt":"2024-02-28T06:36:22.3648439+00:00","lastModifiedBy":"snehapar@microsoft.com","lastModifiedByType":"User","lastModifiedAt":"2024-02-28T06:36:22.3648439+00:00"},"properties":{"loginServer":"acr000002.azurecr.io","creationDate":"2024-02-28T06:36:22.3648439Z","provisioningState":"Succeeded","adminUserEnabled":true,"policies":{"quarantinePolicy":{"status":"disabled"},"trustPolicy":{"type":"Notary","status":"disabled"},"retentionPolicy":{"days":7,"lastUpdatedTime":"2024-02-28T06:36:33.7289697+00:00","status":"disabled"},"exportPolicy":{"status":"enabled"},"azureADAuthenticationAsArmPolicy":{"status":"enabled"},"softDeletePolicy":{"retentionDays":7,"lastUpdatedTime":"2024-02-28T06:36:33.7290114+00:00","status":"disabled"}},"encryption":{"status":"disabled"},"dataEndpointEnabled":false,"dataEndpointHostNames":[],"privateEndpointConnections":[],"publicNetworkAccess":"Enabled","networkRuleBypassOptions":"AzureServices","zoneRedundancy":"Disabled","anonymousPullEnabled":false,"metadataSearch":"Disabled"}}'
    headers:
      api-supported-versions:
      - 2023-11-01-preview
      cache-control:
      - no-cache
      content-length:
      - '1382'
      content-type:
      - application/json; charset=utf-8
      date:
      - Wed, 28 Feb 2024 06:36:34 GMT
      expires:
      - '-1'
      pragma:
      - no-cache
      strict-transport-security:
      - max-age=31536000; includeSubDomains
      x-cache:
      - CONFIG_NOCACHE
      x-content-type-options:
      - nosniff
      x-msedge-ref:
      - 'Ref A: A30163A546B9482FA7AAA7528D2B78AB Ref B: CO6AA3150219027 Ref C: 2024-02-28T06:36:34Z'
    status:
      code: 200
      message: OK
- request:
    body: null
    headers:
      Accept:
      - application/json
      Accept-Encoding:
      - gzip, deflate
      CommandName:
      - acr import
      Connection:
      - keep-alive
      ParameterSetName:
      - -n --source
      User-Agent:
      - AZURECLI/2.58.0 azsdk-python-core/1.28.0 Python/3.8.10 (Windows-10-10.0.22621-SP0)
    method: GET
    uri: https://management.azure.com/subscriptions/00000000-0000-0000-0000-000000000000/resources?$filter=resourceType%20eq%20%27Microsoft.ContainerRegistry%2Fregistries%27&api-version=2022-09-01
  response:
    body:
      string: '{"value":[{"id":"/subscriptions/00000000-0000-0000-0000-000000000000/resourceGroups/clitest.rgajrlyr4fe2coc2lwqms3jf5qkwux4st6havoiryfl5nsv74v5t5sy4ciggbf3hhm2/providers/Microsoft.ContainerRegistry/registries/containerapppa25ur32m6hj","name":"containerapppa25ur32m6hj","type":"Microsoft.ContainerRegistry/registries","sku":{"name":"Basic","tier":"Basic"},"location":"eastus","tags":{},"systemData":{"createdBy":"snehapar@microsoft.com","createdByType":"User","createdAt":"2024-02-27T08:17:12.5810199Z","lastModifiedBy":"snehapar@microsoft.com","lastModifiedByType":"User","lastModifiedAt":"2024-02-27T08:17:12.5810199Z"}},{"id":"/subscriptions/00000000-0000-0000-0000-000000000000/resourceGroups/clitest.rgobtcuvwx4rqgjqemfbtfuw3bhupbm3cqirzv3ofxnrlzqfumdqts3dehtcgptmk7q/providers/Microsoft.ContainerRegistry/registries/containerappgpwu5hcepgbr","name":"containerappgpwu5hcepgbr","type":"Microsoft.ContainerRegistry/registries","sku":{"name":"Basic","tier":"Basic"},"location":"eastus","tags":{},"systemData":{"createdBy":"snehapar@microsoft.com","createdByType":"User","createdAt":"2024-02-27T07:47:47.7644245Z","lastModifiedBy":"snehapar@microsoft.com","lastModifiedByType":"User","lastModifiedAt":"2024-02-27T07:47:47.7644245Z"}},{"id":"/subscriptions/00000000-0000-0000-0000-000000000000/resourceGroups/ca-snehapar-group/providers/Microsoft.ContainerRegistry/registries/ca52ad379c7cacr","name":"ca52ad379c7cacr","type":"Microsoft.ContainerRegistry/registries","sku":{"name":"Basic","tier":"Basic"},"location":"eastus","tags":{},"systemData":{"createdBy":"snehapar@microsoft.com","createdByType":"User","createdAt":"2024-02-14T23:55:13.1455773Z","lastModifiedBy":"snehapar@microsoft.com","lastModifiedByType":"User","lastModifiedAt":"2024-02-14T23:55:13.1455773Z"}},{"id":"/subscriptions/00000000-0000-0000-0000-000000000000/resourceGroups/ca-snehapar-group/providers/Microsoft.ContainerRegistry/registries/snehapark4apssacr","name":"snehapark4apssacr","type":"Microsoft.ContainerRegistry/registries","sku":{"name":"Basic","tier":"Basic"},"location":"eastus","tags":{},"systemData":{"createdBy":"snehapar@microsoft.com","createdByType":"User","createdAt":"2023-12-11T22:28:33.4583477Z","lastModifiedBy":"snehapar@microsoft.com","lastModifiedByType":"User","lastModifiedAt":"2023-12-11T22:28:33.4583477Z"}},{"id":"/subscriptions/00000000-0000-0000-0000-000000000000/resourceGroups/clitest.rguu5n3mn6wty3owyqo5zqrn7cxnw5kc6yezz3ephdb7iit6fk65ytjuogeqvcqkpt7/providers/Microsoft.ContainerRegistry/registries/containerappyzhddm2oklqm","name":"containerappyzhddm2oklqm","type":"Microsoft.ContainerRegistry/registries","sku":{"name":"Basic","tier":"Basic"},"location":"eastus","tags":{},"systemData":{"createdBy":"snehapar@microsoft.com","createdByType":"User","createdAt":"2024-02-27T18:24:51.8380721Z","lastModifiedBy":"snehapar@microsoft.com","lastModifiedByType":"User","lastModifiedAt":"2024-02-27T18:24:51.8380721Z"}},{"id":"/subscriptions/00000000-0000-0000-0000-000000000000/resourceGroups/clitest.rgcbxxlyiaeg32yuz5uvuuzfforrdhbaw3ubhthkcn3fnvp3r5znbs3tw3hf67kbdkx/providers/Microsoft.ContainerRegistry/registries/containerappvopps33wh6ej","name":"containerappvopps33wh6ej","type":"Microsoft.ContainerRegistry/registries","sku":{"name":"Basic","tier":"Basic"},"location":"eastus","tags":{},"systemData":{"createdBy":"snehapar@microsoft.com","createdByType":"User","createdAt":"2024-02-27T18:24:11.9558954Z","lastModifiedBy":"snehapar@microsoft.com","lastModifiedByType":"User","lastModifiedAt":"2024-02-27T18:24:11.9558954Z"}},{"id":"/subscriptions/00000000-0000-0000-0000-000000000000/resourceGroups/snehapar_rg_4570/providers/Microsoft.ContainerRegistry/registries/harrytest","name":"harrytest","type":"Microsoft.ContainerRegistry/registries","sku":{"name":"Standard","tier":"Standard"},"location":"eastus","tags":{},"systemData":{"createdBy":"snehapar@microsoft.com","createdByType":"User","createdAt":"2024-01-18T19:07:36.5322615Z","lastModifiedBy":"snehapar@microsoft.com","lastModifiedByType":"User","lastModifiedAt":"2024-01-18T19:07:36.5322615Z"}},{"id":"/subscriptions/00000000-0000-0000-0000-000000000000/resourceGroups/ca-snehapar-group/providers/Microsoft.ContainerRegistry/registries/snehapark4appssacr","name":"snehapark4appssacr","type":"Microsoft.ContainerRegistry/registries","sku":{"name":"Basic","tier":"Basic"},"location":"eastus","tags":{},"systemData":{"createdBy":"snehapar@microsoft.com","createdByType":"User","createdAt":"2023-12-11T22:29:09.6409757Z","lastModifiedBy":"snehapar@microsoft.com","lastModifiedByType":"User","lastModifiedAt":"2023-12-11T23:07:24.0761471Z"}},{"id":"/subscriptions/00000000-0000-0000-0000-000000000000/resourceGroups/clitest.rggizksyjemus4ovglajqbmjdra7qumbdb6345kjl37rvbxbfnegfov5mfhxcvut5og/providers/Microsoft.ContainerRegistry/registries/containerappdcqg242utwa5","name":"containerappdcqg242utwa5","type":"Microsoft.ContainerRegistry/registries","sku":{"name":"Basic","tier":"Basic"},"location":"eastus","tags":{},"systemData":{"createdBy":"snehapar@microsoft.com","createdByType":"User","createdAt":"2024-02-27T08:16:42.3944093Z","lastModifiedBy":"snehapar@microsoft.com","lastModifiedByType":"User","lastModifiedAt":"2024-02-27T08:16:42.3944093Z"}},{"id":"/subscriptions/00000000-0000-0000-0000-000000000000/resourceGroups/clitest.rg4v2k3cd7breba7eflf5khcub2qtvdm5bz6jzsfdgkgdchm7lwthihth2afq6l5gpp/providers/Microsoft.ContainerRegistry/registries/containerappkrvolnial2ic","name":"containerappkrvolnial2ic","type":"Microsoft.ContainerRegistry/registries","sku":{"name":"Basic","tier":"Basic"},"location":"eastus","tags":{},"systemData":{"createdBy":"snehapar@microsoft.com","createdByType":"User","createdAt":"2024-02-27T07:47:47.3143555Z","lastModifiedBy":"snehapar@microsoft.com","lastModifiedByType":"User","lastModifiedAt":"2024-02-27T07:47:47.3143555Z"}},{"id":"/subscriptions/00000000-0000-0000-0000-000000000000/resourceGroups/clitest.rg000001/providers/Microsoft.ContainerRegistry/registries/acr000002","name":"acr000002","type":"Microsoft.ContainerRegistry/registries","sku":{"name":"Basic","tier":"Basic"},"location":"eastus","tags":{},"systemData":{"createdBy":"snehapar@microsoft.com","createdByType":"User","createdAt":"2024-02-28T06:36:22.3648439Z","lastModifiedBy":"snehapar@microsoft.com","lastModifiedByType":"User","lastModifiedAt":"2024-02-28T06:36:22.3648439Z"}},{"id":"/subscriptions/00000000-0000-0000-0000-000000000000/resourceGroups/clitest.rgmz5y7wkzy6sny4ujuvcputdhf2sqwp33bw2ubvu7njqbkiam6vxjba5tgveg7bon7/providers/Microsoft.ContainerRegistry/registries/acr2yeotpocuzahq6fu3tgvh","name":"acr2yeotpocuzahq6fu3tgvh","type":"Microsoft.ContainerRegistry/registries","sku":{"name":"Basic","tier":"Basic"},"location":"eastus","tags":{},"systemData":{"createdBy":"snehapar@microsoft.com","createdByType":"User","createdAt":"2024-02-28T06:35:00.9747787Z","lastModifiedBy":"snehapar@microsoft.com","lastModifiedByType":"User","lastModifiedAt":"2024-02-28T06:35:00.9747787Z"}}]}'
    headers:
      cache-control:
      - no-cache
      content-length:
      - '6965'
      content-type:
      - application/json; charset=utf-8
      date:
      - Wed, 28 Feb 2024 06:36:35 GMT
      expires:
      - '-1'
      pragma:
      - no-cache
      strict-transport-security:
      - max-age=31536000; includeSubDomains
      x-cache:
      - CONFIG_NOCACHE
      x-content-type-options:
      - nosniff
      x-msedge-ref:
      - 'Ref A: CEB0A9B3103740EFA6201F28011BF82B Ref B: CO6AA3150219031 Ref C: 2024-02-28T06:36:35Z'
    status:
      code: 200
      message: OK
- request:
    body: null
    headers:
      Accept:
      - application/json
      Accept-Encoding:
      - gzip, deflate
      CommandName:
      - acr import
      Connection:
      - keep-alive
      ParameterSetName:
      - -n --source
      User-Agent:
      - AZURECLI/2.58.0 azsdk-python-core/1.28.0 Python/3.8.10 (Windows-10-10.0.22621-SP0)
    method: GET
    uri: https://management.azure.com/subscriptions/00000000-0000-0000-0000-000000000000/resourceGroups/clitest.rg000001/providers/Microsoft.ContainerRegistry/registries/acr000002?api-version=2023-11-01-preview
  response:
    body:
      string: '{"sku":{"name":"Basic","tier":"Basic"},"type":"Microsoft.ContainerRegistry/registries","id":"/subscriptions/00000000-0000-0000-0000-000000000000/resourceGroups/clitest.rg000001/providers/Microsoft.ContainerRegistry/registries/acr000002","name":"acr000002","location":"eastus","tags":{},"systemData":{"createdBy":"snehapar@microsoft.com","createdByType":"User","createdAt":"2024-02-28T06:36:22.3648439+00:00","lastModifiedBy":"snehapar@microsoft.com","lastModifiedByType":"User","lastModifiedAt":"2024-02-28T06:36:22.3648439+00:00"},"properties":{"loginServer":"acr000002.azurecr.io","creationDate":"2024-02-28T06:36:22.3648439Z","provisioningState":"Succeeded","adminUserEnabled":true,"policies":{"quarantinePolicy":{"status":"disabled"},"trustPolicy":{"type":"Notary","status":"disabled"},"retentionPolicy":{"days":7,"lastUpdatedTime":"2024-02-28T06:36:33.7289697+00:00","status":"disabled"},"exportPolicy":{"status":"enabled"},"azureADAuthenticationAsArmPolicy":{"status":"enabled"},"softDeletePolicy":{"retentionDays":7,"lastUpdatedTime":"2024-02-28T06:36:33.7290114+00:00","status":"disabled"}},"encryption":{"status":"disabled"},"dataEndpointEnabled":false,"dataEndpointHostNames":[],"privateEndpointConnections":[],"publicNetworkAccess":"Enabled","networkRuleBypassOptions":"AzureServices","zoneRedundancy":"Disabled","anonymousPullEnabled":false,"metadataSearch":"Disabled"}}'
    headers:
      api-supported-versions:
      - 2023-11-01-preview
      cache-control:
      - no-cache
      content-length:
      - '1382'
      content-type:
      - application/json; charset=utf-8
      date:
      - Wed, 28 Feb 2024 06:36:35 GMT
      expires:
      - '-1'
      pragma:
      - no-cache
      strict-transport-security:
      - max-age=31536000; includeSubDomains
      x-cache:
      - CONFIG_NOCACHE
      x-content-type-options:
      - nosniff
      x-msedge-ref:
      - 'Ref A: F03536630A9B46379BED7B8F0218E92E Ref B: CO6AA3150220019 Ref C: 2024-02-28T06:36:35Z'
    status:
      code: 200
      message: OK
- request:
    body: null
    headers:
      Accept:
      - application/json
      Accept-Encoding:
      - gzip, deflate
      CommandName:
      - acr import
      Connection:
      - keep-alive
      ParameterSetName:
      - -n --source
      User-Agent:
      - AZURECLI/2.58.0 azsdk-python-core/1.28.0 Python/3.8.10 (Windows-10-10.0.22621-SP0)
    method: GET
    uri: https://management.azure.com/subscriptions/00000000-0000-0000-0000-000000000000/providers/Microsoft.ContainerRegistry/registries?api-version=2023-11-01-preview
  response:
    body:
      string: '{"value":[{"sku":{"name":"Basic","tier":"Basic"},"type":"Microsoft.ContainerRegistry/registries","id":"/subscriptions/00000000-0000-0000-0000-000000000000/resourceGroups/ca-snehapar-group/providers/Microsoft.ContainerRegistry/registries/ca52ad379c7cacr","name":"ca52ad379c7cacr","location":"eastus","tags":{},"systemData":{"createdBy":"snehapar@microsoft.com","createdByType":"User","createdAt":"2024-02-14T23:55:13.1455773+00:00","lastModifiedBy":"snehapar@microsoft.com","lastModifiedByType":"User","lastModifiedAt":"2024-02-14T23:55:13.1455773+00:00"},"properties":{"loginServer":"ca52ad379c7cacr.azurecr.io","creationDate":"2024-02-14T23:55:13.1455773Z","provisioningState":"Succeeded","adminUserEnabled":true,"policies":{"quarantinePolicy":{"status":"disabled"},"trustPolicy":{"type":"Notary","status":"disabled"},"retentionPolicy":{"days":7,"lastUpdatedTime":"2024-02-14T23:55:19.5387082+00:00","status":"disabled"},"exportPolicy":{"status":"enabled"},"azureADAuthenticationAsArmPolicy":{"status":"enabled"},"softDeletePolicy":{"retentionDays":7,"lastUpdatedTime":"2024-02-14T23:55:19.5387446+00:00","status":"disabled"}},"encryption":{"status":"disabled"},"dataEndpointEnabled":false,"dataEndpointHostNames":[],"privateEndpointConnections":[],"publicNetworkAccess":"Enabled","networkRuleBypassOptions":"AzureServices","zoneRedundancy":"Disabled","anonymousPullEnabled":false,"metadataSearch":"Disabled"}},{"sku":{"name":"Basic","tier":"Basic"},"type":"Microsoft.ContainerRegistry/registries","id":"/subscriptions/00000000-0000-0000-0000-000000000000/resourceGroups/ca-snehapar-group/providers/Microsoft.ContainerRegistry/registries/snehapark4appssacr","name":"snehapark4appssacr","location":"eastus","tags":{},"systemData":{"createdBy":"snehapar@microsoft.com","createdByType":"User","createdAt":"2023-12-11T22:29:09.6409757+00:00","lastModifiedBy":"snehapar@microsoft.com","lastModifiedByType":"User","lastModifiedAt":"2023-12-11T23:07:24.0761471+00:00"},"properties":{"loginServer":"snehapark4appssacr.azurecr.io","creationDate":"2023-12-11T22:29:09.6409757Z","provisioningState":"Succeeded","adminUserEnabled":true,"policies":{"quarantinePolicy":{"status":"disabled"},"trustPolicy":{"type":"Notary","status":"disabled"},"retentionPolicy":{"days":7,"lastUpdatedTime":"2023-12-11T23:07:24.1665262+00:00","status":"disabled"},"exportPolicy":{"status":"enabled"},"azureADAuthenticationAsArmPolicy":{"status":"enabled"},"softDeletePolicy":{"retentionDays":7,"lastUpdatedTime":"2023-12-11T23:07:24.1665859+00:00","status":"disabled"}},"encryption":{"status":"disabled"},"dataEndpointEnabled":false,"dataEndpointHostNames":[],"privateEndpointConnections":[],"publicNetworkAccess":"Enabled","networkRuleBypassOptions":"AzureServices","zoneRedundancy":"Disabled","anonymousPullEnabled":false,"metadataSearch":"Disabled"}},{"sku":{"name":"Basic","tier":"Basic"},"type":"Microsoft.ContainerRegistry/registries","id":"/subscriptions/00000000-0000-0000-0000-000000000000/resourceGroups/ca-snehapar-group/providers/Microsoft.ContainerRegistry/registries/snehapark4apssacr","name":"snehapark4apssacr","location":"eastus","tags":{},"systemData":{"createdBy":"snehapar@microsoft.com","createdByType":"User","createdAt":"2023-12-11T22:28:33.4583477+00:00","lastModifiedBy":"snehapar@microsoft.com","lastModifiedByType":"User","lastModifiedAt":"2023-12-11T22:28:33.4583477+00:00"},"properties":{"loginServer":"snehapark4apssacr.azurecr.io","creationDate":"2023-12-11T22:28:33.4583477Z","provisioningState":"Succeeded","adminUserEnabled":true,"policies":{"quarantinePolicy":{"status":"disabled"},"trustPolicy":{"type":"Notary","status":"disabled"},"retentionPolicy":{"days":7,"lastUpdatedTime":"2023-12-11T22:28:39.6295924+00:00","status":"disabled"},"exportPolicy":{"status":"enabled"},"azureADAuthenticationAsArmPolicy":{"status":"enabled"},"softDeletePolicy":{"retentionDays":7,"lastUpdatedTime":"2023-12-11T22:28:39.6296245+00:00","status":"disabled"}},"encryption":{"status":"disabled"},"dataEndpointEnabled":false,"dataEndpointHostNames":[],"privateEndpointConnections":[],"publicNetworkAccess":"Enabled","networkRuleBypassOptions":"AzureServices","zoneRedundancy":"Disabled","anonymousPullEnabled":false,"metadataSearch":"Disabled"}},{"sku":{"name":"Basic","tier":"Basic"},"type":"Microsoft.ContainerRegistry/registries","id":"/subscriptions/00000000-0000-0000-0000-000000000000/resourceGroups/clitest.rg4v2k3cd7breba7eflf5khcub2qtvdm5bz6jzsfdgkgdchm7lwthihth2afq6l5gpp/providers/Microsoft.ContainerRegistry/registries/containerappkrvolnial2ic","name":"containerappkrvolnial2ic","location":"eastus","tags":{},"systemData":{"createdBy":"snehapar@microsoft.com","createdByType":"User","createdAt":"2024-02-27T07:47:47.3143555+00:00","lastModifiedBy":"snehapar@microsoft.com","lastModifiedByType":"User","lastModifiedAt":"2024-02-27T07:47:47.3143555+00:00"},"properties":{"loginServer":"containerappkrvolnial2ic.azurecr.io","creationDate":"2024-02-27T07:47:47.3143555Z","provisioningState":"Succeeded","adminUserEnabled":true,"policies":{"quarantinePolicy":{"status":"disabled"},"trustPolicy":{"type":"Notary","status":"disabled"},"retentionPolicy":{"days":7,"lastUpdatedTime":"2024-02-27T07:47:54.1544148+00:00","status":"disabled"},"exportPolicy":{"status":"enabled"},"azureADAuthenticationAsArmPolicy":{"status":"enabled"},"softDeletePolicy":{"retentionDays":7,"lastUpdatedTime":"2024-02-27T07:47:54.1544564+00:00","status":"disabled"}},"encryption":{"status":"disabled"},"dataEndpointEnabled":false,"dataEndpointHostNames":[],"privateEndpointConnections":[],"publicNetworkAccess":"Enabled","networkRuleBypassOptions":"AzureServices","zoneRedundancy":"Disabled","anonymousPullEnabled":false,"metadataSearch":"Disabled"}},{"sku":{"name":"Basic","tier":"Basic"},"type":"Microsoft.ContainerRegistry/registries","id":"/subscriptions/00000000-0000-0000-0000-000000000000/resourceGroups/clitest.rg000001/providers/Microsoft.ContainerRegistry/registries/acr000002","name":"acr000002","location":"eastus","tags":{},"systemData":{"createdBy":"snehapar@microsoft.com","createdByType":"User","createdAt":"2024-02-28T06:36:22.3648439+00:00","lastModifiedBy":"snehapar@microsoft.com","lastModifiedByType":"User","lastModifiedAt":"2024-02-28T06:36:22.3648439+00:00"},"properties":{"loginServer":"acr000002.azurecr.io","creationDate":"2024-02-28T06:36:22.3648439Z","provisioningState":"Succeeded","adminUserEnabled":true,"policies":{"quarantinePolicy":{"status":"disabled"},"trustPolicy":{"type":"Notary","status":"disabled"},"retentionPolicy":{"days":7,"lastUpdatedTime":"2024-02-28T06:36:33.7289697+00:00","status":"disabled"},"exportPolicy":{"status":"enabled"},"azureADAuthenticationAsArmPolicy":{"status":"enabled"},"softDeletePolicy":{"retentionDays":7,"lastUpdatedTime":"2024-02-28T06:36:33.7290114+00:00","status":"disabled"}},"encryption":{"status":"disabled"},"dataEndpointEnabled":false,"dataEndpointHostNames":[],"privateEndpointConnections":[],"publicNetworkAccess":"Enabled","networkRuleBypassOptions":"AzureServices","zoneRedundancy":"Disabled","anonymousPullEnabled":false,"metadataSearch":"Disabled"}},{"sku":{"name":"Basic","tier":"Basic"},"type":"Microsoft.ContainerRegistry/registries","id":"/subscriptions/00000000-0000-0000-0000-000000000000/resourceGroups/clitest.rgajrlyr4fe2coc2lwqms3jf5qkwux4st6havoiryfl5nsv74v5t5sy4ciggbf3hhm2/providers/Microsoft.ContainerRegistry/registries/containerapppa25ur32m6hj","name":"containerapppa25ur32m6hj","location":"eastus","tags":{},"systemData":{"createdBy":"snehapar@microsoft.com","createdByType":"User","createdAt":"2024-02-27T08:17:12.5810199+00:00","lastModifiedBy":"snehapar@microsoft.com","lastModifiedByType":"User","lastModifiedAt":"2024-02-27T08:17:12.5810199+00:00"},"properties":{"loginServer":"containerapppa25ur32m6hj.azurecr.io","creationDate":"2024-02-27T08:17:12.5810199Z","provisioningState":"Succeeded","adminUserEnabled":true,"policies":{"quarantinePolicy":{"status":"disabled"},"trustPolicy":{"type":"Notary","status":"disabled"},"retentionPolicy":{"days":7,"lastUpdatedTime":"2024-02-27T08:17:19.0385118+00:00","status":"disabled"},"exportPolicy":{"status":"enabled"},"azureADAuthenticationAsArmPolicy":{"status":"enabled"},"softDeletePolicy":{"retentionDays":7,"lastUpdatedTime":"2024-02-27T08:17:19.0385555+00:00","status":"disabled"}},"encryption":{"status":"disabled"},"dataEndpointEnabled":false,"dataEndpointHostNames":[],"privateEndpointConnections":[],"publicNetworkAccess":"Enabled","networkRuleBypassOptions":"AzureServices","zoneRedundancy":"Disabled","anonymousPullEnabled":false,"metadataSearch":"Disabled"}},{"sku":{"name":"Basic","tier":"Basic"},"type":"Microsoft.ContainerRegistry/registries","id":"/subscriptions/00000000-0000-0000-0000-000000000000/resourceGroups/clitest.rgcbxxlyiaeg32yuz5uvuuzfforrdhbaw3ubhthkcn3fnvp3r5znbs3tw3hf67kbdkx/providers/Microsoft.ContainerRegistry/registries/containerappvopps33wh6ej","name":"containerappvopps33wh6ej","location":"eastus","tags":{},"systemData":{"createdBy":"snehapar@microsoft.com","createdByType":"User","createdAt":"2024-02-27T18:24:11.9558954+00:00","lastModifiedBy":"snehapar@microsoft.com","lastModifiedByType":"User","lastModifiedAt":"2024-02-27T18:24:11.9558954+00:00"},"properties":{"loginServer":"containerappvopps33wh6ej.azurecr.io","creationDate":"2024-02-27T18:24:11.9558954Z","provisioningState":"Succeeded","adminUserEnabled":true,"policies":{"quarantinePolicy":{"status":"disabled"},"trustPolicy":{"type":"Notary","status":"disabled"},"retentionPolicy":{"days":7,"lastUpdatedTime":"2024-02-27T18:24:18.5166398+00:00","status":"disabled"},"exportPolicy":{"status":"enabled"},"azureADAuthenticationAsArmPolicy":{"status":"enabled"},"softDeletePolicy":{"retentionDays":7,"lastUpdatedTime":"2024-02-27T18:24:18.5166835+00:00","status":"disabled"}},"encryption":{"status":"disabled"},"dataEndpointEnabled":false,"dataEndpointHostNames":[],"privateEndpointConnections":[],"publicNetworkAccess":"Enabled","networkRuleBypassOptions":"AzureServices","zoneRedundancy":"Disabled","anonymousPullEnabled":false,"metadataSearch":"Disabled"}},{"sku":{"name":"Basic","tier":"Basic"},"type":"Microsoft.ContainerRegistry/registries","id":"/subscriptions/00000000-0000-0000-0000-000000000000/resourceGroups/clitest.rggizksyjemus4ovglajqbmjdra7qumbdb6345kjl37rvbxbfnegfov5mfhxcvut5og/providers/Microsoft.ContainerRegistry/registries/containerappdcqg242utwa5","name":"containerappdcqg242utwa5","location":"eastus","tags":{},"systemData":{"createdBy":"snehapar@microsoft.com","createdByType":"User","createdAt":"2024-02-27T08:16:42.3944093+00:00","lastModifiedBy":"snehapar@microsoft.com","lastModifiedByType":"User","lastModifiedAt":"2024-02-27T08:16:42.3944093+00:00"},"properties":{"loginServer":"containerappdcqg242utwa5.azurecr.io","creationDate":"2024-02-27T08:16:42.3944093Z","provisioningState":"Succeeded","adminUserEnabled":true,"policies":{"quarantinePolicy":{"status":"disabled"},"trustPolicy":{"type":"Notary","status":"disabled"},"retentionPolicy":{"days":7,"lastUpdatedTime":"2024-02-27T08:16:53.7969791+00:00","status":"disabled"},"exportPolicy":{"status":"enabled"},"azureADAuthenticationAsArmPolicy":{"status":"enabled"},"softDeletePolicy":{"retentionDays":7,"lastUpdatedTime":"2024-02-27T08:16:53.7970202+00:00","status":"disabled"}},"encryption":{"status":"disabled"},"dataEndpointEnabled":false,"dataEndpointHostNames":[],"privateEndpointConnections":[],"publicNetworkAccess":"Enabled","networkRuleBypassOptions":"AzureServices","zoneRedundancy":"Disabled","anonymousPullEnabled":false,"metadataSearch":"Disabled"}},{"sku":{"name":"Basic","tier":"Basic"},"type":"Microsoft.ContainerRegistry/registries","id":"/subscriptions/00000000-0000-0000-0000-000000000000/resourceGroups/clitest.rgmz5y7wkzy6sny4ujuvcputdhf2sqwp33bw2ubvu7njqbkiam6vxjba5tgveg7bon7/providers/Microsoft.ContainerRegistry/registries/acr2yeotpocuzahq6fu3tgvh","name":"acr2yeotpocuzahq6fu3tgvh","location":"eastus","tags":{},"systemData":{"createdBy":"snehapar@microsoft.com","createdByType":"User","createdAt":"2024-02-28T06:35:00.9747787+00:00","lastModifiedBy":"snehapar@microsoft.com","lastModifiedByType":"User","lastModifiedAt":"2024-02-28T06:35:00.9747787+00:00"},"properties":{"loginServer":"acr2yeotpocuzahq6fu3tgvh.azurecr.io","creationDate":"2024-02-28T06:35:00.9747787Z","provisioningState":"Succeeded","adminUserEnabled":true,"policies":{"quarantinePolicy":{"status":"disabled"},"trustPolicy":{"type":"Notary","status":"disabled"},"retentionPolicy":{"days":7,"lastUpdatedTime":"2024-02-28T06:35:07.4713561+00:00","status":"disabled"},"exportPolicy":{"status":"enabled"},"azureADAuthenticationAsArmPolicy":{"status":"enabled"},"softDeletePolicy":{"retentionDays":7,"lastUpdatedTime":"2024-02-28T06:35:07.4713963+00:00","status":"disabled"}},"encryption":{"status":"disabled"},"dataEndpointEnabled":false,"dataEndpointHostNames":[],"privateEndpointConnections":[],"publicNetworkAccess":"Enabled","networkRuleBypassOptions":"AzureServices","zoneRedundancy":"Disabled","anonymousPullEnabled":false,"metadataSearch":"Disabled"}},{"sku":{"name":"Basic","tier":"Basic"},"type":"Microsoft.ContainerRegistry/registries","id":"/subscriptions/00000000-0000-0000-0000-000000000000/resourceGroups/clitest.rgobtcuvwx4rqgjqemfbtfuw3bhupbm3cqirzv3ofxnrlzqfumdqts3dehtcgptmk7q/providers/Microsoft.ContainerRegistry/registries/containerappgpwu5hcepgbr","name":"containerappgpwu5hcepgbr","location":"eastus","tags":{},"systemData":{"createdBy":"snehapar@microsoft.com","createdByType":"User","createdAt":"2024-02-27T07:47:47.7644245+00:00","lastModifiedBy":"snehapar@microsoft.com","lastModifiedByType":"User","lastModifiedAt":"2024-02-27T07:47:47.7644245+00:00"},"properties":{"loginServer":"containerappgpwu5hcepgbr.azurecr.io","creationDate":"2024-02-27T07:47:47.7644245Z","provisioningState":"Succeeded","adminUserEnabled":true,"policies":{"quarantinePolicy":{"status":"disabled"},"trustPolicy":{"type":"Notary","status":"disabled"},"retentionPolicy":{"days":7,"lastUpdatedTime":"2024-02-27T07:47:54.0034218+00:00","status":"disabled"},"exportPolicy":{"status":"enabled"},"azureADAuthenticationAsArmPolicy":{"status":"enabled"},"softDeletePolicy":{"retentionDays":7,"lastUpdatedTime":"2024-02-27T07:47:54.0034628+00:00","status":"disabled"}},"encryption":{"status":"disabled"},"dataEndpointEnabled":false,"dataEndpointHostNames":[],"privateEndpointConnections":[],"publicNetworkAccess":"Enabled","networkRuleBypassOptions":"AzureServices","zoneRedundancy":"Disabled","anonymousPullEnabled":false,"metadataSearch":"Disabled"}},{"sku":{"name":"Basic","tier":"Basic"},"type":"Microsoft.ContainerRegistry/registries","id":"/subscriptions/00000000-0000-0000-0000-000000000000/resourceGroups/clitest.rguu5n3mn6wty3owyqo5zqrn7cxnw5kc6yezz3ephdb7iit6fk65ytjuogeqvcqkpt7/providers/Microsoft.ContainerRegistry/registries/containerappyzhddm2oklqm","name":"containerappyzhddm2oklqm","location":"eastus","tags":{},"systemData":{"createdBy":"snehapar@microsoft.com","createdByType":"User","createdAt":"2024-02-27T18:24:51.8380721+00:00","lastModifiedBy":"snehapar@microsoft.com","lastModifiedByType":"User","lastModifiedAt":"2024-02-27T18:24:51.8380721+00:00"},"properties":{"loginServer":"containerappyzhddm2oklqm.azurecr.io","creationDate":"2024-02-27T18:24:51.8380721Z","provisioningState":"Succeeded","adminUserEnabled":true,"policies":{"quarantinePolicy":{"status":"disabled"},"trustPolicy":{"type":"Notary","status":"disabled"},"retentionPolicy":{"days":7,"lastUpdatedTime":"2024-02-27T18:25:03.3453074+00:00","status":"disabled"},"exportPolicy":{"status":"enabled"},"azureADAuthenticationAsArmPolicy":{"status":"enabled"},"softDeletePolicy":{"retentionDays":7,"lastUpdatedTime":"2024-02-27T18:25:03.3453424+00:00","status":"disabled"}},"encryption":{"status":"disabled"},"dataEndpointEnabled":false,"dataEndpointHostNames":[],"privateEndpointConnections":[],"publicNetworkAccess":"Enabled","networkRuleBypassOptions":"AzureServices","zoneRedundancy":"Disabled","anonymousPullEnabled":false,"metadataSearch":"Disabled"}},{"sku":{"name":"Standard","tier":"Standard"},"type":"Microsoft.ContainerRegistry/registries","id":"/subscriptions/00000000-0000-0000-0000-000000000000/resourceGroups/snehapar_rg_4570/providers/Microsoft.ContainerRegistry/registries/harrytest","name":"harrytest","location":"eastus","tags":{},"systemData":{"createdBy":"snehapar@microsoft.com","createdByType":"User","createdAt":"2024-01-18T19:07:36.5322615+00:00","lastModifiedBy":"snehapar@microsoft.com","lastModifiedByType":"User","lastModifiedAt":"2024-01-18T19:23:12.4723673+00:00"},"properties":{"loginServer":"harrytest.azurecr.io","creationDate":"2024-01-18T19:07:36.5322615Z","provisioningState":"Succeeded","adminUserEnabled":true,"policies":{"quarantinePolicy":{"status":"disabled"},"trustPolicy":{"type":"Notary","status":"disabled"},"retentionPolicy":{"days":7,"lastUpdatedTime":"2024-01-18T19:07:42.8278319+00:00","status":"disabled"},"exportPolicy":{"status":"enabled"},"azureADAuthenticationAsArmPolicy":{"status":"enabled"},"softDeletePolicy":{"retentionDays":7,"lastUpdatedTime":"2024-01-18T19:07:42.8278781+00:00","status":"disabled"}},"encryption":{"status":"disabled"},"dataEndpointEnabled":false,"dataEndpointHostNames":[],"privateEndpointConnections":[],"publicNetworkAccess":"Enabled","networkRuleBypassOptions":"AzureServices","zoneRedundancy":"Disabled","anonymousPullEnabled":false,"metadataSearch":"Disabled"}}]}'
    headers:
      api-supported-versions:
      - 2023-11-01-preview
      cache-control:
      - no-cache
      content-length:
      - '17413'
      content-type:
      - application/json; charset=utf-8
      date:
      - Wed, 28 Feb 2024 06:36:36 GMT
      expires:
      - '-1'
      pragma:
      - no-cache
      strict-transport-security:
      - max-age=31536000; includeSubDomains
      x-cache:
      - CONFIG_NOCACHE
      x-content-type-options:
      - nosniff
      x-msedge-ref:
      - 'Ref A: 0C0CBFB9B94044E9BE32B77F4256EE62 Ref B: CO6AA3150218011 Ref C: 2024-02-28T06:36:36Z'
    status:
      code: 200
      message: OK
- request:
    body: '{"source": {"registryUri": "mcr.microsoft.com", "sourceImage": "k8se/quickstart:latest"},
      "targetTags": ["k8se/quickstart:latest"], "mode": "NoForce"}'
    headers:
      Accept:
      - '*/*'
      Accept-Encoding:
      - gzip, deflate
      CommandName:
      - acr import
      Connection:
      - keep-alive
      Content-Length:
      - '150'
      Content-Type:
      - application/json
      ParameterSetName:
      - -n --source
      User-Agent:
      - AZURECLI/2.58.0 azsdk-python-core/1.28.0 Python/3.8.10 (Windows-10-10.0.22621-SP0)
    method: POST
    uri: https://management.azure.com/subscriptions/00000000-0000-0000-0000-000000000000/resourceGroups/clitest.rg000001/providers/Microsoft.ContainerRegistry/registries/acr000002/importImage?api-version=2023-11-01-preview
  response:
    body:
      string: ''
    headers:
      api-supported-versions:
      - 2017-10-01, 2019-05-01, 2019-12-01-preview, 2020-11-01-preview, 2021-06-01-preview,
        2021-08-01-preview, 2021-09-01, 2021-12-01-preview, 2022-02-01-preview, 2022-12-01,
        2023-01-01-preview, 2023-06-01-preview, 2023-07-01, 2023-08-01-preview, 2023-11-01-preview,
        2024-01-01-preview, 2024-11-01-preview
      cache-control:
      - no-cache
      content-length:
      - '0'
      date:
      - Wed, 28 Feb 2024 06:36:36 GMT
      expires:
      - '-1'
      location:
      - https://management.azure.com/subscriptions/00000000-0000-0000-0000-000000000000/providers/Microsoft.ContainerRegistry/locations/EASTUS/operationResults/registries-b6f531af-d603-11ee-b481-f4a475dd5ecc?api-version=2023-11-01-preview&t=638446989977062537&c=MIIHADCCBeigAwIBAgITfARmPsJdo2ShuN-ImAAABGY-wjANBgkqhkiG9w0BAQsFADBEMRMwEQYKCZImiZPyLGQBGRYDR0JMMRMwEQYKCZImiZPyLGQBGRYDQU1FMRgwFgYDVQQDEw9BTUUgSW5mcmEgQ0EgMDUwHhcNMjQwMTMxMjIwNzA5WhcNMjUwMTI1MjIwNzA5WjBAMT4wPAYDVQQDEzVhc3luY29wZXJhdGlvbnNpZ25pbmdjZXJ0aWZpY2F0ZS5tYW5hZ2VtZW50LmF6dXJlLmNvbTCCASIwDQYJKoZIhvcNAQEBBQADggEPADCCAQoCggEBAOVFiSMi9Sg6cKnrBuPHbDk_Zwa1ZNYHwLVPJArEI9N2bLrgd1mU0ZdNVcdf6rtZCkUUuCe3vxnVTGwufpwH9GPWDgJOpJoL9wgKOzUDiHLUeiWPjrK1AoaQVprZgjnzXBIWiZC2tZjbUT9pOI_ixYJJPrsCfLt7HEccnhObROE1mo_hpiPDrtOQDaX-BboNceB8vI1wmSPApGpPRM9hBRQbXgqKFC8094UNsMVkWPCrsPvP5YlMBLARlGf2WTevGKRREjstkApf1Swi7uKnpyhhsidD1yREMU0mWY9wnZfAX0jpEp3p9jKVMPQ3L-m-nSZI4zrtbW0AnI0O3pAEwe0CAwEAAaOCA-0wggPpMCcGCSsGAQQBgjcVCgQaMBgwCgYIKwYBBQUHAwEwCgYIKwYBBQUHAwIwPQYJKwYBBAGCNxUHBDAwLgYmKwYBBAGCNxUIhpDjDYTVtHiE8Ys-hZvdFs6dEoFggvX2K4Py0SACAWQCAQowggHLBggrBgEFBQcBAQSCAb0wggG5MGMGCCsGAQUFBzAChldodHRwOi8vY3JsLm1pY3Jvc29mdC5jb20vcGtpaW5mcmEvQ2VydHMvQ08xUEtJSU5UQ0EwMS5BTUUuR0JMX0FNRSUyMEluZnJhJTIwQ0ElMjAwNS5jcnQwUwYIKwYBBQUHMAKGR2h0dHA6Ly9jcmwxLmFtZS5nYmwvYWlhL0NPMVBLSUlOVENBMDEuQU1FLkdCTF9BTUUlMjBJbmZyYSUyMENBJTIwMDUuY3J0MFMGCCsGAQUFBzAChkdodHRwOi8vY3JsMi5hbWUuZ2JsL2FpYS9DTzFQS0lJTlRDQTAxLkFNRS5HQkxfQU1FJTIwSW5mcmElMjBDQSUyMDA1LmNydDBTBggrBgEFBQcwAoZHaHR0cDovL2NybDMuYW1lLmdibC9haWEvQ08xUEtJSU5UQ0EwMS5BTUUuR0JMX0FNRSUyMEluZnJhJTIwQ0ElMjAwNS5jcnQwUwYIKwYBBQUHMAKGR2h0dHA6Ly9jcmw0LmFtZS5nYmwvYWlhL0NPMVBLSUlOVENBMDEuQU1FLkdCTF9BTUUlMjBJbmZyYSUyMENBJTIwMDUuY3J0MB0GA1UdDgQWBBT2vcy9ccvhGewsiHI1BQHsz3Wn8zAOBgNVHQ8BAf8EBAMCBaAwggEmBgNVHR8EggEdMIIBGTCCARWgggERoIIBDYY_aHR0cDovL2NybC5taWNyb3NvZnQuY29tL3BraWluZnJhL0NSTC9BTUUlMjBJbmZyYSUyMENBJTIwMDUuY3JshjFodHRwOi8vY3JsMS5hbWUuZ2JsL2NybC9BTUUlMjBJbmZyYSUyMENBJTIwMDUuY3JshjFodHRwOi8vY3JsMi5hbWUuZ2JsL2NybC9BTUUlMjBJbmZyYSUyMENBJTIwMDUuY3JshjFodHRwOi8vY3JsMy5hbWUuZ2JsL2NybC9BTUUlMjBJbmZyYSUyMENBJTIwMDUuY3JshjFodHRwOi8vY3JsNC5hbWUuZ2JsL2NybC9BTUUlMjBJbmZyYSUyMENBJTIwMDUuY3JsMBcGA1UdIAQQMA4wDAYKKwYBBAGCN3sBATAfBgNVHSMEGDAWgBR61hmFKHlscXYeYPjzS--iBUIWHTAdBgNVHSUEFjAUBggrBgEFBQcDAQYIKwYBBQUHAwIwDQYJKoZIhvcNAQELBQADggEBADNBZjhX44bpBtC8kogZJGe4lYeHX95whfZ7X_CMSUuZRbQQ_b6raUpp8V8eF0YUa9b3Oa-DGrs5WfzogCuGcJPeoEVnDYzc1jlKubSIpGw73aGZzhbTjJeNf-Qe-5vTG-GcNzVtIcrwi93YSiK2LSbgrLpTL7T7znjePcGRRkCBjAslrV5SqufcsrpGmqvPAVKXRV-OIOzvXy6qmn9CHmdo0RGBXGIakbLMec_1SIS8NdPsB6i6XPjL2SDjqKTa5car7bVYlXEVsgL-000VF1t6x1II3VBNfsEJ81CdJyxaCJnwvWI6kHtCtJX9QYK3qZab9PfZRBvcetJoPdMFvBU&s=MVn0SO5bPigGtwtdesoiAAdZAWVoQlRoCjdgScwZ99im4TliRwXUntSpghlqcEboJyYfTChQK47IhXIzw5dmNtvpGlpMr3jNTScF29qX-DvVkS7kqKrHkJtPJCe6LLZ4rNSbyKxGPEDSObbQNulIWsEjix9B5swIVjbYgEVq0YT_tGTBEAZPXBVtoN_tGDG1Aql1JuXM5OrjLDwbWkqYRpeAWe5szUGf8bctpmxIIG8_Dzl4vIWyH1SnkGJAkELtHosBAIqPIob3QX0Aa6Yt3WF0on0zMqCNKWSplAcorHg67HA_xoPjWYHua7hBvYnwzgPHmatnLzY19u-50U2wsA&h=r_PjiDd0ms75wZFOHTlWfSrouOM6yfTwGkJqjp_blP8
      pragma:
      - no-cache
      strict-transport-security:
      - max-age=31536000; includeSubDomains
      x-cache:
      - CONFIG_NOCACHE
      x-content-type-options:
      - nosniff
      x-ms-ratelimit-remaining-subscription-writes:
      - '1199'
      x-msedge-ref:
      - 'Ref A: 04B5499E30674A73B70770CC1AD97CDB Ref B: CO6AA3150218045 Ref C: 2024-02-28T06:36:37Z'
    status:
      code: 202
      message: Accepted
- request:
    body: null
    headers:
      Accept:
      - '*/*'
      Accept-Encoding:
      - gzip, deflate
      CommandName:
      - acr import
      Connection:
      - keep-alive
      ParameterSetName:
      - -n --source
      User-Agent:
      - AZURECLI/2.58.0 azsdk-python-core/1.28.0 Python/3.8.10 (Windows-10-10.0.22621-SP0)
    method: GET
    uri: https://management.azure.com/subscriptions/00000000-0000-0000-0000-000000000000/providers/Microsoft.ContainerRegistry/locations/EASTUS/operationResults/registries-b6f531af-d603-11ee-b481-f4a475dd5ecc?api-version=2023-11-01-preview&t=638446989977062537&c=MIIHADCCBeigAwIBAgITfARmPsJdo2ShuN-ImAAABGY-wjANBgkqhkiG9w0BAQsFADBEMRMwEQYKCZImiZPyLGQBGRYDR0JMMRMwEQYKCZImiZPyLGQBGRYDQU1FMRgwFgYDVQQDEw9BTUUgSW5mcmEgQ0EgMDUwHhcNMjQwMTMxMjIwNzA5WhcNMjUwMTI1MjIwNzA5WjBAMT4wPAYDVQQDEzVhc3luY29wZXJhdGlvbnNpZ25pbmdjZXJ0aWZpY2F0ZS5tYW5hZ2VtZW50LmF6dXJlLmNvbTCCASIwDQYJKoZIhvcNAQEBBQADggEPADCCAQoCggEBAOVFiSMi9Sg6cKnrBuPHbDk_Zwa1ZNYHwLVPJArEI9N2bLrgd1mU0ZdNVcdf6rtZCkUUuCe3vxnVTGwufpwH9GPWDgJOpJoL9wgKOzUDiHLUeiWPjrK1AoaQVprZgjnzXBIWiZC2tZjbUT9pOI_ixYJJPrsCfLt7HEccnhObROE1mo_hpiPDrtOQDaX-BboNceB8vI1wmSPApGpPRM9hBRQbXgqKFC8094UNsMVkWPCrsPvP5YlMBLARlGf2WTevGKRREjstkApf1Swi7uKnpyhhsidD1yREMU0mWY9wnZfAX0jpEp3p9jKVMPQ3L-m-nSZI4zrtbW0AnI0O3pAEwe0CAwEAAaOCA-0wggPpMCcGCSsGAQQBgjcVCgQaMBgwCgYIKwYBBQUHAwEwCgYIKwYBBQUHAwIwPQYJKwYBBAGCNxUHBDAwLgYmKwYBBAGCNxUIhpDjDYTVtHiE8Ys-hZvdFs6dEoFggvX2K4Py0SACAWQCAQowggHLBggrBgEFBQcBAQSCAb0wggG5MGMGCCsGAQUFBzAChldodHRwOi8vY3JsLm1pY3Jvc29mdC5jb20vcGtpaW5mcmEvQ2VydHMvQ08xUEtJSU5UQ0EwMS5BTUUuR0JMX0FNRSUyMEluZnJhJTIwQ0ElMjAwNS5jcnQwUwYIKwYBBQUHMAKGR2h0dHA6Ly9jcmwxLmFtZS5nYmwvYWlhL0NPMVBLSUlOVENBMDEuQU1FLkdCTF9BTUUlMjBJbmZyYSUyMENBJTIwMDUuY3J0MFMGCCsGAQUFBzAChkdodHRwOi8vY3JsMi5hbWUuZ2JsL2FpYS9DTzFQS0lJTlRDQTAxLkFNRS5HQkxfQU1FJTIwSW5mcmElMjBDQSUyMDA1LmNydDBTBggrBgEFBQcwAoZHaHR0cDovL2NybDMuYW1lLmdibC9haWEvQ08xUEtJSU5UQ0EwMS5BTUUuR0JMX0FNRSUyMEluZnJhJTIwQ0ElMjAwNS5jcnQwUwYIKwYBBQUHMAKGR2h0dHA6Ly9jcmw0LmFtZS5nYmwvYWlhL0NPMVBLSUlOVENBMDEuQU1FLkdCTF9BTUUlMjBJbmZyYSUyMENBJTIwMDUuY3J0MB0GA1UdDgQWBBT2vcy9ccvhGewsiHI1BQHsz3Wn8zAOBgNVHQ8BAf8EBAMCBaAwggEmBgNVHR8EggEdMIIBGTCCARWgggERoIIBDYY_aHR0cDovL2NybC5taWNyb3NvZnQuY29tL3BraWluZnJhL0NSTC9BTUUlMjBJbmZyYSUyMENBJTIwMDUuY3JshjFodHRwOi8vY3JsMS5hbWUuZ2JsL2NybC9BTUUlMjBJbmZyYSUyMENBJTIwMDUuY3JshjFodHRwOi8vY3JsMi5hbWUuZ2JsL2NybC9BTUUlMjBJbmZyYSUyMENBJTIwMDUuY3JshjFodHRwOi8vY3JsMy5hbWUuZ2JsL2NybC9BTUUlMjBJbmZyYSUyMENBJTIwMDUuY3JshjFodHRwOi8vY3JsNC5hbWUuZ2JsL2NybC9BTUUlMjBJbmZyYSUyMENBJTIwMDUuY3JsMBcGA1UdIAQQMA4wDAYKKwYBBAGCN3sBATAfBgNVHSMEGDAWgBR61hmFKHlscXYeYPjzS--iBUIWHTAdBgNVHSUEFjAUBggrBgEFBQcDAQYIKwYBBQUHAwIwDQYJKoZIhvcNAQELBQADggEBADNBZjhX44bpBtC8kogZJGe4lYeHX95whfZ7X_CMSUuZRbQQ_b6raUpp8V8eF0YUa9b3Oa-DGrs5WfzogCuGcJPeoEVnDYzc1jlKubSIpGw73aGZzhbTjJeNf-Qe-5vTG-GcNzVtIcrwi93YSiK2LSbgrLpTL7T7znjePcGRRkCBjAslrV5SqufcsrpGmqvPAVKXRV-OIOzvXy6qmn9CHmdo0RGBXGIakbLMec_1SIS8NdPsB6i6XPjL2SDjqKTa5car7bVYlXEVsgL-000VF1t6x1II3VBNfsEJ81CdJyxaCJnwvWI6kHtCtJX9QYK3qZab9PfZRBvcetJoPdMFvBU&s=MVn0SO5bPigGtwtdesoiAAdZAWVoQlRoCjdgScwZ99im4TliRwXUntSpghlqcEboJyYfTChQK47IhXIzw5dmNtvpGlpMr3jNTScF29qX-DvVkS7kqKrHkJtPJCe6LLZ4rNSbyKxGPEDSObbQNulIWsEjix9B5swIVjbYgEVq0YT_tGTBEAZPXBVtoN_tGDG1Aql1JuXM5OrjLDwbWkqYRpeAWe5szUGf8bctpmxIIG8_Dzl4vIWyH1SnkGJAkELtHosBAIqPIob3QX0Aa6Yt3WF0on0zMqCNKWSplAcorHg67HA_xoPjWYHua7hBvYnwzgPHmatnLzY19u-50U2wsA&h=r_PjiDd0ms75wZFOHTlWfSrouOM6yfTwGkJqjp_blP8
  response:
    body:
      string: '{"k8se/quickstart:latest":"Pending","status":"Accepted"}'
    headers:
      cache-control:
      - no-cache
      content-length:
      - '56'
      content-type:
      - application/json; charset=utf-8
      date:
      - Wed, 28 Feb 2024 06:36:37 GMT
      expires:
      - '-1'
      location:
      - https://management.azure.com/subscriptions/00000000-0000-0000-0000-000000000000/providers/Microsoft.ContainerRegistry/locations/EASTUS/operationResults/registries-b6f531af-d603-11ee-b481-f4a475dd5ecc?api-version=2023-11-01-preview&t=638446989981555761&c=MIIHADCCBeigAwIBAgITfARmPsJdo2ShuN-ImAAABGY-wjANBgkqhkiG9w0BAQsFADBEMRMwEQYKCZImiZPyLGQBGRYDR0JMMRMwEQYKCZImiZPyLGQBGRYDQU1FMRgwFgYDVQQDEw9BTUUgSW5mcmEgQ0EgMDUwHhcNMjQwMTMxMjIwNzA5WhcNMjUwMTI1MjIwNzA5WjBAMT4wPAYDVQQDEzVhc3luY29wZXJhdGlvbnNpZ25pbmdjZXJ0aWZpY2F0ZS5tYW5hZ2VtZW50LmF6dXJlLmNvbTCCASIwDQYJKoZIhvcNAQEBBQADggEPADCCAQoCggEBAOVFiSMi9Sg6cKnrBuPHbDk_Zwa1ZNYHwLVPJArEI9N2bLrgd1mU0ZdNVcdf6rtZCkUUuCe3vxnVTGwufpwH9GPWDgJOpJoL9wgKOzUDiHLUeiWPjrK1AoaQVprZgjnzXBIWiZC2tZjbUT9pOI_ixYJJPrsCfLt7HEccnhObROE1mo_hpiPDrtOQDaX-BboNceB8vI1wmSPApGpPRM9hBRQbXgqKFC8094UNsMVkWPCrsPvP5YlMBLARlGf2WTevGKRREjstkApf1Swi7uKnpyhhsidD1yREMU0mWY9wnZfAX0jpEp3p9jKVMPQ3L-m-nSZI4zrtbW0AnI0O3pAEwe0CAwEAAaOCA-0wggPpMCcGCSsGAQQBgjcVCgQaMBgwCgYIKwYBBQUHAwEwCgYIKwYBBQUHAwIwPQYJKwYBBAGCNxUHBDAwLgYmKwYBBAGCNxUIhpDjDYTVtHiE8Ys-hZvdFs6dEoFggvX2K4Py0SACAWQCAQowggHLBggrBgEFBQcBAQSCAb0wggG5MGMGCCsGAQUFBzAChldodHRwOi8vY3JsLm1pY3Jvc29mdC5jb20vcGtpaW5mcmEvQ2VydHMvQ08xUEtJSU5UQ0EwMS5BTUUuR0JMX0FNRSUyMEluZnJhJTIwQ0ElMjAwNS5jcnQwUwYIKwYBBQUHMAKGR2h0dHA6Ly9jcmwxLmFtZS5nYmwvYWlhL0NPMVBLSUlOVENBMDEuQU1FLkdCTF9BTUUlMjBJbmZyYSUyMENBJTIwMDUuY3J0MFMGCCsGAQUFBzAChkdodHRwOi8vY3JsMi5hbWUuZ2JsL2FpYS9DTzFQS0lJTlRDQTAxLkFNRS5HQkxfQU1FJTIwSW5mcmElMjBDQSUyMDA1LmNydDBTBggrBgEFBQcwAoZHaHR0cDovL2NybDMuYW1lLmdibC9haWEvQ08xUEtJSU5UQ0EwMS5BTUUuR0JMX0FNRSUyMEluZnJhJTIwQ0ElMjAwNS5jcnQwUwYIKwYBBQUHMAKGR2h0dHA6Ly9jcmw0LmFtZS5nYmwvYWlhL0NPMVBLSUlOVENBMDEuQU1FLkdCTF9BTUUlMjBJbmZyYSUyMENBJTIwMDUuY3J0MB0GA1UdDgQWBBT2vcy9ccvhGewsiHI1BQHsz3Wn8zAOBgNVHQ8BAf8EBAMCBaAwggEmBgNVHR8EggEdMIIBGTCCARWgggERoIIBDYY_aHR0cDovL2NybC5taWNyb3NvZnQuY29tL3BraWluZnJhL0NSTC9BTUUlMjBJbmZyYSUyMENBJTIwMDUuY3JshjFodHRwOi8vY3JsMS5hbWUuZ2JsL2NybC9BTUUlMjBJbmZyYSUyMENBJTIwMDUuY3JshjFodHRwOi8vY3JsMi5hbWUuZ2JsL2NybC9BTUUlMjBJbmZyYSUyMENBJTIwMDUuY3JshjFodHRwOi8vY3JsMy5hbWUuZ2JsL2NybC9BTUUlMjBJbmZyYSUyMENBJTIwMDUuY3JshjFodHRwOi8vY3JsNC5hbWUuZ2JsL2NybC9BTUUlMjBJbmZyYSUyMENBJTIwMDUuY3JsMBcGA1UdIAQQMA4wDAYKKwYBBAGCN3sBATAfBgNVHSMEGDAWgBR61hmFKHlscXYeYPjzS--iBUIWHTAdBgNVHSUEFjAUBggrBgEFBQcDAQYIKwYBBQUHAwIwDQYJKoZIhvcNAQELBQADggEBADNBZjhX44bpBtC8kogZJGe4lYeHX95whfZ7X_CMSUuZRbQQ_b6raUpp8V8eF0YUa9b3Oa-DGrs5WfzogCuGcJPeoEVnDYzc1jlKubSIpGw73aGZzhbTjJeNf-Qe-5vTG-GcNzVtIcrwi93YSiK2LSbgrLpTL7T7znjePcGRRkCBjAslrV5SqufcsrpGmqvPAVKXRV-OIOzvXy6qmn9CHmdo0RGBXGIakbLMec_1SIS8NdPsB6i6XPjL2SDjqKTa5car7bVYlXEVsgL-000VF1t6x1II3VBNfsEJ81CdJyxaCJnwvWI6kHtCtJX9QYK3qZab9PfZRBvcetJoPdMFvBU&s=0mQFSbs5I89m3ugxFoWNpp05cVlZvwY8ZOXSChLXG7VFMQ2OOdfocrUaEdw7Ah-ik08XNDdJx4lYGdYbvOi5OcTNZ-d3R9w5JI_vIdG-XsdH5dVbeBahvMrJDi0OzD9-VadqubFoF3D-2-LYNt7HjwQOFw7tSymOCrh5YsAaHtFbjl7Dcc3uyTDCtdGSgY41vslHSJNuV9ippQqQGrbe-Hu_TkP2SlqxnHDsLhXML3DTiTFu3SFJJjz9e8CxXDjQcMTwAaxmPyqexOxetxmSV0xBvZiAwzD_KyamwKf4wfYoUJZT-81gW0etkFNhLS1j16NPpCrLFIbCXLr0HROLMQ&h=zrbQmElSxFXnF9ZvLkRyHgPMHdG2VtCYrdGRaEKTwbI
      pragma:
      - no-cache
      strict-transport-security:
      - max-age=31536000; includeSubDomains
      x-cache:
      - CONFIG_NOCACHE
      x-content-type-options:
      - nosniff
      x-msedge-ref:
      - 'Ref A: 1DF2646F1B58438DB5BB26068A848DB1 Ref B: CO6AA3150218045 Ref C: 2024-02-28T06:36:37Z'
    status:
      code: 202
      message: Accepted
- request:
    body: null
    headers:
      Accept:
      - '*/*'
      Accept-Encoding:
      - gzip, deflate
      CommandName:
      - acr import
      Connection:
      - keep-alive
      ParameterSetName:
      - -n --source
      User-Agent:
      - AZURECLI/2.58.0 azsdk-python-core/1.28.0 Python/3.8.10 (Windows-10-10.0.22621-SP0)
    method: GET
    uri: https://management.azure.com/subscriptions/00000000-0000-0000-0000-000000000000/providers/Microsoft.ContainerRegistry/locations/EASTUS/operationResults/registries-b6f531af-d603-11ee-b481-f4a475dd5ecc?api-version=2023-11-01-preview&t=638446989981555761&c=MIIHADCCBeigAwIBAgITfARmPsJdo2ShuN-ImAAABGY-wjANBgkqhkiG9w0BAQsFADBEMRMwEQYKCZImiZPyLGQBGRYDR0JMMRMwEQYKCZImiZPyLGQBGRYDQU1FMRgwFgYDVQQDEw9BTUUgSW5mcmEgQ0EgMDUwHhcNMjQwMTMxMjIwNzA5WhcNMjUwMTI1MjIwNzA5WjBAMT4wPAYDVQQDEzVhc3luY29wZXJhdGlvbnNpZ25pbmdjZXJ0aWZpY2F0ZS5tYW5hZ2VtZW50LmF6dXJlLmNvbTCCASIwDQYJKoZIhvcNAQEBBQADggEPADCCAQoCggEBAOVFiSMi9Sg6cKnrBuPHbDk_Zwa1ZNYHwLVPJArEI9N2bLrgd1mU0ZdNVcdf6rtZCkUUuCe3vxnVTGwufpwH9GPWDgJOpJoL9wgKOzUDiHLUeiWPjrK1AoaQVprZgjnzXBIWiZC2tZjbUT9pOI_ixYJJPrsCfLt7HEccnhObROE1mo_hpiPDrtOQDaX-BboNceB8vI1wmSPApGpPRM9hBRQbXgqKFC8094UNsMVkWPCrsPvP5YlMBLARlGf2WTevGKRREjstkApf1Swi7uKnpyhhsidD1yREMU0mWY9wnZfAX0jpEp3p9jKVMPQ3L-m-nSZI4zrtbW0AnI0O3pAEwe0CAwEAAaOCA-0wggPpMCcGCSsGAQQBgjcVCgQaMBgwCgYIKwYBBQUHAwEwCgYIKwYBBQUHAwIwPQYJKwYBBAGCNxUHBDAwLgYmKwYBBAGCNxUIhpDjDYTVtHiE8Ys-hZvdFs6dEoFggvX2K4Py0SACAWQCAQowggHLBggrBgEFBQcBAQSCAb0wggG5MGMGCCsGAQUFBzAChldodHRwOi8vY3JsLm1pY3Jvc29mdC5jb20vcGtpaW5mcmEvQ2VydHMvQ08xUEtJSU5UQ0EwMS5BTUUuR0JMX0FNRSUyMEluZnJhJTIwQ0ElMjAwNS5jcnQwUwYIKwYBBQUHMAKGR2h0dHA6Ly9jcmwxLmFtZS5nYmwvYWlhL0NPMVBLSUlOVENBMDEuQU1FLkdCTF9BTUUlMjBJbmZyYSUyMENBJTIwMDUuY3J0MFMGCCsGAQUFBzAChkdodHRwOi8vY3JsMi5hbWUuZ2JsL2FpYS9DTzFQS0lJTlRDQTAxLkFNRS5HQkxfQU1FJTIwSW5mcmElMjBDQSUyMDA1LmNydDBTBggrBgEFBQcwAoZHaHR0cDovL2NybDMuYW1lLmdibC9haWEvQ08xUEtJSU5UQ0EwMS5BTUUuR0JMX0FNRSUyMEluZnJhJTIwQ0ElMjAwNS5jcnQwUwYIKwYBBQUHMAKGR2h0dHA6Ly9jcmw0LmFtZS5nYmwvYWlhL0NPMVBLSUlOVENBMDEuQU1FLkdCTF9BTUUlMjBJbmZyYSUyMENBJTIwMDUuY3J0MB0GA1UdDgQWBBT2vcy9ccvhGewsiHI1BQHsz3Wn8zAOBgNVHQ8BAf8EBAMCBaAwggEmBgNVHR8EggEdMIIBGTCCARWgggERoIIBDYY_aHR0cDovL2NybC5taWNyb3NvZnQuY29tL3BraWluZnJhL0NSTC9BTUUlMjBJbmZyYSUyMENBJTIwMDUuY3JshjFodHRwOi8vY3JsMS5hbWUuZ2JsL2NybC9BTUUlMjBJbmZyYSUyMENBJTIwMDUuY3JshjFodHRwOi8vY3JsMi5hbWUuZ2JsL2NybC9BTUUlMjBJbmZyYSUyMENBJTIwMDUuY3JshjFodHRwOi8vY3JsMy5hbWUuZ2JsL2NybC9BTUUlMjBJbmZyYSUyMENBJTIwMDUuY3JshjFodHRwOi8vY3JsNC5hbWUuZ2JsL2NybC9BTUUlMjBJbmZyYSUyMENBJTIwMDUuY3JsMBcGA1UdIAQQMA4wDAYKKwYBBAGCN3sBATAfBgNVHSMEGDAWgBR61hmFKHlscXYeYPjzS--iBUIWHTAdBgNVHSUEFjAUBggrBgEFBQcDAQYIKwYBBQUHAwIwDQYJKoZIhvcNAQELBQADggEBADNBZjhX44bpBtC8kogZJGe4lYeHX95whfZ7X_CMSUuZRbQQ_b6raUpp8V8eF0YUa9b3Oa-DGrs5WfzogCuGcJPeoEVnDYzc1jlKubSIpGw73aGZzhbTjJeNf-Qe-5vTG-GcNzVtIcrwi93YSiK2LSbgrLpTL7T7znjePcGRRkCBjAslrV5SqufcsrpGmqvPAVKXRV-OIOzvXy6qmn9CHmdo0RGBXGIakbLMec_1SIS8NdPsB6i6XPjL2SDjqKTa5car7bVYlXEVsgL-000VF1t6x1II3VBNfsEJ81CdJyxaCJnwvWI6kHtCtJX9QYK3qZab9PfZRBvcetJoPdMFvBU&s=0mQFSbs5I89m3ugxFoWNpp05cVlZvwY8ZOXSChLXG7VFMQ2OOdfocrUaEdw7Ah-ik08XNDdJx4lYGdYbvOi5OcTNZ-d3R9w5JI_vIdG-XsdH5dVbeBahvMrJDi0OzD9-VadqubFoF3D-2-LYNt7HjwQOFw7tSymOCrh5YsAaHtFbjl7Dcc3uyTDCtdGSgY41vslHSJNuV9ippQqQGrbe-Hu_TkP2SlqxnHDsLhXML3DTiTFu3SFJJjz9e8CxXDjQcMTwAaxmPyqexOxetxmSV0xBvZiAwzD_KyamwKf4wfYoUJZT-81gW0etkFNhLS1j16NPpCrLFIbCXLr0HROLMQ&h=zrbQmElSxFXnF9ZvLkRyHgPMHdG2VtCYrdGRaEKTwbI
  response:
    body:
      string: '{"status":"Succeeded"}'
    headers:
      cache-control:
      - no-cache
      content-length:
      - '22'
      content-type:
      - application/json; charset=utf-8
      date:
      - Wed, 28 Feb 2024 06:36:47 GMT
      expires:
      - '-1'
      pragma:
      - no-cache
      strict-transport-security:
      - max-age=31536000; includeSubDomains
      x-cache:
      - CONFIG_NOCACHE
      x-content-type-options:
      - nosniff
      x-msedge-ref:
      - 'Ref A: 623B32CA1C064F60B6AF3F389DDDBDBA Ref B: CO6AA3150218045 Ref C: 2024-02-28T06:36:48Z'
    status:
      code: 200
      message: OK
- request:
    body: null
    headers:
      Accept:
      - application/json
      Accept-Encoding:
      - gzip, deflate
      CommandName:
      - acr credential show
      Connection:
      - keep-alive
      ParameterSetName:
      - -n --query
      User-Agent:
      - AZURECLI/2.58.0 azsdk-python-core/1.28.0 Python/3.8.10 (Windows-10-10.0.22621-SP0)
    method: GET
    uri: https://management.azure.com/subscriptions/00000000-0000-0000-0000-000000000000/resources?$filter=resourceType%20eq%20%27Microsoft.ContainerRegistry%2Fregistries%27&api-version=2022-09-01
  response:
    body:
      string: '{"value":[{"id":"/subscriptions/00000000-0000-0000-0000-000000000000/resourceGroups/clitest.rgajrlyr4fe2coc2lwqms3jf5qkwux4st6havoiryfl5nsv74v5t5sy4ciggbf3hhm2/providers/Microsoft.ContainerRegistry/registries/containerapppa25ur32m6hj","name":"containerapppa25ur32m6hj","type":"Microsoft.ContainerRegistry/registries","sku":{"name":"Basic","tier":"Basic"},"location":"eastus","tags":{},"systemData":{"createdBy":"snehapar@microsoft.com","createdByType":"User","createdAt":"2024-02-27T08:17:12.5810199Z","lastModifiedBy":"snehapar@microsoft.com","lastModifiedByType":"User","lastModifiedAt":"2024-02-27T08:17:12.5810199Z"}},{"id":"/subscriptions/00000000-0000-0000-0000-000000000000/resourceGroups/clitest.rgobtcuvwx4rqgjqemfbtfuw3bhupbm3cqirzv3ofxnrlzqfumdqts3dehtcgptmk7q/providers/Microsoft.ContainerRegistry/registries/containerappgpwu5hcepgbr","name":"containerappgpwu5hcepgbr","type":"Microsoft.ContainerRegistry/registries","sku":{"name":"Basic","tier":"Basic"},"location":"eastus","tags":{},"systemData":{"createdBy":"snehapar@microsoft.com","createdByType":"User","createdAt":"2024-02-27T07:47:47.7644245Z","lastModifiedBy":"snehapar@microsoft.com","lastModifiedByType":"User","lastModifiedAt":"2024-02-27T07:47:47.7644245Z"}},{"id":"/subscriptions/00000000-0000-0000-0000-000000000000/resourceGroups/ca-snehapar-group/providers/Microsoft.ContainerRegistry/registries/ca52ad379c7cacr","name":"ca52ad379c7cacr","type":"Microsoft.ContainerRegistry/registries","sku":{"name":"Basic","tier":"Basic"},"location":"eastus","tags":{},"systemData":{"createdBy":"snehapar@microsoft.com","createdByType":"User","createdAt":"2024-02-14T23:55:13.1455773Z","lastModifiedBy":"snehapar@microsoft.com","lastModifiedByType":"User","lastModifiedAt":"2024-02-14T23:55:13.1455773Z"}},{"id":"/subscriptions/00000000-0000-0000-0000-000000000000/resourceGroups/ca-snehapar-group/providers/Microsoft.ContainerRegistry/registries/snehapark4apssacr","name":"snehapark4apssacr","type":"Microsoft.ContainerRegistry/registries","sku":{"name":"Basic","tier":"Basic"},"location":"eastus","tags":{},"systemData":{"createdBy":"snehapar@microsoft.com","createdByType":"User","createdAt":"2023-12-11T22:28:33.4583477Z","lastModifiedBy":"snehapar@microsoft.com","lastModifiedByType":"User","lastModifiedAt":"2023-12-11T22:28:33.4583477Z"}},{"id":"/subscriptions/00000000-0000-0000-0000-000000000000/resourceGroups/clitest.rguu5n3mn6wty3owyqo5zqrn7cxnw5kc6yezz3ephdb7iit6fk65ytjuogeqvcqkpt7/providers/Microsoft.ContainerRegistry/registries/containerappyzhddm2oklqm","name":"containerappyzhddm2oklqm","type":"Microsoft.ContainerRegistry/registries","sku":{"name":"Basic","tier":"Basic"},"location":"eastus","tags":{},"systemData":{"createdBy":"snehapar@microsoft.com","createdByType":"User","createdAt":"2024-02-27T18:24:51.8380721Z","lastModifiedBy":"snehapar@microsoft.com","lastModifiedByType":"User","lastModifiedAt":"2024-02-27T18:24:51.8380721Z"}},{"id":"/subscriptions/00000000-0000-0000-0000-000000000000/resourceGroups/clitest.rgcbxxlyiaeg32yuz5uvuuzfforrdhbaw3ubhthkcn3fnvp3r5znbs3tw3hf67kbdkx/providers/Microsoft.ContainerRegistry/registries/containerappvopps33wh6ej","name":"containerappvopps33wh6ej","type":"Microsoft.ContainerRegistry/registries","sku":{"name":"Basic","tier":"Basic"},"location":"eastus","tags":{},"systemData":{"createdBy":"snehapar@microsoft.com","createdByType":"User","createdAt":"2024-02-27T18:24:11.9558954Z","lastModifiedBy":"snehapar@microsoft.com","lastModifiedByType":"User","lastModifiedAt":"2024-02-27T18:24:11.9558954Z"}},{"id":"/subscriptions/00000000-0000-0000-0000-000000000000/resourceGroups/snehapar_rg_4570/providers/Microsoft.ContainerRegistry/registries/harrytest","name":"harrytest","type":"Microsoft.ContainerRegistry/registries","sku":{"name":"Standard","tier":"Standard"},"location":"eastus","tags":{},"systemData":{"createdBy":"snehapar@microsoft.com","createdByType":"User","createdAt":"2024-01-18T19:07:36.5322615Z","lastModifiedBy":"snehapar@microsoft.com","lastModifiedByType":"User","lastModifiedAt":"2024-01-18T19:07:36.5322615Z"}},{"id":"/subscriptions/00000000-0000-0000-0000-000000000000/resourceGroups/ca-snehapar-group/providers/Microsoft.ContainerRegistry/registries/snehapark4appssacr","name":"snehapark4appssacr","type":"Microsoft.ContainerRegistry/registries","sku":{"name":"Basic","tier":"Basic"},"location":"eastus","tags":{},"systemData":{"createdBy":"snehapar@microsoft.com","createdByType":"User","createdAt":"2023-12-11T22:29:09.6409757Z","lastModifiedBy":"snehapar@microsoft.com","lastModifiedByType":"User","lastModifiedAt":"2023-12-11T23:07:24.0761471Z"}},{"id":"/subscriptions/00000000-0000-0000-0000-000000000000/resourceGroups/clitest.rggizksyjemus4ovglajqbmjdra7qumbdb6345kjl37rvbxbfnegfov5mfhxcvut5og/providers/Microsoft.ContainerRegistry/registries/containerappdcqg242utwa5","name":"containerappdcqg242utwa5","type":"Microsoft.ContainerRegistry/registries","sku":{"name":"Basic","tier":"Basic"},"location":"eastus","tags":{},"systemData":{"createdBy":"snehapar@microsoft.com","createdByType":"User","createdAt":"2024-02-27T08:16:42.3944093Z","lastModifiedBy":"snehapar@microsoft.com","lastModifiedByType":"User","lastModifiedAt":"2024-02-27T08:16:42.3944093Z"}},{"id":"/subscriptions/00000000-0000-0000-0000-000000000000/resourceGroups/clitest.rg4v2k3cd7breba7eflf5khcub2qtvdm5bz6jzsfdgkgdchm7lwthihth2afq6l5gpp/providers/Microsoft.ContainerRegistry/registries/containerappkrvolnial2ic","name":"containerappkrvolnial2ic","type":"Microsoft.ContainerRegistry/registries","sku":{"name":"Basic","tier":"Basic"},"location":"eastus","tags":{},"systemData":{"createdBy":"snehapar@microsoft.com","createdByType":"User","createdAt":"2024-02-27T07:47:47.3143555Z","lastModifiedBy":"snehapar@microsoft.com","lastModifiedByType":"User","lastModifiedAt":"2024-02-27T07:47:47.3143555Z"}},{"id":"/subscriptions/00000000-0000-0000-0000-000000000000/resourceGroups/clitest.rg000001/providers/Microsoft.ContainerRegistry/registries/acr000002","name":"acr000002","type":"Microsoft.ContainerRegistry/registries","sku":{"name":"Basic","tier":"Basic"},"location":"eastus","tags":{},"systemData":{"createdBy":"snehapar@microsoft.com","createdByType":"User","createdAt":"2024-02-28T06:36:22.3648439Z","lastModifiedBy":"snehapar@microsoft.com","lastModifiedByType":"User","lastModifiedAt":"2024-02-28T06:36:22.3648439Z"}},{"id":"/subscriptions/00000000-0000-0000-0000-000000000000/resourceGroups/clitest.rgmz5y7wkzy6sny4ujuvcputdhf2sqwp33bw2ubvu7njqbkiam6vxjba5tgveg7bon7/providers/Microsoft.ContainerRegistry/registries/acr2yeotpocuzahq6fu3tgvh","name":"acr2yeotpocuzahq6fu3tgvh","type":"Microsoft.ContainerRegistry/registries","sku":{"name":"Basic","tier":"Basic"},"location":"eastus","tags":{},"systemData":{"createdBy":"snehapar@microsoft.com","createdByType":"User","createdAt":"2024-02-28T06:35:00.9747787Z","lastModifiedBy":"snehapar@microsoft.com","lastModifiedByType":"User","lastModifiedAt":"2024-02-28T06:35:00.9747787Z"}}]}'
    headers:
      cache-control:
      - no-cache
      content-length:
      - '6965'
      content-type:
      - application/json; charset=utf-8
      date:
      - Wed, 28 Feb 2024 06:36:48 GMT
      expires:
      - '-1'
      pragma:
      - no-cache
      strict-transport-security:
      - max-age=31536000; includeSubDomains
      x-cache:
      - CONFIG_NOCACHE
      x-content-type-options:
      - nosniff
      x-msedge-ref:
      - 'Ref A: 8B9F165C83F6416DB4E5C0452BF657CC Ref B: CO6AA3150217027 Ref C: 2024-02-28T06:36:48Z'
    status:
      code: 200
      message: OK
- request:
    body: null
    headers:
      Accept:
      - application/json
      Accept-Encoding:
      - gzip, deflate
      CommandName:
      - acr credential show
      Connection:
      - keep-alive
      ParameterSetName:
      - -n --query
      User-Agent:
      - AZURECLI/2.58.0 azsdk-python-core/1.28.0 Python/3.8.10 (Windows-10-10.0.22621-SP0)
    method: GET
    uri: https://management.azure.com/subscriptions/00000000-0000-0000-0000-000000000000/resourceGroups/clitest.rg000001/providers/Microsoft.ContainerRegistry/registries/acr000002?api-version=2023-11-01-preview
  response:
    body:
      string: '{"sku":{"name":"Basic","tier":"Basic"},"type":"Microsoft.ContainerRegistry/registries","id":"/subscriptions/00000000-0000-0000-0000-000000000000/resourceGroups/clitest.rg000001/providers/Microsoft.ContainerRegistry/registries/acr000002","name":"acr000002","location":"eastus","tags":{},"systemData":{"createdBy":"snehapar@microsoft.com","createdByType":"User","createdAt":"2024-02-28T06:36:22.3648439+00:00","lastModifiedBy":"snehapar@microsoft.com","lastModifiedByType":"User","lastModifiedAt":"2024-02-28T06:36:22.3648439+00:00"},"properties":{"loginServer":"acr000002.azurecr.io","creationDate":"2024-02-28T06:36:22.3648439Z","provisioningState":"Succeeded","adminUserEnabled":true,"policies":{"quarantinePolicy":{"status":"disabled"},"trustPolicy":{"type":"Notary","status":"disabled"},"retentionPolicy":{"days":7,"lastUpdatedTime":"2024-02-28T06:36:33.7289697+00:00","status":"disabled"},"exportPolicy":{"status":"enabled"},"azureADAuthenticationAsArmPolicy":{"status":"enabled"},"softDeletePolicy":{"retentionDays":7,"lastUpdatedTime":"2024-02-28T06:36:33.7290114+00:00","status":"disabled"}},"encryption":{"status":"disabled"},"dataEndpointEnabled":false,"dataEndpointHostNames":[],"privateEndpointConnections":[],"publicNetworkAccess":"Enabled","networkRuleBypassOptions":"AzureServices","zoneRedundancy":"Disabled","anonymousPullEnabled":false,"metadataSearch":"Disabled"}}'
    headers:
      api-supported-versions:
      - 2023-11-01-preview
      cache-control:
      - no-cache
      content-length:
      - '1382'
      content-type:
      - application/json; charset=utf-8
      date:
      - Wed, 28 Feb 2024 06:36:49 GMT
      expires:
      - '-1'
      pragma:
      - no-cache
      strict-transport-security:
      - max-age=31536000; includeSubDomains
      x-cache:
      - CONFIG_NOCACHE
      x-content-type-options:
      - nosniff
      x-msedge-ref:
      - 'Ref A: 8E0D241A794F486E96DC352D01C19D79 Ref B: CO6AA3150219021 Ref C: 2024-02-28T06:36:49Z'
    status:
      code: 200
      message: OK
- request:
    body: null
    headers:
      Accept:
      - application/json
      Accept-Encoding:
      - gzip, deflate
      CommandName:
      - acr credential show
      Connection:
      - keep-alive
      Content-Length:
      - '0'
      ParameterSetName:
      - -n --query
      User-Agent:
      - AZURECLI/2.58.0 azsdk-python-core/1.28.0 Python/3.8.10 (Windows-10-10.0.22621-SP0)
    method: POST
    uri: https://management.azure.com/subscriptions/00000000-0000-0000-0000-000000000000/resourceGroups/clitest.rg000001/providers/Microsoft.ContainerRegistry/registries/acr000002/listCredentials?api-version=2023-11-01-preview
  response:
    body:
      string: '{"username":"acr000002","passwords":[{"name":"password","value":"SRccauB+3rhKbBH8RjxtUICXkUtUi2Hw9SdBSt7PDF+ACRDfwqTH"},{"name":"password2","value":"5IHnet56S1dn/Ozt6bzUjZ/N9AdXOwVfhudXRKu+GZ+ACRCWy7+Y"}]}'
    headers:
      api-supported-versions:
      - 2023-11-01-preview
      cache-control:
      - no-cache
      content-length:
      - '205'
      content-type:
      - application/json; charset=utf-8
      date:
      - Wed, 28 Feb 2024 06:36:49 GMT
      expires:
      - '-1'
      pragma:
      - no-cache
      strict-transport-security:
      - max-age=31536000; includeSubDomains
      x-cache:
      - CONFIG_NOCACHE
      x-content-type-options:
      - nosniff
      x-ms-ratelimit-remaining-subscription-writes:
      - '1199'
      x-msedge-ref:
      - 'Ref A: 319F5DCF4E28485995F25D48791C5E1C Ref B: CO6AA3150218029 Ref C: 2024-02-28T06:36:49Z'
    status:
      code: 200
      message: OK
- request:
    body: null
    headers:
      Accept:
      - application/json
      Accept-Encoding:
      - gzip, deflate
      CommandName:
      - containerapp job create
      Connection:
      - keep-alive
      ParameterSetName:
      - -g -n --image --environment --registry-server --registry-username --registry-password
        --replica-timeout --replica-retry-limit --trigger-type --parallelism --replica-completion-count
        --cron-expression
      User-Agent:
      - AZURECLI/2.58.0 azsdk-python-core/1.28.0 Python/3.8.10 (Windows-10-10.0.22621-SP0)
    method: GET
    uri: https://management.azure.com/subscriptions/00000000-0000-0000-0000-000000000000/providers/Microsoft.App?api-version=2022-09-01
  response:
    body:
      string: '{"id":"/subscriptions/00000000-0000-0000-0000-000000000000/providers/Microsoft.App","namespace":"Microsoft.App","authorizations":[{"applicationId":"7e3bc4fd-85a3-4192-b177-5b8bfc87f42c","roleDefinitionId":"39a74f72-b40f-4bdc-b639-562fe2260bf0"},{"applicationId":"3734c1a4-2bed-4998-a37a-ff1a9e7bf019","roleDefinitionId":"5c779a4f-5cb2-4547-8c41-478d9be8ba90"},{"applicationId":"55ebbb62-3b9c-49fd-9b87-9595226dd4ac","roleDefinitionId":"e49ca620-7992-4561-a7df-4ed67dad77b5","managedByRoleDefinitionId":"9e3af657-a8ff-583c-a75c-2fe7c4bcb635"},{"applicationId":"1459b1f6-7a5b-4300-93a2-44b4a651759f","roleDefinitionId":"3c5f1b29-9e3d-4a22-b5d6-9ff4e5a37974"}],"resourceTypes":[{"resourceType":"operations","locations":["North
        Central US (Stage)","Central US EUAP","East US 2 EUAP","West US 2","Southeast
        Asia","Sweden Central","Canada Central","West Europe","North Europe","East
        US","East US 2","East Asia","Australia East","Germany West Central","Japan
        East","UK South","West US","Central US","North Central US","South Central
        US","Korea Central","Brazil South","West US 3","France Central","South Africa
        North","Norway East","Switzerland North","UAE North","Canada East","West Central
        US","UK West","Central India"],"apiVersions":["2023-11-02-preview","2023-08-01-preview","2023-05-02-preview","2023-05-01","2023-04-01-preview","2023-02-01","2022-11-01-preview","2022-10-01","2022-06-01-preview","2022-03-01"],"defaultApiVersion":"2023-08-01-preview","capabilities":"None"},{"resourceType":"managedEnvironments","locations":["North
        Central US (Stage)","Central US EUAP","East US 2 EUAP","West US 2","Southeast
        Asia","Sweden Central","Canada Central","West Europe","North Europe","East
        US","East US 2","East Asia","Australia East","Germany West Central","Japan
        East","UK South","West US","Central US","North Central US","South Central
        US","Korea Central","Brazil South","West US 3","France Central","South Africa
        North","Norway East","Switzerland North","UAE North","Canada East","West Central
        US","UK West","Central India","Switzerland West"],"apiVersions":["2024-03-01","2024-02-02-preview","2023-11-02-preview","2023-08-01-preview","2023-05-02-preview","2023-05-01","2023-04-01-preview","2022-11-01-preview","2022-10-01","2022-06-01-preview","2022-03-01"],"defaultApiVersion":"2023-05-01","capabilities":"CrossResourceGroupResourceMove,
        CrossSubscriptionResourceMove, SystemAssignedResourceIdentity, SupportsTags,
        SupportsLocation"},{"resourceType":"managedEnvironments/certificates","locations":["North
        Central US (Stage)","Central US EUAP","East US 2 EUAP","West US 2","Southeast
        Asia","Sweden Central","Canada Central","West Europe","North Europe","East
        US","East US 2","East Asia","Australia East","Germany West Central","Japan
        East","UK South","West US","Central US","North Central US","South Central
        US","Korea Central","Brazil South","West US 3","France Central","South Africa
        North","Norway East","Switzerland North","UAE North","Canada East","West Central
        US","UK West","Central India","Switzerland West"],"apiVersions":["2024-03-01","2024-02-02-preview","2023-11-02-preview","2023-08-01-preview","2023-05-02-preview","2023-05-01","2023-04-01-preview","2022-11-01-preview","2022-10-01","2022-06-01-preview","2022-03-01"],"defaultApiVersion":"2023-05-01","capabilities":"CrossResourceGroupResourceMove,
        CrossSubscriptionResourceMove, SupportsTags, SupportsLocation"},{"resourceType":"managedEnvironments/managedCertificates","locations":["North
        Central US (Stage)","Central US EUAP","East US 2 EUAP","West US 2","Southeast
        Asia","Sweden Central","Canada Central","West Europe","North Europe","East
        US","East US 2","East Asia","Australia East","Germany West Central","Japan
        East","UK South","West US","Central US","North Central US","South Central
        US","Korea Central","Brazil South","West US 3","France Central","South Africa
        North","Norway East","Switzerland North","UAE North","Canada East","West Central
        US","UK West","Central India","Switzerland West"],"apiVersions":["2024-03-01","2024-02-02-preview","2023-11-02-preview","2023-08-01-preview","2023-05-02-preview","2023-05-01","2023-04-01-preview","2022-11-01-preview"],"defaultApiVersion":"2023-05-01","capabilities":"CrossResourceGroupResourceMove,
        CrossSubscriptionResourceMove, SupportsTags, SupportsLocation"},{"resourceType":"containerApps","locations":["North
        Central US (Stage)","Central US EUAP","East US 2 EUAP","West US 2","Southeast
        Asia","Sweden Central","Canada Central","West Europe","North Europe","East
        US","East US 2","East Asia","Australia East","Germany West Central","Japan
        East","UK South","West US","Central US","North Central US","South Central
        US","Korea Central","Brazil South","West US 3","France Central","South Africa
        North","Norway East","Switzerland North","UAE North","Canada East","West Central
        US","UK West","Central India","Switzerland West"],"apiVersions":["2024-03-01","2024-02-02-preview","2023-11-02-preview","2023-08-01-preview","2023-05-02-preview","2023-05-01","2023-04-01-preview","2022-11-01-preview","2022-10-01","2022-06-01-preview","2022-03-01"],"defaultApiVersion":"2023-05-01","capabilities":"CrossResourceGroupResourceMove,
        CrossSubscriptionResourceMove, SystemAssignedResourceIdentity, SupportsTags,
        SupportsLocation"},{"resourceType":"sessionPools","locations":["North Central
        US (Stage)","Central US EUAP","East US 2 EUAP","West US 2","Southeast Asia","Sweden
        Central","Canada Central","West Europe","North Europe","East US","East US
        2","East Asia","Australia East","Germany West Central","Japan East","UK South","West
        US","Central US","North Central US","South Central US","Korea Central","Brazil
        South","West US 3","France Central","South Africa North","Norway East","Switzerland
        North","UAE North","Canada East","West Central US","UK West","Central India","Switzerland
        West"],"apiVersions":["2024-02-02-preview","2023-11-02-preview","2023-08-01-preview"],"defaultApiVersion":"2023-08-01-preview","capabilities":"CrossResourceGroupResourceMove,
        CrossSubscriptionResourceMove, SystemAssignedResourceIdentity, SupportsTags,
        SupportsLocation"},{"resourceType":"jobs","locations":["North Central US (Stage)","Central
        US EUAP","East US 2 EUAP","West US 2","Southeast Asia","Sweden Central","Canada
        Central","West Europe","North Europe","East US","East US 2","East Asia","Australia
        East","Germany West Central","Japan East","UK South","West US","Central US","North
        Central US","South Central US","Korea Central","Brazil South","West US 3","France
        Central","South Africa North","Norway East","Switzerland North","UAE North","Canada
        East","West Central US","UK West","Central India","Switzerland West"],"apiVersions":["2024-03-01","2024-02-02-preview","2023-11-02-preview","2023-08-01-preview","2023-05-02-preview","2023-05-01","2023-04-01-preview","2022-11-01-preview"],"defaultApiVersion":"2023-05-01","capabilities":"CrossResourceGroupResourceMove,
        CrossSubscriptionResourceMove, SystemAssignedResourceIdentity, SupportsTags,
        SupportsLocation"},{"resourceType":"locations","locations":[],"apiVersions":["2024-03-01","2024-02-02-preview","2023-11-02-preview","2023-08-01-preview","2023-05-02-preview","2023-05-01","2023-04-01-preview","2022-11-01-preview","2022-10-01","2022-06-01-preview","2022-03-01"],"defaultApiVersion":"2023-05-01","capabilities":"None"},{"resourceType":"locations/managedEnvironmentOperationResults","locations":["North
        Central US (Stage)","Central US EUAP","East US 2 EUAP","West US 2","Southeast
        Asia","Sweden Central","Canada Central","West Europe","North Europe","East
        US","East US 2","East Asia","Australia East","Germany West Central","Japan
        East","UK South","West US","Central US","North Central US","South Central
        US","Korea Central","Brazil South","West US 3","France Central","South Africa
        North","Norway East","Switzerland North","UAE North","Canada East","West Central
        US","UK West","Central India","Switzerland West"],"apiVersions":["2024-03-01","2024-02-02-preview","2023-11-02-preview","2023-08-01-preview","2023-05-02-preview","2023-05-01","2023-04-01-preview","2022-11-01-preview","2022-10-01","2022-06-01-preview","2022-03-01"],"defaultApiVersion":"2023-05-01","capabilities":"None"},{"resourceType":"locations/managedEnvironmentOperationStatuses","locations":["North
        Central US (Stage)","Central US EUAP","East US 2 EUAP","West US 2","Southeast
        Asia","Sweden Central","Canada Central","West Europe","North Europe","East
        US","East US 2","East Asia","Australia East","Germany West Central","Japan
        East","UK South","West US","Central US","North Central US","South Central
        US","Korea Central","Brazil South","West US 3","France Central","South Africa
        North","Norway East","Switzerland North","UAE North","Canada East","West Central
        US","UK West","Central India","Switzerland West"],"apiVersions":["2024-03-01","2024-02-02-preview","2023-11-02-preview","2023-08-01-preview","2023-05-02-preview","2023-05-01","2023-04-01-preview","2022-11-01-preview","2022-10-01","2022-06-01-preview","2022-03-01"],"defaultApiVersion":"2023-05-01","capabilities":"None"},{"resourceType":"locations/containerappOperationResults","locations":["North
        Central US (Stage)","Central US EUAP","East US 2 EUAP","West US 2","Southeast
        Asia","Sweden Central","Canada Central","West Europe","North Europe","East
        US","East US 2","East Asia","Australia East","Germany West Central","Japan
        East","UK South","West US","Central US","North Central US","South Central
        US","Korea Central","Brazil South","West US 3","France Central","South Africa
        North","Norway East","Switzerland North","UAE North","Canada East","West Central
        US","UK West","Central India","Switzerland West"],"apiVersions":["2024-03-01","2024-02-02-preview","2023-11-02-preview","2023-08-01-preview","2023-05-02-preview","2023-05-01","2023-04-01-preview","2022-11-01-preview","2022-10-01","2022-06-01-preview","2022-03-01"],"defaultApiVersion":"2023-05-01","capabilities":"None"},{"resourceType":"locations/containerappOperationStatuses","locations":["North
        Central US (Stage)","Central US EUAP","East US 2 EUAP","West US 2","Southeast
        Asia","Sweden Central","Canada Central","West Europe","North Europe","East
        US","East US 2","East Asia","Australia East","Germany West Central","Japan
        East","UK South","West US","Central US","North Central US","South Central
        US","Korea Central","Brazil South","West US 3","France Central","South Africa
        North","Norway East","Switzerland North","UAE North","Canada East","West Central
        US","UK West","Central India","Switzerland West"],"apiVersions":["2024-03-01","2024-02-02-preview","2023-11-02-preview","2023-08-01-preview","2023-05-02-preview","2023-05-01","2023-04-01-preview","2022-11-01-preview","2022-10-01","2022-06-01-preview","2022-03-01"],"defaultApiVersion":"2023-05-01","capabilities":"None"},{"resourceType":"locations/containerappsjobOperationResults","locations":["North
        Central US (Stage)","Central US EUAP","East US 2 EUAP","West US 2","Southeast
        Asia","Sweden Central","Canada Central","West Europe","North Europe","East
        US","East US 2","East Asia","Australia East","Germany West Central","Japan
        East","UK South","West US","Central US","North Central US","South Central
        US","Korea Central","Brazil South","West US 3","France Central","South Africa
        North","Norway East","Switzerland North","UAE North","Canada East","West Central
        US","UK West","Central India","Switzerland West"],"apiVersions":["2024-03-01","2024-02-02-preview","2023-11-02-preview","2023-08-01-preview","2023-05-02-preview","2023-05-01","2023-04-01-preview","2022-11-01-preview"],"defaultApiVersion":"2023-05-01","capabilities":"None"},{"resourceType":"locations/containerappsjobOperationStatuses","locations":["North
        Central US (Stage)","Central US EUAP","East US 2 EUAP","West US 2","Southeast
        Asia","Sweden Central","Canada Central","West Europe","North Europe","East
        US","East US 2","East Asia","Australia East","Germany West Central","Japan
        East","UK South","West US","Central US","North Central US","South Central
        US","Korea Central","Brazil South","West US 3","France Central","South Africa
        North","Norway East","Switzerland North","UAE North","Canada East","West Central
        US","UK West","Central India","Switzerland West"],"apiVersions":["2024-03-01","2024-02-02-preview","2023-11-02-preview","2023-08-01-preview","2023-05-02-preview","2023-05-01","2023-04-01-preview","2022-11-01-preview"],"defaultApiVersion":"2023-05-01","capabilities":"None"},{"resourceType":"locations/sourceControlOperationResults","locations":["North
        Central US (Stage)","Central US EUAP","East US 2 EUAP","West US 2","Southeast
        Asia","Sweden Central","Canada Central","West Europe","North Europe","East
        US","East US 2","East Asia","Australia East","Germany West Central","Japan
        East","UK South","West US","Central US","North Central US","South Central
        US","Korea Central","Brazil South","West US 3","France Central","South Africa
        North","Norway East","Switzerland North","UAE North","Canada East","West Central
        US","UK West","Central India","Switzerland West"],"apiVersions":["2024-03-01","2024-02-02-preview","2023-11-02-preview","2023-08-01-preview","2023-05-02-preview","2023-05-01","2023-04-01-preview","2022-11-01-preview","2022-10-01","2022-06-01-preview","2022-03-01"],"defaultApiVersion":"2023-05-01","capabilities":"None"},{"resourceType":"locations/sourceControlOperationStatuses","locations":["North
        Central US (Stage)","Central US EUAP","East US 2 EUAP","West US 2","Southeast
        Asia","Sweden Central","Canada Central","West Europe","North Europe","East
        US","East US 2","East Asia","Australia East","Germany West Central","Japan
        East","UK South","West US","Central US","North Central US","South Central
        US","Korea Central","Brazil South","West US 3","France Central","South Africa
        North","Norway East","Switzerland North","UAE North","Canada East","West Central
        US","UK West","Central India","Switzerland West"],"apiVersions":["2024-03-01","2024-02-02-preview","2023-11-02-preview","2023-08-01-preview","2023-05-02-preview","2023-05-01","2023-04-01-preview","2022-11-01-preview","2022-10-01","2022-06-01-preview","2022-03-01"],"defaultApiVersion":"2023-05-01","capabilities":"None"},{"resourceType":"locations/usages","locations":["North
        Central US (Stage)","Central US EUAP","East US 2 EUAP","West US 2","Southeast
        Asia","Sweden Central","Canada Central","West Europe","North Europe","East
        US","East US 2","East Asia","Australia East","Germany West Central","Japan
        East","UK South","West US","Central US","North Central US","South Central
        US","Korea Central","Brazil South","West US 3","France Central","South Africa
        North","Norway East","Switzerland North","UAE North","Canada East","West Central
        US","UK West","Central India","Switzerland West"],"apiVersions":["2024-02-02-preview","2023-11-02-preview","2023-08-01-preview","2023-05-02-preview"],"defaultApiVersion":"2023-05-02-preview","capabilities":"None"},{"resourceType":"connectedEnvironments","locations":["North
        Central US (Stage)","Central US EUAP","East US 2 EUAP","North Central US","East
        US","East Asia","West Europe","Southeast Asia"],"apiVersions":["2024-03-01","2024-02-02-preview","2023-11-02-preview","2023-08-01-preview","2023-05-02-preview","2023-05-01","2023-04-01-preview","2022-11-01-preview","2022-10-01","2022-06-01-preview"],"defaultApiVersion":"2023-05-01","capabilities":"CrossResourceGroupResourceMove,
        CrossSubscriptionResourceMove, SupportsTags, SupportsLocation"},{"resourceType":"connectedEnvironments/certificates","locations":["North
        Central US (Stage)","Central US EUAP","East US 2 EUAP","North Central US","East
        US","East Asia","West Europe","Southeast Asia"],"apiVersions":["2024-03-01","2024-02-02-preview","2023-11-02-preview","2023-08-01-preview","2023-05-02-preview","2023-05-01","2023-04-01-preview","2022-11-01-preview","2022-10-01","2022-06-01-preview"],"defaultApiVersion":"2023-05-01","capabilities":"CrossResourceGroupResourceMove,
        CrossSubscriptionResourceMove, SupportsTags, SupportsLocation"},{"resourceType":"locations/connectedEnvironmentOperationResults","locations":["North
        Central US (Stage)","Central US EUAP","East US 2 EUAP","North Central US","East
        US","East Asia","West Europe","Southeast Asia"],"apiVersions":["2024-03-01","2024-02-02-preview","2023-11-02-preview","2023-08-01-preview","2023-05-02-preview","2023-05-01","2023-04-01-preview","2022-11-01-preview","2022-10-01","2022-06-01-preview"],"defaultApiVersion":"2023-05-01","capabilities":"None"},{"resourceType":"locations/connectedEnvironmentOperationStatuses","locations":["North
        Central US (Stage)","Central US EUAP","East US 2 EUAP","North Central US","East
        US","East Asia","West Europe","Southeast Asia"],"apiVersions":["2024-03-01","2024-02-02-preview","2023-11-02-preview","2023-08-01-preview","2023-05-02-preview","2023-05-01","2023-04-01-preview","2022-11-01-preview","2022-10-01","2022-06-01-preview"],"defaultApiVersion":"2023-05-01","capabilities":"None"},{"resourceType":"locations/managedCertificateOperationStatuses","locations":["North
        Central US (Stage)","Central US EUAP","East US 2 EUAP","West US 2","Southeast
        Asia","Sweden Central","Canada Central","West Europe","North Europe","East
        US","East US 2","East Asia","Australia East","Germany West Central","Japan
        East","UK South","West US","Central US","North Central US","South Central
        US","Korea Central","Brazil South","West US 3","France Central","South Africa
        North","Norway East","Switzerland North","UAE North","Canada East","West Central
        US","UK West","Central India","Switzerland West"],"apiVersions":["2024-03-01","2024-02-02-preview","2023-11-02-preview","2023-08-01-preview","2023-05-02-preview","2023-05-01","2023-04-01-preview","2022-11-01-preview"],"defaultApiVersion":"2023-05-01","capabilities":"None"},{"resourceType":"locations/billingMeters","locations":["North
        Central US (Stage)","Central US EUAP","East US 2 EUAP","West US 2","Southeast
        Asia","Sweden Central","Canada Central","West Europe","North Europe","East
        US","East US 2","East Asia","Australia East","Germany West Central","Japan
        East","UK South","West US","Central US","North Central US","South Central
        US","Korea Central","Brazil South","West US 3","France Central","South Africa
        North","Norway East","Switzerland North","UAE North","Canada East","West Central
        US","UK West","Central India","Switzerland West"],"apiVersions":["2024-03-01","2024-02-02-preview","2023-11-02-preview","2023-08-01-preview","2023-05-02-preview","2023-05-01","2023-04-01-preview","2022-11-01-preview","2022-10-01","2022-06-01-preview"],"defaultApiVersion":"2023-05-01","capabilities":"None"},{"resourceType":"locations/availableManagedEnvironmentsWorkloadProfileTypes","locations":["North
        Central US (Stage)","Central US EUAP","East US 2 EUAP","West US 2","Southeast
        Asia","Sweden Central","Canada Central","West Europe","North Europe","East
        US","East US 2","East Asia","Australia East","Germany West Central","Japan
        East","UK South","West US","Central US","North Central US","South Central
        US","Korea Central","Brazil South","West US 3","France Central","South Africa
        North","Norway East","Switzerland North","UAE North","Canada East","West Central
        US","UK West","Central India","Switzerland West"],"apiVersions":["2024-03-01","2024-02-02-preview","2023-11-02-preview","2023-08-01-preview","2023-05-02-preview","2023-05-01","2023-04-01-preview","2022-11-01-preview","2022-10-01","2022-06-01-preview"],"defaultApiVersion":"2023-05-01","capabilities":"None"},{"resourceType":"getCustomDomainVerificationId","locations":["North
        Central US (Stage)","West US 2","Southeast Asia","Sweden Central","Canada
        Central","West Europe","North Europe","East US","East US 2","East Asia","Australia
        East","Germany West Central","Japan East","UK South","West US","Central US","North
        Central US","South Central US","Korea Central","Brazil South","West US 3","France
        Central","South Africa North","Norway East","Switzerland North","UAE North","Canada
        East","West Central US","UK West","Central India","Central US EUAP","East
        US 2 EUAP","Switzerland West"],"apiVersions":["2024-02-02-preview","2023-11-02-preview","2023-08-01-preview","2023-05-02-preview"],"defaultApiVersion":"2023-05-02-preview","capabilities":"None"},{"resourceType":"builders","locations":["North
        Central US (Stage)","Central US EUAP","East US 2 EUAP","West US 2","Southeast
        Asia","Sweden Central","Canada Central","West Europe","North Europe","East
        US","East US 2","East Asia","Australia East","Germany West Central","Japan
        East","UK South","West US","Central US","North Central US","South Central
        US","Korea Central","Brazil South","West US 3","France Central","South Africa
        North","Norway East","Switzerland North","UAE North","Canada East","West Central
        US","UK West","Central India","Switzerland West"],"apiVersions":["2024-02-02-preview","2023-11-02-preview","2023-08-01-preview"],"defaultApiVersion":"2023-08-01-preview","capabilities":"CrossResourceGroupResourceMove,
        CrossSubscriptionResourceMove, SystemAssignedResourceIdentity, SupportsTags,
        SupportsLocation"},{"resourceType":"builders/builds","locations":["North Central
        US (Stage)","Central US EUAP","East US 2 EUAP","West US 2","Southeast Asia","Sweden
        Central","Canada Central","West Europe","North Europe","East US","East US
        2","East Asia","Australia East","Germany West Central","Japan East","UK South","West
        US","Central US","North Central US","South Central US","Korea Central","Brazil
        South","West US 3","France Central","South Africa North","Norway East","Switzerland
        North","UAE North","Canada East","West Central US","UK West","Central India","Switzerland
        West"],"apiVersions":["2024-02-02-preview","2023-11-02-preview","2023-08-01-preview"],"defaultApiVersion":"2023-08-01-preview","capabilities":"None"},{"resourceType":"builders/patches","locations":["North
        Central US (Stage)","Central US EUAP","East US 2 EUAP","West US 2","Southeast
        Asia","Sweden Central","Canada Central","West Europe","North Europe","East
        US","East US 2","East Asia","Australia East","Germany West Central","Japan
        East","UK South","West US","Central US","North Central US","South Central
        US","Korea Central","Brazil South","West US 3","France Central","South Africa
        North","Norway East","Switzerland North","UAE North","Canada East","West Central
        US","UK West","Central India","Switzerland West"],"apiVersions":["2024-02-02-preview","2023-11-02-preview","2023-08-01-preview"],"defaultApiVersion":"2023-08-01-preview","capabilities":"None"},{"resourceType":"locations/OperationResults","locations":["North
        Central US (Stage)","Central US EUAP","East US 2 EUAP","West US 2","Southeast
        Asia","Sweden Central","Canada Central","West Europe","North Europe","East
        US","East US 2","East Asia","Australia East","Germany West Central","Japan
        East","UK South","West US","Central US","North Central US","South Central
        US","Korea Central","Brazil South","West US 3","France Central","South Africa
        North","Norway East","Switzerland North","UAE North","Canada East","West Central
        US","UK West","Central India","Switzerland West"],"apiVersions":["2024-02-02-preview","2023-11-02-preview","2023-08-01-preview"],"defaultApiVersion":"2023-08-01-preview","capabilities":"None"},{"resourceType":"locations/OperationStatuses","locations":["North
        Central US (Stage)","Central US EUAP","East US 2 EUAP","West US 2","Southeast
        Asia","Sweden Central","Canada Central","West Europe","North Europe","East
        US","East US 2","East Asia","Australia East","Germany West Central","Japan
        East","UK South","West US","Central US","North Central US","South Central
        US","Korea Central","Brazil South","West US 3","France Central","South Africa
        North","Norway East","Switzerland North","UAE North","Canada East","West Central
        US","UK West","Central India","Switzerland West"],"apiVersions":["2024-02-02-preview","2023-11-02-preview","2023-08-01-preview"],"defaultApiVersion":"2023-08-01-preview","capabilities":"None"},{"resourceType":"managedEnvironments/dotNetComponents","locations":["North
        Central US (Stage)","Central US EUAP","East US 2 EUAP","West US 2","Southeast
        Asia","Sweden Central","Canada Central","West Europe","North Europe","East
        US","East US 2","East Asia","Australia East","Germany West Central","Japan
        East","UK South","West US","Central US","North Central US","South Central
        US","Korea Central","Brazil South","West US 3","France Central","South Africa
        North","Norway East","Switzerland North","UAE North","Canada East","West Central
        US","UK West","Central India","Switzerland West"],"apiVersions":["2024-02-02-preview","2023-11-02-preview"],"defaultApiVersion":"2023-11-02-preview","capabilities":"None"},{"resourceType":"managedEnvironments/javaComponents","locations":["North
        Central US (Stage)","Central US EUAP","East US 2 EUAP","West US 2","Southeast
        Asia","Sweden Central","Canada Central","West Europe","North Europe","East
        US","East US 2","East Asia","Australia East","Germany West Central","Japan
        East","UK South","West US","Central US","North Central US","South Central
        US","Korea Central","Brazil South","West US 3","France Central","South Africa
        North","Norway East","Switzerland North","UAE North","Canada East","West Central
        US","UK West","Central India","Switzerland West"],"apiVersions":["2024-02-02-preview","2023-11-02-preview"],"defaultApiVersion":"2023-11-02-preview","capabilities":"None"},{"resourceType":"managedEnvironments/daprComponents","locations":["North
        Central US (Stage)","Central US EUAP","East US 2 EUAP","West US 2","Southeast
        Asia","Sweden Central","Canada Central","West Europe","North Europe","East
        US","East US 2","East Asia","Australia East","Germany West Central","Japan
        East","UK South","West US","Central US","North Central US","South Central
        US","Korea Central","Brazil South","West US 3","France Central","South Africa
        North","Norway East","Switzerland North","UAE North","Canada East","West Central
        US","UK West","Central India","Switzerland West"],"apiVersions":["2024-03-01","2024-02-02-preview","2023-11-02-preview","2023-08-01-preview","2023-05-02-preview","2023-05-01","2023-04-01-preview","2022-11-01-preview","2022-10-01","2022-06-01-preview","2022-03-01"],"defaultApiVersion":"2023-05-01","capabilities":"None"}],"registrationState":"Registered","registrationPolicy":"RegistrationRequired"}'
    headers:
      cache-control:
      - no-cache
      content-length:
      - '26117'
      content-type:
      - application/json; charset=utf-8
      date:
      - Wed, 28 Feb 2024 06:36:50 GMT
      expires:
      - '-1'
      pragma:
      - no-cache
      strict-transport-security:
      - max-age=31536000; includeSubDomains
      x-cache:
      - CONFIG_NOCACHE
      x-content-type-options:
      - nosniff
      x-msedge-ref:
      - 'Ref A: 884A528D49AA432CA05E29E9F8363469 Ref B: CO6AA3150220029 Ref C: 2024-02-28T06:36:50Z'
    status:
      code: 200
      message: OK
- request:
    body: null
    headers:
      Accept:
      - '*/*'
      Accept-Encoding:
      - gzip, deflate
      CommandName:
      - containerapp job create
      Connection:
      - keep-alive
      ParameterSetName:
      - -g -n --image --environment --registry-server --registry-username --registry-password
        --replica-timeout --replica-retry-limit --trigger-type --parallelism --replica-completion-count
        --cron-expression
      User-Agent:
      - python/3.8.10 (Windows-10-10.0.22621-SP0) AZURECLI/2.58.0
    method: GET
    uri: https://management.azure.com/subscriptions/00000000-0000-0000-0000-000000000000/resourceGroups/client.env_rg_northcentralusstage/providers/Microsoft.App/managedEnvironments/env-northcentralusstage?api-version=2023-11-02-preview
  response:
    body:
      string: '{"id":"/subscriptions/00000000-0000-0000-0000-000000000000/resourceGroups/client.env_rg_northcentralusstage/providers/Microsoft.App/managedEnvironments/env-northcentralusstage","name":"env-northcentralusstage","type":"Microsoft.App/managedEnvironments","location":"East
        US","systemData":{"createdBy":"snehapar@microsoft.com","createdByType":"User","createdAt":"2024-02-27T01:36:22.5067155","lastModifiedBy":"snehapar@microsoft.com","lastModifiedByType":"User","lastModifiedAt":"2024-02-27T01:36:22.5067155"},"properties":{"provisioningState":"Succeeded","daprAIInstrumentationKey":null,"daprAIConnectionString":null,"vnetConfiguration":null,"defaultDomain":"greenmushroom-f0dac010.eastus.azurecontainerapps.io","staticIp":"52.226.158.183","appLogsConfiguration":{"destination":null,"logAnalyticsConfiguration":null},"openTelemetryConfiguration":null,"zoneRedundant":false,"kedaConfiguration":{"version":"2.12.0"},"daprConfiguration":{"version":"1.11.6"},"eventStreamEndpoint":"https://eastus.azurecontainerapps.dev/subscriptions/00000000-0000-0000-0000-000000000000/resourceGroups/client.env_rg_northcentralusstage/managedEnvironments/env-northcentralusstage/eventstream","customDomainConfiguration":{"customDomainVerificationId":"114877694D8D814008DB8FDB1F32EFE919BE6A22ED8C8BEA46658B0401FBAC57","dnsSuffix":null,"certificateKeyVaultProperties":null,"certificateValue":null,"certificatePassword":null,"thumbprint":null,"subjectName":null,"expirationDate":null},"workloadProfiles":[{"workloadProfileType":"Consumption","name":"Consumption"}],"appInsightsConfiguration":null,"infrastructureResourceGroup":null,"peerAuthentication":{"mtls":{"enabled":false}}}}'
    headers:
      api-supported-versions:
      - 2022-03-01, 2022-06-01-preview, 2022-10-01, 2022-11-01-preview, 2023-04-01-preview,
        2023-05-01, 2023-05-02-preview, 2023-08-01-preview, 2023-11-02-preview, 2024-02-02-preview,
        2024-03-01
      cache-control:
      - no-cache
      content-length:
      - '1658'
      content-type:
      - application/json; charset=utf-8
      date:
      - Wed, 28 Feb 2024 06:36:51 GMT
      expires:
      - '-1'
      pragma:
      - no-cache
      strict-transport-security:
      - max-age=31536000; includeSubDomains
      vary:
      - Accept-Encoding
      x-cache:
      - CONFIG_NOCACHE
      x-content-type-options:
      - nosniff
      x-msedge-ref:
      - 'Ref A: DFF617D724AD40DA81189F2D583E3B01 Ref B: CO6AA3150218011 Ref C: 2024-02-28T06:36:50Z'
      x-powered-by:
      - ASP.NET
    status:
      code: 200
      message: OK
- request:
    body: null
    headers:
      Accept:
      - application/json
      Accept-Encoding:
      - gzip, deflate
      CommandName:
      - containerapp job create
      Connection:
      - keep-alive
      ParameterSetName:
      - -g -n --image --environment --registry-server --registry-username --registry-password
        --replica-timeout --replica-retry-limit --trigger-type --parallelism --replica-completion-count
        --cron-expression
      User-Agent:
      - AZURECLI/2.58.0 azsdk-python-core/1.28.0 Python/3.8.10 (Windows-10-10.0.22621-SP0)
    method: GET
    uri: https://management.azure.com/subscriptions/00000000-0000-0000-0000-000000000000/providers/Microsoft.App?api-version=2022-09-01
  response:
    body:
      string: '{"id":"/subscriptions/00000000-0000-0000-0000-000000000000/providers/Microsoft.App","namespace":"Microsoft.App","authorizations":[{"applicationId":"7e3bc4fd-85a3-4192-b177-5b8bfc87f42c","roleDefinitionId":"39a74f72-b40f-4bdc-b639-562fe2260bf0"},{"applicationId":"3734c1a4-2bed-4998-a37a-ff1a9e7bf019","roleDefinitionId":"5c779a4f-5cb2-4547-8c41-478d9be8ba90"},{"applicationId":"55ebbb62-3b9c-49fd-9b87-9595226dd4ac","roleDefinitionId":"e49ca620-7992-4561-a7df-4ed67dad77b5","managedByRoleDefinitionId":"9e3af657-a8ff-583c-a75c-2fe7c4bcb635"},{"applicationId":"1459b1f6-7a5b-4300-93a2-44b4a651759f","roleDefinitionId":"3c5f1b29-9e3d-4a22-b5d6-9ff4e5a37974"}],"resourceTypes":[{"resourceType":"operations","locations":["North
        Central US (Stage)","Central US EUAP","East US 2 EUAP","West US 2","Southeast
        Asia","Sweden Central","Canada Central","West Europe","North Europe","East
        US","East US 2","East Asia","Australia East","Germany West Central","Japan
        East","UK South","West US","Central US","North Central US","South Central
        US","Korea Central","Brazil South","West US 3","France Central","South Africa
        North","Norway East","Switzerland North","UAE North","Canada East","West Central
        US","UK West","Central India"],"apiVersions":["2023-11-02-preview","2023-08-01-preview","2023-05-02-preview","2023-05-01","2023-04-01-preview","2023-02-01","2022-11-01-preview","2022-10-01","2022-06-01-preview","2022-03-01"],"defaultApiVersion":"2023-08-01-preview","capabilities":"None"},{"resourceType":"managedEnvironments","locations":["North
        Central US (Stage)","Central US EUAP","East US 2 EUAP","West US 2","Southeast
        Asia","Sweden Central","Canada Central","West Europe","North Europe","East
        US","East US 2","East Asia","Australia East","Germany West Central","Japan
        East","UK South","West US","Central US","North Central US","South Central
        US","Korea Central","Brazil South","West US 3","France Central","South Africa
        North","Norway East","Switzerland North","UAE North","Canada East","West Central
        US","UK West","Central India","Switzerland West"],"apiVersions":["2024-03-01","2024-02-02-preview","2023-11-02-preview","2023-08-01-preview","2023-05-02-preview","2023-05-01","2023-04-01-preview","2022-11-01-preview","2022-10-01","2022-06-01-preview","2022-03-01"],"defaultApiVersion":"2023-05-01","capabilities":"CrossResourceGroupResourceMove,
        CrossSubscriptionResourceMove, SystemAssignedResourceIdentity, SupportsTags,
        SupportsLocation"},{"resourceType":"managedEnvironments/certificates","locations":["North
        Central US (Stage)","Central US EUAP","East US 2 EUAP","West US 2","Southeast
        Asia","Sweden Central","Canada Central","West Europe","North Europe","East
        US","East US 2","East Asia","Australia East","Germany West Central","Japan
        East","UK South","West US","Central US","North Central US","South Central
        US","Korea Central","Brazil South","West US 3","France Central","South Africa
        North","Norway East","Switzerland North","UAE North","Canada East","West Central
        US","UK West","Central India","Switzerland West"],"apiVersions":["2024-03-01","2024-02-02-preview","2023-11-02-preview","2023-08-01-preview","2023-05-02-preview","2023-05-01","2023-04-01-preview","2022-11-01-preview","2022-10-01","2022-06-01-preview","2022-03-01"],"defaultApiVersion":"2023-05-01","capabilities":"CrossResourceGroupResourceMove,
        CrossSubscriptionResourceMove, SupportsTags, SupportsLocation"},{"resourceType":"managedEnvironments/managedCertificates","locations":["North
        Central US (Stage)","Central US EUAP","East US 2 EUAP","West US 2","Southeast
        Asia","Sweden Central","Canada Central","West Europe","North Europe","East
        US","East US 2","East Asia","Australia East","Germany West Central","Japan
        East","UK South","West US","Central US","North Central US","South Central
        US","Korea Central","Brazil South","West US 3","France Central","South Africa
        North","Norway East","Switzerland North","UAE North","Canada East","West Central
        US","UK West","Central India","Switzerland West"],"apiVersions":["2024-03-01","2024-02-02-preview","2023-11-02-preview","2023-08-01-preview","2023-05-02-preview","2023-05-01","2023-04-01-preview","2022-11-01-preview"],"defaultApiVersion":"2023-05-01","capabilities":"CrossResourceGroupResourceMove,
        CrossSubscriptionResourceMove, SupportsTags, SupportsLocation"},{"resourceType":"containerApps","locations":["North
        Central US (Stage)","Central US EUAP","East US 2 EUAP","West US 2","Southeast
        Asia","Sweden Central","Canada Central","West Europe","North Europe","East
        US","East US 2","East Asia","Australia East","Germany West Central","Japan
        East","UK South","West US","Central US","North Central US","South Central
        US","Korea Central","Brazil South","West US 3","France Central","South Africa
        North","Norway East","Switzerland North","UAE North","Canada East","West Central
        US","UK West","Central India","Switzerland West"],"apiVersions":["2024-03-01","2024-02-02-preview","2023-11-02-preview","2023-08-01-preview","2023-05-02-preview","2023-05-01","2023-04-01-preview","2022-11-01-preview","2022-10-01","2022-06-01-preview","2022-03-01"],"defaultApiVersion":"2023-05-01","capabilities":"CrossResourceGroupResourceMove,
        CrossSubscriptionResourceMove, SystemAssignedResourceIdentity, SupportsTags,
        SupportsLocation"},{"resourceType":"sessionPools","locations":["North Central
        US (Stage)","Central US EUAP","East US 2 EUAP","West US 2","Southeast Asia","Sweden
        Central","Canada Central","West Europe","North Europe","East US","East US
        2","East Asia","Australia East","Germany West Central","Japan East","UK South","West
        US","Central US","North Central US","South Central US","Korea Central","Brazil
        South","West US 3","France Central","South Africa North","Norway East","Switzerland
        North","UAE North","Canada East","West Central US","UK West","Central India","Switzerland
        West"],"apiVersions":["2024-02-02-preview","2023-11-02-preview","2023-08-01-preview"],"defaultApiVersion":"2023-08-01-preview","capabilities":"CrossResourceGroupResourceMove,
        CrossSubscriptionResourceMove, SystemAssignedResourceIdentity, SupportsTags,
        SupportsLocation"},{"resourceType":"jobs","locations":["North Central US (Stage)","Central
        US EUAP","East US 2 EUAP","West US 2","Southeast Asia","Sweden Central","Canada
        Central","West Europe","North Europe","East US","East US 2","East Asia","Australia
        East","Germany West Central","Japan East","UK South","West US","Central US","North
        Central US","South Central US","Korea Central","Brazil South","West US 3","France
        Central","South Africa North","Norway East","Switzerland North","UAE North","Canada
        East","West Central US","UK West","Central India","Switzerland West"],"apiVersions":["2024-03-01","2024-02-02-preview","2023-11-02-preview","2023-08-01-preview","2023-05-02-preview","2023-05-01","2023-04-01-preview","2022-11-01-preview"],"defaultApiVersion":"2023-05-01","capabilities":"CrossResourceGroupResourceMove,
        CrossSubscriptionResourceMove, SystemAssignedResourceIdentity, SupportsTags,
        SupportsLocation"},{"resourceType":"locations","locations":[],"apiVersions":["2024-03-01","2024-02-02-preview","2023-11-02-preview","2023-08-01-preview","2023-05-02-preview","2023-05-01","2023-04-01-preview","2022-11-01-preview","2022-10-01","2022-06-01-preview","2022-03-01"],"defaultApiVersion":"2023-05-01","capabilities":"None"},{"resourceType":"locations/managedEnvironmentOperationResults","locations":["North
        Central US (Stage)","Central US EUAP","East US 2 EUAP","West US 2","Southeast
        Asia","Sweden Central","Canada Central","West Europe","North Europe","East
        US","East US 2","East Asia","Australia East","Germany West Central","Japan
        East","UK South","West US","Central US","North Central US","South Central
        US","Korea Central","Brazil South","West US 3","France Central","South Africa
        North","Norway East","Switzerland North","UAE North","Canada East","West Central
        US","UK West","Central India","Switzerland West"],"apiVersions":["2024-03-01","2024-02-02-preview","2023-11-02-preview","2023-08-01-preview","2023-05-02-preview","2023-05-01","2023-04-01-preview","2022-11-01-preview","2022-10-01","2022-06-01-preview","2022-03-01"],"defaultApiVersion":"2023-05-01","capabilities":"None"},{"resourceType":"locations/managedEnvironmentOperationStatuses","locations":["North
        Central US (Stage)","Central US EUAP","East US 2 EUAP","West US 2","Southeast
        Asia","Sweden Central","Canada Central","West Europe","North Europe","East
        US","East US 2","East Asia","Australia East","Germany West Central","Japan
        East","UK South","West US","Central US","North Central US","South Central
        US","Korea Central","Brazil South","West US 3","France Central","South Africa
        North","Norway East","Switzerland North","UAE North","Canada East","West Central
        US","UK West","Central India","Switzerland West"],"apiVersions":["2024-03-01","2024-02-02-preview","2023-11-02-preview","2023-08-01-preview","2023-05-02-preview","2023-05-01","2023-04-01-preview","2022-11-01-preview","2022-10-01","2022-06-01-preview","2022-03-01"],"defaultApiVersion":"2023-05-01","capabilities":"None"},{"resourceType":"locations/containerappOperationResults","locations":["North
        Central US (Stage)","Central US EUAP","East US 2 EUAP","West US 2","Southeast
        Asia","Sweden Central","Canada Central","West Europe","North Europe","East
        US","East US 2","East Asia","Australia East","Germany West Central","Japan
        East","UK South","West US","Central US","North Central US","South Central
        US","Korea Central","Brazil South","West US 3","France Central","South Africa
        North","Norway East","Switzerland North","UAE North","Canada East","West Central
        US","UK West","Central India","Switzerland West"],"apiVersions":["2024-03-01","2024-02-02-preview","2023-11-02-preview","2023-08-01-preview","2023-05-02-preview","2023-05-01","2023-04-01-preview","2022-11-01-preview","2022-10-01","2022-06-01-preview","2022-03-01"],"defaultApiVersion":"2023-05-01","capabilities":"None"},{"resourceType":"locations/containerappOperationStatuses","locations":["North
        Central US (Stage)","Central US EUAP","East US 2 EUAP","West US 2","Southeast
        Asia","Sweden Central","Canada Central","West Europe","North Europe","East
        US","East US 2","East Asia","Australia East","Germany West Central","Japan
        East","UK South","West US","Central US","North Central US","South Central
        US","Korea Central","Brazil South","West US 3","France Central","South Africa
        North","Norway East","Switzerland North","UAE North","Canada East","West Central
        US","UK West","Central India","Switzerland West"],"apiVersions":["2024-03-01","2024-02-02-preview","2023-11-02-preview","2023-08-01-preview","2023-05-02-preview","2023-05-01","2023-04-01-preview","2022-11-01-preview","2022-10-01","2022-06-01-preview","2022-03-01"],"defaultApiVersion":"2023-05-01","capabilities":"None"},{"resourceType":"locations/containerappsjobOperationResults","locations":["North
        Central US (Stage)","Central US EUAP","East US 2 EUAP","West US 2","Southeast
        Asia","Sweden Central","Canada Central","West Europe","North Europe","East
        US","East US 2","East Asia","Australia East","Germany West Central","Japan
        East","UK South","West US","Central US","North Central US","South Central
        US","Korea Central","Brazil South","West US 3","France Central","South Africa
        North","Norway East","Switzerland North","UAE North","Canada East","West Central
        US","UK West","Central India","Switzerland West"],"apiVersions":["2024-03-01","2024-02-02-preview","2023-11-02-preview","2023-08-01-preview","2023-05-02-preview","2023-05-01","2023-04-01-preview","2022-11-01-preview"],"defaultApiVersion":"2023-05-01","capabilities":"None"},{"resourceType":"locations/containerappsjobOperationStatuses","locations":["North
        Central US (Stage)","Central US EUAP","East US 2 EUAP","West US 2","Southeast
        Asia","Sweden Central","Canada Central","West Europe","North Europe","East
        US","East US 2","East Asia","Australia East","Germany West Central","Japan
        East","UK South","West US","Central US","North Central US","South Central
        US","Korea Central","Brazil South","West US 3","France Central","South Africa
        North","Norway East","Switzerland North","UAE North","Canada East","West Central
        US","UK West","Central India","Switzerland West"],"apiVersions":["2024-03-01","2024-02-02-preview","2023-11-02-preview","2023-08-01-preview","2023-05-02-preview","2023-05-01","2023-04-01-preview","2022-11-01-preview"],"defaultApiVersion":"2023-05-01","capabilities":"None"},{"resourceType":"locations/sourceControlOperationResults","locations":["North
        Central US (Stage)","Central US EUAP","East US 2 EUAP","West US 2","Southeast
        Asia","Sweden Central","Canada Central","West Europe","North Europe","East
        US","East US 2","East Asia","Australia East","Germany West Central","Japan
        East","UK South","West US","Central US","North Central US","South Central
        US","Korea Central","Brazil South","West US 3","France Central","South Africa
        North","Norway East","Switzerland North","UAE North","Canada East","West Central
        US","UK West","Central India","Switzerland West"],"apiVersions":["2024-03-01","2024-02-02-preview","2023-11-02-preview","2023-08-01-preview","2023-05-02-preview","2023-05-01","2023-04-01-preview","2022-11-01-preview","2022-10-01","2022-06-01-preview","2022-03-01"],"defaultApiVersion":"2023-05-01","capabilities":"None"},{"resourceType":"locations/sourceControlOperationStatuses","locations":["North
        Central US (Stage)","Central US EUAP","East US 2 EUAP","West US 2","Southeast
        Asia","Sweden Central","Canada Central","West Europe","North Europe","East
        US","East US 2","East Asia","Australia East","Germany West Central","Japan
        East","UK South","West US","Central US","North Central US","South Central
        US","Korea Central","Brazil South","West US 3","France Central","South Africa
        North","Norway East","Switzerland North","UAE North","Canada East","West Central
        US","UK West","Central India","Switzerland West"],"apiVersions":["2024-03-01","2024-02-02-preview","2023-11-02-preview","2023-08-01-preview","2023-05-02-preview","2023-05-01","2023-04-01-preview","2022-11-01-preview","2022-10-01","2022-06-01-preview","2022-03-01"],"defaultApiVersion":"2023-05-01","capabilities":"None"},{"resourceType":"locations/usages","locations":["North
        Central US (Stage)","Central US EUAP","East US 2 EUAP","West US 2","Southeast
        Asia","Sweden Central","Canada Central","West Europe","North Europe","East
        US","East US 2","East Asia","Australia East","Germany West Central","Japan
        East","UK South","West US","Central US","North Central US","South Central
        US","Korea Central","Brazil South","West US 3","France Central","South Africa
        North","Norway East","Switzerland North","UAE North","Canada East","West Central
        US","UK West","Central India","Switzerland West"],"apiVersions":["2024-02-02-preview","2023-11-02-preview","2023-08-01-preview","2023-05-02-preview"],"defaultApiVersion":"2023-05-02-preview","capabilities":"None"},{"resourceType":"connectedEnvironments","locations":["North
        Central US (Stage)","Central US EUAP","East US 2 EUAP","North Central US","East
        US","East Asia","West Europe","Southeast Asia"],"apiVersions":["2024-03-01","2024-02-02-preview","2023-11-02-preview","2023-08-01-preview","2023-05-02-preview","2023-05-01","2023-04-01-preview","2022-11-01-preview","2022-10-01","2022-06-01-preview"],"defaultApiVersion":"2023-05-01","capabilities":"CrossResourceGroupResourceMove,
        CrossSubscriptionResourceMove, SupportsTags, SupportsLocation"},{"resourceType":"connectedEnvironments/certificates","locations":["North
        Central US (Stage)","Central US EUAP","East US 2 EUAP","North Central US","East
        US","East Asia","West Europe","Southeast Asia"],"apiVersions":["2024-03-01","2024-02-02-preview","2023-11-02-preview","2023-08-01-preview","2023-05-02-preview","2023-05-01","2023-04-01-preview","2022-11-01-preview","2022-10-01","2022-06-01-preview"],"defaultApiVersion":"2023-05-01","capabilities":"CrossResourceGroupResourceMove,
        CrossSubscriptionResourceMove, SupportsTags, SupportsLocation"},{"resourceType":"locations/connectedEnvironmentOperationResults","locations":["North
        Central US (Stage)","Central US EUAP","East US 2 EUAP","North Central US","East
        US","East Asia","West Europe","Southeast Asia"],"apiVersions":["2024-03-01","2024-02-02-preview","2023-11-02-preview","2023-08-01-preview","2023-05-02-preview","2023-05-01","2023-04-01-preview","2022-11-01-preview","2022-10-01","2022-06-01-preview"],"defaultApiVersion":"2023-05-01","capabilities":"None"},{"resourceType":"locations/connectedEnvironmentOperationStatuses","locations":["North
        Central US (Stage)","Central US EUAP","East US 2 EUAP","North Central US","East
        US","East Asia","West Europe","Southeast Asia"],"apiVersions":["2024-03-01","2024-02-02-preview","2023-11-02-preview","2023-08-01-preview","2023-05-02-preview","2023-05-01","2023-04-01-preview","2022-11-01-preview","2022-10-01","2022-06-01-preview"],"defaultApiVersion":"2023-05-01","capabilities":"None"},{"resourceType":"locations/managedCertificateOperationStatuses","locations":["North
        Central US (Stage)","Central US EUAP","East US 2 EUAP","West US 2","Southeast
        Asia","Sweden Central","Canada Central","West Europe","North Europe","East
        US","East US 2","East Asia","Australia East","Germany West Central","Japan
        East","UK South","West US","Central US","North Central US","South Central
        US","Korea Central","Brazil South","West US 3","France Central","South Africa
        North","Norway East","Switzerland North","UAE North","Canada East","West Central
        US","UK West","Central India","Switzerland West"],"apiVersions":["2024-03-01","2024-02-02-preview","2023-11-02-preview","2023-08-01-preview","2023-05-02-preview","2023-05-01","2023-04-01-preview","2022-11-01-preview"],"defaultApiVersion":"2023-05-01","capabilities":"None"},{"resourceType":"locations/billingMeters","locations":["North
        Central US (Stage)","Central US EUAP","East US 2 EUAP","West US 2","Southeast
        Asia","Sweden Central","Canada Central","West Europe","North Europe","East
        US","East US 2","East Asia","Australia East","Germany West Central","Japan
        East","UK South","West US","Central US","North Central US","South Central
        US","Korea Central","Brazil South","West US 3","France Central","South Africa
        North","Norway East","Switzerland North","UAE North","Canada East","West Central
        US","UK West","Central India","Switzerland West"],"apiVersions":["2024-03-01","2024-02-02-preview","2023-11-02-preview","2023-08-01-preview","2023-05-02-preview","2023-05-01","2023-04-01-preview","2022-11-01-preview","2022-10-01","2022-06-01-preview"],"defaultApiVersion":"2023-05-01","capabilities":"None"},{"resourceType":"locations/availableManagedEnvironmentsWorkloadProfileTypes","locations":["North
        Central US (Stage)","Central US EUAP","East US 2 EUAP","West US 2","Southeast
        Asia","Sweden Central","Canada Central","West Europe","North Europe","East
        US","East US 2","East Asia","Australia East","Germany West Central","Japan
        East","UK South","West US","Central US","North Central US","South Central
        US","Korea Central","Brazil South","West US 3","France Central","South Africa
        North","Norway East","Switzerland North","UAE North","Canada East","West Central
        US","UK West","Central India","Switzerland West"],"apiVersions":["2024-03-01","2024-02-02-preview","2023-11-02-preview","2023-08-01-preview","2023-05-02-preview","2023-05-01","2023-04-01-preview","2022-11-01-preview","2022-10-01","2022-06-01-preview"],"defaultApiVersion":"2023-05-01","capabilities":"None"},{"resourceType":"getCustomDomainVerificationId","locations":["North
        Central US (Stage)","West US 2","Southeast Asia","Sweden Central","Canada
        Central","West Europe","North Europe","East US","East US 2","East Asia","Australia
        East","Germany West Central","Japan East","UK South","West US","Central US","North
        Central US","South Central US","Korea Central","Brazil South","West US 3","France
        Central","South Africa North","Norway East","Switzerland North","UAE North","Canada
        East","West Central US","UK West","Central India","Central US EUAP","East
        US 2 EUAP","Switzerland West"],"apiVersions":["2024-02-02-preview","2023-11-02-preview","2023-08-01-preview","2023-05-02-preview"],"defaultApiVersion":"2023-05-02-preview","capabilities":"None"},{"resourceType":"builders","locations":["North
        Central US (Stage)","Central US EUAP","East US 2 EUAP","West US 2","Southeast
        Asia","Sweden Central","Canada Central","West Europe","North Europe","East
        US","East US 2","East Asia","Australia East","Germany West Central","Japan
        East","UK South","West US","Central US","North Central US","South Central
        US","Korea Central","Brazil South","West US 3","France Central","South Africa
        North","Norway East","Switzerland North","UAE North","Canada East","West Central
        US","UK West","Central India","Switzerland West"],"apiVersions":["2024-02-02-preview","2023-11-02-preview","2023-08-01-preview"],"defaultApiVersion":"2023-08-01-preview","capabilities":"CrossResourceGroupResourceMove,
        CrossSubscriptionResourceMove, SystemAssignedResourceIdentity, SupportsTags,
        SupportsLocation"},{"resourceType":"builders/builds","locations":["North Central
        US (Stage)","Central US EUAP","East US 2 EUAP","West US 2","Southeast Asia","Sweden
        Central","Canada Central","West Europe","North Europe","East US","East US
        2","East Asia","Australia East","Germany West Central","Japan East","UK South","West
        US","Central US","North Central US","South Central US","Korea Central","Brazil
        South","West US 3","France Central","South Africa North","Norway East","Switzerland
        North","UAE North","Canada East","West Central US","UK West","Central India","Switzerland
        West"],"apiVersions":["2024-02-02-preview","2023-11-02-preview","2023-08-01-preview"],"defaultApiVersion":"2023-08-01-preview","capabilities":"None"},{"resourceType":"builders/patches","locations":["North
        Central US (Stage)","Central US EUAP","East US 2 EUAP","West US 2","Southeast
        Asia","Sweden Central","Canada Central","West Europe","North Europe","East
        US","East US 2","East Asia","Australia East","Germany West Central","Japan
        East","UK South","West US","Central US","North Central US","South Central
        US","Korea Central","Brazil South","West US 3","France Central","South Africa
        North","Norway East","Switzerland North","UAE North","Canada East","West Central
        US","UK West","Central India","Switzerland West"],"apiVersions":["2024-02-02-preview","2023-11-02-preview","2023-08-01-preview"],"defaultApiVersion":"2023-08-01-preview","capabilities":"None"},{"resourceType":"locations/OperationResults","locations":["North
        Central US (Stage)","Central US EUAP","East US 2 EUAP","West US 2","Southeast
        Asia","Sweden Central","Canada Central","West Europe","North Europe","East
        US","East US 2","East Asia","Australia East","Germany West Central","Japan
        East","UK South","West US","Central US","North Central US","South Central
        US","Korea Central","Brazil South","West US 3","France Central","South Africa
        North","Norway East","Switzerland North","UAE North","Canada East","West Central
        US","UK West","Central India","Switzerland West"],"apiVersions":["2024-02-02-preview","2023-11-02-preview","2023-08-01-preview"],"defaultApiVersion":"2023-08-01-preview","capabilities":"None"},{"resourceType":"locations/OperationStatuses","locations":["North
        Central US (Stage)","Central US EUAP","East US 2 EUAP","West US 2","Southeast
        Asia","Sweden Central","Canada Central","West Europe","North Europe","East
        US","East US 2","East Asia","Australia East","Germany West Central","Japan
        East","UK South","West US","Central US","North Central US","South Central
        US","Korea Central","Brazil South","West US 3","France Central","South Africa
        North","Norway East","Switzerland North","UAE North","Canada East","West Central
        US","UK West","Central India","Switzerland West"],"apiVersions":["2024-02-02-preview","2023-11-02-preview","2023-08-01-preview"],"defaultApiVersion":"2023-08-01-preview","capabilities":"None"},{"resourceType":"managedEnvironments/dotNetComponents","locations":["North
        Central US (Stage)","Central US EUAP","East US 2 EUAP","West US 2","Southeast
        Asia","Sweden Central","Canada Central","West Europe","North Europe","East
        US","East US 2","East Asia","Australia East","Germany West Central","Japan
        East","UK South","West US","Central US","North Central US","South Central
        US","Korea Central","Brazil South","West US 3","France Central","South Africa
        North","Norway East","Switzerland North","UAE North","Canada East","West Central
        US","UK West","Central India","Switzerland West"],"apiVersions":["2024-02-02-preview","2023-11-02-preview"],"defaultApiVersion":"2023-11-02-preview","capabilities":"None"},{"resourceType":"managedEnvironments/javaComponents","locations":["North
        Central US (Stage)","Central US EUAP","East US 2 EUAP","West US 2","Southeast
        Asia","Sweden Central","Canada Central","West Europe","North Europe","East
        US","East US 2","East Asia","Australia East","Germany West Central","Japan
        East","UK South","West US","Central US","North Central US","South Central
        US","Korea Central","Brazil South","West US 3","France Central","South Africa
        North","Norway East","Switzerland North","UAE North","Canada East","West Central
        US","UK West","Central India","Switzerland West"],"apiVersions":["2024-02-02-preview","2023-11-02-preview"],"defaultApiVersion":"2023-11-02-preview","capabilities":"None"},{"resourceType":"managedEnvironments/daprComponents","locations":["North
        Central US (Stage)","Central US EUAP","East US 2 EUAP","West US 2","Southeast
        Asia","Sweden Central","Canada Central","West Europe","North Europe","East
        US","East US 2","East Asia","Australia East","Germany West Central","Japan
        East","UK South","West US","Central US","North Central US","South Central
        US","Korea Central","Brazil South","West US 3","France Central","South Africa
        North","Norway East","Switzerland North","UAE North","Canada East","West Central
        US","UK West","Central India","Switzerland West"],"apiVersions":["2024-03-01","2024-02-02-preview","2023-11-02-preview","2023-08-01-preview","2023-05-02-preview","2023-05-01","2023-04-01-preview","2022-11-01-preview","2022-10-01","2022-06-01-preview","2022-03-01"],"defaultApiVersion":"2023-05-01","capabilities":"None"}],"registrationState":"Registered","registrationPolicy":"RegistrationRequired"}'
    headers:
      cache-control:
      - no-cache
      content-length:
      - '26117'
      content-type:
      - application/json; charset=utf-8
      date:
      - Wed, 28 Feb 2024 06:36:50 GMT
      expires:
      - '-1'
      pragma:
      - no-cache
      strict-transport-security:
      - max-age=31536000; includeSubDomains
      x-cache:
      - CONFIG_NOCACHE
      x-content-type-options:
      - nosniff
      x-msedge-ref:
      - 'Ref A: 32085201F6FF4B98B9D5F06BD7835A55 Ref B: CO6AA3150220009 Ref C: 2024-02-28T06:36:51Z'
    status:
      code: 200
      message: OK
- request:
    body: '{"location": "East US", "identity": {"type": "None", "userAssignedIdentities":
      null}, "properties": {"environmentId": "/subscriptions/00000000-0000-0000-0000-000000000000/resourceGroups/client.env_rg_northcentralusstage/providers/Microsoft.App/managedEnvironments/env-northcentralusstage",
      "configuration": {"secrets": [{"name": "acr000002azurecrio-443-acr000002", "value":
      "SRccauB+3rhKbBH8RjxtUICXkUtUi2Hw9SdBSt7PDF+ACRDfwqTH"}], "triggerType": "schedule",
      "replicaTimeout": 200, "replicaRetryLimit": 2, "manualTriggerConfig": null,
      "scheduleTriggerConfig": {"replicaCompletionCount": 1, "parallelism": 1, "cronExpression":
      "*/10 * * * *"}, "eventTriggerConfig": null, "registries": [{"server": "acr000002.azurecr.io:443",
      "username": "acr000002", "passwordSecretRef": "acr000002azurecrio-443-acr000002"}],
      "dapr": null}, "template": {"containers": [{"image": "acr000002.azurecr.io:443/k8se/quickstart:latest",
      "name": "aca1000003", "command": null, "args": null, "env": null, "resources":
      null, "volumeMounts": null}], "initContainers": null, "volumes": null}, "workloadProfileName":
      null}, "tags": null}'
    headers:
      Accept:
      - '*/*'
      Accept-Encoding:
      - gzip, deflate
      CommandName:
      - containerapp job create
      Connection:
      - keep-alive
      Content-Length:
      - '1107'
      Content-Type:
      - application/json
      ParameterSetName:
      - -g -n --image --environment --registry-server --registry-username --registry-password
        --replica-timeout --replica-retry-limit --trigger-type --parallelism --replica-completion-count
        --cron-expression
      User-Agent:
      - python/3.8.10 (Windows-10-10.0.22621-SP0) AZURECLI/2.58.0
    method: PUT
    uri: https://management.azure.com/subscriptions/00000000-0000-0000-0000-000000000000/resourceGroups/clitest.rg000001/providers/Microsoft.App/jobs/aca1000003?api-version=2023-11-02-preview
  response:
    body:
      string: '{"id":"/subscriptions/00000000-0000-0000-0000-000000000000/resourceGroups/clitest.rg000001/providers/Microsoft.App/jobs/aca1000003","name":"aca1000003","type":"Microsoft.App/jobs","location":"East
        US","systemData":{"createdBy":"snehapar@microsoft.com","createdByType":"User","createdAt":"2024-02-28T06:36:52.5272008Z","lastModifiedBy":"snehapar@microsoft.com","lastModifiedByType":"User","lastModifiedAt":"2024-02-28T06:36:52.5272008Z"},"properties":{"provisioningState":"InProgress","environmentId":"/subscriptions/00000000-0000-0000-0000-000000000000/resourceGroups/client.env_rg_northcentralusstage/providers/Microsoft.App/managedEnvironments/env-northcentralusstage","workloadProfileName":"Consumption","configuration":{"secrets":[{"name":"acr000002azurecrio-443-acr000002"}],"triggerType":"Schedule","replicaTimeout":200,"replicaRetryLimit":2,"manualTriggerConfig":null,"scheduleTriggerConfig":{"replicaCompletionCount":1,"cronExpression":"*/10
        * * * *","parallelism":1},"eventTriggerConfig":null,"registries":[{"server":"acr000002.azurecr.io:443","username":"acr000002","passwordSecretRef":"acr000002azurecrio-443-acr000002"}],"dapr":null},"template":{"containers":[{"image":"acr000002.azurecr.io:443/k8se/quickstart:latest","name":"aca1000003","resources":{"cpu":0.5,"memory":"1Gi"}}],"initContainers":null,"volumes":null},"eventStreamEndpoint":"https://eastus.azurecontainerapps.dev/subscriptions/00000000-0000-0000-0000-000000000000/resourceGroups/clitest.rg000001/containerApps/aca1000003/eventstream"},"identity":{"type":"None"}}'
    headers:
      api-supported-versions:
      - 2022-11-01-preview, 2023-04-01-preview, 2023-05-01, 2023-05-02-preview, 2023-08-01-preview,
        2023-11-02-preview, 2024-02-02-preview, 2024-03-01
      azure-asyncoperation:
      - https://management.azure.com/subscriptions/00000000-0000-0000-0000-000000000000/providers/Microsoft.App/locations/eastus/containerappsjobOperationStatuses/c468437e-96e4-43b4-b11a-e93df193d990?api-version=2023-11-02-preview&azureAsyncOperation=true&t=638446990139022023&c=MIIHADCCBeigAwIBAgITfARmPsJdo2ShuN-ImAAABGY-wjANBgkqhkiG9w0BAQsFADBEMRMwEQYKCZImiZPyLGQBGRYDR0JMMRMwEQYKCZImiZPyLGQBGRYDQU1FMRgwFgYDVQQDEw9BTUUgSW5mcmEgQ0EgMDUwHhcNMjQwMTMxMjIwNzA5WhcNMjUwMTI1MjIwNzA5WjBAMT4wPAYDVQQDEzVhc3luY29wZXJhdGlvbnNpZ25pbmdjZXJ0aWZpY2F0ZS5tYW5hZ2VtZW50LmF6dXJlLmNvbTCCASIwDQYJKoZIhvcNAQEBBQADggEPADCCAQoCggEBAOVFiSMi9Sg6cKnrBuPHbDk_Zwa1ZNYHwLVPJArEI9N2bLrgd1mU0ZdNVcdf6rtZCkUUuCe3vxnVTGwufpwH9GPWDgJOpJoL9wgKOzUDiHLUeiWPjrK1AoaQVprZgjnzXBIWiZC2tZjbUT9pOI_ixYJJPrsCfLt7HEccnhObROE1mo_hpiPDrtOQDaX-BboNceB8vI1wmSPApGpPRM9hBRQbXgqKFC8094UNsMVkWPCrsPvP5YlMBLARlGf2WTevGKRREjstkApf1Swi7uKnpyhhsidD1yREMU0mWY9wnZfAX0jpEp3p9jKVMPQ3L-m-nSZI4zrtbW0AnI0O3pAEwe0CAwEAAaOCA-0wggPpMCcGCSsGAQQBgjcVCgQaMBgwCgYIKwYBBQUHAwEwCgYIKwYBBQUHAwIwPQYJKwYBBAGCNxUHBDAwLgYmKwYBBAGCNxUIhpDjDYTVtHiE8Ys-hZvdFs6dEoFggvX2K4Py0SACAWQCAQowggHLBggrBgEFBQcBAQSCAb0wggG5MGMGCCsGAQUFBzAChldodHRwOi8vY3JsLm1pY3Jvc29mdC5jb20vcGtpaW5mcmEvQ2VydHMvQ08xUEtJSU5UQ0EwMS5BTUUuR0JMX0FNRSUyMEluZnJhJTIwQ0ElMjAwNS5jcnQwUwYIKwYBBQUHMAKGR2h0dHA6Ly9jcmwxLmFtZS5nYmwvYWlhL0NPMVBLSUlOVENBMDEuQU1FLkdCTF9BTUUlMjBJbmZyYSUyMENBJTIwMDUuY3J0MFMGCCsGAQUFBzAChkdodHRwOi8vY3JsMi5hbWUuZ2JsL2FpYS9DTzFQS0lJTlRDQTAxLkFNRS5HQkxfQU1FJTIwSW5mcmElMjBDQSUyMDA1LmNydDBTBggrBgEFBQcwAoZHaHR0cDovL2NybDMuYW1lLmdibC9haWEvQ08xUEtJSU5UQ0EwMS5BTUUuR0JMX0FNRSUyMEluZnJhJTIwQ0ElMjAwNS5jcnQwUwYIKwYBBQUHMAKGR2h0dHA6Ly9jcmw0LmFtZS5nYmwvYWlhL0NPMVBLSUlOVENBMDEuQU1FLkdCTF9BTUUlMjBJbmZyYSUyMENBJTIwMDUuY3J0MB0GA1UdDgQWBBT2vcy9ccvhGewsiHI1BQHsz3Wn8zAOBgNVHQ8BAf8EBAMCBaAwggEmBgNVHR8EggEdMIIBGTCCARWgggERoIIBDYY_aHR0cDovL2NybC5taWNyb3NvZnQuY29tL3BraWluZnJhL0NSTC9BTUUlMjBJbmZyYSUyMENBJTIwMDUuY3JshjFodHRwOi8vY3JsMS5hbWUuZ2JsL2NybC9BTUUlMjBJbmZyYSUyMENBJTIwMDUuY3JshjFodHRwOi8vY3JsMi5hbWUuZ2JsL2NybC9BTUUlMjBJbmZyYSUyMENBJTIwMDUuY3JshjFodHRwOi8vY3JsMy5hbWUuZ2JsL2NybC9BTUUlMjBJbmZyYSUyMENBJTIwMDUuY3JshjFodHRwOi8vY3JsNC5hbWUuZ2JsL2NybC9BTUUlMjBJbmZyYSUyMENBJTIwMDUuY3JsMBcGA1UdIAQQMA4wDAYKKwYBBAGCN3sBATAfBgNVHSMEGDAWgBR61hmFKHlscXYeYPjzS--iBUIWHTAdBgNVHSUEFjAUBggrBgEFBQcDAQYIKwYBBQUHAwIwDQYJKoZIhvcNAQELBQADggEBADNBZjhX44bpBtC8kogZJGe4lYeHX95whfZ7X_CMSUuZRbQQ_b6raUpp8V8eF0YUa9b3Oa-DGrs5WfzogCuGcJPeoEVnDYzc1jlKubSIpGw73aGZzhbTjJeNf-Qe-5vTG-GcNzVtIcrwi93YSiK2LSbgrLpTL7T7znjePcGRRkCBjAslrV5SqufcsrpGmqvPAVKXRV-OIOzvXy6qmn9CHmdo0RGBXGIakbLMec_1SIS8NdPsB6i6XPjL2SDjqKTa5car7bVYlXEVsgL-000VF1t6x1II3VBNfsEJ81CdJyxaCJnwvWI6kHtCtJX9QYK3qZab9PfZRBvcetJoPdMFvBU&s=QntEvnCsAUA5JYUYwpKYn9fMH_onBma0Agw6zdB8WzfaWX_EnoIVuSVtqarT_kurYMF1qSRhOo3hJW3m63wqKJ3LVeRrLAjIBF8fgnAqCiIPQAqsnpXflgrPRfIrdm1bGC5iHUOH2PrD90A5BDzmsTwqDbLsQaqy4QTSQ9wqwo99htYrBYk_5UVbmVTRhlKWMNEcCJK0rMW1hJCpwdfG_X9pxuhci-wKTJ0OU7UX3VXfVpXsqxQTkSLXVl86W_B_5W6EV-WyKfEx23NlS4c48uSEpIwtsNJXr7DqM86bn29p5CQQPA3zVwvsXggq8trrLpXcJhWjMcrjzpd9O6J53g&h=p6THCr0bzPAmaX4HYCOHv6ZD90UU9rgoiOkaDkBOTbI
      cache-control:
      - no-cache
      content-length:
      - '1540'
      content-type:
      - application/json; charset=utf-8
      date:
      - Wed, 28 Feb 2024 06:36:53 GMT
      expires:
      - '-1'
      pragma:
      - no-cache
      strict-transport-security:
      - max-age=31536000; includeSubDomains
      x-cache:
      - CONFIG_NOCACHE
      x-content-type-options:
      - nosniff
      x-ms-async-operation-timeout:
      - PT15M
      x-ms-ratelimit-remaining-subscription-resource-requests:
      - '499'
      x-msedge-ref:
      - 'Ref A: 673FED26F4FF49F5AF72E955645FC26E Ref B: CO6AA3150219017 Ref C: 2024-02-28T06:36:51Z'
      x-powered-by:
      - ASP.NET
    status:
      code: 201
      message: Created
- request:
    body: null
    headers:
      Accept:
      - '*/*'
      Accept-Encoding:
      - gzip, deflate
      CommandName:
      - containerapp job create
      Connection:
      - keep-alive
      ParameterSetName:
      - -g -n --image --environment --registry-server --registry-username --registry-password
        --replica-timeout --replica-retry-limit --trigger-type --parallelism --replica-completion-count
        --cron-expression
      User-Agent:
      - python/3.8.10 (Windows-10-10.0.22621-SP0) AZURECLI/2.58.0
    method: GET
    uri: https://management.azure.com/subscriptions/00000000-0000-0000-0000-000000000000/providers/Microsoft.App/locations/eastus/containerappsjobOperationStatuses/c468437e-96e4-43b4-b11a-e93df193d990?api-version=2023-11-02-preview&azureAsyncOperation=true&t=638446990139022023&c=MIIHADCCBeigAwIBAgITfARmPsJdo2ShuN-ImAAABGY-wjANBgkqhkiG9w0BAQsFADBEMRMwEQYKCZImiZPyLGQBGRYDR0JMMRMwEQYKCZImiZPyLGQBGRYDQU1FMRgwFgYDVQQDEw9BTUUgSW5mcmEgQ0EgMDUwHhcNMjQwMTMxMjIwNzA5WhcNMjUwMTI1MjIwNzA5WjBAMT4wPAYDVQQDEzVhc3luY29wZXJhdGlvbnNpZ25pbmdjZXJ0aWZpY2F0ZS5tYW5hZ2VtZW50LmF6dXJlLmNvbTCCASIwDQYJKoZIhvcNAQEBBQADggEPADCCAQoCggEBAOVFiSMi9Sg6cKnrBuPHbDk_Zwa1ZNYHwLVPJArEI9N2bLrgd1mU0ZdNVcdf6rtZCkUUuCe3vxnVTGwufpwH9GPWDgJOpJoL9wgKOzUDiHLUeiWPjrK1AoaQVprZgjnzXBIWiZC2tZjbUT9pOI_ixYJJPrsCfLt7HEccnhObROE1mo_hpiPDrtOQDaX-BboNceB8vI1wmSPApGpPRM9hBRQbXgqKFC8094UNsMVkWPCrsPvP5YlMBLARlGf2WTevGKRREjstkApf1Swi7uKnpyhhsidD1yREMU0mWY9wnZfAX0jpEp3p9jKVMPQ3L-m-nSZI4zrtbW0AnI0O3pAEwe0CAwEAAaOCA-0wggPpMCcGCSsGAQQBgjcVCgQaMBgwCgYIKwYBBQUHAwEwCgYIKwYBBQUHAwIwPQYJKwYBBAGCNxUHBDAwLgYmKwYBBAGCNxUIhpDjDYTVtHiE8Ys-hZvdFs6dEoFggvX2K4Py0SACAWQCAQowggHLBggrBgEFBQcBAQSCAb0wggG5MGMGCCsGAQUFBzAChldodHRwOi8vY3JsLm1pY3Jvc29mdC5jb20vcGtpaW5mcmEvQ2VydHMvQ08xUEtJSU5UQ0EwMS5BTUUuR0JMX0FNRSUyMEluZnJhJTIwQ0ElMjAwNS5jcnQwUwYIKwYBBQUHMAKGR2h0dHA6Ly9jcmwxLmFtZS5nYmwvYWlhL0NPMVBLSUlOVENBMDEuQU1FLkdCTF9BTUUlMjBJbmZyYSUyMENBJTIwMDUuY3J0MFMGCCsGAQUFBzAChkdodHRwOi8vY3JsMi5hbWUuZ2JsL2FpYS9DTzFQS0lJTlRDQTAxLkFNRS5HQkxfQU1FJTIwSW5mcmElMjBDQSUyMDA1LmNydDBTBggrBgEFBQcwAoZHaHR0cDovL2NybDMuYW1lLmdibC9haWEvQ08xUEtJSU5UQ0EwMS5BTUUuR0JMX0FNRSUyMEluZnJhJTIwQ0ElMjAwNS5jcnQwUwYIKwYBBQUHMAKGR2h0dHA6Ly9jcmw0LmFtZS5nYmwvYWlhL0NPMVBLSUlOVENBMDEuQU1FLkdCTF9BTUUlMjBJbmZyYSUyMENBJTIwMDUuY3J0MB0GA1UdDgQWBBT2vcy9ccvhGewsiHI1BQHsz3Wn8zAOBgNVHQ8BAf8EBAMCBaAwggEmBgNVHR8EggEdMIIBGTCCARWgggERoIIBDYY_aHR0cDovL2NybC5taWNyb3NvZnQuY29tL3BraWluZnJhL0NSTC9BTUUlMjBJbmZyYSUyMENBJTIwMDUuY3JshjFodHRwOi8vY3JsMS5hbWUuZ2JsL2NybC9BTUUlMjBJbmZyYSUyMENBJTIwMDUuY3JshjFodHRwOi8vY3JsMi5hbWUuZ2JsL2NybC9BTUUlMjBJbmZyYSUyMENBJTIwMDUuY3JshjFodHRwOi8vY3JsMy5hbWUuZ2JsL2NybC9BTUUlMjBJbmZyYSUyMENBJTIwMDUuY3JshjFodHRwOi8vY3JsNC5hbWUuZ2JsL2NybC9BTUUlMjBJbmZyYSUyMENBJTIwMDUuY3JsMBcGA1UdIAQQMA4wDAYKKwYBBAGCN3sBATAfBgNVHSMEGDAWgBR61hmFKHlscXYeYPjzS--iBUIWHTAdBgNVHSUEFjAUBggrBgEFBQcDAQYIKwYBBQUHAwIwDQYJKoZIhvcNAQELBQADggEBADNBZjhX44bpBtC8kogZJGe4lYeHX95whfZ7X_CMSUuZRbQQ_b6raUpp8V8eF0YUa9b3Oa-DGrs5WfzogCuGcJPeoEVnDYzc1jlKubSIpGw73aGZzhbTjJeNf-Qe-5vTG-GcNzVtIcrwi93YSiK2LSbgrLpTL7T7znjePcGRRkCBjAslrV5SqufcsrpGmqvPAVKXRV-OIOzvXy6qmn9CHmdo0RGBXGIakbLMec_1SIS8NdPsB6i6XPjL2SDjqKTa5car7bVYlXEVsgL-000VF1t6x1II3VBNfsEJ81CdJyxaCJnwvWI6kHtCtJX9QYK3qZab9PfZRBvcetJoPdMFvBU&s=QntEvnCsAUA5JYUYwpKYn9fMH_onBma0Agw6zdB8WzfaWX_EnoIVuSVtqarT_kurYMF1qSRhOo3hJW3m63wqKJ3LVeRrLAjIBF8fgnAqCiIPQAqsnpXflgrPRfIrdm1bGC5iHUOH2PrD90A5BDzmsTwqDbLsQaqy4QTSQ9wqwo99htYrBYk_5UVbmVTRhlKWMNEcCJK0rMW1hJCpwdfG_X9pxuhci-wKTJ0OU7UX3VXfVpXsqxQTkSLXVl86W_B_5W6EV-WyKfEx23NlS4c48uSEpIwtsNJXr7DqM86bn29p5CQQPA3zVwvsXggq8trrLpXcJhWjMcrjzpd9O6J53g&h=p6THCr0bzPAmaX4HYCOHv6ZD90UU9rgoiOkaDkBOTbI
  response:
    body:
      string: '{"id":"/subscriptions/00000000-0000-0000-0000-000000000000/providers/Microsoft.App/locations/eastus/containerappsjobOperationStatuses/c468437e-96e4-43b4-b11a-e93df193d990","name":"c468437e-96e4-43b4-b11a-e93df193d990","status":"InProgress","startTime":"2024-02-28T06:36:52.7627651"}'
    headers:
      api-supported-versions:
      - 2022-11-01-preview, 2023-04-01-preview, 2023-05-01, 2023-05-02-preview, 2023-08-01-preview,
        2023-11-02-preview, 2024-02-02-preview, 2024-03-01
      cache-control:
      - no-cache
      content-length:
      - '282'
      content-type:
      - application/json; charset=utf-8
      date:
      - Wed, 28 Feb 2024 06:36:54 GMT
      expires:
      - '-1'
      pragma:
      - no-cache
      strict-transport-security:
      - max-age=31536000; includeSubDomains
      vary:
      - Accept-Encoding
      x-cache:
      - CONFIG_NOCACHE
      x-content-type-options:
      - nosniff
      x-msedge-ref:
      - 'Ref A: 93455DD8D7F542B4A9E42EE9F9B3A8BB Ref B: CO6AA3150218053 Ref C: 2024-02-28T06:36:54Z'
      x-powered-by:
      - ASP.NET
    status:
      code: 200
      message: OK
- request:
    body: null
    headers:
      Accept:
      - '*/*'
      Accept-Encoding:
      - gzip, deflate
      CommandName:
      - containerapp job create
      Connection:
      - keep-alive
      ParameterSetName:
      - -g -n --image --environment --registry-server --registry-username --registry-password
        --replica-timeout --replica-retry-limit --trigger-type --parallelism --replica-completion-count
        --cron-expression
      User-Agent:
      - python/3.8.10 (Windows-10-10.0.22621-SP0) AZURECLI/2.58.0
    method: GET
    uri: https://management.azure.com/subscriptions/00000000-0000-0000-0000-000000000000/providers/Microsoft.App/locations/eastus/containerappsjobOperationStatuses/c468437e-96e4-43b4-b11a-e93df193d990?api-version=2023-11-02-preview&azureAsyncOperation=true&t=638446990139022023&c=MIIHADCCBeigAwIBAgITfARmPsJdo2ShuN-ImAAABGY-wjANBgkqhkiG9w0BAQsFADBEMRMwEQYKCZImiZPyLGQBGRYDR0JMMRMwEQYKCZImiZPyLGQBGRYDQU1FMRgwFgYDVQQDEw9BTUUgSW5mcmEgQ0EgMDUwHhcNMjQwMTMxMjIwNzA5WhcNMjUwMTI1MjIwNzA5WjBAMT4wPAYDVQQDEzVhc3luY29wZXJhdGlvbnNpZ25pbmdjZXJ0aWZpY2F0ZS5tYW5hZ2VtZW50LmF6dXJlLmNvbTCCASIwDQYJKoZIhvcNAQEBBQADggEPADCCAQoCggEBAOVFiSMi9Sg6cKnrBuPHbDk_Zwa1ZNYHwLVPJArEI9N2bLrgd1mU0ZdNVcdf6rtZCkUUuCe3vxnVTGwufpwH9GPWDgJOpJoL9wgKOzUDiHLUeiWPjrK1AoaQVprZgjnzXBIWiZC2tZjbUT9pOI_ixYJJPrsCfLt7HEccnhObROE1mo_hpiPDrtOQDaX-BboNceB8vI1wmSPApGpPRM9hBRQbXgqKFC8094UNsMVkWPCrsPvP5YlMBLARlGf2WTevGKRREjstkApf1Swi7uKnpyhhsidD1yREMU0mWY9wnZfAX0jpEp3p9jKVMPQ3L-m-nSZI4zrtbW0AnI0O3pAEwe0CAwEAAaOCA-0wggPpMCcGCSsGAQQBgjcVCgQaMBgwCgYIKwYBBQUHAwEwCgYIKwYBBQUHAwIwPQYJKwYBBAGCNxUHBDAwLgYmKwYBBAGCNxUIhpDjDYTVtHiE8Ys-hZvdFs6dEoFggvX2K4Py0SACAWQCAQowggHLBggrBgEFBQcBAQSCAb0wggG5MGMGCCsGAQUFBzAChldodHRwOi8vY3JsLm1pY3Jvc29mdC5jb20vcGtpaW5mcmEvQ2VydHMvQ08xUEtJSU5UQ0EwMS5BTUUuR0JMX0FNRSUyMEluZnJhJTIwQ0ElMjAwNS5jcnQwUwYIKwYBBQUHMAKGR2h0dHA6Ly9jcmwxLmFtZS5nYmwvYWlhL0NPMVBLSUlOVENBMDEuQU1FLkdCTF9BTUUlMjBJbmZyYSUyMENBJTIwMDUuY3J0MFMGCCsGAQUFBzAChkdodHRwOi8vY3JsMi5hbWUuZ2JsL2FpYS9DTzFQS0lJTlRDQTAxLkFNRS5HQkxfQU1FJTIwSW5mcmElMjBDQSUyMDA1LmNydDBTBggrBgEFBQcwAoZHaHR0cDovL2NybDMuYW1lLmdibC9haWEvQ08xUEtJSU5UQ0EwMS5BTUUuR0JMX0FNRSUyMEluZnJhJTIwQ0ElMjAwNS5jcnQwUwYIKwYBBQUHMAKGR2h0dHA6Ly9jcmw0LmFtZS5nYmwvYWlhL0NPMVBLSUlOVENBMDEuQU1FLkdCTF9BTUUlMjBJbmZyYSUyMENBJTIwMDUuY3J0MB0GA1UdDgQWBBT2vcy9ccvhGewsiHI1BQHsz3Wn8zAOBgNVHQ8BAf8EBAMCBaAwggEmBgNVHR8EggEdMIIBGTCCARWgggERoIIBDYY_aHR0cDovL2NybC5taWNyb3NvZnQuY29tL3BraWluZnJhL0NSTC9BTUUlMjBJbmZyYSUyMENBJTIwMDUuY3JshjFodHRwOi8vY3JsMS5hbWUuZ2JsL2NybC9BTUUlMjBJbmZyYSUyMENBJTIwMDUuY3JshjFodHRwOi8vY3JsMi5hbWUuZ2JsL2NybC9BTUUlMjBJbmZyYSUyMENBJTIwMDUuY3JshjFodHRwOi8vY3JsMy5hbWUuZ2JsL2NybC9BTUUlMjBJbmZyYSUyMENBJTIwMDUuY3JshjFodHRwOi8vY3JsNC5hbWUuZ2JsL2NybC9BTUUlMjBJbmZyYSUyMENBJTIwMDUuY3JsMBcGA1UdIAQQMA4wDAYKKwYBBAGCN3sBATAfBgNVHSMEGDAWgBR61hmFKHlscXYeYPjzS--iBUIWHTAdBgNVHSUEFjAUBggrBgEFBQcDAQYIKwYBBQUHAwIwDQYJKoZIhvcNAQELBQADggEBADNBZjhX44bpBtC8kogZJGe4lYeHX95whfZ7X_CMSUuZRbQQ_b6raUpp8V8eF0YUa9b3Oa-DGrs5WfzogCuGcJPeoEVnDYzc1jlKubSIpGw73aGZzhbTjJeNf-Qe-5vTG-GcNzVtIcrwi93YSiK2LSbgrLpTL7T7znjePcGRRkCBjAslrV5SqufcsrpGmqvPAVKXRV-OIOzvXy6qmn9CHmdo0RGBXGIakbLMec_1SIS8NdPsB6i6XPjL2SDjqKTa5car7bVYlXEVsgL-000VF1t6x1II3VBNfsEJ81CdJyxaCJnwvWI6kHtCtJX9QYK3qZab9PfZRBvcetJoPdMFvBU&s=QntEvnCsAUA5JYUYwpKYn9fMH_onBma0Agw6zdB8WzfaWX_EnoIVuSVtqarT_kurYMF1qSRhOo3hJW3m63wqKJ3LVeRrLAjIBF8fgnAqCiIPQAqsnpXflgrPRfIrdm1bGC5iHUOH2PrD90A5BDzmsTwqDbLsQaqy4QTSQ9wqwo99htYrBYk_5UVbmVTRhlKWMNEcCJK0rMW1hJCpwdfG_X9pxuhci-wKTJ0OU7UX3VXfVpXsqxQTkSLXVl86W_B_5W6EV-WyKfEx23NlS4c48uSEpIwtsNJXr7DqM86bn29p5CQQPA3zVwvsXggq8trrLpXcJhWjMcrjzpd9O6J53g&h=p6THCr0bzPAmaX4HYCOHv6ZD90UU9rgoiOkaDkBOTbI
  response:
    body:
      string: '{"id":"/subscriptions/00000000-0000-0000-0000-000000000000/providers/Microsoft.App/locations/eastus/containerappsjobOperationStatuses/c468437e-96e4-43b4-b11a-e93df193d990","name":"c468437e-96e4-43b4-b11a-e93df193d990","status":"InProgress","startTime":"2024-02-28T06:36:52.7627651"}'
    headers:
      api-supported-versions:
      - 2022-11-01-preview, 2023-04-01-preview, 2023-05-01, 2023-05-02-preview, 2023-08-01-preview,
        2023-11-02-preview, 2024-02-02-preview, 2024-03-01
      cache-control:
      - no-cache
      content-length:
      - '282'
      content-type:
      - application/json; charset=utf-8
      date:
      - Wed, 28 Feb 2024 06:36:56 GMT
      expires:
      - '-1'
      pragma:
      - no-cache
      strict-transport-security:
      - max-age=31536000; includeSubDomains
      vary:
      - Accept-Encoding
      x-cache:
      - CONFIG_NOCACHE
      x-content-type-options:
      - nosniff
      x-msedge-ref:
      - 'Ref A: C5CD34C72EC44395A385F792875865F4 Ref B: CO6AA3150219019 Ref C: 2024-02-28T06:36:56Z'
      x-powered-by:
      - ASP.NET
    status:
      code: 200
      message: OK
- request:
    body: null
    headers:
      Accept:
      - '*/*'
      Accept-Encoding:
      - gzip, deflate
      CommandName:
      - containerapp job create
      Connection:
      - keep-alive
      ParameterSetName:
      - -g -n --image --environment --registry-server --registry-username --registry-password
        --replica-timeout --replica-retry-limit --trigger-type --parallelism --replica-completion-count
        --cron-expression
      User-Agent:
      - python/3.8.10 (Windows-10-10.0.22621-SP0) AZURECLI/2.58.0
    method: GET
    uri: https://management.azure.com/subscriptions/00000000-0000-0000-0000-000000000000/providers/Microsoft.App/locations/eastus/containerappsjobOperationStatuses/c468437e-96e4-43b4-b11a-e93df193d990?api-version=2023-11-02-preview&azureAsyncOperation=true&t=638446990139022023&c=MIIHADCCBeigAwIBAgITfARmPsJdo2ShuN-ImAAABGY-wjANBgkqhkiG9w0BAQsFADBEMRMwEQYKCZImiZPyLGQBGRYDR0JMMRMwEQYKCZImiZPyLGQBGRYDQU1FMRgwFgYDVQQDEw9BTUUgSW5mcmEgQ0EgMDUwHhcNMjQwMTMxMjIwNzA5WhcNMjUwMTI1MjIwNzA5WjBAMT4wPAYDVQQDEzVhc3luY29wZXJhdGlvbnNpZ25pbmdjZXJ0aWZpY2F0ZS5tYW5hZ2VtZW50LmF6dXJlLmNvbTCCASIwDQYJKoZIhvcNAQEBBQADggEPADCCAQoCggEBAOVFiSMi9Sg6cKnrBuPHbDk_Zwa1ZNYHwLVPJArEI9N2bLrgd1mU0ZdNVcdf6rtZCkUUuCe3vxnVTGwufpwH9GPWDgJOpJoL9wgKOzUDiHLUeiWPjrK1AoaQVprZgjnzXBIWiZC2tZjbUT9pOI_ixYJJPrsCfLt7HEccnhObROE1mo_hpiPDrtOQDaX-BboNceB8vI1wmSPApGpPRM9hBRQbXgqKFC8094UNsMVkWPCrsPvP5YlMBLARlGf2WTevGKRREjstkApf1Swi7uKnpyhhsidD1yREMU0mWY9wnZfAX0jpEp3p9jKVMPQ3L-m-nSZI4zrtbW0AnI0O3pAEwe0CAwEAAaOCA-0wggPpMCcGCSsGAQQBgjcVCgQaMBgwCgYIKwYBBQUHAwEwCgYIKwYBBQUHAwIwPQYJKwYBBAGCNxUHBDAwLgYmKwYBBAGCNxUIhpDjDYTVtHiE8Ys-hZvdFs6dEoFggvX2K4Py0SACAWQCAQowggHLBggrBgEFBQcBAQSCAb0wggG5MGMGCCsGAQUFBzAChldodHRwOi8vY3JsLm1pY3Jvc29mdC5jb20vcGtpaW5mcmEvQ2VydHMvQ08xUEtJSU5UQ0EwMS5BTUUuR0JMX0FNRSUyMEluZnJhJTIwQ0ElMjAwNS5jcnQwUwYIKwYBBQUHMAKGR2h0dHA6Ly9jcmwxLmFtZS5nYmwvYWlhL0NPMVBLSUlOVENBMDEuQU1FLkdCTF9BTUUlMjBJbmZyYSUyMENBJTIwMDUuY3J0MFMGCCsGAQUFBzAChkdodHRwOi8vY3JsMi5hbWUuZ2JsL2FpYS9DTzFQS0lJTlRDQTAxLkFNRS5HQkxfQU1FJTIwSW5mcmElMjBDQSUyMDA1LmNydDBTBggrBgEFBQcwAoZHaHR0cDovL2NybDMuYW1lLmdibC9haWEvQ08xUEtJSU5UQ0EwMS5BTUUuR0JMX0FNRSUyMEluZnJhJTIwQ0ElMjAwNS5jcnQwUwYIKwYBBQUHMAKGR2h0dHA6Ly9jcmw0LmFtZS5nYmwvYWlhL0NPMVBLSUlOVENBMDEuQU1FLkdCTF9BTUUlMjBJbmZyYSUyMENBJTIwMDUuY3J0MB0GA1UdDgQWBBT2vcy9ccvhGewsiHI1BQHsz3Wn8zAOBgNVHQ8BAf8EBAMCBaAwggEmBgNVHR8EggEdMIIBGTCCARWgggERoIIBDYY_aHR0cDovL2NybC5taWNyb3NvZnQuY29tL3BraWluZnJhL0NSTC9BTUUlMjBJbmZyYSUyMENBJTIwMDUuY3JshjFodHRwOi8vY3JsMS5hbWUuZ2JsL2NybC9BTUUlMjBJbmZyYSUyMENBJTIwMDUuY3JshjFodHRwOi8vY3JsMi5hbWUuZ2JsL2NybC9BTUUlMjBJbmZyYSUyMENBJTIwMDUuY3JshjFodHRwOi8vY3JsMy5hbWUuZ2JsL2NybC9BTUUlMjBJbmZyYSUyMENBJTIwMDUuY3JshjFodHRwOi8vY3JsNC5hbWUuZ2JsL2NybC9BTUUlMjBJbmZyYSUyMENBJTIwMDUuY3JsMBcGA1UdIAQQMA4wDAYKKwYBBAGCN3sBATAfBgNVHSMEGDAWgBR61hmFKHlscXYeYPjzS--iBUIWHTAdBgNVHSUEFjAUBggrBgEFBQcDAQYIKwYBBQUHAwIwDQYJKoZIhvcNAQELBQADggEBADNBZjhX44bpBtC8kogZJGe4lYeHX95whfZ7X_CMSUuZRbQQ_b6raUpp8V8eF0YUa9b3Oa-DGrs5WfzogCuGcJPeoEVnDYzc1jlKubSIpGw73aGZzhbTjJeNf-Qe-5vTG-GcNzVtIcrwi93YSiK2LSbgrLpTL7T7znjePcGRRkCBjAslrV5SqufcsrpGmqvPAVKXRV-OIOzvXy6qmn9CHmdo0RGBXGIakbLMec_1SIS8NdPsB6i6XPjL2SDjqKTa5car7bVYlXEVsgL-000VF1t6x1II3VBNfsEJ81CdJyxaCJnwvWI6kHtCtJX9QYK3qZab9PfZRBvcetJoPdMFvBU&s=QntEvnCsAUA5JYUYwpKYn9fMH_onBma0Agw6zdB8WzfaWX_EnoIVuSVtqarT_kurYMF1qSRhOo3hJW3m63wqKJ3LVeRrLAjIBF8fgnAqCiIPQAqsnpXflgrPRfIrdm1bGC5iHUOH2PrD90A5BDzmsTwqDbLsQaqy4QTSQ9wqwo99htYrBYk_5UVbmVTRhlKWMNEcCJK0rMW1hJCpwdfG_X9pxuhci-wKTJ0OU7UX3VXfVpXsqxQTkSLXVl86W_B_5W6EV-WyKfEx23NlS4c48uSEpIwtsNJXr7DqM86bn29p5CQQPA3zVwvsXggq8trrLpXcJhWjMcrjzpd9O6J53g&h=p6THCr0bzPAmaX4HYCOHv6ZD90UU9rgoiOkaDkBOTbI
  response:
    body:
      string: '{"id":"/subscriptions/00000000-0000-0000-0000-000000000000/providers/Microsoft.App/locations/eastus/containerappsjobOperationStatuses/c468437e-96e4-43b4-b11a-e93df193d990","name":"c468437e-96e4-43b4-b11a-e93df193d990","status":"Succeeded","startTime":"2024-02-28T06:36:52.7627651"}'
    headers:
      api-supported-versions:
      - 2022-11-01-preview, 2023-04-01-preview, 2023-05-01, 2023-05-02-preview, 2023-08-01-preview,
        2023-11-02-preview, 2024-02-02-preview, 2024-03-01
      cache-control:
      - no-cache
      content-length:
      - '281'
      content-type:
      - application/json; charset=utf-8
      date:
      - Wed, 28 Feb 2024 06:36:59 GMT
      expires:
      - '-1'
      pragma:
      - no-cache
      strict-transport-security:
      - max-age=31536000; includeSubDomains
      vary:
      - Accept-Encoding
      x-cache:
      - CONFIG_NOCACHE
      x-content-type-options:
      - nosniff
      x-msedge-ref:
      - 'Ref A: 996852ACEBA24E58B3330AE814AE5005 Ref B: CO6AA3150220027 Ref C: 2024-02-28T06:36:58Z'
      x-powered-by:
      - ASP.NET
    status:
      code: 200
      message: OK
- request:
    body: null
    headers:
      Accept:
      - '*/*'
      Accept-Encoding:
      - gzip, deflate
      CommandName:
      - containerapp job create
      Connection:
      - keep-alive
      ParameterSetName:
      - -g -n --image --environment --registry-server --registry-username --registry-password
        --replica-timeout --replica-retry-limit --trigger-type --parallelism --replica-completion-count
        --cron-expression
      User-Agent:
      - python/3.8.10 (Windows-10-10.0.22621-SP0) AZURECLI/2.58.0
    method: GET
    uri: https://management.azure.com/subscriptions/00000000-0000-0000-0000-000000000000/resourceGroups/clitest.rg000001/providers/Microsoft.App/jobs/aca1000003?api-version=2023-11-02-preview
  response:
    body:
      string: '{"id":"/subscriptions/00000000-0000-0000-0000-000000000000/resourceGroups/clitest.rg000001/providers/Microsoft.App/jobs/aca1000003","name":"aca1000003","type":"Microsoft.App/jobs","location":"East
        US","systemData":{"createdBy":"snehapar@microsoft.com","createdByType":"User","createdAt":"2024-02-28T06:36:52.5272008","lastModifiedBy":"snehapar@microsoft.com","lastModifiedByType":"User","lastModifiedAt":"2024-02-28T06:36:52.5272008"},"properties":{"provisioningState":"Succeeded","environmentId":"/subscriptions/00000000-0000-0000-0000-000000000000/resourceGroups/client.env_rg_northcentralusstage/providers/Microsoft.App/managedEnvironments/env-northcentralusstage","workloadProfileName":"Consumption","configuration":{"secrets":[{"name":"acr000002azurecrio-443-acr000002"}],"triggerType":"Schedule","replicaTimeout":200,"replicaRetryLimit":2,"manualTriggerConfig":null,"scheduleTriggerConfig":{"replicaCompletionCount":1,"cronExpression":"*/10
        * * * *","parallelism":1},"eventTriggerConfig":null,"registries":[{"server":"acr000002.azurecr.io:443","username":"acr000002","passwordSecretRef":"acr000002azurecrio-443-acr000002","identity":""}],"dapr":null},"template":{"containers":[{"image":"acr000002.azurecr.io:443/k8se/quickstart:latest","name":"aca1000003","resources":{"cpu":0.5,"memory":"1Gi","ephemeralStorage":""}}],"initContainers":null,"volumes":null},"eventStreamEndpoint":"https://eastus.azurecontainerapps.dev/subscriptions/00000000-0000-0000-0000-000000000000/resourceGroups/clitest.rg000001/containerApps/aca1000003/eventstream"},"identity":{"type":"None"}}'
    headers:
      api-supported-versions:
      - 2022-11-01-preview, 2023-04-01-preview, 2023-05-01, 2023-05-02-preview, 2023-08-01-preview,
        2023-11-02-preview, 2024-02-02-preview, 2024-03-01
      cache-control:
      - no-cache
      content-length:
      - '1573'
      content-type:
      - application/json; charset=utf-8
      date:
      - Wed, 28 Feb 2024 06:36:59 GMT
      expires:
      - '-1'
      pragma:
      - no-cache
      strict-transport-security:
      - max-age=31536000; includeSubDomains
      vary:
      - Accept-Encoding
      x-cache:
      - CONFIG_NOCACHE
      x-content-type-options:
      - nosniff
      x-msedge-ref:
      - 'Ref A: 9ED6DDDFEEEB47F0A47DF4F3DECB6C32 Ref B: CO6AA3150217051 Ref C: 2024-02-28T06:36:59Z'
      x-powered-by:
      - ASP.NET
    status:
      code: 200
      message: OK
- request:
    body: null
    headers:
      Accept:
      - application/json
      Accept-Encoding:
      - gzip, deflate
      CommandName:
      - containerapp job show
      Connection:
      - keep-alive
      ParameterSetName:
      - -g -n
      User-Agent:
      - AZURECLI/2.58.0 azsdk-python-core/1.28.0 Python/3.8.10 (Windows-10-10.0.22621-SP0)
    method: GET
    uri: https://management.azure.com/subscriptions/00000000-0000-0000-0000-000000000000/providers/Microsoft.App?api-version=2022-09-01
  response:
    body:
      string: '{"id":"/subscriptions/00000000-0000-0000-0000-000000000000/providers/Microsoft.App","namespace":"Microsoft.App","authorizations":[{"applicationId":"7e3bc4fd-85a3-4192-b177-5b8bfc87f42c","roleDefinitionId":"39a74f72-b40f-4bdc-b639-562fe2260bf0"},{"applicationId":"3734c1a4-2bed-4998-a37a-ff1a9e7bf019","roleDefinitionId":"5c779a4f-5cb2-4547-8c41-478d9be8ba90"},{"applicationId":"55ebbb62-3b9c-49fd-9b87-9595226dd4ac","roleDefinitionId":"e49ca620-7992-4561-a7df-4ed67dad77b5","managedByRoleDefinitionId":"9e3af657-a8ff-583c-a75c-2fe7c4bcb635"},{"applicationId":"1459b1f6-7a5b-4300-93a2-44b4a651759f","roleDefinitionId":"3c5f1b29-9e3d-4a22-b5d6-9ff4e5a37974"}],"resourceTypes":[{"resourceType":"operations","locations":["North
        Central US (Stage)","Central US EUAP","East US 2 EUAP","West US 2","Southeast
        Asia","Sweden Central","Canada Central","West Europe","North Europe","East
        US","East US 2","East Asia","Australia East","Germany West Central","Japan
        East","UK South","West US","Central US","North Central US","South Central
        US","Korea Central","Brazil South","West US 3","France Central","South Africa
        North","Norway East","Switzerland North","UAE North","Canada East","West Central
        US","UK West","Central India"],"apiVersions":["2023-11-02-preview","2023-08-01-preview","2023-05-02-preview","2023-05-01","2023-04-01-preview","2023-02-01","2022-11-01-preview","2022-10-01","2022-06-01-preview","2022-03-01"],"defaultApiVersion":"2023-08-01-preview","capabilities":"None"},{"resourceType":"managedEnvironments","locations":["North
        Central US (Stage)","Central US EUAP","East US 2 EUAP","West US 2","Southeast
        Asia","Sweden Central","Canada Central","West Europe","North Europe","East
        US","East US 2","East Asia","Australia East","Germany West Central","Japan
        East","UK South","West US","Central US","North Central US","South Central
        US","Korea Central","Brazil South","West US 3","France Central","South Africa
        North","Norway East","Switzerland North","UAE North","Canada East","West Central
        US","UK West","Central India","Switzerland West"],"apiVersions":["2024-03-01","2024-02-02-preview","2023-11-02-preview","2023-08-01-preview","2023-05-02-preview","2023-05-01","2023-04-01-preview","2022-11-01-preview","2022-10-01","2022-06-01-preview","2022-03-01"],"defaultApiVersion":"2023-05-01","capabilities":"CrossResourceGroupResourceMove,
        CrossSubscriptionResourceMove, SystemAssignedResourceIdentity, SupportsTags,
        SupportsLocation"},{"resourceType":"managedEnvironments/certificates","locations":["North
        Central US (Stage)","Central US EUAP","East US 2 EUAP","West US 2","Southeast
        Asia","Sweden Central","Canada Central","West Europe","North Europe","East
        US","East US 2","East Asia","Australia East","Germany West Central","Japan
        East","UK South","West US","Central US","North Central US","South Central
        US","Korea Central","Brazil South","West US 3","France Central","South Africa
        North","Norway East","Switzerland North","UAE North","Canada East","West Central
        US","UK West","Central India","Switzerland West"],"apiVersions":["2024-03-01","2024-02-02-preview","2023-11-02-preview","2023-08-01-preview","2023-05-02-preview","2023-05-01","2023-04-01-preview","2022-11-01-preview","2022-10-01","2022-06-01-preview","2022-03-01"],"defaultApiVersion":"2023-05-01","capabilities":"CrossResourceGroupResourceMove,
        CrossSubscriptionResourceMove, SupportsTags, SupportsLocation"},{"resourceType":"managedEnvironments/managedCertificates","locations":["North
        Central US (Stage)","Central US EUAP","East US 2 EUAP","West US 2","Southeast
        Asia","Sweden Central","Canada Central","West Europe","North Europe","East
        US","East US 2","East Asia","Australia East","Germany West Central","Japan
        East","UK South","West US","Central US","North Central US","South Central
        US","Korea Central","Brazil South","West US 3","France Central","South Africa
        North","Norway East","Switzerland North","UAE North","Canada East","West Central
        US","UK West","Central India","Switzerland West"],"apiVersions":["2024-03-01","2024-02-02-preview","2023-11-02-preview","2023-08-01-preview","2023-05-02-preview","2023-05-01","2023-04-01-preview","2022-11-01-preview"],"defaultApiVersion":"2023-05-01","capabilities":"CrossResourceGroupResourceMove,
        CrossSubscriptionResourceMove, SupportsTags, SupportsLocation"},{"resourceType":"containerApps","locations":["North
        Central US (Stage)","Central US EUAP","East US 2 EUAP","West US 2","Southeast
        Asia","Sweden Central","Canada Central","West Europe","North Europe","East
        US","East US 2","East Asia","Australia East","Germany West Central","Japan
        East","UK South","West US","Central US","North Central US","South Central
        US","Korea Central","Brazil South","West US 3","France Central","South Africa
        North","Norway East","Switzerland North","UAE North","Canada East","West Central
        US","UK West","Central India","Switzerland West"],"apiVersions":["2024-03-01","2024-02-02-preview","2023-11-02-preview","2023-08-01-preview","2023-05-02-preview","2023-05-01","2023-04-01-preview","2022-11-01-preview","2022-10-01","2022-06-01-preview","2022-03-01"],"defaultApiVersion":"2023-05-01","capabilities":"CrossResourceGroupResourceMove,
        CrossSubscriptionResourceMove, SystemAssignedResourceIdentity, SupportsTags,
        SupportsLocation"},{"resourceType":"sessionPools","locations":["North Central
        US (Stage)","Central US EUAP","East US 2 EUAP","West US 2","Southeast Asia","Sweden
        Central","Canada Central","West Europe","North Europe","East US","East US
        2","East Asia","Australia East","Germany West Central","Japan East","UK South","West
        US","Central US","North Central US","South Central US","Korea Central","Brazil
        South","West US 3","France Central","South Africa North","Norway East","Switzerland
        North","UAE North","Canada East","West Central US","UK West","Central India","Switzerland
        West"],"apiVersions":["2024-02-02-preview","2023-11-02-preview","2023-08-01-preview"],"defaultApiVersion":"2023-08-01-preview","capabilities":"CrossResourceGroupResourceMove,
        CrossSubscriptionResourceMove, SystemAssignedResourceIdentity, SupportsTags,
        SupportsLocation"},{"resourceType":"jobs","locations":["North Central US (Stage)","Central
        US EUAP","East US 2 EUAP","West US 2","Southeast Asia","Sweden Central","Canada
        Central","West Europe","North Europe","East US","East US 2","East Asia","Australia
        East","Germany West Central","Japan East","UK South","West US","Central US","North
        Central US","South Central US","Korea Central","Brazil South","West US 3","France
        Central","South Africa North","Norway East","Switzerland North","UAE North","Canada
        East","West Central US","UK West","Central India","Switzerland West"],"apiVersions":["2024-03-01","2024-02-02-preview","2023-11-02-preview","2023-08-01-preview","2023-05-02-preview","2023-05-01","2023-04-01-preview","2022-11-01-preview"],"defaultApiVersion":"2023-05-01","capabilities":"CrossResourceGroupResourceMove,
        CrossSubscriptionResourceMove, SystemAssignedResourceIdentity, SupportsTags,
        SupportsLocation"},{"resourceType":"locations","locations":[],"apiVersions":["2024-03-01","2024-02-02-preview","2023-11-02-preview","2023-08-01-preview","2023-05-02-preview","2023-05-01","2023-04-01-preview","2022-11-01-preview","2022-10-01","2022-06-01-preview","2022-03-01"],"defaultApiVersion":"2023-05-01","capabilities":"None"},{"resourceType":"locations/managedEnvironmentOperationResults","locations":["North
        Central US (Stage)","Central US EUAP","East US 2 EUAP","West US 2","Southeast
        Asia","Sweden Central","Canada Central","West Europe","North Europe","East
        US","East US 2","East Asia","Australia East","Germany West Central","Japan
        East","UK South","West US","Central US","North Central US","South Central
        US","Korea Central","Brazil South","West US 3","France Central","South Africa
        North","Norway East","Switzerland North","UAE North","Canada East","West Central
        US","UK West","Central India","Switzerland West"],"apiVersions":["2024-03-01","2024-02-02-preview","2023-11-02-preview","2023-08-01-preview","2023-05-02-preview","2023-05-01","2023-04-01-preview","2022-11-01-preview","2022-10-01","2022-06-01-preview","2022-03-01"],"defaultApiVersion":"2023-05-01","capabilities":"None"},{"resourceType":"locations/managedEnvironmentOperationStatuses","locations":["North
        Central US (Stage)","Central US EUAP","East US 2 EUAP","West US 2","Southeast
        Asia","Sweden Central","Canada Central","West Europe","North Europe","East
        US","East US 2","East Asia","Australia East","Germany West Central","Japan
        East","UK South","West US","Central US","North Central US","South Central
        US","Korea Central","Brazil South","West US 3","France Central","South Africa
        North","Norway East","Switzerland North","UAE North","Canada East","West Central
        US","UK West","Central India","Switzerland West"],"apiVersions":["2024-03-01","2024-02-02-preview","2023-11-02-preview","2023-08-01-preview","2023-05-02-preview","2023-05-01","2023-04-01-preview","2022-11-01-preview","2022-10-01","2022-06-01-preview","2022-03-01"],"defaultApiVersion":"2023-05-01","capabilities":"None"},{"resourceType":"locations/containerappOperationResults","locations":["North
        Central US (Stage)","Central US EUAP","East US 2 EUAP","West US 2","Southeast
        Asia","Sweden Central","Canada Central","West Europe","North Europe","East
        US","East US 2","East Asia","Australia East","Germany West Central","Japan
        East","UK South","West US","Central US","North Central US","South Central
        US","Korea Central","Brazil South","West US 3","France Central","South Africa
        North","Norway East","Switzerland North","UAE North","Canada East","West Central
        US","UK West","Central India","Switzerland West"],"apiVersions":["2024-03-01","2024-02-02-preview","2023-11-02-preview","2023-08-01-preview","2023-05-02-preview","2023-05-01","2023-04-01-preview","2022-11-01-preview","2022-10-01","2022-06-01-preview","2022-03-01"],"defaultApiVersion":"2023-05-01","capabilities":"None"},{"resourceType":"locations/containerappOperationStatuses","locations":["North
        Central US (Stage)","Central US EUAP","East US 2 EUAP","West US 2","Southeast
        Asia","Sweden Central","Canada Central","West Europe","North Europe","East
        US","East US 2","East Asia","Australia East","Germany West Central","Japan
        East","UK South","West US","Central US","North Central US","South Central
        US","Korea Central","Brazil South","West US 3","France Central","South Africa
        North","Norway East","Switzerland North","UAE North","Canada East","West Central
        US","UK West","Central India","Switzerland West"],"apiVersions":["2024-03-01","2024-02-02-preview","2023-11-02-preview","2023-08-01-preview","2023-05-02-preview","2023-05-01","2023-04-01-preview","2022-11-01-preview","2022-10-01","2022-06-01-preview","2022-03-01"],"defaultApiVersion":"2023-05-01","capabilities":"None"},{"resourceType":"locations/containerappsjobOperationResults","locations":["North
        Central US (Stage)","Central US EUAP","East US 2 EUAP","West US 2","Southeast
        Asia","Sweden Central","Canada Central","West Europe","North Europe","East
        US","East US 2","East Asia","Australia East","Germany West Central","Japan
        East","UK South","West US","Central US","North Central US","South Central
        US","Korea Central","Brazil South","West US 3","France Central","South Africa
        North","Norway East","Switzerland North","UAE North","Canada East","West Central
        US","UK West","Central India","Switzerland West"],"apiVersions":["2024-03-01","2024-02-02-preview","2023-11-02-preview","2023-08-01-preview","2023-05-02-preview","2023-05-01","2023-04-01-preview","2022-11-01-preview"],"defaultApiVersion":"2023-05-01","capabilities":"None"},{"resourceType":"locations/containerappsjobOperationStatuses","locations":["North
        Central US (Stage)","Central US EUAP","East US 2 EUAP","West US 2","Southeast
        Asia","Sweden Central","Canada Central","West Europe","North Europe","East
        US","East US 2","East Asia","Australia East","Germany West Central","Japan
        East","UK South","West US","Central US","North Central US","South Central
        US","Korea Central","Brazil South","West US 3","France Central","South Africa
        North","Norway East","Switzerland North","UAE North","Canada East","West Central
        US","UK West","Central India","Switzerland West"],"apiVersions":["2024-03-01","2024-02-02-preview","2023-11-02-preview","2023-08-01-preview","2023-05-02-preview","2023-05-01","2023-04-01-preview","2022-11-01-preview"],"defaultApiVersion":"2023-05-01","capabilities":"None"},{"resourceType":"locations/sourceControlOperationResults","locations":["North
        Central US (Stage)","Central US EUAP","East US 2 EUAP","West US 2","Southeast
        Asia","Sweden Central","Canada Central","West Europe","North Europe","East
        US","East US 2","East Asia","Australia East","Germany West Central","Japan
        East","UK South","West US","Central US","North Central US","South Central
        US","Korea Central","Brazil South","West US 3","France Central","South Africa
        North","Norway East","Switzerland North","UAE North","Canada East","West Central
        US","UK West","Central India","Switzerland West"],"apiVersions":["2024-03-01","2024-02-02-preview","2023-11-02-preview","2023-08-01-preview","2023-05-02-preview","2023-05-01","2023-04-01-preview","2022-11-01-preview","2022-10-01","2022-06-01-preview","2022-03-01"],"defaultApiVersion":"2023-05-01","capabilities":"None"},{"resourceType":"locations/sourceControlOperationStatuses","locations":["North
        Central US (Stage)","Central US EUAP","East US 2 EUAP","West US 2","Southeast
        Asia","Sweden Central","Canada Central","West Europe","North Europe","East
        US","East US 2","East Asia","Australia East","Germany West Central","Japan
        East","UK South","West US","Central US","North Central US","South Central
        US","Korea Central","Brazil South","West US 3","France Central","South Africa
        North","Norway East","Switzerland North","UAE North","Canada East","West Central
        US","UK West","Central India","Switzerland West"],"apiVersions":["2024-03-01","2024-02-02-preview","2023-11-02-preview","2023-08-01-preview","2023-05-02-preview","2023-05-01","2023-04-01-preview","2022-11-01-preview","2022-10-01","2022-06-01-preview","2022-03-01"],"defaultApiVersion":"2023-05-01","capabilities":"None"},{"resourceType":"locations/usages","locations":["North
        Central US (Stage)","Central US EUAP","East US 2 EUAP","West US 2","Southeast
        Asia","Sweden Central","Canada Central","West Europe","North Europe","East
        US","East US 2","East Asia","Australia East","Germany West Central","Japan
        East","UK South","West US","Central US","North Central US","South Central
        US","Korea Central","Brazil South","West US 3","France Central","South Africa
        North","Norway East","Switzerland North","UAE North","Canada East","West Central
        US","UK West","Central India","Switzerland West"],"apiVersions":["2024-02-02-preview","2023-11-02-preview","2023-08-01-preview","2023-05-02-preview"],"defaultApiVersion":"2023-05-02-preview","capabilities":"None"},{"resourceType":"connectedEnvironments","locations":["North
        Central US (Stage)","Central US EUAP","East US 2 EUAP","North Central US","East
        US","East Asia","West Europe","Southeast Asia"],"apiVersions":["2024-03-01","2024-02-02-preview","2023-11-02-preview","2023-08-01-preview","2023-05-02-preview","2023-05-01","2023-04-01-preview","2022-11-01-preview","2022-10-01","2022-06-01-preview"],"defaultApiVersion":"2023-05-01","capabilities":"CrossResourceGroupResourceMove,
        CrossSubscriptionResourceMove, SupportsTags, SupportsLocation"},{"resourceType":"connectedEnvironments/certificates","locations":["North
        Central US (Stage)","Central US EUAP","East US 2 EUAP","North Central US","East
        US","East Asia","West Europe","Southeast Asia"],"apiVersions":["2024-03-01","2024-02-02-preview","2023-11-02-preview","2023-08-01-preview","2023-05-02-preview","2023-05-01","2023-04-01-preview","2022-11-01-preview","2022-10-01","2022-06-01-preview"],"defaultApiVersion":"2023-05-01","capabilities":"CrossResourceGroupResourceMove,
        CrossSubscriptionResourceMove, SupportsTags, SupportsLocation"},{"resourceType":"locations/connectedEnvironmentOperationResults","locations":["North
        Central US (Stage)","Central US EUAP","East US 2 EUAP","North Central US","East
        US","East Asia","West Europe","Southeast Asia"],"apiVersions":["2024-03-01","2024-02-02-preview","2023-11-02-preview","2023-08-01-preview","2023-05-02-preview","2023-05-01","2023-04-01-preview","2022-11-01-preview","2022-10-01","2022-06-01-preview"],"defaultApiVersion":"2023-05-01","capabilities":"None"},{"resourceType":"locations/connectedEnvironmentOperationStatuses","locations":["North
        Central US (Stage)","Central US EUAP","East US 2 EUAP","North Central US","East
        US","East Asia","West Europe","Southeast Asia"],"apiVersions":["2024-03-01","2024-02-02-preview","2023-11-02-preview","2023-08-01-preview","2023-05-02-preview","2023-05-01","2023-04-01-preview","2022-11-01-preview","2022-10-01","2022-06-01-preview"],"defaultApiVersion":"2023-05-01","capabilities":"None"},{"resourceType":"locations/managedCertificateOperationStatuses","locations":["North
        Central US (Stage)","Central US EUAP","East US 2 EUAP","West US 2","Southeast
        Asia","Sweden Central","Canada Central","West Europe","North Europe","East
        US","East US 2","East Asia","Australia East","Germany West Central","Japan
        East","UK South","West US","Central US","North Central US","South Central
        US","Korea Central","Brazil South","West US 3","France Central","South Africa
        North","Norway East","Switzerland North","UAE North","Canada East","West Central
        US","UK West","Central India","Switzerland West"],"apiVersions":["2024-03-01","2024-02-02-preview","2023-11-02-preview","2023-08-01-preview","2023-05-02-preview","2023-05-01","2023-04-01-preview","2022-11-01-preview"],"defaultApiVersion":"2023-05-01","capabilities":"None"},{"resourceType":"locations/billingMeters","locations":["North
        Central US (Stage)","Central US EUAP","East US 2 EUAP","West US 2","Southeast
        Asia","Sweden Central","Canada Central","West Europe","North Europe","East
        US","East US 2","East Asia","Australia East","Germany West Central","Japan
        East","UK South","West US","Central US","North Central US","South Central
        US","Korea Central","Brazil South","West US 3","France Central","South Africa
        North","Norway East","Switzerland North","UAE North","Canada East","West Central
        US","UK West","Central India","Switzerland West"],"apiVersions":["2024-03-01","2024-02-02-preview","2023-11-02-preview","2023-08-01-preview","2023-05-02-preview","2023-05-01","2023-04-01-preview","2022-11-01-preview","2022-10-01","2022-06-01-preview"],"defaultApiVersion":"2023-05-01","capabilities":"None"},{"resourceType":"locations/availableManagedEnvironmentsWorkloadProfileTypes","locations":["North
        Central US (Stage)","Central US EUAP","East US 2 EUAP","West US 2","Southeast
        Asia","Sweden Central","Canada Central","West Europe","North Europe","East
        US","East US 2","East Asia","Australia East","Germany West Central","Japan
        East","UK South","West US","Central US","North Central US","South Central
        US","Korea Central","Brazil South","West US 3","France Central","South Africa
        North","Norway East","Switzerland North","UAE North","Canada East","West Central
        US","UK West","Central India","Switzerland West"],"apiVersions":["2024-03-01","2024-02-02-preview","2023-11-02-preview","2023-08-01-preview","2023-05-02-preview","2023-05-01","2023-04-01-preview","2022-11-01-preview","2022-10-01","2022-06-01-preview"],"defaultApiVersion":"2023-05-01","capabilities":"None"},{"resourceType":"getCustomDomainVerificationId","locations":["North
        Central US (Stage)","West US 2","Southeast Asia","Sweden Central","Canada
        Central","West Europe","North Europe","East US","East US 2","East Asia","Australia
        East","Germany West Central","Japan East","UK South","West US","Central US","North
        Central US","South Central US","Korea Central","Brazil South","West US 3","France
        Central","South Africa North","Norway East","Switzerland North","UAE North","Canada
        East","West Central US","UK West","Central India","Central US EUAP","East
        US 2 EUAP","Switzerland West"],"apiVersions":["2024-02-02-preview","2023-11-02-preview","2023-08-01-preview","2023-05-02-preview"],"defaultApiVersion":"2023-05-02-preview","capabilities":"None"},{"resourceType":"builders","locations":["North
        Central US (Stage)","Central US EUAP","East US 2 EUAP","West US 2","Southeast
        Asia","Sweden Central","Canada Central","West Europe","North Europe","East
        US","East US 2","East Asia","Australia East","Germany West Central","Japan
        East","UK South","West US","Central US","North Central US","South Central
        US","Korea Central","Brazil South","West US 3","France Central","South Africa
        North","Norway East","Switzerland North","UAE North","Canada East","West Central
        US","UK West","Central India","Switzerland West"],"apiVersions":["2024-02-02-preview","2023-11-02-preview","2023-08-01-preview"],"defaultApiVersion":"2023-08-01-preview","capabilities":"CrossResourceGroupResourceMove,
        CrossSubscriptionResourceMove, SystemAssignedResourceIdentity, SupportsTags,
        SupportsLocation"},{"resourceType":"builders/builds","locations":["North Central
        US (Stage)","Central US EUAP","East US 2 EUAP","West US 2","Southeast Asia","Sweden
        Central","Canada Central","West Europe","North Europe","East US","East US
        2","East Asia","Australia East","Germany West Central","Japan East","UK South","West
        US","Central US","North Central US","South Central US","Korea Central","Brazil
        South","West US 3","France Central","South Africa North","Norway East","Switzerland
        North","UAE North","Canada East","West Central US","UK West","Central India","Switzerland
        West"],"apiVersions":["2024-02-02-preview","2023-11-02-preview","2023-08-01-preview"],"defaultApiVersion":"2023-08-01-preview","capabilities":"None"},{"resourceType":"builders/patches","locations":["North
        Central US (Stage)","Central US EUAP","East US 2 EUAP","West US 2","Southeast
        Asia","Sweden Central","Canada Central","West Europe","North Europe","East
        US","East US 2","East Asia","Australia East","Germany West Central","Japan
        East","UK South","West US","Central US","North Central US","South Central
        US","Korea Central","Brazil South","West US 3","France Central","South Africa
        North","Norway East","Switzerland North","UAE North","Canada East","West Central
        US","UK West","Central India","Switzerland West"],"apiVersions":["2024-02-02-preview","2023-11-02-preview","2023-08-01-preview"],"defaultApiVersion":"2023-08-01-preview","capabilities":"None"},{"resourceType":"locations/OperationResults","locations":["North
        Central US (Stage)","Central US EUAP","East US 2 EUAP","West US 2","Southeast
        Asia","Sweden Central","Canada Central","West Europe","North Europe","East
        US","East US 2","East Asia","Australia East","Germany West Central","Japan
        East","UK South","West US","Central US","North Central US","South Central
        US","Korea Central","Brazil South","West US 3","France Central","South Africa
        North","Norway East","Switzerland North","UAE North","Canada East","West Central
        US","UK West","Central India","Switzerland West"],"apiVersions":["2024-02-02-preview","2023-11-02-preview","2023-08-01-preview"],"defaultApiVersion":"2023-08-01-preview","capabilities":"None"},{"resourceType":"locations/OperationStatuses","locations":["North
        Central US (Stage)","Central US EUAP","East US 2 EUAP","West US 2","Southeast
        Asia","Sweden Central","Canada Central","West Europe","North Europe","East
        US","East US 2","East Asia","Australia East","Germany West Central","Japan
        East","UK South","West US","Central US","North Central US","South Central
        US","Korea Central","Brazil South","West US 3","France Central","South Africa
        North","Norway East","Switzerland North","UAE North","Canada East","West Central
        US","UK West","Central India","Switzerland West"],"apiVersions":["2024-02-02-preview","2023-11-02-preview","2023-08-01-preview"],"defaultApiVersion":"2023-08-01-preview","capabilities":"None"},{"resourceType":"managedEnvironments/dotNetComponents","locations":["North
        Central US (Stage)","Central US EUAP","East US 2 EUAP","West US 2","Southeast
        Asia","Sweden Central","Canada Central","West Europe","North Europe","East
        US","East US 2","East Asia","Australia East","Germany West Central","Japan
        East","UK South","West US","Central US","North Central US","South Central
        US","Korea Central","Brazil South","West US 3","France Central","South Africa
        North","Norway East","Switzerland North","UAE North","Canada East","West Central
        US","UK West","Central India","Switzerland West"],"apiVersions":["2024-02-02-preview","2023-11-02-preview"],"defaultApiVersion":"2023-11-02-preview","capabilities":"None"},{"resourceType":"managedEnvironments/javaComponents","locations":["North
        Central US (Stage)","Central US EUAP","East US 2 EUAP","West US 2","Southeast
        Asia","Sweden Central","Canada Central","West Europe","North Europe","East
        US","East US 2","East Asia","Australia East","Germany West Central","Japan
        East","UK South","West US","Central US","North Central US","South Central
        US","Korea Central","Brazil South","West US 3","France Central","South Africa
        North","Norway East","Switzerland North","UAE North","Canada East","West Central
        US","UK West","Central India","Switzerland West"],"apiVersions":["2024-02-02-preview","2023-11-02-preview"],"defaultApiVersion":"2023-11-02-preview","capabilities":"None"},{"resourceType":"managedEnvironments/daprComponents","locations":["North
        Central US (Stage)","Central US EUAP","East US 2 EUAP","West US 2","Southeast
        Asia","Sweden Central","Canada Central","West Europe","North Europe","East
        US","East US 2","East Asia","Australia East","Germany West Central","Japan
        East","UK South","West US","Central US","North Central US","South Central
        US","Korea Central","Brazil South","West US 3","France Central","South Africa
        North","Norway East","Switzerland North","UAE North","Canada East","West Central
        US","UK West","Central India","Switzerland West"],"apiVersions":["2024-03-01","2024-02-02-preview","2023-11-02-preview","2023-08-01-preview","2023-05-02-preview","2023-05-01","2023-04-01-preview","2022-11-01-preview","2022-10-01","2022-06-01-preview","2022-03-01"],"defaultApiVersion":"2023-05-01","capabilities":"None"}],"registrationState":"Registered","registrationPolicy":"RegistrationRequired"}'
    headers:
      cache-control:
      - no-cache
      content-length:
      - '26117'
      content-type:
      - application/json; charset=utf-8
      date:
      - Wed, 28 Feb 2024 06:37:00 GMT
      expires:
      - '-1'
      pragma:
      - no-cache
      strict-transport-security:
      - max-age=31536000; includeSubDomains
      x-cache:
      - CONFIG_NOCACHE
      x-content-type-options:
      - nosniff
      x-msedge-ref:
      - 'Ref A: 22AD7C1666B944FD8AD3DA5AC2F70362 Ref B: CO6AA3150218045 Ref C: 2024-02-28T06:37:01Z'
    status:
      code: 200
      message: OK
- request:
    body: null
    headers:
      Accept:
      - '*/*'
      Accept-Encoding:
      - gzip, deflate
      CommandName:
      - containerapp job show
      Connection:
      - keep-alive
      ParameterSetName:
      - -g -n
      User-Agent:
      - python/3.8.10 (Windows-10-10.0.22621-SP0) AZURECLI/2.58.0
    method: GET
    uri: https://management.azure.com/subscriptions/00000000-0000-0000-0000-000000000000/resourceGroups/clitest.rg000001/providers/Microsoft.App/jobs/aca1000003?api-version=2023-11-02-preview
  response:
    body:
      string: '{"id":"/subscriptions/00000000-0000-0000-0000-000000000000/resourceGroups/clitest.rg000001/providers/Microsoft.App/jobs/aca1000003","name":"aca1000003","type":"Microsoft.App/jobs","location":"East
        US","systemData":{"createdBy":"snehapar@microsoft.com","createdByType":"User","createdAt":"2024-02-28T06:36:52.5272008","lastModifiedBy":"snehapar@microsoft.com","lastModifiedByType":"User","lastModifiedAt":"2024-02-28T06:36:52.5272008"},"properties":{"provisioningState":"Succeeded","environmentId":"/subscriptions/00000000-0000-0000-0000-000000000000/resourceGroups/client.env_rg_northcentralusstage/providers/Microsoft.App/managedEnvironments/env-northcentralusstage","workloadProfileName":"Consumption","configuration":{"secrets":[{"name":"acr000002azurecrio-443-acr000002"}],"triggerType":"Schedule","replicaTimeout":200,"replicaRetryLimit":2,"manualTriggerConfig":null,"scheduleTriggerConfig":{"replicaCompletionCount":1,"cronExpression":"*/10
        * * * *","parallelism":1},"eventTriggerConfig":null,"registries":[{"server":"acr000002.azurecr.io:443","username":"acr000002","passwordSecretRef":"acr000002azurecrio-443-acr000002","identity":""}],"dapr":null},"template":{"containers":[{"image":"acr000002.azurecr.io:443/k8se/quickstart:latest","name":"aca1000003","resources":{"cpu":0.5,"memory":"1Gi","ephemeralStorage":""}}],"initContainers":null,"volumes":null},"eventStreamEndpoint":"https://eastus.azurecontainerapps.dev/subscriptions/00000000-0000-0000-0000-000000000000/resourceGroups/clitest.rg000001/containerApps/aca1000003/eventstream"},"identity":{"type":"None"}}'
    headers:
      api-supported-versions:
      - 2022-11-01-preview, 2023-04-01-preview, 2023-05-01, 2023-05-02-preview, 2023-08-01-preview,
        2023-11-02-preview, 2024-02-02-preview, 2024-03-01
      cache-control:
      - no-cache
      content-length:
      - '1573'
      content-type:
      - application/json; charset=utf-8
      date:
      - Wed, 28 Feb 2024 06:37:01 GMT
      expires:
      - '-1'
      pragma:
      - no-cache
      strict-transport-security:
      - max-age=31536000; includeSubDomains
      vary:
      - Accept-Encoding
      x-cache:
      - CONFIG_NOCACHE
      x-content-type-options:
      - nosniff
      x-msedge-ref:
      - 'Ref A: C053666379234625B27AA570C151DEB2 Ref B: CO6AA3150217027 Ref C: 2024-02-28T06:37:01Z'
      x-powered-by:
      - ASP.NET
    status:
      code: 200
      message: OK
version: 1
>>>>>>> 7b2ba863
<|MERGE_RESOLUTION|>--- conflicted
+++ resolved
@@ -1,2091 +1,3 @@
-<<<<<<< HEAD
-interactions:
-- request:
-    body: null
-    headers:
-      Accept:
-      - application/json
-      Accept-Encoding:
-      - gzip, deflate
-      CommandName:
-      - containerapp env show
-      Connection:
-      - keep-alive
-      ParameterSetName:
-      - -g -n
-      User-Agent:
-      - AZURECLI/2.57.0 azsdk-python-azure-mgmt-resource/23.1.0b2 Python/3.8.10 (Windows-10-10.0.22621-SP0)
-    method: GET
-    uri: https://management.azure.com/subscriptions/00000000-0000-0000-0000-000000000000/providers/Microsoft.App?api-version=2022-09-01
-  response:
-    body:
-      string: '{"id":"/subscriptions/00000000-0000-0000-0000-000000000000/providers/Microsoft.App","namespace":"Microsoft.App","authorizations":[{"applicationId":"7e3bc4fd-85a3-4192-b177-5b8bfc87f42c","roleDefinitionId":"39a74f72-b40f-4bdc-b639-562fe2260bf0"},{"applicationId":"3734c1a4-2bed-4998-a37a-ff1a9e7bf019","roleDefinitionId":"5c779a4f-5cb2-4547-8c41-478d9be8ba90"},{"applicationId":"55ebbb62-3b9c-49fd-9b87-9595226dd4ac","roleDefinitionId":"e49ca620-7992-4561-a7df-4ed67dad77b5","managedByRoleDefinitionId":"9e3af657-a8ff-583c-a75c-2fe7c4bcb635"},{"applicationId":"1459b1f6-7a5b-4300-93a2-44b4a651759f","roleDefinitionId":"3c5f1b29-9e3d-4a22-b5d6-9ff4e5a37974"}],"resourceTypes":[{"resourceType":"managedEnvironments","locations":["North
-        Central US (Stage)","West US 2","Southeast Asia","Sweden Central","Canada
-        Central","West Europe","North Europe","East US","East US 2","East Asia","Australia
-        East","Germany West Central","Japan East","UK South","West US","Central US","North
-        Central US","South Central US","Korea Central","Brazil South","West US 3","France
-        Central","South Africa North","Norway East","Switzerland North","UAE North","Canada
-        East","West Central US","UK West","Central India","Central US EUAP","East
-        US 2 EUAP"],"apiVersions":["2023-11-02-preview","2023-08-01-preview","2023-05-02-preview","2023-05-01","2023-04-01-preview","2022-11-01-preview","2022-10-01","2022-06-01-preview","2022-03-01"],"defaultApiVersion":"2023-05-01","capabilities":"CrossResourceGroupResourceMove,
-        CrossSubscriptionResourceMove, SystemAssignedResourceIdentity, SupportsTags,
-        SupportsLocation"},{"resourceType":"managedEnvironments/certificates","locations":["North
-        Central US (Stage)","West US 2","Southeast Asia","Sweden Central","Canada
-        Central","West Europe","North Europe","East US","East US 2","East Asia","Australia
-        East","Germany West Central","Japan East","UK South","West US","Central US","North
-        Central US","South Central US","Korea Central","Brazil South","West US 3","France
-        Central","South Africa North","Norway East","Switzerland North","UAE North","Canada
-        East","West Central US","UK West","Central India","Central US EUAP","East
-        US 2 EUAP"],"apiVersions":["2023-11-02-preview","2023-08-01-preview","2023-05-02-preview","2023-05-01","2023-04-01-preview","2022-11-01-preview","2022-10-01","2022-06-01-preview","2022-03-01"],"defaultApiVersion":"2023-05-01","capabilities":"CrossResourceGroupResourceMove,
-        CrossSubscriptionResourceMove, SupportsTags, SupportsLocation"},{"resourceType":"managedEnvironments/managedCertificates","locations":["North
-        Central US (Stage)","West US 2","Southeast Asia","Sweden Central","Canada
-        Central","West Europe","North Europe","East US","East US 2","East Asia","Australia
-        East","Germany West Central","Japan East","UK South","West US","Central US","North
-        Central US","South Central US","Korea Central","Brazil South","West US 3","France
-        Central","South Africa North","Norway East","Switzerland North","UAE North","Canada
-        East","West Central US","UK West","Central India","Central US EUAP","East
-        US 2 EUAP"],"apiVersions":["2023-11-02-preview","2023-08-01-preview","2023-05-02-preview","2023-05-01","2023-04-01-preview","2022-11-01-preview"],"defaultApiVersion":"2023-05-01","capabilities":"CrossResourceGroupResourceMove,
-        CrossSubscriptionResourceMove, SupportsTags, SupportsLocation"},{"resourceType":"containerApps","locations":["North
-        Central US (Stage)","West US 2","Southeast Asia","Sweden Central","Canada
-        Central","West Europe","North Europe","East US","East US 2","East Asia","Australia
-        East","Germany West Central","Japan East","UK South","West US","Central US","North
-        Central US","South Central US","Korea Central","Brazil South","West US 3","France
-        Central","South Africa North","Norway East","Switzerland North","UAE North","Canada
-        East","West Central US","UK West","Central India","Central US EUAP","East
-        US 2 EUAP"],"apiVersions":["2023-11-02-preview","2023-08-01-preview","2023-05-02-preview","2023-05-01","2023-04-01-preview","2022-11-01-preview","2022-10-01","2022-06-01-preview","2022-03-01"],"defaultApiVersion":"2023-05-01","capabilities":"CrossResourceGroupResourceMove,
-        CrossSubscriptionResourceMove, SystemAssignedResourceIdentity, SupportsTags,
-        SupportsLocation"},{"resourceType":"jobs","locations":["North Central US (Stage)","West
-        US 2","Southeast Asia","Sweden Central","Canada Central","West Europe","North
-        Europe","East US","East US 2","East Asia","Australia East","Germany West Central","Japan
-        East","UK South","West US","Central US","North Central US","South Central
-        US","Korea Central","Brazil South","West US 3","France Central","South Africa
-        North","Norway East","Switzerland North","UAE North","Canada East","West Central
-        US","UK West","Central India","Central US EUAP","East US 2 EUAP"],"apiVersions":["2023-11-02-preview","2023-08-01-preview","2023-05-02-preview","2023-05-01","2023-04-01-preview","2022-11-01-preview"],"defaultApiVersion":"2023-05-01","capabilities":"CrossResourceGroupResourceMove,
-        CrossSubscriptionResourceMove, SystemAssignedResourceIdentity, SupportsTags,
-        SupportsLocation"},{"resourceType":"locations","locations":[],"apiVersions":["2023-11-02-preview","2023-08-01-preview","2023-05-02-preview","2023-05-01","2023-04-01-preview","2022-11-01-preview","2022-10-01","2022-06-01-preview","2022-03-01"],"defaultApiVersion":"2023-05-01","capabilities":"None"},{"resourceType":"locations/managedEnvironmentOperationResults","locations":["North
-        Central US (Stage)","West US 2","Southeast Asia","Sweden Central","Canada
-        Central","West Europe","North Europe","East US","East US 2","East Asia","Australia
-        East","Germany West Central","Japan East","UK South","West US","Central US","North
-        Central US","South Central US","Korea Central","Brazil South","West US 3","France
-        Central","South Africa North","Norway East","Switzerland North","UAE North","Canada
-        East","West Central US","UK West","Central India","Central US EUAP","East
-        US 2 EUAP"],"apiVersions":["2023-11-02-preview","2023-08-01-preview","2023-05-02-preview","2023-05-01","2023-04-01-preview","2022-11-01-preview","2022-10-01","2022-06-01-preview","2022-03-01"],"defaultApiVersion":"2023-05-01","capabilities":"None"},{"resourceType":"locations/managedEnvironmentOperationStatuses","locations":["North
-        Central US (Stage)","West US 2","Southeast Asia","Sweden Central","Canada
-        Central","West Europe","North Europe","East US","East US 2","East Asia","Australia
-        East","Germany West Central","Japan East","UK South","West US","Central US","North
-        Central US","South Central US","Korea Central","Brazil South","West US 3","France
-        Central","South Africa North","Norway East","Switzerland North","UAE North","Canada
-        East","West Central US","UK West","Central India","Central US EUAP","East
-        US 2 EUAP"],"apiVersions":["2023-11-02-preview","2023-08-01-preview","2023-05-02-preview","2023-05-01","2023-04-01-preview","2022-11-01-preview","2022-10-01","2022-06-01-preview","2022-03-01"],"defaultApiVersion":"2023-05-01","capabilities":"None"},{"resourceType":"locations/containerappOperationResults","locations":["North
-        Central US (Stage)","Canada Central","West Europe","North Europe","East US","East
-        US 2","East Asia","Australia East","Germany West Central","Japan East","UK
-        South","West US","Central US","North Central US","South Central US","Korea
-        Central","Brazil South","West US 3","France Central","South Africa North","Norway
-        East","Switzerland North","UAE North","Canada East","West Central US","UK
-        West","Central India","Central US EUAP","East US 2 EUAP","West US 2","Southeast
-        Asia","Sweden Central"],"apiVersions":["2023-11-02-preview","2023-08-01-preview","2023-05-02-preview","2023-05-01","2023-04-01-preview","2022-11-01-preview","2022-10-01","2022-06-01-preview","2022-03-01"],"defaultApiVersion":"2023-05-01","capabilities":"None"},{"resourceType":"locations/containerappOperationStatuses","locations":["North
-        Central US (Stage)","West US 2","Southeast Asia","Sweden Central","Canada
-        Central","West Europe","North Europe","East US","East US 2","East Asia","Australia
-        East","Germany West Central","Japan East","UK South","West US","Central US","North
-        Central US","South Central US","Korea Central","Brazil South","West US 3","France
-        Central","South Africa North","Norway East","Switzerland North","UAE North","Canada
-        East","West Central US","UK West","Central India","Central US EUAP","East
-        US 2 EUAP"],"apiVersions":["2023-11-02-preview","2023-08-01-preview","2023-05-02-preview","2023-05-01","2023-04-01-preview","2022-11-01-preview","2022-10-01","2022-06-01-preview","2022-03-01"],"defaultApiVersion":"2023-05-01","capabilities":"None"},{"resourceType":"locations/containerappsjobOperationResults","locations":["North
-        Central US (Stage)","Canada Central","West Europe","North Europe","East US","East
-        US 2","East Asia","Australia East","Germany West Central","Japan East","UK
-        South","West US","Central US","North Central US","South Central US","Korea
-        Central","Brazil South","West US 3","France Central","South Africa North","Norway
-        East","Switzerland North","UAE North","Canada East","West Central US","UK
-        West","Central India","Central US EUAP","East US 2 EUAP","West US 2","Southeast
-        Asia","Sweden Central"],"apiVersions":["2023-11-02-preview","2023-08-01-preview","2023-05-02-preview","2023-05-01","2023-04-01-preview","2022-11-01-preview"],"defaultApiVersion":"2023-05-01","capabilities":"None"},{"resourceType":"locations/containerappsjobOperationStatuses","locations":["North
-        Central US (Stage)","West US 2","Southeast Asia","Sweden Central","Canada
-        Central","West Europe","North Europe","East US","East US 2","East Asia","Australia
-        East","Germany West Central","Japan East","UK South","West US","Central US","North
-        Central US","South Central US","Korea Central","Brazil South","West US 3","France
-        Central","South Africa North","Norway East","Switzerland North","UAE North","Canada
-        East","West Central US","UK West","Central India","Central US EUAP","East
-        US 2 EUAP"],"apiVersions":["2023-11-02-preview","2023-08-01-preview","2023-05-02-preview","2023-05-01","2023-04-01-preview","2022-11-01-preview"],"defaultApiVersion":"2023-05-01","capabilities":"None"},{"resourceType":"locations/sourceControlOperationResults","locations":["North
-        Central US (Stage)","Canada Central","West Europe","North Europe","East US","East
-        US 2","East Asia","Australia East","Germany West Central","Japan East","UK
-        South","West US","Central US","North Central US","South Central US","Korea
-        Central","Brazil South","West US 3","France Central","South Africa North","Norway
-        East","Switzerland North","UAE North","Canada East","West Central US","UK
-        West","Central India","Central US EUAP","East US 2 EUAP","West US 2","Southeast
-        Asia","Sweden Central"],"apiVersions":["2023-11-02-preview","2023-08-01-preview","2023-05-02-preview","2023-05-01","2023-04-01-preview","2022-11-01-preview","2022-10-01","2022-06-01-preview","2022-03-01"],"defaultApiVersion":"2023-05-01","capabilities":"None"},{"resourceType":"locations/sourceControlOperationStatuses","locations":["North
-        Central US (Stage)","West US 2","Southeast Asia","Sweden Central","Canada
-        Central","West Europe","North Europe","East US","East US 2","East Asia","Australia
-        East","Germany West Central","Japan East","UK South","West US","Central US","North
-        Central US","South Central US","Korea Central","Brazil South","West US 3","France
-        Central","South Africa North","Norway East","Switzerland North","UAE North","Canada
-        East","West Central US","UK West","Central India","Central US EUAP","East
-        US 2 EUAP"],"apiVersions":["2023-11-02-preview","2023-08-01-preview","2023-05-02-preview","2023-05-01","2023-04-01-preview","2022-11-01-preview","2022-10-01","2022-06-01-preview","2022-03-01"],"defaultApiVersion":"2023-05-01","capabilities":"None"},{"resourceType":"locations/usages","locations":["North
-        Central US (Stage)","West US 2","Southeast Asia","Sweden Central","Canada
-        Central","West Europe","North Europe","East US","East US 2","East Asia","Australia
-        East","Germany West Central","Japan East","UK South","West US","Central US","North
-        Central US","South Central US","Korea Central","Brazil South","West US 3","France
-        Central","South Africa North","Norway East","Switzerland North","UAE North","Canada
-        East","West Central US","UK West","Central India","Central US EUAP","East
-        US 2 EUAP"],"apiVersions":["2023-11-02-preview","2023-08-01-preview","2023-05-02-preview"],"defaultApiVersion":"2023-05-02-preview","capabilities":"None"},{"resourceType":"operations","locations":["North
-        Central US (Stage)","Central US EUAP","East US 2 EUAP","West US 2","Southeast
-        Asia","Sweden Central","Canada Central","West Europe","North Europe","East
-        US","East US 2","East Asia","Australia East","Germany West Central","Japan
-        East","UK South","West US","Central US","North Central US","South Central
-        US","Korea Central","Brazil South","West US 3","France Central","South Africa
-        North","Norway East","Switzerland North","UAE North","Canada East","West Central
-        US","UK West","Central India"],"apiVersions":["2023-11-02-preview","2023-08-01-preview","2023-05-02-preview","2023-05-01","2023-04-01-preview","2023-02-01","2022-11-01-preview","2022-10-01","2022-06-01-preview","2022-03-01"],"defaultApiVersion":"2023-08-01-preview","capabilities":"None"},{"resourceType":"connectedEnvironments","locations":["North
-        Central US (Stage)","North Central US","East US","East Asia","West Europe","Southeast
-        Asia","Central US EUAP","East US 2 EUAP"],"apiVersions":["2023-11-02-preview","2023-08-01-preview","2023-05-02-preview","2023-05-01","2023-04-01-preview","2022-11-01-preview","2022-10-01","2022-06-01-preview"],"defaultApiVersion":"2023-05-01","capabilities":"CrossResourceGroupResourceMove,
-        CrossSubscriptionResourceMove, SupportsTags, SupportsLocation"},{"resourceType":"connectedEnvironments/certificates","locations":["North
-        Central US (Stage)","North Central US","East US","East Asia","West Europe","Southeast
-        Asia","Central US EUAP","East US 2 EUAP"],"apiVersions":["2023-11-02-preview","2023-08-01-preview","2023-05-02-preview","2023-05-01","2023-04-01-preview","2022-11-01-preview","2022-10-01","2022-06-01-preview"],"defaultApiVersion":"2023-05-01","capabilities":"CrossResourceGroupResourceMove,
-        CrossSubscriptionResourceMove, SupportsTags, SupportsLocation"},{"resourceType":"locations/connectedEnvironmentOperationResults","locations":["North
-        Central US (Stage)","North Central US","East US","East Asia","West Europe","Southeast
-        Asia","Central US EUAP","East US 2 EUAP"],"apiVersions":["2023-11-02-preview","2023-08-01-preview","2023-05-02-preview","2023-05-01","2023-04-01-preview","2022-11-01-preview","2022-10-01","2022-06-01-preview"],"defaultApiVersion":"2023-05-01","capabilities":"None"},{"resourceType":"locations/connectedEnvironmentOperationStatuses","locations":["North
-        Central US (Stage)","North Central US","East US","East Asia","West Europe","Southeast
-        Asia","Central US EUAP","East US 2 EUAP"],"apiVersions":["2023-11-02-preview","2023-08-01-preview","2023-05-02-preview","2023-05-01","2023-04-01-preview","2022-11-01-preview","2022-10-01","2022-06-01-preview"],"defaultApiVersion":"2023-05-01","capabilities":"None"},{"resourceType":"locations/managedCertificateOperationStatuses","locations":["North
-        Central US (Stage)","West US 2","Southeast Asia","Sweden Central","Canada
-        Central","West Europe","North Europe","East US","East US 2","East Asia","Australia
-        East","Germany West Central","Japan East","UK South","West US","Central US","North
-        Central US","South Central US","Korea Central","Brazil South","West US 3","France
-        Central","South Africa North","Norway East","Switzerland North","UAE North","Canada
-        East","West Central US","UK West","Central India","Central US EUAP","East
-        US 2 EUAP"],"apiVersions":["2023-11-02-preview","2023-08-01-preview","2023-05-02-preview","2023-05-01","2023-04-01-preview","2022-11-01-preview"],"defaultApiVersion":"2023-05-01","capabilities":"None"},{"resourceType":"locations/billingMeters","locations":["North
-        Central US (Stage)","West US 2","Southeast Asia","Sweden Central","Canada
-        Central","West Europe","North Europe","East US","East US 2","East Asia","Australia
-        East","Germany West Central","Japan East","UK South","West US","Central US","North
-        Central US","South Central US","Korea Central","Brazil South","West US 3","France
-        Central","South Africa North","Norway East","Switzerland North","UAE North","Canada
-        East","West Central US","UK West","Central India","Central US EUAP","East
-        US 2 EUAP"],"apiVersions":["2023-11-02-preview","2023-08-01-preview","2023-05-02-preview","2023-05-01","2023-04-01-preview","2022-11-01-preview","2022-10-01","2022-06-01-preview"],"defaultApiVersion":"2023-05-01","capabilities":"None"},{"resourceType":"locations/availableManagedEnvironmentsWorkloadProfileTypes","locations":["North
-        Central US (Stage)","West US 2","Southeast Asia","Sweden Central","Canada
-        Central","West Europe","North Europe","East US","East US 2","East Asia","Australia
-        East","Germany West Central","Japan East","UK South","West US","Central US","North
-        Central US","South Central US","Korea Central","Brazil South","West US 3","France
-        Central","South Africa North","Norway East","Switzerland North","UAE North","Canada
-        East","West Central US","UK West","Central India","Central US EUAP","East
-        US 2 EUAP"],"apiVersions":["2023-11-02-preview","2023-08-01-preview","2023-05-02-preview","2023-05-01","2023-04-01-preview","2022-11-01-preview","2022-10-01","2022-06-01-preview"],"defaultApiVersion":"2023-05-01","capabilities":"None"},{"resourceType":"getCustomDomainVerificationId","locations":["North
-        Central US (Stage)","West US 2","Southeast Asia","Sweden Central","Canada
-        Central","West Europe","North Europe","East US","East US 2","East Asia","Australia
-        East","Germany West Central","Japan East","UK South","West US","Central US","North
-        Central US","South Central US","Korea Central","Brazil South","West US 3","France
-        Central","South Africa North","Norway East","Switzerland North","UAE North","Canada
-        East","West Central US","UK West","Central India","Central US EUAP","East
-        US 2 EUAP"],"apiVersions":["2023-11-02-preview","2023-08-01-preview","2023-05-02-preview"],"defaultApiVersion":"2023-05-02-preview","capabilities":"None"},{"resourceType":"builders","locations":["North
-        Central US (Stage)","West US 2","Southeast Asia","Sweden Central","Canada
-        Central","West Europe","North Europe","East US","East US 2","East Asia","Australia
-        East","Germany West Central","Japan East","UK South","West US","Central US","North
-        Central US","South Central US","Korea Central","Brazil South","West US 3","France
-        Central","South Africa North","Norway East","Switzerland North","UAE North","Canada
-        East","West Central US","UK West","Central India","Central US EUAP","East
-        US 2 EUAP"],"apiVersions":["2023-11-02-preview","2023-08-01-preview"],"defaultApiVersion":"2023-08-01-preview","capabilities":"CrossResourceGroupResourceMove,
-        CrossSubscriptionResourceMove, SystemAssignedResourceIdentity, SupportsTags,
-        SupportsLocation"},{"resourceType":"builders/builds","locations":["North Central
-        US (Stage)","West US 2","Southeast Asia","Sweden Central","Canada Central","West
-        Europe","North Europe","East US","East US 2","East Asia","Australia East","Germany
-        West Central","Japan East","UK South","West US","Central US","North Central
-        US","South Central US","Korea Central","Brazil South","West US 3","France
-        Central","South Africa North","Norway East","Switzerland North","UAE North","Canada
-        East","West Central US","UK West","Central India","Central US EUAP","East
-        US 2 EUAP"],"apiVersions":["2023-11-02-preview","2023-08-01-preview"],"defaultApiVersion":"2023-08-01-preview","capabilities":"None"},{"resourceType":"locations/OperationResults","locations":["North
-        Central US (Stage)","West US 2","Southeast Asia","Sweden Central","Canada
-        Central","West Europe","North Europe","East US","East US 2","East Asia","Australia
-        East","Germany West Central","Japan East","UK South","West US","Central US","North
-        Central US","South Central US","Korea Central","Brazil South","West US 3","France
-        Central","South Africa North","Norway East","Switzerland North","UAE North","Canada
-        East","West Central US","UK West","Central India","Central US EUAP","East
-        US 2 EUAP"],"apiVersions":["2023-11-02-preview","2023-08-01-preview"],"defaultApiVersion":"2023-08-01-preview","capabilities":"None"},{"resourceType":"locations/OperationStatuses","locations":["North
-        Central US (Stage)","West US 2","Southeast Asia","Sweden Central","Canada
-        Central","West Europe","North Europe","East US","East US 2","East Asia","Australia
-        East","Germany West Central","Japan East","UK South","West US","Central US","North
-        Central US","South Central US","Korea Central","Brazil South","West US 3","France
-        Central","South Africa North","Norway East","Switzerland North","UAE North","Canada
-        East","West Central US","UK West","Central India","Central US EUAP","East
-        US 2 EUAP"],"apiVersions":["2023-11-02-preview","2023-08-01-preview"],"defaultApiVersion":"2023-08-01-preview","capabilities":"None"},{"resourceType":"managedEnvironments/dotNetComponents","locations":["North
-        Central US (Stage)","West US 2","Southeast Asia","Sweden Central","Canada
-        Central","West Europe","North Europe","East US","East US 2","East Asia","Australia
-        East","Germany West Central","Japan East","UK South","West US","Central US","North
-        Central US","South Central US","Korea Central","Brazil South","West US 3","France
-        Central","South Africa North","Norway East","Switzerland North","UAE North","Canada
-        East","West Central US","UK West","Central India","Central US EUAP","East
-        US 2 EUAP"],"apiVersions":["2023-11-02-preview"],"defaultApiVersion":"2023-11-02-preview","capabilities":"None"},{"resourceType":"managedEnvironments/javaComponents","locations":["North
-        Central US (Stage)","West US 2","Southeast Asia","Sweden Central","Canada
-        Central","West Europe","North Europe","East US","East US 2","East Asia","Australia
-        East","Germany West Central","Japan East","UK South","West US","Central US","North
-        Central US","South Central US","Korea Central","Brazil South","West US 3","France
-        Central","South Africa North","Norway East","Switzerland North","UAE North","Canada
-        East","West Central US","UK West","Central India","Central US EUAP","East
-        US 2 EUAP"],"apiVersions":["2023-11-02-preview"],"defaultApiVersion":"2023-11-02-preview","capabilities":"None"},{"resourceType":"managedEnvironments/daprComponents","locations":["North
-        Central US (Stage)","West US 2","Southeast Asia","Sweden Central","Canada
-        Central","West Europe","North Europe","East US","East US 2","East Asia","Australia
-        East","Germany West Central","Japan East","UK South","West US","Central US","North
-        Central US","South Central US","Korea Central","Brazil South","West US 3","France
-        Central","South Africa North","Norway East","Switzerland North","UAE North","Canada
-        East","West Central US","UK West","Central India","Central US EUAP","East
-        US 2 EUAP"],"apiVersions":["2023-11-02-preview","2023-08-01-preview","2023-05-02-preview","2023-05-01","2023-04-01-preview","2022-11-01-preview","2022-10-01","2022-06-01-preview","2022-03-01"],"defaultApiVersion":"2023-05-01","capabilities":"None"},{"resourceType":"sessionPools","locations":["Central
-        US EUAP","East US 2 EUAP"],"apiVersions":["2024-02-02-preview","2023-11-02-preview","2023-08-01-preview"],"defaultApiVersion":"2023-08-01-preview","capabilities":"CrossResourceGroupResourceMove,
-        CrossSubscriptionResourceMove, SystemAssignedResourceIdentity, SupportsTags,
-        SupportsLocation"},{"resourceType":"builders/patches","locations":["Central
-        US EUAP","East US 2 EUAP"],"apiVersions":["2024-02-02-preview","2023-11-02-preview","2023-08-01-preview"],"defaultApiVersion":"2023-08-01-preview","capabilities":"None"}],"registrationState":"Registered","registrationPolicy":"RegistrationRequired"}'
-    headers:
-      cache-control:
-      - no-cache
-      content-length:
-      - '23762'
-      content-type:
-      - application/json; charset=utf-8
-      date:
-      - Wed, 28 Feb 2024 23:55:53 GMT
-      expires:
-      - '-1'
-      pragma:
-      - no-cache
-      strict-transport-security:
-      - max-age=31536000; includeSubDomains
-      x-cache:
-      - CONFIG_NOCACHE
-      x-content-type-options:
-      - nosniff
-      x-msedge-ref:
-      - 'Ref A: 0A741BB1F5F74BC38630CE70061AE21B Ref B: CO6AA3150218029 Ref C: 2024-02-28T23:55:53Z'
-    status:
-      code: 200
-      message: OK
-- request:
-    body: null
-    headers:
-      Accept:
-      - '*/*'
-      Accept-Encoding:
-      - gzip, deflate
-      CommandName:
-      - containerapp env show
-      Connection:
-      - keep-alive
-      ParameterSetName:
-      - -g -n
-      User-Agent:
-      - python/3.8.10 (Windows-10-10.0.22621-SP0) AZURECLI/2.57.0
-    method: GET
-    uri: https://management.azure.com/subscriptions/00000000-0000-0000-0000-000000000000/resourceGroups/client.env_rg_eastus2/providers/Microsoft.App/managedEnvironments/env-eastus2?api-version=2023-11-02-preview
-  response:
-    body:
-      string: '{"id":"/subscriptions/00000000-0000-0000-0000-000000000000/resourceGroups/client.env_rg_eastus2/providers/Microsoft.App/managedEnvironments/env-eastus2","name":"env-eastus2","type":"Microsoft.App/managedEnvironments","location":"East
-        US 2","systemData":{"createdBy":"harrli@microsoft.com","createdByType":"User","createdAt":"2024-02-28T22:40:40.3749292","lastModifiedBy":"harrli@microsoft.com","lastModifiedByType":"User","lastModifiedAt":"2024-02-28T22:40:40.3749292"},"properties":{"provisioningState":"Succeeded","daprAIInstrumentationKey":null,"daprAIConnectionString":null,"vnetConfiguration":null,"defaultDomain":"victoriousglacier-3c94eae2.eastus2.azurecontainerapps.io","staticIp":"52.254.46.135","appLogsConfiguration":{"destination":null,"logAnalyticsConfiguration":null},"openTelemetryConfiguration":null,"zoneRedundant":false,"kedaConfiguration":{"version":"2.12.0"},"daprConfiguration":{"version":"1.11.6"},"eventStreamEndpoint":"https://eastus2.azurecontainerapps.dev/subscriptions/00000000-0000-0000-0000-000000000000/resourceGroups/client.env_rg_eastus2/managedEnvironments/env-eastus2/eventstream","customDomainConfiguration":{"customDomainVerificationId":"0FEF6FC81FA2FA9876FEE95F895AD716D01F5495C9AC8EA62F0228DC5E40B5CA","dnsSuffix":null,"certificateKeyVaultProperties":null,"certificateValue":null,"certificatePassword":null,"thumbprint":null,"subjectName":null,"expirationDate":null},"workloadProfiles":[{"workloadProfileType":"Consumption","name":"Consumption"}],"appInsightsConfiguration":null,"infrastructureResourceGroup":null,"peerAuthentication":{"mtls":{"enabled":false}}}}'
-    headers:
-      api-supported-versions:
-      - 2022-03-01, 2022-06-01-preview, 2022-10-01, 2022-11-01-preview, 2023-04-01-preview,
-        2023-05-01, 2023-05-02-preview, 2023-08-01-preview, 2023-11-02-preview, 2024-02-02-preview,
-        2024-03-01
-      cache-control:
-      - no-cache
-      content-length:
-      - '1601'
-      content-type:
-      - application/json; charset=utf-8
-      date:
-      - Wed, 28 Feb 2024 23:55:53 GMT
-      expires:
-      - '-1'
-      pragma:
-      - no-cache
-      strict-transport-security:
-      - max-age=31536000; includeSubDomains
-      vary:
-      - Accept-Encoding
-      x-cache:
-      - CONFIG_NOCACHE
-      x-content-type-options:
-      - nosniff
-      x-msedge-ref:
-      - 'Ref A: 40CDA68605A340C69CF5E416E40F827B Ref B: CO6AA3150217023 Ref C: 2024-02-28T23:55:53Z'
-      x-powered-by:
-      - ASP.NET
-    status:
-      code: 200
-      message: OK
-- request:
-    body: '{"location": "eastus2", "sku": {"name": "Basic"}, "properties": {"adminUserEnabled":
-      true, "anonymousPullEnabled": false}}'
-    headers:
-      Accept:
-      - application/json
-      Accept-Encoding:
-      - gzip, deflate
-      CommandName:
-      - acr create
-      Connection:
-      - keep-alive
-      Content-Length:
-      - '122'
-      Content-Type:
-      - application/json
-      ParameterSetName:
-      - --sku -n -g --admin-enabled -l
-      User-Agent:
-      - AZURECLI/2.57.0 azsdk-python-azure-mgmt-containerregistry/10.1.0 Python/3.8.10
-        (Windows-10-10.0.22621-SP0)
-    method: PUT
-    uri: https://management.azure.com/subscriptions/00000000-0000-0000-0000-000000000000/resourceGroups/clitest.rg000001/providers/Microsoft.ContainerRegistry/registries/acr000002?api-version=2022-02-01-preview
-  response:
-    body:
-      string: '{"sku":{"name":"Basic","tier":"Basic"},"type":"Microsoft.ContainerRegistry/registries","id":"/subscriptions/00000000-0000-0000-0000-000000000000/resourceGroups/clitest.rg000001/providers/Microsoft.ContainerRegistry/registries/acr000002","name":"acr000002","location":"eastus2","tags":{},"systemData":{"createdBy":"harrli@microsoft.com","createdByType":"User","createdAt":"2024-02-28T23:55:54.9838955+00:00","lastModifiedBy":"harrli@microsoft.com","lastModifiedByType":"User","lastModifiedAt":"2024-02-28T23:55:54.9838955+00:00"},"properties":{"loginServer":"acr000002.azurecr.io","creationDate":"2024-02-28T23:55:54.9838955Z","provisioningState":"Creating","adminUserEnabled":true,"policies":{"quarantinePolicy":{"status":"disabled"},"trustPolicy":{"type":"Notary","status":"disabled"},"retentionPolicy":{"days":7,"lastUpdatedTime":"2024-02-28T23:56:01.4005975+00:00","status":"disabled"},"exportPolicy":{"status":"enabled"},"azureADAuthenticationAsArmPolicy":{"status":"enabled"},"softDeletePolicy":{"retentionDays":7,"lastUpdatedTime":"2024-02-28T23:56:01.4006366+00:00","status":"disabled"}},"encryption":{"status":"disabled"},"dataEndpointEnabled":false,"dataEndpointHostNames":[],"privateEndpointConnections":[],"publicNetworkAccess":"Enabled","networkRuleBypassOptions":"AzureServices","zoneRedundancy":"Disabled","anonymousPullEnabled":false}}'
-    headers:
-      api-supported-versions:
-      - 2022-02-01-preview
-      azure-asyncoperation:
-      - https://management.azure.com/subscriptions/00000000-0000-0000-0000-000000000000/resourceGroups/clitest.rg000001/providers/Microsoft.ContainerRegistry/registries/acr000002/operationStatuses/registries-e904cea6-d694-11ee-84e7-010101010000?api-version=2022-02-01-preview&t=638447613616557538&c=MIIHADCCBeigAwIBAgITHgPqUKIUuzcMjHnSqwAAA-pQojANBgkqhkiG9w0BAQsFADBEMRMwEQYKCZImiZPyLGQBGRYDR0JMMRMwEQYKCZImiZPyLGQBGRYDQU1FMRgwFgYDVQQDEw9BTUUgSW5mcmEgQ0EgMDYwHhcNMjQwMTMxMTA0OTIwWhcNMjUwMTI1MTA0OTIwWjBAMT4wPAYDVQQDEzVhc3luY29wZXJhdGlvbnNpZ25pbmdjZXJ0aWZpY2F0ZS5tYW5hZ2VtZW50LmF6dXJlLmNvbTCCASIwDQYJKoZIhvcNAQEBBQADggEPADCCAQoCggEBAL8Xxozyns7JQPWMTJtofjZEltgixX0UzmRE21LlxA-WFLxdchZStU2GbP8iw3kHzL6CJ_IJpaCSs9Z0ju5Zj9cC3M-20DkQbN0uj0GHhVEwi5AT6N9UH0icUYklqIM33_jS2_kZHQxCPpHpL05eSEFT3vVaIhqteGaWFnzpljwGBkFMf_EwVxROc6jZ8TYbjXzZ_lBGiAHEt8_DHTvKeNimqJKGMJ_d0pkW3pGHvK7o0Bg-CT7Ywaq29j0Gx6NXB6PNua7fWonr5dDvV7b11Q95JJ8_C-Dn3gqyCtaf4tlQ2CYmrxCjaLk2qU7Y6HAByhBtPSyPkLVOlfnw9r-y5l0CAwEAAaOCA-0wggPpMCcGCSsGAQQBgjcVCgQaMBgwCgYIKwYBBQUHAwEwCgYIKwYBBQUHAwIwPQYJKwYBBAGCNxUHBDAwLgYmKwYBBAGCNxUIhpDjDYTVtHiE8Ys-hZvdFs6dEoFggvX2K4Py0SACAWQCAQowggHLBggrBgEFBQcBAQSCAb0wggG5MGMGCCsGAQUFBzAChldodHRwOi8vY3JsLm1pY3Jvc29mdC5jb20vcGtpaW5mcmEvQ2VydHMvQkwyUEtJSU5UQ0EwMi5BTUUuR0JMX0FNRSUyMEluZnJhJTIwQ0ElMjAwNi5jcnQwUwYIKwYBBQUHMAKGR2h0dHA6Ly9jcmwxLmFtZS5nYmwvYWlhL0JMMlBLSUlOVENBMDIuQU1FLkdCTF9BTUUlMjBJbmZyYSUyMENBJTIwMDYuY3J0MFMGCCsGAQUFBzAChkdodHRwOi8vY3JsMi5hbWUuZ2JsL2FpYS9CTDJQS0lJTlRDQTAyLkFNRS5HQkxfQU1FJTIwSW5mcmElMjBDQSUyMDA2LmNydDBTBggrBgEFBQcwAoZHaHR0cDovL2NybDMuYW1lLmdibC9haWEvQkwyUEtJSU5UQ0EwMi5BTUUuR0JMX0FNRSUyMEluZnJhJTIwQ0ElMjAwNi5jcnQwUwYIKwYBBQUHMAKGR2h0dHA6Ly9jcmw0LmFtZS5nYmwvYWlhL0JMMlBLSUlOVENBMDIuQU1FLkdCTF9BTUUlMjBJbmZyYSUyMENBJTIwMDYuY3J0MB0GA1UdDgQWBBSjfcfgL1I-py_Pgx2g6tlj8J-G1zAOBgNVHQ8BAf8EBAMCBaAwggEmBgNVHR8EggEdMIIBGTCCARWgggERoIIBDYY_aHR0cDovL2NybC5taWNyb3NvZnQuY29tL3BraWluZnJhL0NSTC9BTUUlMjBJbmZyYSUyMENBJTIwMDYuY3JshjFodHRwOi8vY3JsMS5hbWUuZ2JsL2NybC9BTUUlMjBJbmZyYSUyMENBJTIwMDYuY3JshjFodHRwOi8vY3JsMi5hbWUuZ2JsL2NybC9BTUUlMjBJbmZyYSUyMENBJTIwMDYuY3JshjFodHRwOi8vY3JsMy5hbWUuZ2JsL2NybC9BTUUlMjBJbmZyYSUyMENBJTIwMDYuY3JshjFodHRwOi8vY3JsNC5hbWUuZ2JsL2NybC9BTUUlMjBJbmZyYSUyMENBJTIwMDYuY3JsMBcGA1UdIAQQMA4wDAYKKwYBBAGCN3sBATAfBgNVHSMEGDAWgBTxRmjG8cPwKy19i2rhsvm-NfzRQTAdBgNVHSUEFjAUBggrBgEFBQcDAQYIKwYBBQUHAwIwDQYJKoZIhvcNAQELBQADggEBAIrUTfifPGoHH9bxzfMqtx8Y9LosN2v1VV7pmSbd5rlA4cxFYy-MmIffscFJqBmctJwFobfu8r_O6mnKa0Av3IOL-idzKEVhO4lMZ-xlB3rNIx9Stcs1qctJ9zQ_1RDxATu08mFzyBhr7ZVK0pEBMT4c8_5iQxVwNVxnyjfpUbHawY67aqA1QCc1vw9Vs_0e73X_xBRiuGnNUxpSQWfF0N2rVRs_Oyks7Ze7M3M0Xjxhi2Y4WnGd8kYJLWVi5UmNf6Kj6lL6junnk5Bzq5YASezf-TvVvN-s5R0r2XBQPyNg1tPUm74q2e7eutKUUtOtEZOa4n_EBxBPPw7ypnzM6kI&s=pLtDBqW5RZX2BGJKnV48bIF-beLDDnN4pecEMp_TnOZuHt1JOxVq_m0YnqtwJYoIMruZ0146KXr1e-aRPHGOgsp2BNWhMhGWfoUGvGDCCcozPG3Df3TZO05McBdfYS9W-IwMll68TZW4CTjErXovIAjwAGJ8tqJt5TSlbHwa_LrvV95Ir_t08AnLJ0kI0bY78CwEiJnCKyLMXga1meIqwGFR6UMMDpTIXRCmQMr0yDqw1DyjC7P2K6yXY168_wi2nHRVyEX9uXxjmUk8KHPlEYIBv5pIdO30H0hIjbBsMxHxerKQWJ5TqU_Kqa8hf6GuNxIgcXfXr19jN196LMAePA&h=U7LoRddCDC0rsjdfbWIgS1DKdi5ZabOq5xmDT1byi_g
-      cache-control:
-      - no-cache
-      content-length:
-      - '1350'
-      content-type:
-      - application/json; charset=utf-8
-      date:
-      - Wed, 28 Feb 2024 23:56:01 GMT
-      expires:
-      - '-1'
-      pragma:
-      - no-cache
-      strict-transport-security:
-      - max-age=31536000; includeSubDomains
-      x-cache:
-      - CONFIG_NOCACHE
-      x-content-type-options:
-      - nosniff
-      x-ms-ratelimit-remaining-subscription-writes:
-      - '1199'
-      x-msedge-ref:
-      - 'Ref A: 3E0E19FB209E4E7A9C60BB06025DC528 Ref B: CO6AA3150220035 Ref C: 2024-02-28T23:55:54Z'
-    status:
-      code: 201
-      message: Created
-- request:
-    body: null
-    headers:
-      Accept:
-      - '*/*'
-      Accept-Encoding:
-      - gzip, deflate
-      CommandName:
-      - acr create
-      Connection:
-      - keep-alive
-      ParameterSetName:
-      - --sku -n -g --admin-enabled -l
-      User-Agent:
-      - AZURECLI/2.57.0 azsdk-python-azure-mgmt-containerregistry/10.1.0 Python/3.8.10
-        (Windows-10-10.0.22621-SP0)
-    method: GET
-    uri: https://management.azure.com/subscriptions/00000000-0000-0000-0000-000000000000/resourceGroups/clitest.rg000001/providers/Microsoft.ContainerRegistry/registries/acr000002/operationStatuses/registries-e904cea6-d694-11ee-84e7-010101010000?api-version=2022-02-01-preview&t=638447613616557538&c=MIIHADCCBeigAwIBAgITHgPqUKIUuzcMjHnSqwAAA-pQojANBgkqhkiG9w0BAQsFADBEMRMwEQYKCZImiZPyLGQBGRYDR0JMMRMwEQYKCZImiZPyLGQBGRYDQU1FMRgwFgYDVQQDEw9BTUUgSW5mcmEgQ0EgMDYwHhcNMjQwMTMxMTA0OTIwWhcNMjUwMTI1MTA0OTIwWjBAMT4wPAYDVQQDEzVhc3luY29wZXJhdGlvbnNpZ25pbmdjZXJ0aWZpY2F0ZS5tYW5hZ2VtZW50LmF6dXJlLmNvbTCCASIwDQYJKoZIhvcNAQEBBQADggEPADCCAQoCggEBAL8Xxozyns7JQPWMTJtofjZEltgixX0UzmRE21LlxA-WFLxdchZStU2GbP8iw3kHzL6CJ_IJpaCSs9Z0ju5Zj9cC3M-20DkQbN0uj0GHhVEwi5AT6N9UH0icUYklqIM33_jS2_kZHQxCPpHpL05eSEFT3vVaIhqteGaWFnzpljwGBkFMf_EwVxROc6jZ8TYbjXzZ_lBGiAHEt8_DHTvKeNimqJKGMJ_d0pkW3pGHvK7o0Bg-CT7Ywaq29j0Gx6NXB6PNua7fWonr5dDvV7b11Q95JJ8_C-Dn3gqyCtaf4tlQ2CYmrxCjaLk2qU7Y6HAByhBtPSyPkLVOlfnw9r-y5l0CAwEAAaOCA-0wggPpMCcGCSsGAQQBgjcVCgQaMBgwCgYIKwYBBQUHAwEwCgYIKwYBBQUHAwIwPQYJKwYBBAGCNxUHBDAwLgYmKwYBBAGCNxUIhpDjDYTVtHiE8Ys-hZvdFs6dEoFggvX2K4Py0SACAWQCAQowggHLBggrBgEFBQcBAQSCAb0wggG5MGMGCCsGAQUFBzAChldodHRwOi8vY3JsLm1pY3Jvc29mdC5jb20vcGtpaW5mcmEvQ2VydHMvQkwyUEtJSU5UQ0EwMi5BTUUuR0JMX0FNRSUyMEluZnJhJTIwQ0ElMjAwNi5jcnQwUwYIKwYBBQUHMAKGR2h0dHA6Ly9jcmwxLmFtZS5nYmwvYWlhL0JMMlBLSUlOVENBMDIuQU1FLkdCTF9BTUUlMjBJbmZyYSUyMENBJTIwMDYuY3J0MFMGCCsGAQUFBzAChkdodHRwOi8vY3JsMi5hbWUuZ2JsL2FpYS9CTDJQS0lJTlRDQTAyLkFNRS5HQkxfQU1FJTIwSW5mcmElMjBDQSUyMDA2LmNydDBTBggrBgEFBQcwAoZHaHR0cDovL2NybDMuYW1lLmdibC9haWEvQkwyUEtJSU5UQ0EwMi5BTUUuR0JMX0FNRSUyMEluZnJhJTIwQ0ElMjAwNi5jcnQwUwYIKwYBBQUHMAKGR2h0dHA6Ly9jcmw0LmFtZS5nYmwvYWlhL0JMMlBLSUlOVENBMDIuQU1FLkdCTF9BTUUlMjBJbmZyYSUyMENBJTIwMDYuY3J0MB0GA1UdDgQWBBSjfcfgL1I-py_Pgx2g6tlj8J-G1zAOBgNVHQ8BAf8EBAMCBaAwggEmBgNVHR8EggEdMIIBGTCCARWgggERoIIBDYY_aHR0cDovL2NybC5taWNyb3NvZnQuY29tL3BraWluZnJhL0NSTC9BTUUlMjBJbmZyYSUyMENBJTIwMDYuY3JshjFodHRwOi8vY3JsMS5hbWUuZ2JsL2NybC9BTUUlMjBJbmZyYSUyMENBJTIwMDYuY3JshjFodHRwOi8vY3JsMi5hbWUuZ2JsL2NybC9BTUUlMjBJbmZyYSUyMENBJTIwMDYuY3JshjFodHRwOi8vY3JsMy5hbWUuZ2JsL2NybC9BTUUlMjBJbmZyYSUyMENBJTIwMDYuY3JshjFodHRwOi8vY3JsNC5hbWUuZ2JsL2NybC9BTUUlMjBJbmZyYSUyMENBJTIwMDYuY3JsMBcGA1UdIAQQMA4wDAYKKwYBBAGCN3sBATAfBgNVHSMEGDAWgBTxRmjG8cPwKy19i2rhsvm-NfzRQTAdBgNVHSUEFjAUBggrBgEFBQcDAQYIKwYBBQUHAwIwDQYJKoZIhvcNAQELBQADggEBAIrUTfifPGoHH9bxzfMqtx8Y9LosN2v1VV7pmSbd5rlA4cxFYy-MmIffscFJqBmctJwFobfu8r_O6mnKa0Av3IOL-idzKEVhO4lMZ-xlB3rNIx9Stcs1qctJ9zQ_1RDxATu08mFzyBhr7ZVK0pEBMT4c8_5iQxVwNVxnyjfpUbHawY67aqA1QCc1vw9Vs_0e73X_xBRiuGnNUxpSQWfF0N2rVRs_Oyks7Ze7M3M0Xjxhi2Y4WnGd8kYJLWVi5UmNf6Kj6lL6junnk5Bzq5YASezf-TvVvN-s5R0r2XBQPyNg1tPUm74q2e7eutKUUtOtEZOa4n_EBxBPPw7ypnzM6kI&s=pLtDBqW5RZX2BGJKnV48bIF-beLDDnN4pecEMp_TnOZuHt1JOxVq_m0YnqtwJYoIMruZ0146KXr1e-aRPHGOgsp2BNWhMhGWfoUGvGDCCcozPG3Df3TZO05McBdfYS9W-IwMll68TZW4CTjErXovIAjwAGJ8tqJt5TSlbHwa_LrvV95Ir_t08AnLJ0kI0bY78CwEiJnCKyLMXga1meIqwGFR6UMMDpTIXRCmQMr0yDqw1DyjC7P2K6yXY168_wi2nHRVyEX9uXxjmUk8KHPlEYIBv5pIdO30H0hIjbBsMxHxerKQWJ5TqU_Kqa8hf6GuNxIgcXfXr19jN196LMAePA&h=U7LoRddCDC0rsjdfbWIgS1DKdi5ZabOq5xmDT1byi_g
-  response:
-    body:
-      string: '{"status":"Succeeded"}'
-    headers:
-      api-supported-versions:
-      - 2022-02-01-preview
-      azure-asyncoperation:
-      - https://management.azure.com/subscriptions/00000000-0000-0000-0000-000000000000/resourceGroups/clitest.rg000001/providers/Microsoft.ContainerRegistry/registries/acr000002/operationStatuses/registries-e904cea6-d694-11ee-84e7-010101010000?api-version=2022-02-01-preview&t=638447613620660831&c=MIIHADCCBeigAwIBAgITHgPqUKIUuzcMjHnSqwAAA-pQojANBgkqhkiG9w0BAQsFADBEMRMwEQYKCZImiZPyLGQBGRYDR0JMMRMwEQYKCZImiZPyLGQBGRYDQU1FMRgwFgYDVQQDEw9BTUUgSW5mcmEgQ0EgMDYwHhcNMjQwMTMxMTA0OTIwWhcNMjUwMTI1MTA0OTIwWjBAMT4wPAYDVQQDEzVhc3luY29wZXJhdGlvbnNpZ25pbmdjZXJ0aWZpY2F0ZS5tYW5hZ2VtZW50LmF6dXJlLmNvbTCCASIwDQYJKoZIhvcNAQEBBQADggEPADCCAQoCggEBAL8Xxozyns7JQPWMTJtofjZEltgixX0UzmRE21LlxA-WFLxdchZStU2GbP8iw3kHzL6CJ_IJpaCSs9Z0ju5Zj9cC3M-20DkQbN0uj0GHhVEwi5AT6N9UH0icUYklqIM33_jS2_kZHQxCPpHpL05eSEFT3vVaIhqteGaWFnzpljwGBkFMf_EwVxROc6jZ8TYbjXzZ_lBGiAHEt8_DHTvKeNimqJKGMJ_d0pkW3pGHvK7o0Bg-CT7Ywaq29j0Gx6NXB6PNua7fWonr5dDvV7b11Q95JJ8_C-Dn3gqyCtaf4tlQ2CYmrxCjaLk2qU7Y6HAByhBtPSyPkLVOlfnw9r-y5l0CAwEAAaOCA-0wggPpMCcGCSsGAQQBgjcVCgQaMBgwCgYIKwYBBQUHAwEwCgYIKwYBBQUHAwIwPQYJKwYBBAGCNxUHBDAwLgYmKwYBBAGCNxUIhpDjDYTVtHiE8Ys-hZvdFs6dEoFggvX2K4Py0SACAWQCAQowggHLBggrBgEFBQcBAQSCAb0wggG5MGMGCCsGAQUFBzAChldodHRwOi8vY3JsLm1pY3Jvc29mdC5jb20vcGtpaW5mcmEvQ2VydHMvQkwyUEtJSU5UQ0EwMi5BTUUuR0JMX0FNRSUyMEluZnJhJTIwQ0ElMjAwNi5jcnQwUwYIKwYBBQUHMAKGR2h0dHA6Ly9jcmwxLmFtZS5nYmwvYWlhL0JMMlBLSUlOVENBMDIuQU1FLkdCTF9BTUUlMjBJbmZyYSUyMENBJTIwMDYuY3J0MFMGCCsGAQUFBzAChkdodHRwOi8vY3JsMi5hbWUuZ2JsL2FpYS9CTDJQS0lJTlRDQTAyLkFNRS5HQkxfQU1FJTIwSW5mcmElMjBDQSUyMDA2LmNydDBTBggrBgEFBQcwAoZHaHR0cDovL2NybDMuYW1lLmdibC9haWEvQkwyUEtJSU5UQ0EwMi5BTUUuR0JMX0FNRSUyMEluZnJhJTIwQ0ElMjAwNi5jcnQwUwYIKwYBBQUHMAKGR2h0dHA6Ly9jcmw0LmFtZS5nYmwvYWlhL0JMMlBLSUlOVENBMDIuQU1FLkdCTF9BTUUlMjBJbmZyYSUyMENBJTIwMDYuY3J0MB0GA1UdDgQWBBSjfcfgL1I-py_Pgx2g6tlj8J-G1zAOBgNVHQ8BAf8EBAMCBaAwggEmBgNVHR8EggEdMIIBGTCCARWgggERoIIBDYY_aHR0cDovL2NybC5taWNyb3NvZnQuY29tL3BraWluZnJhL0NSTC9BTUUlMjBJbmZyYSUyMENBJTIwMDYuY3JshjFodHRwOi8vY3JsMS5hbWUuZ2JsL2NybC9BTUUlMjBJbmZyYSUyMENBJTIwMDYuY3JshjFodHRwOi8vY3JsMi5hbWUuZ2JsL2NybC9BTUUlMjBJbmZyYSUyMENBJTIwMDYuY3JshjFodHRwOi8vY3JsMy5hbWUuZ2JsL2NybC9BTUUlMjBJbmZyYSUyMENBJTIwMDYuY3JshjFodHRwOi8vY3JsNC5hbWUuZ2JsL2NybC9BTUUlMjBJbmZyYSUyMENBJTIwMDYuY3JsMBcGA1UdIAQQMA4wDAYKKwYBBAGCN3sBATAfBgNVHSMEGDAWgBTxRmjG8cPwKy19i2rhsvm-NfzRQTAdBgNVHSUEFjAUBggrBgEFBQcDAQYIKwYBBQUHAwIwDQYJKoZIhvcNAQELBQADggEBAIrUTfifPGoHH9bxzfMqtx8Y9LosN2v1VV7pmSbd5rlA4cxFYy-MmIffscFJqBmctJwFobfu8r_O6mnKa0Av3IOL-idzKEVhO4lMZ-xlB3rNIx9Stcs1qctJ9zQ_1RDxATu08mFzyBhr7ZVK0pEBMT4c8_5iQxVwNVxnyjfpUbHawY67aqA1QCc1vw9Vs_0e73X_xBRiuGnNUxpSQWfF0N2rVRs_Oyks7Ze7M3M0Xjxhi2Y4WnGd8kYJLWVi5UmNf6Kj6lL6junnk5Bzq5YASezf-TvVvN-s5R0r2XBQPyNg1tPUm74q2e7eutKUUtOtEZOa4n_EBxBPPw7ypnzM6kI&s=Ac7tMzibx58Set1Qa_RQ83CGpJ5JUPzdSQVZNRXKIZ4ybwK0y2FiWI8QzIi04TymV_EpmdKooRtYpNEWGIu37aUiVxIsDUQ5DDbB8atzpJBgJB_-a75Ytq5pOwFLBTvPOKZl2bm8nCByuqpSvc1LplMi53yvripUgnbevsFUtu0UMqbTCDYn2WEnwbrr7PiBT8z4tgKmFssCWP2VgwQW9cjUJD65H28jHz4mS3ZfZRS8nlsUqed1k6Tx9pbZD6S0u8y0mRa__OGDE-jE4O1g2ZaBB6_W-n1Ko1r6hLvWzUu19UlUoiUCeXxj8LthwE4YWC0zx-qZWJE_AEZB9O4Gsg&h=xSKZ2CBY1ouKG2F28KTdoRUMk-stkzizy0J18E8glOQ
-      cache-control:
-      - no-cache
-      content-length:
-      - '22'
-      content-type:
-      - application/json; charset=utf-8
-      date:
-      - Wed, 28 Feb 2024 23:56:01 GMT
-      expires:
-      - '-1'
-      pragma:
-      - no-cache
-      strict-transport-security:
-      - max-age=31536000; includeSubDomains
-      x-cache:
-      - CONFIG_NOCACHE
-      x-content-type-options:
-      - nosniff
-      x-msedge-ref:
-      - 'Ref A: F9BD270F4A8B44DEAB921AABF1A83046 Ref B: CO6AA3150220035 Ref C: 2024-02-28T23:56:01Z'
-    status:
-      code: 200
-      message: OK
-- request:
-    body: null
-    headers:
-      Accept:
-      - '*/*'
-      Accept-Encoding:
-      - gzip, deflate
-      CommandName:
-      - acr create
-      Connection:
-      - keep-alive
-      ParameterSetName:
-      - --sku -n -g --admin-enabled -l
-      User-Agent:
-      - AZURECLI/2.57.0 azsdk-python-azure-mgmt-containerregistry/10.1.0 Python/3.8.10
-        (Windows-10-10.0.22621-SP0)
-    method: GET
-    uri: https://management.azure.com/subscriptions/00000000-0000-0000-0000-000000000000/resourceGroups/clitest.rg000001/providers/Microsoft.ContainerRegistry/registries/acr000002?api-version=2022-02-01-preview
-  response:
-    body:
-      string: '{"sku":{"name":"Basic","tier":"Basic"},"type":"Microsoft.ContainerRegistry/registries","id":"/subscriptions/00000000-0000-0000-0000-000000000000/resourceGroups/clitest.rg000001/providers/Microsoft.ContainerRegistry/registries/acr000002","name":"acr000002","location":"eastus2","tags":{},"systemData":{"createdBy":"harrli@microsoft.com","createdByType":"User","createdAt":"2024-02-28T23:55:54.9838955+00:00","lastModifiedBy":"harrli@microsoft.com","lastModifiedByType":"User","lastModifiedAt":"2024-02-28T23:55:54.9838955+00:00"},"properties":{"loginServer":"acr000002.azurecr.io","creationDate":"2024-02-28T23:55:54.9838955Z","provisioningState":"Succeeded","adminUserEnabled":true,"policies":{"quarantinePolicy":{"status":"disabled"},"trustPolicy":{"type":"Notary","status":"disabled"},"retentionPolicy":{"days":7,"lastUpdatedTime":"2024-02-28T23:56:01.4005975+00:00","status":"disabled"},"exportPolicy":{"status":"enabled"},"azureADAuthenticationAsArmPolicy":{"status":"enabled"},"softDeletePolicy":{"retentionDays":7,"lastUpdatedTime":"2024-02-28T23:56:01.4006366+00:00","status":"disabled"}},"encryption":{"status":"disabled"},"dataEndpointEnabled":false,"dataEndpointHostNames":[],"privateEndpointConnections":[],"publicNetworkAccess":"Enabled","networkRuleBypassOptions":"AzureServices","zoneRedundancy":"Disabled","anonymousPullEnabled":false}}'
-    headers:
-      api-supported-versions:
-      - 2022-02-01-preview
-      cache-control:
-      - no-cache
-      content-length:
-      - '1351'
-      content-type:
-      - application/json; charset=utf-8
-      date:
-      - Wed, 28 Feb 2024 23:56:02 GMT
-      expires:
-      - '-1'
-      pragma:
-      - no-cache
-      strict-transport-security:
-      - max-age=31536000; includeSubDomains
-      x-cache:
-      - CONFIG_NOCACHE
-      x-content-type-options:
-      - nosniff
-      x-msedge-ref:
-      - 'Ref A: 26E70FB9D73440AC8B7B05D70D62DD8A Ref B: CO6AA3150220035 Ref C: 2024-02-28T23:56:02Z'
-    status:
-      code: 200
-      message: OK
-- request:
-    body: null
-    headers:
-      Accept:
-      - application/json
-      Accept-Encoding:
-      - gzip, deflate
-      CommandName:
-      - acr import
-      Connection:
-      - keep-alive
-      ParameterSetName:
-      - -n --source
-      User-Agent:
-      - AZURECLI/2.57.0 azsdk-python-azure-mgmt-resource/23.1.0b2 Python/3.8.10 (Windows-10-10.0.22621-SP0)
-    method: GET
-    uri: https://management.azure.com/subscriptions/00000000-0000-0000-0000-000000000000/resources?$filter=resourceType%20eq%20%27Microsoft.ContainerRegistry%2Fregistries%27&api-version=2022-09-01
-  response:
-    body:
-      string: '{"value":[{"id":"/subscriptions/00000000-0000-0000-0000-000000000000/resourceGroups/PatcherTestRg/providers/Microsoft.ContainerRegistry/registries/patchertestacr","name":"patchertestacr","type":"Microsoft.ContainerRegistry/registries","sku":{"name":"Standard","tier":"Standard"},"location":"eastus","tags":{},"systemData":{"createdBy":"harrli@microsoft.com","createdByType":"User","createdAt":"2023-03-20T03:34:21.7566725Z","lastModifiedBy":"harrli@microsoft.com","lastModifiedByType":"User","lastModifiedAt":"2023-07-17T18:04:20.2780742Z"}},{"id":"/subscriptions/00000000-0000-0000-0000-000000000000/resourceGroups/PatcherTestRg/providers/Microsoft.ContainerRegistry/registries/actiondebugregistry","name":"actiondebugregistry","type":"Microsoft.ContainerRegistry/registries","sku":{"name":"Standard","tier":"Standard"},"location":"eastus","tags":{},"systemData":{"createdBy":"harrli@microsoft.com","createdByType":"User","createdAt":"2023-11-28T18:11:44.0211013Z","lastModifiedBy":"harrli@microsoft.com","lastModifiedByType":"User","lastModifiedAt":"2023-11-28T18:11:44.0211013Z"}},{"id":"/subscriptions/00000000-0000-0000-0000-000000000000/resourceGroups/cli-test-rg/providers/Microsoft.ContainerRegistry/registries/testRegistryAcr","name":"testRegistryAcr","type":"Microsoft.ContainerRegistry/registries","sku":{"name":"Standard","tier":"Standard"},"location":"eastus","tags":{},"systemData":{"createdBy":"harrli@microsoft.com","createdByType":"User","createdAt":"2023-05-12T03:23:48.0773018Z","lastModifiedBy":"harrli@microsoft.com","lastModifiedByType":"User","lastModifiedAt":"2023-05-12T03:26:58.7858884Z"}},{"id":"/subscriptions/00000000-0000-0000-0000-000000000000/resourceGroups/K4AppsTestRg/providers/Microsoft.ContainerRegistry/registries/harrliacatestacr","name":"harrliacatestacr","type":"Microsoft.ContainerRegistry/registries","sku":{"name":"Standard","tier":"Standard"},"location":"eastus","tags":{},"systemData":{"createdBy":"harrli@microsoft.com","createdByType":"User","createdAt":"2023-06-08T18:00:12.5240027Z","lastModifiedBy":"harrli@microsoft.com","lastModifiedByType":"User","lastModifiedAt":"2023-09-08T20:27:22.0432327Z"}},{"id":"/subscriptions/00000000-0000-0000-0000-000000000000/resourceGroups/clitest.rg000001/providers/Microsoft.ContainerRegistry/registries/acr000002","name":"acr000002","type":"Microsoft.ContainerRegistry/registries","sku":{"name":"Basic","tier":"Basic"},"location":"eastus2","tags":{},"systemData":{"createdBy":"harrli@microsoft.com","createdByType":"User","createdAt":"2024-02-28T23:55:54.9838955Z","lastModifiedBy":"harrli@microsoft.com","lastModifiedByType":"User","lastModifiedAt":"2024-02-28T23:55:54.9838955Z"}}]}'
-    headers:
-      cache-control:
-      - no-cache
-      content-length:
-      - '2672'
-      content-type:
-      - application/json; charset=utf-8
-      date:
-      - Wed, 28 Feb 2024 23:56:03 GMT
-      expires:
-      - '-1'
-      pragma:
-      - no-cache
-      strict-transport-security:
-      - max-age=31536000; includeSubDomains
-      x-cache:
-      - CONFIG_NOCACHE
-      x-content-type-options:
-      - nosniff
-      x-msedge-ref:
-      - 'Ref A: EBE250993E64471687A880F504418428 Ref B: CO6AA3150220035 Ref C: 2024-02-28T23:56:03Z'
-    status:
-      code: 200
-      message: OK
-- request:
-    body: null
-    headers:
-      Accept:
-      - application/json
-      Accept-Encoding:
-      - gzip, deflate
-      CommandName:
-      - acr import
-      Connection:
-      - keep-alive
-      ParameterSetName:
-      - -n --source
-      User-Agent:
-      - AZURECLI/2.57.0 azsdk-python-azure-mgmt-containerregistry/10.1.0 Python/3.8.10
-        (Windows-10-10.0.22621-SP0)
-    method: GET
-    uri: https://management.azure.com/subscriptions/00000000-0000-0000-0000-000000000000/resourceGroups/clitest.rg000001/providers/Microsoft.ContainerRegistry/registries/acr000002?api-version=2022-02-01-preview
-  response:
-    body:
-      string: '{"sku":{"name":"Basic","tier":"Basic"},"type":"Microsoft.ContainerRegistry/registries","id":"/subscriptions/00000000-0000-0000-0000-000000000000/resourceGroups/clitest.rg000001/providers/Microsoft.ContainerRegistry/registries/acr000002","name":"acr000002","location":"eastus2","tags":{},"systemData":{"createdBy":"harrli@microsoft.com","createdByType":"User","createdAt":"2024-02-28T23:55:54.9838955+00:00","lastModifiedBy":"harrli@microsoft.com","lastModifiedByType":"User","lastModifiedAt":"2024-02-28T23:55:54.9838955+00:00"},"properties":{"loginServer":"acr000002.azurecr.io","creationDate":"2024-02-28T23:55:54.9838955Z","provisioningState":"Succeeded","adminUserEnabled":true,"policies":{"quarantinePolicy":{"status":"disabled"},"trustPolicy":{"type":"Notary","status":"disabled"},"retentionPolicy":{"days":7,"lastUpdatedTime":"2024-02-28T23:56:01.4005975+00:00","status":"disabled"},"exportPolicy":{"status":"enabled"},"azureADAuthenticationAsArmPolicy":{"status":"enabled"},"softDeletePolicy":{"retentionDays":7,"lastUpdatedTime":"2024-02-28T23:56:01.4006366+00:00","status":"disabled"}},"encryption":{"status":"disabled"},"dataEndpointEnabled":false,"dataEndpointHostNames":[],"privateEndpointConnections":[],"publicNetworkAccess":"Enabled","networkRuleBypassOptions":"AzureServices","zoneRedundancy":"Disabled","anonymousPullEnabled":false}}'
-    headers:
-      api-supported-versions:
-      - 2022-02-01-preview
-      cache-control:
-      - no-cache
-      content-length:
-      - '1351'
-      content-type:
-      - application/json; charset=utf-8
-      date:
-      - Wed, 28 Feb 2024 23:56:03 GMT
-      expires:
-      - '-1'
-      pragma:
-      - no-cache
-      strict-transport-security:
-      - max-age=31536000; includeSubDomains
-      x-cache:
-      - CONFIG_NOCACHE
-      x-content-type-options:
-      - nosniff
-      x-msedge-ref:
-      - 'Ref A: E9D47EB239AF41DCA3413200370C282E Ref B: CO6AA3150220031 Ref C: 2024-02-28T23:56:03Z'
-    status:
-      code: 200
-      message: OK
-- request:
-    body: null
-    headers:
-      Accept:
-      - application/json
-      Accept-Encoding:
-      - gzip, deflate
-      CommandName:
-      - acr import
-      Connection:
-      - keep-alive
-      ParameterSetName:
-      - -n --source
-      User-Agent:
-      - AZURECLI/2.57.0 azsdk-python-azure-mgmt-containerregistry/10.1.0 Python/3.8.10
-        (Windows-10-10.0.22621-SP0)
-    method: GET
-    uri: https://management.azure.com/subscriptions/00000000-0000-0000-0000-000000000000/providers/Microsoft.ContainerRegistry/registries?api-version=2022-02-01-preview
-  response:
-    body:
-      string: '{"value":[{"sku":{"name":"Standard","tier":"Standard"},"type":"Microsoft.ContainerRegistry/registries","id":"/subscriptions/00000000-0000-0000-0000-000000000000/resourceGroups/cli-test-rg/providers/Microsoft.ContainerRegistry/registries/testRegistryAcr","name":"testRegistryAcr","location":"eastus","tags":{},"systemData":{"createdBy":"harrli@microsoft.com","createdByType":"User","createdAt":"2023-05-12T03:23:48.0773018+00:00","lastModifiedBy":"harrli@microsoft.com","lastModifiedByType":"User","lastModifiedAt":"2023-10-27T20:25:28.407513+00:00"},"properties":{"loginServer":"testregistryacr.azurecr.io","creationDate":"2023-05-12T03:23:48.0773018Z","provisioningState":"Succeeded","adminUserEnabled":true,"policies":{"quarantinePolicy":{"status":"disabled"},"trustPolicy":{"type":"Notary","status":"disabled"},"retentionPolicy":{"days":7,"lastUpdatedTime":"2023-05-12T03:23:54.852105+00:00","status":"disabled"},"exportPolicy":{"status":"enabled"},"azureADAuthenticationAsArmPolicy":{"status":"enabled"},"softDeletePolicy":{"retentionDays":7,"lastUpdatedTime":"2023-05-12T03:23:54.852105+00:00","status":"disabled"}},"encryption":{"status":"disabled"},"dataEndpointEnabled":false,"dataEndpointHostNames":[],"privateEndpointConnections":[],"publicNetworkAccess":"Enabled","networkRuleBypassOptions":"AzureServices","zoneRedundancy":"Disabled","anonymousPullEnabled":true}},{"sku":{"name":"Standard","tier":"Standard"},"type":"Microsoft.ContainerRegistry/registries","id":"/subscriptions/00000000-0000-0000-0000-000000000000/resourceGroups/K4AppsTestRg/providers/Microsoft.ContainerRegistry/registries/harrliacatestacr","name":"harrliacatestacr","location":"eastus","tags":{},"systemData":{"createdBy":"harrli@microsoft.com","createdByType":"User","createdAt":"2023-06-08T18:00:12.5240027+00:00","lastModifiedBy":"harrli@microsoft.com","lastModifiedByType":"User","lastModifiedAt":"2023-09-08T20:27:22.0432327+00:00"},"properties":{"loginServer":"harrliacatestacr.azurecr.io","creationDate":"2023-06-08T18:00:12.5240027Z","provisioningState":"Succeeded","adminUserEnabled":true,"policies":{"quarantinePolicy":{"status":"disabled"},"trustPolicy":{"type":"Notary","status":"disabled"},"retentionPolicy":{"days":7,"lastUpdatedTime":"2023-06-08T18:00:25.1433668+00:00","status":"disabled"},"exportPolicy":{"status":"enabled"},"azureADAuthenticationAsArmPolicy":{"status":"enabled"},"softDeletePolicy":{"retentionDays":7,"lastUpdatedTime":"2023-09-08T20:27:14.1938859+00:00","status":"disabled"}},"encryption":{"status":"disabled"},"dataEndpointEnabled":false,"dataEndpointHostNames":[],"privateEndpointConnections":[],"publicNetworkAccess":"Enabled","networkRuleBypassOptions":"AzureServices","zoneRedundancy":"Disabled","anonymousPullEnabled":true}},{"sku":{"name":"Standard","tier":"Standard"},"type":"Microsoft.ContainerRegistry/registries","id":"/subscriptions/00000000-0000-0000-0000-000000000000/resourceGroups/PatcherTestRg/providers/Microsoft.ContainerRegistry/registries/actiondebugregistry","name":"actiondebugregistry","location":"eastus","tags":{},"systemData":{"createdBy":"harrli@microsoft.com","createdByType":"User","createdAt":"2023-11-28T18:11:44.0211013+00:00","lastModifiedBy":"harrli@microsoft.com","lastModifiedByType":"User","lastModifiedAt":"2024-02-02T00:26:51.9655143+00:00"},"properties":{"loginServer":"actiondebugregistry.azurecr.io","creationDate":"2023-11-28T18:11:44.0211013Z","provisioningState":"Succeeded","adminUserEnabled":true,"policies":{"quarantinePolicy":{"status":"disabled"},"trustPolicy":{"type":"Notary","status":"disabled"},"retentionPolicy":{"days":7,"lastUpdatedTime":"2023-11-28T18:11:50.1814482+00:00","status":"disabled"},"exportPolicy":{"status":"enabled"},"azureADAuthenticationAsArmPolicy":{"status":"enabled"},"softDeletePolicy":{"retentionDays":7,"lastUpdatedTime":"2023-11-28T18:11:50.1814859+00:00","status":"disabled"}},"encryption":{"status":"disabled"},"dataEndpointEnabled":false,"dataEndpointHostNames":[],"privateEndpointConnections":[],"publicNetworkAccess":"Enabled","networkRuleBypassOptions":"AzureServices","zoneRedundancy":"Disabled","anonymousPullEnabled":false}},{"sku":{"name":"Standard","tier":"Standard"},"type":"Microsoft.ContainerRegistry/registries","id":"/subscriptions/00000000-0000-0000-0000-000000000000/resourceGroups/PatcherTestRg/providers/Microsoft.ContainerRegistry/registries/patchertestacr","name":"patchertestacr","location":"eastus","tags":{},"systemData":{"createdBy":"harrli@microsoft.com","createdByType":"User","createdAt":"2023-03-20T03:34:21.7566725+00:00","lastModifiedBy":"harrli@microsoft.com","lastModifiedByType":"User","lastModifiedAt":"2023-07-17T18:04:20.2780742+00:00"},"properties":{"loginServer":"patchertestacr.azurecr.io","creationDate":"2023-03-20T03:34:21.7566725Z","provisioningState":"Succeeded","adminUserEnabled":false,"policies":{"quarantinePolicy":{"status":"disabled"},"trustPolicy":{"type":"Notary","status":"disabled"},"retentionPolicy":{"days":7,"lastUpdatedTime":"2023-03-20T03:34:28.8044968+00:00","status":"disabled"},"exportPolicy":{"status":"enabled"},"azureADAuthenticationAsArmPolicy":{"status":"enabled"},"softDeletePolicy":{"retentionDays":7,"lastUpdatedTime":"2023-07-17T18:04:20.5969628+00:00","status":"disabled"}},"encryption":{"status":"disabled"},"dataEndpointEnabled":false,"dataEndpointHostNames":[],"privateEndpointConnections":[],"publicNetworkAccess":"Enabled","networkRuleBypassOptions":"AzureServices","zoneRedundancy":"Disabled","anonymousPullEnabled":true}},{"sku":{"name":"Basic","tier":"Basic"},"type":"Microsoft.ContainerRegistry/registries","id":"/subscriptions/00000000-0000-0000-0000-000000000000/resourceGroups/clitest.rg000001/providers/Microsoft.ContainerRegistry/registries/acr000002","name":"acr000002","location":"eastus2","tags":{},"systemData":{"createdBy":"harrli@microsoft.com","createdByType":"User","createdAt":"2024-02-28T23:55:54.9838955+00:00","lastModifiedBy":"harrli@microsoft.com","lastModifiedByType":"User","lastModifiedAt":"2024-02-28T23:55:54.9838955+00:00"},"properties":{"loginServer":"acr000002.azurecr.io","creationDate":"2024-02-28T23:55:54.9838955Z","provisioningState":"Succeeded","adminUserEnabled":true,"policies":{"quarantinePolicy":{"status":"disabled"},"trustPolicy":{"type":"Notary","status":"disabled"},"retentionPolicy":{"days":7,"lastUpdatedTime":"2024-02-28T23:56:01.4005975+00:00","status":"disabled"},"exportPolicy":{"status":"enabled"},"azureADAuthenticationAsArmPolicy":{"status":"enabled"},"softDeletePolicy":{"retentionDays":7,"lastUpdatedTime":"2024-02-28T23:56:01.4006366+00:00","status":"disabled"}},"encryption":{"status":"disabled"},"dataEndpointEnabled":false,"dataEndpointHostNames":[],"privateEndpointConnections":[],"publicNetworkAccess":"Enabled","networkRuleBypassOptions":"AzureServices","zoneRedundancy":"Disabled","anonymousPullEnabled":false}}]}'
-    headers:
-      cache-control:
-      - no-cache
-      content-length:
-      - '6855'
-      content-type:
-      - application/json; charset=utf-8
-      date:
-      - Wed, 28 Feb 2024 23:56:03 GMT
-      expires:
-      - '-1'
-      pragma:
-      - no-cache
-      strict-transport-security:
-      - max-age=31536000; includeSubDomains
-      x-cache:
-      - CONFIG_NOCACHE
-      x-content-type-options:
-      - nosniff
-      x-ms-original-request-ids:
-      - ''
-      - ''
-      x-msedge-ref:
-      - 'Ref A: 76C7E71E3BBD425B8C2D1E8E4BA87911 Ref B: CO6AA3150218021 Ref C: 2024-02-28T23:56:03Z'
-    status:
-      code: 200
-      message: OK
-- request:
-    body: '{"source": {"registryUri": "mcr.microsoft.com", "sourceImage": "k8se/quickstart:latest"},
-      "targetTags": ["k8se/quickstart:latest"], "mode": "NoForce"}'
-    headers:
-      Accept:
-      - '*/*'
-      Accept-Encoding:
-      - gzip, deflate
-      CommandName:
-      - acr import
-      Connection:
-      - keep-alive
-      Content-Length:
-      - '150'
-      Content-Type:
-      - application/json
-      ParameterSetName:
-      - -n --source
-      User-Agent:
-      - AZURECLI/2.57.0 azsdk-python-azure-mgmt-containerregistry/10.1.0 Python/3.8.10
-        (Windows-10-10.0.22621-SP0)
-    method: POST
-    uri: https://management.azure.com/subscriptions/00000000-0000-0000-0000-000000000000/resourceGroups/clitest.rg000001/providers/Microsoft.ContainerRegistry/registries/acr000002/importImage?api-version=2022-02-01-preview
-  response:
-    body:
-      string: ''
-    headers:
-      api-supported-versions:
-      - 2017-10-01, 2019-05-01, 2019-12-01-preview, 2020-11-01-preview, 2021-06-01-preview,
-        2021-08-01-preview, 2021-09-01, 2021-12-01-preview, 2022-02-01-preview, 2022-12-01,
-        2023-01-01-preview, 2023-06-01-preview, 2023-07-01, 2023-08-01-preview, 2023-11-01-preview,
-        2024-01-01-preview, 2024-11-01-preview
-      cache-control:
-      - no-cache
-      content-length:
-      - '0'
-      date:
-      - Wed, 28 Feb 2024 23:56:04 GMT
-      expires:
-      - '-1'
-      location:
-      - https://management.azure.com/subscriptions/00000000-0000-0000-0000-000000000000/providers/Microsoft.ContainerRegistry/locations/EASTUS2/operationResults/registries-ee5f365b-d694-11ee-b122-010101010000?api-version=2022-02-01-preview&t=638447613649410746&c=MIIHADCCBeigAwIBAgITHgPqUKIUuzcMjHnSqwAAA-pQojANBgkqhkiG9w0BAQsFADBEMRMwEQYKCZImiZPyLGQBGRYDR0JMMRMwEQYKCZImiZPyLGQBGRYDQU1FMRgwFgYDVQQDEw9BTUUgSW5mcmEgQ0EgMDYwHhcNMjQwMTMxMTA0OTIwWhcNMjUwMTI1MTA0OTIwWjBAMT4wPAYDVQQDEzVhc3luY29wZXJhdGlvbnNpZ25pbmdjZXJ0aWZpY2F0ZS5tYW5hZ2VtZW50LmF6dXJlLmNvbTCCASIwDQYJKoZIhvcNAQEBBQADggEPADCCAQoCggEBAL8Xxozyns7JQPWMTJtofjZEltgixX0UzmRE21LlxA-WFLxdchZStU2GbP8iw3kHzL6CJ_IJpaCSs9Z0ju5Zj9cC3M-20DkQbN0uj0GHhVEwi5AT6N9UH0icUYklqIM33_jS2_kZHQxCPpHpL05eSEFT3vVaIhqteGaWFnzpljwGBkFMf_EwVxROc6jZ8TYbjXzZ_lBGiAHEt8_DHTvKeNimqJKGMJ_d0pkW3pGHvK7o0Bg-CT7Ywaq29j0Gx6NXB6PNua7fWonr5dDvV7b11Q95JJ8_C-Dn3gqyCtaf4tlQ2CYmrxCjaLk2qU7Y6HAByhBtPSyPkLVOlfnw9r-y5l0CAwEAAaOCA-0wggPpMCcGCSsGAQQBgjcVCgQaMBgwCgYIKwYBBQUHAwEwCgYIKwYBBQUHAwIwPQYJKwYBBAGCNxUHBDAwLgYmKwYBBAGCNxUIhpDjDYTVtHiE8Ys-hZvdFs6dEoFggvX2K4Py0SACAWQCAQowggHLBggrBgEFBQcBAQSCAb0wggG5MGMGCCsGAQUFBzAChldodHRwOi8vY3JsLm1pY3Jvc29mdC5jb20vcGtpaW5mcmEvQ2VydHMvQkwyUEtJSU5UQ0EwMi5BTUUuR0JMX0FNRSUyMEluZnJhJTIwQ0ElMjAwNi5jcnQwUwYIKwYBBQUHMAKGR2h0dHA6Ly9jcmwxLmFtZS5nYmwvYWlhL0JMMlBLSUlOVENBMDIuQU1FLkdCTF9BTUUlMjBJbmZyYSUyMENBJTIwMDYuY3J0MFMGCCsGAQUFBzAChkdodHRwOi8vY3JsMi5hbWUuZ2JsL2FpYS9CTDJQS0lJTlRDQTAyLkFNRS5HQkxfQU1FJTIwSW5mcmElMjBDQSUyMDA2LmNydDBTBggrBgEFBQcwAoZHaHR0cDovL2NybDMuYW1lLmdibC9haWEvQkwyUEtJSU5UQ0EwMi5BTUUuR0JMX0FNRSUyMEluZnJhJTIwQ0ElMjAwNi5jcnQwUwYIKwYBBQUHMAKGR2h0dHA6Ly9jcmw0LmFtZS5nYmwvYWlhL0JMMlBLSUlOVENBMDIuQU1FLkdCTF9BTUUlMjBJbmZyYSUyMENBJTIwMDYuY3J0MB0GA1UdDgQWBBSjfcfgL1I-py_Pgx2g6tlj8J-G1zAOBgNVHQ8BAf8EBAMCBaAwggEmBgNVHR8EggEdMIIBGTCCARWgggERoIIBDYY_aHR0cDovL2NybC5taWNyb3NvZnQuY29tL3BraWluZnJhL0NSTC9BTUUlMjBJbmZyYSUyMENBJTIwMDYuY3JshjFodHRwOi8vY3JsMS5hbWUuZ2JsL2NybC9BTUUlMjBJbmZyYSUyMENBJTIwMDYuY3JshjFodHRwOi8vY3JsMi5hbWUuZ2JsL2NybC9BTUUlMjBJbmZyYSUyMENBJTIwMDYuY3JshjFodHRwOi8vY3JsMy5hbWUuZ2JsL2NybC9BTUUlMjBJbmZyYSUyMENBJTIwMDYuY3JshjFodHRwOi8vY3JsNC5hbWUuZ2JsL2NybC9BTUUlMjBJbmZyYSUyMENBJTIwMDYuY3JsMBcGA1UdIAQQMA4wDAYKKwYBBAGCN3sBATAfBgNVHSMEGDAWgBTxRmjG8cPwKy19i2rhsvm-NfzRQTAdBgNVHSUEFjAUBggrBgEFBQcDAQYIKwYBBQUHAwIwDQYJKoZIhvcNAQELBQADggEBAIrUTfifPGoHH9bxzfMqtx8Y9LosN2v1VV7pmSbd5rlA4cxFYy-MmIffscFJqBmctJwFobfu8r_O6mnKa0Av3IOL-idzKEVhO4lMZ-xlB3rNIx9Stcs1qctJ9zQ_1RDxATu08mFzyBhr7ZVK0pEBMT4c8_5iQxVwNVxnyjfpUbHawY67aqA1QCc1vw9Vs_0e73X_xBRiuGnNUxpSQWfF0N2rVRs_Oyks7Ze7M3M0Xjxhi2Y4WnGd8kYJLWVi5UmNf6Kj6lL6junnk5Bzq5YASezf-TvVvN-s5R0r2XBQPyNg1tPUm74q2e7eutKUUtOtEZOa4n_EBxBPPw7ypnzM6kI&s=fhguoqIxSPTqpTPKFIarsKNmAo4SVsqnVnO8-_wEidHO-P1WHeZ13lVYa76BTnc1gSTdgP7vynxkXNtG8R1EgYEDKQ1oMEYv0nursOi-iDO7Mm2W3mXBfYhOO4kPg3eFrFqWxDWmfNM-eSsLArQv5_TF5YTfsowtVnfzRg-fhCm57GvbuuVuV4tEB5WiO6nw8mf4FnZqSGWezV5UCkIs2YK4gEZwFmyYClqigr-kO-MxcADIu2bi0XiODGAbodK9yejngB73RRbTKZ9BA8bmzpbDxRjP6XHgWN4wLK6DE1nGEo3O51YAG8cYjUgT_s9JudubpNWq1GBlW9lyFNdfWw&h=PnsY9tK2D0DTAxfRzJ0C-M4ElIRtB6rezdl2vrxGtH0
-      pragma:
-      - no-cache
-      strict-transport-security:
-      - max-age=31536000; includeSubDomains
-      x-cache:
-      - CONFIG_NOCACHE
-      x-content-type-options:
-      - nosniff
-      x-ms-ratelimit-remaining-subscription-writes:
-      - '1199'
-      x-msedge-ref:
-      - 'Ref A: 2000ED9099E942B99AB48E44C3A4182C Ref B: CO6AA3150220025 Ref C: 2024-02-28T23:56:04Z'
-    status:
-      code: 202
-      message: Accepted
-- request:
-    body: null
-    headers:
-      Accept:
-      - '*/*'
-      Accept-Encoding:
-      - gzip, deflate
-      CommandName:
-      - acr import
-      Connection:
-      - keep-alive
-      ParameterSetName:
-      - -n --source
-      User-Agent:
-      - AZURECLI/2.57.0 azsdk-python-azure-mgmt-containerregistry/10.1.0 Python/3.8.10
-        (Windows-10-10.0.22621-SP0)
-    method: GET
-    uri: https://management.azure.com/subscriptions/00000000-0000-0000-0000-000000000000/providers/Microsoft.ContainerRegistry/locations/EASTUS2/operationResults/registries-ee5f365b-d694-11ee-b122-010101010000?api-version=2022-02-01-preview&t=638447613649410746&c=MIIHADCCBeigAwIBAgITHgPqUKIUuzcMjHnSqwAAA-pQojANBgkqhkiG9w0BAQsFADBEMRMwEQYKCZImiZPyLGQBGRYDR0JMMRMwEQYKCZImiZPyLGQBGRYDQU1FMRgwFgYDVQQDEw9BTUUgSW5mcmEgQ0EgMDYwHhcNMjQwMTMxMTA0OTIwWhcNMjUwMTI1MTA0OTIwWjBAMT4wPAYDVQQDEzVhc3luY29wZXJhdGlvbnNpZ25pbmdjZXJ0aWZpY2F0ZS5tYW5hZ2VtZW50LmF6dXJlLmNvbTCCASIwDQYJKoZIhvcNAQEBBQADggEPADCCAQoCggEBAL8Xxozyns7JQPWMTJtofjZEltgixX0UzmRE21LlxA-WFLxdchZStU2GbP8iw3kHzL6CJ_IJpaCSs9Z0ju5Zj9cC3M-20DkQbN0uj0GHhVEwi5AT6N9UH0icUYklqIM33_jS2_kZHQxCPpHpL05eSEFT3vVaIhqteGaWFnzpljwGBkFMf_EwVxROc6jZ8TYbjXzZ_lBGiAHEt8_DHTvKeNimqJKGMJ_d0pkW3pGHvK7o0Bg-CT7Ywaq29j0Gx6NXB6PNua7fWonr5dDvV7b11Q95JJ8_C-Dn3gqyCtaf4tlQ2CYmrxCjaLk2qU7Y6HAByhBtPSyPkLVOlfnw9r-y5l0CAwEAAaOCA-0wggPpMCcGCSsGAQQBgjcVCgQaMBgwCgYIKwYBBQUHAwEwCgYIKwYBBQUHAwIwPQYJKwYBBAGCNxUHBDAwLgYmKwYBBAGCNxUIhpDjDYTVtHiE8Ys-hZvdFs6dEoFggvX2K4Py0SACAWQCAQowggHLBggrBgEFBQcBAQSCAb0wggG5MGMGCCsGAQUFBzAChldodHRwOi8vY3JsLm1pY3Jvc29mdC5jb20vcGtpaW5mcmEvQ2VydHMvQkwyUEtJSU5UQ0EwMi5BTUUuR0JMX0FNRSUyMEluZnJhJTIwQ0ElMjAwNi5jcnQwUwYIKwYBBQUHMAKGR2h0dHA6Ly9jcmwxLmFtZS5nYmwvYWlhL0JMMlBLSUlOVENBMDIuQU1FLkdCTF9BTUUlMjBJbmZyYSUyMENBJTIwMDYuY3J0MFMGCCsGAQUFBzAChkdodHRwOi8vY3JsMi5hbWUuZ2JsL2FpYS9CTDJQS0lJTlRDQTAyLkFNRS5HQkxfQU1FJTIwSW5mcmElMjBDQSUyMDA2LmNydDBTBggrBgEFBQcwAoZHaHR0cDovL2NybDMuYW1lLmdibC9haWEvQkwyUEtJSU5UQ0EwMi5BTUUuR0JMX0FNRSUyMEluZnJhJTIwQ0ElMjAwNi5jcnQwUwYIKwYBBQUHMAKGR2h0dHA6Ly9jcmw0LmFtZS5nYmwvYWlhL0JMMlBLSUlOVENBMDIuQU1FLkdCTF9BTUUlMjBJbmZyYSUyMENBJTIwMDYuY3J0MB0GA1UdDgQWBBSjfcfgL1I-py_Pgx2g6tlj8J-G1zAOBgNVHQ8BAf8EBAMCBaAwggEmBgNVHR8EggEdMIIBGTCCARWgggERoIIBDYY_aHR0cDovL2NybC5taWNyb3NvZnQuY29tL3BraWluZnJhL0NSTC9BTUUlMjBJbmZyYSUyMENBJTIwMDYuY3JshjFodHRwOi8vY3JsMS5hbWUuZ2JsL2NybC9BTUUlMjBJbmZyYSUyMENBJTIwMDYuY3JshjFodHRwOi8vY3JsMi5hbWUuZ2JsL2NybC9BTUUlMjBJbmZyYSUyMENBJTIwMDYuY3JshjFodHRwOi8vY3JsMy5hbWUuZ2JsL2NybC9BTUUlMjBJbmZyYSUyMENBJTIwMDYuY3JshjFodHRwOi8vY3JsNC5hbWUuZ2JsL2NybC9BTUUlMjBJbmZyYSUyMENBJTIwMDYuY3JsMBcGA1UdIAQQMA4wDAYKKwYBBAGCN3sBATAfBgNVHSMEGDAWgBTxRmjG8cPwKy19i2rhsvm-NfzRQTAdBgNVHSUEFjAUBggrBgEFBQcDAQYIKwYBBQUHAwIwDQYJKoZIhvcNAQELBQADggEBAIrUTfifPGoHH9bxzfMqtx8Y9LosN2v1VV7pmSbd5rlA4cxFYy-MmIffscFJqBmctJwFobfu8r_O6mnKa0Av3IOL-idzKEVhO4lMZ-xlB3rNIx9Stcs1qctJ9zQ_1RDxATu08mFzyBhr7ZVK0pEBMT4c8_5iQxVwNVxnyjfpUbHawY67aqA1QCc1vw9Vs_0e73X_xBRiuGnNUxpSQWfF0N2rVRs_Oyks7Ze7M3M0Xjxhi2Y4WnGd8kYJLWVi5UmNf6Kj6lL6junnk5Bzq5YASezf-TvVvN-s5R0r2XBQPyNg1tPUm74q2e7eutKUUtOtEZOa4n_EBxBPPw7ypnzM6kI&s=fhguoqIxSPTqpTPKFIarsKNmAo4SVsqnVnO8-_wEidHO-P1WHeZ13lVYa76BTnc1gSTdgP7vynxkXNtG8R1EgYEDKQ1oMEYv0nursOi-iDO7Mm2W3mXBfYhOO4kPg3eFrFqWxDWmfNM-eSsLArQv5_TF5YTfsowtVnfzRg-fhCm57GvbuuVuV4tEB5WiO6nw8mf4FnZqSGWezV5UCkIs2YK4gEZwFmyYClqigr-kO-MxcADIu2bi0XiODGAbodK9yejngB73RRbTKZ9BA8bmzpbDxRjP6XHgWN4wLK6DE1nGEo3O51YAG8cYjUgT_s9JudubpNWq1GBlW9lyFNdfWw&h=PnsY9tK2D0DTAxfRzJ0C-M4ElIRtB6rezdl2vrxGtH0
-  response:
-    body:
-      string: '{"status":"Accepted"}'
-    headers:
-      cache-control:
-      - no-cache
-      content-length:
-      - '21'
-      content-type:
-      - application/json; charset=utf-8
-      date:
-      - Wed, 28 Feb 2024 23:56:04 GMT
-      expires:
-      - '-1'
-      location:
-      - https://management.azure.com/subscriptions/00000000-0000-0000-0000-000000000000/providers/Microsoft.ContainerRegistry/locations/EASTUS2/operationResults/registries-ee5f365b-d694-11ee-b122-010101010000?api-version=2022-02-01-preview&t=638447613651967136&c=MIIHADCCBeigAwIBAgITHgPqUKIUuzcMjHnSqwAAA-pQojANBgkqhkiG9w0BAQsFADBEMRMwEQYKCZImiZPyLGQBGRYDR0JMMRMwEQYKCZImiZPyLGQBGRYDQU1FMRgwFgYDVQQDEw9BTUUgSW5mcmEgQ0EgMDYwHhcNMjQwMTMxMTA0OTIwWhcNMjUwMTI1MTA0OTIwWjBAMT4wPAYDVQQDEzVhc3luY29wZXJhdGlvbnNpZ25pbmdjZXJ0aWZpY2F0ZS5tYW5hZ2VtZW50LmF6dXJlLmNvbTCCASIwDQYJKoZIhvcNAQEBBQADggEPADCCAQoCggEBAL8Xxozyns7JQPWMTJtofjZEltgixX0UzmRE21LlxA-WFLxdchZStU2GbP8iw3kHzL6CJ_IJpaCSs9Z0ju5Zj9cC3M-20DkQbN0uj0GHhVEwi5AT6N9UH0icUYklqIM33_jS2_kZHQxCPpHpL05eSEFT3vVaIhqteGaWFnzpljwGBkFMf_EwVxROc6jZ8TYbjXzZ_lBGiAHEt8_DHTvKeNimqJKGMJ_d0pkW3pGHvK7o0Bg-CT7Ywaq29j0Gx6NXB6PNua7fWonr5dDvV7b11Q95JJ8_C-Dn3gqyCtaf4tlQ2CYmrxCjaLk2qU7Y6HAByhBtPSyPkLVOlfnw9r-y5l0CAwEAAaOCA-0wggPpMCcGCSsGAQQBgjcVCgQaMBgwCgYIKwYBBQUHAwEwCgYIKwYBBQUHAwIwPQYJKwYBBAGCNxUHBDAwLgYmKwYBBAGCNxUIhpDjDYTVtHiE8Ys-hZvdFs6dEoFggvX2K4Py0SACAWQCAQowggHLBggrBgEFBQcBAQSCAb0wggG5MGMGCCsGAQUFBzAChldodHRwOi8vY3JsLm1pY3Jvc29mdC5jb20vcGtpaW5mcmEvQ2VydHMvQkwyUEtJSU5UQ0EwMi5BTUUuR0JMX0FNRSUyMEluZnJhJTIwQ0ElMjAwNi5jcnQwUwYIKwYBBQUHMAKGR2h0dHA6Ly9jcmwxLmFtZS5nYmwvYWlhL0JMMlBLSUlOVENBMDIuQU1FLkdCTF9BTUUlMjBJbmZyYSUyMENBJTIwMDYuY3J0MFMGCCsGAQUFBzAChkdodHRwOi8vY3JsMi5hbWUuZ2JsL2FpYS9CTDJQS0lJTlRDQTAyLkFNRS5HQkxfQU1FJTIwSW5mcmElMjBDQSUyMDA2LmNydDBTBggrBgEFBQcwAoZHaHR0cDovL2NybDMuYW1lLmdibC9haWEvQkwyUEtJSU5UQ0EwMi5BTUUuR0JMX0FNRSUyMEluZnJhJTIwQ0ElMjAwNi5jcnQwUwYIKwYBBQUHMAKGR2h0dHA6Ly9jcmw0LmFtZS5nYmwvYWlhL0JMMlBLSUlOVENBMDIuQU1FLkdCTF9BTUUlMjBJbmZyYSUyMENBJTIwMDYuY3J0MB0GA1UdDgQWBBSjfcfgL1I-py_Pgx2g6tlj8J-G1zAOBgNVHQ8BAf8EBAMCBaAwggEmBgNVHR8EggEdMIIBGTCCARWgggERoIIBDYY_aHR0cDovL2NybC5taWNyb3NvZnQuY29tL3BraWluZnJhL0NSTC9BTUUlMjBJbmZyYSUyMENBJTIwMDYuY3JshjFodHRwOi8vY3JsMS5hbWUuZ2JsL2NybC9BTUUlMjBJbmZyYSUyMENBJTIwMDYuY3JshjFodHRwOi8vY3JsMi5hbWUuZ2JsL2NybC9BTUUlMjBJbmZyYSUyMENBJTIwMDYuY3JshjFodHRwOi8vY3JsMy5hbWUuZ2JsL2NybC9BTUUlMjBJbmZyYSUyMENBJTIwMDYuY3JshjFodHRwOi8vY3JsNC5hbWUuZ2JsL2NybC9BTUUlMjBJbmZyYSUyMENBJTIwMDYuY3JsMBcGA1UdIAQQMA4wDAYKKwYBBAGCN3sBATAfBgNVHSMEGDAWgBTxRmjG8cPwKy19i2rhsvm-NfzRQTAdBgNVHSUEFjAUBggrBgEFBQcDAQYIKwYBBQUHAwIwDQYJKoZIhvcNAQELBQADggEBAIrUTfifPGoHH9bxzfMqtx8Y9LosN2v1VV7pmSbd5rlA4cxFYy-MmIffscFJqBmctJwFobfu8r_O6mnKa0Av3IOL-idzKEVhO4lMZ-xlB3rNIx9Stcs1qctJ9zQ_1RDxATu08mFzyBhr7ZVK0pEBMT4c8_5iQxVwNVxnyjfpUbHawY67aqA1QCc1vw9Vs_0e73X_xBRiuGnNUxpSQWfF0N2rVRs_Oyks7Ze7M3M0Xjxhi2Y4WnGd8kYJLWVi5UmNf6Kj6lL6junnk5Bzq5YASezf-TvVvN-s5R0r2XBQPyNg1tPUm74q2e7eutKUUtOtEZOa4n_EBxBPPw7ypnzM6kI&s=XqDIib61-8GXd_7RJ2pMVUvhVvROsJ-7rgKGL5NWsdP59TQyoqRIppo8uichKlC3qDu1xcsuh1EjoGuq45oRiXb8WznJYmkTzGMZIzlrZGRHcTn9madpva40prBw1-Cb299b56prdBr0udyi5CzWl6n4_PDBcYoNfn9-dejIsnConkrkV5DVCC75P9tyARcg5wl_DgwYwJ-xqoR9IKJUWKo9TQZfhEOq5xUpjfbXL8vnFz4QQ-YJT_G0n8tkS6WK3YB1UIEs79UsDqgI5ZlU-OFWraJcHCQ6XPBdvzdbo3cMhFOdSFfiaZyNvwu6acPT3rmEVv7ViQKYA_YN43h9ug&h=vLoQ_1NKNXHo8QbxKBrGq6nEQAk5qs5wcppoLwMZunw
-      pragma:
-      - no-cache
-      strict-transport-security:
-      - max-age=31536000; includeSubDomains
-      x-cache:
-      - CONFIG_NOCACHE
-      x-content-type-options:
-      - nosniff
-      x-msedge-ref:
-      - 'Ref A: 2ABD6BDD75964883BF441DDA6D17D0B3 Ref B: CO6AA3150220025 Ref C: 2024-02-28T23:56:04Z'
-    status:
-      code: 202
-      message: Accepted
-- request:
-    body: null
-    headers:
-      Accept:
-      - '*/*'
-      Accept-Encoding:
-      - gzip, deflate
-      CommandName:
-      - acr import
-      Connection:
-      - keep-alive
-      ParameterSetName:
-      - -n --source
-      User-Agent:
-      - AZURECLI/2.57.0 azsdk-python-azure-mgmt-containerregistry/10.1.0 Python/3.8.10
-        (Windows-10-10.0.22621-SP0)
-    method: GET
-    uri: https://management.azure.com/subscriptions/00000000-0000-0000-0000-000000000000/providers/Microsoft.ContainerRegistry/locations/EASTUS2/operationResults/registries-ee5f365b-d694-11ee-b122-010101010000?api-version=2022-02-01-preview&t=638447613651967136&c=MIIHADCCBeigAwIBAgITHgPqUKIUuzcMjHnSqwAAA-pQojANBgkqhkiG9w0BAQsFADBEMRMwEQYKCZImiZPyLGQBGRYDR0JMMRMwEQYKCZImiZPyLGQBGRYDQU1FMRgwFgYDVQQDEw9BTUUgSW5mcmEgQ0EgMDYwHhcNMjQwMTMxMTA0OTIwWhcNMjUwMTI1MTA0OTIwWjBAMT4wPAYDVQQDEzVhc3luY29wZXJhdGlvbnNpZ25pbmdjZXJ0aWZpY2F0ZS5tYW5hZ2VtZW50LmF6dXJlLmNvbTCCASIwDQYJKoZIhvcNAQEBBQADggEPADCCAQoCggEBAL8Xxozyns7JQPWMTJtofjZEltgixX0UzmRE21LlxA-WFLxdchZStU2GbP8iw3kHzL6CJ_IJpaCSs9Z0ju5Zj9cC3M-20DkQbN0uj0GHhVEwi5AT6N9UH0icUYklqIM33_jS2_kZHQxCPpHpL05eSEFT3vVaIhqteGaWFnzpljwGBkFMf_EwVxROc6jZ8TYbjXzZ_lBGiAHEt8_DHTvKeNimqJKGMJ_d0pkW3pGHvK7o0Bg-CT7Ywaq29j0Gx6NXB6PNua7fWonr5dDvV7b11Q95JJ8_C-Dn3gqyCtaf4tlQ2CYmrxCjaLk2qU7Y6HAByhBtPSyPkLVOlfnw9r-y5l0CAwEAAaOCA-0wggPpMCcGCSsGAQQBgjcVCgQaMBgwCgYIKwYBBQUHAwEwCgYIKwYBBQUHAwIwPQYJKwYBBAGCNxUHBDAwLgYmKwYBBAGCNxUIhpDjDYTVtHiE8Ys-hZvdFs6dEoFggvX2K4Py0SACAWQCAQowggHLBggrBgEFBQcBAQSCAb0wggG5MGMGCCsGAQUFBzAChldodHRwOi8vY3JsLm1pY3Jvc29mdC5jb20vcGtpaW5mcmEvQ2VydHMvQkwyUEtJSU5UQ0EwMi5BTUUuR0JMX0FNRSUyMEluZnJhJTIwQ0ElMjAwNi5jcnQwUwYIKwYBBQUHMAKGR2h0dHA6Ly9jcmwxLmFtZS5nYmwvYWlhL0JMMlBLSUlOVENBMDIuQU1FLkdCTF9BTUUlMjBJbmZyYSUyMENBJTIwMDYuY3J0MFMGCCsGAQUFBzAChkdodHRwOi8vY3JsMi5hbWUuZ2JsL2FpYS9CTDJQS0lJTlRDQTAyLkFNRS5HQkxfQU1FJTIwSW5mcmElMjBDQSUyMDA2LmNydDBTBggrBgEFBQcwAoZHaHR0cDovL2NybDMuYW1lLmdibC9haWEvQkwyUEtJSU5UQ0EwMi5BTUUuR0JMX0FNRSUyMEluZnJhJTIwQ0ElMjAwNi5jcnQwUwYIKwYBBQUHMAKGR2h0dHA6Ly9jcmw0LmFtZS5nYmwvYWlhL0JMMlBLSUlOVENBMDIuQU1FLkdCTF9BTUUlMjBJbmZyYSUyMENBJTIwMDYuY3J0MB0GA1UdDgQWBBSjfcfgL1I-py_Pgx2g6tlj8J-G1zAOBgNVHQ8BAf8EBAMCBaAwggEmBgNVHR8EggEdMIIBGTCCARWgggERoIIBDYY_aHR0cDovL2NybC5taWNyb3NvZnQuY29tL3BraWluZnJhL0NSTC9BTUUlMjBJbmZyYSUyMENBJTIwMDYuY3JshjFodHRwOi8vY3JsMS5hbWUuZ2JsL2NybC9BTUUlMjBJbmZyYSUyMENBJTIwMDYuY3JshjFodHRwOi8vY3JsMi5hbWUuZ2JsL2NybC9BTUUlMjBJbmZyYSUyMENBJTIwMDYuY3JshjFodHRwOi8vY3JsMy5hbWUuZ2JsL2NybC9BTUUlMjBJbmZyYSUyMENBJTIwMDYuY3JshjFodHRwOi8vY3JsNC5hbWUuZ2JsL2NybC9BTUUlMjBJbmZyYSUyMENBJTIwMDYuY3JsMBcGA1UdIAQQMA4wDAYKKwYBBAGCN3sBATAfBgNVHSMEGDAWgBTxRmjG8cPwKy19i2rhsvm-NfzRQTAdBgNVHSUEFjAUBggrBgEFBQcDAQYIKwYBBQUHAwIwDQYJKoZIhvcNAQELBQADggEBAIrUTfifPGoHH9bxzfMqtx8Y9LosN2v1VV7pmSbd5rlA4cxFYy-MmIffscFJqBmctJwFobfu8r_O6mnKa0Av3IOL-idzKEVhO4lMZ-xlB3rNIx9Stcs1qctJ9zQ_1RDxATu08mFzyBhr7ZVK0pEBMT4c8_5iQxVwNVxnyjfpUbHawY67aqA1QCc1vw9Vs_0e73X_xBRiuGnNUxpSQWfF0N2rVRs_Oyks7Ze7M3M0Xjxhi2Y4WnGd8kYJLWVi5UmNf6Kj6lL6junnk5Bzq5YASezf-TvVvN-s5R0r2XBQPyNg1tPUm74q2e7eutKUUtOtEZOa4n_EBxBPPw7ypnzM6kI&s=XqDIib61-8GXd_7RJ2pMVUvhVvROsJ-7rgKGL5NWsdP59TQyoqRIppo8uichKlC3qDu1xcsuh1EjoGuq45oRiXb8WznJYmkTzGMZIzlrZGRHcTn9madpva40prBw1-Cb299b56prdBr0udyi5CzWl6n4_PDBcYoNfn9-dejIsnConkrkV5DVCC75P9tyARcg5wl_DgwYwJ-xqoR9IKJUWKo9TQZfhEOq5xUpjfbXL8vnFz4QQ-YJT_G0n8tkS6WK3YB1UIEs79UsDqgI5ZlU-OFWraJcHCQ6XPBdvzdbo3cMhFOdSFfiaZyNvwu6acPT3rmEVv7ViQKYA_YN43h9ug&h=vLoQ_1NKNXHo8QbxKBrGq6nEQAk5qs5wcppoLwMZunw
-  response:
-    body:
-      string: '{"status":"Succeeded"}'
-    headers:
-      cache-control:
-      - no-cache
-      content-length:
-      - '22'
-      content-type:
-      - application/json; charset=utf-8
-      date:
-      - Wed, 28 Feb 2024 23:56:15 GMT
-      expires:
-      - '-1'
-      pragma:
-      - no-cache
-      strict-transport-security:
-      - max-age=31536000; includeSubDomains
-      x-cache:
-      - CONFIG_NOCACHE
-      x-content-type-options:
-      - nosniff
-      x-msedge-ref:
-      - 'Ref A: 872A65E01EB44FC993C77EEF0CBB880C Ref B: CO6AA3150220025 Ref C: 2024-02-28T23:56:15Z'
-    status:
-      code: 200
-      message: OK
-- request:
-    body: null
-    headers:
-      Accept:
-      - application/json
-      Accept-Encoding:
-      - gzip, deflate
-      CommandName:
-      - acr credential show
-      Connection:
-      - keep-alive
-      ParameterSetName:
-      - -n --query
-      User-Agent:
-      - AZURECLI/2.57.0 azsdk-python-azure-mgmt-resource/23.1.0b2 Python/3.8.10 (Windows-10-10.0.22621-SP0)
-    method: GET
-    uri: https://management.azure.com/subscriptions/00000000-0000-0000-0000-000000000000/resources?$filter=resourceType%20eq%20%27Microsoft.ContainerRegistry%2Fregistries%27&api-version=2022-09-01
-  response:
-    body:
-      string: '{"value":[{"id":"/subscriptions/00000000-0000-0000-0000-000000000000/resourceGroups/PatcherTestRg/providers/Microsoft.ContainerRegistry/registries/patchertestacr","name":"patchertestacr","type":"Microsoft.ContainerRegistry/registries","sku":{"name":"Standard","tier":"Standard"},"location":"eastus","tags":{},"systemData":{"createdBy":"harrli@microsoft.com","createdByType":"User","createdAt":"2023-03-20T03:34:21.7566725Z","lastModifiedBy":"harrli@microsoft.com","lastModifiedByType":"User","lastModifiedAt":"2023-07-17T18:04:20.2780742Z"}},{"id":"/subscriptions/00000000-0000-0000-0000-000000000000/resourceGroups/PatcherTestRg/providers/Microsoft.ContainerRegistry/registries/actiondebugregistry","name":"actiondebugregistry","type":"Microsoft.ContainerRegistry/registries","sku":{"name":"Standard","tier":"Standard"},"location":"eastus","tags":{},"systemData":{"createdBy":"harrli@microsoft.com","createdByType":"User","createdAt":"2023-11-28T18:11:44.0211013Z","lastModifiedBy":"harrli@microsoft.com","lastModifiedByType":"User","lastModifiedAt":"2023-11-28T18:11:44.0211013Z"}},{"id":"/subscriptions/00000000-0000-0000-0000-000000000000/resourceGroups/cli-test-rg/providers/Microsoft.ContainerRegistry/registries/testRegistryAcr","name":"testRegistryAcr","type":"Microsoft.ContainerRegistry/registries","sku":{"name":"Standard","tier":"Standard"},"location":"eastus","tags":{},"systemData":{"createdBy":"harrli@microsoft.com","createdByType":"User","createdAt":"2023-05-12T03:23:48.0773018Z","lastModifiedBy":"harrli@microsoft.com","lastModifiedByType":"User","lastModifiedAt":"2023-05-12T03:26:58.7858884Z"}},{"id":"/subscriptions/00000000-0000-0000-0000-000000000000/resourceGroups/K4AppsTestRg/providers/Microsoft.ContainerRegistry/registries/harrliacatestacr","name":"harrliacatestacr","type":"Microsoft.ContainerRegistry/registries","sku":{"name":"Standard","tier":"Standard"},"location":"eastus","tags":{},"systemData":{"createdBy":"harrli@microsoft.com","createdByType":"User","createdAt":"2023-06-08T18:00:12.5240027Z","lastModifiedBy":"harrli@microsoft.com","lastModifiedByType":"User","lastModifiedAt":"2023-09-08T20:27:22.0432327Z"}},{"id":"/subscriptions/00000000-0000-0000-0000-000000000000/resourceGroups/clitest.rg000001/providers/Microsoft.ContainerRegistry/registries/acr000002","name":"acr000002","type":"Microsoft.ContainerRegistry/registries","sku":{"name":"Basic","tier":"Basic"},"location":"eastus2","tags":{},"systemData":{"createdBy":"harrli@microsoft.com","createdByType":"User","createdAt":"2024-02-28T23:55:54.9838955Z","lastModifiedBy":"harrli@microsoft.com","lastModifiedByType":"User","lastModifiedAt":"2024-02-28T23:55:54.9838955Z"}}]}'
-    headers:
-      cache-control:
-      - no-cache
-      content-length:
-      - '2672'
-      content-type:
-      - application/json; charset=utf-8
-      date:
-      - Wed, 28 Feb 2024 23:56:16 GMT
-      expires:
-      - '-1'
-      pragma:
-      - no-cache
-      strict-transport-security:
-      - max-age=31536000; includeSubDomains
-      x-cache:
-      - CONFIG_NOCACHE
-      x-content-type-options:
-      - nosniff
-      x-msedge-ref:
-      - 'Ref A: 5571863B4FA84C5FAF5B38799CA5E8DE Ref B: CO6AA3150220035 Ref C: 2024-02-28T23:56:15Z'
-    status:
-      code: 200
-      message: OK
-- request:
-    body: null
-    headers:
-      Accept:
-      - application/json
-      Accept-Encoding:
-      - gzip, deflate
-      CommandName:
-      - acr credential show
-      Connection:
-      - keep-alive
-      ParameterSetName:
-      - -n --query
-      User-Agent:
-      - AZURECLI/2.57.0 azsdk-python-azure-mgmt-containerregistry/10.1.0 Python/3.8.10
-        (Windows-10-10.0.22621-SP0)
-    method: GET
-    uri: https://management.azure.com/subscriptions/00000000-0000-0000-0000-000000000000/resourceGroups/clitest.rg000001/providers/Microsoft.ContainerRegistry/registries/acr000002?api-version=2022-02-01-preview
-  response:
-    body:
-      string: '{"sku":{"name":"Basic","tier":"Basic"},"type":"Microsoft.ContainerRegistry/registries","id":"/subscriptions/00000000-0000-0000-0000-000000000000/resourceGroups/clitest.rg000001/providers/Microsoft.ContainerRegistry/registries/acr000002","name":"acr000002","location":"eastus2","tags":{},"systemData":{"createdBy":"harrli@microsoft.com","createdByType":"User","createdAt":"2024-02-28T23:55:54.9838955+00:00","lastModifiedBy":"harrli@microsoft.com","lastModifiedByType":"User","lastModifiedAt":"2024-02-28T23:55:54.9838955+00:00"},"properties":{"loginServer":"acr000002.azurecr.io","creationDate":"2024-02-28T23:55:54.9838955Z","provisioningState":"Succeeded","adminUserEnabled":true,"policies":{"quarantinePolicy":{"status":"disabled"},"trustPolicy":{"type":"Notary","status":"disabled"},"retentionPolicy":{"days":7,"lastUpdatedTime":"2024-02-28T23:56:01.4005975+00:00","status":"disabled"},"exportPolicy":{"status":"enabled"},"azureADAuthenticationAsArmPolicy":{"status":"enabled"},"softDeletePolicy":{"retentionDays":7,"lastUpdatedTime":"2024-02-28T23:56:01.4006366+00:00","status":"disabled"}},"encryption":{"status":"disabled"},"dataEndpointEnabled":false,"dataEndpointHostNames":[],"privateEndpointConnections":[],"publicNetworkAccess":"Enabled","networkRuleBypassOptions":"AzureServices","zoneRedundancy":"Disabled","anonymousPullEnabled":false}}'
-    headers:
-      api-supported-versions:
-      - 2022-02-01-preview
-      cache-control:
-      - no-cache
-      content-length:
-      - '1351'
-      content-type:
-      - application/json; charset=utf-8
-      date:
-      - Wed, 28 Feb 2024 23:56:16 GMT
-      expires:
-      - '-1'
-      pragma:
-      - no-cache
-      strict-transport-security:
-      - max-age=31536000; includeSubDomains
-      x-cache:
-      - CONFIG_NOCACHE
-      x-content-type-options:
-      - nosniff
-      x-msedge-ref:
-      - 'Ref A: 511B07F2CB3347EA9A2513874246A210 Ref B: CO6AA3150220025 Ref C: 2024-02-28T23:56:16Z'
-    status:
-      code: 200
-      message: OK
-- request:
-    body: null
-    headers:
-      Accept:
-      - application/json
-      Accept-Encoding:
-      - gzip, deflate
-      CommandName:
-      - acr credential show
-      Connection:
-      - keep-alive
-      Content-Length:
-      - '0'
-      ParameterSetName:
-      - -n --query
-      User-Agent:
-      - AZURECLI/2.57.0 azsdk-python-azure-mgmt-containerregistry/10.1.0 Python/3.8.10
-        (Windows-10-10.0.22621-SP0)
-    method: POST
-    uri: https://management.azure.com/subscriptions/00000000-0000-0000-0000-000000000000/resourceGroups/clitest.rg000001/providers/Microsoft.ContainerRegistry/registries/acr000002/listCredentials?api-version=2022-02-01-preview
-  response:
-    body:
-      string: '{"username":"acr000002","passwords":[{"name":"password","value":"vh+dLS69A1+YIciZjhKQr02TXXVcXE+UgydJhhROq9+ACRALeVo1"},{"name":"password2","value":"OGKNOVmodD65cAgjbNZl9MTYWGjVOpCWaiNFgT/ZEA+ACRCzrlWi"}]}'
-    headers:
-      api-supported-versions:
-      - 2022-02-01-preview
-      cache-control:
-      - no-cache
-      content-length:
-      - '205'
-      content-type:
-      - application/json; charset=utf-8
-      date:
-      - Wed, 28 Feb 2024 23:56:16 GMT
-      expires:
-      - '-1'
-      pragma:
-      - no-cache
-      strict-transport-security:
-      - max-age=31536000; includeSubDomains
-      x-cache:
-      - CONFIG_NOCACHE
-      x-content-type-options:
-      - nosniff
-      x-ms-ratelimit-remaining-subscription-writes:
-      - '1199'
-      x-msedge-ref:
-      - 'Ref A: 04ADD5B4B28A4461A3D23959CF3C3044 Ref B: CO6AA3150220039 Ref C: 2024-02-28T23:56:16Z'
-    status:
-      code: 200
-      message: OK
-- request:
-    body: null
-    headers:
-      Accept:
-      - application/json
-      Accept-Encoding:
-      - gzip, deflate
-      CommandName:
-      - containerapp job create
-      Connection:
-      - keep-alive
-      ParameterSetName:
-      - -g -n --image --environment --registry-server --registry-username --registry-password
-        --replica-timeout --replica-retry-limit --trigger-type --parallelism --replica-completion-count
-        --cron-expression
-      User-Agent:
-      - AZURECLI/2.57.0 azsdk-python-azure-mgmt-resource/23.1.0b2 Python/3.8.10 (Windows-10-10.0.22621-SP0)
-    method: GET
-    uri: https://management.azure.com/subscriptions/00000000-0000-0000-0000-000000000000/providers/Microsoft.App?api-version=2022-09-01
-  response:
-    body:
-      string: '{"id":"/subscriptions/00000000-0000-0000-0000-000000000000/providers/Microsoft.App","namespace":"Microsoft.App","authorizations":[{"applicationId":"7e3bc4fd-85a3-4192-b177-5b8bfc87f42c","roleDefinitionId":"39a74f72-b40f-4bdc-b639-562fe2260bf0"},{"applicationId":"3734c1a4-2bed-4998-a37a-ff1a9e7bf019","roleDefinitionId":"5c779a4f-5cb2-4547-8c41-478d9be8ba90"},{"applicationId":"55ebbb62-3b9c-49fd-9b87-9595226dd4ac","roleDefinitionId":"e49ca620-7992-4561-a7df-4ed67dad77b5","managedByRoleDefinitionId":"9e3af657-a8ff-583c-a75c-2fe7c4bcb635"},{"applicationId":"1459b1f6-7a5b-4300-93a2-44b4a651759f","roleDefinitionId":"3c5f1b29-9e3d-4a22-b5d6-9ff4e5a37974"}],"resourceTypes":[{"resourceType":"managedEnvironments","locations":["North
-        Central US (Stage)","West US 2","Southeast Asia","Sweden Central","Canada
-        Central","West Europe","North Europe","East US","East US 2","East Asia","Australia
-        East","Germany West Central","Japan East","UK South","West US","Central US","North
-        Central US","South Central US","Korea Central","Brazil South","West US 3","France
-        Central","South Africa North","Norway East","Switzerland North","UAE North","Canada
-        East","West Central US","UK West","Central India","Central US EUAP","East
-        US 2 EUAP"],"apiVersions":["2023-11-02-preview","2023-08-01-preview","2023-05-02-preview","2023-05-01","2023-04-01-preview","2022-11-01-preview","2022-10-01","2022-06-01-preview","2022-03-01"],"defaultApiVersion":"2023-05-01","capabilities":"CrossResourceGroupResourceMove,
-        CrossSubscriptionResourceMove, SystemAssignedResourceIdentity, SupportsTags,
-        SupportsLocation"},{"resourceType":"managedEnvironments/certificates","locations":["North
-        Central US (Stage)","West US 2","Southeast Asia","Sweden Central","Canada
-        Central","West Europe","North Europe","East US","East US 2","East Asia","Australia
-        East","Germany West Central","Japan East","UK South","West US","Central US","North
-        Central US","South Central US","Korea Central","Brazil South","West US 3","France
-        Central","South Africa North","Norway East","Switzerland North","UAE North","Canada
-        East","West Central US","UK West","Central India","Central US EUAP","East
-        US 2 EUAP"],"apiVersions":["2023-11-02-preview","2023-08-01-preview","2023-05-02-preview","2023-05-01","2023-04-01-preview","2022-11-01-preview","2022-10-01","2022-06-01-preview","2022-03-01"],"defaultApiVersion":"2023-05-01","capabilities":"CrossResourceGroupResourceMove,
-        CrossSubscriptionResourceMove, SupportsTags, SupportsLocation"},{"resourceType":"managedEnvironments/managedCertificates","locations":["North
-        Central US (Stage)","West US 2","Southeast Asia","Sweden Central","Canada
-        Central","West Europe","North Europe","East US","East US 2","East Asia","Australia
-        East","Germany West Central","Japan East","UK South","West US","Central US","North
-        Central US","South Central US","Korea Central","Brazil South","West US 3","France
-        Central","South Africa North","Norway East","Switzerland North","UAE North","Canada
-        East","West Central US","UK West","Central India","Central US EUAP","East
-        US 2 EUAP"],"apiVersions":["2023-11-02-preview","2023-08-01-preview","2023-05-02-preview","2023-05-01","2023-04-01-preview","2022-11-01-preview"],"defaultApiVersion":"2023-05-01","capabilities":"CrossResourceGroupResourceMove,
-        CrossSubscriptionResourceMove, SupportsTags, SupportsLocation"},{"resourceType":"containerApps","locations":["North
-        Central US (Stage)","West US 2","Southeast Asia","Sweden Central","Canada
-        Central","West Europe","North Europe","East US","East US 2","East Asia","Australia
-        East","Germany West Central","Japan East","UK South","West US","Central US","North
-        Central US","South Central US","Korea Central","Brazil South","West US 3","France
-        Central","South Africa North","Norway East","Switzerland North","UAE North","Canada
-        East","West Central US","UK West","Central India","Central US EUAP","East
-        US 2 EUAP"],"apiVersions":["2023-11-02-preview","2023-08-01-preview","2023-05-02-preview","2023-05-01","2023-04-01-preview","2022-11-01-preview","2022-10-01","2022-06-01-preview","2022-03-01"],"defaultApiVersion":"2023-05-01","capabilities":"CrossResourceGroupResourceMove,
-        CrossSubscriptionResourceMove, SystemAssignedResourceIdentity, SupportsTags,
-        SupportsLocation"},{"resourceType":"jobs","locations":["North Central US (Stage)","West
-        US 2","Southeast Asia","Sweden Central","Canada Central","West Europe","North
-        Europe","East US","East US 2","East Asia","Australia East","Germany West Central","Japan
-        East","UK South","West US","Central US","North Central US","South Central
-        US","Korea Central","Brazil South","West US 3","France Central","South Africa
-        North","Norway East","Switzerland North","UAE North","Canada East","West Central
-        US","UK West","Central India","Central US EUAP","East US 2 EUAP"],"apiVersions":["2023-11-02-preview","2023-08-01-preview","2023-05-02-preview","2023-05-01","2023-04-01-preview","2022-11-01-preview"],"defaultApiVersion":"2023-05-01","capabilities":"CrossResourceGroupResourceMove,
-        CrossSubscriptionResourceMove, SystemAssignedResourceIdentity, SupportsTags,
-        SupportsLocation"},{"resourceType":"locations","locations":[],"apiVersions":["2023-11-02-preview","2023-08-01-preview","2023-05-02-preview","2023-05-01","2023-04-01-preview","2022-11-01-preview","2022-10-01","2022-06-01-preview","2022-03-01"],"defaultApiVersion":"2023-05-01","capabilities":"None"},{"resourceType":"locations/managedEnvironmentOperationResults","locations":["North
-        Central US (Stage)","West US 2","Southeast Asia","Sweden Central","Canada
-        Central","West Europe","North Europe","East US","East US 2","East Asia","Australia
-        East","Germany West Central","Japan East","UK South","West US","Central US","North
-        Central US","South Central US","Korea Central","Brazil South","West US 3","France
-        Central","South Africa North","Norway East","Switzerland North","UAE North","Canada
-        East","West Central US","UK West","Central India","Central US EUAP","East
-        US 2 EUAP"],"apiVersions":["2023-11-02-preview","2023-08-01-preview","2023-05-02-preview","2023-05-01","2023-04-01-preview","2022-11-01-preview","2022-10-01","2022-06-01-preview","2022-03-01"],"defaultApiVersion":"2023-05-01","capabilities":"None"},{"resourceType":"locations/managedEnvironmentOperationStatuses","locations":["North
-        Central US (Stage)","West US 2","Southeast Asia","Sweden Central","Canada
-        Central","West Europe","North Europe","East US","East US 2","East Asia","Australia
-        East","Germany West Central","Japan East","UK South","West US","Central US","North
-        Central US","South Central US","Korea Central","Brazil South","West US 3","France
-        Central","South Africa North","Norway East","Switzerland North","UAE North","Canada
-        East","West Central US","UK West","Central India","Central US EUAP","East
-        US 2 EUAP"],"apiVersions":["2023-11-02-preview","2023-08-01-preview","2023-05-02-preview","2023-05-01","2023-04-01-preview","2022-11-01-preview","2022-10-01","2022-06-01-preview","2022-03-01"],"defaultApiVersion":"2023-05-01","capabilities":"None"},{"resourceType":"locations/containerappOperationResults","locations":["North
-        Central US (Stage)","Canada Central","West Europe","North Europe","East US","East
-        US 2","East Asia","Australia East","Germany West Central","Japan East","UK
-        South","West US","Central US","North Central US","South Central US","Korea
-        Central","Brazil South","West US 3","France Central","South Africa North","Norway
-        East","Switzerland North","UAE North","Canada East","West Central US","UK
-        West","Central India","Central US EUAP","East US 2 EUAP","West US 2","Southeast
-        Asia","Sweden Central"],"apiVersions":["2023-11-02-preview","2023-08-01-preview","2023-05-02-preview","2023-05-01","2023-04-01-preview","2022-11-01-preview","2022-10-01","2022-06-01-preview","2022-03-01"],"defaultApiVersion":"2023-05-01","capabilities":"None"},{"resourceType":"locations/containerappOperationStatuses","locations":["North
-        Central US (Stage)","West US 2","Southeast Asia","Sweden Central","Canada
-        Central","West Europe","North Europe","East US","East US 2","East Asia","Australia
-        East","Germany West Central","Japan East","UK South","West US","Central US","North
-        Central US","South Central US","Korea Central","Brazil South","West US 3","France
-        Central","South Africa North","Norway East","Switzerland North","UAE North","Canada
-        East","West Central US","UK West","Central India","Central US EUAP","East
-        US 2 EUAP"],"apiVersions":["2023-11-02-preview","2023-08-01-preview","2023-05-02-preview","2023-05-01","2023-04-01-preview","2022-11-01-preview","2022-10-01","2022-06-01-preview","2022-03-01"],"defaultApiVersion":"2023-05-01","capabilities":"None"},{"resourceType":"locations/containerappsjobOperationResults","locations":["North
-        Central US (Stage)","Canada Central","West Europe","North Europe","East US","East
-        US 2","East Asia","Australia East","Germany West Central","Japan East","UK
-        South","West US","Central US","North Central US","South Central US","Korea
-        Central","Brazil South","West US 3","France Central","South Africa North","Norway
-        East","Switzerland North","UAE North","Canada East","West Central US","UK
-        West","Central India","Central US EUAP","East US 2 EUAP","West US 2","Southeast
-        Asia","Sweden Central"],"apiVersions":["2023-11-02-preview","2023-08-01-preview","2023-05-02-preview","2023-05-01","2023-04-01-preview","2022-11-01-preview"],"defaultApiVersion":"2023-05-01","capabilities":"None"},{"resourceType":"locations/containerappsjobOperationStatuses","locations":["North
-        Central US (Stage)","West US 2","Southeast Asia","Sweden Central","Canada
-        Central","West Europe","North Europe","East US","East US 2","East Asia","Australia
-        East","Germany West Central","Japan East","UK South","West US","Central US","North
-        Central US","South Central US","Korea Central","Brazil South","West US 3","France
-        Central","South Africa North","Norway East","Switzerland North","UAE North","Canada
-        East","West Central US","UK West","Central India","Central US EUAP","East
-        US 2 EUAP"],"apiVersions":["2023-11-02-preview","2023-08-01-preview","2023-05-02-preview","2023-05-01","2023-04-01-preview","2022-11-01-preview"],"defaultApiVersion":"2023-05-01","capabilities":"None"},{"resourceType":"locations/sourceControlOperationResults","locations":["North
-        Central US (Stage)","Canada Central","West Europe","North Europe","East US","East
-        US 2","East Asia","Australia East","Germany West Central","Japan East","UK
-        South","West US","Central US","North Central US","South Central US","Korea
-        Central","Brazil South","West US 3","France Central","South Africa North","Norway
-        East","Switzerland North","UAE North","Canada East","West Central US","UK
-        West","Central India","Central US EUAP","East US 2 EUAP","West US 2","Southeast
-        Asia","Sweden Central"],"apiVersions":["2023-11-02-preview","2023-08-01-preview","2023-05-02-preview","2023-05-01","2023-04-01-preview","2022-11-01-preview","2022-10-01","2022-06-01-preview","2022-03-01"],"defaultApiVersion":"2023-05-01","capabilities":"None"},{"resourceType":"locations/sourceControlOperationStatuses","locations":["North
-        Central US (Stage)","West US 2","Southeast Asia","Sweden Central","Canada
-        Central","West Europe","North Europe","East US","East US 2","East Asia","Australia
-        East","Germany West Central","Japan East","UK South","West US","Central US","North
-        Central US","South Central US","Korea Central","Brazil South","West US 3","France
-        Central","South Africa North","Norway East","Switzerland North","UAE North","Canada
-        East","West Central US","UK West","Central India","Central US EUAP","East
-        US 2 EUAP"],"apiVersions":["2023-11-02-preview","2023-08-01-preview","2023-05-02-preview","2023-05-01","2023-04-01-preview","2022-11-01-preview","2022-10-01","2022-06-01-preview","2022-03-01"],"defaultApiVersion":"2023-05-01","capabilities":"None"},{"resourceType":"locations/usages","locations":["North
-        Central US (Stage)","West US 2","Southeast Asia","Sweden Central","Canada
-        Central","West Europe","North Europe","East US","East US 2","East Asia","Australia
-        East","Germany West Central","Japan East","UK South","West US","Central US","North
-        Central US","South Central US","Korea Central","Brazil South","West US 3","France
-        Central","South Africa North","Norway East","Switzerland North","UAE North","Canada
-        East","West Central US","UK West","Central India","Central US EUAP","East
-        US 2 EUAP"],"apiVersions":["2023-11-02-preview","2023-08-01-preview","2023-05-02-preview"],"defaultApiVersion":"2023-05-02-preview","capabilities":"None"},{"resourceType":"operations","locations":["North
-        Central US (Stage)","Central US EUAP","East US 2 EUAP","West US 2","Southeast
-        Asia","Sweden Central","Canada Central","West Europe","North Europe","East
-        US","East US 2","East Asia","Australia East","Germany West Central","Japan
-        East","UK South","West US","Central US","North Central US","South Central
-        US","Korea Central","Brazil South","West US 3","France Central","South Africa
-        North","Norway East","Switzerland North","UAE North","Canada East","West Central
-        US","UK West","Central India"],"apiVersions":["2023-11-02-preview","2023-08-01-preview","2023-05-02-preview","2023-05-01","2023-04-01-preview","2023-02-01","2022-11-01-preview","2022-10-01","2022-06-01-preview","2022-03-01"],"defaultApiVersion":"2023-08-01-preview","capabilities":"None"},{"resourceType":"connectedEnvironments","locations":["North
-        Central US (Stage)","North Central US","East US","East Asia","West Europe","Southeast
-        Asia","Central US EUAP","East US 2 EUAP"],"apiVersions":["2023-11-02-preview","2023-08-01-preview","2023-05-02-preview","2023-05-01","2023-04-01-preview","2022-11-01-preview","2022-10-01","2022-06-01-preview"],"defaultApiVersion":"2023-05-01","capabilities":"CrossResourceGroupResourceMove,
-        CrossSubscriptionResourceMove, SupportsTags, SupportsLocation"},{"resourceType":"connectedEnvironments/certificates","locations":["North
-        Central US (Stage)","North Central US","East US","East Asia","West Europe","Southeast
-        Asia","Central US EUAP","East US 2 EUAP"],"apiVersions":["2023-11-02-preview","2023-08-01-preview","2023-05-02-preview","2023-05-01","2023-04-01-preview","2022-11-01-preview","2022-10-01","2022-06-01-preview"],"defaultApiVersion":"2023-05-01","capabilities":"CrossResourceGroupResourceMove,
-        CrossSubscriptionResourceMove, SupportsTags, SupportsLocation"},{"resourceType":"locations/connectedEnvironmentOperationResults","locations":["North
-        Central US (Stage)","North Central US","East US","East Asia","West Europe","Southeast
-        Asia","Central US EUAP","East US 2 EUAP"],"apiVersions":["2023-11-02-preview","2023-08-01-preview","2023-05-02-preview","2023-05-01","2023-04-01-preview","2022-11-01-preview","2022-10-01","2022-06-01-preview"],"defaultApiVersion":"2023-05-01","capabilities":"None"},{"resourceType":"locations/connectedEnvironmentOperationStatuses","locations":["North
-        Central US (Stage)","North Central US","East US","East Asia","West Europe","Southeast
-        Asia","Central US EUAP","East US 2 EUAP"],"apiVersions":["2023-11-02-preview","2023-08-01-preview","2023-05-02-preview","2023-05-01","2023-04-01-preview","2022-11-01-preview","2022-10-01","2022-06-01-preview"],"defaultApiVersion":"2023-05-01","capabilities":"None"},{"resourceType":"locations/managedCertificateOperationStatuses","locations":["North
-        Central US (Stage)","West US 2","Southeast Asia","Sweden Central","Canada
-        Central","West Europe","North Europe","East US","East US 2","East Asia","Australia
-        East","Germany West Central","Japan East","UK South","West US","Central US","North
-        Central US","South Central US","Korea Central","Brazil South","West US 3","France
-        Central","South Africa North","Norway East","Switzerland North","UAE North","Canada
-        East","West Central US","UK West","Central India","Central US EUAP","East
-        US 2 EUAP"],"apiVersions":["2023-11-02-preview","2023-08-01-preview","2023-05-02-preview","2023-05-01","2023-04-01-preview","2022-11-01-preview"],"defaultApiVersion":"2023-05-01","capabilities":"None"},{"resourceType":"locations/billingMeters","locations":["North
-        Central US (Stage)","West US 2","Southeast Asia","Sweden Central","Canada
-        Central","West Europe","North Europe","East US","East US 2","East Asia","Australia
-        East","Germany West Central","Japan East","UK South","West US","Central US","North
-        Central US","South Central US","Korea Central","Brazil South","West US 3","France
-        Central","South Africa North","Norway East","Switzerland North","UAE North","Canada
-        East","West Central US","UK West","Central India","Central US EUAP","East
-        US 2 EUAP"],"apiVersions":["2023-11-02-preview","2023-08-01-preview","2023-05-02-preview","2023-05-01","2023-04-01-preview","2022-11-01-preview","2022-10-01","2022-06-01-preview"],"defaultApiVersion":"2023-05-01","capabilities":"None"},{"resourceType":"locations/availableManagedEnvironmentsWorkloadProfileTypes","locations":["North
-        Central US (Stage)","West US 2","Southeast Asia","Sweden Central","Canada
-        Central","West Europe","North Europe","East US","East US 2","East Asia","Australia
-        East","Germany West Central","Japan East","UK South","West US","Central US","North
-        Central US","South Central US","Korea Central","Brazil South","West US 3","France
-        Central","South Africa North","Norway East","Switzerland North","UAE North","Canada
-        East","West Central US","UK West","Central India","Central US EUAP","East
-        US 2 EUAP"],"apiVersions":["2023-11-02-preview","2023-08-01-preview","2023-05-02-preview","2023-05-01","2023-04-01-preview","2022-11-01-preview","2022-10-01","2022-06-01-preview"],"defaultApiVersion":"2023-05-01","capabilities":"None"},{"resourceType":"getCustomDomainVerificationId","locations":["North
-        Central US (Stage)","West US 2","Southeast Asia","Sweden Central","Canada
-        Central","West Europe","North Europe","East US","East US 2","East Asia","Australia
-        East","Germany West Central","Japan East","UK South","West US","Central US","North
-        Central US","South Central US","Korea Central","Brazil South","West US 3","France
-        Central","South Africa North","Norway East","Switzerland North","UAE North","Canada
-        East","West Central US","UK West","Central India","Central US EUAP","East
-        US 2 EUAP"],"apiVersions":["2023-11-02-preview","2023-08-01-preview","2023-05-02-preview"],"defaultApiVersion":"2023-05-02-preview","capabilities":"None"},{"resourceType":"builders","locations":["North
-        Central US (Stage)","West US 2","Southeast Asia","Sweden Central","Canada
-        Central","West Europe","North Europe","East US","East US 2","East Asia","Australia
-        East","Germany West Central","Japan East","UK South","West US","Central US","North
-        Central US","South Central US","Korea Central","Brazil South","West US 3","France
-        Central","South Africa North","Norway East","Switzerland North","UAE North","Canada
-        East","West Central US","UK West","Central India","Central US EUAP","East
-        US 2 EUAP"],"apiVersions":["2023-11-02-preview","2023-08-01-preview"],"defaultApiVersion":"2023-08-01-preview","capabilities":"CrossResourceGroupResourceMove,
-        CrossSubscriptionResourceMove, SystemAssignedResourceIdentity, SupportsTags,
-        SupportsLocation"},{"resourceType":"builders/builds","locations":["North Central
-        US (Stage)","West US 2","Southeast Asia","Sweden Central","Canada Central","West
-        Europe","North Europe","East US","East US 2","East Asia","Australia East","Germany
-        West Central","Japan East","UK South","West US","Central US","North Central
-        US","South Central US","Korea Central","Brazil South","West US 3","France
-        Central","South Africa North","Norway East","Switzerland North","UAE North","Canada
-        East","West Central US","UK West","Central India","Central US EUAP","East
-        US 2 EUAP"],"apiVersions":["2023-11-02-preview","2023-08-01-preview"],"defaultApiVersion":"2023-08-01-preview","capabilities":"None"},{"resourceType":"locations/OperationResults","locations":["North
-        Central US (Stage)","West US 2","Southeast Asia","Sweden Central","Canada
-        Central","West Europe","North Europe","East US","East US 2","East Asia","Australia
-        East","Germany West Central","Japan East","UK South","West US","Central US","North
-        Central US","South Central US","Korea Central","Brazil South","West US 3","France
-        Central","South Africa North","Norway East","Switzerland North","UAE North","Canada
-        East","West Central US","UK West","Central India","Central US EUAP","East
-        US 2 EUAP"],"apiVersions":["2023-11-02-preview","2023-08-01-preview"],"defaultApiVersion":"2023-08-01-preview","capabilities":"None"},{"resourceType":"locations/OperationStatuses","locations":["North
-        Central US (Stage)","West US 2","Southeast Asia","Sweden Central","Canada
-        Central","West Europe","North Europe","East US","East US 2","East Asia","Australia
-        East","Germany West Central","Japan East","UK South","West US","Central US","North
-        Central US","South Central US","Korea Central","Brazil South","West US 3","France
-        Central","South Africa North","Norway East","Switzerland North","UAE North","Canada
-        East","West Central US","UK West","Central India","Central US EUAP","East
-        US 2 EUAP"],"apiVersions":["2023-11-02-preview","2023-08-01-preview"],"defaultApiVersion":"2023-08-01-preview","capabilities":"None"},{"resourceType":"managedEnvironments/dotNetComponents","locations":["North
-        Central US (Stage)","West US 2","Southeast Asia","Sweden Central","Canada
-        Central","West Europe","North Europe","East US","East US 2","East Asia","Australia
-        East","Germany West Central","Japan East","UK South","West US","Central US","North
-        Central US","South Central US","Korea Central","Brazil South","West US 3","France
-        Central","South Africa North","Norway East","Switzerland North","UAE North","Canada
-        East","West Central US","UK West","Central India","Central US EUAP","East
-        US 2 EUAP"],"apiVersions":["2023-11-02-preview"],"defaultApiVersion":"2023-11-02-preview","capabilities":"None"},{"resourceType":"managedEnvironments/javaComponents","locations":["North
-        Central US (Stage)","West US 2","Southeast Asia","Sweden Central","Canada
-        Central","West Europe","North Europe","East US","East US 2","East Asia","Australia
-        East","Germany West Central","Japan East","UK South","West US","Central US","North
-        Central US","South Central US","Korea Central","Brazil South","West US 3","France
-        Central","South Africa North","Norway East","Switzerland North","UAE North","Canada
-        East","West Central US","UK West","Central India","Central US EUAP","East
-        US 2 EUAP"],"apiVersions":["2023-11-02-preview"],"defaultApiVersion":"2023-11-02-preview","capabilities":"None"},{"resourceType":"managedEnvironments/daprComponents","locations":["North
-        Central US (Stage)","West US 2","Southeast Asia","Sweden Central","Canada
-        Central","West Europe","North Europe","East US","East US 2","East Asia","Australia
-        East","Germany West Central","Japan East","UK South","West US","Central US","North
-        Central US","South Central US","Korea Central","Brazil South","West US 3","France
-        Central","South Africa North","Norway East","Switzerland North","UAE North","Canada
-        East","West Central US","UK West","Central India","Central US EUAP","East
-        US 2 EUAP"],"apiVersions":["2023-11-02-preview","2023-08-01-preview","2023-05-02-preview","2023-05-01","2023-04-01-preview","2022-11-01-preview","2022-10-01","2022-06-01-preview","2022-03-01"],"defaultApiVersion":"2023-05-01","capabilities":"None"},{"resourceType":"sessionPools","locations":["Central
-        US EUAP","East US 2 EUAP"],"apiVersions":["2024-02-02-preview","2023-11-02-preview","2023-08-01-preview"],"defaultApiVersion":"2023-08-01-preview","capabilities":"CrossResourceGroupResourceMove,
-        CrossSubscriptionResourceMove, SystemAssignedResourceIdentity, SupportsTags,
-        SupportsLocation"},{"resourceType":"builders/patches","locations":["Central
-        US EUAP","East US 2 EUAP"],"apiVersions":["2024-02-02-preview","2023-11-02-preview","2023-08-01-preview"],"defaultApiVersion":"2023-08-01-preview","capabilities":"None"}],"registrationState":"Registered","registrationPolicy":"RegistrationRequired"}'
-    headers:
-      cache-control:
-      - no-cache
-      content-length:
-      - '23762'
-      content-type:
-      - application/json; charset=utf-8
-      date:
-      - Wed, 28 Feb 2024 23:56:19 GMT
-      expires:
-      - '-1'
-      pragma:
-      - no-cache
-      strict-transport-security:
-      - max-age=31536000; includeSubDomains
-      x-cache:
-      - CONFIG_NOCACHE
-      x-content-type-options:
-      - nosniff
-      x-msedge-ref:
-      - 'Ref A: 71F7E8D7DDE047048299EDE5062FCD8E Ref B: CO6AA3150217029 Ref C: 2024-02-28T23:56:20Z'
-    status:
-      code: 200
-      message: OK
-- request:
-    body: null
-    headers:
-      Accept:
-      - '*/*'
-      Accept-Encoding:
-      - gzip, deflate
-      CommandName:
-      - containerapp job create
-      Connection:
-      - keep-alive
-      ParameterSetName:
-      - -g -n --image --environment --registry-server --registry-username --registry-password
-        --replica-timeout --replica-retry-limit --trigger-type --parallelism --replica-completion-count
-        --cron-expression
-      User-Agent:
-      - python/3.8.10 (Windows-10-10.0.22621-SP0) AZURECLI/2.57.0
-    method: GET
-    uri: https://management.azure.com/subscriptions/00000000-0000-0000-0000-000000000000/resourceGroups/client.env_rg_eastus2/providers/Microsoft.App/managedEnvironments/env-eastus2?api-version=2023-11-02-preview
-  response:
-    body:
-      string: '{"id":"/subscriptions/00000000-0000-0000-0000-000000000000/resourceGroups/client.env_rg_eastus2/providers/Microsoft.App/managedEnvironments/env-eastus2","name":"env-eastus2","type":"Microsoft.App/managedEnvironments","location":"East
-        US 2","systemData":{"createdBy":"harrli@microsoft.com","createdByType":"User","createdAt":"2024-02-28T22:40:40.3749292","lastModifiedBy":"harrli@microsoft.com","lastModifiedByType":"User","lastModifiedAt":"2024-02-28T22:40:40.3749292"},"properties":{"provisioningState":"Succeeded","daprAIInstrumentationKey":null,"daprAIConnectionString":null,"vnetConfiguration":null,"defaultDomain":"victoriousglacier-3c94eae2.eastus2.azurecontainerapps.io","staticIp":"52.254.46.135","appLogsConfiguration":{"destination":null,"logAnalyticsConfiguration":null},"openTelemetryConfiguration":null,"zoneRedundant":false,"kedaConfiguration":{"version":"2.12.0"},"daprConfiguration":{"version":"1.11.6"},"eventStreamEndpoint":"https://eastus2.azurecontainerapps.dev/subscriptions/00000000-0000-0000-0000-000000000000/resourceGroups/client.env_rg_eastus2/managedEnvironments/env-eastus2/eventstream","customDomainConfiguration":{"customDomainVerificationId":"0FEF6FC81FA2FA9876FEE95F895AD716D01F5495C9AC8EA62F0228DC5E40B5CA","dnsSuffix":null,"certificateKeyVaultProperties":null,"certificateValue":null,"certificatePassword":null,"thumbprint":null,"subjectName":null,"expirationDate":null},"workloadProfiles":[{"workloadProfileType":"Consumption","name":"Consumption"}],"appInsightsConfiguration":null,"infrastructureResourceGroup":null,"peerAuthentication":{"mtls":{"enabled":false}}}}'
-    headers:
-      api-supported-versions:
-      - 2022-03-01, 2022-06-01-preview, 2022-10-01, 2022-11-01-preview, 2023-04-01-preview,
-        2023-05-01, 2023-05-02-preview, 2023-08-01-preview, 2023-11-02-preview, 2024-02-02-preview,
-        2024-03-01
-      cache-control:
-      - no-cache
-      content-length:
-      - '1601'
-      content-type:
-      - application/json; charset=utf-8
-      date:
-      - Wed, 28 Feb 2024 23:56:19 GMT
-      expires:
-      - '-1'
-      pragma:
-      - no-cache
-      strict-transport-security:
-      - max-age=31536000; includeSubDomains
-      vary:
-      - Accept-Encoding
-      x-cache:
-      - CONFIG_NOCACHE
-      x-content-type-options:
-      - nosniff
-      x-msedge-ref:
-      - 'Ref A: C7804F74EF9D4E8DA114D8D8E09120B9 Ref B: CO6AA3150220011 Ref C: 2024-02-28T23:56:20Z'
-      x-powered-by:
-      - ASP.NET
-    status:
-      code: 200
-      message: OK
-- request:
-    body: null
-    headers:
-      Accept:
-      - application/json
-      Accept-Encoding:
-      - gzip, deflate
-      CommandName:
-      - containerapp job create
-      Connection:
-      - keep-alive
-      ParameterSetName:
-      - -g -n --image --environment --registry-server --registry-username --registry-password
-        --replica-timeout --replica-retry-limit --trigger-type --parallelism --replica-completion-count
-        --cron-expression
-      User-Agent:
-      - AZURECLI/2.57.0 azsdk-python-azure-mgmt-resource/23.1.0b2 Python/3.8.10 (Windows-10-10.0.22621-SP0)
-    method: GET
-    uri: https://management.azure.com/subscriptions/00000000-0000-0000-0000-000000000000/providers/Microsoft.App?api-version=2022-09-01
-  response:
-    body:
-      string: '{"id":"/subscriptions/00000000-0000-0000-0000-000000000000/providers/Microsoft.App","namespace":"Microsoft.App","authorizations":[{"applicationId":"7e3bc4fd-85a3-4192-b177-5b8bfc87f42c","roleDefinitionId":"39a74f72-b40f-4bdc-b639-562fe2260bf0"},{"applicationId":"3734c1a4-2bed-4998-a37a-ff1a9e7bf019","roleDefinitionId":"5c779a4f-5cb2-4547-8c41-478d9be8ba90"},{"applicationId":"55ebbb62-3b9c-49fd-9b87-9595226dd4ac","roleDefinitionId":"e49ca620-7992-4561-a7df-4ed67dad77b5","managedByRoleDefinitionId":"9e3af657-a8ff-583c-a75c-2fe7c4bcb635"},{"applicationId":"1459b1f6-7a5b-4300-93a2-44b4a651759f","roleDefinitionId":"3c5f1b29-9e3d-4a22-b5d6-9ff4e5a37974"}],"resourceTypes":[{"resourceType":"managedEnvironments","locations":["North
-        Central US (Stage)","West US 2","Southeast Asia","Sweden Central","Canada
-        Central","West Europe","North Europe","East US","East US 2","East Asia","Australia
-        East","Germany West Central","Japan East","UK South","West US","Central US","North
-        Central US","South Central US","Korea Central","Brazil South","West US 3","France
-        Central","South Africa North","Norway East","Switzerland North","UAE North","Canada
-        East","West Central US","UK West","Central India","Central US EUAP","East
-        US 2 EUAP"],"apiVersions":["2023-11-02-preview","2023-08-01-preview","2023-05-02-preview","2023-05-01","2023-04-01-preview","2022-11-01-preview","2022-10-01","2022-06-01-preview","2022-03-01"],"defaultApiVersion":"2023-05-01","capabilities":"CrossResourceGroupResourceMove,
-        CrossSubscriptionResourceMove, SystemAssignedResourceIdentity, SupportsTags,
-        SupportsLocation"},{"resourceType":"managedEnvironments/certificates","locations":["North
-        Central US (Stage)","West US 2","Southeast Asia","Sweden Central","Canada
-        Central","West Europe","North Europe","East US","East US 2","East Asia","Australia
-        East","Germany West Central","Japan East","UK South","West US","Central US","North
-        Central US","South Central US","Korea Central","Brazil South","West US 3","France
-        Central","South Africa North","Norway East","Switzerland North","UAE North","Canada
-        East","West Central US","UK West","Central India","Central US EUAP","East
-        US 2 EUAP"],"apiVersions":["2023-11-02-preview","2023-08-01-preview","2023-05-02-preview","2023-05-01","2023-04-01-preview","2022-11-01-preview","2022-10-01","2022-06-01-preview","2022-03-01"],"defaultApiVersion":"2023-05-01","capabilities":"CrossResourceGroupResourceMove,
-        CrossSubscriptionResourceMove, SupportsTags, SupportsLocation"},{"resourceType":"managedEnvironments/managedCertificates","locations":["North
-        Central US (Stage)","West US 2","Southeast Asia","Sweden Central","Canada
-        Central","West Europe","North Europe","East US","East US 2","East Asia","Australia
-        East","Germany West Central","Japan East","UK South","West US","Central US","North
-        Central US","South Central US","Korea Central","Brazil South","West US 3","France
-        Central","South Africa North","Norway East","Switzerland North","UAE North","Canada
-        East","West Central US","UK West","Central India","Central US EUAP","East
-        US 2 EUAP"],"apiVersions":["2023-11-02-preview","2023-08-01-preview","2023-05-02-preview","2023-05-01","2023-04-01-preview","2022-11-01-preview"],"defaultApiVersion":"2023-05-01","capabilities":"CrossResourceGroupResourceMove,
-        CrossSubscriptionResourceMove, SupportsTags, SupportsLocation"},{"resourceType":"containerApps","locations":["North
-        Central US (Stage)","West US 2","Southeast Asia","Sweden Central","Canada
-        Central","West Europe","North Europe","East US","East US 2","East Asia","Australia
-        East","Germany West Central","Japan East","UK South","West US","Central US","North
-        Central US","South Central US","Korea Central","Brazil South","West US 3","France
-        Central","South Africa North","Norway East","Switzerland North","UAE North","Canada
-        East","West Central US","UK West","Central India","Central US EUAP","East
-        US 2 EUAP"],"apiVersions":["2023-11-02-preview","2023-08-01-preview","2023-05-02-preview","2023-05-01","2023-04-01-preview","2022-11-01-preview","2022-10-01","2022-06-01-preview","2022-03-01"],"defaultApiVersion":"2023-05-01","capabilities":"CrossResourceGroupResourceMove,
-        CrossSubscriptionResourceMove, SystemAssignedResourceIdentity, SupportsTags,
-        SupportsLocation"},{"resourceType":"jobs","locations":["North Central US (Stage)","West
-        US 2","Southeast Asia","Sweden Central","Canada Central","West Europe","North
-        Europe","East US","East US 2","East Asia","Australia East","Germany West Central","Japan
-        East","UK South","West US","Central US","North Central US","South Central
-        US","Korea Central","Brazil South","West US 3","France Central","South Africa
-        North","Norway East","Switzerland North","UAE North","Canada East","West Central
-        US","UK West","Central India","Central US EUAP","East US 2 EUAP"],"apiVersions":["2023-11-02-preview","2023-08-01-preview","2023-05-02-preview","2023-05-01","2023-04-01-preview","2022-11-01-preview"],"defaultApiVersion":"2023-05-01","capabilities":"CrossResourceGroupResourceMove,
-        CrossSubscriptionResourceMove, SystemAssignedResourceIdentity, SupportsTags,
-        SupportsLocation"},{"resourceType":"locations","locations":[],"apiVersions":["2023-11-02-preview","2023-08-01-preview","2023-05-02-preview","2023-05-01","2023-04-01-preview","2022-11-01-preview","2022-10-01","2022-06-01-preview","2022-03-01"],"defaultApiVersion":"2023-05-01","capabilities":"None"},{"resourceType":"locations/managedEnvironmentOperationResults","locations":["North
-        Central US (Stage)","West US 2","Southeast Asia","Sweden Central","Canada
-        Central","West Europe","North Europe","East US","East US 2","East Asia","Australia
-        East","Germany West Central","Japan East","UK South","West US","Central US","North
-        Central US","South Central US","Korea Central","Brazil South","West US 3","France
-        Central","South Africa North","Norway East","Switzerland North","UAE North","Canada
-        East","West Central US","UK West","Central India","Central US EUAP","East
-        US 2 EUAP"],"apiVersions":["2023-11-02-preview","2023-08-01-preview","2023-05-02-preview","2023-05-01","2023-04-01-preview","2022-11-01-preview","2022-10-01","2022-06-01-preview","2022-03-01"],"defaultApiVersion":"2023-05-01","capabilities":"None"},{"resourceType":"locations/managedEnvironmentOperationStatuses","locations":["North
-        Central US (Stage)","West US 2","Southeast Asia","Sweden Central","Canada
-        Central","West Europe","North Europe","East US","East US 2","East Asia","Australia
-        East","Germany West Central","Japan East","UK South","West US","Central US","North
-        Central US","South Central US","Korea Central","Brazil South","West US 3","France
-        Central","South Africa North","Norway East","Switzerland North","UAE North","Canada
-        East","West Central US","UK West","Central India","Central US EUAP","East
-        US 2 EUAP"],"apiVersions":["2023-11-02-preview","2023-08-01-preview","2023-05-02-preview","2023-05-01","2023-04-01-preview","2022-11-01-preview","2022-10-01","2022-06-01-preview","2022-03-01"],"defaultApiVersion":"2023-05-01","capabilities":"None"},{"resourceType":"locations/containerappOperationResults","locations":["North
-        Central US (Stage)","Canada Central","West Europe","North Europe","East US","East
-        US 2","East Asia","Australia East","Germany West Central","Japan East","UK
-        South","West US","Central US","North Central US","South Central US","Korea
-        Central","Brazil South","West US 3","France Central","South Africa North","Norway
-        East","Switzerland North","UAE North","Canada East","West Central US","UK
-        West","Central India","Central US EUAP","East US 2 EUAP","West US 2","Southeast
-        Asia","Sweden Central"],"apiVersions":["2023-11-02-preview","2023-08-01-preview","2023-05-02-preview","2023-05-01","2023-04-01-preview","2022-11-01-preview","2022-10-01","2022-06-01-preview","2022-03-01"],"defaultApiVersion":"2023-05-01","capabilities":"None"},{"resourceType":"locations/containerappOperationStatuses","locations":["North
-        Central US (Stage)","West US 2","Southeast Asia","Sweden Central","Canada
-        Central","West Europe","North Europe","East US","East US 2","East Asia","Australia
-        East","Germany West Central","Japan East","UK South","West US","Central US","North
-        Central US","South Central US","Korea Central","Brazil South","West US 3","France
-        Central","South Africa North","Norway East","Switzerland North","UAE North","Canada
-        East","West Central US","UK West","Central India","Central US EUAP","East
-        US 2 EUAP"],"apiVersions":["2023-11-02-preview","2023-08-01-preview","2023-05-02-preview","2023-05-01","2023-04-01-preview","2022-11-01-preview","2022-10-01","2022-06-01-preview","2022-03-01"],"defaultApiVersion":"2023-05-01","capabilities":"None"},{"resourceType":"locations/containerappsjobOperationResults","locations":["North
-        Central US (Stage)","Canada Central","West Europe","North Europe","East US","East
-        US 2","East Asia","Australia East","Germany West Central","Japan East","UK
-        South","West US","Central US","North Central US","South Central US","Korea
-        Central","Brazil South","West US 3","France Central","South Africa North","Norway
-        East","Switzerland North","UAE North","Canada East","West Central US","UK
-        West","Central India","Central US EUAP","East US 2 EUAP","West US 2","Southeast
-        Asia","Sweden Central"],"apiVersions":["2023-11-02-preview","2023-08-01-preview","2023-05-02-preview","2023-05-01","2023-04-01-preview","2022-11-01-preview"],"defaultApiVersion":"2023-05-01","capabilities":"None"},{"resourceType":"locations/containerappsjobOperationStatuses","locations":["North
-        Central US (Stage)","West US 2","Southeast Asia","Sweden Central","Canada
-        Central","West Europe","North Europe","East US","East US 2","East Asia","Australia
-        East","Germany West Central","Japan East","UK South","West US","Central US","North
-        Central US","South Central US","Korea Central","Brazil South","West US 3","France
-        Central","South Africa North","Norway East","Switzerland North","UAE North","Canada
-        East","West Central US","UK West","Central India","Central US EUAP","East
-        US 2 EUAP"],"apiVersions":["2023-11-02-preview","2023-08-01-preview","2023-05-02-preview","2023-05-01","2023-04-01-preview","2022-11-01-preview"],"defaultApiVersion":"2023-05-01","capabilities":"None"},{"resourceType":"locations/sourceControlOperationResults","locations":["North
-        Central US (Stage)","Canada Central","West Europe","North Europe","East US","East
-        US 2","East Asia","Australia East","Germany West Central","Japan East","UK
-        South","West US","Central US","North Central US","South Central US","Korea
-        Central","Brazil South","West US 3","France Central","South Africa North","Norway
-        East","Switzerland North","UAE North","Canada East","West Central US","UK
-        West","Central India","Central US EUAP","East US 2 EUAP","West US 2","Southeast
-        Asia","Sweden Central"],"apiVersions":["2023-11-02-preview","2023-08-01-preview","2023-05-02-preview","2023-05-01","2023-04-01-preview","2022-11-01-preview","2022-10-01","2022-06-01-preview","2022-03-01"],"defaultApiVersion":"2023-05-01","capabilities":"None"},{"resourceType":"locations/sourceControlOperationStatuses","locations":["North
-        Central US (Stage)","West US 2","Southeast Asia","Sweden Central","Canada
-        Central","West Europe","North Europe","East US","East US 2","East Asia","Australia
-        East","Germany West Central","Japan East","UK South","West US","Central US","North
-        Central US","South Central US","Korea Central","Brazil South","West US 3","France
-        Central","South Africa North","Norway East","Switzerland North","UAE North","Canada
-        East","West Central US","UK West","Central India","Central US EUAP","East
-        US 2 EUAP"],"apiVersions":["2023-11-02-preview","2023-08-01-preview","2023-05-02-preview","2023-05-01","2023-04-01-preview","2022-11-01-preview","2022-10-01","2022-06-01-preview","2022-03-01"],"defaultApiVersion":"2023-05-01","capabilities":"None"},{"resourceType":"locations/usages","locations":["North
-        Central US (Stage)","West US 2","Southeast Asia","Sweden Central","Canada
-        Central","West Europe","North Europe","East US","East US 2","East Asia","Australia
-        East","Germany West Central","Japan East","UK South","West US","Central US","North
-        Central US","South Central US","Korea Central","Brazil South","West US 3","France
-        Central","South Africa North","Norway East","Switzerland North","UAE North","Canada
-        East","West Central US","UK West","Central India","Central US EUAP","East
-        US 2 EUAP"],"apiVersions":["2023-11-02-preview","2023-08-01-preview","2023-05-02-preview"],"defaultApiVersion":"2023-05-02-preview","capabilities":"None"},{"resourceType":"operations","locations":["North
-        Central US (Stage)","Central US EUAP","East US 2 EUAP","West US 2","Southeast
-        Asia","Sweden Central","Canada Central","West Europe","North Europe","East
-        US","East US 2","East Asia","Australia East","Germany West Central","Japan
-        East","UK South","West US","Central US","North Central US","South Central
-        US","Korea Central","Brazil South","West US 3","France Central","South Africa
-        North","Norway East","Switzerland North","UAE North","Canada East","West Central
-        US","UK West","Central India"],"apiVersions":["2023-11-02-preview","2023-08-01-preview","2023-05-02-preview","2023-05-01","2023-04-01-preview","2023-02-01","2022-11-01-preview","2022-10-01","2022-06-01-preview","2022-03-01"],"defaultApiVersion":"2023-08-01-preview","capabilities":"None"},{"resourceType":"connectedEnvironments","locations":["North
-        Central US (Stage)","North Central US","East US","East Asia","West Europe","Southeast
-        Asia","Central US EUAP","East US 2 EUAP"],"apiVersions":["2023-11-02-preview","2023-08-01-preview","2023-05-02-preview","2023-05-01","2023-04-01-preview","2022-11-01-preview","2022-10-01","2022-06-01-preview"],"defaultApiVersion":"2023-05-01","capabilities":"CrossResourceGroupResourceMove,
-        CrossSubscriptionResourceMove, SupportsTags, SupportsLocation"},{"resourceType":"connectedEnvironments/certificates","locations":["North
-        Central US (Stage)","North Central US","East US","East Asia","West Europe","Southeast
-        Asia","Central US EUAP","East US 2 EUAP"],"apiVersions":["2023-11-02-preview","2023-08-01-preview","2023-05-02-preview","2023-05-01","2023-04-01-preview","2022-11-01-preview","2022-10-01","2022-06-01-preview"],"defaultApiVersion":"2023-05-01","capabilities":"CrossResourceGroupResourceMove,
-        CrossSubscriptionResourceMove, SupportsTags, SupportsLocation"},{"resourceType":"locations/connectedEnvironmentOperationResults","locations":["North
-        Central US (Stage)","North Central US","East US","East Asia","West Europe","Southeast
-        Asia","Central US EUAP","East US 2 EUAP"],"apiVersions":["2023-11-02-preview","2023-08-01-preview","2023-05-02-preview","2023-05-01","2023-04-01-preview","2022-11-01-preview","2022-10-01","2022-06-01-preview"],"defaultApiVersion":"2023-05-01","capabilities":"None"},{"resourceType":"locations/connectedEnvironmentOperationStatuses","locations":["North
-        Central US (Stage)","North Central US","East US","East Asia","West Europe","Southeast
-        Asia","Central US EUAP","East US 2 EUAP"],"apiVersions":["2023-11-02-preview","2023-08-01-preview","2023-05-02-preview","2023-05-01","2023-04-01-preview","2022-11-01-preview","2022-10-01","2022-06-01-preview"],"defaultApiVersion":"2023-05-01","capabilities":"None"},{"resourceType":"locations/managedCertificateOperationStatuses","locations":["North
-        Central US (Stage)","West US 2","Southeast Asia","Sweden Central","Canada
-        Central","West Europe","North Europe","East US","East US 2","East Asia","Australia
-        East","Germany West Central","Japan East","UK South","West US","Central US","North
-        Central US","South Central US","Korea Central","Brazil South","West US 3","France
-        Central","South Africa North","Norway East","Switzerland North","UAE North","Canada
-        East","West Central US","UK West","Central India","Central US EUAP","East
-        US 2 EUAP"],"apiVersions":["2023-11-02-preview","2023-08-01-preview","2023-05-02-preview","2023-05-01","2023-04-01-preview","2022-11-01-preview"],"defaultApiVersion":"2023-05-01","capabilities":"None"},{"resourceType":"locations/billingMeters","locations":["North
-        Central US (Stage)","West US 2","Southeast Asia","Sweden Central","Canada
-        Central","West Europe","North Europe","East US","East US 2","East Asia","Australia
-        East","Germany West Central","Japan East","UK South","West US","Central US","North
-        Central US","South Central US","Korea Central","Brazil South","West US 3","France
-        Central","South Africa North","Norway East","Switzerland North","UAE North","Canada
-        East","West Central US","UK West","Central India","Central US EUAP","East
-        US 2 EUAP"],"apiVersions":["2023-11-02-preview","2023-08-01-preview","2023-05-02-preview","2023-05-01","2023-04-01-preview","2022-11-01-preview","2022-10-01","2022-06-01-preview"],"defaultApiVersion":"2023-05-01","capabilities":"None"},{"resourceType":"locations/availableManagedEnvironmentsWorkloadProfileTypes","locations":["North
-        Central US (Stage)","West US 2","Southeast Asia","Sweden Central","Canada
-        Central","West Europe","North Europe","East US","East US 2","East Asia","Australia
-        East","Germany West Central","Japan East","UK South","West US","Central US","North
-        Central US","South Central US","Korea Central","Brazil South","West US 3","France
-        Central","South Africa North","Norway East","Switzerland North","UAE North","Canada
-        East","West Central US","UK West","Central India","Central US EUAP","East
-        US 2 EUAP"],"apiVersions":["2023-11-02-preview","2023-08-01-preview","2023-05-02-preview","2023-05-01","2023-04-01-preview","2022-11-01-preview","2022-10-01","2022-06-01-preview"],"defaultApiVersion":"2023-05-01","capabilities":"None"},{"resourceType":"getCustomDomainVerificationId","locations":["North
-        Central US (Stage)","West US 2","Southeast Asia","Sweden Central","Canada
-        Central","West Europe","North Europe","East US","East US 2","East Asia","Australia
-        East","Germany West Central","Japan East","UK South","West US","Central US","North
-        Central US","South Central US","Korea Central","Brazil South","West US 3","France
-        Central","South Africa North","Norway East","Switzerland North","UAE North","Canada
-        East","West Central US","UK West","Central India","Central US EUAP","East
-        US 2 EUAP"],"apiVersions":["2023-11-02-preview","2023-08-01-preview","2023-05-02-preview"],"defaultApiVersion":"2023-05-02-preview","capabilities":"None"},{"resourceType":"builders","locations":["North
-        Central US (Stage)","West US 2","Southeast Asia","Sweden Central","Canada
-        Central","West Europe","North Europe","East US","East US 2","East Asia","Australia
-        East","Germany West Central","Japan East","UK South","West US","Central US","North
-        Central US","South Central US","Korea Central","Brazil South","West US 3","France
-        Central","South Africa North","Norway East","Switzerland North","UAE North","Canada
-        East","West Central US","UK West","Central India","Central US EUAP","East
-        US 2 EUAP"],"apiVersions":["2023-11-02-preview","2023-08-01-preview"],"defaultApiVersion":"2023-08-01-preview","capabilities":"CrossResourceGroupResourceMove,
-        CrossSubscriptionResourceMove, SystemAssignedResourceIdentity, SupportsTags,
-        SupportsLocation"},{"resourceType":"builders/builds","locations":["North Central
-        US (Stage)","West US 2","Southeast Asia","Sweden Central","Canada Central","West
-        Europe","North Europe","East US","East US 2","East Asia","Australia East","Germany
-        West Central","Japan East","UK South","West US","Central US","North Central
-        US","South Central US","Korea Central","Brazil South","West US 3","France
-        Central","South Africa North","Norway East","Switzerland North","UAE North","Canada
-        East","West Central US","UK West","Central India","Central US EUAP","East
-        US 2 EUAP"],"apiVersions":["2023-11-02-preview","2023-08-01-preview"],"defaultApiVersion":"2023-08-01-preview","capabilities":"None"},{"resourceType":"locations/OperationResults","locations":["North
-        Central US (Stage)","West US 2","Southeast Asia","Sweden Central","Canada
-        Central","West Europe","North Europe","East US","East US 2","East Asia","Australia
-        East","Germany West Central","Japan East","UK South","West US","Central US","North
-        Central US","South Central US","Korea Central","Brazil South","West US 3","France
-        Central","South Africa North","Norway East","Switzerland North","UAE North","Canada
-        East","West Central US","UK West","Central India","Central US EUAP","East
-        US 2 EUAP"],"apiVersions":["2023-11-02-preview","2023-08-01-preview"],"defaultApiVersion":"2023-08-01-preview","capabilities":"None"},{"resourceType":"locations/OperationStatuses","locations":["North
-        Central US (Stage)","West US 2","Southeast Asia","Sweden Central","Canada
-        Central","West Europe","North Europe","East US","East US 2","East Asia","Australia
-        East","Germany West Central","Japan East","UK South","West US","Central US","North
-        Central US","South Central US","Korea Central","Brazil South","West US 3","France
-        Central","South Africa North","Norway East","Switzerland North","UAE North","Canada
-        East","West Central US","UK West","Central India","Central US EUAP","East
-        US 2 EUAP"],"apiVersions":["2023-11-02-preview","2023-08-01-preview"],"defaultApiVersion":"2023-08-01-preview","capabilities":"None"},{"resourceType":"managedEnvironments/dotNetComponents","locations":["North
-        Central US (Stage)","West US 2","Southeast Asia","Sweden Central","Canada
-        Central","West Europe","North Europe","East US","East US 2","East Asia","Australia
-        East","Germany West Central","Japan East","UK South","West US","Central US","North
-        Central US","South Central US","Korea Central","Brazil South","West US 3","France
-        Central","South Africa North","Norway East","Switzerland North","UAE North","Canada
-        East","West Central US","UK West","Central India","Central US EUAP","East
-        US 2 EUAP"],"apiVersions":["2023-11-02-preview"],"defaultApiVersion":"2023-11-02-preview","capabilities":"None"},{"resourceType":"managedEnvironments/javaComponents","locations":["North
-        Central US (Stage)","West US 2","Southeast Asia","Sweden Central","Canada
-        Central","West Europe","North Europe","East US","East US 2","East Asia","Australia
-        East","Germany West Central","Japan East","UK South","West US","Central US","North
-        Central US","South Central US","Korea Central","Brazil South","West US 3","France
-        Central","South Africa North","Norway East","Switzerland North","UAE North","Canada
-        East","West Central US","UK West","Central India","Central US EUAP","East
-        US 2 EUAP"],"apiVersions":["2023-11-02-preview"],"defaultApiVersion":"2023-11-02-preview","capabilities":"None"},{"resourceType":"managedEnvironments/daprComponents","locations":["North
-        Central US (Stage)","West US 2","Southeast Asia","Sweden Central","Canada
-        Central","West Europe","North Europe","East US","East US 2","East Asia","Australia
-        East","Germany West Central","Japan East","UK South","West US","Central US","North
-        Central US","South Central US","Korea Central","Brazil South","West US 3","France
-        Central","South Africa North","Norway East","Switzerland North","UAE North","Canada
-        East","West Central US","UK West","Central India","Central US EUAP","East
-        US 2 EUAP"],"apiVersions":["2023-11-02-preview","2023-08-01-preview","2023-05-02-preview","2023-05-01","2023-04-01-preview","2022-11-01-preview","2022-10-01","2022-06-01-preview","2022-03-01"],"defaultApiVersion":"2023-05-01","capabilities":"None"},{"resourceType":"sessionPools","locations":["Central
-        US EUAP","East US 2 EUAP"],"apiVersions":["2024-02-02-preview","2023-11-02-preview","2023-08-01-preview"],"defaultApiVersion":"2023-08-01-preview","capabilities":"CrossResourceGroupResourceMove,
-        CrossSubscriptionResourceMove, SystemAssignedResourceIdentity, SupportsTags,
-        SupportsLocation"},{"resourceType":"builders/patches","locations":["Central
-        US EUAP","East US 2 EUAP"],"apiVersions":["2024-02-02-preview","2023-11-02-preview","2023-08-01-preview"],"defaultApiVersion":"2023-08-01-preview","capabilities":"None"}],"registrationState":"Registered","registrationPolicy":"RegistrationRequired"}'
-    headers:
-      cache-control:
-      - no-cache
-      content-length:
-      - '23762'
-      content-type:
-      - application/json; charset=utf-8
-      date:
-      - Wed, 28 Feb 2024 23:56:20 GMT
-      expires:
-      - '-1'
-      pragma:
-      - no-cache
-      strict-transport-security:
-      - max-age=31536000; includeSubDomains
-      x-cache:
-      - CONFIG_NOCACHE
-      x-content-type-options:
-      - nosniff
-      x-msedge-ref:
-      - 'Ref A: FC08F86820B243D2A02523D1A1FA3771 Ref B: CO6AA3150219045 Ref C: 2024-02-28T23:56:20Z'
-    status:
-      code: 200
-      message: OK
-- request:
-    body: '{"location": "East US 2", "identity": {"type": "None", "userAssignedIdentities":
-      null}, "properties": {"environmentId": "/subscriptions/00000000-0000-0000-0000-000000000000/resourceGroups/client.env_rg_eastus2/providers/Microsoft.App/managedEnvironments/env-eastus2",
-      "configuration": {"secrets": [{"name": "acr000002azurecrio-443-acr000002", "value":
-      "vh+dLS69A1+YIciZjhKQr02TXXVcXE+UgydJhhROq9+ACRALeVo1"}], "triggerType": "schedule",
-      "replicaTimeout": 200, "replicaRetryLimit": 2, "manualTriggerConfig": null,
-      "scheduleTriggerConfig": {"replicaCompletionCount": 1, "parallelism": 1, "cronExpression":
-      "*/10 * * * *"}, "eventTriggerConfig": null, "registries": [{"server": "acr000002.azurecr.io:443",
-      "username": "acr000002", "passwordSecretRef": "acr000002azurecrio-443-acr000002"}],
-      "dapr": null}, "template": {"containers": [{"image": "acr000002.azurecr.io:443/k8se/quickstart:latest",
-      "name": "aca1000003", "command": null, "args": null, "env": null, "resources":
-      null, "volumeMounts": null}], "initContainers": null, "volumes": null}, "workloadProfileName":
-      null}, "tags": null}'
-    headers:
-      Accept:
-      - '*/*'
-      Accept-Encoding:
-      - gzip, deflate
-      CommandName:
-      - containerapp job create
-      Connection:
-      - keep-alive
-      Content-Length:
-      - '1085'
-      Content-Type:
-      - application/json
-      ParameterSetName:
-      - -g -n --image --environment --registry-server --registry-username --registry-password
-        --replica-timeout --replica-retry-limit --trigger-type --parallelism --replica-completion-count
-        --cron-expression
-      User-Agent:
-      - python/3.8.10 (Windows-10-10.0.22621-SP0) AZURECLI/2.57.0
-    method: PUT
-    uri: https://management.azure.com/subscriptions/00000000-0000-0000-0000-000000000000/resourceGroups/clitest.rg000001/providers/Microsoft.App/jobs/aca1000003?api-version=2023-11-02-preview
-  response:
-    body:
-      string: '{"id":"/subscriptions/00000000-0000-0000-0000-000000000000/resourceGroups/clitest.rg000001/providers/Microsoft.App/jobs/aca1000003","name":"aca1000003","type":"Microsoft.App/jobs","location":"East
-        US 2","systemData":{"createdBy":"harrli@microsoft.com","createdByType":"User","createdAt":"2024-02-28T23:56:21.9575726Z","lastModifiedBy":"harrli@microsoft.com","lastModifiedByType":"User","lastModifiedAt":"2024-02-28T23:56:21.9575726Z"},"properties":{"provisioningState":"InProgress","environmentId":"/subscriptions/00000000-0000-0000-0000-000000000000/resourceGroups/client.env_rg_eastus2/providers/Microsoft.App/managedEnvironments/env-eastus2","workloadProfileName":"Consumption","configuration":{"secrets":[{"name":"acr000002azurecrio-443-acr000002"}],"triggerType":"Schedule","replicaTimeout":200,"replicaRetryLimit":2,"manualTriggerConfig":null,"scheduleTriggerConfig":{"replicaCompletionCount":1,"cronExpression":"*/10
-        * * * *","parallelism":1},"eventTriggerConfig":null,"registries":[{"server":"acr000002.azurecr.io:443","username":"acr000002","passwordSecretRef":"acr000002azurecrio-443-acr000002"}],"dapr":null},"template":{"containers":[{"image":"acr000002.azurecr.io:443/k8se/quickstart:latest","name":"aca1000003","resources":{"cpu":0.5,"memory":"1Gi"}}],"initContainers":null,"volumes":null},"eventStreamEndpoint":"https://eastus2.azurecontainerapps.dev/subscriptions/00000000-0000-0000-0000-000000000000/resourceGroups/clitest.rg000001/containerApps/aca1000003/eventstream"},"identity":{"type":"None"}}'
-    headers:
-      api-supported-versions:
-      - 2022-11-01-preview, 2023-04-01-preview, 2023-05-01, 2023-05-02-preview, 2023-08-01-preview,
-        2023-11-02-preview, 2024-02-02-preview, 2024-03-01
-      azure-asyncoperation:
-      - https://management.azure.com/subscriptions/00000000-0000-0000-0000-000000000000/providers/Microsoft.App/locations/eastus2/containerappsjobOperationStatuses/f896b92a-c29f-4a74-9c26-4c19d3e68bd5?api-version=2023-11-02-preview&azureAsyncOperation=true&t=638447613832232015&c=MIIHADCCBeigAwIBAgITHgPqUKIUuzcMjHnSqwAAA-pQojANBgkqhkiG9w0BAQsFADBEMRMwEQYKCZImiZPyLGQBGRYDR0JMMRMwEQYKCZImiZPyLGQBGRYDQU1FMRgwFgYDVQQDEw9BTUUgSW5mcmEgQ0EgMDYwHhcNMjQwMTMxMTA0OTIwWhcNMjUwMTI1MTA0OTIwWjBAMT4wPAYDVQQDEzVhc3luY29wZXJhdGlvbnNpZ25pbmdjZXJ0aWZpY2F0ZS5tYW5hZ2VtZW50LmF6dXJlLmNvbTCCASIwDQYJKoZIhvcNAQEBBQADggEPADCCAQoCggEBAL8Xxozyns7JQPWMTJtofjZEltgixX0UzmRE21LlxA-WFLxdchZStU2GbP8iw3kHzL6CJ_IJpaCSs9Z0ju5Zj9cC3M-20DkQbN0uj0GHhVEwi5AT6N9UH0icUYklqIM33_jS2_kZHQxCPpHpL05eSEFT3vVaIhqteGaWFnzpljwGBkFMf_EwVxROc6jZ8TYbjXzZ_lBGiAHEt8_DHTvKeNimqJKGMJ_d0pkW3pGHvK7o0Bg-CT7Ywaq29j0Gx6NXB6PNua7fWonr5dDvV7b11Q95JJ8_C-Dn3gqyCtaf4tlQ2CYmrxCjaLk2qU7Y6HAByhBtPSyPkLVOlfnw9r-y5l0CAwEAAaOCA-0wggPpMCcGCSsGAQQBgjcVCgQaMBgwCgYIKwYBBQUHAwEwCgYIKwYBBQUHAwIwPQYJKwYBBAGCNxUHBDAwLgYmKwYBBAGCNxUIhpDjDYTVtHiE8Ys-hZvdFs6dEoFggvX2K4Py0SACAWQCAQowggHLBggrBgEFBQcBAQSCAb0wggG5MGMGCCsGAQUFBzAChldodHRwOi8vY3JsLm1pY3Jvc29mdC5jb20vcGtpaW5mcmEvQ2VydHMvQkwyUEtJSU5UQ0EwMi5BTUUuR0JMX0FNRSUyMEluZnJhJTIwQ0ElMjAwNi5jcnQwUwYIKwYBBQUHMAKGR2h0dHA6Ly9jcmwxLmFtZS5nYmwvYWlhL0JMMlBLSUlOVENBMDIuQU1FLkdCTF9BTUUlMjBJbmZyYSUyMENBJTIwMDYuY3J0MFMGCCsGAQUFBzAChkdodHRwOi8vY3JsMi5hbWUuZ2JsL2FpYS9CTDJQS0lJTlRDQTAyLkFNRS5HQkxfQU1FJTIwSW5mcmElMjBDQSUyMDA2LmNydDBTBggrBgEFBQcwAoZHaHR0cDovL2NybDMuYW1lLmdibC9haWEvQkwyUEtJSU5UQ0EwMi5BTUUuR0JMX0FNRSUyMEluZnJhJTIwQ0ElMjAwNi5jcnQwUwYIKwYBBQUHMAKGR2h0dHA6Ly9jcmw0LmFtZS5nYmwvYWlhL0JMMlBLSUlOVENBMDIuQU1FLkdCTF9BTUUlMjBJbmZyYSUyMENBJTIwMDYuY3J0MB0GA1UdDgQWBBSjfcfgL1I-py_Pgx2g6tlj8J-G1zAOBgNVHQ8BAf8EBAMCBaAwggEmBgNVHR8EggEdMIIBGTCCARWgggERoIIBDYY_aHR0cDovL2NybC5taWNyb3NvZnQuY29tL3BraWluZnJhL0NSTC9BTUUlMjBJbmZyYSUyMENBJTIwMDYuY3JshjFodHRwOi8vY3JsMS5hbWUuZ2JsL2NybC9BTUUlMjBJbmZyYSUyMENBJTIwMDYuY3JshjFodHRwOi8vY3JsMi5hbWUuZ2JsL2NybC9BTUUlMjBJbmZyYSUyMENBJTIwMDYuY3JshjFodHRwOi8vY3JsMy5hbWUuZ2JsL2NybC9BTUUlMjBJbmZyYSUyMENBJTIwMDYuY3JshjFodHRwOi8vY3JsNC5hbWUuZ2JsL2NybC9BTUUlMjBJbmZyYSUyMENBJTIwMDYuY3JsMBcGA1UdIAQQMA4wDAYKKwYBBAGCN3sBATAfBgNVHSMEGDAWgBTxRmjG8cPwKy19i2rhsvm-NfzRQTAdBgNVHSUEFjAUBggrBgEFBQcDAQYIKwYBBQUHAwIwDQYJKoZIhvcNAQELBQADggEBAIrUTfifPGoHH9bxzfMqtx8Y9LosN2v1VV7pmSbd5rlA4cxFYy-MmIffscFJqBmctJwFobfu8r_O6mnKa0Av3IOL-idzKEVhO4lMZ-xlB3rNIx9Stcs1qctJ9zQ_1RDxATu08mFzyBhr7ZVK0pEBMT4c8_5iQxVwNVxnyjfpUbHawY67aqA1QCc1vw9Vs_0e73X_xBRiuGnNUxpSQWfF0N2rVRs_Oyks7Ze7M3M0Xjxhi2Y4WnGd8kYJLWVi5UmNf6Kj6lL6junnk5Bzq5YASezf-TvVvN-s5R0r2XBQPyNg1tPUm74q2e7eutKUUtOtEZOa4n_EBxBPPw7ypnzM6kI&s=KdU2e4DZ11y8aRdgCCSh1GY6_eXx20LzYa_AUfLhRhRkwJEaoJyGdYrPOk_AUWvbircOPQ-W8jtqLOXRdZdmpt1tTeOuCVV2hx7dL55ALoO8Ffypr485Ai6ozhKlRXd0wlv-sGgxoD4VFpwGjdYAJlixCDDmB8uA9hjBmX16f199axk5pM1Mg-9ns4k1lmNDLSUsTJbUPmePwEYtL_-kibk77tZXKR9hNFg9qIqebtlyaPD5DIH6epzlFcO8Bf4ssbVEEdmz-mLr9zPnUiisjbb2YlOG-hw3EccazhMH7OVrCfoaGij3Q8yIz7O7OdD6Dl4t4H0q5tWn1qV-94dLOw&h=LIbBArAtaoGRCdAqdokEfvXjhCteZxYnu34VHG60J1E
-      cache-control:
-      - no-cache
-      content-length:
-      - '1515'
-      content-type:
-      - application/json; charset=utf-8
-      date:
-      - Wed, 28 Feb 2024 23:56:22 GMT
-      expires:
-      - '-1'
-      pragma:
-      - no-cache
-      strict-transport-security:
-      - max-age=31536000; includeSubDomains
-      x-cache:
-      - CONFIG_NOCACHE
-      x-content-type-options:
-      - nosniff
-      x-ms-async-operation-timeout:
-      - PT15M
-      x-ms-ratelimit-remaining-subscription-resource-requests:
-      - '499'
-      x-msedge-ref:
-      - 'Ref A: 4ACD36942AA14503AACB80503311A0D6 Ref B: CO6AA3150219045 Ref C: 2024-02-28T23:56:21Z'
-      x-powered-by:
-      - ASP.NET
-    status:
-      code: 201
-      message: Created
-- request:
-    body: null
-    headers:
-      Accept:
-      - '*/*'
-      Accept-Encoding:
-      - gzip, deflate
-      CommandName:
-      - containerapp job create
-      Connection:
-      - keep-alive
-      ParameterSetName:
-      - -g -n --image --environment --registry-server --registry-username --registry-password
-        --replica-timeout --replica-retry-limit --trigger-type --parallelism --replica-completion-count
-        --cron-expression
-      User-Agent:
-      - python/3.8.10 (Windows-10-10.0.22621-SP0) AZURECLI/2.57.0
-    method: GET
-    uri: https://management.azure.com/subscriptions/00000000-0000-0000-0000-000000000000/providers/Microsoft.App/locations/eastus2/containerappsjobOperationStatuses/f896b92a-c29f-4a74-9c26-4c19d3e68bd5?api-version=2023-11-02-preview&azureAsyncOperation=true&t=638447613832232015&c=MIIHADCCBeigAwIBAgITHgPqUKIUuzcMjHnSqwAAA-pQojANBgkqhkiG9w0BAQsFADBEMRMwEQYKCZImiZPyLGQBGRYDR0JMMRMwEQYKCZImiZPyLGQBGRYDQU1FMRgwFgYDVQQDEw9BTUUgSW5mcmEgQ0EgMDYwHhcNMjQwMTMxMTA0OTIwWhcNMjUwMTI1MTA0OTIwWjBAMT4wPAYDVQQDEzVhc3luY29wZXJhdGlvbnNpZ25pbmdjZXJ0aWZpY2F0ZS5tYW5hZ2VtZW50LmF6dXJlLmNvbTCCASIwDQYJKoZIhvcNAQEBBQADggEPADCCAQoCggEBAL8Xxozyns7JQPWMTJtofjZEltgixX0UzmRE21LlxA-WFLxdchZStU2GbP8iw3kHzL6CJ_IJpaCSs9Z0ju5Zj9cC3M-20DkQbN0uj0GHhVEwi5AT6N9UH0icUYklqIM33_jS2_kZHQxCPpHpL05eSEFT3vVaIhqteGaWFnzpljwGBkFMf_EwVxROc6jZ8TYbjXzZ_lBGiAHEt8_DHTvKeNimqJKGMJ_d0pkW3pGHvK7o0Bg-CT7Ywaq29j0Gx6NXB6PNua7fWonr5dDvV7b11Q95JJ8_C-Dn3gqyCtaf4tlQ2CYmrxCjaLk2qU7Y6HAByhBtPSyPkLVOlfnw9r-y5l0CAwEAAaOCA-0wggPpMCcGCSsGAQQBgjcVCgQaMBgwCgYIKwYBBQUHAwEwCgYIKwYBBQUHAwIwPQYJKwYBBAGCNxUHBDAwLgYmKwYBBAGCNxUIhpDjDYTVtHiE8Ys-hZvdFs6dEoFggvX2K4Py0SACAWQCAQowggHLBggrBgEFBQcBAQSCAb0wggG5MGMGCCsGAQUFBzAChldodHRwOi8vY3JsLm1pY3Jvc29mdC5jb20vcGtpaW5mcmEvQ2VydHMvQkwyUEtJSU5UQ0EwMi5BTUUuR0JMX0FNRSUyMEluZnJhJTIwQ0ElMjAwNi5jcnQwUwYIKwYBBQUHMAKGR2h0dHA6Ly9jcmwxLmFtZS5nYmwvYWlhL0JMMlBLSUlOVENBMDIuQU1FLkdCTF9BTUUlMjBJbmZyYSUyMENBJTIwMDYuY3J0MFMGCCsGAQUFBzAChkdodHRwOi8vY3JsMi5hbWUuZ2JsL2FpYS9CTDJQS0lJTlRDQTAyLkFNRS5HQkxfQU1FJTIwSW5mcmElMjBDQSUyMDA2LmNydDBTBggrBgEFBQcwAoZHaHR0cDovL2NybDMuYW1lLmdibC9haWEvQkwyUEtJSU5UQ0EwMi5BTUUuR0JMX0FNRSUyMEluZnJhJTIwQ0ElMjAwNi5jcnQwUwYIKwYBBQUHMAKGR2h0dHA6Ly9jcmw0LmFtZS5nYmwvYWlhL0JMMlBLSUlOVENBMDIuQU1FLkdCTF9BTUUlMjBJbmZyYSUyMENBJTIwMDYuY3J0MB0GA1UdDgQWBBSjfcfgL1I-py_Pgx2g6tlj8J-G1zAOBgNVHQ8BAf8EBAMCBaAwggEmBgNVHR8EggEdMIIBGTCCARWgggERoIIBDYY_aHR0cDovL2NybC5taWNyb3NvZnQuY29tL3BraWluZnJhL0NSTC9BTUUlMjBJbmZyYSUyMENBJTIwMDYuY3JshjFodHRwOi8vY3JsMS5hbWUuZ2JsL2NybC9BTUUlMjBJbmZyYSUyMENBJTIwMDYuY3JshjFodHRwOi8vY3JsMi5hbWUuZ2JsL2NybC9BTUUlMjBJbmZyYSUyMENBJTIwMDYuY3JshjFodHRwOi8vY3JsMy5hbWUuZ2JsL2NybC9BTUUlMjBJbmZyYSUyMENBJTIwMDYuY3JshjFodHRwOi8vY3JsNC5hbWUuZ2JsL2NybC9BTUUlMjBJbmZyYSUyMENBJTIwMDYuY3JsMBcGA1UdIAQQMA4wDAYKKwYBBAGCN3sBATAfBgNVHSMEGDAWgBTxRmjG8cPwKy19i2rhsvm-NfzRQTAdBgNVHSUEFjAUBggrBgEFBQcDAQYIKwYBBQUHAwIwDQYJKoZIhvcNAQELBQADggEBAIrUTfifPGoHH9bxzfMqtx8Y9LosN2v1VV7pmSbd5rlA4cxFYy-MmIffscFJqBmctJwFobfu8r_O6mnKa0Av3IOL-idzKEVhO4lMZ-xlB3rNIx9Stcs1qctJ9zQ_1RDxATu08mFzyBhr7ZVK0pEBMT4c8_5iQxVwNVxnyjfpUbHawY67aqA1QCc1vw9Vs_0e73X_xBRiuGnNUxpSQWfF0N2rVRs_Oyks7Ze7M3M0Xjxhi2Y4WnGd8kYJLWVi5UmNf6Kj6lL6junnk5Bzq5YASezf-TvVvN-s5R0r2XBQPyNg1tPUm74q2e7eutKUUtOtEZOa4n_EBxBPPw7ypnzM6kI&s=KdU2e4DZ11y8aRdgCCSh1GY6_eXx20LzYa_AUfLhRhRkwJEaoJyGdYrPOk_AUWvbircOPQ-W8jtqLOXRdZdmpt1tTeOuCVV2hx7dL55ALoO8Ffypr485Ai6ozhKlRXd0wlv-sGgxoD4VFpwGjdYAJlixCDDmB8uA9hjBmX16f199axk5pM1Mg-9ns4k1lmNDLSUsTJbUPmePwEYtL_-kibk77tZXKR9hNFg9qIqebtlyaPD5DIH6epzlFcO8Bf4ssbVEEdmz-mLr9zPnUiisjbb2YlOG-hw3EccazhMH7OVrCfoaGij3Q8yIz7O7OdD6Dl4t4H0q5tWn1qV-94dLOw&h=LIbBArAtaoGRCdAqdokEfvXjhCteZxYnu34VHG60J1E
-  response:
-    body:
-      string: '{"id":"/subscriptions/00000000-0000-0000-0000-000000000000/providers/Microsoft.App/locations/eastus2/containerappsjobOperationStatuses/f896b92a-c29f-4a74-9c26-4c19d3e68bd5","name":"f896b92a-c29f-4a74-9c26-4c19d3e68bd5","status":"InProgress","startTime":"2024-02-28T23:56:22.1469865"}'
-    headers:
-      api-supported-versions:
-      - 2022-11-01-preview, 2023-04-01-preview, 2023-05-01, 2023-05-02-preview, 2023-08-01-preview,
-        2023-11-02-preview, 2024-02-02-preview, 2024-03-01
-      cache-control:
-      - no-cache
-      content-length:
-      - '283'
-      content-type:
-      - application/json; charset=utf-8
-      date:
-      - Wed, 28 Feb 2024 23:56:23 GMT
-      expires:
-      - '-1'
-      pragma:
-      - no-cache
-      strict-transport-security:
-      - max-age=31536000; includeSubDomains
-      vary:
-      - Accept-Encoding
-      x-cache:
-      - CONFIG_NOCACHE
-      x-content-type-options:
-      - nosniff
-      x-msedge-ref:
-      - 'Ref A: 0722E3F7E5CE4E82B94E222F06EB6A66 Ref B: CO6AA3150220035 Ref C: 2024-02-28T23:56:23Z'
-      x-powered-by:
-      - ASP.NET
-    status:
-      code: 200
-      message: OK
-- request:
-    body: null
-    headers:
-      Accept:
-      - '*/*'
-      Accept-Encoding:
-      - gzip, deflate
-      CommandName:
-      - containerapp job create
-      Connection:
-      - keep-alive
-      ParameterSetName:
-      - -g -n --image --environment --registry-server --registry-username --registry-password
-        --replica-timeout --replica-retry-limit --trigger-type --parallelism --replica-completion-count
-        --cron-expression
-      User-Agent:
-      - python/3.8.10 (Windows-10-10.0.22621-SP0) AZURECLI/2.57.0
-    method: GET
-    uri: https://management.azure.com/subscriptions/00000000-0000-0000-0000-000000000000/providers/Microsoft.App/locations/eastus2/containerappsjobOperationStatuses/f896b92a-c29f-4a74-9c26-4c19d3e68bd5?api-version=2023-11-02-preview&azureAsyncOperation=true&t=638447613832232015&c=MIIHADCCBeigAwIBAgITHgPqUKIUuzcMjHnSqwAAA-pQojANBgkqhkiG9w0BAQsFADBEMRMwEQYKCZImiZPyLGQBGRYDR0JMMRMwEQYKCZImiZPyLGQBGRYDQU1FMRgwFgYDVQQDEw9BTUUgSW5mcmEgQ0EgMDYwHhcNMjQwMTMxMTA0OTIwWhcNMjUwMTI1MTA0OTIwWjBAMT4wPAYDVQQDEzVhc3luY29wZXJhdGlvbnNpZ25pbmdjZXJ0aWZpY2F0ZS5tYW5hZ2VtZW50LmF6dXJlLmNvbTCCASIwDQYJKoZIhvcNAQEBBQADggEPADCCAQoCggEBAL8Xxozyns7JQPWMTJtofjZEltgixX0UzmRE21LlxA-WFLxdchZStU2GbP8iw3kHzL6CJ_IJpaCSs9Z0ju5Zj9cC3M-20DkQbN0uj0GHhVEwi5AT6N9UH0icUYklqIM33_jS2_kZHQxCPpHpL05eSEFT3vVaIhqteGaWFnzpljwGBkFMf_EwVxROc6jZ8TYbjXzZ_lBGiAHEt8_DHTvKeNimqJKGMJ_d0pkW3pGHvK7o0Bg-CT7Ywaq29j0Gx6NXB6PNua7fWonr5dDvV7b11Q95JJ8_C-Dn3gqyCtaf4tlQ2CYmrxCjaLk2qU7Y6HAByhBtPSyPkLVOlfnw9r-y5l0CAwEAAaOCA-0wggPpMCcGCSsGAQQBgjcVCgQaMBgwCgYIKwYBBQUHAwEwCgYIKwYBBQUHAwIwPQYJKwYBBAGCNxUHBDAwLgYmKwYBBAGCNxUIhpDjDYTVtHiE8Ys-hZvdFs6dEoFggvX2K4Py0SACAWQCAQowggHLBggrBgEFBQcBAQSCAb0wggG5MGMGCCsGAQUFBzAChldodHRwOi8vY3JsLm1pY3Jvc29mdC5jb20vcGtpaW5mcmEvQ2VydHMvQkwyUEtJSU5UQ0EwMi5BTUUuR0JMX0FNRSUyMEluZnJhJTIwQ0ElMjAwNi5jcnQwUwYIKwYBBQUHMAKGR2h0dHA6Ly9jcmwxLmFtZS5nYmwvYWlhL0JMMlBLSUlOVENBMDIuQU1FLkdCTF9BTUUlMjBJbmZyYSUyMENBJTIwMDYuY3J0MFMGCCsGAQUFBzAChkdodHRwOi8vY3JsMi5hbWUuZ2JsL2FpYS9CTDJQS0lJTlRDQTAyLkFNRS5HQkxfQU1FJTIwSW5mcmElMjBDQSUyMDA2LmNydDBTBggrBgEFBQcwAoZHaHR0cDovL2NybDMuYW1lLmdibC9haWEvQkwyUEtJSU5UQ0EwMi5BTUUuR0JMX0FNRSUyMEluZnJhJTIwQ0ElMjAwNi5jcnQwUwYIKwYBBQUHMAKGR2h0dHA6Ly9jcmw0LmFtZS5nYmwvYWlhL0JMMlBLSUlOVENBMDIuQU1FLkdCTF9BTUUlMjBJbmZyYSUyMENBJTIwMDYuY3J0MB0GA1UdDgQWBBSjfcfgL1I-py_Pgx2g6tlj8J-G1zAOBgNVHQ8BAf8EBAMCBaAwggEmBgNVHR8EggEdMIIBGTCCARWgggERoIIBDYY_aHR0cDovL2NybC5taWNyb3NvZnQuY29tL3BraWluZnJhL0NSTC9BTUUlMjBJbmZyYSUyMENBJTIwMDYuY3JshjFodHRwOi8vY3JsMS5hbWUuZ2JsL2NybC9BTUUlMjBJbmZyYSUyMENBJTIwMDYuY3JshjFodHRwOi8vY3JsMi5hbWUuZ2JsL2NybC9BTUUlMjBJbmZyYSUyMENBJTIwMDYuY3JshjFodHRwOi8vY3JsMy5hbWUuZ2JsL2NybC9BTUUlMjBJbmZyYSUyMENBJTIwMDYuY3JshjFodHRwOi8vY3JsNC5hbWUuZ2JsL2NybC9BTUUlMjBJbmZyYSUyMENBJTIwMDYuY3JsMBcGA1UdIAQQMA4wDAYKKwYBBAGCN3sBATAfBgNVHSMEGDAWgBTxRmjG8cPwKy19i2rhsvm-NfzRQTAdBgNVHSUEFjAUBggrBgEFBQcDAQYIKwYBBQUHAwIwDQYJKoZIhvcNAQELBQADggEBAIrUTfifPGoHH9bxzfMqtx8Y9LosN2v1VV7pmSbd5rlA4cxFYy-MmIffscFJqBmctJwFobfu8r_O6mnKa0Av3IOL-idzKEVhO4lMZ-xlB3rNIx9Stcs1qctJ9zQ_1RDxATu08mFzyBhr7ZVK0pEBMT4c8_5iQxVwNVxnyjfpUbHawY67aqA1QCc1vw9Vs_0e73X_xBRiuGnNUxpSQWfF0N2rVRs_Oyks7Ze7M3M0Xjxhi2Y4WnGd8kYJLWVi5UmNf6Kj6lL6junnk5Bzq5YASezf-TvVvN-s5R0r2XBQPyNg1tPUm74q2e7eutKUUtOtEZOa4n_EBxBPPw7ypnzM6kI&s=KdU2e4DZ11y8aRdgCCSh1GY6_eXx20LzYa_AUfLhRhRkwJEaoJyGdYrPOk_AUWvbircOPQ-W8jtqLOXRdZdmpt1tTeOuCVV2hx7dL55ALoO8Ffypr485Ai6ozhKlRXd0wlv-sGgxoD4VFpwGjdYAJlixCDDmB8uA9hjBmX16f199axk5pM1Mg-9ns4k1lmNDLSUsTJbUPmePwEYtL_-kibk77tZXKR9hNFg9qIqebtlyaPD5DIH6epzlFcO8Bf4ssbVEEdmz-mLr9zPnUiisjbb2YlOG-hw3EccazhMH7OVrCfoaGij3Q8yIz7O7OdD6Dl4t4H0q5tWn1qV-94dLOw&h=LIbBArAtaoGRCdAqdokEfvXjhCteZxYnu34VHG60J1E
-  response:
-    body:
-      string: '{"id":"/subscriptions/00000000-0000-0000-0000-000000000000/providers/Microsoft.App/locations/eastus2/containerappsjobOperationStatuses/f896b92a-c29f-4a74-9c26-4c19d3e68bd5","name":"f896b92a-c29f-4a74-9c26-4c19d3e68bd5","status":"InProgress","startTime":"2024-02-28T23:56:22.1469865"}'
-    headers:
-      api-supported-versions:
-      - 2022-11-01-preview, 2023-04-01-preview, 2023-05-01, 2023-05-02-preview, 2023-08-01-preview,
-        2023-11-02-preview, 2024-02-02-preview, 2024-03-01
-      cache-control:
-      - no-cache
-      content-length:
-      - '283'
-      content-type:
-      - application/json; charset=utf-8
-      date:
-      - Wed, 28 Feb 2024 23:56:25 GMT
-      expires:
-      - '-1'
-      pragma:
-      - no-cache
-      strict-transport-security:
-      - max-age=31536000; includeSubDomains
-      vary:
-      - Accept-Encoding
-      x-cache:
-      - CONFIG_NOCACHE
-      x-content-type-options:
-      - nosniff
-      x-msedge-ref:
-      - 'Ref A: 77D1E47F509547B99E85153E1BF4AA72 Ref B: CO6AA3150219039 Ref C: 2024-02-28T23:56:25Z'
-      x-powered-by:
-      - ASP.NET
-    status:
-      code: 200
-      message: OK
-- request:
-    body: null
-    headers:
-      Accept:
-      - '*/*'
-      Accept-Encoding:
-      - gzip, deflate
-      CommandName:
-      - containerapp job create
-      Connection:
-      - keep-alive
-      ParameterSetName:
-      - -g -n --image --environment --registry-server --registry-username --registry-password
-        --replica-timeout --replica-retry-limit --trigger-type --parallelism --replica-completion-count
-        --cron-expression
-      User-Agent:
-      - python/3.8.10 (Windows-10-10.0.22621-SP0) AZURECLI/2.57.0
-    method: GET
-    uri: https://management.azure.com/subscriptions/00000000-0000-0000-0000-000000000000/providers/Microsoft.App/locations/eastus2/containerappsjobOperationStatuses/f896b92a-c29f-4a74-9c26-4c19d3e68bd5?api-version=2023-11-02-preview&azureAsyncOperation=true&t=638447613832232015&c=MIIHADCCBeigAwIBAgITHgPqUKIUuzcMjHnSqwAAA-pQojANBgkqhkiG9w0BAQsFADBEMRMwEQYKCZImiZPyLGQBGRYDR0JMMRMwEQYKCZImiZPyLGQBGRYDQU1FMRgwFgYDVQQDEw9BTUUgSW5mcmEgQ0EgMDYwHhcNMjQwMTMxMTA0OTIwWhcNMjUwMTI1MTA0OTIwWjBAMT4wPAYDVQQDEzVhc3luY29wZXJhdGlvbnNpZ25pbmdjZXJ0aWZpY2F0ZS5tYW5hZ2VtZW50LmF6dXJlLmNvbTCCASIwDQYJKoZIhvcNAQEBBQADggEPADCCAQoCggEBAL8Xxozyns7JQPWMTJtofjZEltgixX0UzmRE21LlxA-WFLxdchZStU2GbP8iw3kHzL6CJ_IJpaCSs9Z0ju5Zj9cC3M-20DkQbN0uj0GHhVEwi5AT6N9UH0icUYklqIM33_jS2_kZHQxCPpHpL05eSEFT3vVaIhqteGaWFnzpljwGBkFMf_EwVxROc6jZ8TYbjXzZ_lBGiAHEt8_DHTvKeNimqJKGMJ_d0pkW3pGHvK7o0Bg-CT7Ywaq29j0Gx6NXB6PNua7fWonr5dDvV7b11Q95JJ8_C-Dn3gqyCtaf4tlQ2CYmrxCjaLk2qU7Y6HAByhBtPSyPkLVOlfnw9r-y5l0CAwEAAaOCA-0wggPpMCcGCSsGAQQBgjcVCgQaMBgwCgYIKwYBBQUHAwEwCgYIKwYBBQUHAwIwPQYJKwYBBAGCNxUHBDAwLgYmKwYBBAGCNxUIhpDjDYTVtHiE8Ys-hZvdFs6dEoFggvX2K4Py0SACAWQCAQowggHLBggrBgEFBQcBAQSCAb0wggG5MGMGCCsGAQUFBzAChldodHRwOi8vY3JsLm1pY3Jvc29mdC5jb20vcGtpaW5mcmEvQ2VydHMvQkwyUEtJSU5UQ0EwMi5BTUUuR0JMX0FNRSUyMEluZnJhJTIwQ0ElMjAwNi5jcnQwUwYIKwYBBQUHMAKGR2h0dHA6Ly9jcmwxLmFtZS5nYmwvYWlhL0JMMlBLSUlOVENBMDIuQU1FLkdCTF9BTUUlMjBJbmZyYSUyMENBJTIwMDYuY3J0MFMGCCsGAQUFBzAChkdodHRwOi8vY3JsMi5hbWUuZ2JsL2FpYS9CTDJQS0lJTlRDQTAyLkFNRS5HQkxfQU1FJTIwSW5mcmElMjBDQSUyMDA2LmNydDBTBggrBgEFBQcwAoZHaHR0cDovL2NybDMuYW1lLmdibC9haWEvQkwyUEtJSU5UQ0EwMi5BTUUuR0JMX0FNRSUyMEluZnJhJTIwQ0ElMjAwNi5jcnQwUwYIKwYBBQUHMAKGR2h0dHA6Ly9jcmw0LmFtZS5nYmwvYWlhL0JMMlBLSUlOVENBMDIuQU1FLkdCTF9BTUUlMjBJbmZyYSUyMENBJTIwMDYuY3J0MB0GA1UdDgQWBBSjfcfgL1I-py_Pgx2g6tlj8J-G1zAOBgNVHQ8BAf8EBAMCBaAwggEmBgNVHR8EggEdMIIBGTCCARWgggERoIIBDYY_aHR0cDovL2NybC5taWNyb3NvZnQuY29tL3BraWluZnJhL0NSTC9BTUUlMjBJbmZyYSUyMENBJTIwMDYuY3JshjFodHRwOi8vY3JsMS5hbWUuZ2JsL2NybC9BTUUlMjBJbmZyYSUyMENBJTIwMDYuY3JshjFodHRwOi8vY3JsMi5hbWUuZ2JsL2NybC9BTUUlMjBJbmZyYSUyMENBJTIwMDYuY3JshjFodHRwOi8vY3JsMy5hbWUuZ2JsL2NybC9BTUUlMjBJbmZyYSUyMENBJTIwMDYuY3JshjFodHRwOi8vY3JsNC5hbWUuZ2JsL2NybC9BTUUlMjBJbmZyYSUyMENBJTIwMDYuY3JsMBcGA1UdIAQQMA4wDAYKKwYBBAGCN3sBATAfBgNVHSMEGDAWgBTxRmjG8cPwKy19i2rhsvm-NfzRQTAdBgNVHSUEFjAUBggrBgEFBQcDAQYIKwYBBQUHAwIwDQYJKoZIhvcNAQELBQADggEBAIrUTfifPGoHH9bxzfMqtx8Y9LosN2v1VV7pmSbd5rlA4cxFYy-MmIffscFJqBmctJwFobfu8r_O6mnKa0Av3IOL-idzKEVhO4lMZ-xlB3rNIx9Stcs1qctJ9zQ_1RDxATu08mFzyBhr7ZVK0pEBMT4c8_5iQxVwNVxnyjfpUbHawY67aqA1QCc1vw9Vs_0e73X_xBRiuGnNUxpSQWfF0N2rVRs_Oyks7Ze7M3M0Xjxhi2Y4WnGd8kYJLWVi5UmNf6Kj6lL6junnk5Bzq5YASezf-TvVvN-s5R0r2XBQPyNg1tPUm74q2e7eutKUUtOtEZOa4n_EBxBPPw7ypnzM6kI&s=KdU2e4DZ11y8aRdgCCSh1GY6_eXx20LzYa_AUfLhRhRkwJEaoJyGdYrPOk_AUWvbircOPQ-W8jtqLOXRdZdmpt1tTeOuCVV2hx7dL55ALoO8Ffypr485Ai6ozhKlRXd0wlv-sGgxoD4VFpwGjdYAJlixCDDmB8uA9hjBmX16f199axk5pM1Mg-9ns4k1lmNDLSUsTJbUPmePwEYtL_-kibk77tZXKR9hNFg9qIqebtlyaPD5DIH6epzlFcO8Bf4ssbVEEdmz-mLr9zPnUiisjbb2YlOG-hw3EccazhMH7OVrCfoaGij3Q8yIz7O7OdD6Dl4t4H0q5tWn1qV-94dLOw&h=LIbBArAtaoGRCdAqdokEfvXjhCteZxYnu34VHG60J1E
-  response:
-    body:
-      string: '{"id":"/subscriptions/00000000-0000-0000-0000-000000000000/providers/Microsoft.App/locations/eastus2/containerappsjobOperationStatuses/f896b92a-c29f-4a74-9c26-4c19d3e68bd5","name":"f896b92a-c29f-4a74-9c26-4c19d3e68bd5","status":"InProgress","startTime":"2024-02-28T23:56:22.1469865"}'
-    headers:
-      api-supported-versions:
-      - 2022-11-01-preview, 2023-04-01-preview, 2023-05-01, 2023-05-02-preview, 2023-08-01-preview,
-        2023-11-02-preview, 2024-02-02-preview, 2024-03-01
-      cache-control:
-      - no-cache
-      content-length:
-      - '283'
-      content-type:
-      - application/json; charset=utf-8
-      date:
-      - Wed, 28 Feb 2024 23:56:27 GMT
-      expires:
-      - '-1'
-      pragma:
-      - no-cache
-      strict-transport-security:
-      - max-age=31536000; includeSubDomains
-      vary:
-      - Accept-Encoding
-      x-cache:
-      - CONFIG_NOCACHE
-      x-content-type-options:
-      - nosniff
-      x-msedge-ref:
-      - 'Ref A: E57F9FA044F24C569B665A57E4E23FE0 Ref B: CO6AA3150219019 Ref C: 2024-02-28T23:56:28Z'
-      x-powered-by:
-      - ASP.NET
-    status:
-      code: 200
-      message: OK
-- request:
-    body: null
-    headers:
-      Accept:
-      - '*/*'
-      Accept-Encoding:
-      - gzip, deflate
-      CommandName:
-      - containerapp job create
-      Connection:
-      - keep-alive
-      ParameterSetName:
-      - -g -n --image --environment --registry-server --registry-username --registry-password
-        --replica-timeout --replica-retry-limit --trigger-type --parallelism --replica-completion-count
-        --cron-expression
-      User-Agent:
-      - python/3.8.10 (Windows-10-10.0.22621-SP0) AZURECLI/2.57.0
-    method: GET
-    uri: https://management.azure.com/subscriptions/00000000-0000-0000-0000-000000000000/providers/Microsoft.App/locations/eastus2/containerappsjobOperationStatuses/f896b92a-c29f-4a74-9c26-4c19d3e68bd5?api-version=2023-11-02-preview&azureAsyncOperation=true&t=638447613832232015&c=MIIHADCCBeigAwIBAgITHgPqUKIUuzcMjHnSqwAAA-pQojANBgkqhkiG9w0BAQsFADBEMRMwEQYKCZImiZPyLGQBGRYDR0JMMRMwEQYKCZImiZPyLGQBGRYDQU1FMRgwFgYDVQQDEw9BTUUgSW5mcmEgQ0EgMDYwHhcNMjQwMTMxMTA0OTIwWhcNMjUwMTI1MTA0OTIwWjBAMT4wPAYDVQQDEzVhc3luY29wZXJhdGlvbnNpZ25pbmdjZXJ0aWZpY2F0ZS5tYW5hZ2VtZW50LmF6dXJlLmNvbTCCASIwDQYJKoZIhvcNAQEBBQADggEPADCCAQoCggEBAL8Xxozyns7JQPWMTJtofjZEltgixX0UzmRE21LlxA-WFLxdchZStU2GbP8iw3kHzL6CJ_IJpaCSs9Z0ju5Zj9cC3M-20DkQbN0uj0GHhVEwi5AT6N9UH0icUYklqIM33_jS2_kZHQxCPpHpL05eSEFT3vVaIhqteGaWFnzpljwGBkFMf_EwVxROc6jZ8TYbjXzZ_lBGiAHEt8_DHTvKeNimqJKGMJ_d0pkW3pGHvK7o0Bg-CT7Ywaq29j0Gx6NXB6PNua7fWonr5dDvV7b11Q95JJ8_C-Dn3gqyCtaf4tlQ2CYmrxCjaLk2qU7Y6HAByhBtPSyPkLVOlfnw9r-y5l0CAwEAAaOCA-0wggPpMCcGCSsGAQQBgjcVCgQaMBgwCgYIKwYBBQUHAwEwCgYIKwYBBQUHAwIwPQYJKwYBBAGCNxUHBDAwLgYmKwYBBAGCNxUIhpDjDYTVtHiE8Ys-hZvdFs6dEoFggvX2K4Py0SACAWQCAQowggHLBggrBgEFBQcBAQSCAb0wggG5MGMGCCsGAQUFBzAChldodHRwOi8vY3JsLm1pY3Jvc29mdC5jb20vcGtpaW5mcmEvQ2VydHMvQkwyUEtJSU5UQ0EwMi5BTUUuR0JMX0FNRSUyMEluZnJhJTIwQ0ElMjAwNi5jcnQwUwYIKwYBBQUHMAKGR2h0dHA6Ly9jcmwxLmFtZS5nYmwvYWlhL0JMMlBLSUlOVENBMDIuQU1FLkdCTF9BTUUlMjBJbmZyYSUyMENBJTIwMDYuY3J0MFMGCCsGAQUFBzAChkdodHRwOi8vY3JsMi5hbWUuZ2JsL2FpYS9CTDJQS0lJTlRDQTAyLkFNRS5HQkxfQU1FJTIwSW5mcmElMjBDQSUyMDA2LmNydDBTBggrBgEFBQcwAoZHaHR0cDovL2NybDMuYW1lLmdibC9haWEvQkwyUEtJSU5UQ0EwMi5BTUUuR0JMX0FNRSUyMEluZnJhJTIwQ0ElMjAwNi5jcnQwUwYIKwYBBQUHMAKGR2h0dHA6Ly9jcmw0LmFtZS5nYmwvYWlhL0JMMlBLSUlOVENBMDIuQU1FLkdCTF9BTUUlMjBJbmZyYSUyMENBJTIwMDYuY3J0MB0GA1UdDgQWBBSjfcfgL1I-py_Pgx2g6tlj8J-G1zAOBgNVHQ8BAf8EBAMCBaAwggEmBgNVHR8EggEdMIIBGTCCARWgggERoIIBDYY_aHR0cDovL2NybC5taWNyb3NvZnQuY29tL3BraWluZnJhL0NSTC9BTUUlMjBJbmZyYSUyMENBJTIwMDYuY3JshjFodHRwOi8vY3JsMS5hbWUuZ2JsL2NybC9BTUUlMjBJbmZyYSUyMENBJTIwMDYuY3JshjFodHRwOi8vY3JsMi5hbWUuZ2JsL2NybC9BTUUlMjBJbmZyYSUyMENBJTIwMDYuY3JshjFodHRwOi8vY3JsMy5hbWUuZ2JsL2NybC9BTUUlMjBJbmZyYSUyMENBJTIwMDYuY3JshjFodHRwOi8vY3JsNC5hbWUuZ2JsL2NybC9BTUUlMjBJbmZyYSUyMENBJTIwMDYuY3JsMBcGA1UdIAQQMA4wDAYKKwYBBAGCN3sBATAfBgNVHSMEGDAWgBTxRmjG8cPwKy19i2rhsvm-NfzRQTAdBgNVHSUEFjAUBggrBgEFBQcDAQYIKwYBBQUHAwIwDQYJKoZIhvcNAQELBQADggEBAIrUTfifPGoHH9bxzfMqtx8Y9LosN2v1VV7pmSbd5rlA4cxFYy-MmIffscFJqBmctJwFobfu8r_O6mnKa0Av3IOL-idzKEVhO4lMZ-xlB3rNIx9Stcs1qctJ9zQ_1RDxATu08mFzyBhr7ZVK0pEBMT4c8_5iQxVwNVxnyjfpUbHawY67aqA1QCc1vw9Vs_0e73X_xBRiuGnNUxpSQWfF0N2rVRs_Oyks7Ze7M3M0Xjxhi2Y4WnGd8kYJLWVi5UmNf6Kj6lL6junnk5Bzq5YASezf-TvVvN-s5R0r2XBQPyNg1tPUm74q2e7eutKUUtOtEZOa4n_EBxBPPw7ypnzM6kI&s=KdU2e4DZ11y8aRdgCCSh1GY6_eXx20LzYa_AUfLhRhRkwJEaoJyGdYrPOk_AUWvbircOPQ-W8jtqLOXRdZdmpt1tTeOuCVV2hx7dL55ALoO8Ffypr485Ai6ozhKlRXd0wlv-sGgxoD4VFpwGjdYAJlixCDDmB8uA9hjBmX16f199axk5pM1Mg-9ns4k1lmNDLSUsTJbUPmePwEYtL_-kibk77tZXKR9hNFg9qIqebtlyaPD5DIH6epzlFcO8Bf4ssbVEEdmz-mLr9zPnUiisjbb2YlOG-hw3EccazhMH7OVrCfoaGij3Q8yIz7O7OdD6Dl4t4H0q5tWn1qV-94dLOw&h=LIbBArAtaoGRCdAqdokEfvXjhCteZxYnu34VHG60J1E
-  response:
-    body:
-      string: '{"id":"/subscriptions/00000000-0000-0000-0000-000000000000/providers/Microsoft.App/locations/eastus2/containerappsjobOperationStatuses/f896b92a-c29f-4a74-9c26-4c19d3e68bd5","name":"f896b92a-c29f-4a74-9c26-4c19d3e68bd5","status":"Succeeded","startTime":"2024-02-28T23:56:22.1469865"}'
-    headers:
-      api-supported-versions:
-      - 2022-11-01-preview, 2023-04-01-preview, 2023-05-01, 2023-05-02-preview, 2023-08-01-preview,
-        2023-11-02-preview, 2024-02-02-preview, 2024-03-01
-      cache-control:
-      - no-cache
-      content-length:
-      - '282'
-      content-type:
-      - application/json; charset=utf-8
-      date:
-      - Wed, 28 Feb 2024 23:56:29 GMT
-      expires:
-      - '-1'
-      pragma:
-      - no-cache
-      strict-transport-security:
-      - max-age=31536000; includeSubDomains
-      vary:
-      - Accept-Encoding
-      x-cache:
-      - CONFIG_NOCACHE
-      x-content-type-options:
-      - nosniff
-      x-msedge-ref:
-      - 'Ref A: 829A7DE496284BABA8EF0AEEFABFDA23 Ref B: CO6AA3150218049 Ref C: 2024-02-28T23:56:30Z'
-      x-powered-by:
-      - ASP.NET
-    status:
-      code: 200
-      message: OK
-- request:
-    body: null
-    headers:
-      Accept:
-      - '*/*'
-      Accept-Encoding:
-      - gzip, deflate
-      CommandName:
-      - containerapp job create
-      Connection:
-      - keep-alive
-      ParameterSetName:
-      - -g -n --image --environment --registry-server --registry-username --registry-password
-        --replica-timeout --replica-retry-limit --trigger-type --parallelism --replica-completion-count
-        --cron-expression
-      User-Agent:
-      - python/3.8.10 (Windows-10-10.0.22621-SP0) AZURECLI/2.57.0
-    method: GET
-    uri: https://management.azure.com/subscriptions/00000000-0000-0000-0000-000000000000/resourceGroups/clitest.rg000001/providers/Microsoft.App/jobs/aca1000003?api-version=2023-11-02-preview
-  response:
-    body:
-      string: '{"id":"/subscriptions/00000000-0000-0000-0000-000000000000/resourceGroups/clitest.rg000001/providers/Microsoft.App/jobs/aca1000003","name":"aca1000003","type":"Microsoft.App/jobs","location":"East
-        US 2","systemData":{"createdBy":"harrli@microsoft.com","createdByType":"User","createdAt":"2024-02-28T23:56:21.9575726","lastModifiedBy":"harrli@microsoft.com","lastModifiedByType":"User","lastModifiedAt":"2024-02-28T23:56:21.9575726"},"properties":{"provisioningState":"Succeeded","environmentId":"/subscriptions/00000000-0000-0000-0000-000000000000/resourceGroups/client.env_rg_eastus2/providers/Microsoft.App/managedEnvironments/env-eastus2","workloadProfileName":"Consumption","configuration":{"secrets":[{"name":"acr000002azurecrio-443-acr000002"}],"triggerType":"Schedule","replicaTimeout":200,"replicaRetryLimit":2,"manualTriggerConfig":null,"scheduleTriggerConfig":{"replicaCompletionCount":1,"cronExpression":"*/10
-        * * * *","parallelism":1},"eventTriggerConfig":null,"registries":[{"server":"acr000002.azurecr.io:443","username":"acr000002","passwordSecretRef":"acr000002azurecrio-443-acr000002","identity":""}],"dapr":null},"template":{"containers":[{"image":"acr000002.azurecr.io:443/k8se/quickstart:latest","name":"aca1000003","resources":{"cpu":0.5,"memory":"1Gi","ephemeralStorage":""}}],"initContainers":null,"volumes":null},"eventStreamEndpoint":"https://eastus2.azurecontainerapps.dev/subscriptions/00000000-0000-0000-0000-000000000000/resourceGroups/clitest.rg000001/containerApps/aca1000003/eventstream"},"identity":{"type":"None"}}'
-    headers:
-      api-supported-versions:
-      - 2022-11-01-preview, 2023-04-01-preview, 2023-05-01, 2023-05-02-preview, 2023-08-01-preview,
-        2023-11-02-preview, 2024-02-02-preview, 2024-03-01
-      cache-control:
-      - no-cache
-      content-length:
-      - '1548'
-      content-type:
-      - application/json; charset=utf-8
-      date:
-      - Wed, 28 Feb 2024 23:56:30 GMT
-      expires:
-      - '-1'
-      pragma:
-      - no-cache
-      strict-transport-security:
-      - max-age=31536000; includeSubDomains
-      vary:
-      - Accept-Encoding
-      x-cache:
-      - CONFIG_NOCACHE
-      x-content-type-options:
-      - nosniff
-      x-msedge-ref:
-      - 'Ref A: 898155A0895644808C5083BD54CCB191 Ref B: CO6AA3150220021 Ref C: 2024-02-28T23:56:30Z'
-      x-powered-by:
-      - ASP.NET
-    status:
-      code: 200
-      message: OK
-- request:
-    body: null
-    headers:
-      Accept:
-      - application/json
-      Accept-Encoding:
-      - gzip, deflate
-      CommandName:
-      - containerapp job show
-      Connection:
-      - keep-alive
-      ParameterSetName:
-      - -g -n
-      User-Agent:
-      - AZURECLI/2.57.0 azsdk-python-azure-mgmt-resource/23.1.0b2 Python/3.8.10 (Windows-10-10.0.22621-SP0)
-    method: GET
-    uri: https://management.azure.com/subscriptions/00000000-0000-0000-0000-000000000000/providers/Microsoft.App?api-version=2022-09-01
-  response:
-    body:
-      string: '{"id":"/subscriptions/00000000-0000-0000-0000-000000000000/providers/Microsoft.App","namespace":"Microsoft.App","authorizations":[{"applicationId":"7e3bc4fd-85a3-4192-b177-5b8bfc87f42c","roleDefinitionId":"39a74f72-b40f-4bdc-b639-562fe2260bf0"},{"applicationId":"3734c1a4-2bed-4998-a37a-ff1a9e7bf019","roleDefinitionId":"5c779a4f-5cb2-4547-8c41-478d9be8ba90"},{"applicationId":"55ebbb62-3b9c-49fd-9b87-9595226dd4ac","roleDefinitionId":"e49ca620-7992-4561-a7df-4ed67dad77b5","managedByRoleDefinitionId":"9e3af657-a8ff-583c-a75c-2fe7c4bcb635"},{"applicationId":"1459b1f6-7a5b-4300-93a2-44b4a651759f","roleDefinitionId":"3c5f1b29-9e3d-4a22-b5d6-9ff4e5a37974"}],"resourceTypes":[{"resourceType":"managedEnvironments","locations":["North
-        Central US (Stage)","West US 2","Southeast Asia","Sweden Central","Canada
-        Central","West Europe","North Europe","East US","East US 2","East Asia","Australia
-        East","Germany West Central","Japan East","UK South","West US","Central US","North
-        Central US","South Central US","Korea Central","Brazil South","West US 3","France
-        Central","South Africa North","Norway East","Switzerland North","UAE North","Canada
-        East","West Central US","UK West","Central India","Central US EUAP","East
-        US 2 EUAP"],"apiVersions":["2023-11-02-preview","2023-08-01-preview","2023-05-02-preview","2023-05-01","2023-04-01-preview","2022-11-01-preview","2022-10-01","2022-06-01-preview","2022-03-01"],"defaultApiVersion":"2023-05-01","capabilities":"CrossResourceGroupResourceMove,
-        CrossSubscriptionResourceMove, SystemAssignedResourceIdentity, SupportsTags,
-        SupportsLocation"},{"resourceType":"managedEnvironments/certificates","locations":["North
-        Central US (Stage)","West US 2","Southeast Asia","Sweden Central","Canada
-        Central","West Europe","North Europe","East US","East US 2","East Asia","Australia
-        East","Germany West Central","Japan East","UK South","West US","Central US","North
-        Central US","South Central US","Korea Central","Brazil South","West US 3","France
-        Central","South Africa North","Norway East","Switzerland North","UAE North","Canada
-        East","West Central US","UK West","Central India","Central US EUAP","East
-        US 2 EUAP"],"apiVersions":["2023-11-02-preview","2023-08-01-preview","2023-05-02-preview","2023-05-01","2023-04-01-preview","2022-11-01-preview","2022-10-01","2022-06-01-preview","2022-03-01"],"defaultApiVersion":"2023-05-01","capabilities":"CrossResourceGroupResourceMove,
-        CrossSubscriptionResourceMove, SupportsTags, SupportsLocation"},{"resourceType":"managedEnvironments/managedCertificates","locations":["North
-        Central US (Stage)","West US 2","Southeast Asia","Sweden Central","Canada
-        Central","West Europe","North Europe","East US","East US 2","East Asia","Australia
-        East","Germany West Central","Japan East","UK South","West US","Central US","North
-        Central US","South Central US","Korea Central","Brazil South","West US 3","France
-        Central","South Africa North","Norway East","Switzerland North","UAE North","Canada
-        East","West Central US","UK West","Central India","Central US EUAP","East
-        US 2 EUAP"],"apiVersions":["2023-11-02-preview","2023-08-01-preview","2023-05-02-preview","2023-05-01","2023-04-01-preview","2022-11-01-preview"],"defaultApiVersion":"2023-05-01","capabilities":"CrossResourceGroupResourceMove,
-        CrossSubscriptionResourceMove, SupportsTags, SupportsLocation"},{"resourceType":"containerApps","locations":["North
-        Central US (Stage)","West US 2","Southeast Asia","Sweden Central","Canada
-        Central","West Europe","North Europe","East US","East US 2","East Asia","Australia
-        East","Germany West Central","Japan East","UK South","West US","Central US","North
-        Central US","South Central US","Korea Central","Brazil South","West US 3","France
-        Central","South Africa North","Norway East","Switzerland North","UAE North","Canada
-        East","West Central US","UK West","Central India","Central US EUAP","East
-        US 2 EUAP"],"apiVersions":["2023-11-02-preview","2023-08-01-preview","2023-05-02-preview","2023-05-01","2023-04-01-preview","2022-11-01-preview","2022-10-01","2022-06-01-preview","2022-03-01"],"defaultApiVersion":"2023-05-01","capabilities":"CrossResourceGroupResourceMove,
-        CrossSubscriptionResourceMove, SystemAssignedResourceIdentity, SupportsTags,
-        SupportsLocation"},{"resourceType":"jobs","locations":["North Central US (Stage)","West
-        US 2","Southeast Asia","Sweden Central","Canada Central","West Europe","North
-        Europe","East US","East US 2","East Asia","Australia East","Germany West Central","Japan
-        East","UK South","West US","Central US","North Central US","South Central
-        US","Korea Central","Brazil South","West US 3","France Central","South Africa
-        North","Norway East","Switzerland North","UAE North","Canada East","West Central
-        US","UK West","Central India","Central US EUAP","East US 2 EUAP"],"apiVersions":["2023-11-02-preview","2023-08-01-preview","2023-05-02-preview","2023-05-01","2023-04-01-preview","2022-11-01-preview"],"defaultApiVersion":"2023-05-01","capabilities":"CrossResourceGroupResourceMove,
-        CrossSubscriptionResourceMove, SystemAssignedResourceIdentity, SupportsTags,
-        SupportsLocation"},{"resourceType":"locations","locations":[],"apiVersions":["2023-11-02-preview","2023-08-01-preview","2023-05-02-preview","2023-05-01","2023-04-01-preview","2022-11-01-preview","2022-10-01","2022-06-01-preview","2022-03-01"],"defaultApiVersion":"2023-05-01","capabilities":"None"},{"resourceType":"locations/managedEnvironmentOperationResults","locations":["North
-        Central US (Stage)","West US 2","Southeast Asia","Sweden Central","Canada
-        Central","West Europe","North Europe","East US","East US 2","East Asia","Australia
-        East","Germany West Central","Japan East","UK South","West US","Central US","North
-        Central US","South Central US","Korea Central","Brazil South","West US 3","France
-        Central","South Africa North","Norway East","Switzerland North","UAE North","Canada
-        East","West Central US","UK West","Central India","Central US EUAP","East
-        US 2 EUAP"],"apiVersions":["2023-11-02-preview","2023-08-01-preview","2023-05-02-preview","2023-05-01","2023-04-01-preview","2022-11-01-preview","2022-10-01","2022-06-01-preview","2022-03-01"],"defaultApiVersion":"2023-05-01","capabilities":"None"},{"resourceType":"locations/managedEnvironmentOperationStatuses","locations":["North
-        Central US (Stage)","West US 2","Southeast Asia","Sweden Central","Canada
-        Central","West Europe","North Europe","East US","East US 2","East Asia","Australia
-        East","Germany West Central","Japan East","UK South","West US","Central US","North
-        Central US","South Central US","Korea Central","Brazil South","West US 3","France
-        Central","South Africa North","Norway East","Switzerland North","UAE North","Canada
-        East","West Central US","UK West","Central India","Central US EUAP","East
-        US 2 EUAP"],"apiVersions":["2023-11-02-preview","2023-08-01-preview","2023-05-02-preview","2023-05-01","2023-04-01-preview","2022-11-01-preview","2022-10-01","2022-06-01-preview","2022-03-01"],"defaultApiVersion":"2023-05-01","capabilities":"None"},{"resourceType":"locations/containerappOperationResults","locations":["North
-        Central US (Stage)","Canada Central","West Europe","North Europe","East US","East
-        US 2","East Asia","Australia East","Germany West Central","Japan East","UK
-        South","West US","Central US","North Central US","South Central US","Korea
-        Central","Brazil South","West US 3","France Central","South Africa North","Norway
-        East","Switzerland North","UAE North","Canada East","West Central US","UK
-        West","Central India","Central US EUAP","East US 2 EUAP","West US 2","Southeast
-        Asia","Sweden Central"],"apiVersions":["2023-11-02-preview","2023-08-01-preview","2023-05-02-preview","2023-05-01","2023-04-01-preview","2022-11-01-preview","2022-10-01","2022-06-01-preview","2022-03-01"],"defaultApiVersion":"2023-05-01","capabilities":"None"},{"resourceType":"locations/containerappOperationStatuses","locations":["North
-        Central US (Stage)","West US 2","Southeast Asia","Sweden Central","Canada
-        Central","West Europe","North Europe","East US","East US 2","East Asia","Australia
-        East","Germany West Central","Japan East","UK South","West US","Central US","North
-        Central US","South Central US","Korea Central","Brazil South","West US 3","France
-        Central","South Africa North","Norway East","Switzerland North","UAE North","Canada
-        East","West Central US","UK West","Central India","Central US EUAP","East
-        US 2 EUAP"],"apiVersions":["2023-11-02-preview","2023-08-01-preview","2023-05-02-preview","2023-05-01","2023-04-01-preview","2022-11-01-preview","2022-10-01","2022-06-01-preview","2022-03-01"],"defaultApiVersion":"2023-05-01","capabilities":"None"},{"resourceType":"locations/containerappsjobOperationResults","locations":["North
-        Central US (Stage)","Canada Central","West Europe","North Europe","East US","East
-        US 2","East Asia","Australia East","Germany West Central","Japan East","UK
-        South","West US","Central US","North Central US","South Central US","Korea
-        Central","Brazil South","West US 3","France Central","South Africa North","Norway
-        East","Switzerland North","UAE North","Canada East","West Central US","UK
-        West","Central India","Central US EUAP","East US 2 EUAP","West US 2","Southeast
-        Asia","Sweden Central"],"apiVersions":["2023-11-02-preview","2023-08-01-preview","2023-05-02-preview","2023-05-01","2023-04-01-preview","2022-11-01-preview"],"defaultApiVersion":"2023-05-01","capabilities":"None"},{"resourceType":"locations/containerappsjobOperationStatuses","locations":["North
-        Central US (Stage)","West US 2","Southeast Asia","Sweden Central","Canada
-        Central","West Europe","North Europe","East US","East US 2","East Asia","Australia
-        East","Germany West Central","Japan East","UK South","West US","Central US","North
-        Central US","South Central US","Korea Central","Brazil South","West US 3","France
-        Central","South Africa North","Norway East","Switzerland North","UAE North","Canada
-        East","West Central US","UK West","Central India","Central US EUAP","East
-        US 2 EUAP"],"apiVersions":["2023-11-02-preview","2023-08-01-preview","2023-05-02-preview","2023-05-01","2023-04-01-preview","2022-11-01-preview"],"defaultApiVersion":"2023-05-01","capabilities":"None"},{"resourceType":"locations/sourceControlOperationResults","locations":["North
-        Central US (Stage)","Canada Central","West Europe","North Europe","East US","East
-        US 2","East Asia","Australia East","Germany West Central","Japan East","UK
-        South","West US","Central US","North Central US","South Central US","Korea
-        Central","Brazil South","West US 3","France Central","South Africa North","Norway
-        East","Switzerland North","UAE North","Canada East","West Central US","UK
-        West","Central India","Central US EUAP","East US 2 EUAP","West US 2","Southeast
-        Asia","Sweden Central"],"apiVersions":["2023-11-02-preview","2023-08-01-preview","2023-05-02-preview","2023-05-01","2023-04-01-preview","2022-11-01-preview","2022-10-01","2022-06-01-preview","2022-03-01"],"defaultApiVersion":"2023-05-01","capabilities":"None"},{"resourceType":"locations/sourceControlOperationStatuses","locations":["North
-        Central US (Stage)","West US 2","Southeast Asia","Sweden Central","Canada
-        Central","West Europe","North Europe","East US","East US 2","East Asia","Australia
-        East","Germany West Central","Japan East","UK South","West US","Central US","North
-        Central US","South Central US","Korea Central","Brazil South","West US 3","France
-        Central","South Africa North","Norway East","Switzerland North","UAE North","Canada
-        East","West Central US","UK West","Central India","Central US EUAP","East
-        US 2 EUAP"],"apiVersions":["2023-11-02-preview","2023-08-01-preview","2023-05-02-preview","2023-05-01","2023-04-01-preview","2022-11-01-preview","2022-10-01","2022-06-01-preview","2022-03-01"],"defaultApiVersion":"2023-05-01","capabilities":"None"},{"resourceType":"locations/usages","locations":["North
-        Central US (Stage)","West US 2","Southeast Asia","Sweden Central","Canada
-        Central","West Europe","North Europe","East US","East US 2","East Asia","Australia
-        East","Germany West Central","Japan East","UK South","West US","Central US","North
-        Central US","South Central US","Korea Central","Brazil South","West US 3","France
-        Central","South Africa North","Norway East","Switzerland North","UAE North","Canada
-        East","West Central US","UK West","Central India","Central US EUAP","East
-        US 2 EUAP"],"apiVersions":["2023-11-02-preview","2023-08-01-preview","2023-05-02-preview"],"defaultApiVersion":"2023-05-02-preview","capabilities":"None"},{"resourceType":"operations","locations":["North
-        Central US (Stage)","Central US EUAP","East US 2 EUAP","West US 2","Southeast
-        Asia","Sweden Central","Canada Central","West Europe","North Europe","East
-        US","East US 2","East Asia","Australia East","Germany West Central","Japan
-        East","UK South","West US","Central US","North Central US","South Central
-        US","Korea Central","Brazil South","West US 3","France Central","South Africa
-        North","Norway East","Switzerland North","UAE North","Canada East","West Central
-        US","UK West","Central India"],"apiVersions":["2023-11-02-preview","2023-08-01-preview","2023-05-02-preview","2023-05-01","2023-04-01-preview","2023-02-01","2022-11-01-preview","2022-10-01","2022-06-01-preview","2022-03-01"],"defaultApiVersion":"2023-08-01-preview","capabilities":"None"},{"resourceType":"connectedEnvironments","locations":["North
-        Central US (Stage)","North Central US","East US","East Asia","West Europe","Southeast
-        Asia","Central US EUAP","East US 2 EUAP"],"apiVersions":["2023-11-02-preview","2023-08-01-preview","2023-05-02-preview","2023-05-01","2023-04-01-preview","2022-11-01-preview","2022-10-01","2022-06-01-preview"],"defaultApiVersion":"2023-05-01","capabilities":"CrossResourceGroupResourceMove,
-        CrossSubscriptionResourceMove, SupportsTags, SupportsLocation"},{"resourceType":"connectedEnvironments/certificates","locations":["North
-        Central US (Stage)","North Central US","East US","East Asia","West Europe","Southeast
-        Asia","Central US EUAP","East US 2 EUAP"],"apiVersions":["2023-11-02-preview","2023-08-01-preview","2023-05-02-preview","2023-05-01","2023-04-01-preview","2022-11-01-preview","2022-10-01","2022-06-01-preview"],"defaultApiVersion":"2023-05-01","capabilities":"CrossResourceGroupResourceMove,
-        CrossSubscriptionResourceMove, SupportsTags, SupportsLocation"},{"resourceType":"locations/connectedEnvironmentOperationResults","locations":["North
-        Central US (Stage)","North Central US","East US","East Asia","West Europe","Southeast
-        Asia","Central US EUAP","East US 2 EUAP"],"apiVersions":["2023-11-02-preview","2023-08-01-preview","2023-05-02-preview","2023-05-01","2023-04-01-preview","2022-11-01-preview","2022-10-01","2022-06-01-preview"],"defaultApiVersion":"2023-05-01","capabilities":"None"},{"resourceType":"locations/connectedEnvironmentOperationStatuses","locations":["North
-        Central US (Stage)","North Central US","East US","East Asia","West Europe","Southeast
-        Asia","Central US EUAP","East US 2 EUAP"],"apiVersions":["2023-11-02-preview","2023-08-01-preview","2023-05-02-preview","2023-05-01","2023-04-01-preview","2022-11-01-preview","2022-10-01","2022-06-01-preview"],"defaultApiVersion":"2023-05-01","capabilities":"None"},{"resourceType":"locations/managedCertificateOperationStatuses","locations":["North
-        Central US (Stage)","West US 2","Southeast Asia","Sweden Central","Canada
-        Central","West Europe","North Europe","East US","East US 2","East Asia","Australia
-        East","Germany West Central","Japan East","UK South","West US","Central US","North
-        Central US","South Central US","Korea Central","Brazil South","West US 3","France
-        Central","South Africa North","Norway East","Switzerland North","UAE North","Canada
-        East","West Central US","UK West","Central India","Central US EUAP","East
-        US 2 EUAP"],"apiVersions":["2023-11-02-preview","2023-08-01-preview","2023-05-02-preview","2023-05-01","2023-04-01-preview","2022-11-01-preview"],"defaultApiVersion":"2023-05-01","capabilities":"None"},{"resourceType":"locations/billingMeters","locations":["North
-        Central US (Stage)","West US 2","Southeast Asia","Sweden Central","Canada
-        Central","West Europe","North Europe","East US","East US 2","East Asia","Australia
-        East","Germany West Central","Japan East","UK South","West US","Central US","North
-        Central US","South Central US","Korea Central","Brazil South","West US 3","France
-        Central","South Africa North","Norway East","Switzerland North","UAE North","Canada
-        East","West Central US","UK West","Central India","Central US EUAP","East
-        US 2 EUAP"],"apiVersions":["2023-11-02-preview","2023-08-01-preview","2023-05-02-preview","2023-05-01","2023-04-01-preview","2022-11-01-preview","2022-10-01","2022-06-01-preview"],"defaultApiVersion":"2023-05-01","capabilities":"None"},{"resourceType":"locations/availableManagedEnvironmentsWorkloadProfileTypes","locations":["North
-        Central US (Stage)","West US 2","Southeast Asia","Sweden Central","Canada
-        Central","West Europe","North Europe","East US","East US 2","East Asia","Australia
-        East","Germany West Central","Japan East","UK South","West US","Central US","North
-        Central US","South Central US","Korea Central","Brazil South","West US 3","France
-        Central","South Africa North","Norway East","Switzerland North","UAE North","Canada
-        East","West Central US","UK West","Central India","Central US EUAP","East
-        US 2 EUAP"],"apiVersions":["2023-11-02-preview","2023-08-01-preview","2023-05-02-preview","2023-05-01","2023-04-01-preview","2022-11-01-preview","2022-10-01","2022-06-01-preview"],"defaultApiVersion":"2023-05-01","capabilities":"None"},{"resourceType":"getCustomDomainVerificationId","locations":["North
-        Central US (Stage)","West US 2","Southeast Asia","Sweden Central","Canada
-        Central","West Europe","North Europe","East US","East US 2","East Asia","Australia
-        East","Germany West Central","Japan East","UK South","West US","Central US","North
-        Central US","South Central US","Korea Central","Brazil South","West US 3","France
-        Central","South Africa North","Norway East","Switzerland North","UAE North","Canada
-        East","West Central US","UK West","Central India","Central US EUAP","East
-        US 2 EUAP"],"apiVersions":["2023-11-02-preview","2023-08-01-preview","2023-05-02-preview"],"defaultApiVersion":"2023-05-02-preview","capabilities":"None"},{"resourceType":"builders","locations":["North
-        Central US (Stage)","West US 2","Southeast Asia","Sweden Central","Canada
-        Central","West Europe","North Europe","East US","East US 2","East Asia","Australia
-        East","Germany West Central","Japan East","UK South","West US","Central US","North
-        Central US","South Central US","Korea Central","Brazil South","West US 3","France
-        Central","South Africa North","Norway East","Switzerland North","UAE North","Canada
-        East","West Central US","UK West","Central India","Central US EUAP","East
-        US 2 EUAP"],"apiVersions":["2023-11-02-preview","2023-08-01-preview"],"defaultApiVersion":"2023-08-01-preview","capabilities":"CrossResourceGroupResourceMove,
-        CrossSubscriptionResourceMove, SystemAssignedResourceIdentity, SupportsTags,
-        SupportsLocation"},{"resourceType":"builders/builds","locations":["North Central
-        US (Stage)","West US 2","Southeast Asia","Sweden Central","Canada Central","West
-        Europe","North Europe","East US","East US 2","East Asia","Australia East","Germany
-        West Central","Japan East","UK South","West US","Central US","North Central
-        US","South Central US","Korea Central","Brazil South","West US 3","France
-        Central","South Africa North","Norway East","Switzerland North","UAE North","Canada
-        East","West Central US","UK West","Central India","Central US EUAP","East
-        US 2 EUAP"],"apiVersions":["2023-11-02-preview","2023-08-01-preview"],"defaultApiVersion":"2023-08-01-preview","capabilities":"None"},{"resourceType":"locations/OperationResults","locations":["North
-        Central US (Stage)","West US 2","Southeast Asia","Sweden Central","Canada
-        Central","West Europe","North Europe","East US","East US 2","East Asia","Australia
-        East","Germany West Central","Japan East","UK South","West US","Central US","North
-        Central US","South Central US","Korea Central","Brazil South","West US 3","France
-        Central","South Africa North","Norway East","Switzerland North","UAE North","Canada
-        East","West Central US","UK West","Central India","Central US EUAP","East
-        US 2 EUAP"],"apiVersions":["2023-11-02-preview","2023-08-01-preview"],"defaultApiVersion":"2023-08-01-preview","capabilities":"None"},{"resourceType":"locations/OperationStatuses","locations":["North
-        Central US (Stage)","West US 2","Southeast Asia","Sweden Central","Canada
-        Central","West Europe","North Europe","East US","East US 2","East Asia","Australia
-        East","Germany West Central","Japan East","UK South","West US","Central US","North
-        Central US","South Central US","Korea Central","Brazil South","West US 3","France
-        Central","South Africa North","Norway East","Switzerland North","UAE North","Canada
-        East","West Central US","UK West","Central India","Central US EUAP","East
-        US 2 EUAP"],"apiVersions":["2023-11-02-preview","2023-08-01-preview"],"defaultApiVersion":"2023-08-01-preview","capabilities":"None"},{"resourceType":"managedEnvironments/dotNetComponents","locations":["North
-        Central US (Stage)","West US 2","Southeast Asia","Sweden Central","Canada
-        Central","West Europe","North Europe","East US","East US 2","East Asia","Australia
-        East","Germany West Central","Japan East","UK South","West US","Central US","North
-        Central US","South Central US","Korea Central","Brazil South","West US 3","France
-        Central","South Africa North","Norway East","Switzerland North","UAE North","Canada
-        East","West Central US","UK West","Central India","Central US EUAP","East
-        US 2 EUAP"],"apiVersions":["2023-11-02-preview"],"defaultApiVersion":"2023-11-02-preview","capabilities":"None"},{"resourceType":"managedEnvironments/javaComponents","locations":["North
-        Central US (Stage)","West US 2","Southeast Asia","Sweden Central","Canada
-        Central","West Europe","North Europe","East US","East US 2","East Asia","Australia
-        East","Germany West Central","Japan East","UK South","West US","Central US","North
-        Central US","South Central US","Korea Central","Brazil South","West US 3","France
-        Central","South Africa North","Norway East","Switzerland North","UAE North","Canada
-        East","West Central US","UK West","Central India","Central US EUAP","East
-        US 2 EUAP"],"apiVersions":["2023-11-02-preview"],"defaultApiVersion":"2023-11-02-preview","capabilities":"None"},{"resourceType":"managedEnvironments/daprComponents","locations":["North
-        Central US (Stage)","West US 2","Southeast Asia","Sweden Central","Canada
-        Central","West Europe","North Europe","East US","East US 2","East Asia","Australia
-        East","Germany West Central","Japan East","UK South","West US","Central US","North
-        Central US","South Central US","Korea Central","Brazil South","West US 3","France
-        Central","South Africa North","Norway East","Switzerland North","UAE North","Canada
-        East","West Central US","UK West","Central India","Central US EUAP","East
-        US 2 EUAP"],"apiVersions":["2023-11-02-preview","2023-08-01-preview","2023-05-02-preview","2023-05-01","2023-04-01-preview","2022-11-01-preview","2022-10-01","2022-06-01-preview","2022-03-01"],"defaultApiVersion":"2023-05-01","capabilities":"None"},{"resourceType":"sessionPools","locations":["Central
-        US EUAP","East US 2 EUAP"],"apiVersions":["2024-02-02-preview","2023-11-02-preview","2023-08-01-preview"],"defaultApiVersion":"2023-08-01-preview","capabilities":"CrossResourceGroupResourceMove,
-        CrossSubscriptionResourceMove, SystemAssignedResourceIdentity, SupportsTags,
-        SupportsLocation"},{"resourceType":"builders/patches","locations":["Central
-        US EUAP","East US 2 EUAP"],"apiVersions":["2024-02-02-preview","2023-11-02-preview","2023-08-01-preview"],"defaultApiVersion":"2023-08-01-preview","capabilities":"None"}],"registrationState":"Registered","registrationPolicy":"RegistrationRequired"}'
-    headers:
-      cache-control:
-      - no-cache
-      content-length:
-      - '23762'
-      content-type:
-      - application/json; charset=utf-8
-      date:
-      - Wed, 28 Feb 2024 23:56:33 GMT
-      expires:
-      - '-1'
-      pragma:
-      - no-cache
-      strict-transport-security:
-      - max-age=31536000; includeSubDomains
-      x-cache:
-      - CONFIG_NOCACHE
-      x-content-type-options:
-      - nosniff
-      x-msedge-ref:
-      - 'Ref A: 03A3AD768C58475595677CA40F3CE18A Ref B: CO6AA3150219021 Ref C: 2024-02-28T23:56:34Z'
-    status:
-      code: 200
-      message: OK
-- request:
-    body: null
-    headers:
-      Accept:
-      - '*/*'
-      Accept-Encoding:
-      - gzip, deflate
-      CommandName:
-      - containerapp job show
-      Connection:
-      - keep-alive
-      ParameterSetName:
-      - -g -n
-      User-Agent:
-      - python/3.8.10 (Windows-10-10.0.22621-SP0) AZURECLI/2.57.0
-    method: GET
-    uri: https://management.azure.com/subscriptions/00000000-0000-0000-0000-000000000000/resourceGroups/clitest.rg000001/providers/Microsoft.App/jobs/aca1000003?api-version=2023-11-02-preview
-  response:
-    body:
-      string: '{"id":"/subscriptions/00000000-0000-0000-0000-000000000000/resourceGroups/clitest.rg000001/providers/Microsoft.App/jobs/aca1000003","name":"aca1000003","type":"Microsoft.App/jobs","location":"East
-        US 2","systemData":{"createdBy":"harrli@microsoft.com","createdByType":"User","createdAt":"2024-02-28T23:56:21.9575726","lastModifiedBy":"harrli@microsoft.com","lastModifiedByType":"User","lastModifiedAt":"2024-02-28T23:56:21.9575726"},"properties":{"provisioningState":"Succeeded","environmentId":"/subscriptions/00000000-0000-0000-0000-000000000000/resourceGroups/client.env_rg_eastus2/providers/Microsoft.App/managedEnvironments/env-eastus2","workloadProfileName":"Consumption","configuration":{"secrets":[{"name":"acr000002azurecrio-443-acr000002"}],"triggerType":"Schedule","replicaTimeout":200,"replicaRetryLimit":2,"manualTriggerConfig":null,"scheduleTriggerConfig":{"replicaCompletionCount":1,"cronExpression":"*/10
-        * * * *","parallelism":1},"eventTriggerConfig":null,"registries":[{"server":"acr000002.azurecr.io:443","username":"acr000002","passwordSecretRef":"acr000002azurecrio-443-acr000002","identity":""}],"dapr":null},"template":{"containers":[{"image":"acr000002.azurecr.io:443/k8se/quickstart:latest","name":"aca1000003","resources":{"cpu":0.5,"memory":"1Gi","ephemeralStorage":""}}],"initContainers":null,"volumes":null},"eventStreamEndpoint":"https://eastus2.azurecontainerapps.dev/subscriptions/00000000-0000-0000-0000-000000000000/resourceGroups/clitest.rg000001/containerApps/aca1000003/eventstream"},"identity":{"type":"None"}}'
-    headers:
-      api-supported-versions:
-      - 2022-11-01-preview, 2023-04-01-preview, 2023-05-01, 2023-05-02-preview, 2023-08-01-preview,
-        2023-11-02-preview, 2024-02-02-preview, 2024-03-01
-      cache-control:
-      - no-cache
-      content-length:
-      - '1548'
-      content-type:
-      - application/json; charset=utf-8
-      date:
-      - Wed, 28 Feb 2024 23:56:34 GMT
-      expires:
-      - '-1'
-      pragma:
-      - no-cache
-      strict-transport-security:
-      - max-age=31536000; includeSubDomains
-      vary:
-      - Accept-Encoding
-      x-cache:
-      - CONFIG_NOCACHE
-      x-content-type-options:
-      - nosniff
-      x-msedge-ref:
-      - 'Ref A: EF2925F26E1E4368B6E421B1F264DF98 Ref B: CO6AA3150217047 Ref C: 2024-02-28T23:56:34Z'
-      x-powered-by:
-      - ASP.NET
-    status:
-      code: 200
-      message: OK
-version: 1
-=======
 interactions:
 - request:
     body: null
@@ -4155,5 +2067,4 @@
     status:
       code: 200
       message: OK
-version: 1
->>>>>>> 7b2ba863
+version: 1