--- conflicted
+++ resolved
@@ -1,2182 +1,3 @@
-<<<<<<< HEAD
-interactions:
-- request:
-    body: null
-    headers:
-      Accept:
-      - application/json
-      Accept-Encoding:
-      - gzip, deflate
-      CommandName:
-      - containerapp env show
-      Connection:
-      - keep-alive
-      ParameterSetName:
-      - -g -n
-      User-Agent:
-      - AZURECLI/2.57.0 azsdk-python-azure-mgmt-resource/23.1.0b2 Python/3.8.10 (Windows-10-10.0.22621-SP0)
-    method: GET
-    uri: https://management.azure.com/subscriptions/00000000-0000-0000-0000-000000000000/providers/Microsoft.App?api-version=2022-09-01
-  response:
-    body:
-      string: '{"id":"/subscriptions/00000000-0000-0000-0000-000000000000/providers/Microsoft.App","namespace":"Microsoft.App","authorizations":[{"applicationId":"7e3bc4fd-85a3-4192-b177-5b8bfc87f42c","roleDefinitionId":"39a74f72-b40f-4bdc-b639-562fe2260bf0"},{"applicationId":"3734c1a4-2bed-4998-a37a-ff1a9e7bf019","roleDefinitionId":"5c779a4f-5cb2-4547-8c41-478d9be8ba90"},{"applicationId":"55ebbb62-3b9c-49fd-9b87-9595226dd4ac","roleDefinitionId":"e49ca620-7992-4561-a7df-4ed67dad77b5","managedByRoleDefinitionId":"9e3af657-a8ff-583c-a75c-2fe7c4bcb635"},{"applicationId":"1459b1f6-7a5b-4300-93a2-44b4a651759f","roleDefinitionId":"3c5f1b29-9e3d-4a22-b5d6-9ff4e5a37974"}],"resourceTypes":[{"resourceType":"managedEnvironments","locations":["North
-        Central US (Stage)","West US 2","Southeast Asia","Sweden Central","Canada
-        Central","West Europe","North Europe","East US","East US 2","East Asia","Australia
-        East","Germany West Central","Japan East","UK South","West US","Central US","North
-        Central US","South Central US","Korea Central","Brazil South","West US 3","France
-        Central","South Africa North","Norway East","Switzerland North","UAE North","Canada
-        East","West Central US","UK West","Central India","Central US EUAP","East
-        US 2 EUAP"],"apiVersions":["2023-11-02-preview","2023-08-01-preview","2023-05-02-preview","2023-05-01","2023-04-01-preview","2022-11-01-preview","2022-10-01","2022-06-01-preview","2022-03-01"],"defaultApiVersion":"2023-05-01","capabilities":"CrossResourceGroupResourceMove,
-        CrossSubscriptionResourceMove, SystemAssignedResourceIdentity, SupportsTags,
-        SupportsLocation"},{"resourceType":"managedEnvironments/certificates","locations":["North
-        Central US (Stage)","West US 2","Southeast Asia","Sweden Central","Canada
-        Central","West Europe","North Europe","East US","East US 2","East Asia","Australia
-        East","Germany West Central","Japan East","UK South","West US","Central US","North
-        Central US","South Central US","Korea Central","Brazil South","West US 3","France
-        Central","South Africa North","Norway East","Switzerland North","UAE North","Canada
-        East","West Central US","UK West","Central India","Central US EUAP","East
-        US 2 EUAP"],"apiVersions":["2023-11-02-preview","2023-08-01-preview","2023-05-02-preview","2023-05-01","2023-04-01-preview","2022-11-01-preview","2022-10-01","2022-06-01-preview","2022-03-01"],"defaultApiVersion":"2023-05-01","capabilities":"CrossResourceGroupResourceMove,
-        CrossSubscriptionResourceMove, SupportsTags, SupportsLocation"},{"resourceType":"managedEnvironments/managedCertificates","locations":["North
-        Central US (Stage)","West US 2","Southeast Asia","Sweden Central","Canada
-        Central","West Europe","North Europe","East US","East US 2","East Asia","Australia
-        East","Germany West Central","Japan East","UK South","West US","Central US","North
-        Central US","South Central US","Korea Central","Brazil South","West US 3","France
-        Central","South Africa North","Norway East","Switzerland North","UAE North","Canada
-        East","West Central US","UK West","Central India","Central US EUAP","East
-        US 2 EUAP"],"apiVersions":["2023-11-02-preview","2023-08-01-preview","2023-05-02-preview","2023-05-01","2023-04-01-preview","2022-11-01-preview"],"defaultApiVersion":"2023-05-01","capabilities":"CrossResourceGroupResourceMove,
-        CrossSubscriptionResourceMove, SupportsTags, SupportsLocation"},{"resourceType":"containerApps","locations":["North
-        Central US (Stage)","West US 2","Southeast Asia","Sweden Central","Canada
-        Central","West Europe","North Europe","East US","East US 2","East Asia","Australia
-        East","Germany West Central","Japan East","UK South","West US","Central US","North
-        Central US","South Central US","Korea Central","Brazil South","West US 3","France
-        Central","South Africa North","Norway East","Switzerland North","UAE North","Canada
-        East","West Central US","UK West","Central India","Central US EUAP","East
-        US 2 EUAP"],"apiVersions":["2023-11-02-preview","2023-08-01-preview","2023-05-02-preview","2023-05-01","2023-04-01-preview","2022-11-01-preview","2022-10-01","2022-06-01-preview","2022-03-01"],"defaultApiVersion":"2023-05-01","capabilities":"CrossResourceGroupResourceMove,
-        CrossSubscriptionResourceMove, SystemAssignedResourceIdentity, SupportsTags,
-        SupportsLocation"},{"resourceType":"jobs","locations":["North Central US (Stage)","West
-        US 2","Southeast Asia","Sweden Central","Canada Central","West Europe","North
-        Europe","East US","East US 2","East Asia","Australia East","Germany West Central","Japan
-        East","UK South","West US","Central US","North Central US","South Central
-        US","Korea Central","Brazil South","West US 3","France Central","South Africa
-        North","Norway East","Switzerland North","UAE North","Canada East","West Central
-        US","UK West","Central India","Central US EUAP","East US 2 EUAP"],"apiVersions":["2023-11-02-preview","2023-08-01-preview","2023-05-02-preview","2023-05-01","2023-04-01-preview","2022-11-01-preview"],"defaultApiVersion":"2023-05-01","capabilities":"CrossResourceGroupResourceMove,
-        CrossSubscriptionResourceMove, SystemAssignedResourceIdentity, SupportsTags,
-        SupportsLocation"},{"resourceType":"locations","locations":[],"apiVersions":["2023-11-02-preview","2023-08-01-preview","2023-05-02-preview","2023-05-01","2023-04-01-preview","2022-11-01-preview","2022-10-01","2022-06-01-preview","2022-03-01"],"defaultApiVersion":"2023-05-01","capabilities":"None"},{"resourceType":"locations/managedEnvironmentOperationResults","locations":["North
-        Central US (Stage)","West US 2","Southeast Asia","Sweden Central","Canada
-        Central","West Europe","North Europe","East US","East US 2","East Asia","Australia
-        East","Germany West Central","Japan East","UK South","West US","Central US","North
-        Central US","South Central US","Korea Central","Brazil South","West US 3","France
-        Central","South Africa North","Norway East","Switzerland North","UAE North","Canada
-        East","West Central US","UK West","Central India","Central US EUAP","East
-        US 2 EUAP"],"apiVersions":["2023-11-02-preview","2023-08-01-preview","2023-05-02-preview","2023-05-01","2023-04-01-preview","2022-11-01-preview","2022-10-01","2022-06-01-preview","2022-03-01"],"defaultApiVersion":"2023-05-01","capabilities":"None"},{"resourceType":"locations/managedEnvironmentOperationStatuses","locations":["North
-        Central US (Stage)","West US 2","Southeast Asia","Sweden Central","Canada
-        Central","West Europe","North Europe","East US","East US 2","East Asia","Australia
-        East","Germany West Central","Japan East","UK South","West US","Central US","North
-        Central US","South Central US","Korea Central","Brazil South","West US 3","France
-        Central","South Africa North","Norway East","Switzerland North","UAE North","Canada
-        East","West Central US","UK West","Central India","Central US EUAP","East
-        US 2 EUAP"],"apiVersions":["2023-11-02-preview","2023-08-01-preview","2023-05-02-preview","2023-05-01","2023-04-01-preview","2022-11-01-preview","2022-10-01","2022-06-01-preview","2022-03-01"],"defaultApiVersion":"2023-05-01","capabilities":"None"},{"resourceType":"locations/containerappOperationResults","locations":["North
-        Central US (Stage)","Canada Central","West Europe","North Europe","East US","East
-        US 2","East Asia","Australia East","Germany West Central","Japan East","UK
-        South","West US","Central US","North Central US","South Central US","Korea
-        Central","Brazil South","West US 3","France Central","South Africa North","Norway
-        East","Switzerland North","UAE North","Canada East","West Central US","UK
-        West","Central India","Central US EUAP","East US 2 EUAP","West US 2","Southeast
-        Asia","Sweden Central"],"apiVersions":["2023-11-02-preview","2023-08-01-preview","2023-05-02-preview","2023-05-01","2023-04-01-preview","2022-11-01-preview","2022-10-01","2022-06-01-preview","2022-03-01"],"defaultApiVersion":"2023-05-01","capabilities":"None"},{"resourceType":"locations/containerappOperationStatuses","locations":["North
-        Central US (Stage)","West US 2","Southeast Asia","Sweden Central","Canada
-        Central","West Europe","North Europe","East US","East US 2","East Asia","Australia
-        East","Germany West Central","Japan East","UK South","West US","Central US","North
-        Central US","South Central US","Korea Central","Brazil South","West US 3","France
-        Central","South Africa North","Norway East","Switzerland North","UAE North","Canada
-        East","West Central US","UK West","Central India","Central US EUAP","East
-        US 2 EUAP"],"apiVersions":["2023-11-02-preview","2023-08-01-preview","2023-05-02-preview","2023-05-01","2023-04-01-preview","2022-11-01-preview","2022-10-01","2022-06-01-preview","2022-03-01"],"defaultApiVersion":"2023-05-01","capabilities":"None"},{"resourceType":"locations/containerappsjobOperationResults","locations":["North
-        Central US (Stage)","Canada Central","West Europe","North Europe","East US","East
-        US 2","East Asia","Australia East","Germany West Central","Japan East","UK
-        South","West US","Central US","North Central US","South Central US","Korea
-        Central","Brazil South","West US 3","France Central","South Africa North","Norway
-        East","Switzerland North","UAE North","Canada East","West Central US","UK
-        West","Central India","Central US EUAP","East US 2 EUAP","West US 2","Southeast
-        Asia","Sweden Central"],"apiVersions":["2023-11-02-preview","2023-08-01-preview","2023-05-02-preview","2023-05-01","2023-04-01-preview","2022-11-01-preview"],"defaultApiVersion":"2023-05-01","capabilities":"None"},{"resourceType":"locations/containerappsjobOperationStatuses","locations":["North
-        Central US (Stage)","West US 2","Southeast Asia","Sweden Central","Canada
-        Central","West Europe","North Europe","East US","East US 2","East Asia","Australia
-        East","Germany West Central","Japan East","UK South","West US","Central US","North
-        Central US","South Central US","Korea Central","Brazil South","West US 3","France
-        Central","South Africa North","Norway East","Switzerland North","UAE North","Canada
-        East","West Central US","UK West","Central India","Central US EUAP","East
-        US 2 EUAP"],"apiVersions":["2023-11-02-preview","2023-08-01-preview","2023-05-02-preview","2023-05-01","2023-04-01-preview","2022-11-01-preview"],"defaultApiVersion":"2023-05-01","capabilities":"None"},{"resourceType":"locations/sourceControlOperationResults","locations":["North
-        Central US (Stage)","Canada Central","West Europe","North Europe","East US","East
-        US 2","East Asia","Australia East","Germany West Central","Japan East","UK
-        South","West US","Central US","North Central US","South Central US","Korea
-        Central","Brazil South","West US 3","France Central","South Africa North","Norway
-        East","Switzerland North","UAE North","Canada East","West Central US","UK
-        West","Central India","Central US EUAP","East US 2 EUAP","West US 2","Southeast
-        Asia","Sweden Central"],"apiVersions":["2023-11-02-preview","2023-08-01-preview","2023-05-02-preview","2023-05-01","2023-04-01-preview","2022-11-01-preview","2022-10-01","2022-06-01-preview","2022-03-01"],"defaultApiVersion":"2023-05-01","capabilities":"None"},{"resourceType":"locations/sourceControlOperationStatuses","locations":["North
-        Central US (Stage)","West US 2","Southeast Asia","Sweden Central","Canada
-        Central","West Europe","North Europe","East US","East US 2","East Asia","Australia
-        East","Germany West Central","Japan East","UK South","West US","Central US","North
-        Central US","South Central US","Korea Central","Brazil South","West US 3","France
-        Central","South Africa North","Norway East","Switzerland North","UAE North","Canada
-        East","West Central US","UK West","Central India","Central US EUAP","East
-        US 2 EUAP"],"apiVersions":["2023-11-02-preview","2023-08-01-preview","2023-05-02-preview","2023-05-01","2023-04-01-preview","2022-11-01-preview","2022-10-01","2022-06-01-preview","2022-03-01"],"defaultApiVersion":"2023-05-01","capabilities":"None"},{"resourceType":"locations/usages","locations":["North
-        Central US (Stage)","West US 2","Southeast Asia","Sweden Central","Canada
-        Central","West Europe","North Europe","East US","East US 2","East Asia","Australia
-        East","Germany West Central","Japan East","UK South","West US","Central US","North
-        Central US","South Central US","Korea Central","Brazil South","West US 3","France
-        Central","South Africa North","Norway East","Switzerland North","UAE North","Canada
-        East","West Central US","UK West","Central India","Central US EUAP","East
-        US 2 EUAP"],"apiVersions":["2023-11-02-preview","2023-08-01-preview","2023-05-02-preview"],"defaultApiVersion":"2023-05-02-preview","capabilities":"None"},{"resourceType":"operations","locations":["North
-        Central US (Stage)","Central US EUAP","East US 2 EUAP","West US 2","Southeast
-        Asia","Sweden Central","Canada Central","West Europe","North Europe","East
-        US","East US 2","East Asia","Australia East","Germany West Central","Japan
-        East","UK South","West US","Central US","North Central US","South Central
-        US","Korea Central","Brazil South","West US 3","France Central","South Africa
-        North","Norway East","Switzerland North","UAE North","Canada East","West Central
-        US","UK West","Central India"],"apiVersions":["2023-11-02-preview","2023-08-01-preview","2023-05-02-preview","2023-05-01","2023-04-01-preview","2023-02-01","2022-11-01-preview","2022-10-01","2022-06-01-preview","2022-03-01"],"defaultApiVersion":"2023-08-01-preview","capabilities":"None"},{"resourceType":"connectedEnvironments","locations":["North
-        Central US (Stage)","North Central US","East US","East Asia","West Europe","Southeast
-        Asia","Central US EUAP","East US 2 EUAP"],"apiVersions":["2023-11-02-preview","2023-08-01-preview","2023-05-02-preview","2023-05-01","2023-04-01-preview","2022-11-01-preview","2022-10-01","2022-06-01-preview"],"defaultApiVersion":"2023-05-01","capabilities":"CrossResourceGroupResourceMove,
-        CrossSubscriptionResourceMove, SupportsTags, SupportsLocation"},{"resourceType":"connectedEnvironments/certificates","locations":["North
-        Central US (Stage)","North Central US","East US","East Asia","West Europe","Southeast
-        Asia","Central US EUAP","East US 2 EUAP"],"apiVersions":["2023-11-02-preview","2023-08-01-preview","2023-05-02-preview","2023-05-01","2023-04-01-preview","2022-11-01-preview","2022-10-01","2022-06-01-preview"],"defaultApiVersion":"2023-05-01","capabilities":"CrossResourceGroupResourceMove,
-        CrossSubscriptionResourceMove, SupportsTags, SupportsLocation"},{"resourceType":"locations/connectedEnvironmentOperationResults","locations":["North
-        Central US (Stage)","North Central US","East US","East Asia","West Europe","Southeast
-        Asia","Central US EUAP","East US 2 EUAP"],"apiVersions":["2023-11-02-preview","2023-08-01-preview","2023-05-02-preview","2023-05-01","2023-04-01-preview","2022-11-01-preview","2022-10-01","2022-06-01-preview"],"defaultApiVersion":"2023-05-01","capabilities":"None"},{"resourceType":"locations/connectedEnvironmentOperationStatuses","locations":["North
-        Central US (Stage)","North Central US","East US","East Asia","West Europe","Southeast
-        Asia","Central US EUAP","East US 2 EUAP"],"apiVersions":["2023-11-02-preview","2023-08-01-preview","2023-05-02-preview","2023-05-01","2023-04-01-preview","2022-11-01-preview","2022-10-01","2022-06-01-preview"],"defaultApiVersion":"2023-05-01","capabilities":"None"},{"resourceType":"locations/managedCertificateOperationStatuses","locations":["North
-        Central US (Stage)","West US 2","Southeast Asia","Sweden Central","Canada
-        Central","West Europe","North Europe","East US","East US 2","East Asia","Australia
-        East","Germany West Central","Japan East","UK South","West US","Central US","North
-        Central US","South Central US","Korea Central","Brazil South","West US 3","France
-        Central","South Africa North","Norway East","Switzerland North","UAE North","Canada
-        East","West Central US","UK West","Central India","Central US EUAP","East
-        US 2 EUAP"],"apiVersions":["2023-11-02-preview","2023-08-01-preview","2023-05-02-preview","2023-05-01","2023-04-01-preview","2022-11-01-preview"],"defaultApiVersion":"2023-05-01","capabilities":"None"},{"resourceType":"locations/billingMeters","locations":["North
-        Central US (Stage)","West US 2","Southeast Asia","Sweden Central","Canada
-        Central","West Europe","North Europe","East US","East US 2","East Asia","Australia
-        East","Germany West Central","Japan East","UK South","West US","Central US","North
-        Central US","South Central US","Korea Central","Brazil South","West US 3","France
-        Central","South Africa North","Norway East","Switzerland North","UAE North","Canada
-        East","West Central US","UK West","Central India","Central US EUAP","East
-        US 2 EUAP"],"apiVersions":["2023-11-02-preview","2023-08-01-preview","2023-05-02-preview","2023-05-01","2023-04-01-preview","2022-11-01-preview","2022-10-01","2022-06-01-preview"],"defaultApiVersion":"2023-05-01","capabilities":"None"},{"resourceType":"locations/availableManagedEnvironmentsWorkloadProfileTypes","locations":["North
-        Central US (Stage)","West US 2","Southeast Asia","Sweden Central","Canada
-        Central","West Europe","North Europe","East US","East US 2","East Asia","Australia
-        East","Germany West Central","Japan East","UK South","West US","Central US","North
-        Central US","South Central US","Korea Central","Brazil South","West US 3","France
-        Central","South Africa North","Norway East","Switzerland North","UAE North","Canada
-        East","West Central US","UK West","Central India","Central US EUAP","East
-        US 2 EUAP"],"apiVersions":["2023-11-02-preview","2023-08-01-preview","2023-05-02-preview","2023-05-01","2023-04-01-preview","2022-11-01-preview","2022-10-01","2022-06-01-preview"],"defaultApiVersion":"2023-05-01","capabilities":"None"},{"resourceType":"getCustomDomainVerificationId","locations":["North
-        Central US (Stage)","West US 2","Southeast Asia","Sweden Central","Canada
-        Central","West Europe","North Europe","East US","East US 2","East Asia","Australia
-        East","Germany West Central","Japan East","UK South","West US","Central US","North
-        Central US","South Central US","Korea Central","Brazil South","West US 3","France
-        Central","South Africa North","Norway East","Switzerland North","UAE North","Canada
-        East","West Central US","UK West","Central India","Central US EUAP","East
-        US 2 EUAP"],"apiVersions":["2023-11-02-preview","2023-08-01-preview","2023-05-02-preview"],"defaultApiVersion":"2023-05-02-preview","capabilities":"None"},{"resourceType":"builders","locations":["North
-        Central US (Stage)","West US 2","Southeast Asia","Sweden Central","Canada
-        Central","West Europe","North Europe","East US","East US 2","East Asia","Australia
-        East","Germany West Central","Japan East","UK South","West US","Central US","North
-        Central US","South Central US","Korea Central","Brazil South","West US 3","France
-        Central","South Africa North","Norway East","Switzerland North","UAE North","Canada
-        East","West Central US","UK West","Central India","Central US EUAP","East
-        US 2 EUAP"],"apiVersions":["2023-11-02-preview","2023-08-01-preview"],"defaultApiVersion":"2023-08-01-preview","capabilities":"CrossResourceGroupResourceMove,
-        CrossSubscriptionResourceMove, SystemAssignedResourceIdentity, SupportsTags,
-        SupportsLocation"},{"resourceType":"builders/builds","locations":["North Central
-        US (Stage)","West US 2","Southeast Asia","Sweden Central","Canada Central","West
-        Europe","North Europe","East US","East US 2","East Asia","Australia East","Germany
-        West Central","Japan East","UK South","West US","Central US","North Central
-        US","South Central US","Korea Central","Brazil South","West US 3","France
-        Central","South Africa North","Norway East","Switzerland North","UAE North","Canada
-        East","West Central US","UK West","Central India","Central US EUAP","East
-        US 2 EUAP"],"apiVersions":["2023-11-02-preview","2023-08-01-preview"],"defaultApiVersion":"2023-08-01-preview","capabilities":"None"},{"resourceType":"locations/OperationResults","locations":["North
-        Central US (Stage)","West US 2","Southeast Asia","Sweden Central","Canada
-        Central","West Europe","North Europe","East US","East US 2","East Asia","Australia
-        East","Germany West Central","Japan East","UK South","West US","Central US","North
-        Central US","South Central US","Korea Central","Brazil South","West US 3","France
-        Central","South Africa North","Norway East","Switzerland North","UAE North","Canada
-        East","West Central US","UK West","Central India","Central US EUAP","East
-        US 2 EUAP"],"apiVersions":["2023-11-02-preview","2023-08-01-preview"],"defaultApiVersion":"2023-08-01-preview","capabilities":"None"},{"resourceType":"locations/OperationStatuses","locations":["North
-        Central US (Stage)","West US 2","Southeast Asia","Sweden Central","Canada
-        Central","West Europe","North Europe","East US","East US 2","East Asia","Australia
-        East","Germany West Central","Japan East","UK South","West US","Central US","North
-        Central US","South Central US","Korea Central","Brazil South","West US 3","France
-        Central","South Africa North","Norway East","Switzerland North","UAE North","Canada
-        East","West Central US","UK West","Central India","Central US EUAP","East
-        US 2 EUAP"],"apiVersions":["2023-11-02-preview","2023-08-01-preview"],"defaultApiVersion":"2023-08-01-preview","capabilities":"None"},{"resourceType":"managedEnvironments/dotNetComponents","locations":["North
-        Central US (Stage)","West US 2","Southeast Asia","Sweden Central","Canada
-        Central","West Europe","North Europe","East US","East US 2","East Asia","Australia
-        East","Germany West Central","Japan East","UK South","West US","Central US","North
-        Central US","South Central US","Korea Central","Brazil South","West US 3","France
-        Central","South Africa North","Norway East","Switzerland North","UAE North","Canada
-        East","West Central US","UK West","Central India","Central US EUAP","East
-        US 2 EUAP"],"apiVersions":["2023-11-02-preview"],"defaultApiVersion":"2023-11-02-preview","capabilities":"None"},{"resourceType":"managedEnvironments/javaComponents","locations":["North
-        Central US (Stage)","West US 2","Southeast Asia","Sweden Central","Canada
-        Central","West Europe","North Europe","East US","East US 2","East Asia","Australia
-        East","Germany West Central","Japan East","UK South","West US","Central US","North
-        Central US","South Central US","Korea Central","Brazil South","West US 3","France
-        Central","South Africa North","Norway East","Switzerland North","UAE North","Canada
-        East","West Central US","UK West","Central India","Central US EUAP","East
-        US 2 EUAP"],"apiVersions":["2023-11-02-preview"],"defaultApiVersion":"2023-11-02-preview","capabilities":"None"},{"resourceType":"managedEnvironments/daprComponents","locations":["North
-        Central US (Stage)","West US 2","Southeast Asia","Sweden Central","Canada
-        Central","West Europe","North Europe","East US","East US 2","East Asia","Australia
-        East","Germany West Central","Japan East","UK South","West US","Central US","North
-        Central US","South Central US","Korea Central","Brazil South","West US 3","France
-        Central","South Africa North","Norway East","Switzerland North","UAE North","Canada
-        East","West Central US","UK West","Central India","Central US EUAP","East
-        US 2 EUAP"],"apiVersions":["2023-11-02-preview","2023-08-01-preview","2023-05-02-preview","2023-05-01","2023-04-01-preview","2022-11-01-preview","2022-10-01","2022-06-01-preview","2022-03-01"],"defaultApiVersion":"2023-05-01","capabilities":"None"},{"resourceType":"sessionPools","locations":["Central
-        US EUAP","East US 2 EUAP"],"apiVersions":["2024-02-02-preview","2023-11-02-preview","2023-08-01-preview"],"defaultApiVersion":"2023-08-01-preview","capabilities":"CrossResourceGroupResourceMove,
-        CrossSubscriptionResourceMove, SystemAssignedResourceIdentity, SupportsTags,
-        SupportsLocation"},{"resourceType":"builders/patches","locations":["Central
-        US EUAP","East US 2 EUAP"],"apiVersions":["2024-02-02-preview","2023-11-02-preview","2023-08-01-preview"],"defaultApiVersion":"2023-08-01-preview","capabilities":"None"}],"registrationState":"Registered","registrationPolicy":"RegistrationRequired"}'
-    headers:
-      cache-control:
-      - no-cache
-      content-length:
-      - '23762'
-      content-type:
-      - application/json; charset=utf-8
-      date:
-      - Wed, 28 Feb 2024 23:26:53 GMT
-      expires:
-      - '-1'
-      pragma:
-      - no-cache
-      strict-transport-security:
-      - max-age=31536000; includeSubDomains
-      x-cache:
-      - CONFIG_NOCACHE
-      x-content-type-options:
-      - nosniff
-      x-msedge-ref:
-      - 'Ref A: 4D95235390534931964D6BCBFE20F3E3 Ref B: CO6AA3150219009 Ref C: 2024-02-28T23:26:53Z'
-    status:
-      code: 200
-      message: OK
-- request:
-    body: null
-    headers:
-      Accept:
-      - '*/*'
-      Accept-Encoding:
-      - gzip, deflate
-      CommandName:
-      - containerapp env show
-      Connection:
-      - keep-alive
-      ParameterSetName:
-      - -g -n
-      User-Agent:
-      - python/3.8.10 (Windows-10-10.0.22621-SP0) AZURECLI/2.57.0
-    method: GET
-    uri: https://management.azure.com/subscriptions/00000000-0000-0000-0000-000000000000/resourceGroups/client.env_rg_eastus2/providers/Microsoft.App/managedEnvironments/env-eastus2?api-version=2023-11-02-preview
-  response:
-    body:
-      string: '{"id":"/subscriptions/00000000-0000-0000-0000-000000000000/resourceGroups/client.env_rg_eastus2/providers/Microsoft.App/managedEnvironments/env-eastus2","name":"env-eastus2","type":"Microsoft.App/managedEnvironments","location":"East
-        US 2","systemData":{"createdBy":"harrli@microsoft.com","createdByType":"User","createdAt":"2024-02-28T22:40:40.3749292","lastModifiedBy":"harrli@microsoft.com","lastModifiedByType":"User","lastModifiedAt":"2024-02-28T22:40:40.3749292"},"properties":{"provisioningState":"Succeeded","daprAIInstrumentationKey":null,"daprAIConnectionString":null,"vnetConfiguration":null,"defaultDomain":"victoriousglacier-3c94eae2.eastus2.azurecontainerapps.io","staticIp":"52.254.46.135","appLogsConfiguration":{"destination":null,"logAnalyticsConfiguration":null},"openTelemetryConfiguration":null,"zoneRedundant":false,"kedaConfiguration":{"version":"2.12.0"},"daprConfiguration":{"version":"1.11.6"},"eventStreamEndpoint":"https://eastus2.azurecontainerapps.dev/subscriptions/00000000-0000-0000-0000-000000000000/resourceGroups/client.env_rg_eastus2/managedEnvironments/env-eastus2/eventstream","customDomainConfiguration":{"customDomainVerificationId":"0FEF6FC81FA2FA9876FEE95F895AD716D01F5495C9AC8EA62F0228DC5E40B5CA","dnsSuffix":null,"certificateKeyVaultProperties":null,"certificateValue":null,"certificatePassword":null,"thumbprint":null,"subjectName":null,"expirationDate":null},"workloadProfiles":[{"workloadProfileType":"Consumption","name":"Consumption"}],"appInsightsConfiguration":null,"infrastructureResourceGroup":null,"peerAuthentication":{"mtls":{"enabled":false}}}}'
-    headers:
-      api-supported-versions:
-      - 2022-03-01, 2022-06-01-preview, 2022-10-01, 2022-11-01-preview, 2023-04-01-preview,
-        2023-05-01, 2023-05-02-preview, 2023-08-01-preview, 2023-11-02-preview, 2024-02-02-preview,
-        2024-03-01
-      cache-control:
-      - no-cache
-      content-length:
-      - '1601'
-      content-type:
-      - application/json; charset=utf-8
-      date:
-      - Wed, 28 Feb 2024 23:26:53 GMT
-      expires:
-      - '-1'
-      pragma:
-      - no-cache
-      strict-transport-security:
-      - max-age=31536000; includeSubDomains
-      vary:
-      - Accept-Encoding
-      x-cache:
-      - CONFIG_NOCACHE
-      x-content-type-options:
-      - nosniff
-      x-msedge-ref:
-      - 'Ref A: 1ECFB34D67364FBC823EDBF493F29E10 Ref B: CO6AA3150220011 Ref C: 2024-02-28T23:26:54Z'
-      x-powered-by:
-      - ASP.NET
-    status:
-      code: 200
-      message: OK
-- request:
-    body: '{"location": "eastus2", "sku": {"name": "Basic"}, "properties": {"adminUserEnabled":
-      true, "anonymousPullEnabled": false}}'
-    headers:
-      Accept:
-      - application/json
-      Accept-Encoding:
-      - gzip, deflate
-      CommandName:
-      - acr create
-      Connection:
-      - keep-alive
-      Content-Length:
-      - '122'
-      Content-Type:
-      - application/json
-      ParameterSetName:
-      - --sku -n -g --admin-enabled --location
-      User-Agent:
-      - AZURECLI/2.57.0 azsdk-python-azure-mgmt-containerregistry/10.1.0 Python/3.8.10
-        (Windows-10-10.0.22621-SP0)
-    method: PUT
-    uri: https://management.azure.com/subscriptions/00000000-0000-0000-0000-000000000000/resourceGroups/clitest.rg000001/providers/Microsoft.ContainerRegistry/registries/acr000003?api-version=2022-02-01-preview
-  response:
-    body:
-      string: '{"sku":{"name":"Basic","tier":"Basic"},"type":"Microsoft.ContainerRegistry/registries","id":"/subscriptions/00000000-0000-0000-0000-000000000000/resourceGroups/clitest.rg000001/providers/Microsoft.ContainerRegistry/registries/acr000003","name":"acr000003","location":"eastus2","tags":{},"systemData":{"createdBy":"harrli@microsoft.com","createdByType":"User","createdAt":"2024-02-28T23:26:55.8181459+00:00","lastModifiedBy":"harrli@microsoft.com","lastModifiedByType":"User","lastModifiedAt":"2024-02-28T23:26:55.8181459+00:00"},"properties":{"loginServer":"acr000003.azurecr.io","creationDate":"2024-02-28T23:26:55.8181459Z","provisioningState":"Creating","adminUserEnabled":true,"policies":{"quarantinePolicy":{"status":"disabled"},"trustPolicy":{"type":"Notary","status":"disabled"},"retentionPolicy":{"days":7,"lastUpdatedTime":"2024-02-28T23:27:02.091425+00:00","status":"disabled"},"exportPolicy":{"status":"enabled"},"azureADAuthenticationAsArmPolicy":{"status":"enabled"},"softDeletePolicy":{"retentionDays":7,"lastUpdatedTime":"2024-02-28T23:27:02.0914633+00:00","status":"disabled"}},"encryption":{"status":"disabled"},"dataEndpointEnabled":false,"dataEndpointHostNames":[],"privateEndpointConnections":[],"publicNetworkAccess":"Enabled","networkRuleBypassOptions":"AzureServices","zoneRedundancy":"Disabled","anonymousPullEnabled":false}}'
-    headers:
-      api-supported-versions:
-      - 2022-02-01-preview
-      azure-asyncoperation:
-      - https://management.azure.com/subscriptions/00000000-0000-0000-0000-000000000000/resourceGroups/clitest.rg000001/providers/Microsoft.ContainerRegistry/registries/acr000003/operationStatuses/registries-dc5b8ee0-d690-11ee-b907-010101010000?api-version=2022-02-01-preview&t=638447596223337974&c=MIIHADCCBeigAwIBAgITHgPqUKIUuzcMjHnSqwAAA-pQojANBgkqhkiG9w0BAQsFADBEMRMwEQYKCZImiZPyLGQBGRYDR0JMMRMwEQYKCZImiZPyLGQBGRYDQU1FMRgwFgYDVQQDEw9BTUUgSW5mcmEgQ0EgMDYwHhcNMjQwMTMxMTA0OTIwWhcNMjUwMTI1MTA0OTIwWjBAMT4wPAYDVQQDEzVhc3luY29wZXJhdGlvbnNpZ25pbmdjZXJ0aWZpY2F0ZS5tYW5hZ2VtZW50LmF6dXJlLmNvbTCCASIwDQYJKoZIhvcNAQEBBQADggEPADCCAQoCggEBAL8Xxozyns7JQPWMTJtofjZEltgixX0UzmRE21LlxA-WFLxdchZStU2GbP8iw3kHzL6CJ_IJpaCSs9Z0ju5Zj9cC3M-20DkQbN0uj0GHhVEwi5AT6N9UH0icUYklqIM33_jS2_kZHQxCPpHpL05eSEFT3vVaIhqteGaWFnzpljwGBkFMf_EwVxROc6jZ8TYbjXzZ_lBGiAHEt8_DHTvKeNimqJKGMJ_d0pkW3pGHvK7o0Bg-CT7Ywaq29j0Gx6NXB6PNua7fWonr5dDvV7b11Q95JJ8_C-Dn3gqyCtaf4tlQ2CYmrxCjaLk2qU7Y6HAByhBtPSyPkLVOlfnw9r-y5l0CAwEAAaOCA-0wggPpMCcGCSsGAQQBgjcVCgQaMBgwCgYIKwYBBQUHAwEwCgYIKwYBBQUHAwIwPQYJKwYBBAGCNxUHBDAwLgYmKwYBBAGCNxUIhpDjDYTVtHiE8Ys-hZvdFs6dEoFggvX2K4Py0SACAWQCAQowggHLBggrBgEFBQcBAQSCAb0wggG5MGMGCCsGAQUFBzAChldodHRwOi8vY3JsLm1pY3Jvc29mdC5jb20vcGtpaW5mcmEvQ2VydHMvQkwyUEtJSU5UQ0EwMi5BTUUuR0JMX0FNRSUyMEluZnJhJTIwQ0ElMjAwNi5jcnQwUwYIKwYBBQUHMAKGR2h0dHA6Ly9jcmwxLmFtZS5nYmwvYWlhL0JMMlBLSUlOVENBMDIuQU1FLkdCTF9BTUUlMjBJbmZyYSUyMENBJTIwMDYuY3J0MFMGCCsGAQUFBzAChkdodHRwOi8vY3JsMi5hbWUuZ2JsL2FpYS9CTDJQS0lJTlRDQTAyLkFNRS5HQkxfQU1FJTIwSW5mcmElMjBDQSUyMDA2LmNydDBTBggrBgEFBQcwAoZHaHR0cDovL2NybDMuYW1lLmdibC9haWEvQkwyUEtJSU5UQ0EwMi5BTUUuR0JMX0FNRSUyMEluZnJhJTIwQ0ElMjAwNi5jcnQwUwYIKwYBBQUHMAKGR2h0dHA6Ly9jcmw0LmFtZS5nYmwvYWlhL0JMMlBLSUlOVENBMDIuQU1FLkdCTF9BTUUlMjBJbmZyYSUyMENBJTIwMDYuY3J0MB0GA1UdDgQWBBSjfcfgL1I-py_Pgx2g6tlj8J-G1zAOBgNVHQ8BAf8EBAMCBaAwggEmBgNVHR8EggEdMIIBGTCCARWgggERoIIBDYY_aHR0cDovL2NybC5taWNyb3NvZnQuY29tL3BraWluZnJhL0NSTC9BTUUlMjBJbmZyYSUyMENBJTIwMDYuY3JshjFodHRwOi8vY3JsMS5hbWUuZ2JsL2NybC9BTUUlMjBJbmZyYSUyMENBJTIwMDYuY3JshjFodHRwOi8vY3JsMi5hbWUuZ2JsL2NybC9BTUUlMjBJbmZyYSUyMENBJTIwMDYuY3JshjFodHRwOi8vY3JsMy5hbWUuZ2JsL2NybC9BTUUlMjBJbmZyYSUyMENBJTIwMDYuY3JshjFodHRwOi8vY3JsNC5hbWUuZ2JsL2NybC9BTUUlMjBJbmZyYSUyMENBJTIwMDYuY3JsMBcGA1UdIAQQMA4wDAYKKwYBBAGCN3sBATAfBgNVHSMEGDAWgBTxRmjG8cPwKy19i2rhsvm-NfzRQTAdBgNVHSUEFjAUBggrBgEFBQcDAQYIKwYBBQUHAwIwDQYJKoZIhvcNAQELBQADggEBAIrUTfifPGoHH9bxzfMqtx8Y9LosN2v1VV7pmSbd5rlA4cxFYy-MmIffscFJqBmctJwFobfu8r_O6mnKa0Av3IOL-idzKEVhO4lMZ-xlB3rNIx9Stcs1qctJ9zQ_1RDxATu08mFzyBhr7ZVK0pEBMT4c8_5iQxVwNVxnyjfpUbHawY67aqA1QCc1vw9Vs_0e73X_xBRiuGnNUxpSQWfF0N2rVRs_Oyks7Ze7M3M0Xjxhi2Y4WnGd8kYJLWVi5UmNf6Kj6lL6junnk5Bzq5YASezf-TvVvN-s5R0r2XBQPyNg1tPUm74q2e7eutKUUtOtEZOa4n_EBxBPPw7ypnzM6kI&s=m00sc4oHMe0xBLmZ0k2B_yWJG1ASpfoDkMUxRdO_uOy74sdv3p3QEvr5L4nfskDx3LJqtyLNJrGRnRNkFd9VtwP05L-zEK4QI20TpWtFfdHN0s72iSOQJv3mWbqgm0G5VGCTTPX34IneBOjr_v8BSxEFIjeFksoYU1ojVQulMssZH6e_aDrF8WqSEuHCVdJ7Z_LH5sSUbOQFk0LC1bt_B95NohTBPZYedxK_dc3DFpz4rOm8kFkKpokFYvFzT2MUcE9ODwsEZAO9KUM-xE5rM_foGhUhQ0GikAAf8H2zn5zny7vIOM3Ev4doamGrANYS961Ly28sxSfGaZS99eoCYA&h=UVmDGvPTld-vCc7UiET7I7E6KCGORQolhEygULhtYec
-      cache-control:
-      - no-cache
-      content-length:
-      - '1349'
-      content-type:
-      - application/json; charset=utf-8
-      date:
-      - Wed, 28 Feb 2024 23:27:02 GMT
-      expires:
-      - '-1'
-      pragma:
-      - no-cache
-      strict-transport-security:
-      - max-age=31536000; includeSubDomains
-      x-cache:
-      - CONFIG_NOCACHE
-      x-content-type-options:
-      - nosniff
-      x-ms-ratelimit-remaining-subscription-writes:
-      - '1199'
-      x-msedge-ref:
-      - 'Ref A: 5F2C7CF3674C4F47BC05277B8431703E Ref B: CO6AA3150218045 Ref C: 2024-02-28T23:26:54Z'
-    status:
-      code: 201
-      message: Created
-- request:
-    body: null
-    headers:
-      Accept:
-      - '*/*'
-      Accept-Encoding:
-      - gzip, deflate
-      CommandName:
-      - acr create
-      Connection:
-      - keep-alive
-      ParameterSetName:
-      - --sku -n -g --admin-enabled --location
-      User-Agent:
-      - AZURECLI/2.57.0 azsdk-python-azure-mgmt-containerregistry/10.1.0 Python/3.8.10
-        (Windows-10-10.0.22621-SP0)
-    method: GET
-    uri: https://management.azure.com/subscriptions/00000000-0000-0000-0000-000000000000/resourceGroups/clitest.rg000001/providers/Microsoft.ContainerRegistry/registries/acr000003/operationStatuses/registries-dc5b8ee0-d690-11ee-b907-010101010000?api-version=2022-02-01-preview&t=638447596223337974&c=MIIHADCCBeigAwIBAgITHgPqUKIUuzcMjHnSqwAAA-pQojANBgkqhkiG9w0BAQsFADBEMRMwEQYKCZImiZPyLGQBGRYDR0JMMRMwEQYKCZImiZPyLGQBGRYDQU1FMRgwFgYDVQQDEw9BTUUgSW5mcmEgQ0EgMDYwHhcNMjQwMTMxMTA0OTIwWhcNMjUwMTI1MTA0OTIwWjBAMT4wPAYDVQQDEzVhc3luY29wZXJhdGlvbnNpZ25pbmdjZXJ0aWZpY2F0ZS5tYW5hZ2VtZW50LmF6dXJlLmNvbTCCASIwDQYJKoZIhvcNAQEBBQADggEPADCCAQoCggEBAL8Xxozyns7JQPWMTJtofjZEltgixX0UzmRE21LlxA-WFLxdchZStU2GbP8iw3kHzL6CJ_IJpaCSs9Z0ju5Zj9cC3M-20DkQbN0uj0GHhVEwi5AT6N9UH0icUYklqIM33_jS2_kZHQxCPpHpL05eSEFT3vVaIhqteGaWFnzpljwGBkFMf_EwVxROc6jZ8TYbjXzZ_lBGiAHEt8_DHTvKeNimqJKGMJ_d0pkW3pGHvK7o0Bg-CT7Ywaq29j0Gx6NXB6PNua7fWonr5dDvV7b11Q95JJ8_C-Dn3gqyCtaf4tlQ2CYmrxCjaLk2qU7Y6HAByhBtPSyPkLVOlfnw9r-y5l0CAwEAAaOCA-0wggPpMCcGCSsGAQQBgjcVCgQaMBgwCgYIKwYBBQUHAwEwCgYIKwYBBQUHAwIwPQYJKwYBBAGCNxUHBDAwLgYmKwYBBAGCNxUIhpDjDYTVtHiE8Ys-hZvdFs6dEoFggvX2K4Py0SACAWQCAQowggHLBggrBgEFBQcBAQSCAb0wggG5MGMGCCsGAQUFBzAChldodHRwOi8vY3JsLm1pY3Jvc29mdC5jb20vcGtpaW5mcmEvQ2VydHMvQkwyUEtJSU5UQ0EwMi5BTUUuR0JMX0FNRSUyMEluZnJhJTIwQ0ElMjAwNi5jcnQwUwYIKwYBBQUHMAKGR2h0dHA6Ly9jcmwxLmFtZS5nYmwvYWlhL0JMMlBLSUlOVENBMDIuQU1FLkdCTF9BTUUlMjBJbmZyYSUyMENBJTIwMDYuY3J0MFMGCCsGAQUFBzAChkdodHRwOi8vY3JsMi5hbWUuZ2JsL2FpYS9CTDJQS0lJTlRDQTAyLkFNRS5HQkxfQU1FJTIwSW5mcmElMjBDQSUyMDA2LmNydDBTBggrBgEFBQcwAoZHaHR0cDovL2NybDMuYW1lLmdibC9haWEvQkwyUEtJSU5UQ0EwMi5BTUUuR0JMX0FNRSUyMEluZnJhJTIwQ0ElMjAwNi5jcnQwUwYIKwYBBQUHMAKGR2h0dHA6Ly9jcmw0LmFtZS5nYmwvYWlhL0JMMlBLSUlOVENBMDIuQU1FLkdCTF9BTUUlMjBJbmZyYSUyMENBJTIwMDYuY3J0MB0GA1UdDgQWBBSjfcfgL1I-py_Pgx2g6tlj8J-G1zAOBgNVHQ8BAf8EBAMCBaAwggEmBgNVHR8EggEdMIIBGTCCARWgggERoIIBDYY_aHR0cDovL2NybC5taWNyb3NvZnQuY29tL3BraWluZnJhL0NSTC9BTUUlMjBJbmZyYSUyMENBJTIwMDYuY3JshjFodHRwOi8vY3JsMS5hbWUuZ2JsL2NybC9BTUUlMjBJbmZyYSUyMENBJTIwMDYuY3JshjFodHRwOi8vY3JsMi5hbWUuZ2JsL2NybC9BTUUlMjBJbmZyYSUyMENBJTIwMDYuY3JshjFodHRwOi8vY3JsMy5hbWUuZ2JsL2NybC9BTUUlMjBJbmZyYSUyMENBJTIwMDYuY3JshjFodHRwOi8vY3JsNC5hbWUuZ2JsL2NybC9BTUUlMjBJbmZyYSUyMENBJTIwMDYuY3JsMBcGA1UdIAQQMA4wDAYKKwYBBAGCN3sBATAfBgNVHSMEGDAWgBTxRmjG8cPwKy19i2rhsvm-NfzRQTAdBgNVHSUEFjAUBggrBgEFBQcDAQYIKwYBBQUHAwIwDQYJKoZIhvcNAQELBQADggEBAIrUTfifPGoHH9bxzfMqtx8Y9LosN2v1VV7pmSbd5rlA4cxFYy-MmIffscFJqBmctJwFobfu8r_O6mnKa0Av3IOL-idzKEVhO4lMZ-xlB3rNIx9Stcs1qctJ9zQ_1RDxATu08mFzyBhr7ZVK0pEBMT4c8_5iQxVwNVxnyjfpUbHawY67aqA1QCc1vw9Vs_0e73X_xBRiuGnNUxpSQWfF0N2rVRs_Oyks7Ze7M3M0Xjxhi2Y4WnGd8kYJLWVi5UmNf6Kj6lL6junnk5Bzq5YASezf-TvVvN-s5R0r2XBQPyNg1tPUm74q2e7eutKUUtOtEZOa4n_EBxBPPw7ypnzM6kI&s=m00sc4oHMe0xBLmZ0k2B_yWJG1ASpfoDkMUxRdO_uOy74sdv3p3QEvr5L4nfskDx3LJqtyLNJrGRnRNkFd9VtwP05L-zEK4QI20TpWtFfdHN0s72iSOQJv3mWbqgm0G5VGCTTPX34IneBOjr_v8BSxEFIjeFksoYU1ojVQulMssZH6e_aDrF8WqSEuHCVdJ7Z_LH5sSUbOQFk0LC1bt_B95NohTBPZYedxK_dc3DFpz4rOm8kFkKpokFYvFzT2MUcE9ODwsEZAO9KUM-xE5rM_foGhUhQ0GikAAf8H2zn5zny7vIOM3Ev4doamGrANYS961Ly28sxSfGaZS99eoCYA&h=UVmDGvPTld-vCc7UiET7I7E6KCGORQolhEygULhtYec
-  response:
-    body:
-      string: '{"status":"Succeeded"}'
-    headers:
-      api-supported-versions:
-      - 2022-02-01-preview
-      azure-asyncoperation:
-      - https://management.azure.com/subscriptions/00000000-0000-0000-0000-000000000000/resourceGroups/clitest.rg000001/providers/Microsoft.ContainerRegistry/registries/acr000003/operationStatuses/registries-dc5b8ee0-d690-11ee-b907-010101010000?api-version=2022-02-01-preview&t=638447596227730819&c=MIIHADCCBeigAwIBAgITHgPqUKIUuzcMjHnSqwAAA-pQojANBgkqhkiG9w0BAQsFADBEMRMwEQYKCZImiZPyLGQBGRYDR0JMMRMwEQYKCZImiZPyLGQBGRYDQU1FMRgwFgYDVQQDEw9BTUUgSW5mcmEgQ0EgMDYwHhcNMjQwMTMxMTA0OTIwWhcNMjUwMTI1MTA0OTIwWjBAMT4wPAYDVQQDEzVhc3luY29wZXJhdGlvbnNpZ25pbmdjZXJ0aWZpY2F0ZS5tYW5hZ2VtZW50LmF6dXJlLmNvbTCCASIwDQYJKoZIhvcNAQEBBQADggEPADCCAQoCggEBAL8Xxozyns7JQPWMTJtofjZEltgixX0UzmRE21LlxA-WFLxdchZStU2GbP8iw3kHzL6CJ_IJpaCSs9Z0ju5Zj9cC3M-20DkQbN0uj0GHhVEwi5AT6N9UH0icUYklqIM33_jS2_kZHQxCPpHpL05eSEFT3vVaIhqteGaWFnzpljwGBkFMf_EwVxROc6jZ8TYbjXzZ_lBGiAHEt8_DHTvKeNimqJKGMJ_d0pkW3pGHvK7o0Bg-CT7Ywaq29j0Gx6NXB6PNua7fWonr5dDvV7b11Q95JJ8_C-Dn3gqyCtaf4tlQ2CYmrxCjaLk2qU7Y6HAByhBtPSyPkLVOlfnw9r-y5l0CAwEAAaOCA-0wggPpMCcGCSsGAQQBgjcVCgQaMBgwCgYIKwYBBQUHAwEwCgYIKwYBBQUHAwIwPQYJKwYBBAGCNxUHBDAwLgYmKwYBBAGCNxUIhpDjDYTVtHiE8Ys-hZvdFs6dEoFggvX2K4Py0SACAWQCAQowggHLBggrBgEFBQcBAQSCAb0wggG5MGMGCCsGAQUFBzAChldodHRwOi8vY3JsLm1pY3Jvc29mdC5jb20vcGtpaW5mcmEvQ2VydHMvQkwyUEtJSU5UQ0EwMi5BTUUuR0JMX0FNRSUyMEluZnJhJTIwQ0ElMjAwNi5jcnQwUwYIKwYBBQUHMAKGR2h0dHA6Ly9jcmwxLmFtZS5nYmwvYWlhL0JMMlBLSUlOVENBMDIuQU1FLkdCTF9BTUUlMjBJbmZyYSUyMENBJTIwMDYuY3J0MFMGCCsGAQUFBzAChkdodHRwOi8vY3JsMi5hbWUuZ2JsL2FpYS9CTDJQS0lJTlRDQTAyLkFNRS5HQkxfQU1FJTIwSW5mcmElMjBDQSUyMDA2LmNydDBTBggrBgEFBQcwAoZHaHR0cDovL2NybDMuYW1lLmdibC9haWEvQkwyUEtJSU5UQ0EwMi5BTUUuR0JMX0FNRSUyMEluZnJhJTIwQ0ElMjAwNi5jcnQwUwYIKwYBBQUHMAKGR2h0dHA6Ly9jcmw0LmFtZS5nYmwvYWlhL0JMMlBLSUlOVENBMDIuQU1FLkdCTF9BTUUlMjBJbmZyYSUyMENBJTIwMDYuY3J0MB0GA1UdDgQWBBSjfcfgL1I-py_Pgx2g6tlj8J-G1zAOBgNVHQ8BAf8EBAMCBaAwggEmBgNVHR8EggEdMIIBGTCCARWgggERoIIBDYY_aHR0cDovL2NybC5taWNyb3NvZnQuY29tL3BraWluZnJhL0NSTC9BTUUlMjBJbmZyYSUyMENBJTIwMDYuY3JshjFodHRwOi8vY3JsMS5hbWUuZ2JsL2NybC9BTUUlMjBJbmZyYSUyMENBJTIwMDYuY3JshjFodHRwOi8vY3JsMi5hbWUuZ2JsL2NybC9BTUUlMjBJbmZyYSUyMENBJTIwMDYuY3JshjFodHRwOi8vY3JsMy5hbWUuZ2JsL2NybC9BTUUlMjBJbmZyYSUyMENBJTIwMDYuY3JshjFodHRwOi8vY3JsNC5hbWUuZ2JsL2NybC9BTUUlMjBJbmZyYSUyMENBJTIwMDYuY3JsMBcGA1UdIAQQMA4wDAYKKwYBBAGCN3sBATAfBgNVHSMEGDAWgBTxRmjG8cPwKy19i2rhsvm-NfzRQTAdBgNVHSUEFjAUBggrBgEFBQcDAQYIKwYBBQUHAwIwDQYJKoZIhvcNAQELBQADggEBAIrUTfifPGoHH9bxzfMqtx8Y9LosN2v1VV7pmSbd5rlA4cxFYy-MmIffscFJqBmctJwFobfu8r_O6mnKa0Av3IOL-idzKEVhO4lMZ-xlB3rNIx9Stcs1qctJ9zQ_1RDxATu08mFzyBhr7ZVK0pEBMT4c8_5iQxVwNVxnyjfpUbHawY67aqA1QCc1vw9Vs_0e73X_xBRiuGnNUxpSQWfF0N2rVRs_Oyks7Ze7M3M0Xjxhi2Y4WnGd8kYJLWVi5UmNf6Kj6lL6junnk5Bzq5YASezf-TvVvN-s5R0r2XBQPyNg1tPUm74q2e7eutKUUtOtEZOa4n_EBxBPPw7ypnzM6kI&s=UQVzidwjGbpTNaBKTuUNUR9REW0ZX3o6ykXNk3XP7mhcBB7qbgpyQK858lkkPJQBVK6lJ77ZYjxyeBHXzNw44HK15nTMT8PdE7KbQ0Zhq-_OjbCfJ4KOUOKd3jWx036aTw5sOF4_-BcPLyMOmIGtFJX0kZe47DPIzKf0VZcxqZEosV_WK98ZrZX4ylTgCExUTb1JLNdOLqOCMTgZlHQoxb_9nLv3WcuI60zK7SECWL0nkr6ehWZv2mZ29xGVmP7bJ_brmapLFnQfesb5-o0CNXtp4bhZqL5ArS0vbNP-vISIPnbFk92qqNBmHov_Jm3rpB5lwBbNG7sYLH1AA6djGw&h=hReF9Nndi386xCFq_ETkxFho1GjwKHg1oVxp0OA0mhc
-      cache-control:
-      - no-cache
-      content-length:
-      - '22'
-      content-type:
-      - application/json; charset=utf-8
-      date:
-      - Wed, 28 Feb 2024 23:27:02 GMT
-      expires:
-      - '-1'
-      pragma:
-      - no-cache
-      strict-transport-security:
-      - max-age=31536000; includeSubDomains
-      x-cache:
-      - CONFIG_NOCACHE
-      x-content-type-options:
-      - nosniff
-      x-msedge-ref:
-      - 'Ref A: A20DF815272C42569397E6DAE0931D36 Ref B: CO6AA3150218045 Ref C: 2024-02-28T23:27:02Z'
-    status:
-      code: 200
-      message: OK
-- request:
-    body: null
-    headers:
-      Accept:
-      - '*/*'
-      Accept-Encoding:
-      - gzip, deflate
-      CommandName:
-      - acr create
-      Connection:
-      - keep-alive
-      ParameterSetName:
-      - --sku -n -g --admin-enabled --location
-      User-Agent:
-      - AZURECLI/2.57.0 azsdk-python-azure-mgmt-containerregistry/10.1.0 Python/3.8.10
-        (Windows-10-10.0.22621-SP0)
-    method: GET
-    uri: https://management.azure.com/subscriptions/00000000-0000-0000-0000-000000000000/resourceGroups/clitest.rg000001/providers/Microsoft.ContainerRegistry/registries/acr000003?api-version=2022-02-01-preview
-  response:
-    body:
-      string: '{"sku":{"name":"Basic","tier":"Basic"},"type":"Microsoft.ContainerRegistry/registries","id":"/subscriptions/00000000-0000-0000-0000-000000000000/resourceGroups/clitest.rg000001/providers/Microsoft.ContainerRegistry/registries/acr000003","name":"acr000003","location":"eastus2","tags":{},"systemData":{"createdBy":"harrli@microsoft.com","createdByType":"User","createdAt":"2024-02-28T23:26:55.8181459+00:00","lastModifiedBy":"harrli@microsoft.com","lastModifiedByType":"User","lastModifiedAt":"2024-02-28T23:26:55.8181459+00:00"},"properties":{"loginServer":"acr000003.azurecr.io","creationDate":"2024-02-28T23:26:55.8181459Z","provisioningState":"Succeeded","adminUserEnabled":true,"policies":{"quarantinePolicy":{"status":"disabled"},"trustPolicy":{"type":"Notary","status":"disabled"},"retentionPolicy":{"days":7,"lastUpdatedTime":"2024-02-28T23:27:02.091425+00:00","status":"disabled"},"exportPolicy":{"status":"enabled"},"azureADAuthenticationAsArmPolicy":{"status":"enabled"},"softDeletePolicy":{"retentionDays":7,"lastUpdatedTime":"2024-02-28T23:27:02.0914633+00:00","status":"disabled"}},"encryption":{"status":"disabled"},"dataEndpointEnabled":false,"dataEndpointHostNames":[],"privateEndpointConnections":[],"publicNetworkAccess":"Enabled","networkRuleBypassOptions":"AzureServices","zoneRedundancy":"Disabled","anonymousPullEnabled":false}}'
-    headers:
-      api-supported-versions:
-      - 2022-02-01-preview
-      cache-control:
-      - no-cache
-      content-length:
-      - '1350'
-      content-type:
-      - application/json; charset=utf-8
-      date:
-      - Wed, 28 Feb 2024 23:27:02 GMT
-      expires:
-      - '-1'
-      pragma:
-      - no-cache
-      strict-transport-security:
-      - max-age=31536000; includeSubDomains
-      x-cache:
-      - CONFIG_NOCACHE
-      x-content-type-options:
-      - nosniff
-      x-msedge-ref:
-      - 'Ref A: 0DA4E0A467104AF682814F659A34980F Ref B: CO6AA3150218045 Ref C: 2024-02-28T23:27:02Z'
-    status:
-      code: 200
-      message: OK
-- request:
-    body: null
-    headers:
-      Accept:
-      - application/json
-      Accept-Encoding:
-      - gzip, deflate
-      CommandName:
-      - acr import
-      Connection:
-      - keep-alive
-      ParameterSetName:
-      - -n --source
-      User-Agent:
-      - AZURECLI/2.57.0 azsdk-python-azure-mgmt-resource/23.1.0b2 Python/3.8.10 (Windows-10-10.0.22621-SP0)
-    method: GET
-    uri: https://management.azure.com/subscriptions/00000000-0000-0000-0000-000000000000/resources?$filter=resourceType%20eq%20%27Microsoft.ContainerRegistry%2Fregistries%27&api-version=2022-09-01
-  response:
-    body:
-      string: '{"value":[{"id":"/subscriptions/00000000-0000-0000-0000-000000000000/resourceGroups/PatcherTestRg/providers/Microsoft.ContainerRegistry/registries/patchertestacr","name":"patchertestacr","type":"Microsoft.ContainerRegistry/registries","sku":{"name":"Standard","tier":"Standard"},"location":"eastus","tags":{},"systemData":{"createdBy":"harrli@microsoft.com","createdByType":"User","createdAt":"2023-03-20T03:34:21.7566725Z","lastModifiedBy":"harrli@microsoft.com","lastModifiedByType":"User","lastModifiedAt":"2023-07-17T18:04:20.2780742Z"}},{"id":"/subscriptions/00000000-0000-0000-0000-000000000000/resourceGroups/PatcherTestRg/providers/Microsoft.ContainerRegistry/registries/actiondebugregistry","name":"actiondebugregistry","type":"Microsoft.ContainerRegistry/registries","sku":{"name":"Standard","tier":"Standard"},"location":"eastus","tags":{},"systemData":{"createdBy":"harrli@microsoft.com","createdByType":"User","createdAt":"2023-11-28T18:11:44.0211013Z","lastModifiedBy":"harrli@microsoft.com","lastModifiedByType":"User","lastModifiedAt":"2023-11-28T18:11:44.0211013Z"}},{"id":"/subscriptions/00000000-0000-0000-0000-000000000000/resourceGroups/cli-test-rg/providers/Microsoft.ContainerRegistry/registries/testRegistryAcr","name":"testRegistryAcr","type":"Microsoft.ContainerRegistry/registries","sku":{"name":"Standard","tier":"Standard"},"location":"eastus","tags":{},"systemData":{"createdBy":"harrli@microsoft.com","createdByType":"User","createdAt":"2023-05-12T03:23:48.0773018Z","lastModifiedBy":"harrli@microsoft.com","lastModifiedByType":"User","lastModifiedAt":"2023-05-12T03:26:58.7858884Z"}},{"id":"/subscriptions/00000000-0000-0000-0000-000000000000/resourceGroups/K4AppsTestRg/providers/Microsoft.ContainerRegistry/registries/harrliacatestacr","name":"harrliacatestacr","type":"Microsoft.ContainerRegistry/registries","sku":{"name":"Standard","tier":"Standard"},"location":"eastus","tags":{},"systemData":{"createdBy":"harrli@microsoft.com","createdByType":"User","createdAt":"2023-06-08T18:00:12.5240027Z","lastModifiedBy":"harrli@microsoft.com","lastModifiedByType":"User","lastModifiedAt":"2023-09-08T20:27:22.0432327Z"}},{"id":"/subscriptions/00000000-0000-0000-0000-000000000000/resourceGroups/clitest.rg000001/providers/Microsoft.ContainerRegistry/registries/acr000003","name":"acr000003","type":"Microsoft.ContainerRegistry/registries","sku":{"name":"Basic","tier":"Basic"},"location":"eastus2","tags":{},"systemData":{"createdBy":"harrli@microsoft.com","createdByType":"User","createdAt":"2024-02-28T23:26:55.8181459Z","lastModifiedBy":"harrli@microsoft.com","lastModifiedByType":"User","lastModifiedAt":"2024-02-28T23:26:55.8181459Z"}}]}'
-    headers:
-      cache-control:
-      - no-cache
-      content-length:
-      - '2672'
-      content-type:
-      - application/json; charset=utf-8
-      date:
-      - Wed, 28 Feb 2024 23:27:03 GMT
-      expires:
-      - '-1'
-      pragma:
-      - no-cache
-      strict-transport-security:
-      - max-age=31536000; includeSubDomains
-      x-cache:
-      - CONFIG_NOCACHE
-      x-content-type-options:
-      - nosniff
-      x-msedge-ref:
-      - 'Ref A: ACF7377214AD411491538016DF132257 Ref B: CO6AA3150219049 Ref C: 2024-02-28T23:27:03Z'
-    status:
-      code: 200
-      message: OK
-- request:
-    body: null
-    headers:
-      Accept:
-      - application/json
-      Accept-Encoding:
-      - gzip, deflate
-      CommandName:
-      - acr import
-      Connection:
-      - keep-alive
-      ParameterSetName:
-      - -n --source
-      User-Agent:
-      - AZURECLI/2.57.0 azsdk-python-azure-mgmt-containerregistry/10.1.0 Python/3.8.10
-        (Windows-10-10.0.22621-SP0)
-    method: GET
-    uri: https://management.azure.com/subscriptions/00000000-0000-0000-0000-000000000000/resourceGroups/clitest.rg000001/providers/Microsoft.ContainerRegistry/registries/acr000003?api-version=2022-02-01-preview
-  response:
-    body:
-      string: '{"sku":{"name":"Basic","tier":"Basic"},"type":"Microsoft.ContainerRegistry/registries","id":"/subscriptions/00000000-0000-0000-0000-000000000000/resourceGroups/clitest.rg000001/providers/Microsoft.ContainerRegistry/registries/acr000003","name":"acr000003","location":"eastus2","tags":{},"systemData":{"createdBy":"harrli@microsoft.com","createdByType":"User","createdAt":"2024-02-28T23:26:55.8181459+00:00","lastModifiedBy":"harrli@microsoft.com","lastModifiedByType":"User","lastModifiedAt":"2024-02-28T23:26:55.8181459+00:00"},"properties":{"loginServer":"acr000003.azurecr.io","creationDate":"2024-02-28T23:26:55.8181459Z","provisioningState":"Succeeded","adminUserEnabled":true,"policies":{"quarantinePolicy":{"status":"disabled"},"trustPolicy":{"type":"Notary","status":"disabled"},"retentionPolicy":{"days":7,"lastUpdatedTime":"2024-02-28T23:27:02.091425+00:00","status":"disabled"},"exportPolicy":{"status":"enabled"},"azureADAuthenticationAsArmPolicy":{"status":"enabled"},"softDeletePolicy":{"retentionDays":7,"lastUpdatedTime":"2024-02-28T23:27:02.0914633+00:00","status":"disabled"}},"encryption":{"status":"disabled"},"dataEndpointEnabled":false,"dataEndpointHostNames":[],"privateEndpointConnections":[],"publicNetworkAccess":"Enabled","networkRuleBypassOptions":"AzureServices","zoneRedundancy":"Disabled","anonymousPullEnabled":false}}'
-    headers:
-      api-supported-versions:
-      - 2022-02-01-preview
-      cache-control:
-      - no-cache
-      content-length:
-      - '1350'
-      content-type:
-      - application/json; charset=utf-8
-      date:
-      - Wed, 28 Feb 2024 23:27:03 GMT
-      expires:
-      - '-1'
-      pragma:
-      - no-cache
-      strict-transport-security:
-      - max-age=31536000; includeSubDomains
-      x-cache:
-      - CONFIG_NOCACHE
-      x-content-type-options:
-      - nosniff
-      x-msedge-ref:
-      - 'Ref A: C681C2FAE0BF4064A8C336FB137B652A Ref B: CO6AA3150220021 Ref C: 2024-02-28T23:27:04Z'
-    status:
-      code: 200
-      message: OK
-- request:
-    body: null
-    headers:
-      Accept:
-      - application/json
-      Accept-Encoding:
-      - gzip, deflate
-      CommandName:
-      - acr import
-      Connection:
-      - keep-alive
-      ParameterSetName:
-      - -n --source
-      User-Agent:
-      - AZURECLI/2.57.0 azsdk-python-azure-mgmt-containerregistry/10.1.0 Python/3.8.10
-        (Windows-10-10.0.22621-SP0)
-    method: GET
-    uri: https://management.azure.com/subscriptions/00000000-0000-0000-0000-000000000000/providers/Microsoft.ContainerRegistry/registries?api-version=2022-02-01-preview
-  response:
-    body:
-      string: '{"value":[{"sku":{"name":"Standard","tier":"Standard"},"type":"Microsoft.ContainerRegistry/registries","id":"/subscriptions/00000000-0000-0000-0000-000000000000/resourceGroups/cli-test-rg/providers/Microsoft.ContainerRegistry/registries/testRegistryAcr","name":"testRegistryAcr","location":"eastus","tags":{},"systemData":{"createdBy":"harrli@microsoft.com","createdByType":"User","createdAt":"2023-05-12T03:23:48.0773018+00:00","lastModifiedBy":"harrli@microsoft.com","lastModifiedByType":"User","lastModifiedAt":"2023-10-27T20:25:28.407513+00:00"},"properties":{"loginServer":"testregistryacr.azurecr.io","creationDate":"2023-05-12T03:23:48.0773018Z","provisioningState":"Succeeded","adminUserEnabled":true,"policies":{"quarantinePolicy":{"status":"disabled"},"trustPolicy":{"type":"Notary","status":"disabled"},"retentionPolicy":{"days":7,"lastUpdatedTime":"2023-05-12T03:23:54.852105+00:00","status":"disabled"},"exportPolicy":{"status":"enabled"},"azureADAuthenticationAsArmPolicy":{"status":"enabled"},"softDeletePolicy":{"retentionDays":7,"lastUpdatedTime":"2023-05-12T03:23:54.852105+00:00","status":"disabled"}},"encryption":{"status":"disabled"},"dataEndpointEnabled":false,"dataEndpointHostNames":[],"privateEndpointConnections":[],"publicNetworkAccess":"Enabled","networkRuleBypassOptions":"AzureServices","zoneRedundancy":"Disabled","anonymousPullEnabled":true}},{"sku":{"name":"Standard","tier":"Standard"},"type":"Microsoft.ContainerRegistry/registries","id":"/subscriptions/00000000-0000-0000-0000-000000000000/resourceGroups/K4AppsTestRg/providers/Microsoft.ContainerRegistry/registries/harrliacatestacr","name":"harrliacatestacr","location":"eastus","tags":{},"systemData":{"createdBy":"harrli@microsoft.com","createdByType":"User","createdAt":"2023-06-08T18:00:12.5240027+00:00","lastModifiedBy":"harrli@microsoft.com","lastModifiedByType":"User","lastModifiedAt":"2023-09-08T20:27:22.0432327+00:00"},"properties":{"loginServer":"harrliacatestacr.azurecr.io","creationDate":"2023-06-08T18:00:12.5240027Z","provisioningState":"Succeeded","adminUserEnabled":true,"policies":{"quarantinePolicy":{"status":"disabled"},"trustPolicy":{"type":"Notary","status":"disabled"},"retentionPolicy":{"days":7,"lastUpdatedTime":"2023-06-08T18:00:25.1433668+00:00","status":"disabled"},"exportPolicy":{"status":"enabled"},"azureADAuthenticationAsArmPolicy":{"status":"enabled"},"softDeletePolicy":{"retentionDays":7,"lastUpdatedTime":"2023-09-08T20:27:14.1938859+00:00","status":"disabled"}},"encryption":{"status":"disabled"},"dataEndpointEnabled":false,"dataEndpointHostNames":[],"privateEndpointConnections":[],"publicNetworkAccess":"Enabled","networkRuleBypassOptions":"AzureServices","zoneRedundancy":"Disabled","anonymousPullEnabled":true}},{"sku":{"name":"Standard","tier":"Standard"},"type":"Microsoft.ContainerRegistry/registries","id":"/subscriptions/00000000-0000-0000-0000-000000000000/resourceGroups/PatcherTestRg/providers/Microsoft.ContainerRegistry/registries/actiondebugregistry","name":"actiondebugregistry","location":"eastus","tags":{},"systemData":{"createdBy":"harrli@microsoft.com","createdByType":"User","createdAt":"2023-11-28T18:11:44.0211013+00:00","lastModifiedBy":"harrli@microsoft.com","lastModifiedByType":"User","lastModifiedAt":"2024-02-02T00:26:51.9655143+00:00"},"properties":{"loginServer":"actiondebugregistry.azurecr.io","creationDate":"2023-11-28T18:11:44.0211013Z","provisioningState":"Succeeded","adminUserEnabled":true,"policies":{"quarantinePolicy":{"status":"disabled"},"trustPolicy":{"type":"Notary","status":"disabled"},"retentionPolicy":{"days":7,"lastUpdatedTime":"2023-11-28T18:11:50.1814482+00:00","status":"disabled"},"exportPolicy":{"status":"enabled"},"azureADAuthenticationAsArmPolicy":{"status":"enabled"},"softDeletePolicy":{"retentionDays":7,"lastUpdatedTime":"2023-11-28T18:11:50.1814859+00:00","status":"disabled"}},"encryption":{"status":"disabled"},"dataEndpointEnabled":false,"dataEndpointHostNames":[],"privateEndpointConnections":[],"publicNetworkAccess":"Enabled","networkRuleBypassOptions":"AzureServices","zoneRedundancy":"Disabled","anonymousPullEnabled":false}},{"sku":{"name":"Standard","tier":"Standard"},"type":"Microsoft.ContainerRegistry/registries","id":"/subscriptions/00000000-0000-0000-0000-000000000000/resourceGroups/PatcherTestRg/providers/Microsoft.ContainerRegistry/registries/patchertestacr","name":"patchertestacr","location":"eastus","tags":{},"systemData":{"createdBy":"harrli@microsoft.com","createdByType":"User","createdAt":"2023-03-20T03:34:21.7566725+00:00","lastModifiedBy":"harrli@microsoft.com","lastModifiedByType":"User","lastModifiedAt":"2023-07-17T18:04:20.2780742+00:00"},"properties":{"loginServer":"patchertestacr.azurecr.io","creationDate":"2023-03-20T03:34:21.7566725Z","provisioningState":"Succeeded","adminUserEnabled":false,"policies":{"quarantinePolicy":{"status":"disabled"},"trustPolicy":{"type":"Notary","status":"disabled"},"retentionPolicy":{"days":7,"lastUpdatedTime":"2023-03-20T03:34:28.8044968+00:00","status":"disabled"},"exportPolicy":{"status":"enabled"},"azureADAuthenticationAsArmPolicy":{"status":"enabled"},"softDeletePolicy":{"retentionDays":7,"lastUpdatedTime":"2023-07-17T18:04:20.5969628+00:00","status":"disabled"}},"encryption":{"status":"disabled"},"dataEndpointEnabled":false,"dataEndpointHostNames":[],"privateEndpointConnections":[],"publicNetworkAccess":"Enabled","networkRuleBypassOptions":"AzureServices","zoneRedundancy":"Disabled","anonymousPullEnabled":true}},{"sku":{"name":"Basic","tier":"Basic"},"type":"Microsoft.ContainerRegistry/registries","id":"/subscriptions/00000000-0000-0000-0000-000000000000/resourceGroups/clitest.rg000001/providers/Microsoft.ContainerRegistry/registries/acr000003","name":"acr000003","location":"eastus2","tags":{},"systemData":{"createdBy":"harrli@microsoft.com","createdByType":"User","createdAt":"2024-02-28T23:26:55.8181459+00:00","lastModifiedBy":"harrli@microsoft.com","lastModifiedByType":"User","lastModifiedAt":"2024-02-28T23:26:55.8181459+00:00"},"properties":{"loginServer":"acr000003.azurecr.io","creationDate":"2024-02-28T23:26:55.8181459Z","provisioningState":"Succeeded","adminUserEnabled":true,"policies":{"quarantinePolicy":{"status":"disabled"},"trustPolicy":{"type":"Notary","status":"disabled"},"retentionPolicy":{"days":7,"lastUpdatedTime":"2024-02-28T23:27:02.091425+00:00","status":"disabled"},"exportPolicy":{"status":"enabled"},"azureADAuthenticationAsArmPolicy":{"status":"enabled"},"softDeletePolicy":{"retentionDays":7,"lastUpdatedTime":"2024-02-28T23:27:02.0914633+00:00","status":"disabled"}},"encryption":{"status":"disabled"},"dataEndpointEnabled":false,"dataEndpointHostNames":[],"privateEndpointConnections":[],"publicNetworkAccess":"Enabled","networkRuleBypassOptions":"AzureServices","zoneRedundancy":"Disabled","anonymousPullEnabled":false}}]}'
-    headers:
-      cache-control:
-      - no-cache
-      content-length:
-      - '6854'
-      content-type:
-      - application/json; charset=utf-8
-      date:
-      - Wed, 28 Feb 2024 23:27:05 GMT
-      expires:
-      - '-1'
-      pragma:
-      - no-cache
-      strict-transport-security:
-      - max-age=31536000; includeSubDomains
-      x-cache:
-      - CONFIG_NOCACHE
-      x-content-type-options:
-      - nosniff
-      x-ms-original-request-ids:
-      - ''
-      - ''
-      x-msedge-ref:
-      - 'Ref A: 8AFA9E60D6484D2C9F365EAFD7A8EE62 Ref B: CO6AA3150218025 Ref C: 2024-02-28T23:27:04Z'
-    status:
-      code: 200
-      message: OK
-- request:
-    body: '{"source": {"registryUri": "mcr.microsoft.com", "sourceImage": "k8se/quickstart:latest"},
-      "targetTags": ["k8se/quickstart:latest"], "mode": "NoForce"}'
-    headers:
-      Accept:
-      - '*/*'
-      Accept-Encoding:
-      - gzip, deflate
-      CommandName:
-      - acr import
-      Connection:
-      - keep-alive
-      Content-Length:
-      - '150'
-      Content-Type:
-      - application/json
-      ParameterSetName:
-      - -n --source
-      User-Agent:
-      - AZURECLI/2.57.0 azsdk-python-azure-mgmt-containerregistry/10.1.0 Python/3.8.10
-        (Windows-10-10.0.22621-SP0)
-    method: POST
-    uri: https://management.azure.com/subscriptions/00000000-0000-0000-0000-000000000000/resourceGroups/clitest.rg000001/providers/Microsoft.ContainerRegistry/registries/acr000003/importImage?api-version=2022-02-01-preview
-  response:
-    body:
-      string: ''
-    headers:
-      api-supported-versions:
-      - 2017-10-01, 2019-05-01, 2019-12-01-preview, 2020-11-01-preview, 2021-06-01-preview,
-        2021-08-01-preview, 2021-09-01, 2021-12-01-preview, 2022-02-01-preview, 2022-12-01,
-        2023-01-01-preview, 2023-06-01-preview, 2023-07-01, 2023-08-01-preview, 2023-11-01-preview,
-        2024-01-01-preview, 2024-11-01-preview
-      cache-control:
-      - no-cache
-      content-length:
-      - '0'
-      date:
-      - Wed, 28 Feb 2024 23:27:05 GMT
-      expires:
-      - '-1'
-      location:
-      - https://management.azure.com/subscriptions/00000000-0000-0000-0000-000000000000/providers/Microsoft.ContainerRegistry/locations/EASTUS2/operationResults/registries-e1aaff9e-d690-11ee-8ee1-010101010000?api-version=2022-02-01-preview&t=638447596258327328&c=MIIHADCCBeigAwIBAgITHgPqUKIUuzcMjHnSqwAAA-pQojANBgkqhkiG9w0BAQsFADBEMRMwEQYKCZImiZPyLGQBGRYDR0JMMRMwEQYKCZImiZPyLGQBGRYDQU1FMRgwFgYDVQQDEw9BTUUgSW5mcmEgQ0EgMDYwHhcNMjQwMTMxMTA0OTIwWhcNMjUwMTI1MTA0OTIwWjBAMT4wPAYDVQQDEzVhc3luY29wZXJhdGlvbnNpZ25pbmdjZXJ0aWZpY2F0ZS5tYW5hZ2VtZW50LmF6dXJlLmNvbTCCASIwDQYJKoZIhvcNAQEBBQADggEPADCCAQoCggEBAL8Xxozyns7JQPWMTJtofjZEltgixX0UzmRE21LlxA-WFLxdchZStU2GbP8iw3kHzL6CJ_IJpaCSs9Z0ju5Zj9cC3M-20DkQbN0uj0GHhVEwi5AT6N9UH0icUYklqIM33_jS2_kZHQxCPpHpL05eSEFT3vVaIhqteGaWFnzpljwGBkFMf_EwVxROc6jZ8TYbjXzZ_lBGiAHEt8_DHTvKeNimqJKGMJ_d0pkW3pGHvK7o0Bg-CT7Ywaq29j0Gx6NXB6PNua7fWonr5dDvV7b11Q95JJ8_C-Dn3gqyCtaf4tlQ2CYmrxCjaLk2qU7Y6HAByhBtPSyPkLVOlfnw9r-y5l0CAwEAAaOCA-0wggPpMCcGCSsGAQQBgjcVCgQaMBgwCgYIKwYBBQUHAwEwCgYIKwYBBQUHAwIwPQYJKwYBBAGCNxUHBDAwLgYmKwYBBAGCNxUIhpDjDYTVtHiE8Ys-hZvdFs6dEoFggvX2K4Py0SACAWQCAQowggHLBggrBgEFBQcBAQSCAb0wggG5MGMGCCsGAQUFBzAChldodHRwOi8vY3JsLm1pY3Jvc29mdC5jb20vcGtpaW5mcmEvQ2VydHMvQkwyUEtJSU5UQ0EwMi5BTUUuR0JMX0FNRSUyMEluZnJhJTIwQ0ElMjAwNi5jcnQwUwYIKwYBBQUHMAKGR2h0dHA6Ly9jcmwxLmFtZS5nYmwvYWlhL0JMMlBLSUlOVENBMDIuQU1FLkdCTF9BTUUlMjBJbmZyYSUyMENBJTIwMDYuY3J0MFMGCCsGAQUFBzAChkdodHRwOi8vY3JsMi5hbWUuZ2JsL2FpYS9CTDJQS0lJTlRDQTAyLkFNRS5HQkxfQU1FJTIwSW5mcmElMjBDQSUyMDA2LmNydDBTBggrBgEFBQcwAoZHaHR0cDovL2NybDMuYW1lLmdibC9haWEvQkwyUEtJSU5UQ0EwMi5BTUUuR0JMX0FNRSUyMEluZnJhJTIwQ0ElMjAwNi5jcnQwUwYIKwYBBQUHMAKGR2h0dHA6Ly9jcmw0LmFtZS5nYmwvYWlhL0JMMlBLSUlOVENBMDIuQU1FLkdCTF9BTUUlMjBJbmZyYSUyMENBJTIwMDYuY3J0MB0GA1UdDgQWBBSjfcfgL1I-py_Pgx2g6tlj8J-G1zAOBgNVHQ8BAf8EBAMCBaAwggEmBgNVHR8EggEdMIIBGTCCARWgggERoIIBDYY_aHR0cDovL2NybC5taWNyb3NvZnQuY29tL3BraWluZnJhL0NSTC9BTUUlMjBJbmZyYSUyMENBJTIwMDYuY3JshjFodHRwOi8vY3JsMS5hbWUuZ2JsL2NybC9BTUUlMjBJbmZyYSUyMENBJTIwMDYuY3JshjFodHRwOi8vY3JsMi5hbWUuZ2JsL2NybC9BTUUlMjBJbmZyYSUyMENBJTIwMDYuY3JshjFodHRwOi8vY3JsMy5hbWUuZ2JsL2NybC9BTUUlMjBJbmZyYSUyMENBJTIwMDYuY3JshjFodHRwOi8vY3JsNC5hbWUuZ2JsL2NybC9BTUUlMjBJbmZyYSUyMENBJTIwMDYuY3JsMBcGA1UdIAQQMA4wDAYKKwYBBAGCN3sBATAfBgNVHSMEGDAWgBTxRmjG8cPwKy19i2rhsvm-NfzRQTAdBgNVHSUEFjAUBggrBgEFBQcDAQYIKwYBBQUHAwIwDQYJKoZIhvcNAQELBQADggEBAIrUTfifPGoHH9bxzfMqtx8Y9LosN2v1VV7pmSbd5rlA4cxFYy-MmIffscFJqBmctJwFobfu8r_O6mnKa0Av3IOL-idzKEVhO4lMZ-xlB3rNIx9Stcs1qctJ9zQ_1RDxATu08mFzyBhr7ZVK0pEBMT4c8_5iQxVwNVxnyjfpUbHawY67aqA1QCc1vw9Vs_0e73X_xBRiuGnNUxpSQWfF0N2rVRs_Oyks7Ze7M3M0Xjxhi2Y4WnGd8kYJLWVi5UmNf6Kj6lL6junnk5Bzq5YASezf-TvVvN-s5R0r2XBQPyNg1tPUm74q2e7eutKUUtOtEZOa4n_EBxBPPw7ypnzM6kI&s=ojw8HZfxQUUh6yOYtpsEZQXQhaRWSpuWo3TbUT71pdYiFhyKMwEAdSrF75UUi-xD1CCJB1QaYxhC79W_3zSPjtcIrL_Y4uIqP6x_vRK2SfLpTrirgwlnLOpOjUdqLpHWA99s1SSblGz8l1lrdSa14JE_dsez3Wy_Hn2a3y6LS-F55nPVOepe7ewTn4Vgd5cs4Zk0j3DjcRhgcvWjdSr1LWV897XDwygT2Fadgdnrucf6XQajOCx-i6SCAZ4AnHPSeDf3q6gXRW3KZgWIXAFc26421L-N1Sut9JK3XsDTVVgs0oIr9fWBiX1-JYYuIHNuam0BN7B1MqvP2kiyy0Fifg&h=C5OfrHSxJIQkZ6Lyh1krGQdnpLM3ipvUbEMlDGTFpbo
-      pragma:
-      - no-cache
-      strict-transport-security:
-      - max-age=31536000; includeSubDomains
-      x-cache:
-      - CONFIG_NOCACHE
-      x-content-type-options:
-      - nosniff
-      x-ms-ratelimit-remaining-subscription-writes:
-      - '1199'
-      x-msedge-ref:
-      - 'Ref A: 6223F59241C84B95866C60399F609E4A Ref B: CO6AA3150220029 Ref C: 2024-02-28T23:27:05Z'
-    status:
-      code: 202
-      message: Accepted
-- request:
-    body: null
-    headers:
-      Accept:
-      - '*/*'
-      Accept-Encoding:
-      - gzip, deflate
-      CommandName:
-      - acr import
-      Connection:
-      - keep-alive
-      ParameterSetName:
-      - -n --source
-      User-Agent:
-      - AZURECLI/2.57.0 azsdk-python-azure-mgmt-containerregistry/10.1.0 Python/3.8.10
-        (Windows-10-10.0.22621-SP0)
-    method: GET
-    uri: https://management.azure.com/subscriptions/00000000-0000-0000-0000-000000000000/providers/Microsoft.ContainerRegistry/locations/EASTUS2/operationResults/registries-e1aaff9e-d690-11ee-8ee1-010101010000?api-version=2022-02-01-preview&t=638447596258327328&c=MIIHADCCBeigAwIBAgITHgPqUKIUuzcMjHnSqwAAA-pQojANBgkqhkiG9w0BAQsFADBEMRMwEQYKCZImiZPyLGQBGRYDR0JMMRMwEQYKCZImiZPyLGQBGRYDQU1FMRgwFgYDVQQDEw9BTUUgSW5mcmEgQ0EgMDYwHhcNMjQwMTMxMTA0OTIwWhcNMjUwMTI1MTA0OTIwWjBAMT4wPAYDVQQDEzVhc3luY29wZXJhdGlvbnNpZ25pbmdjZXJ0aWZpY2F0ZS5tYW5hZ2VtZW50LmF6dXJlLmNvbTCCASIwDQYJKoZIhvcNAQEBBQADggEPADCCAQoCggEBAL8Xxozyns7JQPWMTJtofjZEltgixX0UzmRE21LlxA-WFLxdchZStU2GbP8iw3kHzL6CJ_IJpaCSs9Z0ju5Zj9cC3M-20DkQbN0uj0GHhVEwi5AT6N9UH0icUYklqIM33_jS2_kZHQxCPpHpL05eSEFT3vVaIhqteGaWFnzpljwGBkFMf_EwVxROc6jZ8TYbjXzZ_lBGiAHEt8_DHTvKeNimqJKGMJ_d0pkW3pGHvK7o0Bg-CT7Ywaq29j0Gx6NXB6PNua7fWonr5dDvV7b11Q95JJ8_C-Dn3gqyCtaf4tlQ2CYmrxCjaLk2qU7Y6HAByhBtPSyPkLVOlfnw9r-y5l0CAwEAAaOCA-0wggPpMCcGCSsGAQQBgjcVCgQaMBgwCgYIKwYBBQUHAwEwCgYIKwYBBQUHAwIwPQYJKwYBBAGCNxUHBDAwLgYmKwYBBAGCNxUIhpDjDYTVtHiE8Ys-hZvdFs6dEoFggvX2K4Py0SACAWQCAQowggHLBggrBgEFBQcBAQSCAb0wggG5MGMGCCsGAQUFBzAChldodHRwOi8vY3JsLm1pY3Jvc29mdC5jb20vcGtpaW5mcmEvQ2VydHMvQkwyUEtJSU5UQ0EwMi5BTUUuR0JMX0FNRSUyMEluZnJhJTIwQ0ElMjAwNi5jcnQwUwYIKwYBBQUHMAKGR2h0dHA6Ly9jcmwxLmFtZS5nYmwvYWlhL0JMMlBLSUlOVENBMDIuQU1FLkdCTF9BTUUlMjBJbmZyYSUyMENBJTIwMDYuY3J0MFMGCCsGAQUFBzAChkdodHRwOi8vY3JsMi5hbWUuZ2JsL2FpYS9CTDJQS0lJTlRDQTAyLkFNRS5HQkxfQU1FJTIwSW5mcmElMjBDQSUyMDA2LmNydDBTBggrBgEFBQcwAoZHaHR0cDovL2NybDMuYW1lLmdibC9haWEvQkwyUEtJSU5UQ0EwMi5BTUUuR0JMX0FNRSUyMEluZnJhJTIwQ0ElMjAwNi5jcnQwUwYIKwYBBQUHMAKGR2h0dHA6Ly9jcmw0LmFtZS5nYmwvYWlhL0JMMlBLSUlOVENBMDIuQU1FLkdCTF9BTUUlMjBJbmZyYSUyMENBJTIwMDYuY3J0MB0GA1UdDgQWBBSjfcfgL1I-py_Pgx2g6tlj8J-G1zAOBgNVHQ8BAf8EBAMCBaAwggEmBgNVHR8EggEdMIIBGTCCARWgggERoIIBDYY_aHR0cDovL2NybC5taWNyb3NvZnQuY29tL3BraWluZnJhL0NSTC9BTUUlMjBJbmZyYSUyMENBJTIwMDYuY3JshjFodHRwOi8vY3JsMS5hbWUuZ2JsL2NybC9BTUUlMjBJbmZyYSUyMENBJTIwMDYuY3JshjFodHRwOi8vY3JsMi5hbWUuZ2JsL2NybC9BTUUlMjBJbmZyYSUyMENBJTIwMDYuY3JshjFodHRwOi8vY3JsMy5hbWUuZ2JsL2NybC9BTUUlMjBJbmZyYSUyMENBJTIwMDYuY3JshjFodHRwOi8vY3JsNC5hbWUuZ2JsL2NybC9BTUUlMjBJbmZyYSUyMENBJTIwMDYuY3JsMBcGA1UdIAQQMA4wDAYKKwYBBAGCN3sBATAfBgNVHSMEGDAWgBTxRmjG8cPwKy19i2rhsvm-NfzRQTAdBgNVHSUEFjAUBggrBgEFBQcDAQYIKwYBBQUHAwIwDQYJKoZIhvcNAQELBQADggEBAIrUTfifPGoHH9bxzfMqtx8Y9LosN2v1VV7pmSbd5rlA4cxFYy-MmIffscFJqBmctJwFobfu8r_O6mnKa0Av3IOL-idzKEVhO4lMZ-xlB3rNIx9Stcs1qctJ9zQ_1RDxATu08mFzyBhr7ZVK0pEBMT4c8_5iQxVwNVxnyjfpUbHawY67aqA1QCc1vw9Vs_0e73X_xBRiuGnNUxpSQWfF0N2rVRs_Oyks7Ze7M3M0Xjxhi2Y4WnGd8kYJLWVi5UmNf6Kj6lL6junnk5Bzq5YASezf-TvVvN-s5R0r2XBQPyNg1tPUm74q2e7eutKUUtOtEZOa4n_EBxBPPw7ypnzM6kI&s=ojw8HZfxQUUh6yOYtpsEZQXQhaRWSpuWo3TbUT71pdYiFhyKMwEAdSrF75UUi-xD1CCJB1QaYxhC79W_3zSPjtcIrL_Y4uIqP6x_vRK2SfLpTrirgwlnLOpOjUdqLpHWA99s1SSblGz8l1lrdSa14JE_dsez3Wy_Hn2a3y6LS-F55nPVOepe7ewTn4Vgd5cs4Zk0j3DjcRhgcvWjdSr1LWV897XDwygT2Fadgdnrucf6XQajOCx-i6SCAZ4AnHPSeDf3q6gXRW3KZgWIXAFc26421L-N1Sut9JK3XsDTVVgs0oIr9fWBiX1-JYYuIHNuam0BN7B1MqvP2kiyy0Fifg&h=C5OfrHSxJIQkZ6Lyh1krGQdnpLM3ipvUbEMlDGTFpbo
-  response:
-    body:
-      string: '{"status":"Accepted"}'
-    headers:
-      cache-control:
-      - no-cache
-      content-length:
-      - '21'
-      content-type:
-      - application/json; charset=utf-8
-      date:
-      - Wed, 28 Feb 2024 23:27:05 GMT
-      expires:
-      - '-1'
-      location:
-      - https://management.azure.com/subscriptions/00000000-0000-0000-0000-000000000000/providers/Microsoft.ContainerRegistry/locations/EASTUS2/operationResults/registries-e1aaff9e-d690-11ee-8ee1-010101010000?api-version=2022-02-01-preview&t=638447596261273329&c=MIIHADCCBeigAwIBAgITHgPqUKIUuzcMjHnSqwAAA-pQojANBgkqhkiG9w0BAQsFADBEMRMwEQYKCZImiZPyLGQBGRYDR0JMMRMwEQYKCZImiZPyLGQBGRYDQU1FMRgwFgYDVQQDEw9BTUUgSW5mcmEgQ0EgMDYwHhcNMjQwMTMxMTA0OTIwWhcNMjUwMTI1MTA0OTIwWjBAMT4wPAYDVQQDEzVhc3luY29wZXJhdGlvbnNpZ25pbmdjZXJ0aWZpY2F0ZS5tYW5hZ2VtZW50LmF6dXJlLmNvbTCCASIwDQYJKoZIhvcNAQEBBQADggEPADCCAQoCggEBAL8Xxozyns7JQPWMTJtofjZEltgixX0UzmRE21LlxA-WFLxdchZStU2GbP8iw3kHzL6CJ_IJpaCSs9Z0ju5Zj9cC3M-20DkQbN0uj0GHhVEwi5AT6N9UH0icUYklqIM33_jS2_kZHQxCPpHpL05eSEFT3vVaIhqteGaWFnzpljwGBkFMf_EwVxROc6jZ8TYbjXzZ_lBGiAHEt8_DHTvKeNimqJKGMJ_d0pkW3pGHvK7o0Bg-CT7Ywaq29j0Gx6NXB6PNua7fWonr5dDvV7b11Q95JJ8_C-Dn3gqyCtaf4tlQ2CYmrxCjaLk2qU7Y6HAByhBtPSyPkLVOlfnw9r-y5l0CAwEAAaOCA-0wggPpMCcGCSsGAQQBgjcVCgQaMBgwCgYIKwYBBQUHAwEwCgYIKwYBBQUHAwIwPQYJKwYBBAGCNxUHBDAwLgYmKwYBBAGCNxUIhpDjDYTVtHiE8Ys-hZvdFs6dEoFggvX2K4Py0SACAWQCAQowggHLBggrBgEFBQcBAQSCAb0wggG5MGMGCCsGAQUFBzAChldodHRwOi8vY3JsLm1pY3Jvc29mdC5jb20vcGtpaW5mcmEvQ2VydHMvQkwyUEtJSU5UQ0EwMi5BTUUuR0JMX0FNRSUyMEluZnJhJTIwQ0ElMjAwNi5jcnQwUwYIKwYBBQUHMAKGR2h0dHA6Ly9jcmwxLmFtZS5nYmwvYWlhL0JMMlBLSUlOVENBMDIuQU1FLkdCTF9BTUUlMjBJbmZyYSUyMENBJTIwMDYuY3J0MFMGCCsGAQUFBzAChkdodHRwOi8vY3JsMi5hbWUuZ2JsL2FpYS9CTDJQS0lJTlRDQTAyLkFNRS5HQkxfQU1FJTIwSW5mcmElMjBDQSUyMDA2LmNydDBTBggrBgEFBQcwAoZHaHR0cDovL2NybDMuYW1lLmdibC9haWEvQkwyUEtJSU5UQ0EwMi5BTUUuR0JMX0FNRSUyMEluZnJhJTIwQ0ElMjAwNi5jcnQwUwYIKwYBBQUHMAKGR2h0dHA6Ly9jcmw0LmFtZS5nYmwvYWlhL0JMMlBLSUlOVENBMDIuQU1FLkdCTF9BTUUlMjBJbmZyYSUyMENBJTIwMDYuY3J0MB0GA1UdDgQWBBSjfcfgL1I-py_Pgx2g6tlj8J-G1zAOBgNVHQ8BAf8EBAMCBaAwggEmBgNVHR8EggEdMIIBGTCCARWgggERoIIBDYY_aHR0cDovL2NybC5taWNyb3NvZnQuY29tL3BraWluZnJhL0NSTC9BTUUlMjBJbmZyYSUyMENBJTIwMDYuY3JshjFodHRwOi8vY3JsMS5hbWUuZ2JsL2NybC9BTUUlMjBJbmZyYSUyMENBJTIwMDYuY3JshjFodHRwOi8vY3JsMi5hbWUuZ2JsL2NybC9BTUUlMjBJbmZyYSUyMENBJTIwMDYuY3JshjFodHRwOi8vY3JsMy5hbWUuZ2JsL2NybC9BTUUlMjBJbmZyYSUyMENBJTIwMDYuY3JshjFodHRwOi8vY3JsNC5hbWUuZ2JsL2NybC9BTUUlMjBJbmZyYSUyMENBJTIwMDYuY3JsMBcGA1UdIAQQMA4wDAYKKwYBBAGCN3sBATAfBgNVHSMEGDAWgBTxRmjG8cPwKy19i2rhsvm-NfzRQTAdBgNVHSUEFjAUBggrBgEFBQcDAQYIKwYBBQUHAwIwDQYJKoZIhvcNAQELBQADggEBAIrUTfifPGoHH9bxzfMqtx8Y9LosN2v1VV7pmSbd5rlA4cxFYy-MmIffscFJqBmctJwFobfu8r_O6mnKa0Av3IOL-idzKEVhO4lMZ-xlB3rNIx9Stcs1qctJ9zQ_1RDxATu08mFzyBhr7ZVK0pEBMT4c8_5iQxVwNVxnyjfpUbHawY67aqA1QCc1vw9Vs_0e73X_xBRiuGnNUxpSQWfF0N2rVRs_Oyks7Ze7M3M0Xjxhi2Y4WnGd8kYJLWVi5UmNf6Kj6lL6junnk5Bzq5YASezf-TvVvN-s5R0r2XBQPyNg1tPUm74q2e7eutKUUtOtEZOa4n_EBxBPPw7ypnzM6kI&s=m0sU6yNvAgvYyW_nLTlCOv7zfyXpBfLqJ6BfYD0dGAbaVSBBl6lQPTDBDG9IAfkZ4-iJcJ--P9lPvtgrsNJb0AW2JU_iQxapvrK4toWu-KgQrRG4Y8KIDe9HbqaczL20C-N8sxLhOK6AQVkA1P3cnDWPpFjyRWd-HB1oM3d3_UiSXVmKPk5pBqMcHNLlzser83bXjHhlBLzscSGvIdbdj-Wg2vyZQnZ-vMtX5NBuVgBpthKcAPw0xhKJd3la0EkHiKZ6v-dE97Hj9jJkYN3z_kmtzXBwMY8lNbZsJxTq5ewM8GGh2iROIKRbPzbdpAeZjtPE0OFtIitDo5UKNcIXIA&h=PVPZV3Fj71Ux4QYNCsEqJEkafCIZcjtswMz3HFtJZJc
-      pragma:
-      - no-cache
-      strict-transport-security:
-      - max-age=31536000; includeSubDomains
-      x-cache:
-      - CONFIG_NOCACHE
-      x-content-type-options:
-      - nosniff
-      x-msedge-ref:
-      - 'Ref A: 83CFDC1871C14A68930CD1206624EA6A Ref B: CO6AA3150220029 Ref C: 2024-02-28T23:27:05Z'
-    status:
-      code: 202
-      message: Accepted
-- request:
-    body: null
-    headers:
-      Accept:
-      - '*/*'
-      Accept-Encoding:
-      - gzip, deflate
-      CommandName:
-      - acr import
-      Connection:
-      - keep-alive
-      ParameterSetName:
-      - -n --source
-      User-Agent:
-      - AZURECLI/2.57.0 azsdk-python-azure-mgmt-containerregistry/10.1.0 Python/3.8.10
-        (Windows-10-10.0.22621-SP0)
-    method: GET
-    uri: https://management.azure.com/subscriptions/00000000-0000-0000-0000-000000000000/providers/Microsoft.ContainerRegistry/locations/EASTUS2/operationResults/registries-e1aaff9e-d690-11ee-8ee1-010101010000?api-version=2022-02-01-preview&t=638447596261273329&c=MIIHADCCBeigAwIBAgITHgPqUKIUuzcMjHnSqwAAA-pQojANBgkqhkiG9w0BAQsFADBEMRMwEQYKCZImiZPyLGQBGRYDR0JMMRMwEQYKCZImiZPyLGQBGRYDQU1FMRgwFgYDVQQDEw9BTUUgSW5mcmEgQ0EgMDYwHhcNMjQwMTMxMTA0OTIwWhcNMjUwMTI1MTA0OTIwWjBAMT4wPAYDVQQDEzVhc3luY29wZXJhdGlvbnNpZ25pbmdjZXJ0aWZpY2F0ZS5tYW5hZ2VtZW50LmF6dXJlLmNvbTCCASIwDQYJKoZIhvcNAQEBBQADggEPADCCAQoCggEBAL8Xxozyns7JQPWMTJtofjZEltgixX0UzmRE21LlxA-WFLxdchZStU2GbP8iw3kHzL6CJ_IJpaCSs9Z0ju5Zj9cC3M-20DkQbN0uj0GHhVEwi5AT6N9UH0icUYklqIM33_jS2_kZHQxCPpHpL05eSEFT3vVaIhqteGaWFnzpljwGBkFMf_EwVxROc6jZ8TYbjXzZ_lBGiAHEt8_DHTvKeNimqJKGMJ_d0pkW3pGHvK7o0Bg-CT7Ywaq29j0Gx6NXB6PNua7fWonr5dDvV7b11Q95JJ8_C-Dn3gqyCtaf4tlQ2CYmrxCjaLk2qU7Y6HAByhBtPSyPkLVOlfnw9r-y5l0CAwEAAaOCA-0wggPpMCcGCSsGAQQBgjcVCgQaMBgwCgYIKwYBBQUHAwEwCgYIKwYBBQUHAwIwPQYJKwYBBAGCNxUHBDAwLgYmKwYBBAGCNxUIhpDjDYTVtHiE8Ys-hZvdFs6dEoFggvX2K4Py0SACAWQCAQowggHLBggrBgEFBQcBAQSCAb0wggG5MGMGCCsGAQUFBzAChldodHRwOi8vY3JsLm1pY3Jvc29mdC5jb20vcGtpaW5mcmEvQ2VydHMvQkwyUEtJSU5UQ0EwMi5BTUUuR0JMX0FNRSUyMEluZnJhJTIwQ0ElMjAwNi5jcnQwUwYIKwYBBQUHMAKGR2h0dHA6Ly9jcmwxLmFtZS5nYmwvYWlhL0JMMlBLSUlOVENBMDIuQU1FLkdCTF9BTUUlMjBJbmZyYSUyMENBJTIwMDYuY3J0MFMGCCsGAQUFBzAChkdodHRwOi8vY3JsMi5hbWUuZ2JsL2FpYS9CTDJQS0lJTlRDQTAyLkFNRS5HQkxfQU1FJTIwSW5mcmElMjBDQSUyMDA2LmNydDBTBggrBgEFBQcwAoZHaHR0cDovL2NybDMuYW1lLmdibC9haWEvQkwyUEtJSU5UQ0EwMi5BTUUuR0JMX0FNRSUyMEluZnJhJTIwQ0ElMjAwNi5jcnQwUwYIKwYBBQUHMAKGR2h0dHA6Ly9jcmw0LmFtZS5nYmwvYWlhL0JMMlBLSUlOVENBMDIuQU1FLkdCTF9BTUUlMjBJbmZyYSUyMENBJTIwMDYuY3J0MB0GA1UdDgQWBBSjfcfgL1I-py_Pgx2g6tlj8J-G1zAOBgNVHQ8BAf8EBAMCBaAwggEmBgNVHR8EggEdMIIBGTCCARWgggERoIIBDYY_aHR0cDovL2NybC5taWNyb3NvZnQuY29tL3BraWluZnJhL0NSTC9BTUUlMjBJbmZyYSUyMENBJTIwMDYuY3JshjFodHRwOi8vY3JsMS5hbWUuZ2JsL2NybC9BTUUlMjBJbmZyYSUyMENBJTIwMDYuY3JshjFodHRwOi8vY3JsMi5hbWUuZ2JsL2NybC9BTUUlMjBJbmZyYSUyMENBJTIwMDYuY3JshjFodHRwOi8vY3JsMy5hbWUuZ2JsL2NybC9BTUUlMjBJbmZyYSUyMENBJTIwMDYuY3JshjFodHRwOi8vY3JsNC5hbWUuZ2JsL2NybC9BTUUlMjBJbmZyYSUyMENBJTIwMDYuY3JsMBcGA1UdIAQQMA4wDAYKKwYBBAGCN3sBATAfBgNVHSMEGDAWgBTxRmjG8cPwKy19i2rhsvm-NfzRQTAdBgNVHSUEFjAUBggrBgEFBQcDAQYIKwYBBQUHAwIwDQYJKoZIhvcNAQELBQADggEBAIrUTfifPGoHH9bxzfMqtx8Y9LosN2v1VV7pmSbd5rlA4cxFYy-MmIffscFJqBmctJwFobfu8r_O6mnKa0Av3IOL-idzKEVhO4lMZ-xlB3rNIx9Stcs1qctJ9zQ_1RDxATu08mFzyBhr7ZVK0pEBMT4c8_5iQxVwNVxnyjfpUbHawY67aqA1QCc1vw9Vs_0e73X_xBRiuGnNUxpSQWfF0N2rVRs_Oyks7Ze7M3M0Xjxhi2Y4WnGd8kYJLWVi5UmNf6Kj6lL6junnk5Bzq5YASezf-TvVvN-s5R0r2XBQPyNg1tPUm74q2e7eutKUUtOtEZOa4n_EBxBPPw7ypnzM6kI&s=m0sU6yNvAgvYyW_nLTlCOv7zfyXpBfLqJ6BfYD0dGAbaVSBBl6lQPTDBDG9IAfkZ4-iJcJ--P9lPvtgrsNJb0AW2JU_iQxapvrK4toWu-KgQrRG4Y8KIDe9HbqaczL20C-N8sxLhOK6AQVkA1P3cnDWPpFjyRWd-HB1oM3d3_UiSXVmKPk5pBqMcHNLlzser83bXjHhlBLzscSGvIdbdj-Wg2vyZQnZ-vMtX5NBuVgBpthKcAPw0xhKJd3la0EkHiKZ6v-dE97Hj9jJkYN3z_kmtzXBwMY8lNbZsJxTq5ewM8GGh2iROIKRbPzbdpAeZjtPE0OFtIitDo5UKNcIXIA&h=PVPZV3Fj71Ux4QYNCsEqJEkafCIZcjtswMz3HFtJZJc
-  response:
-    body:
-      string: '{"status":"Succeeded"}'
-    headers:
-      cache-control:
-      - no-cache
-      content-length:
-      - '22'
-      content-type:
-      - application/json; charset=utf-8
-      date:
-      - Wed, 28 Feb 2024 23:27:16 GMT
-      expires:
-      - '-1'
-      pragma:
-      - no-cache
-      strict-transport-security:
-      - max-age=31536000; includeSubDomains
-      x-cache:
-      - CONFIG_NOCACHE
-      x-content-type-options:
-      - nosniff
-      x-msedge-ref:
-      - 'Ref A: DCD5CA35509F4C4395DF6EC08FC552BA Ref B: CO6AA3150220029 Ref C: 2024-02-28T23:27:16Z'
-    status:
-      code: 200
-      message: OK
-- request:
-    body: null
-    headers:
-      Accept:
-      - application/json
-      Accept-Encoding:
-      - gzip, deflate
-      CommandName:
-      - containerapp create
-      Connection:
-      - keep-alive
-      ParameterSetName:
-      - -g -n --image --ingress --target-port --environment --registry-server
-      User-Agent:
-      - AZURECLI/2.57.0 azsdk-python-azure-mgmt-resource/23.1.0b2 Python/3.8.10 (Windows-10-10.0.22621-SP0)
-    method: GET
-    uri: https://management.azure.com/subscriptions/00000000-0000-0000-0000-000000000000/providers/Microsoft.App?api-version=2022-09-01
-  response:
-    body:
-      string: '{"id":"/subscriptions/00000000-0000-0000-0000-000000000000/providers/Microsoft.App","namespace":"Microsoft.App","authorizations":[{"applicationId":"7e3bc4fd-85a3-4192-b177-5b8bfc87f42c","roleDefinitionId":"39a74f72-b40f-4bdc-b639-562fe2260bf0"},{"applicationId":"3734c1a4-2bed-4998-a37a-ff1a9e7bf019","roleDefinitionId":"5c779a4f-5cb2-4547-8c41-478d9be8ba90"},{"applicationId":"55ebbb62-3b9c-49fd-9b87-9595226dd4ac","roleDefinitionId":"e49ca620-7992-4561-a7df-4ed67dad77b5","managedByRoleDefinitionId":"9e3af657-a8ff-583c-a75c-2fe7c4bcb635"},{"applicationId":"1459b1f6-7a5b-4300-93a2-44b4a651759f","roleDefinitionId":"3c5f1b29-9e3d-4a22-b5d6-9ff4e5a37974"}],"resourceTypes":[{"resourceType":"managedEnvironments","locations":["North
-        Central US (Stage)","West US 2","Southeast Asia","Sweden Central","Canada
-        Central","West Europe","North Europe","East US","East US 2","East Asia","Australia
-        East","Germany West Central","Japan East","UK South","West US","Central US","North
-        Central US","South Central US","Korea Central","Brazil South","West US 3","France
-        Central","South Africa North","Norway East","Switzerland North","UAE North","Canada
-        East","West Central US","UK West","Central India","Central US EUAP","East
-        US 2 EUAP"],"apiVersions":["2023-11-02-preview","2023-08-01-preview","2023-05-02-preview","2023-05-01","2023-04-01-preview","2022-11-01-preview","2022-10-01","2022-06-01-preview","2022-03-01"],"defaultApiVersion":"2023-05-01","capabilities":"CrossResourceGroupResourceMove,
-        CrossSubscriptionResourceMove, SystemAssignedResourceIdentity, SupportsTags,
-        SupportsLocation"},{"resourceType":"managedEnvironments/certificates","locations":["North
-        Central US (Stage)","West US 2","Southeast Asia","Sweden Central","Canada
-        Central","West Europe","North Europe","East US","East US 2","East Asia","Australia
-        East","Germany West Central","Japan East","UK South","West US","Central US","North
-        Central US","South Central US","Korea Central","Brazil South","West US 3","France
-        Central","South Africa North","Norway East","Switzerland North","UAE North","Canada
-        East","West Central US","UK West","Central India","Central US EUAP","East
-        US 2 EUAP"],"apiVersions":["2023-11-02-preview","2023-08-01-preview","2023-05-02-preview","2023-05-01","2023-04-01-preview","2022-11-01-preview","2022-10-01","2022-06-01-preview","2022-03-01"],"defaultApiVersion":"2023-05-01","capabilities":"CrossResourceGroupResourceMove,
-        CrossSubscriptionResourceMove, SupportsTags, SupportsLocation"},{"resourceType":"managedEnvironments/managedCertificates","locations":["North
-        Central US (Stage)","West US 2","Southeast Asia","Sweden Central","Canada
-        Central","West Europe","North Europe","East US","East US 2","East Asia","Australia
-        East","Germany West Central","Japan East","UK South","West US","Central US","North
-        Central US","South Central US","Korea Central","Brazil South","West US 3","France
-        Central","South Africa North","Norway East","Switzerland North","UAE North","Canada
-        East","West Central US","UK West","Central India","Central US EUAP","East
-        US 2 EUAP"],"apiVersions":["2023-11-02-preview","2023-08-01-preview","2023-05-02-preview","2023-05-01","2023-04-01-preview","2022-11-01-preview"],"defaultApiVersion":"2023-05-01","capabilities":"CrossResourceGroupResourceMove,
-        CrossSubscriptionResourceMove, SupportsTags, SupportsLocation"},{"resourceType":"containerApps","locations":["North
-        Central US (Stage)","West US 2","Southeast Asia","Sweden Central","Canada
-        Central","West Europe","North Europe","East US","East US 2","East Asia","Australia
-        East","Germany West Central","Japan East","UK South","West US","Central US","North
-        Central US","South Central US","Korea Central","Brazil South","West US 3","France
-        Central","South Africa North","Norway East","Switzerland North","UAE North","Canada
-        East","West Central US","UK West","Central India","Central US EUAP","East
-        US 2 EUAP"],"apiVersions":["2023-11-02-preview","2023-08-01-preview","2023-05-02-preview","2023-05-01","2023-04-01-preview","2022-11-01-preview","2022-10-01","2022-06-01-preview","2022-03-01"],"defaultApiVersion":"2023-05-01","capabilities":"CrossResourceGroupResourceMove,
-        CrossSubscriptionResourceMove, SystemAssignedResourceIdentity, SupportsTags,
-        SupportsLocation"},{"resourceType":"jobs","locations":["North Central US (Stage)","West
-        US 2","Southeast Asia","Sweden Central","Canada Central","West Europe","North
-        Europe","East US","East US 2","East Asia","Australia East","Germany West Central","Japan
-        East","UK South","West US","Central US","North Central US","South Central
-        US","Korea Central","Brazil South","West US 3","France Central","South Africa
-        North","Norway East","Switzerland North","UAE North","Canada East","West Central
-        US","UK West","Central India","Central US EUAP","East US 2 EUAP"],"apiVersions":["2023-11-02-preview","2023-08-01-preview","2023-05-02-preview","2023-05-01","2023-04-01-preview","2022-11-01-preview"],"defaultApiVersion":"2023-05-01","capabilities":"CrossResourceGroupResourceMove,
-        CrossSubscriptionResourceMove, SystemAssignedResourceIdentity, SupportsTags,
-        SupportsLocation"},{"resourceType":"locations","locations":[],"apiVersions":["2023-11-02-preview","2023-08-01-preview","2023-05-02-preview","2023-05-01","2023-04-01-preview","2022-11-01-preview","2022-10-01","2022-06-01-preview","2022-03-01"],"defaultApiVersion":"2023-05-01","capabilities":"None"},{"resourceType":"locations/managedEnvironmentOperationResults","locations":["North
-        Central US (Stage)","West US 2","Southeast Asia","Sweden Central","Canada
-        Central","West Europe","North Europe","East US","East US 2","East Asia","Australia
-        East","Germany West Central","Japan East","UK South","West US","Central US","North
-        Central US","South Central US","Korea Central","Brazil South","West US 3","France
-        Central","South Africa North","Norway East","Switzerland North","UAE North","Canada
-        East","West Central US","UK West","Central India","Central US EUAP","East
-        US 2 EUAP"],"apiVersions":["2023-11-02-preview","2023-08-01-preview","2023-05-02-preview","2023-05-01","2023-04-01-preview","2022-11-01-preview","2022-10-01","2022-06-01-preview","2022-03-01"],"defaultApiVersion":"2023-05-01","capabilities":"None"},{"resourceType":"locations/managedEnvironmentOperationStatuses","locations":["North
-        Central US (Stage)","West US 2","Southeast Asia","Sweden Central","Canada
-        Central","West Europe","North Europe","East US","East US 2","East Asia","Australia
-        East","Germany West Central","Japan East","UK South","West US","Central US","North
-        Central US","South Central US","Korea Central","Brazil South","West US 3","France
-        Central","South Africa North","Norway East","Switzerland North","UAE North","Canada
-        East","West Central US","UK West","Central India","Central US EUAP","East
-        US 2 EUAP"],"apiVersions":["2023-11-02-preview","2023-08-01-preview","2023-05-02-preview","2023-05-01","2023-04-01-preview","2022-11-01-preview","2022-10-01","2022-06-01-preview","2022-03-01"],"defaultApiVersion":"2023-05-01","capabilities":"None"},{"resourceType":"locations/containerappOperationResults","locations":["North
-        Central US (Stage)","Canada Central","West Europe","North Europe","East US","East
-        US 2","East Asia","Australia East","Germany West Central","Japan East","UK
-        South","West US","Central US","North Central US","South Central US","Korea
-        Central","Brazil South","West US 3","France Central","South Africa North","Norway
-        East","Switzerland North","UAE North","Canada East","West Central US","UK
-        West","Central India","Central US EUAP","East US 2 EUAP","West US 2","Southeast
-        Asia","Sweden Central"],"apiVersions":["2023-11-02-preview","2023-08-01-preview","2023-05-02-preview","2023-05-01","2023-04-01-preview","2022-11-01-preview","2022-10-01","2022-06-01-preview","2022-03-01"],"defaultApiVersion":"2023-05-01","capabilities":"None"},{"resourceType":"locations/containerappOperationStatuses","locations":["North
-        Central US (Stage)","West US 2","Southeast Asia","Sweden Central","Canada
-        Central","West Europe","North Europe","East US","East US 2","East Asia","Australia
-        East","Germany West Central","Japan East","UK South","West US","Central US","North
-        Central US","South Central US","Korea Central","Brazil South","West US 3","France
-        Central","South Africa North","Norway East","Switzerland North","UAE North","Canada
-        East","West Central US","UK West","Central India","Central US EUAP","East
-        US 2 EUAP"],"apiVersions":["2023-11-02-preview","2023-08-01-preview","2023-05-02-preview","2023-05-01","2023-04-01-preview","2022-11-01-preview","2022-10-01","2022-06-01-preview","2022-03-01"],"defaultApiVersion":"2023-05-01","capabilities":"None"},{"resourceType":"locations/containerappsjobOperationResults","locations":["North
-        Central US (Stage)","Canada Central","West Europe","North Europe","East US","East
-        US 2","East Asia","Australia East","Germany West Central","Japan East","UK
-        South","West US","Central US","North Central US","South Central US","Korea
-        Central","Brazil South","West US 3","France Central","South Africa North","Norway
-        East","Switzerland North","UAE North","Canada East","West Central US","UK
-        West","Central India","Central US EUAP","East US 2 EUAP","West US 2","Southeast
-        Asia","Sweden Central"],"apiVersions":["2023-11-02-preview","2023-08-01-preview","2023-05-02-preview","2023-05-01","2023-04-01-preview","2022-11-01-preview"],"defaultApiVersion":"2023-05-01","capabilities":"None"},{"resourceType":"locations/containerappsjobOperationStatuses","locations":["North
-        Central US (Stage)","West US 2","Southeast Asia","Sweden Central","Canada
-        Central","West Europe","North Europe","East US","East US 2","East Asia","Australia
-        East","Germany West Central","Japan East","UK South","West US","Central US","North
-        Central US","South Central US","Korea Central","Brazil South","West US 3","France
-        Central","South Africa North","Norway East","Switzerland North","UAE North","Canada
-        East","West Central US","UK West","Central India","Central US EUAP","East
-        US 2 EUAP"],"apiVersions":["2023-11-02-preview","2023-08-01-preview","2023-05-02-preview","2023-05-01","2023-04-01-preview","2022-11-01-preview"],"defaultApiVersion":"2023-05-01","capabilities":"None"},{"resourceType":"locations/sourceControlOperationResults","locations":["North
-        Central US (Stage)","Canada Central","West Europe","North Europe","East US","East
-        US 2","East Asia","Australia East","Germany West Central","Japan East","UK
-        South","West US","Central US","North Central US","South Central US","Korea
-        Central","Brazil South","West US 3","France Central","South Africa North","Norway
-        East","Switzerland North","UAE North","Canada East","West Central US","UK
-        West","Central India","Central US EUAP","East US 2 EUAP","West US 2","Southeast
-        Asia","Sweden Central"],"apiVersions":["2023-11-02-preview","2023-08-01-preview","2023-05-02-preview","2023-05-01","2023-04-01-preview","2022-11-01-preview","2022-10-01","2022-06-01-preview","2022-03-01"],"defaultApiVersion":"2023-05-01","capabilities":"None"},{"resourceType":"locations/sourceControlOperationStatuses","locations":["North
-        Central US (Stage)","West US 2","Southeast Asia","Sweden Central","Canada
-        Central","West Europe","North Europe","East US","East US 2","East Asia","Australia
-        East","Germany West Central","Japan East","UK South","West US","Central US","North
-        Central US","South Central US","Korea Central","Brazil South","West US 3","France
-        Central","South Africa North","Norway East","Switzerland North","UAE North","Canada
-        East","West Central US","UK West","Central India","Central US EUAP","East
-        US 2 EUAP"],"apiVersions":["2023-11-02-preview","2023-08-01-preview","2023-05-02-preview","2023-05-01","2023-04-01-preview","2022-11-01-preview","2022-10-01","2022-06-01-preview","2022-03-01"],"defaultApiVersion":"2023-05-01","capabilities":"None"},{"resourceType":"locations/usages","locations":["North
-        Central US (Stage)","West US 2","Southeast Asia","Sweden Central","Canada
-        Central","West Europe","North Europe","East US","East US 2","East Asia","Australia
-        East","Germany West Central","Japan East","UK South","West US","Central US","North
-        Central US","South Central US","Korea Central","Brazil South","West US 3","France
-        Central","South Africa North","Norway East","Switzerland North","UAE North","Canada
-        East","West Central US","UK West","Central India","Central US EUAP","East
-        US 2 EUAP"],"apiVersions":["2023-11-02-preview","2023-08-01-preview","2023-05-02-preview"],"defaultApiVersion":"2023-05-02-preview","capabilities":"None"},{"resourceType":"operations","locations":["North
-        Central US (Stage)","Central US EUAP","East US 2 EUAP","West US 2","Southeast
-        Asia","Sweden Central","Canada Central","West Europe","North Europe","East
-        US","East US 2","East Asia","Australia East","Germany West Central","Japan
-        East","UK South","West US","Central US","North Central US","South Central
-        US","Korea Central","Brazil South","West US 3","France Central","South Africa
-        North","Norway East","Switzerland North","UAE North","Canada East","West Central
-        US","UK West","Central India"],"apiVersions":["2023-11-02-preview","2023-08-01-preview","2023-05-02-preview","2023-05-01","2023-04-01-preview","2023-02-01","2022-11-01-preview","2022-10-01","2022-06-01-preview","2022-03-01"],"defaultApiVersion":"2023-08-01-preview","capabilities":"None"},{"resourceType":"connectedEnvironments","locations":["North
-        Central US (Stage)","North Central US","East US","East Asia","West Europe","Southeast
-        Asia","Central US EUAP","East US 2 EUAP"],"apiVersions":["2023-11-02-preview","2023-08-01-preview","2023-05-02-preview","2023-05-01","2023-04-01-preview","2022-11-01-preview","2022-10-01","2022-06-01-preview"],"defaultApiVersion":"2023-05-01","capabilities":"CrossResourceGroupResourceMove,
-        CrossSubscriptionResourceMove, SupportsTags, SupportsLocation"},{"resourceType":"connectedEnvironments/certificates","locations":["North
-        Central US (Stage)","North Central US","East US","East Asia","West Europe","Southeast
-        Asia","Central US EUAP","East US 2 EUAP"],"apiVersions":["2023-11-02-preview","2023-08-01-preview","2023-05-02-preview","2023-05-01","2023-04-01-preview","2022-11-01-preview","2022-10-01","2022-06-01-preview"],"defaultApiVersion":"2023-05-01","capabilities":"CrossResourceGroupResourceMove,
-        CrossSubscriptionResourceMove, SupportsTags, SupportsLocation"},{"resourceType":"locations/connectedEnvironmentOperationResults","locations":["North
-        Central US (Stage)","North Central US","East US","East Asia","West Europe","Southeast
-        Asia","Central US EUAP","East US 2 EUAP"],"apiVersions":["2023-11-02-preview","2023-08-01-preview","2023-05-02-preview","2023-05-01","2023-04-01-preview","2022-11-01-preview","2022-10-01","2022-06-01-preview"],"defaultApiVersion":"2023-05-01","capabilities":"None"},{"resourceType":"locations/connectedEnvironmentOperationStatuses","locations":["North
-        Central US (Stage)","North Central US","East US","East Asia","West Europe","Southeast
-        Asia","Central US EUAP","East US 2 EUAP"],"apiVersions":["2023-11-02-preview","2023-08-01-preview","2023-05-02-preview","2023-05-01","2023-04-01-preview","2022-11-01-preview","2022-10-01","2022-06-01-preview"],"defaultApiVersion":"2023-05-01","capabilities":"None"},{"resourceType":"locations/managedCertificateOperationStatuses","locations":["North
-        Central US (Stage)","West US 2","Southeast Asia","Sweden Central","Canada
-        Central","West Europe","North Europe","East US","East US 2","East Asia","Australia
-        East","Germany West Central","Japan East","UK South","West US","Central US","North
-        Central US","South Central US","Korea Central","Brazil South","West US 3","France
-        Central","South Africa North","Norway East","Switzerland North","UAE North","Canada
-        East","West Central US","UK West","Central India","Central US EUAP","East
-        US 2 EUAP"],"apiVersions":["2023-11-02-preview","2023-08-01-preview","2023-05-02-preview","2023-05-01","2023-04-01-preview","2022-11-01-preview"],"defaultApiVersion":"2023-05-01","capabilities":"None"},{"resourceType":"locations/billingMeters","locations":["North
-        Central US (Stage)","West US 2","Southeast Asia","Sweden Central","Canada
-        Central","West Europe","North Europe","East US","East US 2","East Asia","Australia
-        East","Germany West Central","Japan East","UK South","West US","Central US","North
-        Central US","South Central US","Korea Central","Brazil South","West US 3","France
-        Central","South Africa North","Norway East","Switzerland North","UAE North","Canada
-        East","West Central US","UK West","Central India","Central US EUAP","East
-        US 2 EUAP"],"apiVersions":["2023-11-02-preview","2023-08-01-preview","2023-05-02-preview","2023-05-01","2023-04-01-preview","2022-11-01-preview","2022-10-01","2022-06-01-preview"],"defaultApiVersion":"2023-05-01","capabilities":"None"},{"resourceType":"locations/availableManagedEnvironmentsWorkloadProfileTypes","locations":["North
-        Central US (Stage)","West US 2","Southeast Asia","Sweden Central","Canada
-        Central","West Europe","North Europe","East US","East US 2","East Asia","Australia
-        East","Germany West Central","Japan East","UK South","West US","Central US","North
-        Central US","South Central US","Korea Central","Brazil South","West US 3","France
-        Central","South Africa North","Norway East","Switzerland North","UAE North","Canada
-        East","West Central US","UK West","Central India","Central US EUAP","East
-        US 2 EUAP"],"apiVersions":["2023-11-02-preview","2023-08-01-preview","2023-05-02-preview","2023-05-01","2023-04-01-preview","2022-11-01-preview","2022-10-01","2022-06-01-preview"],"defaultApiVersion":"2023-05-01","capabilities":"None"},{"resourceType":"getCustomDomainVerificationId","locations":["North
-        Central US (Stage)","West US 2","Southeast Asia","Sweden Central","Canada
-        Central","West Europe","North Europe","East US","East US 2","East Asia","Australia
-        East","Germany West Central","Japan East","UK South","West US","Central US","North
-        Central US","South Central US","Korea Central","Brazil South","West US 3","France
-        Central","South Africa North","Norway East","Switzerland North","UAE North","Canada
-        East","West Central US","UK West","Central India","Central US EUAP","East
-        US 2 EUAP"],"apiVersions":["2023-11-02-preview","2023-08-01-preview","2023-05-02-preview"],"defaultApiVersion":"2023-05-02-preview","capabilities":"None"},{"resourceType":"builders","locations":["North
-        Central US (Stage)","West US 2","Southeast Asia","Sweden Central","Canada
-        Central","West Europe","North Europe","East US","East US 2","East Asia","Australia
-        East","Germany West Central","Japan East","UK South","West US","Central US","North
-        Central US","South Central US","Korea Central","Brazil South","West US 3","France
-        Central","South Africa North","Norway East","Switzerland North","UAE North","Canada
-        East","West Central US","UK West","Central India","Central US EUAP","East
-        US 2 EUAP"],"apiVersions":["2023-11-02-preview","2023-08-01-preview"],"defaultApiVersion":"2023-08-01-preview","capabilities":"CrossResourceGroupResourceMove,
-        CrossSubscriptionResourceMove, SystemAssignedResourceIdentity, SupportsTags,
-        SupportsLocation"},{"resourceType":"builders/builds","locations":["North Central
-        US (Stage)","West US 2","Southeast Asia","Sweden Central","Canada Central","West
-        Europe","North Europe","East US","East US 2","East Asia","Australia East","Germany
-        West Central","Japan East","UK South","West US","Central US","North Central
-        US","South Central US","Korea Central","Brazil South","West US 3","France
-        Central","South Africa North","Norway East","Switzerland North","UAE North","Canada
-        East","West Central US","UK West","Central India","Central US EUAP","East
-        US 2 EUAP"],"apiVersions":["2023-11-02-preview","2023-08-01-preview"],"defaultApiVersion":"2023-08-01-preview","capabilities":"None"},{"resourceType":"locations/OperationResults","locations":["North
-        Central US (Stage)","West US 2","Southeast Asia","Sweden Central","Canada
-        Central","West Europe","North Europe","East US","East US 2","East Asia","Australia
-        East","Germany West Central","Japan East","UK South","West US","Central US","North
-        Central US","South Central US","Korea Central","Brazil South","West US 3","France
-        Central","South Africa North","Norway East","Switzerland North","UAE North","Canada
-        East","West Central US","UK West","Central India","Central US EUAP","East
-        US 2 EUAP"],"apiVersions":["2023-11-02-preview","2023-08-01-preview"],"defaultApiVersion":"2023-08-01-preview","capabilities":"None"},{"resourceType":"locations/OperationStatuses","locations":["North
-        Central US (Stage)","West US 2","Southeast Asia","Sweden Central","Canada
-        Central","West Europe","North Europe","East US","East US 2","East Asia","Australia
-        East","Germany West Central","Japan East","UK South","West US","Central US","North
-        Central US","South Central US","Korea Central","Brazil South","West US 3","France
-        Central","South Africa North","Norway East","Switzerland North","UAE North","Canada
-        East","West Central US","UK West","Central India","Central US EUAP","East
-        US 2 EUAP"],"apiVersions":["2023-11-02-preview","2023-08-01-preview"],"defaultApiVersion":"2023-08-01-preview","capabilities":"None"},{"resourceType":"managedEnvironments/dotNetComponents","locations":["North
-        Central US (Stage)","West US 2","Southeast Asia","Sweden Central","Canada
-        Central","West Europe","North Europe","East US","East US 2","East Asia","Australia
-        East","Germany West Central","Japan East","UK South","West US","Central US","North
-        Central US","South Central US","Korea Central","Brazil South","West US 3","France
-        Central","South Africa North","Norway East","Switzerland North","UAE North","Canada
-        East","West Central US","UK West","Central India","Central US EUAP","East
-        US 2 EUAP"],"apiVersions":["2023-11-02-preview"],"defaultApiVersion":"2023-11-02-preview","capabilities":"None"},{"resourceType":"managedEnvironments/javaComponents","locations":["North
-        Central US (Stage)","West US 2","Southeast Asia","Sweden Central","Canada
-        Central","West Europe","North Europe","East US","East US 2","East Asia","Australia
-        East","Germany West Central","Japan East","UK South","West US","Central US","North
-        Central US","South Central US","Korea Central","Brazil South","West US 3","France
-        Central","South Africa North","Norway East","Switzerland North","UAE North","Canada
-        East","West Central US","UK West","Central India","Central US EUAP","East
-        US 2 EUAP"],"apiVersions":["2023-11-02-preview"],"defaultApiVersion":"2023-11-02-preview","capabilities":"None"},{"resourceType":"managedEnvironments/daprComponents","locations":["North
-        Central US (Stage)","West US 2","Southeast Asia","Sweden Central","Canada
-        Central","West Europe","North Europe","East US","East US 2","East Asia","Australia
-        East","Germany West Central","Japan East","UK South","West US","Central US","North
-        Central US","South Central US","Korea Central","Brazil South","West US 3","France
-        Central","South Africa North","Norway East","Switzerland North","UAE North","Canada
-        East","West Central US","UK West","Central India","Central US EUAP","East
-        US 2 EUAP"],"apiVersions":["2023-11-02-preview","2023-08-01-preview","2023-05-02-preview","2023-05-01","2023-04-01-preview","2022-11-01-preview","2022-10-01","2022-06-01-preview","2022-03-01"],"defaultApiVersion":"2023-05-01","capabilities":"None"},{"resourceType":"sessionPools","locations":["Central
-        US EUAP","East US 2 EUAP"],"apiVersions":["2024-02-02-preview","2023-11-02-preview","2023-08-01-preview"],"defaultApiVersion":"2023-08-01-preview","capabilities":"CrossResourceGroupResourceMove,
-        CrossSubscriptionResourceMove, SystemAssignedResourceIdentity, SupportsTags,
-        SupportsLocation"},{"resourceType":"builders/patches","locations":["Central
-        US EUAP","East US 2 EUAP"],"apiVersions":["2024-02-02-preview","2023-11-02-preview","2023-08-01-preview"],"defaultApiVersion":"2023-08-01-preview","capabilities":"None"}],"registrationState":"Registered","registrationPolicy":"RegistrationRequired"}'
-    headers:
-      cache-control:
-      - no-cache
-      content-length:
-      - '23762'
-      content-type:
-      - application/json; charset=utf-8
-      date:
-      - Wed, 28 Feb 2024 23:27:39 GMT
-      expires:
-      - '-1'
-      pragma:
-      - no-cache
-      strict-transport-security:
-      - max-age=31536000; includeSubDomains
-      x-cache:
-      - CONFIG_NOCACHE
-      x-content-type-options:
-      - nosniff
-      x-msedge-ref:
-      - 'Ref A: 222E8B73E4CC43B18F9C8D28BE4D9F20 Ref B: CO6AA3150218045 Ref C: 2024-02-28T23:27:39Z'
-    status:
-      code: 200
-      message: OK
-- request:
-    body: null
-    headers:
-      Accept:
-      - '*/*'
-      Accept-Encoding:
-      - gzip, deflate
-      CommandName:
-      - containerapp create
-      Connection:
-      - keep-alive
-      ParameterSetName:
-      - -g -n --image --ingress --target-port --environment --registry-server
-      User-Agent:
-      - python/3.8.10 (Windows-10-10.0.22621-SP0) AZURECLI/2.57.0
-    method: GET
-    uri: https://management.azure.com/subscriptions/00000000-0000-0000-0000-000000000000/resourceGroups/client.env_rg_eastus2/providers/Microsoft.App/managedEnvironments/env-eastus2?api-version=2023-11-02-preview
-  response:
-    body:
-      string: '{"id":"/subscriptions/00000000-0000-0000-0000-000000000000/resourceGroups/client.env_rg_eastus2/providers/Microsoft.App/managedEnvironments/env-eastus2","name":"env-eastus2","type":"Microsoft.App/managedEnvironments","location":"East
-        US 2","systemData":{"createdBy":"harrli@microsoft.com","createdByType":"User","createdAt":"2024-02-28T22:40:40.3749292","lastModifiedBy":"harrli@microsoft.com","lastModifiedByType":"User","lastModifiedAt":"2024-02-28T22:40:40.3749292"},"properties":{"provisioningState":"Succeeded","daprAIInstrumentationKey":null,"daprAIConnectionString":null,"vnetConfiguration":null,"defaultDomain":"victoriousglacier-3c94eae2.eastus2.azurecontainerapps.io","staticIp":"52.254.46.135","appLogsConfiguration":{"destination":null,"logAnalyticsConfiguration":null},"openTelemetryConfiguration":null,"zoneRedundant":false,"kedaConfiguration":{"version":"2.12.0"},"daprConfiguration":{"version":"1.11.6"},"eventStreamEndpoint":"https://eastus2.azurecontainerapps.dev/subscriptions/00000000-0000-0000-0000-000000000000/resourceGroups/client.env_rg_eastus2/managedEnvironments/env-eastus2/eventstream","customDomainConfiguration":{"customDomainVerificationId":"0FEF6FC81FA2FA9876FEE95F895AD716D01F5495C9AC8EA62F0228DC5E40B5CA","dnsSuffix":null,"certificateKeyVaultProperties":null,"certificateValue":null,"certificatePassword":null,"thumbprint":null,"subjectName":null,"expirationDate":null},"workloadProfiles":[{"workloadProfileType":"Consumption","name":"Consumption"}],"appInsightsConfiguration":null,"infrastructureResourceGroup":null,"peerAuthentication":{"mtls":{"enabled":false}}}}'
-    headers:
-      api-supported-versions:
-      - 2022-03-01, 2022-06-01-preview, 2022-10-01, 2022-11-01-preview, 2023-04-01-preview,
-        2023-05-01, 2023-05-02-preview, 2023-08-01-preview, 2023-11-02-preview, 2024-02-02-preview,
-        2024-03-01
-      cache-control:
-      - no-cache
-      content-length:
-      - '1601'
-      content-type:
-      - application/json; charset=utf-8
-      date:
-      - Wed, 28 Feb 2024 23:27:39 GMT
-      expires:
-      - '-1'
-      pragma:
-      - no-cache
-      strict-transport-security:
-      - max-age=31536000; includeSubDomains
-      vary:
-      - Accept-Encoding
-      x-cache:
-      - CONFIG_NOCACHE
-      x-content-type-options:
-      - nosniff
-      x-msedge-ref:
-      - 'Ref A: FE0AF5B4CD86415B81CE5D06371CB877 Ref B: CO6AA3150217023 Ref C: 2024-02-28T23:27:39Z'
-      x-powered-by:
-      - ASP.NET
-    status:
-      code: 200
-      message: OK
-- request:
-    body: null
-    headers:
-      Accept:
-      - application/json
-      Accept-Encoding:
-      - gzip, deflate
-      CommandName:
-      - containerapp create
-      Connection:
-      - keep-alive
-      ParameterSetName:
-      - -g -n --image --ingress --target-port --environment --registry-server
-      User-Agent:
-      - AZURECLI/2.57.0 azsdk-python-azure-mgmt-resource/23.1.0b2 Python/3.8.10 (Windows-10-10.0.22621-SP0)
-    method: GET
-    uri: https://management.azure.com/subscriptions/00000000-0000-0000-0000-000000000000/providers/Microsoft.App?api-version=2022-09-01
-  response:
-    body:
-      string: '{"id":"/subscriptions/00000000-0000-0000-0000-000000000000/providers/Microsoft.App","namespace":"Microsoft.App","authorizations":[{"applicationId":"7e3bc4fd-85a3-4192-b177-5b8bfc87f42c","roleDefinitionId":"39a74f72-b40f-4bdc-b639-562fe2260bf0"},{"applicationId":"3734c1a4-2bed-4998-a37a-ff1a9e7bf019","roleDefinitionId":"5c779a4f-5cb2-4547-8c41-478d9be8ba90"},{"applicationId":"55ebbb62-3b9c-49fd-9b87-9595226dd4ac","roleDefinitionId":"e49ca620-7992-4561-a7df-4ed67dad77b5","managedByRoleDefinitionId":"9e3af657-a8ff-583c-a75c-2fe7c4bcb635"},{"applicationId":"1459b1f6-7a5b-4300-93a2-44b4a651759f","roleDefinitionId":"3c5f1b29-9e3d-4a22-b5d6-9ff4e5a37974"}],"resourceTypes":[{"resourceType":"managedEnvironments","locations":["North
-        Central US (Stage)","West US 2","Southeast Asia","Sweden Central","Canada
-        Central","West Europe","North Europe","East US","East US 2","East Asia","Australia
-        East","Germany West Central","Japan East","UK South","West US","Central US","North
-        Central US","South Central US","Korea Central","Brazil South","West US 3","France
-        Central","South Africa North","Norway East","Switzerland North","UAE North","Canada
-        East","West Central US","UK West","Central India","Central US EUAP","East
-        US 2 EUAP"],"apiVersions":["2023-11-02-preview","2023-08-01-preview","2023-05-02-preview","2023-05-01","2023-04-01-preview","2022-11-01-preview","2022-10-01","2022-06-01-preview","2022-03-01"],"defaultApiVersion":"2023-05-01","capabilities":"CrossResourceGroupResourceMove,
-        CrossSubscriptionResourceMove, SystemAssignedResourceIdentity, SupportsTags,
-        SupportsLocation"},{"resourceType":"managedEnvironments/certificates","locations":["North
-        Central US (Stage)","West US 2","Southeast Asia","Sweden Central","Canada
-        Central","West Europe","North Europe","East US","East US 2","East Asia","Australia
-        East","Germany West Central","Japan East","UK South","West US","Central US","North
-        Central US","South Central US","Korea Central","Brazil South","West US 3","France
-        Central","South Africa North","Norway East","Switzerland North","UAE North","Canada
-        East","West Central US","UK West","Central India","Central US EUAP","East
-        US 2 EUAP"],"apiVersions":["2023-11-02-preview","2023-08-01-preview","2023-05-02-preview","2023-05-01","2023-04-01-preview","2022-11-01-preview","2022-10-01","2022-06-01-preview","2022-03-01"],"defaultApiVersion":"2023-05-01","capabilities":"CrossResourceGroupResourceMove,
-        CrossSubscriptionResourceMove, SupportsTags, SupportsLocation"},{"resourceType":"managedEnvironments/managedCertificates","locations":["North
-        Central US (Stage)","West US 2","Southeast Asia","Sweden Central","Canada
-        Central","West Europe","North Europe","East US","East US 2","East Asia","Australia
-        East","Germany West Central","Japan East","UK South","West US","Central US","North
-        Central US","South Central US","Korea Central","Brazil South","West US 3","France
-        Central","South Africa North","Norway East","Switzerland North","UAE North","Canada
-        East","West Central US","UK West","Central India","Central US EUAP","East
-        US 2 EUAP"],"apiVersions":["2023-11-02-preview","2023-08-01-preview","2023-05-02-preview","2023-05-01","2023-04-01-preview","2022-11-01-preview"],"defaultApiVersion":"2023-05-01","capabilities":"CrossResourceGroupResourceMove,
-        CrossSubscriptionResourceMove, SupportsTags, SupportsLocation"},{"resourceType":"containerApps","locations":["North
-        Central US (Stage)","West US 2","Southeast Asia","Sweden Central","Canada
-        Central","West Europe","North Europe","East US","East US 2","East Asia","Australia
-        East","Germany West Central","Japan East","UK South","West US","Central US","North
-        Central US","South Central US","Korea Central","Brazil South","West US 3","France
-        Central","South Africa North","Norway East","Switzerland North","UAE North","Canada
-        East","West Central US","UK West","Central India","Central US EUAP","East
-        US 2 EUAP"],"apiVersions":["2023-11-02-preview","2023-08-01-preview","2023-05-02-preview","2023-05-01","2023-04-01-preview","2022-11-01-preview","2022-10-01","2022-06-01-preview","2022-03-01"],"defaultApiVersion":"2023-05-01","capabilities":"CrossResourceGroupResourceMove,
-        CrossSubscriptionResourceMove, SystemAssignedResourceIdentity, SupportsTags,
-        SupportsLocation"},{"resourceType":"jobs","locations":["North Central US (Stage)","West
-        US 2","Southeast Asia","Sweden Central","Canada Central","West Europe","North
-        Europe","East US","East US 2","East Asia","Australia East","Germany West Central","Japan
-        East","UK South","West US","Central US","North Central US","South Central
-        US","Korea Central","Brazil South","West US 3","France Central","South Africa
-        North","Norway East","Switzerland North","UAE North","Canada East","West Central
-        US","UK West","Central India","Central US EUAP","East US 2 EUAP"],"apiVersions":["2023-11-02-preview","2023-08-01-preview","2023-05-02-preview","2023-05-01","2023-04-01-preview","2022-11-01-preview"],"defaultApiVersion":"2023-05-01","capabilities":"CrossResourceGroupResourceMove,
-        CrossSubscriptionResourceMove, SystemAssignedResourceIdentity, SupportsTags,
-        SupportsLocation"},{"resourceType":"locations","locations":[],"apiVersions":["2023-11-02-preview","2023-08-01-preview","2023-05-02-preview","2023-05-01","2023-04-01-preview","2022-11-01-preview","2022-10-01","2022-06-01-preview","2022-03-01"],"defaultApiVersion":"2023-05-01","capabilities":"None"},{"resourceType":"locations/managedEnvironmentOperationResults","locations":["North
-        Central US (Stage)","West US 2","Southeast Asia","Sweden Central","Canada
-        Central","West Europe","North Europe","East US","East US 2","East Asia","Australia
-        East","Germany West Central","Japan East","UK South","West US","Central US","North
-        Central US","South Central US","Korea Central","Brazil South","West US 3","France
-        Central","South Africa North","Norway East","Switzerland North","UAE North","Canada
-        East","West Central US","UK West","Central India","Central US EUAP","East
-        US 2 EUAP"],"apiVersions":["2023-11-02-preview","2023-08-01-preview","2023-05-02-preview","2023-05-01","2023-04-01-preview","2022-11-01-preview","2022-10-01","2022-06-01-preview","2022-03-01"],"defaultApiVersion":"2023-05-01","capabilities":"None"},{"resourceType":"locations/managedEnvironmentOperationStatuses","locations":["North
-        Central US (Stage)","West US 2","Southeast Asia","Sweden Central","Canada
-        Central","West Europe","North Europe","East US","East US 2","East Asia","Australia
-        East","Germany West Central","Japan East","UK South","West US","Central US","North
-        Central US","South Central US","Korea Central","Brazil South","West US 3","France
-        Central","South Africa North","Norway East","Switzerland North","UAE North","Canada
-        East","West Central US","UK West","Central India","Central US EUAP","East
-        US 2 EUAP"],"apiVersions":["2023-11-02-preview","2023-08-01-preview","2023-05-02-preview","2023-05-01","2023-04-01-preview","2022-11-01-preview","2022-10-01","2022-06-01-preview","2022-03-01"],"defaultApiVersion":"2023-05-01","capabilities":"None"},{"resourceType":"locations/containerappOperationResults","locations":["North
-        Central US (Stage)","Canada Central","West Europe","North Europe","East US","East
-        US 2","East Asia","Australia East","Germany West Central","Japan East","UK
-        South","West US","Central US","North Central US","South Central US","Korea
-        Central","Brazil South","West US 3","France Central","South Africa North","Norway
-        East","Switzerland North","UAE North","Canada East","West Central US","UK
-        West","Central India","Central US EUAP","East US 2 EUAP","West US 2","Southeast
-        Asia","Sweden Central"],"apiVersions":["2023-11-02-preview","2023-08-01-preview","2023-05-02-preview","2023-05-01","2023-04-01-preview","2022-11-01-preview","2022-10-01","2022-06-01-preview","2022-03-01"],"defaultApiVersion":"2023-05-01","capabilities":"None"},{"resourceType":"locations/containerappOperationStatuses","locations":["North
-        Central US (Stage)","West US 2","Southeast Asia","Sweden Central","Canada
-        Central","West Europe","North Europe","East US","East US 2","East Asia","Australia
-        East","Germany West Central","Japan East","UK South","West US","Central US","North
-        Central US","South Central US","Korea Central","Brazil South","West US 3","France
-        Central","South Africa North","Norway East","Switzerland North","UAE North","Canada
-        East","West Central US","UK West","Central India","Central US EUAP","East
-        US 2 EUAP"],"apiVersions":["2023-11-02-preview","2023-08-01-preview","2023-05-02-preview","2023-05-01","2023-04-01-preview","2022-11-01-preview","2022-10-01","2022-06-01-preview","2022-03-01"],"defaultApiVersion":"2023-05-01","capabilities":"None"},{"resourceType":"locations/containerappsjobOperationResults","locations":["North
-        Central US (Stage)","Canada Central","West Europe","North Europe","East US","East
-        US 2","East Asia","Australia East","Germany West Central","Japan East","UK
-        South","West US","Central US","North Central US","South Central US","Korea
-        Central","Brazil South","West US 3","France Central","South Africa North","Norway
-        East","Switzerland North","UAE North","Canada East","West Central US","UK
-        West","Central India","Central US EUAP","East US 2 EUAP","West US 2","Southeast
-        Asia","Sweden Central"],"apiVersions":["2023-11-02-preview","2023-08-01-preview","2023-05-02-preview","2023-05-01","2023-04-01-preview","2022-11-01-preview"],"defaultApiVersion":"2023-05-01","capabilities":"None"},{"resourceType":"locations/containerappsjobOperationStatuses","locations":["North
-        Central US (Stage)","West US 2","Southeast Asia","Sweden Central","Canada
-        Central","West Europe","North Europe","East US","East US 2","East Asia","Australia
-        East","Germany West Central","Japan East","UK South","West US","Central US","North
-        Central US","South Central US","Korea Central","Brazil South","West US 3","France
-        Central","South Africa North","Norway East","Switzerland North","UAE North","Canada
-        East","West Central US","UK West","Central India","Central US EUAP","East
-        US 2 EUAP"],"apiVersions":["2023-11-02-preview","2023-08-01-preview","2023-05-02-preview","2023-05-01","2023-04-01-preview","2022-11-01-preview"],"defaultApiVersion":"2023-05-01","capabilities":"None"},{"resourceType":"locations/sourceControlOperationResults","locations":["North
-        Central US (Stage)","Canada Central","West Europe","North Europe","East US","East
-        US 2","East Asia","Australia East","Germany West Central","Japan East","UK
-        South","West US","Central US","North Central US","South Central US","Korea
-        Central","Brazil South","West US 3","France Central","South Africa North","Norway
-        East","Switzerland North","UAE North","Canada East","West Central US","UK
-        West","Central India","Central US EUAP","East US 2 EUAP","West US 2","Southeast
-        Asia","Sweden Central"],"apiVersions":["2023-11-02-preview","2023-08-01-preview","2023-05-02-preview","2023-05-01","2023-04-01-preview","2022-11-01-preview","2022-10-01","2022-06-01-preview","2022-03-01"],"defaultApiVersion":"2023-05-01","capabilities":"None"},{"resourceType":"locations/sourceControlOperationStatuses","locations":["North
-        Central US (Stage)","West US 2","Southeast Asia","Sweden Central","Canada
-        Central","West Europe","North Europe","East US","East US 2","East Asia","Australia
-        East","Germany West Central","Japan East","UK South","West US","Central US","North
-        Central US","South Central US","Korea Central","Brazil South","West US 3","France
-        Central","South Africa North","Norway East","Switzerland North","UAE North","Canada
-        East","West Central US","UK West","Central India","Central US EUAP","East
-        US 2 EUAP"],"apiVersions":["2023-11-02-preview","2023-08-01-preview","2023-05-02-preview","2023-05-01","2023-04-01-preview","2022-11-01-preview","2022-10-01","2022-06-01-preview","2022-03-01"],"defaultApiVersion":"2023-05-01","capabilities":"None"},{"resourceType":"locations/usages","locations":["North
-        Central US (Stage)","West US 2","Southeast Asia","Sweden Central","Canada
-        Central","West Europe","North Europe","East US","East US 2","East Asia","Australia
-        East","Germany West Central","Japan East","UK South","West US","Central US","North
-        Central US","South Central US","Korea Central","Brazil South","West US 3","France
-        Central","South Africa North","Norway East","Switzerland North","UAE North","Canada
-        East","West Central US","UK West","Central India","Central US EUAP","East
-        US 2 EUAP"],"apiVersions":["2023-11-02-preview","2023-08-01-preview","2023-05-02-preview"],"defaultApiVersion":"2023-05-02-preview","capabilities":"None"},{"resourceType":"operations","locations":["North
-        Central US (Stage)","Central US EUAP","East US 2 EUAP","West US 2","Southeast
-        Asia","Sweden Central","Canada Central","West Europe","North Europe","East
-        US","East US 2","East Asia","Australia East","Germany West Central","Japan
-        East","UK South","West US","Central US","North Central US","South Central
-        US","Korea Central","Brazil South","West US 3","France Central","South Africa
-        North","Norway East","Switzerland North","UAE North","Canada East","West Central
-        US","UK West","Central India"],"apiVersions":["2023-11-02-preview","2023-08-01-preview","2023-05-02-preview","2023-05-01","2023-04-01-preview","2023-02-01","2022-11-01-preview","2022-10-01","2022-06-01-preview","2022-03-01"],"defaultApiVersion":"2023-08-01-preview","capabilities":"None"},{"resourceType":"connectedEnvironments","locations":["North
-        Central US (Stage)","North Central US","East US","East Asia","West Europe","Southeast
-        Asia","Central US EUAP","East US 2 EUAP"],"apiVersions":["2023-11-02-preview","2023-08-01-preview","2023-05-02-preview","2023-05-01","2023-04-01-preview","2022-11-01-preview","2022-10-01","2022-06-01-preview"],"defaultApiVersion":"2023-05-01","capabilities":"CrossResourceGroupResourceMove,
-        CrossSubscriptionResourceMove, SupportsTags, SupportsLocation"},{"resourceType":"connectedEnvironments/certificates","locations":["North
-        Central US (Stage)","North Central US","East US","East Asia","West Europe","Southeast
-        Asia","Central US EUAP","East US 2 EUAP"],"apiVersions":["2023-11-02-preview","2023-08-01-preview","2023-05-02-preview","2023-05-01","2023-04-01-preview","2022-11-01-preview","2022-10-01","2022-06-01-preview"],"defaultApiVersion":"2023-05-01","capabilities":"CrossResourceGroupResourceMove,
-        CrossSubscriptionResourceMove, SupportsTags, SupportsLocation"},{"resourceType":"locations/connectedEnvironmentOperationResults","locations":["North
-        Central US (Stage)","North Central US","East US","East Asia","West Europe","Southeast
-        Asia","Central US EUAP","East US 2 EUAP"],"apiVersions":["2023-11-02-preview","2023-08-01-preview","2023-05-02-preview","2023-05-01","2023-04-01-preview","2022-11-01-preview","2022-10-01","2022-06-01-preview"],"defaultApiVersion":"2023-05-01","capabilities":"None"},{"resourceType":"locations/connectedEnvironmentOperationStatuses","locations":["North
-        Central US (Stage)","North Central US","East US","East Asia","West Europe","Southeast
-        Asia","Central US EUAP","East US 2 EUAP"],"apiVersions":["2023-11-02-preview","2023-08-01-preview","2023-05-02-preview","2023-05-01","2023-04-01-preview","2022-11-01-preview","2022-10-01","2022-06-01-preview"],"defaultApiVersion":"2023-05-01","capabilities":"None"},{"resourceType":"locations/managedCertificateOperationStatuses","locations":["North
-        Central US (Stage)","West US 2","Southeast Asia","Sweden Central","Canada
-        Central","West Europe","North Europe","East US","East US 2","East Asia","Australia
-        East","Germany West Central","Japan East","UK South","West US","Central US","North
-        Central US","South Central US","Korea Central","Brazil South","West US 3","France
-        Central","South Africa North","Norway East","Switzerland North","UAE North","Canada
-        East","West Central US","UK West","Central India","Central US EUAP","East
-        US 2 EUAP"],"apiVersions":["2023-11-02-preview","2023-08-01-preview","2023-05-02-preview","2023-05-01","2023-04-01-preview","2022-11-01-preview"],"defaultApiVersion":"2023-05-01","capabilities":"None"},{"resourceType":"locations/billingMeters","locations":["North
-        Central US (Stage)","West US 2","Southeast Asia","Sweden Central","Canada
-        Central","West Europe","North Europe","East US","East US 2","East Asia","Australia
-        East","Germany West Central","Japan East","UK South","West US","Central US","North
-        Central US","South Central US","Korea Central","Brazil South","West US 3","France
-        Central","South Africa North","Norway East","Switzerland North","UAE North","Canada
-        East","West Central US","UK West","Central India","Central US EUAP","East
-        US 2 EUAP"],"apiVersions":["2023-11-02-preview","2023-08-01-preview","2023-05-02-preview","2023-05-01","2023-04-01-preview","2022-11-01-preview","2022-10-01","2022-06-01-preview"],"defaultApiVersion":"2023-05-01","capabilities":"None"},{"resourceType":"locations/availableManagedEnvironmentsWorkloadProfileTypes","locations":["North
-        Central US (Stage)","West US 2","Southeast Asia","Sweden Central","Canada
-        Central","West Europe","North Europe","East US","East US 2","East Asia","Australia
-        East","Germany West Central","Japan East","UK South","West US","Central US","North
-        Central US","South Central US","Korea Central","Brazil South","West US 3","France
-        Central","South Africa North","Norway East","Switzerland North","UAE North","Canada
-        East","West Central US","UK West","Central India","Central US EUAP","East
-        US 2 EUAP"],"apiVersions":["2023-11-02-preview","2023-08-01-preview","2023-05-02-preview","2023-05-01","2023-04-01-preview","2022-11-01-preview","2022-10-01","2022-06-01-preview"],"defaultApiVersion":"2023-05-01","capabilities":"None"},{"resourceType":"getCustomDomainVerificationId","locations":["North
-        Central US (Stage)","West US 2","Southeast Asia","Sweden Central","Canada
-        Central","West Europe","North Europe","East US","East US 2","East Asia","Australia
-        East","Germany West Central","Japan East","UK South","West US","Central US","North
-        Central US","South Central US","Korea Central","Brazil South","West US 3","France
-        Central","South Africa North","Norway East","Switzerland North","UAE North","Canada
-        East","West Central US","UK West","Central India","Central US EUAP","East
-        US 2 EUAP"],"apiVersions":["2023-11-02-preview","2023-08-01-preview","2023-05-02-preview"],"defaultApiVersion":"2023-05-02-preview","capabilities":"None"},{"resourceType":"builders","locations":["North
-        Central US (Stage)","West US 2","Southeast Asia","Sweden Central","Canada
-        Central","West Europe","North Europe","East US","East US 2","East Asia","Australia
-        East","Germany West Central","Japan East","UK South","West US","Central US","North
-        Central US","South Central US","Korea Central","Brazil South","West US 3","France
-        Central","South Africa North","Norway East","Switzerland North","UAE North","Canada
-        East","West Central US","UK West","Central India","Central US EUAP","East
-        US 2 EUAP"],"apiVersions":["2023-11-02-preview","2023-08-01-preview"],"defaultApiVersion":"2023-08-01-preview","capabilities":"CrossResourceGroupResourceMove,
-        CrossSubscriptionResourceMove, SystemAssignedResourceIdentity, SupportsTags,
-        SupportsLocation"},{"resourceType":"builders/builds","locations":["North Central
-        US (Stage)","West US 2","Southeast Asia","Sweden Central","Canada Central","West
-        Europe","North Europe","East US","East US 2","East Asia","Australia East","Germany
-        West Central","Japan East","UK South","West US","Central US","North Central
-        US","South Central US","Korea Central","Brazil South","West US 3","France
-        Central","South Africa North","Norway East","Switzerland North","UAE North","Canada
-        East","West Central US","UK West","Central India","Central US EUAP","East
-        US 2 EUAP"],"apiVersions":["2023-11-02-preview","2023-08-01-preview"],"defaultApiVersion":"2023-08-01-preview","capabilities":"None"},{"resourceType":"locations/OperationResults","locations":["North
-        Central US (Stage)","West US 2","Southeast Asia","Sweden Central","Canada
-        Central","West Europe","North Europe","East US","East US 2","East Asia","Australia
-        East","Germany West Central","Japan East","UK South","West US","Central US","North
-        Central US","South Central US","Korea Central","Brazil South","West US 3","France
-        Central","South Africa North","Norway East","Switzerland North","UAE North","Canada
-        East","West Central US","UK West","Central India","Central US EUAP","East
-        US 2 EUAP"],"apiVersions":["2023-11-02-preview","2023-08-01-preview"],"defaultApiVersion":"2023-08-01-preview","capabilities":"None"},{"resourceType":"locations/OperationStatuses","locations":["North
-        Central US (Stage)","West US 2","Southeast Asia","Sweden Central","Canada
-        Central","West Europe","North Europe","East US","East US 2","East Asia","Australia
-        East","Germany West Central","Japan East","UK South","West US","Central US","North
-        Central US","South Central US","Korea Central","Brazil South","West US 3","France
-        Central","South Africa North","Norway East","Switzerland North","UAE North","Canada
-        East","West Central US","UK West","Central India","Central US EUAP","East
-        US 2 EUAP"],"apiVersions":["2023-11-02-preview","2023-08-01-preview"],"defaultApiVersion":"2023-08-01-preview","capabilities":"None"},{"resourceType":"managedEnvironments/dotNetComponents","locations":["North
-        Central US (Stage)","West US 2","Southeast Asia","Sweden Central","Canada
-        Central","West Europe","North Europe","East US","East US 2","East Asia","Australia
-        East","Germany West Central","Japan East","UK South","West US","Central US","North
-        Central US","South Central US","Korea Central","Brazil South","West US 3","France
-        Central","South Africa North","Norway East","Switzerland North","UAE North","Canada
-        East","West Central US","UK West","Central India","Central US EUAP","East
-        US 2 EUAP"],"apiVersions":["2023-11-02-preview"],"defaultApiVersion":"2023-11-02-preview","capabilities":"None"},{"resourceType":"managedEnvironments/javaComponents","locations":["North
-        Central US (Stage)","West US 2","Southeast Asia","Sweden Central","Canada
-        Central","West Europe","North Europe","East US","East US 2","East Asia","Australia
-        East","Germany West Central","Japan East","UK South","West US","Central US","North
-        Central US","South Central US","Korea Central","Brazil South","West US 3","France
-        Central","South Africa North","Norway East","Switzerland North","UAE North","Canada
-        East","West Central US","UK West","Central India","Central US EUAP","East
-        US 2 EUAP"],"apiVersions":["2023-11-02-preview"],"defaultApiVersion":"2023-11-02-preview","capabilities":"None"},{"resourceType":"managedEnvironments/daprComponents","locations":["North
-        Central US (Stage)","West US 2","Southeast Asia","Sweden Central","Canada
-        Central","West Europe","North Europe","East US","East US 2","East Asia","Australia
-        East","Germany West Central","Japan East","UK South","West US","Central US","North
-        Central US","South Central US","Korea Central","Brazil South","West US 3","France
-        Central","South Africa North","Norway East","Switzerland North","UAE North","Canada
-        East","West Central US","UK West","Central India","Central US EUAP","East
-        US 2 EUAP"],"apiVersions":["2023-11-02-preview","2023-08-01-preview","2023-05-02-preview","2023-05-01","2023-04-01-preview","2022-11-01-preview","2022-10-01","2022-06-01-preview","2022-03-01"],"defaultApiVersion":"2023-05-01","capabilities":"None"},{"resourceType":"sessionPools","locations":["Central
-        US EUAP","East US 2 EUAP"],"apiVersions":["2024-02-02-preview","2023-11-02-preview","2023-08-01-preview"],"defaultApiVersion":"2023-08-01-preview","capabilities":"CrossResourceGroupResourceMove,
-        CrossSubscriptionResourceMove, SystemAssignedResourceIdentity, SupportsTags,
-        SupportsLocation"},{"resourceType":"builders/patches","locations":["Central
-        US EUAP","East US 2 EUAP"],"apiVersions":["2024-02-02-preview","2023-11-02-preview","2023-08-01-preview"],"defaultApiVersion":"2023-08-01-preview","capabilities":"None"}],"registrationState":"Registered","registrationPolicy":"RegistrationRequired"}'
-    headers:
-      cache-control:
-      - no-cache
-      content-length:
-      - '23762'
-      content-type:
-      - application/json; charset=utf-8
-      date:
-      - Wed, 28 Feb 2024 23:27:39 GMT
-      expires:
-      - '-1'
-      pragma:
-      - no-cache
-      strict-transport-security:
-      - max-age=31536000; includeSubDomains
-      x-cache:
-      - CONFIG_NOCACHE
-      x-content-type-options:
-      - nosniff
-      x-msedge-ref:
-      - 'Ref A: 0CB0957B09804D1F8B069F655873FCCD Ref B: CO6AA3150217051 Ref C: 2024-02-28T23:27:40Z'
-    status:
-      code: 200
-      message: OK
-- request:
-    body: null
-    headers:
-      Accept:
-      - application/json
-      Accept-Encoding:
-      - gzip, deflate
-      CommandName:
-      - containerapp create
-      Connection:
-      - keep-alive
-      ParameterSetName:
-      - -g -n --image --ingress --target-port --environment --registry-server
-      User-Agent:
-      - AZURECLI/2.57.0 azsdk-python-azure-mgmt-resource/23.1.0b2 Python/3.8.10 (Windows-10-10.0.22621-SP0)
-    method: GET
-    uri: https://management.azure.com/subscriptions/00000000-0000-0000-0000-000000000000/resources?$filter=resourceType%20eq%20%27Microsoft.ContainerRegistry%2Fregistries%27&api-version=2022-09-01
-  response:
-    body:
-      string: '{"value":[{"id":"/subscriptions/00000000-0000-0000-0000-000000000000/resourceGroups/PatcherTestRg/providers/Microsoft.ContainerRegistry/registries/patchertestacr","name":"patchertestacr","type":"Microsoft.ContainerRegistry/registries","sku":{"name":"Standard","tier":"Standard"},"location":"eastus","tags":{},"systemData":{"createdBy":"harrli@microsoft.com","createdByType":"User","createdAt":"2023-03-20T03:34:21.7566725Z","lastModifiedBy":"harrli@microsoft.com","lastModifiedByType":"User","lastModifiedAt":"2023-07-17T18:04:20.2780742Z"}},{"id":"/subscriptions/00000000-0000-0000-0000-000000000000/resourceGroups/PatcherTestRg/providers/Microsoft.ContainerRegistry/registries/actiondebugregistry","name":"actiondebugregistry","type":"Microsoft.ContainerRegistry/registries","sku":{"name":"Standard","tier":"Standard"},"location":"eastus","tags":{},"systemData":{"createdBy":"harrli@microsoft.com","createdByType":"User","createdAt":"2023-11-28T18:11:44.0211013Z","lastModifiedBy":"harrli@microsoft.com","lastModifiedByType":"User","lastModifiedAt":"2023-11-28T18:11:44.0211013Z"}},{"id":"/subscriptions/00000000-0000-0000-0000-000000000000/resourceGroups/cli-test-rg/providers/Microsoft.ContainerRegistry/registries/testRegistryAcr","name":"testRegistryAcr","type":"Microsoft.ContainerRegistry/registries","sku":{"name":"Standard","tier":"Standard"},"location":"eastus","tags":{},"systemData":{"createdBy":"harrli@microsoft.com","createdByType":"User","createdAt":"2023-05-12T03:23:48.0773018Z","lastModifiedBy":"harrli@microsoft.com","lastModifiedByType":"User","lastModifiedAt":"2023-05-12T03:26:58.7858884Z"}},{"id":"/subscriptions/00000000-0000-0000-0000-000000000000/resourceGroups/K4AppsTestRg/providers/Microsoft.ContainerRegistry/registries/harrliacatestacr","name":"harrliacatestacr","type":"Microsoft.ContainerRegistry/registries","sku":{"name":"Standard","tier":"Standard"},"location":"eastus","tags":{},"systemData":{"createdBy":"harrli@microsoft.com","createdByType":"User","createdAt":"2023-06-08T18:00:12.5240027Z","lastModifiedBy":"harrli@microsoft.com","lastModifiedByType":"User","lastModifiedAt":"2023-09-08T20:27:22.0432327Z"}},{"id":"/subscriptions/00000000-0000-0000-0000-000000000000/resourceGroups/clitest.rg000001/providers/Microsoft.ContainerRegistry/registries/acr000003","name":"acr000003","type":"Microsoft.ContainerRegistry/registries","sku":{"name":"Basic","tier":"Basic"},"location":"eastus2","tags":{},"systemData":{"createdBy":"harrli@microsoft.com","createdByType":"User","createdAt":"2024-02-28T23:26:55.8181459Z","lastModifiedBy":"harrli@microsoft.com","lastModifiedByType":"User","lastModifiedAt":"2024-02-28T23:26:55.8181459Z"}}]}'
-    headers:
-      cache-control:
-      - no-cache
-      content-length:
-      - '2672'
-      content-type:
-      - application/json; charset=utf-8
-      date:
-      - Wed, 28 Feb 2024 23:27:40 GMT
-      expires:
-      - '-1'
-      pragma:
-      - no-cache
-      strict-transport-security:
-      - max-age=31536000; includeSubDomains
-      x-cache:
-      - CONFIG_NOCACHE
-      x-content-type-options:
-      - nosniff
-      x-msedge-ref:
-      - 'Ref A: 26D0E6843C7344778463AE9981EBDC1A Ref B: CO6AA3150220029 Ref C: 2024-02-28T23:27:40Z'
-    status:
-      code: 200
-      message: OK
-- request:
-    body: null
-    headers:
-      Accept:
-      - application/json
-      Accept-Encoding:
-      - gzip, deflate
-      CommandName:
-      - containerapp create
-      Connection:
-      - keep-alive
-      ParameterSetName:
-      - -g -n --image --ingress --target-port --environment --registry-server
-      User-Agent:
-      - AZURECLI/2.57.0 azsdk-python-azure-mgmt-containerregistry/10.1.0 Python/3.8.10
-        (Windows-10-10.0.22621-SP0)
-    method: GET
-    uri: https://management.azure.com/subscriptions/00000000-0000-0000-0000-000000000000/resourceGroups/clitest.rg000001/providers/Microsoft.ContainerRegistry/registries/acr000003?api-version=2022-12-01
-  response:
-    body:
-      string: '{"sku":{"name":"Basic","tier":"Basic"},"type":"Microsoft.ContainerRegistry/registries","id":"/subscriptions/00000000-0000-0000-0000-000000000000/resourceGroups/clitest.rg000001/providers/Microsoft.ContainerRegistry/registries/acr000003","name":"acr000003","location":"eastus2","tags":{},"systemData":{"createdBy":"harrli@microsoft.com","createdByType":"User","createdAt":"2024-02-28T23:26:55.8181459+00:00","lastModifiedBy":"harrli@microsoft.com","lastModifiedByType":"User","lastModifiedAt":"2024-02-28T23:26:55.8181459+00:00"},"properties":{"loginServer":"acr000003.azurecr.io","creationDate":"2024-02-28T23:26:55.8181459Z","provisioningState":"Succeeded","adminUserEnabled":true,"policies":{"quarantinePolicy":{"status":"disabled"},"trustPolicy":{"type":"Notary","status":"disabled"},"retentionPolicy":{"days":7,"lastUpdatedTime":"2024-02-28T23:27:02.091425+00:00","status":"disabled"},"exportPolicy":{"status":"enabled"},"azureADAuthenticationAsArmPolicy":{"status":"enabled"},"softDeletePolicy":{"retentionDays":7,"lastUpdatedTime":"2024-02-28T23:27:02.0914633+00:00","status":"disabled"}},"encryption":{"status":"disabled"},"dataEndpointEnabled":false,"dataEndpointHostNames":[],"privateEndpointConnections":[],"publicNetworkAccess":"Enabled","networkRuleBypassOptions":"AzureServices","zoneRedundancy":"Disabled","anonymousPullEnabled":false}}'
-    headers:
-      api-supported-versions:
-      - '2022-12-01'
-      cache-control:
-      - no-cache
-      content-length:
-      - '1350'
-      content-type:
-      - application/json; charset=utf-8
-      date:
-      - Wed, 28 Feb 2024 23:27:40 GMT
-      expires:
-      - '-1'
-      pragma:
-      - no-cache
-      strict-transport-security:
-      - max-age=31536000; includeSubDomains
-      x-cache:
-      - CONFIG_NOCACHE
-      x-content-type-options:
-      - nosniff
-      x-msedge-ref:
-      - 'Ref A: 08306F3BFE51471A91A9EC4FFB0F4647 Ref B: CO6AA3150218049 Ref C: 2024-02-28T23:27:40Z'
-    status:
-      code: 200
-      message: OK
-- request:
-    body: null
-    headers:
-      Accept:
-      - application/json
-      Accept-Encoding:
-      - gzip, deflate
-      CommandName:
-      - containerapp create
-      Connection:
-      - keep-alive
-      Content-Length:
-      - '0'
-      ParameterSetName:
-      - -g -n --image --ingress --target-port --environment --registry-server
-      User-Agent:
-      - AZURECLI/2.57.0 azsdk-python-azure-mgmt-containerregistry/10.1.0 Python/3.8.10
-        (Windows-10-10.0.22621-SP0)
-    method: POST
-    uri: https://management.azure.com/subscriptions/00000000-0000-0000-0000-000000000000/resourceGroups/clitest.rg000001/providers/Microsoft.ContainerRegistry/registries/acr000003/listCredentials?api-version=2022-12-01
-  response:
-    body:
-      string: '{"username":"acr000003","passwords":[{"name":"password","value":"IplURH6DWiivcyEW3wE1QfXSP2mGCf+YNunX0wmEEy+ACRB5AEdZ"},{"name":"password2","value":"FcoAACJROCXj6uM3vVUQ2kBnU6R2aSYS66XCYsyOk2+ACRCiYmpd"}]}'
-    headers:
-      api-supported-versions:
-      - '2022-12-01'
-      cache-control:
-      - no-cache
-      content-length:
-      - '205'
-      content-type:
-      - application/json; charset=utf-8
-      date:
-      - Wed, 28 Feb 2024 23:27:40 GMT
-      expires:
-      - '-1'
-      pragma:
-      - no-cache
-      strict-transport-security:
-      - max-age=31536000; includeSubDomains
-      x-cache:
-      - CONFIG_NOCACHE
-      x-content-type-options:
-      - nosniff
-      x-ms-ratelimit-remaining-subscription-writes:
-      - '1199'
-      x-msedge-ref:
-      - 'Ref A: 96394299988C4EEB8FC5DECFDFEE1E92 Ref B: CO6AA3150218049 Ref C: 2024-02-28T23:27:41Z'
-    status:
-      code: 200
-      message: OK
-- request:
-    body: '{"location": "East US 2", "identity": {"type": "None", "userAssignedIdentities":
-      null}, "properties": {"environmentId": "/subscriptions/00000000-0000-0000-0000-000000000000/resourceGroups/client.env_rg_eastus2/providers/Microsoft.App/managedEnvironments/env-eastus2",
-      "configuration": {"secrets": [{"name": "acr000003azurecrio-acr000003", "value":
-      "IplURH6DWiivcyEW3wE1QfXSP2mGCf+YNunX0wmEEy+ACRB5AEdZ"}], "activeRevisionsMode":
-      "single", "ingress": {"fqdn": null, "external": true, "targetPort": 80, "transport":
-      "auto", "exposedPort": null, "allowInsecure": false, "traffic": null, "customDomains":
-      null, "ipSecurityRestrictions": null, "stickySessions": null}, "dapr": null,
-      "registries": [{"server": "acr000003.azurecr.io", "username": "acr000003", "passwordSecretRef":
-      "acr000003azurecrio-acr000003"}], "service": null}, "template": {"revisionSuffix":
-      null, "containers": [{"image": "acr000003.azurecr.io/k8se/quickstart:latest",
-      "name": "aca000002", "command": null, "args": null, "env": null, "resources":
-      null, "volumeMounts": null}], "initContainers": null, "scale": null, "volumes":
-      null, "serviceBinds": null}, "workloadProfileName": null}, "tags": null}'
-    headers:
-      Accept:
-      - '*/*'
-      Accept-Encoding:
-      - gzip, deflate
-      CommandName:
-      - containerapp create
-      Connection:
-      - keep-alive
-      Content-Length:
-      - '1165'
-      Content-Type:
-      - application/json
-      ParameterSetName:
-      - -g -n --image --ingress --target-port --environment --registry-server
-      User-Agent:
-      - python/3.8.10 (Windows-10-10.0.22621-SP0) AZURECLI/2.57.0
-    method: PUT
-    uri: https://management.azure.com/subscriptions/00000000-0000-0000-0000-000000000000/resourceGroups/clitest.rg000001/providers/Microsoft.App/containerApps/aca000002?api-version=2023-11-02-preview
-  response:
-    body:
-      string: '{"id":"/subscriptions/00000000-0000-0000-0000-000000000000/resourceGroups/clitest.rg000001/providers/Microsoft.App/containerapps/aca000002","name":"aca000002","type":"Microsoft.App/containerApps","location":"East
-        US 2","systemData":{"createdBy":"harrli@microsoft.com","createdByType":"User","createdAt":"2024-02-28T23:27:43.4788284Z","lastModifiedBy":"harrli@microsoft.com","lastModifiedByType":"User","lastModifiedAt":"2024-02-28T23:27:43.4788284Z"},"properties":{"provisioningState":"InProgress","runningStatus":"Running","managedEnvironmentId":"/subscriptions/00000000-0000-0000-0000-000000000000/resourceGroups/client.env_rg_eastus2/providers/Microsoft.App/managedEnvironments/env-eastus2","environmentId":"/subscriptions/00000000-0000-0000-0000-000000000000/resourceGroups/client.env_rg_eastus2/providers/Microsoft.App/managedEnvironments/env-eastus2","workloadProfileName":"Consumption","outboundIpAddresses":["20.1.250.250","20.1.251.135","20.1.251.104","20.1.251.2","20.97.130.219","20.69.200.68","20.97.132.38","20.97.133.137"],"latestRevisionName":"","latestReadyRevisionName":"","latestRevisionFqdn":"","customDomainVerificationId":"0FEF6FC81FA2FA9876FEE95F895AD716D01F5495C9AC8EA62F0228DC5E40B5CA","configuration":{"secrets":[{"name":"acr000003azurecrio-acr000003"}],"activeRevisionsMode":"Single","ingress":{"fqdn":"aca000002.victoriousglacier-3c94eae2.eastus2.azurecontainerapps.io","external":true,"targetPort":80,"exposedPort":0,"transport":"Auto","traffic":[{"weight":100,"latestRevision":true}],"customDomains":null,"allowInsecure":false,"ipSecurityRestrictions":null,"corsPolicy":null,"clientCertificateMode":null,"stickySessions":null,"additionalPortMappings":null,"targetPortHttpScheme":null},"registries":[{"server":"acr000003.azurecr.io","username":"acr000003","passwordSecretRef":"acr000003azurecrio-acr000003","identity":""}],"dapr":null,"maxInactiveRevisions":100,"service":null},"template":{"revisionSuffix":"","terminationGracePeriodSeconds":null,"containers":[{"image":"acr000003.azurecr.io/k8se/quickstart:latest","name":"aca000002","resources":{"cpu":0.5,"memory":"1Gi","ephemeralStorage":"2Gi"}}],"initContainers":null,"scale":{"minReplicas":null,"maxReplicas":10,"rules":null},"volumes":null,"serviceBinds":null},"eventStreamEndpoint":"https://eastus2.azurecontainerapps.dev/subscriptions/00000000-0000-0000-0000-000000000000/resourceGroups/clitest.rg000001/containerApps/aca000002/eventstream"},"identity":{"type":"None"}}'
-    headers:
-      api-supported-versions:
-      - 2022-03-01, 2022-06-01-preview, 2022-10-01, 2022-11-01-preview, 2023-04-01-preview,
-        2023-05-01, 2023-05-02-preview, 2023-08-01-preview, 2023-11-02-preview, 2024-02-02-preview,
-        2024-03-01
-      azure-asyncoperation:
-      - https://management.azure.com/subscriptions/00000000-0000-0000-0000-000000000000/providers/Microsoft.App/locations/eastus2/containerappOperationStatuses/ca464d13-cad0-41d2-a5ec-50d5e2ed4ac0?api-version=2023-11-02-preview&azureAsyncOperation=true&t=638447596648069581&c=MIIHADCCBeigAwIBAgITHgPqUKIUuzcMjHnSqwAAA-pQojANBgkqhkiG9w0BAQsFADBEMRMwEQYKCZImiZPyLGQBGRYDR0JMMRMwEQYKCZImiZPyLGQBGRYDQU1FMRgwFgYDVQQDEw9BTUUgSW5mcmEgQ0EgMDYwHhcNMjQwMTMxMTA0OTIwWhcNMjUwMTI1MTA0OTIwWjBAMT4wPAYDVQQDEzVhc3luY29wZXJhdGlvbnNpZ25pbmdjZXJ0aWZpY2F0ZS5tYW5hZ2VtZW50LmF6dXJlLmNvbTCCASIwDQYJKoZIhvcNAQEBBQADggEPADCCAQoCggEBAL8Xxozyns7JQPWMTJtofjZEltgixX0UzmRE21LlxA-WFLxdchZStU2GbP8iw3kHzL6CJ_IJpaCSs9Z0ju5Zj9cC3M-20DkQbN0uj0GHhVEwi5AT6N9UH0icUYklqIM33_jS2_kZHQxCPpHpL05eSEFT3vVaIhqteGaWFnzpljwGBkFMf_EwVxROc6jZ8TYbjXzZ_lBGiAHEt8_DHTvKeNimqJKGMJ_d0pkW3pGHvK7o0Bg-CT7Ywaq29j0Gx6NXB6PNua7fWonr5dDvV7b11Q95JJ8_C-Dn3gqyCtaf4tlQ2CYmrxCjaLk2qU7Y6HAByhBtPSyPkLVOlfnw9r-y5l0CAwEAAaOCA-0wggPpMCcGCSsGAQQBgjcVCgQaMBgwCgYIKwYBBQUHAwEwCgYIKwYBBQUHAwIwPQYJKwYBBAGCNxUHBDAwLgYmKwYBBAGCNxUIhpDjDYTVtHiE8Ys-hZvdFs6dEoFggvX2K4Py0SACAWQCAQowggHLBggrBgEFBQcBAQSCAb0wggG5MGMGCCsGAQUFBzAChldodHRwOi8vY3JsLm1pY3Jvc29mdC5jb20vcGtpaW5mcmEvQ2VydHMvQkwyUEtJSU5UQ0EwMi5BTUUuR0JMX0FNRSUyMEluZnJhJTIwQ0ElMjAwNi5jcnQwUwYIKwYBBQUHMAKGR2h0dHA6Ly9jcmwxLmFtZS5nYmwvYWlhL0JMMlBLSUlOVENBMDIuQU1FLkdCTF9BTUUlMjBJbmZyYSUyMENBJTIwMDYuY3J0MFMGCCsGAQUFBzAChkdodHRwOi8vY3JsMi5hbWUuZ2JsL2FpYS9CTDJQS0lJTlRDQTAyLkFNRS5HQkxfQU1FJTIwSW5mcmElMjBDQSUyMDA2LmNydDBTBggrBgEFBQcwAoZHaHR0cDovL2NybDMuYW1lLmdibC9haWEvQkwyUEtJSU5UQ0EwMi5BTUUuR0JMX0FNRSUyMEluZnJhJTIwQ0ElMjAwNi5jcnQwUwYIKwYBBQUHMAKGR2h0dHA6Ly9jcmw0LmFtZS5nYmwvYWlhL0JMMlBLSUlOVENBMDIuQU1FLkdCTF9BTUUlMjBJbmZyYSUyMENBJTIwMDYuY3J0MB0GA1UdDgQWBBSjfcfgL1I-py_Pgx2g6tlj8J-G1zAOBgNVHQ8BAf8EBAMCBaAwggEmBgNVHR8EggEdMIIBGTCCARWgggERoIIBDYY_aHR0cDovL2NybC5taWNyb3NvZnQuY29tL3BraWluZnJhL0NSTC9BTUUlMjBJbmZyYSUyMENBJTIwMDYuY3JshjFodHRwOi8vY3JsMS5hbWUuZ2JsL2NybC9BTUUlMjBJbmZyYSUyMENBJTIwMDYuY3JshjFodHRwOi8vY3JsMi5hbWUuZ2JsL2NybC9BTUUlMjBJbmZyYSUyMENBJTIwMDYuY3JshjFodHRwOi8vY3JsMy5hbWUuZ2JsL2NybC9BTUUlMjBJbmZyYSUyMENBJTIwMDYuY3JshjFodHRwOi8vY3JsNC5hbWUuZ2JsL2NybC9BTUUlMjBJbmZyYSUyMENBJTIwMDYuY3JsMBcGA1UdIAQQMA4wDAYKKwYBBAGCN3sBATAfBgNVHSMEGDAWgBTxRmjG8cPwKy19i2rhsvm-NfzRQTAdBgNVHSUEFjAUBggrBgEFBQcDAQYIKwYBBQUHAwIwDQYJKoZIhvcNAQELBQADggEBAIrUTfifPGoHH9bxzfMqtx8Y9LosN2v1VV7pmSbd5rlA4cxFYy-MmIffscFJqBmctJwFobfu8r_O6mnKa0Av3IOL-idzKEVhO4lMZ-xlB3rNIx9Stcs1qctJ9zQ_1RDxATu08mFzyBhr7ZVK0pEBMT4c8_5iQxVwNVxnyjfpUbHawY67aqA1QCc1vw9Vs_0e73X_xBRiuGnNUxpSQWfF0N2rVRs_Oyks7Ze7M3M0Xjxhi2Y4WnGd8kYJLWVi5UmNf6Kj6lL6junnk5Bzq5YASezf-TvVvN-s5R0r2XBQPyNg1tPUm74q2e7eutKUUtOtEZOa4n_EBxBPPw7ypnzM6kI&s=nPu8MynGfg8g_pi9XTy2CMjZGuQiFqsPD2JCjys7b-xmVgoNYNModP5ZMQGxHkhMioSrGAIOg_PQgCmzXnj5swttvfJyfXbY5YuGUXkE5OquJ6Bd_fqjeYCgpOd-4fDFsjdmUvjfn7bAlqDx_Tfl6nXZg9m7LmNyyzSzBlA-YjqcaaQtISmw5ovfP6-KCPNvXiGSoXAgQSClHRYPOKi6eAfpRyvmpryOnh2J27ne7fX-N4sOYP8Gc6KdwWGuSZJjaqhXxXgZWLh3H6iemdTRB0vCWR7jWSTw-_vAgpP4CE7t1nbGEo68FqpWKXNeIwsE8JdOeWmC8jv_FtbtKICw3g&h=QuWMJb-qQw_c3sjOWDYYT1BDuFm2l1o11voKIPP8w9c
-      cache-control:
-      - no-cache
-      content-length:
-      - '2456'
-      content-type:
-      - application/json; charset=utf-8
-      date:
-      - Wed, 28 Feb 2024 23:27:43 GMT
-      expires:
-      - '-1'
-      pragma:
-      - no-cache
-      strict-transport-security:
-      - max-age=31536000; includeSubDomains
-      x-cache:
-      - CONFIG_NOCACHE
-      x-content-type-options:
-      - nosniff
-      x-ms-async-operation-timeout:
-      - PT15M
-      x-ms-ratelimit-remaining-subscription-resource-requests:
-      - '699'
-      x-msedge-ref:
-      - 'Ref A: 47C4F595C5914CA4AE295FC999164F6A Ref B: CO6AA3150217047 Ref C: 2024-02-28T23:27:42Z'
-      x-powered-by:
-      - ASP.NET
-    status:
-      code: 201
-      message: Created
-- request:
-    body: null
-    headers:
-      Accept:
-      - '*/*'
-      Accept-Encoding:
-      - gzip, deflate
-      CommandName:
-      - containerapp create
-      Connection:
-      - keep-alive
-      ParameterSetName:
-      - -g -n --image --ingress --target-port --environment --registry-server
-      User-Agent:
-      - python/3.8.10 (Windows-10-10.0.22621-SP0) AZURECLI/2.57.0
-    method: GET
-    uri: https://management.azure.com/subscriptions/00000000-0000-0000-0000-000000000000/providers/Microsoft.App/locations/eastus2/containerappOperationStatuses/ca464d13-cad0-41d2-a5ec-50d5e2ed4ac0?api-version=2023-11-02-preview&azureAsyncOperation=true&t=638447596648069581&c=MIIHADCCBeigAwIBAgITHgPqUKIUuzcMjHnSqwAAA-pQojANBgkqhkiG9w0BAQsFADBEMRMwEQYKCZImiZPyLGQBGRYDR0JMMRMwEQYKCZImiZPyLGQBGRYDQU1FMRgwFgYDVQQDEw9BTUUgSW5mcmEgQ0EgMDYwHhcNMjQwMTMxMTA0OTIwWhcNMjUwMTI1MTA0OTIwWjBAMT4wPAYDVQQDEzVhc3luY29wZXJhdGlvbnNpZ25pbmdjZXJ0aWZpY2F0ZS5tYW5hZ2VtZW50LmF6dXJlLmNvbTCCASIwDQYJKoZIhvcNAQEBBQADggEPADCCAQoCggEBAL8Xxozyns7JQPWMTJtofjZEltgixX0UzmRE21LlxA-WFLxdchZStU2GbP8iw3kHzL6CJ_IJpaCSs9Z0ju5Zj9cC3M-20DkQbN0uj0GHhVEwi5AT6N9UH0icUYklqIM33_jS2_kZHQxCPpHpL05eSEFT3vVaIhqteGaWFnzpljwGBkFMf_EwVxROc6jZ8TYbjXzZ_lBGiAHEt8_DHTvKeNimqJKGMJ_d0pkW3pGHvK7o0Bg-CT7Ywaq29j0Gx6NXB6PNua7fWonr5dDvV7b11Q95JJ8_C-Dn3gqyCtaf4tlQ2CYmrxCjaLk2qU7Y6HAByhBtPSyPkLVOlfnw9r-y5l0CAwEAAaOCA-0wggPpMCcGCSsGAQQBgjcVCgQaMBgwCgYIKwYBBQUHAwEwCgYIKwYBBQUHAwIwPQYJKwYBBAGCNxUHBDAwLgYmKwYBBAGCNxUIhpDjDYTVtHiE8Ys-hZvdFs6dEoFggvX2K4Py0SACAWQCAQowggHLBggrBgEFBQcBAQSCAb0wggG5MGMGCCsGAQUFBzAChldodHRwOi8vY3JsLm1pY3Jvc29mdC5jb20vcGtpaW5mcmEvQ2VydHMvQkwyUEtJSU5UQ0EwMi5BTUUuR0JMX0FNRSUyMEluZnJhJTIwQ0ElMjAwNi5jcnQwUwYIKwYBBQUHMAKGR2h0dHA6Ly9jcmwxLmFtZS5nYmwvYWlhL0JMMlBLSUlOVENBMDIuQU1FLkdCTF9BTUUlMjBJbmZyYSUyMENBJTIwMDYuY3J0MFMGCCsGAQUFBzAChkdodHRwOi8vY3JsMi5hbWUuZ2JsL2FpYS9CTDJQS0lJTlRDQTAyLkFNRS5HQkxfQU1FJTIwSW5mcmElMjBDQSUyMDA2LmNydDBTBggrBgEFBQcwAoZHaHR0cDovL2NybDMuYW1lLmdibC9haWEvQkwyUEtJSU5UQ0EwMi5BTUUuR0JMX0FNRSUyMEluZnJhJTIwQ0ElMjAwNi5jcnQwUwYIKwYBBQUHMAKGR2h0dHA6Ly9jcmw0LmFtZS5nYmwvYWlhL0JMMlBLSUlOVENBMDIuQU1FLkdCTF9BTUUlMjBJbmZyYSUyMENBJTIwMDYuY3J0MB0GA1UdDgQWBBSjfcfgL1I-py_Pgx2g6tlj8J-G1zAOBgNVHQ8BAf8EBAMCBaAwggEmBgNVHR8EggEdMIIBGTCCARWgggERoIIBDYY_aHR0cDovL2NybC5taWNyb3NvZnQuY29tL3BraWluZnJhL0NSTC9BTUUlMjBJbmZyYSUyMENBJTIwMDYuY3JshjFodHRwOi8vY3JsMS5hbWUuZ2JsL2NybC9BTUUlMjBJbmZyYSUyMENBJTIwMDYuY3JshjFodHRwOi8vY3JsMi5hbWUuZ2JsL2NybC9BTUUlMjBJbmZyYSUyMENBJTIwMDYuY3JshjFodHRwOi8vY3JsMy5hbWUuZ2JsL2NybC9BTUUlMjBJbmZyYSUyMENBJTIwMDYuY3JshjFodHRwOi8vY3JsNC5hbWUuZ2JsL2NybC9BTUUlMjBJbmZyYSUyMENBJTIwMDYuY3JsMBcGA1UdIAQQMA4wDAYKKwYBBAGCN3sBATAfBgNVHSMEGDAWgBTxRmjG8cPwKy19i2rhsvm-NfzRQTAdBgNVHSUEFjAUBggrBgEFBQcDAQYIKwYBBQUHAwIwDQYJKoZIhvcNAQELBQADggEBAIrUTfifPGoHH9bxzfMqtx8Y9LosN2v1VV7pmSbd5rlA4cxFYy-MmIffscFJqBmctJwFobfu8r_O6mnKa0Av3IOL-idzKEVhO4lMZ-xlB3rNIx9Stcs1qctJ9zQ_1RDxATu08mFzyBhr7ZVK0pEBMT4c8_5iQxVwNVxnyjfpUbHawY67aqA1QCc1vw9Vs_0e73X_xBRiuGnNUxpSQWfF0N2rVRs_Oyks7Ze7M3M0Xjxhi2Y4WnGd8kYJLWVi5UmNf6Kj6lL6junnk5Bzq5YASezf-TvVvN-s5R0r2XBQPyNg1tPUm74q2e7eutKUUtOtEZOa4n_EBxBPPw7ypnzM6kI&s=nPu8MynGfg8g_pi9XTy2CMjZGuQiFqsPD2JCjys7b-xmVgoNYNModP5ZMQGxHkhMioSrGAIOg_PQgCmzXnj5swttvfJyfXbY5YuGUXkE5OquJ6Bd_fqjeYCgpOd-4fDFsjdmUvjfn7bAlqDx_Tfl6nXZg9m7LmNyyzSzBlA-YjqcaaQtISmw5ovfP6-KCPNvXiGSoXAgQSClHRYPOKi6eAfpRyvmpryOnh2J27ne7fX-N4sOYP8Gc6KdwWGuSZJjaqhXxXgZWLh3H6iemdTRB0vCWR7jWSTw-_vAgpP4CE7t1nbGEo68FqpWKXNeIwsE8JdOeWmC8jv_FtbtKICw3g&h=QuWMJb-qQw_c3sjOWDYYT1BDuFm2l1o11voKIPP8w9c
-  response:
-    body:
-      string: '{"id":"/subscriptions/00000000-0000-0000-0000-000000000000/providers/Microsoft.App/locations/eastus2/containerappOperationStatuses/ca464d13-cad0-41d2-a5ec-50d5e2ed4ac0","name":"ca464d13-cad0-41d2-a5ec-50d5e2ed4ac0","status":"InProgress","startTime":"2024-02-28T23:27:43.6843426"}'
-    headers:
-      api-supported-versions:
-      - 2022-03-01, 2022-06-01-preview, 2022-10-01, 2022-11-01-preview, 2023-04-01-preview,
-        2023-05-01, 2023-05-02-preview, 2023-08-01-preview, 2023-11-02-preview, 2024-02-02-preview,
-        2024-03-01
-      cache-control:
-      - no-cache
-      content-length:
-      - '279'
-      content-type:
-      - application/json; charset=utf-8
-      date:
-      - Wed, 28 Feb 2024 23:27:44 GMT
-      expires:
-      - '-1'
-      pragma:
-      - no-cache
-      strict-transport-security:
-      - max-age=31536000; includeSubDomains
-      vary:
-      - Accept-Encoding
-      x-cache:
-      - CONFIG_NOCACHE
-      x-content-type-options:
-      - nosniff
-      x-msedge-ref:
-      - 'Ref A: 312F43EBDACE4B8AA423C309955A1376 Ref B: CO6AA3150219051 Ref C: 2024-02-28T23:27:45Z'
-      x-powered-by:
-      - ASP.NET
-    status:
-      code: 200
-      message: OK
-- request:
-    body: null
-    headers:
-      Accept:
-      - '*/*'
-      Accept-Encoding:
-      - gzip, deflate
-      CommandName:
-      - containerapp create
-      Connection:
-      - keep-alive
-      ParameterSetName:
-      - -g -n --image --ingress --target-port --environment --registry-server
-      User-Agent:
-      - python/3.8.10 (Windows-10-10.0.22621-SP0) AZURECLI/2.57.0
-    method: GET
-    uri: https://management.azure.com/subscriptions/00000000-0000-0000-0000-000000000000/providers/Microsoft.App/locations/eastus2/containerappOperationStatuses/ca464d13-cad0-41d2-a5ec-50d5e2ed4ac0?api-version=2023-11-02-preview&azureAsyncOperation=true&t=638447596648069581&c=MIIHADCCBeigAwIBAgITHgPqUKIUuzcMjHnSqwAAA-pQojANBgkqhkiG9w0BAQsFADBEMRMwEQYKCZImiZPyLGQBGRYDR0JMMRMwEQYKCZImiZPyLGQBGRYDQU1FMRgwFgYDVQQDEw9BTUUgSW5mcmEgQ0EgMDYwHhcNMjQwMTMxMTA0OTIwWhcNMjUwMTI1MTA0OTIwWjBAMT4wPAYDVQQDEzVhc3luY29wZXJhdGlvbnNpZ25pbmdjZXJ0aWZpY2F0ZS5tYW5hZ2VtZW50LmF6dXJlLmNvbTCCASIwDQYJKoZIhvcNAQEBBQADggEPADCCAQoCggEBAL8Xxozyns7JQPWMTJtofjZEltgixX0UzmRE21LlxA-WFLxdchZStU2GbP8iw3kHzL6CJ_IJpaCSs9Z0ju5Zj9cC3M-20DkQbN0uj0GHhVEwi5AT6N9UH0icUYklqIM33_jS2_kZHQxCPpHpL05eSEFT3vVaIhqteGaWFnzpljwGBkFMf_EwVxROc6jZ8TYbjXzZ_lBGiAHEt8_DHTvKeNimqJKGMJ_d0pkW3pGHvK7o0Bg-CT7Ywaq29j0Gx6NXB6PNua7fWonr5dDvV7b11Q95JJ8_C-Dn3gqyCtaf4tlQ2CYmrxCjaLk2qU7Y6HAByhBtPSyPkLVOlfnw9r-y5l0CAwEAAaOCA-0wggPpMCcGCSsGAQQBgjcVCgQaMBgwCgYIKwYBBQUHAwEwCgYIKwYBBQUHAwIwPQYJKwYBBAGCNxUHBDAwLgYmKwYBBAGCNxUIhpDjDYTVtHiE8Ys-hZvdFs6dEoFggvX2K4Py0SACAWQCAQowggHLBggrBgEFBQcBAQSCAb0wggG5MGMGCCsGAQUFBzAChldodHRwOi8vY3JsLm1pY3Jvc29mdC5jb20vcGtpaW5mcmEvQ2VydHMvQkwyUEtJSU5UQ0EwMi5BTUUuR0JMX0FNRSUyMEluZnJhJTIwQ0ElMjAwNi5jcnQwUwYIKwYBBQUHMAKGR2h0dHA6Ly9jcmwxLmFtZS5nYmwvYWlhL0JMMlBLSUlOVENBMDIuQU1FLkdCTF9BTUUlMjBJbmZyYSUyMENBJTIwMDYuY3J0MFMGCCsGAQUFBzAChkdodHRwOi8vY3JsMi5hbWUuZ2JsL2FpYS9CTDJQS0lJTlRDQTAyLkFNRS5HQkxfQU1FJTIwSW5mcmElMjBDQSUyMDA2LmNydDBTBggrBgEFBQcwAoZHaHR0cDovL2NybDMuYW1lLmdibC9haWEvQkwyUEtJSU5UQ0EwMi5BTUUuR0JMX0FNRSUyMEluZnJhJTIwQ0ElMjAwNi5jcnQwUwYIKwYBBQUHMAKGR2h0dHA6Ly9jcmw0LmFtZS5nYmwvYWlhL0JMMlBLSUlOVENBMDIuQU1FLkdCTF9BTUUlMjBJbmZyYSUyMENBJTIwMDYuY3J0MB0GA1UdDgQWBBSjfcfgL1I-py_Pgx2g6tlj8J-G1zAOBgNVHQ8BAf8EBAMCBaAwggEmBgNVHR8EggEdMIIBGTCCARWgggERoIIBDYY_aHR0cDovL2NybC5taWNyb3NvZnQuY29tL3BraWluZnJhL0NSTC9BTUUlMjBJbmZyYSUyMENBJTIwMDYuY3JshjFodHRwOi8vY3JsMS5hbWUuZ2JsL2NybC9BTUUlMjBJbmZyYSUyMENBJTIwMDYuY3JshjFodHRwOi8vY3JsMi5hbWUuZ2JsL2NybC9BTUUlMjBJbmZyYSUyMENBJTIwMDYuY3JshjFodHRwOi8vY3JsMy5hbWUuZ2JsL2NybC9BTUUlMjBJbmZyYSUyMENBJTIwMDYuY3JshjFodHRwOi8vY3JsNC5hbWUuZ2JsL2NybC9BTUUlMjBJbmZyYSUyMENBJTIwMDYuY3JsMBcGA1UdIAQQMA4wDAYKKwYBBAGCN3sBATAfBgNVHSMEGDAWgBTxRmjG8cPwKy19i2rhsvm-NfzRQTAdBgNVHSUEFjAUBggrBgEFBQcDAQYIKwYBBQUHAwIwDQYJKoZIhvcNAQELBQADggEBAIrUTfifPGoHH9bxzfMqtx8Y9LosN2v1VV7pmSbd5rlA4cxFYy-MmIffscFJqBmctJwFobfu8r_O6mnKa0Av3IOL-idzKEVhO4lMZ-xlB3rNIx9Stcs1qctJ9zQ_1RDxATu08mFzyBhr7ZVK0pEBMT4c8_5iQxVwNVxnyjfpUbHawY67aqA1QCc1vw9Vs_0e73X_xBRiuGnNUxpSQWfF0N2rVRs_Oyks7Ze7M3M0Xjxhi2Y4WnGd8kYJLWVi5UmNf6Kj6lL6junnk5Bzq5YASezf-TvVvN-s5R0r2XBQPyNg1tPUm74q2e7eutKUUtOtEZOa4n_EBxBPPw7ypnzM6kI&s=nPu8MynGfg8g_pi9XTy2CMjZGuQiFqsPD2JCjys7b-xmVgoNYNModP5ZMQGxHkhMioSrGAIOg_PQgCmzXnj5swttvfJyfXbY5YuGUXkE5OquJ6Bd_fqjeYCgpOd-4fDFsjdmUvjfn7bAlqDx_Tfl6nXZg9m7LmNyyzSzBlA-YjqcaaQtISmw5ovfP6-KCPNvXiGSoXAgQSClHRYPOKi6eAfpRyvmpryOnh2J27ne7fX-N4sOYP8Gc6KdwWGuSZJjaqhXxXgZWLh3H6iemdTRB0vCWR7jWSTw-_vAgpP4CE7t1nbGEo68FqpWKXNeIwsE8JdOeWmC8jv_FtbtKICw3g&h=QuWMJb-qQw_c3sjOWDYYT1BDuFm2l1o11voKIPP8w9c
-  response:
-    body:
-      string: '{"id":"/subscriptions/00000000-0000-0000-0000-000000000000/providers/Microsoft.App/locations/eastus2/containerappOperationStatuses/ca464d13-cad0-41d2-a5ec-50d5e2ed4ac0","name":"ca464d13-cad0-41d2-a5ec-50d5e2ed4ac0","status":"InProgress","startTime":"2024-02-28T23:27:43.6843426"}'
-    headers:
-      api-supported-versions:
-      - 2022-03-01, 2022-06-01-preview, 2022-10-01, 2022-11-01-preview, 2023-04-01-preview,
-        2023-05-01, 2023-05-02-preview, 2023-08-01-preview, 2023-11-02-preview, 2024-02-02-preview,
-        2024-03-01
-      cache-control:
-      - no-cache
-      content-length:
-      - '279'
-      content-type:
-      - application/json; charset=utf-8
-      date:
-      - Wed, 28 Feb 2024 23:27:46 GMT
-      expires:
-      - '-1'
-      pragma:
-      - no-cache
-      strict-transport-security:
-      - max-age=31536000; includeSubDomains
-      vary:
-      - Accept-Encoding
-      x-cache:
-      - CONFIG_NOCACHE
-      x-content-type-options:
-      - nosniff
-      x-msedge-ref:
-      - 'Ref A: 6F59B24581A54355AF0569E13798BC95 Ref B: CO6AA3150220035 Ref C: 2024-02-28T23:27:47Z'
-      x-powered-by:
-      - ASP.NET
-    status:
-      code: 200
-      message: OK
-- request:
-    body: null
-    headers:
-      Accept:
-      - '*/*'
-      Accept-Encoding:
-      - gzip, deflate
-      CommandName:
-      - containerapp create
-      Connection:
-      - keep-alive
-      ParameterSetName:
-      - -g -n --image --ingress --target-port --environment --registry-server
-      User-Agent:
-      - python/3.8.10 (Windows-10-10.0.22621-SP0) AZURECLI/2.57.0
-    method: GET
-    uri: https://management.azure.com/subscriptions/00000000-0000-0000-0000-000000000000/providers/Microsoft.App/locations/eastus2/containerappOperationStatuses/ca464d13-cad0-41d2-a5ec-50d5e2ed4ac0?api-version=2023-11-02-preview&azureAsyncOperation=true&t=638447596648069581&c=MIIHADCCBeigAwIBAgITHgPqUKIUuzcMjHnSqwAAA-pQojANBgkqhkiG9w0BAQsFADBEMRMwEQYKCZImiZPyLGQBGRYDR0JMMRMwEQYKCZImiZPyLGQBGRYDQU1FMRgwFgYDVQQDEw9BTUUgSW5mcmEgQ0EgMDYwHhcNMjQwMTMxMTA0OTIwWhcNMjUwMTI1MTA0OTIwWjBAMT4wPAYDVQQDEzVhc3luY29wZXJhdGlvbnNpZ25pbmdjZXJ0aWZpY2F0ZS5tYW5hZ2VtZW50LmF6dXJlLmNvbTCCASIwDQYJKoZIhvcNAQEBBQADggEPADCCAQoCggEBAL8Xxozyns7JQPWMTJtofjZEltgixX0UzmRE21LlxA-WFLxdchZStU2GbP8iw3kHzL6CJ_IJpaCSs9Z0ju5Zj9cC3M-20DkQbN0uj0GHhVEwi5AT6N9UH0icUYklqIM33_jS2_kZHQxCPpHpL05eSEFT3vVaIhqteGaWFnzpljwGBkFMf_EwVxROc6jZ8TYbjXzZ_lBGiAHEt8_DHTvKeNimqJKGMJ_d0pkW3pGHvK7o0Bg-CT7Ywaq29j0Gx6NXB6PNua7fWonr5dDvV7b11Q95JJ8_C-Dn3gqyCtaf4tlQ2CYmrxCjaLk2qU7Y6HAByhBtPSyPkLVOlfnw9r-y5l0CAwEAAaOCA-0wggPpMCcGCSsGAQQBgjcVCgQaMBgwCgYIKwYBBQUHAwEwCgYIKwYBBQUHAwIwPQYJKwYBBAGCNxUHBDAwLgYmKwYBBAGCNxUIhpDjDYTVtHiE8Ys-hZvdFs6dEoFggvX2K4Py0SACAWQCAQowggHLBggrBgEFBQcBAQSCAb0wggG5MGMGCCsGAQUFBzAChldodHRwOi8vY3JsLm1pY3Jvc29mdC5jb20vcGtpaW5mcmEvQ2VydHMvQkwyUEtJSU5UQ0EwMi5BTUUuR0JMX0FNRSUyMEluZnJhJTIwQ0ElMjAwNi5jcnQwUwYIKwYBBQUHMAKGR2h0dHA6Ly9jcmwxLmFtZS5nYmwvYWlhL0JMMlBLSUlOVENBMDIuQU1FLkdCTF9BTUUlMjBJbmZyYSUyMENBJTIwMDYuY3J0MFMGCCsGAQUFBzAChkdodHRwOi8vY3JsMi5hbWUuZ2JsL2FpYS9CTDJQS0lJTlRDQTAyLkFNRS5HQkxfQU1FJTIwSW5mcmElMjBDQSUyMDA2LmNydDBTBggrBgEFBQcwAoZHaHR0cDovL2NybDMuYW1lLmdibC9haWEvQkwyUEtJSU5UQ0EwMi5BTUUuR0JMX0FNRSUyMEluZnJhJTIwQ0ElMjAwNi5jcnQwUwYIKwYBBQUHMAKGR2h0dHA6Ly9jcmw0LmFtZS5nYmwvYWlhL0JMMlBLSUlOVENBMDIuQU1FLkdCTF9BTUUlMjBJbmZyYSUyMENBJTIwMDYuY3J0MB0GA1UdDgQWBBSjfcfgL1I-py_Pgx2g6tlj8J-G1zAOBgNVHQ8BAf8EBAMCBaAwggEmBgNVHR8EggEdMIIBGTCCARWgggERoIIBDYY_aHR0cDovL2NybC5taWNyb3NvZnQuY29tL3BraWluZnJhL0NSTC9BTUUlMjBJbmZyYSUyMENBJTIwMDYuY3JshjFodHRwOi8vY3JsMS5hbWUuZ2JsL2NybC9BTUUlMjBJbmZyYSUyMENBJTIwMDYuY3JshjFodHRwOi8vY3JsMi5hbWUuZ2JsL2NybC9BTUUlMjBJbmZyYSUyMENBJTIwMDYuY3JshjFodHRwOi8vY3JsMy5hbWUuZ2JsL2NybC9BTUUlMjBJbmZyYSUyMENBJTIwMDYuY3JshjFodHRwOi8vY3JsNC5hbWUuZ2JsL2NybC9BTUUlMjBJbmZyYSUyMENBJTIwMDYuY3JsMBcGA1UdIAQQMA4wDAYKKwYBBAGCN3sBATAfBgNVHSMEGDAWgBTxRmjG8cPwKy19i2rhsvm-NfzRQTAdBgNVHSUEFjAUBggrBgEFBQcDAQYIKwYBBQUHAwIwDQYJKoZIhvcNAQELBQADggEBAIrUTfifPGoHH9bxzfMqtx8Y9LosN2v1VV7pmSbd5rlA4cxFYy-MmIffscFJqBmctJwFobfu8r_O6mnKa0Av3IOL-idzKEVhO4lMZ-xlB3rNIx9Stcs1qctJ9zQ_1RDxATu08mFzyBhr7ZVK0pEBMT4c8_5iQxVwNVxnyjfpUbHawY67aqA1QCc1vw9Vs_0e73X_xBRiuGnNUxpSQWfF0N2rVRs_Oyks7Ze7M3M0Xjxhi2Y4WnGd8kYJLWVi5UmNf6Kj6lL6junnk5Bzq5YASezf-TvVvN-s5R0r2XBQPyNg1tPUm74q2e7eutKUUtOtEZOa4n_EBxBPPw7ypnzM6kI&s=nPu8MynGfg8g_pi9XTy2CMjZGuQiFqsPD2JCjys7b-xmVgoNYNModP5ZMQGxHkhMioSrGAIOg_PQgCmzXnj5swttvfJyfXbY5YuGUXkE5OquJ6Bd_fqjeYCgpOd-4fDFsjdmUvjfn7bAlqDx_Tfl6nXZg9m7LmNyyzSzBlA-YjqcaaQtISmw5ovfP6-KCPNvXiGSoXAgQSClHRYPOKi6eAfpRyvmpryOnh2J27ne7fX-N4sOYP8Gc6KdwWGuSZJjaqhXxXgZWLh3H6iemdTRB0vCWR7jWSTw-_vAgpP4CE7t1nbGEo68FqpWKXNeIwsE8JdOeWmC8jv_FtbtKICw3g&h=QuWMJb-qQw_c3sjOWDYYT1BDuFm2l1o11voKIPP8w9c
-  response:
-    body:
-      string: '{"id":"/subscriptions/00000000-0000-0000-0000-000000000000/providers/Microsoft.App/locations/eastus2/containerappOperationStatuses/ca464d13-cad0-41d2-a5ec-50d5e2ed4ac0","name":"ca464d13-cad0-41d2-a5ec-50d5e2ed4ac0","status":"InProgress","startTime":"2024-02-28T23:27:43.6843426"}'
-    headers:
-      api-supported-versions:
-      - 2022-03-01, 2022-06-01-preview, 2022-10-01, 2022-11-01-preview, 2023-04-01-preview,
-        2023-05-01, 2023-05-02-preview, 2023-08-01-preview, 2023-11-02-preview, 2024-02-02-preview,
-        2024-03-01
-      cache-control:
-      - no-cache
-      content-length:
-      - '279'
-      content-type:
-      - application/json; charset=utf-8
-      date:
-      - Wed, 28 Feb 2024 23:27:50 GMT
-      expires:
-      - '-1'
-      pragma:
-      - no-cache
-      strict-transport-security:
-      - max-age=31536000; includeSubDomains
-      vary:
-      - Accept-Encoding
-      x-cache:
-      - CONFIG_NOCACHE
-      x-content-type-options:
-      - nosniff
-      x-msedge-ref:
-      - 'Ref A: 4CCE447B99874E52B68828F036C54959 Ref B: CO6AA3150220031 Ref C: 2024-02-28T23:27:49Z'
-      x-powered-by:
-      - ASP.NET
-    status:
-      code: 200
-      message: OK
-- request:
-    body: null
-    headers:
-      Accept:
-      - '*/*'
-      Accept-Encoding:
-      - gzip, deflate
-      CommandName:
-      - containerapp create
-      Connection:
-      - keep-alive
-      ParameterSetName:
-      - -g -n --image --ingress --target-port --environment --registry-server
-      User-Agent:
-      - python/3.8.10 (Windows-10-10.0.22621-SP0) AZURECLI/2.57.0
-    method: GET
-    uri: https://management.azure.com/subscriptions/00000000-0000-0000-0000-000000000000/providers/Microsoft.App/locations/eastus2/containerappOperationStatuses/ca464d13-cad0-41d2-a5ec-50d5e2ed4ac0?api-version=2023-11-02-preview&azureAsyncOperation=true&t=638447596648069581&c=MIIHADCCBeigAwIBAgITHgPqUKIUuzcMjHnSqwAAA-pQojANBgkqhkiG9w0BAQsFADBEMRMwEQYKCZImiZPyLGQBGRYDR0JMMRMwEQYKCZImiZPyLGQBGRYDQU1FMRgwFgYDVQQDEw9BTUUgSW5mcmEgQ0EgMDYwHhcNMjQwMTMxMTA0OTIwWhcNMjUwMTI1MTA0OTIwWjBAMT4wPAYDVQQDEzVhc3luY29wZXJhdGlvbnNpZ25pbmdjZXJ0aWZpY2F0ZS5tYW5hZ2VtZW50LmF6dXJlLmNvbTCCASIwDQYJKoZIhvcNAQEBBQADggEPADCCAQoCggEBAL8Xxozyns7JQPWMTJtofjZEltgixX0UzmRE21LlxA-WFLxdchZStU2GbP8iw3kHzL6CJ_IJpaCSs9Z0ju5Zj9cC3M-20DkQbN0uj0GHhVEwi5AT6N9UH0icUYklqIM33_jS2_kZHQxCPpHpL05eSEFT3vVaIhqteGaWFnzpljwGBkFMf_EwVxROc6jZ8TYbjXzZ_lBGiAHEt8_DHTvKeNimqJKGMJ_d0pkW3pGHvK7o0Bg-CT7Ywaq29j0Gx6NXB6PNua7fWonr5dDvV7b11Q95JJ8_C-Dn3gqyCtaf4tlQ2CYmrxCjaLk2qU7Y6HAByhBtPSyPkLVOlfnw9r-y5l0CAwEAAaOCA-0wggPpMCcGCSsGAQQBgjcVCgQaMBgwCgYIKwYBBQUHAwEwCgYIKwYBBQUHAwIwPQYJKwYBBAGCNxUHBDAwLgYmKwYBBAGCNxUIhpDjDYTVtHiE8Ys-hZvdFs6dEoFggvX2K4Py0SACAWQCAQowggHLBggrBgEFBQcBAQSCAb0wggG5MGMGCCsGAQUFBzAChldodHRwOi8vY3JsLm1pY3Jvc29mdC5jb20vcGtpaW5mcmEvQ2VydHMvQkwyUEtJSU5UQ0EwMi5BTUUuR0JMX0FNRSUyMEluZnJhJTIwQ0ElMjAwNi5jcnQwUwYIKwYBBQUHMAKGR2h0dHA6Ly9jcmwxLmFtZS5nYmwvYWlhL0JMMlBLSUlOVENBMDIuQU1FLkdCTF9BTUUlMjBJbmZyYSUyMENBJTIwMDYuY3J0MFMGCCsGAQUFBzAChkdodHRwOi8vY3JsMi5hbWUuZ2JsL2FpYS9CTDJQS0lJTlRDQTAyLkFNRS5HQkxfQU1FJTIwSW5mcmElMjBDQSUyMDA2LmNydDBTBggrBgEFBQcwAoZHaHR0cDovL2NybDMuYW1lLmdibC9haWEvQkwyUEtJSU5UQ0EwMi5BTUUuR0JMX0FNRSUyMEluZnJhJTIwQ0ElMjAwNi5jcnQwUwYIKwYBBQUHMAKGR2h0dHA6Ly9jcmw0LmFtZS5nYmwvYWlhL0JMMlBLSUlOVENBMDIuQU1FLkdCTF9BTUUlMjBJbmZyYSUyMENBJTIwMDYuY3J0MB0GA1UdDgQWBBSjfcfgL1I-py_Pgx2g6tlj8J-G1zAOBgNVHQ8BAf8EBAMCBaAwggEmBgNVHR8EggEdMIIBGTCCARWgggERoIIBDYY_aHR0cDovL2NybC5taWNyb3NvZnQuY29tL3BraWluZnJhL0NSTC9BTUUlMjBJbmZyYSUyMENBJTIwMDYuY3JshjFodHRwOi8vY3JsMS5hbWUuZ2JsL2NybC9BTUUlMjBJbmZyYSUyMENBJTIwMDYuY3JshjFodHRwOi8vY3JsMi5hbWUuZ2JsL2NybC9BTUUlMjBJbmZyYSUyMENBJTIwMDYuY3JshjFodHRwOi8vY3JsMy5hbWUuZ2JsL2NybC9BTUUlMjBJbmZyYSUyMENBJTIwMDYuY3JshjFodHRwOi8vY3JsNC5hbWUuZ2JsL2NybC9BTUUlMjBJbmZyYSUyMENBJTIwMDYuY3JsMBcGA1UdIAQQMA4wDAYKKwYBBAGCN3sBATAfBgNVHSMEGDAWgBTxRmjG8cPwKy19i2rhsvm-NfzRQTAdBgNVHSUEFjAUBggrBgEFBQcDAQYIKwYBBQUHAwIwDQYJKoZIhvcNAQELBQADggEBAIrUTfifPGoHH9bxzfMqtx8Y9LosN2v1VV7pmSbd5rlA4cxFYy-MmIffscFJqBmctJwFobfu8r_O6mnKa0Av3IOL-idzKEVhO4lMZ-xlB3rNIx9Stcs1qctJ9zQ_1RDxATu08mFzyBhr7ZVK0pEBMT4c8_5iQxVwNVxnyjfpUbHawY67aqA1QCc1vw9Vs_0e73X_xBRiuGnNUxpSQWfF0N2rVRs_Oyks7Ze7M3M0Xjxhi2Y4WnGd8kYJLWVi5UmNf6Kj6lL6junnk5Bzq5YASezf-TvVvN-s5R0r2XBQPyNg1tPUm74q2e7eutKUUtOtEZOa4n_EBxBPPw7ypnzM6kI&s=nPu8MynGfg8g_pi9XTy2CMjZGuQiFqsPD2JCjys7b-xmVgoNYNModP5ZMQGxHkhMioSrGAIOg_PQgCmzXnj5swttvfJyfXbY5YuGUXkE5OquJ6Bd_fqjeYCgpOd-4fDFsjdmUvjfn7bAlqDx_Tfl6nXZg9m7LmNyyzSzBlA-YjqcaaQtISmw5ovfP6-KCPNvXiGSoXAgQSClHRYPOKi6eAfpRyvmpryOnh2J27ne7fX-N4sOYP8Gc6KdwWGuSZJjaqhXxXgZWLh3H6iemdTRB0vCWR7jWSTw-_vAgpP4CE7t1nbGEo68FqpWKXNeIwsE8JdOeWmC8jv_FtbtKICw3g&h=QuWMJb-qQw_c3sjOWDYYT1BDuFm2l1o11voKIPP8w9c
-  response:
-    body:
-      string: '{"id":"/subscriptions/00000000-0000-0000-0000-000000000000/providers/Microsoft.App/locations/eastus2/containerappOperationStatuses/ca464d13-cad0-41d2-a5ec-50d5e2ed4ac0","name":"ca464d13-cad0-41d2-a5ec-50d5e2ed4ac0","status":"InProgress","startTime":"2024-02-28T23:27:43.6843426"}'
-    headers:
-      api-supported-versions:
-      - 2022-03-01, 2022-06-01-preview, 2022-10-01, 2022-11-01-preview, 2023-04-01-preview,
-        2023-05-01, 2023-05-02-preview, 2023-08-01-preview, 2023-11-02-preview, 2024-02-02-preview,
-        2024-03-01
-      cache-control:
-      - no-cache
-      content-length:
-      - '279'
-      content-type:
-      - application/json; charset=utf-8
-      date:
-      - Wed, 28 Feb 2024 23:27:52 GMT
-      expires:
-      - '-1'
-      pragma:
-      - no-cache
-      strict-transport-security:
-      - max-age=31536000; includeSubDomains
-      vary:
-      - Accept-Encoding
-      x-cache:
-      - CONFIG_NOCACHE
-      x-content-type-options:
-      - nosniff
-      x-msedge-ref:
-      - 'Ref A: E2A017408ECF4A93A42BAD22DB1062BB Ref B: CO6AA3150218025 Ref C: 2024-02-28T23:27:52Z'
-      x-powered-by:
-      - ASP.NET
-    status:
-      code: 200
-      message: OK
-- request:
-    body: null
-    headers:
-      Accept:
-      - '*/*'
-      Accept-Encoding:
-      - gzip, deflate
-      CommandName:
-      - containerapp create
-      Connection:
-      - keep-alive
-      ParameterSetName:
-      - -g -n --image --ingress --target-port --environment --registry-server
-      User-Agent:
-      - python/3.8.10 (Windows-10-10.0.22621-SP0) AZURECLI/2.57.0
-    method: GET
-    uri: https://management.azure.com/subscriptions/00000000-0000-0000-0000-000000000000/providers/Microsoft.App/locations/eastus2/containerappOperationStatuses/ca464d13-cad0-41d2-a5ec-50d5e2ed4ac0?api-version=2023-11-02-preview&azureAsyncOperation=true&t=638447596648069581&c=MIIHADCCBeigAwIBAgITHgPqUKIUuzcMjHnSqwAAA-pQojANBgkqhkiG9w0BAQsFADBEMRMwEQYKCZImiZPyLGQBGRYDR0JMMRMwEQYKCZImiZPyLGQBGRYDQU1FMRgwFgYDVQQDEw9BTUUgSW5mcmEgQ0EgMDYwHhcNMjQwMTMxMTA0OTIwWhcNMjUwMTI1MTA0OTIwWjBAMT4wPAYDVQQDEzVhc3luY29wZXJhdGlvbnNpZ25pbmdjZXJ0aWZpY2F0ZS5tYW5hZ2VtZW50LmF6dXJlLmNvbTCCASIwDQYJKoZIhvcNAQEBBQADggEPADCCAQoCggEBAL8Xxozyns7JQPWMTJtofjZEltgixX0UzmRE21LlxA-WFLxdchZStU2GbP8iw3kHzL6CJ_IJpaCSs9Z0ju5Zj9cC3M-20DkQbN0uj0GHhVEwi5AT6N9UH0icUYklqIM33_jS2_kZHQxCPpHpL05eSEFT3vVaIhqteGaWFnzpljwGBkFMf_EwVxROc6jZ8TYbjXzZ_lBGiAHEt8_DHTvKeNimqJKGMJ_d0pkW3pGHvK7o0Bg-CT7Ywaq29j0Gx6NXB6PNua7fWonr5dDvV7b11Q95JJ8_C-Dn3gqyCtaf4tlQ2CYmrxCjaLk2qU7Y6HAByhBtPSyPkLVOlfnw9r-y5l0CAwEAAaOCA-0wggPpMCcGCSsGAQQBgjcVCgQaMBgwCgYIKwYBBQUHAwEwCgYIKwYBBQUHAwIwPQYJKwYBBAGCNxUHBDAwLgYmKwYBBAGCNxUIhpDjDYTVtHiE8Ys-hZvdFs6dEoFggvX2K4Py0SACAWQCAQowggHLBggrBgEFBQcBAQSCAb0wggG5MGMGCCsGAQUFBzAChldodHRwOi8vY3JsLm1pY3Jvc29mdC5jb20vcGtpaW5mcmEvQ2VydHMvQkwyUEtJSU5UQ0EwMi5BTUUuR0JMX0FNRSUyMEluZnJhJTIwQ0ElMjAwNi5jcnQwUwYIKwYBBQUHMAKGR2h0dHA6Ly9jcmwxLmFtZS5nYmwvYWlhL0JMMlBLSUlOVENBMDIuQU1FLkdCTF9BTUUlMjBJbmZyYSUyMENBJTIwMDYuY3J0MFMGCCsGAQUFBzAChkdodHRwOi8vY3JsMi5hbWUuZ2JsL2FpYS9CTDJQS0lJTlRDQTAyLkFNRS5HQkxfQU1FJTIwSW5mcmElMjBDQSUyMDA2LmNydDBTBggrBgEFBQcwAoZHaHR0cDovL2NybDMuYW1lLmdibC9haWEvQkwyUEtJSU5UQ0EwMi5BTUUuR0JMX0FNRSUyMEluZnJhJTIwQ0ElMjAwNi5jcnQwUwYIKwYBBQUHMAKGR2h0dHA6Ly9jcmw0LmFtZS5nYmwvYWlhL0JMMlBLSUlOVENBMDIuQU1FLkdCTF9BTUUlMjBJbmZyYSUyMENBJTIwMDYuY3J0MB0GA1UdDgQWBBSjfcfgL1I-py_Pgx2g6tlj8J-G1zAOBgNVHQ8BAf8EBAMCBaAwggEmBgNVHR8EggEdMIIBGTCCARWgggERoIIBDYY_aHR0cDovL2NybC5taWNyb3NvZnQuY29tL3BraWluZnJhL0NSTC9BTUUlMjBJbmZyYSUyMENBJTIwMDYuY3JshjFodHRwOi8vY3JsMS5hbWUuZ2JsL2NybC9BTUUlMjBJbmZyYSUyMENBJTIwMDYuY3JshjFodHRwOi8vY3JsMi5hbWUuZ2JsL2NybC9BTUUlMjBJbmZyYSUyMENBJTIwMDYuY3JshjFodHRwOi8vY3JsMy5hbWUuZ2JsL2NybC9BTUUlMjBJbmZyYSUyMENBJTIwMDYuY3JshjFodHRwOi8vY3JsNC5hbWUuZ2JsL2NybC9BTUUlMjBJbmZyYSUyMENBJTIwMDYuY3JsMBcGA1UdIAQQMA4wDAYKKwYBBAGCN3sBATAfBgNVHSMEGDAWgBTxRmjG8cPwKy19i2rhsvm-NfzRQTAdBgNVHSUEFjAUBggrBgEFBQcDAQYIKwYBBQUHAwIwDQYJKoZIhvcNAQELBQADggEBAIrUTfifPGoHH9bxzfMqtx8Y9LosN2v1VV7pmSbd5rlA4cxFYy-MmIffscFJqBmctJwFobfu8r_O6mnKa0Av3IOL-idzKEVhO4lMZ-xlB3rNIx9Stcs1qctJ9zQ_1RDxATu08mFzyBhr7ZVK0pEBMT4c8_5iQxVwNVxnyjfpUbHawY67aqA1QCc1vw9Vs_0e73X_xBRiuGnNUxpSQWfF0N2rVRs_Oyks7Ze7M3M0Xjxhi2Y4WnGd8kYJLWVi5UmNf6Kj6lL6junnk5Bzq5YASezf-TvVvN-s5R0r2XBQPyNg1tPUm74q2e7eutKUUtOtEZOa4n_EBxBPPw7ypnzM6kI&s=nPu8MynGfg8g_pi9XTy2CMjZGuQiFqsPD2JCjys7b-xmVgoNYNModP5ZMQGxHkhMioSrGAIOg_PQgCmzXnj5swttvfJyfXbY5YuGUXkE5OquJ6Bd_fqjeYCgpOd-4fDFsjdmUvjfn7bAlqDx_Tfl6nXZg9m7LmNyyzSzBlA-YjqcaaQtISmw5ovfP6-KCPNvXiGSoXAgQSClHRYPOKi6eAfpRyvmpryOnh2J27ne7fX-N4sOYP8Gc6KdwWGuSZJjaqhXxXgZWLh3H6iemdTRB0vCWR7jWSTw-_vAgpP4CE7t1nbGEo68FqpWKXNeIwsE8JdOeWmC8jv_FtbtKICw3g&h=QuWMJb-qQw_c3sjOWDYYT1BDuFm2l1o11voKIPP8w9c
-  response:
-    body:
-      string: '{"id":"/subscriptions/00000000-0000-0000-0000-000000000000/providers/Microsoft.App/locations/eastus2/containerappOperationStatuses/ca464d13-cad0-41d2-a5ec-50d5e2ed4ac0","name":"ca464d13-cad0-41d2-a5ec-50d5e2ed4ac0","status":"InProgress","startTime":"2024-02-28T23:27:43.6843426"}'
-    headers:
-      api-supported-versions:
-      - 2022-03-01, 2022-06-01-preview, 2022-10-01, 2022-11-01-preview, 2023-04-01-preview,
-        2023-05-01, 2023-05-02-preview, 2023-08-01-preview, 2023-11-02-preview, 2024-02-02-preview,
-        2024-03-01
-      cache-control:
-      - no-cache
-      content-length:
-      - '279'
-      content-type:
-      - application/json; charset=utf-8
-      date:
-      - Wed, 28 Feb 2024 23:27:54 GMT
-      expires:
-      - '-1'
-      pragma:
-      - no-cache
-      strict-transport-security:
-      - max-age=31536000; includeSubDomains
-      vary:
-      - Accept-Encoding
-      x-cache:
-      - CONFIG_NOCACHE
-      x-content-type-options:
-      - nosniff
-      x-msedge-ref:
-      - 'Ref A: C8921CD0D5364979BD9BCAFE23192847 Ref B: CO6AA3150219039 Ref C: 2024-02-28T23:27:54Z'
-      x-powered-by:
-      - ASP.NET
-    status:
-      code: 200
-      message: OK
-- request:
-    body: null
-    headers:
-      Accept:
-      - '*/*'
-      Accept-Encoding:
-      - gzip, deflate
-      CommandName:
-      - containerapp create
-      Connection:
-      - keep-alive
-      ParameterSetName:
-      - -g -n --image --ingress --target-port --environment --registry-server
-      User-Agent:
-      - python/3.8.10 (Windows-10-10.0.22621-SP0) AZURECLI/2.57.0
-    method: GET
-    uri: https://management.azure.com/subscriptions/00000000-0000-0000-0000-000000000000/providers/Microsoft.App/locations/eastus2/containerappOperationStatuses/ca464d13-cad0-41d2-a5ec-50d5e2ed4ac0?api-version=2023-11-02-preview&azureAsyncOperation=true&t=638447596648069581&c=MIIHADCCBeigAwIBAgITHgPqUKIUuzcMjHnSqwAAA-pQojANBgkqhkiG9w0BAQsFADBEMRMwEQYKCZImiZPyLGQBGRYDR0JMMRMwEQYKCZImiZPyLGQBGRYDQU1FMRgwFgYDVQQDEw9BTUUgSW5mcmEgQ0EgMDYwHhcNMjQwMTMxMTA0OTIwWhcNMjUwMTI1MTA0OTIwWjBAMT4wPAYDVQQDEzVhc3luY29wZXJhdGlvbnNpZ25pbmdjZXJ0aWZpY2F0ZS5tYW5hZ2VtZW50LmF6dXJlLmNvbTCCASIwDQYJKoZIhvcNAQEBBQADggEPADCCAQoCggEBAL8Xxozyns7JQPWMTJtofjZEltgixX0UzmRE21LlxA-WFLxdchZStU2GbP8iw3kHzL6CJ_IJpaCSs9Z0ju5Zj9cC3M-20DkQbN0uj0GHhVEwi5AT6N9UH0icUYklqIM33_jS2_kZHQxCPpHpL05eSEFT3vVaIhqteGaWFnzpljwGBkFMf_EwVxROc6jZ8TYbjXzZ_lBGiAHEt8_DHTvKeNimqJKGMJ_d0pkW3pGHvK7o0Bg-CT7Ywaq29j0Gx6NXB6PNua7fWonr5dDvV7b11Q95JJ8_C-Dn3gqyCtaf4tlQ2CYmrxCjaLk2qU7Y6HAByhBtPSyPkLVOlfnw9r-y5l0CAwEAAaOCA-0wggPpMCcGCSsGAQQBgjcVCgQaMBgwCgYIKwYBBQUHAwEwCgYIKwYBBQUHAwIwPQYJKwYBBAGCNxUHBDAwLgYmKwYBBAGCNxUIhpDjDYTVtHiE8Ys-hZvdFs6dEoFggvX2K4Py0SACAWQCAQowggHLBggrBgEFBQcBAQSCAb0wggG5MGMGCCsGAQUFBzAChldodHRwOi8vY3JsLm1pY3Jvc29mdC5jb20vcGtpaW5mcmEvQ2VydHMvQkwyUEtJSU5UQ0EwMi5BTUUuR0JMX0FNRSUyMEluZnJhJTIwQ0ElMjAwNi5jcnQwUwYIKwYBBQUHMAKGR2h0dHA6Ly9jcmwxLmFtZS5nYmwvYWlhL0JMMlBLSUlOVENBMDIuQU1FLkdCTF9BTUUlMjBJbmZyYSUyMENBJTIwMDYuY3J0MFMGCCsGAQUFBzAChkdodHRwOi8vY3JsMi5hbWUuZ2JsL2FpYS9CTDJQS0lJTlRDQTAyLkFNRS5HQkxfQU1FJTIwSW5mcmElMjBDQSUyMDA2LmNydDBTBggrBgEFBQcwAoZHaHR0cDovL2NybDMuYW1lLmdibC9haWEvQkwyUEtJSU5UQ0EwMi5BTUUuR0JMX0FNRSUyMEluZnJhJTIwQ0ElMjAwNi5jcnQwUwYIKwYBBQUHMAKGR2h0dHA6Ly9jcmw0LmFtZS5nYmwvYWlhL0JMMlBLSUlOVENBMDIuQU1FLkdCTF9BTUUlMjBJbmZyYSUyMENBJTIwMDYuY3J0MB0GA1UdDgQWBBSjfcfgL1I-py_Pgx2g6tlj8J-G1zAOBgNVHQ8BAf8EBAMCBaAwggEmBgNVHR8EggEdMIIBGTCCARWgggERoIIBDYY_aHR0cDovL2NybC5taWNyb3NvZnQuY29tL3BraWluZnJhL0NSTC9BTUUlMjBJbmZyYSUyMENBJTIwMDYuY3JshjFodHRwOi8vY3JsMS5hbWUuZ2JsL2NybC9BTUUlMjBJbmZyYSUyMENBJTIwMDYuY3JshjFodHRwOi8vY3JsMi5hbWUuZ2JsL2NybC9BTUUlMjBJbmZyYSUyMENBJTIwMDYuY3JshjFodHRwOi8vY3JsMy5hbWUuZ2JsL2NybC9BTUUlMjBJbmZyYSUyMENBJTIwMDYuY3JshjFodHRwOi8vY3JsNC5hbWUuZ2JsL2NybC9BTUUlMjBJbmZyYSUyMENBJTIwMDYuY3JsMBcGA1UdIAQQMA4wDAYKKwYBBAGCN3sBATAfBgNVHSMEGDAWgBTxRmjG8cPwKy19i2rhsvm-NfzRQTAdBgNVHSUEFjAUBggrBgEFBQcDAQYIKwYBBQUHAwIwDQYJKoZIhvcNAQELBQADggEBAIrUTfifPGoHH9bxzfMqtx8Y9LosN2v1VV7pmSbd5rlA4cxFYy-MmIffscFJqBmctJwFobfu8r_O6mnKa0Av3IOL-idzKEVhO4lMZ-xlB3rNIx9Stcs1qctJ9zQ_1RDxATu08mFzyBhr7ZVK0pEBMT4c8_5iQxVwNVxnyjfpUbHawY67aqA1QCc1vw9Vs_0e73X_xBRiuGnNUxpSQWfF0N2rVRs_Oyks7Ze7M3M0Xjxhi2Y4WnGd8kYJLWVi5UmNf6Kj6lL6junnk5Bzq5YASezf-TvVvN-s5R0r2XBQPyNg1tPUm74q2e7eutKUUtOtEZOa4n_EBxBPPw7ypnzM6kI&s=nPu8MynGfg8g_pi9XTy2CMjZGuQiFqsPD2JCjys7b-xmVgoNYNModP5ZMQGxHkhMioSrGAIOg_PQgCmzXnj5swttvfJyfXbY5YuGUXkE5OquJ6Bd_fqjeYCgpOd-4fDFsjdmUvjfn7bAlqDx_Tfl6nXZg9m7LmNyyzSzBlA-YjqcaaQtISmw5ovfP6-KCPNvXiGSoXAgQSClHRYPOKi6eAfpRyvmpryOnh2J27ne7fX-N4sOYP8Gc6KdwWGuSZJjaqhXxXgZWLh3H6iemdTRB0vCWR7jWSTw-_vAgpP4CE7t1nbGEo68FqpWKXNeIwsE8JdOeWmC8jv_FtbtKICw3g&h=QuWMJb-qQw_c3sjOWDYYT1BDuFm2l1o11voKIPP8w9c
-  response:
-    body:
-      string: '{"id":"/subscriptions/00000000-0000-0000-0000-000000000000/providers/Microsoft.App/locations/eastus2/containerappOperationStatuses/ca464d13-cad0-41d2-a5ec-50d5e2ed4ac0","name":"ca464d13-cad0-41d2-a5ec-50d5e2ed4ac0","status":"Succeeded","startTime":"2024-02-28T23:27:43.6843426"}'
-    headers:
-      api-supported-versions:
-      - 2022-03-01, 2022-06-01-preview, 2022-10-01, 2022-11-01-preview, 2023-04-01-preview,
-        2023-05-01, 2023-05-02-preview, 2023-08-01-preview, 2023-11-02-preview, 2024-02-02-preview,
-        2024-03-01
-      cache-control:
-      - no-cache
-      content-length:
-      - '278'
-      content-type:
-      - application/json; charset=utf-8
-      date:
-      - Wed, 28 Feb 2024 23:27:57 GMT
-      expires:
-      - '-1'
-      pragma:
-      - no-cache
-      strict-transport-security:
-      - max-age=31536000; includeSubDomains
-      vary:
-      - Accept-Encoding
-      x-cache:
-      - CONFIG_NOCACHE
-      x-content-type-options:
-      - nosniff
-      x-msedge-ref:
-      - 'Ref A: DF5BB7338F604F42A9AA032CA6424394 Ref B: CO6AA3150219025 Ref C: 2024-02-28T23:27:57Z'
-      x-powered-by:
-      - ASP.NET
-    status:
-      code: 200
-      message: OK
-- request:
-    body: null
-    headers:
-      Accept:
-      - '*/*'
-      Accept-Encoding:
-      - gzip, deflate
-      CommandName:
-      - containerapp create
-      Connection:
-      - keep-alive
-      ParameterSetName:
-      - -g -n --image --ingress --target-port --environment --registry-server
-      User-Agent:
-      - python/3.8.10 (Windows-10-10.0.22621-SP0) AZURECLI/2.57.0
-    method: GET
-    uri: https://management.azure.com/subscriptions/00000000-0000-0000-0000-000000000000/resourceGroups/clitest.rg000001/providers/Microsoft.App/containerApps/aca000002?api-version=2023-11-02-preview
-  response:
-    body:
-      string: '{"id":"/subscriptions/00000000-0000-0000-0000-000000000000/resourceGroups/clitest.rg000001/providers/Microsoft.App/containerapps/aca000002","name":"aca000002","type":"Microsoft.App/containerApps","location":"East
-        US 2","systemData":{"createdBy":"harrli@microsoft.com","createdByType":"User","createdAt":"2024-02-28T23:27:43.4788284","lastModifiedBy":"harrli@microsoft.com","lastModifiedByType":"User","lastModifiedAt":"2024-02-28T23:27:43.4788284"},"properties":{"provisioningState":"Succeeded","runningStatus":"Running","managedEnvironmentId":"/subscriptions/00000000-0000-0000-0000-000000000000/resourceGroups/client.env_rg_eastus2/providers/Microsoft.App/managedEnvironments/env-eastus2","environmentId":"/subscriptions/00000000-0000-0000-0000-000000000000/resourceGroups/client.env_rg_eastus2/providers/Microsoft.App/managedEnvironments/env-eastus2","workloadProfileName":"Consumption","outboundIpAddresses":["20.1.250.250","20.1.251.135","20.1.251.104","20.1.251.2","20.97.130.219","20.69.200.68","20.97.132.38","20.97.133.137"],"latestRevisionName":"aca000002--y03nr9a","latestReadyRevisionName":"aca000002--y03nr9a","latestRevisionFqdn":"aca000002--y03nr9a.victoriousglacier-3c94eae2.eastus2.azurecontainerapps.io","customDomainVerificationId":"0FEF6FC81FA2FA9876FEE95F895AD716D01F5495C9AC8EA62F0228DC5E40B5CA","configuration":{"secrets":[{"name":"acr000003azurecrio-acr000003"}],"activeRevisionsMode":"Single","ingress":{"fqdn":"aca000002.victoriousglacier-3c94eae2.eastus2.azurecontainerapps.io","external":true,"targetPort":80,"exposedPort":0,"transport":"Auto","traffic":[{"weight":100,"latestRevision":true}],"customDomains":null,"allowInsecure":false,"ipSecurityRestrictions":null,"corsPolicy":null,"clientCertificateMode":null,"stickySessions":null,"additionalPortMappings":null,"targetPortHttpScheme":null},"registries":[{"server":"acr000003.azurecr.io","username":"acr000003","passwordSecretRef":"acr000003azurecrio-acr000003","identity":""}],"dapr":null,"maxInactiveRevisions":100,"service":null},"template":{"revisionSuffix":"","terminationGracePeriodSeconds":null,"containers":[{"image":"acr000003.azurecr.io/k8se/quickstart:latest","name":"aca000002","resources":{"cpu":0.5,"memory":"1Gi","ephemeralStorage":"2Gi"}}],"initContainers":null,"scale":{"minReplicas":null,"maxReplicas":10,"rules":null},"volumes":null,"serviceBinds":null},"eventStreamEndpoint":"https://eastus2.azurecontainerapps.dev/subscriptions/00000000-0000-0000-0000-000000000000/resourceGroups/clitest.rg000001/containerApps/aca000002/eventstream"},"identity":{"type":"None"}}'
-    headers:
-      api-supported-versions:
-      - 2022-03-01, 2022-06-01-preview, 2022-10-01, 2022-11-01-preview, 2023-04-01-preview,
-        2023-05-01, 2023-05-02-preview, 2023-08-01-preview, 2023-11-02-preview, 2024-02-02-preview,
-        2024-03-01
-      cache-control:
-      - no-cache
-      content-length:
-      - '2564'
-      content-type:
-      - application/json; charset=utf-8
-      date:
-      - Wed, 28 Feb 2024 23:27:57 GMT
-      expires:
-      - '-1'
-      pragma:
-      - no-cache
-      strict-transport-security:
-      - max-age=31536000; includeSubDomains
-      vary:
-      - Accept-Encoding
-      x-cache:
-      - CONFIG_NOCACHE
-      x-content-type-options:
-      - nosniff
-      x-msedge-ref:
-      - 'Ref A: 5598309057554EB8823C00E3EB02F6FE Ref B: CO6AA3150220025 Ref C: 2024-02-28T23:27:57Z'
-      x-powered-by:
-      - ASP.NET
-    status:
-      code: 200
-      message: OK
-- request:
-    body: null
-    headers:
-      Accept:
-      - application/json
-      Accept-Encoding:
-      - gzip, deflate
-      CommandName:
-      - containerapp show
-      Connection:
-      - keep-alive
-      ParameterSetName:
-      - -g -n
-      User-Agent:
-      - AZURECLI/2.57.0 azsdk-python-azure-mgmt-resource/23.1.0b2 Python/3.8.10 (Windows-10-10.0.22621-SP0)
-    method: GET
-    uri: https://management.azure.com/subscriptions/00000000-0000-0000-0000-000000000000/providers/Microsoft.App?api-version=2022-09-01
-  response:
-    body:
-      string: '{"id":"/subscriptions/00000000-0000-0000-0000-000000000000/providers/Microsoft.App","namespace":"Microsoft.App","authorizations":[{"applicationId":"7e3bc4fd-85a3-4192-b177-5b8bfc87f42c","roleDefinitionId":"39a74f72-b40f-4bdc-b639-562fe2260bf0"},{"applicationId":"3734c1a4-2bed-4998-a37a-ff1a9e7bf019","roleDefinitionId":"5c779a4f-5cb2-4547-8c41-478d9be8ba90"},{"applicationId":"55ebbb62-3b9c-49fd-9b87-9595226dd4ac","roleDefinitionId":"e49ca620-7992-4561-a7df-4ed67dad77b5","managedByRoleDefinitionId":"9e3af657-a8ff-583c-a75c-2fe7c4bcb635"},{"applicationId":"1459b1f6-7a5b-4300-93a2-44b4a651759f","roleDefinitionId":"3c5f1b29-9e3d-4a22-b5d6-9ff4e5a37974"}],"resourceTypes":[{"resourceType":"managedEnvironments","locations":["North
-        Central US (Stage)","West US 2","Southeast Asia","Sweden Central","Canada
-        Central","West Europe","North Europe","East US","East US 2","East Asia","Australia
-        East","Germany West Central","Japan East","UK South","West US","Central US","North
-        Central US","South Central US","Korea Central","Brazil South","West US 3","France
-        Central","South Africa North","Norway East","Switzerland North","UAE North","Canada
-        East","West Central US","UK West","Central India","Central US EUAP","East
-        US 2 EUAP"],"apiVersions":["2023-11-02-preview","2023-08-01-preview","2023-05-02-preview","2023-05-01","2023-04-01-preview","2022-11-01-preview","2022-10-01","2022-06-01-preview","2022-03-01"],"defaultApiVersion":"2023-05-01","capabilities":"CrossResourceGroupResourceMove,
-        CrossSubscriptionResourceMove, SystemAssignedResourceIdentity, SupportsTags,
-        SupportsLocation"},{"resourceType":"managedEnvironments/certificates","locations":["North
-        Central US (Stage)","West US 2","Southeast Asia","Sweden Central","Canada
-        Central","West Europe","North Europe","East US","East US 2","East Asia","Australia
-        East","Germany West Central","Japan East","UK South","West US","Central US","North
-        Central US","South Central US","Korea Central","Brazil South","West US 3","France
-        Central","South Africa North","Norway East","Switzerland North","UAE North","Canada
-        East","West Central US","UK West","Central India","Central US EUAP","East
-        US 2 EUAP"],"apiVersions":["2023-11-02-preview","2023-08-01-preview","2023-05-02-preview","2023-05-01","2023-04-01-preview","2022-11-01-preview","2022-10-01","2022-06-01-preview","2022-03-01"],"defaultApiVersion":"2023-05-01","capabilities":"CrossResourceGroupResourceMove,
-        CrossSubscriptionResourceMove, SupportsTags, SupportsLocation"},{"resourceType":"managedEnvironments/managedCertificates","locations":["North
-        Central US (Stage)","West US 2","Southeast Asia","Sweden Central","Canada
-        Central","West Europe","North Europe","East US","East US 2","East Asia","Australia
-        East","Germany West Central","Japan East","UK South","West US","Central US","North
-        Central US","South Central US","Korea Central","Brazil South","West US 3","France
-        Central","South Africa North","Norway East","Switzerland North","UAE North","Canada
-        East","West Central US","UK West","Central India","Central US EUAP","East
-        US 2 EUAP"],"apiVersions":["2023-11-02-preview","2023-08-01-preview","2023-05-02-preview","2023-05-01","2023-04-01-preview","2022-11-01-preview"],"defaultApiVersion":"2023-05-01","capabilities":"CrossResourceGroupResourceMove,
-        CrossSubscriptionResourceMove, SupportsTags, SupportsLocation"},{"resourceType":"containerApps","locations":["North
-        Central US (Stage)","West US 2","Southeast Asia","Sweden Central","Canada
-        Central","West Europe","North Europe","East US","East US 2","East Asia","Australia
-        East","Germany West Central","Japan East","UK South","West US","Central US","North
-        Central US","South Central US","Korea Central","Brazil South","West US 3","France
-        Central","South Africa North","Norway East","Switzerland North","UAE North","Canada
-        East","West Central US","UK West","Central India","Central US EUAP","East
-        US 2 EUAP"],"apiVersions":["2023-11-02-preview","2023-08-01-preview","2023-05-02-preview","2023-05-01","2023-04-01-preview","2022-11-01-preview","2022-10-01","2022-06-01-preview","2022-03-01"],"defaultApiVersion":"2023-05-01","capabilities":"CrossResourceGroupResourceMove,
-        CrossSubscriptionResourceMove, SystemAssignedResourceIdentity, SupportsTags,
-        SupportsLocation"},{"resourceType":"jobs","locations":["North Central US (Stage)","West
-        US 2","Southeast Asia","Sweden Central","Canada Central","West Europe","North
-        Europe","East US","East US 2","East Asia","Australia East","Germany West Central","Japan
-        East","UK South","West US","Central US","North Central US","South Central
-        US","Korea Central","Brazil South","West US 3","France Central","South Africa
-        North","Norway East","Switzerland North","UAE North","Canada East","West Central
-        US","UK West","Central India","Central US EUAP","East US 2 EUAP"],"apiVersions":["2023-11-02-preview","2023-08-01-preview","2023-05-02-preview","2023-05-01","2023-04-01-preview","2022-11-01-preview"],"defaultApiVersion":"2023-05-01","capabilities":"CrossResourceGroupResourceMove,
-        CrossSubscriptionResourceMove, SystemAssignedResourceIdentity, SupportsTags,
-        SupportsLocation"},{"resourceType":"locations","locations":[],"apiVersions":["2023-11-02-preview","2023-08-01-preview","2023-05-02-preview","2023-05-01","2023-04-01-preview","2022-11-01-preview","2022-10-01","2022-06-01-preview","2022-03-01"],"defaultApiVersion":"2023-05-01","capabilities":"None"},{"resourceType":"locations/managedEnvironmentOperationResults","locations":["North
-        Central US (Stage)","West US 2","Southeast Asia","Sweden Central","Canada
-        Central","West Europe","North Europe","East US","East US 2","East Asia","Australia
-        East","Germany West Central","Japan East","UK South","West US","Central US","North
-        Central US","South Central US","Korea Central","Brazil South","West US 3","France
-        Central","South Africa North","Norway East","Switzerland North","UAE North","Canada
-        East","West Central US","UK West","Central India","Central US EUAP","East
-        US 2 EUAP"],"apiVersions":["2023-11-02-preview","2023-08-01-preview","2023-05-02-preview","2023-05-01","2023-04-01-preview","2022-11-01-preview","2022-10-01","2022-06-01-preview","2022-03-01"],"defaultApiVersion":"2023-05-01","capabilities":"None"},{"resourceType":"locations/managedEnvironmentOperationStatuses","locations":["North
-        Central US (Stage)","West US 2","Southeast Asia","Sweden Central","Canada
-        Central","West Europe","North Europe","East US","East US 2","East Asia","Australia
-        East","Germany West Central","Japan East","UK South","West US","Central US","North
-        Central US","South Central US","Korea Central","Brazil South","West US 3","France
-        Central","South Africa North","Norway East","Switzerland North","UAE North","Canada
-        East","West Central US","UK West","Central India","Central US EUAP","East
-        US 2 EUAP"],"apiVersions":["2023-11-02-preview","2023-08-01-preview","2023-05-02-preview","2023-05-01","2023-04-01-preview","2022-11-01-preview","2022-10-01","2022-06-01-preview","2022-03-01"],"defaultApiVersion":"2023-05-01","capabilities":"None"},{"resourceType":"locations/containerappOperationResults","locations":["North
-        Central US (Stage)","Canada Central","West Europe","North Europe","East US","East
-        US 2","East Asia","Australia East","Germany West Central","Japan East","UK
-        South","West US","Central US","North Central US","South Central US","Korea
-        Central","Brazil South","West US 3","France Central","South Africa North","Norway
-        East","Switzerland North","UAE North","Canada East","West Central US","UK
-        West","Central India","Central US EUAP","East US 2 EUAP","West US 2","Southeast
-        Asia","Sweden Central"],"apiVersions":["2023-11-02-preview","2023-08-01-preview","2023-05-02-preview","2023-05-01","2023-04-01-preview","2022-11-01-preview","2022-10-01","2022-06-01-preview","2022-03-01"],"defaultApiVersion":"2023-05-01","capabilities":"None"},{"resourceType":"locations/containerappOperationStatuses","locations":["North
-        Central US (Stage)","West US 2","Southeast Asia","Sweden Central","Canada
-        Central","West Europe","North Europe","East US","East US 2","East Asia","Australia
-        East","Germany West Central","Japan East","UK South","West US","Central US","North
-        Central US","South Central US","Korea Central","Brazil South","West US 3","France
-        Central","South Africa North","Norway East","Switzerland North","UAE North","Canada
-        East","West Central US","UK West","Central India","Central US EUAP","East
-        US 2 EUAP"],"apiVersions":["2023-11-02-preview","2023-08-01-preview","2023-05-02-preview","2023-05-01","2023-04-01-preview","2022-11-01-preview","2022-10-01","2022-06-01-preview","2022-03-01"],"defaultApiVersion":"2023-05-01","capabilities":"None"},{"resourceType":"locations/containerappsjobOperationResults","locations":["North
-        Central US (Stage)","Canada Central","West Europe","North Europe","East US","East
-        US 2","East Asia","Australia East","Germany West Central","Japan East","UK
-        South","West US","Central US","North Central US","South Central US","Korea
-        Central","Brazil South","West US 3","France Central","South Africa North","Norway
-        East","Switzerland North","UAE North","Canada East","West Central US","UK
-        West","Central India","Central US EUAP","East US 2 EUAP","West US 2","Southeast
-        Asia","Sweden Central"],"apiVersions":["2023-11-02-preview","2023-08-01-preview","2023-05-02-preview","2023-05-01","2023-04-01-preview","2022-11-01-preview"],"defaultApiVersion":"2023-05-01","capabilities":"None"},{"resourceType":"locations/containerappsjobOperationStatuses","locations":["North
-        Central US (Stage)","West US 2","Southeast Asia","Sweden Central","Canada
-        Central","West Europe","North Europe","East US","East US 2","East Asia","Australia
-        East","Germany West Central","Japan East","UK South","West US","Central US","North
-        Central US","South Central US","Korea Central","Brazil South","West US 3","France
-        Central","South Africa North","Norway East","Switzerland North","UAE North","Canada
-        East","West Central US","UK West","Central India","Central US EUAP","East
-        US 2 EUAP"],"apiVersions":["2023-11-02-preview","2023-08-01-preview","2023-05-02-preview","2023-05-01","2023-04-01-preview","2022-11-01-preview"],"defaultApiVersion":"2023-05-01","capabilities":"None"},{"resourceType":"locations/sourceControlOperationResults","locations":["North
-        Central US (Stage)","Canada Central","West Europe","North Europe","East US","East
-        US 2","East Asia","Australia East","Germany West Central","Japan East","UK
-        South","West US","Central US","North Central US","South Central US","Korea
-        Central","Brazil South","West US 3","France Central","South Africa North","Norway
-        East","Switzerland North","UAE North","Canada East","West Central US","UK
-        West","Central India","Central US EUAP","East US 2 EUAP","West US 2","Southeast
-        Asia","Sweden Central"],"apiVersions":["2023-11-02-preview","2023-08-01-preview","2023-05-02-preview","2023-05-01","2023-04-01-preview","2022-11-01-preview","2022-10-01","2022-06-01-preview","2022-03-01"],"defaultApiVersion":"2023-05-01","capabilities":"None"},{"resourceType":"locations/sourceControlOperationStatuses","locations":["North
-        Central US (Stage)","West US 2","Southeast Asia","Sweden Central","Canada
-        Central","West Europe","North Europe","East US","East US 2","East Asia","Australia
-        East","Germany West Central","Japan East","UK South","West US","Central US","North
-        Central US","South Central US","Korea Central","Brazil South","West US 3","France
-        Central","South Africa North","Norway East","Switzerland North","UAE North","Canada
-        East","West Central US","UK West","Central India","Central US EUAP","East
-        US 2 EUAP"],"apiVersions":["2023-11-02-preview","2023-08-01-preview","2023-05-02-preview","2023-05-01","2023-04-01-preview","2022-11-01-preview","2022-10-01","2022-06-01-preview","2022-03-01"],"defaultApiVersion":"2023-05-01","capabilities":"None"},{"resourceType":"locations/usages","locations":["North
-        Central US (Stage)","West US 2","Southeast Asia","Sweden Central","Canada
-        Central","West Europe","North Europe","East US","East US 2","East Asia","Australia
-        East","Germany West Central","Japan East","UK South","West US","Central US","North
-        Central US","South Central US","Korea Central","Brazil South","West US 3","France
-        Central","South Africa North","Norway East","Switzerland North","UAE North","Canada
-        East","West Central US","UK West","Central India","Central US EUAP","East
-        US 2 EUAP"],"apiVersions":["2023-11-02-preview","2023-08-01-preview","2023-05-02-preview"],"defaultApiVersion":"2023-05-02-preview","capabilities":"None"},{"resourceType":"operations","locations":["North
-        Central US (Stage)","Central US EUAP","East US 2 EUAP","West US 2","Southeast
-        Asia","Sweden Central","Canada Central","West Europe","North Europe","East
-        US","East US 2","East Asia","Australia East","Germany West Central","Japan
-        East","UK South","West US","Central US","North Central US","South Central
-        US","Korea Central","Brazil South","West US 3","France Central","South Africa
-        North","Norway East","Switzerland North","UAE North","Canada East","West Central
-        US","UK West","Central India"],"apiVersions":["2023-11-02-preview","2023-08-01-preview","2023-05-02-preview","2023-05-01","2023-04-01-preview","2023-02-01","2022-11-01-preview","2022-10-01","2022-06-01-preview","2022-03-01"],"defaultApiVersion":"2023-08-01-preview","capabilities":"None"},{"resourceType":"connectedEnvironments","locations":["North
-        Central US (Stage)","North Central US","East US","East Asia","West Europe","Southeast
-        Asia","Central US EUAP","East US 2 EUAP"],"apiVersions":["2023-11-02-preview","2023-08-01-preview","2023-05-02-preview","2023-05-01","2023-04-01-preview","2022-11-01-preview","2022-10-01","2022-06-01-preview"],"defaultApiVersion":"2023-05-01","capabilities":"CrossResourceGroupResourceMove,
-        CrossSubscriptionResourceMove, SupportsTags, SupportsLocation"},{"resourceType":"connectedEnvironments/certificates","locations":["North
-        Central US (Stage)","North Central US","East US","East Asia","West Europe","Southeast
-        Asia","Central US EUAP","East US 2 EUAP"],"apiVersions":["2023-11-02-preview","2023-08-01-preview","2023-05-02-preview","2023-05-01","2023-04-01-preview","2022-11-01-preview","2022-10-01","2022-06-01-preview"],"defaultApiVersion":"2023-05-01","capabilities":"CrossResourceGroupResourceMove,
-        CrossSubscriptionResourceMove, SupportsTags, SupportsLocation"},{"resourceType":"locations/connectedEnvironmentOperationResults","locations":["North
-        Central US (Stage)","North Central US","East US","East Asia","West Europe","Southeast
-        Asia","Central US EUAP","East US 2 EUAP"],"apiVersions":["2023-11-02-preview","2023-08-01-preview","2023-05-02-preview","2023-05-01","2023-04-01-preview","2022-11-01-preview","2022-10-01","2022-06-01-preview"],"defaultApiVersion":"2023-05-01","capabilities":"None"},{"resourceType":"locations/connectedEnvironmentOperationStatuses","locations":["North
-        Central US (Stage)","North Central US","East US","East Asia","West Europe","Southeast
-        Asia","Central US EUAP","East US 2 EUAP"],"apiVersions":["2023-11-02-preview","2023-08-01-preview","2023-05-02-preview","2023-05-01","2023-04-01-preview","2022-11-01-preview","2022-10-01","2022-06-01-preview"],"defaultApiVersion":"2023-05-01","capabilities":"None"},{"resourceType":"locations/managedCertificateOperationStatuses","locations":["North
-        Central US (Stage)","West US 2","Southeast Asia","Sweden Central","Canada
-        Central","West Europe","North Europe","East US","East US 2","East Asia","Australia
-        East","Germany West Central","Japan East","UK South","West US","Central US","North
-        Central US","South Central US","Korea Central","Brazil South","West US 3","France
-        Central","South Africa North","Norway East","Switzerland North","UAE North","Canada
-        East","West Central US","UK West","Central India","Central US EUAP","East
-        US 2 EUAP"],"apiVersions":["2023-11-02-preview","2023-08-01-preview","2023-05-02-preview","2023-05-01","2023-04-01-preview","2022-11-01-preview"],"defaultApiVersion":"2023-05-01","capabilities":"None"},{"resourceType":"locations/billingMeters","locations":["North
-        Central US (Stage)","West US 2","Southeast Asia","Sweden Central","Canada
-        Central","West Europe","North Europe","East US","East US 2","East Asia","Australia
-        East","Germany West Central","Japan East","UK South","West US","Central US","North
-        Central US","South Central US","Korea Central","Brazil South","West US 3","France
-        Central","South Africa North","Norway East","Switzerland North","UAE North","Canada
-        East","West Central US","UK West","Central India","Central US EUAP","East
-        US 2 EUAP"],"apiVersions":["2023-11-02-preview","2023-08-01-preview","2023-05-02-preview","2023-05-01","2023-04-01-preview","2022-11-01-preview","2022-10-01","2022-06-01-preview"],"defaultApiVersion":"2023-05-01","capabilities":"None"},{"resourceType":"locations/availableManagedEnvironmentsWorkloadProfileTypes","locations":["North
-        Central US (Stage)","West US 2","Southeast Asia","Sweden Central","Canada
-        Central","West Europe","North Europe","East US","East US 2","East Asia","Australia
-        East","Germany West Central","Japan East","UK South","West US","Central US","North
-        Central US","South Central US","Korea Central","Brazil South","West US 3","France
-        Central","South Africa North","Norway East","Switzerland North","UAE North","Canada
-        East","West Central US","UK West","Central India","Central US EUAP","East
-        US 2 EUAP"],"apiVersions":["2023-11-02-preview","2023-08-01-preview","2023-05-02-preview","2023-05-01","2023-04-01-preview","2022-11-01-preview","2022-10-01","2022-06-01-preview"],"defaultApiVersion":"2023-05-01","capabilities":"None"},{"resourceType":"getCustomDomainVerificationId","locations":["North
-        Central US (Stage)","West US 2","Southeast Asia","Sweden Central","Canada
-        Central","West Europe","North Europe","East US","East US 2","East Asia","Australia
-        East","Germany West Central","Japan East","UK South","West US","Central US","North
-        Central US","South Central US","Korea Central","Brazil South","West US 3","France
-        Central","South Africa North","Norway East","Switzerland North","UAE North","Canada
-        East","West Central US","UK West","Central India","Central US EUAP","East
-        US 2 EUAP"],"apiVersions":["2023-11-02-preview","2023-08-01-preview","2023-05-02-preview"],"defaultApiVersion":"2023-05-02-preview","capabilities":"None"},{"resourceType":"builders","locations":["North
-        Central US (Stage)","West US 2","Southeast Asia","Sweden Central","Canada
-        Central","West Europe","North Europe","East US","East US 2","East Asia","Australia
-        East","Germany West Central","Japan East","UK South","West US","Central US","North
-        Central US","South Central US","Korea Central","Brazil South","West US 3","France
-        Central","South Africa North","Norway East","Switzerland North","UAE North","Canada
-        East","West Central US","UK West","Central India","Central US EUAP","East
-        US 2 EUAP"],"apiVersions":["2023-11-02-preview","2023-08-01-preview"],"defaultApiVersion":"2023-08-01-preview","capabilities":"CrossResourceGroupResourceMove,
-        CrossSubscriptionResourceMove, SystemAssignedResourceIdentity, SupportsTags,
-        SupportsLocation"},{"resourceType":"builders/builds","locations":["North Central
-        US (Stage)","West US 2","Southeast Asia","Sweden Central","Canada Central","West
-        Europe","North Europe","East US","East US 2","East Asia","Australia East","Germany
-        West Central","Japan East","UK South","West US","Central US","North Central
-        US","South Central US","Korea Central","Brazil South","West US 3","France
-        Central","South Africa North","Norway East","Switzerland North","UAE North","Canada
-        East","West Central US","UK West","Central India","Central US EUAP","East
-        US 2 EUAP"],"apiVersions":["2023-11-02-preview","2023-08-01-preview"],"defaultApiVersion":"2023-08-01-preview","capabilities":"None"},{"resourceType":"locations/OperationResults","locations":["North
-        Central US (Stage)","West US 2","Southeast Asia","Sweden Central","Canada
-        Central","West Europe","North Europe","East US","East US 2","East Asia","Australia
-        East","Germany West Central","Japan East","UK South","West US","Central US","North
-        Central US","South Central US","Korea Central","Brazil South","West US 3","France
-        Central","South Africa North","Norway East","Switzerland North","UAE North","Canada
-        East","West Central US","UK West","Central India","Central US EUAP","East
-        US 2 EUAP"],"apiVersions":["2023-11-02-preview","2023-08-01-preview"],"defaultApiVersion":"2023-08-01-preview","capabilities":"None"},{"resourceType":"locations/OperationStatuses","locations":["North
-        Central US (Stage)","West US 2","Southeast Asia","Sweden Central","Canada
-        Central","West Europe","North Europe","East US","East US 2","East Asia","Australia
-        East","Germany West Central","Japan East","UK South","West US","Central US","North
-        Central US","South Central US","Korea Central","Brazil South","West US 3","France
-        Central","South Africa North","Norway East","Switzerland North","UAE North","Canada
-        East","West Central US","UK West","Central India","Central US EUAP","East
-        US 2 EUAP"],"apiVersions":["2023-11-02-preview","2023-08-01-preview"],"defaultApiVersion":"2023-08-01-preview","capabilities":"None"},{"resourceType":"managedEnvironments/dotNetComponents","locations":["North
-        Central US (Stage)","West US 2","Southeast Asia","Sweden Central","Canada
-        Central","West Europe","North Europe","East US","East US 2","East Asia","Australia
-        East","Germany West Central","Japan East","UK South","West US","Central US","North
-        Central US","South Central US","Korea Central","Brazil South","West US 3","France
-        Central","South Africa North","Norway East","Switzerland North","UAE North","Canada
-        East","West Central US","UK West","Central India","Central US EUAP","East
-        US 2 EUAP"],"apiVersions":["2023-11-02-preview"],"defaultApiVersion":"2023-11-02-preview","capabilities":"None"},{"resourceType":"managedEnvironments/javaComponents","locations":["North
-        Central US (Stage)","West US 2","Southeast Asia","Sweden Central","Canada
-        Central","West Europe","North Europe","East US","East US 2","East Asia","Australia
-        East","Germany West Central","Japan East","UK South","West US","Central US","North
-        Central US","South Central US","Korea Central","Brazil South","West US 3","France
-        Central","South Africa North","Norway East","Switzerland North","UAE North","Canada
-        East","West Central US","UK West","Central India","Central US EUAP","East
-        US 2 EUAP"],"apiVersions":["2023-11-02-preview"],"defaultApiVersion":"2023-11-02-preview","capabilities":"None"},{"resourceType":"managedEnvironments/daprComponents","locations":["North
-        Central US (Stage)","West US 2","Southeast Asia","Sweden Central","Canada
-        Central","West Europe","North Europe","East US","East US 2","East Asia","Australia
-        East","Germany West Central","Japan East","UK South","West US","Central US","North
-        Central US","South Central US","Korea Central","Brazil South","West US 3","France
-        Central","South Africa North","Norway East","Switzerland North","UAE North","Canada
-        East","West Central US","UK West","Central India","Central US EUAP","East
-        US 2 EUAP"],"apiVersions":["2023-11-02-preview","2023-08-01-preview","2023-05-02-preview","2023-05-01","2023-04-01-preview","2022-11-01-preview","2022-10-01","2022-06-01-preview","2022-03-01"],"defaultApiVersion":"2023-05-01","capabilities":"None"},{"resourceType":"sessionPools","locations":["Central
-        US EUAP","East US 2 EUAP"],"apiVersions":["2024-02-02-preview","2023-11-02-preview","2023-08-01-preview"],"defaultApiVersion":"2023-08-01-preview","capabilities":"CrossResourceGroupResourceMove,
-        CrossSubscriptionResourceMove, SystemAssignedResourceIdentity, SupportsTags,
-        SupportsLocation"},{"resourceType":"builders/patches","locations":["Central
-        US EUAP","East US 2 EUAP"],"apiVersions":["2024-02-02-preview","2023-11-02-preview","2023-08-01-preview"],"defaultApiVersion":"2023-08-01-preview","capabilities":"None"}],"registrationState":"Registered","registrationPolicy":"RegistrationRequired"}'
-    headers:
-      cache-control:
-      - no-cache
-      content-length:
-      - '23762'
-      content-type:
-      - application/json; charset=utf-8
-      date:
-      - Wed, 28 Feb 2024 23:28:00 GMT
-      expires:
-      - '-1'
-      pragma:
-      - no-cache
-      strict-transport-security:
-      - max-age=31536000; includeSubDomains
-      x-cache:
-      - CONFIG_NOCACHE
-      x-content-type-options:
-      - nosniff
-      x-msedge-ref:
-      - 'Ref A: DD6AD112808E47609AC0328731F6C41F Ref B: CO6AA3150218019 Ref C: 2024-02-28T23:28:01Z'
-    status:
-      code: 200
-      message: OK
-- request:
-    body: null
-    headers:
-      Accept:
-      - '*/*'
-      Accept-Encoding:
-      - gzip, deflate
-      CommandName:
-      - containerapp show
-      Connection:
-      - keep-alive
-      ParameterSetName:
-      - -g -n
-      User-Agent:
-      - python/3.8.10 (Windows-10-10.0.22621-SP0) AZURECLI/2.57.0
-    method: GET
-    uri: https://management.azure.com/subscriptions/00000000-0000-0000-0000-000000000000/resourceGroups/clitest.rg000001/providers/Microsoft.App/containerApps/aca000002?api-version=2023-11-02-preview
-  response:
-    body:
-      string: '{"id":"/subscriptions/00000000-0000-0000-0000-000000000000/resourceGroups/clitest.rg000001/providers/Microsoft.App/containerapps/aca000002","name":"aca000002","type":"Microsoft.App/containerApps","location":"East
-        US 2","systemData":{"createdBy":"harrli@microsoft.com","createdByType":"User","createdAt":"2024-02-28T23:27:43.4788284","lastModifiedBy":"harrli@microsoft.com","lastModifiedByType":"User","lastModifiedAt":"2024-02-28T23:27:43.4788284"},"properties":{"provisioningState":"Succeeded","runningStatus":"Running","managedEnvironmentId":"/subscriptions/00000000-0000-0000-0000-000000000000/resourceGroups/client.env_rg_eastus2/providers/Microsoft.App/managedEnvironments/env-eastus2","environmentId":"/subscriptions/00000000-0000-0000-0000-000000000000/resourceGroups/client.env_rg_eastus2/providers/Microsoft.App/managedEnvironments/env-eastus2","workloadProfileName":"Consumption","outboundIpAddresses":["20.1.250.250","20.1.251.135","20.1.251.104","20.1.251.2","20.97.130.219","20.69.200.68","20.97.132.38","20.97.133.137"],"latestRevisionName":"aca000002--y03nr9a","latestReadyRevisionName":"aca000002--y03nr9a","latestRevisionFqdn":"aca000002--y03nr9a.victoriousglacier-3c94eae2.eastus2.azurecontainerapps.io","customDomainVerificationId":"0FEF6FC81FA2FA9876FEE95F895AD716D01F5495C9AC8EA62F0228DC5E40B5CA","configuration":{"secrets":[{"name":"acr000003azurecrio-acr000003"}],"activeRevisionsMode":"Single","ingress":{"fqdn":"aca000002.victoriousglacier-3c94eae2.eastus2.azurecontainerapps.io","external":true,"targetPort":80,"exposedPort":0,"transport":"Auto","traffic":[{"weight":100,"latestRevision":true}],"customDomains":null,"allowInsecure":false,"ipSecurityRestrictions":null,"corsPolicy":null,"clientCertificateMode":null,"stickySessions":null,"additionalPortMappings":null,"targetPortHttpScheme":null},"registries":[{"server":"acr000003.azurecr.io","username":"acr000003","passwordSecretRef":"acr000003azurecrio-acr000003","identity":""}],"dapr":null,"maxInactiveRevisions":100,"service":null},"template":{"revisionSuffix":"","terminationGracePeriodSeconds":null,"containers":[{"image":"acr000003.azurecr.io/k8se/quickstart:latest","name":"aca000002","resources":{"cpu":0.5,"memory":"1Gi","ephemeralStorage":"2Gi"}}],"initContainers":null,"scale":{"minReplicas":null,"maxReplicas":10,"rules":null},"volumes":null,"serviceBinds":null},"eventStreamEndpoint":"https://eastus2.azurecontainerapps.dev/subscriptions/00000000-0000-0000-0000-000000000000/resourceGroups/clitest.rg000001/containerApps/aca000002/eventstream"},"identity":{"type":"None"}}'
-    headers:
-      api-supported-versions:
-      - 2022-03-01, 2022-06-01-preview, 2022-10-01, 2022-11-01-preview, 2023-04-01-preview,
-        2023-05-01, 2023-05-02-preview, 2023-08-01-preview, 2023-11-02-preview, 2024-02-02-preview,
-        2024-03-01
-      cache-control:
-      - no-cache
-      content-length:
-      - '2564'
-      content-type:
-      - application/json; charset=utf-8
-      date:
-      - Wed, 28 Feb 2024 23:28:01 GMT
-      expires:
-      - '-1'
-      pragma:
-      - no-cache
-      strict-transport-security:
-      - max-age=31536000; includeSubDomains
-      vary:
-      - Accept-Encoding
-      x-cache:
-      - CONFIG_NOCACHE
-      x-content-type-options:
-      - nosniff
-      x-msedge-ref:
-      - 'Ref A: 8FA875D22F49481786AC0336C9A9DC93 Ref B: CO6AA3150218045 Ref C: 2024-02-28T23:28:01Z'
-      x-powered-by:
-      - ASP.NET
-    status:
-      code: 200
-      message: OK
-version: 1
-=======
 interactions:
 - request:
     body: null
@@ -4234,5 +2055,4 @@
     status:
       code: 200
       message: OK
-version: 1
->>>>>>> 7b2ba863
+version: 1