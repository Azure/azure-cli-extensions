interactions:
- request:
<<<<<<< HEAD
    body: null
    headers:
      Accept:
      - application/json
      Accept-Encoding:
      - gzip, deflate
      CommandName:
      - monitor log-analytics workspace create
      Connection:
      - keep-alive
      ParameterSetName:
      - -g -n
      User-Agent:
      - AZURECLI/2.40.0 azsdk-python-azure-mgmt-resource/21.1.0b1 Python/3.8.13 (macOS-12.5.1-x86_64-i386-64bit)
    method: GET
    uri: https://management.azure.com/subscriptions/00000000-0000-0000-0000-000000000000/resourcegroups/clitest.rg000001?api-version=2021-04-01
  response:
    body:
      string: '{"id":"/subscriptions/00000000-0000-0000-0000-000000000000/resourceGroups/clitest.rg000001","name":"clitest.rg000001","type":"Microsoft.Resources/resourceGroups","location":"northeurope","tags":{"product":"azurecli","cause":"automation","date":"2022-09-28T17:09:35Z"},"properties":{"provisioningState":"Succeeded"}}'
    headers:
      cache-control:
      - no-cache
      content-length:
      - '315'
      content-type:
      - application/json; charset=utf-8
      date:
      - Wed, 28 Sep 2022 17:09:38 GMT
      expires:
      - '-1'
      pragma:
      - no-cache
      strict-transport-security:
      - max-age=31536000; includeSubDomains
      vary:
      - Accept-Encoding
      x-content-type-options:
      - nosniff
    status:
      code: 200
      message: OK
- request:
    body: '{"location": "northeurope", "properties": {"sku": {"name": "PerGB2018"},
      "retentionInDays": 30, "workspaceCapping": {}}}'
=======
    body: '{"location": "eastus", "properties": {"retentionInDays": 30, "sku": {"name":
      "PerGB2018"}}}'
>>>>>>> 93484371
    headers:
      Accept:
      - application/json
      Accept-Encoding:
      - gzip, deflate
      CommandName:
      - monitor log-analytics workspace create
      Connection:
      - keep-alive
      Content-Length:
      - '91'
      Content-Type:
      - application/json
      ParameterSetName:
      - -g -n -l
      User-Agent:
      - AZURECLI/2.46.0 (AAZ) azsdk-python-core/1.24.0 Python/3.10.10 (Windows-10-10.0.22621-SP0)
    method: PUT
    uri: https://management.azure.com/subscriptions/00000000-0000-0000-0000-000000000000/resourcegroups/clitest.rg000001/providers/Microsoft.OperationalInsights/workspaces/containerapp-env000004?api-version=2021-12-01-preview
  response:
    body:
<<<<<<< HEAD
      string: '{"properties":{"customerId":"b6aff7c6-cc22-4b89-8e00-f0031cece03b","provisioningState":"Creating","sku":{"name":"PerGB2018","lastSkuUpdate":"2022-09-28T17:09:42.041125Z"},"retentionInDays":30,"features":{"legacy":0,"searchVersion":1,"enableLogAccessUsingOnlyResourcePermissions":true},"workspaceCapping":{"dailyQuotaGb":-1.0,"quotaNextResetTime":"2022-09-29T15:00:00Z","dataIngestionStatus":"RespectQuota"},"publicNetworkAccessForIngestion":"Enabled","publicNetworkAccessForQuery":"Enabled","createdDate":"2022-09-28T17:09:42.041125Z","modifiedDate":"2022-09-28T17:09:42.041125Z"},"location":"northeurope","id":"/subscriptions/00000000-0000-0000-0000-000000000000/resourceGroups/clitest.rg000001/providers/Microsoft.OperationalInsights/workspaces/containerapp-env000004","name":"containerapp-env000004","type":"Microsoft.OperationalInsights/workspaces"}'
=======
      string: "{\r\n  \"properties\": {\r\n    \"source\": \"Azure\",\r\n    \"customerId\":
        \"7c92d8f2-75ab-4840-a12c-584514f147f9\",\r\n    \"provisioningState\": \"Creating\",\r\n
        \   \"sku\": {\r\n      \"name\": \"pergb2018\",\r\n      \"lastSkuUpdate\":
        \"Tue, 14 Mar 2023 08:20:43 GMT\"\r\n    },\r\n    \"retentionInDays\": 30,\r\n
        \   \"features\": {\r\n      \"legacy\": 0,\r\n      \"searchVersion\": 1,\r\n
        \     \"enableLogAccessUsingOnlyResourcePermissions\": true\r\n    },\r\n
        \   \"workspaceCapping\": {\r\n      \"dailyQuotaGb\": -1.0,\r\n      \"quotaNextResetTime\":
        \"Tue, 14 Mar 2023 18:00:00 GMT\",\r\n      \"dataIngestionStatus\": \"RespectQuota\"\r\n
        \   },\r\n    \"publicNetworkAccessForIngestion\": \"Enabled\",\r\n    \"publicNetworkAccessForQuery\":
        \"Enabled\",\r\n    \"createdDate\": \"Tue, 14 Mar 2023 08:20:43 GMT\",\r\n
        \   \"modifiedDate\": \"Tue, 14 Mar 2023 08:20:43 GMT\"\r\n  },\r\n  \"id\":
        \"/subscriptions/00000000-0000-0000-0000-000000000000/resourcegroups/clitest.rg000001/providers/microsoft.operationalinsights/workspaces/containerapp-env000004\",\r\n
        \ \"name\": \"containerapp-env000004\",\r\n  \"type\": \"Microsoft.OperationalInsights/workspaces\",\r\n
        \ \"location\": \"eastus\"\r\n}"
>>>>>>> 93484371
    headers:
      access-control-allow-origin:
      - '*'
      cache-control:
      - no-cache
      content-length:
<<<<<<< HEAD
      - '853'
=======
      - '1078'
>>>>>>> 93484371
      content-type:
      - application/json
      date:
<<<<<<< HEAD
      - Wed, 28 Sep 2022 17:09:42 GMT
      expires:
      - '-1'
      location:
      - https://management.azure.com/subscriptions/00000000-0000-0000-0000-000000000000/resourceGroups/clitest.rg000001/providers/Microsoft.OperationalInsights/workspaces/containerapp-env000004?api-version=2021-12-01-preview
=======
      - Tue, 14 Mar 2023 08:20:44 GMT
>>>>>>> 93484371
      pragma:
      - no-cache
      request-context:
      - appId=cid-v1:e6336c63-aab2-45f0-996a-e5dbab2a1508
      server:
      - Microsoft-IIS/10.0
      strict-transport-security:
      - max-age=31536000; includeSubDomains
      x-content-type-options:
      - nosniff
      x-ms-ratelimit-remaining-subscription-writes:
      - '1198'
      x-powered-by:
      - ASP.NET
      - ASP.NET
    status:
      code: 201
      message: Created
- request:
    body: null
    headers:
      Accept:
      - '*/*'
      Accept-Encoding:
      - gzip, deflate
      CommandName:
      - monitor log-analytics workspace create
      Connection:
      - keep-alive
      ParameterSetName:
      - -g -n -l
      User-Agent:
      - AZURECLI/2.46.0 (AAZ) azsdk-python-core/1.24.0 Python/3.10.10 (Windows-10-10.0.22621-SP0)
    method: GET
    uri: https://management.azure.com/subscriptions/00000000-0000-0000-0000-000000000000/resourcegroups/clitest.rg000001/providers/Microsoft.OperationalInsights/workspaces/containerapp-env000004?api-version=2021-12-01-preview
  response:
    body:
<<<<<<< HEAD
      string: '{"properties":{"customerId":"b6aff7c6-cc22-4b89-8e00-f0031cece03b","provisioningState":"Succeeded","sku":{"name":"PerGB2018","lastSkuUpdate":"2022-09-28T17:09:42.041125Z"},"retentionInDays":30,"features":{"legacy":0,"searchVersion":1,"enableLogAccessUsingOnlyResourcePermissions":true},"workspaceCapping":{"dailyQuotaGb":-1.0,"quotaNextResetTime":"2022-09-29T15:00:00Z","dataIngestionStatus":"RespectQuota"},"publicNetworkAccessForIngestion":"Enabled","publicNetworkAccessForQuery":"Enabled","createdDate":"2022-09-28T17:09:42.041125Z","modifiedDate":"2022-09-28T17:09:42.041125Z"},"location":"northeurope","id":"/subscriptions/00000000-0000-0000-0000-000000000000/resourceGroups/clitest.rg000001/providers/Microsoft.OperationalInsights/workspaces/containerapp-env000004","name":"containerapp-env000004","type":"Microsoft.OperationalInsights/workspaces"}'
=======
      string: "{\r\n  \"properties\": {\r\n    \"source\": \"Azure\",\r\n    \"customerId\":
        \"7c92d8f2-75ab-4840-a12c-584514f147f9\",\r\n    \"provisioningState\": \"Succeeded\",\r\n
        \   \"sku\": {\r\n      \"name\": \"pergb2018\",\r\n      \"lastSkuUpdate\":
        \"Tue, 14 Mar 2023 08:20:43 GMT\"\r\n    },\r\n    \"retentionInDays\": 30,\r\n
        \   \"features\": {\r\n      \"legacy\": 0,\r\n      \"searchVersion\": 1,\r\n
        \     \"enableLogAccessUsingOnlyResourcePermissions\": true\r\n    },\r\n
        \   \"workspaceCapping\": {\r\n      \"dailyQuotaGb\": -1.0,\r\n      \"quotaNextResetTime\":
        \"Tue, 14 Mar 2023 18:00:00 GMT\",\r\n      \"dataIngestionStatus\": \"RespectQuota\"\r\n
        \   },\r\n    \"publicNetworkAccessForIngestion\": \"Enabled\",\r\n    \"publicNetworkAccessForQuery\":
        \"Enabled\",\r\n    \"createdDate\": \"Tue, 14 Mar 2023 08:20:43 GMT\",\r\n
        \   \"modifiedDate\": \"Tue, 14 Mar 2023 08:20:46 GMT\"\r\n  },\r\n  \"id\":
        \"/subscriptions/00000000-0000-0000-0000-000000000000/resourcegroups/clitest.rg000001/providers/microsoft.operationalinsights/workspaces/containerapp-env000004\",\r\n
        \ \"name\": \"containerapp-env000004\",\r\n  \"type\": \"Microsoft.OperationalInsights/workspaces\",\r\n
        \ \"location\": \"eastus\"\r\n}"
>>>>>>> 93484371
    headers:
      access-control-allow-origin:
      - '*'
      cache-control:
      - no-cache
      content-length:
<<<<<<< HEAD
      - '854'
=======
      - '1079'
>>>>>>> 93484371
      content-type:
      - application/json
      date:
<<<<<<< HEAD
      - Wed, 28 Sep 2022 17:10:13 GMT
      expires:
      - '-1'
=======
      - Tue, 14 Mar 2023 08:21:15 GMT
>>>>>>> 93484371
      pragma:
      - no-cache
      request-context:
      - appId=cid-v1:e6336c63-aab2-45f0-996a-e5dbab2a1508
      server:
      - Microsoft-IIS/10.0
      strict-transport-security:
      - max-age=31536000; includeSubDomains
      transfer-encoding:
      - chunked
      vary:
      - Accept-Encoding
      x-content-type-options:
      - nosniff
      x-powered-by:
      - ASP.NET
      - ASP.NET
    status:
      code: 200
      message: OK
- request:
    body: null
    headers:
      Accept:
      - application/json
      Accept-Encoding:
      - gzip, deflate
      CommandName:
      - monitor log-analytics workspace get-shared-keys
      Connection:
      - keep-alive
      Content-Length:
      - '0'
      ParameterSetName:
      - -g -n
      User-Agent:
      - AZURECLI/2.46.0 (AAZ) azsdk-python-core/1.24.0 Python/3.10.10 (Windows-10-10.0.22621-SP0)
    method: POST
    uri: https://management.azure.com/subscriptions/00000000-0000-0000-0000-000000000000/resourcegroups/clitest.rg000001/providers/Microsoft.OperationalInsights/workspaces/containerapp-env000004/sharedKeys?api-version=2020-08-01
  response:
    body:
<<<<<<< HEAD
      string: '{"primarySharedKey":"3zQN8dJrFXoLkyuSjJUNJXKLjIkNsY/+1f9LtCOv0g+6xSP7jgU7WHmHb8aKH+YQaN5QVWpqp7g6W/ktde+TZw==","secondarySharedKey":"/ktyb+Ww7Xrn73rrkllkkvGBqnb7vcv3dLq5fin7GUbxhSftfCTUOedOR7828TIY477ksbE8g3yn3eWn0IE3LA=="}'
=======
      string: "{\r\n  \"primarySharedKey\": \"gKI59vjeG9dNQY03FZ8tiCf9sabW4f+4wh5b7OO7FnRJydPLcDWGFU0d5X0ATn0C9XEl0h+uA0tJeSAWCB0dOA==\",\r\n
        \ \"secondarySharedKey\": \"tXbIZ5zKy+VvWNZS4z1wozJXPjnhfzzQk/kuyXE9m0YGYauA1J14/BcnCK1xlo1N4JbgfSIyD+/8jhzAu+SFTg==\"\r\n}"
>>>>>>> 93484371
    headers:
      access-control-allow-origin:
      - '*'
      cache-control:
      - no-cache
      cachecontrol:
      - no-cache
      content-length:
      - '235'
      content-type:
      - application/json; charset=utf-8
      date:
<<<<<<< HEAD
      - Wed, 28 Sep 2022 17:10:14 GMT
=======
      - Tue, 14 Mar 2023 08:21:18 GMT
>>>>>>> 93484371
      expires:
      - '-1'
      pragma:
      - no-cache
      request-context:
      - appId=cid-v1:e6336c63-aab2-45f0-996a-e5dbab2a1508
      server:
      - Microsoft-IIS/10.0
      strict-transport-security:
      - max-age=31536000; includeSubDomains
      transfer-encoding:
      - chunked
      vary:
      - Accept-Encoding
      x-ams-apiversion:
      - WebAPI1.0
      x-content-type-options:
      - nosniff
      x-ms-ratelimit-remaining-subscription-writes:
      - '1198'
      x-powered-by:
      - ASP.NET
      - ASP.NET
    status:
      code: 200
      message: OK
- request:
    body: null
    headers:
      Accept:
      - application/json
      Accept-Encoding:
      - gzip, deflate
      CommandName:
      - containerapp env create
      Connection:
      - keep-alive
      ParameterSetName:
      - -g -n --logs-workspace-id --logs-workspace-key
      User-Agent:
      - AZURECLI/2.46.0 azsdk-python-azure-mgmt-resource/21.1.0b1 Python/3.10.10 (Windows-10-10.0.22621-SP0)
    method: GET
    uri: https://management.azure.com/subscriptions/00000000-0000-0000-0000-000000000000/providers/Microsoft.App?api-version=2022-09-01
  response:
    body:
      string: '{"id":"/subscriptions/00000000-0000-0000-0000-000000000000/providers/Microsoft.App","namespace":"Microsoft.App","authorizations":[{"applicationId":"7e3bc4fd-85a3-4192-b177-5b8bfc87f42c","roleDefinitionId":"39a74f72-b40f-4bdc-b639-562fe2260bf0"},{"applicationId":"3734c1a4-2bed-4998-a37a-ff1a9e7bf019","roleDefinitionId":"5c779a4f-5cb2-4547-8c41-478d9be8ba90"},{"applicationId":"55ebbb62-3b9c-49fd-9b87-9595226dd4ac","roleDefinitionId":"e49ca620-7992-4561-a7df-4ed67dad77b5","managedByRoleDefinitionId":"9e3af657-a8ff-583c-a75c-2fe7c4bcb635"}],"resourceTypes":[{"resourceType":"operations","locations":["North
        Central US (Stage)","Central US EUAP","East US 2 EUAP","Canada Central","West
        Europe","North Europe","East US","East US 2","East Asia","Australia East","Germany
        West Central","Japan East","UK South","West US","Central US","North Central
        US","South Central US","Korea Central","Brazil South","West US 3","France
        Central","South Africa North","Norway East","Switzerland North","UAE North"],"apiVersions":["2022-11-01-preview","2022-10-01","2022-06-01-preview","2022-03-01","2022-01-01-preview"],"capabilities":"None"},{"resourceType":"locations/connectedEnvironmentOperationResults","locations":["North
        Central US (Stage)","North Central US","East US","East Asia","West Europe","Central
        US EUAP","East US 2 EUAP"],"apiVersions":["2022-11-01-preview","2022-10-01","2022-06-01-preview"],"capabilities":"None"},{"resourceType":"managedEnvironments","locations":["Central
        US EUAP","East US 2 EUAP","North Central US (Stage)","Canada Central","West
        Europe","North Europe","East US","East US 2","East Asia","Australia East","Germany
        West Central","Japan East","UK South","West US","Central US","North Central
        US","South Central US","Korea Central","Brazil South","West US 3","France
        Central","South Africa North","Norway East","Switzerland North","UAE North"],"apiVersions":["2022-11-01-preview","2022-10-01","2022-06-01-preview","2022-03-01","2022-01-01-preview"],"capabilities":"CrossResourceGroupResourceMove,
        CrossSubscriptionResourceMove, SupportsTags, SupportsLocation"},{"resourceType":"managedEnvironments/certificates","locations":["Central
        US EUAP","East US 2 EUAP","North Central US (Stage)","Canada Central","West
        Europe","North Europe","East US","East US 2","East Asia","Australia East","Germany
        West Central","Japan East","UK South","West US","Central US","North Central
        US","South Central US","Korea Central","Brazil South","West US 3","France
        Central","South Africa North","Norway East","Switzerland North","UAE North"],"apiVersions":["2022-11-01-preview","2022-10-01","2022-06-01-preview","2022-03-01","2022-01-01-preview"],"capabilities":"CrossResourceGroupResourceMove,
        CrossSubscriptionResourceMove, SupportsTags, SupportsLocation"},{"resourceType":"managedEnvironments/managedCertificates","locations":["Central
        US EUAP","East US 2 EUAP","North Central US (Stage)","Canada Central","West
        Europe","North Europe","East US","East US 2","East Asia","Australia East","Germany
        West Central","Japan East","UK South","West US","Central US","North Central
        US","South Central US","Korea Central","Brazil South","West US 3","France
        Central","South Africa North","Norway East","Switzerland North","UAE North"],"apiVersions":["2022-11-01-preview"],"capabilities":"CrossResourceGroupResourceMove,
        CrossSubscriptionResourceMove, SupportsTags, SupportsLocation"},{"resourceType":"containerApps","locations":["Central
        US EUAP","East US 2 EUAP","North Central US (Stage)","Canada Central","West
        Europe","North Europe","East US","East US 2","East Asia","Australia East","Germany
        West Central","Japan East","UK South","West US","Central US","North Central
        US","South Central US","Korea Central","Brazil South","West US 3","France
        Central","South Africa North","Norway East","Switzerland North","UAE North"],"apiVersions":["2022-11-01-preview","2022-10-01","2022-06-01-preview","2022-03-01","2022-01-01-preview"],"capabilities":"CrossResourceGroupResourceMove,
        CrossSubscriptionResourceMove, SystemAssignedResourceIdentity, SupportsTags,
        SupportsLocation"},{"resourceType":"jobs","locations":["Central US EUAP","East
        US 2 EUAP","North Central US (Stage)","Canada Central","West Europe","North
        Europe","East US","East US 2","East Asia","Australia East","Germany West Central","Japan
        East","UK South","West US","Central US","North Central US","South Central
        US","Korea Central","Brazil South","West US 3","France Central","South Africa
        North","Norway East","Switzerland North","UAE North"],"apiVersions":["2022-11-01-preview"],"capabilities":"CrossResourceGroupResourceMove,
        CrossSubscriptionResourceMove, SystemAssignedResourceIdentity, SupportsTags,
        SupportsLocation"},{"resourceType":"locations","locations":[],"apiVersions":["2022-11-01-preview","2022-10-01","2022-06-01-preview","2022-03-01","2022-01-01-preview"],"capabilities":"None"},{"resourceType":"locations/managedEnvironmentOperationResults","locations":["Central
        US EUAP","East US 2 EUAP","North Central US (Stage)","Canada Central","West
        Europe","North Europe","East US","East US 2","East Asia","Australia East","Germany
        West Central","Japan East","UK South","West US","Central US","North Central
        US","South Central US","Korea Central","Brazil South","West US 3","France
        Central","South Africa North","Norway East","Switzerland North","UAE North"],"apiVersions":["2022-11-01-preview","2022-10-01","2022-06-01-preview","2022-03-01","2022-01-01-preview"],"capabilities":"None"},{"resourceType":"locations/managedEnvironmentOperationStatuses","locations":["Central
        US EUAP","East US 2 EUAP","North Central US (Stage)","Canada Central","West
        Europe","North Europe","East US","East US 2","East Asia","Australia East","Germany
        West Central","Japan East","UK South","West US","Central US","North Central
        US","South Central US","Korea Central","Brazil South","West US 3","France
        Central","South Africa North","Norway East","Switzerland North","UAE North"],"apiVersions":["2022-11-01-preview","2022-10-01","2022-06-01-preview","2022-03-01","2022-01-01-preview"],"capabilities":"None"},{"resourceType":"locations/containerappOperationResults","locations":["Central
        US EUAP","East US 2 EUAP","North Central US (Stage)","Canada Central","West
        Europe","North Europe","East US","East US 2","East Asia","Australia East","Germany
        West Central","Japan East","UK South","West US","Central US","North Central
        US","South Central US","Korea Central","Brazil South","West US 3","France
        Central","South Africa North","Norway East","Switzerland North","UAE North"],"apiVersions":["2022-11-01-preview","2022-10-01","2022-06-01-preview","2022-03-01","2022-01-01-preview"],"capabilities":"None"},{"resourceType":"locations/containerappOperationStatuses","locations":["Central
        US EUAP","East US 2 EUAP","North Central US (Stage)","Canada Central","West
        Europe","North Europe","East US","East US 2","East Asia","Australia East","Germany
        West Central","Japan East","UK South","West US","Central US","North Central
        US","South Central US","Korea Central","Brazil South","West US 3","France
        Central","South Africa North","Norway East","Switzerland North","UAE North"],"apiVersions":["2022-11-01-preview","2022-10-01","2022-06-01-preview","2022-03-01","2022-01-01-preview"],"capabilities":"None"},{"resourceType":"connectedEnvironments","locations":["Central
        US EUAP","East US 2 EUAP","North Central US (Stage)","North Central US","East
        US","East Asia","West Europe"],"apiVersions":["2022-11-01-preview","2022-10-01","2022-06-01-preview"],"capabilities":"CrossResourceGroupResourceMove,
        CrossSubscriptionResourceMove, SupportsTags, SupportsLocation"},{"resourceType":"connectedEnvironments/certificates","locations":["Central
        US EUAP","East US 2 EUAP","North Central US (Stage)","North Central US","East
        US","East Asia","West Europe"],"apiVersions":["2022-11-01-preview","2022-10-01","2022-06-01-preview"],"capabilities":"CrossResourceGroupResourceMove,
        CrossSubscriptionResourceMove, SupportsTags, SupportsLocation"},{"resourceType":"locations/connectedEnvironmentOperationStatuses","locations":["Central
        US EUAP","East US 2 EUAP","North Central US (Stage)","North Central US","East
        US","East Asia","West Europe"],"apiVersions":["2022-11-01-preview","2022-10-01","2022-06-01-preview"],"capabilities":"None"},{"resourceType":"locations/billingMeters","locations":["Central
        US EUAP","East US 2 EUAP","North Central US (Stage)","Australia East","North
        Central US","East US 2","West Europe","Central US","East US","North Europe","South
        Central US","UK South","West US 3"],"apiVersions":["2022-11-01-preview","2022-10-01","2022-06-01-preview"],"capabilities":"None"},{"resourceType":"locations/availableManagedEnvironmentsWorkloadProfileTypes","locations":["Central
        US EUAP","East US 2 EUAP","North Central US (Stage)","Australia East","North
        Central US","East US 2","West Europe","Central US","East US","North Europe","South
        Central US","UK South","West US 3"],"apiVersions":["2022-11-01-preview","2022-10-01","2022-06-01-preview"],"capabilities":"None"}],"registrationState":"Registered","registrationPolicy":"RegistrationRequired"}'
    headers:
      cache-control:
      - no-cache
      content-length:
      - '9060'
      content-type:
      - application/json; charset=utf-8
      date:
<<<<<<< HEAD
      - Wed, 28 Sep 2022 17:10:15 GMT
=======
      - Tue, 14 Mar 2023 08:21:19 GMT
>>>>>>> 93484371
      expires:
      - '-1'
      pragma:
      - no-cache
      strict-transport-security:
      - max-age=31536000; includeSubDomains
      vary:
      - Accept-Encoding
      x-content-type-options:
      - nosniff
    status:
      code: 200
      message: OK
- request:
    body: null
    headers:
      Accept:
      - application/json
      Accept-Encoding:
      - gzip, deflate
      CommandName:
      - containerapp env create
      Connection:
      - keep-alive
      ParameterSetName:
      - -g -n --logs-workspace-id --logs-workspace-key
      User-Agent:
      - AZURECLI/2.46.0 azsdk-python-azure-mgmt-resource/21.1.0b1 Python/3.10.10 (Windows-10-10.0.22621-SP0)
    method: GET
    uri: https://management.azure.com/subscriptions/00000000-0000-0000-0000-000000000000/providers/Microsoft.App?api-version=2022-09-01
  response:
    body:
<<<<<<< HEAD
      string: '{"value":[{"id":"/subscriptions/00000000-0000-0000-0000-000000000000/resourceGroups/container_apps/providers/Microsoft.App/managedEnvironments/azmon1","name":"azmon1","type":"Microsoft.App/managedEnvironments","location":"northcentralusstage","systemData":{"createdBy":"silasstrawn@microsoft.com","createdByType":"User","createdAt":"2022-09-26T17:22:43.5254551","lastModifiedBy":"silasstrawn@microsoft.com","lastModifiedByType":"User","lastModifiedAt":"2022-09-26T17:22:43.5254551"},"properties":{"provisioningState":"Succeeded","defaultDomain":"kindcoast-192ff39e.northcentralusstage.azurecontainerapps.io","staticIp":"52.165.233.210","appLogsConfiguration":{"destination":"log-analytics","logAnalyticsConfiguration":{"customerId":"5e4caf6e-e967-4f0d-a147-2a2659bfc96a"}},"zoneRedundant":false,"useKubenet":true,"customDomainConfiguration":{"customDomainVerificationId":"333646C25EDA7C903C86F0F0D0193C412978B2E48FA0B4F1461D339FBBAE3EB7"}},"sku":{"name":"Consumption"}},{"id":"/subscriptions/00000000-0000-0000-0000-000000000000/resourceGroups/container_apps/providers/Microsoft.App/managedEnvironments/azmon2","name":"azmon2","type":"Microsoft.App/managedEnvironments","location":"northcentralusstage","systemData":{"createdBy":"silasstrawn@microsoft.com","createdByType":"User","createdAt":"2022-09-26T17:24:43.1914753","lastModifiedBy":"silasstrawn@microsoft.com","lastModifiedByType":"User","lastModifiedAt":"2022-09-26T17:24:43.1914753"},"properties":{"provisioningState":"Succeeded","defaultDomain":"icyplant-5f63d08a.northcentralusstage.azurecontainerapps.io","staticIp":"40.83.63.59","appLogsConfiguration":{"logAnalyticsConfiguration":{}},"zoneRedundant":false,"useKubenet":true,"customDomainConfiguration":{"customDomainVerificationId":"333646C25EDA7C903C86F0F0D0193C412978B2E48FA0B4F1461D339FBBAE3EB7"}},"sku":{"name":"Consumption"}},{"id":"/subscriptions/00000000-0000-0000-0000-000000000000/resourceGroups/container_apps/providers/Microsoft.App/managedEnvironments/stage101","name":"stage101","type":"Microsoft.App/managedEnvironments","location":"northcentralusstage","systemData":{"createdBy":"silasstrawn@microsoft.com","createdByType":"User","createdAt":"2022-09-20T22:02:13.8677229","lastModifiedBy":"silasstrawn@microsoft.com","lastModifiedByType":"User","lastModifiedAt":"2022-09-20T22:02:13.8677229"},"properties":{"provisioningState":"Succeeded","vnetConfiguration":{"internal":false,"infrastructureSubnetId":"/subscriptions/00000000-0000-0000-0000-000000000000/resourceGroups/container_apps/providers/Microsoft.Network/virtualNetworks/stage3/subnets/sub","dockerBridgeCidr":"10.1.0.1/16","platformReservedCidr":"10.0.0.0/16","platformReservedDnsIP":"10.0.0.2","outboundSettings":{"outBoundType":"LoadBalancer"}},"defaultDomain":"niceflower-b216db12.northcentralusstage.azurecontainerapps.io","staticIp":"40.69.141.105","appLogsConfiguration":{"destination":"log-analytics","logAnalyticsConfiguration":{"customerId":"233f33e5-2d8c-4ff9-8bfb-a419cf91dc19"}},"zoneRedundant":false,"useKubenet":true,"customDomainConfiguration":{"customDomainVerificationId":"333646C25EDA7C903C86F0F0D0193C412978B2E48FA0B4F1461D339FBBAE3EB7"}},"sku":{"name":"Consumption"}},{"id":"/subscriptions/00000000-0000-0000-0000-000000000000/resourceGroups/clitest.rgdehpzxq7ubg7j7bzlxr5cre6rcp5oa4rkz6bddbj7nd7r6zboryqd42252g4neuik/providers/Microsoft.App/managedEnvironments/containerapp-envjwol6ndw","name":"containerapp-envjwol6ndw","type":"Microsoft.App/managedEnvironments","location":"northcentralusstage","systemData":{"createdBy":"silasstrawn@microsoft.com","createdByType":"User","createdAt":"2022-09-28T17:03:56.4059967","lastModifiedBy":"silasstrawn@microsoft.com","lastModifiedByType":"User","lastModifiedAt":"2022-09-28T17:03:56.4059967"},"properties":{"provisioningState":"Succeeded","defaultDomain":"icysea-468fbaea.northcentralusstage.azurecontainerapps.io","staticIp":"40.86.113.252","appLogsConfiguration":{"destination":"log-analytics","logAnalyticsConfiguration":{"customerId":"cf3a156b-d678-4168-95df-070577b15efb"}},"zoneRedundant":false,"useKubenet":true,"customDomainConfiguration":{"customDomainVerificationId":"333646C25EDA7C903C86F0F0D0193C412978B2E48FA0B4F1461D339FBBAE3EB7"}},"sku":{"name":"Consumption"}},{"id":"/subscriptions/00000000-0000-0000-0000-000000000000/resourceGroups/clitest.rglnwuvtu7iimrc53tqqolrs4yu4cwsjmxbuwq7v724ewpf37azpz5assppc7pdtyhi/providers/Microsoft.App/managedEnvironments/envibmihvhb67gznfsrpn4ym","name":"envibmihvhb67gznfsrpn4ym","type":"Microsoft.App/managedEnvironments","location":"northcentralusstage","systemData":{"createdBy":"silasstrawn@microsoft.com","createdByType":"User","createdAt":"2022-09-28T17:04:30.8425907","lastModifiedBy":"silasstrawn@microsoft.com","lastModifiedByType":"User","lastModifiedAt":"2022-09-28T17:04:30.8425907"},"properties":{"provisioningState":"ScheduledForDelete","defaultDomain":"wittybay-9be8bca8.northcentralusstage.azurecontainerapps.io","staticIp":"52.165.145.83","appLogsConfiguration":{"destination":"log-analytics","logAnalyticsConfiguration":{"customerId":"3460b03a-f1b1-4835-bb92-9fc2ee087601"}},"zoneRedundant":false,"useKubenet":true,"customDomainConfiguration":{"customDomainVerificationId":"333646C25EDA7C903C86F0F0D0193C412978B2E48FA0B4F1461D339FBBAE3EB7"}},"sku":{"name":"Consumption"}},{"id":"/subscriptions/00000000-0000-0000-0000-000000000000/resourceGroups/container_apps/providers/Microsoft.App/managedEnvironments/azmon100","name":"azmon100","type":"Microsoft.App/managedEnvironments","location":"canadacentral","systemData":{"createdBy":"silasstrawn@microsoft.com","createdByType":"User","createdAt":"2022-09-26T18:55:01.5372894","lastModifiedBy":"silasstrawn@microsoft.com","lastModifiedByType":"User","lastModifiedAt":"2022-09-26T18:55:01.5372894"},"properties":{"provisioningState":"Succeeded","defaultDomain":"thankfultree-5c1428f0.canadacentral.azurecontainerapps.io","staticIp":"20.116.141.48","appLogsConfiguration":{"destination":"log-analytics","logAnalyticsConfiguration":{"customerId":"7b21c1bd-c39c-48f8-a24e-618c26778df9"}},"zoneRedundant":false,"useKubenet":false,"customDomainConfiguration":{"customDomainVerificationId":"333646C25EDA7C903C86F0F0D0193C412978B2E48FA0B4F1461D339FBBAE3EB7"}},"sku":{"name":"Consumption"}},{"id":"/subscriptions/00000000-0000-0000-0000-000000000000/resourceGroups/container_apps/providers/Microsoft.App/managedEnvironments/azmon101","name":"azmon101","type":"Microsoft.App/managedEnvironments","location":"canadacentral","systemData":{"createdBy":"silasstrawn@microsoft.com","createdByType":"User","createdAt":"2022-09-26T18:55:56.5919448","lastModifiedBy":"silasstrawn@microsoft.com","lastModifiedByType":"User","lastModifiedAt":"2022-09-26T18:55:56.5919448"},"properties":{"provisioningState":"Succeeded","defaultDomain":"bravesky-6d636b07.canadacentral.azurecontainerapps.io","staticIp":"20.116.141.152","appLogsConfiguration":{"destination":"log-analytics","logAnalyticsConfiguration":{"customerId":"7b21c1bd-c39c-48f8-a24e-618c26778df9"}},"zoneRedundant":false,"useKubenet":false,"customDomainConfiguration":{"customDomainVerificationId":"333646C25EDA7C903C86F0F0D0193C412978B2E48FA0B4F1461D339FBBAE3EB7"}},"sku":{"name":"Consumption"}},{"id":"/subscriptions/00000000-0000-0000-0000-000000000000/resourceGroups/clitest.rgbelxcemguxusl2736rhx2qc6tafihbcwp45dqhpfj3zmakof37ft2xa4m2lmqh5kl/providers/Microsoft.App/managedEnvironments/envmcbwq2bttaqpkj4an4jhh","name":"envmcbwq2bttaqpkj4an4jhh","type":"Microsoft.App/managedEnvironments","location":"canadacentral","systemData":{"createdBy":"silasstrawn@microsoft.com","createdByType":"User","createdAt":"2022-09-28T17:04:54.0507178","lastModifiedBy":"silasstrawn@microsoft.com","lastModifiedByType":"User","lastModifiedAt":"2022-09-28T17:04:54.0507178"},"properties":{"provisioningState":"ScheduledForDelete","defaultDomain":"blackpebble-ec2e7005.canadacentral.azurecontainerapps.io","staticIp":"20.175.188.102","appLogsConfiguration":{"destination":"log-analytics","logAnalyticsConfiguration":{"customerId":"96d0054c-80e0-4287-8352-46def757ef13"}},"zoneRedundant":false,"useKubenet":true,"customDomainConfiguration":{"customDomainVerificationId":"333646C25EDA7C903C86F0F0D0193C412978B2E48FA0B4F1461D339FBBAE3EB7"}},"sku":{"name":"Consumption"}},{"id":"/subscriptions/00000000-0000-0000-0000-000000000000/resourceGroups/clitest.rg5bwu4cda4vxw2br2yeepb6wxujhg7yr77r56xyt4nfofcfvp2kg6lz52acnoqge4k/providers/Microsoft.App/managedEnvironments/containerapp-e2e-envimag","name":"containerapp-e2e-envimag","type":"Microsoft.App/managedEnvironments","location":"canadacentral","systemData":{"createdBy":"silasstrawn@microsoft.com","createdByType":"User","createdAt":"2022-09-28T17:05:25.8812125","lastModifiedBy":"silasstrawn@microsoft.com","lastModifiedByType":"User","lastModifiedAt":"2022-09-28T17:05:25.8812125"},"properties":{"provisioningState":"ScheduledForDelete","defaultDomain":"whitecliff-d3fa592f.canadacentral.azurecontainerapps.io","staticIp":"20.175.187.34","appLogsConfiguration":{"destination":"log-analytics","logAnalyticsConfiguration":{"customerId":"266fa88b-665c-44b4-9f2e-78130e5f328e"}},"zoneRedundant":false,"useKubenet":true,"customDomainConfiguration":{"customDomainVerificationId":"333646C25EDA7C903C86F0F0D0193C412978B2E48FA0B4F1461D339FBBAE3EB7"}},"sku":{"name":"Consumption"}},{"id":"/subscriptions/00000000-0000-0000-0000-000000000000/resourceGroups/clitest.rgsiswock7x6mbqy6op2inugkvwkboz44oejd7ajctn6ckbagpvxajuasanaf74gcpk/providers/Microsoft.App/managedEnvironments/containerapp-e2e-envg27s","name":"containerapp-e2e-envg27s","type":"Microsoft.App/managedEnvironments","location":"canadacentral","systemData":{"createdBy":"silasstrawn@microsoft.com","createdByType":"User","createdAt":"2022-09-28T17:07:02.9660175","lastModifiedBy":"silasstrawn@microsoft.com","lastModifiedByType":"User","lastModifiedAt":"2022-09-28T17:07:02.9660175"},"properties":{"provisioningState":"ScheduledForDelete","defaultDomain":"victorioussmoke-4b84d932.canadacentral.azurecontainerapps.io","staticIp":"20.175.164.38","appLogsConfiguration":{"destination":"log-analytics","logAnalyticsConfiguration":{"customerId":"112ce5ca-9e39-437a-930d-bcc8e95302a0"}},"zoneRedundant":false,"useKubenet":true,"customDomainConfiguration":{"customDomainVerificationId":"333646C25EDA7C903C86F0F0D0193C412978B2E48FA0B4F1461D339FBBAE3EB7"}},"sku":{"name":"Consumption"}},{"id":"/subscriptions/00000000-0000-0000-0000-000000000000/resourceGroups/clitest.rgfcpp7aczq25wm5bgmvfg7bseuaqd2l7gkx3hgmyyjf2qar33xan5nnlqgeaf5xbbd/providers/Microsoft.App/managedEnvironments/containerapp-env3qjnhkcy","name":"containerapp-env3qjnhkcy","type":"Microsoft.App/managedEnvironments","location":"westeurope","systemData":{"createdBy":"silasstrawn@microsoft.com","createdByType":"User","createdAt":"2022-09-28T16:53:08.6559212","lastModifiedBy":"silasstrawn@microsoft.com","lastModifiedByType":"User","lastModifiedAt":"2022-09-28T16:53:08.6559212"},"properties":{"provisioningState":"ScheduledForDelete","defaultDomain":"happysmoke-198b31fe.westeurope.azurecontainerapps.io","staticIp":"20.76.161.17","appLogsConfiguration":{"destination":"log-analytics","logAnalyticsConfiguration":{"customerId":"facdc7fd-fcdc-45e1-a66e-1b2bdae0c0cf"}},"zoneRedundant":false,"useKubenet":true,"customDomainConfiguration":{"customDomainVerificationId":"333646C25EDA7C903C86F0F0D0193C412978B2E48FA0B4F1461D339FBBAE3EB7"}},"sku":{"name":"Consumption"}},{"id":"/subscriptions/00000000-0000-0000-0000-000000000000/resourceGroups/clitest.rgrxa4e4mid4j52al4vconijy7ndx3dma6fsp2qet4dqox64v3euukrnlwjxkdc2pai/providers/Microsoft.App/managedEnvironments/envstytskwwqe7fxslnmxez4","name":"envstytskwwqe7fxslnmxez4","type":"Microsoft.App/managedEnvironments","location":"westeurope","systemData":{"createdBy":"silasstrawn@microsoft.com","createdByType":"User","createdAt":"2022-09-28T16:54:36.4668413","lastModifiedBy":"silasstrawn@microsoft.com","lastModifiedByType":"User","lastModifiedAt":"2022-09-28T16:54:36.4668413"},"properties":{"provisioningState":"ScheduledForDelete","defaultDomain":"nicebay-4d9ef912.westeurope.azurecontainerapps.io","staticIp":"20.8.26.109","appLogsConfiguration":{"destination":"log-analytics","logAnalyticsConfiguration":{"customerId":"e9bbc4e7-0774-40f2-a03c-3bc339e1c946"}},"zoneRedundant":false,"useKubenet":true,"customDomainConfiguration":{"customDomainVerificationId":"333646C25EDA7C903C86F0F0D0193C412978B2E48FA0B4F1461D339FBBAE3EB7"}},"sku":{"name":"Consumption"}},{"id":"/subscriptions/00000000-0000-0000-0000-000000000000/resourceGroups/clitest.rghjf6bm4mexwvfqaitierakswofjk4mvtz7yo2wwvqcgzrqrlrnzbascyvz6cv4qxj/providers/Microsoft.App/managedEnvironments/env5hoiluw4lxsm45oxvtdpg","name":"env5hoiluw4lxsm45oxvtdpg","type":"Microsoft.App/managedEnvironments","location":"westeurope","systemData":{"createdBy":"silasstrawn@microsoft.com","createdByType":"User","createdAt":"2022-09-28T17:00:57.8134993","lastModifiedBy":"silasstrawn@microsoft.com","lastModifiedByType":"User","lastModifiedAt":"2022-09-28T17:00:57.8134993"},"properties":{"provisioningState":"ScheduledForDelete","defaultDomain":"greenrock-3300ef5f.westeurope.azurecontainerapps.io","staticIp":"20.31.79.36","appLogsConfiguration":{"destination":"log-analytics","logAnalyticsConfiguration":{"customerId":"e86282b6-3354-491a-b15e-29f2554d1dfb"}},"zoneRedundant":false,"useKubenet":true,"customDomainConfiguration":{"customDomainVerificationId":"333646C25EDA7C903C86F0F0D0193C412978B2E48FA0B4F1461D339FBBAE3EB7"}},"sku":{"name":"Consumption"}},{"id":"/subscriptions/00000000-0000-0000-0000-000000000000/resourceGroups/clitest.rgglppgppf4l7bp63qwa2go3htkympz3kwrzbfxkwts6yijnc7g35fchyulovxpseot/providers/Microsoft.App/managedEnvironments/envkrxio3voz6hv6jwsr36kt","name":"envkrxio3voz6hv6jwsr36kt","type":"Microsoft.App/managedEnvironments","location":"westeurope","systemData":{"createdBy":"silasstrawn@microsoft.com","createdByType":"User","createdAt":"2022-09-28T17:01:01.4513499","lastModifiedBy":"silasstrawn@microsoft.com","lastModifiedByType":"User","lastModifiedAt":"2022-09-28T17:01:01.4513499"},"properties":{"provisioningState":"ScheduledForDelete","defaultDomain":"redsea-ec716518.westeurope.azurecontainerapps.io","staticIp":"20.31.50.153","appLogsConfiguration":{"destination":"log-analytics","logAnalyticsConfiguration":{"customerId":"a33f9457-e281-4270-bac5-faf9f31a7026"}},"zoneRedundant":false,"useKubenet":true,"customDomainConfiguration":{"customDomainVerificationId":"333646C25EDA7C903C86F0F0D0193C412978B2E48FA0B4F1461D339FBBAE3EB7"}},"sku":{"name":"Consumption"}},{"id":"/subscriptions/00000000-0000-0000-0000-000000000000/resourceGroups/clitest.rgcxowk4q3yvz7o2fa64mp32t5jckj6a46i2laveyiou42kbop4dxf6hkuexntjexmp/providers/Microsoft.App/managedEnvironments/containerapp-envyykez7hl","name":"containerapp-envyykez7hl","type":"Microsoft.App/managedEnvironments","location":"westeurope","systemData":{"createdBy":"silasstrawn@microsoft.com","createdByType":"User","createdAt":"2022-09-28T17:02:00.2926968","lastModifiedBy":"silasstrawn@microsoft.com","lastModifiedByType":"User","lastModifiedAt":"2022-09-28T17:02:00.2926968"},"properties":{"provisioningState":"ScheduledForDelete","defaultDomain":"jollymeadow-64aa05bb.westeurope.azurecontainerapps.io","staticIp":"20.23.206.101","appLogsConfiguration":{"destination":"log-analytics","logAnalyticsConfiguration":{"customerId":"01006aa8-9db3-4675-bfed-c17227649b82"}},"zoneRedundant":false,"useKubenet":true,"customDomainConfiguration":{"customDomainVerificationId":"333646C25EDA7C903C86F0F0D0193C412978B2E48FA0B4F1461D339FBBAE3EB7"}},"sku":{"name":"Consumption"}},{"id":"/subscriptions/00000000-0000-0000-0000-000000000000/resourceGroups/clitest.rg5phkmkjt3gf26d4cuzf2rzvspsxx3lvrxjvkd7mfmtj4cie6zqcf24qrl46avqmn7/providers/Microsoft.App/managedEnvironments/envdn3t5nujtin5nosfjmiht","name":"envdn3t5nujtin5nosfjmiht","type":"Microsoft.App/managedEnvironments","location":"northeurope","systemData":{"createdBy":"silasstrawn@microsoft.com","createdByType":"User","createdAt":"2022-09-28T16:50:49.8294702","lastModifiedBy":"silasstrawn@microsoft.com","lastModifiedByType":"User","lastModifiedAt":"2022-09-28T16:50:49.8294702"},"properties":{"provisioningState":"ScheduledForDelete","vnetConfiguration":{"internal":true,"infrastructureSubnetId":"/subscriptions/00000000-0000-0000-0000-000000000000/resourceGroups/clitest.rg5phkmkjt3gf26d4cuzf2rzvspsxx3lvrxjvkd7mfmtj4cie6zqcf24qrl46avqmn7/providers/Microsoft.Network/virtualNetworks/nameb5bng6osltna6g4axedd/subnets/sub","dockerBridgeCidr":"10.1.0.1/16","platformReservedCidr":"10.0.0.0/16","platformReservedDnsIP":"10.0.0.2","outboundSettings":{"outBoundType":"LoadBalancer"}},"defaultDomain":"agreeableglacier-ec003d34.northeurope.azurecontainerapps.io","staticIp":"14.0.0.8","appLogsConfiguration":{"destination":"log-analytics","logAnalyticsConfiguration":{"customerId":"188f2815-ec47-4dde-844a-c9d763904211"}},"zoneRedundant":false,"useKubenet":true,"customDomainConfiguration":{"customDomainVerificationId":"333646C25EDA7C903C86F0F0D0193C412978B2E48FA0B4F1461D339FBBAE3EB7"}},"sku":{"name":"Consumption"}},{"id":"/subscriptions/00000000-0000-0000-0000-000000000000/resourceGroups/clitest.rgzuqc5rhmh4h2fsoav7ufdvtq3hqdesghajz4nwn5miwe7epfeuc4iplxgk4mdocjy/providers/Microsoft.App/managedEnvironments/envgab2c6blkf7kfobpov26d","name":"envgab2c6blkf7kfobpov26d","type":"Microsoft.App/managedEnvironments","location":"northeurope","systemData":{"createdBy":"silasstrawn@microsoft.com","createdByType":"User","createdAt":"2022-09-28T17:07:40.8122693","lastModifiedBy":"silasstrawn@microsoft.com","lastModifiedByType":"User","lastModifiedAt":"2022-09-28T17:07:40.8122693"},"properties":{"provisioningState":"Waiting","vnetConfiguration":{"internal":true,"infrastructureSubnetId":"/subscriptions/00000000-0000-0000-0000-000000000000/resourceGroups/clitest.rgzuqc5rhmh4h2fsoav7ufdvtq3hqdesghajz4nwn5miwe7epfeuc4iplxgk4mdocjy/providers/Microsoft.Network/virtualNetworks/namejcc6oenlx24h5ort66rn/subnets/sub","dockerBridgeCidr":"10.1.0.1/16","platformReservedCidr":"10.0.0.0/16","platformReservedDnsIP":"10.0.0.2","outboundSettings":{"outBoundType":"LoadBalancer"}},"defaultDomain":"gentlewave-f469161a.northeurope.azurecontainerapps.io","appLogsConfiguration":{"destination":"log-analytics","logAnalyticsConfiguration":{"customerId":"8bcbf5b8-28ed-42ce-9e0e-a647f485b545"}},"zoneRedundant":false,"useKubenet":true,"customDomainConfiguration":{"customDomainVerificationId":"333646C25EDA7C903C86F0F0D0193C412978B2E48FA0B4F1461D339FBBAE3EB7"}},"sku":{"name":"Consumption"}},{"id":"/subscriptions/00000000-0000-0000-0000-000000000000/resourceGroups/clitest.rgqgiaumd7zjogheus57oc3bfn6tkhlncak3whky5ucvynzna2idcvgda4smarhtzqk/providers/Microsoft.App/managedEnvironments/containerapp-envu3aosxct","name":"containerapp-envu3aosxct","type":"Microsoft.App/managedEnvironments","location":"northeurope","systemData":{"createdBy":"silasstrawn@microsoft.com","createdByType":"User","createdAt":"2022-09-28T17:08:21.6862544","lastModifiedBy":"silasstrawn@microsoft.com","lastModifiedByType":"User","lastModifiedAt":"2022-09-28T17:08:21.6862544"},"properties":{"provisioningState":"Succeeded","defaultDomain":"purpledune-a095e3ce.northeurope.azurecontainerapps.io","staticIp":"20.223.54.193","appLogsConfiguration":{"destination":"log-analytics","logAnalyticsConfiguration":{"customerId":"bc6ee01f-6f94-43f2-a1dc-a414022bea72"}},"zoneRedundant":false,"useKubenet":true,"customDomainConfiguration":{"customDomainVerificationId":"333646C25EDA7C903C86F0F0D0193C412978B2E48FA0B4F1461D339FBBAE3EB7"}},"sku":{"name":"Consumption"}},{"id":"/subscriptions/00000000-0000-0000-0000-000000000000/resourceGroups/container_apps/providers/Microsoft.App/managedEnvironments/n3-env","name":"n3-env","type":"Microsoft.App/managedEnvironments","location":"eastus","systemData":{"createdBy":"silasstrawn@microsoft.com","createdByType":"User","createdAt":"2022-06-02T23:07:52.1363459","lastModifiedBy":"silasstrawn@microsoft.com","lastModifiedByType":"User","lastModifiedAt":"2022-06-02T23:07:52.1363459"},"properties":{"provisioningState":"Succeeded","defaultDomain":"nicehill-465ece45.eastus.azurecontainerapps.io","staticIp":"20.237.98.197","appLogsConfiguration":{"destination":"log-analytics","logAnalyticsConfiguration":{"customerId":"548cc811-4845-4e17-a5de-e230b9e0873d"}},"zoneRedundant":false,"useKubenet":false,"customDomainConfiguration":{"customDomainVerificationId":"333646C25EDA7C903C86F0F0D0193C412978B2E48FA0B4F1461D339FBBAE3EB7"}},"sku":{"name":"Consumption"}},{"id":"/subscriptions/00000000-0000-0000-0000-000000000000/resourceGroups/container_apps/providers/Microsoft.App/managedEnvironments/test","name":"test","type":"Microsoft.App/managedEnvironments","location":"eastus2","systemData":{"createdBy":"silasstrawn@microsoft.com","createdByType":"User","createdAt":"2022-05-16T22:22:49.9387687","lastModifiedBy":"silasstrawn@microsoft.com","lastModifiedByType":"User","lastModifiedAt":"2022-05-16T22:22:49.9387687"},"properties":{"provisioningState":"Succeeded","defaultDomain":"wittyglacier-7a4e96ff.eastus2.azurecontainerapps.io","staticIp":"20.75.44.195","appLogsConfiguration":{"destination":"log-analytics","logAnalyticsConfiguration":{"customerId":"600183d8-b675-41af-b049-0e243b4573c5"}},"zoneRedundant":false,"useKubenet":false,"customDomainConfiguration":{"customDomainVerificationId":"333646C25EDA7C903C86F0F0D0193C412978B2E48FA0B4F1461D339FBBAE3EB7"}},"sku":{"name":"Consumption"}},{"id":"/subscriptions/00000000-0000-0000-0000-000000000000/resourceGroups/container_apps/providers/Microsoft.App/managedEnvironments/fet4830","name":"fet4830","type":"Microsoft.App/managedEnvironments","location":"australiaeast","systemData":{"createdBy":"silasstrawn@microsoft.com","createdByType":"User","createdAt":"2022-09-27T20:36:51.8143723","lastModifiedBy":"silasstrawn@microsoft.com","lastModifiedByType":"User","lastModifiedAt":"2022-09-28T16:48:23.8562314"},"properties":{"provisioningState":"Succeeded","vnetConfiguration":{"internal":false,"infrastructureSubnetId":"/subscriptions/00000000-0000-0000-0000-000000000000/resourceGroups/container_apps/providers/Microsoft.Network/virtualNetworks/vnet8758/subnets/sub","dockerBridgeCidr":"10.1.0.1/16","platformReservedCidr":"10.0.0.0/16","platformReservedDnsIP":"10.0.0.2","outboundSettings":{"outBoundType":"LoadBalancer"}},"defaultDomain":"lemoncoast-c2277428.australiaeast.azurecontainerapps.io","staticIp":"20.92.134.205","appLogsConfiguration":{"destination":"log-analytics","logAnalyticsConfiguration":{"customerId":"70f1d323-e330-4e2f-953d-4cc5183e639c"}},"zoneRedundant":false,"useKubenet":true,"customDomainConfiguration":{"customDomainVerificationId":"333646C25EDA7C903C86F0F0D0193C412978B2E48FA0B4F1461D339FBBAE3EB7"},"workloadProfiles":[{"workloadProfileType":"GP1","minimumCount":3,"maximumCount":5},{"workloadProfileType":"GP2","minimumCount":3,"maximumCount":5},{"workloadProfileType":"GP3","minimumCount":2,"maximumCount":6},{"workloadProfileType":"CO1","minimumCount":1,"maximumCount":2},{"workloadProfileType":"CO2","minimumCount":3,"maximumCount":5}]},"sku":{"name":"Premium"}},{"id":"/subscriptions/00000000-0000-0000-0000-000000000000/resourceGroups/container_apps/providers/Microsoft.App/managedEnvironments/euap103","name":"euap103","type":"Microsoft.App/managedEnvironments","location":"centraluseuap","systemData":{"createdBy":"silasstrawn@microsoft.com","createdByType":"User","createdAt":"2022-09-23T18:15:54.3512135","lastModifiedBy":"silasstrawn@microsoft.com","lastModifiedByType":"User","lastModifiedAt":"2022-09-23T19:42:29.7859563"},"properties":{"provisioningState":"Succeeded","vnetConfiguration":{"internal":false,"infrastructureSubnetId":"/subscriptions/00000000-0000-0000-0000-000000000000/resourceGroups/container_apps/providers/Microsoft.Network/virtualNetworks/net13/subnets/sub","dockerBridgeCidr":"10.1.0.1/16","platformReservedCidr":"10.0.0.0/16","platformReservedDnsIP":"10.0.0.2","outboundSettings":{"outBoundType":"LoadBalancer"}},"defaultDomain":"proudriver-101ae5e1.centraluseuap.azurecontainerapps.io","staticIp":"20.45.225.210","appLogsConfiguration":{"destination":"log-analytics","logAnalyticsConfiguration":{"customerId":"173f6f62-e3c7-4f29-9265-de7494a8fad7"}},"zoneRedundant":false,"useKubenet":true,"customDomainConfiguration":{"customDomainVerificationId":"333646C25EDA7C903C86F0F0D0193C412978B2E48FA0B4F1461D339FBBAE3EB7"},"workloadProfiles":[{"workloadProfileType":"GP1","minimumCount":3,"maximumCount":3},{"workloadProfileType":"GP2","minimumCount":3,"maximumCount":5}]},"sku":{"name":"Premium"}},{"id":"/subscriptions/00000000-0000-0000-0000-000000000000/resourceGroups/container_apps/providers/Microsoft.App/managedEnvironments/euap104","name":"euap104","type":"Microsoft.App/managedEnvironments","location":"centraluseuap","systemData":{"createdBy":"silasstrawn@microsoft.com","createdByType":"User","createdAt":"2022-09-26T17:44:22.3028813","lastModifiedBy":"silasstrawn@microsoft.com","lastModifiedByType":"User","lastModifiedAt":"2022-09-26T17:44:22.3028813"},"properties":{"provisioningState":"Succeeded","vnetConfiguration":{"internal":false,"infrastructureSubnetId":"/subscriptions/00000000-0000-0000-0000-000000000000/resourceGroups/container_apps/providers/Microsoft.Network/virtualNetworks/net14/subnets/sub","dockerBridgeCidr":"10.1.0.1/16","platformReservedCidr":"10.0.0.0/16","platformReservedDnsIP":"10.0.0.2","outboundSettings":{"outBoundType":"LoadBalancer"}},"defaultDomain":"delightfuldune-84bf0d11.centraluseuap.azurecontainerapps.io","staticIp":"20.45.235.178","appLogsConfiguration":{"destination":"log-analytics","logAnalyticsConfiguration":{"customerId":"f5044858-a525-46f5-9ab4-f5fa44b56495"}},"zoneRedundant":false,"useKubenet":true,"customDomainConfiguration":{"customDomainVerificationId":"333646C25EDA7C903C86F0F0D0193C412978B2E48FA0B4F1461D339FBBAE3EB7"}},"sku":{"name":"Consumption"}},{"id":"/subscriptions/00000000-0000-0000-0000-000000000000/resourceGroups/container_apps/providers/Microsoft.App/managedEnvironments/fet1","name":"fet1","type":"Microsoft.App/managedEnvironments","location":"centraluseuap","systemData":{"createdBy":"silasstrawn@microsoft.com","createdByType":"User","createdAt":"2022-09-26T22:27:45.0340899","lastModifiedBy":"silasstrawn@microsoft.com","lastModifiedByType":"User","lastModifiedAt":"2022-09-26T22:52:30.7181193"},"properties":{"provisioningState":"Succeeded","vnetConfiguration":{"internal":false,"infrastructureSubnetId":"/subscriptions/00000000-0000-0000-0000-000000000000/resourceGroups/container_apps/providers/Microsoft.Network/virtualNetworks/vnet100/subnets/sub","dockerBridgeCidr":"10.1.0.1/16","platformReservedCidr":"10.0.0.0/16","platformReservedDnsIP":"10.0.0.2","outboundSettings":{"outBoundType":"LoadBalancer"}},"defaultDomain":"blueocean-3e4af055.centraluseuap.azurecontainerapps.io","staticIp":"20.45.224.82","appLogsConfiguration":{"destination":"log-analytics","logAnalyticsConfiguration":{"customerId":"9008eb1c-ce14-4750-8cb7-f9bc64b4d0c2"}},"zoneRedundant":false,"useKubenet":true,"customDomainConfiguration":{"customDomainVerificationId":"333646C25EDA7C903C86F0F0D0193C412978B2E48FA0B4F1461D339FBBAE3EB7"},"workloadProfiles":[{"workloadProfileType":"GP1","minimumCount":4,"maximumCount":6},{"workloadProfileType":"GP2","minimumCount":3,"maximumCount":5}]},"sku":{"name":"Premium"}},{"id":"/subscriptions/00000000-0000-0000-0000-000000000000/resourceGroups/container_apps/providers/Microsoft.App/managedEnvironments/fet4526","name":"fet4526","type":"Microsoft.App/managedEnvironments","location":"centraluseuap","systemData":{"createdBy":"silasstrawn@microsoft.com","createdByType":"User","createdAt":"2022-09-27T17:20:04.5904459","lastModifiedBy":"silasstrawn@microsoft.com","lastModifiedByType":"User","lastModifiedAt":"2022-09-27T17:58:47.3823362"},"properties":{"provisioningState":"Succeeded","vnetConfiguration":{"internal":false,"infrastructureSubnetId":"/subscriptions/00000000-0000-0000-0000-000000000000/resourceGroups/container_apps/providers/Microsoft.Network/virtualNetworks/vnet21/subnets/sub","dockerBridgeCidr":"10.1.0.1/16","platformReservedCidr":"10.0.0.0/16","platformReservedDnsIP":"10.0.0.2","outboundSettings":{"outBoundType":"LoadBalancer"}},"defaultDomain":"happyrock-f32b1d75.centraluseuap.azurecontainerapps.io","staticIp":"20.46.24.115","appLogsConfiguration":{"destination":"log-analytics","logAnalyticsConfiguration":{"customerId":"9b164543-92ab-43fa-bff0-f389412498b8"}},"zoneRedundant":false,"useKubenet":true,"customDomainConfiguration":{"customDomainVerificationId":"333646C25EDA7C903C86F0F0D0193C412978B2E48FA0B4F1461D339FBBAE3EB7"},"workloadProfiles":[{"workloadProfileType":"GP1","minimumCount":4,"maximumCount":6},{"workloadProfileType":"GP2","minimumCount":3,"maximumCount":5}]},"sku":{"name":"Premium"}}]}'
    headers:
      cache-control:
      - no-cache
      content-length:
      - '28810'
      content-type:
      - application/json; charset=utf-8
      date:
      - Wed, 28 Sep 2022 17:10:16 GMT
      expires:
      - '-1'
      pragma:
      - no-cache
      strict-transport-security:
      - max-age=31536000; includeSubDomains
      vary:
      - Accept-Encoding
      x-content-type-options:
      - nosniff
      x-ms-original-request-ids:
      - ''
      - ''
      - ''
      - ''
      - ''
      - ''
      - ''
      - ''
    status:
      code: 200
      message: OK
- request:
    body: null
    headers:
      Accept:
      - application/json
      Accept-Encoding:
      - gzip, deflate
      CommandName:
      - containerapp env create
      Connection:
      - keep-alive
      ParameterSetName:
      - -g -n --logs-workspace-id --logs-workspace-key
      User-Agent:
      - AZURECLI/2.40.0 azsdk-python-azure-mgmt-resource/21.1.0b1 Python/3.8.13 (macOS-12.5.1-x86_64-i386-64bit)
    method: GET
    uri: https://management.azure.com/subscriptions/00000000-0000-0000-0000-000000000000/providers/Microsoft.App?api-version=2021-04-01
  response:
    body:
      string: '{"id":"/subscriptions/00000000-0000-0000-0000-000000000000/providers/Microsoft.App","namespace":"Microsoft.App","authorizations":[{"applicationId":"7e3bc4fd-85a3-4192-b177-5b8bfc87f42c","roleDefinitionId":"39a74f72-b40f-4bdc-b639-562fe2260bf0"},{"applicationId":"3734c1a4-2bed-4998-a37a-ff1a9e7bf019","roleDefinitionId":"5c779a4f-5cb2-4547-8c41-478d9be8ba90"},{"applicationId":"55ebbb62-3b9c-49fd-9b87-9595226dd4ac","roleDefinitionId":"e49ca620-7992-4561-a7df-4ed67dad77b5"}],"resourceTypes":[{"resourceType":"managedEnvironments","locations":["North
        Central US (Stage)","Canada Central","West Europe","North Europe","East US","East
        US 2","East Asia","Australia East","Germany West Central","Japan East","UK
        South","West US","Central US","North Central US","South Central US","Korea
        Central","Brazil South","West US 3","France Central","South Africa North","Norway
        East","Central US EUAP","East US 2 EUAP"],"apiVersions":["2022-06-01-preview","2022-03-01","2022-01-01-preview"],"capabilities":"CrossResourceGroupResourceMove,
        CrossSubscriptionResourceMove, SupportsTags, SupportsLocation"},{"resourceType":"managedEnvironments/certificates","locations":["North
        Central US (Stage)","Canada Central","West Europe","North Europe","East US","East
        US 2","East Asia","Australia East","Germany West Central","Japan East","UK
        South","West US","Central US","North Central US","South Central US","Korea
        Central","Brazil South","West US 3","France Central","South Africa North","Norway
        East","Central US EUAP","East US 2 EUAP"],"apiVersions":["2022-06-01-preview","2022-03-01","2022-01-01-preview"],"capabilities":"CrossResourceGroupResourceMove,
        CrossSubscriptionResourceMove, SupportsTags, SupportsLocation"},{"resourceType":"containerApps","locations":["North
        Central US (Stage)","Canada Central","West Europe","North Europe","East US","East
        US 2","East Asia","Australia East","Germany West Central","Japan East","UK
        South","West US","Central US","North Central US","South Central US","Korea
        Central","Brazil South","West US 3","France Central","South Africa North","Norway
        East","Central US EUAP","East US 2 EUAP"],"apiVersions":["2022-06-01-preview","2022-03-01","2022-01-01-preview"],"capabilities":"CrossResourceGroupResourceMove,
        CrossSubscriptionResourceMove, SystemAssignedResourceIdentity, SupportsTags,
        SupportsLocation"},{"resourceType":"locations","locations":[],"apiVersions":["2022-06-01-preview","2022-03-01","2022-01-01-preview"],"capabilities":"None"},{"resourceType":"locations/managedEnvironmentOperationResults","locations":["North
        Central US (Stage)","Canada Central","West Europe","North Europe","East US","East
        US 2","East Asia","Australia East","Germany West Central","Japan East","UK
        South","West US","Central US","North Central US","South Central US","Korea
        Central","Brazil South","West US 3","France Central","South Africa North","Norway
        East","Central US EUAP","East US 2 EUAP"],"apiVersions":["2022-06-01-preview","2022-03-01","2022-01-01-preview"],"capabilities":"None"},{"resourceType":"locations/managedEnvironmentOperationStatuses","locations":["North
        Central US (Stage)","Canada Central","West Europe","North Europe","East US","East
        US 2","East Asia","Australia East","Germany West Central","Japan East","UK
        South","West US","Central US","North Central US","South Central US","Korea
        Central","Brazil South","West US 3","France Central","South Africa North","Norway
        East","Central US EUAP","East US 2 EUAP"],"apiVersions":["2022-06-01-preview","2022-03-01","2022-01-01-preview"],"capabilities":"None"},{"resourceType":"locations/containerappOperationResults","locations":["North
        Central US (Stage)","Canada Central","West Europe","North Europe","East US","East
        US 2","East Asia","Australia East","Germany West Central","Japan East","UK
        South","West US","Central US","North Central US","South Central US","Korea
        Central","Brazil South","West US 3","France Central","South Africa North","Norway
        East","Central US EUAP","East US 2 EUAP"],"apiVersions":["2022-06-01-preview","2022-03-01","2022-01-01-preview"],"capabilities":"None"},{"resourceType":"locations/containerappOperationStatuses","locations":["North
        Central US (Stage)","Canada Central","West Europe","North Europe","East US","East
        US 2","East Asia","Australia East","Germany West Central","Japan East","UK
        South","West US","Central US","North Central US","South Central US","Korea
        Central","Brazil South","West US 3","France Central","South Africa North","Norway
        East","Central US EUAP","East US 2 EUAP"],"apiVersions":["2022-06-01-preview","2022-03-01","2022-01-01-preview"],"capabilities":"None"},{"resourceType":"operations","locations":["North
=======
      string: '{"id":"/subscriptions/00000000-0000-0000-0000-000000000000/providers/Microsoft.App","namespace":"Microsoft.App","authorizations":[{"applicationId":"7e3bc4fd-85a3-4192-b177-5b8bfc87f42c","roleDefinitionId":"39a74f72-b40f-4bdc-b639-562fe2260bf0"},{"applicationId":"3734c1a4-2bed-4998-a37a-ff1a9e7bf019","roleDefinitionId":"5c779a4f-5cb2-4547-8c41-478d9be8ba90"},{"applicationId":"55ebbb62-3b9c-49fd-9b87-9595226dd4ac","roleDefinitionId":"e49ca620-7992-4561-a7df-4ed67dad77b5","managedByRoleDefinitionId":"9e3af657-a8ff-583c-a75c-2fe7c4bcb635"}],"resourceTypes":[{"resourceType":"operations","locations":["North
>>>>>>> 93484371
        Central US (Stage)","Central US EUAP","East US 2 EUAP","Canada Central","West
        Europe","North Europe","East US","East US 2","East Asia","Australia East","Germany
        West Central","Japan East","UK South","West US","Central US","North Central
        US","South Central US","Korea Central","Brazil South","West US 3","France
        Central","South Africa North","Norway East","Switzerland North","UAE North"],"apiVersions":["2022-11-01-preview","2022-10-01","2022-06-01-preview","2022-03-01","2022-01-01-preview"],"capabilities":"None"},{"resourceType":"locations/connectedEnvironmentOperationResults","locations":["North
        Central US (Stage)","North Central US","East US","East Asia","West Europe","Central
        US EUAP","East US 2 EUAP"],"apiVersions":["2022-11-01-preview","2022-10-01","2022-06-01-preview"],"capabilities":"None"},{"resourceType":"managedEnvironments","locations":["Central
        US EUAP","East US 2 EUAP","North Central US (Stage)","Canada Central","West
        Europe","North Europe","East US","East US 2","East Asia","Australia East","Germany
        West Central","Japan East","UK South","West US","Central US","North Central
        US","South Central US","Korea Central","Brazil South","West US 3","France
        Central","South Africa North","Norway East","Switzerland North","UAE North"],"apiVersions":["2022-11-01-preview","2022-10-01","2022-06-01-preview","2022-03-01","2022-01-01-preview"],"capabilities":"CrossResourceGroupResourceMove,
        CrossSubscriptionResourceMove, SupportsTags, SupportsLocation"},{"resourceType":"managedEnvironments/certificates","locations":["Central
        US EUAP","East US 2 EUAP","North Central US (Stage)","Canada Central","West
        Europe","North Europe","East US","East US 2","East Asia","Australia East","Germany
        West Central","Japan East","UK South","West US","Central US","North Central
        US","South Central US","Korea Central","Brazil South","West US 3","France
        Central","South Africa North","Norway East","Switzerland North","UAE North"],"apiVersions":["2022-11-01-preview","2022-10-01","2022-06-01-preview","2022-03-01","2022-01-01-preview"],"capabilities":"CrossResourceGroupResourceMove,
        CrossSubscriptionResourceMove, SupportsTags, SupportsLocation"},{"resourceType":"managedEnvironments/managedCertificates","locations":["Central
        US EUAP","East US 2 EUAP","North Central US (Stage)","Canada Central","West
        Europe","North Europe","East US","East US 2","East Asia","Australia East","Germany
        West Central","Japan East","UK South","West US","Central US","North Central
        US","South Central US","Korea Central","Brazil South","West US 3","France
        Central","South Africa North","Norway East","Switzerland North","UAE North"],"apiVersions":["2022-11-01-preview"],"capabilities":"CrossResourceGroupResourceMove,
        CrossSubscriptionResourceMove, SupportsTags, SupportsLocation"},{"resourceType":"containerApps","locations":["Central
        US EUAP","East US 2 EUAP","North Central US (Stage)","Canada Central","West
        Europe","North Europe","East US","East US 2","East Asia","Australia East","Germany
        West Central","Japan East","UK South","West US","Central US","North Central
        US","South Central US","Korea Central","Brazil South","West US 3","France
        Central","South Africa North","Norway East","Switzerland North","UAE North"],"apiVersions":["2022-11-01-preview","2022-10-01","2022-06-01-preview","2022-03-01","2022-01-01-preview"],"capabilities":"CrossResourceGroupResourceMove,
        CrossSubscriptionResourceMove, SystemAssignedResourceIdentity, SupportsTags,
        SupportsLocation"},{"resourceType":"jobs","locations":["Central US EUAP","East
        US 2 EUAP","North Central US (Stage)","Canada Central","West Europe","North
        Europe","East US","East US 2","East Asia","Australia East","Germany West Central","Japan
        East","UK South","West US","Central US","North Central US","South Central
        US","Korea Central","Brazil South","West US 3","France Central","South Africa
        North","Norway East","Switzerland North","UAE North"],"apiVersions":["2022-11-01-preview"],"capabilities":"CrossResourceGroupResourceMove,
        CrossSubscriptionResourceMove, SystemAssignedResourceIdentity, SupportsTags,
        SupportsLocation"},{"resourceType":"locations","locations":[],"apiVersions":["2022-11-01-preview","2022-10-01","2022-06-01-preview","2022-03-01","2022-01-01-preview"],"capabilities":"None"},{"resourceType":"locations/managedEnvironmentOperationResults","locations":["Central
        US EUAP","East US 2 EUAP","North Central US (Stage)","Canada Central","West
        Europe","North Europe","East US","East US 2","East Asia","Australia East","Germany
        West Central","Japan East","UK South","West US","Central US","North Central
        US","South Central US","Korea Central","Brazil South","West US 3","France
        Central","South Africa North","Norway East","Switzerland North","UAE North"],"apiVersions":["2022-11-01-preview","2022-10-01","2022-06-01-preview","2022-03-01","2022-01-01-preview"],"capabilities":"None"},{"resourceType":"locations/managedEnvironmentOperationStatuses","locations":["Central
        US EUAP","East US 2 EUAP","North Central US (Stage)","Canada Central","West
        Europe","North Europe","East US","East US 2","East Asia","Australia East","Germany
        West Central","Japan East","UK South","West US","Central US","North Central
        US","South Central US","Korea Central","Brazil South","West US 3","France
        Central","South Africa North","Norway East","Switzerland North","UAE North"],"apiVersions":["2022-11-01-preview","2022-10-01","2022-06-01-preview","2022-03-01","2022-01-01-preview"],"capabilities":"None"},{"resourceType":"locations/containerappOperationResults","locations":["Central
        US EUAP","East US 2 EUAP","North Central US (Stage)","Canada Central","West
        Europe","North Europe","East US","East US 2","East Asia","Australia East","Germany
        West Central","Japan East","UK South","West US","Central US","North Central
        US","South Central US","Korea Central","Brazil South","West US 3","France
        Central","South Africa North","Norway East","Switzerland North","UAE North"],"apiVersions":["2022-11-01-preview","2022-10-01","2022-06-01-preview","2022-03-01","2022-01-01-preview"],"capabilities":"None"},{"resourceType":"locations/containerappOperationStatuses","locations":["Central
        US EUAP","East US 2 EUAP","North Central US (Stage)","Canada Central","West
        Europe","North Europe","East US","East US 2","East Asia","Australia East","Germany
        West Central","Japan East","UK South","West US","Central US","North Central
        US","South Central US","Korea Central","Brazil South","West US 3","France
        Central","South Africa North","Norway East","Switzerland North","UAE North"],"apiVersions":["2022-11-01-preview","2022-10-01","2022-06-01-preview","2022-03-01","2022-01-01-preview"],"capabilities":"None"},{"resourceType":"connectedEnvironments","locations":["Central
        US EUAP","East US 2 EUAP","North Central US (Stage)","North Central US","East
        US","East Asia","West Europe"],"apiVersions":["2022-11-01-preview","2022-10-01","2022-06-01-preview"],"capabilities":"CrossResourceGroupResourceMove,
        CrossSubscriptionResourceMove, SupportsTags, SupportsLocation"},{"resourceType":"connectedEnvironments/certificates","locations":["Central
        US EUAP","East US 2 EUAP","North Central US (Stage)","North Central US","East
        US","East Asia","West Europe"],"apiVersions":["2022-11-01-preview","2022-10-01","2022-06-01-preview"],"capabilities":"CrossResourceGroupResourceMove,
        CrossSubscriptionResourceMove, SupportsTags, SupportsLocation"},{"resourceType":"locations/connectedEnvironmentOperationStatuses","locations":["Central
        US EUAP","East US 2 EUAP","North Central US (Stage)","North Central US","East
        US","East Asia","West Europe"],"apiVersions":["2022-11-01-preview","2022-10-01","2022-06-01-preview"],"capabilities":"None"},{"resourceType":"locations/billingMeters","locations":["Central
        US EUAP","East US 2 EUAP","North Central US (Stage)","Australia East","North
        Central US","East US 2","West Europe","Central US","East US","North Europe","South
        Central US","UK South","West US 3"],"apiVersions":["2022-11-01-preview","2022-10-01","2022-06-01-preview"],"capabilities":"None"},{"resourceType":"locations/availableManagedEnvironmentsWorkloadProfileTypes","locations":["Central
        US EUAP","East US 2 EUAP","North Central US (Stage)","Australia East","North
        Central US","East US 2","West Europe","Central US","East US","North Europe","South
        Central US","UK South","West US 3"],"apiVersions":["2022-11-01-preview","2022-10-01","2022-06-01-preview"],"capabilities":"None"}],"registrationState":"Registered","registrationPolicy":"RegistrationRequired"}'
    headers:
      cache-control:
      - no-cache
      content-length:
      - '9060'
      content-type:
      - application/json; charset=utf-8
      date:
<<<<<<< HEAD
      - Wed, 28 Sep 2022 17:10:17 GMT
=======
      - Tue, 14 Mar 2023 08:21:19 GMT
>>>>>>> 93484371
      expires:
      - '-1'
      pragma:
      - no-cache
      strict-transport-security:
      - max-age=31536000; includeSubDomains
      vary:
      - Accept-Encoding
      x-content-type-options:
      - nosniff
    status:
      code: 200
      message: OK
- request:
    body: null
    headers:
      Accept:
      - application/json
      Accept-Encoding:
      - gzip, deflate
      CommandName:
      - containerapp env create
      Connection:
      - keep-alive
      ParameterSetName:
      - -g -n --logs-workspace-id --logs-workspace-key
      User-Agent:
      - AZURECLI/2.46.0 azsdk-python-azure-mgmt-resource/21.1.0b1 Python/3.10.10 (Windows-10-10.0.22621-SP0)
    method: GET
    uri: https://management.azure.com/subscriptions/00000000-0000-0000-0000-000000000000/providers/Microsoft.App?api-version=2022-09-01
  response:
    body:
      string: '{"id":"/subscriptions/00000000-0000-0000-0000-000000000000/providers/Microsoft.App","namespace":"Microsoft.App","authorizations":[{"applicationId":"7e3bc4fd-85a3-4192-b177-5b8bfc87f42c","roleDefinitionId":"39a74f72-b40f-4bdc-b639-562fe2260bf0"},{"applicationId":"3734c1a4-2bed-4998-a37a-ff1a9e7bf019","roleDefinitionId":"5c779a4f-5cb2-4547-8c41-478d9be8ba90"},{"applicationId":"55ebbb62-3b9c-49fd-9b87-9595226dd4ac","roleDefinitionId":"e49ca620-7992-4561-a7df-4ed67dad77b5","managedByRoleDefinitionId":"9e3af657-a8ff-583c-a75c-2fe7c4bcb635"}],"resourceTypes":[{"resourceType":"operations","locations":["North
        Central US (Stage)","Central US EUAP","East US 2 EUAP","Canada Central","West
        Europe","North Europe","East US","East US 2","East Asia","Australia East","Germany
        West Central","Japan East","UK South","West US","Central US","North Central
        US","South Central US","Korea Central","Brazil South","West US 3","France
        Central","South Africa North","Norway East","Switzerland North","UAE North"],"apiVersions":["2022-11-01-preview","2022-10-01","2022-06-01-preview","2022-03-01","2022-01-01-preview"],"capabilities":"None"},{"resourceType":"locations/connectedEnvironmentOperationResults","locations":["North
        Central US (Stage)","North Central US","East US","East Asia","West Europe","Central
        US EUAP","East US 2 EUAP"],"apiVersions":["2022-11-01-preview","2022-10-01","2022-06-01-preview"],"capabilities":"None"},{"resourceType":"managedEnvironments","locations":["Central
        US EUAP","East US 2 EUAP","North Central US (Stage)","Canada Central","West
        Europe","North Europe","East US","East US 2","East Asia","Australia East","Germany
        West Central","Japan East","UK South","West US","Central US","North Central
        US","South Central US","Korea Central","Brazil South","West US 3","France
        Central","South Africa North","Norway East","Switzerland North","UAE North"],"apiVersions":["2022-11-01-preview","2022-10-01","2022-06-01-preview","2022-03-01","2022-01-01-preview"],"capabilities":"CrossResourceGroupResourceMove,
        CrossSubscriptionResourceMove, SupportsTags, SupportsLocation"},{"resourceType":"managedEnvironments/certificates","locations":["Central
        US EUAP","East US 2 EUAP","North Central US (Stage)","Canada Central","West
        Europe","North Europe","East US","East US 2","East Asia","Australia East","Germany
        West Central","Japan East","UK South","West US","Central US","North Central
        US","South Central US","Korea Central","Brazil South","West US 3","France
        Central","South Africa North","Norway East","Switzerland North","UAE North"],"apiVersions":["2022-11-01-preview","2022-10-01","2022-06-01-preview","2022-03-01","2022-01-01-preview"],"capabilities":"CrossResourceGroupResourceMove,
        CrossSubscriptionResourceMove, SupportsTags, SupportsLocation"},{"resourceType":"managedEnvironments/managedCertificates","locations":["Central
        US EUAP","East US 2 EUAP","North Central US (Stage)","Canada Central","West
        Europe","North Europe","East US","East US 2","East Asia","Australia East","Germany
        West Central","Japan East","UK South","West US","Central US","North Central
        US","South Central US","Korea Central","Brazil South","West US 3","France
        Central","South Africa North","Norway East","Switzerland North","UAE North"],"apiVersions":["2022-11-01-preview"],"capabilities":"CrossResourceGroupResourceMove,
        CrossSubscriptionResourceMove, SupportsTags, SupportsLocation"},{"resourceType":"containerApps","locations":["Central
        US EUAP","East US 2 EUAP","North Central US (Stage)","Canada Central","West
        Europe","North Europe","East US","East US 2","East Asia","Australia East","Germany
        West Central","Japan East","UK South","West US","Central US","North Central
        US","South Central US","Korea Central","Brazil South","West US 3","France
        Central","South Africa North","Norway East","Switzerland North","UAE North"],"apiVersions":["2022-11-01-preview","2022-10-01","2022-06-01-preview","2022-03-01","2022-01-01-preview"],"capabilities":"CrossResourceGroupResourceMove,
        CrossSubscriptionResourceMove, SystemAssignedResourceIdentity, SupportsTags,
        SupportsLocation"},{"resourceType":"jobs","locations":["Central US EUAP","East
        US 2 EUAP","North Central US (Stage)","Canada Central","West Europe","North
        Europe","East US","East US 2","East Asia","Australia East","Germany West Central","Japan
        East","UK South","West US","Central US","North Central US","South Central
        US","Korea Central","Brazil South","West US 3","France Central","South Africa
        North","Norway East","Switzerland North","UAE North"],"apiVersions":["2022-11-01-preview"],"capabilities":"CrossResourceGroupResourceMove,
        CrossSubscriptionResourceMove, SystemAssignedResourceIdentity, SupportsTags,
        SupportsLocation"},{"resourceType":"locations","locations":[],"apiVersions":["2022-11-01-preview","2022-10-01","2022-06-01-preview","2022-03-01","2022-01-01-preview"],"capabilities":"None"},{"resourceType":"locations/managedEnvironmentOperationResults","locations":["Central
        US EUAP","East US 2 EUAP","North Central US (Stage)","Canada Central","West
        Europe","North Europe","East US","East US 2","East Asia","Australia East","Germany
        West Central","Japan East","UK South","West US","Central US","North Central
        US","South Central US","Korea Central","Brazil South","West US 3","France
        Central","South Africa North","Norway East","Switzerland North","UAE North"],"apiVersions":["2022-11-01-preview","2022-10-01","2022-06-01-preview","2022-03-01","2022-01-01-preview"],"capabilities":"None"},{"resourceType":"locations/managedEnvironmentOperationStatuses","locations":["Central
        US EUAP","East US 2 EUAP","North Central US (Stage)","Canada Central","West
        Europe","North Europe","East US","East US 2","East Asia","Australia East","Germany
        West Central","Japan East","UK South","West US","Central US","North Central
        US","South Central US","Korea Central","Brazil South","West US 3","France
        Central","South Africa North","Norway East","Switzerland North","UAE North"],"apiVersions":["2022-11-01-preview","2022-10-01","2022-06-01-preview","2022-03-01","2022-01-01-preview"],"capabilities":"None"},{"resourceType":"locations/containerappOperationResults","locations":["Central
        US EUAP","East US 2 EUAP","North Central US (Stage)","Canada Central","West
        Europe","North Europe","East US","East US 2","East Asia","Australia East","Germany
        West Central","Japan East","UK South","West US","Central US","North Central
        US","South Central US","Korea Central","Brazil South","West US 3","France
        Central","South Africa North","Norway East","Switzerland North","UAE North"],"apiVersions":["2022-11-01-preview","2022-10-01","2022-06-01-preview","2022-03-01","2022-01-01-preview"],"capabilities":"None"},{"resourceType":"locations/containerappOperationStatuses","locations":["Central
        US EUAP","East US 2 EUAP","North Central US (Stage)","Canada Central","West
        Europe","North Europe","East US","East US 2","East Asia","Australia East","Germany
        West Central","Japan East","UK South","West US","Central US","North Central
        US","South Central US","Korea Central","Brazil South","West US 3","France
        Central","South Africa North","Norway East","Switzerland North","UAE North"],"apiVersions":["2022-11-01-preview","2022-10-01","2022-06-01-preview","2022-03-01","2022-01-01-preview"],"capabilities":"None"},{"resourceType":"connectedEnvironments","locations":["Central
        US EUAP","East US 2 EUAP","North Central US (Stage)","North Central US","East
        US","East Asia","West Europe"],"apiVersions":["2022-11-01-preview","2022-10-01","2022-06-01-preview"],"capabilities":"CrossResourceGroupResourceMove,
        CrossSubscriptionResourceMove, SupportsTags, SupportsLocation"},{"resourceType":"connectedEnvironments/certificates","locations":["Central
        US EUAP","East US 2 EUAP","North Central US (Stage)","North Central US","East
        US","East Asia","West Europe"],"apiVersions":["2022-11-01-preview","2022-10-01","2022-06-01-preview"],"capabilities":"CrossResourceGroupResourceMove,
        CrossSubscriptionResourceMove, SupportsTags, SupportsLocation"},{"resourceType":"locations/connectedEnvironmentOperationStatuses","locations":["Central
        US EUAP","East US 2 EUAP","North Central US (Stage)","North Central US","East
        US","East Asia","West Europe"],"apiVersions":["2022-11-01-preview","2022-10-01","2022-06-01-preview"],"capabilities":"None"},{"resourceType":"locations/billingMeters","locations":["Central
        US EUAP","East US 2 EUAP","North Central US (Stage)","Australia East","North
        Central US","East US 2","West Europe","Central US","East US","North Europe","South
        Central US","UK South","West US 3"],"apiVersions":["2022-11-01-preview","2022-10-01","2022-06-01-preview"],"capabilities":"None"},{"resourceType":"locations/availableManagedEnvironmentsWorkloadProfileTypes","locations":["Central
        US EUAP","East US 2 EUAP","North Central US (Stage)","Australia East","North
        Central US","East US 2","West Europe","Central US","East US","North Europe","South
        Central US","UK South","West US 3"],"apiVersions":["2022-11-01-preview","2022-10-01","2022-06-01-preview"],"capabilities":"None"}],"registrationState":"Registered","registrationPolicy":"RegistrationRequired"}'
    headers:
      cache-control:
      - no-cache
      content-length:
      - '9060'
      content-type:
      - application/json; charset=utf-8
      date:
<<<<<<< HEAD
      - Wed, 28 Sep 2022 17:10:17 GMT
=======
      - Tue, 14 Mar 2023 08:21:19 GMT
>>>>>>> 93484371
      expires:
      - '-1'
      pragma:
      - no-cache
      strict-transport-security:
      - max-age=31536000; includeSubDomains
      vary:
      - Accept-Encoding
      x-content-type-options:
      - nosniff
    status:
      code: 200
      message: OK
- request:
    body: null
    headers:
      Accept:
      - application/json
      Accept-Encoding:
      - gzip, deflate
      CommandName:
      - containerapp env create
      Connection:
      - keep-alive
      ParameterSetName:
      - -g -n --logs-workspace-id --logs-workspace-key
      User-Agent:
      - AZURECLI/2.46.0 azsdk-python-azure-mgmt-resource/21.1.0b1 Python/3.10.10 (Windows-10-10.0.22621-SP0)
    method: GET
<<<<<<< HEAD
    uri: https://brazilsouth.management.azure.com/subscriptions/00000000-0000-0000-0000-000000000000/providers/Microsoft.App?api-version=2021-04-01
  response:
    body:
      string: '{"id":"/subscriptions/00000000-0000-0000-0000-000000000000/providers/Microsoft.App","namespace":"Microsoft.App","authorizations":[{"applicationId":"7e3bc4fd-85a3-4192-b177-5b8bfc87f42c","roleDefinitionId":"39a74f72-b40f-4bdc-b639-562fe2260bf0"},{"applicationId":"3734c1a4-2bed-4998-a37a-ff1a9e7bf019","roleDefinitionId":"5c779a4f-5cb2-4547-8c41-478d9be8ba90"},{"applicationId":"55ebbb62-3b9c-49fd-9b87-9595226dd4ac","roleDefinitionId":"e49ca620-7992-4561-a7df-4ed67dad77b5"}],"resourceTypes":[{"resourceType":"managedEnvironments","locations":["North
        Central US (Stage)","Canada Central","West Europe","North Europe","East US","East
        US 2","East Asia","Australia East","Germany West Central","Japan East","UK
        South","West US","Central US","North Central US","South Central US","Korea
        Central","Brazil South","West US 3","France Central","South Africa North","Norway
        East","Central US EUAP","East US 2 EUAP"],"apiVersions":["2022-06-01-preview","2022-03-01","2022-01-01-preview"],"capabilities":"CrossResourceGroupResourceMove,
        CrossSubscriptionResourceMove, SupportsTags, SupportsLocation"},{"resourceType":"managedEnvironments/certificates","locations":["North
        Central US (Stage)","Canada Central","West Europe","North Europe","East US","East
        US 2","East Asia","Australia East","Germany West Central","Japan East","UK
        South","West US","Central US","North Central US","South Central US","Korea
        Central","Brazil South","West US 3","France Central","South Africa North","Norway
        East","Central US EUAP","East US 2 EUAP"],"apiVersions":["2022-06-01-preview","2022-03-01","2022-01-01-preview"],"capabilities":"CrossResourceGroupResourceMove,
        CrossSubscriptionResourceMove, SupportsTags, SupportsLocation"},{"resourceType":"containerApps","locations":["North
        Central US (Stage)","Canada Central","West Europe","North Europe","East US","East
        US 2","East Asia","Australia East","Germany West Central","Japan East","UK
        South","West US","Central US","North Central US","South Central US","Korea
        Central","Brazil South","West US 3","France Central","South Africa North","Norway
        East","Central US EUAP","East US 2 EUAP"],"apiVersions":["2022-06-01-preview","2022-03-01","2022-01-01-preview"],"capabilities":"CrossResourceGroupResourceMove,
        CrossSubscriptionResourceMove, SystemAssignedResourceIdentity, SupportsTags,
        SupportsLocation"},{"resourceType":"locations","locations":[],"apiVersions":["2022-06-01-preview","2022-03-01","2022-01-01-preview"],"capabilities":"None"},{"resourceType":"locations/managedEnvironmentOperationResults","locations":["North
        Central US (Stage)","Canada Central","West Europe","North Europe","East US","East
        US 2","East Asia","Australia East","Germany West Central","Japan East","UK
        South","West US","Central US","North Central US","South Central US","Korea
        Central","Brazil South","West US 3","France Central","South Africa North","Norway
        East","Central US EUAP","East US 2 EUAP"],"apiVersions":["2022-06-01-preview","2022-03-01","2022-01-01-preview"],"capabilities":"None"},{"resourceType":"locations/managedEnvironmentOperationStatuses","locations":["North
        Central US (Stage)","Canada Central","West Europe","North Europe","East US","East
        US 2","East Asia","Australia East","Germany West Central","Japan East","UK
        South","West US","Central US","North Central US","South Central US","Korea
        Central","Brazil South","West US 3","France Central","South Africa North","Norway
        East","Central US EUAP","East US 2 EUAP"],"apiVersions":["2022-06-01-preview","2022-03-01","2022-01-01-preview"],"capabilities":"None"},{"resourceType":"locations/containerappOperationResults","locations":["North
        Central US (Stage)","Canada Central","West Europe","North Europe","East US","East
        US 2","East Asia","Australia East","Germany West Central","Japan East","UK
        South","West US","Central US","North Central US","South Central US","Korea
        Central","Brazil South","West US 3","France Central","South Africa North","Norway
        East","Central US EUAP","East US 2 EUAP"],"apiVersions":["2022-06-01-preview","2022-03-01","2022-01-01-preview"],"capabilities":"None"},{"resourceType":"locations/containerappOperationStatuses","locations":["North
        Central US (Stage)","Canada Central","West Europe","North Europe","East US","East
        US 2","East Asia","Australia East","Germany West Central","Japan East","UK
        South","West US","Central US","North Central US","South Central US","Korea
        Central","Brazil South","West US 3","France Central","South Africa North","Norway
        East","Central US EUAP","East US 2 EUAP"],"apiVersions":["2022-06-01-preview","2022-03-01","2022-01-01-preview"],"capabilities":"None"},{"resourceType":"operations","locations":["North
=======
    uri: https://management.azure.com/subscriptions/00000000-0000-0000-0000-000000000000/providers/Microsoft.App?api-version=2022-09-01
  response:
    body:
      string: '{"id":"/subscriptions/00000000-0000-0000-0000-000000000000/providers/Microsoft.App","namespace":"Microsoft.App","authorizations":[{"applicationId":"7e3bc4fd-85a3-4192-b177-5b8bfc87f42c","roleDefinitionId":"39a74f72-b40f-4bdc-b639-562fe2260bf0"},{"applicationId":"3734c1a4-2bed-4998-a37a-ff1a9e7bf019","roleDefinitionId":"5c779a4f-5cb2-4547-8c41-478d9be8ba90"},{"applicationId":"55ebbb62-3b9c-49fd-9b87-9595226dd4ac","roleDefinitionId":"e49ca620-7992-4561-a7df-4ed67dad77b5","managedByRoleDefinitionId":"9e3af657-a8ff-583c-a75c-2fe7c4bcb635"}],"resourceTypes":[{"resourceType":"operations","locations":["North
>>>>>>> 93484371
        Central US (Stage)","Central US EUAP","East US 2 EUAP","Canada Central","West
        Europe","North Europe","East US","East US 2","East Asia","Australia East","Germany
        West Central","Japan East","UK South","West US","Central US","North Central
        US","South Central US","Korea Central","Brazil South","West US 3","France
<<<<<<< HEAD
        Central","South Africa North","Norway East"],"apiVersions":["2022-06-01-preview","2022-03-01","2022-01-01-preview"],"capabilities":"None"},{"resourceType":"connectedEnvironments","locations":["North
        Central US (Stage)","Central US EUAP","East US 2 EUAP","North Central US","East
        US","East Asia","West Europe"],"apiVersions":["2022-06-01-preview"],"capabilities":"CrossResourceGroupResourceMove,
        CrossSubscriptionResourceMove, SupportsTags, SupportsLocation"},{"resourceType":"connectedEnvironments/certificates","locations":["North
        Central US (Stage)","Central US EUAP","East US 2 EUAP","North Central US","East
        US","East Asia","West Europe"],"apiVersions":["2022-06-01-preview"],"capabilities":"CrossResourceGroupResourceMove,
        CrossSubscriptionResourceMove, SupportsTags, SupportsLocation"},{"resourceType":"locations/connectedEnvironmentOperationResults","locations":["North
        Central US (Stage)","Central US EUAP","East US 2 EUAP","North Central US","East
        US","East Asia","West Europe"],"apiVersions":["2022-06-01-preview"],"capabilities":"None"},{"resourceType":"locations/connectedEnvironmentOperationStatuses","locations":["North
        Central US (Stage)","Central US EUAP","East US 2 EUAP","North Central US","East
        US","East Asia","West Europe"],"apiVersions":["2022-06-01-preview"],"capabilities":"None"},{"resourceType":"locations/billingMeters","locations":["North
        Central US (Stage)","Central US EUAP"],"apiVersions":["2022-06-01-preview"],"capabilities":"None"},{"resourceType":"locations/availableManagedEnvironmentsWorkloadProfileTypes","locations":["North
        Central US (Stage)","Central US EUAP"],"apiVersions":["2022-06-01-preview"],"capabilities":"None"}],"registrationState":"Registered","registrationPolicy":"RegistrationRequired"}'
    headers:
      cache-control:
      - no-cache
      content-length:
      - '6682'
      content-type:
      - application/json; charset=utf-8
      date:
      - Wed, 28 Sep 2022 17:10:17 GMT
      expires:
      - '-1'
      pragma:
      - no-cache
      strict-transport-security:
      - max-age=31536000; includeSubDomains
      vary:
      - Accept-Encoding
      x-content-type-options:
      - nosniff
    status:
      code: 200
      message: OK
- request:
    body: '{"location": "northeurope", "tags": null, "sku": {"name": "consumption"},
      "properties": {"daprAIInstrumentationKey": null, "vnetConfiguration": null,
      "internalLoadBalancerEnabled": null, "appLogsConfiguration": {"destination":
      "log-analytics", "logAnalyticsConfiguration": {"customerId": "b6aff7c6-cc22-4b89-8e00-f0031cece03b",
      "sharedKey": "3zQN8dJrFXoLkyuSjJUNJXKLjIkNsY/+1f9LtCOv0g+6xSP7jgU7WHmHb8aKH+YQaN5QVWpqp7g6W/ktde+TZw=="}},
      "customDomainConfiguration": null, "zoneRedundant": false}}'
    headers:
      Accept:
      - '*/*'
      Accept-Encoding:
      - gzip, deflate
      CommandName:
      - containerapp env create
      Connection:
      - keep-alive
      Content-Length:
      - '494'
      Content-Type:
      - application/json
      ParameterSetName:
      - -g -n --logs-workspace-id --logs-workspace-key
      User-Agent:
      - python/3.8.13 (macOS-12.5.1-x86_64-i386-64bit) AZURECLI/2.40.0
    method: PUT
    uri: https://management.azure.com/subscriptions/00000000-0000-0000-0000-000000000000/resourceGroups/clitest.rg000001/providers/Microsoft.App/managedEnvironments/containerapp-e2e-env000002?api-version=2022-06-01-preview
  response:
    body:
      string: '{"id":"/subscriptions/00000000-0000-0000-0000-000000000000/resourceGroups/clitest.rg000001/providers/Microsoft.App/managedEnvironments/containerapp-e2e-env000002","name":"containerapp-e2e-env000002","type":"Microsoft.App/managedEnvironments","location":"northeurope","systemData":{"createdBy":"silasstrawn@microsoft.com","createdByType":"User","createdAt":"2022-09-28T17:10:20.7634206Z","lastModifiedBy":"silasstrawn@microsoft.com","lastModifiedByType":"User","lastModifiedAt":"2022-09-28T17:10:20.7634206Z"},"properties":{"provisioningState":"Waiting","defaultDomain":"purpledune-fc0e55ea.northeurope.azurecontainerapps.io","staticIp":"20.223.54.127","appLogsConfiguration":{"destination":"log-analytics","logAnalyticsConfiguration":{"customerId":"b6aff7c6-cc22-4b89-8e00-f0031cece03b"}},"zoneRedundant":false,"useKubenet":true,"customDomainConfiguration":{"customDomainVerificationId":"333646C25EDA7C903C86F0F0D0193C412978B2E48FA0B4F1461D339FBBAE3EB7"}},"sku":{"name":"Consumption"}}'
    headers:
      api-supported-versions:
      - 2022-01-01-preview, 2022-03-01, 2022-06-01-preview
      azure-asyncoperation:
      - https://management.azure.com/subscriptions/00000000-0000-0000-0000-000000000000/providers/Microsoft.App/locations/northeurope/managedEnvironmentOperationStatuses/f4adab00-b651-4675-863e-8caaacbc2164?api-version=2022-06-01-preview&azureAsyncOperation=true
      cache-control:
      - no-cache
      content-length:
      - '985'
      content-type:
      - application/json; charset=utf-8
      date:
      - Wed, 28 Sep 2022 17:10:23 GMT
      expires:
      - '-1'
      pragma:
      - no-cache
      server:
      - Microsoft-IIS/10.0
      strict-transport-security:
      - max-age=31536000; includeSubDomains
      x-content-type-options:
      - nosniff
      x-ms-async-operation-timeout:
      - PT15M
      x-ms-ratelimit-remaining-subscription-resource-requests:
      - '99'
      x-powered-by:
      - ASP.NET
    status:
      code: 201
      message: Created
- request:
    body: null
    headers:
      Accept:
      - '*/*'
      Accept-Encoding:
      - gzip, deflate
      CommandName:
      - containerapp env create
      Connection:
      - keep-alive
      ParameterSetName:
      - -g -n --logs-workspace-id --logs-workspace-key
      User-Agent:
      - python/3.8.13 (macOS-12.5.1-x86_64-i386-64bit) AZURECLI/2.40.0
    method: GET
    uri: https://management.azure.com/subscriptions/00000000-0000-0000-0000-000000000000/resourceGroups/clitest.rg000001/providers/Microsoft.App/managedEnvironments/containerapp-e2e-env000002?api-version=2022-06-01-preview
  response:
    body:
      string: '{"id":"/subscriptions/00000000-0000-0000-0000-000000000000/resourceGroups/clitest.rg000001/providers/Microsoft.App/managedEnvironments/containerapp-e2e-env000002","name":"containerapp-e2e-env000002","type":"Microsoft.App/managedEnvironments","location":"canadacentral","systemData":{"createdBy":"silasstrawn@microsoft.com","createdByType":"User","createdAt":"2022-09-21T21:57:07.1068474","lastModifiedBy":"silasstrawn@microsoft.com","lastModifiedByType":"User","lastModifiedAt":"2022-09-21T21:57:07.1068474"},"properties":{"provisioningState":"Waiting","defaultDomain":"greentree-48bcf3f7.canadacentral.azurecontainerapps.io","appLogsConfiguration":{"destination":"log-analytics","logAnalyticsConfiguration":{"customerId":"dd7e6c44-3081-4427-84f4-77982f7bb3bf"}},"zoneRedundant":false,"useKubenet":false,"customDomainConfiguration":{"customDomainVerificationId":"333646C25EDA7C903C86F0F0D0193C412978B2E48FA0B4F1461D339FBBAE3EB7","expirationDateUtc":"0001-01-01T00:00:00"}},"sku":{"name":"Consumption"}}'
    headers:
      api-supported-versions:
      - 2022-01-01-preview, 2022-03-01, 2022-06-01-preview
      cache-control:
      - no-cache
      content-length:
      - '1002'
      content-type:
      - application/json; charset=utf-8
      date:
      - Wed, 21 Sep 2022 21:57:10 GMT
      expires:
      - '-1'
      pragma:
      - no-cache
      server:
      - Microsoft-IIS/10.0
      strict-transport-security:
      - max-age=31536000; includeSubDomains
      transfer-encoding:
      - chunked
      vary:
      - Accept-Encoding,Accept-Encoding
      x-content-type-options:
      - nosniff
      x-powered-by:
      - ASP.NET
    status:
      code: 200
      message: OK
- request:
    body: null
    headers:
      Accept:
      - '*/*'
      Accept-Encoding:
      - gzip, deflate
      CommandName:
      - containerapp env create
      Connection:
      - keep-alive
      ParameterSetName:
      - -g -n --logs-workspace-id --logs-workspace-key
      User-Agent:
      - python/3.8.13 (macOS-12.5.1-x86_64-i386-64bit) AZURECLI/2.40.0
    method: GET
    uri: https://management.azure.com/subscriptions/00000000-0000-0000-0000-000000000000/resourceGroups/clitest.rg000001/providers/Microsoft.App/managedEnvironments/containerapp-e2e-env000002?api-version=2022-06-01-preview
  response:
    body:
      string: '{"id":"/subscriptions/00000000-0000-0000-0000-000000000000/resourceGroups/clitest.rg000001/providers/Microsoft.App/managedEnvironments/containerapp-e2e-env000002","name":"containerapp-e2e-env000002","type":"Microsoft.App/managedEnvironments","location":"canadacentral","systemData":{"createdBy":"silasstrawn@microsoft.com","createdByType":"User","createdAt":"2022-09-21T21:57:07.1068474","lastModifiedBy":"silasstrawn@microsoft.com","lastModifiedByType":"User","lastModifiedAt":"2022-09-21T21:57:07.1068474"},"properties":{"provisioningState":"Waiting","defaultDomain":"greentree-48bcf3f7.canadacentral.azurecontainerapps.io","appLogsConfiguration":{"destination":"log-analytics","logAnalyticsConfiguration":{"customerId":"dd7e6c44-3081-4427-84f4-77982f7bb3bf"}},"zoneRedundant":false,"useKubenet":false,"customDomainConfiguration":{"customDomainVerificationId":"333646C25EDA7C903C86F0F0D0193C412978B2E48FA0B4F1461D339FBBAE3EB7","expirationDateUtc":"0001-01-01T00:00:00"}},"sku":{"name":"Consumption"}}'
    headers:
      api-supported-versions:
      - 2022-01-01-preview, 2022-03-01, 2022-06-01-preview
      cache-control:
      - no-cache
      content-length:
      - '1002'
      content-type:
      - application/json; charset=utf-8
      date:
      - Wed, 21 Sep 2022 21:57:13 GMT
      expires:
      - '-1'
      pragma:
      - no-cache
      server:
      - Microsoft-IIS/10.0
      strict-transport-security:
      - max-age=31536000; includeSubDomains
      transfer-encoding:
      - chunked
      vary:
      - Accept-Encoding,Accept-Encoding
      x-content-type-options:
      - nosniff
      x-powered-by:
      - ASP.NET
    status:
      code: 200
      message: OK
- request:
    body: null
    headers:
      Accept:
      - '*/*'
      Accept-Encoding:
      - gzip, deflate
      CommandName:
      - containerapp env create
      Connection:
      - keep-alive
      ParameterSetName:
      - -g -n --logs-workspace-id --logs-workspace-key
      User-Agent:
      - python/3.8.13 (macOS-12.5.1-x86_64-i386-64bit) AZURECLI/2.40.0
    method: GET
    uri: https://management.azure.com/subscriptions/00000000-0000-0000-0000-000000000000/resourceGroups/clitest.rg000001/providers/Microsoft.App/managedEnvironments/containerapp-e2e-env000002?api-version=2022-06-01-preview
  response:
    body:
      string: '{"id":"/subscriptions/00000000-0000-0000-0000-000000000000/resourceGroups/clitest.rg000001/providers/Microsoft.App/managedEnvironments/containerapp-e2e-env000002","name":"containerapp-e2e-env000002","type":"Microsoft.App/managedEnvironments","location":"canadacentral","systemData":{"createdBy":"silasstrawn@microsoft.com","createdByType":"User","createdAt":"2022-09-21T21:57:07.1068474","lastModifiedBy":"silasstrawn@microsoft.com","lastModifiedByType":"User","lastModifiedAt":"2022-09-21T21:57:07.1068474"},"properties":{"provisioningState":"Waiting","defaultDomain":"greentree-48bcf3f7.canadacentral.azurecontainerapps.io","appLogsConfiguration":{"destination":"log-analytics","logAnalyticsConfiguration":{"customerId":"dd7e6c44-3081-4427-84f4-77982f7bb3bf"}},"zoneRedundant":false,"useKubenet":false,"customDomainConfiguration":{"customDomainVerificationId":"333646C25EDA7C903C86F0F0D0193C412978B2E48FA0B4F1461D339FBBAE3EB7","expirationDateUtc":"0001-01-01T00:00:00"}},"sku":{"name":"Consumption"}}'
    headers:
      api-supported-versions:
      - 2022-01-01-preview, 2022-03-01, 2022-06-01-preview
      cache-control:
      - no-cache
      content-length:
      - '1002'
      content-type:
      - application/json; charset=utf-8
      date:
      - Wed, 21 Sep 2022 21:57:16 GMT
      expires:
      - '-1'
      pragma:
      - no-cache
      server:
      - Microsoft-IIS/10.0
      strict-transport-security:
      - max-age=31536000; includeSubDomains
      transfer-encoding:
      - chunked
      vary:
      - Accept-Encoding,Accept-Encoding
      x-content-type-options:
      - nosniff
      x-powered-by:
      - ASP.NET
    status:
      code: 200
      message: OK
- request:
    body: null
    headers:
      Accept:
      - '*/*'
      Accept-Encoding:
      - gzip, deflate
      CommandName:
      - containerapp env create
      Connection:
      - keep-alive
      ParameterSetName:
      - -g -n --logs-workspace-id --logs-workspace-key
      User-Agent:
      - python/3.8.13 (macOS-12.5.1-x86_64-i386-64bit) AZURECLI/2.40.0
    method: GET
    uri: https://management.azure.com/subscriptions/00000000-0000-0000-0000-000000000000/resourceGroups/clitest.rg000001/providers/Microsoft.App/managedEnvironments/containerapp-e2e-env000002?api-version=2022-06-01-preview
  response:
    body:
      string: '{"id":"/subscriptions/00000000-0000-0000-0000-000000000000/resourceGroups/clitest.rg000001/providers/Microsoft.App/managedEnvironments/containerapp-e2e-env000002","name":"containerapp-e2e-env000002","type":"Microsoft.App/managedEnvironments","location":"canadacentral","systemData":{"createdBy":"silasstrawn@microsoft.com","createdByType":"User","createdAt":"2022-09-21T21:57:07.1068474","lastModifiedBy":"silasstrawn@microsoft.com","lastModifiedByType":"User","lastModifiedAt":"2022-09-21T21:57:07.1068474"},"properties":{"provisioningState":"Waiting","defaultDomain":"greentree-48bcf3f7.canadacentral.azurecontainerapps.io","appLogsConfiguration":{"destination":"log-analytics","logAnalyticsConfiguration":{"customerId":"dd7e6c44-3081-4427-84f4-77982f7bb3bf"}},"zoneRedundant":false,"useKubenet":false,"customDomainConfiguration":{"customDomainVerificationId":"333646C25EDA7C903C86F0F0D0193C412978B2E48FA0B4F1461D339FBBAE3EB7","expirationDateUtc":"0001-01-01T00:00:00"}},"sku":{"name":"Consumption"}}'
    headers:
      api-supported-versions:
      - 2022-01-01-preview, 2022-03-01, 2022-06-01-preview
      cache-control:
      - no-cache
      content-length:
      - '1002'
      content-type:
      - application/json; charset=utf-8
      date:
      - Wed, 21 Sep 2022 21:57:19 GMT
      expires:
      - '-1'
      pragma:
      - no-cache
      server:
      - Microsoft-IIS/10.0
      strict-transport-security:
      - max-age=31536000; includeSubDomains
      transfer-encoding:
      - chunked
      vary:
      - Accept-Encoding,Accept-Encoding
      x-content-type-options:
      - nosniff
      x-powered-by:
      - ASP.NET
    status:
      code: 200
      message: OK
- request:
    body: null
    headers:
      Accept:
      - '*/*'
      Accept-Encoding:
      - gzip, deflate
      CommandName:
      - containerapp env create
      Connection:
      - keep-alive
      ParameterSetName:
      - -g -n --logs-workspace-id --logs-workspace-key
      User-Agent:
      - python/3.8.13 (macOS-12.5.1-x86_64-i386-64bit) AZURECLI/2.40.0
    method: GET
    uri: https://management.azure.com/subscriptions/00000000-0000-0000-0000-000000000000/resourceGroups/clitest.rg000001/providers/Microsoft.App/managedEnvironments/containerapp-e2e-env000002?api-version=2022-06-01-preview
  response:
    body:
      string: '{"id":"/subscriptions/00000000-0000-0000-0000-000000000000/resourceGroups/clitest.rg000001/providers/Microsoft.App/managedEnvironments/containerapp-e2e-env000002","name":"containerapp-e2e-env000002","type":"Microsoft.App/managedEnvironments","location":"canadacentral","systemData":{"createdBy":"silasstrawn@microsoft.com","createdByType":"User","createdAt":"2022-09-21T21:57:07.1068474","lastModifiedBy":"silasstrawn@microsoft.com","lastModifiedByType":"User","lastModifiedAt":"2022-09-21T21:57:07.1068474"},"properties":{"provisioningState":"Waiting","defaultDomain":"greentree-48bcf3f7.canadacentral.azurecontainerapps.io","appLogsConfiguration":{"destination":"log-analytics","logAnalyticsConfiguration":{"customerId":"dd7e6c44-3081-4427-84f4-77982f7bb3bf"}},"zoneRedundant":false,"useKubenet":false,"customDomainConfiguration":{"customDomainVerificationId":"333646C25EDA7C903C86F0F0D0193C412978B2E48FA0B4F1461D339FBBAE3EB7","expirationDateUtc":"0001-01-01T00:00:00"}},"sku":{"name":"Consumption"}}'
    headers:
      api-supported-versions:
      - 2022-01-01-preview, 2022-03-01, 2022-06-01-preview
      cache-control:
      - no-cache
      content-length:
      - '1002'
      content-type:
      - application/json; charset=utf-8
      date:
      - Wed, 21 Sep 2022 21:57:22 GMT
      expires:
      - '-1'
      pragma:
      - no-cache
      server:
      - Microsoft-IIS/10.0
      strict-transport-security:
      - max-age=31536000; includeSubDomains
      transfer-encoding:
      - chunked
      vary:
      - Accept-Encoding,Accept-Encoding
      x-content-type-options:
      - nosniff
      x-powered-by:
      - ASP.NET
    status:
      code: 200
      message: OK
- request:
    body: null
    headers:
      Accept:
      - '*/*'
      Accept-Encoding:
      - gzip, deflate
      CommandName:
      - containerapp env create
      Connection:
      - keep-alive
      ParameterSetName:
      - -g -n --logs-workspace-id --logs-workspace-key
      User-Agent:
      - python/3.8.13 (macOS-12.5.1-x86_64-i386-64bit) AZURECLI/2.40.0
    method: GET
    uri: https://management.azure.com/subscriptions/00000000-0000-0000-0000-000000000000/resourceGroups/clitest.rg000001/providers/Microsoft.App/managedEnvironments/containerapp-e2e-env000002?api-version=2022-06-01-preview
  response:
    body:
      string: '{"id":"/subscriptions/00000000-0000-0000-0000-000000000000/resourceGroups/clitest.rg000001/providers/Microsoft.App/managedEnvironments/containerapp-e2e-env000002","name":"containerapp-e2e-env000002","type":"Microsoft.App/managedEnvironments","location":"canadacentral","systemData":{"createdBy":"silasstrawn@microsoft.com","createdByType":"User","createdAt":"2022-09-21T21:57:07.1068474","lastModifiedBy":"silasstrawn@microsoft.com","lastModifiedByType":"User","lastModifiedAt":"2022-09-21T21:57:07.1068474"},"properties":{"provisioningState":"Waiting","defaultDomain":"greentree-48bcf3f7.canadacentral.azurecontainerapps.io","appLogsConfiguration":{"destination":"log-analytics","logAnalyticsConfiguration":{"customerId":"dd7e6c44-3081-4427-84f4-77982f7bb3bf"}},"zoneRedundant":false,"useKubenet":false,"customDomainConfiguration":{"customDomainVerificationId":"333646C25EDA7C903C86F0F0D0193C412978B2E48FA0B4F1461D339FBBAE3EB7","expirationDateUtc":"0001-01-01T00:00:00"}},"sku":{"name":"Consumption"}}'
    headers:
      api-supported-versions:
      - 2022-01-01-preview, 2022-03-01, 2022-06-01-preview
      cache-control:
      - no-cache
      content-length:
      - '1002'
      content-type:
      - application/json; charset=utf-8
      date:
      - Wed, 21 Sep 2022 21:57:24 GMT
      expires:
      - '-1'
      pragma:
      - no-cache
      server:
      - Microsoft-IIS/10.0
      strict-transport-security:
      - max-age=31536000; includeSubDomains
      transfer-encoding:
      - chunked
      vary:
      - Accept-Encoding,Accept-Encoding
      x-content-type-options:
      - nosniff
      x-powered-by:
      - ASP.NET
    status:
      code: 200
      message: OK
- request:
    body: null
    headers:
      Accept:
      - '*/*'
      Accept-Encoding:
      - gzip, deflate
      CommandName:
      - containerapp env create
      Connection:
      - keep-alive
      ParameterSetName:
      - -g -n --logs-workspace-id --logs-workspace-key
      User-Agent:
      - python/3.8.13 (macOS-12.5.1-x86_64-i386-64bit) AZURECLI/2.40.0
    method: GET
    uri: https://management.azure.com/subscriptions/00000000-0000-0000-0000-000000000000/resourceGroups/clitest.rg000001/providers/Microsoft.App/managedEnvironments/containerapp-e2e-env000002?api-version=2022-06-01-preview
  response:
    body:
      string: '{"id":"/subscriptions/00000000-0000-0000-0000-000000000000/resourceGroups/clitest.rg000001/providers/Microsoft.App/managedEnvironments/containerapp-e2e-env000002","name":"containerapp-e2e-env000002","type":"Microsoft.App/managedEnvironments","location":"canadacentral","systemData":{"createdBy":"silasstrawn@microsoft.com","createdByType":"User","createdAt":"2022-09-21T21:57:07.1068474","lastModifiedBy":"silasstrawn@microsoft.com","lastModifiedByType":"User","lastModifiedAt":"2022-09-21T21:57:07.1068474"},"properties":{"provisioningState":"Waiting","defaultDomain":"greentree-48bcf3f7.canadacentral.azurecontainerapps.io","appLogsConfiguration":{"destination":"log-analytics","logAnalyticsConfiguration":{"customerId":"dd7e6c44-3081-4427-84f4-77982f7bb3bf"}},"zoneRedundant":false,"useKubenet":false,"customDomainConfiguration":{"customDomainVerificationId":"333646C25EDA7C903C86F0F0D0193C412978B2E48FA0B4F1461D339FBBAE3EB7","expirationDateUtc":"0001-01-01T00:00:00"}},"sku":{"name":"Consumption"}}'
    headers:
      api-supported-versions:
      - 2022-01-01-preview, 2022-03-01, 2022-06-01-preview
      cache-control:
      - no-cache
      content-length:
      - '1002'
      content-type:
      - application/json; charset=utf-8
      date:
      - Wed, 21 Sep 2022 21:57:27 GMT
      expires:
      - '-1'
      pragma:
      - no-cache
      server:
      - Microsoft-IIS/10.0
      strict-transport-security:
      - max-age=31536000; includeSubDomains
      transfer-encoding:
      - chunked
      vary:
      - Accept-Encoding,Accept-Encoding
      x-content-type-options:
      - nosniff
      x-powered-by:
      - ASP.NET
    status:
      code: 200
      message: OK
- request:
    body: null
    headers:
      Accept:
      - '*/*'
      Accept-Encoding:
      - gzip, deflate
      CommandName:
      - containerapp env create
      Connection:
      - keep-alive
      ParameterSetName:
      - -g -n --logs-workspace-id --logs-workspace-key
      User-Agent:
      - python/3.8.13 (macOS-12.5.1-x86_64-i386-64bit) AZURECLI/2.40.0
    method: GET
    uri: https://management.azure.com/subscriptions/00000000-0000-0000-0000-000000000000/resourceGroups/clitest.rg000001/providers/Microsoft.App/managedEnvironments/containerapp-e2e-env000002?api-version=2022-06-01-preview
  response:
    body:
      string: '{"id":"/subscriptions/00000000-0000-0000-0000-000000000000/resourceGroups/clitest.rg000001/providers/Microsoft.App/managedEnvironments/containerapp-e2e-env000002","name":"containerapp-e2e-env000002","type":"Microsoft.App/managedEnvironments","location":"canadacentral","systemData":{"createdBy":"silasstrawn@microsoft.com","createdByType":"User","createdAt":"2022-09-21T21:57:07.1068474","lastModifiedBy":"silasstrawn@microsoft.com","lastModifiedByType":"User","lastModifiedAt":"2022-09-21T21:57:07.1068474"},"properties":{"provisioningState":"Waiting","defaultDomain":"greentree-48bcf3f7.canadacentral.azurecontainerapps.io","appLogsConfiguration":{"destination":"log-analytics","logAnalyticsConfiguration":{"customerId":"dd7e6c44-3081-4427-84f4-77982f7bb3bf"}},"zoneRedundant":false,"useKubenet":false,"customDomainConfiguration":{"customDomainVerificationId":"333646C25EDA7C903C86F0F0D0193C412978B2E48FA0B4F1461D339FBBAE3EB7","expirationDateUtc":"0001-01-01T00:00:00"}},"sku":{"name":"Consumption"}}'
    headers:
      api-supported-versions:
      - 2022-01-01-preview, 2022-03-01, 2022-06-01-preview
      cache-control:
      - no-cache
      content-length:
      - '1002'
      content-type:
      - application/json; charset=utf-8
      date:
      - Wed, 21 Sep 2022 21:57:30 GMT
      expires:
      - '-1'
      pragma:
      - no-cache
      server:
      - Microsoft-IIS/10.0
      strict-transport-security:
      - max-age=31536000; includeSubDomains
      transfer-encoding:
      - chunked
      vary:
      - Accept-Encoding,Accept-Encoding
      x-content-type-options:
      - nosniff
      x-powered-by:
      - ASP.NET
    status:
      code: 200
      message: OK
- request:
    body: null
    headers:
      Accept:
      - '*/*'
      Accept-Encoding:
      - gzip, deflate
      CommandName:
      - containerapp env create
      Connection:
      - keep-alive
      ParameterSetName:
      - -g -n --logs-workspace-id --logs-workspace-key
      User-Agent:
      - python/3.8.13 (macOS-12.5.1-x86_64-i386-64bit) AZURECLI/2.40.0
    method: GET
    uri: https://management.azure.com/subscriptions/00000000-0000-0000-0000-000000000000/resourceGroups/clitest.rg000001/providers/Microsoft.App/managedEnvironments/containerapp-e2e-env000002?api-version=2022-06-01-preview
  response:
    body:
      string: '{"id":"/subscriptions/00000000-0000-0000-0000-000000000000/resourceGroups/clitest.rg000001/providers/Microsoft.App/managedEnvironments/containerapp-e2e-env000002","name":"containerapp-e2e-env000002","type":"Microsoft.App/managedEnvironments","location":"canadacentral","systemData":{"createdBy":"silasstrawn@microsoft.com","createdByType":"User","createdAt":"2022-09-21T21:57:07.1068474","lastModifiedBy":"silasstrawn@microsoft.com","lastModifiedByType":"User","lastModifiedAt":"2022-09-21T21:57:07.1068474"},"properties":{"provisioningState":"Waiting","defaultDomain":"greentree-48bcf3f7.canadacentral.azurecontainerapps.io","appLogsConfiguration":{"destination":"log-analytics","logAnalyticsConfiguration":{"customerId":"dd7e6c44-3081-4427-84f4-77982f7bb3bf"}},"zoneRedundant":false,"useKubenet":false,"customDomainConfiguration":{"customDomainVerificationId":"333646C25EDA7C903C86F0F0D0193C412978B2E48FA0B4F1461D339FBBAE3EB7","expirationDateUtc":"0001-01-01T00:00:00"}},"sku":{"name":"Consumption"}}'
    headers:
      api-supported-versions:
      - 2022-01-01-preview, 2022-03-01, 2022-06-01-preview
      cache-control:
      - no-cache
      content-length:
      - '1002'
      content-type:
      - application/json; charset=utf-8
      date:
      - Wed, 21 Sep 2022 21:57:34 GMT
      expires:
      - '-1'
      pragma:
      - no-cache
      server:
      - Microsoft-IIS/10.0
      strict-transport-security:
      - max-age=31536000; includeSubDomains
      transfer-encoding:
      - chunked
      vary:
      - Accept-Encoding,Accept-Encoding
      x-content-type-options:
      - nosniff
      x-powered-by:
      - ASP.NET
    status:
      code: 200
      message: OK
- request:
    body: null
    headers:
      Accept:
      - '*/*'
      Accept-Encoding:
      - gzip, deflate
      CommandName:
      - containerapp env create
      Connection:
      - keep-alive
      ParameterSetName:
      - -g -n --logs-workspace-id --logs-workspace-key
      User-Agent:
      - python/3.8.13 (macOS-12.5.1-x86_64-i386-64bit) AZURECLI/2.40.0
    method: GET
    uri: https://management.azure.com/subscriptions/00000000-0000-0000-0000-000000000000/resourceGroups/clitest.rg000001/providers/Microsoft.App/managedEnvironments/containerapp-e2e-env000002?api-version=2022-06-01-preview
  response:
    body:
      string: '{"id":"/subscriptions/00000000-0000-0000-0000-000000000000/resourceGroups/clitest.rg000001/providers/Microsoft.App/managedEnvironments/containerapp-e2e-env000002","name":"containerapp-e2e-env000002","type":"Microsoft.App/managedEnvironments","location":"canadacentral","systemData":{"createdBy":"silasstrawn@microsoft.com","createdByType":"User","createdAt":"2022-09-21T21:57:07.1068474","lastModifiedBy":"silasstrawn@microsoft.com","lastModifiedByType":"User","lastModifiedAt":"2022-09-21T21:57:07.1068474"},"properties":{"provisioningState":"Waiting","defaultDomain":"greentree-48bcf3f7.canadacentral.azurecontainerapps.io","appLogsConfiguration":{"destination":"log-analytics","logAnalyticsConfiguration":{"customerId":"dd7e6c44-3081-4427-84f4-77982f7bb3bf"}},"zoneRedundant":false,"useKubenet":false,"customDomainConfiguration":{"customDomainVerificationId":"333646C25EDA7C903C86F0F0D0193C412978B2E48FA0B4F1461D339FBBAE3EB7","expirationDateUtc":"0001-01-01T00:00:00"}},"sku":{"name":"Consumption"}}'
    headers:
      api-supported-versions:
      - 2022-01-01-preview, 2022-03-01, 2022-06-01-preview
      cache-control:
      - no-cache
      content-length:
      - '1002'
      content-type:
      - application/json; charset=utf-8
      date:
      - Wed, 21 Sep 2022 21:57:37 GMT
      expires:
      - '-1'
      pragma:
      - no-cache
      server:
      - Microsoft-IIS/10.0
      strict-transport-security:
      - max-age=31536000; includeSubDomains
      transfer-encoding:
      - chunked
      vary:
      - Accept-Encoding,Accept-Encoding
      x-content-type-options:
      - nosniff
      x-powered-by:
      - ASP.NET
    status:
      code: 200
      message: OK
- request:
    body: null
    headers:
      Accept:
      - '*/*'
      Accept-Encoding:
      - gzip, deflate
      CommandName:
      - containerapp env create
      Connection:
      - keep-alive
      ParameterSetName:
      - -g -n --logs-workspace-id --logs-workspace-key
      User-Agent:
      - python/3.8.13 (macOS-12.5.1-x86_64-i386-64bit) AZURECLI/2.40.0
    method: GET
    uri: https://management.azure.com/subscriptions/00000000-0000-0000-0000-000000000000/resourceGroups/clitest.rg000001/providers/Microsoft.App/managedEnvironments/containerapp-e2e-env000002?api-version=2022-06-01-preview
  response:
    body:
      string: '{"id":"/subscriptions/00000000-0000-0000-0000-000000000000/resourceGroups/clitest.rg000001/providers/Microsoft.App/managedEnvironments/containerapp-e2e-env000002","name":"containerapp-e2e-env000002","type":"Microsoft.App/managedEnvironments","location":"canadacentral","systemData":{"createdBy":"silasstrawn@microsoft.com","createdByType":"User","createdAt":"2022-09-21T21:57:07.1068474","lastModifiedBy":"silasstrawn@microsoft.com","lastModifiedByType":"User","lastModifiedAt":"2022-09-21T21:57:07.1068474"},"properties":{"provisioningState":"Waiting","defaultDomain":"greentree-48bcf3f7.canadacentral.azurecontainerapps.io","appLogsConfiguration":{"destination":"log-analytics","logAnalyticsConfiguration":{"customerId":"dd7e6c44-3081-4427-84f4-77982f7bb3bf"}},"zoneRedundant":false,"useKubenet":false,"customDomainConfiguration":{"customDomainVerificationId":"333646C25EDA7C903C86F0F0D0193C412978B2E48FA0B4F1461D339FBBAE3EB7","expirationDateUtc":"0001-01-01T00:00:00"}},"sku":{"name":"Consumption"}}'
    headers:
      api-supported-versions:
      - 2022-01-01-preview, 2022-03-01, 2022-06-01-preview
      cache-control:
      - no-cache
      content-length:
      - '1002'
      content-type:
      - application/json; charset=utf-8
      date:
      - Wed, 21 Sep 2022 21:57:42 GMT
      expires:
      - '-1'
      pragma:
      - no-cache
      server:
      - Microsoft-IIS/10.0
      strict-transport-security:
      - max-age=31536000; includeSubDomains
      transfer-encoding:
      - chunked
      vary:
      - Accept-Encoding,Accept-Encoding
      x-content-type-options:
      - nosniff
      x-powered-by:
      - ASP.NET
    status:
      code: 200
      message: OK
- request:
    body: null
    headers:
      Accept:
      - '*/*'
      Accept-Encoding:
      - gzip, deflate
      CommandName:
      - containerapp env create
      Connection:
      - keep-alive
      ParameterSetName:
      - -g -n --logs-workspace-id --logs-workspace-key
      User-Agent:
      - python/3.8.13 (macOS-12.5.1-x86_64-i386-64bit) AZURECLI/2.40.0
    method: GET
    uri: https://management.azure.com/subscriptions/00000000-0000-0000-0000-000000000000/resourceGroups/clitest.rg000001/providers/Microsoft.App/managedEnvironments/containerapp-e2e-env000002?api-version=2022-06-01-preview
  response:
    body:
      string: '{"id":"/subscriptions/00000000-0000-0000-0000-000000000000/resourceGroups/clitest.rg000001/providers/Microsoft.App/managedEnvironments/containerapp-e2e-env000002","name":"containerapp-e2e-env000002","type":"Microsoft.App/managedEnvironments","location":"canadacentral","systemData":{"createdBy":"silasstrawn@microsoft.com","createdByType":"User","createdAt":"2022-09-21T21:57:07.1068474","lastModifiedBy":"silasstrawn@microsoft.com","lastModifiedByType":"User","lastModifiedAt":"2022-09-21T21:57:07.1068474"},"properties":{"provisioningState":"Waiting","defaultDomain":"greentree-48bcf3f7.canadacentral.azurecontainerapps.io","appLogsConfiguration":{"destination":"log-analytics","logAnalyticsConfiguration":{"customerId":"dd7e6c44-3081-4427-84f4-77982f7bb3bf"}},"zoneRedundant":false,"useKubenet":false,"customDomainConfiguration":{"customDomainVerificationId":"333646C25EDA7C903C86F0F0D0193C412978B2E48FA0B4F1461D339FBBAE3EB7","expirationDateUtc":"0001-01-01T00:00:00"}},"sku":{"name":"Consumption"}}'
    headers:
      api-supported-versions:
      - 2022-01-01-preview, 2022-03-01, 2022-06-01-preview
      cache-control:
      - no-cache
      content-length:
      - '1002'
      content-type:
      - application/json; charset=utf-8
      date:
      - Wed, 21 Sep 2022 21:57:45 GMT
      expires:
      - '-1'
      pragma:
      - no-cache
      server:
      - Microsoft-IIS/10.0
      strict-transport-security:
      - max-age=31536000; includeSubDomains
      transfer-encoding:
      - chunked
      vary:
      - Accept-Encoding,Accept-Encoding
      x-content-type-options:
      - nosniff
      x-powered-by:
      - ASP.NET
    status:
      code: 200
      message: OK
- request:
    body: null
    headers:
      Accept:
      - '*/*'
      Accept-Encoding:
      - gzip, deflate
      CommandName:
      - containerapp env create
      Connection:
      - keep-alive
      ParameterSetName:
      - -g -n --logs-workspace-id --logs-workspace-key
      User-Agent:
      - python/3.8.13 (macOS-12.5.1-x86_64-i386-64bit) AZURECLI/2.40.0
    method: GET
    uri: https://management.azure.com/subscriptions/00000000-0000-0000-0000-000000000000/resourceGroups/clitest.rg000001/providers/Microsoft.App/managedEnvironments/containerapp-e2e-env000002?api-version=2022-06-01-preview
  response:
    body:
      string: '{"id":"/subscriptions/00000000-0000-0000-0000-000000000000/resourceGroups/clitest.rg000001/providers/Microsoft.App/managedEnvironments/containerapp-e2e-env000002","name":"containerapp-e2e-env000002","type":"Microsoft.App/managedEnvironments","location":"canadacentral","systemData":{"createdBy":"silasstrawn@microsoft.com","createdByType":"User","createdAt":"2022-09-21T21:57:07.1068474","lastModifiedBy":"silasstrawn@microsoft.com","lastModifiedByType":"User","lastModifiedAt":"2022-09-21T21:57:07.1068474"},"properties":{"provisioningState":"Waiting","defaultDomain":"greentree-48bcf3f7.canadacentral.azurecontainerapps.io","appLogsConfiguration":{"destination":"log-analytics","logAnalyticsConfiguration":{"customerId":"dd7e6c44-3081-4427-84f4-77982f7bb3bf"}},"zoneRedundant":false,"useKubenet":false,"customDomainConfiguration":{"customDomainVerificationId":"333646C25EDA7C903C86F0F0D0193C412978B2E48FA0B4F1461D339FBBAE3EB7","expirationDateUtc":"0001-01-01T00:00:00"}},"sku":{"name":"Consumption"}}'
    headers:
      api-supported-versions:
      - 2022-01-01-preview, 2022-03-01, 2022-06-01-preview
      cache-control:
      - no-cache
      content-length:
      - '1002'
      content-type:
      - application/json; charset=utf-8
      date:
      - Wed, 21 Sep 2022 21:57:48 GMT
      expires:
      - '-1'
      pragma:
      - no-cache
      server:
      - Microsoft-IIS/10.0
      strict-transport-security:
      - max-age=31536000; includeSubDomains
      transfer-encoding:
      - chunked
      vary:
      - Accept-Encoding,Accept-Encoding
      x-content-type-options:
      - nosniff
      x-powered-by:
      - ASP.NET
    status:
      code: 200
      message: OK
- request:
    body: null
    headers:
      Accept:
      - '*/*'
      Accept-Encoding:
      - gzip, deflate
      CommandName:
      - containerapp env create
      Connection:
      - keep-alive
      ParameterSetName:
      - -g -n --logs-workspace-id --logs-workspace-key
      User-Agent:
      - python/3.8.13 (macOS-12.5.1-x86_64-i386-64bit) AZURECLI/2.40.0
    method: GET
    uri: https://management.azure.com/subscriptions/00000000-0000-0000-0000-000000000000/resourceGroups/clitest.rg000001/providers/Microsoft.App/managedEnvironments/containerapp-e2e-env000002?api-version=2022-06-01-preview
  response:
    body:
      string: '{"id":"/subscriptions/00000000-0000-0000-0000-000000000000/resourceGroups/clitest.rg000001/providers/Microsoft.App/managedEnvironments/containerapp-e2e-env000002","name":"containerapp-e2e-env000002","type":"Microsoft.App/managedEnvironments","location":"canadacentral","systemData":{"createdBy":"silasstrawn@microsoft.com","createdByType":"User","createdAt":"2022-09-21T21:57:07.1068474","lastModifiedBy":"silasstrawn@microsoft.com","lastModifiedByType":"User","lastModifiedAt":"2022-09-21T21:57:07.1068474"},"properties":{"provisioningState":"Waiting","defaultDomain":"greentree-48bcf3f7.canadacentral.azurecontainerapps.io","appLogsConfiguration":{"destination":"log-analytics","logAnalyticsConfiguration":{"customerId":"dd7e6c44-3081-4427-84f4-77982f7bb3bf"}},"zoneRedundant":false,"useKubenet":false,"customDomainConfiguration":{"customDomainVerificationId":"333646C25EDA7C903C86F0F0D0193C412978B2E48FA0B4F1461D339FBBAE3EB7","expirationDateUtc":"0001-01-01T00:00:00"}},"sku":{"name":"Consumption"}}'
    headers:
      api-supported-versions:
      - 2022-01-01-preview, 2022-03-01, 2022-06-01-preview
      cache-control:
      - no-cache
      content-length:
      - '1002'
      content-type:
      - application/json; charset=utf-8
      date:
      - Wed, 21 Sep 2022 21:57:53 GMT
      expires:
      - '-1'
      pragma:
      - no-cache
      server:
      - Microsoft-IIS/10.0
      strict-transport-security:
      - max-age=31536000; includeSubDomains
      transfer-encoding:
      - chunked
      vary:
      - Accept-Encoding,Accept-Encoding
      x-content-type-options:
      - nosniff
      x-powered-by:
      - ASP.NET
    status:
      code: 200
      message: OK
- request:
    body: null
    headers:
      Accept:
      - '*/*'
      Accept-Encoding:
      - gzip, deflate
      CommandName:
      - containerapp env create
      Connection:
      - keep-alive
      ParameterSetName:
      - -g -n --logs-workspace-id --logs-workspace-key
      User-Agent:
      - python/3.8.13 (macOS-12.5.1-x86_64-i386-64bit) AZURECLI/2.40.0
    method: GET
    uri: https://management.azure.com/subscriptions/00000000-0000-0000-0000-000000000000/resourceGroups/clitest.rg000001/providers/Microsoft.App/managedEnvironments/containerapp-e2e-env000002?api-version=2022-06-01-preview
  response:
    body:
      string: '{"id":"/subscriptions/00000000-0000-0000-0000-000000000000/resourceGroups/clitest.rg000001/providers/Microsoft.App/managedEnvironments/containerapp-e2e-env000002","name":"containerapp-e2e-env000002","type":"Microsoft.App/managedEnvironments","location":"canadacentral","systemData":{"createdBy":"silasstrawn@microsoft.com","createdByType":"User","createdAt":"2022-09-21T21:57:07.1068474","lastModifiedBy":"silasstrawn@microsoft.com","lastModifiedByType":"User","lastModifiedAt":"2022-09-21T21:57:07.1068474"},"properties":{"provisioningState":"Waiting","defaultDomain":"greentree-48bcf3f7.canadacentral.azurecontainerapps.io","appLogsConfiguration":{"destination":"log-analytics","logAnalyticsConfiguration":{"customerId":"dd7e6c44-3081-4427-84f4-77982f7bb3bf"}},"zoneRedundant":false,"useKubenet":false,"customDomainConfiguration":{"customDomainVerificationId":"333646C25EDA7C903C86F0F0D0193C412978B2E48FA0B4F1461D339FBBAE3EB7","expirationDateUtc":"0001-01-01T00:00:00"}},"sku":{"name":"Consumption"}}'
    headers:
      api-supported-versions:
      - 2022-01-01-preview, 2022-03-01, 2022-06-01-preview
      cache-control:
      - no-cache
      content-length:
      - '1002'
      content-type:
      - application/json; charset=utf-8
      date:
      - Wed, 21 Sep 2022 21:57:56 GMT
      expires:
      - '-1'
      pragma:
      - no-cache
      server:
      - Microsoft-IIS/10.0
      strict-transport-security:
      - max-age=31536000; includeSubDomains
      transfer-encoding:
      - chunked
      vary:
      - Accept-Encoding,Accept-Encoding
      x-content-type-options:
      - nosniff
      x-powered-by:
      - ASP.NET
    status:
      code: 200
      message: OK
- request:
    body: null
    headers:
      Accept:
      - '*/*'
      Accept-Encoding:
      - gzip, deflate
      CommandName:
      - containerapp env create
      Connection:
      - keep-alive
      ParameterSetName:
      - -g -n --logs-workspace-id --logs-workspace-key
      User-Agent:
      - python/3.8.13 (macOS-12.5.1-x86_64-i386-64bit) AZURECLI/2.40.0
    method: GET
    uri: https://management.azure.com/subscriptions/00000000-0000-0000-0000-000000000000/resourceGroups/clitest.rg000001/providers/Microsoft.App/managedEnvironments/containerapp-e2e-env000002?api-version=2022-06-01-preview
  response:
    body:
      string: '{"id":"/subscriptions/00000000-0000-0000-0000-000000000000/resourceGroups/clitest.rg000001/providers/Microsoft.App/managedEnvironments/containerapp-e2e-env000002","name":"containerapp-e2e-env000002","type":"Microsoft.App/managedEnvironments","location":"canadacentral","systemData":{"createdBy":"silasstrawn@microsoft.com","createdByType":"User","createdAt":"2022-09-21T21:57:07.1068474","lastModifiedBy":"silasstrawn@microsoft.com","lastModifiedByType":"User","lastModifiedAt":"2022-09-21T21:57:07.1068474"},"properties":{"provisioningState":"Waiting","defaultDomain":"greentree-48bcf3f7.canadacentral.azurecontainerapps.io","appLogsConfiguration":{"destination":"log-analytics","logAnalyticsConfiguration":{"customerId":"dd7e6c44-3081-4427-84f4-77982f7bb3bf"}},"zoneRedundant":false,"useKubenet":false,"customDomainConfiguration":{"customDomainVerificationId":"333646C25EDA7C903C86F0F0D0193C412978B2E48FA0B4F1461D339FBBAE3EB7","expirationDateUtc":"0001-01-01T00:00:00"}},"sku":{"name":"Consumption"}}'
    headers:
      api-supported-versions:
      - 2022-01-01-preview, 2022-03-01, 2022-06-01-preview
      cache-control:
      - no-cache
      content-length:
      - '1002'
      content-type:
      - application/json; charset=utf-8
      date:
      - Wed, 21 Sep 2022 21:57:59 GMT
      expires:
      - '-1'
      pragma:
      - no-cache
      server:
      - Microsoft-IIS/10.0
      strict-transport-security:
      - max-age=31536000; includeSubDomains
      transfer-encoding:
      - chunked
      vary:
      - Accept-Encoding,Accept-Encoding
      x-content-type-options:
      - nosniff
      x-powered-by:
      - ASP.NET
    status:
      code: 200
      message: OK
- request:
    body: null
    headers:
      Accept:
      - '*/*'
      Accept-Encoding:
      - gzip, deflate
      CommandName:
      - containerapp env create
      Connection:
      - keep-alive
      ParameterSetName:
      - -g -n --logs-workspace-id --logs-workspace-key
      User-Agent:
      - python/3.8.13 (macOS-12.5.1-x86_64-i386-64bit) AZURECLI/2.40.0
    method: GET
    uri: https://management.azure.com/subscriptions/00000000-0000-0000-0000-000000000000/resourceGroups/clitest.rg000001/providers/Microsoft.App/managedEnvironments/containerapp-e2e-env000002?api-version=2022-06-01-preview
  response:
    body:
      string: '{"id":"/subscriptions/00000000-0000-0000-0000-000000000000/resourceGroups/clitest.rg000001/providers/Microsoft.App/managedEnvironments/containerapp-e2e-env000002","name":"containerapp-e2e-env000002","type":"Microsoft.App/managedEnvironments","location":"canadacentral","systemData":{"createdBy":"silasstrawn@microsoft.com","createdByType":"User","createdAt":"2022-09-21T21:57:07.1068474","lastModifiedBy":"silasstrawn@microsoft.com","lastModifiedByType":"User","lastModifiedAt":"2022-09-21T21:57:07.1068474"},"properties":{"provisioningState":"Waiting","defaultDomain":"greentree-48bcf3f7.canadacentral.azurecontainerapps.io","appLogsConfiguration":{"destination":"log-analytics","logAnalyticsConfiguration":{"customerId":"dd7e6c44-3081-4427-84f4-77982f7bb3bf"}},"zoneRedundant":false,"useKubenet":false,"customDomainConfiguration":{"customDomainVerificationId":"333646C25EDA7C903C86F0F0D0193C412978B2E48FA0B4F1461D339FBBAE3EB7","expirationDateUtc":"0001-01-01T00:00:00"}},"sku":{"name":"Consumption"}}'
    headers:
      api-supported-versions:
      - 2022-01-01-preview, 2022-03-01, 2022-06-01-preview
      cache-control:
      - no-cache
      content-length:
      - '1002'
      content-type:
      - application/json; charset=utf-8
      date:
      - Wed, 21 Sep 2022 21:58:03 GMT
      expires:
      - '-1'
      pragma:
      - no-cache
      server:
      - Microsoft-IIS/10.0
      strict-transport-security:
      - max-age=31536000; includeSubDomains
      transfer-encoding:
      - chunked
      vary:
      - Accept-Encoding,Accept-Encoding
      x-content-type-options:
      - nosniff
      x-powered-by:
      - ASP.NET
    status:
      code: 200
      message: OK
- request:
    body: null
    headers:
      Accept:
      - '*/*'
      Accept-Encoding:
      - gzip, deflate
      CommandName:
      - containerapp env create
      Connection:
      - keep-alive
      ParameterSetName:
      - -g -n --logs-workspace-id --logs-workspace-key
      User-Agent:
      - python/3.8.13 (macOS-12.5.1-x86_64-i386-64bit) AZURECLI/2.40.0
    method: GET
    uri: https://management.azure.com/subscriptions/00000000-0000-0000-0000-000000000000/resourceGroups/clitest.rg000001/providers/Microsoft.App/managedEnvironments/containerapp-e2e-env000002?api-version=2022-06-01-preview
  response:
    body:
      string: '{"id":"/subscriptions/00000000-0000-0000-0000-000000000000/resourceGroups/clitest.rg000001/providers/Microsoft.App/managedEnvironments/containerapp-e2e-env000002","name":"containerapp-e2e-env000002","type":"Microsoft.App/managedEnvironments","location":"canadacentral","systemData":{"createdBy":"silasstrawn@microsoft.com","createdByType":"User","createdAt":"2022-09-21T21:57:07.1068474","lastModifiedBy":"silasstrawn@microsoft.com","lastModifiedByType":"User","lastModifiedAt":"2022-09-21T21:57:07.1068474"},"properties":{"provisioningState":"Waiting","defaultDomain":"greentree-48bcf3f7.canadacentral.azurecontainerapps.io","appLogsConfiguration":{"destination":"log-analytics","logAnalyticsConfiguration":{"customerId":"dd7e6c44-3081-4427-84f4-77982f7bb3bf"}},"zoneRedundant":false,"useKubenet":false,"customDomainConfiguration":{"customDomainVerificationId":"333646C25EDA7C903C86F0F0D0193C412978B2E48FA0B4F1461D339FBBAE3EB7","expirationDateUtc":"0001-01-01T00:00:00"}},"sku":{"name":"Consumption"}}'
    headers:
      api-supported-versions:
      - 2022-01-01-preview, 2022-03-01, 2022-06-01-preview
      cache-control:
      - no-cache
      content-length:
      - '1002'
      content-type:
      - application/json; charset=utf-8
      date:
      - Wed, 21 Sep 2022 21:58:06 GMT
      expires:
      - '-1'
      pragma:
      - no-cache
      server:
      - Microsoft-IIS/10.0
      strict-transport-security:
      - max-age=31536000; includeSubDomains
      transfer-encoding:
      - chunked
      vary:
      - Accept-Encoding,Accept-Encoding
      x-content-type-options:
      - nosniff
      x-powered-by:
      - ASP.NET
    status:
      code: 200
      message: OK
- request:
    body: null
    headers:
      Accept:
      - '*/*'
      Accept-Encoding:
      - gzip, deflate
      CommandName:
      - containerapp env create
      Connection:
      - keep-alive
      ParameterSetName:
      - -g -n --logs-workspace-id --logs-workspace-key
      User-Agent:
      - python/3.8.13 (macOS-12.5.1-x86_64-i386-64bit) AZURECLI/2.40.0
    method: GET
    uri: https://management.azure.com/subscriptions/00000000-0000-0000-0000-000000000000/resourceGroups/clitest.rg000001/providers/Microsoft.App/managedEnvironments/containerapp-e2e-env000002?api-version=2022-06-01-preview
  response:
    body:
      string: '{"id":"/subscriptions/00000000-0000-0000-0000-000000000000/resourceGroups/clitest.rg000001/providers/Microsoft.App/managedEnvironments/containerapp-e2e-env000002","name":"containerapp-e2e-env000002","type":"Microsoft.App/managedEnvironments","location":"canadacentral","systemData":{"createdBy":"silasstrawn@microsoft.com","createdByType":"User","createdAt":"2022-09-21T21:57:07.1068474","lastModifiedBy":"silasstrawn@microsoft.com","lastModifiedByType":"User","lastModifiedAt":"2022-09-21T21:57:07.1068474"},"properties":{"provisioningState":"Waiting","defaultDomain":"greentree-48bcf3f7.canadacentral.azurecontainerapps.io","appLogsConfiguration":{"destination":"log-analytics","logAnalyticsConfiguration":{"customerId":"dd7e6c44-3081-4427-84f4-77982f7bb3bf"}},"zoneRedundant":false,"useKubenet":false,"customDomainConfiguration":{"customDomainVerificationId":"333646C25EDA7C903C86F0F0D0193C412978B2E48FA0B4F1461D339FBBAE3EB7","expirationDateUtc":"0001-01-01T00:00:00"}},"sku":{"name":"Consumption"}}'
    headers:
      api-supported-versions:
      - 2022-01-01-preview, 2022-03-01, 2022-06-01-preview
      cache-control:
      - no-cache
      content-length:
      - '1002'
      content-type:
      - application/json; charset=utf-8
      date:
      - Wed, 21 Sep 2022 21:58:09 GMT
      expires:
      - '-1'
      pragma:
      - no-cache
      server:
      - Microsoft-IIS/10.0
      strict-transport-security:
      - max-age=31536000; includeSubDomains
      transfer-encoding:
      - chunked
      vary:
      - Accept-Encoding,Accept-Encoding
      x-content-type-options:
      - nosniff
      x-powered-by:
      - ASP.NET
    status:
      code: 200
      message: OK
- request:
    body: null
    headers:
      Accept:
      - '*/*'
      Accept-Encoding:
      - gzip, deflate
      CommandName:
      - containerapp env create
      Connection:
      - keep-alive
      ParameterSetName:
      - -g -n --logs-workspace-id --logs-workspace-key
      User-Agent:
      - python/3.8.13 (macOS-12.5.1-x86_64-i386-64bit) AZURECLI/2.40.0
    method: GET
    uri: https://management.azure.com/subscriptions/00000000-0000-0000-0000-000000000000/resourceGroups/clitest.rg000001/providers/Microsoft.App/managedEnvironments/containerapp-e2e-env000002?api-version=2022-06-01-preview
  response:
    body:
      string: '{"id":"/subscriptions/00000000-0000-0000-0000-000000000000/resourceGroups/clitest.rg000001/providers/Microsoft.App/managedEnvironments/containerapp-e2e-env000002","name":"containerapp-e2e-env000002","type":"Microsoft.App/managedEnvironments","location":"canadacentral","systemData":{"createdBy":"silasstrawn@microsoft.com","createdByType":"User","createdAt":"2022-09-21T21:57:07.1068474","lastModifiedBy":"silasstrawn@microsoft.com","lastModifiedByType":"User","lastModifiedAt":"2022-09-21T21:57:07.1068474"},"properties":{"provisioningState":"Waiting","defaultDomain":"greentree-48bcf3f7.canadacentral.azurecontainerapps.io","appLogsConfiguration":{"destination":"log-analytics","logAnalyticsConfiguration":{"customerId":"dd7e6c44-3081-4427-84f4-77982f7bb3bf"}},"zoneRedundant":false,"useKubenet":false,"customDomainConfiguration":{"customDomainVerificationId":"333646C25EDA7C903C86F0F0D0193C412978B2E48FA0B4F1461D339FBBAE3EB7","expirationDateUtc":"0001-01-01T00:00:00"}},"sku":{"name":"Consumption"}}'
    headers:
      api-supported-versions:
      - 2022-01-01-preview, 2022-03-01, 2022-06-01-preview
      cache-control:
      - no-cache
      content-length:
      - '1002'
      content-type:
      - application/json; charset=utf-8
      date:
      - Wed, 21 Sep 2022 21:58:12 GMT
      expires:
      - '-1'
      pragma:
      - no-cache
      server:
      - Microsoft-IIS/10.0
      strict-transport-security:
      - max-age=31536000; includeSubDomains
      transfer-encoding:
      - chunked
      vary:
      - Accept-Encoding,Accept-Encoding
      x-content-type-options:
      - nosniff
      x-powered-by:
      - ASP.NET
    status:
      code: 200
      message: OK
- request:
    body: null
    headers:
      Accept:
      - '*/*'
      Accept-Encoding:
      - gzip, deflate
      CommandName:
      - containerapp env create
      Connection:
      - keep-alive
      ParameterSetName:
      - -g -n --logs-workspace-id --logs-workspace-key
      User-Agent:
      - python/3.8.13 (macOS-12.5.1-x86_64-i386-64bit) AZURECLI/2.40.0
    method: GET
    uri: https://management.azure.com/subscriptions/00000000-0000-0000-0000-000000000000/resourceGroups/clitest.rg000001/providers/Microsoft.App/managedEnvironments/containerapp-e2e-env000002?api-version=2022-06-01-preview
  response:
    body:
      string: '{"id":"/subscriptions/00000000-0000-0000-0000-000000000000/resourceGroups/clitest.rg000001/providers/Microsoft.App/managedEnvironments/containerapp-e2e-env000002","name":"containerapp-e2e-env000002","type":"Microsoft.App/managedEnvironments","location":"canadacentral","systemData":{"createdBy":"silasstrawn@microsoft.com","createdByType":"User","createdAt":"2022-09-21T21:57:07.1068474","lastModifiedBy":"silasstrawn@microsoft.com","lastModifiedByType":"User","lastModifiedAt":"2022-09-21T21:57:07.1068474"},"properties":{"provisioningState":"Waiting","defaultDomain":"greentree-48bcf3f7.canadacentral.azurecontainerapps.io","appLogsConfiguration":{"destination":"log-analytics","logAnalyticsConfiguration":{"customerId":"dd7e6c44-3081-4427-84f4-77982f7bb3bf"}},"zoneRedundant":false,"useKubenet":false,"customDomainConfiguration":{"customDomainVerificationId":"333646C25EDA7C903C86F0F0D0193C412978B2E48FA0B4F1461D339FBBAE3EB7","expirationDateUtc":"0001-01-01T00:00:00"}},"sku":{"name":"Consumption"}}'
    headers:
      api-supported-versions:
      - 2022-01-01-preview, 2022-03-01, 2022-06-01-preview
      cache-control:
      - no-cache
      content-length:
      - '1002'
      content-type:
      - application/json; charset=utf-8
      date:
      - Wed, 21 Sep 2022 21:58:14 GMT
      expires:
      - '-1'
      pragma:
      - no-cache
      server:
      - Microsoft-IIS/10.0
      strict-transport-security:
      - max-age=31536000; includeSubDomains
      transfer-encoding:
      - chunked
      vary:
      - Accept-Encoding,Accept-Encoding
      x-content-type-options:
      - nosniff
      x-powered-by:
      - ASP.NET
    status:
      code: 200
      message: OK
- request:
    body: null
    headers:
      Accept:
      - '*/*'
      Accept-Encoding:
      - gzip, deflate
      CommandName:
      - containerapp env create
      Connection:
      - keep-alive
      ParameterSetName:
      - -g -n --logs-workspace-id --logs-workspace-key
      User-Agent:
      - python/3.8.13 (macOS-12.5.1-x86_64-i386-64bit) AZURECLI/2.40.0
    method: GET
    uri: https://management.azure.com/subscriptions/00000000-0000-0000-0000-000000000000/resourceGroups/clitest.rg000001/providers/Microsoft.App/managedEnvironments/containerapp-e2e-env000002?api-version=2022-06-01-preview
  response:
    body:
      string: '{"id":"/subscriptions/00000000-0000-0000-0000-000000000000/resourceGroups/clitest.rg000001/providers/Microsoft.App/managedEnvironments/containerapp-e2e-env000002","name":"containerapp-e2e-env000002","type":"Microsoft.App/managedEnvironments","location":"canadacentral","systemData":{"createdBy":"silasstrawn@microsoft.com","createdByType":"User","createdAt":"2022-09-21T21:57:07.1068474","lastModifiedBy":"silasstrawn@microsoft.com","lastModifiedByType":"User","lastModifiedAt":"2022-09-21T21:57:07.1068474"},"properties":{"provisioningState":"Waiting","defaultDomain":"greentree-48bcf3f7.canadacentral.azurecontainerapps.io","appLogsConfiguration":{"destination":"log-analytics","logAnalyticsConfiguration":{"customerId":"dd7e6c44-3081-4427-84f4-77982f7bb3bf"}},"zoneRedundant":false,"useKubenet":false,"customDomainConfiguration":{"customDomainVerificationId":"333646C25EDA7C903C86F0F0D0193C412978B2E48FA0B4F1461D339FBBAE3EB7","expirationDateUtc":"0001-01-01T00:00:00"}},"sku":{"name":"Consumption"}}'
    headers:
      api-supported-versions:
      - 2022-01-01-preview, 2022-03-01, 2022-06-01-preview
      cache-control:
      - no-cache
      content-length:
      - '1002'
      content-type:
      - application/json; charset=utf-8
      date:
      - Wed, 21 Sep 2022 21:58:20 GMT
      expires:
      - '-1'
      pragma:
      - no-cache
      server:
      - Microsoft-IIS/10.0
      strict-transport-security:
      - max-age=31536000; includeSubDomains
      transfer-encoding:
      - chunked
      vary:
      - Accept-Encoding,Accept-Encoding
      x-content-type-options:
      - nosniff
      x-powered-by:
      - ASP.NET
    status:
      code: 200
      message: OK
- request:
    body: null
    headers:
      Accept:
      - '*/*'
      Accept-Encoding:
      - gzip, deflate
      CommandName:
      - containerapp env create
      Connection:
      - keep-alive
      ParameterSetName:
      - -g -n --logs-workspace-id --logs-workspace-key
      User-Agent:
      - python/3.8.13 (macOS-12.5.1-x86_64-i386-64bit) AZURECLI/2.40.0
    method: GET
    uri: https://management.azure.com/subscriptions/00000000-0000-0000-0000-000000000000/resourceGroups/clitest.rg000001/providers/Microsoft.App/managedEnvironments/containerapp-e2e-env000002?api-version=2022-06-01-preview
  response:
    body:
      string: '{"id":"/subscriptions/00000000-0000-0000-0000-000000000000/resourceGroups/clitest.rg000001/providers/Microsoft.App/managedEnvironments/containerapp-e2e-env000002","name":"containerapp-e2e-env000002","type":"Microsoft.App/managedEnvironments","location":"canadacentral","systemData":{"createdBy":"silasstrawn@microsoft.com","createdByType":"User","createdAt":"2022-09-21T21:57:07.1068474","lastModifiedBy":"silasstrawn@microsoft.com","lastModifiedByType":"User","lastModifiedAt":"2022-09-21T21:57:07.1068474"},"properties":{"provisioningState":"Waiting","defaultDomain":"greentree-48bcf3f7.canadacentral.azurecontainerapps.io","appLogsConfiguration":{"destination":"log-analytics","logAnalyticsConfiguration":{"customerId":"dd7e6c44-3081-4427-84f4-77982f7bb3bf"}},"zoneRedundant":false,"useKubenet":false,"customDomainConfiguration":{"customDomainVerificationId":"333646C25EDA7C903C86F0F0D0193C412978B2E48FA0B4F1461D339FBBAE3EB7","expirationDateUtc":"0001-01-01T00:00:00"}},"sku":{"name":"Consumption"}}'
    headers:
      api-supported-versions:
      - 2022-01-01-preview, 2022-03-01, 2022-06-01-preview
      cache-control:
      - no-cache
      content-length:
      - '1002'
      content-type:
      - application/json; charset=utf-8
      date:
      - Wed, 21 Sep 2022 21:58:24 GMT
      expires:
      - '-1'
      pragma:
      - no-cache
      server:
      - Microsoft-IIS/10.0
      strict-transport-security:
      - max-age=31536000; includeSubDomains
      transfer-encoding:
      - chunked
      vary:
      - Accept-Encoding,Accept-Encoding
      x-content-type-options:
      - nosniff
      x-powered-by:
      - ASP.NET
    status:
      code: 200
      message: OK
- request:
    body: null
    headers:
      Accept:
      - '*/*'
      Accept-Encoding:
      - gzip, deflate
      CommandName:
      - containerapp env create
      Connection:
      - keep-alive
      ParameterSetName:
      - -g -n --logs-workspace-id --logs-workspace-key
      User-Agent:
      - python/3.8.13 (macOS-12.5.1-x86_64-i386-64bit) AZURECLI/2.40.0
    method: GET
    uri: https://management.azure.com/subscriptions/00000000-0000-0000-0000-000000000000/resourceGroups/clitest.rg000001/providers/Microsoft.App/managedEnvironments/containerapp-e2e-env000002?api-version=2022-06-01-preview
  response:
    body:
      string: '{"id":"/subscriptions/00000000-0000-0000-0000-000000000000/resourceGroups/clitest.rg000001/providers/Microsoft.App/managedEnvironments/containerapp-e2e-env000002","name":"containerapp-e2e-env000002","type":"Microsoft.App/managedEnvironments","location":"canadacentral","systemData":{"createdBy":"silasstrawn@microsoft.com","createdByType":"User","createdAt":"2022-09-21T21:57:07.1068474","lastModifiedBy":"silasstrawn@microsoft.com","lastModifiedByType":"User","lastModifiedAt":"2022-09-21T21:57:07.1068474"},"properties":{"provisioningState":"Waiting","defaultDomain":"greentree-48bcf3f7.canadacentral.azurecontainerapps.io","appLogsConfiguration":{"destination":"log-analytics","logAnalyticsConfiguration":{"customerId":"dd7e6c44-3081-4427-84f4-77982f7bb3bf"}},"zoneRedundant":false,"useKubenet":false,"customDomainConfiguration":{"customDomainVerificationId":"333646C25EDA7C903C86F0F0D0193C412978B2E48FA0B4F1461D339FBBAE3EB7","expirationDateUtc":"0001-01-01T00:00:00"}},"sku":{"name":"Consumption"}}'
    headers:
      api-supported-versions:
      - 2022-01-01-preview, 2022-03-01, 2022-06-01-preview
      cache-control:
      - no-cache
      content-length:
      - '1002'
      content-type:
      - application/json; charset=utf-8
      date:
      - Wed, 21 Sep 2022 21:58:27 GMT
      expires:
      - '-1'
      pragma:
      - no-cache
      server:
      - Microsoft-IIS/10.0
      strict-transport-security:
      - max-age=31536000; includeSubDomains
      transfer-encoding:
      - chunked
      vary:
      - Accept-Encoding,Accept-Encoding
      x-content-type-options:
      - nosniff
      x-powered-by:
      - ASP.NET
    status:
      code: 200
      message: OK
- request:
    body: null
    headers:
      Accept:
      - '*/*'
      Accept-Encoding:
      - gzip, deflate
      CommandName:
      - containerapp env create
      Connection:
      - keep-alive
      ParameterSetName:
      - -g -n --logs-workspace-id --logs-workspace-key
      User-Agent:
      - python/3.8.13 (macOS-12.5.1-x86_64-i386-64bit) AZURECLI/2.40.0
    method: GET
    uri: https://management.azure.com/subscriptions/00000000-0000-0000-0000-000000000000/resourceGroups/clitest.rg000001/providers/Microsoft.App/managedEnvironments/containerapp-e2e-env000002?api-version=2022-06-01-preview
  response:
    body:
      string: '{"id":"/subscriptions/00000000-0000-0000-0000-000000000000/resourceGroups/clitest.rg000001/providers/Microsoft.App/managedEnvironments/containerapp-e2e-env000002","name":"containerapp-e2e-env000002","type":"Microsoft.App/managedEnvironments","location":"canadacentral","systemData":{"createdBy":"silasstrawn@microsoft.com","createdByType":"User","createdAt":"2022-09-21T21:57:07.1068474","lastModifiedBy":"silasstrawn@microsoft.com","lastModifiedByType":"User","lastModifiedAt":"2022-09-21T21:57:07.1068474"},"properties":{"provisioningState":"Waiting","defaultDomain":"greentree-48bcf3f7.canadacentral.azurecontainerapps.io","appLogsConfiguration":{"destination":"log-analytics","logAnalyticsConfiguration":{"customerId":"dd7e6c44-3081-4427-84f4-77982f7bb3bf"}},"zoneRedundant":false,"useKubenet":false,"customDomainConfiguration":{"customDomainVerificationId":"333646C25EDA7C903C86F0F0D0193C412978B2E48FA0B4F1461D339FBBAE3EB7","expirationDateUtc":"0001-01-01T00:00:00"}},"sku":{"name":"Consumption"}}'
    headers:
      api-supported-versions:
      - 2022-01-01-preview, 2022-03-01, 2022-06-01-preview
      cache-control:
      - no-cache
      content-length:
      - '1002'
      content-type:
      - application/json; charset=utf-8
      date:
      - Wed, 21 Sep 2022 21:58:31 GMT
      expires:
      - '-1'
      pragma:
      - no-cache
      server:
      - Microsoft-IIS/10.0
      strict-transport-security:
      - max-age=31536000; includeSubDomains
      transfer-encoding:
      - chunked
      vary:
      - Accept-Encoding,Accept-Encoding
      x-content-type-options:
      - nosniff
      x-powered-by:
      - ASP.NET
    status:
      code: 200
      message: OK
- request:
    body: null
    headers:
      Accept:
      - '*/*'
      Accept-Encoding:
      - gzip, deflate
      CommandName:
      - containerapp env create
      Connection:
      - keep-alive
      ParameterSetName:
      - -g -n --logs-workspace-id --logs-workspace-key
      User-Agent:
      - python/3.8.13 (macOS-12.5.1-x86_64-i386-64bit) AZURECLI/2.40.0
    method: GET
    uri: https://management.azure.com/subscriptions/00000000-0000-0000-0000-000000000000/resourceGroups/clitest.rg000001/providers/Microsoft.App/managedEnvironments/containerapp-e2e-env000002?api-version=2022-06-01-preview
  response:
    body:
      string: '{"id":"/subscriptions/00000000-0000-0000-0000-000000000000/resourceGroups/clitest.rg000001/providers/Microsoft.App/managedEnvironments/containerapp-e2e-env000002","name":"containerapp-e2e-env000002","type":"Microsoft.App/managedEnvironments","location":"canadacentral","systemData":{"createdBy":"silasstrawn@microsoft.com","createdByType":"User","createdAt":"2022-09-21T21:57:07.1068474","lastModifiedBy":"silasstrawn@microsoft.com","lastModifiedByType":"User","lastModifiedAt":"2022-09-21T21:57:07.1068474"},"properties":{"provisioningState":"Waiting","defaultDomain":"greentree-48bcf3f7.canadacentral.azurecontainerapps.io","appLogsConfiguration":{"destination":"log-analytics","logAnalyticsConfiguration":{"customerId":"dd7e6c44-3081-4427-84f4-77982f7bb3bf"}},"zoneRedundant":false,"useKubenet":false,"customDomainConfiguration":{"customDomainVerificationId":"333646C25EDA7C903C86F0F0D0193C412978B2E48FA0B4F1461D339FBBAE3EB7","expirationDateUtc":"0001-01-01T00:00:00"}},"sku":{"name":"Consumption"}}'
    headers:
      api-supported-versions:
      - 2022-01-01-preview, 2022-03-01, 2022-06-01-preview
      cache-control:
      - no-cache
      content-length:
      - '1002'
      content-type:
      - application/json; charset=utf-8
      date:
      - Wed, 21 Sep 2022 21:58:33 GMT
      expires:
      - '-1'
      pragma:
      - no-cache
      server:
      - Microsoft-IIS/10.0
      strict-transport-security:
      - max-age=31536000; includeSubDomains
      transfer-encoding:
      - chunked
      vary:
      - Accept-Encoding,Accept-Encoding
      x-content-type-options:
      - nosniff
      x-powered-by:
      - ASP.NET
    status:
      code: 200
      message: OK
- request:
    body: null
    headers:
      Accept:
      - '*/*'
      Accept-Encoding:
      - gzip, deflate
      CommandName:
      - containerapp env create
      Connection:
      - keep-alive
      ParameterSetName:
      - -g -n --logs-workspace-id --logs-workspace-key
      User-Agent:
      - python/3.8.13 (macOS-12.5.1-x86_64-i386-64bit) AZURECLI/2.40.0
    method: GET
    uri: https://management.azure.com/subscriptions/00000000-0000-0000-0000-000000000000/resourceGroups/clitest.rg000001/providers/Microsoft.App/managedEnvironments/containerapp-e2e-env000002?api-version=2022-06-01-preview
  response:
    body:
      string: '{"id":"/subscriptions/00000000-0000-0000-0000-000000000000/resourceGroups/clitest.rg000001/providers/Microsoft.App/managedEnvironments/containerapp-e2e-env000002","name":"containerapp-e2e-env000002","type":"Microsoft.App/managedEnvironments","location":"canadacentral","systemData":{"createdBy":"silasstrawn@microsoft.com","createdByType":"User","createdAt":"2022-09-21T21:57:07.1068474","lastModifiedBy":"silasstrawn@microsoft.com","lastModifiedByType":"User","lastModifiedAt":"2022-09-21T21:57:07.1068474"},"properties":{"provisioningState":"Waiting","defaultDomain":"greentree-48bcf3f7.canadacentral.azurecontainerapps.io","appLogsConfiguration":{"destination":"log-analytics","logAnalyticsConfiguration":{"customerId":"dd7e6c44-3081-4427-84f4-77982f7bb3bf"}},"zoneRedundant":false,"useKubenet":false,"customDomainConfiguration":{"customDomainVerificationId":"333646C25EDA7C903C86F0F0D0193C412978B2E48FA0B4F1461D339FBBAE3EB7","expirationDateUtc":"0001-01-01T00:00:00"}},"sku":{"name":"Consumption"}}'
    headers:
      api-supported-versions:
      - 2022-01-01-preview, 2022-03-01, 2022-06-01-preview
      cache-control:
      - no-cache
      content-length:
      - '1002'
      content-type:
      - application/json; charset=utf-8
      date:
      - Wed, 21 Sep 2022 21:58:39 GMT
      expires:
      - '-1'
      pragma:
      - no-cache
      server:
      - Microsoft-IIS/10.0
      strict-transport-security:
      - max-age=31536000; includeSubDomains
      transfer-encoding:
      - chunked
      vary:
      - Accept-Encoding,Accept-Encoding
      x-content-type-options:
      - nosniff
      x-powered-by:
      - ASP.NET
    status:
      code: 200
      message: OK
- request:
    body: null
    headers:
      Accept:
      - '*/*'
      Accept-Encoding:
      - gzip, deflate
      CommandName:
      - containerapp env create
      Connection:
      - keep-alive
      ParameterSetName:
      - -g -n --logs-workspace-id --logs-workspace-key
      User-Agent:
      - python/3.8.13 (macOS-12.5.1-x86_64-i386-64bit) AZURECLI/2.40.0
    method: GET
    uri: https://management.azure.com/subscriptions/00000000-0000-0000-0000-000000000000/resourceGroups/clitest.rg000001/providers/Microsoft.App/managedEnvironments/containerapp-e2e-env000002?api-version=2022-06-01-preview
  response:
    body:
      string: '{"id":"/subscriptions/00000000-0000-0000-0000-000000000000/resourceGroups/clitest.rg000001/providers/Microsoft.App/managedEnvironments/containerapp-e2e-env000002","name":"containerapp-e2e-env000002","type":"Microsoft.App/managedEnvironments","location":"canadacentral","systemData":{"createdBy":"silasstrawn@microsoft.com","createdByType":"User","createdAt":"2022-09-21T21:57:07.1068474","lastModifiedBy":"silasstrawn@microsoft.com","lastModifiedByType":"User","lastModifiedAt":"2022-09-21T21:57:07.1068474"},"properties":{"provisioningState":"Waiting","defaultDomain":"greentree-48bcf3f7.canadacentral.azurecontainerapps.io","appLogsConfiguration":{"destination":"log-analytics","logAnalyticsConfiguration":{"customerId":"dd7e6c44-3081-4427-84f4-77982f7bb3bf"}},"zoneRedundant":false,"useKubenet":false,"customDomainConfiguration":{"customDomainVerificationId":"333646C25EDA7C903C86F0F0D0193C412978B2E48FA0B4F1461D339FBBAE3EB7","expirationDateUtc":"0001-01-01T00:00:00"}},"sku":{"name":"Consumption"}}'
=======
        Central","South Africa North","Norway East","Switzerland North","UAE North"],"apiVersions":["2022-11-01-preview","2022-10-01","2022-06-01-preview","2022-03-01","2022-01-01-preview"],"capabilities":"None"},{"resourceType":"locations/connectedEnvironmentOperationResults","locations":["North
        Central US (Stage)","North Central US","East US","East Asia","West Europe","Central
        US EUAP","East US 2 EUAP"],"apiVersions":["2022-11-01-preview","2022-10-01","2022-06-01-preview"],"capabilities":"None"},{"resourceType":"managedEnvironments","locations":["Central
        US EUAP","East US 2 EUAP","North Central US (Stage)","Canada Central","West
        Europe","North Europe","East US","East US 2","East Asia","Australia East","Germany
        West Central","Japan East","UK South","West US","Central US","North Central
        US","South Central US","Korea Central","Brazil South","West US 3","France
        Central","South Africa North","Norway East","Switzerland North","UAE North"],"apiVersions":["2022-11-01-preview","2022-10-01","2022-06-01-preview","2022-03-01","2022-01-01-preview"],"capabilities":"CrossResourceGroupResourceMove,
        CrossSubscriptionResourceMove, SupportsTags, SupportsLocation"},{"resourceType":"managedEnvironments/certificates","locations":["Central
        US EUAP","East US 2 EUAP","North Central US (Stage)","Canada Central","West
        Europe","North Europe","East US","East US 2","East Asia","Australia East","Germany
        West Central","Japan East","UK South","West US","Central US","North Central
        US","South Central US","Korea Central","Brazil South","West US 3","France
        Central","South Africa North","Norway East","Switzerland North","UAE North"],"apiVersions":["2022-11-01-preview","2022-10-01","2022-06-01-preview","2022-03-01","2022-01-01-preview"],"capabilities":"CrossResourceGroupResourceMove,
        CrossSubscriptionResourceMove, SupportsTags, SupportsLocation"},{"resourceType":"managedEnvironments/managedCertificates","locations":["Central
        US EUAP","East US 2 EUAP","North Central US (Stage)","Canada Central","West
        Europe","North Europe","East US","East US 2","East Asia","Australia East","Germany
        West Central","Japan East","UK South","West US","Central US","North Central
        US","South Central US","Korea Central","Brazil South","West US 3","France
        Central","South Africa North","Norway East","Switzerland North","UAE North"],"apiVersions":["2022-11-01-preview"],"capabilities":"CrossResourceGroupResourceMove,
        CrossSubscriptionResourceMove, SupportsTags, SupportsLocation"},{"resourceType":"containerApps","locations":["Central
        US EUAP","East US 2 EUAP","North Central US (Stage)","Canada Central","West
        Europe","North Europe","East US","East US 2","East Asia","Australia East","Germany
        West Central","Japan East","UK South","West US","Central US","North Central
        US","South Central US","Korea Central","Brazil South","West US 3","France
        Central","South Africa North","Norway East","Switzerland North","UAE North"],"apiVersions":["2022-11-01-preview","2022-10-01","2022-06-01-preview","2022-03-01","2022-01-01-preview"],"capabilities":"CrossResourceGroupResourceMove,
        CrossSubscriptionResourceMove, SystemAssignedResourceIdentity, SupportsTags,
        SupportsLocation"},{"resourceType":"jobs","locations":["Central US EUAP","East
        US 2 EUAP","North Central US (Stage)","Canada Central","West Europe","North
        Europe","East US","East US 2","East Asia","Australia East","Germany West Central","Japan
        East","UK South","West US","Central US","North Central US","South Central
        US","Korea Central","Brazil South","West US 3","France Central","South Africa
        North","Norway East","Switzerland North","UAE North"],"apiVersions":["2022-11-01-preview"],"capabilities":"CrossResourceGroupResourceMove,
        CrossSubscriptionResourceMove, SystemAssignedResourceIdentity, SupportsTags,
        SupportsLocation"},{"resourceType":"locations","locations":[],"apiVersions":["2022-11-01-preview","2022-10-01","2022-06-01-preview","2022-03-01","2022-01-01-preview"],"capabilities":"None"},{"resourceType":"locations/managedEnvironmentOperationResults","locations":["Central
        US EUAP","East US 2 EUAP","North Central US (Stage)","Canada Central","West
        Europe","North Europe","East US","East US 2","East Asia","Australia East","Germany
        West Central","Japan East","UK South","West US","Central US","North Central
        US","South Central US","Korea Central","Brazil South","West US 3","France
        Central","South Africa North","Norway East","Switzerland North","UAE North"],"apiVersions":["2022-11-01-preview","2022-10-01","2022-06-01-preview","2022-03-01","2022-01-01-preview"],"capabilities":"None"},{"resourceType":"locations/managedEnvironmentOperationStatuses","locations":["Central
        US EUAP","East US 2 EUAP","North Central US (Stage)","Canada Central","West
        Europe","North Europe","East US","East US 2","East Asia","Australia East","Germany
        West Central","Japan East","UK South","West US","Central US","North Central
        US","South Central US","Korea Central","Brazil South","West US 3","France
        Central","South Africa North","Norway East","Switzerland North","UAE North"],"apiVersions":["2022-11-01-preview","2022-10-01","2022-06-01-preview","2022-03-01","2022-01-01-preview"],"capabilities":"None"},{"resourceType":"locations/containerappOperationResults","locations":["Central
        US EUAP","East US 2 EUAP","North Central US (Stage)","Canada Central","West
        Europe","North Europe","East US","East US 2","East Asia","Australia East","Germany
        West Central","Japan East","UK South","West US","Central US","North Central
        US","South Central US","Korea Central","Brazil South","West US 3","France
        Central","South Africa North","Norway East","Switzerland North","UAE North"],"apiVersions":["2022-11-01-preview","2022-10-01","2022-06-01-preview","2022-03-01","2022-01-01-preview"],"capabilities":"None"},{"resourceType":"locations/containerappOperationStatuses","locations":["Central
        US EUAP","East US 2 EUAP","North Central US (Stage)","Canada Central","West
        Europe","North Europe","East US","East US 2","East Asia","Australia East","Germany
        West Central","Japan East","UK South","West US","Central US","North Central
        US","South Central US","Korea Central","Brazil South","West US 3","France
        Central","South Africa North","Norway East","Switzerland North","UAE North"],"apiVersions":["2022-11-01-preview","2022-10-01","2022-06-01-preview","2022-03-01","2022-01-01-preview"],"capabilities":"None"},{"resourceType":"connectedEnvironments","locations":["Central
        US EUAP","East US 2 EUAP","North Central US (Stage)","North Central US","East
        US","East Asia","West Europe"],"apiVersions":["2022-11-01-preview","2022-10-01","2022-06-01-preview"],"capabilities":"CrossResourceGroupResourceMove,
        CrossSubscriptionResourceMove, SupportsTags, SupportsLocation"},{"resourceType":"connectedEnvironments/certificates","locations":["Central
        US EUAP","East US 2 EUAP","North Central US (Stage)","North Central US","East
        US","East Asia","West Europe"],"apiVersions":["2022-11-01-preview","2022-10-01","2022-06-01-preview"],"capabilities":"CrossResourceGroupResourceMove,
        CrossSubscriptionResourceMove, SupportsTags, SupportsLocation"},{"resourceType":"locations/connectedEnvironmentOperationStatuses","locations":["Central
        US EUAP","East US 2 EUAP","North Central US (Stage)","North Central US","East
        US","East Asia","West Europe"],"apiVersions":["2022-11-01-preview","2022-10-01","2022-06-01-preview"],"capabilities":"None"},{"resourceType":"locations/billingMeters","locations":["Central
        US EUAP","East US 2 EUAP","North Central US (Stage)","Australia East","North
        Central US","East US 2","West Europe","Central US","East US","North Europe","South
        Central US","UK South","West US 3"],"apiVersions":["2022-11-01-preview","2022-10-01","2022-06-01-preview"],"capabilities":"None"},{"resourceType":"locations/availableManagedEnvironmentsWorkloadProfileTypes","locations":["Central
        US EUAP","East US 2 EUAP","North Central US (Stage)","Australia East","North
        Central US","East US 2","West Europe","Central US","East US","North Europe","South
        Central US","UK South","West US 3"],"apiVersions":["2022-11-01-preview","2022-10-01","2022-06-01-preview"],"capabilities":"None"}],"registrationState":"Registered","registrationPolicy":"RegistrationRequired"}'
>>>>>>> 93484371
    headers:
      cache-control:
      - no-cache
      content-length:
      - '9060'
      content-type:
      - application/json; charset=utf-8
      date:
      - Tue, 14 Mar 2023 08:21:20 GMT
      expires:
      - '-1'
      pragma:
      - no-cache
      strict-transport-security:
      - max-age=31536000; includeSubDomains
      vary:
      - Accept-Encoding
      x-content-type-options:
      - nosniff
    status:
      code: 200
      message: OK
- request:
    body: '{"location": "eastus", "tags": null, "sku": {"name": "Consumption"}, "properties":
      {"daprAIInstrumentationKey": null, "vnetConfiguration": null, "appLogsConfiguration":
      {"destination": "log-analytics", "logAnalyticsConfiguration": {"customerId":
      "7c92d8f2-75ab-4840-a12c-584514f147f9", "sharedKey": "gKI59vjeG9dNQY03FZ8tiCf9sabW4f+4wh5b7OO7FnRJydPLcDWGFU0d5X0ATn0C9XEl0h+uA0tJeSAWCB0dOA=="}},
      "customDomainConfiguration": null, "zoneRedundant": false}}'
    headers:
      Accept:
      - '*/*'
      Accept-Encoding:
      - gzip, deflate
      CommandName:
      - containerapp env create
      Connection:
      - keep-alive
      Content-Length:
      - '452'
      Content-Type:
      - application/json
      ParameterSetName:
      - -g -n --logs-workspace-id --logs-workspace-key
      User-Agent:
      - python/3.10.10 (Windows-10-10.0.22621-SP0) AZURECLI/2.46.0
    method: PUT
    uri: https://management.azure.com/subscriptions/00000000-0000-0000-0000-000000000000/resourceGroups/clitest.rg000001/providers/Microsoft.App/managedEnvironments/containerapp-e2e-env000002?api-version=2022-10-01
  response:
    body:
      string: '{"id":"/subscriptions/00000000-0000-0000-0000-000000000000/resourceGroups/clitest.rg000001/providers/Microsoft.App/managedEnvironments/containerapp-e2e-env000002","name":"containerapp-e2e-env000002","type":"Microsoft.App/managedEnvironments","location":"eastus","systemData":{"createdBy":"xinyupang@microsoft.com","createdByType":"User","createdAt":"2023-03-14T08:21:26.256392Z","lastModifiedBy":"xinyupang@microsoft.com","lastModifiedByType":"User","lastModifiedAt":"2023-03-14T08:21:26.256392Z"},"properties":{"provisioningState":"Waiting","defaultDomain":"redsand-e3f72e23.eastus.azurecontainerapps.io","staticIp":"20.121.76.141","appLogsConfiguration":{"destination":"log-analytics","logAnalyticsConfiguration":{"customerId":"7c92d8f2-75ab-4840-a12c-584514f147f9"}},"zoneRedundant":false,"eventStreamEndpoint":"https://eastus.azurecontainerapps.dev/subscriptions/00000000-0000-0000-0000-000000000000/resourceGroups/clitest.rg000001/managedEnvironments/containerapp-e2e-env000002/eventstream","customDomainConfiguration":{"customDomainVerificationId":"D3F71C85EB6552E36A89A3E4A080C3CFB00181670B659B0003264FC673AA9B00"}}}'
    headers:
      api-supported-versions:
      - 2022-01-01-preview, 2022-03-01, 2022-06-01-preview, 2022-10-01, 2022-11-01-preview,
        2023-02-01
      azure-asyncoperation:
      - https://management.azure.com/subscriptions/00000000-0000-0000-0000-000000000000/providers/Microsoft.App/locations/eastus/managedEnvironmentOperationStatuses/6f49d1eb-7b6e-48cb-b0cd-3d6bbcd23d3a?api-version=2022-10-01&azureAsyncOperation=true
      cache-control:
      - no-cache
      content-length:
      - '1123'
      content-type:
      - application/json; charset=utf-8
      date:
      - Tue, 14 Mar 2023 08:21:28 GMT
      expires:
      - '-1'
      pragma:
      - no-cache
      server:
      - Microsoft-IIS/10.0
      strict-transport-security:
      - max-age=31536000; includeSubDomains
      x-content-type-options:
      - nosniff
      x-ms-async-operation-timeout:
      - PT15M
      x-ms-ratelimit-remaining-subscription-resource-requests:
      - '99'
      x-powered-by:
      - ASP.NET
    status:
      code: 201
      message: Created
- request:
    body: null
    headers:
      Accept:
      - '*/*'
      Accept-Encoding:
      - gzip, deflate
      CommandName:
      - containerapp env create
      Connection:
      - keep-alive
      ParameterSetName:
      - -g -n --logs-workspace-id --logs-workspace-key
      User-Agent:
      - python/3.10.10 (Windows-10-10.0.22621-SP0) AZURECLI/2.46.0
    method: GET
    uri: https://management.azure.com/subscriptions/00000000-0000-0000-0000-000000000000/providers/Microsoft.App/locations/eastus/managedEnvironmentOperationStatuses/6f49d1eb-7b6e-48cb-b0cd-3d6bbcd23d3a?api-version=2022-10-01&azureAsyncOperation=true
  response:
    body:
      string: '{"id":"/subscriptions/00000000-0000-0000-0000-000000000000/providers/Microsoft.App/locations/eastus/managedEnvironmentOperationStatuses/6f49d1eb-7b6e-48cb-b0cd-3d6bbcd23d3a","name":"6f49d1eb-7b6e-48cb-b0cd-3d6bbcd23d3a","status":"InProgress","startTime":"2023-03-14T08:21:28.1337336"}'
    headers:
      api-supported-versions:
      - 2022-01-01-preview, 2022-03-01, 2022-06-01-preview, 2022-10-01, 2022-11-01-preview,
        2023-02-01
      cache-control:
      - no-cache
      content-length:
      - '284'
      content-type:
      - application/json; charset=utf-8
      date:
      - Tue, 14 Mar 2023 08:21:30 GMT
      expires:
      - '-1'
      pragma:
      - no-cache
      server:
      - Microsoft-IIS/10.0
      strict-transport-security:
      - max-age=31536000; includeSubDomains
      transfer-encoding:
      - chunked
      vary:
      - Accept-Encoding,Accept-Encoding
      x-content-type-options:
      - nosniff
      x-powered-by:
      - ASP.NET
    status:
      code: 200
      message: OK
- request:
    body: null
    headers:
      Accept:
      - '*/*'
      Accept-Encoding:
      - gzip, deflate
      CommandName:
      - containerapp env create
      Connection:
      - keep-alive
      ParameterSetName:
      - -g -n --logs-workspace-id --logs-workspace-key
      User-Agent:
      - python/3.10.10 (Windows-10-10.0.22621-SP0) AZURECLI/2.46.0
    method: GET
    uri: https://management.azure.com/subscriptions/00000000-0000-0000-0000-000000000000/providers/Microsoft.App/locations/eastus/managedEnvironmentOperationStatuses/6f49d1eb-7b6e-48cb-b0cd-3d6bbcd23d3a?api-version=2022-10-01&azureAsyncOperation=true
  response:
    body:
      string: '{"id":"/subscriptions/00000000-0000-0000-0000-000000000000/providers/Microsoft.App/locations/eastus/managedEnvironmentOperationStatuses/6f49d1eb-7b6e-48cb-b0cd-3d6bbcd23d3a","name":"6f49d1eb-7b6e-48cb-b0cd-3d6bbcd23d3a","status":"InProgress","startTime":"2023-03-14T08:21:28.1337336"}'
    headers:
      api-supported-versions:
      - 2022-01-01-preview, 2022-03-01, 2022-06-01-preview, 2022-10-01, 2022-11-01-preview,
        2023-02-01
      cache-control:
      - no-cache
      content-length:
      - '284'
      content-type:
      - application/json; charset=utf-8
      date:
      - Tue, 14 Mar 2023 08:21:33 GMT
      expires:
      - '-1'
      pragma:
      - no-cache
      strict-transport-security:
      - max-age=31536000; includeSubDomains
      vary:
      - Accept-Encoding
      x-content-type-options:
      - nosniff
    status:
      code: 200
      message: OK
- request:
    body: null
    headers:
      Accept:
      - application/json
      Accept-Encoding:
      - gzip, deflate
      CommandName:
      - containerapp env create
      Connection:
      - keep-alive
      ParameterSetName:
      - -g -n --logs-workspace-id --logs-workspace-key
      User-Agent:
      - python/3.10.10 (Windows-10-10.0.22621-SP0) AZURECLI/2.46.0
    method: GET
    uri: https://management.azure.com/subscriptions/00000000-0000-0000-0000-000000000000/providers/Microsoft.App/locations/eastus/managedEnvironmentOperationStatuses/6f49d1eb-7b6e-48cb-b0cd-3d6bbcd23d3a?api-version=2022-10-01&azureAsyncOperation=true
  response:
    body:
      string: '{"id":"/subscriptions/00000000-0000-0000-0000-000000000000/providers/Microsoft.App/locations/eastus/managedEnvironmentOperationStatuses/6f49d1eb-7b6e-48cb-b0cd-3d6bbcd23d3a","name":"6f49d1eb-7b6e-48cb-b0cd-3d6bbcd23d3a","status":"InProgress","startTime":"2023-03-14T08:21:28.1337336"}'
    headers:
      api-supported-versions:
      - 2022-01-01-preview, 2022-03-01, 2022-06-01-preview, 2022-10-01, 2022-11-01-preview,
        2023-02-01
      cache-control:
      - no-cache
      content-length:
      - '284'
      content-type:
      - application/json; charset=utf-8
      date:
      - Tue, 14 Mar 2023 08:21:37 GMT
      expires:
      - '-1'
      pragma:
      - no-cache
      strict-transport-security:
      - max-age=31536000; includeSubDomains
      vary:
      - Accept-Encoding
      x-content-type-options:
      - nosniff
    status:
      code: 200
      message: OK
- request:
    body: null
    headers:
      Accept:
      - application/json
      Accept-Encoding:
      - gzip, deflate
      CommandName:
      - containerapp env create
      Connection:
      - keep-alive
      ParameterSetName:
      - -g -n --logs-workspace-id --logs-workspace-key
      User-Agent:
      - python/3.10.10 (Windows-10-10.0.22621-SP0) AZURECLI/2.46.0
    method: GET
    uri: https://management.azure.com/subscriptions/00000000-0000-0000-0000-000000000000/providers/Microsoft.App/locations/eastus/managedEnvironmentOperationStatuses/6f49d1eb-7b6e-48cb-b0cd-3d6bbcd23d3a?api-version=2022-10-01&azureAsyncOperation=true
  response:
    body:
      string: '{"id":"/subscriptions/00000000-0000-0000-0000-000000000000/providers/Microsoft.App/locations/eastus/managedEnvironmentOperationStatuses/6f49d1eb-7b6e-48cb-b0cd-3d6bbcd23d3a","name":"6f49d1eb-7b6e-48cb-b0cd-3d6bbcd23d3a","status":"InProgress","startTime":"2023-03-14T08:21:28.1337336"}'
    headers:
      api-supported-versions:
      - 2022-01-01-preview, 2022-03-01, 2022-06-01-preview, 2022-10-01, 2022-11-01-preview,
        2023-02-01
      cache-control:
      - no-cache
      content-length:
      - '284'
      content-type:
      - application/json; charset=utf-8
      date:
      - Tue, 14 Mar 2023 08:21:41 GMT
      expires:
      - '-1'
      pragma:
      - no-cache
      strict-transport-security:
      - max-age=31536000; includeSubDomains
      vary:
      - Accept-Encoding
      x-content-type-options:
      - nosniff
    status:
      code: 200
      message: OK
- request:
    body: '{"location": "canadacentral", "tags": null, "sku": {"name": "Consumption"},
      "properties": {"daprAIInstrumentationKey": null, "vnetConfiguration": null,
      "internalLoadBalancerEnabled": null, "appLogsConfiguration": {"destination":
      "log-analytics", "logAnalyticsConfiguration": {"customerId": "248775e9-ac96-43ac-b671-e249705d5293",
      "sharedKey": "Nu4XFexbw2j1Qu++miQ2HEFnbKDIIAucta+FDfm25l1BGc2mFet4hlKyfGHct/xaG198daTxhRgc+qIOx2AxfQ=="}},
      "zoneRedundant": false}}'
    headers:
      Accept:
      - '*/*'
      Accept-Encoding:
      - gzip, deflate
      CommandName:
      - containerapp env create
      Connection:
      - keep-alive
      Content-Length:
      - '461'
      Content-Type:
      - application/json
      ParameterSetName:
      - -g -n --logs-workspace-id --logs-workspace-key
      User-Agent:
      - python/3.10.10 (Windows-10-10.0.22621-SP0) AZURECLI/2.46.0
    method: GET
    uri: https://management.azure.com/subscriptions/00000000-0000-0000-0000-000000000000/providers/Microsoft.App/locations/eastus/managedEnvironmentOperationStatuses/6f49d1eb-7b6e-48cb-b0cd-3d6bbcd23d3a?api-version=2022-10-01&azureAsyncOperation=true
  response:
    body:
      string: '{"id":"/subscriptions/00000000-0000-0000-0000-000000000000/providers/Microsoft.App/locations/eastus/managedEnvironmentOperationStatuses/6f49d1eb-7b6e-48cb-b0cd-3d6bbcd23d3a","name":"6f49d1eb-7b6e-48cb-b0cd-3d6bbcd23d3a","status":"InProgress","startTime":"2023-03-14T08:21:28.1337336"}'
    headers:
      api-supported-versions:
      - 2022-01-01-preview, 2022-03-01, 2022-06-01-preview, 2022-10-01, 2022-11-01-preview,
        2023-02-01
      cache-control:
      - no-cache
      content-length:
      - '284'
      content-type:
      - application/json; charset=utf-8
      date:
      - Tue, 14 Mar 2023 08:21:43 GMT
      expires:
      - '-1'
      pragma:
      - no-cache
      server:
      - Microsoft-IIS/10.0
      strict-transport-security:
      - max-age=31536000; includeSubDomains
      x-content-type-options:
      - nosniff
      x-ms-async-operation-timeout:
      - PT15M
      x-ms-ratelimit-remaining-subscription-resource-requests:
      - '99'
      x-powered-by:
      - ASP.NET
    status:
      code: 201
      message: Created
- request:
    body: null
    headers:
      Accept:
      - '*/*'
      Accept-Encoding:
      - gzip, deflate
      CommandName:
      - containerapp env create
      Connection:
      - keep-alive
      ParameterSetName:
      - -g -n --logs-workspace-id --logs-workspace-key
      User-Agent:
      - python/3.10.10 (Windows-10-10.0.22621-SP0) AZURECLI/2.46.0
    method: GET
    uri: https://management.azure.com/subscriptions/00000000-0000-0000-0000-000000000000/providers/Microsoft.App/locations/eastus/managedEnvironmentOperationStatuses/6f49d1eb-7b6e-48cb-b0cd-3d6bbcd23d3a?api-version=2022-10-01&azureAsyncOperation=true
  response:
    body:
      string: '{"id":"/subscriptions/00000000-0000-0000-0000-000000000000/providers/Microsoft.App/locations/eastus/managedEnvironmentOperationStatuses/6f49d1eb-7b6e-48cb-b0cd-3d6bbcd23d3a","name":"6f49d1eb-7b6e-48cb-b0cd-3d6bbcd23d3a","status":"InProgress","startTime":"2023-03-14T08:21:28.1337336"}'
    headers:
      api-supported-versions:
      - 2022-01-01-preview, 2022-03-01, 2022-06-01-preview, 2022-10-01, 2022-11-01-preview,
        2023-02-01
      cache-control:
      - no-cache
      content-length:
      - '284'
      content-type:
      - application/json; charset=utf-8
      date:
      - Tue, 14 Mar 2023 08:21:46 GMT
      expires:
      - '-1'
      pragma:
      - no-cache
      server:
      - Microsoft-IIS/10.0
      strict-transport-security:
      - max-age=31536000; includeSubDomains
      transfer-encoding:
      - chunked
      vary:
      - Accept-Encoding,Accept-Encoding
      x-content-type-options:
      - nosniff
      x-powered-by:
      - ASP.NET
    status:
      code: 200
      message: OK
- request:
    body: null
    headers:
      Accept:
      - '*/*'
      Accept-Encoding:
      - gzip, deflate
      CommandName:
      - containerapp env create
      Connection:
      - keep-alive
      ParameterSetName:
      - -g -n --logs-workspace-id --logs-workspace-key
      User-Agent:
      - python/3.10.10 (Windows-10-10.0.22621-SP0) AZURECLI/2.46.0
    method: GET
    uri: https://management.azure.com/subscriptions/00000000-0000-0000-0000-000000000000/providers/Microsoft.App/locations/eastus/managedEnvironmentOperationStatuses/6f49d1eb-7b6e-48cb-b0cd-3d6bbcd23d3a?api-version=2022-10-01&azureAsyncOperation=true
  response:
    body:
      string: '{"id":"/subscriptions/00000000-0000-0000-0000-000000000000/providers/Microsoft.App/locations/eastus/managedEnvironmentOperationStatuses/6f49d1eb-7b6e-48cb-b0cd-3d6bbcd23d3a","name":"6f49d1eb-7b6e-48cb-b0cd-3d6bbcd23d3a","status":"InProgress","startTime":"2023-03-14T08:21:28.1337336"}'
    headers:
      api-supported-versions:
      - 2022-01-01-preview, 2022-03-01, 2022-06-01-preview, 2022-10-01, 2022-11-01-preview,
        2023-02-01
      cache-control:
      - no-cache
      content-length:
      - '284'
      content-type:
      - application/json; charset=utf-8
      date:
      - Tue, 14 Mar 2023 08:21:49 GMT
      expires:
      - '-1'
      pragma:
      - no-cache
      server:
      - Microsoft-IIS/10.0
      strict-transport-security:
      - max-age=31536000; includeSubDomains
      transfer-encoding:
      - chunked
      vary:
      - Accept-Encoding,Accept-Encoding
      x-content-type-options:
      - nosniff
      x-powered-by:
      - ASP.NET
    status:
      code: 200
      message: OK
- request:
    body: null
    headers:
      Accept:
      - '*/*'
      Accept-Encoding:
      - gzip, deflate
      CommandName:
      - containerapp env create
      Connection:
      - keep-alive
      ParameterSetName:
      - -g -n --logs-workspace-id --logs-workspace-key
      User-Agent:
      - python/3.10.10 (Windows-10-10.0.22621-SP0) AZURECLI/2.46.0
    method: GET
    uri: https://management.azure.com/subscriptions/00000000-0000-0000-0000-000000000000/providers/Microsoft.App/locations/eastus/managedEnvironmentOperationStatuses/6f49d1eb-7b6e-48cb-b0cd-3d6bbcd23d3a?api-version=2022-10-01&azureAsyncOperation=true
  response:
    body:
      string: '{"id":"/subscriptions/00000000-0000-0000-0000-000000000000/providers/Microsoft.App/locations/eastus/managedEnvironmentOperationStatuses/6f49d1eb-7b6e-48cb-b0cd-3d6bbcd23d3a","name":"6f49d1eb-7b6e-48cb-b0cd-3d6bbcd23d3a","status":"InProgress","startTime":"2023-03-14T08:21:28.1337336"}'
    headers:
      api-supported-versions:
      - 2022-01-01-preview, 2022-03-01, 2022-06-01-preview, 2022-10-01, 2022-11-01-preview,
        2023-02-01
      cache-control:
      - no-cache
      content-length:
      - '284'
      content-type:
      - application/json; charset=utf-8
      date:
      - Tue, 14 Mar 2023 08:21:53 GMT
      expires:
      - '-1'
      pragma:
      - no-cache
      server:
      - Microsoft-IIS/10.0
      strict-transport-security:
      - max-age=31536000; includeSubDomains
      transfer-encoding:
      - chunked
      vary:
      - Accept-Encoding,Accept-Encoding
      x-content-type-options:
      - nosniff
      x-powered-by:
      - ASP.NET
    status:
      code: 200
      message: OK
- request:
    body: null
    headers:
      Accept:
      - '*/*'
      Accept-Encoding:
      - gzip, deflate
      CommandName:
      - containerapp env create
      Connection:
      - keep-alive
      ParameterSetName:
      - -g -n --logs-workspace-id --logs-workspace-key
      User-Agent:
      - python/3.10.10 (Windows-10-10.0.22621-SP0) AZURECLI/2.46.0
    method: GET
    uri: https://management.azure.com/subscriptions/00000000-0000-0000-0000-000000000000/providers/Microsoft.App/locations/eastus/managedEnvironmentOperationStatuses/6f49d1eb-7b6e-48cb-b0cd-3d6bbcd23d3a?api-version=2022-10-01&azureAsyncOperation=true
  response:
    body:
      string: '{"id":"/subscriptions/00000000-0000-0000-0000-000000000000/providers/Microsoft.App/locations/eastus/managedEnvironmentOperationStatuses/6f49d1eb-7b6e-48cb-b0cd-3d6bbcd23d3a","name":"6f49d1eb-7b6e-48cb-b0cd-3d6bbcd23d3a","status":"InProgress","startTime":"2023-03-14T08:21:28.1337336"}'
    headers:
      api-supported-versions:
      - 2022-01-01-preview, 2022-03-01, 2022-06-01-preview, 2022-10-01, 2022-11-01-preview,
        2023-02-01
      cache-control:
      - no-cache
      content-length:
      - '284'
      content-type:
      - application/json; charset=utf-8
      date:
      - Tue, 14 Mar 2023 08:21:56 GMT
      expires:
      - '-1'
      pragma:
      - no-cache
      server:
      - Microsoft-IIS/10.0
      strict-transport-security:
      - max-age=31536000; includeSubDomains
      transfer-encoding:
      - chunked
      vary:
      - Accept-Encoding,Accept-Encoding
      x-content-type-options:
      - nosniff
      x-powered-by:
      - ASP.NET
    status:
      code: 200
      message: OK
- request:
    body: null
    headers:
      Accept:
      - '*/*'
      Accept-Encoding:
      - gzip, deflate
      CommandName:
      - containerapp env create
      Connection:
      - keep-alive
      ParameterSetName:
      - -g -n --logs-workspace-id --logs-workspace-key
      User-Agent:
      - python/3.10.10 (Windows-10-10.0.22621-SP0) AZURECLI/2.46.0
    method: GET
    uri: https://management.azure.com/subscriptions/00000000-0000-0000-0000-000000000000/providers/Microsoft.App/locations/eastus/managedEnvironmentOperationStatuses/6f49d1eb-7b6e-48cb-b0cd-3d6bbcd23d3a?api-version=2022-10-01&azureAsyncOperation=true
  response:
    body:
      string: '{"id":"/subscriptions/00000000-0000-0000-0000-000000000000/providers/Microsoft.App/locations/eastus/managedEnvironmentOperationStatuses/6f49d1eb-7b6e-48cb-b0cd-3d6bbcd23d3a","name":"6f49d1eb-7b6e-48cb-b0cd-3d6bbcd23d3a","status":"InProgress","startTime":"2023-03-14T08:21:28.1337336"}'
    headers:
      api-supported-versions:
      - 2022-01-01-preview, 2022-03-01, 2022-06-01-preview, 2022-10-01, 2022-11-01-preview,
        2023-02-01
      cache-control:
      - no-cache
      content-length:
      - '284'
      content-type:
      - application/json; charset=utf-8
      date:
      - Tue, 14 Mar 2023 08:22:00 GMT
      expires:
      - '-1'
      pragma:
      - no-cache
      server:
      - Microsoft-IIS/10.0
      strict-transport-security:
      - max-age=31536000; includeSubDomains
      vary:
      - Accept-Encoding
      x-content-type-options:
      - nosniff
      x-powered-by:
      - ASP.NET
    status:
      code: 200
      message: OK
- request:
    body: null
    headers:
      Accept:
      - '*/*'
      Accept-Encoding:
      - gzip, deflate
      CommandName:
      - containerapp env create
      Connection:
      - keep-alive
      ParameterSetName:
      - -g -n --logs-workspace-id --logs-workspace-key
      User-Agent:
      - python/3.10.10 (Windows-10-10.0.22621-SP0) AZURECLI/2.46.0
    method: GET
    uri: https://management.azure.com/subscriptions/00000000-0000-0000-0000-000000000000/providers/Microsoft.App/locations/eastus/managedEnvironmentOperationStatuses/6f49d1eb-7b6e-48cb-b0cd-3d6bbcd23d3a?api-version=2022-10-01&azureAsyncOperation=true
  response:
    body:
      string: '{"id":"/subscriptions/00000000-0000-0000-0000-000000000000/providers/Microsoft.App/locations/eastus/managedEnvironmentOperationStatuses/6f49d1eb-7b6e-48cb-b0cd-3d6bbcd23d3a","name":"6f49d1eb-7b6e-48cb-b0cd-3d6bbcd23d3a","status":"InProgress","startTime":"2023-03-14T08:21:28.1337336"}'
    headers:
      api-supported-versions:
      - 2022-01-01-preview, 2022-03-01, 2022-06-01-preview, 2022-10-01, 2022-11-01-preview,
        2023-02-01
      cache-control:
      - no-cache
      content-length:
      - '284'
      content-type:
      - application/json; charset=utf-8
      date:
      - Tue, 14 Mar 2023 08:22:02 GMT
      expires:
      - '-1'
      pragma:
      - no-cache
      server:
      - Microsoft-IIS/10.0
      strict-transport-security:
      - max-age=31536000; includeSubDomains
      transfer-encoding:
      - chunked
      vary:
      - Accept-Encoding,Accept-Encoding
      x-content-type-options:
      - nosniff
      x-powered-by:
      - ASP.NET
    status:
      code: 200
      message: OK
- request:
    body: null
    headers:
      Accept:
      - '*/*'
      Accept-Encoding:
      - gzip, deflate
      CommandName:
      - containerapp env create
      Connection:
      - keep-alive
      ParameterSetName:
      - -g -n --logs-workspace-id --logs-workspace-key
      User-Agent:
      - python/3.10.10 (Windows-10-10.0.22621-SP0) AZURECLI/2.46.0
    method: GET
    uri: https://management.azure.com/subscriptions/00000000-0000-0000-0000-000000000000/providers/Microsoft.App/locations/eastus/managedEnvironmentOperationStatuses/6f49d1eb-7b6e-48cb-b0cd-3d6bbcd23d3a?api-version=2022-10-01&azureAsyncOperation=true
  response:
    body:
      string: '{"id":"/subscriptions/00000000-0000-0000-0000-000000000000/providers/Microsoft.App/locations/eastus/managedEnvironmentOperationStatuses/6f49d1eb-7b6e-48cb-b0cd-3d6bbcd23d3a","name":"6f49d1eb-7b6e-48cb-b0cd-3d6bbcd23d3a","status":"InProgress","startTime":"2023-03-14T08:21:28.1337336"}'
    headers:
      api-supported-versions:
      - 2022-01-01-preview, 2022-03-01, 2022-06-01-preview, 2022-10-01, 2022-11-01-preview,
        2023-02-01
      cache-control:
      - no-cache
      content-length:
      - '284'
      content-type:
      - application/json; charset=utf-8
      date:
      - Tue, 14 Mar 2023 08:22:06 GMT
      expires:
      - '-1'
      pragma:
      - no-cache
      server:
      - Microsoft-IIS/10.0
      strict-transport-security:
      - max-age=31536000; includeSubDomains
      transfer-encoding:
      - chunked
      vary:
      - Accept-Encoding,Accept-Encoding
      x-content-type-options:
      - nosniff
      x-powered-by:
      - ASP.NET
    status:
      code: 200
      message: OK
- request:
    body: null
    headers:
      Accept:
      - '*/*'
      Accept-Encoding:
      - gzip, deflate
      CommandName:
      - containerapp env create
      Connection:
      - keep-alive
      ParameterSetName:
      - -g -n --logs-workspace-id --logs-workspace-key
      User-Agent:
      - python/3.10.10 (Windows-10-10.0.22621-SP0) AZURECLI/2.46.0
    method: GET
    uri: https://management.azure.com/subscriptions/00000000-0000-0000-0000-000000000000/providers/Microsoft.App/locations/eastus/managedEnvironmentOperationStatuses/6f49d1eb-7b6e-48cb-b0cd-3d6bbcd23d3a?api-version=2022-10-01&azureAsyncOperation=true
  response:
    body:
      string: '{"id":"/subscriptions/00000000-0000-0000-0000-000000000000/providers/Microsoft.App/locations/eastus/managedEnvironmentOperationStatuses/6f49d1eb-7b6e-48cb-b0cd-3d6bbcd23d3a","name":"6f49d1eb-7b6e-48cb-b0cd-3d6bbcd23d3a","status":"InProgress","startTime":"2023-03-14T08:21:28.1337336"}'
    headers:
      api-supported-versions:
      - 2022-01-01-preview, 2022-03-01, 2022-06-01-preview, 2022-10-01, 2022-11-01-preview,
        2023-02-01
      cache-control:
      - no-cache
      content-length:
      - '284'
      content-type:
      - application/json; charset=utf-8
      date:
      - Tue, 14 Mar 2023 08:22:08 GMT
      expires:
      - '-1'
      pragma:
      - no-cache
      server:
      - Microsoft-IIS/10.0
      strict-transport-security:
      - max-age=31536000; includeSubDomains
      transfer-encoding:
      - chunked
      vary:
      - Accept-Encoding,Accept-Encoding
      x-content-type-options:
      - nosniff
      x-powered-by:
      - ASP.NET
    status:
      code: 200
      message: OK
- request:
    body: null
    headers:
      Accept:
      - '*/*'
      Accept-Encoding:
      - gzip, deflate
      CommandName:
      - containerapp env create
      Connection:
      - keep-alive
      ParameterSetName:
      - -g -n --logs-workspace-id --logs-workspace-key
      User-Agent:
      - python/3.10.10 (Windows-10-10.0.22621-SP0) AZURECLI/2.46.0
    method: GET
    uri: https://management.azure.com/subscriptions/00000000-0000-0000-0000-000000000000/providers/Microsoft.App/locations/eastus/managedEnvironmentOperationStatuses/6f49d1eb-7b6e-48cb-b0cd-3d6bbcd23d3a?api-version=2022-10-01&azureAsyncOperation=true
  response:
    body:
      string: '{"id":"/subscriptions/00000000-0000-0000-0000-000000000000/providers/Microsoft.App/locations/eastus/managedEnvironmentOperationStatuses/6f49d1eb-7b6e-48cb-b0cd-3d6bbcd23d3a","name":"6f49d1eb-7b6e-48cb-b0cd-3d6bbcd23d3a","status":"InProgress","startTime":"2023-03-14T08:21:28.1337336"}'
    headers:
      api-supported-versions:
      - 2022-01-01-preview, 2022-03-01, 2022-06-01-preview, 2022-10-01, 2022-11-01-preview,
        2023-02-01
      cache-control:
      - no-cache
      content-length:
      - '284'
      content-type:
      - application/json; charset=utf-8
      date:
      - Tue, 14 Mar 2023 08:22:13 GMT
      expires:
      - '-1'
      pragma:
      - no-cache
      server:
      - Microsoft-IIS/10.0
      strict-transport-security:
      - max-age=31536000; includeSubDomains
      transfer-encoding:
      - chunked
      vary:
      - Accept-Encoding,Accept-Encoding
      x-content-type-options:
      - nosniff
      x-powered-by:
      - ASP.NET
    status:
      code: 200
      message: OK
- request:
    body: null
    headers:
      Accept:
      - '*/*'
      Accept-Encoding:
      - gzip, deflate
      CommandName:
      - containerapp env create
      Connection:
      - keep-alive
      ParameterSetName:
      - -g -n --logs-workspace-id --logs-workspace-key
      User-Agent:
      - python/3.10.10 (Windows-10-10.0.22621-SP0) AZURECLI/2.46.0
    method: GET
    uri: https://management.azure.com/subscriptions/00000000-0000-0000-0000-000000000000/providers/Microsoft.App/locations/eastus/managedEnvironmentOperationStatuses/6f49d1eb-7b6e-48cb-b0cd-3d6bbcd23d3a?api-version=2022-10-01&azureAsyncOperation=true
  response:
    body:
      string: '{"id":"/subscriptions/00000000-0000-0000-0000-000000000000/providers/Microsoft.App/locations/eastus/managedEnvironmentOperationStatuses/6f49d1eb-7b6e-48cb-b0cd-3d6bbcd23d3a","name":"6f49d1eb-7b6e-48cb-b0cd-3d6bbcd23d3a","status":"InProgress","startTime":"2023-03-14T08:21:28.1337336"}'
    headers:
      api-supported-versions:
      - 2022-01-01-preview, 2022-03-01, 2022-06-01-preview, 2022-10-01, 2022-11-01-preview,
        2023-02-01
      cache-control:
      - no-cache
      content-length:
      - '284'
      content-type:
      - application/json; charset=utf-8
      date:
      - Tue, 14 Mar 2023 08:22:15 GMT
      expires:
      - '-1'
      pragma:
      - no-cache
      server:
      - Microsoft-IIS/10.0
      strict-transport-security:
      - max-age=31536000; includeSubDomains
      transfer-encoding:
      - chunked
      vary:
      - Accept-Encoding,Accept-Encoding
      x-content-type-options:
      - nosniff
      x-powered-by:
      - ASP.NET
    status:
      code: 200
      message: OK
- request:
    body: null
    headers:
      Accept:
      - '*/*'
      Accept-Encoding:
      - gzip, deflate
      CommandName:
      - containerapp env create
      Connection:
      - keep-alive
      ParameterSetName:
      - -g -n --logs-workspace-id --logs-workspace-key
      User-Agent:
      - python/3.10.10 (Windows-10-10.0.22621-SP0) AZURECLI/2.46.0
    method: GET
    uri: https://management.azure.com/subscriptions/00000000-0000-0000-0000-000000000000/providers/Microsoft.App/locations/eastus/managedEnvironmentOperationStatuses/6f49d1eb-7b6e-48cb-b0cd-3d6bbcd23d3a?api-version=2022-10-01&azureAsyncOperation=true
  response:
    body:
      string: '{"id":"/subscriptions/00000000-0000-0000-0000-000000000000/providers/Microsoft.App/locations/eastus/managedEnvironmentOperationStatuses/6f49d1eb-7b6e-48cb-b0cd-3d6bbcd23d3a","name":"6f49d1eb-7b6e-48cb-b0cd-3d6bbcd23d3a","status":"InProgress","startTime":"2023-03-14T08:21:28.1337336"}'
    headers:
      api-supported-versions:
      - 2022-01-01-preview, 2022-03-01, 2022-06-01-preview, 2022-10-01, 2022-11-01-preview,
        2023-02-01
      cache-control:
      - no-cache
      content-length:
      - '284'
      content-type:
      - application/json; charset=utf-8
      date:
      - Tue, 14 Mar 2023 08:22:18 GMT
      expires:
      - '-1'
      pragma:
      - no-cache
      server:
      - Microsoft-IIS/10.0
      strict-transport-security:
      - max-age=31536000; includeSubDomains
      transfer-encoding:
      - chunked
      vary:
      - Accept-Encoding,Accept-Encoding
      x-content-type-options:
      - nosniff
      x-powered-by:
      - ASP.NET
    status:
      code: 200
      message: OK
- request:
    body: null
    headers:
      Accept:
      - '*/*'
      Accept-Encoding:
      - gzip, deflate
      CommandName:
      - containerapp env create
      Connection:
      - keep-alive
      ParameterSetName:
      - -g -n --logs-workspace-id --logs-workspace-key
      User-Agent:
      - python/3.10.10 (Windows-10-10.0.22621-SP0) AZURECLI/2.46.0
    method: GET
    uri: https://management.azure.com/subscriptions/00000000-0000-0000-0000-000000000000/providers/Microsoft.App/locations/eastus/managedEnvironmentOperationStatuses/6f49d1eb-7b6e-48cb-b0cd-3d6bbcd23d3a?api-version=2022-10-01&azureAsyncOperation=true
  response:
    body:
      string: '{"id":"/subscriptions/00000000-0000-0000-0000-000000000000/providers/Microsoft.App/locations/eastus/managedEnvironmentOperationStatuses/6f49d1eb-7b6e-48cb-b0cd-3d6bbcd23d3a","name":"6f49d1eb-7b6e-48cb-b0cd-3d6bbcd23d3a","status":"InProgress","startTime":"2023-03-14T08:21:28.1337336"}'
    headers:
      api-supported-versions:
      - 2022-01-01-preview, 2022-03-01, 2022-06-01-preview, 2022-10-01, 2022-11-01-preview,
        2023-02-01
      cache-control:
      - no-cache
      content-length:
      - '284'
      content-type:
      - application/json; charset=utf-8
      date:
      - Tue, 14 Mar 2023 08:22:21 GMT
      expires:
      - '-1'
      pragma:
      - no-cache
      server:
      - Microsoft-IIS/10.0
      strict-transport-security:
      - max-age=31536000; includeSubDomains
      transfer-encoding:
      - chunked
      vary:
      - Accept-Encoding,Accept-Encoding
      x-content-type-options:
      - nosniff
      x-powered-by:
      - ASP.NET
    status:
      code: 200
      message: OK
- request:
    body: null
    headers:
      Accept:
      - '*/*'
      Accept-Encoding:
      - gzip, deflate
      CommandName:
      - containerapp env create
      Connection:
      - keep-alive
      ParameterSetName:
      - -g -n --logs-workspace-id --logs-workspace-key
      User-Agent:
      - python/3.10.10 (Windows-10-10.0.22621-SP0) AZURECLI/2.46.0
    method: GET
    uri: https://management.azure.com/subscriptions/00000000-0000-0000-0000-000000000000/providers/Microsoft.App/locations/eastus/managedEnvironmentOperationStatuses/6f49d1eb-7b6e-48cb-b0cd-3d6bbcd23d3a?api-version=2022-10-01&azureAsyncOperation=true
  response:
    body:
      string: '{"id":"/subscriptions/00000000-0000-0000-0000-000000000000/providers/Microsoft.App/locations/eastus/managedEnvironmentOperationStatuses/6f49d1eb-7b6e-48cb-b0cd-3d6bbcd23d3a","name":"6f49d1eb-7b6e-48cb-b0cd-3d6bbcd23d3a","status":"InProgress","startTime":"2023-03-14T08:21:28.1337336"}'
    headers:
      api-supported-versions:
      - 2022-01-01-preview, 2022-03-01, 2022-06-01-preview, 2022-10-01, 2022-11-01-preview,
        2023-02-01
      cache-control:
      - no-cache
      content-length:
      - '284'
      content-type:
      - application/json; charset=utf-8
      date:
      - Tue, 14 Mar 2023 08:22:25 GMT
      expires:
      - '-1'
      pragma:
      - no-cache
      server:
      - Microsoft-IIS/10.0
      strict-transport-security:
      - max-age=31536000; includeSubDomains
      transfer-encoding:
      - chunked
      vary:
      - Accept-Encoding,Accept-Encoding
      x-content-type-options:
      - nosniff
      x-powered-by:
      - ASP.NET
    status:
      code: 200
      message: OK
- request:
    body: null
    headers:
      Accept:
      - '*/*'
      Accept-Encoding:
      - gzip, deflate
      CommandName:
      - containerapp env create
      Connection:
      - keep-alive
      ParameterSetName:
      - -g -n --logs-workspace-id --logs-workspace-key
      User-Agent:
      - python/3.10.10 (Windows-10-10.0.22621-SP0) AZURECLI/2.46.0
    method: GET
    uri: https://management.azure.com/subscriptions/00000000-0000-0000-0000-000000000000/providers/Microsoft.App/locations/eastus/managedEnvironmentOperationStatuses/6f49d1eb-7b6e-48cb-b0cd-3d6bbcd23d3a?api-version=2022-10-01&azureAsyncOperation=true
  response:
    body:
      string: '{"id":"/subscriptions/00000000-0000-0000-0000-000000000000/providers/Microsoft.App/locations/eastus/managedEnvironmentOperationStatuses/6f49d1eb-7b6e-48cb-b0cd-3d6bbcd23d3a","name":"6f49d1eb-7b6e-48cb-b0cd-3d6bbcd23d3a","status":"InProgress","startTime":"2023-03-14T08:21:28.1337336"}'
    headers:
      api-supported-versions:
      - 2022-01-01-preview, 2022-03-01, 2022-06-01-preview, 2022-10-01, 2022-11-01-preview,
        2023-02-01
      cache-control:
      - no-cache
      content-length:
      - '284'
      content-type:
      - application/json; charset=utf-8
      date:
      - Tue, 14 Mar 2023 08:22:27 GMT
      expires:
      - '-1'
      pragma:
      - no-cache
      server:
      - Microsoft-IIS/10.0
      strict-transport-security:
      - max-age=31536000; includeSubDomains
      transfer-encoding:
      - chunked
      vary:
      - Accept-Encoding,Accept-Encoding
      x-content-type-options:
      - nosniff
      x-powered-by:
      - ASP.NET
    status:
      code: 200
      message: OK
- request:
    body: null
    headers:
      Accept:
      - '*/*'
      Accept-Encoding:
      - gzip, deflate
      CommandName:
      - containerapp env create
      Connection:
      - keep-alive
      ParameterSetName:
      - -g -n --logs-workspace-id --logs-workspace-key
      User-Agent:
      - python/3.10.10 (Windows-10-10.0.22621-SP0) AZURECLI/2.46.0
    method: GET
    uri: https://management.azure.com/subscriptions/00000000-0000-0000-0000-000000000000/providers/Microsoft.App/locations/eastus/managedEnvironmentOperationStatuses/6f49d1eb-7b6e-48cb-b0cd-3d6bbcd23d3a?api-version=2022-10-01&azureAsyncOperation=true
  response:
    body:
      string: '{"id":"/subscriptions/00000000-0000-0000-0000-000000000000/providers/Microsoft.App/locations/eastus/managedEnvironmentOperationStatuses/6f49d1eb-7b6e-48cb-b0cd-3d6bbcd23d3a","name":"6f49d1eb-7b6e-48cb-b0cd-3d6bbcd23d3a","status":"InProgress","startTime":"2023-03-14T08:21:28.1337336"}'
    headers:
      api-supported-versions:
      - 2022-01-01-preview, 2022-03-01, 2022-06-01-preview, 2022-10-01, 2022-11-01-preview,
        2023-02-01
      cache-control:
      - no-cache
      content-length:
      - '284'
      content-type:
      - application/json; charset=utf-8
      date:
      - Tue, 14 Mar 2023 08:22:31 GMT
      expires:
      - '-1'
      pragma:
      - no-cache
      server:
      - Microsoft-IIS/10.0
      strict-transport-security:
      - max-age=31536000; includeSubDomains
      transfer-encoding:
      - chunked
      vary:
      - Accept-Encoding,Accept-Encoding
      x-content-type-options:
      - nosniff
      x-powered-by:
      - ASP.NET
    status:
      code: 200
      message: OK
- request:
    body: null
    headers:
      Accept:
      - '*/*'
      Accept-Encoding:
      - gzip, deflate
      CommandName:
      - containerapp env create
      Connection:
      - keep-alive
      ParameterSetName:
      - -g -n --logs-workspace-id --logs-workspace-key
      User-Agent:
      - python/3.10.10 (Windows-10-10.0.22621-SP0) AZURECLI/2.46.0
    method: GET
    uri: https://management.azure.com/subscriptions/00000000-0000-0000-0000-000000000000/providers/Microsoft.App/locations/eastus/managedEnvironmentOperationStatuses/6f49d1eb-7b6e-48cb-b0cd-3d6bbcd23d3a?api-version=2022-10-01&azureAsyncOperation=true
  response:
    body:
      string: '{"id":"/subscriptions/00000000-0000-0000-0000-000000000000/providers/Microsoft.App/locations/eastus/managedEnvironmentOperationStatuses/6f49d1eb-7b6e-48cb-b0cd-3d6bbcd23d3a","name":"6f49d1eb-7b6e-48cb-b0cd-3d6bbcd23d3a","status":"InProgress","startTime":"2023-03-14T08:21:28.1337336"}'
    headers:
      api-supported-versions:
      - 2022-01-01-preview, 2022-03-01, 2022-06-01-preview, 2022-10-01, 2022-11-01-preview,
        2023-02-01
      cache-control:
      - no-cache
      content-length:
      - '284'
      content-type:
      - application/json; charset=utf-8
      date:
      - Tue, 14 Mar 2023 08:22:34 GMT
      expires:
      - '-1'
      pragma:
      - no-cache
      server:
      - Microsoft-IIS/10.0
      strict-transport-security:
      - max-age=31536000; includeSubDomains
      transfer-encoding:
      - chunked
      vary:
      - Accept-Encoding,Accept-Encoding
      x-content-type-options:
      - nosniff
      x-powered-by:
      - ASP.NET
    status:
      code: 200
      message: OK
- request:
    body: null
    headers:
      Accept:
      - '*/*'
      Accept-Encoding:
      - gzip, deflate
      CommandName:
      - containerapp env create
      Connection:
      - keep-alive
      ParameterSetName:
      - -g -n --logs-workspace-id --logs-workspace-key
      User-Agent:
      - python/3.10.10 (Windows-10-10.0.22621-SP0) AZURECLI/2.46.0
    method: GET
    uri: https://management.azure.com/subscriptions/00000000-0000-0000-0000-000000000000/providers/Microsoft.App/locations/eastus/managedEnvironmentOperationStatuses/6f49d1eb-7b6e-48cb-b0cd-3d6bbcd23d3a?api-version=2022-10-01&azureAsyncOperation=true
  response:
    body:
      string: '{"id":"/subscriptions/00000000-0000-0000-0000-000000000000/providers/Microsoft.App/locations/eastus/managedEnvironmentOperationStatuses/6f49d1eb-7b6e-48cb-b0cd-3d6bbcd23d3a","name":"6f49d1eb-7b6e-48cb-b0cd-3d6bbcd23d3a","status":"InProgress","startTime":"2023-03-14T08:21:28.1337336"}'
    headers:
      api-supported-versions:
      - 2022-01-01-preview, 2022-03-01, 2022-06-01-preview, 2022-10-01, 2022-11-01-preview,
        2023-02-01
      cache-control:
      - no-cache
      content-length:
      - '284'
      content-type:
      - application/json; charset=utf-8
      date:
      - Tue, 14 Mar 2023 08:22:38 GMT
      expires:
      - '-1'
      pragma:
      - no-cache
      server:
      - Microsoft-IIS/10.0
      strict-transport-security:
      - max-age=31536000; includeSubDomains
      transfer-encoding:
      - chunked
      vary:
      - Accept-Encoding,Accept-Encoding
      x-content-type-options:
      - nosniff
      x-powered-by:
      - ASP.NET
    status:
      code: 200
      message: OK
- request:
    body: null
    headers:
      Accept:
      - '*/*'
      Accept-Encoding:
      - gzip, deflate
      CommandName:
      - containerapp env create
      Connection:
      - keep-alive
      ParameterSetName:
      - -g -n --logs-workspace-id --logs-workspace-key
      User-Agent:
      - python/3.10.10 (Windows-10-10.0.22621-SP0) AZURECLI/2.46.0
    method: GET
    uri: https://management.azure.com/subscriptions/00000000-0000-0000-0000-000000000000/providers/Microsoft.App/locations/eastus/managedEnvironmentOperationStatuses/6f49d1eb-7b6e-48cb-b0cd-3d6bbcd23d3a?api-version=2022-10-01&azureAsyncOperation=true
  response:
    body:
      string: '{"id":"/subscriptions/00000000-0000-0000-0000-000000000000/providers/Microsoft.App/locations/eastus/managedEnvironmentOperationStatuses/6f49d1eb-7b6e-48cb-b0cd-3d6bbcd23d3a","name":"6f49d1eb-7b6e-48cb-b0cd-3d6bbcd23d3a","status":"InProgress","startTime":"2023-03-14T08:21:28.1337336"}'
    headers:
      api-supported-versions:
      - 2022-01-01-preview, 2022-03-01, 2022-06-01-preview, 2022-10-01, 2022-11-01-preview,
        2023-02-01
      cache-control:
      - no-cache
      content-length:
      - '284'
      content-type:
      - application/json; charset=utf-8
      date:
      - Tue, 14 Mar 2023 08:22:40 GMT
      expires:
      - '-1'
      pragma:
      - no-cache
      server:
      - Microsoft-IIS/10.0
      strict-transport-security:
      - max-age=31536000; includeSubDomains
      transfer-encoding:
      - chunked
      vary:
      - Accept-Encoding,Accept-Encoding
      x-content-type-options:
      - nosniff
      x-powered-by:
      - ASP.NET
    status:
      code: 200
      message: OK
- request:
    body: null
    headers:
      Accept:
      - '*/*'
      Accept-Encoding:
      - gzip, deflate
      CommandName:
      - containerapp env create
      Connection:
      - keep-alive
      ParameterSetName:
      - -g -n --logs-workspace-id --logs-workspace-key
      User-Agent:
      - python/3.10.10 (Windows-10-10.0.22621-SP0) AZURECLI/2.46.0
    method: GET
    uri: https://management.azure.com/subscriptions/00000000-0000-0000-0000-000000000000/providers/Microsoft.App/locations/eastus/managedEnvironmentOperationStatuses/6f49d1eb-7b6e-48cb-b0cd-3d6bbcd23d3a?api-version=2022-10-01&azureAsyncOperation=true
  response:
    body:
      string: '{"id":"/subscriptions/00000000-0000-0000-0000-000000000000/providers/Microsoft.App/locations/eastus/managedEnvironmentOperationStatuses/6f49d1eb-7b6e-48cb-b0cd-3d6bbcd23d3a","name":"6f49d1eb-7b6e-48cb-b0cd-3d6bbcd23d3a","status":"InProgress","startTime":"2023-03-14T08:21:28.1337336"}'
    headers:
      api-supported-versions:
      - 2022-01-01-preview, 2022-03-01, 2022-06-01-preview, 2022-10-01, 2022-11-01-preview,
        2023-02-01
      cache-control:
      - no-cache
      content-length:
      - '284'
      content-type:
      - application/json; charset=utf-8
      date:
      - Tue, 14 Mar 2023 08:22:44 GMT
      expires:
      - '-1'
      pragma:
      - no-cache
      server:
      - Microsoft-IIS/10.0
      strict-transport-security:
      - max-age=31536000; includeSubDomains
      transfer-encoding:
      - chunked
      vary:
      - Accept-Encoding,Accept-Encoding
      x-content-type-options:
      - nosniff
      x-powered-by:
      - ASP.NET
    status:
      code: 200
      message: OK
- request:
    body: null
    headers:
      Accept:
      - '*/*'
      Accept-Encoding:
      - gzip, deflate
      CommandName:
      - containerapp env create
      Connection:
      - keep-alive
      ParameterSetName:
      - -g -n --logs-workspace-id --logs-workspace-key
      User-Agent:
      - python/3.10.10 (Windows-10-10.0.22621-SP0) AZURECLI/2.46.0
    method: GET
    uri: https://management.azure.com/subscriptions/00000000-0000-0000-0000-000000000000/providers/Microsoft.App/locations/eastus/managedEnvironmentOperationStatuses/6f49d1eb-7b6e-48cb-b0cd-3d6bbcd23d3a?api-version=2022-10-01&azureAsyncOperation=true
  response:
    body:
      string: '{"id":"/subscriptions/00000000-0000-0000-0000-000000000000/providers/Microsoft.App/locations/eastus/managedEnvironmentOperationStatuses/6f49d1eb-7b6e-48cb-b0cd-3d6bbcd23d3a","name":"6f49d1eb-7b6e-48cb-b0cd-3d6bbcd23d3a","status":"InProgress","startTime":"2023-03-14T08:21:28.1337336"}'
    headers:
      api-supported-versions:
      - 2022-01-01-preview, 2022-03-01, 2022-06-01-preview, 2022-10-01, 2022-11-01-preview,
        2023-02-01
      cache-control:
      - no-cache
      content-length:
      - '284'
      content-type:
      - application/json; charset=utf-8
      date:
      - Tue, 14 Mar 2023 08:22:47 GMT
      expires:
      - '-1'
      pragma:
      - no-cache
      server:
      - Microsoft-IIS/10.0
      strict-transport-security:
      - max-age=31536000; includeSubDomains
      transfer-encoding:
      - chunked
      vary:
      - Accept-Encoding,Accept-Encoding
      x-content-type-options:
      - nosniff
      x-powered-by:
      - ASP.NET
    status:
      code: 200
      message: OK
- request:
    body: null
    headers:
      Accept:
      - '*/*'
      Accept-Encoding:
      - gzip, deflate
      CommandName:
      - containerapp env create
      Connection:
      - keep-alive
      ParameterSetName:
      - -g -n --logs-workspace-id --logs-workspace-key
      User-Agent:
      - python/3.10.10 (Windows-10-10.0.22621-SP0) AZURECLI/2.46.0
    method: GET
    uri: https://management.azure.com/subscriptions/00000000-0000-0000-0000-000000000000/providers/Microsoft.App/locations/eastus/managedEnvironmentOperationStatuses/6f49d1eb-7b6e-48cb-b0cd-3d6bbcd23d3a?api-version=2022-10-01&azureAsyncOperation=true
  response:
    body:
      string: '{"id":"/subscriptions/00000000-0000-0000-0000-000000000000/providers/Microsoft.App/locations/eastus/managedEnvironmentOperationStatuses/6f49d1eb-7b6e-48cb-b0cd-3d6bbcd23d3a","name":"6f49d1eb-7b6e-48cb-b0cd-3d6bbcd23d3a","status":"InProgress","startTime":"2023-03-14T08:21:28.1337336"}'
    headers:
      api-supported-versions:
      - 2022-01-01-preview, 2022-03-01, 2022-06-01-preview, 2022-10-01, 2022-11-01-preview,
        2023-02-01
      cache-control:
      - no-cache
      content-length:
      - '284'
      content-type:
      - application/json; charset=utf-8
      date:
      - Tue, 14 Mar 2023 08:22:50 GMT
      expires:
      - '-1'
      pragma:
      - no-cache
      server:
      - Microsoft-IIS/10.0
      strict-transport-security:
      - max-age=31536000; includeSubDomains
      transfer-encoding:
      - chunked
      vary:
      - Accept-Encoding,Accept-Encoding
      x-content-type-options:
      - nosniff
      x-powered-by:
      - ASP.NET
    status:
      code: 200
      message: OK
- request:
    body: null
    headers:
      Accept:
      - '*/*'
      Accept-Encoding:
      - gzip, deflate
      CommandName:
      - containerapp env create
      Connection:
      - keep-alive
      ParameterSetName:
      - -g -n --logs-workspace-id --logs-workspace-key
      User-Agent:
      - python/3.10.10 (Windows-10-10.0.22621-SP0) AZURECLI/2.46.0
    method: GET
    uri: https://management.azure.com/subscriptions/00000000-0000-0000-0000-000000000000/providers/Microsoft.App/locations/eastus/managedEnvironmentOperationStatuses/6f49d1eb-7b6e-48cb-b0cd-3d6bbcd23d3a?api-version=2022-10-01&azureAsyncOperation=true
  response:
    body:
      string: '{"id":"/subscriptions/00000000-0000-0000-0000-000000000000/providers/Microsoft.App/locations/eastus/managedEnvironmentOperationStatuses/6f49d1eb-7b6e-48cb-b0cd-3d6bbcd23d3a","name":"6f49d1eb-7b6e-48cb-b0cd-3d6bbcd23d3a","status":"InProgress","startTime":"2023-03-14T08:21:28.1337336"}'
    headers:
      api-supported-versions:
      - 2022-01-01-preview, 2022-03-01, 2022-06-01-preview, 2022-10-01, 2022-11-01-preview,
        2023-02-01
      cache-control:
      - no-cache
      content-length:
      - '284'
      content-type:
      - application/json; charset=utf-8
      date:
      - Tue, 14 Mar 2023 08:22:54 GMT
      expires:
      - '-1'
      pragma:
      - no-cache
      server:
      - Microsoft-IIS/10.0
      strict-transport-security:
      - max-age=31536000; includeSubDomains
      transfer-encoding:
      - chunked
      vary:
      - Accept-Encoding,Accept-Encoding
      x-content-type-options:
      - nosniff
      x-powered-by:
      - ASP.NET
    status:
      code: 200
      message: OK
- request:
    body: null
    headers:
      Accept:
      - '*/*'
      Accept-Encoding:
      - gzip, deflate
      CommandName:
      - containerapp env create
      Connection:
      - keep-alive
      ParameterSetName:
      - -g -n --logs-workspace-id --logs-workspace-key
      User-Agent:
      - python/3.10.10 (Windows-10-10.0.22621-SP0) AZURECLI/2.46.0
    method: GET
    uri: https://management.azure.com/subscriptions/00000000-0000-0000-0000-000000000000/providers/Microsoft.App/locations/eastus/managedEnvironmentOperationStatuses/6f49d1eb-7b6e-48cb-b0cd-3d6bbcd23d3a?api-version=2022-10-01&azureAsyncOperation=true
  response:
    body:
      string: '{"id":"/subscriptions/00000000-0000-0000-0000-000000000000/providers/Microsoft.App/locations/eastus/managedEnvironmentOperationStatuses/6f49d1eb-7b6e-48cb-b0cd-3d6bbcd23d3a","name":"6f49d1eb-7b6e-48cb-b0cd-3d6bbcd23d3a","status":"InProgress","startTime":"2023-03-14T08:21:28.1337336"}'
    headers:
      api-supported-versions:
      - 2022-01-01-preview, 2022-03-01, 2022-06-01-preview, 2022-10-01, 2022-11-01-preview,
        2023-02-01
      cache-control:
      - no-cache
      content-length:
      - '284'
      content-type:
      - application/json; charset=utf-8
      date:
      - Tue, 14 Mar 2023 08:22:56 GMT
      expires:
      - '-1'
      pragma:
      - no-cache
      server:
      - Microsoft-IIS/10.0
      strict-transport-security:
      - max-age=31536000; includeSubDomains
      transfer-encoding:
      - chunked
      vary:
      - Accept-Encoding,Accept-Encoding
      x-content-type-options:
      - nosniff
      x-powered-by:
      - ASP.NET
    status:
      code: 200
      message: OK
- request:
    body: null
    headers:
      Accept:
      - '*/*'
      Accept-Encoding:
      - gzip, deflate
      CommandName:
      - containerapp env create
      Connection:
      - keep-alive
      ParameterSetName:
      - -g -n --logs-workspace-id --logs-workspace-key
      User-Agent:
      - python/3.10.10 (Windows-10-10.0.22621-SP0) AZURECLI/2.46.0
    method: GET
    uri: https://management.azure.com/subscriptions/00000000-0000-0000-0000-000000000000/providers/Microsoft.App/locations/eastus/managedEnvironmentOperationStatuses/6f49d1eb-7b6e-48cb-b0cd-3d6bbcd23d3a?api-version=2022-10-01&azureAsyncOperation=true
  response:
    body:
      string: '{"id":"/subscriptions/00000000-0000-0000-0000-000000000000/providers/Microsoft.App/locations/eastus/managedEnvironmentOperationStatuses/6f49d1eb-7b6e-48cb-b0cd-3d6bbcd23d3a","name":"6f49d1eb-7b6e-48cb-b0cd-3d6bbcd23d3a","status":"InProgress","startTime":"2023-03-14T08:21:28.1337336"}'
    headers:
      api-supported-versions:
      - 2022-01-01-preview, 2022-03-01, 2022-06-01-preview, 2022-10-01, 2022-11-01-preview,
        2023-02-01
      cache-control:
      - no-cache
      content-length:
      - '284'
      content-type:
      - application/json; charset=utf-8
      date:
      - Tue, 14 Mar 2023 08:22:59 GMT
      expires:
      - '-1'
      pragma:
      - no-cache
      server:
      - Microsoft-IIS/10.0
      strict-transport-security:
      - max-age=31536000; includeSubDomains
      transfer-encoding:
      - chunked
      vary:
      - Accept-Encoding,Accept-Encoding
      x-content-type-options:
      - nosniff
      x-powered-by:
      - ASP.NET
    status:
      code: 200
      message: OK
- request:
    body: null
    headers:
      Accept:
      - '*/*'
      Accept-Encoding:
      - gzip, deflate
      CommandName:
      - containerapp env create
      Connection:
      - keep-alive
      ParameterSetName:
      - -g -n --logs-workspace-id --logs-workspace-key
      User-Agent:
      - python/3.10.10 (Windows-10-10.0.22621-SP0) AZURECLI/2.46.0
    method: GET
    uri: https://management.azure.com/subscriptions/00000000-0000-0000-0000-000000000000/providers/Microsoft.App/locations/eastus/managedEnvironmentOperationStatuses/6f49d1eb-7b6e-48cb-b0cd-3d6bbcd23d3a?api-version=2022-10-01&azureAsyncOperation=true
  response:
    body:
      string: '{"id":"/subscriptions/00000000-0000-0000-0000-000000000000/providers/Microsoft.App/locations/eastus/managedEnvironmentOperationStatuses/6f49d1eb-7b6e-48cb-b0cd-3d6bbcd23d3a","name":"6f49d1eb-7b6e-48cb-b0cd-3d6bbcd23d3a","status":"InProgress","startTime":"2023-03-14T08:21:28.1337336"}'
    headers:
      api-supported-versions:
      - 2022-01-01-preview, 2022-03-01, 2022-06-01-preview, 2022-10-01, 2022-11-01-preview,
        2023-02-01
      cache-control:
      - no-cache
      content-length:
      - '284'
      content-type:
      - application/json; charset=utf-8
      date:
      - Tue, 14 Mar 2023 08:23:01 GMT
      expires:
      - '-1'
      pragma:
      - no-cache
      server:
      - Microsoft-IIS/10.0
      strict-transport-security:
      - max-age=31536000; includeSubDomains
      transfer-encoding:
      - chunked
      vary:
      - Accept-Encoding,Accept-Encoding
      x-content-type-options:
      - nosniff
      x-powered-by:
      - ASP.NET
    status:
      code: 200
      message: OK
- request:
    body: null
    headers:
      Accept:
      - '*/*'
      Accept-Encoding:
      - gzip, deflate
      CommandName:
      - containerapp env create
      Connection:
      - keep-alive
      ParameterSetName:
      - -g -n --logs-workspace-id --logs-workspace-key
      User-Agent:
      - python/3.10.10 (Windows-10-10.0.22621-SP0) AZURECLI/2.46.0
    method: GET
    uri: https://management.azure.com/subscriptions/00000000-0000-0000-0000-000000000000/providers/Microsoft.App/locations/eastus/managedEnvironmentOperationStatuses/6f49d1eb-7b6e-48cb-b0cd-3d6bbcd23d3a?api-version=2022-10-01&azureAsyncOperation=true
  response:
    body:
      string: '{"id":"/subscriptions/00000000-0000-0000-0000-000000000000/providers/Microsoft.App/locations/eastus/managedEnvironmentOperationStatuses/6f49d1eb-7b6e-48cb-b0cd-3d6bbcd23d3a","name":"6f49d1eb-7b6e-48cb-b0cd-3d6bbcd23d3a","status":"InProgress","startTime":"2023-03-14T08:21:28.1337336"}'
    headers:
      api-supported-versions:
      - 2022-01-01-preview, 2022-03-01, 2022-06-01-preview, 2022-10-01, 2022-11-01-preview,
        2023-02-01
      cache-control:
      - no-cache
      content-length:
      - '284'
      content-type:
      - application/json; charset=utf-8
      date:
      - Tue, 14 Mar 2023 08:23:04 GMT
      expires:
      - '-1'
      pragma:
      - no-cache
      server:
      - Microsoft-IIS/10.0
      strict-transport-security:
      - max-age=31536000; includeSubDomains
      vary:
      - Accept-Encoding
      x-content-type-options:
      - nosniff
      x-powered-by:
      - ASP.NET
    status:
      code: 200
      message: OK
- request:
    body: null
    headers:
      Accept:
      - '*/*'
      Accept-Encoding:
      - gzip, deflate
      CommandName:
      - containerapp env create
      Connection:
      - keep-alive
      ParameterSetName:
      - -g -n --logs-workspace-id --logs-workspace-key
      User-Agent:
      - python/3.10.10 (Windows-10-10.0.22621-SP0) AZURECLI/2.46.0
    method: GET
    uri: https://management.azure.com/subscriptions/00000000-0000-0000-0000-000000000000/providers/Microsoft.App/locations/eastus/managedEnvironmentOperationStatuses/6f49d1eb-7b6e-48cb-b0cd-3d6bbcd23d3a?api-version=2022-10-01&azureAsyncOperation=true
  response:
    body:
      string: '{"id":"/subscriptions/00000000-0000-0000-0000-000000000000/providers/Microsoft.App/locations/eastus/managedEnvironmentOperationStatuses/6f49d1eb-7b6e-48cb-b0cd-3d6bbcd23d3a","name":"6f49d1eb-7b6e-48cb-b0cd-3d6bbcd23d3a","status":"InProgress","startTime":"2023-03-14T08:21:28.1337336"}'
    headers:
      api-supported-versions:
      - 2022-01-01-preview, 2022-03-01, 2022-06-01-preview, 2022-10-01, 2022-11-01-preview,
        2023-02-01
      cache-control:
      - no-cache
      content-length:
      - '284'
      content-type:
      - application/json; charset=utf-8
      date:
      - Tue, 14 Mar 2023 08:23:07 GMT
      expires:
      - '-1'
      pragma:
      - no-cache
      server:
      - Microsoft-IIS/10.0
      strict-transport-security:
      - max-age=31536000; includeSubDomains
      transfer-encoding:
      - chunked
      vary:
      - Accept-Encoding,Accept-Encoding
      x-content-type-options:
      - nosniff
      x-powered-by:
      - ASP.NET
    status:
      code: 200
      message: OK
- request:
    body: null
    headers:
      Accept:
      - '*/*'
      Accept-Encoding:
      - gzip, deflate
      CommandName:
      - containerapp env create
      Connection:
      - keep-alive
      ParameterSetName:
      - -g -n --logs-workspace-id --logs-workspace-key
      User-Agent:
      - python/3.10.10 (Windows-10-10.0.22621-SP0) AZURECLI/2.46.0
    method: GET
    uri: https://management.azure.com/subscriptions/00000000-0000-0000-0000-000000000000/providers/Microsoft.App/locations/eastus/managedEnvironmentOperationStatuses/6f49d1eb-7b6e-48cb-b0cd-3d6bbcd23d3a?api-version=2022-10-01&azureAsyncOperation=true
  response:
    body:
      string: '{"id":"/subscriptions/00000000-0000-0000-0000-000000000000/providers/Microsoft.App/locations/eastus/managedEnvironmentOperationStatuses/6f49d1eb-7b6e-48cb-b0cd-3d6bbcd23d3a","name":"6f49d1eb-7b6e-48cb-b0cd-3d6bbcd23d3a","status":"InProgress","startTime":"2023-03-14T08:21:28.1337336"}'
    headers:
      api-supported-versions:
      - 2022-01-01-preview, 2022-03-01, 2022-06-01-preview, 2022-10-01, 2022-11-01-preview,
        2023-02-01
      cache-control:
      - no-cache
      content-length:
      - '284'
      content-type:
      - application/json; charset=utf-8
      date:
      - Tue, 14 Mar 2023 08:23:10 GMT
      expires:
      - '-1'
      pragma:
      - no-cache
      server:
      - Microsoft-IIS/10.0
      strict-transport-security:
      - max-age=31536000; includeSubDomains
      transfer-encoding:
      - chunked
      vary:
      - Accept-Encoding,Accept-Encoding
      x-content-type-options:
      - nosniff
      x-powered-by:
      - ASP.NET
    status:
      code: 200
      message: OK
- request:
    body: null
    headers:
      Accept:
      - '*/*'
      Accept-Encoding:
      - gzip, deflate
      CommandName:
      - containerapp env create
      Connection:
      - keep-alive
      ParameterSetName:
      - -g -n --logs-workspace-id --logs-workspace-key
      User-Agent:
      - python/3.10.10 (Windows-10-10.0.22621-SP0) AZURECLI/2.46.0
    method: GET
    uri: https://management.azure.com/subscriptions/00000000-0000-0000-0000-000000000000/providers/Microsoft.App/locations/eastus/managedEnvironmentOperationStatuses/6f49d1eb-7b6e-48cb-b0cd-3d6bbcd23d3a?api-version=2022-10-01&azureAsyncOperation=true
  response:
    body:
      string: '{"id":"/subscriptions/00000000-0000-0000-0000-000000000000/providers/Microsoft.App/locations/eastus/managedEnvironmentOperationStatuses/6f49d1eb-7b6e-48cb-b0cd-3d6bbcd23d3a","name":"6f49d1eb-7b6e-48cb-b0cd-3d6bbcd23d3a","status":"InProgress","startTime":"2023-03-14T08:21:28.1337336"}'
    headers:
      api-supported-versions:
      - 2022-01-01-preview, 2022-03-01, 2022-06-01-preview, 2022-10-01, 2022-11-01-preview,
        2023-02-01
      cache-control:
      - no-cache
      content-length:
      - '284'
      content-type:
      - application/json; charset=utf-8
      date:
      - Tue, 14 Mar 2023 08:23:13 GMT
      expires:
      - '-1'
      pragma:
      - no-cache
      server:
      - Microsoft-IIS/10.0
      strict-transport-security:
      - max-age=31536000; includeSubDomains
      transfer-encoding:
      - chunked
      vary:
      - Accept-Encoding,Accept-Encoding
      x-content-type-options:
      - nosniff
      x-powered-by:
      - ASP.NET
    status:
      code: 200
      message: OK
- request:
    body: null
    headers:
      Accept:
      - '*/*'
      Accept-Encoding:
      - gzip, deflate
      CommandName:
      - containerapp env create
      Connection:
      - keep-alive
      ParameterSetName:
      - -g -n --logs-workspace-id --logs-workspace-key
      User-Agent:
      - python/3.10.10 (Windows-10-10.0.22621-SP0) AZURECLI/2.46.0
    method: GET
    uri: https://management.azure.com/subscriptions/00000000-0000-0000-0000-000000000000/providers/Microsoft.App/locations/eastus/managedEnvironmentOperationStatuses/6f49d1eb-7b6e-48cb-b0cd-3d6bbcd23d3a?api-version=2022-10-01&azureAsyncOperation=true
  response:
    body:
      string: '{"id":"/subscriptions/00000000-0000-0000-0000-000000000000/providers/Microsoft.App/locations/eastus/managedEnvironmentOperationStatuses/6f49d1eb-7b6e-48cb-b0cd-3d6bbcd23d3a","name":"6f49d1eb-7b6e-48cb-b0cd-3d6bbcd23d3a","status":"InProgress","startTime":"2023-03-14T08:21:28.1337336"}'
    headers:
      api-supported-versions:
      - 2022-01-01-preview, 2022-03-01, 2022-06-01-preview, 2022-10-01, 2022-11-01-preview,
        2023-02-01
      cache-control:
      - no-cache
      content-length:
      - '284'
      content-type:
      - application/json; charset=utf-8
      date:
      - Tue, 14 Mar 2023 08:23:15 GMT
      expires:
      - '-1'
      pragma:
      - no-cache
      server:
      - Microsoft-IIS/10.0
      strict-transport-security:
      - max-age=31536000; includeSubDomains
      transfer-encoding:
      - chunked
      vary:
      - Accept-Encoding,Accept-Encoding
      x-content-type-options:
      - nosniff
      x-powered-by:
      - ASP.NET
    status:
      code: 200
      message: OK
- request:
    body: null
    headers:
      Accept:
      - '*/*'
      Accept-Encoding:
      - gzip, deflate
      CommandName:
      - containerapp env create
      Connection:
      - keep-alive
      ParameterSetName:
      - -g -n --logs-workspace-id --logs-workspace-key
      User-Agent:
      - python/3.10.10 (Windows-10-10.0.22621-SP0) AZURECLI/2.46.0
    method: GET
    uri: https://management.azure.com/subscriptions/00000000-0000-0000-0000-000000000000/providers/Microsoft.App/locations/eastus/managedEnvironmentOperationStatuses/6f49d1eb-7b6e-48cb-b0cd-3d6bbcd23d3a?api-version=2022-10-01&azureAsyncOperation=true
  response:
    body:
      string: '{"id":"/subscriptions/00000000-0000-0000-0000-000000000000/providers/Microsoft.App/locations/eastus/managedEnvironmentOperationStatuses/6f49d1eb-7b6e-48cb-b0cd-3d6bbcd23d3a","name":"6f49d1eb-7b6e-48cb-b0cd-3d6bbcd23d3a","status":"InProgress","startTime":"2023-03-14T08:21:28.1337336"}'
    headers:
      api-supported-versions:
      - 2022-01-01-preview, 2022-03-01, 2022-06-01-preview, 2022-10-01, 2022-11-01-preview,
        2023-02-01
      cache-control:
      - no-cache
      content-length:
      - '284'
      content-type:
      - application/json; charset=utf-8
      date:
      - Tue, 14 Mar 2023 08:23:18 GMT
      expires:
      - '-1'
      pragma:
      - no-cache
      server:
      - Microsoft-IIS/10.0
      strict-transport-security:
      - max-age=31536000; includeSubDomains
      transfer-encoding:
      - chunked
      vary:
      - Accept-Encoding,Accept-Encoding
      x-content-type-options:
      - nosniff
      x-powered-by:
      - ASP.NET
    status:
      code: 200
      message: OK
- request:
    body: null
    headers:
      Accept:
      - '*/*'
      Accept-Encoding:
      - gzip, deflate
      CommandName:
      - containerapp env create
      Connection:
      - keep-alive
      ParameterSetName:
      - -g -n --logs-workspace-id --logs-workspace-key
      User-Agent:
      - python/3.10.10 (Windows-10-10.0.22621-SP0) AZURECLI/2.46.0
    method: GET
    uri: https://management.azure.com/subscriptions/00000000-0000-0000-0000-000000000000/providers/Microsoft.App/locations/eastus/managedEnvironmentOperationStatuses/6f49d1eb-7b6e-48cb-b0cd-3d6bbcd23d3a?api-version=2022-10-01&azureAsyncOperation=true
  response:
    body:
      string: '{"id":"/subscriptions/00000000-0000-0000-0000-000000000000/providers/Microsoft.App/locations/eastus/managedEnvironmentOperationStatuses/6f49d1eb-7b6e-48cb-b0cd-3d6bbcd23d3a","name":"6f49d1eb-7b6e-48cb-b0cd-3d6bbcd23d3a","status":"InProgress","startTime":"2023-03-14T08:21:28.1337336"}'
    headers:
      api-supported-versions:
      - 2022-01-01-preview, 2022-03-01, 2022-06-01-preview, 2022-10-01, 2022-11-01-preview,
        2023-02-01
      cache-control:
      - no-cache
      content-length:
      - '284'
      content-type:
      - application/json; charset=utf-8
      date:
      - Tue, 14 Mar 2023 08:23:21 GMT
      expires:
      - '-1'
      pragma:
      - no-cache
      server:
      - Microsoft-IIS/10.0
      strict-transport-security:
      - max-age=31536000; includeSubDomains
      transfer-encoding:
      - chunked
      vary:
      - Accept-Encoding,Accept-Encoding
      x-content-type-options:
      - nosniff
      x-powered-by:
      - ASP.NET
    status:
      code: 200
      message: OK
- request:
    body: null
    headers:
      Accept:
      - '*/*'
      Accept-Encoding:
      - gzip, deflate
      CommandName:
      - containerapp env create
      Connection:
      - keep-alive
      ParameterSetName:
      - -g -n --logs-workspace-id --logs-workspace-key
      User-Agent:
      - python/3.10.10 (Windows-10-10.0.22621-SP0) AZURECLI/2.46.0
    method: GET
    uri: https://management.azure.com/subscriptions/00000000-0000-0000-0000-000000000000/providers/Microsoft.App/locations/eastus/managedEnvironmentOperationStatuses/6f49d1eb-7b6e-48cb-b0cd-3d6bbcd23d3a?api-version=2022-10-01&azureAsyncOperation=true
  response:
    body:
      string: '{"id":"/subscriptions/00000000-0000-0000-0000-000000000000/providers/Microsoft.App/locations/eastus/managedEnvironmentOperationStatuses/6f49d1eb-7b6e-48cb-b0cd-3d6bbcd23d3a","name":"6f49d1eb-7b6e-48cb-b0cd-3d6bbcd23d3a","status":"InProgress","startTime":"2023-03-14T08:21:28.1337336"}'
    headers:
      api-supported-versions:
      - 2022-01-01-preview, 2022-03-01, 2022-06-01-preview, 2022-10-01, 2022-11-01-preview,
        2023-02-01
      cache-control:
      - no-cache
      content-length:
      - '284'
      content-type:
      - application/json; charset=utf-8
      date:
      - Tue, 14 Mar 2023 08:23:23 GMT
      expires:
      - '-1'
      pragma:
      - no-cache
      server:
      - Microsoft-IIS/10.0
      strict-transport-security:
      - max-age=31536000; includeSubDomains
      transfer-encoding:
      - chunked
      vary:
      - Accept-Encoding,Accept-Encoding
      x-content-type-options:
      - nosniff
      x-powered-by:
      - ASP.NET
    status:
      code: 200
      message: OK
- request:
    body: null
    headers:
      Accept:
      - '*/*'
      Accept-Encoding:
      - gzip, deflate
      CommandName:
      - containerapp env create
      Connection:
      - keep-alive
      ParameterSetName:
      - -g -n --logs-workspace-id --logs-workspace-key
      User-Agent:
      - python/3.10.10 (Windows-10-10.0.22621-SP0) AZURECLI/2.46.0
    method: GET
    uri: https://management.azure.com/subscriptions/00000000-0000-0000-0000-000000000000/providers/Microsoft.App/locations/eastus/managedEnvironmentOperationStatuses/6f49d1eb-7b6e-48cb-b0cd-3d6bbcd23d3a?api-version=2022-10-01&azureAsyncOperation=true
  response:
    body:
      string: '{"id":"/subscriptions/00000000-0000-0000-0000-000000000000/providers/Microsoft.App/locations/eastus/managedEnvironmentOperationStatuses/6f49d1eb-7b6e-48cb-b0cd-3d6bbcd23d3a","name":"6f49d1eb-7b6e-48cb-b0cd-3d6bbcd23d3a","status":"InProgress","startTime":"2023-03-14T08:21:28.1337336"}'
    headers:
      api-supported-versions:
      - 2022-01-01-preview, 2022-03-01, 2022-06-01-preview, 2022-10-01, 2022-11-01-preview,
        2023-02-01
      cache-control:
      - no-cache
      content-length:
      - '284'
      content-type:
      - application/json; charset=utf-8
      date:
      - Tue, 14 Mar 2023 08:23:27 GMT
      expires:
      - '-1'
      pragma:
      - no-cache
      server:
      - Microsoft-IIS/10.0
      strict-transport-security:
      - max-age=31536000; includeSubDomains
      transfer-encoding:
      - chunked
      vary:
      - Accept-Encoding,Accept-Encoding
      x-content-type-options:
      - nosniff
      x-powered-by:
      - ASP.NET
    status:
      code: 200
      message: OK
- request:
    body: null
    headers:
      Accept:
      - '*/*'
      Accept-Encoding:
      - gzip, deflate
      CommandName:
      - containerapp env create
      Connection:
      - keep-alive
      ParameterSetName:
      - -g -n --logs-workspace-id --logs-workspace-key
      User-Agent:
      - python/3.10.10 (Windows-10-10.0.22621-SP0) AZURECLI/2.46.0
    method: GET
    uri: https://management.azure.com/subscriptions/00000000-0000-0000-0000-000000000000/providers/Microsoft.App/locations/eastus/managedEnvironmentOperationStatuses/6f49d1eb-7b6e-48cb-b0cd-3d6bbcd23d3a?api-version=2022-10-01&azureAsyncOperation=true
  response:
    body:
      string: '{"id":"/subscriptions/00000000-0000-0000-0000-000000000000/providers/Microsoft.App/locations/eastus/managedEnvironmentOperationStatuses/6f49d1eb-7b6e-48cb-b0cd-3d6bbcd23d3a","name":"6f49d1eb-7b6e-48cb-b0cd-3d6bbcd23d3a","status":"InProgress","startTime":"2023-03-14T08:21:28.1337336"}'
    headers:
      api-supported-versions:
      - 2022-01-01-preview, 2022-03-01, 2022-06-01-preview, 2022-10-01, 2022-11-01-preview,
        2023-02-01
      cache-control:
      - no-cache
      content-length:
      - '284'
      content-type:
      - application/json; charset=utf-8
      date:
      - Tue, 14 Mar 2023 08:23:29 GMT
      expires:
      - '-1'
      pragma:
      - no-cache
      server:
      - Microsoft-IIS/10.0
      strict-transport-security:
      - max-age=31536000; includeSubDomains
      transfer-encoding:
      - chunked
      vary:
      - Accept-Encoding,Accept-Encoding
      x-content-type-options:
      - nosniff
      x-powered-by:
      - ASP.NET
    status:
      code: 200
      message: OK
- request:
    body: null
    headers:
      Accept:
      - '*/*'
      Accept-Encoding:
      - gzip, deflate
      CommandName:
      - containerapp env create
      Connection:
      - keep-alive
      ParameterSetName:
      - -g -n --logs-workspace-id --logs-workspace-key
      User-Agent:
      - python/3.10.10 (Windows-10-10.0.22621-SP0) AZURECLI/2.46.0
    method: GET
    uri: https://management.azure.com/subscriptions/00000000-0000-0000-0000-000000000000/providers/Microsoft.App/locations/eastus/managedEnvironmentOperationStatuses/6f49d1eb-7b6e-48cb-b0cd-3d6bbcd23d3a?api-version=2022-10-01&azureAsyncOperation=true
  response:
    body:
      string: '{"id":"/subscriptions/00000000-0000-0000-0000-000000000000/providers/Microsoft.App/locations/eastus/managedEnvironmentOperationStatuses/6f49d1eb-7b6e-48cb-b0cd-3d6bbcd23d3a","name":"6f49d1eb-7b6e-48cb-b0cd-3d6bbcd23d3a","status":"InProgress","startTime":"2023-03-14T08:21:28.1337336"}'
    headers:
      api-supported-versions:
      - 2022-01-01-preview, 2022-03-01, 2022-06-01-preview, 2022-10-01, 2022-11-01-preview,
        2023-02-01
      cache-control:
      - no-cache
      content-length:
      - '284'
      content-type:
      - application/json; charset=utf-8
      date:
      - Tue, 14 Mar 2023 08:23:32 GMT
      expires:
      - '-1'
      pragma:
      - no-cache
      server:
      - Microsoft-IIS/10.0
      strict-transport-security:
      - max-age=31536000; includeSubDomains
      transfer-encoding:
      - chunked
      vary:
      - Accept-Encoding,Accept-Encoding
      x-content-type-options:
      - nosniff
      x-powered-by:
      - ASP.NET
    status:
      code: 200
      message: OK
- request:
    body: null
    headers:
      Accept:
      - '*/*'
      Accept-Encoding:
      - gzip, deflate
      CommandName:
      - containerapp env create
      Connection:
      - keep-alive
      ParameterSetName:
      - -g -n --logs-workspace-id --logs-workspace-key
      User-Agent:
      - python/3.10.10 (Windows-10-10.0.22621-SP0) AZURECLI/2.46.0
    method: GET
    uri: https://management.azure.com/subscriptions/00000000-0000-0000-0000-000000000000/providers/Microsoft.App/locations/eastus/managedEnvironmentOperationStatuses/6f49d1eb-7b6e-48cb-b0cd-3d6bbcd23d3a?api-version=2022-10-01&azureAsyncOperation=true
  response:
    body:
      string: '{"id":"/subscriptions/00000000-0000-0000-0000-000000000000/providers/Microsoft.App/locations/eastus/managedEnvironmentOperationStatuses/6f49d1eb-7b6e-48cb-b0cd-3d6bbcd23d3a","name":"6f49d1eb-7b6e-48cb-b0cd-3d6bbcd23d3a","status":"InProgress","startTime":"2023-03-14T08:21:28.1337336"}'
    headers:
      api-supported-versions:
      - 2022-01-01-preview, 2022-03-01, 2022-06-01-preview, 2022-10-01, 2022-11-01-preview,
        2023-02-01
      cache-control:
      - no-cache
      content-length:
      - '284'
      content-type:
      - application/json; charset=utf-8
      date:
      - Tue, 14 Mar 2023 08:23:35 GMT
      expires:
      - '-1'
      pragma:
      - no-cache
      server:
      - Microsoft-IIS/10.0
      strict-transport-security:
      - max-age=31536000; includeSubDomains
      transfer-encoding:
      - chunked
      vary:
      - Accept-Encoding,Accept-Encoding
      x-content-type-options:
      - nosniff
      x-powered-by:
      - ASP.NET
    status:
      code: 200
      message: OK
- request:
    body: null
    headers:
      Accept:
      - '*/*'
      Accept-Encoding:
      - gzip, deflate
      CommandName:
      - containerapp env create
      Connection:
      - keep-alive
      ParameterSetName:
      - -g -n --logs-workspace-id --logs-workspace-key
      User-Agent:
      - python/3.10.10 (Windows-10-10.0.22621-SP0) AZURECLI/2.46.0
    method: GET
    uri: https://management.azure.com/subscriptions/00000000-0000-0000-0000-000000000000/providers/Microsoft.App/locations/eastus/managedEnvironmentOperationStatuses/6f49d1eb-7b6e-48cb-b0cd-3d6bbcd23d3a?api-version=2022-10-01&azureAsyncOperation=true
  response:
    body:
      string: '{"id":"/subscriptions/00000000-0000-0000-0000-000000000000/providers/Microsoft.App/locations/eastus/managedEnvironmentOperationStatuses/6f49d1eb-7b6e-48cb-b0cd-3d6bbcd23d3a","name":"6f49d1eb-7b6e-48cb-b0cd-3d6bbcd23d3a","status":"InProgress","startTime":"2023-03-14T08:21:28.1337336"}'
    headers:
      api-supported-versions:
      - 2022-01-01-preview, 2022-03-01, 2022-06-01-preview, 2022-10-01, 2022-11-01-preview,
        2023-02-01
      cache-control:
      - no-cache
      content-length:
      - '284'
      content-type:
      - application/json; charset=utf-8
      date:
      - Tue, 14 Mar 2023 08:23:39 GMT
      expires:
      - '-1'
      pragma:
      - no-cache
      server:
      - Microsoft-IIS/10.0
      strict-transport-security:
      - max-age=31536000; includeSubDomains
      transfer-encoding:
      - chunked
      vary:
      - Accept-Encoding,Accept-Encoding
      x-content-type-options:
      - nosniff
      x-powered-by:
      - ASP.NET
    status:
      code: 200
      message: OK
- request:
    body: null
    headers:
      Accept:
      - '*/*'
      Accept-Encoding:
      - gzip, deflate
      CommandName:
      - containerapp env create
      Connection:
      - keep-alive
      ParameterSetName:
      - -g -n --logs-workspace-id --logs-workspace-key
      User-Agent:
      - python/3.10.10 (Windows-10-10.0.22621-SP0) AZURECLI/2.46.0
    method: GET
    uri: https://management.azure.com/subscriptions/00000000-0000-0000-0000-000000000000/providers/Microsoft.App/locations/eastus/managedEnvironmentOperationStatuses/6f49d1eb-7b6e-48cb-b0cd-3d6bbcd23d3a?api-version=2022-10-01&azureAsyncOperation=true
  response:
    body:
      string: '{"id":"/subscriptions/00000000-0000-0000-0000-000000000000/providers/Microsoft.App/locations/eastus/managedEnvironmentOperationStatuses/6f49d1eb-7b6e-48cb-b0cd-3d6bbcd23d3a","name":"6f49d1eb-7b6e-48cb-b0cd-3d6bbcd23d3a","status":"InProgress","startTime":"2023-03-14T08:21:28.1337336"}'
    headers:
      api-supported-versions:
      - 2022-01-01-preview, 2022-03-01, 2022-06-01-preview, 2022-10-01, 2022-11-01-preview,
        2023-02-01
      cache-control:
      - no-cache
      content-length:
      - '284'
      content-type:
      - application/json; charset=utf-8
      date:
      - Tue, 14 Mar 2023 08:23:43 GMT
      expires:
      - '-1'
      pragma:
      - no-cache
      server:
      - Microsoft-IIS/10.0
      strict-transport-security:
      - max-age=31536000; includeSubDomains
      transfer-encoding:
      - chunked
      vary:
      - Accept-Encoding,Accept-Encoding
      x-content-type-options:
      - nosniff
      x-powered-by:
      - ASP.NET
    status:
      code: 200
      message: OK
- request:
    body: null
    headers:
      Accept:
      - '*/*'
      Accept-Encoding:
      - gzip, deflate
      CommandName:
      - containerapp env create
      Connection:
      - keep-alive
      ParameterSetName:
      - -g -n --logs-workspace-id --logs-workspace-key
      User-Agent:
      - python/3.10.10 (Windows-10-10.0.22621-SP0) AZURECLI/2.46.0
    method: GET
    uri: https://management.azure.com/subscriptions/00000000-0000-0000-0000-000000000000/providers/Microsoft.App/locations/eastus/managedEnvironmentOperationStatuses/6f49d1eb-7b6e-48cb-b0cd-3d6bbcd23d3a?api-version=2022-10-01&azureAsyncOperation=true
  response:
    body:
      string: '{"id":"/subscriptions/00000000-0000-0000-0000-000000000000/providers/Microsoft.App/locations/eastus/managedEnvironmentOperationStatuses/6f49d1eb-7b6e-48cb-b0cd-3d6bbcd23d3a","name":"6f49d1eb-7b6e-48cb-b0cd-3d6bbcd23d3a","status":"InProgress","startTime":"2023-03-14T08:21:28.1337336"}'
    headers:
      api-supported-versions:
      - 2022-01-01-preview, 2022-03-01, 2022-06-01-preview, 2022-10-01, 2022-11-01-preview,
        2023-02-01
      cache-control:
      - no-cache
      content-length:
      - '284'
      content-type:
      - application/json; charset=utf-8
      date:
      - Tue, 14 Mar 2023 08:23:46 GMT
      expires:
      - '-1'
      pragma:
      - no-cache
      server:
      - Microsoft-IIS/10.0
      strict-transport-security:
      - max-age=31536000; includeSubDomains
      transfer-encoding:
      - chunked
      vary:
      - Accept-Encoding,Accept-Encoding
      x-content-type-options:
      - nosniff
      x-powered-by:
      - ASP.NET
    status:
      code: 200
      message: OK
- request:
    body: null
    headers:
      Accept:
      - '*/*'
      Accept-Encoding:
      - gzip, deflate
      CommandName:
      - containerapp env create
      Connection:
      - keep-alive
      ParameterSetName:
      - -g -n --logs-workspace-id --logs-workspace-key
      User-Agent:
      - python/3.10.10 (Windows-10-10.0.22621-SP0) AZURECLI/2.46.0
    method: GET
    uri: https://management.azure.com/subscriptions/00000000-0000-0000-0000-000000000000/providers/Microsoft.App/locations/eastus/managedEnvironmentOperationStatuses/6f49d1eb-7b6e-48cb-b0cd-3d6bbcd23d3a?api-version=2022-10-01&azureAsyncOperation=true
  response:
    body:
      string: '{"id":"/subscriptions/00000000-0000-0000-0000-000000000000/providers/Microsoft.App/locations/eastus/managedEnvironmentOperationStatuses/6f49d1eb-7b6e-48cb-b0cd-3d6bbcd23d3a","name":"6f49d1eb-7b6e-48cb-b0cd-3d6bbcd23d3a","status":"InProgress","startTime":"2023-03-14T08:21:28.1337336"}'
    headers:
      api-supported-versions:
      - 2022-01-01-preview, 2022-03-01, 2022-06-01-preview, 2022-10-01, 2022-11-01-preview,
        2023-02-01
      cache-control:
      - no-cache
      content-length:
      - '284'
      content-type:
      - application/json; charset=utf-8
      date:
      - Tue, 14 Mar 2023 08:23:48 GMT
      expires:
      - '-1'
      pragma:
      - no-cache
      server:
      - Microsoft-IIS/10.0
      strict-transport-security:
      - max-age=31536000; includeSubDomains
      transfer-encoding:
      - chunked
      vary:
      - Accept-Encoding,Accept-Encoding
      x-content-type-options:
      - nosniff
      x-powered-by:
      - ASP.NET
    status:
      code: 200
      message: OK
- request:
    body: null
    headers:
      Accept:
      - '*/*'
      Accept-Encoding:
      - gzip, deflate
      CommandName:
      - containerapp env create
      Connection:
      - keep-alive
      ParameterSetName:
      - -g -n --logs-workspace-id --logs-workspace-key
      User-Agent:
      - python/3.10.10 (Windows-10-10.0.22621-SP0) AZURECLI/2.46.0
    method: GET
    uri: https://management.azure.com/subscriptions/00000000-0000-0000-0000-000000000000/providers/Microsoft.App/locations/eastus/managedEnvironmentOperationStatuses/6f49d1eb-7b6e-48cb-b0cd-3d6bbcd23d3a?api-version=2022-10-01&azureAsyncOperation=true
  response:
    body:
      string: '{"id":"/subscriptions/00000000-0000-0000-0000-000000000000/providers/Microsoft.App/locations/eastus/managedEnvironmentOperationStatuses/6f49d1eb-7b6e-48cb-b0cd-3d6bbcd23d3a","name":"6f49d1eb-7b6e-48cb-b0cd-3d6bbcd23d3a","status":"InProgress","startTime":"2023-03-14T08:21:28.1337336"}'
    headers:
      api-supported-versions:
      - 2022-01-01-preview, 2022-03-01, 2022-06-01-preview, 2022-10-01, 2022-11-01-preview,
        2023-02-01
      cache-control:
      - no-cache
      content-length:
      - '284'
      content-type:
      - application/json; charset=utf-8
      date:
      - Tue, 14 Mar 2023 08:23:51 GMT
      expires:
      - '-1'
      pragma:
      - no-cache
      server:
      - Microsoft-IIS/10.0
      strict-transport-security:
      - max-age=31536000; includeSubDomains
      transfer-encoding:
      - chunked
      vary:
      - Accept-Encoding,Accept-Encoding
      x-content-type-options:
      - nosniff
      x-powered-by:
      - ASP.NET
    status:
      code: 200
      message: OK
- request:
    body: null
    headers:
      Accept:
      - '*/*'
      Accept-Encoding:
      - gzip, deflate
      CommandName:
      - containerapp env create
      Connection:
      - keep-alive
      ParameterSetName:
      - -g -n --logs-workspace-id --logs-workspace-key
      User-Agent:
      - python/3.10.10 (Windows-10-10.0.22621-SP0) AZURECLI/2.46.0
    method: GET
    uri: https://management.azure.com/subscriptions/00000000-0000-0000-0000-000000000000/providers/Microsoft.App/locations/eastus/managedEnvironmentOperationStatuses/6f49d1eb-7b6e-48cb-b0cd-3d6bbcd23d3a?api-version=2022-10-01&azureAsyncOperation=true
  response:
    body:
      string: '{"id":"/subscriptions/00000000-0000-0000-0000-000000000000/providers/Microsoft.App/locations/eastus/managedEnvironmentOperationStatuses/6f49d1eb-7b6e-48cb-b0cd-3d6bbcd23d3a","name":"6f49d1eb-7b6e-48cb-b0cd-3d6bbcd23d3a","status":"InProgress","startTime":"2023-03-14T08:21:28.1337336"}'
    headers:
      api-supported-versions:
      - 2022-01-01-preview, 2022-03-01, 2022-06-01-preview, 2022-10-01, 2022-11-01-preview,
        2023-02-01
      cache-control:
      - no-cache
      content-length:
      - '284'
      content-type:
      - application/json; charset=utf-8
      date:
      - Tue, 14 Mar 2023 08:23:55 GMT
      expires:
      - '-1'
      pragma:
      - no-cache
      server:
      - Microsoft-IIS/10.0
      strict-transport-security:
      - max-age=31536000; includeSubDomains
      transfer-encoding:
      - chunked
      vary:
      - Accept-Encoding,Accept-Encoding
      x-content-type-options:
      - nosniff
      x-powered-by:
      - ASP.NET
    status:
      code: 200
      message: OK
- request:
    body: null
    headers:
      Accept:
      - '*/*'
      Accept-Encoding:
      - gzip, deflate
      CommandName:
      - containerapp env create
      Connection:
      - keep-alive
      ParameterSetName:
      - -g -n --logs-workspace-id --logs-workspace-key
      User-Agent:
      - python/3.10.10 (Windows-10-10.0.22621-SP0) AZURECLI/2.46.0
    method: GET
    uri: https://management.azure.com/subscriptions/00000000-0000-0000-0000-000000000000/providers/Microsoft.App/locations/eastus/managedEnvironmentOperationStatuses/6f49d1eb-7b6e-48cb-b0cd-3d6bbcd23d3a?api-version=2022-10-01&azureAsyncOperation=true
  response:
    body:
      string: '{"id":"/subscriptions/00000000-0000-0000-0000-000000000000/providers/Microsoft.App/locations/eastus/managedEnvironmentOperationStatuses/6f49d1eb-7b6e-48cb-b0cd-3d6bbcd23d3a","name":"6f49d1eb-7b6e-48cb-b0cd-3d6bbcd23d3a","status":"InProgress","startTime":"2023-03-14T08:21:28.1337336"}'
    headers:
      api-supported-versions:
      - 2022-01-01-preview, 2022-03-01, 2022-06-01-preview, 2022-10-01, 2022-11-01-preview,
        2023-02-01
      cache-control:
      - no-cache
      content-length:
      - '284'
      content-type:
      - application/json; charset=utf-8
      date:
      - Tue, 14 Mar 2023 08:23:58 GMT
      expires:
      - '-1'
      pragma:
      - no-cache
      server:
      - Microsoft-IIS/10.0
      strict-transport-security:
      - max-age=31536000; includeSubDomains
      transfer-encoding:
      - chunked
      vary:
      - Accept-Encoding,Accept-Encoding
      x-content-type-options:
      - nosniff
      x-powered-by:
      - ASP.NET
    status:
      code: 200
      message: OK
- request:
    body: null
    headers:
      Accept:
      - '*/*'
      Accept-Encoding:
      - gzip, deflate
      CommandName:
      - containerapp env create
      Connection:
      - keep-alive
      ParameterSetName:
      - -g -n --logs-workspace-id --logs-workspace-key
      User-Agent:
      - python/3.10.10 (Windows-10-10.0.22621-SP0) AZURECLI/2.46.0
    method: GET
    uri: https://management.azure.com/subscriptions/00000000-0000-0000-0000-000000000000/providers/Microsoft.App/locations/eastus/managedEnvironmentOperationStatuses/6f49d1eb-7b6e-48cb-b0cd-3d6bbcd23d3a?api-version=2022-10-01&azureAsyncOperation=true
  response:
    body:
      string: '{"id":"/subscriptions/00000000-0000-0000-0000-000000000000/providers/Microsoft.App/locations/eastus/managedEnvironmentOperationStatuses/6f49d1eb-7b6e-48cb-b0cd-3d6bbcd23d3a","name":"6f49d1eb-7b6e-48cb-b0cd-3d6bbcd23d3a","status":"InProgress","startTime":"2023-03-14T08:21:28.1337336"}'
    headers:
      api-supported-versions:
      - 2022-01-01-preview, 2022-03-01, 2022-06-01-preview, 2022-10-01, 2022-11-01-preview,
        2023-02-01
      cache-control:
      - no-cache
      content-length:
      - '284'
      content-type:
      - application/json; charset=utf-8
      date:
      - Tue, 14 Mar 2023 08:24:00 GMT
      expires:
      - '-1'
      pragma:
      - no-cache
      server:
      - Microsoft-IIS/10.0
      strict-transport-security:
      - max-age=31536000; includeSubDomains
      transfer-encoding:
      - chunked
      vary:
      - Accept-Encoding,Accept-Encoding
      x-content-type-options:
      - nosniff
      x-powered-by:
      - ASP.NET
    status:
      code: 200
      message: OK
- request:
    body: null
    headers:
      Accept:
      - '*/*'
      Accept-Encoding:
      - gzip, deflate
      CommandName:
      - containerapp env create
      Connection:
      - keep-alive
      ParameterSetName:
      - -g -n --logs-workspace-id --logs-workspace-key
      User-Agent:
      - python/3.10.10 (Windows-10-10.0.22621-SP0) AZURECLI/2.46.0
    method: GET
    uri: https://management.azure.com/subscriptions/00000000-0000-0000-0000-000000000000/providers/Microsoft.App/locations/eastus/managedEnvironmentOperationStatuses/6f49d1eb-7b6e-48cb-b0cd-3d6bbcd23d3a?api-version=2022-10-01&azureAsyncOperation=true
  response:
    body:
      string: '{"id":"/subscriptions/00000000-0000-0000-0000-000000000000/providers/Microsoft.App/locations/eastus/managedEnvironmentOperationStatuses/6f49d1eb-7b6e-48cb-b0cd-3d6bbcd23d3a","name":"6f49d1eb-7b6e-48cb-b0cd-3d6bbcd23d3a","status":"InProgress","startTime":"2023-03-14T08:21:28.1337336"}'
    headers:
      api-supported-versions:
      - 2022-01-01-preview, 2022-03-01, 2022-06-01-preview, 2022-10-01, 2022-11-01-preview,
        2023-02-01
      cache-control:
      - no-cache
      content-length:
      - '284'
      content-type:
      - application/json; charset=utf-8
      date:
      - Tue, 14 Mar 2023 08:24:04 GMT
      expires:
      - '-1'
      pragma:
      - no-cache
      server:
      - Microsoft-IIS/10.0
      strict-transport-security:
      - max-age=31536000; includeSubDomains
      transfer-encoding:
      - chunked
      vary:
      - Accept-Encoding,Accept-Encoding
      x-content-type-options:
      - nosniff
      x-powered-by:
      - ASP.NET
    status:
      code: 200
      message: OK
- request:
    body: null
    headers:
      Accept:
      - '*/*'
      Accept-Encoding:
      - gzip, deflate
      CommandName:
      - containerapp env create
      Connection:
      - keep-alive
      ParameterSetName:
      - -g -n --logs-workspace-id --logs-workspace-key
      User-Agent:
      - python/3.10.10 (Windows-10-10.0.22621-SP0) AZURECLI/2.46.0
    method: GET
    uri: https://management.azure.com/subscriptions/00000000-0000-0000-0000-000000000000/providers/Microsoft.App/locations/eastus/managedEnvironmentOperationStatuses/6f49d1eb-7b6e-48cb-b0cd-3d6bbcd23d3a?api-version=2022-10-01&azureAsyncOperation=true
  response:
    body:
      string: '{"id":"/subscriptions/00000000-0000-0000-0000-000000000000/providers/Microsoft.App/locations/eastus/managedEnvironmentOperationStatuses/6f49d1eb-7b6e-48cb-b0cd-3d6bbcd23d3a","name":"6f49d1eb-7b6e-48cb-b0cd-3d6bbcd23d3a","status":"InProgress","startTime":"2023-03-14T08:21:28.1337336"}'
    headers:
      api-supported-versions:
      - 2022-01-01-preview, 2022-03-01, 2022-06-01-preview, 2022-10-01, 2022-11-01-preview,
        2023-02-01
      cache-control:
      - no-cache
      content-length:
      - '284'
      content-type:
      - application/json; charset=utf-8
      date:
      - Tue, 14 Mar 2023 08:24:07 GMT
      expires:
      - '-1'
      pragma:
      - no-cache
      server:
      - Microsoft-IIS/10.0
      strict-transport-security:
      - max-age=31536000; includeSubDomains
      transfer-encoding:
      - chunked
      vary:
      - Accept-Encoding,Accept-Encoding
      x-content-type-options:
      - nosniff
      x-powered-by:
      - ASP.NET
    status:
      code: 200
      message: OK
- request:
    body: null
    headers:
      Accept:
      - '*/*'
      Accept-Encoding:
      - gzip, deflate
      CommandName:
      - containerapp env create
      Connection:
      - keep-alive
      ParameterSetName:
      - -g -n --logs-workspace-id --logs-workspace-key
      User-Agent:
      - python/3.10.10 (Windows-10-10.0.22621-SP0) AZURECLI/2.46.0
    method: GET
    uri: https://management.azure.com/subscriptions/00000000-0000-0000-0000-000000000000/providers/Microsoft.App/locations/eastus/managedEnvironmentOperationStatuses/6f49d1eb-7b6e-48cb-b0cd-3d6bbcd23d3a?api-version=2022-10-01&azureAsyncOperation=true
  response:
    body:
      string: '{"id":"/subscriptions/00000000-0000-0000-0000-000000000000/providers/Microsoft.App/locations/eastus/managedEnvironmentOperationStatuses/6f49d1eb-7b6e-48cb-b0cd-3d6bbcd23d3a","name":"6f49d1eb-7b6e-48cb-b0cd-3d6bbcd23d3a","status":"InProgress","startTime":"2023-03-14T08:21:28.1337336"}'
    headers:
      api-supported-versions:
      - 2022-01-01-preview, 2022-03-01, 2022-06-01-preview, 2022-10-01, 2022-11-01-preview,
        2023-02-01
      cache-control:
      - no-cache
      content-length:
      - '284'
      content-type:
      - application/json; charset=utf-8
      date:
      - Tue, 14 Mar 2023 08:24:10 GMT
      expires:
      - '-1'
      pragma:
      - no-cache
      server:
      - Microsoft-IIS/10.0
      strict-transport-security:
      - max-age=31536000; includeSubDomains
      vary:
      - Accept-Encoding
      x-content-type-options:
      - nosniff
      x-powered-by:
      - ASP.NET
    status:
      code: 200
      message: OK
- request:
    body: null
    headers:
      Accept:
      - '*/*'
      Accept-Encoding:
      - gzip, deflate
      CommandName:
      - containerapp env create
      Connection:
      - keep-alive
      ParameterSetName:
      - -g -n --logs-workspace-id --logs-workspace-key
      User-Agent:
      - python/3.10.10 (Windows-10-10.0.22621-SP0) AZURECLI/2.46.0
    method: GET
    uri: https://management.azure.com/subscriptions/00000000-0000-0000-0000-000000000000/providers/Microsoft.App/locations/eastus/managedEnvironmentOperationStatuses/6f49d1eb-7b6e-48cb-b0cd-3d6bbcd23d3a?api-version=2022-10-01&azureAsyncOperation=true
  response:
    body:
      string: '{"id":"/subscriptions/00000000-0000-0000-0000-000000000000/providers/Microsoft.App/locations/eastus/managedEnvironmentOperationStatuses/6f49d1eb-7b6e-48cb-b0cd-3d6bbcd23d3a","name":"6f49d1eb-7b6e-48cb-b0cd-3d6bbcd23d3a","status":"InProgress","startTime":"2023-03-14T08:21:28.1337336"}'
    headers:
      api-supported-versions:
      - 2022-01-01-preview, 2022-03-01, 2022-06-01-preview, 2022-10-01, 2022-11-01-preview,
        2023-02-01
      cache-control:
      - no-cache
      content-length:
      - '284'
      content-type:
      - application/json; charset=utf-8
      date:
      - Tue, 14 Mar 2023 08:24:14 GMT
      expires:
      - '-1'
      pragma:
      - no-cache
      server:
      - Microsoft-IIS/10.0
      strict-transport-security:
      - max-age=31536000; includeSubDomains
      transfer-encoding:
      - chunked
      vary:
      - Accept-Encoding,Accept-Encoding
      x-content-type-options:
      - nosniff
      x-powered-by:
      - ASP.NET
    status:
      code: 200
      message: OK
- request:
    body: null
    headers:
      Accept:
      - '*/*'
      Accept-Encoding:
      - gzip, deflate
      CommandName:
      - containerapp env create
      Connection:
      - keep-alive
      ParameterSetName:
      - -g -n --logs-workspace-id --logs-workspace-key
      User-Agent:
      - python/3.10.10 (Windows-10-10.0.22621-SP0) AZURECLI/2.46.0
    method: GET
    uri: https://management.azure.com/subscriptions/00000000-0000-0000-0000-000000000000/providers/Microsoft.App/locations/eastus/managedEnvironmentOperationStatuses/6f49d1eb-7b6e-48cb-b0cd-3d6bbcd23d3a?api-version=2022-10-01&azureAsyncOperation=true
  response:
    body:
      string: '{"id":"/subscriptions/00000000-0000-0000-0000-000000000000/providers/Microsoft.App/locations/eastus/managedEnvironmentOperationStatuses/6f49d1eb-7b6e-48cb-b0cd-3d6bbcd23d3a","name":"6f49d1eb-7b6e-48cb-b0cd-3d6bbcd23d3a","status":"InProgress","startTime":"2023-03-14T08:21:28.1337336"}'
    headers:
      api-supported-versions:
      - 2022-01-01-preview, 2022-03-01, 2022-06-01-preview, 2022-10-01, 2022-11-01-preview,
        2023-02-01
      cache-control:
      - no-cache
      content-length:
      - '284'
      content-type:
      - application/json; charset=utf-8
      date:
      - Tue, 14 Mar 2023 08:24:17 GMT
      expires:
      - '-1'
      pragma:
      - no-cache
      server:
      - Microsoft-IIS/10.0
      strict-transport-security:
      - max-age=31536000; includeSubDomains
      transfer-encoding:
      - chunked
      vary:
      - Accept-Encoding,Accept-Encoding
      x-content-type-options:
      - nosniff
      x-powered-by:
      - ASP.NET
    status:
      code: 200
      message: OK
- request:
    body: null
    headers:
      Accept:
      - '*/*'
      Accept-Encoding:
      - gzip, deflate
      CommandName:
      - containerapp env create
      Connection:
      - keep-alive
      ParameterSetName:
      - -g -n --logs-workspace-id --logs-workspace-key
      User-Agent:
      - python/3.10.10 (Windows-10-10.0.22621-SP0) AZURECLI/2.46.0
    method: GET
    uri: https://management.azure.com/subscriptions/00000000-0000-0000-0000-000000000000/providers/Microsoft.App/locations/eastus/managedEnvironmentOperationStatuses/6f49d1eb-7b6e-48cb-b0cd-3d6bbcd23d3a?api-version=2022-10-01&azureAsyncOperation=true
  response:
    body:
      string: '{"id":"/subscriptions/00000000-0000-0000-0000-000000000000/providers/Microsoft.App/locations/eastus/managedEnvironmentOperationStatuses/6f49d1eb-7b6e-48cb-b0cd-3d6bbcd23d3a","name":"6f49d1eb-7b6e-48cb-b0cd-3d6bbcd23d3a","status":"InProgress","startTime":"2023-03-14T08:21:28.1337336"}'
    headers:
      api-supported-versions:
      - 2022-01-01-preview, 2022-03-01, 2022-06-01-preview, 2022-10-01, 2022-11-01-preview,
        2023-02-01
      cache-control:
      - no-cache
      content-length:
      - '284'
      content-type:
      - application/json; charset=utf-8
      date:
      - Tue, 14 Mar 2023 08:24:20 GMT
      expires:
      - '-1'
      pragma:
      - no-cache
      server:
      - Microsoft-IIS/10.0
      strict-transport-security:
      - max-age=31536000; includeSubDomains
      transfer-encoding:
      - chunked
      vary:
      - Accept-Encoding,Accept-Encoding
      x-content-type-options:
      - nosniff
      x-powered-by:
      - ASP.NET
    status:
      code: 200
      message: OK
- request:
    body: null
    headers:
      Accept:
      - '*/*'
      Accept-Encoding:
      - gzip, deflate
      CommandName:
      - containerapp env create
      Connection:
      - keep-alive
      ParameterSetName:
      - -g -n --logs-workspace-id --logs-workspace-key
      User-Agent:
      - python/3.10.10 (Windows-10-10.0.22621-SP0) AZURECLI/2.46.0
    method: GET
    uri: https://management.azure.com/subscriptions/00000000-0000-0000-0000-000000000000/providers/Microsoft.App/locations/eastus/managedEnvironmentOperationStatuses/6f49d1eb-7b6e-48cb-b0cd-3d6bbcd23d3a?api-version=2022-10-01&azureAsyncOperation=true
  response:
    body:
      string: '{"id":"/subscriptions/00000000-0000-0000-0000-000000000000/providers/Microsoft.App/locations/eastus/managedEnvironmentOperationStatuses/6f49d1eb-7b6e-48cb-b0cd-3d6bbcd23d3a","name":"6f49d1eb-7b6e-48cb-b0cd-3d6bbcd23d3a","status":"InProgress","startTime":"2023-03-14T08:21:28.1337336"}'
    headers:
      api-supported-versions:
      - 2022-01-01-preview, 2022-03-01, 2022-06-01-preview, 2022-10-01, 2022-11-01-preview,
        2023-02-01
      cache-control:
      - no-cache
      content-length:
      - '284'
      content-type:
      - application/json; charset=utf-8
      date:
      - Tue, 14 Mar 2023 08:24:21 GMT
      expires:
      - '-1'
      pragma:
      - no-cache
      server:
      - Microsoft-IIS/10.0
      strict-transport-security:
      - max-age=31536000; includeSubDomains
      transfer-encoding:
      - chunked
      vary:
      - Accept-Encoding,Accept-Encoding
      x-content-type-options:
      - nosniff
      x-powered-by:
      - ASP.NET
    status:
      code: 200
      message: OK
- request:
    body: null
    headers:
      Accept:
      - '*/*'
      Accept-Encoding:
      - gzip, deflate
      CommandName:
      - containerapp env create
      Connection:
      - keep-alive
      ParameterSetName:
      - -g -n --logs-workspace-id --logs-workspace-key
      User-Agent:
      - python/3.10.10 (Windows-10-10.0.22621-SP0) AZURECLI/2.46.0
    method: GET
    uri: https://management.azure.com/subscriptions/00000000-0000-0000-0000-000000000000/providers/Microsoft.App/locations/eastus/managedEnvironmentOperationStatuses/6f49d1eb-7b6e-48cb-b0cd-3d6bbcd23d3a?api-version=2022-10-01&azureAsyncOperation=true
  response:
    body:
      string: '{"id":"/subscriptions/00000000-0000-0000-0000-000000000000/providers/Microsoft.App/locations/eastus/managedEnvironmentOperationStatuses/6f49d1eb-7b6e-48cb-b0cd-3d6bbcd23d3a","name":"6f49d1eb-7b6e-48cb-b0cd-3d6bbcd23d3a","status":"InProgress","startTime":"2023-03-14T08:21:28.1337336"}'
    headers:
      api-supported-versions:
      - 2022-01-01-preview, 2022-03-01, 2022-06-01-preview, 2022-10-01, 2022-11-01-preview,
        2023-02-01
      cache-control:
      - no-cache
      content-length:
      - '284'
      content-type:
      - application/json; charset=utf-8
      date:
      - Tue, 14 Mar 2023 08:24:25 GMT
      expires:
      - '-1'
      pragma:
      - no-cache
      server:
      - Microsoft-IIS/10.0
      strict-transport-security:
      - max-age=31536000; includeSubDomains
      transfer-encoding:
      - chunked
      vary:
      - Accept-Encoding,Accept-Encoding
      x-content-type-options:
      - nosniff
      x-powered-by:
      - ASP.NET
    status:
      code: 200
      message: OK
- request:
    body: null
    headers:
      Accept:
      - '*/*'
      Accept-Encoding:
      - gzip, deflate
      CommandName:
      - containerapp env create
      Connection:
      - keep-alive
      ParameterSetName:
      - -g -n --logs-workspace-id --logs-workspace-key
      User-Agent:
      - python/3.10.10 (Windows-10-10.0.22621-SP0) AZURECLI/2.46.0
    method: GET
    uri: https://management.azure.com/subscriptions/00000000-0000-0000-0000-000000000000/providers/Microsoft.App/locations/eastus/managedEnvironmentOperationStatuses/6f49d1eb-7b6e-48cb-b0cd-3d6bbcd23d3a?api-version=2022-10-01&azureAsyncOperation=true
  response:
    body:
      string: '{"id":"/subscriptions/00000000-0000-0000-0000-000000000000/providers/Microsoft.App/locations/eastus/managedEnvironmentOperationStatuses/6f49d1eb-7b6e-48cb-b0cd-3d6bbcd23d3a","name":"6f49d1eb-7b6e-48cb-b0cd-3d6bbcd23d3a","status":"InProgress","startTime":"2023-03-14T08:21:28.1337336"}'
    headers:
      api-supported-versions:
      - 2022-01-01-preview, 2022-03-01, 2022-06-01-preview, 2022-10-01, 2022-11-01-preview,
        2023-02-01
      cache-control:
      - no-cache
      content-length:
      - '284'
      content-type:
      - application/json; charset=utf-8
      date:
      - Tue, 14 Mar 2023 08:24:29 GMT
      expires:
      - '-1'
      pragma:
      - no-cache
      server:
      - Microsoft-IIS/10.0
      strict-transport-security:
      - max-age=31536000; includeSubDomains
      transfer-encoding:
      - chunked
      vary:
      - Accept-Encoding,Accept-Encoding
      x-content-type-options:
      - nosniff
      x-powered-by:
      - ASP.NET
    status:
      code: 200
      message: OK
- request:
    body: null
    headers:
      Accept:
      - '*/*'
      Accept-Encoding:
      - gzip, deflate
      CommandName:
      - containerapp env create
      Connection:
      - keep-alive
      ParameterSetName:
      - -g -n --logs-workspace-id --logs-workspace-key
      User-Agent:
      - python/3.10.10 (Windows-10-10.0.22621-SP0) AZURECLI/2.46.0
    method: GET
    uri: https://management.azure.com/subscriptions/00000000-0000-0000-0000-000000000000/providers/Microsoft.App/locations/eastus/managedEnvironmentOperationStatuses/6f49d1eb-7b6e-48cb-b0cd-3d6bbcd23d3a?api-version=2022-10-01&azureAsyncOperation=true
  response:
    body:
      string: '{"id":"/subscriptions/00000000-0000-0000-0000-000000000000/providers/Microsoft.App/locations/eastus/managedEnvironmentOperationStatuses/6f49d1eb-7b6e-48cb-b0cd-3d6bbcd23d3a","name":"6f49d1eb-7b6e-48cb-b0cd-3d6bbcd23d3a","status":"InProgress","startTime":"2023-03-14T08:21:28.1337336"}'
    headers:
      api-supported-versions:
      - 2022-01-01-preview, 2022-03-01, 2022-06-01-preview, 2022-10-01, 2022-11-01-preview,
        2023-02-01
      cache-control:
      - no-cache
      content-length:
      - '284'
      content-type:
      - application/json; charset=utf-8
      date:
      - Tue, 14 Mar 2023 08:24:32 GMT
      expires:
      - '-1'
      pragma:
      - no-cache
      server:
      - Microsoft-IIS/10.0
      strict-transport-security:
      - max-age=31536000; includeSubDomains
      vary:
      - Accept-Encoding
      x-content-type-options:
      - nosniff
      x-powered-by:
      - ASP.NET
    status:
      code: 200
      message: OK
- request:
    body: null
    headers:
      Accept:
      - '*/*'
      Accept-Encoding:
      - gzip, deflate
      CommandName:
      - containerapp env create
      Connection:
      - keep-alive
      ParameterSetName:
      - -g -n --logs-workspace-id --logs-workspace-key
      User-Agent:
      - python/3.10.10 (Windows-10-10.0.22621-SP0) AZURECLI/2.46.0
    method: GET
    uri: https://management.azure.com/subscriptions/00000000-0000-0000-0000-000000000000/providers/Microsoft.App/locations/eastus/managedEnvironmentOperationStatuses/6f49d1eb-7b6e-48cb-b0cd-3d6bbcd23d3a?api-version=2022-10-01&azureAsyncOperation=true
  response:
    body:
      string: '{"id":"/subscriptions/00000000-0000-0000-0000-000000000000/providers/Microsoft.App/locations/eastus/managedEnvironmentOperationStatuses/6f49d1eb-7b6e-48cb-b0cd-3d6bbcd23d3a","name":"6f49d1eb-7b6e-48cb-b0cd-3d6bbcd23d3a","status":"InProgress","startTime":"2023-03-14T08:21:28.1337336"}'
    headers:
      api-supported-versions:
      - 2022-01-01-preview, 2022-03-01, 2022-06-01-preview, 2022-10-01, 2022-11-01-preview,
        2023-02-01
      cache-control:
      - no-cache
      content-length:
      - '284'
      content-type:
      - application/json; charset=utf-8
      date:
      - Tue, 14 Mar 2023 08:24:35 GMT
      expires:
      - '-1'
      pragma:
      - no-cache
      server:
      - Microsoft-IIS/10.0
      strict-transport-security:
      - max-age=31536000; includeSubDomains
      transfer-encoding:
      - chunked
      vary:
      - Accept-Encoding,Accept-Encoding
      x-content-type-options:
      - nosniff
      x-powered-by:
      - ASP.NET
    status:
      code: 200
      message: OK
- request:
    body: null
    headers:
      Accept:
      - '*/*'
      Accept-Encoding:
      - gzip, deflate
      CommandName:
      - containerapp env create
      Connection:
      - keep-alive
      ParameterSetName:
      - -g -n --logs-workspace-id --logs-workspace-key
      User-Agent:
      - python/3.10.10 (Windows-10-10.0.22621-SP0) AZURECLI/2.46.0
    method: GET
    uri: https://management.azure.com/subscriptions/00000000-0000-0000-0000-000000000000/providers/Microsoft.App/locations/eastus/managedEnvironmentOperationStatuses/6f49d1eb-7b6e-48cb-b0cd-3d6bbcd23d3a?api-version=2022-10-01&azureAsyncOperation=true
  response:
    body:
      string: '{"id":"/subscriptions/00000000-0000-0000-0000-000000000000/providers/Microsoft.App/locations/eastus/managedEnvironmentOperationStatuses/6f49d1eb-7b6e-48cb-b0cd-3d6bbcd23d3a","name":"6f49d1eb-7b6e-48cb-b0cd-3d6bbcd23d3a","status":"InProgress","startTime":"2023-03-14T08:21:28.1337336"}'
    headers:
      api-supported-versions:
      - 2022-01-01-preview, 2022-03-01, 2022-06-01-preview, 2022-10-01, 2022-11-01-preview,
        2023-02-01
      cache-control:
      - no-cache
      content-length:
      - '284'
      content-type:
      - application/json; charset=utf-8
      date:
      - Tue, 14 Mar 2023 08:24:37 GMT
      expires:
      - '-1'
      pragma:
      - no-cache
      server:
      - Microsoft-IIS/10.0
      strict-transport-security:
      - max-age=31536000; includeSubDomains
      transfer-encoding:
      - chunked
      vary:
      - Accept-Encoding,Accept-Encoding
      x-content-type-options:
      - nosniff
      x-powered-by:
      - ASP.NET
    status:
      code: 200
      message: OK
- request:
    body: null
    headers:
      Accept:
      - '*/*'
      Accept-Encoding:
      - gzip, deflate
      CommandName:
      - containerapp env create
      Connection:
      - keep-alive
      ParameterSetName:
      - -g -n --logs-workspace-id --logs-workspace-key
      User-Agent:
      - python/3.10.10 (Windows-10-10.0.22621-SP0) AZURECLI/2.46.0
    method: GET
    uri: https://management.azure.com/subscriptions/00000000-0000-0000-0000-000000000000/providers/Microsoft.App/locations/eastus/managedEnvironmentOperationStatuses/6f49d1eb-7b6e-48cb-b0cd-3d6bbcd23d3a?api-version=2022-10-01&azureAsyncOperation=true
  response:
    body:
      string: '{"id":"/subscriptions/00000000-0000-0000-0000-000000000000/providers/Microsoft.App/locations/eastus/managedEnvironmentOperationStatuses/6f49d1eb-7b6e-48cb-b0cd-3d6bbcd23d3a","name":"6f49d1eb-7b6e-48cb-b0cd-3d6bbcd23d3a","status":"InProgress","startTime":"2023-03-14T08:21:28.1337336"}'
    headers:
      api-supported-versions:
      - 2022-01-01-preview, 2022-03-01, 2022-06-01-preview, 2022-10-01, 2022-11-01-preview,
        2023-02-01
      cache-control:
      - no-cache
      content-length:
      - '284'
      content-type:
      - application/json; charset=utf-8
      date:
      - Tue, 14 Mar 2023 08:24:41 GMT
      expires:
      - '-1'
      pragma:
      - no-cache
      server:
      - Microsoft-IIS/10.0
      strict-transport-security:
      - max-age=31536000; includeSubDomains
      transfer-encoding:
      - chunked
      vary:
      - Accept-Encoding,Accept-Encoding
      x-content-type-options:
      - nosniff
      x-powered-by:
      - ASP.NET
    status:
      code: 200
      message: OK
- request:
    body: null
    headers:
      Accept:
      - '*/*'
      Accept-Encoding:
      - gzip, deflate
      CommandName:
      - containerapp env create
      Connection:
      - keep-alive
      ParameterSetName:
      - -g -n --logs-workspace-id --logs-workspace-key
      User-Agent:
      - python/3.10.10 (Windows-10-10.0.22621-SP0) AZURECLI/2.46.0
    method: GET
    uri: https://management.azure.com/subscriptions/00000000-0000-0000-0000-000000000000/providers/Microsoft.App/locations/eastus/managedEnvironmentOperationStatuses/6f49d1eb-7b6e-48cb-b0cd-3d6bbcd23d3a?api-version=2022-10-01&azureAsyncOperation=true
  response:
    body:
      string: '{"id":"/subscriptions/00000000-0000-0000-0000-000000000000/providers/Microsoft.App/locations/eastus/managedEnvironmentOperationStatuses/6f49d1eb-7b6e-48cb-b0cd-3d6bbcd23d3a","name":"6f49d1eb-7b6e-48cb-b0cd-3d6bbcd23d3a","status":"InProgress","startTime":"2023-03-14T08:21:28.1337336"}'
    headers:
      api-supported-versions:
      - 2022-01-01-preview, 2022-03-01, 2022-06-01-preview, 2022-10-01, 2022-11-01-preview,
        2023-02-01
      cache-control:
      - no-cache
      content-length:
      - '284'
      content-type:
      - application/json; charset=utf-8
      date:
      - Tue, 14 Mar 2023 08:24:44 GMT
      expires:
      - '-1'
      pragma:
      - no-cache
      server:
      - Microsoft-IIS/10.0
      strict-transport-security:
      - max-age=31536000; includeSubDomains
      transfer-encoding:
      - chunked
      vary:
      - Accept-Encoding,Accept-Encoding
      x-content-type-options:
      - nosniff
      x-powered-by:
      - ASP.NET
    status:
      code: 200
      message: OK
- request:
    body: null
    headers:
      Accept:
      - '*/*'
      Accept-Encoding:
      - gzip, deflate
      CommandName:
      - containerapp env create
      Connection:
      - keep-alive
      ParameterSetName:
      - -g -n --logs-workspace-id --logs-workspace-key
      User-Agent:
      - python/3.10.10 (Windows-10-10.0.22621-SP0) AZURECLI/2.46.0
    method: GET
    uri: https://management.azure.com/subscriptions/00000000-0000-0000-0000-000000000000/providers/Microsoft.App/locations/eastus/managedEnvironmentOperationStatuses/6f49d1eb-7b6e-48cb-b0cd-3d6bbcd23d3a?api-version=2022-10-01&azureAsyncOperation=true
  response:
    body:
      string: '{"id":"/subscriptions/00000000-0000-0000-0000-000000000000/providers/Microsoft.App/locations/eastus/managedEnvironmentOperationStatuses/6f49d1eb-7b6e-48cb-b0cd-3d6bbcd23d3a","name":"6f49d1eb-7b6e-48cb-b0cd-3d6bbcd23d3a","status":"InProgress","startTime":"2023-03-14T08:21:28.1337336"}'
    headers:
      api-supported-versions:
      - 2022-01-01-preview, 2022-03-01, 2022-06-01-preview, 2022-10-01, 2022-11-01-preview,
        2023-02-01
      cache-control:
      - no-cache
      content-length:
      - '284'
      content-type:
      - application/json; charset=utf-8
      date:
      - Tue, 14 Mar 2023 08:24:49 GMT
      expires:
      - '-1'
      pragma:
      - no-cache
      server:
      - Microsoft-IIS/10.0
      strict-transport-security:
      - max-age=31536000; includeSubDomains
      transfer-encoding:
      - chunked
      vary:
      - Accept-Encoding,Accept-Encoding
      x-content-type-options:
      - nosniff
      x-powered-by:
      - ASP.NET
    status:
      code: 200
      message: OK
- request:
    body: null
    headers:
      Accept:
      - '*/*'
      Accept-Encoding:
      - gzip, deflate
      CommandName:
      - containerapp env create
      Connection:
      - keep-alive
      ParameterSetName:
      - -g -n --logs-workspace-id --logs-workspace-key
      User-Agent:
      - python/3.10.10 (Windows-10-10.0.22621-SP0) AZURECLI/2.46.0
    method: GET
    uri: https://management.azure.com/subscriptions/00000000-0000-0000-0000-000000000000/providers/Microsoft.App/locations/eastus/managedEnvironmentOperationStatuses/6f49d1eb-7b6e-48cb-b0cd-3d6bbcd23d3a?api-version=2022-10-01&azureAsyncOperation=true
  response:
    body:
      string: '{"id":"/subscriptions/00000000-0000-0000-0000-000000000000/providers/Microsoft.App/locations/eastus/managedEnvironmentOperationStatuses/6f49d1eb-7b6e-48cb-b0cd-3d6bbcd23d3a","name":"6f49d1eb-7b6e-48cb-b0cd-3d6bbcd23d3a","status":"InProgress","startTime":"2023-03-14T08:21:28.1337336"}'
    headers:
      api-supported-versions:
      - 2022-01-01-preview, 2022-03-01, 2022-06-01-preview, 2022-10-01, 2022-11-01-preview,
        2023-02-01
      cache-control:
      - no-cache
      content-length:
      - '284'
      content-type:
      - application/json; charset=utf-8
      date:
      - Tue, 14 Mar 2023 08:24:52 GMT
      expires:
      - '-1'
      pragma:
      - no-cache
      server:
      - Microsoft-IIS/10.0
      strict-transport-security:
      - max-age=31536000; includeSubDomains
      transfer-encoding:
      - chunked
      vary:
      - Accept-Encoding,Accept-Encoding
      x-content-type-options:
      - nosniff
      x-powered-by:
      - ASP.NET
    status:
      code: 200
      message: OK
- request:
    body: null
    headers:
      Accept:
      - '*/*'
      Accept-Encoding:
      - gzip, deflate
      CommandName:
      - containerapp env create
      Connection:
      - keep-alive
      ParameterSetName:
      - -g -n --logs-workspace-id --logs-workspace-key
      User-Agent:
      - python/3.10.10 (Windows-10-10.0.22621-SP0) AZURECLI/2.46.0
    method: GET
    uri: https://management.azure.com/subscriptions/00000000-0000-0000-0000-000000000000/providers/Microsoft.App/locations/eastus/managedEnvironmentOperationStatuses/6f49d1eb-7b6e-48cb-b0cd-3d6bbcd23d3a?api-version=2022-10-01&azureAsyncOperation=true
  response:
    body:
      string: '{"id":"/subscriptions/00000000-0000-0000-0000-000000000000/providers/Microsoft.App/locations/eastus/managedEnvironmentOperationStatuses/6f49d1eb-7b6e-48cb-b0cd-3d6bbcd23d3a","name":"6f49d1eb-7b6e-48cb-b0cd-3d6bbcd23d3a","status":"InProgress","startTime":"2023-03-14T08:21:28.1337336"}'
    headers:
      api-supported-versions:
      - 2022-01-01-preview, 2022-03-01, 2022-06-01-preview, 2022-10-01, 2022-11-01-preview,
        2023-02-01
      cache-control:
      - no-cache
      content-length:
      - '284'
      content-type:
      - application/json; charset=utf-8
      date:
      - Tue, 14 Mar 2023 08:24:56 GMT
      expires:
      - '-1'
      pragma:
      - no-cache
      server:
      - Microsoft-IIS/10.0
      strict-transport-security:
      - max-age=31536000; includeSubDomains
      transfer-encoding:
      - chunked
      vary:
      - Accept-Encoding,Accept-Encoding
      x-content-type-options:
      - nosniff
      x-powered-by:
      - ASP.NET
    status:
      code: 200
      message: OK
- request:
    body: null
    headers:
      Accept:
      - '*/*'
      Accept-Encoding:
      - gzip, deflate
      CommandName:
      - containerapp env create
      Connection:
      - keep-alive
      ParameterSetName:
      - -g -n --logs-workspace-id --logs-workspace-key
      User-Agent:
      - python/3.10.10 (Windows-10-10.0.22621-SP0) AZURECLI/2.46.0
    method: GET
    uri: https://management.azure.com/subscriptions/00000000-0000-0000-0000-000000000000/providers/Microsoft.App/locations/eastus/managedEnvironmentOperationStatuses/6f49d1eb-7b6e-48cb-b0cd-3d6bbcd23d3a?api-version=2022-10-01&azureAsyncOperation=true
  response:
    body:
      string: '{"id":"/subscriptions/00000000-0000-0000-0000-000000000000/providers/Microsoft.App/locations/eastus/managedEnvironmentOperationStatuses/6f49d1eb-7b6e-48cb-b0cd-3d6bbcd23d3a","name":"6f49d1eb-7b6e-48cb-b0cd-3d6bbcd23d3a","status":"InProgress","startTime":"2023-03-14T08:21:28.1337336"}'
    headers:
      api-supported-versions:
      - 2022-01-01-preview, 2022-03-01, 2022-06-01-preview, 2022-10-01, 2022-11-01-preview,
        2023-02-01
      cache-control:
      - no-cache
      content-length:
      - '284'
      content-type:
      - application/json; charset=utf-8
      date:
      - Tue, 14 Mar 2023 08:24:59 GMT
      expires:
      - '-1'
      pragma:
      - no-cache
      server:
      - Microsoft-IIS/10.0
      strict-transport-security:
      - max-age=31536000; includeSubDomains
      transfer-encoding:
      - chunked
      vary:
      - Accept-Encoding,Accept-Encoding
      x-content-type-options:
      - nosniff
      x-powered-by:
      - ASP.NET
    status:
      code: 200
      message: OK
- request:
    body: null
    headers:
      Accept:
      - '*/*'
      Accept-Encoding:
      - gzip, deflate
      CommandName:
      - containerapp env create
      Connection:
      - keep-alive
      ParameterSetName:
      - -g -n --logs-workspace-id --logs-workspace-key
      User-Agent:
      - python/3.10.10 (Windows-10-10.0.22621-SP0) AZURECLI/2.46.0
    method: GET
    uri: https://management.azure.com/subscriptions/00000000-0000-0000-0000-000000000000/providers/Microsoft.App/locations/eastus/managedEnvironmentOperationStatuses/6f49d1eb-7b6e-48cb-b0cd-3d6bbcd23d3a?api-version=2022-10-01&azureAsyncOperation=true
  response:
    body:
      string: '{"id":"/subscriptions/00000000-0000-0000-0000-000000000000/providers/Microsoft.App/locations/eastus/managedEnvironmentOperationStatuses/6f49d1eb-7b6e-48cb-b0cd-3d6bbcd23d3a","name":"6f49d1eb-7b6e-48cb-b0cd-3d6bbcd23d3a","status":"InProgress","startTime":"2023-03-14T08:21:28.1337336"}'
    headers:
      api-supported-versions:
      - 2022-01-01-preview, 2022-03-01, 2022-06-01-preview, 2022-10-01, 2022-11-01-preview,
        2023-02-01
      cache-control:
      - no-cache
      content-length:
      - '284'
      content-type:
      - application/json; charset=utf-8
      date:
      - Tue, 14 Mar 2023 08:25:02 GMT
      expires:
      - '-1'
      pragma:
      - no-cache
      server:
      - Microsoft-IIS/10.0
      strict-transport-security:
      - max-age=31536000; includeSubDomains
      transfer-encoding:
      - chunked
      vary:
      - Accept-Encoding,Accept-Encoding
      x-content-type-options:
      - nosniff
      x-powered-by:
      - ASP.NET
    status:
      code: 200
      message: OK
- request:
    body: null
    headers:
      Accept:
      - '*/*'
      Accept-Encoding:
      - gzip, deflate
      CommandName:
      - containerapp env create
      Connection:
      - keep-alive
      ParameterSetName:
      - -g -n --logs-workspace-id --logs-workspace-key
      User-Agent:
      - python/3.10.10 (Windows-10-10.0.22621-SP0) AZURECLI/2.46.0
    method: GET
    uri: https://management.azure.com/subscriptions/00000000-0000-0000-0000-000000000000/providers/Microsoft.App/locations/eastus/managedEnvironmentOperationStatuses/6f49d1eb-7b6e-48cb-b0cd-3d6bbcd23d3a?api-version=2022-10-01&azureAsyncOperation=true
  response:
    body:
      string: '{"id":"/subscriptions/00000000-0000-0000-0000-000000000000/providers/Microsoft.App/locations/eastus/managedEnvironmentOperationStatuses/6f49d1eb-7b6e-48cb-b0cd-3d6bbcd23d3a","name":"6f49d1eb-7b6e-48cb-b0cd-3d6bbcd23d3a","status":"InProgress","startTime":"2023-03-14T08:21:28.1337336"}'
    headers:
      api-supported-versions:
      - 2022-01-01-preview, 2022-03-01, 2022-06-01-preview, 2022-10-01, 2022-11-01-preview,
        2023-02-01
      cache-control:
      - no-cache
      content-length:
      - '284'
      content-type:
      - application/json; charset=utf-8
      date:
      - Tue, 14 Mar 2023 08:25:03 GMT
      expires:
      - '-1'
      pragma:
      - no-cache
      server:
      - Microsoft-IIS/10.0
      strict-transport-security:
      - max-age=31536000; includeSubDomains
      transfer-encoding:
      - chunked
      vary:
      - Accept-Encoding,Accept-Encoding
      x-content-type-options:
      - nosniff
      x-powered-by:
      - ASP.NET
    status:
      code: 200
      message: OK
- request:
    body: null
    headers:
      Accept:
      - '*/*'
      Accept-Encoding:
      - gzip, deflate
      CommandName:
      - containerapp env create
      Connection:
      - keep-alive
      ParameterSetName:
      - -g -n --logs-workspace-id --logs-workspace-key
      User-Agent:
      - python/3.10.10 (Windows-10-10.0.22621-SP0) AZURECLI/2.46.0
    method: GET
    uri: https://management.azure.com/subscriptions/00000000-0000-0000-0000-000000000000/providers/Microsoft.App/locations/eastus/managedEnvironmentOperationStatuses/6f49d1eb-7b6e-48cb-b0cd-3d6bbcd23d3a?api-version=2022-10-01&azureAsyncOperation=true
  response:
    body:
      string: '{"id":"/subscriptions/00000000-0000-0000-0000-000000000000/providers/Microsoft.App/locations/eastus/managedEnvironmentOperationStatuses/6f49d1eb-7b6e-48cb-b0cd-3d6bbcd23d3a","name":"6f49d1eb-7b6e-48cb-b0cd-3d6bbcd23d3a","status":"InProgress","startTime":"2023-03-14T08:21:28.1337336"}'
    headers:
      api-supported-versions:
      - 2022-01-01-preview, 2022-03-01, 2022-06-01-preview, 2022-10-01, 2022-11-01-preview,
        2023-02-01
      cache-control:
      - no-cache
      content-length:
      - '284'
      content-type:
      - application/json; charset=utf-8
      date:
      - Tue, 14 Mar 2023 08:25:07 GMT
      expires:
      - '-1'
      pragma:
      - no-cache
      server:
      - Microsoft-IIS/10.0
      strict-transport-security:
      - max-age=31536000; includeSubDomains
      transfer-encoding:
      - chunked
      vary:
      - Accept-Encoding,Accept-Encoding
      x-content-type-options:
      - nosniff
      x-powered-by:
      - ASP.NET
    status:
      code: 200
      message: OK
- request:
    body: null
    headers:
      Accept:
      - '*/*'
      Accept-Encoding:
      - gzip, deflate
      CommandName:
      - containerapp env create
      Connection:
      - keep-alive
      ParameterSetName:
      - -g -n --logs-workspace-id --logs-workspace-key
      User-Agent:
      - python/3.10.10 (Windows-10-10.0.22621-SP0) AZURECLI/2.46.0
    method: GET
    uri: https://management.azure.com/subscriptions/00000000-0000-0000-0000-000000000000/providers/Microsoft.App/locations/eastus/managedEnvironmentOperationStatuses/6f49d1eb-7b6e-48cb-b0cd-3d6bbcd23d3a?api-version=2022-10-01&azureAsyncOperation=true
  response:
    body:
      string: '{"id":"/subscriptions/00000000-0000-0000-0000-000000000000/providers/Microsoft.App/locations/eastus/managedEnvironmentOperationStatuses/6f49d1eb-7b6e-48cb-b0cd-3d6bbcd23d3a","name":"6f49d1eb-7b6e-48cb-b0cd-3d6bbcd23d3a","status":"InProgress","startTime":"2023-03-14T08:21:28.1337336"}'
    headers:
      api-supported-versions:
      - 2022-01-01-preview, 2022-03-01, 2022-06-01-preview, 2022-10-01, 2022-11-01-preview,
        2023-02-01
      cache-control:
      - no-cache
      content-length:
      - '284'
      content-type:
      - application/json; charset=utf-8
      date:
      - Tue, 14 Mar 2023 08:25:10 GMT
      expires:
      - '-1'
      pragma:
      - no-cache
      server:
      - Microsoft-IIS/10.0
      strict-transport-security:
      - max-age=31536000; includeSubDomains
      transfer-encoding:
      - chunked
      vary:
      - Accept-Encoding,Accept-Encoding
      x-content-type-options:
      - nosniff
      x-powered-by:
      - ASP.NET
    status:
      code: 200
      message: OK
- request:
    body: null
    headers:
      Accept:
      - '*/*'
      Accept-Encoding:
      - gzip, deflate
      CommandName:
      - containerapp env create
      Connection:
      - keep-alive
      ParameterSetName:
      - -g -n --logs-workspace-id --logs-workspace-key
      User-Agent:
      - python/3.10.10 (Windows-10-10.0.22621-SP0) AZURECLI/2.46.0
    method: GET
    uri: https://management.azure.com/subscriptions/00000000-0000-0000-0000-000000000000/providers/Microsoft.App/locations/eastus/managedEnvironmentOperationStatuses/6f49d1eb-7b6e-48cb-b0cd-3d6bbcd23d3a?api-version=2022-10-01&azureAsyncOperation=true
  response:
    body:
      string: '{"id":"/subscriptions/00000000-0000-0000-0000-000000000000/providers/Microsoft.App/locations/eastus/managedEnvironmentOperationStatuses/6f49d1eb-7b6e-48cb-b0cd-3d6bbcd23d3a","name":"6f49d1eb-7b6e-48cb-b0cd-3d6bbcd23d3a","status":"InProgress","startTime":"2023-03-14T08:21:28.1337336"}'
    headers:
      api-supported-versions:
      - 2022-01-01-preview, 2022-03-01, 2022-06-01-preview, 2022-10-01, 2022-11-01-preview,
        2023-02-01
      cache-control:
      - no-cache
      content-length:
      - '284'
      content-type:
      - application/json; charset=utf-8
      date:
      - Tue, 14 Mar 2023 08:25:14 GMT
      expires:
      - '-1'
      pragma:
      - no-cache
      server:
      - Microsoft-IIS/10.0
      strict-transport-security:
      - max-age=31536000; includeSubDomains
      transfer-encoding:
      - chunked
      vary:
      - Accept-Encoding,Accept-Encoding
      x-content-type-options:
      - nosniff
      x-powered-by:
      - ASP.NET
    status:
      code: 200
      message: OK
- request:
    body: null
    headers:
      Accept:
      - '*/*'
      Accept-Encoding:
      - gzip, deflate
      CommandName:
      - containerapp env create
      Connection:
      - keep-alive
      ParameterSetName:
      - -g -n --logs-workspace-id --logs-workspace-key
      User-Agent:
      - python/3.10.10 (Windows-10-10.0.22621-SP0) AZURECLI/2.46.0
    method: GET
    uri: https://management.azure.com/subscriptions/00000000-0000-0000-0000-000000000000/providers/Microsoft.App/locations/eastus/managedEnvironmentOperationStatuses/6f49d1eb-7b6e-48cb-b0cd-3d6bbcd23d3a?api-version=2022-10-01&azureAsyncOperation=true
  response:
    body:
      string: '{"id":"/subscriptions/00000000-0000-0000-0000-000000000000/providers/Microsoft.App/locations/eastus/managedEnvironmentOperationStatuses/6f49d1eb-7b6e-48cb-b0cd-3d6bbcd23d3a","name":"6f49d1eb-7b6e-48cb-b0cd-3d6bbcd23d3a","status":"InProgress","startTime":"2023-03-14T08:21:28.1337336"}'
    headers:
      api-supported-versions:
      - 2022-01-01-preview, 2022-03-01, 2022-06-01-preview, 2022-10-01, 2022-11-01-preview,
        2023-02-01
      cache-control:
      - no-cache
      content-length:
      - '284'
      content-type:
      - application/json; charset=utf-8
      date:
      - Tue, 14 Mar 2023 08:25:18 GMT
      expires:
      - '-1'
      pragma:
      - no-cache
      server:
      - Microsoft-IIS/10.0
      strict-transport-security:
      - max-age=31536000; includeSubDomains
      transfer-encoding:
      - chunked
      vary:
      - Accept-Encoding,Accept-Encoding
      x-content-type-options:
      - nosniff
      x-powered-by:
      - ASP.NET
    status:
      code: 200
      message: OK
- request:
    body: null
    headers:
      Accept:
      - '*/*'
      Accept-Encoding:
      - gzip, deflate
      CommandName:
      - containerapp env create
      Connection:
      - keep-alive
      ParameterSetName:
      - -g -n --logs-workspace-id --logs-workspace-key
      User-Agent:
      - python/3.10.10 (Windows-10-10.0.22621-SP0) AZURECLI/2.46.0
    method: GET
    uri: https://management.azure.com/subscriptions/00000000-0000-0000-0000-000000000000/providers/Microsoft.App/locations/eastus/managedEnvironmentOperationStatuses/6f49d1eb-7b6e-48cb-b0cd-3d6bbcd23d3a?api-version=2022-10-01&azureAsyncOperation=true
  response:
    body:
      string: '{"id":"/subscriptions/00000000-0000-0000-0000-000000000000/providers/Microsoft.App/locations/eastus/managedEnvironmentOperationStatuses/6f49d1eb-7b6e-48cb-b0cd-3d6bbcd23d3a","name":"6f49d1eb-7b6e-48cb-b0cd-3d6bbcd23d3a","status":"InProgress","startTime":"2023-03-14T08:21:28.1337336"}'
    headers:
      api-supported-versions:
      - 2022-01-01-preview, 2022-03-01, 2022-06-01-preview, 2022-10-01, 2022-11-01-preview,
        2023-02-01
      cache-control:
      - no-cache
      content-length:
      - '284'
      content-type:
      - application/json; charset=utf-8
      date:
      - Tue, 14 Mar 2023 08:25:20 GMT
      expires:
      - '-1'
      pragma:
      - no-cache
      server:
      - Microsoft-IIS/10.0
      strict-transport-security:
      - max-age=31536000; includeSubDomains
      transfer-encoding:
      - chunked
      vary:
      - Accept-Encoding,Accept-Encoding
      x-content-type-options:
      - nosniff
      x-powered-by:
      - ASP.NET
    status:
      code: 200
      message: OK
- request:
    body: null
    headers:
      Accept:
      - '*/*'
      Accept-Encoding:
      - gzip, deflate
      CommandName:
      - containerapp env create
      Connection:
      - keep-alive
      ParameterSetName:
      - -g -n --logs-workspace-id --logs-workspace-key
      User-Agent:
      - python/3.10.10 (Windows-10-10.0.22621-SP0) AZURECLI/2.46.0
    method: GET
    uri: https://management.azure.com/subscriptions/00000000-0000-0000-0000-000000000000/providers/Microsoft.App/locations/eastus/managedEnvironmentOperationStatuses/6f49d1eb-7b6e-48cb-b0cd-3d6bbcd23d3a?api-version=2022-10-01&azureAsyncOperation=true
  response:
    body:
      string: '{"id":"/subscriptions/00000000-0000-0000-0000-000000000000/providers/Microsoft.App/locations/eastus/managedEnvironmentOperationStatuses/6f49d1eb-7b6e-48cb-b0cd-3d6bbcd23d3a","name":"6f49d1eb-7b6e-48cb-b0cd-3d6bbcd23d3a","status":"InProgress","startTime":"2023-03-14T08:21:28.1337336"}'
    headers:
      api-supported-versions:
      - 2022-01-01-preview, 2022-03-01, 2022-06-01-preview, 2022-10-01, 2022-11-01-preview,
        2023-02-01
      cache-control:
      - no-cache
      content-length:
      - '284'
      content-type:
      - application/json; charset=utf-8
      date:
      - Tue, 14 Mar 2023 08:25:25 GMT
      expires:
      - '-1'
      pragma:
      - no-cache
      server:
      - Microsoft-IIS/10.0
      strict-transport-security:
      - max-age=31536000; includeSubDomains
      transfer-encoding:
      - chunked
      vary:
      - Accept-Encoding,Accept-Encoding
      x-content-type-options:
      - nosniff
      x-powered-by:
      - ASP.NET
    status:
      code: 200
      message: OK
- request:
    body: null
    headers:
      Accept:
      - '*/*'
      Accept-Encoding:
      - gzip, deflate
      CommandName:
      - containerapp env create
      Connection:
      - keep-alive
      ParameterSetName:
      - -g -n --logs-workspace-id --logs-workspace-key
      User-Agent:
      - python/3.10.10 (Windows-10-10.0.22621-SP0) AZURECLI/2.46.0
    method: GET
    uri: https://management.azure.com/subscriptions/00000000-0000-0000-0000-000000000000/providers/Microsoft.App/locations/eastus/managedEnvironmentOperationStatuses/6f49d1eb-7b6e-48cb-b0cd-3d6bbcd23d3a?api-version=2022-10-01&azureAsyncOperation=true
  response:
    body:
      string: '{"id":"/subscriptions/00000000-0000-0000-0000-000000000000/providers/Microsoft.App/locations/eastus/managedEnvironmentOperationStatuses/6f49d1eb-7b6e-48cb-b0cd-3d6bbcd23d3a","name":"6f49d1eb-7b6e-48cb-b0cd-3d6bbcd23d3a","status":"InProgress","startTime":"2023-03-14T08:21:28.1337336"}'
    headers:
      api-supported-versions:
      - 2022-01-01-preview, 2022-03-01, 2022-06-01-preview, 2022-10-01, 2022-11-01-preview,
        2023-02-01
      cache-control:
      - no-cache
      content-length:
      - '284'
      content-type:
      - application/json; charset=utf-8
      date:
      - Tue, 14 Mar 2023 08:25:28 GMT
      expires:
      - '-1'
      pragma:
      - no-cache
      server:
      - Microsoft-IIS/10.0
      strict-transport-security:
      - max-age=31536000; includeSubDomains
      transfer-encoding:
      - chunked
      vary:
      - Accept-Encoding,Accept-Encoding
      x-content-type-options:
      - nosniff
      x-powered-by:
      - ASP.NET
    status:
      code: 200
      message: OK
- request:
    body: null
    headers:
      Accept:
      - '*/*'
      Accept-Encoding:
      - gzip, deflate
      CommandName:
      - containerapp env create
      Connection:
      - keep-alive
      ParameterSetName:
      - -g -n --logs-workspace-id --logs-workspace-key
      User-Agent:
      - python/3.10.10 (Windows-10-10.0.22621-SP0) AZURECLI/2.46.0
    method: GET
    uri: https://management.azure.com/subscriptions/00000000-0000-0000-0000-000000000000/providers/Microsoft.App/locations/eastus/managedEnvironmentOperationStatuses/6f49d1eb-7b6e-48cb-b0cd-3d6bbcd23d3a?api-version=2022-10-01&azureAsyncOperation=true
  response:
    body:
      string: '{"id":"/subscriptions/00000000-0000-0000-0000-000000000000/providers/Microsoft.App/locations/eastus/managedEnvironmentOperationStatuses/6f49d1eb-7b6e-48cb-b0cd-3d6bbcd23d3a","name":"6f49d1eb-7b6e-48cb-b0cd-3d6bbcd23d3a","status":"InProgress","startTime":"2023-03-14T08:21:28.1337336"}'
    headers:
      api-supported-versions:
      - 2022-01-01-preview, 2022-03-01, 2022-06-01-preview, 2022-10-01, 2022-11-01-preview,
        2023-02-01
      cache-control:
      - no-cache
      content-length:
      - '284'
      content-type:
      - application/json; charset=utf-8
      date:
      - Tue, 14 Mar 2023 08:25:31 GMT
      expires:
      - '-1'
      pragma:
      - no-cache
      server:
      - Microsoft-IIS/10.0
      strict-transport-security:
      - max-age=31536000; includeSubDomains
      transfer-encoding:
      - chunked
      vary:
      - Accept-Encoding,Accept-Encoding
      x-content-type-options:
      - nosniff
      x-powered-by:
      - ASP.NET
    status:
      code: 200
      message: OK
- request:
    body: null
    headers:
      Accept:
      - '*/*'
      Accept-Encoding:
      - gzip, deflate
      CommandName:
      - containerapp env create
      Connection:
      - keep-alive
      ParameterSetName:
      - -g -n --logs-workspace-id --logs-workspace-key
      User-Agent:
      - python/3.10.10 (Windows-10-10.0.22621-SP0) AZURECLI/2.46.0
    method: GET
    uri: https://management.azure.com/subscriptions/00000000-0000-0000-0000-000000000000/providers/Microsoft.App/locations/eastus/managedEnvironmentOperationStatuses/6f49d1eb-7b6e-48cb-b0cd-3d6bbcd23d3a?api-version=2022-10-01&azureAsyncOperation=true
  response:
    body:
      string: '{"id":"/subscriptions/00000000-0000-0000-0000-000000000000/providers/Microsoft.App/locations/eastus/managedEnvironmentOperationStatuses/6f49d1eb-7b6e-48cb-b0cd-3d6bbcd23d3a","name":"6f49d1eb-7b6e-48cb-b0cd-3d6bbcd23d3a","status":"InProgress","startTime":"2023-03-14T08:21:28.1337336"}'
    headers:
      api-supported-versions:
      - 2022-01-01-preview, 2022-03-01, 2022-06-01-preview, 2022-10-01, 2022-11-01-preview,
        2023-02-01
      cache-control:
      - no-cache
      content-length:
      - '284'
      content-type:
      - application/json; charset=utf-8
      date:
      - Tue, 14 Mar 2023 08:25:33 GMT
      expires:
      - '-1'
      pragma:
      - no-cache
      server:
      - Microsoft-IIS/10.0
      strict-transport-security:
      - max-age=31536000; includeSubDomains
      transfer-encoding:
      - chunked
      vary:
      - Accept-Encoding,Accept-Encoding
      x-content-type-options:
      - nosniff
      x-powered-by:
      - ASP.NET
    status:
      code: 200
      message: OK
- request:
    body: null
    headers:
      Accept:
      - '*/*'
      Accept-Encoding:
      - gzip, deflate
      CommandName:
      - containerapp env create
      Connection:
      - keep-alive
      ParameterSetName:
      - -g -n --logs-workspace-id --logs-workspace-key
      User-Agent:
      - python/3.10.10 (Windows-10-10.0.22621-SP0) AZURECLI/2.46.0
    method: GET
    uri: https://management.azure.com/subscriptions/00000000-0000-0000-0000-000000000000/providers/Microsoft.App/locations/eastus/managedEnvironmentOperationStatuses/6f49d1eb-7b6e-48cb-b0cd-3d6bbcd23d3a?api-version=2022-10-01&azureAsyncOperation=true
  response:
    body:
      string: '{"id":"/subscriptions/00000000-0000-0000-0000-000000000000/providers/Microsoft.App/locations/eastus/managedEnvironmentOperationStatuses/6f49d1eb-7b6e-48cb-b0cd-3d6bbcd23d3a","name":"6f49d1eb-7b6e-48cb-b0cd-3d6bbcd23d3a","status":"InProgress","startTime":"2023-03-14T08:21:28.1337336"}'
    headers:
      api-supported-versions:
      - 2022-01-01-preview, 2022-03-01, 2022-06-01-preview, 2022-10-01, 2022-11-01-preview,
        2023-02-01
      cache-control:
      - no-cache
      content-length:
      - '284'
      content-type:
      - application/json; charset=utf-8
      date:
      - Tue, 14 Mar 2023 08:25:37 GMT
      expires:
      - '-1'
      pragma:
      - no-cache
      server:
      - Microsoft-IIS/10.0
      strict-transport-security:
      - max-age=31536000; includeSubDomains
      transfer-encoding:
      - chunked
      vary:
      - Accept-Encoding,Accept-Encoding
      x-content-type-options:
      - nosniff
      x-powered-by:
      - ASP.NET
    status:
      code: 200
      message: OK
- request:
    body: null
    headers:
      Accept:
      - '*/*'
      Accept-Encoding:
      - gzip, deflate
      CommandName:
      - containerapp env create
      Connection:
      - keep-alive
      ParameterSetName:
      - -g -n --logs-workspace-id --logs-workspace-key
      User-Agent:
      - python/3.10.10 (Windows-10-10.0.22621-SP0) AZURECLI/2.46.0
    method: GET
    uri: https://management.azure.com/subscriptions/00000000-0000-0000-0000-000000000000/providers/Microsoft.App/locations/eastus/managedEnvironmentOperationStatuses/6f49d1eb-7b6e-48cb-b0cd-3d6bbcd23d3a?api-version=2022-10-01&azureAsyncOperation=true
  response:
    body:
      string: '{"id":"/subscriptions/00000000-0000-0000-0000-000000000000/providers/Microsoft.App/locations/eastus/managedEnvironmentOperationStatuses/6f49d1eb-7b6e-48cb-b0cd-3d6bbcd23d3a","name":"6f49d1eb-7b6e-48cb-b0cd-3d6bbcd23d3a","status":"InProgress","startTime":"2023-03-14T08:21:28.1337336"}'
    headers:
      api-supported-versions:
      - 2022-01-01-preview, 2022-03-01, 2022-06-01-preview, 2022-10-01, 2022-11-01-preview,
        2023-02-01
      cache-control:
      - no-cache
      content-length:
      - '284'
      content-type:
      - application/json; charset=utf-8
      date:
      - Tue, 14 Mar 2023 08:25:40 GMT
      expires:
      - '-1'
      pragma:
      - no-cache
      server:
      - Microsoft-IIS/10.0
      strict-transport-security:
      - max-age=31536000; includeSubDomains
      transfer-encoding:
      - chunked
      vary:
      - Accept-Encoding,Accept-Encoding
      x-content-type-options:
      - nosniff
      x-powered-by:
      - ASP.NET
    status:
      code: 200
      message: OK
- request:
    body: null
    headers:
      Accept:
      - '*/*'
      Accept-Encoding:
      - gzip, deflate
      CommandName:
      - containerapp env create
      Connection:
      - keep-alive
      ParameterSetName:
      - -g -n --logs-workspace-id --logs-workspace-key
      User-Agent:
      - python/3.10.10 (Windows-10-10.0.22621-SP0) AZURECLI/2.46.0
    method: GET
    uri: https://management.azure.com/subscriptions/00000000-0000-0000-0000-000000000000/providers/Microsoft.App/locations/eastus/managedEnvironmentOperationStatuses/6f49d1eb-7b6e-48cb-b0cd-3d6bbcd23d3a?api-version=2022-10-01&azureAsyncOperation=true
  response:
    body:
      string: '{"id":"/subscriptions/00000000-0000-0000-0000-000000000000/providers/Microsoft.App/locations/eastus/managedEnvironmentOperationStatuses/6f49d1eb-7b6e-48cb-b0cd-3d6bbcd23d3a","name":"6f49d1eb-7b6e-48cb-b0cd-3d6bbcd23d3a","status":"InProgress","startTime":"2023-03-14T08:21:28.1337336"}'
    headers:
      api-supported-versions:
      - 2022-01-01-preview, 2022-03-01, 2022-06-01-preview, 2022-10-01, 2022-11-01-preview,
        2023-02-01
      cache-control:
      - no-cache
      content-length:
      - '284'
      content-type:
      - application/json; charset=utf-8
      date:
      - Tue, 14 Mar 2023 08:25:44 GMT
      expires:
      - '-1'
      pragma:
      - no-cache
      server:
      - Microsoft-IIS/10.0
      strict-transport-security:
      - max-age=31536000; includeSubDomains
      transfer-encoding:
      - chunked
      vary:
      - Accept-Encoding,Accept-Encoding
      x-content-type-options:
      - nosniff
      x-powered-by:
      - ASP.NET
    status:
      code: 200
      message: OK
- request:
    body: null
    headers:
      Accept:
      - '*/*'
      Accept-Encoding:
      - gzip, deflate
      CommandName:
      - containerapp env create
      Connection:
      - keep-alive
      ParameterSetName:
      - -g -n --logs-workspace-id --logs-workspace-key
      User-Agent:
      - python/3.10.10 (Windows-10-10.0.22621-SP0) AZURECLI/2.46.0
    method: GET
    uri: https://management.azure.com/subscriptions/00000000-0000-0000-0000-000000000000/providers/Microsoft.App/locations/eastus/managedEnvironmentOperationStatuses/6f49d1eb-7b6e-48cb-b0cd-3d6bbcd23d3a?api-version=2022-10-01&azureAsyncOperation=true
  response:
    body:
      string: '{"id":"/subscriptions/00000000-0000-0000-0000-000000000000/providers/Microsoft.App/locations/eastus/managedEnvironmentOperationStatuses/6f49d1eb-7b6e-48cb-b0cd-3d6bbcd23d3a","name":"6f49d1eb-7b6e-48cb-b0cd-3d6bbcd23d3a","status":"InProgress","startTime":"2023-03-14T08:21:28.1337336"}'
    headers:
      api-supported-versions:
      - 2022-01-01-preview, 2022-03-01, 2022-06-01-preview, 2022-10-01, 2022-11-01-preview,
        2023-02-01
      cache-control:
      - no-cache
      content-length:
      - '284'
      content-type:
      - application/json; charset=utf-8
      date:
      - Tue, 14 Mar 2023 08:25:46 GMT
      expires:
      - '-1'
      pragma:
      - no-cache
      server:
      - Microsoft-IIS/10.0
      strict-transport-security:
      - max-age=31536000; includeSubDomains
      transfer-encoding:
      - chunked
      vary:
      - Accept-Encoding,Accept-Encoding
      x-content-type-options:
      - nosniff
      x-powered-by:
      - ASP.NET
    status:
      code: 200
      message: OK
- request:
    body: null
    headers:
      Accept:
      - '*/*'
      Accept-Encoding:
      - gzip, deflate
      CommandName:
      - containerapp env create
      Connection:
      - keep-alive
      ParameterSetName:
      - -g -n --logs-workspace-id --logs-workspace-key
      User-Agent:
      - python/3.10.10 (Windows-10-10.0.22621-SP0) AZURECLI/2.46.0
    method: GET
    uri: https://management.azure.com/subscriptions/00000000-0000-0000-0000-000000000000/providers/Microsoft.App/locations/eastus/managedEnvironmentOperationStatuses/6f49d1eb-7b6e-48cb-b0cd-3d6bbcd23d3a?api-version=2022-10-01&azureAsyncOperation=true
  response:
    body:
      string: '{"id":"/subscriptions/00000000-0000-0000-0000-000000000000/providers/Microsoft.App/locations/eastus/managedEnvironmentOperationStatuses/6f49d1eb-7b6e-48cb-b0cd-3d6bbcd23d3a","name":"6f49d1eb-7b6e-48cb-b0cd-3d6bbcd23d3a","status":"InProgress","startTime":"2023-03-14T08:21:28.1337336"}'
    headers:
      api-supported-versions:
      - 2022-01-01-preview, 2022-03-01, 2022-06-01-preview, 2022-10-01, 2022-11-01-preview,
        2023-02-01
      cache-control:
      - no-cache
      content-length:
      - '284'
      content-type:
      - application/json; charset=utf-8
      date:
      - Tue, 14 Mar 2023 08:25:50 GMT
      expires:
      - '-1'
      pragma:
      - no-cache
      server:
      - Microsoft-IIS/10.0
      strict-transport-security:
      - max-age=31536000; includeSubDomains
      transfer-encoding:
      - chunked
      vary:
      - Accept-Encoding,Accept-Encoding
      x-content-type-options:
      - nosniff
      x-powered-by:
      - ASP.NET
    status:
      code: 200
      message: OK
- request:
    body: null
    headers:
      Accept:
      - '*/*'
      Accept-Encoding:
      - gzip, deflate
      CommandName:
      - containerapp env create
      Connection:
      - keep-alive
      ParameterSetName:
      - -g -n --logs-workspace-id --logs-workspace-key
      User-Agent:
      - python/3.10.10 (Windows-10-10.0.22621-SP0) AZURECLI/2.46.0
    method: GET
    uri: https://management.azure.com/subscriptions/00000000-0000-0000-0000-000000000000/providers/Microsoft.App/locations/eastus/managedEnvironmentOperationStatuses/6f49d1eb-7b6e-48cb-b0cd-3d6bbcd23d3a?api-version=2022-10-01&azureAsyncOperation=true
  response:
    body:
      string: '{"id":"/subscriptions/00000000-0000-0000-0000-000000000000/providers/Microsoft.App/locations/eastus/managedEnvironmentOperationStatuses/6f49d1eb-7b6e-48cb-b0cd-3d6bbcd23d3a","name":"6f49d1eb-7b6e-48cb-b0cd-3d6bbcd23d3a","status":"InProgress","startTime":"2023-03-14T08:21:28.1337336"}'
    headers:
      api-supported-versions:
      - 2022-01-01-preview, 2022-03-01, 2022-06-01-preview, 2022-10-01, 2022-11-01-preview,
        2023-02-01
      cache-control:
      - no-cache
      content-length:
      - '284'
      content-type:
      - application/json; charset=utf-8
      date:
      - Tue, 14 Mar 2023 08:25:53 GMT
      expires:
      - '-1'
      pragma:
      - no-cache
      server:
      - Microsoft-IIS/10.0
      strict-transport-security:
      - max-age=31536000; includeSubDomains
      transfer-encoding:
      - chunked
      vary:
      - Accept-Encoding,Accept-Encoding
      x-content-type-options:
      - nosniff
      x-powered-by:
      - ASP.NET
    status:
      code: 200
      message: OK
- request:
    body: null
    headers:
      Accept:
      - '*/*'
      Accept-Encoding:
      - gzip, deflate
      CommandName:
      - containerapp env create
      Connection:
      - keep-alive
      ParameterSetName:
      - -g -n --logs-workspace-id --logs-workspace-key
      User-Agent:
      - python/3.10.10 (Windows-10-10.0.22621-SP0) AZURECLI/2.46.0
    method: GET
    uri: https://management.azure.com/subscriptions/00000000-0000-0000-0000-000000000000/providers/Microsoft.App/locations/eastus/managedEnvironmentOperationStatuses/6f49d1eb-7b6e-48cb-b0cd-3d6bbcd23d3a?api-version=2022-10-01&azureAsyncOperation=true
  response:
    body:
      string: '{"id":"/subscriptions/00000000-0000-0000-0000-000000000000/providers/Microsoft.App/locations/eastus/managedEnvironmentOperationStatuses/6f49d1eb-7b6e-48cb-b0cd-3d6bbcd23d3a","name":"6f49d1eb-7b6e-48cb-b0cd-3d6bbcd23d3a","status":"InProgress","startTime":"2023-03-14T08:21:28.1337336"}'
    headers:
      api-supported-versions:
      - 2022-01-01-preview, 2022-03-01, 2022-06-01-preview, 2022-10-01, 2022-11-01-preview,
        2023-02-01
      cache-control:
      - no-cache
      content-length:
      - '284'
      content-type:
      - application/json; charset=utf-8
      date:
      - Tue, 14 Mar 2023 08:25:58 GMT
      expires:
      - '-1'
      pragma:
      - no-cache
      server:
      - Microsoft-IIS/10.0
      strict-transport-security:
      - max-age=31536000; includeSubDomains
      transfer-encoding:
      - chunked
      vary:
      - Accept-Encoding,Accept-Encoding
      x-content-type-options:
      - nosniff
      x-powered-by:
      - ASP.NET
    status:
      code: 200
      message: OK
- request:
    body: null
    headers:
      Accept:
      - '*/*'
      Accept-Encoding:
      - gzip, deflate
      CommandName:
      - containerapp env create
      Connection:
      - keep-alive
      ParameterSetName:
      - -g -n --logs-workspace-id --logs-workspace-key
      User-Agent:
      - python/3.10.10 (Windows-10-10.0.22621-SP0) AZURECLI/2.46.0
    method: GET
    uri: https://management.azure.com/subscriptions/00000000-0000-0000-0000-000000000000/providers/Microsoft.App/locations/eastus/managedEnvironmentOperationStatuses/6f49d1eb-7b6e-48cb-b0cd-3d6bbcd23d3a?api-version=2022-10-01&azureAsyncOperation=true
  response:
    body:
      string: '{"id":"/subscriptions/00000000-0000-0000-0000-000000000000/providers/Microsoft.App/locations/eastus/managedEnvironmentOperationStatuses/6f49d1eb-7b6e-48cb-b0cd-3d6bbcd23d3a","name":"6f49d1eb-7b6e-48cb-b0cd-3d6bbcd23d3a","status":"InProgress","startTime":"2023-03-14T08:21:28.1337336"}'
    headers:
      api-supported-versions:
      - 2022-01-01-preview, 2022-03-01, 2022-06-01-preview, 2022-10-01, 2022-11-01-preview,
        2023-02-01
      cache-control:
      - no-cache
      content-length:
      - '284'
      content-type:
      - application/json; charset=utf-8
      date:
      - Tue, 14 Mar 2023 08:26:02 GMT
      expires:
      - '-1'
      pragma:
      - no-cache
      server:
      - Microsoft-IIS/10.0
      strict-transport-security:
      - max-age=31536000; includeSubDomains
      transfer-encoding:
      - chunked
      vary:
      - Accept-Encoding,Accept-Encoding
      x-content-type-options:
      - nosniff
      x-powered-by:
      - ASP.NET
    status:
      code: 200
      message: OK
- request:
    body: null
    headers:
      Accept:
      - '*/*'
      Accept-Encoding:
      - gzip, deflate
      CommandName:
      - containerapp env create
      Connection:
      - keep-alive
      ParameterSetName:
      - -g -n --logs-workspace-id --logs-workspace-key
      User-Agent:
      - python/3.10.10 (Windows-10-10.0.22621-SP0) AZURECLI/2.46.0
    method: GET
    uri: https://management.azure.com/subscriptions/00000000-0000-0000-0000-000000000000/providers/Microsoft.App/locations/eastus/managedEnvironmentOperationStatuses/6f49d1eb-7b6e-48cb-b0cd-3d6bbcd23d3a?api-version=2022-10-01&azureAsyncOperation=true
  response:
    body:
      string: '{"id":"/subscriptions/00000000-0000-0000-0000-000000000000/providers/Microsoft.App/locations/eastus/managedEnvironmentOperationStatuses/6f49d1eb-7b6e-48cb-b0cd-3d6bbcd23d3a","name":"6f49d1eb-7b6e-48cb-b0cd-3d6bbcd23d3a","status":"InProgress","startTime":"2023-03-14T08:21:28.1337336"}'
    headers:
      api-supported-versions:
      - 2022-01-01-preview, 2022-03-01, 2022-06-01-preview, 2022-10-01, 2022-11-01-preview,
        2023-02-01
      cache-control:
      - no-cache
      content-length:
      - '284'
      content-type:
      - application/json; charset=utf-8
      date:
      - Tue, 14 Mar 2023 08:26:05 GMT
      expires:
      - '-1'
      pragma:
      - no-cache
      server:
      - Microsoft-IIS/10.0
      strict-transport-security:
      - max-age=31536000; includeSubDomains
      transfer-encoding:
      - chunked
      vary:
      - Accept-Encoding,Accept-Encoding
      x-content-type-options:
      - nosniff
      x-powered-by:
      - ASP.NET
    status:
      code: 200
      message: OK
- request:
    body: null
    headers:
      Accept:
      - '*/*'
      Accept-Encoding:
      - gzip, deflate
      CommandName:
      - containerapp env create
      Connection:
      - keep-alive
      ParameterSetName:
      - -g -n --logs-workspace-id --logs-workspace-key
      User-Agent:
      - python/3.10.10 (Windows-10-10.0.22621-SP0) AZURECLI/2.46.0
    method: GET
    uri: https://management.azure.com/subscriptions/00000000-0000-0000-0000-000000000000/providers/Microsoft.App/locations/eastus/managedEnvironmentOperationStatuses/6f49d1eb-7b6e-48cb-b0cd-3d6bbcd23d3a?api-version=2022-10-01&azureAsyncOperation=true
  response:
    body:
      string: '{"id":"/subscriptions/00000000-0000-0000-0000-000000000000/providers/Microsoft.App/locations/eastus/managedEnvironmentOperationStatuses/6f49d1eb-7b6e-48cb-b0cd-3d6bbcd23d3a","name":"6f49d1eb-7b6e-48cb-b0cd-3d6bbcd23d3a","status":"InProgress","startTime":"2023-03-14T08:21:28.1337336"}'
    headers:
      api-supported-versions:
      - 2022-01-01-preview, 2022-03-01, 2022-06-01-preview, 2022-10-01, 2022-11-01-preview,
        2023-02-01
      cache-control:
      - no-cache
      content-length:
      - '284'
      content-type:
      - application/json; charset=utf-8
      date:
      - Tue, 14 Mar 2023 08:26:09 GMT
      expires:
      - '-1'
      pragma:
      - no-cache
      server:
      - Microsoft-IIS/10.0
      strict-transport-security:
      - max-age=31536000; includeSubDomains
      transfer-encoding:
      - chunked
      vary:
      - Accept-Encoding,Accept-Encoding
      x-content-type-options:
      - nosniff
      x-powered-by:
      - ASP.NET
    status:
      code: 200
      message: OK
- request:
    body: null
    headers:
      Accept:
      - '*/*'
      Accept-Encoding:
      - gzip, deflate
      CommandName:
      - containerapp env create
      Connection:
      - keep-alive
      ParameterSetName:
      - -g -n --logs-workspace-id --logs-workspace-key
      User-Agent:
      - python/3.10.10 (Windows-10-10.0.22621-SP0) AZURECLI/2.46.0
    method: GET
    uri: https://management.azure.com/subscriptions/00000000-0000-0000-0000-000000000000/providers/Microsoft.App/locations/eastus/managedEnvironmentOperationStatuses/6f49d1eb-7b6e-48cb-b0cd-3d6bbcd23d3a?api-version=2022-10-01&azureAsyncOperation=true
  response:
    body:
      string: '{"id":"/subscriptions/00000000-0000-0000-0000-000000000000/providers/Microsoft.App/locations/eastus/managedEnvironmentOperationStatuses/6f49d1eb-7b6e-48cb-b0cd-3d6bbcd23d3a","name":"6f49d1eb-7b6e-48cb-b0cd-3d6bbcd23d3a","status":"InProgress","startTime":"2023-03-14T08:21:28.1337336"}'
    headers:
      api-supported-versions:
      - 2022-01-01-preview, 2022-03-01, 2022-06-01-preview, 2022-10-01, 2022-11-01-preview,
        2023-02-01
      cache-control:
      - no-cache
      content-length:
      - '284'
      content-type:
      - application/json; charset=utf-8
      date:
      - Tue, 14 Mar 2023 08:26:11 GMT
      expires:
      - '-1'
      pragma:
      - no-cache
      server:
      - Microsoft-IIS/10.0
      strict-transport-security:
      - max-age=31536000; includeSubDomains
      transfer-encoding:
      - chunked
      vary:
      - Accept-Encoding,Accept-Encoding
      x-content-type-options:
      - nosniff
      x-powered-by:
      - ASP.NET
    status:
      code: 200
      message: OK
- request:
    body: null
    headers:
      Accept:
      - '*/*'
      Accept-Encoding:
      - gzip, deflate
      CommandName:
      - containerapp env create
      Connection:
      - keep-alive
      ParameterSetName:
      - -g -n --logs-workspace-id --logs-workspace-key
      User-Agent:
      - python/3.10.10 (Windows-10-10.0.22621-SP0) AZURECLI/2.46.0
    method: GET
    uri: https://management.azure.com/subscriptions/00000000-0000-0000-0000-000000000000/providers/Microsoft.App/locations/eastus/managedEnvironmentOperationStatuses/6f49d1eb-7b6e-48cb-b0cd-3d6bbcd23d3a?api-version=2022-10-01&azureAsyncOperation=true
  response:
    body:
      string: '{"id":"/subscriptions/00000000-0000-0000-0000-000000000000/providers/Microsoft.App/locations/eastus/managedEnvironmentOperationStatuses/6f49d1eb-7b6e-48cb-b0cd-3d6bbcd23d3a","name":"6f49d1eb-7b6e-48cb-b0cd-3d6bbcd23d3a","status":"InProgress","startTime":"2023-03-14T08:21:28.1337336"}'
    headers:
      api-supported-versions:
      - 2022-01-01-preview, 2022-03-01, 2022-06-01-preview, 2022-10-01, 2022-11-01-preview,
        2023-02-01
      cache-control:
      - no-cache
      content-length:
<<<<<<< HEAD
      - '983'
      content-type:
      - application/json; charset=utf-8
      date:
      - Wed, 28 Sep 2022 17:10:23 GMT
=======
      - '284'
      content-type:
      - application/json; charset=utf-8
      date:
      - Tue, 14 Mar 2023 08:26:15 GMT
>>>>>>> 93484371
      expires:
      - '-1'
      pragma:
      - no-cache
      server:
      - Microsoft-IIS/10.0
      strict-transport-security:
      - max-age=31536000; includeSubDomains
      transfer-encoding:
      - chunked
      vary:
      - Accept-Encoding,Accept-Encoding
      x-content-type-options:
      - nosniff
      x-powered-by:
      - ASP.NET
    status:
      code: 200
      message: OK
- request:
    body: null
    headers:
      Accept:
      - '*/*'
      Accept-Encoding:
      - gzip, deflate
      CommandName:
      - containerapp env create
      Connection:
      - keep-alive
      ParameterSetName:
      - -g -n --logs-workspace-id --logs-workspace-key
      User-Agent:
      - python/3.10.10 (Windows-10-10.0.22621-SP0) AZURECLI/2.46.0
    method: GET
    uri: https://management.azure.com/subscriptions/00000000-0000-0000-0000-000000000000/providers/Microsoft.App/locations/eastus/managedEnvironmentOperationStatuses/6f49d1eb-7b6e-48cb-b0cd-3d6bbcd23d3a?api-version=2022-10-01&azureAsyncOperation=true
  response:
    body:
<<<<<<< HEAD
      string: '{"id":"/subscriptions/00000000-0000-0000-0000-000000000000/resourceGroups/clitest.rg000001/providers/Microsoft.App/managedEnvironments/containerapp-e2e-env000002","name":"containerapp-e2e-env000002","type":"Microsoft.App/managedEnvironments","location":"northeurope","systemData":{"createdBy":"silasstrawn@microsoft.com","createdByType":"User","createdAt":"2022-09-28T17:10:20.7634206","lastModifiedBy":"silasstrawn@microsoft.com","lastModifiedByType":"User","lastModifiedAt":"2022-09-28T17:10:20.7634206"},"properties":{"provisioningState":"Waiting","defaultDomain":"purpledune-fc0e55ea.northeurope.azurecontainerapps.io","staticIp":"20.223.54.127","appLogsConfiguration":{"destination":"log-analytics","logAnalyticsConfiguration":{"customerId":"b6aff7c6-cc22-4b89-8e00-f0031cece03b"}},"zoneRedundant":false,"useKubenet":true,"customDomainConfiguration":{"customDomainVerificationId":"333646C25EDA7C903C86F0F0D0193C412978B2E48FA0B4F1461D339FBBAE3EB7"}},"sku":{"name":"Consumption"}}'
=======
      string: '{"id":"/subscriptions/00000000-0000-0000-0000-000000000000/providers/Microsoft.App/locations/eastus/managedEnvironmentOperationStatuses/6f49d1eb-7b6e-48cb-b0cd-3d6bbcd23d3a","name":"6f49d1eb-7b6e-48cb-b0cd-3d6bbcd23d3a","status":"InProgress","startTime":"2023-03-14T08:21:28.1337336"}'
>>>>>>> 93484371
    headers:
      api-supported-versions:
      - 2022-01-01-preview, 2022-03-01, 2022-06-01-preview, 2022-10-01, 2022-11-01-preview,
        2023-02-01
      cache-control:
      - no-cache
      content-length:
<<<<<<< HEAD
      - '983'
      content-type:
      - application/json; charset=utf-8
      date:
      - Wed, 28 Sep 2022 17:10:26 GMT
=======
      - '284'
      content-type:
      - application/json; charset=utf-8
      date:
      - Tue, 14 Mar 2023 08:26:17 GMT
>>>>>>> 93484371
      expires:
      - '-1'
      pragma:
      - no-cache
      server:
      - Microsoft-IIS/10.0
      strict-transport-security:
      - max-age=31536000; includeSubDomains
      transfer-encoding:
      - chunked
      vary:
      - Accept-Encoding,Accept-Encoding
      x-content-type-options:
      - nosniff
      x-powered-by:
      - ASP.NET
    status:
      code: 200
      message: OK
- request:
    body: null
    headers:
      Accept:
      - '*/*'
      Accept-Encoding:
      - gzip, deflate
      CommandName:
      - containerapp env create
      Connection:
      - keep-alive
      ParameterSetName:
      - -g -n --logs-workspace-id --logs-workspace-key
      User-Agent:
      - python/3.10.10 (Windows-10-10.0.22621-SP0) AZURECLI/2.46.0
    method: GET
    uri: https://management.azure.com/subscriptions/00000000-0000-0000-0000-000000000000/providers/Microsoft.App/locations/eastus/managedEnvironmentOperationStatuses/6f49d1eb-7b6e-48cb-b0cd-3d6bbcd23d3a?api-version=2022-10-01&azureAsyncOperation=true
  response:
    body:
<<<<<<< HEAD
      string: '{"id":"/subscriptions/00000000-0000-0000-0000-000000000000/resourceGroups/clitest.rg000001/providers/Microsoft.App/managedEnvironments/containerapp-e2e-env000002","name":"containerapp-e2e-env000002","type":"Microsoft.App/managedEnvironments","location":"northeurope","systemData":{"createdBy":"silasstrawn@microsoft.com","createdByType":"User","createdAt":"2022-09-28T17:10:20.7634206","lastModifiedBy":"silasstrawn@microsoft.com","lastModifiedByType":"User","lastModifiedAt":"2022-09-28T17:10:20.7634206"},"properties":{"provisioningState":"Waiting","defaultDomain":"purpledune-fc0e55ea.northeurope.azurecontainerapps.io","staticIp":"20.223.54.127","appLogsConfiguration":{"destination":"log-analytics","logAnalyticsConfiguration":{"customerId":"b6aff7c6-cc22-4b89-8e00-f0031cece03b"}},"zoneRedundant":false,"useKubenet":true,"customDomainConfiguration":{"customDomainVerificationId":"333646C25EDA7C903C86F0F0D0193C412978B2E48FA0B4F1461D339FBBAE3EB7"}},"sku":{"name":"Consumption"}}'
=======
      string: '{"id":"/subscriptions/00000000-0000-0000-0000-000000000000/providers/Microsoft.App/locations/eastus/managedEnvironmentOperationStatuses/6f49d1eb-7b6e-48cb-b0cd-3d6bbcd23d3a","name":"6f49d1eb-7b6e-48cb-b0cd-3d6bbcd23d3a","status":"InProgress","startTime":"2023-03-14T08:21:28.1337336"}'
>>>>>>> 93484371
    headers:
      api-supported-versions:
      - 2022-01-01-preview, 2022-03-01, 2022-06-01-preview, 2022-10-01, 2022-11-01-preview,
        2023-02-01
      cache-control:
      - no-cache
      content-length:
<<<<<<< HEAD
      - '983'
      content-type:
      - application/json; charset=utf-8
      date:
      - Wed, 28 Sep 2022 17:10:30 GMT
=======
      - '284'
      content-type:
      - application/json; charset=utf-8
      date:
      - Tue, 14 Mar 2023 08:26:21 GMT
>>>>>>> 93484371
      expires:
      - '-1'
      pragma:
      - no-cache
      server:
      - Microsoft-IIS/10.0
      strict-transport-security:
      - max-age=31536000; includeSubDomains
      transfer-encoding:
      - chunked
      vary:
      - Accept-Encoding,Accept-Encoding
      x-content-type-options:
      - nosniff
      x-powered-by:
      - ASP.NET
    status:
      code: 200
      message: OK
- request:
    body: null
    headers:
      Accept:
      - '*/*'
      Accept-Encoding:
      - gzip, deflate
      CommandName:
      - containerapp env create
      Connection:
      - keep-alive
      ParameterSetName:
      - -g -n --logs-workspace-id --logs-workspace-key
      User-Agent:
      - python/3.10.10 (Windows-10-10.0.22621-SP0) AZURECLI/2.46.0
    method: GET
    uri: https://management.azure.com/subscriptions/00000000-0000-0000-0000-000000000000/providers/Microsoft.App/locations/eastus/managedEnvironmentOperationStatuses/6f49d1eb-7b6e-48cb-b0cd-3d6bbcd23d3a?api-version=2022-10-01&azureAsyncOperation=true
  response:
    body:
<<<<<<< HEAD
      string: '{"id":"/subscriptions/00000000-0000-0000-0000-000000000000/resourceGroups/clitest.rg000001/providers/Microsoft.App/managedEnvironments/containerapp-e2e-env000002","name":"containerapp-e2e-env000002","type":"Microsoft.App/managedEnvironments","location":"northeurope","systemData":{"createdBy":"silasstrawn@microsoft.com","createdByType":"User","createdAt":"2022-09-28T17:10:20.7634206","lastModifiedBy":"silasstrawn@microsoft.com","lastModifiedByType":"User","lastModifiedAt":"2022-09-28T17:10:20.7634206"},"properties":{"provisioningState":"Waiting","defaultDomain":"purpledune-fc0e55ea.northeurope.azurecontainerapps.io","staticIp":"20.223.54.127","appLogsConfiguration":{"destination":"log-analytics","logAnalyticsConfiguration":{"customerId":"b6aff7c6-cc22-4b89-8e00-f0031cece03b"}},"zoneRedundant":false,"useKubenet":true,"customDomainConfiguration":{"customDomainVerificationId":"333646C25EDA7C903C86F0F0D0193C412978B2E48FA0B4F1461D339FBBAE3EB7"}},"sku":{"name":"Consumption"}}'
=======
      string: '{"id":"/subscriptions/00000000-0000-0000-0000-000000000000/providers/Microsoft.App/locations/eastus/managedEnvironmentOperationStatuses/6f49d1eb-7b6e-48cb-b0cd-3d6bbcd23d3a","name":"6f49d1eb-7b6e-48cb-b0cd-3d6bbcd23d3a","status":"InProgress","startTime":"2023-03-14T08:21:28.1337336"}'
>>>>>>> 93484371
    headers:
      api-supported-versions:
      - 2022-01-01-preview, 2022-03-01, 2022-06-01-preview, 2022-10-01, 2022-11-01-preview,
        2023-02-01
      cache-control:
      - no-cache
      content-length:
<<<<<<< HEAD
      - '983'
      content-type:
      - application/json; charset=utf-8
      date:
      - Wed, 28 Sep 2022 17:10:32 GMT
=======
      - '284'
      content-type:
      - application/json; charset=utf-8
      date:
      - Tue, 14 Mar 2023 08:26:24 GMT
>>>>>>> 93484371
      expires:
      - '-1'
      pragma:
      - no-cache
      server:
      - Microsoft-IIS/10.0
      strict-transport-security:
      - max-age=31536000; includeSubDomains
      transfer-encoding:
      - chunked
      vary:
      - Accept-Encoding,Accept-Encoding
      x-content-type-options:
      - nosniff
      x-powered-by:
      - ASP.NET
    status:
      code: 200
      message: OK
- request:
    body: null
    headers:
      Accept:
      - '*/*'
      Accept-Encoding:
      - gzip, deflate
      CommandName:
      - containerapp env create
      Connection:
      - keep-alive
      ParameterSetName:
      - -g -n --logs-workspace-id --logs-workspace-key
      User-Agent:
      - python/3.10.10 (Windows-10-10.0.22621-SP0) AZURECLI/2.46.0
    method: GET
    uri: https://management.azure.com/subscriptions/00000000-0000-0000-0000-000000000000/providers/Microsoft.App/locations/eastus/managedEnvironmentOperationStatuses/6f49d1eb-7b6e-48cb-b0cd-3d6bbcd23d3a?api-version=2022-10-01&azureAsyncOperation=true
  response:
    body:
<<<<<<< HEAD
      string: '{"id":"/subscriptions/00000000-0000-0000-0000-000000000000/resourceGroups/clitest.rg000001/providers/Microsoft.App/managedEnvironments/containerapp-e2e-env000002","name":"containerapp-e2e-env000002","type":"Microsoft.App/managedEnvironments","location":"northeurope","systemData":{"createdBy":"silasstrawn@microsoft.com","createdByType":"User","createdAt":"2022-09-28T17:10:20.7634206","lastModifiedBy":"silasstrawn@microsoft.com","lastModifiedByType":"User","lastModifiedAt":"2022-09-28T17:10:20.7634206"},"properties":{"provisioningState":"Waiting","defaultDomain":"purpledune-fc0e55ea.northeurope.azurecontainerapps.io","staticIp":"20.223.54.127","appLogsConfiguration":{"destination":"log-analytics","logAnalyticsConfiguration":{"customerId":"b6aff7c6-cc22-4b89-8e00-f0031cece03b"}},"zoneRedundant":false,"useKubenet":true,"customDomainConfiguration":{"customDomainVerificationId":"333646C25EDA7C903C86F0F0D0193C412978B2E48FA0B4F1461D339FBBAE3EB7"}},"sku":{"name":"Consumption"}}'
=======
      string: '{"id":"/subscriptions/00000000-0000-0000-0000-000000000000/providers/Microsoft.App/locations/eastus/managedEnvironmentOperationStatuses/6f49d1eb-7b6e-48cb-b0cd-3d6bbcd23d3a","name":"6f49d1eb-7b6e-48cb-b0cd-3d6bbcd23d3a","status":"InProgress","startTime":"2023-03-14T08:21:28.1337336"}'
>>>>>>> 93484371
    headers:
      api-supported-versions:
      - 2022-01-01-preview, 2022-03-01, 2022-06-01-preview, 2022-10-01, 2022-11-01-preview,
        2023-02-01
      cache-control:
      - no-cache
      content-length:
<<<<<<< HEAD
      - '983'
      content-type:
      - application/json; charset=utf-8
      date:
      - Wed, 28 Sep 2022 17:10:36 GMT
=======
      - '284'
      content-type:
      - application/json; charset=utf-8
      date:
      - Tue, 14 Mar 2023 08:26:28 GMT
>>>>>>> 93484371
      expires:
      - '-1'
      pragma:
      - no-cache
      server:
      - Microsoft-IIS/10.0
      strict-transport-security:
      - max-age=31536000; includeSubDomains
      transfer-encoding:
      - chunked
      vary:
      - Accept-Encoding,Accept-Encoding
      x-content-type-options:
      - nosniff
      x-powered-by:
      - ASP.NET
    status:
      code: 200
      message: OK
- request:
    body: null
    headers:
      Accept:
      - '*/*'
      Accept-Encoding:
      - gzip, deflate
      CommandName:
      - containerapp env create
      Connection:
      - keep-alive
      ParameterSetName:
      - -g -n --logs-workspace-id --logs-workspace-key
      User-Agent:
      - python/3.10.10 (Windows-10-10.0.22621-SP0) AZURECLI/2.46.0
    method: GET
    uri: https://management.azure.com/subscriptions/00000000-0000-0000-0000-000000000000/providers/Microsoft.App/locations/eastus/managedEnvironmentOperationStatuses/6f49d1eb-7b6e-48cb-b0cd-3d6bbcd23d3a?api-version=2022-10-01&azureAsyncOperation=true
  response:
    body:
<<<<<<< HEAD
      string: '{"id":"/subscriptions/00000000-0000-0000-0000-000000000000/resourceGroups/clitest.rg000001/providers/Microsoft.App/managedEnvironments/containerapp-e2e-env000002","name":"containerapp-e2e-env000002","type":"Microsoft.App/managedEnvironments","location":"northeurope","systemData":{"createdBy":"silasstrawn@microsoft.com","createdByType":"User","createdAt":"2022-09-28T17:10:20.7634206","lastModifiedBy":"silasstrawn@microsoft.com","lastModifiedByType":"User","lastModifiedAt":"2022-09-28T17:10:20.7634206"},"properties":{"provisioningState":"Waiting","defaultDomain":"purpledune-fc0e55ea.northeurope.azurecontainerapps.io","staticIp":"20.223.54.127","appLogsConfiguration":{"destination":"log-analytics","logAnalyticsConfiguration":{"customerId":"b6aff7c6-cc22-4b89-8e00-f0031cece03b"}},"zoneRedundant":false,"useKubenet":true,"customDomainConfiguration":{"customDomainVerificationId":"333646C25EDA7C903C86F0F0D0193C412978B2E48FA0B4F1461D339FBBAE3EB7"}},"sku":{"name":"Consumption"}}'
=======
      string: '{"id":"/subscriptions/00000000-0000-0000-0000-000000000000/providers/Microsoft.App/locations/eastus/managedEnvironmentOperationStatuses/6f49d1eb-7b6e-48cb-b0cd-3d6bbcd23d3a","name":"6f49d1eb-7b6e-48cb-b0cd-3d6bbcd23d3a","status":"InProgress","startTime":"2023-03-14T08:21:28.1337336"}'
>>>>>>> 93484371
    headers:
      api-supported-versions:
      - 2022-01-01-preview, 2022-03-01, 2022-06-01-preview, 2022-10-01, 2022-11-01-preview,
        2023-02-01
      cache-control:
      - no-cache
      content-length:
<<<<<<< HEAD
      - '983'
      content-type:
      - application/json; charset=utf-8
      date:
      - Wed, 28 Sep 2022 17:10:39 GMT
=======
      - '284'
      content-type:
      - application/json; charset=utf-8
      date:
      - Tue, 14 Mar 2023 08:26:31 GMT
>>>>>>> 93484371
      expires:
      - '-1'
      pragma:
      - no-cache
      server:
      - Microsoft-IIS/10.0
      strict-transport-security:
      - max-age=31536000; includeSubDomains
      transfer-encoding:
      - chunked
      vary:
      - Accept-Encoding,Accept-Encoding
      x-content-type-options:
      - nosniff
      x-powered-by:
      - ASP.NET
    status:
      code: 200
      message: OK
- request:
    body: null
    headers:
      Accept:
      - '*/*'
      Accept-Encoding:
      - gzip, deflate
      CommandName:
      - containerapp env create
      Connection:
      - keep-alive
      ParameterSetName:
      - -g -n --logs-workspace-id --logs-workspace-key
      User-Agent:
      - python/3.10.10 (Windows-10-10.0.22621-SP0) AZURECLI/2.46.0
    method: GET
    uri: https://management.azure.com/subscriptions/00000000-0000-0000-0000-000000000000/providers/Microsoft.App/locations/eastus/managedEnvironmentOperationStatuses/6f49d1eb-7b6e-48cb-b0cd-3d6bbcd23d3a?api-version=2022-10-01&azureAsyncOperation=true
  response:
    body:
<<<<<<< HEAD
      string: '{"id":"/subscriptions/00000000-0000-0000-0000-000000000000/resourceGroups/clitest.rg000001/providers/Microsoft.App/managedEnvironments/containerapp-e2e-env000002","name":"containerapp-e2e-env000002","type":"Microsoft.App/managedEnvironments","location":"northeurope","systemData":{"createdBy":"silasstrawn@microsoft.com","createdByType":"User","createdAt":"2022-09-28T17:10:20.7634206","lastModifiedBy":"silasstrawn@microsoft.com","lastModifiedByType":"User","lastModifiedAt":"2022-09-28T17:10:20.7634206"},"properties":{"provisioningState":"Waiting","defaultDomain":"purpledune-fc0e55ea.northeurope.azurecontainerapps.io","staticIp":"20.223.54.127","appLogsConfiguration":{"destination":"log-analytics","logAnalyticsConfiguration":{"customerId":"b6aff7c6-cc22-4b89-8e00-f0031cece03b"}},"zoneRedundant":false,"useKubenet":true,"customDomainConfiguration":{"customDomainVerificationId":"333646C25EDA7C903C86F0F0D0193C412978B2E48FA0B4F1461D339FBBAE3EB7"}},"sku":{"name":"Consumption"}}'
=======
      string: '{"id":"/subscriptions/00000000-0000-0000-0000-000000000000/providers/Microsoft.App/locations/eastus/managedEnvironmentOperationStatuses/6f49d1eb-7b6e-48cb-b0cd-3d6bbcd23d3a","name":"6f49d1eb-7b6e-48cb-b0cd-3d6bbcd23d3a","status":"InProgress","startTime":"2023-03-14T08:21:28.1337336"}'
>>>>>>> 93484371
    headers:
      api-supported-versions:
      - 2022-01-01-preview, 2022-03-01, 2022-06-01-preview, 2022-10-01, 2022-11-01-preview,
        2023-02-01
      cache-control:
      - no-cache
      content-length:
<<<<<<< HEAD
      - '983'
      content-type:
      - application/json; charset=utf-8
      date:
      - Wed, 28 Sep 2022 17:10:43 GMT
=======
      - '284'
      content-type:
      - application/json; charset=utf-8
      date:
      - Tue, 14 Mar 2023 08:26:35 GMT
>>>>>>> 93484371
      expires:
      - '-1'
      pragma:
      - no-cache
      server:
      - Microsoft-IIS/10.0
      strict-transport-security:
      - max-age=31536000; includeSubDomains
      transfer-encoding:
      - chunked
      vary:
      - Accept-Encoding,Accept-Encoding
      x-content-type-options:
      - nosniff
      x-powered-by:
      - ASP.NET
    status:
      code: 200
      message: OK
- request:
    body: null
    headers:
      Accept:
      - '*/*'
      Accept-Encoding:
      - gzip, deflate
      CommandName:
      - containerapp env create
      Connection:
      - keep-alive
      ParameterSetName:
      - -g -n --logs-workspace-id --logs-workspace-key
      User-Agent:
      - python/3.10.10 (Windows-10-10.0.22621-SP0) AZURECLI/2.46.0
    method: GET
    uri: https://management.azure.com/subscriptions/00000000-0000-0000-0000-000000000000/providers/Microsoft.App/locations/eastus/managedEnvironmentOperationStatuses/6f49d1eb-7b6e-48cb-b0cd-3d6bbcd23d3a?api-version=2022-10-01&azureAsyncOperation=true
  response:
    body:
<<<<<<< HEAD
      string: '{"id":"/subscriptions/00000000-0000-0000-0000-000000000000/resourceGroups/clitest.rg000001/providers/Microsoft.App/managedEnvironments/containerapp-e2e-env000002","name":"containerapp-e2e-env000002","type":"Microsoft.App/managedEnvironments","location":"northeurope","systemData":{"createdBy":"silasstrawn@microsoft.com","createdByType":"User","createdAt":"2022-09-28T17:10:20.7634206","lastModifiedBy":"silasstrawn@microsoft.com","lastModifiedByType":"User","lastModifiedAt":"2022-09-28T17:10:20.7634206"},"properties":{"provisioningState":"Waiting","defaultDomain":"purpledune-fc0e55ea.northeurope.azurecontainerapps.io","staticIp":"20.223.54.127","appLogsConfiguration":{"destination":"log-analytics","logAnalyticsConfiguration":{"customerId":"b6aff7c6-cc22-4b89-8e00-f0031cece03b"}},"zoneRedundant":false,"useKubenet":true,"customDomainConfiguration":{"customDomainVerificationId":"333646C25EDA7C903C86F0F0D0193C412978B2E48FA0B4F1461D339FBBAE3EB7"}},"sku":{"name":"Consumption"}}'
=======
      string: '{"id":"/subscriptions/00000000-0000-0000-0000-000000000000/providers/Microsoft.App/locations/eastus/managedEnvironmentOperationStatuses/6f49d1eb-7b6e-48cb-b0cd-3d6bbcd23d3a","name":"6f49d1eb-7b6e-48cb-b0cd-3d6bbcd23d3a","status":"InProgress","startTime":"2023-03-14T08:21:28.1337336"}'
>>>>>>> 93484371
    headers:
      api-supported-versions:
      - 2022-01-01-preview, 2022-03-01, 2022-06-01-preview, 2022-10-01, 2022-11-01-preview,
        2023-02-01
      cache-control:
      - no-cache
      content-length:
<<<<<<< HEAD
      - '983'
      content-type:
      - application/json; charset=utf-8
      date:
      - Wed, 28 Sep 2022 17:10:46 GMT
=======
      - '284'
      content-type:
      - application/json; charset=utf-8
      date:
      - Tue, 14 Mar 2023 08:26:37 GMT
>>>>>>> 93484371
      expires:
      - '-1'
      pragma:
      - no-cache
      server:
      - Microsoft-IIS/10.0
      strict-transport-security:
      - max-age=31536000; includeSubDomains
      transfer-encoding:
      - chunked
      vary:
      - Accept-Encoding,Accept-Encoding
      x-content-type-options:
      - nosniff
      x-powered-by:
      - ASP.NET
    status:
      code: 200
      message: OK
- request:
    body: null
    headers:
      Accept:
      - '*/*'
      Accept-Encoding:
      - gzip, deflate
      CommandName:
      - containerapp env create
      Connection:
      - keep-alive
      ParameterSetName:
      - -g -n --logs-workspace-id --logs-workspace-key
      User-Agent:
      - python/3.10.10 (Windows-10-10.0.22621-SP0) AZURECLI/2.46.0
    method: GET
    uri: https://management.azure.com/subscriptions/00000000-0000-0000-0000-000000000000/providers/Microsoft.App/locations/eastus/managedEnvironmentOperationStatuses/6f49d1eb-7b6e-48cb-b0cd-3d6bbcd23d3a?api-version=2022-10-01&azureAsyncOperation=true
  response:
    body:
<<<<<<< HEAD
      string: '{"id":"/subscriptions/00000000-0000-0000-0000-000000000000/resourceGroups/clitest.rg000001/providers/Microsoft.App/managedEnvironments/containerapp-e2e-env000002","name":"containerapp-e2e-env000002","type":"Microsoft.App/managedEnvironments","location":"northeurope","systemData":{"createdBy":"silasstrawn@microsoft.com","createdByType":"User","createdAt":"2022-09-28T17:10:20.7634206","lastModifiedBy":"silasstrawn@microsoft.com","lastModifiedByType":"User","lastModifiedAt":"2022-09-28T17:10:20.7634206"},"properties":{"provisioningState":"Waiting","defaultDomain":"purpledune-fc0e55ea.northeurope.azurecontainerapps.io","staticIp":"20.223.54.127","appLogsConfiguration":{"destination":"log-analytics","logAnalyticsConfiguration":{"customerId":"b6aff7c6-cc22-4b89-8e00-f0031cece03b"}},"zoneRedundant":false,"useKubenet":true,"customDomainConfiguration":{"customDomainVerificationId":"333646C25EDA7C903C86F0F0D0193C412978B2E48FA0B4F1461D339FBBAE3EB7"}},"sku":{"name":"Consumption"}}'
=======
      string: '{"id":"/subscriptions/00000000-0000-0000-0000-000000000000/providers/Microsoft.App/locations/eastus/managedEnvironmentOperationStatuses/6f49d1eb-7b6e-48cb-b0cd-3d6bbcd23d3a","name":"6f49d1eb-7b6e-48cb-b0cd-3d6bbcd23d3a","status":"InProgress","startTime":"2023-03-14T08:21:28.1337336"}'
>>>>>>> 93484371
    headers:
      api-supported-versions:
      - 2022-01-01-preview, 2022-03-01, 2022-06-01-preview, 2022-10-01, 2022-11-01-preview,
        2023-02-01
      cache-control:
      - no-cache
      content-length:
<<<<<<< HEAD
      - '983'
      content-type:
      - application/json; charset=utf-8
      date:
      - Wed, 28 Sep 2022 17:10:50 GMT
=======
      - '284'
      content-type:
      - application/json; charset=utf-8
      date:
      - Tue, 14 Mar 2023 08:26:42 GMT
>>>>>>> 93484371
      expires:
      - '-1'
      pragma:
      - no-cache
      server:
      - Microsoft-IIS/10.0
      strict-transport-security:
      - max-age=31536000; includeSubDomains
      transfer-encoding:
      - chunked
      vary:
      - Accept-Encoding,Accept-Encoding
      x-content-type-options:
      - nosniff
      x-powered-by:
      - ASP.NET
    status:
      code: 200
      message: OK
- request:
    body: null
    headers:
      Accept:
      - '*/*'
      Accept-Encoding:
      - gzip, deflate
      CommandName:
      - containerapp env create
      Connection:
      - keep-alive
      ParameterSetName:
      - -g -n --logs-workspace-id --logs-workspace-key
      User-Agent:
      - python/3.10.10 (Windows-10-10.0.22621-SP0) AZURECLI/2.46.0
    method: GET
    uri: https://management.azure.com/subscriptions/00000000-0000-0000-0000-000000000000/providers/Microsoft.App/locations/eastus/managedEnvironmentOperationStatuses/6f49d1eb-7b6e-48cb-b0cd-3d6bbcd23d3a?api-version=2022-10-01&azureAsyncOperation=true
  response:
    body:
<<<<<<< HEAD
      string: '{"id":"/subscriptions/00000000-0000-0000-0000-000000000000/resourceGroups/clitest.rg000001/providers/Microsoft.App/managedEnvironments/containerapp-e2e-env000002","name":"containerapp-e2e-env000002","type":"Microsoft.App/managedEnvironments","location":"northeurope","systemData":{"createdBy":"silasstrawn@microsoft.com","createdByType":"User","createdAt":"2022-09-28T17:10:20.7634206","lastModifiedBy":"silasstrawn@microsoft.com","lastModifiedByType":"User","lastModifiedAt":"2022-09-28T17:10:20.7634206"},"properties":{"provisioningState":"Waiting","defaultDomain":"purpledune-fc0e55ea.northeurope.azurecontainerapps.io","staticIp":"20.223.54.127","appLogsConfiguration":{"destination":"log-analytics","logAnalyticsConfiguration":{"customerId":"b6aff7c6-cc22-4b89-8e00-f0031cece03b"}},"zoneRedundant":false,"useKubenet":true,"customDomainConfiguration":{"customDomainVerificationId":"333646C25EDA7C903C86F0F0D0193C412978B2E48FA0B4F1461D339FBBAE3EB7"}},"sku":{"name":"Consumption"}}'
=======
      string: '{"id":"/subscriptions/00000000-0000-0000-0000-000000000000/providers/Microsoft.App/locations/eastus/managedEnvironmentOperationStatuses/6f49d1eb-7b6e-48cb-b0cd-3d6bbcd23d3a","name":"6f49d1eb-7b6e-48cb-b0cd-3d6bbcd23d3a","status":"InProgress","startTime":"2023-03-14T08:21:28.1337336"}'
>>>>>>> 93484371
    headers:
      api-supported-versions:
      - 2022-01-01-preview, 2022-03-01, 2022-06-01-preview, 2022-10-01, 2022-11-01-preview,
        2023-02-01
      cache-control:
      - no-cache
      content-length:
<<<<<<< HEAD
      - '983'
      content-type:
      - application/json; charset=utf-8
      date:
      - Wed, 28 Sep 2022 17:10:53 GMT
=======
      - '284'
      content-type:
      - application/json; charset=utf-8
      date:
      - Tue, 14 Mar 2023 08:26:45 GMT
>>>>>>> 93484371
      expires:
      - '-1'
      pragma:
      - no-cache
      server:
      - Microsoft-IIS/10.0
      strict-transport-security:
      - max-age=31536000; includeSubDomains
      vary:
      - Accept-Encoding
      x-content-type-options:
      - nosniff
      x-powered-by:
      - ASP.NET
    status:
      code: 200
      message: OK
- request:
    body: null
    headers:
      Accept:
      - '*/*'
      Accept-Encoding:
      - gzip, deflate
      CommandName:
      - containerapp env create
      Connection:
      - keep-alive
      ParameterSetName:
      - -g -n --logs-workspace-id --logs-workspace-key
      User-Agent:
      - python/3.10.10 (Windows-10-10.0.22621-SP0) AZURECLI/2.46.0
    method: GET
    uri: https://management.azure.com/subscriptions/00000000-0000-0000-0000-000000000000/providers/Microsoft.App/locations/eastus/managedEnvironmentOperationStatuses/6f49d1eb-7b6e-48cb-b0cd-3d6bbcd23d3a?api-version=2022-10-01&azureAsyncOperation=true
  response:
    body:
<<<<<<< HEAD
      string: '{"id":"/subscriptions/00000000-0000-0000-0000-000000000000/resourceGroups/clitest.rg000001/providers/Microsoft.App/managedEnvironments/containerapp-e2e-env000002","name":"containerapp-e2e-env000002","type":"Microsoft.App/managedEnvironments","location":"northeurope","systemData":{"createdBy":"silasstrawn@microsoft.com","createdByType":"User","createdAt":"2022-09-28T17:10:20.7634206","lastModifiedBy":"silasstrawn@microsoft.com","lastModifiedByType":"User","lastModifiedAt":"2022-09-28T17:10:20.7634206"},"properties":{"provisioningState":"Waiting","defaultDomain":"purpledune-fc0e55ea.northeurope.azurecontainerapps.io","staticIp":"20.223.54.127","appLogsConfiguration":{"destination":"log-analytics","logAnalyticsConfiguration":{"customerId":"b6aff7c6-cc22-4b89-8e00-f0031cece03b"}},"zoneRedundant":false,"useKubenet":true,"customDomainConfiguration":{"customDomainVerificationId":"333646C25EDA7C903C86F0F0D0193C412978B2E48FA0B4F1461D339FBBAE3EB7"}},"sku":{"name":"Consumption"}}'
=======
      string: '{"id":"/subscriptions/00000000-0000-0000-0000-000000000000/providers/Microsoft.App/locations/eastus/managedEnvironmentOperationStatuses/6f49d1eb-7b6e-48cb-b0cd-3d6bbcd23d3a","name":"6f49d1eb-7b6e-48cb-b0cd-3d6bbcd23d3a","status":"InProgress","startTime":"2023-03-14T08:21:28.1337336"}'
>>>>>>> 93484371
    headers:
      api-supported-versions:
      - 2022-01-01-preview, 2022-03-01, 2022-06-01-preview, 2022-10-01, 2022-11-01-preview,
        2023-02-01
      cache-control:
      - no-cache
      content-length:
<<<<<<< HEAD
      - '983'
      content-type:
      - application/json; charset=utf-8
      date:
      - Wed, 28 Sep 2022 17:10:55 GMT
=======
      - '284'
      content-type:
      - application/json; charset=utf-8
      date:
      - Tue, 14 Mar 2023 08:26:49 GMT
>>>>>>> 93484371
      expires:
      - '-1'
      pragma:
      - no-cache
      server:
      - Microsoft-IIS/10.0
      strict-transport-security:
      - max-age=31536000; includeSubDomains
      transfer-encoding:
      - chunked
      vary:
      - Accept-Encoding,Accept-Encoding
      x-content-type-options:
      - nosniff
      x-powered-by:
      - ASP.NET
    status:
      code: 200
      message: OK
- request:
    body: null
    headers:
      Accept:
      - '*/*'
      Accept-Encoding:
      - gzip, deflate
      CommandName:
      - containerapp env create
      Connection:
      - keep-alive
      ParameterSetName:
      - -g -n --logs-workspace-id --logs-workspace-key
      User-Agent:
      - python/3.10.10 (Windows-10-10.0.22621-SP0) AZURECLI/2.46.0
    method: GET
    uri: https://management.azure.com/subscriptions/00000000-0000-0000-0000-000000000000/providers/Microsoft.App/locations/eastus/managedEnvironmentOperationStatuses/6f49d1eb-7b6e-48cb-b0cd-3d6bbcd23d3a?api-version=2022-10-01&azureAsyncOperation=true
  response:
    body:
<<<<<<< HEAD
      string: '{"id":"/subscriptions/00000000-0000-0000-0000-000000000000/resourceGroups/clitest.rg000001/providers/Microsoft.App/managedEnvironments/containerapp-e2e-env000002","name":"containerapp-e2e-env000002","type":"Microsoft.App/managedEnvironments","location":"northeurope","systemData":{"createdBy":"silasstrawn@microsoft.com","createdByType":"User","createdAt":"2022-09-28T17:10:20.7634206","lastModifiedBy":"silasstrawn@microsoft.com","lastModifiedByType":"User","lastModifiedAt":"2022-09-28T17:10:20.7634206"},"properties":{"provisioningState":"Waiting","defaultDomain":"purpledune-fc0e55ea.northeurope.azurecontainerapps.io","staticIp":"20.223.54.127","appLogsConfiguration":{"destination":"log-analytics","logAnalyticsConfiguration":{"customerId":"b6aff7c6-cc22-4b89-8e00-f0031cece03b"}},"zoneRedundant":false,"useKubenet":true,"customDomainConfiguration":{"customDomainVerificationId":"333646C25EDA7C903C86F0F0D0193C412978B2E48FA0B4F1461D339FBBAE3EB7"}},"sku":{"name":"Consumption"}}'
=======
      string: '{"id":"/subscriptions/00000000-0000-0000-0000-000000000000/providers/Microsoft.App/locations/eastus/managedEnvironmentOperationStatuses/6f49d1eb-7b6e-48cb-b0cd-3d6bbcd23d3a","name":"6f49d1eb-7b6e-48cb-b0cd-3d6bbcd23d3a","status":"InProgress","startTime":"2023-03-14T08:21:28.1337336"}'
>>>>>>> 93484371
    headers:
      api-supported-versions:
      - 2022-01-01-preview, 2022-03-01, 2022-06-01-preview, 2022-10-01, 2022-11-01-preview,
        2023-02-01
      cache-control:
      - no-cache
      content-length:
<<<<<<< HEAD
      - '983'
      content-type:
      - application/json; charset=utf-8
      date:
      - Wed, 28 Sep 2022 17:10:57 GMT
=======
      - '284'
      content-type:
      - application/json; charset=utf-8
      date:
      - Tue, 14 Mar 2023 08:26:52 GMT
>>>>>>> 93484371
      expires:
      - '-1'
      pragma:
      - no-cache
      server:
      - Microsoft-IIS/10.0
      strict-transport-security:
      - max-age=31536000; includeSubDomains
      transfer-encoding:
      - chunked
      vary:
      - Accept-Encoding,Accept-Encoding
      x-content-type-options:
      - nosniff
      x-powered-by:
      - ASP.NET
    status:
      code: 200
      message: OK
- request:
    body: null
    headers:
      Accept:
      - '*/*'
      Accept-Encoding:
      - gzip, deflate
      CommandName:
      - containerapp env create
      Connection:
      - keep-alive
      ParameterSetName:
      - -g -n --logs-workspace-id --logs-workspace-key
      User-Agent:
      - python/3.10.10 (Windows-10-10.0.22621-SP0) AZURECLI/2.46.0
    method: GET
    uri: https://management.azure.com/subscriptions/00000000-0000-0000-0000-000000000000/providers/Microsoft.App/locations/eastus/managedEnvironmentOperationStatuses/6f49d1eb-7b6e-48cb-b0cd-3d6bbcd23d3a?api-version=2022-10-01&azureAsyncOperation=true
  response:
    body:
<<<<<<< HEAD
      string: '{"id":"/subscriptions/00000000-0000-0000-0000-000000000000/resourceGroups/clitest.rg000001/providers/Microsoft.App/managedEnvironments/containerapp-e2e-env000002","name":"containerapp-e2e-env000002","type":"Microsoft.App/managedEnvironments","location":"northeurope","systemData":{"createdBy":"silasstrawn@microsoft.com","createdByType":"User","createdAt":"2022-09-28T17:10:20.7634206","lastModifiedBy":"silasstrawn@microsoft.com","lastModifiedByType":"User","lastModifiedAt":"2022-09-28T17:10:20.7634206"},"properties":{"provisioningState":"Waiting","defaultDomain":"purpledune-fc0e55ea.northeurope.azurecontainerapps.io","staticIp":"20.223.54.127","appLogsConfiguration":{"destination":"log-analytics","logAnalyticsConfiguration":{"customerId":"b6aff7c6-cc22-4b89-8e00-f0031cece03b"}},"zoneRedundant":false,"useKubenet":true,"customDomainConfiguration":{"customDomainVerificationId":"333646C25EDA7C903C86F0F0D0193C412978B2E48FA0B4F1461D339FBBAE3EB7"}},"sku":{"name":"Consumption"}}'
=======
      string: '{"id":"/subscriptions/00000000-0000-0000-0000-000000000000/providers/Microsoft.App/locations/eastus/managedEnvironmentOperationStatuses/6f49d1eb-7b6e-48cb-b0cd-3d6bbcd23d3a","name":"6f49d1eb-7b6e-48cb-b0cd-3d6bbcd23d3a","status":"InProgress","startTime":"2023-03-14T08:21:28.1337336"}'
>>>>>>> 93484371
    headers:
      api-supported-versions:
      - 2022-01-01-preview, 2022-03-01, 2022-06-01-preview, 2022-10-01, 2022-11-01-preview,
        2023-02-01
      cache-control:
      - no-cache
      content-length:
<<<<<<< HEAD
      - '983'
      content-type:
      - application/json; charset=utf-8
      date:
      - Wed, 28 Sep 2022 17:11:01 GMT
=======
      - '284'
      content-type:
      - application/json; charset=utf-8
      date:
      - Tue, 14 Mar 2023 08:26:55 GMT
>>>>>>> 93484371
      expires:
      - '-1'
      pragma:
      - no-cache
      server:
      - Microsoft-IIS/10.0
      strict-transport-security:
      - max-age=31536000; includeSubDomains
      transfer-encoding:
      - chunked
      vary:
      - Accept-Encoding,Accept-Encoding
      x-content-type-options:
      - nosniff
      x-powered-by:
      - ASP.NET
    status:
      code: 200
      message: OK
- request:
    body: null
    headers:
      Accept:
      - '*/*'
      Accept-Encoding:
      - gzip, deflate
      CommandName:
      - containerapp env create
      Connection:
      - keep-alive
      ParameterSetName:
      - -g -n --logs-workspace-id --logs-workspace-key
      User-Agent:
      - python/3.10.10 (Windows-10-10.0.22621-SP0) AZURECLI/2.46.0
    method: GET
    uri: https://management.azure.com/subscriptions/00000000-0000-0000-0000-000000000000/providers/Microsoft.App/locations/eastus/managedEnvironmentOperationStatuses/6f49d1eb-7b6e-48cb-b0cd-3d6bbcd23d3a?api-version=2022-10-01&azureAsyncOperation=true
  response:
    body:
<<<<<<< HEAD
      string: '{"id":"/subscriptions/00000000-0000-0000-0000-000000000000/resourceGroups/clitest.rg000001/providers/Microsoft.App/managedEnvironments/containerapp-e2e-env000002","name":"containerapp-e2e-env000002","type":"Microsoft.App/managedEnvironments","location":"northeurope","systemData":{"createdBy":"silasstrawn@microsoft.com","createdByType":"User","createdAt":"2022-09-28T17:10:20.7634206","lastModifiedBy":"silasstrawn@microsoft.com","lastModifiedByType":"User","lastModifiedAt":"2022-09-28T17:10:20.7634206"},"properties":{"provisioningState":"Waiting","defaultDomain":"purpledune-fc0e55ea.northeurope.azurecontainerapps.io","staticIp":"20.223.54.127","appLogsConfiguration":{"destination":"log-analytics","logAnalyticsConfiguration":{"customerId":"b6aff7c6-cc22-4b89-8e00-f0031cece03b"}},"zoneRedundant":false,"useKubenet":true,"customDomainConfiguration":{"customDomainVerificationId":"333646C25EDA7C903C86F0F0D0193C412978B2E48FA0B4F1461D339FBBAE3EB7"}},"sku":{"name":"Consumption"}}'
=======
      string: '{"id":"/subscriptions/00000000-0000-0000-0000-000000000000/providers/Microsoft.App/locations/eastus/managedEnvironmentOperationStatuses/6f49d1eb-7b6e-48cb-b0cd-3d6bbcd23d3a","name":"6f49d1eb-7b6e-48cb-b0cd-3d6bbcd23d3a","status":"InProgress","startTime":"2023-03-14T08:21:28.1337336"}'
>>>>>>> 93484371
    headers:
      api-supported-versions:
      - 2022-01-01-preview, 2022-03-01, 2022-06-01-preview, 2022-10-01, 2022-11-01-preview,
        2023-02-01
      cache-control:
      - no-cache
      content-length:
<<<<<<< HEAD
      - '983'
      content-type:
      - application/json; charset=utf-8
      date:
      - Wed, 28 Sep 2022 17:11:05 GMT
=======
      - '284'
      content-type:
      - application/json; charset=utf-8
      date:
      - Tue, 14 Mar 2023 08:26:58 GMT
>>>>>>> 93484371
      expires:
      - '-1'
      pragma:
      - no-cache
      server:
      - Microsoft-IIS/10.0
      strict-transport-security:
      - max-age=31536000; includeSubDomains
      vary:
      - Accept-Encoding
      x-content-type-options:
      - nosniff
      x-powered-by:
      - ASP.NET
    status:
      code: 200
      message: OK
- request:
    body: null
    headers:
      Accept:
      - '*/*'
      Accept-Encoding:
      - gzip, deflate
      CommandName:
      - containerapp env create
      Connection:
      - keep-alive
      ParameterSetName:
      - -g -n --logs-workspace-id --logs-workspace-key
      User-Agent:
      - python/3.10.10 (Windows-10-10.0.22621-SP0) AZURECLI/2.46.0
    method: GET
    uri: https://management.azure.com/subscriptions/00000000-0000-0000-0000-000000000000/providers/Microsoft.App/locations/eastus/managedEnvironmentOperationStatuses/6f49d1eb-7b6e-48cb-b0cd-3d6bbcd23d3a?api-version=2022-10-01&azureAsyncOperation=true
  response:
    body:
<<<<<<< HEAD
      string: '{"id":"/subscriptions/00000000-0000-0000-0000-000000000000/resourceGroups/clitest.rg000001/providers/Microsoft.App/managedEnvironments/containerapp-e2e-env000002","name":"containerapp-e2e-env000002","type":"Microsoft.App/managedEnvironments","location":"northeurope","systemData":{"createdBy":"silasstrawn@microsoft.com","createdByType":"User","createdAt":"2022-09-28T17:10:20.7634206","lastModifiedBy":"silasstrawn@microsoft.com","lastModifiedByType":"User","lastModifiedAt":"2022-09-28T17:10:20.7634206"},"properties":{"provisioningState":"Waiting","defaultDomain":"purpledune-fc0e55ea.northeurope.azurecontainerapps.io","staticIp":"20.223.54.127","appLogsConfiguration":{"destination":"log-analytics","logAnalyticsConfiguration":{"customerId":"b6aff7c6-cc22-4b89-8e00-f0031cece03b"}},"zoneRedundant":false,"useKubenet":true,"customDomainConfiguration":{"customDomainVerificationId":"333646C25EDA7C903C86F0F0D0193C412978B2E48FA0B4F1461D339FBBAE3EB7"}},"sku":{"name":"Consumption"}}'
=======
      string: '{"id":"/subscriptions/00000000-0000-0000-0000-000000000000/providers/Microsoft.App/locations/eastus/managedEnvironmentOperationStatuses/6f49d1eb-7b6e-48cb-b0cd-3d6bbcd23d3a","name":"6f49d1eb-7b6e-48cb-b0cd-3d6bbcd23d3a","status":"InProgress","startTime":"2023-03-14T08:21:28.1337336"}'
>>>>>>> 93484371
    headers:
      api-supported-versions:
      - 2022-01-01-preview, 2022-03-01, 2022-06-01-preview, 2022-10-01, 2022-11-01-preview,
        2023-02-01
      cache-control:
      - no-cache
      content-length:
<<<<<<< HEAD
      - '983'
      content-type:
      - application/json; charset=utf-8
      date:
      - Wed, 28 Sep 2022 17:11:08 GMT
=======
      - '284'
      content-type:
      - application/json; charset=utf-8
      date:
      - Tue, 14 Mar 2023 08:27:02 GMT
>>>>>>> 93484371
      expires:
      - '-1'
      pragma:
      - no-cache
      server:
      - Microsoft-IIS/10.0
      strict-transport-security:
      - max-age=31536000; includeSubDomains
      transfer-encoding:
      - chunked
      vary:
      - Accept-Encoding,Accept-Encoding
      x-content-type-options:
      - nosniff
      x-powered-by:
      - ASP.NET
    status:
      code: 200
      message: OK
- request:
    body: null
    headers:
      Accept:
      - '*/*'
      Accept-Encoding:
      - gzip, deflate
      CommandName:
      - containerapp env create
      Connection:
      - keep-alive
      ParameterSetName:
      - -g -n --logs-workspace-id --logs-workspace-key
      User-Agent:
      - python/3.10.10 (Windows-10-10.0.22621-SP0) AZURECLI/2.46.0
    method: GET
    uri: https://management.azure.com/subscriptions/00000000-0000-0000-0000-000000000000/providers/Microsoft.App/locations/eastus/managedEnvironmentOperationStatuses/6f49d1eb-7b6e-48cb-b0cd-3d6bbcd23d3a?api-version=2022-10-01&azureAsyncOperation=true
  response:
    body:
<<<<<<< HEAD
      string: '{"id":"/subscriptions/00000000-0000-0000-0000-000000000000/resourceGroups/clitest.rg000001/providers/Microsoft.App/managedEnvironments/containerapp-e2e-env000002","name":"containerapp-e2e-env000002","type":"Microsoft.App/managedEnvironments","location":"northeurope","systemData":{"createdBy":"silasstrawn@microsoft.com","createdByType":"User","createdAt":"2022-09-28T17:10:20.7634206","lastModifiedBy":"silasstrawn@microsoft.com","lastModifiedByType":"User","lastModifiedAt":"2022-09-28T17:10:20.7634206"},"properties":{"provisioningState":"Waiting","defaultDomain":"purpledune-fc0e55ea.northeurope.azurecontainerapps.io","staticIp":"20.223.54.127","appLogsConfiguration":{"destination":"log-analytics","logAnalyticsConfiguration":{"customerId":"b6aff7c6-cc22-4b89-8e00-f0031cece03b"}},"zoneRedundant":false,"useKubenet":true,"customDomainConfiguration":{"customDomainVerificationId":"333646C25EDA7C903C86F0F0D0193C412978B2E48FA0B4F1461D339FBBAE3EB7"}},"sku":{"name":"Consumption"}}'
=======
      string: '{"id":"/subscriptions/00000000-0000-0000-0000-000000000000/providers/Microsoft.App/locations/eastus/managedEnvironmentOperationStatuses/6f49d1eb-7b6e-48cb-b0cd-3d6bbcd23d3a","name":"6f49d1eb-7b6e-48cb-b0cd-3d6bbcd23d3a","status":"InProgress","startTime":"2023-03-14T08:21:28.1337336"}'
>>>>>>> 93484371
    headers:
      api-supported-versions:
      - 2022-01-01-preview, 2022-03-01, 2022-06-01-preview, 2022-10-01, 2022-11-01-preview,
        2023-02-01
      cache-control:
      - no-cache
      content-length:
<<<<<<< HEAD
      - '983'
      content-type:
      - application/json; charset=utf-8
      date:
      - Wed, 28 Sep 2022 17:11:11 GMT
=======
      - '284'
      content-type:
      - application/json; charset=utf-8
      date:
      - Tue, 14 Mar 2023 08:27:04 GMT
>>>>>>> 93484371
      expires:
      - '-1'
      pragma:
      - no-cache
      server:
      - Microsoft-IIS/10.0
      strict-transport-security:
      - max-age=31536000; includeSubDomains
      transfer-encoding:
      - chunked
      vary:
      - Accept-Encoding,Accept-Encoding
      x-content-type-options:
      - nosniff
      x-powered-by:
      - ASP.NET
    status:
      code: 200
      message: OK
- request:
    body: null
    headers:
      Accept:
      - '*/*'
      Accept-Encoding:
      - gzip, deflate
      CommandName:
      - containerapp env create
      Connection:
      - keep-alive
      ParameterSetName:
      - -g -n --logs-workspace-id --logs-workspace-key
      User-Agent:
      - python/3.10.10 (Windows-10-10.0.22621-SP0) AZURECLI/2.46.0
    method: GET
    uri: https://management.azure.com/subscriptions/00000000-0000-0000-0000-000000000000/providers/Microsoft.App/locations/eastus/managedEnvironmentOperationStatuses/6f49d1eb-7b6e-48cb-b0cd-3d6bbcd23d3a?api-version=2022-10-01&azureAsyncOperation=true
  response:
    body:
<<<<<<< HEAD
      string: '{"id":"/subscriptions/00000000-0000-0000-0000-000000000000/resourceGroups/clitest.rg000001/providers/Microsoft.App/managedEnvironments/containerapp-e2e-env000002","name":"containerapp-e2e-env000002","type":"Microsoft.App/managedEnvironments","location":"northeurope","systemData":{"createdBy":"silasstrawn@microsoft.com","createdByType":"User","createdAt":"2022-09-28T17:10:20.7634206","lastModifiedBy":"silasstrawn@microsoft.com","lastModifiedByType":"User","lastModifiedAt":"2022-09-28T17:10:20.7634206"},"properties":{"provisioningState":"Waiting","defaultDomain":"purpledune-fc0e55ea.northeurope.azurecontainerapps.io","staticIp":"20.223.54.127","appLogsConfiguration":{"destination":"log-analytics","logAnalyticsConfiguration":{"customerId":"b6aff7c6-cc22-4b89-8e00-f0031cece03b"}},"zoneRedundant":false,"useKubenet":true,"customDomainConfiguration":{"customDomainVerificationId":"333646C25EDA7C903C86F0F0D0193C412978B2E48FA0B4F1461D339FBBAE3EB7"}},"sku":{"name":"Consumption"}}'
=======
      string: '{"id":"/subscriptions/00000000-0000-0000-0000-000000000000/providers/Microsoft.App/locations/eastus/managedEnvironmentOperationStatuses/6f49d1eb-7b6e-48cb-b0cd-3d6bbcd23d3a","name":"6f49d1eb-7b6e-48cb-b0cd-3d6bbcd23d3a","status":"InProgress","startTime":"2023-03-14T08:21:28.1337336"}'
>>>>>>> 93484371
    headers:
      api-supported-versions:
      - 2022-01-01-preview, 2022-03-01, 2022-06-01-preview, 2022-10-01, 2022-11-01-preview,
        2023-02-01
      cache-control:
      - no-cache
      content-length:
<<<<<<< HEAD
      - '983'
      content-type:
      - application/json; charset=utf-8
      date:
      - Wed, 28 Sep 2022 17:11:14 GMT
=======
      - '284'
      content-type:
      - application/json; charset=utf-8
      date:
      - Tue, 14 Mar 2023 08:27:07 GMT
>>>>>>> 93484371
      expires:
      - '-1'
      pragma:
      - no-cache
      server:
      - Microsoft-IIS/10.0
      strict-transport-security:
      - max-age=31536000; includeSubDomains
      transfer-encoding:
      - chunked
      vary:
      - Accept-Encoding,Accept-Encoding
      x-content-type-options:
      - nosniff
      x-powered-by:
      - ASP.NET
    status:
      code: 200
      message: OK
- request:
    body: null
    headers:
      Accept:
      - '*/*'
      Accept-Encoding:
      - gzip, deflate
      CommandName:
      - containerapp env create
      Connection:
      - keep-alive
      ParameterSetName:
      - -g -n --logs-workspace-id --logs-workspace-key
      User-Agent:
      - python/3.10.10 (Windows-10-10.0.22621-SP0) AZURECLI/2.46.0
    method: GET
    uri: https://management.azure.com/subscriptions/00000000-0000-0000-0000-000000000000/providers/Microsoft.App/locations/eastus/managedEnvironmentOperationStatuses/6f49d1eb-7b6e-48cb-b0cd-3d6bbcd23d3a?api-version=2022-10-01&azureAsyncOperation=true
  response:
    body:
<<<<<<< HEAD
      string: '{"id":"/subscriptions/00000000-0000-0000-0000-000000000000/resourceGroups/clitest.rg000001/providers/Microsoft.App/managedEnvironments/containerapp-e2e-env000002","name":"containerapp-e2e-env000002","type":"Microsoft.App/managedEnvironments","location":"northeurope","systemData":{"createdBy":"silasstrawn@microsoft.com","createdByType":"User","createdAt":"2022-09-28T17:10:20.7634206","lastModifiedBy":"silasstrawn@microsoft.com","lastModifiedByType":"User","lastModifiedAt":"2022-09-28T17:10:20.7634206"},"properties":{"provisioningState":"Waiting","defaultDomain":"purpledune-fc0e55ea.northeurope.azurecontainerapps.io","staticIp":"20.223.54.127","appLogsConfiguration":{"destination":"log-analytics","logAnalyticsConfiguration":{"customerId":"b6aff7c6-cc22-4b89-8e00-f0031cece03b"}},"zoneRedundant":false,"useKubenet":true,"customDomainConfiguration":{"customDomainVerificationId":"333646C25EDA7C903C86F0F0D0193C412978B2E48FA0B4F1461D339FBBAE3EB7"}},"sku":{"name":"Consumption"}}'
=======
      string: '{"id":"/subscriptions/00000000-0000-0000-0000-000000000000/providers/Microsoft.App/locations/eastus/managedEnvironmentOperationStatuses/6f49d1eb-7b6e-48cb-b0cd-3d6bbcd23d3a","name":"6f49d1eb-7b6e-48cb-b0cd-3d6bbcd23d3a","status":"Succeeded","startTime":"2023-03-14T08:21:28.1337336"}'
>>>>>>> 93484371
    headers:
      api-supported-versions:
      - 2022-01-01-preview, 2022-03-01, 2022-06-01-preview, 2022-10-01, 2022-11-01-preview,
        2023-02-01
      cache-control:
      - no-cache
      content-length:
<<<<<<< HEAD
      - '983'
      content-type:
      - application/json; charset=utf-8
      date:
      - Wed, 28 Sep 2022 17:11:18 GMT
=======
      - '283'
      content-type:
      - application/json; charset=utf-8
      date:
      - Tue, 14 Mar 2023 08:27:12 GMT
>>>>>>> 93484371
      expires:
      - '-1'
      pragma:
      - no-cache
      server:
      - Microsoft-IIS/10.0
      strict-transport-security:
      - max-age=31536000; includeSubDomains
      transfer-encoding:
      - chunked
      vary:
      - Accept-Encoding,Accept-Encoding
      x-content-type-options:
      - nosniff
      x-powered-by:
      - ASP.NET
    status:
      code: 200
      message: OK
- request:
    body: null
    headers:
      Accept:
      - '*/*'
      Accept-Encoding:
      - gzip, deflate
      CommandName:
      - containerapp env create
      Connection:
      - keep-alive
      ParameterSetName:
      - -g -n --logs-workspace-id --logs-workspace-key
      User-Agent:
      - python/3.10.10 (Windows-10-10.0.22621-SP0) AZURECLI/2.46.0
    method: GET
    uri: https://management.azure.com/subscriptions/00000000-0000-0000-0000-000000000000/resourceGroups/clitest.rg000001/providers/Microsoft.App/managedEnvironments/containerapp-e2e-env000002?api-version=2022-10-01
  response:
    body:
<<<<<<< HEAD
      string: '{"id":"/subscriptions/00000000-0000-0000-0000-000000000000/resourceGroups/clitest.rg000001/providers/Microsoft.App/managedEnvironments/containerapp-e2e-env000002","name":"containerapp-e2e-env000002","type":"Microsoft.App/managedEnvironments","location":"northeurope","systemData":{"createdBy":"silasstrawn@microsoft.com","createdByType":"User","createdAt":"2022-09-28T17:10:20.7634206","lastModifiedBy":"silasstrawn@microsoft.com","lastModifiedByType":"User","lastModifiedAt":"2022-09-28T17:10:20.7634206"},"properties":{"provisioningState":"Succeeded","defaultDomain":"purpledune-fc0e55ea.northeurope.azurecontainerapps.io","staticIp":"20.223.54.127","appLogsConfiguration":{"destination":"log-analytics","logAnalyticsConfiguration":{"customerId":"b6aff7c6-cc22-4b89-8e00-f0031cece03b"}},"zoneRedundant":false,"useKubenet":true,"customDomainConfiguration":{"customDomainVerificationId":"333646C25EDA7C903C86F0F0D0193C412978B2E48FA0B4F1461D339FBBAE3EB7"}},"sku":{"name":"Consumption"}}'
=======
      string: '{"id":"/subscriptions/00000000-0000-0000-0000-000000000000/resourceGroups/clitest.rg000001/providers/Microsoft.App/managedEnvironments/containerapp-e2e-env000002","name":"containerapp-e2e-env000002","type":"Microsoft.App/managedEnvironments","location":"eastus","systemData":{"createdBy":"xinyupang@microsoft.com","createdByType":"User","createdAt":"2023-03-14T08:21:26.256392","lastModifiedBy":"xinyupang@microsoft.com","lastModifiedByType":"User","lastModifiedAt":"2023-03-14T08:21:26.256392"},"properties":{"provisioningState":"Succeeded","defaultDomain":"redsand-e3f72e23.eastus.azurecontainerapps.io","staticIp":"20.121.76.141","appLogsConfiguration":{"destination":"log-analytics","logAnalyticsConfiguration":{"customerId":"7c92d8f2-75ab-4840-a12c-584514f147f9"}},"zoneRedundant":false,"eventStreamEndpoint":"https://eastus.azurecontainerapps.dev/subscriptions/00000000-0000-0000-0000-000000000000/resourceGroups/clitest.rg000001/managedEnvironments/containerapp-e2e-env000002/eventstream","customDomainConfiguration":{"customDomainVerificationId":"D3F71C85EB6552E36A89A3E4A080C3CFB00181670B659B0003264FC673AA9B00"}}}'
>>>>>>> 93484371
    headers:
      api-supported-versions:
      - 2022-01-01-preview, 2022-03-01, 2022-06-01-preview, 2022-10-01, 2022-11-01-preview,
        2023-02-01
      cache-control:
      - no-cache
      content-length:
<<<<<<< HEAD
      - '985'
      content-type:
      - application/json; charset=utf-8
      date:
      - Wed, 28 Sep 2022 17:11:21 GMT
=======
      - '1123'
      content-type:
      - application/json; charset=utf-8
      date:
      - Tue, 14 Mar 2023 08:27:13 GMT
>>>>>>> 93484371
      expires:
      - '-1'
      pragma:
      - no-cache
      server:
      - Microsoft-IIS/10.0
      strict-transport-security:
      - max-age=31536000; includeSubDomains
      transfer-encoding:
      - chunked
      vary:
      - Accept-Encoding,Accept-Encoding
      x-content-type-options:
      - nosniff
      x-powered-by:
      - ASP.NET
    status:
      code: 200
      message: OK
- request:
    body: null
    headers:
      Accept:
      - application/json
      Accept-Encoding:
      - gzip, deflate
      CommandName:
      - containerapp env show
      Connection:
      - keep-alive
      ParameterSetName:
      - -g -n
      User-Agent:
      - AZURECLI/2.46.0 azsdk-python-azure-mgmt-resource/21.1.0b1 Python/3.10.10 (Windows-10-10.0.22621-SP0)
    method: GET
    uri: https://management.azure.com/subscriptions/00000000-0000-0000-0000-000000000000/providers/Microsoft.App?api-version=2022-09-01
  response:
    body:
      string: '{"id":"/subscriptions/00000000-0000-0000-0000-000000000000/providers/Microsoft.App","namespace":"Microsoft.App","authorizations":[{"applicationId":"7e3bc4fd-85a3-4192-b177-5b8bfc87f42c","roleDefinitionId":"39a74f72-b40f-4bdc-b639-562fe2260bf0"},{"applicationId":"3734c1a4-2bed-4998-a37a-ff1a9e7bf019","roleDefinitionId":"5c779a4f-5cb2-4547-8c41-478d9be8ba90"},{"applicationId":"55ebbb62-3b9c-49fd-9b87-9595226dd4ac","roleDefinitionId":"e49ca620-7992-4561-a7df-4ed67dad77b5","managedByRoleDefinitionId":"9e3af657-a8ff-583c-a75c-2fe7c4bcb635"}],"resourceTypes":[{"resourceType":"operations","locations":["North
        Central US (Stage)","Central US EUAP","East US 2 EUAP","Canada Central","West
        Europe","North Europe","East US","East US 2","East Asia","Australia East","Germany
        West Central","Japan East","UK South","West US","Central US","North Central
        US","South Central US","Korea Central","Brazil South","West US 3","France
        Central","South Africa North","Norway East","Switzerland North","UAE North"],"apiVersions":["2022-11-01-preview","2022-10-01","2022-06-01-preview","2022-03-01","2022-01-01-preview"],"capabilities":"None"},{"resourceType":"locations/connectedEnvironmentOperationResults","locations":["North
        Central US (Stage)","North Central US","East US","East Asia","West Europe","Central
        US EUAP","East US 2 EUAP"],"apiVersions":["2022-11-01-preview","2022-10-01","2022-06-01-preview"],"capabilities":"None"},{"resourceType":"managedEnvironments","locations":["Central
        US EUAP","East US 2 EUAP","North Central US (Stage)","Canada Central","West
        Europe","North Europe","East US","East US 2","East Asia","Australia East","Germany
        West Central","Japan East","UK South","West US","Central US","North Central
        US","South Central US","Korea Central","Brazil South","West US 3","France
        Central","South Africa North","Norway East","Switzerland North","UAE North"],"apiVersions":["2022-11-01-preview","2022-10-01","2022-06-01-preview","2022-03-01","2022-01-01-preview"],"capabilities":"CrossResourceGroupResourceMove,
        CrossSubscriptionResourceMove, SupportsTags, SupportsLocation"},{"resourceType":"managedEnvironments/certificates","locations":["Central
        US EUAP","East US 2 EUAP","North Central US (Stage)","Canada Central","West
        Europe","North Europe","East US","East US 2","East Asia","Australia East","Germany
        West Central","Japan East","UK South","West US","Central US","North Central
        US","South Central US","Korea Central","Brazil South","West US 3","France
        Central","South Africa North","Norway East","Switzerland North","UAE North"],"apiVersions":["2022-11-01-preview","2022-10-01","2022-06-01-preview","2022-03-01","2022-01-01-preview"],"capabilities":"CrossResourceGroupResourceMove,
        CrossSubscriptionResourceMove, SupportsTags, SupportsLocation"},{"resourceType":"managedEnvironments/managedCertificates","locations":["Central
        US EUAP","East US 2 EUAP","North Central US (Stage)","Canada Central","West
        Europe","North Europe","East US","East US 2","East Asia","Australia East","Germany
        West Central","Japan East","UK South","West US","Central US","North Central
        US","South Central US","Korea Central","Brazil South","West US 3","France
        Central","South Africa North","Norway East","Switzerland North","UAE North"],"apiVersions":["2022-11-01-preview"],"capabilities":"CrossResourceGroupResourceMove,
        CrossSubscriptionResourceMove, SupportsTags, SupportsLocation"},{"resourceType":"containerApps","locations":["Central
        US EUAP","East US 2 EUAP","North Central US (Stage)","Canada Central","West
        Europe","North Europe","East US","East US 2","East Asia","Australia East","Germany
        West Central","Japan East","UK South","West US","Central US","North Central
        US","South Central US","Korea Central","Brazil South","West US 3","France
        Central","South Africa North","Norway East","Switzerland North","UAE North"],"apiVersions":["2022-11-01-preview","2022-10-01","2022-06-01-preview","2022-03-01","2022-01-01-preview"],"capabilities":"CrossResourceGroupResourceMove,
        CrossSubscriptionResourceMove, SystemAssignedResourceIdentity, SupportsTags,
        SupportsLocation"},{"resourceType":"jobs","locations":["Central US EUAP","East
        US 2 EUAP","North Central US (Stage)","Canada Central","West Europe","North
        Europe","East US","East US 2","East Asia","Australia East","Germany West Central","Japan
        East","UK South","West US","Central US","North Central US","South Central
        US","Korea Central","Brazil South","West US 3","France Central","South Africa
        North","Norway East","Switzerland North","UAE North"],"apiVersions":["2022-11-01-preview"],"capabilities":"CrossResourceGroupResourceMove,
        CrossSubscriptionResourceMove, SystemAssignedResourceIdentity, SupportsTags,
        SupportsLocation"},{"resourceType":"locations","locations":[],"apiVersions":["2022-11-01-preview","2022-10-01","2022-06-01-preview","2022-03-01","2022-01-01-preview"],"capabilities":"None"},{"resourceType":"locations/managedEnvironmentOperationResults","locations":["Central
        US EUAP","East US 2 EUAP","North Central US (Stage)","Canada Central","West
        Europe","North Europe","East US","East US 2","East Asia","Australia East","Germany
        West Central","Japan East","UK South","West US","Central US","North Central
        US","South Central US","Korea Central","Brazil South","West US 3","France
        Central","South Africa North","Norway East","Switzerland North","UAE North"],"apiVersions":["2022-11-01-preview","2022-10-01","2022-06-01-preview","2022-03-01","2022-01-01-preview"],"capabilities":"None"},{"resourceType":"locations/managedEnvironmentOperationStatuses","locations":["Central
        US EUAP","East US 2 EUAP","North Central US (Stage)","Canada Central","West
        Europe","North Europe","East US","East US 2","East Asia","Australia East","Germany
        West Central","Japan East","UK South","West US","Central US","North Central
        US","South Central US","Korea Central","Brazil South","West US 3","France
        Central","South Africa North","Norway East","Switzerland North","UAE North"],"apiVersions":["2022-11-01-preview","2022-10-01","2022-06-01-preview","2022-03-01","2022-01-01-preview"],"capabilities":"None"},{"resourceType":"locations/containerappOperationResults","locations":["Central
        US EUAP","East US 2 EUAP","North Central US (Stage)","Canada Central","West
        Europe","North Europe","East US","East US 2","East Asia","Australia East","Germany
        West Central","Japan East","UK South","West US","Central US","North Central
        US","South Central US","Korea Central","Brazil South","West US 3","France
        Central","South Africa North","Norway East","Switzerland North","UAE North"],"apiVersions":["2022-11-01-preview","2022-10-01","2022-06-01-preview","2022-03-01","2022-01-01-preview"],"capabilities":"None"},{"resourceType":"locations/containerappOperationStatuses","locations":["Central
        US EUAP","East US 2 EUAP","North Central US (Stage)","Canada Central","West
        Europe","North Europe","East US","East US 2","East Asia","Australia East","Germany
        West Central","Japan East","UK South","West US","Central US","North Central
        US","South Central US","Korea Central","Brazil South","West US 3","France
        Central","South Africa North","Norway East","Switzerland North","UAE North"],"apiVersions":["2022-11-01-preview","2022-10-01","2022-06-01-preview","2022-03-01","2022-01-01-preview"],"capabilities":"None"},{"resourceType":"connectedEnvironments","locations":["Central
        US EUAP","East US 2 EUAP","North Central US (Stage)","North Central US","East
        US","East Asia","West Europe"],"apiVersions":["2022-11-01-preview","2022-10-01","2022-06-01-preview"],"capabilities":"CrossResourceGroupResourceMove,
        CrossSubscriptionResourceMove, SupportsTags, SupportsLocation"},{"resourceType":"connectedEnvironments/certificates","locations":["Central
        US EUAP","East US 2 EUAP","North Central US (Stage)","North Central US","East
        US","East Asia","West Europe"],"apiVersions":["2022-11-01-preview","2022-10-01","2022-06-01-preview"],"capabilities":"CrossResourceGroupResourceMove,
        CrossSubscriptionResourceMove, SupportsTags, SupportsLocation"},{"resourceType":"locations/connectedEnvironmentOperationStatuses","locations":["Central
        US EUAP","East US 2 EUAP","North Central US (Stage)","North Central US","East
        US","East Asia","West Europe"],"apiVersions":["2022-11-01-preview","2022-10-01","2022-06-01-preview"],"capabilities":"None"},{"resourceType":"locations/billingMeters","locations":["Central
        US EUAP","East US 2 EUAP","North Central US (Stage)","Australia East","North
        Central US","East US 2","West Europe","Central US","East US","North Europe","South
        Central US","UK South","West US 3"],"apiVersions":["2022-11-01-preview","2022-10-01","2022-06-01-preview"],"capabilities":"None"},{"resourceType":"locations/availableManagedEnvironmentsWorkloadProfileTypes","locations":["Central
        US EUAP","East US 2 EUAP","North Central US (Stage)","Australia East","North
        Central US","East US 2","West Europe","Central US","East US","North Europe","South
        Central US","UK South","West US 3"],"apiVersions":["2022-11-01-preview","2022-10-01","2022-06-01-preview"],"capabilities":"None"}],"registrationState":"Registered","registrationPolicy":"RegistrationRequired"}'
    headers:
      cache-control:
      - no-cache
      content-length:
      - '9060'
      content-type:
      - application/json; charset=utf-8
      date:
<<<<<<< HEAD
      - Wed, 28 Sep 2022 17:11:22 GMT
=======
      - Tue, 14 Mar 2023 08:27:14 GMT
>>>>>>> 93484371
      expires:
      - '-1'
      pragma:
      - no-cache
      strict-transport-security:
      - max-age=31536000; includeSubDomains
      vary:
      - Accept-Encoding
      x-content-type-options:
      - nosniff
    status:
      code: 200
      message: OK
- request:
    body: null
    headers:
      Accept:
      - '*/*'
      Accept-Encoding:
      - gzip, deflate
      CommandName:
      - containerapp env show
      Connection:
      - keep-alive
      ParameterSetName:
      - -g -n
      User-Agent:
      - python/3.10.10 (Windows-10-10.0.22621-SP0) AZURECLI/2.46.0
    method: GET
    uri: https://management.azure.com/subscriptions/00000000-0000-0000-0000-000000000000/resourceGroups/clitest.rg000001/providers/Microsoft.App/managedEnvironments/containerapp-e2e-env000002?api-version=2022-10-01
  response:
    body:
<<<<<<< HEAD
      string: '{"id":"/subscriptions/00000000-0000-0000-0000-000000000000/resourceGroups/clitest.rg000001/providers/Microsoft.App/managedEnvironments/containerapp-e2e-env000002","name":"containerapp-e2e-env000002","type":"Microsoft.App/managedEnvironments","location":"northeurope","systemData":{"createdBy":"silasstrawn@microsoft.com","createdByType":"User","createdAt":"2022-09-28T17:10:20.7634206","lastModifiedBy":"silasstrawn@microsoft.com","lastModifiedByType":"User","lastModifiedAt":"2022-09-28T17:10:20.7634206"},"properties":{"provisioningState":"Succeeded","defaultDomain":"purpledune-fc0e55ea.northeurope.azurecontainerapps.io","staticIp":"20.223.54.127","appLogsConfiguration":{"destination":"log-analytics","logAnalyticsConfiguration":{"customerId":"b6aff7c6-cc22-4b89-8e00-f0031cece03b"}},"zoneRedundant":false,"useKubenet":true,"customDomainConfiguration":{"customDomainVerificationId":"333646C25EDA7C903C86F0F0D0193C412978B2E48FA0B4F1461D339FBBAE3EB7"}},"sku":{"name":"Consumption"}}'
=======
      string: '{"id":"/subscriptions/00000000-0000-0000-0000-000000000000/resourceGroups/clitest.rg000001/providers/Microsoft.App/managedEnvironments/containerapp-e2e-env000002","name":"containerapp-e2e-env000002","type":"Microsoft.App/managedEnvironments","location":"eastus","systemData":{"createdBy":"xinyupang@microsoft.com","createdByType":"User","createdAt":"2023-03-14T08:21:26.256392","lastModifiedBy":"xinyupang@microsoft.com","lastModifiedByType":"User","lastModifiedAt":"2023-03-14T08:21:26.256392"},"properties":{"provisioningState":"Succeeded","defaultDomain":"redsand-e3f72e23.eastus.azurecontainerapps.io","staticIp":"20.121.76.141","appLogsConfiguration":{"destination":"log-analytics","logAnalyticsConfiguration":{"customerId":"7c92d8f2-75ab-4840-a12c-584514f147f9"}},"zoneRedundant":false,"eventStreamEndpoint":"https://eastus.azurecontainerapps.dev/subscriptions/00000000-0000-0000-0000-000000000000/resourceGroups/clitest.rg000001/managedEnvironments/containerapp-e2e-env000002/eventstream","customDomainConfiguration":{"customDomainVerificationId":"D3F71C85EB6552E36A89A3E4A080C3CFB00181670B659B0003264FC673AA9B00"}}}'
>>>>>>> 93484371
    headers:
      api-supported-versions:
      - 2022-01-01-preview, 2022-03-01, 2022-06-01-preview, 2022-10-01, 2022-11-01-preview,
        2023-02-01
      cache-control:
      - no-cache
      content-length:
<<<<<<< HEAD
      - '985'
      content-type:
      - application/json; charset=utf-8
      date:
      - Wed, 28 Sep 2022 17:11:23 GMT
=======
      - '1123'
      content-type:
      - application/json; charset=utf-8
      date:
      - Tue, 14 Mar 2023 08:27:16 GMT
>>>>>>> 93484371
      expires:
      - '-1'
      pragma:
      - no-cache
      server:
      - Microsoft-IIS/10.0
      strict-transport-security:
      - max-age=31536000; includeSubDomains
      vary:
      - Accept-Encoding
      x-content-type-options:
      - nosniff
      x-powered-by:
      - ASP.NET
    status:
      code: 200
      message: OK
- request:
    body: null
    headers:
      Accept:
      - application/json
      Accept-Encoding:
      - gzip, deflate
      CommandName:
      - containerapp env dapr-component set
      Connection:
      - keep-alive
      ParameterSetName:
      - -n -g --dapr-component-name --yaml
      User-Agent:
      - AZURECLI/2.46.0 azsdk-python-azure-mgmt-resource/21.1.0b1 Python/3.10.10 (Windows-10-10.0.22621-SP0)
    method: GET
    uri: https://management.azure.com/subscriptions/00000000-0000-0000-0000-000000000000/providers/Microsoft.App?api-version=2022-09-01
  response:
    body:
      string: '{"id":"/subscriptions/00000000-0000-0000-0000-000000000000/providers/Microsoft.App","namespace":"Microsoft.App","authorizations":[{"applicationId":"7e3bc4fd-85a3-4192-b177-5b8bfc87f42c","roleDefinitionId":"39a74f72-b40f-4bdc-b639-562fe2260bf0"},{"applicationId":"3734c1a4-2bed-4998-a37a-ff1a9e7bf019","roleDefinitionId":"5c779a4f-5cb2-4547-8c41-478d9be8ba90"},{"applicationId":"55ebbb62-3b9c-49fd-9b87-9595226dd4ac","roleDefinitionId":"e49ca620-7992-4561-a7df-4ed67dad77b5","managedByRoleDefinitionId":"9e3af657-a8ff-583c-a75c-2fe7c4bcb635"}],"resourceTypes":[{"resourceType":"operations","locations":["North
        Central US (Stage)","Central US EUAP","East US 2 EUAP","Canada Central","West
        Europe","North Europe","East US","East US 2","East Asia","Australia East","Germany
        West Central","Japan East","UK South","West US","Central US","North Central
        US","South Central US","Korea Central","Brazil South","West US 3","France
        Central","South Africa North","Norway East","Switzerland North","UAE North"],"apiVersions":["2022-11-01-preview","2022-10-01","2022-06-01-preview","2022-03-01","2022-01-01-preview"],"capabilities":"None"},{"resourceType":"locations/connectedEnvironmentOperationResults","locations":["North
        Central US (Stage)","North Central US","East US","East Asia","West Europe","Central
        US EUAP","East US 2 EUAP"],"apiVersions":["2022-11-01-preview","2022-10-01","2022-06-01-preview"],"capabilities":"None"},{"resourceType":"managedEnvironments","locations":["Central
        US EUAP","East US 2 EUAP","North Central US (Stage)","Canada Central","West
        Europe","North Europe","East US","East US 2","East Asia","Australia East","Germany
        West Central","Japan East","UK South","West US","Central US","North Central
        US","South Central US","Korea Central","Brazil South","West US 3","France
        Central","South Africa North","Norway East","Switzerland North","UAE North"],"apiVersions":["2022-11-01-preview","2022-10-01","2022-06-01-preview","2022-03-01","2022-01-01-preview"],"capabilities":"CrossResourceGroupResourceMove,
        CrossSubscriptionResourceMove, SupportsTags, SupportsLocation"},{"resourceType":"managedEnvironments/certificates","locations":["Central
        US EUAP","East US 2 EUAP","North Central US (Stage)","Canada Central","West
        Europe","North Europe","East US","East US 2","East Asia","Australia East","Germany
        West Central","Japan East","UK South","West US","Central US","North Central
        US","South Central US","Korea Central","Brazil South","West US 3","France
        Central","South Africa North","Norway East","Switzerland North","UAE North"],"apiVersions":["2022-11-01-preview","2022-10-01","2022-06-01-preview","2022-03-01","2022-01-01-preview"],"capabilities":"CrossResourceGroupResourceMove,
        CrossSubscriptionResourceMove, SupportsTags, SupportsLocation"},{"resourceType":"managedEnvironments/managedCertificates","locations":["Central
        US EUAP","East US 2 EUAP","North Central US (Stage)","Canada Central","West
        Europe","North Europe","East US","East US 2","East Asia","Australia East","Germany
        West Central","Japan East","UK South","West US","Central US","North Central
        US","South Central US","Korea Central","Brazil South","West US 3","France
        Central","South Africa North","Norway East","Switzerland North","UAE North"],"apiVersions":["2022-11-01-preview"],"capabilities":"CrossResourceGroupResourceMove,
        CrossSubscriptionResourceMove, SupportsTags, SupportsLocation"},{"resourceType":"containerApps","locations":["Central
        US EUAP","East US 2 EUAP","North Central US (Stage)","Canada Central","West
        Europe","North Europe","East US","East US 2","East Asia","Australia East","Germany
        West Central","Japan East","UK South","West US","Central US","North Central
        US","South Central US","Korea Central","Brazil South","West US 3","France
        Central","South Africa North","Norway East","Switzerland North","UAE North"],"apiVersions":["2022-11-01-preview","2022-10-01","2022-06-01-preview","2022-03-01","2022-01-01-preview"],"capabilities":"CrossResourceGroupResourceMove,
        CrossSubscriptionResourceMove, SystemAssignedResourceIdentity, SupportsTags,
        SupportsLocation"},{"resourceType":"jobs","locations":["Central US EUAP","East
        US 2 EUAP","North Central US (Stage)","Canada Central","West Europe","North
        Europe","East US","East US 2","East Asia","Australia East","Germany West Central","Japan
        East","UK South","West US","Central US","North Central US","South Central
        US","Korea Central","Brazil South","West US 3","France Central","South Africa
        North","Norway East","Switzerland North","UAE North"],"apiVersions":["2022-11-01-preview"],"capabilities":"CrossResourceGroupResourceMove,
        CrossSubscriptionResourceMove, SystemAssignedResourceIdentity, SupportsTags,
        SupportsLocation"},{"resourceType":"locations","locations":[],"apiVersions":["2022-11-01-preview","2022-10-01","2022-06-01-preview","2022-03-01","2022-01-01-preview"],"capabilities":"None"},{"resourceType":"locations/managedEnvironmentOperationResults","locations":["Central
        US EUAP","East US 2 EUAP","North Central US (Stage)","Canada Central","West
        Europe","North Europe","East US","East US 2","East Asia","Australia East","Germany
        West Central","Japan East","UK South","West US","Central US","North Central
        US","South Central US","Korea Central","Brazil South","West US 3","France
        Central","South Africa North","Norway East","Switzerland North","UAE North"],"apiVersions":["2022-11-01-preview","2022-10-01","2022-06-01-preview","2022-03-01","2022-01-01-preview"],"capabilities":"None"},{"resourceType":"locations/managedEnvironmentOperationStatuses","locations":["Central
        US EUAP","East US 2 EUAP","North Central US (Stage)","Canada Central","West
        Europe","North Europe","East US","East US 2","East Asia","Australia East","Germany
        West Central","Japan East","UK South","West US","Central US","North Central
        US","South Central US","Korea Central","Brazil South","West US 3","France
        Central","South Africa North","Norway East","Switzerland North","UAE North"],"apiVersions":["2022-11-01-preview","2022-10-01","2022-06-01-preview","2022-03-01","2022-01-01-preview"],"capabilities":"None"},{"resourceType":"locations/containerappOperationResults","locations":["Central
        US EUAP","East US 2 EUAP","North Central US (Stage)","Canada Central","West
        Europe","North Europe","East US","East US 2","East Asia","Australia East","Germany
        West Central","Japan East","UK South","West US","Central US","North Central
        US","South Central US","Korea Central","Brazil South","West US 3","France
        Central","South Africa North","Norway East","Switzerland North","UAE North"],"apiVersions":["2022-11-01-preview","2022-10-01","2022-06-01-preview","2022-03-01","2022-01-01-preview"],"capabilities":"None"},{"resourceType":"locations/containerappOperationStatuses","locations":["Central
        US EUAP","East US 2 EUAP","North Central US (Stage)","Canada Central","West
        Europe","North Europe","East US","East US 2","East Asia","Australia East","Germany
        West Central","Japan East","UK South","West US","Central US","North Central
        US","South Central US","Korea Central","Brazil South","West US 3","France
        Central","South Africa North","Norway East","Switzerland North","UAE North"],"apiVersions":["2022-11-01-preview","2022-10-01","2022-06-01-preview","2022-03-01","2022-01-01-preview"],"capabilities":"None"},{"resourceType":"connectedEnvironments","locations":["Central
        US EUAP","East US 2 EUAP","North Central US (Stage)","North Central US","East
        US","East Asia","West Europe"],"apiVersions":["2022-11-01-preview","2022-10-01","2022-06-01-preview"],"capabilities":"CrossResourceGroupResourceMove,
        CrossSubscriptionResourceMove, SupportsTags, SupportsLocation"},{"resourceType":"connectedEnvironments/certificates","locations":["Central
        US EUAP","East US 2 EUAP","North Central US (Stage)","North Central US","East
        US","East Asia","West Europe"],"apiVersions":["2022-11-01-preview","2022-10-01","2022-06-01-preview"],"capabilities":"CrossResourceGroupResourceMove,
        CrossSubscriptionResourceMove, SupportsTags, SupportsLocation"},{"resourceType":"locations/connectedEnvironmentOperationStatuses","locations":["Central
        US EUAP","East US 2 EUAP","North Central US (Stage)","North Central US","East
        US","East Asia","West Europe"],"apiVersions":["2022-11-01-preview","2022-10-01","2022-06-01-preview"],"capabilities":"None"},{"resourceType":"locations/billingMeters","locations":["Central
        US EUAP","East US 2 EUAP","North Central US (Stage)","Australia East","North
        Central US","East US 2","West Europe","Central US","East US","North Europe","South
        Central US","UK South","West US 3"],"apiVersions":["2022-11-01-preview","2022-10-01","2022-06-01-preview"],"capabilities":"None"},{"resourceType":"locations/availableManagedEnvironmentsWorkloadProfileTypes","locations":["Central
        US EUAP","East US 2 EUAP","North Central US (Stage)","Australia East","North
        Central US","East US 2","West Europe","Central US","East US","North Europe","South
        Central US","UK South","West US 3"],"apiVersions":["2022-11-01-preview","2022-10-01","2022-06-01-preview"],"capabilities":"None"}],"registrationState":"Registered","registrationPolicy":"RegistrationRequired"}'
    headers:
      cache-control:
      - no-cache
      content-length:
      - '9060'
      content-type:
      - application/json; charset=utf-8
      date:
<<<<<<< HEAD
      - Wed, 28 Sep 2022 17:11:24 GMT
=======
      - Tue, 14 Mar 2023 08:27:17 GMT
>>>>>>> 93484371
      expires:
      - '-1'
      pragma:
      - no-cache
      strict-transport-security:
      - max-age=31536000; includeSubDomains
      vary:
      - Accept-Encoding
      x-content-type-options:
      - nosniff
    status:
      code: 200
      message: OK
- request:
    body: '{"properties": {"componentType": "state.azure.blobstorage", "version":
      "v1", "ignoreErrors": false, "initTimeout": null, "secrets": [{"name": "storage-account-name",
      "value": "storage-account-name"}], "metadata": [{"name": "accountName", "value":
      null, "secretRef": "storage-account-name"}], "scopes": null}}'
    headers:
      Accept:
      - '*/*'
      Accept-Encoding:
      - gzip, deflate
      CommandName:
      - containerapp env dapr-component set
      Connection:
      - keep-alive
      Content-Length:
      - '308'
      Content-Type:
      - application/json
      ParameterSetName:
      - -n -g --dapr-component-name --yaml
      User-Agent:
      - python/3.10.10 (Windows-10-10.0.22621-SP0) AZURECLI/2.46.0
    method: PUT
    uri: https://management.azure.com/subscriptions/00000000-0000-0000-0000-000000000000/resourceGroups/clitest.rg000001/providers/Microsoft.App/managedEnvironments/containerapp-e2e-env000002/daprComponents/dapr-component000003?api-version=2022-10-01
  response:
    body:
<<<<<<< HEAD
      string: '{"id":"/subscriptions/00000000-0000-0000-0000-000000000000/resourceGroups/clitest.rg000001/providers/Microsoft.App/managedEnvironments/containerapp-e2e-env000002/daprComponents/dapr-component000003","name":"dapr-component000003","type":"Microsoft.App/managedEnvironments/daprComponents","systemData":{"createdBy":"silasstrawn@microsoft.com","createdByType":"User","createdAt":"2022-09-28T17:11:25.1447962Z","lastModifiedBy":"silasstrawn@microsoft.com","lastModifiedByType":"User","lastModifiedAt":"2022-09-28T17:11:25.1447962Z"},"properties":{"componentType":"state.azure.blobstorage","version":"v1","ignoreErrors":false,"secrets":[{"name":"storage-account-name"}],"metadata":[{"name":"accountName","secretRef":"storage-account-name"}]}}'
=======
      string: '{"id":"/subscriptions/00000000-0000-0000-0000-000000000000/resourceGroups/clitest.rg000001/providers/Microsoft.App/managedEnvironments/containerapp-e2e-env000002/daprComponents/dapr-component000003","name":"dapr-component000003","type":"Microsoft.App/managedEnvironments/daprComponents","systemData":{"createdBy":"xinyupang@microsoft.com","createdByType":"User","createdAt":"2023-03-14T08:27:18.179435Z","lastModifiedBy":"xinyupang@microsoft.com","lastModifiedByType":"User","lastModifiedAt":"2023-03-14T08:27:18.179435Z"},"properties":{"componentType":"state.azure.blobstorage","version":"v1","ignoreErrors":false,"secrets":[{"name":"storage-account-name"}],"metadata":[{"name":"accountName","secretRef":"storage-account-name"}]}}'
>>>>>>> 93484371
    headers:
      api-supported-versions:
      - 2022-01-01-preview, 2022-03-01, 2022-06-01-preview, 2022-10-01, 2022-11-01-preview,
        2023-02-01
      cache-control:
      - no-cache
      content-length:
      - '731'
      content-type:
      - application/json; charset=utf-8
      date:
<<<<<<< HEAD
      - Wed, 28 Sep 2022 17:11:25 GMT
=======
      - Tue, 14 Mar 2023 08:27:22 GMT
>>>>>>> 93484371
      expires:
      - '-1'
      pragma:
      - no-cache
      server:
      - Microsoft-IIS/10.0
      strict-transport-security:
      - max-age=31536000; includeSubDomains
      transfer-encoding:
      - chunked
      vary:
      - Accept-Encoding,Accept-Encoding
      x-content-type-options:
      - nosniff
      x-ms-ratelimit-remaining-subscription-writes:
      - '1197'
      x-powered-by:
      - ASP.NET
    status:
      code: 200
      message: OK
- request:
    body: null
    headers:
      Accept:
      - application/json
      Accept-Encoding:
      - gzip, deflate
      CommandName:
      - containerapp env dapr-component list
      Connection:
      - keep-alive
      ParameterSetName:
      - -n -g
      User-Agent:
      - AZURECLI/2.46.0 azsdk-python-azure-mgmt-resource/21.1.0b1 Python/3.10.10 (Windows-10-10.0.22621-SP0)
    method: GET
    uri: https://management.azure.com/subscriptions/00000000-0000-0000-0000-000000000000/providers/Microsoft.App?api-version=2022-09-01
  response:
    body:
      string: '{"id":"/subscriptions/00000000-0000-0000-0000-000000000000/providers/Microsoft.App","namespace":"Microsoft.App","authorizations":[{"applicationId":"7e3bc4fd-85a3-4192-b177-5b8bfc87f42c","roleDefinitionId":"39a74f72-b40f-4bdc-b639-562fe2260bf0"},{"applicationId":"3734c1a4-2bed-4998-a37a-ff1a9e7bf019","roleDefinitionId":"5c779a4f-5cb2-4547-8c41-478d9be8ba90"},{"applicationId":"55ebbb62-3b9c-49fd-9b87-9595226dd4ac","roleDefinitionId":"e49ca620-7992-4561-a7df-4ed67dad77b5","managedByRoleDefinitionId":"9e3af657-a8ff-583c-a75c-2fe7c4bcb635"}],"resourceTypes":[{"resourceType":"operations","locations":["North
        Central US (Stage)","Central US EUAP","East US 2 EUAP","Canada Central","West
        Europe","North Europe","East US","East US 2","East Asia","Australia East","Germany
        West Central","Japan East","UK South","West US","Central US","North Central
        US","South Central US","Korea Central","Brazil South","West US 3","France
        Central","South Africa North","Norway East","Switzerland North","UAE North"],"apiVersions":["2022-11-01-preview","2022-10-01","2022-06-01-preview","2022-03-01","2022-01-01-preview"],"capabilities":"None"},{"resourceType":"locations/connectedEnvironmentOperationResults","locations":["North
        Central US (Stage)","North Central US","East US","East Asia","West Europe","Central
        US EUAP","East US 2 EUAP"],"apiVersions":["2022-11-01-preview","2022-10-01","2022-06-01-preview"],"capabilities":"None"},{"resourceType":"managedEnvironments","locations":["Central
        US EUAP","East US 2 EUAP","North Central US (Stage)","Canada Central","West
        Europe","North Europe","East US","East US 2","East Asia","Australia East","Germany
        West Central","Japan East","UK South","West US","Central US","North Central
        US","South Central US","Korea Central","Brazil South","West US 3","France
        Central","South Africa North","Norway East","Switzerland North","UAE North"],"apiVersions":["2022-11-01-preview","2022-10-01","2022-06-01-preview","2022-03-01","2022-01-01-preview"],"capabilities":"CrossResourceGroupResourceMove,
        CrossSubscriptionResourceMove, SupportsTags, SupportsLocation"},{"resourceType":"managedEnvironments/certificates","locations":["Central
        US EUAP","East US 2 EUAP","North Central US (Stage)","Canada Central","West
        Europe","North Europe","East US","East US 2","East Asia","Australia East","Germany
        West Central","Japan East","UK South","West US","Central US","North Central
        US","South Central US","Korea Central","Brazil South","West US 3","France
        Central","South Africa North","Norway East","Switzerland North","UAE North"],"apiVersions":["2022-11-01-preview","2022-10-01","2022-06-01-preview","2022-03-01","2022-01-01-preview"],"capabilities":"CrossResourceGroupResourceMove,
        CrossSubscriptionResourceMove, SupportsTags, SupportsLocation"},{"resourceType":"managedEnvironments/managedCertificates","locations":["Central
        US EUAP","East US 2 EUAP","North Central US (Stage)","Canada Central","West
        Europe","North Europe","East US","East US 2","East Asia","Australia East","Germany
        West Central","Japan East","UK South","West US","Central US","North Central
        US","South Central US","Korea Central","Brazil South","West US 3","France
        Central","South Africa North","Norway East","Switzerland North","UAE North"],"apiVersions":["2022-11-01-preview"],"capabilities":"CrossResourceGroupResourceMove,
        CrossSubscriptionResourceMove, SupportsTags, SupportsLocation"},{"resourceType":"containerApps","locations":["Central
        US EUAP","East US 2 EUAP","North Central US (Stage)","Canada Central","West
        Europe","North Europe","East US","East US 2","East Asia","Australia East","Germany
        West Central","Japan East","UK South","West US","Central US","North Central
        US","South Central US","Korea Central","Brazil South","West US 3","France
        Central","South Africa North","Norway East","Switzerland North","UAE North"],"apiVersions":["2022-11-01-preview","2022-10-01","2022-06-01-preview","2022-03-01","2022-01-01-preview"],"capabilities":"CrossResourceGroupResourceMove,
        CrossSubscriptionResourceMove, SystemAssignedResourceIdentity, SupportsTags,
        SupportsLocation"},{"resourceType":"jobs","locations":["Central US EUAP","East
        US 2 EUAP","North Central US (Stage)","Canada Central","West Europe","North
        Europe","East US","East US 2","East Asia","Australia East","Germany West Central","Japan
        East","UK South","West US","Central US","North Central US","South Central
        US","Korea Central","Brazil South","West US 3","France Central","South Africa
        North","Norway East","Switzerland North","UAE North"],"apiVersions":["2022-11-01-preview"],"capabilities":"CrossResourceGroupResourceMove,
        CrossSubscriptionResourceMove, SystemAssignedResourceIdentity, SupportsTags,
        SupportsLocation"},{"resourceType":"locations","locations":[],"apiVersions":["2022-11-01-preview","2022-10-01","2022-06-01-preview","2022-03-01","2022-01-01-preview"],"capabilities":"None"},{"resourceType":"locations/managedEnvironmentOperationResults","locations":["Central
        US EUAP","East US 2 EUAP","North Central US (Stage)","Canada Central","West
        Europe","North Europe","East US","East US 2","East Asia","Australia East","Germany
        West Central","Japan East","UK South","West US","Central US","North Central
        US","South Central US","Korea Central","Brazil South","West US 3","France
        Central","South Africa North","Norway East","Switzerland North","UAE North"],"apiVersions":["2022-11-01-preview","2022-10-01","2022-06-01-preview","2022-03-01","2022-01-01-preview"],"capabilities":"None"},{"resourceType":"locations/managedEnvironmentOperationStatuses","locations":["Central
        US EUAP","East US 2 EUAP","North Central US (Stage)","Canada Central","West
        Europe","North Europe","East US","East US 2","East Asia","Australia East","Germany
        West Central","Japan East","UK South","West US","Central US","North Central
        US","South Central US","Korea Central","Brazil South","West US 3","France
        Central","South Africa North","Norway East","Switzerland North","UAE North"],"apiVersions":["2022-11-01-preview","2022-10-01","2022-06-01-preview","2022-03-01","2022-01-01-preview"],"capabilities":"None"},{"resourceType":"locations/containerappOperationResults","locations":["Central
        US EUAP","East US 2 EUAP","North Central US (Stage)","Canada Central","West
        Europe","North Europe","East US","East US 2","East Asia","Australia East","Germany
        West Central","Japan East","UK South","West US","Central US","North Central
        US","South Central US","Korea Central","Brazil South","West US 3","France
        Central","South Africa North","Norway East","Switzerland North","UAE North"],"apiVersions":["2022-11-01-preview","2022-10-01","2022-06-01-preview","2022-03-01","2022-01-01-preview"],"capabilities":"None"},{"resourceType":"locations/containerappOperationStatuses","locations":["Central
        US EUAP","East US 2 EUAP","North Central US (Stage)","Canada Central","West
        Europe","North Europe","East US","East US 2","East Asia","Australia East","Germany
        West Central","Japan East","UK South","West US","Central US","North Central
        US","South Central US","Korea Central","Brazil South","West US 3","France
        Central","South Africa North","Norway East","Switzerland North","UAE North"],"apiVersions":["2022-11-01-preview","2022-10-01","2022-06-01-preview","2022-03-01","2022-01-01-preview"],"capabilities":"None"},{"resourceType":"connectedEnvironments","locations":["Central
        US EUAP","East US 2 EUAP","North Central US (Stage)","North Central US","East
        US","East Asia","West Europe"],"apiVersions":["2022-11-01-preview","2022-10-01","2022-06-01-preview"],"capabilities":"CrossResourceGroupResourceMove,
        CrossSubscriptionResourceMove, SupportsTags, SupportsLocation"},{"resourceType":"connectedEnvironments/certificates","locations":["Central
        US EUAP","East US 2 EUAP","North Central US (Stage)","North Central US","East
        US","East Asia","West Europe"],"apiVersions":["2022-11-01-preview","2022-10-01","2022-06-01-preview"],"capabilities":"CrossResourceGroupResourceMove,
        CrossSubscriptionResourceMove, SupportsTags, SupportsLocation"},{"resourceType":"locations/connectedEnvironmentOperationStatuses","locations":["Central
        US EUAP","East US 2 EUAP","North Central US (Stage)","North Central US","East
        US","East Asia","West Europe"],"apiVersions":["2022-11-01-preview","2022-10-01","2022-06-01-preview"],"capabilities":"None"},{"resourceType":"locations/billingMeters","locations":["Central
        US EUAP","East US 2 EUAP","North Central US (Stage)","Australia East","North
        Central US","East US 2","West Europe","Central US","East US","North Europe","South
        Central US","UK South","West US 3"],"apiVersions":["2022-11-01-preview","2022-10-01","2022-06-01-preview"],"capabilities":"None"},{"resourceType":"locations/availableManagedEnvironmentsWorkloadProfileTypes","locations":["Central
        US EUAP","East US 2 EUAP","North Central US (Stage)","Australia East","North
        Central US","East US 2","West Europe","Central US","East US","North Europe","South
        Central US","UK South","West US 3"],"apiVersions":["2022-11-01-preview","2022-10-01","2022-06-01-preview"],"capabilities":"None"}],"registrationState":"Registered","registrationPolicy":"RegistrationRequired"}'
    headers:
      cache-control:
      - no-cache
      content-length:
      - '9060'
      content-type:
      - application/json; charset=utf-8
      date:
<<<<<<< HEAD
      - Wed, 28 Sep 2022 17:11:26 GMT
=======
      - Tue, 14 Mar 2023 08:27:22 GMT
>>>>>>> 93484371
      expires:
      - '-1'
      pragma:
      - no-cache
      strict-transport-security:
      - max-age=31536000; includeSubDomains
      vary:
      - Accept-Encoding
      x-content-type-options:
      - nosniff
    status:
      code: 200
      message: OK
- request:
    body: null
    headers:
      Accept:
      - '*/*'
      Accept-Encoding:
      - gzip, deflate
      CommandName:
      - containerapp env dapr-component list
      Connection:
      - keep-alive
      ParameterSetName:
      - -n -g
      User-Agent:
      - python/3.10.10 (Windows-10-10.0.22621-SP0) AZURECLI/2.46.0
    method: GET
    uri: https://management.azure.com/subscriptions/00000000-0000-0000-0000-000000000000/resourceGroups/clitest.rg000001/providers/Microsoft.App/managedEnvironments/containerapp-e2e-env000002/daprComponents?api-version=2022-10-01
  response:
    body:
<<<<<<< HEAD
      string: '{"value":[{"id":"/subscriptions/00000000-0000-0000-0000-000000000000/resourceGroups/clitest.rg000001/providers/Microsoft.App/managedEnvironments/containerapp-e2e-env000002/daprComponents/dapr-component000003","name":"dapr-component000003","type":"Microsoft.App/managedEnvironments/daprComponents","systemData":{"createdBy":"silasstrawn@microsoft.com","createdByType":"User","createdAt":"2022-09-28T17:11:25.1447962","lastModifiedBy":"silasstrawn@microsoft.com","lastModifiedByType":"User","lastModifiedAt":"2022-09-28T17:11:25.1447962"},"properties":{"componentType":"state.azure.blobstorage","version":"v1","ignoreErrors":false,"secrets":[{"name":"storage-account-name"}],"metadata":[{"name":"accountName","secretRef":"storage-account-name"}]}}]}'
=======
      string: '{"value":[{"id":"/subscriptions/00000000-0000-0000-0000-000000000000/resourceGroups/clitest.rg000001/providers/Microsoft.App/managedEnvironments/containerapp-e2e-env000002/daprComponents/dapr-component000003","name":"dapr-component000003","type":"Microsoft.App/managedEnvironments/daprComponents","systemData":{"createdBy":"xinyupang@microsoft.com","createdByType":"User","createdAt":"2023-03-14T08:27:18.179435","lastModifiedBy":"xinyupang@microsoft.com","lastModifiedByType":"User","lastModifiedAt":"2023-03-14T08:27:18.179435"},"properties":{"componentType":"state.azure.blobstorage","version":"v1","ignoreErrors":false,"secrets":[{"name":"storage-account-name"}],"metadata":[{"name":"accountName","secretRef":"storage-account-name"}]}}]}'
>>>>>>> 93484371
    headers:
      api-supported-versions:
      - 2022-01-01-preview, 2022-03-01, 2022-06-01-preview, 2022-10-01, 2022-11-01-preview,
        2023-02-01
      cache-control:
      - no-cache
      content-length:
      - '741'
      content-type:
      - application/json; charset=utf-8
      date:
<<<<<<< HEAD
      - Wed, 28 Sep 2022 17:11:28 GMT
=======
      - Tue, 14 Mar 2023 08:27:25 GMT
>>>>>>> 93484371
      expires:
      - '-1'
      pragma:
      - no-cache
      server:
      - Microsoft-IIS/10.0
      strict-transport-security:
      - max-age=31536000; includeSubDomains
      transfer-encoding:
      - chunked
      vary:
      - Accept-Encoding,Accept-Encoding
      x-content-type-options:
      - nosniff
      x-powered-by:
      - ASP.NET
    status:
      code: 200
      message: OK
- request:
    body: null
    headers:
      Accept:
      - application/json
      Accept-Encoding:
      - gzip, deflate
      CommandName:
      - containerapp env dapr-component show
      Connection:
      - keep-alive
      ParameterSetName:
      - -n -g --dapr-component-name
      User-Agent:
      - AZURECLI/2.46.0 azsdk-python-azure-mgmt-resource/21.1.0b1 Python/3.10.10 (Windows-10-10.0.22621-SP0)
    method: GET
    uri: https://management.azure.com/subscriptions/00000000-0000-0000-0000-000000000000/providers/Microsoft.App?api-version=2022-09-01
  response:
    body:
      string: '{"id":"/subscriptions/00000000-0000-0000-0000-000000000000/providers/Microsoft.App","namespace":"Microsoft.App","authorizations":[{"applicationId":"7e3bc4fd-85a3-4192-b177-5b8bfc87f42c","roleDefinitionId":"39a74f72-b40f-4bdc-b639-562fe2260bf0"},{"applicationId":"3734c1a4-2bed-4998-a37a-ff1a9e7bf019","roleDefinitionId":"5c779a4f-5cb2-4547-8c41-478d9be8ba90"},{"applicationId":"55ebbb62-3b9c-49fd-9b87-9595226dd4ac","roleDefinitionId":"e49ca620-7992-4561-a7df-4ed67dad77b5","managedByRoleDefinitionId":"9e3af657-a8ff-583c-a75c-2fe7c4bcb635"}],"resourceTypes":[{"resourceType":"operations","locations":["North
        Central US (Stage)","Central US EUAP","East US 2 EUAP","Canada Central","West
        Europe","North Europe","East US","East US 2","East Asia","Australia East","Germany
        West Central","Japan East","UK South","West US","Central US","North Central
        US","South Central US","Korea Central","Brazil South","West US 3","France
        Central","South Africa North","Norway East","Switzerland North","UAE North"],"apiVersions":["2022-11-01-preview","2022-10-01","2022-06-01-preview","2022-03-01","2022-01-01-preview"],"capabilities":"None"},{"resourceType":"locations/connectedEnvironmentOperationResults","locations":["North
        Central US (Stage)","North Central US","East US","East Asia","West Europe","Central
        US EUAP","East US 2 EUAP"],"apiVersions":["2022-11-01-preview","2022-10-01","2022-06-01-preview"],"capabilities":"None"},{"resourceType":"managedEnvironments","locations":["Central
        US EUAP","East US 2 EUAP","North Central US (Stage)","Canada Central","West
        Europe","North Europe","East US","East US 2","East Asia","Australia East","Germany
        West Central","Japan East","UK South","West US","Central US","North Central
        US","South Central US","Korea Central","Brazil South","West US 3","France
        Central","South Africa North","Norway East","Switzerland North","UAE North"],"apiVersions":["2022-11-01-preview","2022-10-01","2022-06-01-preview","2022-03-01","2022-01-01-preview"],"capabilities":"CrossResourceGroupResourceMove,
        CrossSubscriptionResourceMove, SupportsTags, SupportsLocation"},{"resourceType":"managedEnvironments/certificates","locations":["Central
        US EUAP","East US 2 EUAP","North Central US (Stage)","Canada Central","West
        Europe","North Europe","East US","East US 2","East Asia","Australia East","Germany
        West Central","Japan East","UK South","West US","Central US","North Central
        US","South Central US","Korea Central","Brazil South","West US 3","France
        Central","South Africa North","Norway East","Switzerland North","UAE North"],"apiVersions":["2022-11-01-preview","2022-10-01","2022-06-01-preview","2022-03-01","2022-01-01-preview"],"capabilities":"CrossResourceGroupResourceMove,
        CrossSubscriptionResourceMove, SupportsTags, SupportsLocation"},{"resourceType":"managedEnvironments/managedCertificates","locations":["Central
        US EUAP","East US 2 EUAP","North Central US (Stage)","Canada Central","West
        Europe","North Europe","East US","East US 2","East Asia","Australia East","Germany
        West Central","Japan East","UK South","West US","Central US","North Central
        US","South Central US","Korea Central","Brazil South","West US 3","France
        Central","South Africa North","Norway East","Switzerland North","UAE North"],"apiVersions":["2022-11-01-preview"],"capabilities":"CrossResourceGroupResourceMove,
        CrossSubscriptionResourceMove, SupportsTags, SupportsLocation"},{"resourceType":"containerApps","locations":["Central
        US EUAP","East US 2 EUAP","North Central US (Stage)","Canada Central","West
        Europe","North Europe","East US","East US 2","East Asia","Australia East","Germany
        West Central","Japan East","UK South","West US","Central US","North Central
        US","South Central US","Korea Central","Brazil South","West US 3","France
        Central","South Africa North","Norway East","Switzerland North","UAE North"],"apiVersions":["2022-11-01-preview","2022-10-01","2022-06-01-preview","2022-03-01","2022-01-01-preview"],"capabilities":"CrossResourceGroupResourceMove,
        CrossSubscriptionResourceMove, SystemAssignedResourceIdentity, SupportsTags,
        SupportsLocation"},{"resourceType":"jobs","locations":["Central US EUAP","East
        US 2 EUAP","North Central US (Stage)","Canada Central","West Europe","North
        Europe","East US","East US 2","East Asia","Australia East","Germany West Central","Japan
        East","UK South","West US","Central US","North Central US","South Central
        US","Korea Central","Brazil South","West US 3","France Central","South Africa
        North","Norway East","Switzerland North","UAE North"],"apiVersions":["2022-11-01-preview"],"capabilities":"CrossResourceGroupResourceMove,
        CrossSubscriptionResourceMove, SystemAssignedResourceIdentity, SupportsTags,
        SupportsLocation"},{"resourceType":"locations","locations":[],"apiVersions":["2022-11-01-preview","2022-10-01","2022-06-01-preview","2022-03-01","2022-01-01-preview"],"capabilities":"None"},{"resourceType":"locations/managedEnvironmentOperationResults","locations":["Central
        US EUAP","East US 2 EUAP","North Central US (Stage)","Canada Central","West
        Europe","North Europe","East US","East US 2","East Asia","Australia East","Germany
        West Central","Japan East","UK South","West US","Central US","North Central
        US","South Central US","Korea Central","Brazil South","West US 3","France
        Central","South Africa North","Norway East","Switzerland North","UAE North"],"apiVersions":["2022-11-01-preview","2022-10-01","2022-06-01-preview","2022-03-01","2022-01-01-preview"],"capabilities":"None"},{"resourceType":"locations/managedEnvironmentOperationStatuses","locations":["Central
        US EUAP","East US 2 EUAP","North Central US (Stage)","Canada Central","West
        Europe","North Europe","East US","East US 2","East Asia","Australia East","Germany
        West Central","Japan East","UK South","West US","Central US","North Central
        US","South Central US","Korea Central","Brazil South","West US 3","France
        Central","South Africa North","Norway East","Switzerland North","UAE North"],"apiVersions":["2022-11-01-preview","2022-10-01","2022-06-01-preview","2022-03-01","2022-01-01-preview"],"capabilities":"None"},{"resourceType":"locations/containerappOperationResults","locations":["Central
        US EUAP","East US 2 EUAP","North Central US (Stage)","Canada Central","West
        Europe","North Europe","East US","East US 2","East Asia","Australia East","Germany
        West Central","Japan East","UK South","West US","Central US","North Central
        US","South Central US","Korea Central","Brazil South","West US 3","France
        Central","South Africa North","Norway East","Switzerland North","UAE North"],"apiVersions":["2022-11-01-preview","2022-10-01","2022-06-01-preview","2022-03-01","2022-01-01-preview"],"capabilities":"None"},{"resourceType":"locations/containerappOperationStatuses","locations":["Central
        US EUAP","East US 2 EUAP","North Central US (Stage)","Canada Central","West
        Europe","North Europe","East US","East US 2","East Asia","Australia East","Germany
        West Central","Japan East","UK South","West US","Central US","North Central
        US","South Central US","Korea Central","Brazil South","West US 3","France
        Central","South Africa North","Norway East","Switzerland North","UAE North"],"apiVersions":["2022-11-01-preview","2022-10-01","2022-06-01-preview","2022-03-01","2022-01-01-preview"],"capabilities":"None"},{"resourceType":"connectedEnvironments","locations":["Central
        US EUAP","East US 2 EUAP","North Central US (Stage)","North Central US","East
        US","East Asia","West Europe"],"apiVersions":["2022-11-01-preview","2022-10-01","2022-06-01-preview"],"capabilities":"CrossResourceGroupResourceMove,
        CrossSubscriptionResourceMove, SupportsTags, SupportsLocation"},{"resourceType":"connectedEnvironments/certificates","locations":["Central
        US EUAP","East US 2 EUAP","North Central US (Stage)","North Central US","East
        US","East Asia","West Europe"],"apiVersions":["2022-11-01-preview","2022-10-01","2022-06-01-preview"],"capabilities":"CrossResourceGroupResourceMove,
        CrossSubscriptionResourceMove, SupportsTags, SupportsLocation"},{"resourceType":"locations/connectedEnvironmentOperationStatuses","locations":["Central
        US EUAP","East US 2 EUAP","North Central US (Stage)","North Central US","East
        US","East Asia","West Europe"],"apiVersions":["2022-11-01-preview","2022-10-01","2022-06-01-preview"],"capabilities":"None"},{"resourceType":"locations/billingMeters","locations":["Central
        US EUAP","East US 2 EUAP","North Central US (Stage)","Australia East","North
        Central US","East US 2","West Europe","Central US","East US","North Europe","South
        Central US","UK South","West US 3"],"apiVersions":["2022-11-01-preview","2022-10-01","2022-06-01-preview"],"capabilities":"None"},{"resourceType":"locations/availableManagedEnvironmentsWorkloadProfileTypes","locations":["Central
        US EUAP","East US 2 EUAP","North Central US (Stage)","Australia East","North
        Central US","East US 2","West Europe","Central US","East US","North Europe","South
        Central US","UK South","West US 3"],"apiVersions":["2022-11-01-preview","2022-10-01","2022-06-01-preview"],"capabilities":"None"}],"registrationState":"Registered","registrationPolicy":"RegistrationRequired"}'
    headers:
      cache-control:
      - no-cache
      content-length:
      - '9060'
      content-type:
      - application/json; charset=utf-8
      date:
<<<<<<< HEAD
      - Wed, 28 Sep 2022 17:11:28 GMT
=======
      - Tue, 14 Mar 2023 08:27:25 GMT
>>>>>>> 93484371
      expires:
      - '-1'
      pragma:
      - no-cache
      strict-transport-security:
      - max-age=31536000; includeSubDomains
      vary:
      - Accept-Encoding
      x-content-type-options:
      - nosniff
    status:
      code: 200
      message: OK
- request:
    body: null
    headers:
      Accept:
      - '*/*'
      Accept-Encoding:
      - gzip, deflate
      CommandName:
      - containerapp env dapr-component show
      Connection:
      - keep-alive
      ParameterSetName:
      - -n -g --dapr-component-name
      User-Agent:
      - python/3.10.10 (Windows-10-10.0.22621-SP0) AZURECLI/2.46.0
    method: GET
    uri: https://management.azure.com/subscriptions/00000000-0000-0000-0000-000000000000/resourceGroups/clitest.rg000001/providers/Microsoft.App/managedEnvironments/containerapp-e2e-env000002/daprComponents/dapr-component000003?api-version=2022-10-01
  response:
    body:
<<<<<<< HEAD
      string: '{"id":"/subscriptions/00000000-0000-0000-0000-000000000000/resourceGroups/clitest.rg000001/providers/Microsoft.App/managedEnvironments/containerapp-e2e-env000002/daprComponents/dapr-component000003","name":"dapr-component000003","type":"Microsoft.App/managedEnvironments/daprComponents","systemData":{"createdBy":"silasstrawn@microsoft.com","createdByType":"User","createdAt":"2022-09-28T17:11:25.1447962","lastModifiedBy":"silasstrawn@microsoft.com","lastModifiedByType":"User","lastModifiedAt":"2022-09-28T17:11:25.1447962"},"properties":{"componentType":"state.azure.blobstorage","version":"v1","ignoreErrors":false,"secrets":[{"name":"storage-account-name"}],"metadata":[{"name":"accountName","secretRef":"storage-account-name"}]}}'
=======
      string: '{"id":"/subscriptions/00000000-0000-0000-0000-000000000000/resourceGroups/clitest.rg000001/providers/Microsoft.App/managedEnvironments/containerapp-e2e-env000002/daprComponents/dapr-component000003","name":"dapr-component000003","type":"Microsoft.App/managedEnvironments/daprComponents","systemData":{"createdBy":"xinyupang@microsoft.com","createdByType":"User","createdAt":"2023-03-14T08:27:18.179435","lastModifiedBy":"xinyupang@microsoft.com","lastModifiedByType":"User","lastModifiedAt":"2023-03-14T08:27:18.179435"},"properties":{"componentType":"state.azure.blobstorage","version":"v1","ignoreErrors":false,"secrets":[{"name":"storage-account-name"}],"metadata":[{"name":"accountName","secretRef":"storage-account-name"}]}}'
>>>>>>> 93484371
    headers:
      api-supported-versions:
      - 2022-01-01-preview, 2022-03-01, 2022-06-01-preview, 2022-10-01, 2022-11-01-preview,
        2023-02-01
      cache-control:
      - no-cache
      content-length:
      - '729'
      content-type:
      - application/json; charset=utf-8
      date:
<<<<<<< HEAD
      - Wed, 28 Sep 2022 17:11:30 GMT
=======
      - Tue, 14 Mar 2023 08:27:27 GMT
>>>>>>> 93484371
      expires:
      - '-1'
      pragma:
      - no-cache
      server:
      - Microsoft-IIS/10.0
      strict-transport-security:
      - max-age=31536000; includeSubDomains
      transfer-encoding:
      - chunked
      vary:
      - Accept-Encoding,Accept-Encoding
      x-content-type-options:
      - nosniff
      x-powered-by:
      - ASP.NET
    status:
      code: 200
      message: OK
- request:
    body: null
    headers:
      Accept:
      - application/json
      Accept-Encoding:
      - gzip, deflate
      CommandName:
      - containerapp env dapr-component remove
      Connection:
      - keep-alive
      ParameterSetName:
      - -n -g --dapr-component-name
      User-Agent:
      - AZURECLI/2.46.0 azsdk-python-azure-mgmt-resource/21.1.0b1 Python/3.10.10 (Windows-10-10.0.22621-SP0)
    method: GET
    uri: https://management.azure.com/subscriptions/00000000-0000-0000-0000-000000000000/providers/Microsoft.App?api-version=2022-09-01
  response:
    body:
      string: '{"id":"/subscriptions/00000000-0000-0000-0000-000000000000/providers/Microsoft.App","namespace":"Microsoft.App","authorizations":[{"applicationId":"7e3bc4fd-85a3-4192-b177-5b8bfc87f42c","roleDefinitionId":"39a74f72-b40f-4bdc-b639-562fe2260bf0"},{"applicationId":"3734c1a4-2bed-4998-a37a-ff1a9e7bf019","roleDefinitionId":"5c779a4f-5cb2-4547-8c41-478d9be8ba90"},{"applicationId":"55ebbb62-3b9c-49fd-9b87-9595226dd4ac","roleDefinitionId":"e49ca620-7992-4561-a7df-4ed67dad77b5","managedByRoleDefinitionId":"9e3af657-a8ff-583c-a75c-2fe7c4bcb635"}],"resourceTypes":[{"resourceType":"operations","locations":["North
        Central US (Stage)","Central US EUAP","East US 2 EUAP","Canada Central","West
        Europe","North Europe","East US","East US 2","East Asia","Australia East","Germany
        West Central","Japan East","UK South","West US","Central US","North Central
        US","South Central US","Korea Central","Brazil South","West US 3","France
        Central","South Africa North","Norway East","Switzerland North","UAE North"],"apiVersions":["2022-11-01-preview","2022-10-01","2022-06-01-preview","2022-03-01","2022-01-01-preview"],"capabilities":"None"},{"resourceType":"locations/connectedEnvironmentOperationResults","locations":["North
        Central US (Stage)","North Central US","East US","East Asia","West Europe","Central
        US EUAP","East US 2 EUAP"],"apiVersions":["2022-11-01-preview","2022-10-01","2022-06-01-preview"],"capabilities":"None"},{"resourceType":"managedEnvironments","locations":["Central
        US EUAP","East US 2 EUAP","North Central US (Stage)","Canada Central","West
        Europe","North Europe","East US","East US 2","East Asia","Australia East","Germany
        West Central","Japan East","UK South","West US","Central US","North Central
        US","South Central US","Korea Central","Brazil South","West US 3","France
        Central","South Africa North","Norway East","Switzerland North","UAE North"],"apiVersions":["2022-11-01-preview","2022-10-01","2022-06-01-preview","2022-03-01","2022-01-01-preview"],"capabilities":"CrossResourceGroupResourceMove,
        CrossSubscriptionResourceMove, SupportsTags, SupportsLocation"},{"resourceType":"managedEnvironments/certificates","locations":["Central
        US EUAP","East US 2 EUAP","North Central US (Stage)","Canada Central","West
        Europe","North Europe","East US","East US 2","East Asia","Australia East","Germany
        West Central","Japan East","UK South","West US","Central US","North Central
        US","South Central US","Korea Central","Brazil South","West US 3","France
        Central","South Africa North","Norway East","Switzerland North","UAE North"],"apiVersions":["2022-11-01-preview","2022-10-01","2022-06-01-preview","2022-03-01","2022-01-01-preview"],"capabilities":"CrossResourceGroupResourceMove,
        CrossSubscriptionResourceMove, SupportsTags, SupportsLocation"},{"resourceType":"managedEnvironments/managedCertificates","locations":["Central
        US EUAP","East US 2 EUAP","North Central US (Stage)","Canada Central","West
        Europe","North Europe","East US","East US 2","East Asia","Australia East","Germany
        West Central","Japan East","UK South","West US","Central US","North Central
        US","South Central US","Korea Central","Brazil South","West US 3","France
        Central","South Africa North","Norway East","Switzerland North","UAE North"],"apiVersions":["2022-11-01-preview"],"capabilities":"CrossResourceGroupResourceMove,
        CrossSubscriptionResourceMove, SupportsTags, SupportsLocation"},{"resourceType":"containerApps","locations":["Central
        US EUAP","East US 2 EUAP","North Central US (Stage)","Canada Central","West
        Europe","North Europe","East US","East US 2","East Asia","Australia East","Germany
        West Central","Japan East","UK South","West US","Central US","North Central
        US","South Central US","Korea Central","Brazil South","West US 3","France
        Central","South Africa North","Norway East","Switzerland North","UAE North"],"apiVersions":["2022-11-01-preview","2022-10-01","2022-06-01-preview","2022-03-01","2022-01-01-preview"],"capabilities":"CrossResourceGroupResourceMove,
        CrossSubscriptionResourceMove, SystemAssignedResourceIdentity, SupportsTags,
        SupportsLocation"},{"resourceType":"jobs","locations":["Central US EUAP","East
        US 2 EUAP","North Central US (Stage)","Canada Central","West Europe","North
        Europe","East US","East US 2","East Asia","Australia East","Germany West Central","Japan
        East","UK South","West US","Central US","North Central US","South Central
        US","Korea Central","Brazil South","West US 3","France Central","South Africa
        North","Norway East","Switzerland North","UAE North"],"apiVersions":["2022-11-01-preview"],"capabilities":"CrossResourceGroupResourceMove,
        CrossSubscriptionResourceMove, SystemAssignedResourceIdentity, SupportsTags,
        SupportsLocation"},{"resourceType":"locations","locations":[],"apiVersions":["2022-11-01-preview","2022-10-01","2022-06-01-preview","2022-03-01","2022-01-01-preview"],"capabilities":"None"},{"resourceType":"locations/managedEnvironmentOperationResults","locations":["Central
        US EUAP","East US 2 EUAP","North Central US (Stage)","Canada Central","West
        Europe","North Europe","East US","East US 2","East Asia","Australia East","Germany
        West Central","Japan East","UK South","West US","Central US","North Central
        US","South Central US","Korea Central","Brazil South","West US 3","France
        Central","South Africa North","Norway East","Switzerland North","UAE North"],"apiVersions":["2022-11-01-preview","2022-10-01","2022-06-01-preview","2022-03-01","2022-01-01-preview"],"capabilities":"None"},{"resourceType":"locations/managedEnvironmentOperationStatuses","locations":["Central
        US EUAP","East US 2 EUAP","North Central US (Stage)","Canada Central","West
        Europe","North Europe","East US","East US 2","East Asia","Australia East","Germany
        West Central","Japan East","UK South","West US","Central US","North Central
        US","South Central US","Korea Central","Brazil South","West US 3","France
        Central","South Africa North","Norway East","Switzerland North","UAE North"],"apiVersions":["2022-11-01-preview","2022-10-01","2022-06-01-preview","2022-03-01","2022-01-01-preview"],"capabilities":"None"},{"resourceType":"locations/containerappOperationResults","locations":["Central
        US EUAP","East US 2 EUAP","North Central US (Stage)","Canada Central","West
        Europe","North Europe","East US","East US 2","East Asia","Australia East","Germany
        West Central","Japan East","UK South","West US","Central US","North Central
        US","South Central US","Korea Central","Brazil South","West US 3","France
        Central","South Africa North","Norway East","Switzerland North","UAE North"],"apiVersions":["2022-11-01-preview","2022-10-01","2022-06-01-preview","2022-03-01","2022-01-01-preview"],"capabilities":"None"},{"resourceType":"locations/containerappOperationStatuses","locations":["Central
        US EUAP","East US 2 EUAP","North Central US (Stage)","Canada Central","West
        Europe","North Europe","East US","East US 2","East Asia","Australia East","Germany
        West Central","Japan East","UK South","West US","Central US","North Central
        US","South Central US","Korea Central","Brazil South","West US 3","France
        Central","South Africa North","Norway East","Switzerland North","UAE North"],"apiVersions":["2022-11-01-preview","2022-10-01","2022-06-01-preview","2022-03-01","2022-01-01-preview"],"capabilities":"None"},{"resourceType":"connectedEnvironments","locations":["Central
        US EUAP","East US 2 EUAP","North Central US (Stage)","North Central US","East
        US","East Asia","West Europe"],"apiVersions":["2022-11-01-preview","2022-10-01","2022-06-01-preview"],"capabilities":"CrossResourceGroupResourceMove,
        CrossSubscriptionResourceMove, SupportsTags, SupportsLocation"},{"resourceType":"connectedEnvironments/certificates","locations":["Central
        US EUAP","East US 2 EUAP","North Central US (Stage)","North Central US","East
        US","East Asia","West Europe"],"apiVersions":["2022-11-01-preview","2022-10-01","2022-06-01-preview"],"capabilities":"CrossResourceGroupResourceMove,
        CrossSubscriptionResourceMove, SupportsTags, SupportsLocation"},{"resourceType":"locations/connectedEnvironmentOperationStatuses","locations":["Central
        US EUAP","East US 2 EUAP","North Central US (Stage)","North Central US","East
        US","East Asia","West Europe"],"apiVersions":["2022-11-01-preview","2022-10-01","2022-06-01-preview"],"capabilities":"None"},{"resourceType":"locations/billingMeters","locations":["Central
        US EUAP","East US 2 EUAP","North Central US (Stage)","Australia East","North
        Central US","East US 2","West Europe","Central US","East US","North Europe","South
        Central US","UK South","West US 3"],"apiVersions":["2022-11-01-preview","2022-10-01","2022-06-01-preview"],"capabilities":"None"},{"resourceType":"locations/availableManagedEnvironmentsWorkloadProfileTypes","locations":["Central
        US EUAP","East US 2 EUAP","North Central US (Stage)","Australia East","North
        Central US","East US 2","West Europe","Central US","East US","North Europe","South
        Central US","UK South","West US 3"],"apiVersions":["2022-11-01-preview","2022-10-01","2022-06-01-preview"],"capabilities":"None"}],"registrationState":"Registered","registrationPolicy":"RegistrationRequired"}'
    headers:
      cache-control:
      - no-cache
      content-length:
      - '9060'
      content-type:
      - application/json; charset=utf-8
      date:
<<<<<<< HEAD
      - Wed, 28 Sep 2022 17:11:31 GMT
=======
      - Tue, 14 Mar 2023 08:27:28 GMT
>>>>>>> 93484371
      expires:
      - '-1'
      pragma:
      - no-cache
      strict-transport-security:
      - max-age=31536000; includeSubDomains
      vary:
      - Accept-Encoding
      x-content-type-options:
      - nosniff
    status:
      code: 200
      message: OK
- request:
    body: null
    headers:
      Accept:
      - '*/*'
      Accept-Encoding:
      - gzip, deflate
      CommandName:
      - containerapp env dapr-component remove
      Connection:
      - keep-alive
      ParameterSetName:
      - -n -g --dapr-component-name
      User-Agent:
      - python/3.10.10 (Windows-10-10.0.22621-SP0) AZURECLI/2.46.0
    method: GET
    uri: https://management.azure.com/subscriptions/00000000-0000-0000-0000-000000000000/resourceGroups/clitest.rg000001/providers/Microsoft.App/managedEnvironments/containerapp-e2e-env000002/daprComponents/dapr-component000003?api-version=2022-10-01
  response:
    body:
<<<<<<< HEAD
      string: '{"id":"/subscriptions/00000000-0000-0000-0000-000000000000/resourceGroups/clitest.rg000001/providers/Microsoft.App/managedEnvironments/containerapp-e2e-env000002/daprComponents/dapr-component000003","name":"dapr-component000003","type":"Microsoft.App/managedEnvironments/daprComponents","systemData":{"createdBy":"silasstrawn@microsoft.com","createdByType":"User","createdAt":"2022-09-28T17:11:25.1447962","lastModifiedBy":"silasstrawn@microsoft.com","lastModifiedByType":"User","lastModifiedAt":"2022-09-28T17:11:25.1447962"},"properties":{"componentType":"state.azure.blobstorage","version":"v1","ignoreErrors":false,"secrets":[{"name":"storage-account-name"}],"metadata":[{"name":"accountName","secretRef":"storage-account-name"}]}}'
=======
      string: '{"id":"/subscriptions/00000000-0000-0000-0000-000000000000/resourceGroups/clitest.rg000001/providers/Microsoft.App/managedEnvironments/containerapp-e2e-env000002/daprComponents/dapr-component000003","name":"dapr-component000003","type":"Microsoft.App/managedEnvironments/daprComponents","systemData":{"createdBy":"xinyupang@microsoft.com","createdByType":"User","createdAt":"2023-03-14T08:27:18.179435","lastModifiedBy":"xinyupang@microsoft.com","lastModifiedByType":"User","lastModifiedAt":"2023-03-14T08:27:18.179435"},"properties":{"componentType":"state.azure.blobstorage","version":"v1","ignoreErrors":false,"secrets":[{"name":"storage-account-name"}],"metadata":[{"name":"accountName","secretRef":"storage-account-name"}]}}'
>>>>>>> 93484371
    headers:
      api-supported-versions:
      - 2022-01-01-preview, 2022-03-01, 2022-06-01-preview, 2022-10-01, 2022-11-01-preview,
        2023-02-01
      cache-control:
      - no-cache
      content-length:
      - '729'
      content-type:
      - application/json; charset=utf-8
      date:
<<<<<<< HEAD
      - Wed, 28 Sep 2022 17:11:32 GMT
=======
      - Tue, 14 Mar 2023 08:27:30 GMT
>>>>>>> 93484371
      expires:
      - '-1'
      pragma:
      - no-cache
      server:
      - Microsoft-IIS/10.0
      strict-transport-security:
      - max-age=31536000; includeSubDomains
      transfer-encoding:
      - chunked
      vary:
      - Accept-Encoding,Accept-Encoding
      x-content-type-options:
      - nosniff
      x-powered-by:
      - ASP.NET
    status:
      code: 200
      message: OK
- request:
    body: null
    headers:
      Accept:
      - '*/*'
      Accept-Encoding:
      - gzip, deflate
      CommandName:
      - containerapp env dapr-component remove
      Connection:
      - keep-alive
      Content-Length:
      - '0'
      ParameterSetName:
      - -n -g --dapr-component-name
      User-Agent:
      - python/3.10.10 (Windows-10-10.0.22621-SP0) AZURECLI/2.46.0
    method: DELETE
    uri: https://management.azure.com/subscriptions/00000000-0000-0000-0000-000000000000/resourceGroups/clitest.rg000001/providers/Microsoft.App/managedEnvironments/containerapp-e2e-env000002/daprComponents/dapr-component000003?api-version=2022-10-01
  response:
    body:
      string: ''
    headers:
      api-supported-versions:
      - 2022-01-01-preview, 2022-03-01, 2022-06-01-preview, 2022-10-01, 2022-11-01-preview,
        2023-02-01
      cache-control:
      - no-cache
      date:
<<<<<<< HEAD
      - Wed, 28 Sep 2022 17:11:33 GMT
=======
      - Tue, 14 Mar 2023 08:27:32 GMT
>>>>>>> 93484371
      expires:
      - '-1'
      pragma:
      - no-cache
      server:
      - Microsoft-IIS/10.0
      strict-transport-security:
      - max-age=31536000; includeSubDomains
      x-content-type-options:
      - nosniff
      x-ms-ratelimit-remaining-subscription-deletes:
      - '14999'
      x-powered-by:
      - ASP.NET
    status:
      code: 204
      message: No Content
- request:
    body: null
    headers:
      Accept:
      - application/json
      Accept-Encoding:
      - gzip, deflate
      CommandName:
      - containerapp env dapr-component list
      Connection:
      - keep-alive
      ParameterSetName:
      - -n -g
      User-Agent:
      - AZURECLI/2.46.0 azsdk-python-azure-mgmt-resource/21.1.0b1 Python/3.10.10 (Windows-10-10.0.22621-SP0)
    method: GET
    uri: https://management.azure.com/subscriptions/00000000-0000-0000-0000-000000000000/providers/Microsoft.App?api-version=2022-09-01
  response:
    body:
      string: '{"id":"/subscriptions/00000000-0000-0000-0000-000000000000/providers/Microsoft.App","namespace":"Microsoft.App","authorizations":[{"applicationId":"7e3bc4fd-85a3-4192-b177-5b8bfc87f42c","roleDefinitionId":"39a74f72-b40f-4bdc-b639-562fe2260bf0"},{"applicationId":"3734c1a4-2bed-4998-a37a-ff1a9e7bf019","roleDefinitionId":"5c779a4f-5cb2-4547-8c41-478d9be8ba90"},{"applicationId":"55ebbb62-3b9c-49fd-9b87-9595226dd4ac","roleDefinitionId":"e49ca620-7992-4561-a7df-4ed67dad77b5","managedByRoleDefinitionId":"9e3af657-a8ff-583c-a75c-2fe7c4bcb635"}],"resourceTypes":[{"resourceType":"operations","locations":["North
        Central US (Stage)","Central US EUAP","East US 2 EUAP","Canada Central","West
        Europe","North Europe","East US","East US 2","East Asia","Australia East","Germany
        West Central","Japan East","UK South","West US","Central US","North Central
        US","South Central US","Korea Central","Brazil South","West US 3","France
        Central","South Africa North","Norway East","Switzerland North","UAE North"],"apiVersions":["2022-11-01-preview","2022-10-01","2022-06-01-preview","2022-03-01","2022-01-01-preview"],"capabilities":"None"},{"resourceType":"locations/connectedEnvironmentOperationResults","locations":["North
        Central US (Stage)","North Central US","East US","East Asia","West Europe","Central
        US EUAP","East US 2 EUAP"],"apiVersions":["2022-11-01-preview","2022-10-01","2022-06-01-preview"],"capabilities":"None"},{"resourceType":"managedEnvironments","locations":["Central
        US EUAP","East US 2 EUAP","North Central US (Stage)","Canada Central","West
        Europe","North Europe","East US","East US 2","East Asia","Australia East","Germany
        West Central","Japan East","UK South","West US","Central US","North Central
        US","South Central US","Korea Central","Brazil South","West US 3","France
        Central","South Africa North","Norway East","Switzerland North","UAE North"],"apiVersions":["2022-11-01-preview","2022-10-01","2022-06-01-preview","2022-03-01","2022-01-01-preview"],"capabilities":"CrossResourceGroupResourceMove,
        CrossSubscriptionResourceMove, SupportsTags, SupportsLocation"},{"resourceType":"managedEnvironments/certificates","locations":["Central
        US EUAP","East US 2 EUAP","North Central US (Stage)","Canada Central","West
        Europe","North Europe","East US","East US 2","East Asia","Australia East","Germany
        West Central","Japan East","UK South","West US","Central US","North Central
        US","South Central US","Korea Central","Brazil South","West US 3","France
        Central","South Africa North","Norway East","Switzerland North","UAE North"],"apiVersions":["2022-11-01-preview","2022-10-01","2022-06-01-preview","2022-03-01","2022-01-01-preview"],"capabilities":"CrossResourceGroupResourceMove,
        CrossSubscriptionResourceMove, SupportsTags, SupportsLocation"},{"resourceType":"managedEnvironments/managedCertificates","locations":["Central
        US EUAP","East US 2 EUAP","North Central US (Stage)","Canada Central","West
        Europe","North Europe","East US","East US 2","East Asia","Australia East","Germany
        West Central","Japan East","UK South","West US","Central US","North Central
        US","South Central US","Korea Central","Brazil South","West US 3","France
        Central","South Africa North","Norway East","Switzerland North","UAE North"],"apiVersions":["2022-11-01-preview"],"capabilities":"CrossResourceGroupResourceMove,
        CrossSubscriptionResourceMove, SupportsTags, SupportsLocation"},{"resourceType":"containerApps","locations":["Central
        US EUAP","East US 2 EUAP","North Central US (Stage)","Canada Central","West
        Europe","North Europe","East US","East US 2","East Asia","Australia East","Germany
        West Central","Japan East","UK South","West US","Central US","North Central
        US","South Central US","Korea Central","Brazil South","West US 3","France
        Central","South Africa North","Norway East","Switzerland North","UAE North"],"apiVersions":["2022-11-01-preview","2022-10-01","2022-06-01-preview","2022-03-01","2022-01-01-preview"],"capabilities":"CrossResourceGroupResourceMove,
        CrossSubscriptionResourceMove, SystemAssignedResourceIdentity, SupportsTags,
        SupportsLocation"},{"resourceType":"jobs","locations":["Central US EUAP","East
        US 2 EUAP","North Central US (Stage)","Canada Central","West Europe","North
        Europe","East US","East US 2","East Asia","Australia East","Germany West Central","Japan
        East","UK South","West US","Central US","North Central US","South Central
        US","Korea Central","Brazil South","West US 3","France Central","South Africa
        North","Norway East","Switzerland North","UAE North"],"apiVersions":["2022-11-01-preview"],"capabilities":"CrossResourceGroupResourceMove,
        CrossSubscriptionResourceMove, SystemAssignedResourceIdentity, SupportsTags,
        SupportsLocation"},{"resourceType":"locations","locations":[],"apiVersions":["2022-11-01-preview","2022-10-01","2022-06-01-preview","2022-03-01","2022-01-01-preview"],"capabilities":"None"},{"resourceType":"locations/managedEnvironmentOperationResults","locations":["Central
        US EUAP","East US 2 EUAP","North Central US (Stage)","Canada Central","West
        Europe","North Europe","East US","East US 2","East Asia","Australia East","Germany
        West Central","Japan East","UK South","West US","Central US","North Central
        US","South Central US","Korea Central","Brazil South","West US 3","France
        Central","South Africa North","Norway East","Switzerland North","UAE North"],"apiVersions":["2022-11-01-preview","2022-10-01","2022-06-01-preview","2022-03-01","2022-01-01-preview"],"capabilities":"None"},{"resourceType":"locations/managedEnvironmentOperationStatuses","locations":["Central
        US EUAP","East US 2 EUAP","North Central US (Stage)","Canada Central","West
        Europe","North Europe","East US","East US 2","East Asia","Australia East","Germany
        West Central","Japan East","UK South","West US","Central US","North Central
        US","South Central US","Korea Central","Brazil South","West US 3","France
        Central","South Africa North","Norway East","Switzerland North","UAE North"],"apiVersions":["2022-11-01-preview","2022-10-01","2022-06-01-preview","2022-03-01","2022-01-01-preview"],"capabilities":"None"},{"resourceType":"locations/containerappOperationResults","locations":["Central
        US EUAP","East US 2 EUAP","North Central US (Stage)","Canada Central","West
        Europe","North Europe","East US","East US 2","East Asia","Australia East","Germany
        West Central","Japan East","UK South","West US","Central US","North Central
        US","South Central US","Korea Central","Brazil South","West US 3","France
        Central","South Africa North","Norway East","Switzerland North","UAE North"],"apiVersions":["2022-11-01-preview","2022-10-01","2022-06-01-preview","2022-03-01","2022-01-01-preview"],"capabilities":"None"},{"resourceType":"locations/containerappOperationStatuses","locations":["Central
        US EUAP","East US 2 EUAP","North Central US (Stage)","Canada Central","West
        Europe","North Europe","East US","East US 2","East Asia","Australia East","Germany
        West Central","Japan East","UK South","West US","Central US","North Central
        US","South Central US","Korea Central","Brazil South","West US 3","France
        Central","South Africa North","Norway East","Switzerland North","UAE North"],"apiVersions":["2022-11-01-preview","2022-10-01","2022-06-01-preview","2022-03-01","2022-01-01-preview"],"capabilities":"None"},{"resourceType":"connectedEnvironments","locations":["Central
        US EUAP","East US 2 EUAP","North Central US (Stage)","North Central US","East
        US","East Asia","West Europe"],"apiVersions":["2022-11-01-preview","2022-10-01","2022-06-01-preview"],"capabilities":"CrossResourceGroupResourceMove,
        CrossSubscriptionResourceMove, SupportsTags, SupportsLocation"},{"resourceType":"connectedEnvironments/certificates","locations":["Central
        US EUAP","East US 2 EUAP","North Central US (Stage)","North Central US","East
        US","East Asia","West Europe"],"apiVersions":["2022-11-01-preview","2022-10-01","2022-06-01-preview"],"capabilities":"CrossResourceGroupResourceMove,
        CrossSubscriptionResourceMove, SupportsTags, SupportsLocation"},{"resourceType":"locations/connectedEnvironmentOperationStatuses","locations":["Central
        US EUAP","East US 2 EUAP","North Central US (Stage)","North Central US","East
        US","East Asia","West Europe"],"apiVersions":["2022-11-01-preview","2022-10-01","2022-06-01-preview"],"capabilities":"None"},{"resourceType":"locations/billingMeters","locations":["Central
        US EUAP","East US 2 EUAP","North Central US (Stage)","Australia East","North
        Central US","East US 2","West Europe","Central US","East US","North Europe","South
        Central US","UK South","West US 3"],"apiVersions":["2022-11-01-preview","2022-10-01","2022-06-01-preview"],"capabilities":"None"},{"resourceType":"locations/availableManagedEnvironmentsWorkloadProfileTypes","locations":["Central
        US EUAP","East US 2 EUAP","North Central US (Stage)","Australia East","North
        Central US","East US 2","West Europe","Central US","East US","North Europe","South
        Central US","UK South","West US 3"],"apiVersions":["2022-11-01-preview","2022-10-01","2022-06-01-preview"],"capabilities":"None"}],"registrationState":"Registered","registrationPolicy":"RegistrationRequired"}'
    headers:
      cache-control:
      - no-cache
      content-length:
      - '9060'
      content-type:
      - application/json; charset=utf-8
      date:
<<<<<<< HEAD
      - Wed, 28 Sep 2022 17:11:35 GMT
=======
      - Tue, 14 Mar 2023 08:27:33 GMT
>>>>>>> 93484371
      expires:
      - '-1'
      pragma:
      - no-cache
      strict-transport-security:
      - max-age=31536000; includeSubDomains
      vary:
      - Accept-Encoding
      x-content-type-options:
      - nosniff
    status:
      code: 200
      message: OK
- request:
    body: null
    headers:
      Accept:
      - '*/*'
      Accept-Encoding:
      - gzip, deflate
      CommandName:
      - containerapp env dapr-component list
      Connection:
      - keep-alive
      ParameterSetName:
      - -n -g
      User-Agent:
      - python/3.10.10 (Windows-10-10.0.22621-SP0) AZURECLI/2.46.0
    method: GET
    uri: https://management.azure.com/subscriptions/00000000-0000-0000-0000-000000000000/resourceGroups/clitest.rg000001/providers/Microsoft.App/managedEnvironments/containerapp-e2e-env000002/daprComponents?api-version=2022-10-01
  response:
    body:
      string: '{"value":[]}'
    headers:
      api-supported-versions:
      - 2022-01-01-preview, 2022-03-01, 2022-06-01-preview, 2022-10-01, 2022-11-01-preview,
        2023-02-01
      cache-control:
      - no-cache
      content-length:
      - '12'
      content-type:
      - application/json; charset=utf-8
      date:
<<<<<<< HEAD
      - Wed, 28 Sep 2022 17:11:35 GMT
=======
      - Tue, 14 Mar 2023 08:27:35 GMT
>>>>>>> 93484371
      expires:
      - '-1'
      pragma:
      - no-cache
      server:
      - Microsoft-IIS/10.0
      strict-transport-security:
      - max-age=31536000; includeSubDomains
      transfer-encoding:
      - chunked
      vary:
      - Accept-Encoding,Accept-Encoding
      x-content-type-options:
      - nosniff
      x-powered-by:
      - ASP.NET
    status:
      code: 200
      message: OK
version: 1<|MERGE_RESOLUTION|>--- conflicted
+++ resolved
@@ -1,54 +1,7 @@
 interactions:
 - request:
-<<<<<<< HEAD
-    body: null
-    headers:
-      Accept:
-      - application/json
-      Accept-Encoding:
-      - gzip, deflate
-      CommandName:
-      - monitor log-analytics workspace create
-      Connection:
-      - keep-alive
-      ParameterSetName:
-      - -g -n
-      User-Agent:
-      - AZURECLI/2.40.0 azsdk-python-azure-mgmt-resource/21.1.0b1 Python/3.8.13 (macOS-12.5.1-x86_64-i386-64bit)
-    method: GET
-    uri: https://management.azure.com/subscriptions/00000000-0000-0000-0000-000000000000/resourcegroups/clitest.rg000001?api-version=2021-04-01
-  response:
-    body:
-      string: '{"id":"/subscriptions/00000000-0000-0000-0000-000000000000/resourceGroups/clitest.rg000001","name":"clitest.rg000001","type":"Microsoft.Resources/resourceGroups","location":"northeurope","tags":{"product":"azurecli","cause":"automation","date":"2022-09-28T17:09:35Z"},"properties":{"provisioningState":"Succeeded"}}'
-    headers:
-      cache-control:
-      - no-cache
-      content-length:
-      - '315'
-      content-type:
-      - application/json; charset=utf-8
-      date:
-      - Wed, 28 Sep 2022 17:09:38 GMT
-      expires:
-      - '-1'
-      pragma:
-      - no-cache
-      strict-transport-security:
-      - max-age=31536000; includeSubDomains
-      vary:
-      - Accept-Encoding
-      x-content-type-options:
-      - nosniff
-    status:
-      code: 200
-      message: OK
-- request:
-    body: '{"location": "northeurope", "properties": {"sku": {"name": "PerGB2018"},
-      "retentionInDays": 30, "workspaceCapping": {}}}'
-=======
     body: '{"location": "eastus", "properties": {"retentionInDays": 30, "sku": {"name":
       "PerGB2018"}}}'
->>>>>>> 93484371
     headers:
       Accept:
       - application/json
@@ -70,9 +23,6 @@
     uri: https://management.azure.com/subscriptions/00000000-0000-0000-0000-000000000000/resourcegroups/clitest.rg000001/providers/Microsoft.OperationalInsights/workspaces/containerapp-env000004?api-version=2021-12-01-preview
   response:
     body:
-<<<<<<< HEAD
-      string: '{"properties":{"customerId":"b6aff7c6-cc22-4b89-8e00-f0031cece03b","provisioningState":"Creating","sku":{"name":"PerGB2018","lastSkuUpdate":"2022-09-28T17:09:42.041125Z"},"retentionInDays":30,"features":{"legacy":0,"searchVersion":1,"enableLogAccessUsingOnlyResourcePermissions":true},"workspaceCapping":{"dailyQuotaGb":-1.0,"quotaNextResetTime":"2022-09-29T15:00:00Z","dataIngestionStatus":"RespectQuota"},"publicNetworkAccessForIngestion":"Enabled","publicNetworkAccessForQuery":"Enabled","createdDate":"2022-09-28T17:09:42.041125Z","modifiedDate":"2022-09-28T17:09:42.041125Z"},"location":"northeurope","id":"/subscriptions/00000000-0000-0000-0000-000000000000/resourceGroups/clitest.rg000001/providers/Microsoft.OperationalInsights/workspaces/containerapp-env000004","name":"containerapp-env000004","type":"Microsoft.OperationalInsights/workspaces"}'
-=======
       string: "{\r\n  \"properties\": {\r\n    \"source\": \"Azure\",\r\n    \"customerId\":
         \"7c92d8f2-75ab-4840-a12c-584514f147f9\",\r\n    \"provisioningState\": \"Creating\",\r\n
         \   \"sku\": {\r\n      \"name\": \"pergb2018\",\r\n      \"lastSkuUpdate\":
@@ -87,30 +37,17 @@
         \"/subscriptions/00000000-0000-0000-0000-000000000000/resourcegroups/clitest.rg000001/providers/microsoft.operationalinsights/workspaces/containerapp-env000004\",\r\n
         \ \"name\": \"containerapp-env000004\",\r\n  \"type\": \"Microsoft.OperationalInsights/workspaces\",\r\n
         \ \"location\": \"eastus\"\r\n}"
->>>>>>> 93484371
     headers:
       access-control-allow-origin:
       - '*'
       cache-control:
       - no-cache
       content-length:
-<<<<<<< HEAD
-      - '853'
-=======
       - '1078'
->>>>>>> 93484371
       content-type:
       - application/json
       date:
-<<<<<<< HEAD
-      - Wed, 28 Sep 2022 17:09:42 GMT
-      expires:
-      - '-1'
-      location:
-      - https://management.azure.com/subscriptions/00000000-0000-0000-0000-000000000000/resourceGroups/clitest.rg000001/providers/Microsoft.OperationalInsights/workspaces/containerapp-env000004?api-version=2021-12-01-preview
-=======
       - Tue, 14 Mar 2023 08:20:44 GMT
->>>>>>> 93484371
       pragma:
       - no-cache
       request-context:
@@ -148,9 +85,6 @@
     uri: https://management.azure.com/subscriptions/00000000-0000-0000-0000-000000000000/resourcegroups/clitest.rg000001/providers/Microsoft.OperationalInsights/workspaces/containerapp-env000004?api-version=2021-12-01-preview
   response:
     body:
-<<<<<<< HEAD
-      string: '{"properties":{"customerId":"b6aff7c6-cc22-4b89-8e00-f0031cece03b","provisioningState":"Succeeded","sku":{"name":"PerGB2018","lastSkuUpdate":"2022-09-28T17:09:42.041125Z"},"retentionInDays":30,"features":{"legacy":0,"searchVersion":1,"enableLogAccessUsingOnlyResourcePermissions":true},"workspaceCapping":{"dailyQuotaGb":-1.0,"quotaNextResetTime":"2022-09-29T15:00:00Z","dataIngestionStatus":"RespectQuota"},"publicNetworkAccessForIngestion":"Enabled","publicNetworkAccessForQuery":"Enabled","createdDate":"2022-09-28T17:09:42.041125Z","modifiedDate":"2022-09-28T17:09:42.041125Z"},"location":"northeurope","id":"/subscriptions/00000000-0000-0000-0000-000000000000/resourceGroups/clitest.rg000001/providers/Microsoft.OperationalInsights/workspaces/containerapp-env000004","name":"containerapp-env000004","type":"Microsoft.OperationalInsights/workspaces"}'
-=======
       string: "{\r\n  \"properties\": {\r\n    \"source\": \"Azure\",\r\n    \"customerId\":
         \"7c92d8f2-75ab-4840-a12c-584514f147f9\",\r\n    \"provisioningState\": \"Succeeded\",\r\n
         \   \"sku\": {\r\n      \"name\": \"pergb2018\",\r\n      \"lastSkuUpdate\":
@@ -165,28 +99,17 @@
         \"/subscriptions/00000000-0000-0000-0000-000000000000/resourcegroups/clitest.rg000001/providers/microsoft.operationalinsights/workspaces/containerapp-env000004\",\r\n
         \ \"name\": \"containerapp-env000004\",\r\n  \"type\": \"Microsoft.OperationalInsights/workspaces\",\r\n
         \ \"location\": \"eastus\"\r\n}"
->>>>>>> 93484371
     headers:
       access-control-allow-origin:
       - '*'
       cache-control:
       - no-cache
       content-length:
-<<<<<<< HEAD
-      - '854'
-=======
       - '1079'
->>>>>>> 93484371
       content-type:
       - application/json
       date:
-<<<<<<< HEAD
-      - Wed, 28 Sep 2022 17:10:13 GMT
-      expires:
-      - '-1'
-=======
       - Tue, 14 Mar 2023 08:21:15 GMT
->>>>>>> 93484371
       pragma:
       - no-cache
       request-context:
@@ -228,12 +151,8 @@
     uri: https://management.azure.com/subscriptions/00000000-0000-0000-0000-000000000000/resourcegroups/clitest.rg000001/providers/Microsoft.OperationalInsights/workspaces/containerapp-env000004/sharedKeys?api-version=2020-08-01
   response:
     body:
-<<<<<<< HEAD
-      string: '{"primarySharedKey":"3zQN8dJrFXoLkyuSjJUNJXKLjIkNsY/+1f9LtCOv0g+6xSP7jgU7WHmHb8aKH+YQaN5QVWpqp7g6W/ktde+TZw==","secondarySharedKey":"/ktyb+Ww7Xrn73rrkllkkvGBqnb7vcv3dLq5fin7GUbxhSftfCTUOedOR7828TIY477ksbE8g3yn3eWn0IE3LA=="}'
-=======
       string: "{\r\n  \"primarySharedKey\": \"gKI59vjeG9dNQY03FZ8tiCf9sabW4f+4wh5b7OO7FnRJydPLcDWGFU0d5X0ATn0C9XEl0h+uA0tJeSAWCB0dOA==\",\r\n
         \ \"secondarySharedKey\": \"tXbIZ5zKy+VvWNZS4z1wozJXPjnhfzzQk/kuyXE9m0YGYauA1J14/BcnCK1xlo1N4JbgfSIyD+/8jhzAu+SFTg==\"\r\n}"
->>>>>>> 93484371
     headers:
       access-control-allow-origin:
       - '*'
@@ -246,11 +165,7 @@
       content-type:
       - application/json; charset=utf-8
       date:
-<<<<<<< HEAD
-      - Wed, 28 Sep 2022 17:10:14 GMT
-=======
       - Tue, 14 Mar 2023 08:21:18 GMT
->>>>>>> 93484371
       expires:
       - '-1'
       pragma:
@@ -378,11 +293,7 @@
       content-type:
       - application/json; charset=utf-8
       date:
-<<<<<<< HEAD
-      - Wed, 28 Sep 2022 17:10:15 GMT
-=======
       - Tue, 14 Mar 2023 08:21:19 GMT
->>>>>>> 93484371
       expires:
       - '-1'
       pragma:
@@ -415,101 +326,7 @@
     uri: https://management.azure.com/subscriptions/00000000-0000-0000-0000-000000000000/providers/Microsoft.App?api-version=2022-09-01
   response:
     body:
-<<<<<<< HEAD
-      string: '{"value":[{"id":"/subscriptions/00000000-0000-0000-0000-000000000000/resourceGroups/container_apps/providers/Microsoft.App/managedEnvironments/azmon1","name":"azmon1","type":"Microsoft.App/managedEnvironments","location":"northcentralusstage","systemData":{"createdBy":"silasstrawn@microsoft.com","createdByType":"User","createdAt":"2022-09-26T17:22:43.5254551","lastModifiedBy":"silasstrawn@microsoft.com","lastModifiedByType":"User","lastModifiedAt":"2022-09-26T17:22:43.5254551"},"properties":{"provisioningState":"Succeeded","defaultDomain":"kindcoast-192ff39e.northcentralusstage.azurecontainerapps.io","staticIp":"52.165.233.210","appLogsConfiguration":{"destination":"log-analytics","logAnalyticsConfiguration":{"customerId":"5e4caf6e-e967-4f0d-a147-2a2659bfc96a"}},"zoneRedundant":false,"useKubenet":true,"customDomainConfiguration":{"customDomainVerificationId":"333646C25EDA7C903C86F0F0D0193C412978B2E48FA0B4F1461D339FBBAE3EB7"}},"sku":{"name":"Consumption"}},{"id":"/subscriptions/00000000-0000-0000-0000-000000000000/resourceGroups/container_apps/providers/Microsoft.App/managedEnvironments/azmon2","name":"azmon2","type":"Microsoft.App/managedEnvironments","location":"northcentralusstage","systemData":{"createdBy":"silasstrawn@microsoft.com","createdByType":"User","createdAt":"2022-09-26T17:24:43.1914753","lastModifiedBy":"silasstrawn@microsoft.com","lastModifiedByType":"User","lastModifiedAt":"2022-09-26T17:24:43.1914753"},"properties":{"provisioningState":"Succeeded","defaultDomain":"icyplant-5f63d08a.northcentralusstage.azurecontainerapps.io","staticIp":"40.83.63.59","appLogsConfiguration":{"logAnalyticsConfiguration":{}},"zoneRedundant":false,"useKubenet":true,"customDomainConfiguration":{"customDomainVerificationId":"333646C25EDA7C903C86F0F0D0193C412978B2E48FA0B4F1461D339FBBAE3EB7"}},"sku":{"name":"Consumption"}},{"id":"/subscriptions/00000000-0000-0000-0000-000000000000/resourceGroups/container_apps/providers/Microsoft.App/managedEnvironments/stage101","name":"stage101","type":"Microsoft.App/managedEnvironments","location":"northcentralusstage","systemData":{"createdBy":"silasstrawn@microsoft.com","createdByType":"User","createdAt":"2022-09-20T22:02:13.8677229","lastModifiedBy":"silasstrawn@microsoft.com","lastModifiedByType":"User","lastModifiedAt":"2022-09-20T22:02:13.8677229"},"properties":{"provisioningState":"Succeeded","vnetConfiguration":{"internal":false,"infrastructureSubnetId":"/subscriptions/00000000-0000-0000-0000-000000000000/resourceGroups/container_apps/providers/Microsoft.Network/virtualNetworks/stage3/subnets/sub","dockerBridgeCidr":"10.1.0.1/16","platformReservedCidr":"10.0.0.0/16","platformReservedDnsIP":"10.0.0.2","outboundSettings":{"outBoundType":"LoadBalancer"}},"defaultDomain":"niceflower-b216db12.northcentralusstage.azurecontainerapps.io","staticIp":"40.69.141.105","appLogsConfiguration":{"destination":"log-analytics","logAnalyticsConfiguration":{"customerId":"233f33e5-2d8c-4ff9-8bfb-a419cf91dc19"}},"zoneRedundant":false,"useKubenet":true,"customDomainConfiguration":{"customDomainVerificationId":"333646C25EDA7C903C86F0F0D0193C412978B2E48FA0B4F1461D339FBBAE3EB7"}},"sku":{"name":"Consumption"}},{"id":"/subscriptions/00000000-0000-0000-0000-000000000000/resourceGroups/clitest.rgdehpzxq7ubg7j7bzlxr5cre6rcp5oa4rkz6bddbj7nd7r6zboryqd42252g4neuik/providers/Microsoft.App/managedEnvironments/containerapp-envjwol6ndw","name":"containerapp-envjwol6ndw","type":"Microsoft.App/managedEnvironments","location":"northcentralusstage","systemData":{"createdBy":"silasstrawn@microsoft.com","createdByType":"User","createdAt":"2022-09-28T17:03:56.4059967","lastModifiedBy":"silasstrawn@microsoft.com","lastModifiedByType":"User","lastModifiedAt":"2022-09-28T17:03:56.4059967"},"properties":{"provisioningState":"Succeeded","defaultDomain":"icysea-468fbaea.northcentralusstage.azurecontainerapps.io","staticIp":"40.86.113.252","appLogsConfiguration":{"destination":"log-analytics","logAnalyticsConfiguration":{"customerId":"cf3a156b-d678-4168-95df-070577b15efb"}},"zoneRedundant":false,"useKubenet":true,"customDomainConfiguration":{"customDomainVerificationId":"333646C25EDA7C903C86F0F0D0193C412978B2E48FA0B4F1461D339FBBAE3EB7"}},"sku":{"name":"Consumption"}},{"id":"/subscriptions/00000000-0000-0000-0000-000000000000/resourceGroups/clitest.rglnwuvtu7iimrc53tqqolrs4yu4cwsjmxbuwq7v724ewpf37azpz5assppc7pdtyhi/providers/Microsoft.App/managedEnvironments/envibmihvhb67gznfsrpn4ym","name":"envibmihvhb67gznfsrpn4ym","type":"Microsoft.App/managedEnvironments","location":"northcentralusstage","systemData":{"createdBy":"silasstrawn@microsoft.com","createdByType":"User","createdAt":"2022-09-28T17:04:30.8425907","lastModifiedBy":"silasstrawn@microsoft.com","lastModifiedByType":"User","lastModifiedAt":"2022-09-28T17:04:30.8425907"},"properties":{"provisioningState":"ScheduledForDelete","defaultDomain":"wittybay-9be8bca8.northcentralusstage.azurecontainerapps.io","staticIp":"52.165.145.83","appLogsConfiguration":{"destination":"log-analytics","logAnalyticsConfiguration":{"customerId":"3460b03a-f1b1-4835-bb92-9fc2ee087601"}},"zoneRedundant":false,"useKubenet":true,"customDomainConfiguration":{"customDomainVerificationId":"333646C25EDA7C903C86F0F0D0193C412978B2E48FA0B4F1461D339FBBAE3EB7"}},"sku":{"name":"Consumption"}},{"id":"/subscriptions/00000000-0000-0000-0000-000000000000/resourceGroups/container_apps/providers/Microsoft.App/managedEnvironments/azmon100","name":"azmon100","type":"Microsoft.App/managedEnvironments","location":"canadacentral","systemData":{"createdBy":"silasstrawn@microsoft.com","createdByType":"User","createdAt":"2022-09-26T18:55:01.5372894","lastModifiedBy":"silasstrawn@microsoft.com","lastModifiedByType":"User","lastModifiedAt":"2022-09-26T18:55:01.5372894"},"properties":{"provisioningState":"Succeeded","defaultDomain":"thankfultree-5c1428f0.canadacentral.azurecontainerapps.io","staticIp":"20.116.141.48","appLogsConfiguration":{"destination":"log-analytics","logAnalyticsConfiguration":{"customerId":"7b21c1bd-c39c-48f8-a24e-618c26778df9"}},"zoneRedundant":false,"useKubenet":false,"customDomainConfiguration":{"customDomainVerificationId":"333646C25EDA7C903C86F0F0D0193C412978B2E48FA0B4F1461D339FBBAE3EB7"}},"sku":{"name":"Consumption"}},{"id":"/subscriptions/00000000-0000-0000-0000-000000000000/resourceGroups/container_apps/providers/Microsoft.App/managedEnvironments/azmon101","name":"azmon101","type":"Microsoft.App/managedEnvironments","location":"canadacentral","systemData":{"createdBy":"silasstrawn@microsoft.com","createdByType":"User","createdAt":"2022-09-26T18:55:56.5919448","lastModifiedBy":"silasstrawn@microsoft.com","lastModifiedByType":"User","lastModifiedAt":"2022-09-26T18:55:56.5919448"},"properties":{"provisioningState":"Succeeded","defaultDomain":"bravesky-6d636b07.canadacentral.azurecontainerapps.io","staticIp":"20.116.141.152","appLogsConfiguration":{"destination":"log-analytics","logAnalyticsConfiguration":{"customerId":"7b21c1bd-c39c-48f8-a24e-618c26778df9"}},"zoneRedundant":false,"useKubenet":false,"customDomainConfiguration":{"customDomainVerificationId":"333646C25EDA7C903C86F0F0D0193C412978B2E48FA0B4F1461D339FBBAE3EB7"}},"sku":{"name":"Consumption"}},{"id":"/subscriptions/00000000-0000-0000-0000-000000000000/resourceGroups/clitest.rgbelxcemguxusl2736rhx2qc6tafihbcwp45dqhpfj3zmakof37ft2xa4m2lmqh5kl/providers/Microsoft.App/managedEnvironments/envmcbwq2bttaqpkj4an4jhh","name":"envmcbwq2bttaqpkj4an4jhh","type":"Microsoft.App/managedEnvironments","location":"canadacentral","systemData":{"createdBy":"silasstrawn@microsoft.com","createdByType":"User","createdAt":"2022-09-28T17:04:54.0507178","lastModifiedBy":"silasstrawn@microsoft.com","lastModifiedByType":"User","lastModifiedAt":"2022-09-28T17:04:54.0507178"},"properties":{"provisioningState":"ScheduledForDelete","defaultDomain":"blackpebble-ec2e7005.canadacentral.azurecontainerapps.io","staticIp":"20.175.188.102","appLogsConfiguration":{"destination":"log-analytics","logAnalyticsConfiguration":{"customerId":"96d0054c-80e0-4287-8352-46def757ef13"}},"zoneRedundant":false,"useKubenet":true,"customDomainConfiguration":{"customDomainVerificationId":"333646C25EDA7C903C86F0F0D0193C412978B2E48FA0B4F1461D339FBBAE3EB7"}},"sku":{"name":"Consumption"}},{"id":"/subscriptions/00000000-0000-0000-0000-000000000000/resourceGroups/clitest.rg5bwu4cda4vxw2br2yeepb6wxujhg7yr77r56xyt4nfofcfvp2kg6lz52acnoqge4k/providers/Microsoft.App/managedEnvironments/containerapp-e2e-envimag","name":"containerapp-e2e-envimag","type":"Microsoft.App/managedEnvironments","location":"canadacentral","systemData":{"createdBy":"silasstrawn@microsoft.com","createdByType":"User","createdAt":"2022-09-28T17:05:25.8812125","lastModifiedBy":"silasstrawn@microsoft.com","lastModifiedByType":"User","lastModifiedAt":"2022-09-28T17:05:25.8812125"},"properties":{"provisioningState":"ScheduledForDelete","defaultDomain":"whitecliff-d3fa592f.canadacentral.azurecontainerapps.io","staticIp":"20.175.187.34","appLogsConfiguration":{"destination":"log-analytics","logAnalyticsConfiguration":{"customerId":"266fa88b-665c-44b4-9f2e-78130e5f328e"}},"zoneRedundant":false,"useKubenet":true,"customDomainConfiguration":{"customDomainVerificationId":"333646C25EDA7C903C86F0F0D0193C412978B2E48FA0B4F1461D339FBBAE3EB7"}},"sku":{"name":"Consumption"}},{"id":"/subscriptions/00000000-0000-0000-0000-000000000000/resourceGroups/clitest.rgsiswock7x6mbqy6op2inugkvwkboz44oejd7ajctn6ckbagpvxajuasanaf74gcpk/providers/Microsoft.App/managedEnvironments/containerapp-e2e-envg27s","name":"containerapp-e2e-envg27s","type":"Microsoft.App/managedEnvironments","location":"canadacentral","systemData":{"createdBy":"silasstrawn@microsoft.com","createdByType":"User","createdAt":"2022-09-28T17:07:02.9660175","lastModifiedBy":"silasstrawn@microsoft.com","lastModifiedByType":"User","lastModifiedAt":"2022-09-28T17:07:02.9660175"},"properties":{"provisioningState":"ScheduledForDelete","defaultDomain":"victorioussmoke-4b84d932.canadacentral.azurecontainerapps.io","staticIp":"20.175.164.38","appLogsConfiguration":{"destination":"log-analytics","logAnalyticsConfiguration":{"customerId":"112ce5ca-9e39-437a-930d-bcc8e95302a0"}},"zoneRedundant":false,"useKubenet":true,"customDomainConfiguration":{"customDomainVerificationId":"333646C25EDA7C903C86F0F0D0193C412978B2E48FA0B4F1461D339FBBAE3EB7"}},"sku":{"name":"Consumption"}},{"id":"/subscriptions/00000000-0000-0000-0000-000000000000/resourceGroups/clitest.rgfcpp7aczq25wm5bgmvfg7bseuaqd2l7gkx3hgmyyjf2qar33xan5nnlqgeaf5xbbd/providers/Microsoft.App/managedEnvironments/containerapp-env3qjnhkcy","name":"containerapp-env3qjnhkcy","type":"Microsoft.App/managedEnvironments","location":"westeurope","systemData":{"createdBy":"silasstrawn@microsoft.com","createdByType":"User","createdAt":"2022-09-28T16:53:08.6559212","lastModifiedBy":"silasstrawn@microsoft.com","lastModifiedByType":"User","lastModifiedAt":"2022-09-28T16:53:08.6559212"},"properties":{"provisioningState":"ScheduledForDelete","defaultDomain":"happysmoke-198b31fe.westeurope.azurecontainerapps.io","staticIp":"20.76.161.17","appLogsConfiguration":{"destination":"log-analytics","logAnalyticsConfiguration":{"customerId":"facdc7fd-fcdc-45e1-a66e-1b2bdae0c0cf"}},"zoneRedundant":false,"useKubenet":true,"customDomainConfiguration":{"customDomainVerificationId":"333646C25EDA7C903C86F0F0D0193C412978B2E48FA0B4F1461D339FBBAE3EB7"}},"sku":{"name":"Consumption"}},{"id":"/subscriptions/00000000-0000-0000-0000-000000000000/resourceGroups/clitest.rgrxa4e4mid4j52al4vconijy7ndx3dma6fsp2qet4dqox64v3euukrnlwjxkdc2pai/providers/Microsoft.App/managedEnvironments/envstytskwwqe7fxslnmxez4","name":"envstytskwwqe7fxslnmxez4","type":"Microsoft.App/managedEnvironments","location":"westeurope","systemData":{"createdBy":"silasstrawn@microsoft.com","createdByType":"User","createdAt":"2022-09-28T16:54:36.4668413","lastModifiedBy":"silasstrawn@microsoft.com","lastModifiedByType":"User","lastModifiedAt":"2022-09-28T16:54:36.4668413"},"properties":{"provisioningState":"ScheduledForDelete","defaultDomain":"nicebay-4d9ef912.westeurope.azurecontainerapps.io","staticIp":"20.8.26.109","appLogsConfiguration":{"destination":"log-analytics","logAnalyticsConfiguration":{"customerId":"e9bbc4e7-0774-40f2-a03c-3bc339e1c946"}},"zoneRedundant":false,"useKubenet":true,"customDomainConfiguration":{"customDomainVerificationId":"333646C25EDA7C903C86F0F0D0193C412978B2E48FA0B4F1461D339FBBAE3EB7"}},"sku":{"name":"Consumption"}},{"id":"/subscriptions/00000000-0000-0000-0000-000000000000/resourceGroups/clitest.rghjf6bm4mexwvfqaitierakswofjk4mvtz7yo2wwvqcgzrqrlrnzbascyvz6cv4qxj/providers/Microsoft.App/managedEnvironments/env5hoiluw4lxsm45oxvtdpg","name":"env5hoiluw4lxsm45oxvtdpg","type":"Microsoft.App/managedEnvironments","location":"westeurope","systemData":{"createdBy":"silasstrawn@microsoft.com","createdByType":"User","createdAt":"2022-09-28T17:00:57.8134993","lastModifiedBy":"silasstrawn@microsoft.com","lastModifiedByType":"User","lastModifiedAt":"2022-09-28T17:00:57.8134993"},"properties":{"provisioningState":"ScheduledForDelete","defaultDomain":"greenrock-3300ef5f.westeurope.azurecontainerapps.io","staticIp":"20.31.79.36","appLogsConfiguration":{"destination":"log-analytics","logAnalyticsConfiguration":{"customerId":"e86282b6-3354-491a-b15e-29f2554d1dfb"}},"zoneRedundant":false,"useKubenet":true,"customDomainConfiguration":{"customDomainVerificationId":"333646C25EDA7C903C86F0F0D0193C412978B2E48FA0B4F1461D339FBBAE3EB7"}},"sku":{"name":"Consumption"}},{"id":"/subscriptions/00000000-0000-0000-0000-000000000000/resourceGroups/clitest.rgglppgppf4l7bp63qwa2go3htkympz3kwrzbfxkwts6yijnc7g35fchyulovxpseot/providers/Microsoft.App/managedEnvironments/envkrxio3voz6hv6jwsr36kt","name":"envkrxio3voz6hv6jwsr36kt","type":"Microsoft.App/managedEnvironments","location":"westeurope","systemData":{"createdBy":"silasstrawn@microsoft.com","createdByType":"User","createdAt":"2022-09-28T17:01:01.4513499","lastModifiedBy":"silasstrawn@microsoft.com","lastModifiedByType":"User","lastModifiedAt":"2022-09-28T17:01:01.4513499"},"properties":{"provisioningState":"ScheduledForDelete","defaultDomain":"redsea-ec716518.westeurope.azurecontainerapps.io","staticIp":"20.31.50.153","appLogsConfiguration":{"destination":"log-analytics","logAnalyticsConfiguration":{"customerId":"a33f9457-e281-4270-bac5-faf9f31a7026"}},"zoneRedundant":false,"useKubenet":true,"customDomainConfiguration":{"customDomainVerificationId":"333646C25EDA7C903C86F0F0D0193C412978B2E48FA0B4F1461D339FBBAE3EB7"}},"sku":{"name":"Consumption"}},{"id":"/subscriptions/00000000-0000-0000-0000-000000000000/resourceGroups/clitest.rgcxowk4q3yvz7o2fa64mp32t5jckj6a46i2laveyiou42kbop4dxf6hkuexntjexmp/providers/Microsoft.App/managedEnvironments/containerapp-envyykez7hl","name":"containerapp-envyykez7hl","type":"Microsoft.App/managedEnvironments","location":"westeurope","systemData":{"createdBy":"silasstrawn@microsoft.com","createdByType":"User","createdAt":"2022-09-28T17:02:00.2926968","lastModifiedBy":"silasstrawn@microsoft.com","lastModifiedByType":"User","lastModifiedAt":"2022-09-28T17:02:00.2926968"},"properties":{"provisioningState":"ScheduledForDelete","defaultDomain":"jollymeadow-64aa05bb.westeurope.azurecontainerapps.io","staticIp":"20.23.206.101","appLogsConfiguration":{"destination":"log-analytics","logAnalyticsConfiguration":{"customerId":"01006aa8-9db3-4675-bfed-c17227649b82"}},"zoneRedundant":false,"useKubenet":true,"customDomainConfiguration":{"customDomainVerificationId":"333646C25EDA7C903C86F0F0D0193C412978B2E48FA0B4F1461D339FBBAE3EB7"}},"sku":{"name":"Consumption"}},{"id":"/subscriptions/00000000-0000-0000-0000-000000000000/resourceGroups/clitest.rg5phkmkjt3gf26d4cuzf2rzvspsxx3lvrxjvkd7mfmtj4cie6zqcf24qrl46avqmn7/providers/Microsoft.App/managedEnvironments/envdn3t5nujtin5nosfjmiht","name":"envdn3t5nujtin5nosfjmiht","type":"Microsoft.App/managedEnvironments","location":"northeurope","systemData":{"createdBy":"silasstrawn@microsoft.com","createdByType":"User","createdAt":"2022-09-28T16:50:49.8294702","lastModifiedBy":"silasstrawn@microsoft.com","lastModifiedByType":"User","lastModifiedAt":"2022-09-28T16:50:49.8294702"},"properties":{"provisioningState":"ScheduledForDelete","vnetConfiguration":{"internal":true,"infrastructureSubnetId":"/subscriptions/00000000-0000-0000-0000-000000000000/resourceGroups/clitest.rg5phkmkjt3gf26d4cuzf2rzvspsxx3lvrxjvkd7mfmtj4cie6zqcf24qrl46avqmn7/providers/Microsoft.Network/virtualNetworks/nameb5bng6osltna6g4axedd/subnets/sub","dockerBridgeCidr":"10.1.0.1/16","platformReservedCidr":"10.0.0.0/16","platformReservedDnsIP":"10.0.0.2","outboundSettings":{"outBoundType":"LoadBalancer"}},"defaultDomain":"agreeableglacier-ec003d34.northeurope.azurecontainerapps.io","staticIp":"14.0.0.8","appLogsConfiguration":{"destination":"log-analytics","logAnalyticsConfiguration":{"customerId":"188f2815-ec47-4dde-844a-c9d763904211"}},"zoneRedundant":false,"useKubenet":true,"customDomainConfiguration":{"customDomainVerificationId":"333646C25EDA7C903C86F0F0D0193C412978B2E48FA0B4F1461D339FBBAE3EB7"}},"sku":{"name":"Consumption"}},{"id":"/subscriptions/00000000-0000-0000-0000-000000000000/resourceGroups/clitest.rgzuqc5rhmh4h2fsoav7ufdvtq3hqdesghajz4nwn5miwe7epfeuc4iplxgk4mdocjy/providers/Microsoft.App/managedEnvironments/envgab2c6blkf7kfobpov26d","name":"envgab2c6blkf7kfobpov26d","type":"Microsoft.App/managedEnvironments","location":"northeurope","systemData":{"createdBy":"silasstrawn@microsoft.com","createdByType":"User","createdAt":"2022-09-28T17:07:40.8122693","lastModifiedBy":"silasstrawn@microsoft.com","lastModifiedByType":"User","lastModifiedAt":"2022-09-28T17:07:40.8122693"},"properties":{"provisioningState":"Waiting","vnetConfiguration":{"internal":true,"infrastructureSubnetId":"/subscriptions/00000000-0000-0000-0000-000000000000/resourceGroups/clitest.rgzuqc5rhmh4h2fsoav7ufdvtq3hqdesghajz4nwn5miwe7epfeuc4iplxgk4mdocjy/providers/Microsoft.Network/virtualNetworks/namejcc6oenlx24h5ort66rn/subnets/sub","dockerBridgeCidr":"10.1.0.1/16","platformReservedCidr":"10.0.0.0/16","platformReservedDnsIP":"10.0.0.2","outboundSettings":{"outBoundType":"LoadBalancer"}},"defaultDomain":"gentlewave-f469161a.northeurope.azurecontainerapps.io","appLogsConfiguration":{"destination":"log-analytics","logAnalyticsConfiguration":{"customerId":"8bcbf5b8-28ed-42ce-9e0e-a647f485b545"}},"zoneRedundant":false,"useKubenet":true,"customDomainConfiguration":{"customDomainVerificationId":"333646C25EDA7C903C86F0F0D0193C412978B2E48FA0B4F1461D339FBBAE3EB7"}},"sku":{"name":"Consumption"}},{"id":"/subscriptions/00000000-0000-0000-0000-000000000000/resourceGroups/clitest.rgqgiaumd7zjogheus57oc3bfn6tkhlncak3whky5ucvynzna2idcvgda4smarhtzqk/providers/Microsoft.App/managedEnvironments/containerapp-envu3aosxct","name":"containerapp-envu3aosxct","type":"Microsoft.App/managedEnvironments","location":"northeurope","systemData":{"createdBy":"silasstrawn@microsoft.com","createdByType":"User","createdAt":"2022-09-28T17:08:21.6862544","lastModifiedBy":"silasstrawn@microsoft.com","lastModifiedByType":"User","lastModifiedAt":"2022-09-28T17:08:21.6862544"},"properties":{"provisioningState":"Succeeded","defaultDomain":"purpledune-a095e3ce.northeurope.azurecontainerapps.io","staticIp":"20.223.54.193","appLogsConfiguration":{"destination":"log-analytics","logAnalyticsConfiguration":{"customerId":"bc6ee01f-6f94-43f2-a1dc-a414022bea72"}},"zoneRedundant":false,"useKubenet":true,"customDomainConfiguration":{"customDomainVerificationId":"333646C25EDA7C903C86F0F0D0193C412978B2E48FA0B4F1461D339FBBAE3EB7"}},"sku":{"name":"Consumption"}},{"id":"/subscriptions/00000000-0000-0000-0000-000000000000/resourceGroups/container_apps/providers/Microsoft.App/managedEnvironments/n3-env","name":"n3-env","type":"Microsoft.App/managedEnvironments","location":"eastus","systemData":{"createdBy":"silasstrawn@microsoft.com","createdByType":"User","createdAt":"2022-06-02T23:07:52.1363459","lastModifiedBy":"silasstrawn@microsoft.com","lastModifiedByType":"User","lastModifiedAt":"2022-06-02T23:07:52.1363459"},"properties":{"provisioningState":"Succeeded","defaultDomain":"nicehill-465ece45.eastus.azurecontainerapps.io","staticIp":"20.237.98.197","appLogsConfiguration":{"destination":"log-analytics","logAnalyticsConfiguration":{"customerId":"548cc811-4845-4e17-a5de-e230b9e0873d"}},"zoneRedundant":false,"useKubenet":false,"customDomainConfiguration":{"customDomainVerificationId":"333646C25EDA7C903C86F0F0D0193C412978B2E48FA0B4F1461D339FBBAE3EB7"}},"sku":{"name":"Consumption"}},{"id":"/subscriptions/00000000-0000-0000-0000-000000000000/resourceGroups/container_apps/providers/Microsoft.App/managedEnvironments/test","name":"test","type":"Microsoft.App/managedEnvironments","location":"eastus2","systemData":{"createdBy":"silasstrawn@microsoft.com","createdByType":"User","createdAt":"2022-05-16T22:22:49.9387687","lastModifiedBy":"silasstrawn@microsoft.com","lastModifiedByType":"User","lastModifiedAt":"2022-05-16T22:22:49.9387687"},"properties":{"provisioningState":"Succeeded","defaultDomain":"wittyglacier-7a4e96ff.eastus2.azurecontainerapps.io","staticIp":"20.75.44.195","appLogsConfiguration":{"destination":"log-analytics","logAnalyticsConfiguration":{"customerId":"600183d8-b675-41af-b049-0e243b4573c5"}},"zoneRedundant":false,"useKubenet":false,"customDomainConfiguration":{"customDomainVerificationId":"333646C25EDA7C903C86F0F0D0193C412978B2E48FA0B4F1461D339FBBAE3EB7"}},"sku":{"name":"Consumption"}},{"id":"/subscriptions/00000000-0000-0000-0000-000000000000/resourceGroups/container_apps/providers/Microsoft.App/managedEnvironments/fet4830","name":"fet4830","type":"Microsoft.App/managedEnvironments","location":"australiaeast","systemData":{"createdBy":"silasstrawn@microsoft.com","createdByType":"User","createdAt":"2022-09-27T20:36:51.8143723","lastModifiedBy":"silasstrawn@microsoft.com","lastModifiedByType":"User","lastModifiedAt":"2022-09-28T16:48:23.8562314"},"properties":{"provisioningState":"Succeeded","vnetConfiguration":{"internal":false,"infrastructureSubnetId":"/subscriptions/00000000-0000-0000-0000-000000000000/resourceGroups/container_apps/providers/Microsoft.Network/virtualNetworks/vnet8758/subnets/sub","dockerBridgeCidr":"10.1.0.1/16","platformReservedCidr":"10.0.0.0/16","platformReservedDnsIP":"10.0.0.2","outboundSettings":{"outBoundType":"LoadBalancer"}},"defaultDomain":"lemoncoast-c2277428.australiaeast.azurecontainerapps.io","staticIp":"20.92.134.205","appLogsConfiguration":{"destination":"log-analytics","logAnalyticsConfiguration":{"customerId":"70f1d323-e330-4e2f-953d-4cc5183e639c"}},"zoneRedundant":false,"useKubenet":true,"customDomainConfiguration":{"customDomainVerificationId":"333646C25EDA7C903C86F0F0D0193C412978B2E48FA0B4F1461D339FBBAE3EB7"},"workloadProfiles":[{"workloadProfileType":"GP1","minimumCount":3,"maximumCount":5},{"workloadProfileType":"GP2","minimumCount":3,"maximumCount":5},{"workloadProfileType":"GP3","minimumCount":2,"maximumCount":6},{"workloadProfileType":"CO1","minimumCount":1,"maximumCount":2},{"workloadProfileType":"CO2","minimumCount":3,"maximumCount":5}]},"sku":{"name":"Premium"}},{"id":"/subscriptions/00000000-0000-0000-0000-000000000000/resourceGroups/container_apps/providers/Microsoft.App/managedEnvironments/euap103","name":"euap103","type":"Microsoft.App/managedEnvironments","location":"centraluseuap","systemData":{"createdBy":"silasstrawn@microsoft.com","createdByType":"User","createdAt":"2022-09-23T18:15:54.3512135","lastModifiedBy":"silasstrawn@microsoft.com","lastModifiedByType":"User","lastModifiedAt":"2022-09-23T19:42:29.7859563"},"properties":{"provisioningState":"Succeeded","vnetConfiguration":{"internal":false,"infrastructureSubnetId":"/subscriptions/00000000-0000-0000-0000-000000000000/resourceGroups/container_apps/providers/Microsoft.Network/virtualNetworks/net13/subnets/sub","dockerBridgeCidr":"10.1.0.1/16","platformReservedCidr":"10.0.0.0/16","platformReservedDnsIP":"10.0.0.2","outboundSettings":{"outBoundType":"LoadBalancer"}},"defaultDomain":"proudriver-101ae5e1.centraluseuap.azurecontainerapps.io","staticIp":"20.45.225.210","appLogsConfiguration":{"destination":"log-analytics","logAnalyticsConfiguration":{"customerId":"173f6f62-e3c7-4f29-9265-de7494a8fad7"}},"zoneRedundant":false,"useKubenet":true,"customDomainConfiguration":{"customDomainVerificationId":"333646C25EDA7C903C86F0F0D0193C412978B2E48FA0B4F1461D339FBBAE3EB7"},"workloadProfiles":[{"workloadProfileType":"GP1","minimumCount":3,"maximumCount":3},{"workloadProfileType":"GP2","minimumCount":3,"maximumCount":5}]},"sku":{"name":"Premium"}},{"id":"/subscriptions/00000000-0000-0000-0000-000000000000/resourceGroups/container_apps/providers/Microsoft.App/managedEnvironments/euap104","name":"euap104","type":"Microsoft.App/managedEnvironments","location":"centraluseuap","systemData":{"createdBy":"silasstrawn@microsoft.com","createdByType":"User","createdAt":"2022-09-26T17:44:22.3028813","lastModifiedBy":"silasstrawn@microsoft.com","lastModifiedByType":"User","lastModifiedAt":"2022-09-26T17:44:22.3028813"},"properties":{"provisioningState":"Succeeded","vnetConfiguration":{"internal":false,"infrastructureSubnetId":"/subscriptions/00000000-0000-0000-0000-000000000000/resourceGroups/container_apps/providers/Microsoft.Network/virtualNetworks/net14/subnets/sub","dockerBridgeCidr":"10.1.0.1/16","platformReservedCidr":"10.0.0.0/16","platformReservedDnsIP":"10.0.0.2","outboundSettings":{"outBoundType":"LoadBalancer"}},"defaultDomain":"delightfuldune-84bf0d11.centraluseuap.azurecontainerapps.io","staticIp":"20.45.235.178","appLogsConfiguration":{"destination":"log-analytics","logAnalyticsConfiguration":{"customerId":"f5044858-a525-46f5-9ab4-f5fa44b56495"}},"zoneRedundant":false,"useKubenet":true,"customDomainConfiguration":{"customDomainVerificationId":"333646C25EDA7C903C86F0F0D0193C412978B2E48FA0B4F1461D339FBBAE3EB7"}},"sku":{"name":"Consumption"}},{"id":"/subscriptions/00000000-0000-0000-0000-000000000000/resourceGroups/container_apps/providers/Microsoft.App/managedEnvironments/fet1","name":"fet1","type":"Microsoft.App/managedEnvironments","location":"centraluseuap","systemData":{"createdBy":"silasstrawn@microsoft.com","createdByType":"User","createdAt":"2022-09-26T22:27:45.0340899","lastModifiedBy":"silasstrawn@microsoft.com","lastModifiedByType":"User","lastModifiedAt":"2022-09-26T22:52:30.7181193"},"properties":{"provisioningState":"Succeeded","vnetConfiguration":{"internal":false,"infrastructureSubnetId":"/subscriptions/00000000-0000-0000-0000-000000000000/resourceGroups/container_apps/providers/Microsoft.Network/virtualNetworks/vnet100/subnets/sub","dockerBridgeCidr":"10.1.0.1/16","platformReservedCidr":"10.0.0.0/16","platformReservedDnsIP":"10.0.0.2","outboundSettings":{"outBoundType":"LoadBalancer"}},"defaultDomain":"blueocean-3e4af055.centraluseuap.azurecontainerapps.io","staticIp":"20.45.224.82","appLogsConfiguration":{"destination":"log-analytics","logAnalyticsConfiguration":{"customerId":"9008eb1c-ce14-4750-8cb7-f9bc64b4d0c2"}},"zoneRedundant":false,"useKubenet":true,"customDomainConfiguration":{"customDomainVerificationId":"333646C25EDA7C903C86F0F0D0193C412978B2E48FA0B4F1461D339FBBAE3EB7"},"workloadProfiles":[{"workloadProfileType":"GP1","minimumCount":4,"maximumCount":6},{"workloadProfileType":"GP2","minimumCount":3,"maximumCount":5}]},"sku":{"name":"Premium"}},{"id":"/subscriptions/00000000-0000-0000-0000-000000000000/resourceGroups/container_apps/providers/Microsoft.App/managedEnvironments/fet4526","name":"fet4526","type":"Microsoft.App/managedEnvironments","location":"centraluseuap","systemData":{"createdBy":"silasstrawn@microsoft.com","createdByType":"User","createdAt":"2022-09-27T17:20:04.5904459","lastModifiedBy":"silasstrawn@microsoft.com","lastModifiedByType":"User","lastModifiedAt":"2022-09-27T17:58:47.3823362"},"properties":{"provisioningState":"Succeeded","vnetConfiguration":{"internal":false,"infrastructureSubnetId":"/subscriptions/00000000-0000-0000-0000-000000000000/resourceGroups/container_apps/providers/Microsoft.Network/virtualNetworks/vnet21/subnets/sub","dockerBridgeCidr":"10.1.0.1/16","platformReservedCidr":"10.0.0.0/16","platformReservedDnsIP":"10.0.0.2","outboundSettings":{"outBoundType":"LoadBalancer"}},"defaultDomain":"happyrock-f32b1d75.centraluseuap.azurecontainerapps.io","staticIp":"20.46.24.115","appLogsConfiguration":{"destination":"log-analytics","logAnalyticsConfiguration":{"customerId":"9b164543-92ab-43fa-bff0-f389412498b8"}},"zoneRedundant":false,"useKubenet":true,"customDomainConfiguration":{"customDomainVerificationId":"333646C25EDA7C903C86F0F0D0193C412978B2E48FA0B4F1461D339FBBAE3EB7"},"workloadProfiles":[{"workloadProfileType":"GP1","minimumCount":4,"maximumCount":6},{"workloadProfileType":"GP2","minimumCount":3,"maximumCount":5}]},"sku":{"name":"Premium"}}]}'
-    headers:
-      cache-control:
-      - no-cache
-      content-length:
-      - '28810'
-      content-type:
-      - application/json; charset=utf-8
-      date:
-      - Wed, 28 Sep 2022 17:10:16 GMT
-      expires:
-      - '-1'
-      pragma:
-      - no-cache
-      strict-transport-security:
-      - max-age=31536000; includeSubDomains
-      vary:
-      - Accept-Encoding
-      x-content-type-options:
-      - nosniff
-      x-ms-original-request-ids:
-      - ''
-      - ''
-      - ''
-      - ''
-      - ''
-      - ''
-      - ''
-      - ''
-    status:
-      code: 200
-      message: OK
-- request:
-    body: null
-    headers:
-      Accept:
-      - application/json
-      Accept-Encoding:
-      - gzip, deflate
-      CommandName:
-      - containerapp env create
-      Connection:
-      - keep-alive
-      ParameterSetName:
-      - -g -n --logs-workspace-id --logs-workspace-key
-      User-Agent:
-      - AZURECLI/2.40.0 azsdk-python-azure-mgmt-resource/21.1.0b1 Python/3.8.13 (macOS-12.5.1-x86_64-i386-64bit)
-    method: GET
-    uri: https://management.azure.com/subscriptions/00000000-0000-0000-0000-000000000000/providers/Microsoft.App?api-version=2021-04-01
-  response:
-    body:
-      string: '{"id":"/subscriptions/00000000-0000-0000-0000-000000000000/providers/Microsoft.App","namespace":"Microsoft.App","authorizations":[{"applicationId":"7e3bc4fd-85a3-4192-b177-5b8bfc87f42c","roleDefinitionId":"39a74f72-b40f-4bdc-b639-562fe2260bf0"},{"applicationId":"3734c1a4-2bed-4998-a37a-ff1a9e7bf019","roleDefinitionId":"5c779a4f-5cb2-4547-8c41-478d9be8ba90"},{"applicationId":"55ebbb62-3b9c-49fd-9b87-9595226dd4ac","roleDefinitionId":"e49ca620-7992-4561-a7df-4ed67dad77b5"}],"resourceTypes":[{"resourceType":"managedEnvironments","locations":["North
-        Central US (Stage)","Canada Central","West Europe","North Europe","East US","East
-        US 2","East Asia","Australia East","Germany West Central","Japan East","UK
-        South","West US","Central US","North Central US","South Central US","Korea
-        Central","Brazil South","West US 3","France Central","South Africa North","Norway
-        East","Central US EUAP","East US 2 EUAP"],"apiVersions":["2022-06-01-preview","2022-03-01","2022-01-01-preview"],"capabilities":"CrossResourceGroupResourceMove,
-        CrossSubscriptionResourceMove, SupportsTags, SupportsLocation"},{"resourceType":"managedEnvironments/certificates","locations":["North
-        Central US (Stage)","Canada Central","West Europe","North Europe","East US","East
-        US 2","East Asia","Australia East","Germany West Central","Japan East","UK
-        South","West US","Central US","North Central US","South Central US","Korea
-        Central","Brazil South","West US 3","France Central","South Africa North","Norway
-        East","Central US EUAP","East US 2 EUAP"],"apiVersions":["2022-06-01-preview","2022-03-01","2022-01-01-preview"],"capabilities":"CrossResourceGroupResourceMove,
-        CrossSubscriptionResourceMove, SupportsTags, SupportsLocation"},{"resourceType":"containerApps","locations":["North
-        Central US (Stage)","Canada Central","West Europe","North Europe","East US","East
-        US 2","East Asia","Australia East","Germany West Central","Japan East","UK
-        South","West US","Central US","North Central US","South Central US","Korea
-        Central","Brazil South","West US 3","France Central","South Africa North","Norway
-        East","Central US EUAP","East US 2 EUAP"],"apiVersions":["2022-06-01-preview","2022-03-01","2022-01-01-preview"],"capabilities":"CrossResourceGroupResourceMove,
-        CrossSubscriptionResourceMove, SystemAssignedResourceIdentity, SupportsTags,
-        SupportsLocation"},{"resourceType":"locations","locations":[],"apiVersions":["2022-06-01-preview","2022-03-01","2022-01-01-preview"],"capabilities":"None"},{"resourceType":"locations/managedEnvironmentOperationResults","locations":["North
-        Central US (Stage)","Canada Central","West Europe","North Europe","East US","East
-        US 2","East Asia","Australia East","Germany West Central","Japan East","UK
-        South","West US","Central US","North Central US","South Central US","Korea
-        Central","Brazil South","West US 3","France Central","South Africa North","Norway
-        East","Central US EUAP","East US 2 EUAP"],"apiVersions":["2022-06-01-preview","2022-03-01","2022-01-01-preview"],"capabilities":"None"},{"resourceType":"locations/managedEnvironmentOperationStatuses","locations":["North
-        Central US (Stage)","Canada Central","West Europe","North Europe","East US","East
-        US 2","East Asia","Australia East","Germany West Central","Japan East","UK
-        South","West US","Central US","North Central US","South Central US","Korea
-        Central","Brazil South","West US 3","France Central","South Africa North","Norway
-        East","Central US EUAP","East US 2 EUAP"],"apiVersions":["2022-06-01-preview","2022-03-01","2022-01-01-preview"],"capabilities":"None"},{"resourceType":"locations/containerappOperationResults","locations":["North
-        Central US (Stage)","Canada Central","West Europe","North Europe","East US","East
-        US 2","East Asia","Australia East","Germany West Central","Japan East","UK
-        South","West US","Central US","North Central US","South Central US","Korea
-        Central","Brazil South","West US 3","France Central","South Africa North","Norway
-        East","Central US EUAP","East US 2 EUAP"],"apiVersions":["2022-06-01-preview","2022-03-01","2022-01-01-preview"],"capabilities":"None"},{"resourceType":"locations/containerappOperationStatuses","locations":["North
-        Central US (Stage)","Canada Central","West Europe","North Europe","East US","East
-        US 2","East Asia","Australia East","Germany West Central","Japan East","UK
-        South","West US","Central US","North Central US","South Central US","Korea
-        Central","Brazil South","West US 3","France Central","South Africa North","Norway
-        East","Central US EUAP","East US 2 EUAP"],"apiVersions":["2022-06-01-preview","2022-03-01","2022-01-01-preview"],"capabilities":"None"},{"resourceType":"operations","locations":["North
-=======
       string: '{"id":"/subscriptions/00000000-0000-0000-0000-000000000000/providers/Microsoft.App","namespace":"Microsoft.App","authorizations":[{"applicationId":"7e3bc4fd-85a3-4192-b177-5b8bfc87f42c","roleDefinitionId":"39a74f72-b40f-4bdc-b639-562fe2260bf0"},{"applicationId":"3734c1a4-2bed-4998-a37a-ff1a9e7bf019","roleDefinitionId":"5c779a4f-5cb2-4547-8c41-478d9be8ba90"},{"applicationId":"55ebbb62-3b9c-49fd-9b87-9595226dd4ac","roleDefinitionId":"e49ca620-7992-4561-a7df-4ed67dad77b5","managedByRoleDefinitionId":"9e3af657-a8ff-583c-a75c-2fe7c4bcb635"}],"resourceTypes":[{"resourceType":"operations","locations":["North
->>>>>>> 93484371
         Central US (Stage)","Central US EUAP","East US 2 EUAP","Canada Central","West
         Europe","North Europe","East US","East US 2","East Asia","Australia East","Germany
         West Central","Japan East","UK South","West US","Central US","North Central
@@ -591,11 +408,7 @@
       content-type:
       - application/json; charset=utf-8
       date:
-<<<<<<< HEAD
-      - Wed, 28 Sep 2022 17:10:17 GMT
-=======
       - Tue, 14 Mar 2023 08:21:19 GMT
->>>>>>> 93484371
       expires:
       - '-1'
       pragma:
@@ -710,11 +523,7 @@
       content-type:
       - application/json; charset=utf-8
       date:
-<<<<<<< HEAD
-      - Wed, 28 Sep 2022 17:10:17 GMT
-=======
       - Tue, 14 Mar 2023 08:21:19 GMT
->>>>>>> 93484371
       expires:
       - '-1'
       pragma:
@@ -744,1528 +553,14 @@
       User-Agent:
       - AZURECLI/2.46.0 azsdk-python-azure-mgmt-resource/21.1.0b1 Python/3.10.10 (Windows-10-10.0.22621-SP0)
     method: GET
-<<<<<<< HEAD
-    uri: https://brazilsouth.management.azure.com/subscriptions/00000000-0000-0000-0000-000000000000/providers/Microsoft.App?api-version=2021-04-01
-  response:
-    body:
-      string: '{"id":"/subscriptions/00000000-0000-0000-0000-000000000000/providers/Microsoft.App","namespace":"Microsoft.App","authorizations":[{"applicationId":"7e3bc4fd-85a3-4192-b177-5b8bfc87f42c","roleDefinitionId":"39a74f72-b40f-4bdc-b639-562fe2260bf0"},{"applicationId":"3734c1a4-2bed-4998-a37a-ff1a9e7bf019","roleDefinitionId":"5c779a4f-5cb2-4547-8c41-478d9be8ba90"},{"applicationId":"55ebbb62-3b9c-49fd-9b87-9595226dd4ac","roleDefinitionId":"e49ca620-7992-4561-a7df-4ed67dad77b5"}],"resourceTypes":[{"resourceType":"managedEnvironments","locations":["North
-        Central US (Stage)","Canada Central","West Europe","North Europe","East US","East
-        US 2","East Asia","Australia East","Germany West Central","Japan East","UK
-        South","West US","Central US","North Central US","South Central US","Korea
-        Central","Brazil South","West US 3","France Central","South Africa North","Norway
-        East","Central US EUAP","East US 2 EUAP"],"apiVersions":["2022-06-01-preview","2022-03-01","2022-01-01-preview"],"capabilities":"CrossResourceGroupResourceMove,
-        CrossSubscriptionResourceMove, SupportsTags, SupportsLocation"},{"resourceType":"managedEnvironments/certificates","locations":["North
-        Central US (Stage)","Canada Central","West Europe","North Europe","East US","East
-        US 2","East Asia","Australia East","Germany West Central","Japan East","UK
-        South","West US","Central US","North Central US","South Central US","Korea
-        Central","Brazil South","West US 3","France Central","South Africa North","Norway
-        East","Central US EUAP","East US 2 EUAP"],"apiVersions":["2022-06-01-preview","2022-03-01","2022-01-01-preview"],"capabilities":"CrossResourceGroupResourceMove,
-        CrossSubscriptionResourceMove, SupportsTags, SupportsLocation"},{"resourceType":"containerApps","locations":["North
-        Central US (Stage)","Canada Central","West Europe","North Europe","East US","East
-        US 2","East Asia","Australia East","Germany West Central","Japan East","UK
-        South","West US","Central US","North Central US","South Central US","Korea
-        Central","Brazil South","West US 3","France Central","South Africa North","Norway
-        East","Central US EUAP","East US 2 EUAP"],"apiVersions":["2022-06-01-preview","2022-03-01","2022-01-01-preview"],"capabilities":"CrossResourceGroupResourceMove,
-        CrossSubscriptionResourceMove, SystemAssignedResourceIdentity, SupportsTags,
-        SupportsLocation"},{"resourceType":"locations","locations":[],"apiVersions":["2022-06-01-preview","2022-03-01","2022-01-01-preview"],"capabilities":"None"},{"resourceType":"locations/managedEnvironmentOperationResults","locations":["North
-        Central US (Stage)","Canada Central","West Europe","North Europe","East US","East
-        US 2","East Asia","Australia East","Germany West Central","Japan East","UK
-        South","West US","Central US","North Central US","South Central US","Korea
-        Central","Brazil South","West US 3","France Central","South Africa North","Norway
-        East","Central US EUAP","East US 2 EUAP"],"apiVersions":["2022-06-01-preview","2022-03-01","2022-01-01-preview"],"capabilities":"None"},{"resourceType":"locations/managedEnvironmentOperationStatuses","locations":["North
-        Central US (Stage)","Canada Central","West Europe","North Europe","East US","East
-        US 2","East Asia","Australia East","Germany West Central","Japan East","UK
-        South","West US","Central US","North Central US","South Central US","Korea
-        Central","Brazil South","West US 3","France Central","South Africa North","Norway
-        East","Central US EUAP","East US 2 EUAP"],"apiVersions":["2022-06-01-preview","2022-03-01","2022-01-01-preview"],"capabilities":"None"},{"resourceType":"locations/containerappOperationResults","locations":["North
-        Central US (Stage)","Canada Central","West Europe","North Europe","East US","East
-        US 2","East Asia","Australia East","Germany West Central","Japan East","UK
-        South","West US","Central US","North Central US","South Central US","Korea
-        Central","Brazil South","West US 3","France Central","South Africa North","Norway
-        East","Central US EUAP","East US 2 EUAP"],"apiVersions":["2022-06-01-preview","2022-03-01","2022-01-01-preview"],"capabilities":"None"},{"resourceType":"locations/containerappOperationStatuses","locations":["North
-        Central US (Stage)","Canada Central","West Europe","North Europe","East US","East
-        US 2","East Asia","Australia East","Germany West Central","Japan East","UK
-        South","West US","Central US","North Central US","South Central US","Korea
-        Central","Brazil South","West US 3","France Central","South Africa North","Norway
-        East","Central US EUAP","East US 2 EUAP"],"apiVersions":["2022-06-01-preview","2022-03-01","2022-01-01-preview"],"capabilities":"None"},{"resourceType":"operations","locations":["North
-=======
     uri: https://management.azure.com/subscriptions/00000000-0000-0000-0000-000000000000/providers/Microsoft.App?api-version=2022-09-01
   response:
     body:
       string: '{"id":"/subscriptions/00000000-0000-0000-0000-000000000000/providers/Microsoft.App","namespace":"Microsoft.App","authorizations":[{"applicationId":"7e3bc4fd-85a3-4192-b177-5b8bfc87f42c","roleDefinitionId":"39a74f72-b40f-4bdc-b639-562fe2260bf0"},{"applicationId":"3734c1a4-2bed-4998-a37a-ff1a9e7bf019","roleDefinitionId":"5c779a4f-5cb2-4547-8c41-478d9be8ba90"},{"applicationId":"55ebbb62-3b9c-49fd-9b87-9595226dd4ac","roleDefinitionId":"e49ca620-7992-4561-a7df-4ed67dad77b5","managedByRoleDefinitionId":"9e3af657-a8ff-583c-a75c-2fe7c4bcb635"}],"resourceTypes":[{"resourceType":"operations","locations":["North
->>>>>>> 93484371
         Central US (Stage)","Central US EUAP","East US 2 EUAP","Canada Central","West
         Europe","North Europe","East US","East US 2","East Asia","Australia East","Germany
         West Central","Japan East","UK South","West US","Central US","North Central
         US","South Central US","Korea Central","Brazil South","West US 3","France
-<<<<<<< HEAD
-        Central","South Africa North","Norway East"],"apiVersions":["2022-06-01-preview","2022-03-01","2022-01-01-preview"],"capabilities":"None"},{"resourceType":"connectedEnvironments","locations":["North
-        Central US (Stage)","Central US EUAP","East US 2 EUAP","North Central US","East
-        US","East Asia","West Europe"],"apiVersions":["2022-06-01-preview"],"capabilities":"CrossResourceGroupResourceMove,
-        CrossSubscriptionResourceMove, SupportsTags, SupportsLocation"},{"resourceType":"connectedEnvironments/certificates","locations":["North
-        Central US (Stage)","Central US EUAP","East US 2 EUAP","North Central US","East
-        US","East Asia","West Europe"],"apiVersions":["2022-06-01-preview"],"capabilities":"CrossResourceGroupResourceMove,
-        CrossSubscriptionResourceMove, SupportsTags, SupportsLocation"},{"resourceType":"locations/connectedEnvironmentOperationResults","locations":["North
-        Central US (Stage)","Central US EUAP","East US 2 EUAP","North Central US","East
-        US","East Asia","West Europe"],"apiVersions":["2022-06-01-preview"],"capabilities":"None"},{"resourceType":"locations/connectedEnvironmentOperationStatuses","locations":["North
-        Central US (Stage)","Central US EUAP","East US 2 EUAP","North Central US","East
-        US","East Asia","West Europe"],"apiVersions":["2022-06-01-preview"],"capabilities":"None"},{"resourceType":"locations/billingMeters","locations":["North
-        Central US (Stage)","Central US EUAP"],"apiVersions":["2022-06-01-preview"],"capabilities":"None"},{"resourceType":"locations/availableManagedEnvironmentsWorkloadProfileTypes","locations":["North
-        Central US (Stage)","Central US EUAP"],"apiVersions":["2022-06-01-preview"],"capabilities":"None"}],"registrationState":"Registered","registrationPolicy":"RegistrationRequired"}'
-    headers:
-      cache-control:
-      - no-cache
-      content-length:
-      - '6682'
-      content-type:
-      - application/json; charset=utf-8
-      date:
-      - Wed, 28 Sep 2022 17:10:17 GMT
-      expires:
-      - '-1'
-      pragma:
-      - no-cache
-      strict-transport-security:
-      - max-age=31536000; includeSubDomains
-      vary:
-      - Accept-Encoding
-      x-content-type-options:
-      - nosniff
-    status:
-      code: 200
-      message: OK
-- request:
-    body: '{"location": "northeurope", "tags": null, "sku": {"name": "consumption"},
-      "properties": {"daprAIInstrumentationKey": null, "vnetConfiguration": null,
-      "internalLoadBalancerEnabled": null, "appLogsConfiguration": {"destination":
-      "log-analytics", "logAnalyticsConfiguration": {"customerId": "b6aff7c6-cc22-4b89-8e00-f0031cece03b",
-      "sharedKey": "3zQN8dJrFXoLkyuSjJUNJXKLjIkNsY/+1f9LtCOv0g+6xSP7jgU7WHmHb8aKH+YQaN5QVWpqp7g6W/ktde+TZw=="}},
-      "customDomainConfiguration": null, "zoneRedundant": false}}'
-    headers:
-      Accept:
-      - '*/*'
-      Accept-Encoding:
-      - gzip, deflate
-      CommandName:
-      - containerapp env create
-      Connection:
-      - keep-alive
-      Content-Length:
-      - '494'
-      Content-Type:
-      - application/json
-      ParameterSetName:
-      - -g -n --logs-workspace-id --logs-workspace-key
-      User-Agent:
-      - python/3.8.13 (macOS-12.5.1-x86_64-i386-64bit) AZURECLI/2.40.0
-    method: PUT
-    uri: https://management.azure.com/subscriptions/00000000-0000-0000-0000-000000000000/resourceGroups/clitest.rg000001/providers/Microsoft.App/managedEnvironments/containerapp-e2e-env000002?api-version=2022-06-01-preview
-  response:
-    body:
-      string: '{"id":"/subscriptions/00000000-0000-0000-0000-000000000000/resourceGroups/clitest.rg000001/providers/Microsoft.App/managedEnvironments/containerapp-e2e-env000002","name":"containerapp-e2e-env000002","type":"Microsoft.App/managedEnvironments","location":"northeurope","systemData":{"createdBy":"silasstrawn@microsoft.com","createdByType":"User","createdAt":"2022-09-28T17:10:20.7634206Z","lastModifiedBy":"silasstrawn@microsoft.com","lastModifiedByType":"User","lastModifiedAt":"2022-09-28T17:10:20.7634206Z"},"properties":{"provisioningState":"Waiting","defaultDomain":"purpledune-fc0e55ea.northeurope.azurecontainerapps.io","staticIp":"20.223.54.127","appLogsConfiguration":{"destination":"log-analytics","logAnalyticsConfiguration":{"customerId":"b6aff7c6-cc22-4b89-8e00-f0031cece03b"}},"zoneRedundant":false,"useKubenet":true,"customDomainConfiguration":{"customDomainVerificationId":"333646C25EDA7C903C86F0F0D0193C412978B2E48FA0B4F1461D339FBBAE3EB7"}},"sku":{"name":"Consumption"}}'
-    headers:
-      api-supported-versions:
-      - 2022-01-01-preview, 2022-03-01, 2022-06-01-preview
-      azure-asyncoperation:
-      - https://management.azure.com/subscriptions/00000000-0000-0000-0000-000000000000/providers/Microsoft.App/locations/northeurope/managedEnvironmentOperationStatuses/f4adab00-b651-4675-863e-8caaacbc2164?api-version=2022-06-01-preview&azureAsyncOperation=true
-      cache-control:
-      - no-cache
-      content-length:
-      - '985'
-      content-type:
-      - application/json; charset=utf-8
-      date:
-      - Wed, 28 Sep 2022 17:10:23 GMT
-      expires:
-      - '-1'
-      pragma:
-      - no-cache
-      server:
-      - Microsoft-IIS/10.0
-      strict-transport-security:
-      - max-age=31536000; includeSubDomains
-      x-content-type-options:
-      - nosniff
-      x-ms-async-operation-timeout:
-      - PT15M
-      x-ms-ratelimit-remaining-subscription-resource-requests:
-      - '99'
-      x-powered-by:
-      - ASP.NET
-    status:
-      code: 201
-      message: Created
-- request:
-    body: null
-    headers:
-      Accept:
-      - '*/*'
-      Accept-Encoding:
-      - gzip, deflate
-      CommandName:
-      - containerapp env create
-      Connection:
-      - keep-alive
-      ParameterSetName:
-      - -g -n --logs-workspace-id --logs-workspace-key
-      User-Agent:
-      - python/3.8.13 (macOS-12.5.1-x86_64-i386-64bit) AZURECLI/2.40.0
-    method: GET
-    uri: https://management.azure.com/subscriptions/00000000-0000-0000-0000-000000000000/resourceGroups/clitest.rg000001/providers/Microsoft.App/managedEnvironments/containerapp-e2e-env000002?api-version=2022-06-01-preview
-  response:
-    body:
-      string: '{"id":"/subscriptions/00000000-0000-0000-0000-000000000000/resourceGroups/clitest.rg000001/providers/Microsoft.App/managedEnvironments/containerapp-e2e-env000002","name":"containerapp-e2e-env000002","type":"Microsoft.App/managedEnvironments","location":"canadacentral","systemData":{"createdBy":"silasstrawn@microsoft.com","createdByType":"User","createdAt":"2022-09-21T21:57:07.1068474","lastModifiedBy":"silasstrawn@microsoft.com","lastModifiedByType":"User","lastModifiedAt":"2022-09-21T21:57:07.1068474"},"properties":{"provisioningState":"Waiting","defaultDomain":"greentree-48bcf3f7.canadacentral.azurecontainerapps.io","appLogsConfiguration":{"destination":"log-analytics","logAnalyticsConfiguration":{"customerId":"dd7e6c44-3081-4427-84f4-77982f7bb3bf"}},"zoneRedundant":false,"useKubenet":false,"customDomainConfiguration":{"customDomainVerificationId":"333646C25EDA7C903C86F0F0D0193C412978B2E48FA0B4F1461D339FBBAE3EB7","expirationDateUtc":"0001-01-01T00:00:00"}},"sku":{"name":"Consumption"}}'
-    headers:
-      api-supported-versions:
-      - 2022-01-01-preview, 2022-03-01, 2022-06-01-preview
-      cache-control:
-      - no-cache
-      content-length:
-      - '1002'
-      content-type:
-      - application/json; charset=utf-8
-      date:
-      - Wed, 21 Sep 2022 21:57:10 GMT
-      expires:
-      - '-1'
-      pragma:
-      - no-cache
-      server:
-      - Microsoft-IIS/10.0
-      strict-transport-security:
-      - max-age=31536000; includeSubDomains
-      transfer-encoding:
-      - chunked
-      vary:
-      - Accept-Encoding,Accept-Encoding
-      x-content-type-options:
-      - nosniff
-      x-powered-by:
-      - ASP.NET
-    status:
-      code: 200
-      message: OK
-- request:
-    body: null
-    headers:
-      Accept:
-      - '*/*'
-      Accept-Encoding:
-      - gzip, deflate
-      CommandName:
-      - containerapp env create
-      Connection:
-      - keep-alive
-      ParameterSetName:
-      - -g -n --logs-workspace-id --logs-workspace-key
-      User-Agent:
-      - python/3.8.13 (macOS-12.5.1-x86_64-i386-64bit) AZURECLI/2.40.0
-    method: GET
-    uri: https://management.azure.com/subscriptions/00000000-0000-0000-0000-000000000000/resourceGroups/clitest.rg000001/providers/Microsoft.App/managedEnvironments/containerapp-e2e-env000002?api-version=2022-06-01-preview
-  response:
-    body:
-      string: '{"id":"/subscriptions/00000000-0000-0000-0000-000000000000/resourceGroups/clitest.rg000001/providers/Microsoft.App/managedEnvironments/containerapp-e2e-env000002","name":"containerapp-e2e-env000002","type":"Microsoft.App/managedEnvironments","location":"canadacentral","systemData":{"createdBy":"silasstrawn@microsoft.com","createdByType":"User","createdAt":"2022-09-21T21:57:07.1068474","lastModifiedBy":"silasstrawn@microsoft.com","lastModifiedByType":"User","lastModifiedAt":"2022-09-21T21:57:07.1068474"},"properties":{"provisioningState":"Waiting","defaultDomain":"greentree-48bcf3f7.canadacentral.azurecontainerapps.io","appLogsConfiguration":{"destination":"log-analytics","logAnalyticsConfiguration":{"customerId":"dd7e6c44-3081-4427-84f4-77982f7bb3bf"}},"zoneRedundant":false,"useKubenet":false,"customDomainConfiguration":{"customDomainVerificationId":"333646C25EDA7C903C86F0F0D0193C412978B2E48FA0B4F1461D339FBBAE3EB7","expirationDateUtc":"0001-01-01T00:00:00"}},"sku":{"name":"Consumption"}}'
-    headers:
-      api-supported-versions:
-      - 2022-01-01-preview, 2022-03-01, 2022-06-01-preview
-      cache-control:
-      - no-cache
-      content-length:
-      - '1002'
-      content-type:
-      - application/json; charset=utf-8
-      date:
-      - Wed, 21 Sep 2022 21:57:13 GMT
-      expires:
-      - '-1'
-      pragma:
-      - no-cache
-      server:
-      - Microsoft-IIS/10.0
-      strict-transport-security:
-      - max-age=31536000; includeSubDomains
-      transfer-encoding:
-      - chunked
-      vary:
-      - Accept-Encoding,Accept-Encoding
-      x-content-type-options:
-      - nosniff
-      x-powered-by:
-      - ASP.NET
-    status:
-      code: 200
-      message: OK
-- request:
-    body: null
-    headers:
-      Accept:
-      - '*/*'
-      Accept-Encoding:
-      - gzip, deflate
-      CommandName:
-      - containerapp env create
-      Connection:
-      - keep-alive
-      ParameterSetName:
-      - -g -n --logs-workspace-id --logs-workspace-key
-      User-Agent:
-      - python/3.8.13 (macOS-12.5.1-x86_64-i386-64bit) AZURECLI/2.40.0
-    method: GET
-    uri: https://management.azure.com/subscriptions/00000000-0000-0000-0000-000000000000/resourceGroups/clitest.rg000001/providers/Microsoft.App/managedEnvironments/containerapp-e2e-env000002?api-version=2022-06-01-preview
-  response:
-    body:
-      string: '{"id":"/subscriptions/00000000-0000-0000-0000-000000000000/resourceGroups/clitest.rg000001/providers/Microsoft.App/managedEnvironments/containerapp-e2e-env000002","name":"containerapp-e2e-env000002","type":"Microsoft.App/managedEnvironments","location":"canadacentral","systemData":{"createdBy":"silasstrawn@microsoft.com","createdByType":"User","createdAt":"2022-09-21T21:57:07.1068474","lastModifiedBy":"silasstrawn@microsoft.com","lastModifiedByType":"User","lastModifiedAt":"2022-09-21T21:57:07.1068474"},"properties":{"provisioningState":"Waiting","defaultDomain":"greentree-48bcf3f7.canadacentral.azurecontainerapps.io","appLogsConfiguration":{"destination":"log-analytics","logAnalyticsConfiguration":{"customerId":"dd7e6c44-3081-4427-84f4-77982f7bb3bf"}},"zoneRedundant":false,"useKubenet":false,"customDomainConfiguration":{"customDomainVerificationId":"333646C25EDA7C903C86F0F0D0193C412978B2E48FA0B4F1461D339FBBAE3EB7","expirationDateUtc":"0001-01-01T00:00:00"}},"sku":{"name":"Consumption"}}'
-    headers:
-      api-supported-versions:
-      - 2022-01-01-preview, 2022-03-01, 2022-06-01-preview
-      cache-control:
-      - no-cache
-      content-length:
-      - '1002'
-      content-type:
-      - application/json; charset=utf-8
-      date:
-      - Wed, 21 Sep 2022 21:57:16 GMT
-      expires:
-      - '-1'
-      pragma:
-      - no-cache
-      server:
-      - Microsoft-IIS/10.0
-      strict-transport-security:
-      - max-age=31536000; includeSubDomains
-      transfer-encoding:
-      - chunked
-      vary:
-      - Accept-Encoding,Accept-Encoding
-      x-content-type-options:
-      - nosniff
-      x-powered-by:
-      - ASP.NET
-    status:
-      code: 200
-      message: OK
-- request:
-    body: null
-    headers:
-      Accept:
-      - '*/*'
-      Accept-Encoding:
-      - gzip, deflate
-      CommandName:
-      - containerapp env create
-      Connection:
-      - keep-alive
-      ParameterSetName:
-      - -g -n --logs-workspace-id --logs-workspace-key
-      User-Agent:
-      - python/3.8.13 (macOS-12.5.1-x86_64-i386-64bit) AZURECLI/2.40.0
-    method: GET
-    uri: https://management.azure.com/subscriptions/00000000-0000-0000-0000-000000000000/resourceGroups/clitest.rg000001/providers/Microsoft.App/managedEnvironments/containerapp-e2e-env000002?api-version=2022-06-01-preview
-  response:
-    body:
-      string: '{"id":"/subscriptions/00000000-0000-0000-0000-000000000000/resourceGroups/clitest.rg000001/providers/Microsoft.App/managedEnvironments/containerapp-e2e-env000002","name":"containerapp-e2e-env000002","type":"Microsoft.App/managedEnvironments","location":"canadacentral","systemData":{"createdBy":"silasstrawn@microsoft.com","createdByType":"User","createdAt":"2022-09-21T21:57:07.1068474","lastModifiedBy":"silasstrawn@microsoft.com","lastModifiedByType":"User","lastModifiedAt":"2022-09-21T21:57:07.1068474"},"properties":{"provisioningState":"Waiting","defaultDomain":"greentree-48bcf3f7.canadacentral.azurecontainerapps.io","appLogsConfiguration":{"destination":"log-analytics","logAnalyticsConfiguration":{"customerId":"dd7e6c44-3081-4427-84f4-77982f7bb3bf"}},"zoneRedundant":false,"useKubenet":false,"customDomainConfiguration":{"customDomainVerificationId":"333646C25EDA7C903C86F0F0D0193C412978B2E48FA0B4F1461D339FBBAE3EB7","expirationDateUtc":"0001-01-01T00:00:00"}},"sku":{"name":"Consumption"}}'
-    headers:
-      api-supported-versions:
-      - 2022-01-01-preview, 2022-03-01, 2022-06-01-preview
-      cache-control:
-      - no-cache
-      content-length:
-      - '1002'
-      content-type:
-      - application/json; charset=utf-8
-      date:
-      - Wed, 21 Sep 2022 21:57:19 GMT
-      expires:
-      - '-1'
-      pragma:
-      - no-cache
-      server:
-      - Microsoft-IIS/10.0
-      strict-transport-security:
-      - max-age=31536000; includeSubDomains
-      transfer-encoding:
-      - chunked
-      vary:
-      - Accept-Encoding,Accept-Encoding
-      x-content-type-options:
-      - nosniff
-      x-powered-by:
-      - ASP.NET
-    status:
-      code: 200
-      message: OK
-- request:
-    body: null
-    headers:
-      Accept:
-      - '*/*'
-      Accept-Encoding:
-      - gzip, deflate
-      CommandName:
-      - containerapp env create
-      Connection:
-      - keep-alive
-      ParameterSetName:
-      - -g -n --logs-workspace-id --logs-workspace-key
-      User-Agent:
-      - python/3.8.13 (macOS-12.5.1-x86_64-i386-64bit) AZURECLI/2.40.0
-    method: GET
-    uri: https://management.azure.com/subscriptions/00000000-0000-0000-0000-000000000000/resourceGroups/clitest.rg000001/providers/Microsoft.App/managedEnvironments/containerapp-e2e-env000002?api-version=2022-06-01-preview
-  response:
-    body:
-      string: '{"id":"/subscriptions/00000000-0000-0000-0000-000000000000/resourceGroups/clitest.rg000001/providers/Microsoft.App/managedEnvironments/containerapp-e2e-env000002","name":"containerapp-e2e-env000002","type":"Microsoft.App/managedEnvironments","location":"canadacentral","systemData":{"createdBy":"silasstrawn@microsoft.com","createdByType":"User","createdAt":"2022-09-21T21:57:07.1068474","lastModifiedBy":"silasstrawn@microsoft.com","lastModifiedByType":"User","lastModifiedAt":"2022-09-21T21:57:07.1068474"},"properties":{"provisioningState":"Waiting","defaultDomain":"greentree-48bcf3f7.canadacentral.azurecontainerapps.io","appLogsConfiguration":{"destination":"log-analytics","logAnalyticsConfiguration":{"customerId":"dd7e6c44-3081-4427-84f4-77982f7bb3bf"}},"zoneRedundant":false,"useKubenet":false,"customDomainConfiguration":{"customDomainVerificationId":"333646C25EDA7C903C86F0F0D0193C412978B2E48FA0B4F1461D339FBBAE3EB7","expirationDateUtc":"0001-01-01T00:00:00"}},"sku":{"name":"Consumption"}}'
-    headers:
-      api-supported-versions:
-      - 2022-01-01-preview, 2022-03-01, 2022-06-01-preview
-      cache-control:
-      - no-cache
-      content-length:
-      - '1002'
-      content-type:
-      - application/json; charset=utf-8
-      date:
-      - Wed, 21 Sep 2022 21:57:22 GMT
-      expires:
-      - '-1'
-      pragma:
-      - no-cache
-      server:
-      - Microsoft-IIS/10.0
-      strict-transport-security:
-      - max-age=31536000; includeSubDomains
-      transfer-encoding:
-      - chunked
-      vary:
-      - Accept-Encoding,Accept-Encoding
-      x-content-type-options:
-      - nosniff
-      x-powered-by:
-      - ASP.NET
-    status:
-      code: 200
-      message: OK
-- request:
-    body: null
-    headers:
-      Accept:
-      - '*/*'
-      Accept-Encoding:
-      - gzip, deflate
-      CommandName:
-      - containerapp env create
-      Connection:
-      - keep-alive
-      ParameterSetName:
-      - -g -n --logs-workspace-id --logs-workspace-key
-      User-Agent:
-      - python/3.8.13 (macOS-12.5.1-x86_64-i386-64bit) AZURECLI/2.40.0
-    method: GET
-    uri: https://management.azure.com/subscriptions/00000000-0000-0000-0000-000000000000/resourceGroups/clitest.rg000001/providers/Microsoft.App/managedEnvironments/containerapp-e2e-env000002?api-version=2022-06-01-preview
-  response:
-    body:
-      string: '{"id":"/subscriptions/00000000-0000-0000-0000-000000000000/resourceGroups/clitest.rg000001/providers/Microsoft.App/managedEnvironments/containerapp-e2e-env000002","name":"containerapp-e2e-env000002","type":"Microsoft.App/managedEnvironments","location":"canadacentral","systemData":{"createdBy":"silasstrawn@microsoft.com","createdByType":"User","createdAt":"2022-09-21T21:57:07.1068474","lastModifiedBy":"silasstrawn@microsoft.com","lastModifiedByType":"User","lastModifiedAt":"2022-09-21T21:57:07.1068474"},"properties":{"provisioningState":"Waiting","defaultDomain":"greentree-48bcf3f7.canadacentral.azurecontainerapps.io","appLogsConfiguration":{"destination":"log-analytics","logAnalyticsConfiguration":{"customerId":"dd7e6c44-3081-4427-84f4-77982f7bb3bf"}},"zoneRedundant":false,"useKubenet":false,"customDomainConfiguration":{"customDomainVerificationId":"333646C25EDA7C903C86F0F0D0193C412978B2E48FA0B4F1461D339FBBAE3EB7","expirationDateUtc":"0001-01-01T00:00:00"}},"sku":{"name":"Consumption"}}'
-    headers:
-      api-supported-versions:
-      - 2022-01-01-preview, 2022-03-01, 2022-06-01-preview
-      cache-control:
-      - no-cache
-      content-length:
-      - '1002'
-      content-type:
-      - application/json; charset=utf-8
-      date:
-      - Wed, 21 Sep 2022 21:57:24 GMT
-      expires:
-      - '-1'
-      pragma:
-      - no-cache
-      server:
-      - Microsoft-IIS/10.0
-      strict-transport-security:
-      - max-age=31536000; includeSubDomains
-      transfer-encoding:
-      - chunked
-      vary:
-      - Accept-Encoding,Accept-Encoding
-      x-content-type-options:
-      - nosniff
-      x-powered-by:
-      - ASP.NET
-    status:
-      code: 200
-      message: OK
-- request:
-    body: null
-    headers:
-      Accept:
-      - '*/*'
-      Accept-Encoding:
-      - gzip, deflate
-      CommandName:
-      - containerapp env create
-      Connection:
-      - keep-alive
-      ParameterSetName:
-      - -g -n --logs-workspace-id --logs-workspace-key
-      User-Agent:
-      - python/3.8.13 (macOS-12.5.1-x86_64-i386-64bit) AZURECLI/2.40.0
-    method: GET
-    uri: https://management.azure.com/subscriptions/00000000-0000-0000-0000-000000000000/resourceGroups/clitest.rg000001/providers/Microsoft.App/managedEnvironments/containerapp-e2e-env000002?api-version=2022-06-01-preview
-  response:
-    body:
-      string: '{"id":"/subscriptions/00000000-0000-0000-0000-000000000000/resourceGroups/clitest.rg000001/providers/Microsoft.App/managedEnvironments/containerapp-e2e-env000002","name":"containerapp-e2e-env000002","type":"Microsoft.App/managedEnvironments","location":"canadacentral","systemData":{"createdBy":"silasstrawn@microsoft.com","createdByType":"User","createdAt":"2022-09-21T21:57:07.1068474","lastModifiedBy":"silasstrawn@microsoft.com","lastModifiedByType":"User","lastModifiedAt":"2022-09-21T21:57:07.1068474"},"properties":{"provisioningState":"Waiting","defaultDomain":"greentree-48bcf3f7.canadacentral.azurecontainerapps.io","appLogsConfiguration":{"destination":"log-analytics","logAnalyticsConfiguration":{"customerId":"dd7e6c44-3081-4427-84f4-77982f7bb3bf"}},"zoneRedundant":false,"useKubenet":false,"customDomainConfiguration":{"customDomainVerificationId":"333646C25EDA7C903C86F0F0D0193C412978B2E48FA0B4F1461D339FBBAE3EB7","expirationDateUtc":"0001-01-01T00:00:00"}},"sku":{"name":"Consumption"}}'
-    headers:
-      api-supported-versions:
-      - 2022-01-01-preview, 2022-03-01, 2022-06-01-preview
-      cache-control:
-      - no-cache
-      content-length:
-      - '1002'
-      content-type:
-      - application/json; charset=utf-8
-      date:
-      - Wed, 21 Sep 2022 21:57:27 GMT
-      expires:
-      - '-1'
-      pragma:
-      - no-cache
-      server:
-      - Microsoft-IIS/10.0
-      strict-transport-security:
-      - max-age=31536000; includeSubDomains
-      transfer-encoding:
-      - chunked
-      vary:
-      - Accept-Encoding,Accept-Encoding
-      x-content-type-options:
-      - nosniff
-      x-powered-by:
-      - ASP.NET
-    status:
-      code: 200
-      message: OK
-- request:
-    body: null
-    headers:
-      Accept:
-      - '*/*'
-      Accept-Encoding:
-      - gzip, deflate
-      CommandName:
-      - containerapp env create
-      Connection:
-      - keep-alive
-      ParameterSetName:
-      - -g -n --logs-workspace-id --logs-workspace-key
-      User-Agent:
-      - python/3.8.13 (macOS-12.5.1-x86_64-i386-64bit) AZURECLI/2.40.0
-    method: GET
-    uri: https://management.azure.com/subscriptions/00000000-0000-0000-0000-000000000000/resourceGroups/clitest.rg000001/providers/Microsoft.App/managedEnvironments/containerapp-e2e-env000002?api-version=2022-06-01-preview
-  response:
-    body:
-      string: '{"id":"/subscriptions/00000000-0000-0000-0000-000000000000/resourceGroups/clitest.rg000001/providers/Microsoft.App/managedEnvironments/containerapp-e2e-env000002","name":"containerapp-e2e-env000002","type":"Microsoft.App/managedEnvironments","location":"canadacentral","systemData":{"createdBy":"silasstrawn@microsoft.com","createdByType":"User","createdAt":"2022-09-21T21:57:07.1068474","lastModifiedBy":"silasstrawn@microsoft.com","lastModifiedByType":"User","lastModifiedAt":"2022-09-21T21:57:07.1068474"},"properties":{"provisioningState":"Waiting","defaultDomain":"greentree-48bcf3f7.canadacentral.azurecontainerapps.io","appLogsConfiguration":{"destination":"log-analytics","logAnalyticsConfiguration":{"customerId":"dd7e6c44-3081-4427-84f4-77982f7bb3bf"}},"zoneRedundant":false,"useKubenet":false,"customDomainConfiguration":{"customDomainVerificationId":"333646C25EDA7C903C86F0F0D0193C412978B2E48FA0B4F1461D339FBBAE3EB7","expirationDateUtc":"0001-01-01T00:00:00"}},"sku":{"name":"Consumption"}}'
-    headers:
-      api-supported-versions:
-      - 2022-01-01-preview, 2022-03-01, 2022-06-01-preview
-      cache-control:
-      - no-cache
-      content-length:
-      - '1002'
-      content-type:
-      - application/json; charset=utf-8
-      date:
-      - Wed, 21 Sep 2022 21:57:30 GMT
-      expires:
-      - '-1'
-      pragma:
-      - no-cache
-      server:
-      - Microsoft-IIS/10.0
-      strict-transport-security:
-      - max-age=31536000; includeSubDomains
-      transfer-encoding:
-      - chunked
-      vary:
-      - Accept-Encoding,Accept-Encoding
-      x-content-type-options:
-      - nosniff
-      x-powered-by:
-      - ASP.NET
-    status:
-      code: 200
-      message: OK
-- request:
-    body: null
-    headers:
-      Accept:
-      - '*/*'
-      Accept-Encoding:
-      - gzip, deflate
-      CommandName:
-      - containerapp env create
-      Connection:
-      - keep-alive
-      ParameterSetName:
-      - -g -n --logs-workspace-id --logs-workspace-key
-      User-Agent:
-      - python/3.8.13 (macOS-12.5.1-x86_64-i386-64bit) AZURECLI/2.40.0
-    method: GET
-    uri: https://management.azure.com/subscriptions/00000000-0000-0000-0000-000000000000/resourceGroups/clitest.rg000001/providers/Microsoft.App/managedEnvironments/containerapp-e2e-env000002?api-version=2022-06-01-preview
-  response:
-    body:
-      string: '{"id":"/subscriptions/00000000-0000-0000-0000-000000000000/resourceGroups/clitest.rg000001/providers/Microsoft.App/managedEnvironments/containerapp-e2e-env000002","name":"containerapp-e2e-env000002","type":"Microsoft.App/managedEnvironments","location":"canadacentral","systemData":{"createdBy":"silasstrawn@microsoft.com","createdByType":"User","createdAt":"2022-09-21T21:57:07.1068474","lastModifiedBy":"silasstrawn@microsoft.com","lastModifiedByType":"User","lastModifiedAt":"2022-09-21T21:57:07.1068474"},"properties":{"provisioningState":"Waiting","defaultDomain":"greentree-48bcf3f7.canadacentral.azurecontainerapps.io","appLogsConfiguration":{"destination":"log-analytics","logAnalyticsConfiguration":{"customerId":"dd7e6c44-3081-4427-84f4-77982f7bb3bf"}},"zoneRedundant":false,"useKubenet":false,"customDomainConfiguration":{"customDomainVerificationId":"333646C25EDA7C903C86F0F0D0193C412978B2E48FA0B4F1461D339FBBAE3EB7","expirationDateUtc":"0001-01-01T00:00:00"}},"sku":{"name":"Consumption"}}'
-    headers:
-      api-supported-versions:
-      - 2022-01-01-preview, 2022-03-01, 2022-06-01-preview
-      cache-control:
-      - no-cache
-      content-length:
-      - '1002'
-      content-type:
-      - application/json; charset=utf-8
-      date:
-      - Wed, 21 Sep 2022 21:57:34 GMT
-      expires:
-      - '-1'
-      pragma:
-      - no-cache
-      server:
-      - Microsoft-IIS/10.0
-      strict-transport-security:
-      - max-age=31536000; includeSubDomains
-      transfer-encoding:
-      - chunked
-      vary:
-      - Accept-Encoding,Accept-Encoding
-      x-content-type-options:
-      - nosniff
-      x-powered-by:
-      - ASP.NET
-    status:
-      code: 200
-      message: OK
-- request:
-    body: null
-    headers:
-      Accept:
-      - '*/*'
-      Accept-Encoding:
-      - gzip, deflate
-      CommandName:
-      - containerapp env create
-      Connection:
-      - keep-alive
-      ParameterSetName:
-      - -g -n --logs-workspace-id --logs-workspace-key
-      User-Agent:
-      - python/3.8.13 (macOS-12.5.1-x86_64-i386-64bit) AZURECLI/2.40.0
-    method: GET
-    uri: https://management.azure.com/subscriptions/00000000-0000-0000-0000-000000000000/resourceGroups/clitest.rg000001/providers/Microsoft.App/managedEnvironments/containerapp-e2e-env000002?api-version=2022-06-01-preview
-  response:
-    body:
-      string: '{"id":"/subscriptions/00000000-0000-0000-0000-000000000000/resourceGroups/clitest.rg000001/providers/Microsoft.App/managedEnvironments/containerapp-e2e-env000002","name":"containerapp-e2e-env000002","type":"Microsoft.App/managedEnvironments","location":"canadacentral","systemData":{"createdBy":"silasstrawn@microsoft.com","createdByType":"User","createdAt":"2022-09-21T21:57:07.1068474","lastModifiedBy":"silasstrawn@microsoft.com","lastModifiedByType":"User","lastModifiedAt":"2022-09-21T21:57:07.1068474"},"properties":{"provisioningState":"Waiting","defaultDomain":"greentree-48bcf3f7.canadacentral.azurecontainerapps.io","appLogsConfiguration":{"destination":"log-analytics","logAnalyticsConfiguration":{"customerId":"dd7e6c44-3081-4427-84f4-77982f7bb3bf"}},"zoneRedundant":false,"useKubenet":false,"customDomainConfiguration":{"customDomainVerificationId":"333646C25EDA7C903C86F0F0D0193C412978B2E48FA0B4F1461D339FBBAE3EB7","expirationDateUtc":"0001-01-01T00:00:00"}},"sku":{"name":"Consumption"}}'
-    headers:
-      api-supported-versions:
-      - 2022-01-01-preview, 2022-03-01, 2022-06-01-preview
-      cache-control:
-      - no-cache
-      content-length:
-      - '1002'
-      content-type:
-      - application/json; charset=utf-8
-      date:
-      - Wed, 21 Sep 2022 21:57:37 GMT
-      expires:
-      - '-1'
-      pragma:
-      - no-cache
-      server:
-      - Microsoft-IIS/10.0
-      strict-transport-security:
-      - max-age=31536000; includeSubDomains
-      transfer-encoding:
-      - chunked
-      vary:
-      - Accept-Encoding,Accept-Encoding
-      x-content-type-options:
-      - nosniff
-      x-powered-by:
-      - ASP.NET
-    status:
-      code: 200
-      message: OK
-- request:
-    body: null
-    headers:
-      Accept:
-      - '*/*'
-      Accept-Encoding:
-      - gzip, deflate
-      CommandName:
-      - containerapp env create
-      Connection:
-      - keep-alive
-      ParameterSetName:
-      - -g -n --logs-workspace-id --logs-workspace-key
-      User-Agent:
-      - python/3.8.13 (macOS-12.5.1-x86_64-i386-64bit) AZURECLI/2.40.0
-    method: GET
-    uri: https://management.azure.com/subscriptions/00000000-0000-0000-0000-000000000000/resourceGroups/clitest.rg000001/providers/Microsoft.App/managedEnvironments/containerapp-e2e-env000002?api-version=2022-06-01-preview
-  response:
-    body:
-      string: '{"id":"/subscriptions/00000000-0000-0000-0000-000000000000/resourceGroups/clitest.rg000001/providers/Microsoft.App/managedEnvironments/containerapp-e2e-env000002","name":"containerapp-e2e-env000002","type":"Microsoft.App/managedEnvironments","location":"canadacentral","systemData":{"createdBy":"silasstrawn@microsoft.com","createdByType":"User","createdAt":"2022-09-21T21:57:07.1068474","lastModifiedBy":"silasstrawn@microsoft.com","lastModifiedByType":"User","lastModifiedAt":"2022-09-21T21:57:07.1068474"},"properties":{"provisioningState":"Waiting","defaultDomain":"greentree-48bcf3f7.canadacentral.azurecontainerapps.io","appLogsConfiguration":{"destination":"log-analytics","logAnalyticsConfiguration":{"customerId":"dd7e6c44-3081-4427-84f4-77982f7bb3bf"}},"zoneRedundant":false,"useKubenet":false,"customDomainConfiguration":{"customDomainVerificationId":"333646C25EDA7C903C86F0F0D0193C412978B2E48FA0B4F1461D339FBBAE3EB7","expirationDateUtc":"0001-01-01T00:00:00"}},"sku":{"name":"Consumption"}}'
-    headers:
-      api-supported-versions:
-      - 2022-01-01-preview, 2022-03-01, 2022-06-01-preview
-      cache-control:
-      - no-cache
-      content-length:
-      - '1002'
-      content-type:
-      - application/json; charset=utf-8
-      date:
-      - Wed, 21 Sep 2022 21:57:42 GMT
-      expires:
-      - '-1'
-      pragma:
-      - no-cache
-      server:
-      - Microsoft-IIS/10.0
-      strict-transport-security:
-      - max-age=31536000; includeSubDomains
-      transfer-encoding:
-      - chunked
-      vary:
-      - Accept-Encoding,Accept-Encoding
-      x-content-type-options:
-      - nosniff
-      x-powered-by:
-      - ASP.NET
-    status:
-      code: 200
-      message: OK
-- request:
-    body: null
-    headers:
-      Accept:
-      - '*/*'
-      Accept-Encoding:
-      - gzip, deflate
-      CommandName:
-      - containerapp env create
-      Connection:
-      - keep-alive
-      ParameterSetName:
-      - -g -n --logs-workspace-id --logs-workspace-key
-      User-Agent:
-      - python/3.8.13 (macOS-12.5.1-x86_64-i386-64bit) AZURECLI/2.40.0
-    method: GET
-    uri: https://management.azure.com/subscriptions/00000000-0000-0000-0000-000000000000/resourceGroups/clitest.rg000001/providers/Microsoft.App/managedEnvironments/containerapp-e2e-env000002?api-version=2022-06-01-preview
-  response:
-    body:
-      string: '{"id":"/subscriptions/00000000-0000-0000-0000-000000000000/resourceGroups/clitest.rg000001/providers/Microsoft.App/managedEnvironments/containerapp-e2e-env000002","name":"containerapp-e2e-env000002","type":"Microsoft.App/managedEnvironments","location":"canadacentral","systemData":{"createdBy":"silasstrawn@microsoft.com","createdByType":"User","createdAt":"2022-09-21T21:57:07.1068474","lastModifiedBy":"silasstrawn@microsoft.com","lastModifiedByType":"User","lastModifiedAt":"2022-09-21T21:57:07.1068474"},"properties":{"provisioningState":"Waiting","defaultDomain":"greentree-48bcf3f7.canadacentral.azurecontainerapps.io","appLogsConfiguration":{"destination":"log-analytics","logAnalyticsConfiguration":{"customerId":"dd7e6c44-3081-4427-84f4-77982f7bb3bf"}},"zoneRedundant":false,"useKubenet":false,"customDomainConfiguration":{"customDomainVerificationId":"333646C25EDA7C903C86F0F0D0193C412978B2E48FA0B4F1461D339FBBAE3EB7","expirationDateUtc":"0001-01-01T00:00:00"}},"sku":{"name":"Consumption"}}'
-    headers:
-      api-supported-versions:
-      - 2022-01-01-preview, 2022-03-01, 2022-06-01-preview
-      cache-control:
-      - no-cache
-      content-length:
-      - '1002'
-      content-type:
-      - application/json; charset=utf-8
-      date:
-      - Wed, 21 Sep 2022 21:57:45 GMT
-      expires:
-      - '-1'
-      pragma:
-      - no-cache
-      server:
-      - Microsoft-IIS/10.0
-      strict-transport-security:
-      - max-age=31536000; includeSubDomains
-      transfer-encoding:
-      - chunked
-      vary:
-      - Accept-Encoding,Accept-Encoding
-      x-content-type-options:
-      - nosniff
-      x-powered-by:
-      - ASP.NET
-    status:
-      code: 200
-      message: OK
-- request:
-    body: null
-    headers:
-      Accept:
-      - '*/*'
-      Accept-Encoding:
-      - gzip, deflate
-      CommandName:
-      - containerapp env create
-      Connection:
-      - keep-alive
-      ParameterSetName:
-      - -g -n --logs-workspace-id --logs-workspace-key
-      User-Agent:
-      - python/3.8.13 (macOS-12.5.1-x86_64-i386-64bit) AZURECLI/2.40.0
-    method: GET
-    uri: https://management.azure.com/subscriptions/00000000-0000-0000-0000-000000000000/resourceGroups/clitest.rg000001/providers/Microsoft.App/managedEnvironments/containerapp-e2e-env000002?api-version=2022-06-01-preview
-  response:
-    body:
-      string: '{"id":"/subscriptions/00000000-0000-0000-0000-000000000000/resourceGroups/clitest.rg000001/providers/Microsoft.App/managedEnvironments/containerapp-e2e-env000002","name":"containerapp-e2e-env000002","type":"Microsoft.App/managedEnvironments","location":"canadacentral","systemData":{"createdBy":"silasstrawn@microsoft.com","createdByType":"User","createdAt":"2022-09-21T21:57:07.1068474","lastModifiedBy":"silasstrawn@microsoft.com","lastModifiedByType":"User","lastModifiedAt":"2022-09-21T21:57:07.1068474"},"properties":{"provisioningState":"Waiting","defaultDomain":"greentree-48bcf3f7.canadacentral.azurecontainerapps.io","appLogsConfiguration":{"destination":"log-analytics","logAnalyticsConfiguration":{"customerId":"dd7e6c44-3081-4427-84f4-77982f7bb3bf"}},"zoneRedundant":false,"useKubenet":false,"customDomainConfiguration":{"customDomainVerificationId":"333646C25EDA7C903C86F0F0D0193C412978B2E48FA0B4F1461D339FBBAE3EB7","expirationDateUtc":"0001-01-01T00:00:00"}},"sku":{"name":"Consumption"}}'
-    headers:
-      api-supported-versions:
-      - 2022-01-01-preview, 2022-03-01, 2022-06-01-preview
-      cache-control:
-      - no-cache
-      content-length:
-      - '1002'
-      content-type:
-      - application/json; charset=utf-8
-      date:
-      - Wed, 21 Sep 2022 21:57:48 GMT
-      expires:
-      - '-1'
-      pragma:
-      - no-cache
-      server:
-      - Microsoft-IIS/10.0
-      strict-transport-security:
-      - max-age=31536000; includeSubDomains
-      transfer-encoding:
-      - chunked
-      vary:
-      - Accept-Encoding,Accept-Encoding
-      x-content-type-options:
-      - nosniff
-      x-powered-by:
-      - ASP.NET
-    status:
-      code: 200
-      message: OK
-- request:
-    body: null
-    headers:
-      Accept:
-      - '*/*'
-      Accept-Encoding:
-      - gzip, deflate
-      CommandName:
-      - containerapp env create
-      Connection:
-      - keep-alive
-      ParameterSetName:
-      - -g -n --logs-workspace-id --logs-workspace-key
-      User-Agent:
-      - python/3.8.13 (macOS-12.5.1-x86_64-i386-64bit) AZURECLI/2.40.0
-    method: GET
-    uri: https://management.azure.com/subscriptions/00000000-0000-0000-0000-000000000000/resourceGroups/clitest.rg000001/providers/Microsoft.App/managedEnvironments/containerapp-e2e-env000002?api-version=2022-06-01-preview
-  response:
-    body:
-      string: '{"id":"/subscriptions/00000000-0000-0000-0000-000000000000/resourceGroups/clitest.rg000001/providers/Microsoft.App/managedEnvironments/containerapp-e2e-env000002","name":"containerapp-e2e-env000002","type":"Microsoft.App/managedEnvironments","location":"canadacentral","systemData":{"createdBy":"silasstrawn@microsoft.com","createdByType":"User","createdAt":"2022-09-21T21:57:07.1068474","lastModifiedBy":"silasstrawn@microsoft.com","lastModifiedByType":"User","lastModifiedAt":"2022-09-21T21:57:07.1068474"},"properties":{"provisioningState":"Waiting","defaultDomain":"greentree-48bcf3f7.canadacentral.azurecontainerapps.io","appLogsConfiguration":{"destination":"log-analytics","logAnalyticsConfiguration":{"customerId":"dd7e6c44-3081-4427-84f4-77982f7bb3bf"}},"zoneRedundant":false,"useKubenet":false,"customDomainConfiguration":{"customDomainVerificationId":"333646C25EDA7C903C86F0F0D0193C412978B2E48FA0B4F1461D339FBBAE3EB7","expirationDateUtc":"0001-01-01T00:00:00"}},"sku":{"name":"Consumption"}}'
-    headers:
-      api-supported-versions:
-      - 2022-01-01-preview, 2022-03-01, 2022-06-01-preview
-      cache-control:
-      - no-cache
-      content-length:
-      - '1002'
-      content-type:
-      - application/json; charset=utf-8
-      date:
-      - Wed, 21 Sep 2022 21:57:53 GMT
-      expires:
-      - '-1'
-      pragma:
-      - no-cache
-      server:
-      - Microsoft-IIS/10.0
-      strict-transport-security:
-      - max-age=31536000; includeSubDomains
-      transfer-encoding:
-      - chunked
-      vary:
-      - Accept-Encoding,Accept-Encoding
-      x-content-type-options:
-      - nosniff
-      x-powered-by:
-      - ASP.NET
-    status:
-      code: 200
-      message: OK
-- request:
-    body: null
-    headers:
-      Accept:
-      - '*/*'
-      Accept-Encoding:
-      - gzip, deflate
-      CommandName:
-      - containerapp env create
-      Connection:
-      - keep-alive
-      ParameterSetName:
-      - -g -n --logs-workspace-id --logs-workspace-key
-      User-Agent:
-      - python/3.8.13 (macOS-12.5.1-x86_64-i386-64bit) AZURECLI/2.40.0
-    method: GET
-    uri: https://management.azure.com/subscriptions/00000000-0000-0000-0000-000000000000/resourceGroups/clitest.rg000001/providers/Microsoft.App/managedEnvironments/containerapp-e2e-env000002?api-version=2022-06-01-preview
-  response:
-    body:
-      string: '{"id":"/subscriptions/00000000-0000-0000-0000-000000000000/resourceGroups/clitest.rg000001/providers/Microsoft.App/managedEnvironments/containerapp-e2e-env000002","name":"containerapp-e2e-env000002","type":"Microsoft.App/managedEnvironments","location":"canadacentral","systemData":{"createdBy":"silasstrawn@microsoft.com","createdByType":"User","createdAt":"2022-09-21T21:57:07.1068474","lastModifiedBy":"silasstrawn@microsoft.com","lastModifiedByType":"User","lastModifiedAt":"2022-09-21T21:57:07.1068474"},"properties":{"provisioningState":"Waiting","defaultDomain":"greentree-48bcf3f7.canadacentral.azurecontainerapps.io","appLogsConfiguration":{"destination":"log-analytics","logAnalyticsConfiguration":{"customerId":"dd7e6c44-3081-4427-84f4-77982f7bb3bf"}},"zoneRedundant":false,"useKubenet":false,"customDomainConfiguration":{"customDomainVerificationId":"333646C25EDA7C903C86F0F0D0193C412978B2E48FA0B4F1461D339FBBAE3EB7","expirationDateUtc":"0001-01-01T00:00:00"}},"sku":{"name":"Consumption"}}'
-    headers:
-      api-supported-versions:
-      - 2022-01-01-preview, 2022-03-01, 2022-06-01-preview
-      cache-control:
-      - no-cache
-      content-length:
-      - '1002'
-      content-type:
-      - application/json; charset=utf-8
-      date:
-      - Wed, 21 Sep 2022 21:57:56 GMT
-      expires:
-      - '-1'
-      pragma:
-      - no-cache
-      server:
-      - Microsoft-IIS/10.0
-      strict-transport-security:
-      - max-age=31536000; includeSubDomains
-      transfer-encoding:
-      - chunked
-      vary:
-      - Accept-Encoding,Accept-Encoding
-      x-content-type-options:
-      - nosniff
-      x-powered-by:
-      - ASP.NET
-    status:
-      code: 200
-      message: OK
-- request:
-    body: null
-    headers:
-      Accept:
-      - '*/*'
-      Accept-Encoding:
-      - gzip, deflate
-      CommandName:
-      - containerapp env create
-      Connection:
-      - keep-alive
-      ParameterSetName:
-      - -g -n --logs-workspace-id --logs-workspace-key
-      User-Agent:
-      - python/3.8.13 (macOS-12.5.1-x86_64-i386-64bit) AZURECLI/2.40.0
-    method: GET
-    uri: https://management.azure.com/subscriptions/00000000-0000-0000-0000-000000000000/resourceGroups/clitest.rg000001/providers/Microsoft.App/managedEnvironments/containerapp-e2e-env000002?api-version=2022-06-01-preview
-  response:
-    body:
-      string: '{"id":"/subscriptions/00000000-0000-0000-0000-000000000000/resourceGroups/clitest.rg000001/providers/Microsoft.App/managedEnvironments/containerapp-e2e-env000002","name":"containerapp-e2e-env000002","type":"Microsoft.App/managedEnvironments","location":"canadacentral","systemData":{"createdBy":"silasstrawn@microsoft.com","createdByType":"User","createdAt":"2022-09-21T21:57:07.1068474","lastModifiedBy":"silasstrawn@microsoft.com","lastModifiedByType":"User","lastModifiedAt":"2022-09-21T21:57:07.1068474"},"properties":{"provisioningState":"Waiting","defaultDomain":"greentree-48bcf3f7.canadacentral.azurecontainerapps.io","appLogsConfiguration":{"destination":"log-analytics","logAnalyticsConfiguration":{"customerId":"dd7e6c44-3081-4427-84f4-77982f7bb3bf"}},"zoneRedundant":false,"useKubenet":false,"customDomainConfiguration":{"customDomainVerificationId":"333646C25EDA7C903C86F0F0D0193C412978B2E48FA0B4F1461D339FBBAE3EB7","expirationDateUtc":"0001-01-01T00:00:00"}},"sku":{"name":"Consumption"}}'
-    headers:
-      api-supported-versions:
-      - 2022-01-01-preview, 2022-03-01, 2022-06-01-preview
-      cache-control:
-      - no-cache
-      content-length:
-      - '1002'
-      content-type:
-      - application/json; charset=utf-8
-      date:
-      - Wed, 21 Sep 2022 21:57:59 GMT
-      expires:
-      - '-1'
-      pragma:
-      - no-cache
-      server:
-      - Microsoft-IIS/10.0
-      strict-transport-security:
-      - max-age=31536000; includeSubDomains
-      transfer-encoding:
-      - chunked
-      vary:
-      - Accept-Encoding,Accept-Encoding
-      x-content-type-options:
-      - nosniff
-      x-powered-by:
-      - ASP.NET
-    status:
-      code: 200
-      message: OK
-- request:
-    body: null
-    headers:
-      Accept:
-      - '*/*'
-      Accept-Encoding:
-      - gzip, deflate
-      CommandName:
-      - containerapp env create
-      Connection:
-      - keep-alive
-      ParameterSetName:
-      - -g -n --logs-workspace-id --logs-workspace-key
-      User-Agent:
-      - python/3.8.13 (macOS-12.5.1-x86_64-i386-64bit) AZURECLI/2.40.0
-    method: GET
-    uri: https://management.azure.com/subscriptions/00000000-0000-0000-0000-000000000000/resourceGroups/clitest.rg000001/providers/Microsoft.App/managedEnvironments/containerapp-e2e-env000002?api-version=2022-06-01-preview
-  response:
-    body:
-      string: '{"id":"/subscriptions/00000000-0000-0000-0000-000000000000/resourceGroups/clitest.rg000001/providers/Microsoft.App/managedEnvironments/containerapp-e2e-env000002","name":"containerapp-e2e-env000002","type":"Microsoft.App/managedEnvironments","location":"canadacentral","systemData":{"createdBy":"silasstrawn@microsoft.com","createdByType":"User","createdAt":"2022-09-21T21:57:07.1068474","lastModifiedBy":"silasstrawn@microsoft.com","lastModifiedByType":"User","lastModifiedAt":"2022-09-21T21:57:07.1068474"},"properties":{"provisioningState":"Waiting","defaultDomain":"greentree-48bcf3f7.canadacentral.azurecontainerapps.io","appLogsConfiguration":{"destination":"log-analytics","logAnalyticsConfiguration":{"customerId":"dd7e6c44-3081-4427-84f4-77982f7bb3bf"}},"zoneRedundant":false,"useKubenet":false,"customDomainConfiguration":{"customDomainVerificationId":"333646C25EDA7C903C86F0F0D0193C412978B2E48FA0B4F1461D339FBBAE3EB7","expirationDateUtc":"0001-01-01T00:00:00"}},"sku":{"name":"Consumption"}}'
-    headers:
-      api-supported-versions:
-      - 2022-01-01-preview, 2022-03-01, 2022-06-01-preview
-      cache-control:
-      - no-cache
-      content-length:
-      - '1002'
-      content-type:
-      - application/json; charset=utf-8
-      date:
-      - Wed, 21 Sep 2022 21:58:03 GMT
-      expires:
-      - '-1'
-      pragma:
-      - no-cache
-      server:
-      - Microsoft-IIS/10.0
-      strict-transport-security:
-      - max-age=31536000; includeSubDomains
-      transfer-encoding:
-      - chunked
-      vary:
-      - Accept-Encoding,Accept-Encoding
-      x-content-type-options:
-      - nosniff
-      x-powered-by:
-      - ASP.NET
-    status:
-      code: 200
-      message: OK
-- request:
-    body: null
-    headers:
-      Accept:
-      - '*/*'
-      Accept-Encoding:
-      - gzip, deflate
-      CommandName:
-      - containerapp env create
-      Connection:
-      - keep-alive
-      ParameterSetName:
-      - -g -n --logs-workspace-id --logs-workspace-key
-      User-Agent:
-      - python/3.8.13 (macOS-12.5.1-x86_64-i386-64bit) AZURECLI/2.40.0
-    method: GET
-    uri: https://management.azure.com/subscriptions/00000000-0000-0000-0000-000000000000/resourceGroups/clitest.rg000001/providers/Microsoft.App/managedEnvironments/containerapp-e2e-env000002?api-version=2022-06-01-preview
-  response:
-    body:
-      string: '{"id":"/subscriptions/00000000-0000-0000-0000-000000000000/resourceGroups/clitest.rg000001/providers/Microsoft.App/managedEnvironments/containerapp-e2e-env000002","name":"containerapp-e2e-env000002","type":"Microsoft.App/managedEnvironments","location":"canadacentral","systemData":{"createdBy":"silasstrawn@microsoft.com","createdByType":"User","createdAt":"2022-09-21T21:57:07.1068474","lastModifiedBy":"silasstrawn@microsoft.com","lastModifiedByType":"User","lastModifiedAt":"2022-09-21T21:57:07.1068474"},"properties":{"provisioningState":"Waiting","defaultDomain":"greentree-48bcf3f7.canadacentral.azurecontainerapps.io","appLogsConfiguration":{"destination":"log-analytics","logAnalyticsConfiguration":{"customerId":"dd7e6c44-3081-4427-84f4-77982f7bb3bf"}},"zoneRedundant":false,"useKubenet":false,"customDomainConfiguration":{"customDomainVerificationId":"333646C25EDA7C903C86F0F0D0193C412978B2E48FA0B4F1461D339FBBAE3EB7","expirationDateUtc":"0001-01-01T00:00:00"}},"sku":{"name":"Consumption"}}'
-    headers:
-      api-supported-versions:
-      - 2022-01-01-preview, 2022-03-01, 2022-06-01-preview
-      cache-control:
-      - no-cache
-      content-length:
-      - '1002'
-      content-type:
-      - application/json; charset=utf-8
-      date:
-      - Wed, 21 Sep 2022 21:58:06 GMT
-      expires:
-      - '-1'
-      pragma:
-      - no-cache
-      server:
-      - Microsoft-IIS/10.0
-      strict-transport-security:
-      - max-age=31536000; includeSubDomains
-      transfer-encoding:
-      - chunked
-      vary:
-      - Accept-Encoding,Accept-Encoding
-      x-content-type-options:
-      - nosniff
-      x-powered-by:
-      - ASP.NET
-    status:
-      code: 200
-      message: OK
-- request:
-    body: null
-    headers:
-      Accept:
-      - '*/*'
-      Accept-Encoding:
-      - gzip, deflate
-      CommandName:
-      - containerapp env create
-      Connection:
-      - keep-alive
-      ParameterSetName:
-      - -g -n --logs-workspace-id --logs-workspace-key
-      User-Agent:
-      - python/3.8.13 (macOS-12.5.1-x86_64-i386-64bit) AZURECLI/2.40.0
-    method: GET
-    uri: https://management.azure.com/subscriptions/00000000-0000-0000-0000-000000000000/resourceGroups/clitest.rg000001/providers/Microsoft.App/managedEnvironments/containerapp-e2e-env000002?api-version=2022-06-01-preview
-  response:
-    body:
-      string: '{"id":"/subscriptions/00000000-0000-0000-0000-000000000000/resourceGroups/clitest.rg000001/providers/Microsoft.App/managedEnvironments/containerapp-e2e-env000002","name":"containerapp-e2e-env000002","type":"Microsoft.App/managedEnvironments","location":"canadacentral","systemData":{"createdBy":"silasstrawn@microsoft.com","createdByType":"User","createdAt":"2022-09-21T21:57:07.1068474","lastModifiedBy":"silasstrawn@microsoft.com","lastModifiedByType":"User","lastModifiedAt":"2022-09-21T21:57:07.1068474"},"properties":{"provisioningState":"Waiting","defaultDomain":"greentree-48bcf3f7.canadacentral.azurecontainerapps.io","appLogsConfiguration":{"destination":"log-analytics","logAnalyticsConfiguration":{"customerId":"dd7e6c44-3081-4427-84f4-77982f7bb3bf"}},"zoneRedundant":false,"useKubenet":false,"customDomainConfiguration":{"customDomainVerificationId":"333646C25EDA7C903C86F0F0D0193C412978B2E48FA0B4F1461D339FBBAE3EB7","expirationDateUtc":"0001-01-01T00:00:00"}},"sku":{"name":"Consumption"}}'
-    headers:
-      api-supported-versions:
-      - 2022-01-01-preview, 2022-03-01, 2022-06-01-preview
-      cache-control:
-      - no-cache
-      content-length:
-      - '1002'
-      content-type:
-      - application/json; charset=utf-8
-      date:
-      - Wed, 21 Sep 2022 21:58:09 GMT
-      expires:
-      - '-1'
-      pragma:
-      - no-cache
-      server:
-      - Microsoft-IIS/10.0
-      strict-transport-security:
-      - max-age=31536000; includeSubDomains
-      transfer-encoding:
-      - chunked
-      vary:
-      - Accept-Encoding,Accept-Encoding
-      x-content-type-options:
-      - nosniff
-      x-powered-by:
-      - ASP.NET
-    status:
-      code: 200
-      message: OK
-- request:
-    body: null
-    headers:
-      Accept:
-      - '*/*'
-      Accept-Encoding:
-      - gzip, deflate
-      CommandName:
-      - containerapp env create
-      Connection:
-      - keep-alive
-      ParameterSetName:
-      - -g -n --logs-workspace-id --logs-workspace-key
-      User-Agent:
-      - python/3.8.13 (macOS-12.5.1-x86_64-i386-64bit) AZURECLI/2.40.0
-    method: GET
-    uri: https://management.azure.com/subscriptions/00000000-0000-0000-0000-000000000000/resourceGroups/clitest.rg000001/providers/Microsoft.App/managedEnvironments/containerapp-e2e-env000002?api-version=2022-06-01-preview
-  response:
-    body:
-      string: '{"id":"/subscriptions/00000000-0000-0000-0000-000000000000/resourceGroups/clitest.rg000001/providers/Microsoft.App/managedEnvironments/containerapp-e2e-env000002","name":"containerapp-e2e-env000002","type":"Microsoft.App/managedEnvironments","location":"canadacentral","systemData":{"createdBy":"silasstrawn@microsoft.com","createdByType":"User","createdAt":"2022-09-21T21:57:07.1068474","lastModifiedBy":"silasstrawn@microsoft.com","lastModifiedByType":"User","lastModifiedAt":"2022-09-21T21:57:07.1068474"},"properties":{"provisioningState":"Waiting","defaultDomain":"greentree-48bcf3f7.canadacentral.azurecontainerapps.io","appLogsConfiguration":{"destination":"log-analytics","logAnalyticsConfiguration":{"customerId":"dd7e6c44-3081-4427-84f4-77982f7bb3bf"}},"zoneRedundant":false,"useKubenet":false,"customDomainConfiguration":{"customDomainVerificationId":"333646C25EDA7C903C86F0F0D0193C412978B2E48FA0B4F1461D339FBBAE3EB7","expirationDateUtc":"0001-01-01T00:00:00"}},"sku":{"name":"Consumption"}}'
-    headers:
-      api-supported-versions:
-      - 2022-01-01-preview, 2022-03-01, 2022-06-01-preview
-      cache-control:
-      - no-cache
-      content-length:
-      - '1002'
-      content-type:
-      - application/json; charset=utf-8
-      date:
-      - Wed, 21 Sep 2022 21:58:12 GMT
-      expires:
-      - '-1'
-      pragma:
-      - no-cache
-      server:
-      - Microsoft-IIS/10.0
-      strict-transport-security:
-      - max-age=31536000; includeSubDomains
-      transfer-encoding:
-      - chunked
-      vary:
-      - Accept-Encoding,Accept-Encoding
-      x-content-type-options:
-      - nosniff
-      x-powered-by:
-      - ASP.NET
-    status:
-      code: 200
-      message: OK
-- request:
-    body: null
-    headers:
-      Accept:
-      - '*/*'
-      Accept-Encoding:
-      - gzip, deflate
-      CommandName:
-      - containerapp env create
-      Connection:
-      - keep-alive
-      ParameterSetName:
-      - -g -n --logs-workspace-id --logs-workspace-key
-      User-Agent:
-      - python/3.8.13 (macOS-12.5.1-x86_64-i386-64bit) AZURECLI/2.40.0
-    method: GET
-    uri: https://management.azure.com/subscriptions/00000000-0000-0000-0000-000000000000/resourceGroups/clitest.rg000001/providers/Microsoft.App/managedEnvironments/containerapp-e2e-env000002?api-version=2022-06-01-preview
-  response:
-    body:
-      string: '{"id":"/subscriptions/00000000-0000-0000-0000-000000000000/resourceGroups/clitest.rg000001/providers/Microsoft.App/managedEnvironments/containerapp-e2e-env000002","name":"containerapp-e2e-env000002","type":"Microsoft.App/managedEnvironments","location":"canadacentral","systemData":{"createdBy":"silasstrawn@microsoft.com","createdByType":"User","createdAt":"2022-09-21T21:57:07.1068474","lastModifiedBy":"silasstrawn@microsoft.com","lastModifiedByType":"User","lastModifiedAt":"2022-09-21T21:57:07.1068474"},"properties":{"provisioningState":"Waiting","defaultDomain":"greentree-48bcf3f7.canadacentral.azurecontainerapps.io","appLogsConfiguration":{"destination":"log-analytics","logAnalyticsConfiguration":{"customerId":"dd7e6c44-3081-4427-84f4-77982f7bb3bf"}},"zoneRedundant":false,"useKubenet":false,"customDomainConfiguration":{"customDomainVerificationId":"333646C25EDA7C903C86F0F0D0193C412978B2E48FA0B4F1461D339FBBAE3EB7","expirationDateUtc":"0001-01-01T00:00:00"}},"sku":{"name":"Consumption"}}'
-    headers:
-      api-supported-versions:
-      - 2022-01-01-preview, 2022-03-01, 2022-06-01-preview
-      cache-control:
-      - no-cache
-      content-length:
-      - '1002'
-      content-type:
-      - application/json; charset=utf-8
-      date:
-      - Wed, 21 Sep 2022 21:58:14 GMT
-      expires:
-      - '-1'
-      pragma:
-      - no-cache
-      server:
-      - Microsoft-IIS/10.0
-      strict-transport-security:
-      - max-age=31536000; includeSubDomains
-      transfer-encoding:
-      - chunked
-      vary:
-      - Accept-Encoding,Accept-Encoding
-      x-content-type-options:
-      - nosniff
-      x-powered-by:
-      - ASP.NET
-    status:
-      code: 200
-      message: OK
-- request:
-    body: null
-    headers:
-      Accept:
-      - '*/*'
-      Accept-Encoding:
-      - gzip, deflate
-      CommandName:
-      - containerapp env create
-      Connection:
-      - keep-alive
-      ParameterSetName:
-      - -g -n --logs-workspace-id --logs-workspace-key
-      User-Agent:
-      - python/3.8.13 (macOS-12.5.1-x86_64-i386-64bit) AZURECLI/2.40.0
-    method: GET
-    uri: https://management.azure.com/subscriptions/00000000-0000-0000-0000-000000000000/resourceGroups/clitest.rg000001/providers/Microsoft.App/managedEnvironments/containerapp-e2e-env000002?api-version=2022-06-01-preview
-  response:
-    body:
-      string: '{"id":"/subscriptions/00000000-0000-0000-0000-000000000000/resourceGroups/clitest.rg000001/providers/Microsoft.App/managedEnvironments/containerapp-e2e-env000002","name":"containerapp-e2e-env000002","type":"Microsoft.App/managedEnvironments","location":"canadacentral","systemData":{"createdBy":"silasstrawn@microsoft.com","createdByType":"User","createdAt":"2022-09-21T21:57:07.1068474","lastModifiedBy":"silasstrawn@microsoft.com","lastModifiedByType":"User","lastModifiedAt":"2022-09-21T21:57:07.1068474"},"properties":{"provisioningState":"Waiting","defaultDomain":"greentree-48bcf3f7.canadacentral.azurecontainerapps.io","appLogsConfiguration":{"destination":"log-analytics","logAnalyticsConfiguration":{"customerId":"dd7e6c44-3081-4427-84f4-77982f7bb3bf"}},"zoneRedundant":false,"useKubenet":false,"customDomainConfiguration":{"customDomainVerificationId":"333646C25EDA7C903C86F0F0D0193C412978B2E48FA0B4F1461D339FBBAE3EB7","expirationDateUtc":"0001-01-01T00:00:00"}},"sku":{"name":"Consumption"}}'
-    headers:
-      api-supported-versions:
-      - 2022-01-01-preview, 2022-03-01, 2022-06-01-preview
-      cache-control:
-      - no-cache
-      content-length:
-      - '1002'
-      content-type:
-      - application/json; charset=utf-8
-      date:
-      - Wed, 21 Sep 2022 21:58:20 GMT
-      expires:
-      - '-1'
-      pragma:
-      - no-cache
-      server:
-      - Microsoft-IIS/10.0
-      strict-transport-security:
-      - max-age=31536000; includeSubDomains
-      transfer-encoding:
-      - chunked
-      vary:
-      - Accept-Encoding,Accept-Encoding
-      x-content-type-options:
-      - nosniff
-      x-powered-by:
-      - ASP.NET
-    status:
-      code: 200
-      message: OK
-- request:
-    body: null
-    headers:
-      Accept:
-      - '*/*'
-      Accept-Encoding:
-      - gzip, deflate
-      CommandName:
-      - containerapp env create
-      Connection:
-      - keep-alive
-      ParameterSetName:
-      - -g -n --logs-workspace-id --logs-workspace-key
-      User-Agent:
-      - python/3.8.13 (macOS-12.5.1-x86_64-i386-64bit) AZURECLI/2.40.0
-    method: GET
-    uri: https://management.azure.com/subscriptions/00000000-0000-0000-0000-000000000000/resourceGroups/clitest.rg000001/providers/Microsoft.App/managedEnvironments/containerapp-e2e-env000002?api-version=2022-06-01-preview
-  response:
-    body:
-      string: '{"id":"/subscriptions/00000000-0000-0000-0000-000000000000/resourceGroups/clitest.rg000001/providers/Microsoft.App/managedEnvironments/containerapp-e2e-env000002","name":"containerapp-e2e-env000002","type":"Microsoft.App/managedEnvironments","location":"canadacentral","systemData":{"createdBy":"silasstrawn@microsoft.com","createdByType":"User","createdAt":"2022-09-21T21:57:07.1068474","lastModifiedBy":"silasstrawn@microsoft.com","lastModifiedByType":"User","lastModifiedAt":"2022-09-21T21:57:07.1068474"},"properties":{"provisioningState":"Waiting","defaultDomain":"greentree-48bcf3f7.canadacentral.azurecontainerapps.io","appLogsConfiguration":{"destination":"log-analytics","logAnalyticsConfiguration":{"customerId":"dd7e6c44-3081-4427-84f4-77982f7bb3bf"}},"zoneRedundant":false,"useKubenet":false,"customDomainConfiguration":{"customDomainVerificationId":"333646C25EDA7C903C86F0F0D0193C412978B2E48FA0B4F1461D339FBBAE3EB7","expirationDateUtc":"0001-01-01T00:00:00"}},"sku":{"name":"Consumption"}}'
-    headers:
-      api-supported-versions:
-      - 2022-01-01-preview, 2022-03-01, 2022-06-01-preview
-      cache-control:
-      - no-cache
-      content-length:
-      - '1002'
-      content-type:
-      - application/json; charset=utf-8
-      date:
-      - Wed, 21 Sep 2022 21:58:24 GMT
-      expires:
-      - '-1'
-      pragma:
-      - no-cache
-      server:
-      - Microsoft-IIS/10.0
-      strict-transport-security:
-      - max-age=31536000; includeSubDomains
-      transfer-encoding:
-      - chunked
-      vary:
-      - Accept-Encoding,Accept-Encoding
-      x-content-type-options:
-      - nosniff
-      x-powered-by:
-      - ASP.NET
-    status:
-      code: 200
-      message: OK
-- request:
-    body: null
-    headers:
-      Accept:
-      - '*/*'
-      Accept-Encoding:
-      - gzip, deflate
-      CommandName:
-      - containerapp env create
-      Connection:
-      - keep-alive
-      ParameterSetName:
-      - -g -n --logs-workspace-id --logs-workspace-key
-      User-Agent:
-      - python/3.8.13 (macOS-12.5.1-x86_64-i386-64bit) AZURECLI/2.40.0
-    method: GET
-    uri: https://management.azure.com/subscriptions/00000000-0000-0000-0000-000000000000/resourceGroups/clitest.rg000001/providers/Microsoft.App/managedEnvironments/containerapp-e2e-env000002?api-version=2022-06-01-preview
-  response:
-    body:
-      string: '{"id":"/subscriptions/00000000-0000-0000-0000-000000000000/resourceGroups/clitest.rg000001/providers/Microsoft.App/managedEnvironments/containerapp-e2e-env000002","name":"containerapp-e2e-env000002","type":"Microsoft.App/managedEnvironments","location":"canadacentral","systemData":{"createdBy":"silasstrawn@microsoft.com","createdByType":"User","createdAt":"2022-09-21T21:57:07.1068474","lastModifiedBy":"silasstrawn@microsoft.com","lastModifiedByType":"User","lastModifiedAt":"2022-09-21T21:57:07.1068474"},"properties":{"provisioningState":"Waiting","defaultDomain":"greentree-48bcf3f7.canadacentral.azurecontainerapps.io","appLogsConfiguration":{"destination":"log-analytics","logAnalyticsConfiguration":{"customerId":"dd7e6c44-3081-4427-84f4-77982f7bb3bf"}},"zoneRedundant":false,"useKubenet":false,"customDomainConfiguration":{"customDomainVerificationId":"333646C25EDA7C903C86F0F0D0193C412978B2E48FA0B4F1461D339FBBAE3EB7","expirationDateUtc":"0001-01-01T00:00:00"}},"sku":{"name":"Consumption"}}'
-    headers:
-      api-supported-versions:
-      - 2022-01-01-preview, 2022-03-01, 2022-06-01-preview
-      cache-control:
-      - no-cache
-      content-length:
-      - '1002'
-      content-type:
-      - application/json; charset=utf-8
-      date:
-      - Wed, 21 Sep 2022 21:58:27 GMT
-      expires:
-      - '-1'
-      pragma:
-      - no-cache
-      server:
-      - Microsoft-IIS/10.0
-      strict-transport-security:
-      - max-age=31536000; includeSubDomains
-      transfer-encoding:
-      - chunked
-      vary:
-      - Accept-Encoding,Accept-Encoding
-      x-content-type-options:
-      - nosniff
-      x-powered-by:
-      - ASP.NET
-    status:
-      code: 200
-      message: OK
-- request:
-    body: null
-    headers:
-      Accept:
-      - '*/*'
-      Accept-Encoding:
-      - gzip, deflate
-      CommandName:
-      - containerapp env create
-      Connection:
-      - keep-alive
-      ParameterSetName:
-      - -g -n --logs-workspace-id --logs-workspace-key
-      User-Agent:
-      - python/3.8.13 (macOS-12.5.1-x86_64-i386-64bit) AZURECLI/2.40.0
-    method: GET
-    uri: https://management.azure.com/subscriptions/00000000-0000-0000-0000-000000000000/resourceGroups/clitest.rg000001/providers/Microsoft.App/managedEnvironments/containerapp-e2e-env000002?api-version=2022-06-01-preview
-  response:
-    body:
-      string: '{"id":"/subscriptions/00000000-0000-0000-0000-000000000000/resourceGroups/clitest.rg000001/providers/Microsoft.App/managedEnvironments/containerapp-e2e-env000002","name":"containerapp-e2e-env000002","type":"Microsoft.App/managedEnvironments","location":"canadacentral","systemData":{"createdBy":"silasstrawn@microsoft.com","createdByType":"User","createdAt":"2022-09-21T21:57:07.1068474","lastModifiedBy":"silasstrawn@microsoft.com","lastModifiedByType":"User","lastModifiedAt":"2022-09-21T21:57:07.1068474"},"properties":{"provisioningState":"Waiting","defaultDomain":"greentree-48bcf3f7.canadacentral.azurecontainerapps.io","appLogsConfiguration":{"destination":"log-analytics","logAnalyticsConfiguration":{"customerId":"dd7e6c44-3081-4427-84f4-77982f7bb3bf"}},"zoneRedundant":false,"useKubenet":false,"customDomainConfiguration":{"customDomainVerificationId":"333646C25EDA7C903C86F0F0D0193C412978B2E48FA0B4F1461D339FBBAE3EB7","expirationDateUtc":"0001-01-01T00:00:00"}},"sku":{"name":"Consumption"}}'
-    headers:
-      api-supported-versions:
-      - 2022-01-01-preview, 2022-03-01, 2022-06-01-preview
-      cache-control:
-      - no-cache
-      content-length:
-      - '1002'
-      content-type:
-      - application/json; charset=utf-8
-      date:
-      - Wed, 21 Sep 2022 21:58:31 GMT
-      expires:
-      - '-1'
-      pragma:
-      - no-cache
-      server:
-      - Microsoft-IIS/10.0
-      strict-transport-security:
-      - max-age=31536000; includeSubDomains
-      transfer-encoding:
-      - chunked
-      vary:
-      - Accept-Encoding,Accept-Encoding
-      x-content-type-options:
-      - nosniff
-      x-powered-by:
-      - ASP.NET
-    status:
-      code: 200
-      message: OK
-- request:
-    body: null
-    headers:
-      Accept:
-      - '*/*'
-      Accept-Encoding:
-      - gzip, deflate
-      CommandName:
-      - containerapp env create
-      Connection:
-      - keep-alive
-      ParameterSetName:
-      - -g -n --logs-workspace-id --logs-workspace-key
-      User-Agent:
-      - python/3.8.13 (macOS-12.5.1-x86_64-i386-64bit) AZURECLI/2.40.0
-    method: GET
-    uri: https://management.azure.com/subscriptions/00000000-0000-0000-0000-000000000000/resourceGroups/clitest.rg000001/providers/Microsoft.App/managedEnvironments/containerapp-e2e-env000002?api-version=2022-06-01-preview
-  response:
-    body:
-      string: '{"id":"/subscriptions/00000000-0000-0000-0000-000000000000/resourceGroups/clitest.rg000001/providers/Microsoft.App/managedEnvironments/containerapp-e2e-env000002","name":"containerapp-e2e-env000002","type":"Microsoft.App/managedEnvironments","location":"canadacentral","systemData":{"createdBy":"silasstrawn@microsoft.com","createdByType":"User","createdAt":"2022-09-21T21:57:07.1068474","lastModifiedBy":"silasstrawn@microsoft.com","lastModifiedByType":"User","lastModifiedAt":"2022-09-21T21:57:07.1068474"},"properties":{"provisioningState":"Waiting","defaultDomain":"greentree-48bcf3f7.canadacentral.azurecontainerapps.io","appLogsConfiguration":{"destination":"log-analytics","logAnalyticsConfiguration":{"customerId":"dd7e6c44-3081-4427-84f4-77982f7bb3bf"}},"zoneRedundant":false,"useKubenet":false,"customDomainConfiguration":{"customDomainVerificationId":"333646C25EDA7C903C86F0F0D0193C412978B2E48FA0B4F1461D339FBBAE3EB7","expirationDateUtc":"0001-01-01T00:00:00"}},"sku":{"name":"Consumption"}}'
-    headers:
-      api-supported-versions:
-      - 2022-01-01-preview, 2022-03-01, 2022-06-01-preview
-      cache-control:
-      - no-cache
-      content-length:
-      - '1002'
-      content-type:
-      - application/json; charset=utf-8
-      date:
-      - Wed, 21 Sep 2022 21:58:33 GMT
-      expires:
-      - '-1'
-      pragma:
-      - no-cache
-      server:
-      - Microsoft-IIS/10.0
-      strict-transport-security:
-      - max-age=31536000; includeSubDomains
-      transfer-encoding:
-      - chunked
-      vary:
-      - Accept-Encoding,Accept-Encoding
-      x-content-type-options:
-      - nosniff
-      x-powered-by:
-      - ASP.NET
-    status:
-      code: 200
-      message: OK
-- request:
-    body: null
-    headers:
-      Accept:
-      - '*/*'
-      Accept-Encoding:
-      - gzip, deflate
-      CommandName:
-      - containerapp env create
-      Connection:
-      - keep-alive
-      ParameterSetName:
-      - -g -n --logs-workspace-id --logs-workspace-key
-      User-Agent:
-      - python/3.8.13 (macOS-12.5.1-x86_64-i386-64bit) AZURECLI/2.40.0
-    method: GET
-    uri: https://management.azure.com/subscriptions/00000000-0000-0000-0000-000000000000/resourceGroups/clitest.rg000001/providers/Microsoft.App/managedEnvironments/containerapp-e2e-env000002?api-version=2022-06-01-preview
-  response:
-    body:
-      string: '{"id":"/subscriptions/00000000-0000-0000-0000-000000000000/resourceGroups/clitest.rg000001/providers/Microsoft.App/managedEnvironments/containerapp-e2e-env000002","name":"containerapp-e2e-env000002","type":"Microsoft.App/managedEnvironments","location":"canadacentral","systemData":{"createdBy":"silasstrawn@microsoft.com","createdByType":"User","createdAt":"2022-09-21T21:57:07.1068474","lastModifiedBy":"silasstrawn@microsoft.com","lastModifiedByType":"User","lastModifiedAt":"2022-09-21T21:57:07.1068474"},"properties":{"provisioningState":"Waiting","defaultDomain":"greentree-48bcf3f7.canadacentral.azurecontainerapps.io","appLogsConfiguration":{"destination":"log-analytics","logAnalyticsConfiguration":{"customerId":"dd7e6c44-3081-4427-84f4-77982f7bb3bf"}},"zoneRedundant":false,"useKubenet":false,"customDomainConfiguration":{"customDomainVerificationId":"333646C25EDA7C903C86F0F0D0193C412978B2E48FA0B4F1461D339FBBAE3EB7","expirationDateUtc":"0001-01-01T00:00:00"}},"sku":{"name":"Consumption"}}'
-    headers:
-      api-supported-versions:
-      - 2022-01-01-preview, 2022-03-01, 2022-06-01-preview
-      cache-control:
-      - no-cache
-      content-length:
-      - '1002'
-      content-type:
-      - application/json; charset=utf-8
-      date:
-      - Wed, 21 Sep 2022 21:58:39 GMT
-      expires:
-      - '-1'
-      pragma:
-      - no-cache
-      server:
-      - Microsoft-IIS/10.0
-      strict-transport-security:
-      - max-age=31536000; includeSubDomains
-      transfer-encoding:
-      - chunked
-      vary:
-      - Accept-Encoding,Accept-Encoding
-      x-content-type-options:
-      - nosniff
-      x-powered-by:
-      - ASP.NET
-    status:
-      code: 200
-      message: OK
-- request:
-    body: null
-    headers:
-      Accept:
-      - '*/*'
-      Accept-Encoding:
-      - gzip, deflate
-      CommandName:
-      - containerapp env create
-      Connection:
-      - keep-alive
-      ParameterSetName:
-      - -g -n --logs-workspace-id --logs-workspace-key
-      User-Agent:
-      - python/3.8.13 (macOS-12.5.1-x86_64-i386-64bit) AZURECLI/2.40.0
-    method: GET
-    uri: https://management.azure.com/subscriptions/00000000-0000-0000-0000-000000000000/resourceGroups/clitest.rg000001/providers/Microsoft.App/managedEnvironments/containerapp-e2e-env000002?api-version=2022-06-01-preview
-  response:
-    body:
-      string: '{"id":"/subscriptions/00000000-0000-0000-0000-000000000000/resourceGroups/clitest.rg000001/providers/Microsoft.App/managedEnvironments/containerapp-e2e-env000002","name":"containerapp-e2e-env000002","type":"Microsoft.App/managedEnvironments","location":"canadacentral","systemData":{"createdBy":"silasstrawn@microsoft.com","createdByType":"User","createdAt":"2022-09-21T21:57:07.1068474","lastModifiedBy":"silasstrawn@microsoft.com","lastModifiedByType":"User","lastModifiedAt":"2022-09-21T21:57:07.1068474"},"properties":{"provisioningState":"Waiting","defaultDomain":"greentree-48bcf3f7.canadacentral.azurecontainerapps.io","appLogsConfiguration":{"destination":"log-analytics","logAnalyticsConfiguration":{"customerId":"dd7e6c44-3081-4427-84f4-77982f7bb3bf"}},"zoneRedundant":false,"useKubenet":false,"customDomainConfiguration":{"customDomainVerificationId":"333646C25EDA7C903C86F0F0D0193C412978B2E48FA0B4F1461D339FBBAE3EB7","expirationDateUtc":"0001-01-01T00:00:00"}},"sku":{"name":"Consumption"}}'
-=======
         Central","South Africa North","Norway East","Switzerland North","UAE North"],"apiVersions":["2022-11-01-preview","2022-10-01","2022-06-01-preview","2022-03-01","2022-01-01-preview"],"capabilities":"None"},{"resourceType":"locations/connectedEnvironmentOperationResults","locations":["North
         Central US (Stage)","North Central US","East US","East Asia","West Europe","Central
         US EUAP","East US 2 EUAP"],"apiVersions":["2022-11-01-preview","2022-10-01","2022-06-01-preview"],"capabilities":"None"},{"resourceType":"managedEnvironments","locations":["Central
@@ -2335,7 +630,6 @@
         US EUAP","East US 2 EUAP","North Central US (Stage)","Australia East","North
         Central US","East US 2","West Europe","Central US","East US","North Europe","South
         Central US","UK South","West US 3"],"apiVersions":["2022-11-01-preview","2022-10-01","2022-06-01-preview"],"capabilities":"None"}],"registrationState":"Registered","registrationPolicy":"RegistrationRequired"}'
->>>>>>> 93484371
     headers:
       cache-control:
       - no-cache
@@ -7019,586 +5313,470 @@
       cache-control:
       - no-cache
       content-length:
-<<<<<<< HEAD
-      - '983'
-      content-type:
-      - application/json; charset=utf-8
-      date:
-      - Wed, 28 Sep 2022 17:10:23 GMT
-=======
       - '284'
       content-type:
       - application/json; charset=utf-8
       date:
       - Tue, 14 Mar 2023 08:26:15 GMT
->>>>>>> 93484371
-      expires:
-      - '-1'
-      pragma:
-      - no-cache
-      server:
-      - Microsoft-IIS/10.0
-      strict-transport-security:
-      - max-age=31536000; includeSubDomains
-      transfer-encoding:
-      - chunked
-      vary:
-      - Accept-Encoding,Accept-Encoding
-      x-content-type-options:
-      - nosniff
-      x-powered-by:
-      - ASP.NET
-    status:
-      code: 200
-      message: OK
-- request:
-    body: null
-    headers:
-      Accept:
-      - '*/*'
-      Accept-Encoding:
-      - gzip, deflate
-      CommandName:
-      - containerapp env create
-      Connection:
-      - keep-alive
-      ParameterSetName:
-      - -g -n --logs-workspace-id --logs-workspace-key
-      User-Agent:
-      - python/3.10.10 (Windows-10-10.0.22621-SP0) AZURECLI/2.46.0
-    method: GET
-    uri: https://management.azure.com/subscriptions/00000000-0000-0000-0000-000000000000/providers/Microsoft.App/locations/eastus/managedEnvironmentOperationStatuses/6f49d1eb-7b6e-48cb-b0cd-3d6bbcd23d3a?api-version=2022-10-01&azureAsyncOperation=true
-  response:
-    body:
-<<<<<<< HEAD
-      string: '{"id":"/subscriptions/00000000-0000-0000-0000-000000000000/resourceGroups/clitest.rg000001/providers/Microsoft.App/managedEnvironments/containerapp-e2e-env000002","name":"containerapp-e2e-env000002","type":"Microsoft.App/managedEnvironments","location":"northeurope","systemData":{"createdBy":"silasstrawn@microsoft.com","createdByType":"User","createdAt":"2022-09-28T17:10:20.7634206","lastModifiedBy":"silasstrawn@microsoft.com","lastModifiedByType":"User","lastModifiedAt":"2022-09-28T17:10:20.7634206"},"properties":{"provisioningState":"Waiting","defaultDomain":"purpledune-fc0e55ea.northeurope.azurecontainerapps.io","staticIp":"20.223.54.127","appLogsConfiguration":{"destination":"log-analytics","logAnalyticsConfiguration":{"customerId":"b6aff7c6-cc22-4b89-8e00-f0031cece03b"}},"zoneRedundant":false,"useKubenet":true,"customDomainConfiguration":{"customDomainVerificationId":"333646C25EDA7C903C86F0F0D0193C412978B2E48FA0B4F1461D339FBBAE3EB7"}},"sku":{"name":"Consumption"}}'
-=======
-      string: '{"id":"/subscriptions/00000000-0000-0000-0000-000000000000/providers/Microsoft.App/locations/eastus/managedEnvironmentOperationStatuses/6f49d1eb-7b6e-48cb-b0cd-3d6bbcd23d3a","name":"6f49d1eb-7b6e-48cb-b0cd-3d6bbcd23d3a","status":"InProgress","startTime":"2023-03-14T08:21:28.1337336"}'
->>>>>>> 93484371
-    headers:
-      api-supported-versions:
-      - 2022-01-01-preview, 2022-03-01, 2022-06-01-preview, 2022-10-01, 2022-11-01-preview,
-        2023-02-01
-      cache-control:
-      - no-cache
-      content-length:
-<<<<<<< HEAD
-      - '983'
-      content-type:
-      - application/json; charset=utf-8
-      date:
-      - Wed, 28 Sep 2022 17:10:26 GMT
-=======
+      expires:
+      - '-1'
+      pragma:
+      - no-cache
+      server:
+      - Microsoft-IIS/10.0
+      strict-transport-security:
+      - max-age=31536000; includeSubDomains
+      transfer-encoding:
+      - chunked
+      vary:
+      - Accept-Encoding,Accept-Encoding
+      x-content-type-options:
+      - nosniff
+      x-powered-by:
+      - ASP.NET
+    status:
+      code: 200
+      message: OK
+- request:
+    body: null
+    headers:
+      Accept:
+      - '*/*'
+      Accept-Encoding:
+      - gzip, deflate
+      CommandName:
+      - containerapp env create
+      Connection:
+      - keep-alive
+      ParameterSetName:
+      - -g -n --logs-workspace-id --logs-workspace-key
+      User-Agent:
+      - python/3.10.10 (Windows-10-10.0.22621-SP0) AZURECLI/2.46.0
+    method: GET
+    uri: https://management.azure.com/subscriptions/00000000-0000-0000-0000-000000000000/providers/Microsoft.App/locations/eastus/managedEnvironmentOperationStatuses/6f49d1eb-7b6e-48cb-b0cd-3d6bbcd23d3a?api-version=2022-10-01&azureAsyncOperation=true
+  response:
+    body:
+      string: '{"id":"/subscriptions/00000000-0000-0000-0000-000000000000/providers/Microsoft.App/locations/eastus/managedEnvironmentOperationStatuses/6f49d1eb-7b6e-48cb-b0cd-3d6bbcd23d3a","name":"6f49d1eb-7b6e-48cb-b0cd-3d6bbcd23d3a","status":"InProgress","startTime":"2023-03-14T08:21:28.1337336"}'
+    headers:
+      api-supported-versions:
+      - 2022-01-01-preview, 2022-03-01, 2022-06-01-preview, 2022-10-01, 2022-11-01-preview,
+        2023-02-01
+      cache-control:
+      - no-cache
+      content-length:
       - '284'
       content-type:
       - application/json; charset=utf-8
       date:
       - Tue, 14 Mar 2023 08:26:17 GMT
->>>>>>> 93484371
-      expires:
-      - '-1'
-      pragma:
-      - no-cache
-      server:
-      - Microsoft-IIS/10.0
-      strict-transport-security:
-      - max-age=31536000; includeSubDomains
-      transfer-encoding:
-      - chunked
-      vary:
-      - Accept-Encoding,Accept-Encoding
-      x-content-type-options:
-      - nosniff
-      x-powered-by:
-      - ASP.NET
-    status:
-      code: 200
-      message: OK
-- request:
-    body: null
-    headers:
-      Accept:
-      - '*/*'
-      Accept-Encoding:
-      - gzip, deflate
-      CommandName:
-      - containerapp env create
-      Connection:
-      - keep-alive
-      ParameterSetName:
-      - -g -n --logs-workspace-id --logs-workspace-key
-      User-Agent:
-      - python/3.10.10 (Windows-10-10.0.22621-SP0) AZURECLI/2.46.0
-    method: GET
-    uri: https://management.azure.com/subscriptions/00000000-0000-0000-0000-000000000000/providers/Microsoft.App/locations/eastus/managedEnvironmentOperationStatuses/6f49d1eb-7b6e-48cb-b0cd-3d6bbcd23d3a?api-version=2022-10-01&azureAsyncOperation=true
-  response:
-    body:
-<<<<<<< HEAD
-      string: '{"id":"/subscriptions/00000000-0000-0000-0000-000000000000/resourceGroups/clitest.rg000001/providers/Microsoft.App/managedEnvironments/containerapp-e2e-env000002","name":"containerapp-e2e-env000002","type":"Microsoft.App/managedEnvironments","location":"northeurope","systemData":{"createdBy":"silasstrawn@microsoft.com","createdByType":"User","createdAt":"2022-09-28T17:10:20.7634206","lastModifiedBy":"silasstrawn@microsoft.com","lastModifiedByType":"User","lastModifiedAt":"2022-09-28T17:10:20.7634206"},"properties":{"provisioningState":"Waiting","defaultDomain":"purpledune-fc0e55ea.northeurope.azurecontainerapps.io","staticIp":"20.223.54.127","appLogsConfiguration":{"destination":"log-analytics","logAnalyticsConfiguration":{"customerId":"b6aff7c6-cc22-4b89-8e00-f0031cece03b"}},"zoneRedundant":false,"useKubenet":true,"customDomainConfiguration":{"customDomainVerificationId":"333646C25EDA7C903C86F0F0D0193C412978B2E48FA0B4F1461D339FBBAE3EB7"}},"sku":{"name":"Consumption"}}'
-=======
-      string: '{"id":"/subscriptions/00000000-0000-0000-0000-000000000000/providers/Microsoft.App/locations/eastus/managedEnvironmentOperationStatuses/6f49d1eb-7b6e-48cb-b0cd-3d6bbcd23d3a","name":"6f49d1eb-7b6e-48cb-b0cd-3d6bbcd23d3a","status":"InProgress","startTime":"2023-03-14T08:21:28.1337336"}'
->>>>>>> 93484371
-    headers:
-      api-supported-versions:
-      - 2022-01-01-preview, 2022-03-01, 2022-06-01-preview, 2022-10-01, 2022-11-01-preview,
-        2023-02-01
-      cache-control:
-      - no-cache
-      content-length:
-<<<<<<< HEAD
-      - '983'
-      content-type:
-      - application/json; charset=utf-8
-      date:
-      - Wed, 28 Sep 2022 17:10:30 GMT
-=======
+      expires:
+      - '-1'
+      pragma:
+      - no-cache
+      server:
+      - Microsoft-IIS/10.0
+      strict-transport-security:
+      - max-age=31536000; includeSubDomains
+      transfer-encoding:
+      - chunked
+      vary:
+      - Accept-Encoding,Accept-Encoding
+      x-content-type-options:
+      - nosniff
+      x-powered-by:
+      - ASP.NET
+    status:
+      code: 200
+      message: OK
+- request:
+    body: null
+    headers:
+      Accept:
+      - '*/*'
+      Accept-Encoding:
+      - gzip, deflate
+      CommandName:
+      - containerapp env create
+      Connection:
+      - keep-alive
+      ParameterSetName:
+      - -g -n --logs-workspace-id --logs-workspace-key
+      User-Agent:
+      - python/3.10.10 (Windows-10-10.0.22621-SP0) AZURECLI/2.46.0
+    method: GET
+    uri: https://management.azure.com/subscriptions/00000000-0000-0000-0000-000000000000/providers/Microsoft.App/locations/eastus/managedEnvironmentOperationStatuses/6f49d1eb-7b6e-48cb-b0cd-3d6bbcd23d3a?api-version=2022-10-01&azureAsyncOperation=true
+  response:
+    body:
+      string: '{"id":"/subscriptions/00000000-0000-0000-0000-000000000000/providers/Microsoft.App/locations/eastus/managedEnvironmentOperationStatuses/6f49d1eb-7b6e-48cb-b0cd-3d6bbcd23d3a","name":"6f49d1eb-7b6e-48cb-b0cd-3d6bbcd23d3a","status":"InProgress","startTime":"2023-03-14T08:21:28.1337336"}'
+    headers:
+      api-supported-versions:
+      - 2022-01-01-preview, 2022-03-01, 2022-06-01-preview, 2022-10-01, 2022-11-01-preview,
+        2023-02-01
+      cache-control:
+      - no-cache
+      content-length:
       - '284'
       content-type:
       - application/json; charset=utf-8
       date:
       - Tue, 14 Mar 2023 08:26:21 GMT
->>>>>>> 93484371
-      expires:
-      - '-1'
-      pragma:
-      - no-cache
-      server:
-      - Microsoft-IIS/10.0
-      strict-transport-security:
-      - max-age=31536000; includeSubDomains
-      transfer-encoding:
-      - chunked
-      vary:
-      - Accept-Encoding,Accept-Encoding
-      x-content-type-options:
-      - nosniff
-      x-powered-by:
-      - ASP.NET
-    status:
-      code: 200
-      message: OK
-- request:
-    body: null
-    headers:
-      Accept:
-      - '*/*'
-      Accept-Encoding:
-      - gzip, deflate
-      CommandName:
-      - containerapp env create
-      Connection:
-      - keep-alive
-      ParameterSetName:
-      - -g -n --logs-workspace-id --logs-workspace-key
-      User-Agent:
-      - python/3.10.10 (Windows-10-10.0.22621-SP0) AZURECLI/2.46.0
-    method: GET
-    uri: https://management.azure.com/subscriptions/00000000-0000-0000-0000-000000000000/providers/Microsoft.App/locations/eastus/managedEnvironmentOperationStatuses/6f49d1eb-7b6e-48cb-b0cd-3d6bbcd23d3a?api-version=2022-10-01&azureAsyncOperation=true
-  response:
-    body:
-<<<<<<< HEAD
-      string: '{"id":"/subscriptions/00000000-0000-0000-0000-000000000000/resourceGroups/clitest.rg000001/providers/Microsoft.App/managedEnvironments/containerapp-e2e-env000002","name":"containerapp-e2e-env000002","type":"Microsoft.App/managedEnvironments","location":"northeurope","systemData":{"createdBy":"silasstrawn@microsoft.com","createdByType":"User","createdAt":"2022-09-28T17:10:20.7634206","lastModifiedBy":"silasstrawn@microsoft.com","lastModifiedByType":"User","lastModifiedAt":"2022-09-28T17:10:20.7634206"},"properties":{"provisioningState":"Waiting","defaultDomain":"purpledune-fc0e55ea.northeurope.azurecontainerapps.io","staticIp":"20.223.54.127","appLogsConfiguration":{"destination":"log-analytics","logAnalyticsConfiguration":{"customerId":"b6aff7c6-cc22-4b89-8e00-f0031cece03b"}},"zoneRedundant":false,"useKubenet":true,"customDomainConfiguration":{"customDomainVerificationId":"333646C25EDA7C903C86F0F0D0193C412978B2E48FA0B4F1461D339FBBAE3EB7"}},"sku":{"name":"Consumption"}}'
-=======
-      string: '{"id":"/subscriptions/00000000-0000-0000-0000-000000000000/providers/Microsoft.App/locations/eastus/managedEnvironmentOperationStatuses/6f49d1eb-7b6e-48cb-b0cd-3d6bbcd23d3a","name":"6f49d1eb-7b6e-48cb-b0cd-3d6bbcd23d3a","status":"InProgress","startTime":"2023-03-14T08:21:28.1337336"}'
->>>>>>> 93484371
-    headers:
-      api-supported-versions:
-      - 2022-01-01-preview, 2022-03-01, 2022-06-01-preview, 2022-10-01, 2022-11-01-preview,
-        2023-02-01
-      cache-control:
-      - no-cache
-      content-length:
-<<<<<<< HEAD
-      - '983'
-      content-type:
-      - application/json; charset=utf-8
-      date:
-      - Wed, 28 Sep 2022 17:10:32 GMT
-=======
+      expires:
+      - '-1'
+      pragma:
+      - no-cache
+      server:
+      - Microsoft-IIS/10.0
+      strict-transport-security:
+      - max-age=31536000; includeSubDomains
+      transfer-encoding:
+      - chunked
+      vary:
+      - Accept-Encoding,Accept-Encoding
+      x-content-type-options:
+      - nosniff
+      x-powered-by:
+      - ASP.NET
+    status:
+      code: 200
+      message: OK
+- request:
+    body: null
+    headers:
+      Accept:
+      - '*/*'
+      Accept-Encoding:
+      - gzip, deflate
+      CommandName:
+      - containerapp env create
+      Connection:
+      - keep-alive
+      ParameterSetName:
+      - -g -n --logs-workspace-id --logs-workspace-key
+      User-Agent:
+      - python/3.10.10 (Windows-10-10.0.22621-SP0) AZURECLI/2.46.0
+    method: GET
+    uri: https://management.azure.com/subscriptions/00000000-0000-0000-0000-000000000000/providers/Microsoft.App/locations/eastus/managedEnvironmentOperationStatuses/6f49d1eb-7b6e-48cb-b0cd-3d6bbcd23d3a?api-version=2022-10-01&azureAsyncOperation=true
+  response:
+    body:
+      string: '{"id":"/subscriptions/00000000-0000-0000-0000-000000000000/providers/Microsoft.App/locations/eastus/managedEnvironmentOperationStatuses/6f49d1eb-7b6e-48cb-b0cd-3d6bbcd23d3a","name":"6f49d1eb-7b6e-48cb-b0cd-3d6bbcd23d3a","status":"InProgress","startTime":"2023-03-14T08:21:28.1337336"}'
+    headers:
+      api-supported-versions:
+      - 2022-01-01-preview, 2022-03-01, 2022-06-01-preview, 2022-10-01, 2022-11-01-preview,
+        2023-02-01
+      cache-control:
+      - no-cache
+      content-length:
       - '284'
       content-type:
       - application/json; charset=utf-8
       date:
       - Tue, 14 Mar 2023 08:26:24 GMT
->>>>>>> 93484371
-      expires:
-      - '-1'
-      pragma:
-      - no-cache
-      server:
-      - Microsoft-IIS/10.0
-      strict-transport-security:
-      - max-age=31536000; includeSubDomains
-      transfer-encoding:
-      - chunked
-      vary:
-      - Accept-Encoding,Accept-Encoding
-      x-content-type-options:
-      - nosniff
-      x-powered-by:
-      - ASP.NET
-    status:
-      code: 200
-      message: OK
-- request:
-    body: null
-    headers:
-      Accept:
-      - '*/*'
-      Accept-Encoding:
-      - gzip, deflate
-      CommandName:
-      - containerapp env create
-      Connection:
-      - keep-alive
-      ParameterSetName:
-      - -g -n --logs-workspace-id --logs-workspace-key
-      User-Agent:
-      - python/3.10.10 (Windows-10-10.0.22621-SP0) AZURECLI/2.46.0
-    method: GET
-    uri: https://management.azure.com/subscriptions/00000000-0000-0000-0000-000000000000/providers/Microsoft.App/locations/eastus/managedEnvironmentOperationStatuses/6f49d1eb-7b6e-48cb-b0cd-3d6bbcd23d3a?api-version=2022-10-01&azureAsyncOperation=true
-  response:
-    body:
-<<<<<<< HEAD
-      string: '{"id":"/subscriptions/00000000-0000-0000-0000-000000000000/resourceGroups/clitest.rg000001/providers/Microsoft.App/managedEnvironments/containerapp-e2e-env000002","name":"containerapp-e2e-env000002","type":"Microsoft.App/managedEnvironments","location":"northeurope","systemData":{"createdBy":"silasstrawn@microsoft.com","createdByType":"User","createdAt":"2022-09-28T17:10:20.7634206","lastModifiedBy":"silasstrawn@microsoft.com","lastModifiedByType":"User","lastModifiedAt":"2022-09-28T17:10:20.7634206"},"properties":{"provisioningState":"Waiting","defaultDomain":"purpledune-fc0e55ea.northeurope.azurecontainerapps.io","staticIp":"20.223.54.127","appLogsConfiguration":{"destination":"log-analytics","logAnalyticsConfiguration":{"customerId":"b6aff7c6-cc22-4b89-8e00-f0031cece03b"}},"zoneRedundant":false,"useKubenet":true,"customDomainConfiguration":{"customDomainVerificationId":"333646C25EDA7C903C86F0F0D0193C412978B2E48FA0B4F1461D339FBBAE3EB7"}},"sku":{"name":"Consumption"}}'
-=======
-      string: '{"id":"/subscriptions/00000000-0000-0000-0000-000000000000/providers/Microsoft.App/locations/eastus/managedEnvironmentOperationStatuses/6f49d1eb-7b6e-48cb-b0cd-3d6bbcd23d3a","name":"6f49d1eb-7b6e-48cb-b0cd-3d6bbcd23d3a","status":"InProgress","startTime":"2023-03-14T08:21:28.1337336"}'
->>>>>>> 93484371
-    headers:
-      api-supported-versions:
-      - 2022-01-01-preview, 2022-03-01, 2022-06-01-preview, 2022-10-01, 2022-11-01-preview,
-        2023-02-01
-      cache-control:
-      - no-cache
-      content-length:
-<<<<<<< HEAD
-      - '983'
-      content-type:
-      - application/json; charset=utf-8
-      date:
-      - Wed, 28 Sep 2022 17:10:36 GMT
-=======
+      expires:
+      - '-1'
+      pragma:
+      - no-cache
+      server:
+      - Microsoft-IIS/10.0
+      strict-transport-security:
+      - max-age=31536000; includeSubDomains
+      transfer-encoding:
+      - chunked
+      vary:
+      - Accept-Encoding,Accept-Encoding
+      x-content-type-options:
+      - nosniff
+      x-powered-by:
+      - ASP.NET
+    status:
+      code: 200
+      message: OK
+- request:
+    body: null
+    headers:
+      Accept:
+      - '*/*'
+      Accept-Encoding:
+      - gzip, deflate
+      CommandName:
+      - containerapp env create
+      Connection:
+      - keep-alive
+      ParameterSetName:
+      - -g -n --logs-workspace-id --logs-workspace-key
+      User-Agent:
+      - python/3.10.10 (Windows-10-10.0.22621-SP0) AZURECLI/2.46.0
+    method: GET
+    uri: https://management.azure.com/subscriptions/00000000-0000-0000-0000-000000000000/providers/Microsoft.App/locations/eastus/managedEnvironmentOperationStatuses/6f49d1eb-7b6e-48cb-b0cd-3d6bbcd23d3a?api-version=2022-10-01&azureAsyncOperation=true
+  response:
+    body:
+      string: '{"id":"/subscriptions/00000000-0000-0000-0000-000000000000/providers/Microsoft.App/locations/eastus/managedEnvironmentOperationStatuses/6f49d1eb-7b6e-48cb-b0cd-3d6bbcd23d3a","name":"6f49d1eb-7b6e-48cb-b0cd-3d6bbcd23d3a","status":"InProgress","startTime":"2023-03-14T08:21:28.1337336"}'
+    headers:
+      api-supported-versions:
+      - 2022-01-01-preview, 2022-03-01, 2022-06-01-preview, 2022-10-01, 2022-11-01-preview,
+        2023-02-01
+      cache-control:
+      - no-cache
+      content-length:
       - '284'
       content-type:
       - application/json; charset=utf-8
       date:
       - Tue, 14 Mar 2023 08:26:28 GMT
->>>>>>> 93484371
-      expires:
-      - '-1'
-      pragma:
-      - no-cache
-      server:
-      - Microsoft-IIS/10.0
-      strict-transport-security:
-      - max-age=31536000; includeSubDomains
-      transfer-encoding:
-      - chunked
-      vary:
-      - Accept-Encoding,Accept-Encoding
-      x-content-type-options:
-      - nosniff
-      x-powered-by:
-      - ASP.NET
-    status:
-      code: 200
-      message: OK
-- request:
-    body: null
-    headers:
-      Accept:
-      - '*/*'
-      Accept-Encoding:
-      - gzip, deflate
-      CommandName:
-      - containerapp env create
-      Connection:
-      - keep-alive
-      ParameterSetName:
-      - -g -n --logs-workspace-id --logs-workspace-key
-      User-Agent:
-      - python/3.10.10 (Windows-10-10.0.22621-SP0) AZURECLI/2.46.0
-    method: GET
-    uri: https://management.azure.com/subscriptions/00000000-0000-0000-0000-000000000000/providers/Microsoft.App/locations/eastus/managedEnvironmentOperationStatuses/6f49d1eb-7b6e-48cb-b0cd-3d6bbcd23d3a?api-version=2022-10-01&azureAsyncOperation=true
-  response:
-    body:
-<<<<<<< HEAD
-      string: '{"id":"/subscriptions/00000000-0000-0000-0000-000000000000/resourceGroups/clitest.rg000001/providers/Microsoft.App/managedEnvironments/containerapp-e2e-env000002","name":"containerapp-e2e-env000002","type":"Microsoft.App/managedEnvironments","location":"northeurope","systemData":{"createdBy":"silasstrawn@microsoft.com","createdByType":"User","createdAt":"2022-09-28T17:10:20.7634206","lastModifiedBy":"silasstrawn@microsoft.com","lastModifiedByType":"User","lastModifiedAt":"2022-09-28T17:10:20.7634206"},"properties":{"provisioningState":"Waiting","defaultDomain":"purpledune-fc0e55ea.northeurope.azurecontainerapps.io","staticIp":"20.223.54.127","appLogsConfiguration":{"destination":"log-analytics","logAnalyticsConfiguration":{"customerId":"b6aff7c6-cc22-4b89-8e00-f0031cece03b"}},"zoneRedundant":false,"useKubenet":true,"customDomainConfiguration":{"customDomainVerificationId":"333646C25EDA7C903C86F0F0D0193C412978B2E48FA0B4F1461D339FBBAE3EB7"}},"sku":{"name":"Consumption"}}'
-=======
-      string: '{"id":"/subscriptions/00000000-0000-0000-0000-000000000000/providers/Microsoft.App/locations/eastus/managedEnvironmentOperationStatuses/6f49d1eb-7b6e-48cb-b0cd-3d6bbcd23d3a","name":"6f49d1eb-7b6e-48cb-b0cd-3d6bbcd23d3a","status":"InProgress","startTime":"2023-03-14T08:21:28.1337336"}'
->>>>>>> 93484371
-    headers:
-      api-supported-versions:
-      - 2022-01-01-preview, 2022-03-01, 2022-06-01-preview, 2022-10-01, 2022-11-01-preview,
-        2023-02-01
-      cache-control:
-      - no-cache
-      content-length:
-<<<<<<< HEAD
-      - '983'
-      content-type:
-      - application/json; charset=utf-8
-      date:
-      - Wed, 28 Sep 2022 17:10:39 GMT
-=======
+      expires:
+      - '-1'
+      pragma:
+      - no-cache
+      server:
+      - Microsoft-IIS/10.0
+      strict-transport-security:
+      - max-age=31536000; includeSubDomains
+      transfer-encoding:
+      - chunked
+      vary:
+      - Accept-Encoding,Accept-Encoding
+      x-content-type-options:
+      - nosniff
+      x-powered-by:
+      - ASP.NET
+    status:
+      code: 200
+      message: OK
+- request:
+    body: null
+    headers:
+      Accept:
+      - '*/*'
+      Accept-Encoding:
+      - gzip, deflate
+      CommandName:
+      - containerapp env create
+      Connection:
+      - keep-alive
+      ParameterSetName:
+      - -g -n --logs-workspace-id --logs-workspace-key
+      User-Agent:
+      - python/3.10.10 (Windows-10-10.0.22621-SP0) AZURECLI/2.46.0
+    method: GET
+    uri: https://management.azure.com/subscriptions/00000000-0000-0000-0000-000000000000/providers/Microsoft.App/locations/eastus/managedEnvironmentOperationStatuses/6f49d1eb-7b6e-48cb-b0cd-3d6bbcd23d3a?api-version=2022-10-01&azureAsyncOperation=true
+  response:
+    body:
+      string: '{"id":"/subscriptions/00000000-0000-0000-0000-000000000000/providers/Microsoft.App/locations/eastus/managedEnvironmentOperationStatuses/6f49d1eb-7b6e-48cb-b0cd-3d6bbcd23d3a","name":"6f49d1eb-7b6e-48cb-b0cd-3d6bbcd23d3a","status":"InProgress","startTime":"2023-03-14T08:21:28.1337336"}'
+    headers:
+      api-supported-versions:
+      - 2022-01-01-preview, 2022-03-01, 2022-06-01-preview, 2022-10-01, 2022-11-01-preview,
+        2023-02-01
+      cache-control:
+      - no-cache
+      content-length:
       - '284'
       content-type:
       - application/json; charset=utf-8
       date:
       - Tue, 14 Mar 2023 08:26:31 GMT
->>>>>>> 93484371
-      expires:
-      - '-1'
-      pragma:
-      - no-cache
-      server:
-      - Microsoft-IIS/10.0
-      strict-transport-security:
-      - max-age=31536000; includeSubDomains
-      transfer-encoding:
-      - chunked
-      vary:
-      - Accept-Encoding,Accept-Encoding
-      x-content-type-options:
-      - nosniff
-      x-powered-by:
-      - ASP.NET
-    status:
-      code: 200
-      message: OK
-- request:
-    body: null
-    headers:
-      Accept:
-      - '*/*'
-      Accept-Encoding:
-      - gzip, deflate
-      CommandName:
-      - containerapp env create
-      Connection:
-      - keep-alive
-      ParameterSetName:
-      - -g -n --logs-workspace-id --logs-workspace-key
-      User-Agent:
-      - python/3.10.10 (Windows-10-10.0.22621-SP0) AZURECLI/2.46.0
-    method: GET
-    uri: https://management.azure.com/subscriptions/00000000-0000-0000-0000-000000000000/providers/Microsoft.App/locations/eastus/managedEnvironmentOperationStatuses/6f49d1eb-7b6e-48cb-b0cd-3d6bbcd23d3a?api-version=2022-10-01&azureAsyncOperation=true
-  response:
-    body:
-<<<<<<< HEAD
-      string: '{"id":"/subscriptions/00000000-0000-0000-0000-000000000000/resourceGroups/clitest.rg000001/providers/Microsoft.App/managedEnvironments/containerapp-e2e-env000002","name":"containerapp-e2e-env000002","type":"Microsoft.App/managedEnvironments","location":"northeurope","systemData":{"createdBy":"silasstrawn@microsoft.com","createdByType":"User","createdAt":"2022-09-28T17:10:20.7634206","lastModifiedBy":"silasstrawn@microsoft.com","lastModifiedByType":"User","lastModifiedAt":"2022-09-28T17:10:20.7634206"},"properties":{"provisioningState":"Waiting","defaultDomain":"purpledune-fc0e55ea.northeurope.azurecontainerapps.io","staticIp":"20.223.54.127","appLogsConfiguration":{"destination":"log-analytics","logAnalyticsConfiguration":{"customerId":"b6aff7c6-cc22-4b89-8e00-f0031cece03b"}},"zoneRedundant":false,"useKubenet":true,"customDomainConfiguration":{"customDomainVerificationId":"333646C25EDA7C903C86F0F0D0193C412978B2E48FA0B4F1461D339FBBAE3EB7"}},"sku":{"name":"Consumption"}}'
-=======
-      string: '{"id":"/subscriptions/00000000-0000-0000-0000-000000000000/providers/Microsoft.App/locations/eastus/managedEnvironmentOperationStatuses/6f49d1eb-7b6e-48cb-b0cd-3d6bbcd23d3a","name":"6f49d1eb-7b6e-48cb-b0cd-3d6bbcd23d3a","status":"InProgress","startTime":"2023-03-14T08:21:28.1337336"}'
->>>>>>> 93484371
-    headers:
-      api-supported-versions:
-      - 2022-01-01-preview, 2022-03-01, 2022-06-01-preview, 2022-10-01, 2022-11-01-preview,
-        2023-02-01
-      cache-control:
-      - no-cache
-      content-length:
-<<<<<<< HEAD
-      - '983'
-      content-type:
-      - application/json; charset=utf-8
-      date:
-      - Wed, 28 Sep 2022 17:10:43 GMT
-=======
+      expires:
+      - '-1'
+      pragma:
+      - no-cache
+      server:
+      - Microsoft-IIS/10.0
+      strict-transport-security:
+      - max-age=31536000; includeSubDomains
+      transfer-encoding:
+      - chunked
+      vary:
+      - Accept-Encoding,Accept-Encoding
+      x-content-type-options:
+      - nosniff
+      x-powered-by:
+      - ASP.NET
+    status:
+      code: 200
+      message: OK
+- request:
+    body: null
+    headers:
+      Accept:
+      - '*/*'
+      Accept-Encoding:
+      - gzip, deflate
+      CommandName:
+      - containerapp env create
+      Connection:
+      - keep-alive
+      ParameterSetName:
+      - -g -n --logs-workspace-id --logs-workspace-key
+      User-Agent:
+      - python/3.10.10 (Windows-10-10.0.22621-SP0) AZURECLI/2.46.0
+    method: GET
+    uri: https://management.azure.com/subscriptions/00000000-0000-0000-0000-000000000000/providers/Microsoft.App/locations/eastus/managedEnvironmentOperationStatuses/6f49d1eb-7b6e-48cb-b0cd-3d6bbcd23d3a?api-version=2022-10-01&azureAsyncOperation=true
+  response:
+    body:
+      string: '{"id":"/subscriptions/00000000-0000-0000-0000-000000000000/providers/Microsoft.App/locations/eastus/managedEnvironmentOperationStatuses/6f49d1eb-7b6e-48cb-b0cd-3d6bbcd23d3a","name":"6f49d1eb-7b6e-48cb-b0cd-3d6bbcd23d3a","status":"InProgress","startTime":"2023-03-14T08:21:28.1337336"}'
+    headers:
+      api-supported-versions:
+      - 2022-01-01-preview, 2022-03-01, 2022-06-01-preview, 2022-10-01, 2022-11-01-preview,
+        2023-02-01
+      cache-control:
+      - no-cache
+      content-length:
       - '284'
       content-type:
       - application/json; charset=utf-8
       date:
       - Tue, 14 Mar 2023 08:26:35 GMT
->>>>>>> 93484371
-      expires:
-      - '-1'
-      pragma:
-      - no-cache
-      server:
-      - Microsoft-IIS/10.0
-      strict-transport-security:
-      - max-age=31536000; includeSubDomains
-      transfer-encoding:
-      - chunked
-      vary:
-      - Accept-Encoding,Accept-Encoding
-      x-content-type-options:
-      - nosniff
-      x-powered-by:
-      - ASP.NET
-    status:
-      code: 200
-      message: OK
-- request:
-    body: null
-    headers:
-      Accept:
-      - '*/*'
-      Accept-Encoding:
-      - gzip, deflate
-      CommandName:
-      - containerapp env create
-      Connection:
-      - keep-alive
-      ParameterSetName:
-      - -g -n --logs-workspace-id --logs-workspace-key
-      User-Agent:
-      - python/3.10.10 (Windows-10-10.0.22621-SP0) AZURECLI/2.46.0
-    method: GET
-    uri: https://management.azure.com/subscriptions/00000000-0000-0000-0000-000000000000/providers/Microsoft.App/locations/eastus/managedEnvironmentOperationStatuses/6f49d1eb-7b6e-48cb-b0cd-3d6bbcd23d3a?api-version=2022-10-01&azureAsyncOperation=true
-  response:
-    body:
-<<<<<<< HEAD
-      string: '{"id":"/subscriptions/00000000-0000-0000-0000-000000000000/resourceGroups/clitest.rg000001/providers/Microsoft.App/managedEnvironments/containerapp-e2e-env000002","name":"containerapp-e2e-env000002","type":"Microsoft.App/managedEnvironments","location":"northeurope","systemData":{"createdBy":"silasstrawn@microsoft.com","createdByType":"User","createdAt":"2022-09-28T17:10:20.7634206","lastModifiedBy":"silasstrawn@microsoft.com","lastModifiedByType":"User","lastModifiedAt":"2022-09-28T17:10:20.7634206"},"properties":{"provisioningState":"Waiting","defaultDomain":"purpledune-fc0e55ea.northeurope.azurecontainerapps.io","staticIp":"20.223.54.127","appLogsConfiguration":{"destination":"log-analytics","logAnalyticsConfiguration":{"customerId":"b6aff7c6-cc22-4b89-8e00-f0031cece03b"}},"zoneRedundant":false,"useKubenet":true,"customDomainConfiguration":{"customDomainVerificationId":"333646C25EDA7C903C86F0F0D0193C412978B2E48FA0B4F1461D339FBBAE3EB7"}},"sku":{"name":"Consumption"}}'
-=======
-      string: '{"id":"/subscriptions/00000000-0000-0000-0000-000000000000/providers/Microsoft.App/locations/eastus/managedEnvironmentOperationStatuses/6f49d1eb-7b6e-48cb-b0cd-3d6bbcd23d3a","name":"6f49d1eb-7b6e-48cb-b0cd-3d6bbcd23d3a","status":"InProgress","startTime":"2023-03-14T08:21:28.1337336"}'
->>>>>>> 93484371
-    headers:
-      api-supported-versions:
-      - 2022-01-01-preview, 2022-03-01, 2022-06-01-preview, 2022-10-01, 2022-11-01-preview,
-        2023-02-01
-      cache-control:
-      - no-cache
-      content-length:
-<<<<<<< HEAD
-      - '983'
-      content-type:
-      - application/json; charset=utf-8
-      date:
-      - Wed, 28 Sep 2022 17:10:46 GMT
-=======
+      expires:
+      - '-1'
+      pragma:
+      - no-cache
+      server:
+      - Microsoft-IIS/10.0
+      strict-transport-security:
+      - max-age=31536000; includeSubDomains
+      transfer-encoding:
+      - chunked
+      vary:
+      - Accept-Encoding,Accept-Encoding
+      x-content-type-options:
+      - nosniff
+      x-powered-by:
+      - ASP.NET
+    status:
+      code: 200
+      message: OK
+- request:
+    body: null
+    headers:
+      Accept:
+      - '*/*'
+      Accept-Encoding:
+      - gzip, deflate
+      CommandName:
+      - containerapp env create
+      Connection:
+      - keep-alive
+      ParameterSetName:
+      - -g -n --logs-workspace-id --logs-workspace-key
+      User-Agent:
+      - python/3.10.10 (Windows-10-10.0.22621-SP0) AZURECLI/2.46.0
+    method: GET
+    uri: https://management.azure.com/subscriptions/00000000-0000-0000-0000-000000000000/providers/Microsoft.App/locations/eastus/managedEnvironmentOperationStatuses/6f49d1eb-7b6e-48cb-b0cd-3d6bbcd23d3a?api-version=2022-10-01&azureAsyncOperation=true
+  response:
+    body:
+      string: '{"id":"/subscriptions/00000000-0000-0000-0000-000000000000/providers/Microsoft.App/locations/eastus/managedEnvironmentOperationStatuses/6f49d1eb-7b6e-48cb-b0cd-3d6bbcd23d3a","name":"6f49d1eb-7b6e-48cb-b0cd-3d6bbcd23d3a","status":"InProgress","startTime":"2023-03-14T08:21:28.1337336"}'
+    headers:
+      api-supported-versions:
+      - 2022-01-01-preview, 2022-03-01, 2022-06-01-preview, 2022-10-01, 2022-11-01-preview,
+        2023-02-01
+      cache-control:
+      - no-cache
+      content-length:
       - '284'
       content-type:
       - application/json; charset=utf-8
       date:
       - Tue, 14 Mar 2023 08:26:37 GMT
->>>>>>> 93484371
-      expires:
-      - '-1'
-      pragma:
-      - no-cache
-      server:
-      - Microsoft-IIS/10.0
-      strict-transport-security:
-      - max-age=31536000; includeSubDomains
-      transfer-encoding:
-      - chunked
-      vary:
-      - Accept-Encoding,Accept-Encoding
-      x-content-type-options:
-      - nosniff
-      x-powered-by:
-      - ASP.NET
-    status:
-      code: 200
-      message: OK
-- request:
-    body: null
-    headers:
-      Accept:
-      - '*/*'
-      Accept-Encoding:
-      - gzip, deflate
-      CommandName:
-      - containerapp env create
-      Connection:
-      - keep-alive
-      ParameterSetName:
-      - -g -n --logs-workspace-id --logs-workspace-key
-      User-Agent:
-      - python/3.10.10 (Windows-10-10.0.22621-SP0) AZURECLI/2.46.0
-    method: GET
-    uri: https://management.azure.com/subscriptions/00000000-0000-0000-0000-000000000000/providers/Microsoft.App/locations/eastus/managedEnvironmentOperationStatuses/6f49d1eb-7b6e-48cb-b0cd-3d6bbcd23d3a?api-version=2022-10-01&azureAsyncOperation=true
-  response:
-    body:
-<<<<<<< HEAD
-      string: '{"id":"/subscriptions/00000000-0000-0000-0000-000000000000/resourceGroups/clitest.rg000001/providers/Microsoft.App/managedEnvironments/containerapp-e2e-env000002","name":"containerapp-e2e-env000002","type":"Microsoft.App/managedEnvironments","location":"northeurope","systemData":{"createdBy":"silasstrawn@microsoft.com","createdByType":"User","createdAt":"2022-09-28T17:10:20.7634206","lastModifiedBy":"silasstrawn@microsoft.com","lastModifiedByType":"User","lastModifiedAt":"2022-09-28T17:10:20.7634206"},"properties":{"provisioningState":"Waiting","defaultDomain":"purpledune-fc0e55ea.northeurope.azurecontainerapps.io","staticIp":"20.223.54.127","appLogsConfiguration":{"destination":"log-analytics","logAnalyticsConfiguration":{"customerId":"b6aff7c6-cc22-4b89-8e00-f0031cece03b"}},"zoneRedundant":false,"useKubenet":true,"customDomainConfiguration":{"customDomainVerificationId":"333646C25EDA7C903C86F0F0D0193C412978B2E48FA0B4F1461D339FBBAE3EB7"}},"sku":{"name":"Consumption"}}'
-=======
-      string: '{"id":"/subscriptions/00000000-0000-0000-0000-000000000000/providers/Microsoft.App/locations/eastus/managedEnvironmentOperationStatuses/6f49d1eb-7b6e-48cb-b0cd-3d6bbcd23d3a","name":"6f49d1eb-7b6e-48cb-b0cd-3d6bbcd23d3a","status":"InProgress","startTime":"2023-03-14T08:21:28.1337336"}'
->>>>>>> 93484371
-    headers:
-      api-supported-versions:
-      - 2022-01-01-preview, 2022-03-01, 2022-06-01-preview, 2022-10-01, 2022-11-01-preview,
-        2023-02-01
-      cache-control:
-      - no-cache
-      content-length:
-<<<<<<< HEAD
-      - '983'
-      content-type:
-      - application/json; charset=utf-8
-      date:
-      - Wed, 28 Sep 2022 17:10:50 GMT
-=======
+      expires:
+      - '-1'
+      pragma:
+      - no-cache
+      server:
+      - Microsoft-IIS/10.0
+      strict-transport-security:
+      - max-age=31536000; includeSubDomains
+      transfer-encoding:
+      - chunked
+      vary:
+      - Accept-Encoding,Accept-Encoding
+      x-content-type-options:
+      - nosniff
+      x-powered-by:
+      - ASP.NET
+    status:
+      code: 200
+      message: OK
+- request:
+    body: null
+    headers:
+      Accept:
+      - '*/*'
+      Accept-Encoding:
+      - gzip, deflate
+      CommandName:
+      - containerapp env create
+      Connection:
+      - keep-alive
+      ParameterSetName:
+      - -g -n --logs-workspace-id --logs-workspace-key
+      User-Agent:
+      - python/3.10.10 (Windows-10-10.0.22621-SP0) AZURECLI/2.46.0
+    method: GET
+    uri: https://management.azure.com/subscriptions/00000000-0000-0000-0000-000000000000/providers/Microsoft.App/locations/eastus/managedEnvironmentOperationStatuses/6f49d1eb-7b6e-48cb-b0cd-3d6bbcd23d3a?api-version=2022-10-01&azureAsyncOperation=true
+  response:
+    body:
+      string: '{"id":"/subscriptions/00000000-0000-0000-0000-000000000000/providers/Microsoft.App/locations/eastus/managedEnvironmentOperationStatuses/6f49d1eb-7b6e-48cb-b0cd-3d6bbcd23d3a","name":"6f49d1eb-7b6e-48cb-b0cd-3d6bbcd23d3a","status":"InProgress","startTime":"2023-03-14T08:21:28.1337336"}'
+    headers:
+      api-supported-versions:
+      - 2022-01-01-preview, 2022-03-01, 2022-06-01-preview, 2022-10-01, 2022-11-01-preview,
+        2023-02-01
+      cache-control:
+      - no-cache
+      content-length:
       - '284'
       content-type:
       - application/json; charset=utf-8
       date:
       - Tue, 14 Mar 2023 08:26:42 GMT
->>>>>>> 93484371
-      expires:
-      - '-1'
-      pragma:
-      - no-cache
-      server:
-      - Microsoft-IIS/10.0
-      strict-transport-security:
-      - max-age=31536000; includeSubDomains
-      transfer-encoding:
-      - chunked
-      vary:
-      - Accept-Encoding,Accept-Encoding
-      x-content-type-options:
-      - nosniff
-      x-powered-by:
-      - ASP.NET
-    status:
-      code: 200
-      message: OK
-- request:
-    body: null
-    headers:
-      Accept:
-      - '*/*'
-      Accept-Encoding:
-      - gzip, deflate
-      CommandName:
-      - containerapp env create
-      Connection:
-      - keep-alive
-      ParameterSetName:
-      - -g -n --logs-workspace-id --logs-workspace-key
-      User-Agent:
-      - python/3.10.10 (Windows-10-10.0.22621-SP0) AZURECLI/2.46.0
-    method: GET
-    uri: https://management.azure.com/subscriptions/00000000-0000-0000-0000-000000000000/providers/Microsoft.App/locations/eastus/managedEnvironmentOperationStatuses/6f49d1eb-7b6e-48cb-b0cd-3d6bbcd23d3a?api-version=2022-10-01&azureAsyncOperation=true
-  response:
-    body:
-<<<<<<< HEAD
-      string: '{"id":"/subscriptions/00000000-0000-0000-0000-000000000000/resourceGroups/clitest.rg000001/providers/Microsoft.App/managedEnvironments/containerapp-e2e-env000002","name":"containerapp-e2e-env000002","type":"Microsoft.App/managedEnvironments","location":"northeurope","systemData":{"createdBy":"silasstrawn@microsoft.com","createdByType":"User","createdAt":"2022-09-28T17:10:20.7634206","lastModifiedBy":"silasstrawn@microsoft.com","lastModifiedByType":"User","lastModifiedAt":"2022-09-28T17:10:20.7634206"},"properties":{"provisioningState":"Waiting","defaultDomain":"purpledune-fc0e55ea.northeurope.azurecontainerapps.io","staticIp":"20.223.54.127","appLogsConfiguration":{"destination":"log-analytics","logAnalyticsConfiguration":{"customerId":"b6aff7c6-cc22-4b89-8e00-f0031cece03b"}},"zoneRedundant":false,"useKubenet":true,"customDomainConfiguration":{"customDomainVerificationId":"333646C25EDA7C903C86F0F0D0193C412978B2E48FA0B4F1461D339FBBAE3EB7"}},"sku":{"name":"Consumption"}}'
-=======
-      string: '{"id":"/subscriptions/00000000-0000-0000-0000-000000000000/providers/Microsoft.App/locations/eastus/managedEnvironmentOperationStatuses/6f49d1eb-7b6e-48cb-b0cd-3d6bbcd23d3a","name":"6f49d1eb-7b6e-48cb-b0cd-3d6bbcd23d3a","status":"InProgress","startTime":"2023-03-14T08:21:28.1337336"}'
->>>>>>> 93484371
-    headers:
-      api-supported-versions:
-      - 2022-01-01-preview, 2022-03-01, 2022-06-01-preview, 2022-10-01, 2022-11-01-preview,
-        2023-02-01
-      cache-control:
-      - no-cache
-      content-length:
-<<<<<<< HEAD
-      - '983'
-      content-type:
-      - application/json; charset=utf-8
-      date:
-      - Wed, 28 Sep 2022 17:10:53 GMT
-=======
+      expires:
+      - '-1'
+      pragma:
+      - no-cache
+      server:
+      - Microsoft-IIS/10.0
+      strict-transport-security:
+      - max-age=31536000; includeSubDomains
+      transfer-encoding:
+      - chunked
+      vary:
+      - Accept-Encoding,Accept-Encoding
+      x-content-type-options:
+      - nosniff
+      x-powered-by:
+      - ASP.NET
+    status:
+      code: 200
+      message: OK
+- request:
+    body: null
+    headers:
+      Accept:
+      - '*/*'
+      Accept-Encoding:
+      - gzip, deflate
+      CommandName:
+      - containerapp env create
+      Connection:
+      - keep-alive
+      ParameterSetName:
+      - -g -n --logs-workspace-id --logs-workspace-key
+      User-Agent:
+      - python/3.10.10 (Windows-10-10.0.22621-SP0) AZURECLI/2.46.0
+    method: GET
+    uri: https://management.azure.com/subscriptions/00000000-0000-0000-0000-000000000000/providers/Microsoft.App/locations/eastus/managedEnvironmentOperationStatuses/6f49d1eb-7b6e-48cb-b0cd-3d6bbcd23d3a?api-version=2022-10-01&azureAsyncOperation=true
+  response:
+    body:
+      string: '{"id":"/subscriptions/00000000-0000-0000-0000-000000000000/providers/Microsoft.App/locations/eastus/managedEnvironmentOperationStatuses/6f49d1eb-7b6e-48cb-b0cd-3d6bbcd23d3a","name":"6f49d1eb-7b6e-48cb-b0cd-3d6bbcd23d3a","status":"InProgress","startTime":"2023-03-14T08:21:28.1337336"}'
+    headers:
+      api-supported-versions:
+      - 2022-01-01-preview, 2022-03-01, 2022-06-01-preview, 2022-10-01, 2022-11-01-preview,
+        2023-02-01
+      cache-control:
+      - no-cache
+      content-length:
       - '284'
       content-type:
       - application/json; charset=utf-8
       date:
       - Tue, 14 Mar 2023 08:26:45 GMT
->>>>>>> 93484371
       expires:
       - '-1'
       pragma:
@@ -7635,220 +5813,172 @@
     uri: https://management.azure.com/subscriptions/00000000-0000-0000-0000-000000000000/providers/Microsoft.App/locations/eastus/managedEnvironmentOperationStatuses/6f49d1eb-7b6e-48cb-b0cd-3d6bbcd23d3a?api-version=2022-10-01&azureAsyncOperation=true
   response:
     body:
-<<<<<<< HEAD
-      string: '{"id":"/subscriptions/00000000-0000-0000-0000-000000000000/resourceGroups/clitest.rg000001/providers/Microsoft.App/managedEnvironments/containerapp-e2e-env000002","name":"containerapp-e2e-env000002","type":"Microsoft.App/managedEnvironments","location":"northeurope","systemData":{"createdBy":"silasstrawn@microsoft.com","createdByType":"User","createdAt":"2022-09-28T17:10:20.7634206","lastModifiedBy":"silasstrawn@microsoft.com","lastModifiedByType":"User","lastModifiedAt":"2022-09-28T17:10:20.7634206"},"properties":{"provisioningState":"Waiting","defaultDomain":"purpledune-fc0e55ea.northeurope.azurecontainerapps.io","staticIp":"20.223.54.127","appLogsConfiguration":{"destination":"log-analytics","logAnalyticsConfiguration":{"customerId":"b6aff7c6-cc22-4b89-8e00-f0031cece03b"}},"zoneRedundant":false,"useKubenet":true,"customDomainConfiguration":{"customDomainVerificationId":"333646C25EDA7C903C86F0F0D0193C412978B2E48FA0B4F1461D339FBBAE3EB7"}},"sku":{"name":"Consumption"}}'
-=======
-      string: '{"id":"/subscriptions/00000000-0000-0000-0000-000000000000/providers/Microsoft.App/locations/eastus/managedEnvironmentOperationStatuses/6f49d1eb-7b6e-48cb-b0cd-3d6bbcd23d3a","name":"6f49d1eb-7b6e-48cb-b0cd-3d6bbcd23d3a","status":"InProgress","startTime":"2023-03-14T08:21:28.1337336"}'
->>>>>>> 93484371
-    headers:
-      api-supported-versions:
-      - 2022-01-01-preview, 2022-03-01, 2022-06-01-preview, 2022-10-01, 2022-11-01-preview,
-        2023-02-01
-      cache-control:
-      - no-cache
-      content-length:
-<<<<<<< HEAD
-      - '983'
-      content-type:
-      - application/json; charset=utf-8
-      date:
-      - Wed, 28 Sep 2022 17:10:55 GMT
-=======
+      string: '{"id":"/subscriptions/00000000-0000-0000-0000-000000000000/providers/Microsoft.App/locations/eastus/managedEnvironmentOperationStatuses/6f49d1eb-7b6e-48cb-b0cd-3d6bbcd23d3a","name":"6f49d1eb-7b6e-48cb-b0cd-3d6bbcd23d3a","status":"InProgress","startTime":"2023-03-14T08:21:28.1337336"}'
+    headers:
+      api-supported-versions:
+      - 2022-01-01-preview, 2022-03-01, 2022-06-01-preview, 2022-10-01, 2022-11-01-preview,
+        2023-02-01
+      cache-control:
+      - no-cache
+      content-length:
       - '284'
       content-type:
       - application/json; charset=utf-8
       date:
       - Tue, 14 Mar 2023 08:26:49 GMT
->>>>>>> 93484371
-      expires:
-      - '-1'
-      pragma:
-      - no-cache
-      server:
-      - Microsoft-IIS/10.0
-      strict-transport-security:
-      - max-age=31536000; includeSubDomains
-      transfer-encoding:
-      - chunked
-      vary:
-      - Accept-Encoding,Accept-Encoding
-      x-content-type-options:
-      - nosniff
-      x-powered-by:
-      - ASP.NET
-    status:
-      code: 200
-      message: OK
-- request:
-    body: null
-    headers:
-      Accept:
-      - '*/*'
-      Accept-Encoding:
-      - gzip, deflate
-      CommandName:
-      - containerapp env create
-      Connection:
-      - keep-alive
-      ParameterSetName:
-      - -g -n --logs-workspace-id --logs-workspace-key
-      User-Agent:
-      - python/3.10.10 (Windows-10-10.0.22621-SP0) AZURECLI/2.46.0
-    method: GET
-    uri: https://management.azure.com/subscriptions/00000000-0000-0000-0000-000000000000/providers/Microsoft.App/locations/eastus/managedEnvironmentOperationStatuses/6f49d1eb-7b6e-48cb-b0cd-3d6bbcd23d3a?api-version=2022-10-01&azureAsyncOperation=true
-  response:
-    body:
-<<<<<<< HEAD
-      string: '{"id":"/subscriptions/00000000-0000-0000-0000-000000000000/resourceGroups/clitest.rg000001/providers/Microsoft.App/managedEnvironments/containerapp-e2e-env000002","name":"containerapp-e2e-env000002","type":"Microsoft.App/managedEnvironments","location":"northeurope","systemData":{"createdBy":"silasstrawn@microsoft.com","createdByType":"User","createdAt":"2022-09-28T17:10:20.7634206","lastModifiedBy":"silasstrawn@microsoft.com","lastModifiedByType":"User","lastModifiedAt":"2022-09-28T17:10:20.7634206"},"properties":{"provisioningState":"Waiting","defaultDomain":"purpledune-fc0e55ea.northeurope.azurecontainerapps.io","staticIp":"20.223.54.127","appLogsConfiguration":{"destination":"log-analytics","logAnalyticsConfiguration":{"customerId":"b6aff7c6-cc22-4b89-8e00-f0031cece03b"}},"zoneRedundant":false,"useKubenet":true,"customDomainConfiguration":{"customDomainVerificationId":"333646C25EDA7C903C86F0F0D0193C412978B2E48FA0B4F1461D339FBBAE3EB7"}},"sku":{"name":"Consumption"}}'
-=======
-      string: '{"id":"/subscriptions/00000000-0000-0000-0000-000000000000/providers/Microsoft.App/locations/eastus/managedEnvironmentOperationStatuses/6f49d1eb-7b6e-48cb-b0cd-3d6bbcd23d3a","name":"6f49d1eb-7b6e-48cb-b0cd-3d6bbcd23d3a","status":"InProgress","startTime":"2023-03-14T08:21:28.1337336"}'
->>>>>>> 93484371
-    headers:
-      api-supported-versions:
-      - 2022-01-01-preview, 2022-03-01, 2022-06-01-preview, 2022-10-01, 2022-11-01-preview,
-        2023-02-01
-      cache-control:
-      - no-cache
-      content-length:
-<<<<<<< HEAD
-      - '983'
-      content-type:
-      - application/json; charset=utf-8
-      date:
-      - Wed, 28 Sep 2022 17:10:57 GMT
-=======
+      expires:
+      - '-1'
+      pragma:
+      - no-cache
+      server:
+      - Microsoft-IIS/10.0
+      strict-transport-security:
+      - max-age=31536000; includeSubDomains
+      transfer-encoding:
+      - chunked
+      vary:
+      - Accept-Encoding,Accept-Encoding
+      x-content-type-options:
+      - nosniff
+      x-powered-by:
+      - ASP.NET
+    status:
+      code: 200
+      message: OK
+- request:
+    body: null
+    headers:
+      Accept:
+      - '*/*'
+      Accept-Encoding:
+      - gzip, deflate
+      CommandName:
+      - containerapp env create
+      Connection:
+      - keep-alive
+      ParameterSetName:
+      - -g -n --logs-workspace-id --logs-workspace-key
+      User-Agent:
+      - python/3.10.10 (Windows-10-10.0.22621-SP0) AZURECLI/2.46.0
+    method: GET
+    uri: https://management.azure.com/subscriptions/00000000-0000-0000-0000-000000000000/providers/Microsoft.App/locations/eastus/managedEnvironmentOperationStatuses/6f49d1eb-7b6e-48cb-b0cd-3d6bbcd23d3a?api-version=2022-10-01&azureAsyncOperation=true
+  response:
+    body:
+      string: '{"id":"/subscriptions/00000000-0000-0000-0000-000000000000/providers/Microsoft.App/locations/eastus/managedEnvironmentOperationStatuses/6f49d1eb-7b6e-48cb-b0cd-3d6bbcd23d3a","name":"6f49d1eb-7b6e-48cb-b0cd-3d6bbcd23d3a","status":"InProgress","startTime":"2023-03-14T08:21:28.1337336"}'
+    headers:
+      api-supported-versions:
+      - 2022-01-01-preview, 2022-03-01, 2022-06-01-preview, 2022-10-01, 2022-11-01-preview,
+        2023-02-01
+      cache-control:
+      - no-cache
+      content-length:
       - '284'
       content-type:
       - application/json; charset=utf-8
       date:
       - Tue, 14 Mar 2023 08:26:52 GMT
->>>>>>> 93484371
-      expires:
-      - '-1'
-      pragma:
-      - no-cache
-      server:
-      - Microsoft-IIS/10.0
-      strict-transport-security:
-      - max-age=31536000; includeSubDomains
-      transfer-encoding:
-      - chunked
-      vary:
-      - Accept-Encoding,Accept-Encoding
-      x-content-type-options:
-      - nosniff
-      x-powered-by:
-      - ASP.NET
-    status:
-      code: 200
-      message: OK
-- request:
-    body: null
-    headers:
-      Accept:
-      - '*/*'
-      Accept-Encoding:
-      - gzip, deflate
-      CommandName:
-      - containerapp env create
-      Connection:
-      - keep-alive
-      ParameterSetName:
-      - -g -n --logs-workspace-id --logs-workspace-key
-      User-Agent:
-      - python/3.10.10 (Windows-10-10.0.22621-SP0) AZURECLI/2.46.0
-    method: GET
-    uri: https://management.azure.com/subscriptions/00000000-0000-0000-0000-000000000000/providers/Microsoft.App/locations/eastus/managedEnvironmentOperationStatuses/6f49d1eb-7b6e-48cb-b0cd-3d6bbcd23d3a?api-version=2022-10-01&azureAsyncOperation=true
-  response:
-    body:
-<<<<<<< HEAD
-      string: '{"id":"/subscriptions/00000000-0000-0000-0000-000000000000/resourceGroups/clitest.rg000001/providers/Microsoft.App/managedEnvironments/containerapp-e2e-env000002","name":"containerapp-e2e-env000002","type":"Microsoft.App/managedEnvironments","location":"northeurope","systemData":{"createdBy":"silasstrawn@microsoft.com","createdByType":"User","createdAt":"2022-09-28T17:10:20.7634206","lastModifiedBy":"silasstrawn@microsoft.com","lastModifiedByType":"User","lastModifiedAt":"2022-09-28T17:10:20.7634206"},"properties":{"provisioningState":"Waiting","defaultDomain":"purpledune-fc0e55ea.northeurope.azurecontainerapps.io","staticIp":"20.223.54.127","appLogsConfiguration":{"destination":"log-analytics","logAnalyticsConfiguration":{"customerId":"b6aff7c6-cc22-4b89-8e00-f0031cece03b"}},"zoneRedundant":false,"useKubenet":true,"customDomainConfiguration":{"customDomainVerificationId":"333646C25EDA7C903C86F0F0D0193C412978B2E48FA0B4F1461D339FBBAE3EB7"}},"sku":{"name":"Consumption"}}'
-=======
-      string: '{"id":"/subscriptions/00000000-0000-0000-0000-000000000000/providers/Microsoft.App/locations/eastus/managedEnvironmentOperationStatuses/6f49d1eb-7b6e-48cb-b0cd-3d6bbcd23d3a","name":"6f49d1eb-7b6e-48cb-b0cd-3d6bbcd23d3a","status":"InProgress","startTime":"2023-03-14T08:21:28.1337336"}'
->>>>>>> 93484371
-    headers:
-      api-supported-versions:
-      - 2022-01-01-preview, 2022-03-01, 2022-06-01-preview, 2022-10-01, 2022-11-01-preview,
-        2023-02-01
-      cache-control:
-      - no-cache
-      content-length:
-<<<<<<< HEAD
-      - '983'
-      content-type:
-      - application/json; charset=utf-8
-      date:
-      - Wed, 28 Sep 2022 17:11:01 GMT
-=======
+      expires:
+      - '-1'
+      pragma:
+      - no-cache
+      server:
+      - Microsoft-IIS/10.0
+      strict-transport-security:
+      - max-age=31536000; includeSubDomains
+      transfer-encoding:
+      - chunked
+      vary:
+      - Accept-Encoding,Accept-Encoding
+      x-content-type-options:
+      - nosniff
+      x-powered-by:
+      - ASP.NET
+    status:
+      code: 200
+      message: OK
+- request:
+    body: null
+    headers:
+      Accept:
+      - '*/*'
+      Accept-Encoding:
+      - gzip, deflate
+      CommandName:
+      - containerapp env create
+      Connection:
+      - keep-alive
+      ParameterSetName:
+      - -g -n --logs-workspace-id --logs-workspace-key
+      User-Agent:
+      - python/3.10.10 (Windows-10-10.0.22621-SP0) AZURECLI/2.46.0
+    method: GET
+    uri: https://management.azure.com/subscriptions/00000000-0000-0000-0000-000000000000/providers/Microsoft.App/locations/eastus/managedEnvironmentOperationStatuses/6f49d1eb-7b6e-48cb-b0cd-3d6bbcd23d3a?api-version=2022-10-01&azureAsyncOperation=true
+  response:
+    body:
+      string: '{"id":"/subscriptions/00000000-0000-0000-0000-000000000000/providers/Microsoft.App/locations/eastus/managedEnvironmentOperationStatuses/6f49d1eb-7b6e-48cb-b0cd-3d6bbcd23d3a","name":"6f49d1eb-7b6e-48cb-b0cd-3d6bbcd23d3a","status":"InProgress","startTime":"2023-03-14T08:21:28.1337336"}'
+    headers:
+      api-supported-versions:
+      - 2022-01-01-preview, 2022-03-01, 2022-06-01-preview, 2022-10-01, 2022-11-01-preview,
+        2023-02-01
+      cache-control:
+      - no-cache
+      content-length:
       - '284'
       content-type:
       - application/json; charset=utf-8
       date:
       - Tue, 14 Mar 2023 08:26:55 GMT
->>>>>>> 93484371
-      expires:
-      - '-1'
-      pragma:
-      - no-cache
-      server:
-      - Microsoft-IIS/10.0
-      strict-transport-security:
-      - max-age=31536000; includeSubDomains
-      transfer-encoding:
-      - chunked
-      vary:
-      - Accept-Encoding,Accept-Encoding
-      x-content-type-options:
-      - nosniff
-      x-powered-by:
-      - ASP.NET
-    status:
-      code: 200
-      message: OK
-- request:
-    body: null
-    headers:
-      Accept:
-      - '*/*'
-      Accept-Encoding:
-      - gzip, deflate
-      CommandName:
-      - containerapp env create
-      Connection:
-      - keep-alive
-      ParameterSetName:
-      - -g -n --logs-workspace-id --logs-workspace-key
-      User-Agent:
-      - python/3.10.10 (Windows-10-10.0.22621-SP0) AZURECLI/2.46.0
-    method: GET
-    uri: https://management.azure.com/subscriptions/00000000-0000-0000-0000-000000000000/providers/Microsoft.App/locations/eastus/managedEnvironmentOperationStatuses/6f49d1eb-7b6e-48cb-b0cd-3d6bbcd23d3a?api-version=2022-10-01&azureAsyncOperation=true
-  response:
-    body:
-<<<<<<< HEAD
-      string: '{"id":"/subscriptions/00000000-0000-0000-0000-000000000000/resourceGroups/clitest.rg000001/providers/Microsoft.App/managedEnvironments/containerapp-e2e-env000002","name":"containerapp-e2e-env000002","type":"Microsoft.App/managedEnvironments","location":"northeurope","systemData":{"createdBy":"silasstrawn@microsoft.com","createdByType":"User","createdAt":"2022-09-28T17:10:20.7634206","lastModifiedBy":"silasstrawn@microsoft.com","lastModifiedByType":"User","lastModifiedAt":"2022-09-28T17:10:20.7634206"},"properties":{"provisioningState":"Waiting","defaultDomain":"purpledune-fc0e55ea.northeurope.azurecontainerapps.io","staticIp":"20.223.54.127","appLogsConfiguration":{"destination":"log-analytics","logAnalyticsConfiguration":{"customerId":"b6aff7c6-cc22-4b89-8e00-f0031cece03b"}},"zoneRedundant":false,"useKubenet":true,"customDomainConfiguration":{"customDomainVerificationId":"333646C25EDA7C903C86F0F0D0193C412978B2E48FA0B4F1461D339FBBAE3EB7"}},"sku":{"name":"Consumption"}}'
-=======
-      string: '{"id":"/subscriptions/00000000-0000-0000-0000-000000000000/providers/Microsoft.App/locations/eastus/managedEnvironmentOperationStatuses/6f49d1eb-7b6e-48cb-b0cd-3d6bbcd23d3a","name":"6f49d1eb-7b6e-48cb-b0cd-3d6bbcd23d3a","status":"InProgress","startTime":"2023-03-14T08:21:28.1337336"}'
->>>>>>> 93484371
-    headers:
-      api-supported-versions:
-      - 2022-01-01-preview, 2022-03-01, 2022-06-01-preview, 2022-10-01, 2022-11-01-preview,
-        2023-02-01
-      cache-control:
-      - no-cache
-      content-length:
-<<<<<<< HEAD
-      - '983'
-      content-type:
-      - application/json; charset=utf-8
-      date:
-      - Wed, 28 Sep 2022 17:11:05 GMT
-=======
+      expires:
+      - '-1'
+      pragma:
+      - no-cache
+      server:
+      - Microsoft-IIS/10.0
+      strict-transport-security:
+      - max-age=31536000; includeSubDomains
+      transfer-encoding:
+      - chunked
+      vary:
+      - Accept-Encoding,Accept-Encoding
+      x-content-type-options:
+      - nosniff
+      x-powered-by:
+      - ASP.NET
+    status:
+      code: 200
+      message: OK
+- request:
+    body: null
+    headers:
+      Accept:
+      - '*/*'
+      Accept-Encoding:
+      - gzip, deflate
+      CommandName:
+      - containerapp env create
+      Connection:
+      - keep-alive
+      ParameterSetName:
+      - -g -n --logs-workspace-id --logs-workspace-key
+      User-Agent:
+      - python/3.10.10 (Windows-10-10.0.22621-SP0) AZURECLI/2.46.0
+    method: GET
+    uri: https://management.azure.com/subscriptions/00000000-0000-0000-0000-000000000000/providers/Microsoft.App/locations/eastus/managedEnvironmentOperationStatuses/6f49d1eb-7b6e-48cb-b0cd-3d6bbcd23d3a?api-version=2022-10-01&azureAsyncOperation=true
+  response:
+    body:
+      string: '{"id":"/subscriptions/00000000-0000-0000-0000-000000000000/providers/Microsoft.App/locations/eastus/managedEnvironmentOperationStatuses/6f49d1eb-7b6e-48cb-b0cd-3d6bbcd23d3a","name":"6f49d1eb-7b6e-48cb-b0cd-3d6bbcd23d3a","status":"InProgress","startTime":"2023-03-14T08:21:28.1337336"}'
+    headers:
+      api-supported-versions:
+      - 2022-01-01-preview, 2022-03-01, 2022-06-01-preview, 2022-10-01, 2022-11-01-preview,
+        2023-02-01
+      cache-control:
+      - no-cache
+      content-length:
       - '284'
       content-type:
       - application/json; charset=utf-8
       date:
       - Tue, 14 Mar 2023 08:26:58 GMT
->>>>>>> 93484371
       expires:
       - '-1'
       pragma:
@@ -7885,220 +6015,172 @@
     uri: https://management.azure.com/subscriptions/00000000-0000-0000-0000-000000000000/providers/Microsoft.App/locations/eastus/managedEnvironmentOperationStatuses/6f49d1eb-7b6e-48cb-b0cd-3d6bbcd23d3a?api-version=2022-10-01&azureAsyncOperation=true
   response:
     body:
-<<<<<<< HEAD
-      string: '{"id":"/subscriptions/00000000-0000-0000-0000-000000000000/resourceGroups/clitest.rg000001/providers/Microsoft.App/managedEnvironments/containerapp-e2e-env000002","name":"containerapp-e2e-env000002","type":"Microsoft.App/managedEnvironments","location":"northeurope","systemData":{"createdBy":"silasstrawn@microsoft.com","createdByType":"User","createdAt":"2022-09-28T17:10:20.7634206","lastModifiedBy":"silasstrawn@microsoft.com","lastModifiedByType":"User","lastModifiedAt":"2022-09-28T17:10:20.7634206"},"properties":{"provisioningState":"Waiting","defaultDomain":"purpledune-fc0e55ea.northeurope.azurecontainerapps.io","staticIp":"20.223.54.127","appLogsConfiguration":{"destination":"log-analytics","logAnalyticsConfiguration":{"customerId":"b6aff7c6-cc22-4b89-8e00-f0031cece03b"}},"zoneRedundant":false,"useKubenet":true,"customDomainConfiguration":{"customDomainVerificationId":"333646C25EDA7C903C86F0F0D0193C412978B2E48FA0B4F1461D339FBBAE3EB7"}},"sku":{"name":"Consumption"}}'
-=======
-      string: '{"id":"/subscriptions/00000000-0000-0000-0000-000000000000/providers/Microsoft.App/locations/eastus/managedEnvironmentOperationStatuses/6f49d1eb-7b6e-48cb-b0cd-3d6bbcd23d3a","name":"6f49d1eb-7b6e-48cb-b0cd-3d6bbcd23d3a","status":"InProgress","startTime":"2023-03-14T08:21:28.1337336"}'
->>>>>>> 93484371
-    headers:
-      api-supported-versions:
-      - 2022-01-01-preview, 2022-03-01, 2022-06-01-preview, 2022-10-01, 2022-11-01-preview,
-        2023-02-01
-      cache-control:
-      - no-cache
-      content-length:
-<<<<<<< HEAD
-      - '983'
-      content-type:
-      - application/json; charset=utf-8
-      date:
-      - Wed, 28 Sep 2022 17:11:08 GMT
-=======
+      string: '{"id":"/subscriptions/00000000-0000-0000-0000-000000000000/providers/Microsoft.App/locations/eastus/managedEnvironmentOperationStatuses/6f49d1eb-7b6e-48cb-b0cd-3d6bbcd23d3a","name":"6f49d1eb-7b6e-48cb-b0cd-3d6bbcd23d3a","status":"InProgress","startTime":"2023-03-14T08:21:28.1337336"}'
+    headers:
+      api-supported-versions:
+      - 2022-01-01-preview, 2022-03-01, 2022-06-01-preview, 2022-10-01, 2022-11-01-preview,
+        2023-02-01
+      cache-control:
+      - no-cache
+      content-length:
       - '284'
       content-type:
       - application/json; charset=utf-8
       date:
       - Tue, 14 Mar 2023 08:27:02 GMT
->>>>>>> 93484371
-      expires:
-      - '-1'
-      pragma:
-      - no-cache
-      server:
-      - Microsoft-IIS/10.0
-      strict-transport-security:
-      - max-age=31536000; includeSubDomains
-      transfer-encoding:
-      - chunked
-      vary:
-      - Accept-Encoding,Accept-Encoding
-      x-content-type-options:
-      - nosniff
-      x-powered-by:
-      - ASP.NET
-    status:
-      code: 200
-      message: OK
-- request:
-    body: null
-    headers:
-      Accept:
-      - '*/*'
-      Accept-Encoding:
-      - gzip, deflate
-      CommandName:
-      - containerapp env create
-      Connection:
-      - keep-alive
-      ParameterSetName:
-      - -g -n --logs-workspace-id --logs-workspace-key
-      User-Agent:
-      - python/3.10.10 (Windows-10-10.0.22621-SP0) AZURECLI/2.46.0
-    method: GET
-    uri: https://management.azure.com/subscriptions/00000000-0000-0000-0000-000000000000/providers/Microsoft.App/locations/eastus/managedEnvironmentOperationStatuses/6f49d1eb-7b6e-48cb-b0cd-3d6bbcd23d3a?api-version=2022-10-01&azureAsyncOperation=true
-  response:
-    body:
-<<<<<<< HEAD
-      string: '{"id":"/subscriptions/00000000-0000-0000-0000-000000000000/resourceGroups/clitest.rg000001/providers/Microsoft.App/managedEnvironments/containerapp-e2e-env000002","name":"containerapp-e2e-env000002","type":"Microsoft.App/managedEnvironments","location":"northeurope","systemData":{"createdBy":"silasstrawn@microsoft.com","createdByType":"User","createdAt":"2022-09-28T17:10:20.7634206","lastModifiedBy":"silasstrawn@microsoft.com","lastModifiedByType":"User","lastModifiedAt":"2022-09-28T17:10:20.7634206"},"properties":{"provisioningState":"Waiting","defaultDomain":"purpledune-fc0e55ea.northeurope.azurecontainerapps.io","staticIp":"20.223.54.127","appLogsConfiguration":{"destination":"log-analytics","logAnalyticsConfiguration":{"customerId":"b6aff7c6-cc22-4b89-8e00-f0031cece03b"}},"zoneRedundant":false,"useKubenet":true,"customDomainConfiguration":{"customDomainVerificationId":"333646C25EDA7C903C86F0F0D0193C412978B2E48FA0B4F1461D339FBBAE3EB7"}},"sku":{"name":"Consumption"}}'
-=======
-      string: '{"id":"/subscriptions/00000000-0000-0000-0000-000000000000/providers/Microsoft.App/locations/eastus/managedEnvironmentOperationStatuses/6f49d1eb-7b6e-48cb-b0cd-3d6bbcd23d3a","name":"6f49d1eb-7b6e-48cb-b0cd-3d6bbcd23d3a","status":"InProgress","startTime":"2023-03-14T08:21:28.1337336"}'
->>>>>>> 93484371
-    headers:
-      api-supported-versions:
-      - 2022-01-01-preview, 2022-03-01, 2022-06-01-preview, 2022-10-01, 2022-11-01-preview,
-        2023-02-01
-      cache-control:
-      - no-cache
-      content-length:
-<<<<<<< HEAD
-      - '983'
-      content-type:
-      - application/json; charset=utf-8
-      date:
-      - Wed, 28 Sep 2022 17:11:11 GMT
-=======
+      expires:
+      - '-1'
+      pragma:
+      - no-cache
+      server:
+      - Microsoft-IIS/10.0
+      strict-transport-security:
+      - max-age=31536000; includeSubDomains
+      transfer-encoding:
+      - chunked
+      vary:
+      - Accept-Encoding,Accept-Encoding
+      x-content-type-options:
+      - nosniff
+      x-powered-by:
+      - ASP.NET
+    status:
+      code: 200
+      message: OK
+- request:
+    body: null
+    headers:
+      Accept:
+      - '*/*'
+      Accept-Encoding:
+      - gzip, deflate
+      CommandName:
+      - containerapp env create
+      Connection:
+      - keep-alive
+      ParameterSetName:
+      - -g -n --logs-workspace-id --logs-workspace-key
+      User-Agent:
+      - python/3.10.10 (Windows-10-10.0.22621-SP0) AZURECLI/2.46.0
+    method: GET
+    uri: https://management.azure.com/subscriptions/00000000-0000-0000-0000-000000000000/providers/Microsoft.App/locations/eastus/managedEnvironmentOperationStatuses/6f49d1eb-7b6e-48cb-b0cd-3d6bbcd23d3a?api-version=2022-10-01&azureAsyncOperation=true
+  response:
+    body:
+      string: '{"id":"/subscriptions/00000000-0000-0000-0000-000000000000/providers/Microsoft.App/locations/eastus/managedEnvironmentOperationStatuses/6f49d1eb-7b6e-48cb-b0cd-3d6bbcd23d3a","name":"6f49d1eb-7b6e-48cb-b0cd-3d6bbcd23d3a","status":"InProgress","startTime":"2023-03-14T08:21:28.1337336"}'
+    headers:
+      api-supported-versions:
+      - 2022-01-01-preview, 2022-03-01, 2022-06-01-preview, 2022-10-01, 2022-11-01-preview,
+        2023-02-01
+      cache-control:
+      - no-cache
+      content-length:
       - '284'
       content-type:
       - application/json; charset=utf-8
       date:
       - Tue, 14 Mar 2023 08:27:04 GMT
->>>>>>> 93484371
-      expires:
-      - '-1'
-      pragma:
-      - no-cache
-      server:
-      - Microsoft-IIS/10.0
-      strict-transport-security:
-      - max-age=31536000; includeSubDomains
-      transfer-encoding:
-      - chunked
-      vary:
-      - Accept-Encoding,Accept-Encoding
-      x-content-type-options:
-      - nosniff
-      x-powered-by:
-      - ASP.NET
-    status:
-      code: 200
-      message: OK
-- request:
-    body: null
-    headers:
-      Accept:
-      - '*/*'
-      Accept-Encoding:
-      - gzip, deflate
-      CommandName:
-      - containerapp env create
-      Connection:
-      - keep-alive
-      ParameterSetName:
-      - -g -n --logs-workspace-id --logs-workspace-key
-      User-Agent:
-      - python/3.10.10 (Windows-10-10.0.22621-SP0) AZURECLI/2.46.0
-    method: GET
-    uri: https://management.azure.com/subscriptions/00000000-0000-0000-0000-000000000000/providers/Microsoft.App/locations/eastus/managedEnvironmentOperationStatuses/6f49d1eb-7b6e-48cb-b0cd-3d6bbcd23d3a?api-version=2022-10-01&azureAsyncOperation=true
-  response:
-    body:
-<<<<<<< HEAD
-      string: '{"id":"/subscriptions/00000000-0000-0000-0000-000000000000/resourceGroups/clitest.rg000001/providers/Microsoft.App/managedEnvironments/containerapp-e2e-env000002","name":"containerapp-e2e-env000002","type":"Microsoft.App/managedEnvironments","location":"northeurope","systemData":{"createdBy":"silasstrawn@microsoft.com","createdByType":"User","createdAt":"2022-09-28T17:10:20.7634206","lastModifiedBy":"silasstrawn@microsoft.com","lastModifiedByType":"User","lastModifiedAt":"2022-09-28T17:10:20.7634206"},"properties":{"provisioningState":"Waiting","defaultDomain":"purpledune-fc0e55ea.northeurope.azurecontainerapps.io","staticIp":"20.223.54.127","appLogsConfiguration":{"destination":"log-analytics","logAnalyticsConfiguration":{"customerId":"b6aff7c6-cc22-4b89-8e00-f0031cece03b"}},"zoneRedundant":false,"useKubenet":true,"customDomainConfiguration":{"customDomainVerificationId":"333646C25EDA7C903C86F0F0D0193C412978B2E48FA0B4F1461D339FBBAE3EB7"}},"sku":{"name":"Consumption"}}'
-=======
-      string: '{"id":"/subscriptions/00000000-0000-0000-0000-000000000000/providers/Microsoft.App/locations/eastus/managedEnvironmentOperationStatuses/6f49d1eb-7b6e-48cb-b0cd-3d6bbcd23d3a","name":"6f49d1eb-7b6e-48cb-b0cd-3d6bbcd23d3a","status":"InProgress","startTime":"2023-03-14T08:21:28.1337336"}'
->>>>>>> 93484371
-    headers:
-      api-supported-versions:
-      - 2022-01-01-preview, 2022-03-01, 2022-06-01-preview, 2022-10-01, 2022-11-01-preview,
-        2023-02-01
-      cache-control:
-      - no-cache
-      content-length:
-<<<<<<< HEAD
-      - '983'
-      content-type:
-      - application/json; charset=utf-8
-      date:
-      - Wed, 28 Sep 2022 17:11:14 GMT
-=======
+      expires:
+      - '-1'
+      pragma:
+      - no-cache
+      server:
+      - Microsoft-IIS/10.0
+      strict-transport-security:
+      - max-age=31536000; includeSubDomains
+      transfer-encoding:
+      - chunked
+      vary:
+      - Accept-Encoding,Accept-Encoding
+      x-content-type-options:
+      - nosniff
+      x-powered-by:
+      - ASP.NET
+    status:
+      code: 200
+      message: OK
+- request:
+    body: null
+    headers:
+      Accept:
+      - '*/*'
+      Accept-Encoding:
+      - gzip, deflate
+      CommandName:
+      - containerapp env create
+      Connection:
+      - keep-alive
+      ParameterSetName:
+      - -g -n --logs-workspace-id --logs-workspace-key
+      User-Agent:
+      - python/3.10.10 (Windows-10-10.0.22621-SP0) AZURECLI/2.46.0
+    method: GET
+    uri: https://management.azure.com/subscriptions/00000000-0000-0000-0000-000000000000/providers/Microsoft.App/locations/eastus/managedEnvironmentOperationStatuses/6f49d1eb-7b6e-48cb-b0cd-3d6bbcd23d3a?api-version=2022-10-01&azureAsyncOperation=true
+  response:
+    body:
+      string: '{"id":"/subscriptions/00000000-0000-0000-0000-000000000000/providers/Microsoft.App/locations/eastus/managedEnvironmentOperationStatuses/6f49d1eb-7b6e-48cb-b0cd-3d6bbcd23d3a","name":"6f49d1eb-7b6e-48cb-b0cd-3d6bbcd23d3a","status":"InProgress","startTime":"2023-03-14T08:21:28.1337336"}'
+    headers:
+      api-supported-versions:
+      - 2022-01-01-preview, 2022-03-01, 2022-06-01-preview, 2022-10-01, 2022-11-01-preview,
+        2023-02-01
+      cache-control:
+      - no-cache
+      content-length:
       - '284'
       content-type:
       - application/json; charset=utf-8
       date:
       - Tue, 14 Mar 2023 08:27:07 GMT
->>>>>>> 93484371
-      expires:
-      - '-1'
-      pragma:
-      - no-cache
-      server:
-      - Microsoft-IIS/10.0
-      strict-transport-security:
-      - max-age=31536000; includeSubDomains
-      transfer-encoding:
-      - chunked
-      vary:
-      - Accept-Encoding,Accept-Encoding
-      x-content-type-options:
-      - nosniff
-      x-powered-by:
-      - ASP.NET
-    status:
-      code: 200
-      message: OK
-- request:
-    body: null
-    headers:
-      Accept:
-      - '*/*'
-      Accept-Encoding:
-      - gzip, deflate
-      CommandName:
-      - containerapp env create
-      Connection:
-      - keep-alive
-      ParameterSetName:
-      - -g -n --logs-workspace-id --logs-workspace-key
-      User-Agent:
-      - python/3.10.10 (Windows-10-10.0.22621-SP0) AZURECLI/2.46.0
-    method: GET
-    uri: https://management.azure.com/subscriptions/00000000-0000-0000-0000-000000000000/providers/Microsoft.App/locations/eastus/managedEnvironmentOperationStatuses/6f49d1eb-7b6e-48cb-b0cd-3d6bbcd23d3a?api-version=2022-10-01&azureAsyncOperation=true
-  response:
-    body:
-<<<<<<< HEAD
-      string: '{"id":"/subscriptions/00000000-0000-0000-0000-000000000000/resourceGroups/clitest.rg000001/providers/Microsoft.App/managedEnvironments/containerapp-e2e-env000002","name":"containerapp-e2e-env000002","type":"Microsoft.App/managedEnvironments","location":"northeurope","systemData":{"createdBy":"silasstrawn@microsoft.com","createdByType":"User","createdAt":"2022-09-28T17:10:20.7634206","lastModifiedBy":"silasstrawn@microsoft.com","lastModifiedByType":"User","lastModifiedAt":"2022-09-28T17:10:20.7634206"},"properties":{"provisioningState":"Waiting","defaultDomain":"purpledune-fc0e55ea.northeurope.azurecontainerapps.io","staticIp":"20.223.54.127","appLogsConfiguration":{"destination":"log-analytics","logAnalyticsConfiguration":{"customerId":"b6aff7c6-cc22-4b89-8e00-f0031cece03b"}},"zoneRedundant":false,"useKubenet":true,"customDomainConfiguration":{"customDomainVerificationId":"333646C25EDA7C903C86F0F0D0193C412978B2E48FA0B4F1461D339FBBAE3EB7"}},"sku":{"name":"Consumption"}}'
-=======
+      expires:
+      - '-1'
+      pragma:
+      - no-cache
+      server:
+      - Microsoft-IIS/10.0
+      strict-transport-security:
+      - max-age=31536000; includeSubDomains
+      transfer-encoding:
+      - chunked
+      vary:
+      - Accept-Encoding,Accept-Encoding
+      x-content-type-options:
+      - nosniff
+      x-powered-by:
+      - ASP.NET
+    status:
+      code: 200
+      message: OK
+- request:
+    body: null
+    headers:
+      Accept:
+      - '*/*'
+      Accept-Encoding:
+      - gzip, deflate
+      CommandName:
+      - containerapp env create
+      Connection:
+      - keep-alive
+      ParameterSetName:
+      - -g -n --logs-workspace-id --logs-workspace-key
+      User-Agent:
+      - python/3.10.10 (Windows-10-10.0.22621-SP0) AZURECLI/2.46.0
+    method: GET
+    uri: https://management.azure.com/subscriptions/00000000-0000-0000-0000-000000000000/providers/Microsoft.App/locations/eastus/managedEnvironmentOperationStatuses/6f49d1eb-7b6e-48cb-b0cd-3d6bbcd23d3a?api-version=2022-10-01&azureAsyncOperation=true
+  response:
+    body:
       string: '{"id":"/subscriptions/00000000-0000-0000-0000-000000000000/providers/Microsoft.App/locations/eastus/managedEnvironmentOperationStatuses/6f49d1eb-7b6e-48cb-b0cd-3d6bbcd23d3a","name":"6f49d1eb-7b6e-48cb-b0cd-3d6bbcd23d3a","status":"Succeeded","startTime":"2023-03-14T08:21:28.1337336"}'
->>>>>>> 93484371
-    headers:
-      api-supported-versions:
-      - 2022-01-01-preview, 2022-03-01, 2022-06-01-preview, 2022-10-01, 2022-11-01-preview,
-        2023-02-01
-      cache-control:
-      - no-cache
-      content-length:
-<<<<<<< HEAD
-      - '983'
-      content-type:
-      - application/json; charset=utf-8
-      date:
-      - Wed, 28 Sep 2022 17:11:18 GMT
-=======
+    headers:
+      api-supported-versions:
+      - 2022-01-01-preview, 2022-03-01, 2022-06-01-preview, 2022-10-01, 2022-11-01-preview,
+        2023-02-01
+      cache-control:
+      - no-cache
+      content-length:
       - '283'
       content-type:
       - application/json; charset=utf-8
       date:
       - Tue, 14 Mar 2023 08:27:12 GMT
->>>>>>> 93484371
       expires:
       - '-1'
       pragma:
@@ -8137,31 +6219,19 @@
     uri: https://management.azure.com/subscriptions/00000000-0000-0000-0000-000000000000/resourceGroups/clitest.rg000001/providers/Microsoft.App/managedEnvironments/containerapp-e2e-env000002?api-version=2022-10-01
   response:
     body:
-<<<<<<< HEAD
-      string: '{"id":"/subscriptions/00000000-0000-0000-0000-000000000000/resourceGroups/clitest.rg000001/providers/Microsoft.App/managedEnvironments/containerapp-e2e-env000002","name":"containerapp-e2e-env000002","type":"Microsoft.App/managedEnvironments","location":"northeurope","systemData":{"createdBy":"silasstrawn@microsoft.com","createdByType":"User","createdAt":"2022-09-28T17:10:20.7634206","lastModifiedBy":"silasstrawn@microsoft.com","lastModifiedByType":"User","lastModifiedAt":"2022-09-28T17:10:20.7634206"},"properties":{"provisioningState":"Succeeded","defaultDomain":"purpledune-fc0e55ea.northeurope.azurecontainerapps.io","staticIp":"20.223.54.127","appLogsConfiguration":{"destination":"log-analytics","logAnalyticsConfiguration":{"customerId":"b6aff7c6-cc22-4b89-8e00-f0031cece03b"}},"zoneRedundant":false,"useKubenet":true,"customDomainConfiguration":{"customDomainVerificationId":"333646C25EDA7C903C86F0F0D0193C412978B2E48FA0B4F1461D339FBBAE3EB7"}},"sku":{"name":"Consumption"}}'
-=======
       string: '{"id":"/subscriptions/00000000-0000-0000-0000-000000000000/resourceGroups/clitest.rg000001/providers/Microsoft.App/managedEnvironments/containerapp-e2e-env000002","name":"containerapp-e2e-env000002","type":"Microsoft.App/managedEnvironments","location":"eastus","systemData":{"createdBy":"xinyupang@microsoft.com","createdByType":"User","createdAt":"2023-03-14T08:21:26.256392","lastModifiedBy":"xinyupang@microsoft.com","lastModifiedByType":"User","lastModifiedAt":"2023-03-14T08:21:26.256392"},"properties":{"provisioningState":"Succeeded","defaultDomain":"redsand-e3f72e23.eastus.azurecontainerapps.io","staticIp":"20.121.76.141","appLogsConfiguration":{"destination":"log-analytics","logAnalyticsConfiguration":{"customerId":"7c92d8f2-75ab-4840-a12c-584514f147f9"}},"zoneRedundant":false,"eventStreamEndpoint":"https://eastus.azurecontainerapps.dev/subscriptions/00000000-0000-0000-0000-000000000000/resourceGroups/clitest.rg000001/managedEnvironments/containerapp-e2e-env000002/eventstream","customDomainConfiguration":{"customDomainVerificationId":"D3F71C85EB6552E36A89A3E4A080C3CFB00181670B659B0003264FC673AA9B00"}}}'
->>>>>>> 93484371
-    headers:
-      api-supported-versions:
-      - 2022-01-01-preview, 2022-03-01, 2022-06-01-preview, 2022-10-01, 2022-11-01-preview,
-        2023-02-01
-      cache-control:
-      - no-cache
-      content-length:
-<<<<<<< HEAD
-      - '985'
-      content-type:
-      - application/json; charset=utf-8
-      date:
-      - Wed, 28 Sep 2022 17:11:21 GMT
-=======
+    headers:
+      api-supported-versions:
+      - 2022-01-01-preview, 2022-03-01, 2022-06-01-preview, 2022-10-01, 2022-11-01-preview,
+        2023-02-01
+      cache-control:
+      - no-cache
+      content-length:
       - '1123'
       content-type:
       - application/json; charset=utf-8
       date:
       - Tue, 14 Mar 2023 08:27:13 GMT
->>>>>>> 93484371
       expires:
       - '-1'
       pragma:
@@ -8282,11 +6352,7 @@
       content-type:
       - application/json; charset=utf-8
       date:
-<<<<<<< HEAD
-      - Wed, 28 Sep 2022 17:11:22 GMT
-=======
       - Tue, 14 Mar 2023 08:27:14 GMT
->>>>>>> 93484371
       expires:
       - '-1'
       pragma:
@@ -8319,31 +6385,19 @@
     uri: https://management.azure.com/subscriptions/00000000-0000-0000-0000-000000000000/resourceGroups/clitest.rg000001/providers/Microsoft.App/managedEnvironments/containerapp-e2e-env000002?api-version=2022-10-01
   response:
     body:
-<<<<<<< HEAD
-      string: '{"id":"/subscriptions/00000000-0000-0000-0000-000000000000/resourceGroups/clitest.rg000001/providers/Microsoft.App/managedEnvironments/containerapp-e2e-env000002","name":"containerapp-e2e-env000002","type":"Microsoft.App/managedEnvironments","location":"northeurope","systemData":{"createdBy":"silasstrawn@microsoft.com","createdByType":"User","createdAt":"2022-09-28T17:10:20.7634206","lastModifiedBy":"silasstrawn@microsoft.com","lastModifiedByType":"User","lastModifiedAt":"2022-09-28T17:10:20.7634206"},"properties":{"provisioningState":"Succeeded","defaultDomain":"purpledune-fc0e55ea.northeurope.azurecontainerapps.io","staticIp":"20.223.54.127","appLogsConfiguration":{"destination":"log-analytics","logAnalyticsConfiguration":{"customerId":"b6aff7c6-cc22-4b89-8e00-f0031cece03b"}},"zoneRedundant":false,"useKubenet":true,"customDomainConfiguration":{"customDomainVerificationId":"333646C25EDA7C903C86F0F0D0193C412978B2E48FA0B4F1461D339FBBAE3EB7"}},"sku":{"name":"Consumption"}}'
-=======
       string: '{"id":"/subscriptions/00000000-0000-0000-0000-000000000000/resourceGroups/clitest.rg000001/providers/Microsoft.App/managedEnvironments/containerapp-e2e-env000002","name":"containerapp-e2e-env000002","type":"Microsoft.App/managedEnvironments","location":"eastus","systemData":{"createdBy":"xinyupang@microsoft.com","createdByType":"User","createdAt":"2023-03-14T08:21:26.256392","lastModifiedBy":"xinyupang@microsoft.com","lastModifiedByType":"User","lastModifiedAt":"2023-03-14T08:21:26.256392"},"properties":{"provisioningState":"Succeeded","defaultDomain":"redsand-e3f72e23.eastus.azurecontainerapps.io","staticIp":"20.121.76.141","appLogsConfiguration":{"destination":"log-analytics","logAnalyticsConfiguration":{"customerId":"7c92d8f2-75ab-4840-a12c-584514f147f9"}},"zoneRedundant":false,"eventStreamEndpoint":"https://eastus.azurecontainerapps.dev/subscriptions/00000000-0000-0000-0000-000000000000/resourceGroups/clitest.rg000001/managedEnvironments/containerapp-e2e-env000002/eventstream","customDomainConfiguration":{"customDomainVerificationId":"D3F71C85EB6552E36A89A3E4A080C3CFB00181670B659B0003264FC673AA9B00"}}}'
->>>>>>> 93484371
-    headers:
-      api-supported-versions:
-      - 2022-01-01-preview, 2022-03-01, 2022-06-01-preview, 2022-10-01, 2022-11-01-preview,
-        2023-02-01
-      cache-control:
-      - no-cache
-      content-length:
-<<<<<<< HEAD
-      - '985'
-      content-type:
-      - application/json; charset=utf-8
-      date:
-      - Wed, 28 Sep 2022 17:11:23 GMT
-=======
+    headers:
+      api-supported-versions:
+      - 2022-01-01-preview, 2022-03-01, 2022-06-01-preview, 2022-10-01, 2022-11-01-preview,
+        2023-02-01
+      cache-control:
+      - no-cache
+      content-length:
       - '1123'
       content-type:
       - application/json; charset=utf-8
       date:
       - Tue, 14 Mar 2023 08:27:16 GMT
->>>>>>> 93484371
       expires:
       - '-1'
       pragma:
@@ -8462,11 +6516,7 @@
       content-type:
       - application/json; charset=utf-8
       date:
-<<<<<<< HEAD
-      - Wed, 28 Sep 2022 17:11:24 GMT
-=======
       - Tue, 14 Mar 2023 08:27:17 GMT
->>>>>>> 93484371
       expires:
       - '-1'
       pragma:
@@ -8506,11 +6556,7 @@
     uri: https://management.azure.com/subscriptions/00000000-0000-0000-0000-000000000000/resourceGroups/clitest.rg000001/providers/Microsoft.App/managedEnvironments/containerapp-e2e-env000002/daprComponents/dapr-component000003?api-version=2022-10-01
   response:
     body:
-<<<<<<< HEAD
-      string: '{"id":"/subscriptions/00000000-0000-0000-0000-000000000000/resourceGroups/clitest.rg000001/providers/Microsoft.App/managedEnvironments/containerapp-e2e-env000002/daprComponents/dapr-component000003","name":"dapr-component000003","type":"Microsoft.App/managedEnvironments/daprComponents","systemData":{"createdBy":"silasstrawn@microsoft.com","createdByType":"User","createdAt":"2022-09-28T17:11:25.1447962Z","lastModifiedBy":"silasstrawn@microsoft.com","lastModifiedByType":"User","lastModifiedAt":"2022-09-28T17:11:25.1447962Z"},"properties":{"componentType":"state.azure.blobstorage","version":"v1","ignoreErrors":false,"secrets":[{"name":"storage-account-name"}],"metadata":[{"name":"accountName","secretRef":"storage-account-name"}]}}'
-=======
       string: '{"id":"/subscriptions/00000000-0000-0000-0000-000000000000/resourceGroups/clitest.rg000001/providers/Microsoft.App/managedEnvironments/containerapp-e2e-env000002/daprComponents/dapr-component000003","name":"dapr-component000003","type":"Microsoft.App/managedEnvironments/daprComponents","systemData":{"createdBy":"xinyupang@microsoft.com","createdByType":"User","createdAt":"2023-03-14T08:27:18.179435Z","lastModifiedBy":"xinyupang@microsoft.com","lastModifiedByType":"User","lastModifiedAt":"2023-03-14T08:27:18.179435Z"},"properties":{"componentType":"state.azure.blobstorage","version":"v1","ignoreErrors":false,"secrets":[{"name":"storage-account-name"}],"metadata":[{"name":"accountName","secretRef":"storage-account-name"}]}}'
->>>>>>> 93484371
     headers:
       api-supported-versions:
       - 2022-01-01-preview, 2022-03-01, 2022-06-01-preview, 2022-10-01, 2022-11-01-preview,
@@ -8522,11 +6568,7 @@
       content-type:
       - application/json; charset=utf-8
       date:
-<<<<<<< HEAD
-      - Wed, 28 Sep 2022 17:11:25 GMT
-=======
       - Tue, 14 Mar 2023 08:27:22 GMT
->>>>>>> 93484371
       expires:
       - '-1'
       pragma:
@@ -8649,11 +6691,7 @@
       content-type:
       - application/json; charset=utf-8
       date:
-<<<<<<< HEAD
-      - Wed, 28 Sep 2022 17:11:26 GMT
-=======
       - Tue, 14 Mar 2023 08:27:22 GMT
->>>>>>> 93484371
       expires:
       - '-1'
       pragma:
@@ -8686,11 +6724,7 @@
     uri: https://management.azure.com/subscriptions/00000000-0000-0000-0000-000000000000/resourceGroups/clitest.rg000001/providers/Microsoft.App/managedEnvironments/containerapp-e2e-env000002/daprComponents?api-version=2022-10-01
   response:
     body:
-<<<<<<< HEAD
-      string: '{"value":[{"id":"/subscriptions/00000000-0000-0000-0000-000000000000/resourceGroups/clitest.rg000001/providers/Microsoft.App/managedEnvironments/containerapp-e2e-env000002/daprComponents/dapr-component000003","name":"dapr-component000003","type":"Microsoft.App/managedEnvironments/daprComponents","systemData":{"createdBy":"silasstrawn@microsoft.com","createdByType":"User","createdAt":"2022-09-28T17:11:25.1447962","lastModifiedBy":"silasstrawn@microsoft.com","lastModifiedByType":"User","lastModifiedAt":"2022-09-28T17:11:25.1447962"},"properties":{"componentType":"state.azure.blobstorage","version":"v1","ignoreErrors":false,"secrets":[{"name":"storage-account-name"}],"metadata":[{"name":"accountName","secretRef":"storage-account-name"}]}}]}'
-=======
       string: '{"value":[{"id":"/subscriptions/00000000-0000-0000-0000-000000000000/resourceGroups/clitest.rg000001/providers/Microsoft.App/managedEnvironments/containerapp-e2e-env000002/daprComponents/dapr-component000003","name":"dapr-component000003","type":"Microsoft.App/managedEnvironments/daprComponents","systemData":{"createdBy":"xinyupang@microsoft.com","createdByType":"User","createdAt":"2023-03-14T08:27:18.179435","lastModifiedBy":"xinyupang@microsoft.com","lastModifiedByType":"User","lastModifiedAt":"2023-03-14T08:27:18.179435"},"properties":{"componentType":"state.azure.blobstorage","version":"v1","ignoreErrors":false,"secrets":[{"name":"storage-account-name"}],"metadata":[{"name":"accountName","secretRef":"storage-account-name"}]}}]}'
->>>>>>> 93484371
     headers:
       api-supported-versions:
       - 2022-01-01-preview, 2022-03-01, 2022-06-01-preview, 2022-10-01, 2022-11-01-preview,
@@ -8702,11 +6736,7 @@
       content-type:
       - application/json; charset=utf-8
       date:
-<<<<<<< HEAD
-      - Wed, 28 Sep 2022 17:11:28 GMT
-=======
       - Tue, 14 Mar 2023 08:27:25 GMT
->>>>>>> 93484371
       expires:
       - '-1'
       pragma:
@@ -8827,11 +6857,7 @@
       content-type:
       - application/json; charset=utf-8
       date:
-<<<<<<< HEAD
-      - Wed, 28 Sep 2022 17:11:28 GMT
-=======
       - Tue, 14 Mar 2023 08:27:25 GMT
->>>>>>> 93484371
       expires:
       - '-1'
       pragma:
@@ -8864,11 +6890,7 @@
     uri: https://management.azure.com/subscriptions/00000000-0000-0000-0000-000000000000/resourceGroups/clitest.rg000001/providers/Microsoft.App/managedEnvironments/containerapp-e2e-env000002/daprComponents/dapr-component000003?api-version=2022-10-01
   response:
     body:
-<<<<<<< HEAD
-      string: '{"id":"/subscriptions/00000000-0000-0000-0000-000000000000/resourceGroups/clitest.rg000001/providers/Microsoft.App/managedEnvironments/containerapp-e2e-env000002/daprComponents/dapr-component000003","name":"dapr-component000003","type":"Microsoft.App/managedEnvironments/daprComponents","systemData":{"createdBy":"silasstrawn@microsoft.com","createdByType":"User","createdAt":"2022-09-28T17:11:25.1447962","lastModifiedBy":"silasstrawn@microsoft.com","lastModifiedByType":"User","lastModifiedAt":"2022-09-28T17:11:25.1447962"},"properties":{"componentType":"state.azure.blobstorage","version":"v1","ignoreErrors":false,"secrets":[{"name":"storage-account-name"}],"metadata":[{"name":"accountName","secretRef":"storage-account-name"}]}}'
-=======
       string: '{"id":"/subscriptions/00000000-0000-0000-0000-000000000000/resourceGroups/clitest.rg000001/providers/Microsoft.App/managedEnvironments/containerapp-e2e-env000002/daprComponents/dapr-component000003","name":"dapr-component000003","type":"Microsoft.App/managedEnvironments/daprComponents","systemData":{"createdBy":"xinyupang@microsoft.com","createdByType":"User","createdAt":"2023-03-14T08:27:18.179435","lastModifiedBy":"xinyupang@microsoft.com","lastModifiedByType":"User","lastModifiedAt":"2023-03-14T08:27:18.179435"},"properties":{"componentType":"state.azure.blobstorage","version":"v1","ignoreErrors":false,"secrets":[{"name":"storage-account-name"}],"metadata":[{"name":"accountName","secretRef":"storage-account-name"}]}}'
->>>>>>> 93484371
     headers:
       api-supported-versions:
       - 2022-01-01-preview, 2022-03-01, 2022-06-01-preview, 2022-10-01, 2022-11-01-preview,
@@ -8880,11 +6902,7 @@
       content-type:
       - application/json; charset=utf-8
       date:
-<<<<<<< HEAD
-      - Wed, 28 Sep 2022 17:11:30 GMT
-=======
       - Tue, 14 Mar 2023 08:27:27 GMT
->>>>>>> 93484371
       expires:
       - '-1'
       pragma:
@@ -9005,11 +7023,7 @@
       content-type:
       - application/json; charset=utf-8
       date:
-<<<<<<< HEAD
-      - Wed, 28 Sep 2022 17:11:31 GMT
-=======
       - Tue, 14 Mar 2023 08:27:28 GMT
->>>>>>> 93484371
       expires:
       - '-1'
       pragma:
@@ -9042,11 +7056,7 @@
     uri: https://management.azure.com/subscriptions/00000000-0000-0000-0000-000000000000/resourceGroups/clitest.rg000001/providers/Microsoft.App/managedEnvironments/containerapp-e2e-env000002/daprComponents/dapr-component000003?api-version=2022-10-01
   response:
     body:
-<<<<<<< HEAD
-      string: '{"id":"/subscriptions/00000000-0000-0000-0000-000000000000/resourceGroups/clitest.rg000001/providers/Microsoft.App/managedEnvironments/containerapp-e2e-env000002/daprComponents/dapr-component000003","name":"dapr-component000003","type":"Microsoft.App/managedEnvironments/daprComponents","systemData":{"createdBy":"silasstrawn@microsoft.com","createdByType":"User","createdAt":"2022-09-28T17:11:25.1447962","lastModifiedBy":"silasstrawn@microsoft.com","lastModifiedByType":"User","lastModifiedAt":"2022-09-28T17:11:25.1447962"},"properties":{"componentType":"state.azure.blobstorage","version":"v1","ignoreErrors":false,"secrets":[{"name":"storage-account-name"}],"metadata":[{"name":"accountName","secretRef":"storage-account-name"}]}}'
-=======
       string: '{"id":"/subscriptions/00000000-0000-0000-0000-000000000000/resourceGroups/clitest.rg000001/providers/Microsoft.App/managedEnvironments/containerapp-e2e-env000002/daprComponents/dapr-component000003","name":"dapr-component000003","type":"Microsoft.App/managedEnvironments/daprComponents","systemData":{"createdBy":"xinyupang@microsoft.com","createdByType":"User","createdAt":"2023-03-14T08:27:18.179435","lastModifiedBy":"xinyupang@microsoft.com","lastModifiedByType":"User","lastModifiedAt":"2023-03-14T08:27:18.179435"},"properties":{"componentType":"state.azure.blobstorage","version":"v1","ignoreErrors":false,"secrets":[{"name":"storage-account-name"}],"metadata":[{"name":"accountName","secretRef":"storage-account-name"}]}}'
->>>>>>> 93484371
     headers:
       api-supported-versions:
       - 2022-01-01-preview, 2022-03-01, 2022-06-01-preview, 2022-10-01, 2022-11-01-preview,
@@ -9058,11 +7068,7 @@
       content-type:
       - application/json; charset=utf-8
       date:
-<<<<<<< HEAD
-      - Wed, 28 Sep 2022 17:11:32 GMT
-=======
       - Tue, 14 Mar 2023 08:27:30 GMT
->>>>>>> 93484371
       expires:
       - '-1'
       pragma:
@@ -9111,11 +7117,7 @@
       cache-control:
       - no-cache
       date:
-<<<<<<< HEAD
-      - Wed, 28 Sep 2022 17:11:33 GMT
-=======
       - Tue, 14 Mar 2023 08:27:32 GMT
->>>>>>> 93484371
       expires:
       - '-1'
       pragma:
@@ -9234,11 +7236,7 @@
       content-type:
       - application/json; charset=utf-8
       date:
-<<<<<<< HEAD
-      - Wed, 28 Sep 2022 17:11:35 GMT
-=======
       - Tue, 14 Mar 2023 08:27:33 GMT
->>>>>>> 93484371
       expires:
       - '-1'
       pragma:
@@ -9283,11 +7281,7 @@
       content-type:
       - application/json; charset=utf-8
       date:
-<<<<<<< HEAD
-      - Wed, 28 Sep 2022 17:11:35 GMT
-=======
       - Tue, 14 Mar 2023 08:27:35 GMT
->>>>>>> 93484371
       expires:
       - '-1'
       pragma:
