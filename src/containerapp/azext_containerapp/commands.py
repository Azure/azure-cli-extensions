# --------------------------------------------------------------------------------------------
# Copyright (c) Microsoft Corporation. All rights reserved.
# Licensed under the MIT License. See License.txt in the project root for license information.
# --------------------------------------------------------------------------------------------

# pylint: disable=line-too-long, too-many-statements, bare-except
# from azure.cli.core.commands import CliCommandType
# from msrestazure.tools import is_valid_resource_id, parse_resource_id
from azext_containerapp._client_factory import ex_handler_factory
from ._validators import validate_ssh


def transform_containerapp_output(app):
    props = ['name', 'location', 'resourceGroup', 'provisioningState']
    result = {k: app[k] for k in app if k in props}

    try:
        result['fqdn'] = app['properties']['configuration']['ingress']['fqdn']
    except:
        result['fqdn'] = None

    return result


def transform_containerapp_list_output(apps):
    return [transform_containerapp_output(a) for a in apps]


def transform_revision_output(rev):
    props = ['name', 'active', 'createdTime', 'trafficWeight', 'healthState', 'provisioningState', 'replicas']
    result = {k: rev['properties'][k] for k in rev['properties'] if k in props}

    if 'name' in rev:
        result['name'] = rev['name']

    if 'fqdn' in rev['properties']['template']:
        result['fqdn'] = rev['properties']['template']['fqdn']

    return result


def transform_revision_list_output(revs):
    return [transform_revision_output(r) for r in revs]


def load_command_table(self, _):
    with self.command_group('containerapp', is_preview=True) as g:
        g.custom_show_command('show', 'show_containerapp', table_transformer=transform_containerapp_output)
        g.custom_command('list', 'list_containerapp', table_transformer=transform_containerapp_list_output)
        g.custom_command('create', 'create_containerapp', supports_no_wait=True, exception_handler=ex_handler_factory(), table_transformer=transform_containerapp_output)
        g.custom_command('update', 'update_containerapp', supports_no_wait=True, exception_handler=ex_handler_factory(), table_transformer=transform_containerapp_output)
        g.custom_command('delete', 'delete_containerapp', supports_no_wait=True, confirmation=True, exception_handler=ex_handler_factory())
        g.custom_command('exec', 'containerapp_ssh', validator=validate_ssh)
        g.custom_command('up', 'containerapp_up', supports_no_wait=False, exception_handler=ex_handler_factory())
        g.custom_command('browse', 'open_containerapp_in_browser')

    with self.command_group('containerapp replica', is_preview=True) as g:
        g.custom_show_command('show', 'get_replica')  # TODO implement the table transformer
        g.custom_command('list', 'list_replicas')

    with self.command_group('containerapp logs', is_preview=True) as g:
        g.custom_show_command('show', 'stream_containerapp_logs', validator=validate_ssh)

    with self.command_group('containerapp env') as g:
        g.custom_show_command('show', 'show_managed_environment')
        g.custom_command('list', 'list_managed_environments')
        g.custom_command('create', 'create_managed_environment', supports_no_wait=True, exception_handler=ex_handler_factory())
        g.custom_command('delete', 'delete_managed_environment', supports_no_wait=True, confirmation=True, exception_handler=ex_handler_factory())

    with self.command_group('containerapp env dapr-component') as g:
        g.custom_command('list', 'list_dapr_components')
        g.custom_show_command('show', 'show_dapr_component')
        g.custom_command('set', 'create_or_update_dapr_component')
        g.custom_command('remove', 'remove_dapr_component')

    with self.command_group('containerapp env certificate') as g:
        g.custom_command('list', 'list_certificates')
        g.custom_command('upload', 'upload_certificate')
        g.custom_command('delete', 'delete_certificate', confirmation=True, exception_handler=ex_handler_factory())

    with self.command_group('containerapp env storage') as g:
        g.custom_show_command('show', 'show_storage')
        g.custom_command('list', 'list_storage')
        g.custom_command('set', 'create_or_update_storage', supports_no_wait=True, exception_handler=ex_handler_factory())
        g.custom_command('remove', 'remove_storage', supports_no_wait=True, confirmation=True, exception_handler=ex_handler_factory())

    with self.command_group('containerapp identity') as g:
        g.custom_command('assign', 'assign_managed_identity', supports_no_wait=True, exception_handler=ex_handler_factory())
        g.custom_command('remove', 'remove_managed_identity', supports_no_wait=True, exception_handler=ex_handler_factory())
        g.custom_show_command('show', 'show_managed_identity')

    with self.command_group('containerapp github-action') as g:
        g.custom_command('add', 'create_or_update_github_action', exception_handler=ex_handler_factory())
        g.custom_show_command('show', 'show_github_action', exception_handler=ex_handler_factory())
        g.custom_command('delete', 'delete_github_action', exception_handler=ex_handler_factory())

    with self.command_group('containerapp revision') as g:
        g.custom_command('activate', 'activate_revision')
        g.custom_command('deactivate', 'deactivate_revision')
        g.custom_command('list', 'list_revisions', table_transformer=transform_revision_list_output, exception_handler=ex_handler_factory())
        g.custom_command('restart', 'restart_revision')
        g.custom_show_command('show', 'show_revision', table_transformer=transform_revision_output, exception_handler=ex_handler_factory())
        g.custom_command('copy', 'copy_revision', exception_handler=ex_handler_factory())
        g.custom_command('set-mode', 'set_revision_mode', exception_handler=ex_handler_factory())

    with self.command_group('containerapp revision label') as g:
        g.custom_command('add', 'add_revision_label')
        g.custom_command('remove', 'remove_revision_label')

    with self.command_group('containerapp ingress') as g:
        g.custom_command('enable', 'enable_ingress', exception_handler=ex_handler_factory())
        g.custom_command('disable', 'disable_ingress', exception_handler=ex_handler_factory())
        g.custom_show_command('show', 'show_ingress')

    with self.command_group('containerapp ingress traffic') as g:
        g.custom_command('set', 'set_ingress_traffic', exception_handler=ex_handler_factory())
        g.custom_show_command('show', 'show_ingress_traffic')

    with self.command_group('containerapp registry') as g:
        g.custom_command('set', 'set_registry', exception_handler=ex_handler_factory())
        g.custom_show_command('show', 'show_registry')
        g.custom_command('list', 'list_registry')
        g.custom_command('remove', 'remove_registry', exception_handler=ex_handler_factory())

    with self.command_group('containerapp secret') as g:
        g.custom_command('list', 'list_secrets')
        g.custom_show_command('show', 'show_secret')
        g.custom_command('remove', 'remove_secrets', exception_handler=ex_handler_factory())
        g.custom_command('set', 'set_secrets', exception_handler=ex_handler_factory())

    with self.command_group('containerapp dapr') as g:
        g.custom_command('enable', 'enable_dapr', exception_handler=ex_handler_factory())
        g.custom_command('disable', 'disable_dapr', exception_handler=ex_handler_factory())

<<<<<<< HEAD
    with self.command_group('containerapp auth') as g:
        g.custom_show_command('show', 'show_auth_config', exception_handler=ex_handler_factory())
        g.custom_command('update', 'update_auth_config', exception_handler=ex_handler_factory())

    with self.command_group('containerapp auth microsoft') as g:
        g.custom_show_command('show', 'get_aad_settings')
        g.custom_command('update', 'update_aad_settings', exception_handler=ex_handler_factory())

    with self.command_group('containerapp auth facebook') as g:
        g.custom_show_command('show', 'get_facebook_settings')
        g.custom_command('update', 'update_facebook_settings', exception_handler=ex_handler_factory())

    with self.command_group('containerapp auth github') as g:
        g.custom_show_command('show', 'get_github_settings')
        g.custom_command('update', 'update_github_settings')

    with self.command_group('containerapp auth google') as g:
        g.custom_show_command('show', 'get_google_settings')
        g.custom_command('update', 'update_google_settings', exception_handler=ex_handler_factory())

    with self.command_group('containerapp auth twitter') as g:
        g.custom_show_command('show', 'get_twitter_settings')
        g.custom_command('update', 'update_twitter_settings', exception_handler=ex_handler_factory())

    with self.command_group('containerapp auth apple') as g:
        g.custom_show_command('show', 'get_apple_settings')
        g.custom_command('update', 'update_apple_settings', exception_handler=ex_handler_factory())

    with self.command_group('containerapp auth openid-connect') as g:
        g.custom_show_command('show', 'get_openid_connect_provider_settings')
        g.custom_command('add', 'add_openid_connect_provider_settings', exception_handler=ex_handler_factory())
        g.custom_command('update', 'update_openid_connect_provider_settings', exception_handler=ex_handler_factory())
        g.custom_command('remove', 'remove_openid_connect_provider_settings')

=======
>>>>>>> 433433af
    with self.command_group('containerapp ssl') as g:
        g.custom_command('upload', 'upload_ssl', exception_handler=ex_handler_factory())

    with self.command_group('containerapp hostname') as g:
        g.custom_command('bind', 'bind_hostname', exception_handler=ex_handler_factory())
        g.custom_command('list', 'list_hostname')
        g.custom_command('delete', 'delete_hostname', confirmation=True, exception_handler=ex_handler_factory())<|MERGE_RESOLUTION|>--- conflicted
+++ resolved
@@ -8,6 +8,7 @@
 # from msrestazure.tools import is_valid_resource_id, parse_resource_id
 from azext_containerapp._client_factory import ex_handler_factory
 from ._validators import validate_ssh
+from ._clients import STABLE_API_VERSION
 
 
 def transform_containerapp_output(app):
@@ -43,8 +44,16 @@
     return [transform_revision_output(r) for r in revs]
 
 
+def auth_config_client_factory(cli_ctx, *_):
+    from azure.cli.core.commands.client_factory import get_mgmt_service_client
+    from azure.cli.core.profiles import CustomResourceType
+    MGMT_APPCONTAINERS = CustomResourceType(import_prefix='azure.mgmt.appcontainers', client_name='ContainerAppsAPIClient')
+    return get_mgmt_service_client(cli_ctx, MGMT_APPCONTAINERS, api_version=STABLE_API_VERSION).container_apps_auth_configs
+
+
 def load_command_table(self, _):
-    with self.command_group('containerapp', is_preview=True) as g:
+
+    with self.command_group('containerapp') as g:
         g.custom_show_command('show', 'show_containerapp', table_transformer=transform_containerapp_output)
         g.custom_command('list', 'list_containerapp', table_transformer=transform_containerapp_list_output)
         g.custom_command('create', 'create_containerapp', supports_no_wait=True, exception_handler=ex_handler_factory(), table_transformer=transform_containerapp_output)
@@ -54,11 +63,11 @@
         g.custom_command('up', 'containerapp_up', supports_no_wait=False, exception_handler=ex_handler_factory())
         g.custom_command('browse', 'open_containerapp_in_browser')
 
-    with self.command_group('containerapp replica', is_preview=True) as g:
+    with self.command_group('containerapp replica') as g:
         g.custom_show_command('show', 'get_replica')  # TODO implement the table transformer
         g.custom_command('list', 'list_replicas')
 
-    with self.command_group('containerapp logs', is_preview=True) as g:
+    with self.command_group('containerapp logs') as g:
         g.custom_show_command('show', 'stream_containerapp_logs', validator=validate_ssh)
 
     with self.command_group('containerapp env') as g:
@@ -78,7 +87,7 @@
         g.custom_command('upload', 'upload_certificate')
         g.custom_command('delete', 'delete_certificate', confirmation=True, exception_handler=ex_handler_factory())
 
-    with self.command_group('containerapp env storage') as g:
+    with self.command_group('containerapp env storage', is_preview=True) as g:
         g.custom_show_command('show', 'show_storage')
         g.custom_command('list', 'list_storage')
         g.custom_command('set', 'create_or_update_storage', supports_no_wait=True, exception_handler=ex_handler_factory())
@@ -132,7 +141,6 @@
         g.custom_command('enable', 'enable_dapr', exception_handler=ex_handler_factory())
         g.custom_command('disable', 'disable_dapr', exception_handler=ex_handler_factory())
 
-<<<<<<< HEAD
     with self.command_group('containerapp auth') as g:
         g.custom_show_command('show', 'show_auth_config', exception_handler=ex_handler_factory())
         g.custom_command('update', 'update_auth_config', exception_handler=ex_handler_factory())
@@ -167,8 +175,6 @@
         g.custom_command('update', 'update_openid_connect_provider_settings', exception_handler=ex_handler_factory())
         g.custom_command('remove', 'remove_openid_connect_provider_settings')
 
-=======
->>>>>>> 433433af
     with self.command_group('containerapp ssl') as g:
         g.custom_command('upload', 'upload_ssl', exception_handler=ex_handler_factory())
 
