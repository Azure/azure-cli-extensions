--- conflicted
+++ resolved
@@ -205,16 +205,14 @@
         g.custom_show_command('show', 'show_eureka_server_for_spring')
         g.custom_command('delete', 'delete_eureka_server_for_spring', confirmation=True, supports_no_wait=True)
 
-<<<<<<< HEAD
-    with self.command_group('containerapp java logger') as g:
-        g.custom_command('set', 'create_or_update_java_logger', is_preview=True)
-        g.custom_command('delete', 'delete_java_logger', is_preview=True)
-        g.custom_show_command('show', 'show_java_logger', is_preview=True)
-=======
     with self.command_group('containerapp sessionpool', is_preview=True) as g:
         g.custom_show_command('show', 'show_session_pool')
         g.custom_show_command('list', 'list_session_pool')
         g.custom_command('create', 'create_session_pool', supports_no_wait=True)
         g.custom_command('update', 'update_session_pool', supports_no_wait=True)
         g.custom_command('delete', 'delete_session_pool', confirmation=True, supports_no_wait=True)
->>>>>>> e1d6a22d
+
+    with self.command_group('containerapp java logger') as g:
+        g.custom_command('set', 'create_or_update_java_logger', is_preview=True)
+        g.custom_command('delete', 'delete_java_logger', is_preview=True)
+        g.custom_show_command('show', 'show_java_logger', is_preview=True)