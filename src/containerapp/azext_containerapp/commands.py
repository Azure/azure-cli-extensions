--- conflicted
+++ resolved
@@ -205,7 +205,6 @@
         g.custom_show_command('show', 'show_eureka_server_for_spring')
         g.custom_command('delete', 'delete_eureka_server_for_spring', confirmation=True, supports_no_wait=True)
 
-<<<<<<< HEAD
     with self.command_group('containerapp env java-component nacos') as g:
         g.custom_command('create', 'create_nacos', supports_no_wait=True)
         g.custom_command('update', 'update_nacos', supports_no_wait=True)
@@ -217,7 +216,7 @@
         g.custom_command('update', 'update_admin_for_spring', supports_no_wait=True)
         g.custom_show_command('show', 'show_admin_for_spring')
         g.custom_command('delete', 'delete_admin_for_spring', confirmation=True, supports_no_wait=True)
-=======
+
     with self.command_group('containerapp env dotnet-component', is_preview=True) as g:
         g.custom_command('list', 'list_dotnet_components')
         g.custom_show_command('show', 'show_dotnet_component')
@@ -240,5 +239,4 @@
     with self.command_group('containerapp java logger', is_preview=True) as g:
         g.custom_command('set', 'create_or_update_java_logger', supports_no_wait=True)
         g.custom_command('delete', 'delete_java_logger', supports_no_wait=True)
-        g.custom_show_command('show', 'show_java_logger')
->>>>>>> 3762831c
+        g.custom_show_command('show', 'show_java_logger')