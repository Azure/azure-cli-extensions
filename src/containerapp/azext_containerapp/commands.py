--- conflicted
+++ resolved
@@ -96,7 +96,6 @@
         g.custom_command('create', 'create_qdrant_service', supports_no_wait=True)
         g.custom_command('delete', 'delete_qdrant_service', confirmation=True, supports_no_wait=True)
 
-<<<<<<< HEAD
     with self.command_group('containerapp resiliency', is_preview=True) as g:
         g.custom_command('create', 'create_container_app_resiliency', supports_no_wait=True, exception_handler=ex_handler_factory())
         g.custom_show_command('update', 'update_container_app_resiliency', supports_no_wait=True, exception_handler=ex_handler_factory())
@@ -110,11 +109,10 @@
         g.custom_show_command('delete', 'delete_dapr_component_resiliency', supports_no_wait=True, confirmation=True, exception_handler=ex_handler_factory())
         g.custom_show_command('show', 'show_dapr_component_resiliency')
         g.custom_show_command('list', 'list_dapr_component_resiliencies')
-=======
+    
     with self.command_group('containerapp service milvus') as g:
         g.custom_command('create', 'create_milvus_service', supports_no_wait=True)
         g.custom_command('delete', 'delete_milvus_service', confirmation=True, supports_no_wait=True)
->>>>>>> 39da3e83
 
     with self.command_group('containerapp github-action') as g:
         g.custom_command('add', 'create_or_update_github_action', exception_handler=ex_handler_factory())
