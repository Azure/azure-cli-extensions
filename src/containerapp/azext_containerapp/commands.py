# --------------------------------------------------------------------------------------------
# Copyright (c) Microsoft Corporation. All rights reserved.
# Licensed under the MIT License. See License.txt in the project root for license information.
# --------------------------------------------------------------------------------------------

# pylint: disable=line-too-long, too-many-statements, bare-except
# from azure.cli.core.commands import CliCommandType
# from msrestazure.tools import is_valid_resource_id, parse_resource_id
from azure.cli.command_modules.containerapp._transformers import (transform_containerapp_output, transform_containerapp_list_output)
from azext_containerapp._client_factory import ex_handler_factory
from ._transformers import (transform_usages_output,
                            transform_sensitive_values,
                            transform_telemetry_data_dog_values,
                            transform_telemetry_app_insights_values,
                            transform_telemetry_otlp_values,
                            transform_telemetry_otlp_values_by_name_wrapper)


def load_command_table(self, args):
    with self.command_group('containerapp') as g:
        g.custom_show_command('show', 'show_containerapp', table_transformer=transform_containerapp_output)
        g.custom_command('list', 'list_containerapp', table_transformer=transform_containerapp_list_output)
        g.custom_command('create', 'create_containerapp', supports_no_wait=True, exception_handler=ex_handler_factory(), table_transformer=transform_containerapp_output, transform=transform_sensitive_values)
        g.custom_command('update', 'update_containerapp', supports_no_wait=True, exception_handler=ex_handler_factory(), table_transformer=transform_containerapp_output, transform=transform_sensitive_values)
        g.custom_command('delete', 'delete_containerapp', supports_no_wait=True, confirmation=True, exception_handler=ex_handler_factory())
        g.custom_command('up', 'containerapp_up', supports_no_wait=False, exception_handler=ex_handler_factory())
        g.custom_show_command('show-custom-domain-verification-id', 'show_custom_domain_verification_id', is_preview=True)
        g.custom_command('list-usages', 'list_usages', table_transformer=transform_usages_output, is_preview=True)

    with self.command_group('containerapp replica') as g:
        g.custom_show_command('show', 'get_replica')  # TODO implement the table transformer
        g.custom_command('list', 'list_replicas')
        g.custom_command('count', 'count_replicas', is_preview=True)

    with self.command_group('containerapp env') as g:
        g.custom_show_command('show', 'show_managed_environment')
        g.custom_command('list', 'list_managed_environments')
        g.custom_command('create', 'create_managed_environment', supports_no_wait=True, exception_handler=ex_handler_factory())
        g.custom_command('delete', 'delete_managed_environment', supports_no_wait=True, confirmation=True, exception_handler=ex_handler_factory())
        g.custom_command('update', 'update_managed_environment', supports_no_wait=True, exception_handler=ex_handler_factory())
        g.custom_command('list-usages', 'list_environment_usages', table_transformer=transform_usages_output, is_preview=True)

    with self.command_group('containerapp job') as g:
        g.custom_show_command('show', 'show_containerappsjob')
        g.custom_command('list', 'list_containerappsjob')
        g.custom_command('create', 'create_containerappsjob', supports_no_wait=True, exception_handler=ex_handler_factory(), transform=transform_sensitive_values)
        g.custom_command('delete', 'delete_containerappsjob', supports_no_wait=True, confirmation=True, exception_handler=ex_handler_factory())

    with self.command_group('containerapp env certificate') as g:
        g.custom_command('create', 'create_managed_certificate', is_preview=True)
        g.custom_command('upload', 'upload_certificate')
        g.custom_command('list', 'list_certificates', is_preview=True)
        g.custom_command('delete', 'delete_certificate', confirmation=True, exception_handler=ex_handler_factory(), is_preview=True)

    with self.command_group('containerapp env dapr-component') as g:
        g.custom_command('init', 'init_dapr_components', is_preview=True)

    with self.command_group('containerapp env identity', is_preview=True) as g:
        g.custom_command('assign', 'assign_env_managed_identity', supports_no_wait=True, exception_handler=ex_handler_factory())
        g.custom_command('remove', 'remove_env_managed_identity', supports_no_wait=True, exception_handler=ex_handler_factory())
        g.custom_show_command('show', 'show_env_managed_identity')

    with self.command_group('containerapp env storage') as g:
        g.custom_show_command('show', 'show_storage')
        g.custom_command('list', 'list_storage')
        g.custom_command('set', 'create_or_update_storage', supports_no_wait=True, exception_handler=ex_handler_factory())
        g.custom_command('remove', 'remove_storage', confirmation=True, exception_handler=ex_handler_factory())

    with self.command_group('containerapp add-on', is_preview=True) as g:
        g.custom_command('list', 'list_all_services')

    with self.command_group('containerapp add-on redis') as g:
        g.custom_command('create', 'create_redis_service', supports_no_wait=True)
        g.custom_command('delete', 'delete_redis_service', confirmation=True, supports_no_wait=True)

    with self.command_group('containerapp add-on postgres') as g:
        g.custom_command('create', 'create_postgres_service', supports_no_wait=True)
        g.custom_command('delete', 'delete_postgres_service', confirmation=True, supports_no_wait=True)

    with self.command_group('containerapp add-on kafka') as g:
        g.custom_command('create', 'create_kafka_service', supports_no_wait=True)
        g.custom_command('delete', 'delete_kafka_service', confirmation=True, supports_no_wait=True)

    with self.command_group('containerapp add-on mariadb') as g:
        g.custom_command('create', 'create_mariadb_service', supports_no_wait=True)
        g.custom_command('delete', 'delete_mariadb_service', confirmation=True, supports_no_wait=True)

    with self.command_group('containerapp add-on qdrant') as g:
        g.custom_command('create', 'create_qdrant_service', supports_no_wait=True)
        g.custom_command('delete', 'delete_qdrant_service', confirmation=True, supports_no_wait=True)

    with self.command_group('containerapp add-on weaviate') as g:
        g.custom_command('create', 'create_weaviate_service', supports_no_wait=True)
        g.custom_command('delete', 'delete_weaviate_service', confirmation=True, supports_no_wait=True)

    with self.command_group('containerapp add-on milvus') as g:
        g.custom_command('create', 'create_milvus_service', supports_no_wait=True)
        g.custom_command('delete', 'delete_milvus_service', confirmation=True, supports_no_wait=True)

    with self.command_group('containerapp resiliency', is_preview=True) as g:
        g.custom_command('create', 'create_container_app_resiliency', supports_no_wait=True, exception_handler=ex_handler_factory())
        g.custom_show_command('update', 'update_container_app_resiliency', supports_no_wait=True, exception_handler=ex_handler_factory())
        g.custom_show_command('delete', 'delete_container_app_resiliency', supports_no_wait=True, confirmation=True, exception_handler=ex_handler_factory())
        g.custom_show_command('show', 'show_container_app_resiliency')
        g.custom_show_command('list', 'list_container_app_resiliencies')

    with self.command_group('containerapp env dapr-component resiliency', is_preview=True) as g:
        g.custom_command('create', 'create_dapr_component_resiliency', supports_no_wait=True, exception_handler=ex_handler_factory())
        g.custom_show_command('update', 'update_dapr_component_resiliency', supports_no_wait=True, exception_handler=ex_handler_factory())
        g.custom_show_command('delete', 'delete_dapr_component_resiliency', supports_no_wait=True, confirmation=True, exception_handler=ex_handler_factory())
        g.custom_show_command('show', 'show_dapr_component_resiliency')
        g.custom_show_command('list', 'list_dapr_component_resiliencies')

    self.command_group('containerapp env telemetry', is_preview=True)

    with self.command_group('containerapp env telemetry data-dog', is_preview=True) as g:
        g.custom_command('set', 'set_environment_telemetry_data_dog', supports_no_wait=True, exception_handler=ex_handler_factory(), transform=transform_telemetry_data_dog_values)
        g.custom_command('delete', 'delete_environment_telemetry_data_dog', supports_no_wait=True, confirmation=True, exception_handler=ex_handler_factory(), transform=transform_telemetry_data_dog_values)
        g.custom_show_command('show', 'show_environment_telemetry_data_dog', transform=transform_telemetry_data_dog_values)

    with self.command_group('containerapp env telemetry app-insights', is_preview=True) as g:
        g.custom_command('set', 'set_environment_telemetry_app_insights', supports_no_wait=True, exception_handler=ex_handler_factory(), transform=transform_telemetry_app_insights_values)
        g.custom_command('delete', 'delete_environment_telemetry_app_insights', supports_no_wait=True, confirmation=True, exception_handler=ex_handler_factory(), transform=transform_telemetry_app_insights_values)
        g.custom_show_command('show', 'show_environment_telemetry_app_insights', transform=transform_telemetry_app_insights_values)

    with self.command_group('containerapp env telemetry otlp', is_preview=True) as g:
        g.custom_command('add', 'add_environment_telemetry_otlp', supports_no_wait=True, exception_handler=ex_handler_factory(), transform=transform_telemetry_otlp_values)
        g.custom_command('update', 'update_environment_telemetry_otlp', supports_no_wait=True, exception_handler=ex_handler_factory(), transform=transform_telemetry_otlp_values)
        g.custom_command('remove', 'remove_environment_telemetry_otlp', supports_no_wait=True, confirmation=True, exception_handler=ex_handler_factory(), transform=transform_telemetry_otlp_values)
        g.custom_show_command('show', 'show_environment_telemetry_otlp', transform=transform_telemetry_otlp_values_by_name_wrapper(args))
        g.custom_show_command('list', 'list_environment_telemetry_otlp', transform=transform_telemetry_otlp_values)

    with self.command_group('containerapp github-action') as g:
        g.custom_command('add', 'create_or_update_github_action', exception_handler=ex_handler_factory())

    with self.command_group('containerapp auth') as g:
        g.custom_show_command('show', 'show_auth_config')
        g.custom_command('update', 'update_auth_config', exception_handler=ex_handler_factory())

    with self.command_group('containerapp hostname') as g:
        g.custom_command('bind', 'bind_hostname', exception_handler=ex_handler_factory())

    with self.command_group('containerapp compose') as g:
        g.custom_command('create', 'create_containerapps_from_compose')

    with self.command_group('containerapp env workload-profile') as g:
        g.custom_command('set', 'set_workload_profile', deprecate_info=self.deprecate(redirect='containerapp env workload-profile add/update', hide=True))

    with self.command_group('containerapp patch', is_preview=True) as g:
        g.custom_command('list', 'patch_list')
        g.custom_command('apply', 'patch_apply')
        g.custom_command('interactive', 'patch_interactive')

    with self.command_group('containerapp connected-env', is_preview=True) as g:
        g.custom_show_command('show', 'show_connected_environment')
        g.custom_command('list', 'list_connected_environments')
        g.custom_command('create', 'create_connected_environment', supports_no_wait=True, exception_handler=ex_handler_factory())
        g.custom_command('delete', 'delete_connected_environment', supports_no_wait=True, confirmation=True, exception_handler=ex_handler_factory())

    with self.command_group('containerapp connected-env dapr-component', is_preview=True) as g:
        g.custom_command('list', 'connected_env_list_dapr_components')
        g.custom_show_command('show', 'connected_env_show_dapr_component')
        g.custom_command('set', 'connected_env_create_or_update_dapr_component')
        g.custom_command('remove', 'connected_env_remove_dapr_component')

    with self.command_group('containerapp connected-env certificate', is_preview=True) as g:
        g.custom_command('list', 'connected_env_list_certificates')
        g.custom_command('upload', 'connected_env_upload_certificate')
        g.custom_command('delete', 'connected_env_delete_certificate', confirmation=True, exception_handler=ex_handler_factory())

    with self.command_group('containerapp connected-env storage', is_preview=True) as g:
        g.custom_show_command('show', 'connected_env_show_storage')
        g.custom_command('list', 'connected_env_list_storages')
        g.custom_command('set', 'connected_env_create_or_update_storage', supports_no_wait=True, exception_handler=ex_handler_factory())
        g.custom_command('remove', 'connected_env_remove_storage', supports_no_wait=True, confirmation=True, exception_handler=ex_handler_factory())

    with self.command_group('containerapp env java-component', is_preview=True) as g:
        g.custom_command('list', 'list_java_components')
<<<<<<< HEAD

    with self.command_group('containerapp env java-component spring-cloud-config') as g:
        g.custom_command('create', 'create_spring_cloud_config', supports_no_wait=True)
        g.custom_command('update', 'update_spring_cloud_config', supports_no_wait=True)
        g.custom_show_command('show', 'show_spring_cloud_config')
        g.custom_command('delete', 'delete_spring_cloud_config', confirmation=True, supports_no_wait=True)

    with self.command_group('containerapp env java-component spring-cloud-eureka') as g:
        g.custom_command('create', 'create_spring_cloud_eureka', supports_no_wait=True)
        g.custom_command('update', 'update_spring_cloud_eureka', supports_no_wait=True)
        g.custom_show_command('show', 'show_spring_cloud_eureka')
        g.custom_command('delete', 'delete_spring_cloud_eureka', confirmation=True, supports_no_wait=True)

    with self.command_group('containerapp job logs') as g:
        g.custom_show_command('show', 'stream_job_logs')

    with self.command_group('containerapp job replica') as g:
        g.custom_show_command('list', 'listreplica_containerappsjob')
=======
    
    with self.command_group('containerapp env java-component spring-cloud-config',
                                deprecate_info=self.deprecate(redirect='containerapp env java-component config-server-for-spring', hide=True)) as g:
        g.custom_command('create', 'create_config_server_for_spring', supports_no_wait=True)
        g.custom_command('update', 'update_config_server_for_spring', supports_no_wait=True)
        g.custom_show_command('show', 'show_config_server_for_spring')
        g.custom_command('delete', 'delete_config_server_for_spring', confirmation=True, supports_no_wait=True)

    with self.command_group('containerapp env java-component spring-cloud-eureka',
                                deprecate_info=self.deprecate(redirect='containerapp env java-component eureka-server-for-spring', hide=True)) as g:
        g.custom_command('create', 'create_eureka_server_for_spring', supports_no_wait=True)
        g.custom_command('update', 'update_eureka_server_for_spring', supports_no_wait=True)
        g.custom_show_command('show', 'show_eureka_server_for_spring')
        g.custom_command('delete', 'delete_eureka_server_for_spring', confirmation=True, supports_no_wait=True)

    with self.command_group('containerapp env java-component config-server-for-spring') as g:
        g.custom_command('create', 'create_config_server_for_spring', supports_no_wait=True)
        g.custom_command('update', 'update_config_server_for_spring', supports_no_wait=True)
        g.custom_show_command('show', 'show_config_server_for_spring')
        g.custom_command('delete', 'delete_config_server_for_spring', confirmation=True, supports_no_wait=True)

    with self.command_group('containerapp env java-component eureka-server-for-spring') as g:
        g.custom_command('create', 'create_eureka_server_for_spring', supports_no_wait=True)
        g.custom_command('update', 'update_eureka_server_for_spring', supports_no_wait=True)
        g.custom_show_command('show', 'show_eureka_server_for_spring')
        g.custom_command('delete', 'delete_eureka_server_for_spring', confirmation=True, supports_no_wait=True)
>>>>>>> 4f4ed096
<|MERGE_RESOLUTION|>--- conflicted
+++ resolved
@@ -176,26 +176,6 @@
 
     with self.command_group('containerapp env java-component', is_preview=True) as g:
         g.custom_command('list', 'list_java_components')
-<<<<<<< HEAD
-
-    with self.command_group('containerapp env java-component spring-cloud-config') as g:
-        g.custom_command('create', 'create_spring_cloud_config', supports_no_wait=True)
-        g.custom_command('update', 'update_spring_cloud_config', supports_no_wait=True)
-        g.custom_show_command('show', 'show_spring_cloud_config')
-        g.custom_command('delete', 'delete_spring_cloud_config', confirmation=True, supports_no_wait=True)
-
-    with self.command_group('containerapp env java-component spring-cloud-eureka') as g:
-        g.custom_command('create', 'create_spring_cloud_eureka', supports_no_wait=True)
-        g.custom_command('update', 'update_spring_cloud_eureka', supports_no_wait=True)
-        g.custom_show_command('show', 'show_spring_cloud_eureka')
-        g.custom_command('delete', 'delete_spring_cloud_eureka', confirmation=True, supports_no_wait=True)
-
-    with self.command_group('containerapp job logs') as g:
-        g.custom_show_command('show', 'stream_job_logs')
-
-    with self.command_group('containerapp job replica') as g:
-        g.custom_show_command('list', 'listreplica_containerappsjob')
-=======
     
     with self.command_group('containerapp env java-component spring-cloud-config',
                                 deprecate_info=self.deprecate(redirect='containerapp env java-component config-server-for-spring', hide=True)) as g:
@@ -211,6 +191,12 @@
         g.custom_show_command('show', 'show_eureka_server_for_spring')
         g.custom_command('delete', 'delete_eureka_server_for_spring', confirmation=True, supports_no_wait=True)
 
+    with self.command_group('containerapp env java-component spring-cloud-eureka') as g:
+        g.custom_command('create', 'create_spring_cloud_eureka', supports_no_wait=True)
+        g.custom_command('update', 'update_spring_cloud_eureka', supports_no_wait=True)
+        g.custom_show_command('show', 'show_spring_cloud_eureka')
+        g.custom_command('delete', 'delete_spring_cloud_eureka', confirmation=True, supports_no_wait=True)
+
     with self.command_group('containerapp env java-component config-server-for-spring') as g:
         g.custom_command('create', 'create_config_server_for_spring', supports_no_wait=True)
         g.custom_command('update', 'update_config_server_for_spring', supports_no_wait=True)
@@ -222,4 +208,9 @@
         g.custom_command('update', 'update_eureka_server_for_spring', supports_no_wait=True)
         g.custom_show_command('show', 'show_eureka_server_for_spring')
         g.custom_command('delete', 'delete_eureka_server_for_spring', confirmation=True, supports_no_wait=True)
->>>>>>> 4f4ed096
+
+    with self.command_group('containerapp job logs') as g:
+        g.custom_show_command('show', 'stream_job_logs')
+
+    with self.command_group('containerapp job replica') as g:
+        g.custom_show_command('list', 'listreplica_containerappsjob')