# --------------------------------------------------------------------------------------------
# Copyright (c) Microsoft Corporation. All rights reserved.
# Licensed under the MIT License. See License.txt in the project root for license information.
# --------------------------------------------------------------------------------------------

# pylint: disable=line-too-long, too-many-statements, bare-except
# from azure.cli.core.commands import CliCommandType
# from azure.mgmt.core.tools import is_valid_resource_id, parse_resource_id
from azure.cli.command_modules.containerapp._transformers import (transform_containerapp_output, transform_containerapp_list_output)
from azext_containerapp._client_factory import ex_handler_factory
from ._transformers import (transform_sensitive_values,
                            transform_telemetry_data_dog_values,
                            transform_telemetry_app_insights_values,
                            transform_telemetry_otlp_values,
                            transform_telemetry_otlp_values_by_name_wrapper,
                            transform_function_list,
                            transform_function_show,
                            transform_function_traces,
                            transform_function_keys_show_set,
                            transform_function_keys_list)
from ._utils import is_cloud_supported_by_connected_env
from ._validators import validate_debug


def load_command_table(self, args):
    with self.command_group('containerapp') as g:
        g.custom_show_command('show', 'show_containerapp', table_transformer=transform_containerapp_output)
        g.custom_command('list', 'list_containerapp', table_transformer=transform_containerapp_list_output)
        g.custom_command('create', 'create_containerapp', supports_no_wait=True, exception_handler=ex_handler_factory(), table_transformer=transform_containerapp_output, transform=transform_sensitive_values)
        g.custom_command('update', 'update_containerapp', supports_no_wait=True, exception_handler=ex_handler_factory(), table_transformer=transform_containerapp_output, transform=transform_sensitive_values)
        g.custom_command('delete', 'delete_containerapp', supports_no_wait=True, confirmation=True, exception_handler=ex_handler_factory())
        g.custom_command('up', 'containerapp_up', supports_no_wait=False, exception_handler=ex_handler_factory())
        g.custom_command('debug', 'containerapp_debug', is_preview=True, validator=validate_debug)

    with self.command_group('containerapp replica') as g:
        g.custom_show_command('show', 'get_replica')  # TODO implement the table transformer
        g.custom_command('list', 'list_replicas')
        g.custom_command('count', 'count_replicas', is_preview=True)

    with self.command_group('containerapp env') as g:
        g.custom_show_command('show', 'show_managed_environment')
        g.custom_command('list', 'list_managed_environments')
        g.custom_command('create', 'create_managed_environment', supports_no_wait=True, exception_handler=ex_handler_factory())
        g.custom_command('delete', 'delete_managed_environment', supports_no_wait=True, confirmation=True, exception_handler=ex_handler_factory())
        g.custom_command('update', 'update_managed_environment', supports_no_wait=True, exception_handler=ex_handler_factory())

    with self.command_group('containerapp job') as g:
        g.custom_show_command('show', 'show_containerappsjob')
        g.custom_command('list', 'list_containerappsjob')
        g.custom_command('create', 'create_containerappsjob', supports_no_wait=True, exception_handler=ex_handler_factory(), transform=transform_sensitive_values)
        g.custom_command('update', 'update_containerappsjob', supports_no_wait=True, exception_handler=ex_handler_factory(), transform=transform_sensitive_values)
        g.custom_command('delete', 'delete_containerappsjob', supports_no_wait=True, confirmation=True, exception_handler=ex_handler_factory())

    with self.command_group('containerapp job registry', is_preview=True) as g:
        g.custom_command('set', 'set_registry_job', exception_handler=ex_handler_factory())

    with self.command_group('containerapp env certificate') as g:
        g.custom_command('upload', 'upload_certificate')
        g.custom_command('list', 'list_certificates')
        g.custom_command('delete', 'delete_certificate', confirmation=True, exception_handler=ex_handler_factory())

    with self.command_group('containerapp env dapr-component') as g:
        g.custom_command('init', 'init_dapr_components', is_preview=True)

    with self.command_group('containerapp env identity', is_preview=True) as g:
        g.custom_command('assign', 'assign_env_managed_identity', supports_no_wait=True, exception_handler=ex_handler_factory())
        g.custom_command('remove', 'remove_env_managed_identity', supports_no_wait=True, exception_handler=ex_handler_factory())
        g.custom_show_command('show', 'show_env_managed_identity')

    with self.command_group('containerapp env storage') as g:
        g.custom_show_command('show', 'show_storage')
        g.custom_command('list', 'list_storage')
        g.custom_command('set', 'create_or_update_storage', supports_no_wait=True, exception_handler=ex_handler_factory())
        g.custom_command('remove', 'remove_storage', confirmation=True, exception_handler=ex_handler_factory())

    with self.command_group('containerapp add-on', is_preview=True) as g:
        g.custom_command('list', 'list_all_services')

    with self.command_group('containerapp add-on redis') as g:
        g.custom_command('create', 'create_redis_service', supports_no_wait=True)
        g.custom_command('delete', 'delete_redis_service', confirmation=True, supports_no_wait=True)

    with self.command_group('containerapp add-on postgres') as g:
        g.custom_command('create', 'create_postgres_service', supports_no_wait=True)
        g.custom_command('delete', 'delete_postgres_service', confirmation=True, supports_no_wait=True)

    with self.command_group('containerapp add-on kafka') as g:
        g.custom_command('create', 'create_kafka_service', supports_no_wait=True)
        g.custom_command('delete', 'delete_kafka_service', confirmation=True, supports_no_wait=True)

    with self.command_group('containerapp add-on mariadb') as g:
        g.custom_command('create', 'create_mariadb_service', supports_no_wait=True)
        g.custom_command('delete', 'delete_mariadb_service', confirmation=True, supports_no_wait=True)

    with self.command_group('containerapp add-on qdrant') as g:
        g.custom_command('create', 'create_qdrant_service', supports_no_wait=True)
        g.custom_command('delete', 'delete_qdrant_service', confirmation=True, supports_no_wait=True)

    with self.command_group('containerapp add-on weaviate') as g:
        g.custom_command('create', 'create_weaviate_service', supports_no_wait=True)
        g.custom_command('delete', 'delete_weaviate_service', confirmation=True, supports_no_wait=True)

    with self.command_group('containerapp add-on milvus') as g:
        g.custom_command('create', 'create_milvus_service', supports_no_wait=True)
        g.custom_command('delete', 'delete_milvus_service', confirmation=True, supports_no_wait=True)

    with self.command_group('containerapp registry', is_preview=True) as g:
        g.custom_command('set', 'set_registry', exception_handler=ex_handler_factory())

    with self.command_group('containerapp resiliency', is_preview=True) as g:
        g.custom_command('create', 'create_container_app_resiliency', supports_no_wait=True, exception_handler=ex_handler_factory())
        g.custom_show_command('update', 'update_container_app_resiliency', supports_no_wait=True, exception_handler=ex_handler_factory())
        g.custom_show_command('delete', 'delete_container_app_resiliency', supports_no_wait=True, confirmation=True, exception_handler=ex_handler_factory())
        g.custom_show_command('show', 'show_container_app_resiliency')
        g.custom_show_command('list', 'list_container_app_resiliencies')

    with self.command_group('containerapp env dapr-component resiliency', is_preview=True) as g:
        g.custom_command('create', 'create_dapr_component_resiliency', supports_no_wait=True, exception_handler=ex_handler_factory())
        g.custom_show_command('update', 'update_dapr_component_resiliency', supports_no_wait=True, exception_handler=ex_handler_factory())
        g.custom_show_command('delete', 'delete_dapr_component_resiliency', supports_no_wait=True, confirmation=True, exception_handler=ex_handler_factory())
        g.custom_show_command('show', 'show_dapr_component_resiliency')
        g.custom_show_command('list', 'list_dapr_component_resiliencies')

    self.command_group('containerapp env telemetry', is_preview=True)

    with self.command_group('containerapp env telemetry data-dog', is_preview=True) as g:
        g.custom_command('set', 'set_environment_telemetry_data_dog', supports_no_wait=True, exception_handler=ex_handler_factory(), transform=transform_telemetry_data_dog_values)
        g.custom_command('delete', 'delete_environment_telemetry_data_dog', supports_no_wait=True, confirmation=True, exception_handler=ex_handler_factory(), transform=transform_telemetry_data_dog_values)
        g.custom_show_command('show', 'show_environment_telemetry_data_dog', transform=transform_telemetry_data_dog_values)

    with self.command_group('containerapp env telemetry app-insights', is_preview=True) as g:
        g.custom_command('set', 'set_environment_telemetry_app_insights', supports_no_wait=True, exception_handler=ex_handler_factory(), transform=transform_telemetry_app_insights_values)
        g.custom_command('delete', 'delete_environment_telemetry_app_insights', supports_no_wait=True, confirmation=True, exception_handler=ex_handler_factory(), transform=transform_telemetry_app_insights_values)
        g.custom_show_command('show', 'show_environment_telemetry_app_insights', transform=transform_telemetry_app_insights_values)

    with self.command_group('containerapp env telemetry otlp', is_preview=True) as g:
        g.custom_command('add', 'add_environment_telemetry_otlp', supports_no_wait=True, exception_handler=ex_handler_factory(), transform=transform_telemetry_otlp_values)
        g.custom_command('update', 'update_environment_telemetry_otlp', supports_no_wait=True, exception_handler=ex_handler_factory(), transform=transform_telemetry_otlp_values)
        g.custom_command('remove', 'remove_environment_telemetry_otlp', supports_no_wait=True, confirmation=True, exception_handler=ex_handler_factory(), transform=transform_telemetry_otlp_values)
        g.custom_show_command('show', 'show_environment_telemetry_otlp', transform=transform_telemetry_otlp_values_by_name_wrapper(args))
        g.custom_show_command('list', 'list_environment_telemetry_otlp', transform=transform_telemetry_otlp_values)

    with self.command_group('containerapp github-action') as g:
        g.custom_command('add', 'create_or_update_github_action', exception_handler=ex_handler_factory())

    with self.command_group('containerapp auth') as g:
        g.custom_show_command('show', 'show_auth_config')
        g.custom_command('update', 'update_auth_config', exception_handler=ex_handler_factory())

    with self.command_group('containerapp hostname') as g:
        g.custom_command('bind', 'bind_hostname', exception_handler=ex_handler_factory())

    with self.command_group('containerapp compose') as g:
        g.custom_command('create', 'create_containerapps_from_compose')

    with self.command_group('containerapp env workload-profile') as g:
        g.custom_command('set', 'set_workload_profile', deprecate_info=self.deprecate(redirect='containerapp env workload-profile add/update', hide=True))

    with self.command_group('containerapp patch', is_preview=True) as g:
        g.custom_command('list', 'patch_list')
        g.custom_command('apply', 'patch_apply')
        g.custom_command('interactive', 'patch_interactive')

    if is_cloud_supported_by_connected_env(self.cli_ctx):
        with self.command_group('containerapp connected-env', is_preview=True) as g:
            g.custom_show_command('show', 'show_connected_environment')
            g.custom_command('list', 'list_connected_environments')
            g.custom_command('create', 'create_connected_environment', supports_no_wait=True, exception_handler=ex_handler_factory())
            g.custom_command('delete', 'delete_connected_environment', supports_no_wait=True, confirmation=True, exception_handler=ex_handler_factory())

        with self.command_group('containerapp connected-env dapr-component', is_preview=True) as g:
            g.custom_command('list', 'connected_env_list_dapr_components')
            g.custom_show_command('show', 'connected_env_show_dapr_component')
            g.custom_command('set', 'connected_env_create_or_update_dapr_component', supports_no_wait=True, exception_handler=ex_handler_factory())
            g.custom_command('remove', 'connected_env_remove_dapr_component', supports_no_wait=True, exception_handler=ex_handler_factory())

        with self.command_group('containerapp connected-env certificate', is_preview=True) as g:
            g.custom_command('list', 'connected_env_list_certificates')
            g.custom_command('upload', 'connected_env_upload_certificate', supports_no_wait=True, exception_handler=ex_handler_factory())
            g.custom_command('delete', 'connected_env_delete_certificate', supports_no_wait=True, confirmation=True, exception_handler=ex_handler_factory())

        with self.command_group('containerapp connected-env storage', is_preview=True) as g:
            g.custom_show_command('show', 'connected_env_show_storage')
            g.custom_command('list', 'connected_env_list_storages')
            g.custom_command('set', 'connected_env_create_or_update_storage', supports_no_wait=True, exception_handler=ex_handler_factory())
            g.custom_command('remove', 'connected_env_remove_storage', supports_no_wait=True, confirmation=True, exception_handler=ex_handler_factory())

    with self.command_group('containerapp arc', is_preview=True) as g:
        g.custom_command('setup-core-dns', 'setup_core_dns', confirmation=True, exception_handler=ex_handler_factory())

    with self.command_group('containerapp env java-component') as g:
        g.custom_command('list', 'list_java_components')

    with self.command_group('containerapp env java-component spring-cloud-config',
                            deprecate_info=self.deprecate(redirect='containerapp env java-component config-server-for-spring', hide=True)) as g:
        g.custom_command('create', 'create_config_server_for_spring', supports_no_wait=True)
        g.custom_command('update', 'update_config_server_for_spring', supports_no_wait=True)
        g.custom_show_command('show', 'show_config_server_for_spring')
        g.custom_command('delete', 'delete_config_server_for_spring', confirmation=True, supports_no_wait=True)

    with self.command_group('containerapp env java-component spring-cloud-eureka',
                            deprecate_info=self.deprecate(redirect='containerapp env java-component eureka-server-for-spring', hide=True)) as g:
        g.custom_command('create', 'create_eureka_server_for_spring', supports_no_wait=True)
        g.custom_command('update', 'update_eureka_server_for_spring', supports_no_wait=True)
        g.custom_show_command('show', 'show_eureka_server_for_spring')
        g.custom_command('delete', 'delete_eureka_server_for_spring', confirmation=True, supports_no_wait=True)

    with self.command_group('containerapp env java-component config-server-for-spring') as g:
        g.custom_command('create', 'create_config_server_for_spring', supports_no_wait=True)
        g.custom_command('update', 'update_config_server_for_spring', supports_no_wait=True)
        g.custom_show_command('show', 'show_config_server_for_spring')
        g.custom_command('delete', 'delete_config_server_for_spring', confirmation=True, supports_no_wait=True)

    with self.command_group('containerapp env java-component eureka-server-for-spring') as g:
        g.custom_command('create', 'create_eureka_server_for_spring', supports_no_wait=True)
        g.custom_command('update', 'update_eureka_server_for_spring', supports_no_wait=True)
        g.custom_show_command('show', 'show_eureka_server_for_spring')
        g.custom_command('delete', 'delete_eureka_server_for_spring', confirmation=True, supports_no_wait=True)

    with self.command_group('containerapp job logs', is_preview=True) as g:
        g.custom_show_command('show', 'stream_job_logs')

    with self.command_group('containerapp job replica', is_preview=True) as g:
        g.custom_show_command('list', 'list_replica_containerappsjob')

    with self.command_group('containerapp env java-component nacos', is_preview=True) as g:
        g.custom_command('create', 'create_nacos', supports_no_wait=True)
        g.custom_command('update', 'update_nacos', supports_no_wait=True)
        g.custom_show_command('show', 'show_nacos')
        g.custom_command('delete', 'delete_nacos', confirmation=True, supports_no_wait=True)

    with self.command_group('containerapp env java-component admin-for-spring') as g:
        g.custom_command('create', 'create_admin_for_spring', supports_no_wait=True)
        g.custom_command('update', 'update_admin_for_spring', supports_no_wait=True)
        g.custom_show_command('show', 'show_admin_for_spring')
        g.custom_command('delete', 'delete_admin_for_spring', confirmation=True, supports_no_wait=True)

    with self.command_group('containerapp env java-component gateway-for-spring', is_preview=True) as g:
        g.custom_command('create', 'create_gateway_for_spring', supports_no_wait=True)
        g.custom_command('update', 'update_gateway_for_spring', supports_no_wait=True)
        g.custom_show_command('show', 'show_gateway_for_spring')
        g.custom_command('delete', 'delete_gateway_for_spring', confirmation=True, supports_no_wait=True)

    with self.command_group('containerapp env dotnet-component', is_preview=True) as g:
        g.custom_command('list', 'list_dotnet_components')
        g.custom_show_command('show', 'show_dotnet_component')
        g.custom_command('create', 'create_dotnet_component', supports_no_wait=True)
        g.custom_command('delete', 'delete_dotnet_component', confirmation=True, supports_no_wait=True)

    with self.command_group('containerapp env dotnet-component', is_preview=True) as g:
        g.custom_command('list', 'list_dotnet_components')
        g.custom_show_command('show', 'show_dotnet_component')
        g.custom_command('create', 'create_dotnet_component', supports_no_wait=True)
        g.custom_command('delete', 'delete_dotnet_component', confirmation=True, supports_no_wait=True)

    with self.command_group('containerapp sessionpool') as g:
        g.custom_show_command('show', 'show_session_pool')
        g.custom_show_command('list', 'list_session_pool')
        g.custom_command('create', 'create_session_pool', supports_no_wait=True)
        g.custom_command('update', 'update_session_pool', supports_no_wait=True)
        g.custom_command('delete', 'delete_session_pool', confirmation=True, supports_no_wait=True)

    with self.command_group('containerapp session') as g:
        g.custom_command('stop', 'stop_session_custom_container', is_preview=True)

    with self.command_group('containerapp session code-interpreter') as g:
        g.custom_command('execute', 'execute_session_code_interpreter', supports_no_wait=True)
        g.custom_command('upload-file', 'upload_session_code_interpreter', supports_no_wait=True)
        g.custom_show_command('show-file-content', 'show_file_content_session_code_interpreter')
        g.custom_show_command('show-file-metadata', 'show_file_metadata_session_code_interpreter')
        g.custom_show_command('list-files', 'list_files_session_code_interpreter')
        g.custom_command('delete-file', 'delete_file_session_code_interpreter', confirmation=True, supports_no_wait=True)

    with self.command_group('containerapp java logger') as g:
        g.custom_command('set', 'create_or_update_java_logger', supports_no_wait=True)
        g.custom_command('delete', 'delete_java_logger', supports_no_wait=True)
        g.custom_show_command('show', 'show_java_logger')

    with self.command_group('containerapp env maintenance-config', is_preview=True) as g:
        g.custom_command('add', 'add_maintenance_config')
        g.custom_command('update', 'update_maintenance_config')
        g.custom_command('remove', 'remove_maintenance_config', confirmation=True)
        g.custom_show_command('list', 'list_maintenance_config')

    with self.command_group('containerapp label-history', is_preview=True) as g:
        g.custom_show_command('show', 'show_label_history')
        g.custom_command('list', 'list_label_history')

    with self.command_group('containerapp revision') as g:
        g.custom_command('set-mode', 'set_revision_mode', exception_handler=ex_handler_factory())

    with self.command_group('containerapp revision label') as g:
        g.custom_command('add', 'add_revision_label')
<<<<<<< HEAD
        g.custom_command('remove', 'remove_revision_label')

    with self.command_group('containerapp env premium-ingress', is_preview=True) as g:
        g.custom_show_command('show', 'show_environment_premium_ingress')
        g.custom_command('add', 'add_environment_premium_ingress')
        g.custom_command('update', 'update_environment_premium_ingress')
        g.custom_command('remove', 'remove_environment_premium_ingress', confirmation=True)

    with self.command_group('containerapp function', is_preview=True) as g:
        g.custom_command('list', 'list_containerapp_functions', table_transformer=transform_function_list)
        g.custom_show_command('show', 'show_containerapp_function', table_transformer=transform_function_show)

    with self.command_group('containerapp function keys', is_preview=True) as g:
        g.custom_show_command('show', 'show_containerapp_function_keys', table_transformer=transform_function_keys_show_set)
        g.custom_command('list', 'list_containerapp_function_keys', table_transformer=transform_function_keys_list)
        g.custom_command('set', 'set_containerapp_function_keys', table_transformer=transform_function_keys_show_set)

    with self.command_group('containerapp function invocations', is_preview=True) as g:
        g.custom_command('summary', 'get_function_invocations_summary')
        g.custom_command('traces', 'get_function_invocations_traces', table_transformer=transform_function_traces)
=======
        g.custom_command('remove', 'remove_revision_label')
>>>>>>> aad8ba52
<|MERGE_RESOLUTION|>--- conflicted
+++ resolved
@@ -291,14 +291,7 @@
 
     with self.command_group('containerapp revision label') as g:
         g.custom_command('add', 'add_revision_label')
-<<<<<<< HEAD
         g.custom_command('remove', 'remove_revision_label')
-
-    with self.command_group('containerapp env premium-ingress', is_preview=True) as g:
-        g.custom_show_command('show', 'show_environment_premium_ingress')
-        g.custom_command('add', 'add_environment_premium_ingress')
-        g.custom_command('update', 'update_environment_premium_ingress')
-        g.custom_command('remove', 'remove_environment_premium_ingress', confirmation=True)
 
     with self.command_group('containerapp function', is_preview=True) as g:
         g.custom_command('list', 'list_containerapp_functions', table_transformer=transform_function_list)
@@ -311,7 +304,4 @@
 
     with self.command_group('containerapp function invocations', is_preview=True) as g:
         g.custom_command('summary', 'get_function_invocations_summary')
-        g.custom_command('traces', 'get_function_invocations_traces', table_transformer=transform_function_traces)
-=======
-        g.custom_command('remove', 'remove_revision_label')
->>>>>>> aad8ba52
+        g.custom_command('traces', 'get_function_invocations_traces', table_transformer=transform_function_traces)