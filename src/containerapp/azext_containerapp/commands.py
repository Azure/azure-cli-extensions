# --------------------------------------------------------------------------------------------
# Copyright (c) Microsoft Corporation. All rights reserved.
# Licensed under the MIT License. See License.txt in the project root for license information.
# --------------------------------------------------------------------------------------------

# pylint: disable=line-too-long, too-many-statements, bare-except
# from azure.cli.core.commands import CliCommandType
# from msrestazure.tools import is_valid_resource_id, parse_resource_id
from azure.cli.command_modules.containerapp._transformers import (transform_containerapp_output, transform_containerapp_list_output)
from azext_containerapp._client_factory import ex_handler_factory
from ._transformers import (transform_usages_output,
                            transform_sensitive_values,
                            transform_telemetry_data_dog_values,
                            transform_telemetry_app_insights_values,
                            transform_telemetry_otlp_values,
                            transform_telemetry_otlp_values_by_name_wrapper)
from ._utils import is_cloud_supported_by_connected_env


def load_command_table(self, args):
    with self.command_group('containerapp') as g:
        g.custom_show_command('show', 'show_containerapp', table_transformer=transform_containerapp_output)
        g.custom_command('list', 'list_containerapp', table_transformer=transform_containerapp_list_output)
        g.custom_command('create', 'create_containerapp', supports_no_wait=True, exception_handler=ex_handler_factory(), table_transformer=transform_containerapp_output, transform=transform_sensitive_values)
        g.custom_command('update', 'update_containerapp', supports_no_wait=True, exception_handler=ex_handler_factory(), table_transformer=transform_containerapp_output, transform=transform_sensitive_values)
        g.custom_command('delete', 'delete_containerapp', supports_no_wait=True, confirmation=True, exception_handler=ex_handler_factory())
        g.custom_command('up', 'containerapp_up', supports_no_wait=False, exception_handler=ex_handler_factory())
        g.custom_show_command('show-custom-domain-verification-id', 'show_custom_domain_verification_id', is_preview=True)
        g.custom_command('list-usages', 'list_usages', table_transformer=transform_usages_output, is_preview=True)

    with self.command_group('containerapp replica') as g:
        g.custom_show_command('show', 'get_replica')  # TODO implement the table transformer
        g.custom_command('list', 'list_replicas')
        g.custom_command('count', 'count_replicas', is_preview=True)

    with self.command_group('containerapp env') as g:
        g.custom_show_command('show', 'show_managed_environment')
        g.custom_command('list', 'list_managed_environments')
        g.custom_command('create', 'create_managed_environment', supports_no_wait=True, exception_handler=ex_handler_factory())
        g.custom_command('delete', 'delete_managed_environment', supports_no_wait=True, confirmation=True, exception_handler=ex_handler_factory())
        g.custom_command('update', 'update_managed_environment', supports_no_wait=True, exception_handler=ex_handler_factory())
        g.custom_command('list-usages', 'list_environment_usages', table_transformer=transform_usages_output, is_preview=True)

    with self.command_group('containerapp job') as g:
        g.custom_show_command('show', 'show_containerappsjob')
        g.custom_command('list', 'list_containerappsjob')
        g.custom_command('create', 'create_containerappsjob', supports_no_wait=True, exception_handler=ex_handler_factory(), transform=transform_sensitive_values)
        g.custom_command('delete', 'delete_containerappsjob', supports_no_wait=True, confirmation=True, exception_handler=ex_handler_factory())

    with self.command_group('containerapp env certificate') as g:
        g.custom_command('create', 'create_managed_certificate', is_preview=True)
        g.custom_command('upload', 'upload_certificate')
        g.custom_command('list', 'list_certificates', is_preview=True)
        g.custom_command('delete', 'delete_certificate', confirmation=True, exception_handler=ex_handler_factory(), is_preview=True)

    with self.command_group('containerapp env dapr-component') as g:
        g.custom_command('init', 'init_dapr_components', is_preview=True)

    with self.command_group('containerapp env identity', is_preview=True) as g:
        g.custom_command('assign', 'assign_env_managed_identity', supports_no_wait=True, exception_handler=ex_handler_factory())
        g.custom_command('remove', 'remove_env_managed_identity', supports_no_wait=True, exception_handler=ex_handler_factory())
        g.custom_show_command('show', 'show_env_managed_identity')

    with self.command_group('containerapp env storage') as g:
        g.custom_show_command('show', 'show_storage')
        g.custom_command('list', 'list_storage')
        g.custom_command('set', 'create_or_update_storage', supports_no_wait=True, exception_handler=ex_handler_factory())
        g.custom_command('remove', 'remove_storage', confirmation=True, exception_handler=ex_handler_factory())

    with self.command_group('containerapp add-on', is_preview=True) as g:
        g.custom_command('list', 'list_all_services')

    with self.command_group('containerapp add-on redis') as g:
        g.custom_command('create', 'create_redis_service', supports_no_wait=True)
        g.custom_command('delete', 'delete_redis_service', confirmation=True, supports_no_wait=True)

    with self.command_group('containerapp add-on postgres') as g:
        g.custom_command('create', 'create_postgres_service', supports_no_wait=True)
        g.custom_command('delete', 'delete_postgres_service', confirmation=True, supports_no_wait=True)

    with self.command_group('containerapp add-on kafka') as g:
        g.custom_command('create', 'create_kafka_service', supports_no_wait=True)
        g.custom_command('delete', 'delete_kafka_service', confirmation=True, supports_no_wait=True)

    with self.command_group('containerapp add-on mariadb') as g:
        g.custom_command('create', 'create_mariadb_service', supports_no_wait=True)
        g.custom_command('delete', 'delete_mariadb_service', confirmation=True, supports_no_wait=True)

    with self.command_group('containerapp add-on qdrant') as g:
        g.custom_command('create', 'create_qdrant_service', supports_no_wait=True)
        g.custom_command('delete', 'delete_qdrant_service', confirmation=True, supports_no_wait=True)

    with self.command_group('containerapp add-on weaviate') as g:
        g.custom_command('create', 'create_weaviate_service', supports_no_wait=True)
        g.custom_command('delete', 'delete_weaviate_service', confirmation=True, supports_no_wait=True)

    with self.command_group('containerapp add-on milvus') as g:
        g.custom_command('create', 'create_milvus_service', supports_no_wait=True)
        g.custom_command('delete', 'delete_milvus_service', confirmation=True, supports_no_wait=True)

    with self.command_group('containerapp resiliency', is_preview=True) as g:
        g.custom_command('create', 'create_container_app_resiliency', supports_no_wait=True, exception_handler=ex_handler_factory())
        g.custom_show_command('update', 'update_container_app_resiliency', supports_no_wait=True, exception_handler=ex_handler_factory())
        g.custom_show_command('delete', 'delete_container_app_resiliency', supports_no_wait=True, confirmation=True, exception_handler=ex_handler_factory())
        g.custom_show_command('show', 'show_container_app_resiliency')
        g.custom_show_command('list', 'list_container_app_resiliencies')

    with self.command_group('containerapp env dapr-component resiliency', is_preview=True) as g:
        g.custom_command('create', 'create_dapr_component_resiliency', supports_no_wait=True, exception_handler=ex_handler_factory())
        g.custom_show_command('update', 'update_dapr_component_resiliency', supports_no_wait=True, exception_handler=ex_handler_factory())
        g.custom_show_command('delete', 'delete_dapr_component_resiliency', supports_no_wait=True, confirmation=True, exception_handler=ex_handler_factory())
        g.custom_show_command('show', 'show_dapr_component_resiliency')
        g.custom_show_command('list', 'list_dapr_component_resiliencies')

    self.command_group('containerapp env telemetry', is_preview=True)

    with self.command_group('containerapp env telemetry data-dog', is_preview=True) as g:
        g.custom_command('set', 'set_environment_telemetry_data_dog', supports_no_wait=True, exception_handler=ex_handler_factory(), transform=transform_telemetry_data_dog_values)
        g.custom_command('delete', 'delete_environment_telemetry_data_dog', supports_no_wait=True, confirmation=True, exception_handler=ex_handler_factory(), transform=transform_telemetry_data_dog_values)
        g.custom_show_command('show', 'show_environment_telemetry_data_dog', transform=transform_telemetry_data_dog_values)

    with self.command_group('containerapp env telemetry app-insights', is_preview=True) as g:
        g.custom_command('set', 'set_environment_telemetry_app_insights', supports_no_wait=True, exception_handler=ex_handler_factory(), transform=transform_telemetry_app_insights_values)
        g.custom_command('delete', 'delete_environment_telemetry_app_insights', supports_no_wait=True, confirmation=True, exception_handler=ex_handler_factory(), transform=transform_telemetry_app_insights_values)
        g.custom_show_command('show', 'show_environment_telemetry_app_insights', transform=transform_telemetry_app_insights_values)

    with self.command_group('containerapp env telemetry otlp', is_preview=True) as g:
        g.custom_command('add', 'add_environment_telemetry_otlp', supports_no_wait=True, exception_handler=ex_handler_factory(), transform=transform_telemetry_otlp_values)
        g.custom_command('update', 'update_environment_telemetry_otlp', supports_no_wait=True, exception_handler=ex_handler_factory(), transform=transform_telemetry_otlp_values)
        g.custom_command('remove', 'remove_environment_telemetry_otlp', supports_no_wait=True, confirmation=True, exception_handler=ex_handler_factory(), transform=transform_telemetry_otlp_values)
        g.custom_show_command('show', 'show_environment_telemetry_otlp', transform=transform_telemetry_otlp_values_by_name_wrapper(args))
        g.custom_show_command('list', 'list_environment_telemetry_otlp', transform=transform_telemetry_otlp_values)

    with self.command_group('containerapp github-action') as g:
        g.custom_command('add', 'create_or_update_github_action', exception_handler=ex_handler_factory())

    with self.command_group('containerapp auth') as g:
        g.custom_show_command('show', 'show_auth_config')
        g.custom_command('update', 'update_auth_config', exception_handler=ex_handler_factory())

    with self.command_group('containerapp hostname') as g:
        g.custom_command('bind', 'bind_hostname', exception_handler=ex_handler_factory())

    with self.command_group('containerapp compose') as g:
        g.custom_command('create', 'create_containerapps_from_compose')

    with self.command_group('containerapp env workload-profile') as g:
        g.custom_command('set', 'set_workload_profile', deprecate_info=self.deprecate(redirect='containerapp env workload-profile add/update', hide=True))

    with self.command_group('containerapp patch', is_preview=True) as g:
        g.custom_command('list', 'patch_list')
        g.custom_command('apply', 'patch_apply')
        g.custom_command('interactive', 'patch_interactive')

    if is_cloud_supported_by_connected_env(self.cli_ctx):
        with self.command_group('containerapp connected-env', is_preview=True) as g:
            g.custom_show_command('show', 'show_connected_environment')
            g.custom_command('list', 'list_connected_environments')
            g.custom_command('create', 'create_connected_environment', supports_no_wait=True, exception_handler=ex_handler_factory())
            g.custom_command('delete', 'delete_connected_environment', supports_no_wait=True, confirmation=True, exception_handler=ex_handler_factory())

        with self.command_group('containerapp connected-env dapr-component', is_preview=True) as g:
            g.custom_command('list', 'connected_env_list_dapr_components')
            g.custom_show_command('show', 'connected_env_show_dapr_component')
            g.custom_command('set', 'connected_env_create_or_update_dapr_component')
            g.custom_command('remove', 'connected_env_remove_dapr_component')

        with self.command_group('containerapp connected-env certificate', is_preview=True) as g:
            g.custom_command('list', 'connected_env_list_certificates')
            g.custom_command('upload', 'connected_env_upload_certificate')
            g.custom_command('delete', 'connected_env_delete_certificate', confirmation=True, exception_handler=ex_handler_factory())

        with self.command_group('containerapp connected-env storage', is_preview=True) as g:
            g.custom_show_command('show', 'connected_env_show_storage')
            g.custom_command('list', 'connected_env_list_storages')
            g.custom_command('set', 'connected_env_create_or_update_storage', supports_no_wait=True, exception_handler=ex_handler_factory())
            g.custom_command('remove', 'connected_env_remove_storage', supports_no_wait=True, confirmation=True, exception_handler=ex_handler_factory())

    with self.command_group('containerapp env java-component', is_preview=True) as g:
        g.custom_command('list', 'list_java_components')

    with self.command_group('containerapp env java-component spring-cloud-config',
                                deprecate_info=self.deprecate(redirect='containerapp env java-component config-server-for-spring', hide=True)) as g:
        g.custom_command('create', 'create_config_server_for_spring', supports_no_wait=True)
        g.custom_command('update', 'update_config_server_for_spring', supports_no_wait=True)
        g.custom_show_command('show', 'show_config_server_for_spring')
        g.custom_command('delete', 'delete_config_server_for_spring', confirmation=True, supports_no_wait=True)

    with self.command_group('containerapp env java-component spring-cloud-eureka',
                                deprecate_info=self.deprecate(redirect='containerapp env java-component eureka-server-for-spring', hide=True)) as g:
        g.custom_command('create', 'create_eureka_server_for_spring', supports_no_wait=True)
        g.custom_command('update', 'update_eureka_server_for_spring', supports_no_wait=True)
        g.custom_show_command('show', 'show_eureka_server_for_spring')
        g.custom_command('delete', 'delete_eureka_server_for_spring', confirmation=True, supports_no_wait=True)

    with self.command_group('containerapp env java-component config-server-for-spring') as g:
        g.custom_command('create', 'create_config_server_for_spring', supports_no_wait=True)
        g.custom_command('update', 'update_config_server_for_spring', supports_no_wait=True)
        g.custom_show_command('show', 'show_config_server_for_spring')
        g.custom_command('delete', 'delete_config_server_for_spring', confirmation=True, supports_no_wait=True)

    with self.command_group('containerapp env java-component eureka-server-for-spring') as g:
        g.custom_command('create', 'create_eureka_server_for_spring', supports_no_wait=True)
        g.custom_command('update', 'update_eureka_server_for_spring', supports_no_wait=True)
        g.custom_show_command('show', 'show_eureka_server_for_spring')
        g.custom_command('delete', 'delete_eureka_server_for_spring', confirmation=True, supports_no_wait=True)

<<<<<<< HEAD
    with self.command_group('containerapp job logs') as g:
        g.custom_show_command('show', 'stream_job_logs')

    with self.command_group('containerapp job replica') as g:
        g.custom_show_command('list', 'list_replica_containerappsjob')
=======
    with self.command_group('containerapp env dotnet-component', is_preview=True) as g:
        g.custom_command('list', 'list_dotnet_components')
        g.custom_show_command('show', 'show_dotnet_component')
        g.custom_command('create', 'create_dotnet_component', supports_no_wait=True)
        g.custom_command('delete', 'delete_dotnet_component', confirmation=True, supports_no_wait=True)

    with self.command_group('containerapp env dotnet-component', is_preview=True) as g:
        g.custom_command('list', 'list_dotnet_components')
        g.custom_show_command('show', 'show_dotnet_component')
        g.custom_command('create', 'create_dotnet_component', supports_no_wait=True)
        g.custom_command('delete', 'delete_dotnet_component', confirmation=True, supports_no_wait=True)

    with self.command_group('containerapp sessionpool', is_preview=True) as g:
        g.custom_show_command('show', 'show_session_pool')
        g.custom_show_command('list', 'list_session_pool')
        g.custom_command('create', 'create_session_pool', supports_no_wait=True)
        g.custom_command('update', 'update_session_pool', supports_no_wait=True)
        g.custom_command('delete', 'delete_session_pool', confirmation=True, supports_no_wait=True)
>>>>>>> a18e2a39
<|MERGE_RESOLUTION|>--- conflicted
+++ resolved
@@ -205,13 +205,12 @@
         g.custom_show_command('show', 'show_eureka_server_for_spring')
         g.custom_command('delete', 'delete_eureka_server_for_spring', confirmation=True, supports_no_wait=True)
 
-<<<<<<< HEAD
     with self.command_group('containerapp job logs') as g:
         g.custom_show_command('show', 'stream_job_logs')
 
     with self.command_group('containerapp job replica') as g:
         g.custom_show_command('list', 'list_replica_containerappsjob')
-=======
+    
     with self.command_group('containerapp env dotnet-component', is_preview=True) as g:
         g.custom_command('list', 'list_dotnet_components')
         g.custom_show_command('show', 'show_dotnet_component')
@@ -229,5 +228,4 @@
         g.custom_show_command('list', 'list_session_pool')
         g.custom_command('create', 'create_session_pool', supports_no_wait=True)
         g.custom_command('update', 'update_session_pool', supports_no_wait=True)
-        g.custom_command('delete', 'delete_session_pool', confirmation=True, supports_no_wait=True)
->>>>>>> a18e2a39
+        g.custom_command('delete', 'delete_session_pool', confirmation=True, supports_no_wait=True)