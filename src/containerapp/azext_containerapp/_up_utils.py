--- conflicted
+++ resolved
@@ -43,12 +43,6 @@
     register_provider_if_needed,
     validate_environment_location,
     list_environment_locations,
-<<<<<<< HEAD
-    format_location,
-    is_docker_running,
-    get_pack_exec_path
-
-=======
     format_location
 )
 from azure.mgmt.containerregistry import ContainerRegistryManagementClient
@@ -61,8 +55,7 @@
 from ._utils import (
     get_pack_exec_path,
     is_docker_running,
-    get_latest_buildpack_run_tag
->>>>>>> 86f5724d
+    get_pack_exec_path
 )
 
 from ._constants import (MAXIMUM_SECRET_LENGTH,
