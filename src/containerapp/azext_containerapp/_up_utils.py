# --------------------------------------------------------------------------------------------
# Copyright (c) Microsoft Corporation. All rights reserved.
# Licensed under the MIT License. See License.txt in the project root for license information.
# --------------------------------------------------------------------------------------------
# pylint: disable=line-too-long, consider-using-f-string, no-else-return, duplicate-string-formatting-argument, expression-not-assigned, too-many-locals, logging-fstring-interpolation, arguments-differ, abstract-method, logging-format-interpolation, broad-except


from tempfile import NamedTemporaryFile
from urllib.parse import urlparse
import requests
import subprocess

from azure.cli.core.azclierror import (
    RequiredArgumentMissingError,
    ValidationError,
    InvalidArgumentValueError,
    MutuallyExclusiveArgumentError,
    CLIError,
)
from azure.cli.core.commands.client_factory import get_subscription_id
from azure.cli.command_modules.appservice._create_util import (
    check_resource_group_exists,
)
from azure.cli.command_modules.acr.custom import acr_show
from azure.cli.core.commands.client_factory import get_mgmt_service_client
from azure.mgmt.containerregistry import ContainerRegistryManagementClient
from knack.log import get_logger

from msrestazure.tools import parse_resource_id, is_valid_resource_id, resource_id

from ._clients import ManagedEnvironmentClient, ContainerAppClient, GitHubActionClient

from ._utils import (
    get_randomized_name,
    get_profile_username,
    create_resource_group,
    get_resource_group,
    queue_acr_build,
    _get_acr_cred,
    create_new_acr,
    _get_default_containerapps_location,
    safe_get,
    is_int,
    create_service_principal_for_github_action,
    repo_url_to_name,
    get_container_app_if_exists,
    trigger_workflow,
    _ensure_location_allowed,
    register_provider_if_needed,
    validate_environment_location,
    list_environment_locations,
    format_location,
    is_docker_running,
<<<<<<< HEAD
    get_pack_exec_path,
    get_latest_buildpack_run_tag
=======
    get_pack_exec_path
>>>>>>> 52626032
)

from ._constants import (MAXIMUM_SECRET_LENGTH,
                         LOG_ANALYTICS_RP,
                         CONTAINER_APPS_RP,
                         ACR_IMAGE_SUFFIX,
                         MAXIMUM_CONTAINER_APP_NAME_LENGTH,
                         ACR_TASK_TEMPLATE,
                         DEFAULT_PORT)

from .custom import (
    create_managed_environment,
    containerapp_up_logic,
    list_containerapp,
    list_managed_environments,
    create_or_update_github_action,
)

from ._github_oauth import load_github_token_from_cache, get_github_access_token

logger = get_logger(__name__)


class ResourceGroup:
    def __init__(self, cmd, name: str, location: str, exists: bool = None):
        self.cmd = cmd
        self.name = name
        self.location = _get_default_containerapps_location(cmd, location)
        if self.location.lower() == "northcentralusstage":
            self.location = "eastus"
        self.exists = exists

        self.check_exists()

    def create(self):
        g = create_resource_group(self.cmd, self.name, self.location)
        self.exists = True
        return g

    def _get(self):
        return get_resource_group(self.cmd, self.name)

    def get(self):
        r = None
        try:
            r = self._get()
        except:  # pylint: disable=bare-except
            pass
        return r

    def check_exists(self) -> bool:
        if self.name is None:
            self.exists = False
        else:
            self.exists = check_resource_group_exists(self.cmd, self.name)
        return self.exists

    def create_if_needed(self):
        if not self.check_exists():
            if not self.name:
                self.name = get_randomized_name(get_profile_username())
            logger.warning(f"Creating resource group '{self.name}'")
            self.create()
        else:
            logger.warning(f"Using resource group '{self.name}'")  # TODO use .info()


class Resource:
    def __init__(
        self, cmd, name: str, resource_group: "ResourceGroup", exists: bool = None
    ):
        self.cmd = cmd
        self.name = name
        self.resource_group = resource_group
        self.exists = exists

        self.check_exists()

    def create(self, *args, **kwargs):
        raise NotImplementedError()

    def _get(self):
        raise NotImplementedError()

    def get(self):
        r = None
        try:
            r = self._get()
        except:  # pylint: disable=bare-except
            pass
        return r

    def check_exists(self):
        if self.name is None or self.resource_group.name is None:
            self.exists = False
        else:
            self.exists = self.get() is not None
        return self.exists


class ContainerAppEnvironment(Resource):
    def __init__(
        self,
        cmd,
        name: str,
        resource_group: "ResourceGroup",
        exists: bool = None,
        location=None,
        logs_key=None,
        logs_customer_id=None,
    ):

        super().__init__(cmd, name, resource_group, exists)
        if is_valid_resource_id(name):
            self.name = parse_resource_id(name)["name"]
            if "resource_group" in parse_resource_id(name):
                rg = parse_resource_id(name)["resource_group"]
                if resource_group.name != rg:
                    self.resource_group = ResourceGroup(cmd, rg, location)
        self.location = location
        self.logs_key = logs_key
        self.logs_customer_id = logs_customer_id

    def set_name(self, name_or_rid):
        if is_valid_resource_id(name_or_rid):
            self.name = parse_resource_id(name_or_rid)["name"]
            if "resource_group" in parse_resource_id(name_or_rid):
                rg = parse_resource_id(name_or_rid)["resource_group"]
                if self.resource_group.name != rg:
                    self.resource_group = ResourceGroup(
                        self.cmd,
                        rg,
                        self.location,
                    )
        else:
            self.name = name_or_rid

    def _get(self):
        return ManagedEnvironmentClient.show(
            self.cmd, self.resource_group.name, self.name
        )

    def create_if_needed(self, app_name):
        if not self.check_exists():
            if self.name is None:
                self.name = "{}-env".format(app_name).replace("_", "-")
            logger.warning(
                f"Creating {type(self).__name__} '{self.name}' in resource group {self.resource_group.name}"
            )
            self.create()
        else:
            logger.warning(
                f"Using {type(self).__name__} '{self.name}' in resource group {self.resource_group.name}"
            )  # TODO use .info()

    def create(self):
        register_provider_if_needed(self.cmd, LOG_ANALYTICS_RP)

        if self.location:
            self.location = validate_environment_location(self.cmd, self.location)

            env = create_managed_environment(
                self.cmd,
                self.name,
                location=self.location,
                resource_group_name=self.resource_group.name,
                logs_key=self.logs_key,
                logs_customer_id=self.logs_customer_id,
                disable_warnings=True,
            )
            self.exists = True

            return env
        else:
            res_locations = list_environment_locations(self.cmd)
            for loc in res_locations:
                try:
                    env = create_managed_environment(
                        self.cmd,
                        self.name,
                        location=loc,
                        resource_group_name=self.resource_group.name,
                        logs_key=self.logs_key,
                        logs_customer_id=self.logs_customer_id,
                        disable_warnings=True,
                    )

                    self.exists = True
                    self.location = loc

                    return env
                except Exception as ex:
                    logger.info(
                        f"Failed to create ManagedEnvironment in {loc} due to {ex}"
                    )
            raise ValidationError("Can not find a region with quota to create ManagedEnvironment")

    def get_rid(self):
        rid = self.name
        if not is_valid_resource_id(self.name):
            rid = resource_id(
                subscription=get_subscription_id(self.cmd.cli_ctx),
                resource_group=self.resource_group.name,
                namespace=CONTAINER_APPS_RP,
                type="managedEnvironments",
                name=self.name,
            )
        return rid


class AzureContainerRegistry(Resource):
    def __init__(self, name: str, resource_group: "ResourceGroup"):  # pylint: disable=super-init-not-called

        self.name = name
        self.resource_group = resource_group


class ContainerApp(Resource):  # pylint: disable=too-many-instance-attributes
    def __init__(
        self,
        cmd,
        name: str,
        resource_group: "ResourceGroup",
        exists: bool = None,
        image=None,
        env: "ContainerAppEnvironment" = None,
        target_port=None,
        registry_server=None,
        registry_user=None,
        registry_pass=None,
        env_vars=None,
        workload_profile_name=None,
        ingress=None,
    ):

        super().__init__(cmd, name, resource_group, exists)
        self.image = image
        self.env = env
        self.target_port = target_port
        self.registry_server = registry_server
        self.registry_user = registry_user
        self.registry_pass = registry_pass
        self.env_vars = env_vars
        self.ingress = ingress
        self.workload_profile_name = workload_profile_name

        self.should_create_acr = False
        self.acr: "AzureContainerRegistry" = None

    def _get(self):
        return ContainerAppClient.show(self.cmd, self.resource_group.name, self.name)

    def create(self, no_registry=False):
        # no_registry: don't pass in a registry during create even if the app has one (used for GH actions)
        if get_container_app_if_exists(self.cmd, self.resource_group.name, self.name):
            logger.warning(
                f"Updating Containerapp {self.name} in resource group {self.resource_group.name}"
            )
        else:
            logger.warning(
                f"Creating Containerapp {self.name} in resource group {self.resource_group.name}"
            )

        return containerapp_up_logic(
            cmd=self.cmd,
            name=self.name,
            resource_group_name=self.resource_group.name,
            image=self.image,
            managed_env=self.env.get_rid(),
            target_port=self.target_port,
            registry_server=None if no_registry else self.registry_server,
            registry_pass=None if no_registry else self.registry_pass,
            registry_user=None if no_registry else self.registry_user,
            env_vars=self.env_vars,
            workload_profile_name=self.workload_profile_name,
            ingress=self.ingress,
        )

    def create_acr_if_needed(self):
        if self.should_create_acr:
            logger.warning(
                f"Creating Azure Container Registry {self.acr.name} in resource group "
                f"{self.acr.resource_group.name}"
            )
            self.create_acr()

    def create_acr(self):
        registry_rg = self.resource_group
        url = self.registry_server
        registry_name = url[: url.rindex(ACR_IMAGE_SUFFIX)]
        location = "eastus"
        if self.env.location and self.env.location.lower() != "northcentralusstage":
            location = self.env.location
        registry_def = create_new_acr(
            self.cmd, registry_name, registry_rg.name, location
        )
        self.registry_server = registry_def.login_server

        if not self.acr:
            self.acr = AzureContainerRegistry(registry_name, registry_rg)

        self.registry_user, self.registry_pass, _ = _get_acr_cred(
            self.cmd.cli_ctx, registry_name
        )

    def build_container_from_source_with_buildpack(self, image_name, source):
        # Ensure that Docker is running
        if not is_docker_running():
<<<<<<< HEAD
            raise ValidationError("Docker is not running. Please start Docker to use buildpacks.")

        # Ensure that the pack CLI is installed
        pack_exec_path = get_pack_exec_path()
        if pack_exec_path is None:
            raise ValidationError("The pack CLI could not be installed.")
=======
            raise CLIError("Docker is not running. Please start Docker and try again.")

        # Ensure that the pack CLI is installed
        pack_exec_path = get_pack_exec_path()
        if pack_exec_path == "":
            raise CLIError("The pack CLI could not be installed.")
>>>>>>> 52626032

        logger.info("Docker is running and pack CLI is installed; attempting to use buildpacks to build container image...")

        registry_name = self.registry_server.lower()
        image_name = f"{registry_name}/{image_name}"
<<<<<<< HEAD
        builder_image_name = "mcr.microsoft.com/oryx/builder:builder-dotnet-7.0"
=======
        builder_image_name="mcr.microsoft.com/oryx/builder:builder-dotnet-7.0"
>>>>>>> 52626032

        # Ensure that the builder is trusted
        command = [pack_exec_path, 'config', 'default-builder', builder_image_name]
        logger.debug(f"Calling '{' '.join(command)}'")
        try:
            process = subprocess.Popen(command, stdout=subprocess.PIPE, stderr=subprocess.PIPE)
            stdout, stderr = process.communicate()
            if process.returncode != 0:
                raise CLIError(f"Error thrown when running 'pack config': {stderr.decode('utf-8')}")
            logger.debug(f"Successfully set the default builder to {builder_image_name}.")
        except Exception as ex:
<<<<<<< HEAD
            raise ValidationError(f"Unable to run 'pack config' command to set default builder: {ex}")

        # Run 'pack build' to produce a runnable application image for the Container App
        command = [pack_exec_path, 'build', image_name, '--builder', builder_image_name, '--path', source]
        buildpack_run_tag = get_latest_buildpack_run_tag("aspnet", "7.0")
        if buildpack_run_tag is not None:
            command.extend(['--run-image', f"mcr.microsoft.com/oryx/builder:{buildpack_run_tag}"])

        logger.debug(f"Calling '{' '.join(command)}'")
        try:
            is_non_supported_platform = False
            process = subprocess.Popen(command, stdout=subprocess.PIPE)

            # Stream output of 'pack build' to warning stream
            while process.stdout.readable():
                line = process.stdout.readline()
                if not line:
                    break

                stdout_line = str(line.strip(), 'utf-8')
                logger.warning(stdout_line)
                if not is_non_supported_platform and "No buildpack groups passed detection" in stdout_line:
                    is_non_supported_platform = True

            # Update the result of process.returncode
            process.communicate()
            if is_non_supported_platform:
                raise ValidationError("Current buildpacks do not support the platform targeted in the provided source code.")

            if process.returncode != 0:
                raise CLIError(f"Non-zero exit code returned from 'pack build'; please check the above output for more details.")

            logger.debug(f"Successfully built image {image_name} using buildpacks.")
        except ValidationError as ex:
            raise ex
=======
            raise CLIError(f"Unable to run 'pack build' command to produce runnable application image: {ex}")

        # Run 'pack build' to produce a runnable application image for the Container App
        command = [pack_exec_path, 'build', image_name, '--builder', builder_image_name, '--path', source]
        logger.debug(f"Calling '{' '.join(command)}'")
        try:
            process = subprocess.Popen(command, stdout=subprocess.PIPE, stderr=subprocess.PIPE)
            stdout, stderr = process.communicate()
            if process.returncode != 0:
                raise CLIError(f"Error thrown when running 'pack build': {stderr.decode('utf-8')}")
            logger.debug(f"Successfully built image {image_name} using buildpacks.")
>>>>>>> 52626032
        except Exception as ex:
            raise CLIError(f"Unable to run 'pack build' command to produce runnable application image: {ex}")

        # Run 'docker push' to push the image to the ACR
        command = ['docker', 'push', image_name]
        logger.debug(f"Calling '{' '.join(command)}'")
        logger.warning(f"Built image {image_name} locally using buildpacks, attempting to push to registry...")
        try:
            process = subprocess.Popen(command, stdout=subprocess.PIPE, stderr=subprocess.PIPE)
            stdout, stderr = process.communicate()
            if process.returncode != 0:
                raise CLIError(f"Error thrown when running 'docker push': {stderr.decode('utf-8')}")
            logger.debug(f"Successfully pushed image {image_name} to ACR.")
        except Exception as ex:
            raise CLIError(f"Unable to run 'docker push' command to push image to ACR: {ex}")

    def build_container_from_source_with_acr_task(self, image_name, source):
        from azure.cli.command_modules.acr.task import acr_task_create, acr_task_run
        from azure.cli.command_modules.acr._client_factory import cf_acr_tasks, cf_acr_runs
        from azure.cli.core.profiles import ResourceType
        import os

        task_name = "cli_build_containerapp"
        registry_name = (self.registry_server[: self.registry_server.rindex(ACR_IMAGE_SUFFIX)]).lower()
        if not self.target_port:
            self.target_port = DEFAULT_PORT
        task_content = ACR_TASK_TEMPLATE.replace("{{image_name}}", image_name).replace("{{target_port}}", str(self.target_port))
        task_client = cf_acr_tasks(self.cmd.cli_ctx)
        run_client = cf_acr_runs(self.cmd.cli_ctx)
        task_command_kwargs = {"resource_type": ResourceType.MGMT_CONTAINERREGISTRY, 'operation_group': 'webhooks'}
        old_command_kwargs = {}
        for key in task_command_kwargs:  # pylint: disable=consider-using-dict-items
            old_command_kwargs[key] = self.cmd.command_kwargs.get(key)
            self.cmd.command_kwargs[key] = task_command_kwargs[key]

        with NamedTemporaryFile(mode="w", delete=False) as task_file:
            try:
                task_file.write(task_content)
                task_file.flush()
                acr_task_create(self.cmd, task_client, task_name, registry_name, context_path="/dev/null", file=task_file.name)
                logger.warning("Created ACR task %s in registry %s", task_name, registry_name)
            finally:
                task_file.close()

            from time import sleep
            sleep(10)

            logger.warning("Running ACR build...")
            try:
                acr_task_run(self.cmd, run_client, task_name, registry_name, file=task_file.name, context_path=source)
            except CLIError as e:
                logger.error("Failed to automatically generate a docker container from your source. \n"
                             "See the ACR logs above for more error information. \nPlease check the supported languages for autogenerating docker containers (https://github.com/microsoft/Oryx/blob/main/doc/supportedRuntimeVersions.md), "
                             "or consider using a Dockerfile for your app.")
                raise e
            finally:
                os.unlink(task_file.name)

        for k, v in old_command_kwargs.items():
            self.cmd.command_kwargs[k] = v

    def run_acr_build(self, dockerfile, source, quiet=False, build_from_source=False):
        image_name = self.image if self.image is not None else self.name
        from datetime import datetime

        now = datetime.now()
        # Add version tag for acr image
        image_name += ":{}".format(
            str(now).replace(" ", "").replace("-", "").replace(".", "").replace(":", "")
        )

        self.image = self.registry_server + "/" + image_name

        if build_from_source:
            # TODO should we prompt for confirmation here?
            logger.warning("No dockerfile detected. Attempting to build a container directly from the provided source...")

            try:
                # First try to build source using buildpacks
                logger.warning("Attempting to build image using buildpacks...")
                self.build_container_from_source_with_buildpack(image_name, source)
                return
<<<<<<< HEAD
            except ValidationError as e:
                logger.warning(f"Unable to use buildpacks to build image from source: {e}\nFalling back to ACR Task...")
            except CLIError as e:
                logger.error(f"Failed to use buildpacks to build image from source.")
                raise e
=======
            except CLIError as e:
                logger.warning(f"Unable to use buildpacks to build source: {e}\n Falling back to ACR Task...")
>>>>>>> 52626032

            # If we're unable to use the buildpack, build source using an ACR Task
            logger.warning("Attempting to build image using ACR Task...")
            self.build_container_from_source_with_acr_task(image_name, source)
        else:
            queue_acr_build(
                self.cmd,
                self.acr.resource_group.name,
                self.acr.name,
                image_name,
                source,
                dockerfile,
                quiet,
            )


def _create_service_principal(cmd, resource_group_name, env_resource_group_name):
    logger.warning(
        "No valid service principal provided. Creating a new service principal..."
    )
    scopes = [
        f"/subscriptions/{get_subscription_id(cmd.cli_ctx)}/resourceGroups/{resource_group_name}"
    ]
    if (
        env_resource_group_name is not None
        and env_resource_group_name != resource_group_name
    ):
        scopes.append(
            f"/subscriptions/{get_subscription_id(cmd.cli_ctx)}/resourceGroups/{env_resource_group_name}"
        )
    sp = create_service_principal_for_github_action(cmd, scopes=scopes, role="contributor")

    logger.warning(f"Created service principal with ID {sp['appId']}")

    return sp["appId"], sp["password"], sp["tenant"]


def _get_or_create_sp(  # pylint: disable=inconsistent-return-statements
    cmd,
    resource_group_name,
    env_resource_group_name,
    name,
    service_principal_client_id,
    service_principal_client_secret,
    service_principal_tenant_id,
):
    if service_principal_client_id and service_principal_client_secret and service_principal_tenant_id:
        return (
            service_principal_client_id,
            service_principal_client_secret,
            service_principal_tenant_id,
        )
    try:
        GitHubActionClient.show(
            cmd=cmd, resource_group_name=resource_group_name, name=name
        )
        return (
            service_principal_client_id,
            service_principal_client_secret,
            service_principal_tenant_id,
        )
    except:  # pylint: disable=bare-except
        service_principal = None

        # TODO if possible, search for SPs with the right credentials
        # I haven't found a way to get SP creds + secrets yet from the API

        if not service_principal:
            return _create_service_principal(
                cmd, resource_group_name, env_resource_group_name
            )
        # return client_id, secret, tenant_id


def _get_dockerfile_content_from_repo(
    repo_url, branch, token, context_path, dockerfile
):
    from github import Github

    g = Github(token)
    context_path = context_path or "."
    repo = repo_url_to_name(repo_url)
    try:
        r = g.get_repo(repo)
        if not branch:
            branch = r.default_branch
    except Exception as e:
        raise ValidationError(f"Could not find repo {repo_url}") from e
    try:
        files = r.get_contents(context_path, ref=branch)
    except Exception as e:
        raise ValidationError(f"Could not find branch {branch}") from e
    for f in files:
        if f.path == dockerfile or f.path.endswith(f"/{dockerfile}"):
            resp = requests.get(f.download_url)
            if resp.ok and resp.content:
                return resp.content.decode("utf-8").split("\n")
    raise ValidationError("Could not find Dockerfile in Github repo/branch. Please ensure it is named 'Dockerfile'. "
                          "Set the path with --context-path if not in the root directory.")


def _get_ingress_and_target_port(ingress, target_port, dockerfile_content: "list[str]"):
    if not target_port and not ingress and dockerfile_content is not None:  # pylint: disable=too-many-nested-blocks
        for line in dockerfile_content:
            if line:
                line = (
                    line.upper()
                    .strip()
                    .replace("/TCP", "")
                    .replace("/UDP", "")
                    .replace("\n", "")
                )
                if line and line[0] != "#":
                    if "EXPOSE" in line:
                        parts = line.split(" ")
                        for i, p in enumerate(parts[:-1]):
                            if "EXPOSE" in p and is_int(parts[i + 1]):
                                target_port = parts[i + 1]
                                ingress = "external"
                                logger.warning(
                                    "Adding external ingress port {} based on dockerfile expose.".format(
                                        target_port
                                    )
                                )
    ingress = "external" if target_port and not ingress else ingress
    return ingress, target_port


def _validate_up_args(cmd, source, image, repo, registry_server):
    disallowed_params = ["--only-show-errors", "--output", "-o"]
    command_args = cmd.cli_ctx.data.get("safe_params", [])
    for a in disallowed_params:
        if a in command_args:
            raise ValidationError(f"Argument {a} is not allowed for 'az containerapp up'")

    if not source and not image and not repo:
        raise RequiredArgumentMissingError(
            "You must specify either --source, --repo, or --image"
        )
    if source and repo:
        raise MutuallyExclusiveArgumentError(
            "Cannot use --source and --repo togther. "
            "Can either deploy from a local directory or a Github repo"
        )
    if repo and registry_server and "azurecr.io" in registry_server:
        parsed = urlparse(registry_server)
        registry_name = (parsed.netloc if parsed.scheme else parsed.path).split(".")[0]
        if registry_name and len(registry_name) > MAXIMUM_SECRET_LENGTH:
            raise ValidationError(f"--registry-server ACR name must be less than {MAXIMUM_SECRET_LENGTH} "
                                  "characters when using --repo")


def _reformat_image(source, repo, image):
    if source and (image or repo):
        image = image.split("/")[-1]  # if link is given
        image = image.replace(":", "")
    return image


def _has_dockerfile(source, dockerfile):
    try:
        content = _get_dockerfile_content_local(source, dockerfile)
        return bool(content)
    except InvalidArgumentValueError:
        return False


def _get_dockerfile_content_local(source, dockerfile):
    lines = []
    if source:
        dockerfile_location = f"{source}/{dockerfile}"
        try:
            with open(dockerfile_location, "r") as fh:  # pylint: disable=unspecified-encoding
                lines = list(fh)
        except Exception as e:
            raise InvalidArgumentValueError(
                "Cannot open specified Dockerfile. Check dockerfile name, path, and permissions."
            ) from e
    return lines


def _get_dockerfile_content(repo, branch, token, source, context_path, dockerfile):
    if source:
        return _get_dockerfile_content_local(source, dockerfile)
    elif repo:
        return _get_dockerfile_content_from_repo(
            repo, branch, token, context_path, dockerfile
        )
    return []


def _get_app_env_and_group(
    cmd, name, resource_group: "ResourceGroup", env: "ContainerAppEnvironment", location
):
    if not resource_group.name and not resource_group.exists:
        matched_apps = [c for c in list_containerapp(cmd) if c["name"].lower() == name.lower()]
        if env.name:
            matched_apps = [c for c in matched_apps if parse_resource_id(c["properties"]["environmentId"])["name"].lower() == env.name.lower()]
        if location:
            matched_apps = [c for c in matched_apps if format_location(c["location"]) == format_location(location)]
        if len(matched_apps) == 1:
            resource_group.name = parse_resource_id(matched_apps[0]["id"])[
                "resource_group"
            ]
            env.set_name(matched_apps[0]["properties"]["environmentId"])
        elif len(matched_apps) > 1:
            raise ValidationError(
                f"There are multiple containerapps with name {name} on the subscription. "
                "Please specify which resource group your Containerapp is in."
            )


def _get_env_and_group_from_log_analytics(
    cmd,
    resource_group_name,
    env: "ContainerAppEnvironment",
    resource_group: "ResourceGroup",
    logs_customer_id,
    location,
):
    # resource_group_name is the value the user passed in (if present)
    if not env.name:
        if (resource_group_name == resource_group.name and resource_group.exists) or (
            not resource_group_name
        ):
            env_list = list_managed_environments(
                cmd=cmd, resource_group_name=resource_group_name
            )
            if logs_customer_id:
                env_list = [
                    e
                    for e in env_list
                    if safe_get(
                        e,
                        "properties",
                        "appLogsConfiguration",
                        "logAnalyticsConfiguration",
                        "customerId",
                    )
                    == logs_customer_id
                ]
            if location:
                env_list = [e for e in env_list if format_location(e["location"]) == format_location(location)]
            if env_list:
                # TODO check how many CA in env
                env_details = parse_resource_id(env_list[0]["id"])
                env.set_name(env_details["name"])
                resource_group.name = env_details["resource_group"]


def _get_acr_from_image(cmd, app):
    if app.image is not None and "azurecr.io" in app.image:
        app.registry_server = app.image.split("/")[
            0
        ]  # TODO what if this conflicts with registry_server param?
        parsed = urlparse(app.image)
        registry_name = (parsed.netloc if parsed.scheme else parsed.path).split(".")[0]
        if app.registry_user is None or app.registry_pass is None:
            logger.info(
                "No credential was provided to access Azure Container Registry. Trying to look up..."
            )
            try:
                app.registry_user, app.registry_pass, registry_rg = _get_acr_cred(
                    cmd.cli_ctx, registry_name
                )
                app.acr = AzureContainerRegistry(
                    registry_name, ResourceGroup(cmd, registry_rg, None, None)
                )
            except Exception as ex:
                raise RequiredArgumentMissingError(
                    "Failed to retrieve credentials for container registry. Please provide the registry username and password"
                ) from ex
        else:
            acr_rg = _get_acr_rg(app)
            app.acr = AzureContainerRegistry(
                name=registry_name,
                resource_group=ResourceGroup(app.cmd, acr_rg, None, None),
            )


def _get_registry_from_app(app, source):
    containerapp_def = app.get()
    existing_registries = safe_get(containerapp_def, "properties", "configuration", "registries", default=[])
    if source:
        existing_registries = [r for r in existing_registries if ACR_IMAGE_SUFFIX in r["server"]]
    if containerapp_def:
        if len(existing_registries) == 1:
            app.registry_server = existing_registries[0]["server"]
        elif len(existing_registries) > 1:  # default to registry in image if possible, otherwise don't infer
            containers = safe_get(containerapp_def, "properties", "template", "containers", default=[])
            image_server = next(c["image"] for c in containers if c["name"].lower() == app.name.lower()).split('/')[0]
            if image_server in [r["server"] for r in existing_registries]:
                app.registry_server = image_server


def _get_acr_rg(app):
    registry_name = app.registry_server[: app.registry_server.rindex(ACR_IMAGE_SUFFIX)]
    client = get_mgmt_service_client(
        app.cmd.cli_ctx, ContainerRegistryManagementClient
    ).registries
    return parse_resource_id(acr_show(app.cmd, client, registry_name).id)[
        "resource_group"
    ]


def _get_default_registry_name(app):
    import hashlib

    h = hashlib.sha256()
    h.update(f"{get_subscription_id(app.cmd.cli_ctx)}/{app.env.resource_group.name}/{app.env.name}".encode("utf-8"))

    registry_name = f"{h.hexdigest()}"[:10]  # cap at 15 characters total
    return f"ca{registry_name}acr"  # ACR names must start + end in a letter


def _set_acr_creds(cmd, app: "ContainerApp", registry_name):
    logger.info("No credential was provided to access Azure Container Registry. Trying to look up...")
    try:
        app.registry_user, app.registry_pass, registry_rg = _get_acr_cred(
            cmd.cli_ctx, registry_name
        )
        return registry_rg
    except Exception as ex:
        raise RequiredArgumentMissingError(
            "Failed to retrieve credentials for container registry. Please provide the registry username and password"
        ) from ex


def _get_registry_details(cmd, app: "ContainerApp", source):
    registry_rg = None
    registry_name = None
    if app.registry_server:
        if "azurecr.io" not in app.registry_server and source:
            raise ValidationError(
                "Cannot supply non-Azure registry when using --source."
            )
        parsed = urlparse(app.registry_server)
        registry_name = (parsed.netloc if parsed.scheme else parsed.path).split(".")[0]
        if app.registry_user is None or app.registry_pass is None:
            registry_rg = _set_acr_creds(cmd, app, registry_name)
        else:
            registry_rg = _get_acr_rg(app)
    else:
        registry_name, registry_rg = find_existing_acr(cmd, app)
        if registry_name and registry_rg:
            _set_acr_creds(cmd, app, registry_name)
            app.registry_server = registry_name + ACR_IMAGE_SUFFIX
        else:
            registry_rg = app.resource_group.name
            registry_name = _get_default_registry_name(app)
            app.registry_server = registry_name + ACR_IMAGE_SUFFIX
            app.should_create_acr = True

    app.acr = AzureContainerRegistry(
        registry_name, ResourceGroup(cmd, registry_rg, None, None)
    )


def _validate_containerapp_name(name):
    is_valid = True
    is_valid = is_valid and name.lower() == name
    is_valid = is_valid and len(name) <= MAXIMUM_CONTAINER_APP_NAME_LENGTH
    is_valid = is_valid and '--' not in name
    name = name.replace('-', '')
    is_valid = is_valid and name.isalnum()
    is_valid = is_valid and name[0].isalpha()
    if not is_valid:
        raise ValidationError(f"Invalid Container App name {name}. A name must consist of lower case alphanumeric characters or '-', start with a letter, end with an alphanumeric character, cannot have '--', and must be less than {MAXIMUM_CONTAINER_APP_NAME_LENGTH} characters.")


# attempt to populate defaults for managed env, RG, ACR, etc
def _set_up_defaults(
    cmd,
    name,
    resource_group_name,
    logs_customer_id,
    location,
    resource_group: "ResourceGroup",
    env: "ContainerAppEnvironment",
    app: "ContainerApp",
):
    # If no RG passed in and a singular app exists with the same name, get its env and rg
    _get_app_env_and_group(cmd, name, resource_group, env, location)

    # If no env passed in (and not creating a new RG), then try getting an env by location / log analytics ID
    _get_env_and_group_from_log_analytics(
        cmd, resource_group_name, env, resource_group, logs_customer_id, location
    )

    # try to set RG name by env name
    if env.name and not resource_group.name:
        if not location:
            env_list = [e for e in list_managed_environments(cmd=cmd) if e["name"] == env.name]
        else:
            env_list = [e for e in list_managed_environments(cmd=cmd) if e["name"] == env.name and format_location(e["location"]) == format_location(location)]
        if len(env_list) == 1:
            resource_group.name = parse_resource_id(env_list[0]["id"])["resource_group"]
        if len(env_list) > 1:
            raise ValidationError(
                f"There are multiple environments with name {env.name} on the subscription. "
                "Please specify which resource group your Containerapp environment is in."
            )    # get ACR details from --image, if possible
    _get_acr_from_image(cmd, app)


def _create_github_action(
    app: "ContainerApp",
    env: "ContainerAppEnvironment",
    service_principal_client_id,
    service_principal_client_secret,
    service_principal_tenant_id,
    branch,
    token,
    repo,
    context_path,
):

    sp = _get_or_create_sp(
        app.cmd,
        app.resource_group.name,
        env.resource_group.name,
        app.name,
        service_principal_client_id,
        service_principal_client_secret,
        service_principal_tenant_id,
    )
    (
        service_principal_client_id,
        service_principal_client_secret,
        service_principal_tenant_id,
    ) = sp

    # need to trigger the workflow manually if it already exists (performing an update)
    try:
        action = GitHubActionClient.show(cmd=app.cmd, resource_group_name=app.resource_group.name, name=app.name)
        if action:
            trigger_workflow(token, repo, action["properties"]["githubActionConfiguration"]["workflowName"], branch)
    except:  # pylint: disable=bare-except
        pass

    create_or_update_github_action(
        cmd=app.cmd,
        name=app.name,
        resource_group_name=app.resource_group.name,
        repo_url=repo,
        registry_url=app.registry_server,
        registry_username=app.registry_user,
        registry_password=app.registry_pass,
        branch=branch,
        token=token,
        login_with_github=False,
        service_principal_client_id=service_principal_client_id,
        service_principal_client_secret=service_principal_client_secret,
        service_principal_tenant_id=service_principal_tenant_id,
        image=app.image,
        context_path=context_path,
    )


def up_output(app: 'ContainerApp', no_dockerfile):
    url = safe_get(
        ContainerAppClient.show(app.cmd, app.resource_group.name, app.name),
        "properties",
        "configuration",
        "ingress",
        "fqdn",
    )
    if url and not url.startswith("http"):
        url = f"http://{url}"

    logger.warning(
        f"\nYour container app {app.name} has been created and deployed! Congrats! \n"
    )
    if no_dockerfile and app.ingress:
        logger.warning(f"Your app is running image {app.image} and listening on port {app.target_port}")

    url and logger.warning(f"Browse to your container app at: {url} \n")
    logger.warning(
        f"Stream logs for your container with: az containerapp logs show -n {app.name} -g {app.resource_group.name} \n"
    )
    logger.warning(
        f"See full output using: az containerapp show -n {app.name} -g {app.resource_group.name} \n"
    )


def find_existing_acr(cmd, app: "ContainerApp"):
    from azure.cli.command_modules.acr._client_factory import cf_acr_registries
    client = cf_acr_registries(cmd.cli_ctx)

    acr = None
    try:
        acr = acr_show(cmd, client=client, registry_name=_get_default_registry_name(app))
    except Exception:
        pass

    if acr:
        app.should_create_acr = False
        return acr.name, parse_resource_id(acr.id)["resource_group"]
    return None, None


def check_env_name_on_rg(cmd, managed_env, resource_group_name, location):
    if location:
        _ensure_location_allowed(cmd, location, CONTAINER_APPS_RP, "managedEnvironments")
    if managed_env and resource_group_name and location:
        env_def = None
        try:
            env_def = ManagedEnvironmentClient.show(cmd, resource_group_name, parse_resource_id(managed_env)["name"])
        except:  # pylint: disable=bare-except
            pass
        if env_def:
            if format_location(location) != format_location(env_def["location"]):
                raise ValidationError("Environment {} already exists in resource group {} on location {}, cannot change location of existing environment to {}.".format(parse_resource_id(managed_env)["name"], resource_group_name, env_def["location"], location))


def get_token(cmd, repo, token):
    if not repo:
        return None
    if token:
        return token
    token = load_github_token_from_cache(cmd, repo)
    if not token:
        token = get_github_access_token(cmd, ["admin:repo_hook", "repo", "workflow"], token)
    return token<|MERGE_RESOLUTION|>--- conflicted
+++ resolved
@@ -51,12 +51,9 @@
     list_environment_locations,
     format_location,
     is_docker_running,
-<<<<<<< HEAD
     get_pack_exec_path,
     get_latest_buildpack_run_tag
-=======
-    get_pack_exec_path
->>>>>>> 52626032
+
 )
 
 from ._constants import (MAXIMUM_SECRET_LENGTH,
@@ -365,31 +362,18 @@
     def build_container_from_source_with_buildpack(self, image_name, source):
         # Ensure that Docker is running
         if not is_docker_running():
-<<<<<<< HEAD
             raise ValidationError("Docker is not running. Please start Docker to use buildpacks.")
 
         # Ensure that the pack CLI is installed
         pack_exec_path = get_pack_exec_path()
         if pack_exec_path is None:
             raise ValidationError("The pack CLI could not be installed.")
-=======
-            raise CLIError("Docker is not running. Please start Docker and try again.")
-
-        # Ensure that the pack CLI is installed
-        pack_exec_path = get_pack_exec_path()
-        if pack_exec_path == "":
-            raise CLIError("The pack CLI could not be installed.")
->>>>>>> 52626032
 
         logger.info("Docker is running and pack CLI is installed; attempting to use buildpacks to build container image...")
 
         registry_name = self.registry_server.lower()
         image_name = f"{registry_name}/{image_name}"
-<<<<<<< HEAD
         builder_image_name = "mcr.microsoft.com/oryx/builder:builder-dotnet-7.0"
-=======
-        builder_image_name="mcr.microsoft.com/oryx/builder:builder-dotnet-7.0"
->>>>>>> 52626032
 
         # Ensure that the builder is trusted
         command = [pack_exec_path, 'config', 'default-builder', builder_image_name]
@@ -401,7 +385,6 @@
                 raise CLIError(f"Error thrown when running 'pack config': {stderr.decode('utf-8')}")
             logger.debug(f"Successfully set the default builder to {builder_image_name}.")
         except Exception as ex:
-<<<<<<< HEAD
             raise ValidationError(f"Unable to run 'pack config' command to set default builder: {ex}")
 
         # Run 'pack build' to produce a runnable application image for the Container App
@@ -437,19 +420,6 @@
             logger.debug(f"Successfully built image {image_name} using buildpacks.")
         except ValidationError as ex:
             raise ex
-=======
-            raise CLIError(f"Unable to run 'pack build' command to produce runnable application image: {ex}")
-
-        # Run 'pack build' to produce a runnable application image for the Container App
-        command = [pack_exec_path, 'build', image_name, '--builder', builder_image_name, '--path', source]
-        logger.debug(f"Calling '{' '.join(command)}'")
-        try:
-            process = subprocess.Popen(command, stdout=subprocess.PIPE, stderr=subprocess.PIPE)
-            stdout, stderr = process.communicate()
-            if process.returncode != 0:
-                raise CLIError(f"Error thrown when running 'pack build': {stderr.decode('utf-8')}")
-            logger.debug(f"Successfully built image {image_name} using buildpacks.")
->>>>>>> 52626032
         except Exception as ex:
             raise CLIError(f"Unable to run 'pack build' command to produce runnable application image: {ex}")
 
@@ -532,16 +502,11 @@
                 logger.warning("Attempting to build image using buildpacks...")
                 self.build_container_from_source_with_buildpack(image_name, source)
                 return
-<<<<<<< HEAD
             except ValidationError as e:
                 logger.warning(f"Unable to use buildpacks to build image from source: {e}\nFalling back to ACR Task...")
             except CLIError as e:
                 logger.error(f"Failed to use buildpacks to build image from source.")
                 raise e
-=======
-            except CLIError as e:
-                logger.warning(f"Unable to use buildpacks to build source: {e}\n Falling back to ACR Task...")
->>>>>>> 52626032
 
             # If we're unable to use the buildpack, build source using an ACR Task
             logger.warning("Attempting to build image using ACR Task...")
