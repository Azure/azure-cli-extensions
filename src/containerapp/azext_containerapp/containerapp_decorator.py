--- conflicted
+++ resolved
@@ -73,7 +73,9 @@
 
 from ._github_oauth import cache_github_token
 
-from ._github_oauth import cache_github_token
+
+
+
 
 logger = get_logger(__name__)
 
@@ -623,7 +625,6 @@
                                                                         "az containerapp ingress enable -n %s -g %s --type external --target-port %s"
                                                                         " --transport auto\n", self.get_argument_name(), self.get_argument_resource_group_name(), target_port)
 
-<<<<<<< HEAD
         if self.get_argument_service_connectors_def_list() is not None:
             linker_client = get_linker_client(self.cmd)
 
@@ -638,8 +639,6 @@
         if self.get_argument_repo():
             r = self.set_up_create_containerapp_if_source_or_repo()
 
-=======
->>>>>>> 94b2e147
         return r
 
     def set_up_create_containerapp_if_source_or_repo(self):
