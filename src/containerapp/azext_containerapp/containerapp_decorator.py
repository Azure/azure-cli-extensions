# --------------------------------------------------------------------------------------------
# Copyright (c) Microsoft Corporation. All rights reserved.
# Licensed under the MIT License. See License.txt in the project root for license information.
# --------------------------------------------------------------------------------------------
# pylint: disable=line-too-long, consider-using-f-string, no-else-return, duplicate-string-formatting-argument, expression-not-assigned, too-many-locals, logging-fstring-interpolation, broad-except, pointless-statement, bare-except
from typing import Dict, Any
from urllib.parse import urlparse

from azure.cli.command_modules.containerapp._validators import validate_revision_suffix
from azure.cli.core.commands import AzCliCommand

import time

from azure.cli.core.azclierror import (
    RequiredArgumentMissingError,
    ValidationError,
    ArgumentUsageError,
    ResourceNotFoundError,
    MutuallyExclusiveArgumentError,
    InvalidArgumentValueError)
from azure.cli.command_modules.containerapp.containerapp_decorator import BaseContainerAppDecorator, ContainerAppCreateDecorator
from azure.cli.command_modules.containerapp._github_oauth import cache_github_token
from azure.cli.command_modules.containerapp._utils import (store_as_secret_and_return_secret_ref, parse_env_var_flags,
                                                           _convert_object_from_snake_to_camel_case,
                                                           _object_to_dict, _remove_additional_attributes,
                                                           _remove_readonly_attributes,
                                                           is_registry_msi_system,
                                                           safe_set, parse_metadata_flags, parse_auth_flags,
                                                           ensure_workload_profile_supported, _generate_secret_volume_name,
                                                           get_linker_client,
                                                           safe_get, _update_revision_env_secretrefs, _add_or_update_tags, _populate_secret_values,
                                                           clean_null_values, _add_or_update_env_vars, _remove_env_vars, _get_acr_cred)

from knack.log import get_logger
from knack.util import CLIError

from msrestazure.tools import parse_resource_id, is_valid_resource_id
from msrest.exceptions import DeserializationError

from ._clients import ManagedEnvironmentClient, ConnectedEnvironmentClient, ManagedEnvironmentPreviewClient
from ._client_factory import handle_raw_exception, handle_non_404_status_code_exception

from ._models import (
    RegistryCredentials as RegistryCredentialsModel,
    ContainerResources as ContainerResourcesModel,
    Scale as ScaleModel,
    Container as ContainerModel,
    ScaleRule as ScaleRuleModel,
    Service as ServiceModel,
    Volume as VolumeModel,
    VolumeMount as VolumeMountModel)

from ._decorator_utils import (create_deserializer,
                               process_loaded_yaml,
                               load_yaml_file)
from ._utils import parse_service_bindings, check_unique_bindings
from ._validators import validate_create

from ._constants import (HELLO_WORLD_IMAGE,
                         CONNECTED_ENVIRONMENT_TYPE,
                         CONNECTED_ENVIRONMENT_RESOURCE_TYPE,
                         MANAGED_ENVIRONMENT_TYPE,
                         MANAGED_ENVIRONMENT_RESOURCE_TYPE, ACR_IMAGE_SUFFIX)


logger = get_logger(__name__)


class ContainerAppUpdateDecorator(BaseContainerAppDecorator):
    def __init__(
        self, cmd: AzCliCommand, client: Any, raw_parameters: Dict, models: str
    ):
        super().__init__(cmd, client, raw_parameters, models)
        self.containerapp_def = {}
        self.new_containerapp = {}

    # move list_secrets to BaseContainerAppDecorator when move ContainerAppUpdateDecorator to Core CLI
    def list_secrets(self, show_values=False):
        containerapp_def = None
        try:
            containerapp_def = self.client.show(cmd=self.cmd, resource_group_name=self.get_argument_resource_group_name(), name=self.get_argument_name())
        except Exception as e:
            handle_non_404_status_code_exception(e)

        if not containerapp_def:
            raise ResourceNotFoundError("The containerapp '{}' does not exist".format(self.get_argument_name()))

        if not show_values:
            return safe_get(containerapp_def, "properties", "configuration", "secrets", default=[])

        try:
            return self.client.list_secrets(cmd=self.cmd, resource_group_name=self.get_argument_resource_group_name(), name=self.get_argument_name())["value"]
        except Exception as e:
            handle_non_404_status_code_exception(e)

    def set_argument_container_name(self, container_name):
        self.set_param("container_name", container_name)

    def get_argument_show_values(self):
        return self.get_param("show_values")

    def get_argument_set_env_vars(self):
        return self.get_param("set_env_vars")

    def get_argument_remove_env_vars(self):
        return self.get_param("remove_env_vars")

    def get_argument_replace_env_vars(self):
        return self.get_param("replace_env_vars")

    def get_argument_remove_all_env_vars(self):
        return self.get_param("remove_all_env_vars")

    def get_argument_from_revision(self):
        return self.get_param("from_revision")

    def validate_arguments(self):
        validate_revision_suffix(self.get_argument_revision_suffix())
        # Validate that max_replicas is set to 0-1000
        if self.get_argument_max_replicas() is not None:
            if self.get_argument_max_replicas() < 1 or self.get_argument_max_replicas() > 1000:
                raise ArgumentUsageError('--max-replicas must be in the range [1,1000]')

    def update(self):
        try:
            r = self.client.update(
                cmd=self.cmd, resource_group_name=self.get_argument_resource_group_name(), name=self.get_argument_name(), container_app_envelope=self.new_containerapp,
                no_wait=self.get_argument_no_wait())
            if not self.get_argument_no_wait() and "properties" in r and "provisioningState" in r["properties"] and r["properties"]["provisioningState"].lower() == "waiting":
                logger.warning('Containerapp update in progress. Please monitor the update using `az containerapp show -n {} -g {}`'.format(self.get_argument_name(), self.get_argument_resource_group_name()))
            return r
        except Exception as e:
            handle_raw_exception(e)

    def set_up_from_revision(self):
        if self.get_argument_from_revision():
            r = None
            try:
                r = self.client.show_revision(cmd=self.cmd, resource_group_name=self.get_argument_resource_group_name(), container_app_name=self.get_argument_name(), name=self.get_argument_from_revision())
            except CLIError as e:
                handle_non_404_status_code_exception(e)

            _update_revision_env_secretrefs(r["properties"]["template"]["containers"], self.get_argument_name())
            safe_set(self.new_containerapp, "properties", "template", value=r["properties"]["template"])

    def _need_update_container(self):
        return self.get_argument_image() or self.get_argument_container_name() or self.get_argument_set_env_vars() is not None or self.get_argument_remove_env_vars() is not None or self.get_argument_replace_env_vars() is not None or self.get_argument_remove_all_env_vars() or self.get_argument_cpu() or self.get_argument_memory() or self.get_argument_startup_command() is not None or self.get_argument_args() is not None or self.get_argument_secret_volume_mount() is not None

    def construct_payload(self):
        # construct from yaml
        if self.get_argument_yaml():
            return self.set_up_update_containerapp_yaml(name=self.get_argument_name(), file_name=self.get_argument_yaml())

        self.containerapp_def = None
        try:
            self.containerapp_def = self.client.show(cmd=self.cmd, resource_group_name=self.get_argument_resource_group_name(), name=self.get_argument_name())
        except Exception as e:
            handle_non_404_status_code_exception(e)

        if not self.containerapp_def:
            raise ResourceNotFoundError("The containerapp '{}' does not exist".format(self.get_argument_name()))

        self.new_containerapp["properties"] = {}

        self.set_up_from_revision()

        # Doing this while API has bug. If env var is an empty string, API doesn't return "value" even though the "value" should be an empty string
        for container in safe_get(self.containerapp_def, "properties", "template", "containers", default=[]):
            if "env" in container:
                for e in container["env"]:
                    if "value" not in e:
                        e["value"] = ""

        update_map = {}
        update_map['scale'] = self.get_argument_min_replicas() or self.get_argument_max_replicas() or self.get_argument_scale_rule_name()
        update_map['container'] = self._need_update_container()
        update_map['ingress'] = self.get_argument_ingress() or self.get_argument_target_port()
        update_map['registry'] = self.get_argument_registry_server() or self.get_argument_registry_user() or self.get_argument_registry_pass()

        if self.get_argument_tags():
            _add_or_update_tags(self.new_containerapp, self.get_argument_tags())

        if self.get_argument_revision_suffix() is not None:
            self.new_containerapp["properties"]["template"] = {} if "template" not in self.new_containerapp["properties"] else self.new_containerapp["properties"]["template"]
            self.new_containerapp["properties"]["template"]["revisionSuffix"] = self.get_argument_revision_suffix()

        if self.get_argument_termination_grace_period() is not None:
            safe_set(self.new_containerapp, "properties", "template", "terminationGracePeriodSeconds",
                     value=self.get_argument_termination_grace_period())

        if self.get_argument_workload_profile_name():
            self.new_containerapp["properties"]["workloadProfileName"] = self.get_argument_workload_profile_name()

            parsed_managed_env = parse_resource_id(self.containerapp_def["properties"]["environmentId"])
            managed_env_name = parsed_managed_env['name']
            managed_env_rg = parsed_managed_env['resource_group']
            managed_env_info = None
            try:
                managed_env_info = self.get_environment_client().show(cmd=self.cmd, resource_group_name=managed_env_rg, name=managed_env_name)
            except Exception as e:
                handle_non_404_status_code_exception(e)

            if not managed_env_info:
                raise ValidationError(
                    "Error parsing the managed environment '{}' from the specified containerapp".format(
                        managed_env_name))

            ensure_workload_profile_supported(self.cmd, managed_env_name, managed_env_rg, self.get_argument_workload_profile_name(),
                                              managed_env_info)

        # Containers
        if update_map["container"]:
            self.new_containerapp["properties"]["template"] = {} if "template" not in self.new_containerapp["properties"] else self.new_containerapp["properties"]["template"]
            self.new_containerapp["properties"]["template"]["containers"] = self.containerapp_def["properties"]["template"]["containers"]
            if not self.get_argument_container_name():
                if len(self.new_containerapp["properties"]["template"]["containers"]) == 1:
                    container_name = self.new_containerapp["properties"]["template"]["containers"][0]["name"]
                    self.set_argument_container_name(container_name)
                else:
                    raise ValidationError(
                        "Usage error: --container-name is required when adding or updating a container")

            # Check if updating existing container
            updating_existing_container = False
            for c in self.new_containerapp["properties"]["template"]["containers"]:
                if c["name"].lower() == self.get_argument_container_name().lower():
                    updating_existing_container = True

                    if self.get_argument_image() is not None:
                        c["image"] = self.get_argument_image()

                    if self.get_argument_set_env_vars() is not None:
                        if "env" not in c or not c["env"]:
                            c["env"] = []
                        # env vars
                        _add_or_update_env_vars(c["env"], parse_env_var_flags(self.get_argument_set_env_vars()))

                    if self.get_argument_replace_env_vars() is not None:
                        # Remove other existing env_vars, then add them
                        c["env"] = []
                        _add_or_update_env_vars(c["env"], parse_env_var_flags(self.get_argument_replace_env_vars()))

                    if self.get_argument_remove_env_vars() is not None:
                        if "env" not in c or not c["env"]:
                            c["env"] = []
                        # env vars
                        _remove_env_vars(c["env"], self.get_argument_remove_env_vars())

                    if self.get_argument_remove_all_env_vars():
                        c["env"] = []

                    if self.get_argument_startup_command() is not None:
                        if isinstance(self.get_argument_startup_command(), list) and not self.get_argument_startup_command():
                            c["command"] = None
                        else:
                            c["command"] = self.get_argument_startup_command()
                    if self.get_argument_args() is not None:
                        if isinstance(self.get_argument_args(), list) and not self.get_argument_args():
                            c["args"] = None
                        else:
                            c["args"] = self.get_argument_args()
                    if self.get_argument_cpu() is not None or self.get_argument_memory() is not None:
                        if "resources" in c and c["resources"]:
                            if self.get_argument_cpu() is not None:
                                c["resources"]["cpu"] = self.get_argument_cpu()
                            if self.get_argument_memory() is not None:
                                c["resources"]["memory"] = self.get_argument_memory()
                        else:
                            c["resources"] = {
                                "cpu": self.get_argument_cpu(),
                                "memory": self.get_argument_memory()
                            }
                    if self.get_argument_secret_volume_mount() is not None:
                        self.new_containerapp["properties"]["template"]["volumes"] = self.containerapp_def["properties"]["template"]["volumes"]
                        if "volumeMounts" not in c or not c["volumeMounts"]:
                            # if no volume mount exists, create a new volume and then mount
                            volume_def = VolumeModel
                            volume_mount_def = VolumeMountModel
                            volume_def["name"] = _generate_secret_volume_name()
                            volume_def["storageType"] = "Secret"

                            volume_mount_def["volumeName"] = volume_def["name"]
                            volume_mount_def["mountPath"] = self.get_argument_secret_volume_mount()

                            if "volumes" not in self.new_containerapp["properties"]["template"] or self.new_containerapp["properties"]["template"]["volumes"] is None:
                                self.new_containerapp["properties"]["template"]["volumes"] = [volume_def]
                            else:
                                self.new_containerapp["properties"]["template"]["volumes"].append(volume_def)
                            c["volumeMounts"] = [volume_mount_def]
                        else:
                            if len(c["volumeMounts"]) > 1:
                                raise ValidationError(
                                    "Usage error: --secret-volume-mount can only be used with a container that has a single volume mount, to define multiple volumes and mounts please use --yaml")
                            else:
                                # check that the only volume is of type secret
                                volume_name = c["volumeMounts"][0]["volumeName"]
                                for v in self.new_containerapp["properties"]["template"]["volumes"]:
                                    if v["name"].lower() == volume_name.lower():
                                        if v["storageType"] != "Secret":
                                            raise ValidationError(
                                                "Usage error: --secret-volume-mount can only be used to update volume mounts with volumes of type secret. To update other types of volumes please use --yaml")
                                        break
                                c["volumeMounts"][0]["mountPath"] = self.get_argument_secret_volume_mount()

            # If not updating existing container, add as new container
            if not updating_existing_container:
                if self.get_argument_image() is None:
                    raise ValidationError("Usage error: --image is required when adding a new container")

                resources_def = None
                if self.get_argument_cpu() is not None or self.get_argument_memory() is not None:
                    resources_def = ContainerResourcesModel
                    resources_def["cpu"] = self.get_argument_cpu()
                    resources_def["memory"] = self.get_argument_memory()

                container_def = ContainerModel
                container_def["name"] = self.get_argument_container_name()
                container_def["image"] = self.get_argument_image()
                container_def["env"] = []

                if self.get_argument_set_env_vars() is not None:
                    # env vars
                    _add_or_update_env_vars(container_def["env"], parse_env_var_flags(self.get_argument_set_env_vars()))

                if self.get_argument_replace_env_vars() is not None:
                    # env vars
                    _add_or_update_env_vars(container_def["env"], parse_env_var_flags(self.get_argument_replace_env_vars()))

                if self.get_argument_remove_env_vars() is not None:
                    # env vars
                    _remove_env_vars(container_def["env"], self.get_argument_remove_env_vars())

                if self.get_argument_remove_all_env_vars():
                    container_def["env"] = []

                if self.get_argument_startup_command() is not None:
                    if isinstance(self.get_argument_startup_command(), list) and not self.get_argument_startup_command():
                        container_def["command"] = None
                    else:
                        container_def["command"] = self.get_argument_startup_command()
                if self.get_argument_args() is not None:
                    if isinstance(self.get_argument_args(), list) and not self.get_argument_args():
                        container_def["args"] = None
                    else:
                        container_def["args"] = self.get_argument_args()
                if resources_def is not None:
                    container_def["resources"] = resources_def
                if self.get_argument_secret_volume_mount() is not None:
                    self.new_containerapp["properties"]["template"]["volumes"] = self.containerapp_def["properties"]["template"]["volumes"]
                    # generate a new volume name
                    volume_def = VolumeModel
                    volume_mount_def = VolumeMountModel
                    volume_def["name"] = _generate_secret_volume_name()
                    volume_def["storageType"] = "Secret"

                    # mount the volume to the container
                    volume_mount_def["volumeName"] = volume_def["name"]
                    volume_mount_def["mountPath"] = self.get_argument_secret_volume_mount()
                    container_def["volumeMounts"] = [volume_mount_def]
                    if "volumes" not in self.new_containerapp["properties"]["template"]:
                        self.new_containerapp["properties"]["template"]["volumes"] = [volume_def]
                    else:
                        self.new_containerapp["properties"]["template"]["volumes"].append(volume_def)

                self.new_containerapp["properties"]["template"]["containers"].append(container_def)
        # Scale
        if update_map["scale"]:
            self.new_containerapp["properties"]["template"] = {} if "template" not in self.new_containerapp["properties"] else self.new_containerapp["properties"]["template"]
            if "scale" not in self.new_containerapp["properties"]["template"]:
                self.new_containerapp["properties"]["template"]["scale"] = {}
            if self.get_argument_min_replicas() is not None:
                self.new_containerapp["properties"]["template"]["scale"]["minReplicas"] = self.get_argument_min_replicas()
            if self.get_argument_max_replicas() is not None:
                self.new_containerapp["properties"]["template"]["scale"]["maxReplicas"] = self.get_argument_max_replicas()

        scale_def = None
        if self.get_argument_min_replicas() is not None or self.get_argument_max_replicas() is not None:
            scale_def = ScaleModel
            scale_def["minReplicas"] = self.get_argument_min_replicas()
            scale_def["maxReplicas"] = self.get_argument_max_replicas()
        # so we don't overwrite rules
        if safe_get(self.new_containerapp, "properties", "template", "scale", "rules"):
            self.new_containerapp["properties"]["template"]["scale"].pop(["rules"])
        scale_rule_type = self.get_argument_scale_rule_type()
        if self.get_argument_scale_rule_name():
            if not scale_rule_type:
                scale_rule_type = "http"
            scale_rule_type = scale_rule_type.lower()
            scale_rule_def = ScaleRuleModel
            curr_metadata = {}
            if self.get_argument_scale_rule_http_concurrency():
                if scale_rule_type in ('http', 'tcp'):
                    curr_metadata["concurrentRequests"] = str(self.get_argument_scale_rule_http_concurrency())
            metadata_def = parse_metadata_flags(self.get_argument_scale_rule_metadata(), curr_metadata)
            auth_def = parse_auth_flags(self.get_argument_scale_rule_auth())
            if scale_rule_type == "http":
                scale_rule_def["name"] = self.get_argument_scale_rule_name()
                scale_rule_def["custom"] = None
                scale_rule_def["http"] = {}
                scale_rule_def["http"]["metadata"] = metadata_def
                scale_rule_def["http"]["auth"] = auth_def
            else:
                scale_rule_def["name"] = self.get_argument_scale_rule_name()
                scale_rule_def["http"] = None
                scale_rule_def["custom"] = {}
                scale_rule_def["custom"]["type"] = scale_rule_type
                scale_rule_def["custom"]["metadata"] = metadata_def
                scale_rule_def["custom"]["auth"] = auth_def
            if not scale_def:
                scale_def = ScaleModel
            scale_def["rules"] = [scale_rule_def]
            self.new_containerapp["properties"]["template"]["scale"]["rules"] = scale_def["rules"]
        # Ingress
        if update_map["ingress"]:
            self.new_containerapp["properties"]["configuration"] = {} if "configuration" not in self.new_containerapp[
                "properties"] else self.new_containerapp["properties"]["configuration"]
            if self.get_argument_target_port() is not None or self.get_argument_ingress() is not None:
                self.new_containerapp["properties"]["configuration"]["ingress"] = {}
                if self.get_argument_ingress():
                    self.new_containerapp["properties"]["configuration"]["ingress"][
                        "external"] = self.get_argument_ingress().lower() == "external"
                if self.get_argument_target_port():
                    self.new_containerapp["properties"]["configuration"]["ingress"]["targetPort"] = self.get_argument_target_port()

        # Registry
        if update_map["registry"]:
            self.new_containerapp["properties"]["configuration"] = {} if "configuration" not in self.new_containerapp[
                "properties"] else self.new_containerapp["properties"]["configuration"]
            if "registries" in self.containerapp_def["properties"]["configuration"]:
                self.new_containerapp["properties"]["configuration"]["registries"] = self.containerapp_def["properties"]["configuration"]["registries"]
            if "registries" not in self.containerapp_def["properties"]["configuration"] or \
                    self.containerapp_def["properties"]["configuration"]["registries"] is None:
                self.new_containerapp["properties"]["configuration"]["registries"] = []

            registries_def = self.new_containerapp["properties"]["configuration"]["registries"]

            self.set_up_get_existing_secrets(self.containerapp_def)
            if "secrets" in self.containerapp_def["properties"]["configuration"] and self.containerapp_def["properties"]["configuration"]["secrets"]:
                self.new_containerapp["properties"]["configuration"]["secrets"] = self.containerapp_def["properties"]["configuration"]["secrets"]
            else:
                self.new_containerapp["properties"]["configuration"]["secrets"] = []

            if self.get_argument_registry_server():
                if not self.get_argument_registry_pass() or not self.get_argument_registry_user():
                    if ACR_IMAGE_SUFFIX not in self.get_argument_registry_server():
                        raise RequiredArgumentMissingError(
                            'Registry url is required if using Azure Container Registry, otherwise Registry username and password are required if using Dockerhub')
                    logger.warning(
                        'No credential was provided to access Azure Container Registry. Trying to look up...')
                    parsed = urlparse(self.get_argument_registry_server())
                    registry_name = (parsed.netloc if parsed.scheme else parsed.path).split('.')[0]
                    registry_user, registry_pass, _ = _get_acr_cred(self.cmd.cli_ctx, registry_name)
                    self.set_argument_registry_user(registry_user)
                    self.set_argument_registry_pass(registry_pass)

                # Check if updating existing registry
                updating_existing_registry = False
                for r in registries_def:
                    if r['server'].lower() == self.get_argument_registry_server().lower():
                        updating_existing_registry = True
                        if self.get_argument_registry_user():
                            r["username"] = self.get_argument_registry_user()
                        if self.get_argument_registry_pass():
                            r["passwordSecretRef"] = store_as_secret_and_return_secret_ref(
                                self.new_containerapp["properties"]["configuration"]["secrets"],
                                r["username"],
                                r["server"],
                                self.get_argument_registry_pass(),
                                update_existing_secret=True,
                                disable_warnings=True)

                # If not updating existing registry, add as new registry
                if not updating_existing_registry:
                    registry = RegistryCredentialsModel
                    registry["server"] = self.get_argument_registry_server()
                    registry["username"] = self.get_argument_registry_user()
                    registry["passwordSecretRef"] = store_as_secret_and_return_secret_ref(
                        self.new_containerapp["properties"]["configuration"]["secrets"],
                        self.get_argument_registry_user(),
                        self.get_argument_registry_server(),
                        self.get_argument_registry_pass(),
                        update_existing_secret=True,
                        disable_warnings=True)

                    registries_def.append(registry)

        if not self.get_argument_revision_suffix():
            self.new_containerapp["properties"]["template"] = {} if "template" not in self.new_containerapp["properties"] else self.new_containerapp["properties"]["template"]
            self.new_containerapp["properties"]["template"]["revisionSuffix"] = None

    def set_up_update_containerapp_yaml(self, name, file_name):
        if self.get_argument_image() or self.get_argument_min_replicas() or self.get_argument_max_replicas() or \
                self.get_argument_set_env_vars() or self.get_argument_remove_env_vars() or self.get_argument_replace_env_vars() or self.get_argument_remove_all_env_vars() or self.get_argument_cpu() or self.get_argument_memory() or \
                self.get_argument_startup_command() or self.get_argument_args() or self.get_argument_tags():
            logger.warning(
                'Additional flags were passed along with --yaml. These flags will be ignored, and the configuration defined in the yaml will be used instead')
        yaml_containerapp = process_loaded_yaml(load_yaml_file(file_name))
        if type(yaml_containerapp) != dict:  # pylint: disable=unidiomatic-typecheck
            raise ValidationError(
                'Invalid YAML provided. Please see https://aka.ms/azure-container-apps-yaml for a valid containerapps YAML spec.')

        if not yaml_containerapp.get('name'):
            yaml_containerapp['name'] = name
        elif yaml_containerapp.get('name').lower() != name.lower():
            logger.warning(
                'The app name provided in the --yaml file "{}" does not match the one provided in the --name flag "{}". The one provided in the --yaml file will be used.'.format(
                    yaml_containerapp.get('name'), name))
        name = yaml_containerapp.get('name')

        if not yaml_containerapp.get('type'):
            yaml_containerapp['type'] = 'Microsoft.App/containerApps'
        elif yaml_containerapp.get('type').lower() != "microsoft.app/containerapps":
            raise ValidationError('Containerapp type must be \"Microsoft.App/ContainerApps\"')

        # Check if containerapp exists
        try:
            self.new_containerapp = self.client.show(cmd=self.cmd, resource_group_name=self.get_argument_resource_group_name(), name=self.get_argument_name())
        except Exception as e:
            handle_non_404_status_code_exception(e)

        if not self.new_containerapp:
            raise ValidationError("The containerapp '{}' does not exist".format(name))
        existed_environment_id = self.new_containerapp['properties']['environmentId']
        self.new_containerapp = None

        # Deserialize the yaml into a ContainerApp object. Need this since we're not using SDK
        try:
            deserializer = create_deserializer(self.models)
            self.new_containerapp = deserializer('ContainerApp', yaml_containerapp)
        except DeserializationError as ex:
            raise ValidationError(
                'Invalid YAML provided. Please see https://aka.ms/azure-container-apps-yaml for a valid containerapps YAML spec.') from ex

        # Remove tags before converting from snake case to camel case, then re-add tags. We don't want to change the case of the tags. Need this since we're not using SDK
        tags = None
        if yaml_containerapp.get('tags'):
            tags = yaml_containerapp.get('tags')
            del yaml_containerapp['tags']

        self.new_containerapp = _convert_object_from_snake_to_camel_case(_object_to_dict(self.new_containerapp))
        self.new_containerapp['tags'] = tags

        # After deserializing, some properties may need to be moved under the "properties" attribute. Need this since we're not using SDK
        self.new_containerapp = process_loaded_yaml(self.new_containerapp)

        # Change which revision we update from
        if self.get_argument_from_revision():
            r = self.client.show_revision(cmd=self.cmd, resource_group_name=self.get_argument_resource_group_name(), container_app_name=name, name=self.get_argument_from_revision())
            _update_revision_env_secretrefs(r["properties"]["template"]["containers"], name)
            self.new_containerapp["properties"]["template"] = r["properties"]["template"]

        # Remove "additionalProperties" and read-only attributes that are introduced in the deserialization. Need this since we're not using SDK
        _remove_additional_attributes(self.new_containerapp)
        _remove_readonly_attributes(self.new_containerapp)

        secret_values = self.list_secrets(show_values=True)
        _populate_secret_values(self.new_containerapp, secret_values)

        # Clean null values since this is an update
        self.new_containerapp = clean_null_values(self.new_containerapp)

        # Fix bug with revisionSuffix when containers are added
        if not safe_get(self.new_containerapp, "properties", "template", "revisionSuffix"):
            if "properties" not in self.new_containerapp:
                self.new_containerapp["properties"] = {}
            if "template" not in self.new_containerapp["properties"]:
                self.new_containerapp["properties"]["template"] = {}
            self.new_containerapp["properties"]["template"]["revisionSuffix"] = None

        # Remove the environmentId in the PATCH payload if it has not been changed
        if safe_get(self.new_containerapp, "properties", "environmentId") and safe_get(self.new_containerapp, "properties", "environmentId").lower() == existed_environment_id.lower():
            del self.new_containerapp["properties"]['environmentId']


# decorator for preview create
class ContainerAppPreviewCreateDecorator(ContainerAppCreateDecorator):
    def __init__(
        self, cmd: AzCliCommand, client: Any, raw_parameters: Dict, models: str
    ):
        super().__init__(cmd, client, raw_parameters, models)

    def get_argument_service_type(self):
        return self.get_param("service_type")

    def get_argument_service_bindings(self):
        return self.get_param("service_bindings")

    def get_argument_customized_keys(self):
        return self.get_param("customized_keys")

    def get_argument_service_connectors_def_list(self):
        return self.get_param("service_connectors_def_list")

    def set_argument_service_connectors_def_list(self, service_connectors_def_list):
        self.set_param("service_connectors_def_list", service_connectors_def_list)

    def construct_payload(self):
        super().construct_payload()
        self.set_up_service_type()
        self.set_up_service_binds()
        self.set_up_extended_location()
        self.set_up_source()
        self.set_up_repo()

    def validate_arguments(self):
        super().validate_arguments()
<<<<<<< HEAD
        validate_create(self.get_argument_registry_identity(), self.get_argument_registry_pass(), self.get_argument_registry_user(), self.get_argument_registry_server(), self.get_argument_no_wait(), self.get_argument_source(), self.get_argument_repo(), self.get_argument_yaml(), self.get_argument_environment_type())
        if self.get_argument_service_bindings() and len(self.get_argument_service_bindings()) > 1 and self.get_argument_customized_keys():
            raise InvalidArgumentValueError("--bind have multiple values, but --customized-keys only can be set when --bind has single value.")
=======
        validate_create(self.get_argument_registry_identity(), self.get_argument_registry_pass(), self.get_argument_registry_user(), self.get_argument_registry_server(), self.get_argument_no_wait(), self.get_argument_source(), self.get_argument_artifact(), self.get_argument_repo(), self.get_argument_yaml(), self.get_argument_environment_type())
>>>>>>> fbb8641c

    def set_up_source(self):
        from ._up_utils import (_validate_source_artifact_args)

        source = self.get_argument_source()
        artifact = self.get_argument_artifact()
        _validate_source_artifact_args(source, artifact)
        if artifact:
            # Artifact is mostly a convenience argument provided to use --source specifically with a single artifact file.
            # At this point we know for sure that source isn't set (else _validate_up_args would have failed), so we can build with this value.
            source = artifact
            self.set_argument_source(source)

        if source:
            app, env = self._construct_app_and_env_for_source_or_repo()
            dockerfile = "Dockerfile"
            # Uses local buildpacks, the Cloud Build or an ACR Task to generate image if Dockerfile was not provided by the user
            app.run_source_to_cloud_flow(source, dockerfile, can_create_acr_if_needed=False, registry_server=self.get_argument_registry_server())
            # Validate containers exist
            containers = safe_get(self.containerapp_def, "properties", "template", "containers", default=[])
            if containers is None or len(containers) == 0:
                raise ValidationError(
                    "The container app '{}' does not have any containers. Please use --image to set the image for the container app".format(
                        self.get_argument_name()))
            # Update image
            containers[0]["image"] = HELLO_WORLD_IMAGE if app.image is None else app.image

    def set_up_repo(self):
        if self.get_argument_repo():
            # Check if container app exists and if it does, set the image to the image of the existing container app
            existing_container_app = self._get_containerapp_if_exists()
            if existing_container_app:
                # Executing the create command with --repo makes two ARM calls. The container app is created first
                # and the source control is set only after the container app is created. This means, when the container app is
                # first created, the image would be defaulted to mcr.microsoft.com/k8se/quickstart:latest (if --image was not provided)
                # and the image name would change to `registry-server/containerapp-name:{github-sha}` only
                # after the source control completes successfully
                # and the new image is deployed.
                # If the create command is executed multiple times however, we need to make sure that the image is not defaulted
                # to mcr.microsoft.com/k8se/quickstart:latest if source control fails the subsequent times by setting the image
                # to the previously deployed image.
                containers_from_existing_container_app = safe_get(existing_container_app, "properties", "template", "containers", default=[])
                if containers_from_existing_container_app is None or len(containers_from_existing_container_app) == 0:
                    raise ValidationError(
                        "The container app '{}' does not have any containers. Please use --image to set the image for the container app".format(
                            self.get_argument_name()))
                if containers_from_existing_container_app[0]["image"] is None:
                    raise ValidationError(
                        "The container app '{}' does not have an image. Please use --image to set the image for the container app while creating the container app.".format(
                            self.get_argument_name()))
                containers = safe_get(self.containerapp_def, "properties", "template", "containers", default=[])
                if containers is None or len(containers) == 0:
                    raise ValidationError(
                        "The container app '{}' does not have any containers. Please use --image to set the image for the container app".format(
                            self.get_argument_name()))
                containers[0]["image"] = containers_from_existing_container_app[0]["image"]

    def _get_containerapp_if_exists(self):
        try:
            return self.client.show(cmd=self.cmd, resource_group_name=self.get_argument_resource_group_name(), name=self.get_argument_name())
        except Exception as e:
            handle_non_404_status_code_exception(e)
            return None

    def _post_process_for_repo(self):
        from ._up_utils import (get_token, _create_github_action)
        app, env = self._construct_app_and_env_for_source_or_repo()
        # Get GitHub access token
        token = get_token(self.cmd, self.get_argument_repo(), self.get_argument_token())
        _create_github_action(app, env, self.get_argument_service_principal_client_id(), self.get_argument_service_principal_client_secret(),
                              self.get_argument_service_principal_tenant_id(), self.get_argument_branch(), token, self.get_argument_repo(), self.get_argument_context_path())
        cache_github_token(self.cmd, token, self.get_argument_repo())
        return self.client.show(cmd=self.cmd, resource_group_name=self.get_argument_resource_group_name(), name=self.get_argument_name())

    def _construct_app_and_env_for_source_or_repo(self):
        from ._up_utils import (ContainerApp, ResourceGroup, ContainerAppEnvironment, _reformat_image, get_token, _has_dockerfile, _get_dockerfile_content, _get_ingress_and_target_port, _get_registry_details, _create_github_action)
        ingress = self.get_argument_ingress()
        target_port = self.get_argument_target_port()
        dockerfile = "Dockerfile"
        token = get_token(self.cmd, self.get_argument_repo(), self.get_argument_token())

        # Parse resource group name and managed env name
        env_id = safe_get(self.containerapp_def, "properties", "environmentId")
        parsed_env = parse_resource_id(env_id)
        if parsed_env.get('resource_type').lower() == CONNECTED_ENVIRONMENT_RESOURCE_TYPE.lower():
            raise ValidationError(
                "Usage error: --source or --repo cannot be used with a connected environment. Please provide a managed environment instead.")
        env_name = parsed_env['name']
        env_rg = parsed_env['resource_group']

        # Parse location
        env_info = self.get_environment_client().show(cmd=self.cmd, resource_group_name=env_rg, name=env_name)
        location = self.containerapp_def["location"] if "location" in self.containerapp_def else env_info['location']

        # Set image to None if it was previously set to the default image (case where image was not provided by the user) else reformat it
        image = None if self.get_argument_image().__eq__(HELLO_WORLD_IMAGE) else _reformat_image(self.get_argument_source(), self.get_argument_repo(), self.get_argument_image())

        has_dockerfile = _has_dockerfile(self.get_argument_source(), dockerfile)
        if has_dockerfile:
            dockerfile_content = _get_dockerfile_content(self.get_argument_repo(), self.get_argument_branch(), token, self.get_argument_source(), self.get_argument_context_path(), dockerfile)
            ingress, target_port = _get_ingress_and_target_port(self.get_argument_ingress(), self.get_argument_target_port(), dockerfile_content)

        # Construct ContainerApp
        resource_group = ResourceGroup(self.cmd, self.get_argument_resource_group_name(), location=location)
        env_resource_group = ResourceGroup(self.cmd, env_rg, location=location)
        env = ContainerAppEnvironment(self.cmd, env_name, env_resource_group, location=location)
        app = ContainerApp(self.cmd, self.get_argument_name(), resource_group, None, image, env, target_port, self.get_argument_registry_server(), self.get_argument_registry_user(), self.get_argument_registry_pass(), self.get_argument_env_vars(), self.get_argument_workload_profile_name(), ingress)

        # Fetch registry credentials
        _get_registry_details(self.cmd, app, self.get_argument_source())  # fetch ACR creds from arguments registry arguments

        return app, env

    def post_process(self, r):
        if is_registry_msi_system(self.get_argument_registry_identity()):
            r = self.create()

        if "properties" in r and "provisioningState" in r["properties"] and r["properties"]["provisioningState"].lower() == "waiting" and not self.get_argument_no_wait():
            not self.get_argument_disable_warnings() and logger.warning('Containerapp creation in progress. Please monitor the creation using `az containerapp show -n {} -g {}`'.format(self.get_argument_name(), self.get_argument_resource_group_name()))

        if "configuration" in r["properties"] and "ingress" in r["properties"]["configuration"] and \
                r["properties"]["configuration"]["ingress"] and "fqdn" in r["properties"]["configuration"]["ingress"]:
            not self.get_argument_disable_warnings() and logger.warning("\nContainer app created. Access your app at https://{}/\n".format(r["properties"]["configuration"]["ingress"]["fqdn"]))
        else:
            target_port = self.get_argument_target_port() or "<port>"
            not self.get_argument_disable_warnings() and logger.warning(
                "\nContainer app created. To access it over HTTPS, enable ingress: "
                "az containerapp ingress enable -n %s -g %s --type external --target-port %s"
                " --transport auto\n", self.get_argument_name(), self.get_argument_resource_group_name(), target_port)

        if self.get_argument_service_connectors_def_list() is not None:
            linker_client = get_linker_client(self.cmd)

            for item in self.get_argument_service_connectors_def_list():
                while r is not None and r["properties"]["provisioningState"].lower() == "inprogress":
                    r = self.client.show(self.cmd, self.get_argument_resource_group_name(), self.get_argument_name())
                    time.sleep(1)
                linker_client.linker.begin_create_or_update(resource_uri=r["id"],
                                                            parameters=item["parameters"],
                                                            linker_name=item["linker_name"]).result()
        if self.get_argument_repo():
            r = self._post_process_for_repo()

        return r

    def set_up_extended_location(self):
        if self.get_argument_environment_type() == CONNECTED_ENVIRONMENT_TYPE:
            if not self.containerapp_def.get('extendedLocation'):
                env_id = safe_get(self.containerapp_def, "properties", 'environmentId') or self.get_argument_managed_env()
                parsed_env = parse_resource_id(env_id)
                env_name = parsed_env['name']
                env_rg = parsed_env['resource_group']
                env_info = self.get_environment_client().show(cmd=self.cmd, resource_group_name=env_rg, name=env_name)
                self.containerapp_def["extendedLocation"] = env_info["extendedLocation"]

    def set_up_service_type(self):
        service_def = None
        if self.get_argument_service_type():
            service_def = ServiceModel
            service_def["type"] = self.get_argument_service_type()
        safe_set(self.containerapp_def, "properties", "configuration", "service", value=service_def)

    def set_up_service_binds(self):
        if self.get_argument_service_bindings() is not None:
            service_connectors_def_list, service_bindings_def_list = parse_service_bindings(self.cmd,
                                                                                            self.get_argument_service_bindings(),
                                                                                            self.get_argument_resource_group_name(),
                                                                                            self.get_argument_name(),
                                                                                            self.get_argument_customized_keys())
            self.set_argument_service_connectors_def_list(service_connectors_def_list)
            unique_bindings = check_unique_bindings(self.cmd, service_connectors_def_list, service_bindings_def_list,
                                                    self.get_argument_resource_group_name(), self.get_argument_name())
            if not unique_bindings:
                raise ValidationError("Binding names across managed and dev services should be unique.")
            safe_set(self.containerapp_def, "properties", "template", "serviceBinds", value=service_bindings_def_list)

    def get_environment_client(self):
        if self.get_argument_yaml():
            env = safe_get(self.containerapp_def, "properties", "environmentId")
        else:
            env = self.get_argument_managed_env()

        environment_type = self.get_argument_environment_type()
        if not env and not environment_type:
            return ManagedEnvironmentClient

        parsed_env = parse_resource_id(env)

        # Validate environment type
        if parsed_env.get('resource_type').lower() == CONNECTED_ENVIRONMENT_RESOURCE_TYPE.lower():
            if environment_type == MANAGED_ENVIRONMENT_TYPE:
                logger.warning("User passed a connectedEnvironment resource id but did not specify --environment-type connected. Using environment type connected.")
            environment_type = CONNECTED_ENVIRONMENT_TYPE
        else:
            if environment_type == CONNECTED_ENVIRONMENT_TYPE:
                logger.warning("User passed a managedEnvironment resource id but specified --environment-type connected. Using environment type managed.")
            environment_type = MANAGED_ENVIRONMENT_TYPE

        self.set_argument_environment_type(environment_type)
        self.set_argument_managed_env(env)

        if environment_type == CONNECTED_ENVIRONMENT_TYPE:
            return ConnectedEnvironmentClient
        else:
            return ManagedEnvironmentPreviewClient

    def get_argument_environment_type(self):
        return self.get_param("environment_type")

    def set_argument_environment_type(self, environment_type):
        self.set_param("environment_type", environment_type)

    def get_argument_source(self):
        return self.get_param("source")

    def set_argument_source(self, source):
        self.set_param("source", source)

    def get_argument_artifact(self):
        return self.get_param("artifact")

    def get_argument_repo(self):
        return self.get_param("repo")

    def get_argument_branch(self):
        return self.get_param("branch")

    def get_argument_token(self):
        return self.get_param("token")

    def get_argument_context_path(self):
        return self.get_param("context_path")

    def get_argument_service_principal_client_id(self):
        return self.get_param("service_principal_client_id")

    def get_argument_service_principal_client_secret(self):
        return self.get_param("service_principal_client_secret")

    def get_argument_service_principal_tenant_id(self):
        return self.get_param("service_principal_tenant_id")


# decorator for preview update
class ContainerAppPreviewUpdateDecorator(ContainerAppUpdateDecorator):
    def get_argument_service_bindings(self):
        return self.get_param("service_bindings")

    def get_argument_customized_keys(self):
        return self.get_param("customized_keys")

    def get_argument_service_connectors_def_list(self):
        return self.get_param("service_connectors_def_list")

    def set_argument_service_connectors_def_list(self, service_connectors_def_list):
        self.set_param("service_connectors_def_list", service_connectors_def_list)

    def get_argument_unbind_service_bindings(self):
        return self.get_param("unbind_service_bindings")

    def get_argument_source(self):
        return self.get_param("source")

<<<<<<< HEAD
    def validate_arguments(self):
        super().validate_arguments()
        if self.get_argument_service_bindings() and len(self.get_argument_service_bindings()) > 1 and self.get_argument_customized_keys():
            raise InvalidArgumentValueError(
                "--bind have multiple values, but --customized-keys only can be set when --bind has single value.")
=======
    def set_argument_source(self, source):
        self.set_param("source", source)

    def get_argument_artifact(self):
        return self.get_param("artifact")
>>>>>>> fbb8641c

    def construct_payload(self):
        super().construct_payload()
        self.set_up_service_bindings()
        self.set_up_unbind_service_bindings()
        self.set_up_source()

    def set_up_source(self):
        from ._up_utils import (_validate_source_artifact_args)

        source = self.get_argument_source()
        artifact = self.get_argument_artifact()
        _validate_source_artifact_args(source, artifact)
        if artifact:
            # Artifact is mostly a convenience argument provided to use --source specifically with a single artifact file.
            # At this point we know for sure that source isn't set (else _validate_up_args would have failed), so we can build with this value.
            source = artifact
            self.set_argument_source(source)

        if source:
            if self.get_argument_yaml():
                raise MutuallyExclusiveArgumentError("Cannot use --source with --yaml together. Can either deploy from a local directory or provide a yaml file")
            # Check if an ACR registry is associated with the container app
            existing_registries = safe_get(self.containerapp_def, "properties", "configuration", "registries", default=[])
            existing_registries = [r for r in existing_registries if ACR_IMAGE_SUFFIX in r["server"]]
            if existing_registries and len(existing_registries) > 0:
                registry_server = existing_registries[0]["server"]
                parsed = urlparse(registry_server)
                registry_name = (parsed.netloc if parsed.scheme else parsed.path).split('.')[0]
                registry_user, registry_pass, _ = _get_acr_cred(self.cmd.cli_ctx, registry_name)
                self._update_container_app_source(cmd=self.cmd, source=source, registry_server=registry_server, registry_user=registry_user, registry_pass=registry_pass)
            else:
                self._update_container_app_source(cmd=self.cmd, source=source, registry_server=None, registry_user=None, registry_pass=None)

    def _update_container_app_source(self, cmd, source, registry_server, registry_user, registry_pass):
        from ._up_utils import (ContainerApp, ResourceGroup, ContainerAppEnvironment, _reformat_image, _has_dockerfile, _get_dockerfile_content, _get_ingress_and_target_port, _get_registry_details)

        ingress = self.get_argument_ingress()
        target_port = self.get_argument_target_port()
        dockerfile = "Dockerfile"

        # Parse resource group name and managed env name
        env_id = safe_get(self.containerapp_def, "properties", "environmentId")
        parsed_env = parse_resource_id(env_id)
        if parsed_env.get('resource_type').lower() == CONNECTED_ENVIRONMENT_RESOURCE_TYPE.lower():
            raise ValidationError(
                "Usage error: --source cannot be used with a connected environment. Please provide a managed environment instead.")
        env_name = parsed_env['name']
        env_rg = parsed_env['resource_group']

        # Set image to None if it was previously set to the default image (case where image was not provided by the user) else reformat it
        image = None if self.get_argument_image() is None else _reformat_image(source=source, image=self.get_argument_image(), repo=None)

        # Parse location
        env_info = self.get_environment_client().show(cmd=self.cmd, resource_group_name=env_rg, name=env_name)
        location = self.containerapp_def["location"] if "location" in self.containerapp_def else env_info['location']

        # Check if source contains a Dockerfile
        # and ignore checking if Dockerfile exists in repo since GitHub action inherently checks for it.
        if _has_dockerfile(source, dockerfile):
            dockerfile_content = _get_dockerfile_content(repo=None, branch=None, token=None, source=source, context_path=None, dockerfile=dockerfile)
            ingress, target_port = _get_ingress_and_target_port(self.get_argument_ingress(), self.get_argument_target_port(), dockerfile_content)

        # Construct ContainerApp
        resource_group = ResourceGroup(cmd, self.get_argument_resource_group_name(), location=location)
        env_resource_group = ResourceGroup(cmd, env_rg, location=location)
        env = ContainerAppEnvironment(cmd, env_name, env_resource_group, location=location)
        app = ContainerApp(cmd=cmd, name=self.get_argument_name(), resource_group=resource_group, image=image, env=env, target_port=target_port, workload_profile_name=self.get_argument_workload_profile_name(), ingress=ingress, registry_server=registry_server, registry_user=registry_user, registry_pass=registry_pass)

        # Fetch registry credentials
        _get_registry_details(cmd, app, source)  # fetch ACR creds from arguments registry arguments

        # Uses local buildpacks, the Cloud Build or an ACR Task to generate image if Dockerfile was not provided by the user
        app.run_source_to_cloud_flow(source, dockerfile, can_create_acr_if_needed=False, registry_server=registry_server)

        # Validate an image associated with the container app exists
        containers = safe_get(self.containerapp_def, "properties", "template", "containers", default=[])
        if containers is None or len(containers) == 0:
            raise ValidationError(
                "The container app '{}' does not have any containers. Please use --image to set the image for the container app".format(
                    self.get_argument_name()))
        self.new_containerapp["properties"]["template"] = {} if "template" not in self.new_containerapp["properties"] else self.new_containerapp["properties"]["template"]
        self.new_containerapp["properties"]["template"]["containers"] = containers
        # Update image in the container app
        self.new_containerapp["properties"]["template"]["containers"][0]["image"] = HELLO_WORLD_IMAGE if app.image is None else app.image

    def post_process(self, r):
        # Delete managed bindings
        linker_client = None
        if self.get_argument_unbind_service_bindings():
            linker_client = get_linker_client(self.cmd)
            for item in self.get_argument_unbind_service_bindings():
                while r["properties"]["provisioningState"].lower() == "inprogress":
                    r = self.client.show(self.cmd, self.get_argument_resource_group_name(), self.get_argument_name())
                    time.sleep(1)
                linker_client.linker.begin_delete(resource_uri=r["id"], linker_name=item).result()

        # Update managed bindings
        if self.get_argument_service_connectors_def_list() is not None:
            linker_client = get_linker_client(self.cmd) if linker_client is None else linker_client
            for item in self.get_argument_service_connectors_def_list():
                while r["properties"]["provisioningState"].lower() == "inprogress":
                    r = self.client.show(self.cmd, self.get_argument_resource_group_name(), self.get_argument_name())
                    time.sleep(1)
                linker_client.linker.begin_create_or_update(resource_uri=r["id"],
                                                            parameters=item["parameters"],
                                                            linker_name=item["linker_name"]).result()
        return r

    def set_up_service_bindings(self):
        if self.get_argument_service_bindings() is not None:
            linker_client = get_linker_client(self.cmd)

            service_connectors_def_list, service_bindings_def_list = parse_service_bindings(self.cmd, self.get_argument_service_bindings(), self.get_argument_resource_group_name(), self.get_argument_name(), self.get_argument_customized_keys())
            self.set_argument_service_connectors_def_list(service_connectors_def_list)
            service_bindings_used_map = {update_item["name"]: False for update_item in service_bindings_def_list}

            safe_set(self.new_containerapp, "properties", "template", "serviceBinds", value=self.containerapp_def["properties"]["template"]["serviceBinds"])

            if self.new_containerapp["properties"]["template"]["serviceBinds"] is None:
                self.new_containerapp["properties"]["template"]["serviceBinds"] = []

            for item in self.new_containerapp["properties"]["template"]["serviceBinds"]:
                for update_item in service_bindings_def_list:
                    if update_item["name"] in item.values():
                        item["serviceId"] = update_item["serviceId"]
                        if update_item.get("clientType"):
                            item["clientType"] = update_item.get("clientType")
                        if update_item.get("customizedKeys"):
                            item["customizedKeys"] = update_item.get("customizedKeys")
                        service_bindings_used_map[update_item["name"]] = True

            for update_item in service_bindings_def_list:
                if service_bindings_used_map[update_item["name"]] is False:
                    # Check if it doesn't exist in existing service linkers
                    managed_bindings = linker_client.linker.list(resource_uri=self.containerapp_def["id"])
                    if managed_bindings:
                        managed_bindings_list = [item.name for item in managed_bindings]
                        if update_item["name"] in managed_bindings_list:
                            raise ValidationError("Binding names across managed and dev services should be unique.")

                    self.new_containerapp["properties"]["template"]["serviceBinds"].append(update_item)

            if service_connectors_def_list is not None:
                for item in service_connectors_def_list:
                    # Check if it doesn't exist in existing service bindings
                    service_bindings_list = []
                    for binds in self.new_containerapp["properties"]["template"]["serviceBinds"]:
                        service_bindings_list.append(binds["name"])
                        if item["linker_name"] in service_bindings_list:
                            raise ValidationError("Binding names across managed and dev services should be unique.")

    def set_up_unbind_service_bindings(self):
        if self.get_argument_unbind_service_bindings():
            new_template = self.new_containerapp.setdefault("properties", {}).setdefault("template", {})
            existing_template = self.containerapp_def["properties"]["template"]

            if not self.get_argument_service_bindings():
                new_template["serviceBinds"] = existing_template.get("serviceBinds", [])

            service_bindings_dict = {}
            if new_template["serviceBinds"]:
                service_bindings_dict = {service_binding["name"]: index for index, service_binding in
                                         enumerate(new_template.get("serviceBinds", []))}

            for item in self.get_argument_unbind_service_bindings():
                if item in service_bindings_dict:
                    new_template["serviceBinds"] = [binding for binding in new_template["serviceBinds"] if
                                                    binding["name"] != item]


# decorator for preview list
class ContainerAppPreviewListDecorator(BaseContainerAppDecorator):
    def __init__(
        self, cmd: AzCliCommand, client: Any, raw_parameters: Dict, models: str
    ):
        super().__init__(cmd, client, raw_parameters, models)

    def list(self):
        containerapps = super().list()
        if self.get_argument_environment_type() == CONNECTED_ENVIRONMENT_TYPE:
            containerapps = [c for c in containerapps if CONNECTED_ENVIRONMENT_RESOURCE_TYPE in c["properties"]["environmentId"]]
        if self.get_argument_environment_type() == MANAGED_ENVIRONMENT_TYPE:
            containerapps = [c for c in containerapps if MANAGED_ENVIRONMENT_RESOURCE_TYPE in c["properties"]["environmentId"]]
        return containerapps

    def get_environment_client(self):
        env = self.get_argument_managed_env()

        if is_valid_resource_id(env):
            parsed_env = parse_resource_id(env)
            if parsed_env.get('resource_type').lower() == CONNECTED_ENVIRONMENT_RESOURCE_TYPE.lower():
                return ConnectedEnvironmentClient
            else:
                return ManagedEnvironmentPreviewClient

        if self.get_argument_environment_type() == CONNECTED_ENVIRONMENT_TYPE:
            return ConnectedEnvironmentClient
        else:
            return ManagedEnvironmentPreviewClient

    def get_argument_environment_type(self):
        return self.get_param("environment_type")<|MERGE_RESOLUTION|>--- conflicted
+++ resolved
@@ -604,13 +604,9 @@
 
     def validate_arguments(self):
         super().validate_arguments()
-<<<<<<< HEAD
-        validate_create(self.get_argument_registry_identity(), self.get_argument_registry_pass(), self.get_argument_registry_user(), self.get_argument_registry_server(), self.get_argument_no_wait(), self.get_argument_source(), self.get_argument_repo(), self.get_argument_yaml(), self.get_argument_environment_type())
-        if self.get_argument_service_bindings() and len(self.get_argument_service_bindings()) > 1 and self.get_argument_customized_keys():
+        validate_create(self.get_argument_registry_identity(), self.get_argument_registry_pass(), self.get_argument_registry_user(), self.get_argument_registry_server(), self.get_argument_no_wait(), self.get_argument_source(), self.get_argument_artifact(), self.get_argument_repo(), self.get_argument_yaml(), self.get_argument_environment_type())
+         if self.get_argument_service_bindings() and len(self.get_argument_service_bindings()) > 1 and self.get_argument_customized_keys():
             raise InvalidArgumentValueError("--bind have multiple values, but --customized-keys only can be set when --bind has single value.")
-=======
-        validate_create(self.get_argument_registry_identity(), self.get_argument_registry_pass(), self.get_argument_registry_user(), self.get_argument_registry_server(), self.get_argument_no_wait(), self.get_argument_source(), self.get_argument_artifact(), self.get_argument_repo(), self.get_argument_yaml(), self.get_argument_environment_type())
->>>>>>> fbb8641c
 
     def set_up_source(self):
         from ._up_utils import (_validate_source_artifact_args)
@@ -874,19 +870,17 @@
     def get_argument_source(self):
         return self.get_param("source")
 
-<<<<<<< HEAD
+    def set_argument_source(self, source):
+        self.set_param("source", source)
+
+    def get_argument_artifact(self):
+        return self.get_param("artifact")
+
     def validate_arguments(self):
         super().validate_arguments()
         if self.get_argument_service_bindings() and len(self.get_argument_service_bindings()) > 1 and self.get_argument_customized_keys():
             raise InvalidArgumentValueError(
                 "--bind have multiple values, but --customized-keys only can be set when --bind has single value.")
-=======
-    def set_argument_source(self, source):
-        self.set_param("source", source)
-
-    def get_argument_artifact(self):
-        return self.get_param("artifact")
->>>>>>> fbb8641c
 
     def construct_payload(self):
         super().construct_payload()
