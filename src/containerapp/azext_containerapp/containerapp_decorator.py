--- conflicted
+++ resolved
@@ -565,16 +565,7 @@
             if is_registry_msi_system(self.get_argument_registry_identity()):
                 set_managed_identity(self.cmd, self.get_argument_resource_group_name(), self.containerapp_def, system_assigned=True)
             else:
-<<<<<<< HEAD
-                set_managed_identity(self.cmd, self.get_argument_resource_group_name(), containerapp_def, user_assigned=[self.get_argument_registry_identity()])
-
-        if self.get_argument_source():
-            app = self.set_up_create_containerapp_if_source_or_repo(containerapp_def=containerapp_def)
-            containerapp_def = self.set_up_create_containerapp_source(app=app, containerapp_def=containerapp_def)
-        return containerapp_def
-=======
                 set_managed_identity(self.cmd, self.get_argument_resource_group_name(), self.containerapp_def, user_assigned=[self.get_argument_registry_identity()])
->>>>>>> a77ae1c6
 
     def create_containerapp(self):
         try:
