# --------------------------------------------------------------------------------------------
# Copyright (c) Microsoft Corporation. All rights reserved.
# Licensed under the MIT License. See License.txt in the project root for license information.
# --------------------------------------------------------------------------------------------

from knack.log import get_logger
from .helper._constants import CSSCTaskTypes, CONTINUOUS_PATCHING_WORKFLOW_NAME
from .helper._taskoperations import (
<<<<<<< HEAD
=======
    create_update_continuous_patch_v1,
>>>>>>> 84fc89e9
    delete_continuous_patch_v1,
    list_continuous_patch_v1,
    acr_cssc_dry_run
)
from ._validators import validate_inputs, validate_task_type, validate_cssc_optional_inputs
from azext_acrcssc._client_factory import ( cf_acr_registries )

logger = get_logger(__name__)

def _perform_continuous_patch_operation(cmd, resource_group_name, registry_name, type, config, cadence, dryrun=False, defer_immediate_run=False, is_create=True):
    acr_client_registries = cf_acr_registries(cmd.cli_ctx, None)
    registry = acr_client_registries.get(resource_group_name, registry_name)
    
    validate_inputs(cadence, config)

    if not is_create:
        validate_cssc_optional_inputs(config, cadence)
    
    logger.debug('validations completed successfully.')
    if dryrun:
        acr_cssc_dry_run(cmd, registry=registry, config_file_path=config)
    else:
        create_update_continuous_patch_v1(cmd, registry, config, cadence, dryrun, defer_immediate_run, is_create)

def create_acrcssc(cmd, resource_group_name, registry_name, type, config, cadence, dryrun=False, defer_immediate_run=False):
    '''Create a continuous patch task in the registry.'''
    logger.debug("Entering create_acrcssc with parameters: %s %s %s %s %s", registry_name, type, config, cadence, dryrun)
    _perform_continuous_patch_operation(cmd, resource_group_name, registry_name, type, config, cadence, dryrun, defer_immediate_run, is_create=True)

def update_acrcssc(cmd, resource_group_name, registry_name, type, config, cadence, dryrun=False, defer_immediate_run=False):
    '''Update a continuous patch task in the registry.'''
    logger.debug('Entering update_acrcssc with parameters: %s %s %s %s %s %s %s', registry_name, type, config, cadence, dryrun, defer_immediate_run)
    _perform_continuous_patch_operation(cmd, resource_group_name, registry_name, type, config, cadence, dryrun, defer_immediate_run, is_create=False)

def delete_acrcssc(cmd, resource_group_name, registry_name, type):
    '''Delete a continuous patch task in the registry.'''
    logger.debug("Entering delete_acrcssc with parameters: %s %s %s", resource_group_name, registry_name, type)
    
    validate_task_type(type)
    acr_client_registries = cf_acr_registries(cmd.cli_ctx, None)
    registry = acr_client_registries.get(resource_group_name, registry_name)
    
    from azure.cli.core.util import user_confirmation
    user_confirmation(f"Are you sure you want to delete the workflow {CONTINUOUS_PATCHING_WORKFLOW_NAME} from registry {registry_name}?")
    
    delete_continuous_patch_v1(cmd, registry, False)
    print(f"Deleted {CONTINUOUS_PATCHING_WORKFLOW_NAME} workflow successfully from registry {registry_name}")

def show_acrcssc(cmd, resource_group_name, registry_name, type):
    '''Show a continuous patch task in the registry.'''
    logger.debug('Entering show_acrcssc with parameters: %s %s', registry_name, type)

    acr_client_registries = cf_acr_registries(cmd.cli_ctx, None)
    registry = acr_client_registries.get(resource_group_name, registry_name)
    
    validate_task_type(type)
    return list_continuous_patch_v1(cmd, registry)
<|MERGE_RESOLUTION|>--- conflicted
+++ resolved
@@ -1,69 +1,66 @@
-# --------------------------------------------------------------------------------------------
-# Copyright (c) Microsoft Corporation. All rights reserved.
-# Licensed under the MIT License. See License.txt in the project root for license information.
-# --------------------------------------------------------------------------------------------
-
-from knack.log import get_logger
-from .helper._constants import CSSCTaskTypes, CONTINUOUS_PATCHING_WORKFLOW_NAME
-from .helper._taskoperations import (
-<<<<<<< HEAD
-=======
-    create_update_continuous_patch_v1,
->>>>>>> 84fc89e9
-    delete_continuous_patch_v1,
-    list_continuous_patch_v1,
-    acr_cssc_dry_run
-)
-from ._validators import validate_inputs, validate_task_type, validate_cssc_optional_inputs
-from azext_acrcssc._client_factory import ( cf_acr_registries )
-
-logger = get_logger(__name__)
-
-def _perform_continuous_patch_operation(cmd, resource_group_name, registry_name, type, config, cadence, dryrun=False, defer_immediate_run=False, is_create=True):
-    acr_client_registries = cf_acr_registries(cmd.cli_ctx, None)
-    registry = acr_client_registries.get(resource_group_name, registry_name)
-    
-    validate_inputs(cadence, config)
-
-    if not is_create:
-        validate_cssc_optional_inputs(config, cadence)
-    
-    logger.debug('validations completed successfully.')
-    if dryrun:
-        acr_cssc_dry_run(cmd, registry=registry, config_file_path=config)
-    else:
-        create_update_continuous_patch_v1(cmd, registry, config, cadence, dryrun, defer_immediate_run, is_create)
-
-def create_acrcssc(cmd, resource_group_name, registry_name, type, config, cadence, dryrun=False, defer_immediate_run=False):
-    '''Create a continuous patch task in the registry.'''
-    logger.debug("Entering create_acrcssc with parameters: %s %s %s %s %s", registry_name, type, config, cadence, dryrun)
-    _perform_continuous_patch_operation(cmd, resource_group_name, registry_name, type, config, cadence, dryrun, defer_immediate_run, is_create=True)
-
-def update_acrcssc(cmd, resource_group_name, registry_name, type, config, cadence, dryrun=False, defer_immediate_run=False):
-    '''Update a continuous patch task in the registry.'''
-    logger.debug('Entering update_acrcssc with parameters: %s %s %s %s %s %s %s', registry_name, type, config, cadence, dryrun, defer_immediate_run)
-    _perform_continuous_patch_operation(cmd, resource_group_name, registry_name, type, config, cadence, dryrun, defer_immediate_run, is_create=False)
-
-def delete_acrcssc(cmd, resource_group_name, registry_name, type):
-    '''Delete a continuous patch task in the registry.'''
-    logger.debug("Entering delete_acrcssc with parameters: %s %s %s", resource_group_name, registry_name, type)
-    
-    validate_task_type(type)
-    acr_client_registries = cf_acr_registries(cmd.cli_ctx, None)
-    registry = acr_client_registries.get(resource_group_name, registry_name)
-    
-    from azure.cli.core.util import user_confirmation
-    user_confirmation(f"Are you sure you want to delete the workflow {CONTINUOUS_PATCHING_WORKFLOW_NAME} from registry {registry_name}?")
-    
-    delete_continuous_patch_v1(cmd, registry, False)
-    print(f"Deleted {CONTINUOUS_PATCHING_WORKFLOW_NAME} workflow successfully from registry {registry_name}")
-
-def show_acrcssc(cmd, resource_group_name, registry_name, type):
-    '''Show a continuous patch task in the registry.'''
-    logger.debug('Entering show_acrcssc with parameters: %s %s', registry_name, type)
-
-    acr_client_registries = cf_acr_registries(cmd.cli_ctx, None)
-    registry = acr_client_registries.get(resource_group_name, registry_name)
-    
-    validate_task_type(type)
-    return list_continuous_patch_v1(cmd, registry)
+# --------------------------------------------------------------------------------------------
+# Copyright (c) Microsoft Corporation. All rights reserved.
+# Licensed under the MIT License. See License.txt in the project root for license information.
+# --------------------------------------------------------------------------------------------
+
+from knack.log import get_logger
+from .helper._constants import CONTINUOUS_PATCHING_WORKFLOW_NAME
+from .helper._taskoperations import (
+    create_update_continuous_patch_v1,
+    delete_continuous_patch_v1,
+    list_continuous_patch_v1,
+    acr_cssc_dry_run
+)
+from ._validators import validate_inputs, validate_task_type, validate_cssc_optional_inputs
+from azext_acrcssc._client_factory import ( cf_acr_registries )
+
+logger = get_logger(__name__)
+
+def _perform_continuous_patch_operation(cmd, resource_group_name, registry_name, type, config, cadence, dryrun=False, defer_immediate_run=False, is_create=True):
+    acr_client_registries = cf_acr_registries(cmd.cli_ctx, None)
+    registry = acr_client_registries.get(resource_group_name, registry_name)
+    
+    validate_inputs(cadence, config)
+
+    if not is_create:
+        validate_cssc_optional_inputs(config, cadence)
+    
+    logger.debug('validations completed successfully.')
+    if dryrun:
+        acr_cssc_dry_run(cmd, registry=registry, config_file_path=config)
+    else:
+        create_update_continuous_patch_v1(cmd, registry, config, cadence, dryrun, defer_immediate_run, is_create)
+
+def create_acrcssc(cmd, resource_group_name, registry_name, type, config, cadence, dryrun=False, defer_immediate_run=False):
+    '''Create a continuous patch task in the registry.'''
+    logger.debug("Entering create_acrcssc with parameters: %s %s %s %s %s", registry_name, type, config, cadence, dryrun)
+    _perform_continuous_patch_operation(cmd, resource_group_name, registry_name, type, config, cadence, dryrun, defer_immediate_run, is_create=True)
+
+def update_acrcssc(cmd, resource_group_name, registry_name, type, config, cadence, dryrun=False, defer_immediate_run=False):
+    '''Update a continuous patch task in the registry.'''
+    logger.debug('Entering update_acrcssc with parameters: %s %s %s %s %s %s %s', registry_name, type, config, cadence, dryrun, defer_immediate_run)
+    _perform_continuous_patch_operation(cmd, resource_group_name, registry_name, type, config, cadence, dryrun, defer_immediate_run, is_create=False)
+
+def delete_acrcssc(cmd, resource_group_name, registry_name, type):
+    '''Delete a continuous patch task in the registry.'''
+    logger.debug("Entering delete_acrcssc with parameters: %s %s %s", resource_group_name, registry_name, type)
+    
+    validate_task_type(type)
+    acr_client_registries = cf_acr_registries(cmd.cli_ctx, None)
+    registry = acr_client_registries.get(resource_group_name, registry_name)
+    
+    from azure.cli.core.util import user_confirmation
+    user_confirmation(f"Are you sure you want to delete the workflow {CONTINUOUS_PATCHING_WORKFLOW_NAME} from registry {registry_name}?")
+    
+    delete_continuous_patch_v1(cmd, registry, False)
+    print(f"Deleted {CONTINUOUS_PATCHING_WORKFLOW_NAME} workflow successfully from registry {registry_name}")
+
+def show_acrcssc(cmd, resource_group_name, registry_name, type):
+    '''Show a continuous patch task in the registry.'''
+    logger.debug('Entering show_acrcssc with parameters: %s %s', registry_name, type)
+
+    acr_client_registries = cf_acr_registries(cmd.cli_ctx, None)
+    registry = acr_client_registries.get(resource_group_name, registry_name)
+    
+    validate_task_type(type)
+    return list_continuous_patch_v1(cmd, registry)