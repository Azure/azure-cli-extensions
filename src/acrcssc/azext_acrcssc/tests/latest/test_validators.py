# --------------------------------------------------------------------------------------------
# Copyright (c) Microsoft Corporation. All rights reserved.
# Licensed under the MIT License. See License.txt in the project root for license information.
# --------------------------------------------------------------------------------------------

import os
import tempfile
import unittest
from unittest import mock
from ..._validators import (
    _validate_schedule, check_continuous_task_exists, validate_continuouspatch_config_v1
)

from azure.cli.core.azclierror import AzCLIError, InvalidArgumentValueError
from azure.cli.core.mock import DummyCli
from unittest.mock import patch


class AcrCsscCommandsTests(unittest.TestCase):

    def test_validate_schedule_valid(self):
        test_cases = [
            ('1d'),
            ('5d'),
            ('10d')
        ]

        for timespan in test_cases:
            with self.subTest(timespan=timespan):
                _validate_schedule(timespan)

    def test_validate_schedule_invalid(self):
        test_cases = [('df'),('12'),('dd'),('41d'), ('21dd')]

        for timespan in test_cases:
            self.assertRaises(InvalidArgumentValueError, _validate_schedule, timespan)

    @patch('azext_acrcssc._validators.cf_acr_tasks')
    def test_check_continuoustask_exists(self, mock_cf_acr_tasks):
        cmd = self._setup_cmd()
        registry = mock.MagicMock()
        registry.id = "/subscriptions/11111111-0000-0000-0000-0000000000006/resourceGroups/test-rg/providers/Microsoft.ContainerRegistry/registries/testregistry"
        cf_acr_tasks_mock = mock.MagicMock()

        mock_cf_acr_tasks.return_value = cf_acr_tasks_mock
        cf_acr_tasks_mock.get.return_value = {"name": "my_task"}
        exists, _ = check_continuous_task_exists(cmd, registry)
        self.assertTrue(exists)

    @patch('azext_acrcssc._validators.cf_acr_tasks')
    def test_task_does_not_exist(self, mock_cf_acr_tasks):
        cmd = self._setup_cmd()
        registry = mock.MagicMock()
        registry.id = "/subscriptions/11111111-0000-0000-0000-0000000000006/resourceGroups/test-rg/providers/Microsoft.ContainerRegistry/registries/testregistry"
        cf_acr_tasks_mock = mock.MagicMock()

        mock_cf_acr_tasks.return_value = cf_acr_tasks_mock
        cf_acr_tasks_mock.get.return_value = None

        exists, _ = check_continuous_task_exists(cmd, registry)
        self.assertFalse(exists)

    def test_validate_continuouspatch_file(self):
        # Create a temporary file for testing
        with tempfile.NamedTemporaryFile(delete=False) as temp_file:
            temp_file_path = temp_file.name

        # Test when the file does not exist
        with patch('os.path.exists', return_value=False):
            self.assertRaises(AzCLIError, validate_continuouspatch_config_v1, temp_file_path)

        # Test when the path is not a file
        with patch('os.path.exists', return_value=True), \
             patch('os.path.isfile', return_value=False):
            self.assertRaises(AzCLIError, validate_continuouspatch_config_v1, temp_file_path)

        # Test when the file size exceeds the limit
        with patch('os.path.exists', return_value=True), \
             patch('os.path.isfile', return_value=True), \
             patch('os.path.getsize', return_value=10485761):
            self.assertRaises(AzCLIError, validate_continuouspatch_config_v1, temp_file_path)

        # Test when the file is empty
        with patch('os.path.exists', return_value=True), \
             patch('os.path.isfile', return_value=True), \
             patch('os.path.getsize', return_value=0):
            self.assertRaises(AzCLIError, validate_continuouspatch_config_v1, temp_file_path)

        # Test when the file is not readable
        with patch('os.path.exists', return_value=True), \
             patch('os.path.isfile', return_value=True), \
             patch('os.path.getsize', return_value=100), \
             patch('os.access', return_value=False):
            self.assertRaises(AzCLIError, validate_continuouspatch_config_v1, temp_file_path)

        # Clean up the temporary file
        os.remove(temp_file_path)

    @patch('azext_acrcssc._validators.json.load')
    def test_validate_continuouspatch_json_valid_json_should_parse(self, mock_load):
        with tempfile.NamedTemporaryFile(delete=False) as temp_file:
            temp_file_path = temp_file.name

        mock_config = {
            "repositories": [
                {
                    "repository": "docker-local",
                    "tags": ["v1"],
                    "enabled": True
                }],
            "version": "v1"
        }
        mock_load.return_value = mock_config

        with patch('os.path.exists', return_value=True), \
             patch('os.path.isfile', return_value=True), \
             patch('os.path.getsize', return_value=100), \
             patch('os.access', return_value=True):
<<<<<<< HEAD
            validate_continuouspatch_config_v1(temp_file_path)
            mock_load.assert_called_once_with(mock.ANY)
=======
             validate_continuouspatch_config_v1(temp_file_path)
             mock_load.assert_called_once_with(mock.ANY)
>>>>>>> 30c1ba40

    @patch('azext_acrcssc._validators.json.load')
    def test_validate_continuouspatch_json_invalid_json_should_fail(self, mock_load):
        with tempfile.NamedTemporaryFile(delete=False) as temp_file:
            temp_file_path = temp_file.name

        mock_invalid_config = {
            "repositories": [
                {
                    "repository": "docker-local",
                    "tags": ["v1"],
                }]
        }
        mock_load.return_value = mock_invalid_config

        with patch('os.path.exists', return_value=True), \
             patch('os.path.isfile', return_value=True), \
             patch('os.path.getsize', return_value=100), \
             patch('os.access', return_value=True):
            self.assertRaises(AzCLIError, validate_continuouspatch_config_v1, temp_file_path)

    @patch('azext_acrcssc._validators.json.load')
    def test_validate_continuouspatch_json_invalid_tags_should_fail(self, mock_load):
        with tempfile.NamedTemporaryFile(delete=False) as temp_file:
            temp_file_path = temp_file.name

        mock_invalid_config = {
            "repositories": [
                {
                    "repository": "docker-local",
                    "tags": ["v1-patched"],
                }]
        }
        mock_load.return_value = mock_invalid_config

        with patch('os.path.exists', return_value=True), \
             patch('os.path.isfile', return_value=True), \
             patch('os.path.getsize', return_value=100), \
             patch('os.access', return_value=True):
            self.assertRaises(AzCLIError, validate_continuouspatch_config_v1, temp_file_path)

        mock_invalid_config = {
            "repositories": [
                {
                    "repository": "docker-local",
                    "tags": ["v1-999"],
                }],
        }
        mock_load.return_value = mock_invalid_config

        with patch('os.path.exists', return_value=True), \
             patch('os.path.isfile', return_value=True), \
             patch('os.path.getsize', return_value=100), \
             patch('os.access', return_value=True):
            self.assertRaises(AzCLIError, validate_continuouspatch_config_v1, temp_file_path)

    def _setup_cmd(self):
        cmd = mock.MagicMock()
        cmd.cli_ctx = DummyCli()
        return cmd
<|MERGE_RESOLUTION|>--- conflicted
+++ resolved
@@ -1,185 +1,180 @@
-# --------------------------------------------------------------------------------------------
-# Copyright (c) Microsoft Corporation. All rights reserved.
-# Licensed under the MIT License. See License.txt in the project root for license information.
-# --------------------------------------------------------------------------------------------
-
-import os
-import tempfile
-import unittest
-from unittest import mock
-from ..._validators import (
-    _validate_schedule, check_continuous_task_exists, validate_continuouspatch_config_v1
-)
-
-from azure.cli.core.azclierror import AzCLIError, InvalidArgumentValueError
-from azure.cli.core.mock import DummyCli
-from unittest.mock import patch
-
-
-class AcrCsscCommandsTests(unittest.TestCase):
-
-    def test_validate_schedule_valid(self):
-        test_cases = [
-            ('1d'),
-            ('5d'),
-            ('10d')
-        ]
-
-        for timespan in test_cases:
-            with self.subTest(timespan=timespan):
-                _validate_schedule(timespan)
-
-    def test_validate_schedule_invalid(self):
-        test_cases = [('df'),('12'),('dd'),('41d'), ('21dd')]
-
-        for timespan in test_cases:
-            self.assertRaises(InvalidArgumentValueError, _validate_schedule, timespan)
-
-    @patch('azext_acrcssc._validators.cf_acr_tasks')
-    def test_check_continuoustask_exists(self, mock_cf_acr_tasks):
-        cmd = self._setup_cmd()
-        registry = mock.MagicMock()
-        registry.id = "/subscriptions/11111111-0000-0000-0000-0000000000006/resourceGroups/test-rg/providers/Microsoft.ContainerRegistry/registries/testregistry"
-        cf_acr_tasks_mock = mock.MagicMock()
-
-        mock_cf_acr_tasks.return_value = cf_acr_tasks_mock
-        cf_acr_tasks_mock.get.return_value = {"name": "my_task"}
-        exists, _ = check_continuous_task_exists(cmd, registry)
-        self.assertTrue(exists)
-
-    @patch('azext_acrcssc._validators.cf_acr_tasks')
-    def test_task_does_not_exist(self, mock_cf_acr_tasks):
-        cmd = self._setup_cmd()
-        registry = mock.MagicMock()
-        registry.id = "/subscriptions/11111111-0000-0000-0000-0000000000006/resourceGroups/test-rg/providers/Microsoft.ContainerRegistry/registries/testregistry"
-        cf_acr_tasks_mock = mock.MagicMock()
-
-        mock_cf_acr_tasks.return_value = cf_acr_tasks_mock
-        cf_acr_tasks_mock.get.return_value = None
-
-        exists, _ = check_continuous_task_exists(cmd, registry)
-        self.assertFalse(exists)
-
-    def test_validate_continuouspatch_file(self):
-        # Create a temporary file for testing
-        with tempfile.NamedTemporaryFile(delete=False) as temp_file:
-            temp_file_path = temp_file.name
-
-        # Test when the file does not exist
-        with patch('os.path.exists', return_value=False):
-            self.assertRaises(AzCLIError, validate_continuouspatch_config_v1, temp_file_path)
-
-        # Test when the path is not a file
-        with patch('os.path.exists', return_value=True), \
-             patch('os.path.isfile', return_value=False):
-            self.assertRaises(AzCLIError, validate_continuouspatch_config_v1, temp_file_path)
-
-        # Test when the file size exceeds the limit
-        with patch('os.path.exists', return_value=True), \
-             patch('os.path.isfile', return_value=True), \
-             patch('os.path.getsize', return_value=10485761):
-            self.assertRaises(AzCLIError, validate_continuouspatch_config_v1, temp_file_path)
-
-        # Test when the file is empty
-        with patch('os.path.exists', return_value=True), \
-             patch('os.path.isfile', return_value=True), \
-             patch('os.path.getsize', return_value=0):
-            self.assertRaises(AzCLIError, validate_continuouspatch_config_v1, temp_file_path)
-
-        # Test when the file is not readable
-        with patch('os.path.exists', return_value=True), \
-             patch('os.path.isfile', return_value=True), \
-             patch('os.path.getsize', return_value=100), \
-             patch('os.access', return_value=False):
-            self.assertRaises(AzCLIError, validate_continuouspatch_config_v1, temp_file_path)
-
-        # Clean up the temporary file
-        os.remove(temp_file_path)
-
-    @patch('azext_acrcssc._validators.json.load')
-    def test_validate_continuouspatch_json_valid_json_should_parse(self, mock_load):
-        with tempfile.NamedTemporaryFile(delete=False) as temp_file:
-            temp_file_path = temp_file.name
-
-        mock_config = {
-            "repositories": [
-                {
-                    "repository": "docker-local",
-                    "tags": ["v1"],
-                    "enabled": True
-                }],
-            "version": "v1"
-        }
-        mock_load.return_value = mock_config
-
-        with patch('os.path.exists', return_value=True), \
-             patch('os.path.isfile', return_value=True), \
-             patch('os.path.getsize', return_value=100), \
-             patch('os.access', return_value=True):
-<<<<<<< HEAD
-            validate_continuouspatch_config_v1(temp_file_path)
-            mock_load.assert_called_once_with(mock.ANY)
-=======
-             validate_continuouspatch_config_v1(temp_file_path)
-             mock_load.assert_called_once_with(mock.ANY)
->>>>>>> 30c1ba40
-
-    @patch('azext_acrcssc._validators.json.load')
-    def test_validate_continuouspatch_json_invalid_json_should_fail(self, mock_load):
-        with tempfile.NamedTemporaryFile(delete=False) as temp_file:
-            temp_file_path = temp_file.name
-
-        mock_invalid_config = {
-            "repositories": [
-                {
-                    "repository": "docker-local",
-                    "tags": ["v1"],
-                }]
-        }
-        mock_load.return_value = mock_invalid_config
-
-        with patch('os.path.exists', return_value=True), \
-             patch('os.path.isfile', return_value=True), \
-             patch('os.path.getsize', return_value=100), \
-             patch('os.access', return_value=True):
-            self.assertRaises(AzCLIError, validate_continuouspatch_config_v1, temp_file_path)
-
-    @patch('azext_acrcssc._validators.json.load')
-    def test_validate_continuouspatch_json_invalid_tags_should_fail(self, mock_load):
-        with tempfile.NamedTemporaryFile(delete=False) as temp_file:
-            temp_file_path = temp_file.name
-
-        mock_invalid_config = {
-            "repositories": [
-                {
-                    "repository": "docker-local",
-                    "tags": ["v1-patched"],
-                }]
-        }
-        mock_load.return_value = mock_invalid_config
-
-        with patch('os.path.exists', return_value=True), \
-             patch('os.path.isfile', return_value=True), \
-             patch('os.path.getsize', return_value=100), \
-             patch('os.access', return_value=True):
-            self.assertRaises(AzCLIError, validate_continuouspatch_config_v1, temp_file_path)
-
-        mock_invalid_config = {
-            "repositories": [
-                {
-                    "repository": "docker-local",
-                    "tags": ["v1-999"],
-                }],
-        }
-        mock_load.return_value = mock_invalid_config
-
-        with patch('os.path.exists', return_value=True), \
-             patch('os.path.isfile', return_value=True), \
-             patch('os.path.getsize', return_value=100), \
-             patch('os.access', return_value=True):
-            self.assertRaises(AzCLIError, validate_continuouspatch_config_v1, temp_file_path)
-
-    def _setup_cmd(self):
-        cmd = mock.MagicMock()
-        cmd.cli_ctx = DummyCli()
-        return cmd
+# --------------------------------------------------------------------------------------------
+# Copyright (c) Microsoft Corporation. All rights reserved.
+# Licensed under the MIT License. See License.txt in the project root for license information.
+# --------------------------------------------------------------------------------------------
+
+import os
+import tempfile
+import unittest
+from unittest import mock
+from ..._validators import (
+    _validate_schedule, check_continuous_task_exists, validate_continuouspatch_config_v1
+)
+
+from azure.cli.core.azclierror import AzCLIError, InvalidArgumentValueError
+from azure.cli.core.mock import DummyCli
+from unittest.mock import patch
+
+
+class AcrCsscCommandsTests(unittest.TestCase):
+
+    def test_validate_schedule_valid(self):
+        test_cases = [
+            ('1d'),
+            ('5d'),
+            ('10d')
+        ]
+
+        for timespan in test_cases:
+            with self.subTest(timespan=timespan):
+                _validate_schedule(timespan)
+
+    def test_validate_schedule_invalid(self):
+        test_cases = [('df'),('12'),('dd'),('41d'), ('21dd')]
+
+        for timespan in test_cases:
+            self.assertRaises(InvalidArgumentValueError, _validate_schedule, timespan)
+
+    @patch('azext_acrcssc._validators.cf_acr_tasks')
+    def test_check_continuoustask_exists(self, mock_cf_acr_tasks):
+        cmd = self._setup_cmd()
+        registry = mock.MagicMock()
+        registry.id = "/subscriptions/11111111-0000-0000-0000-0000000000006/resourceGroups/test-rg/providers/Microsoft.ContainerRegistry/registries/testregistry"
+        cf_acr_tasks_mock = mock.MagicMock()
+
+        mock_cf_acr_tasks.return_value = cf_acr_tasks_mock
+        cf_acr_tasks_mock.get.return_value = {"name": "my_task"}
+        exists, _ = check_continuous_task_exists(cmd, registry)
+        self.assertTrue(exists)
+
+    @patch('azext_acrcssc._validators.cf_acr_tasks')
+    def test_task_does_not_exist(self, mock_cf_acr_tasks):
+        cmd = self._setup_cmd()
+        registry = mock.MagicMock()
+        registry.id = "/subscriptions/11111111-0000-0000-0000-0000000000006/resourceGroups/test-rg/providers/Microsoft.ContainerRegistry/registries/testregistry"
+        cf_acr_tasks_mock = mock.MagicMock()
+
+        mock_cf_acr_tasks.return_value = cf_acr_tasks_mock
+        cf_acr_tasks_mock.get.return_value = None
+
+        exists, _ = check_continuous_task_exists(cmd, registry)
+        self.assertFalse(exists)
+
+    def test_validate_continuouspatch_file(self):
+        # Create a temporary file for testing
+        with tempfile.NamedTemporaryFile(delete=False) as temp_file:
+            temp_file_path = temp_file.name
+
+        # Test when the file does not exist
+        with patch('os.path.exists', return_value=False):
+            self.assertRaises(AzCLIError, validate_continuouspatch_config_v1, temp_file_path)
+
+        # Test when the path is not a file
+        with patch('os.path.exists', return_value=True), \
+             patch('os.path.isfile', return_value=False):
+            self.assertRaises(AzCLIError, validate_continuouspatch_config_v1, temp_file_path)
+
+        # Test when the file size exceeds the limit
+        with patch('os.path.exists', return_value=True), \
+             patch('os.path.isfile', return_value=True), \
+             patch('os.path.getsize', return_value=10485761):
+            self.assertRaises(AzCLIError, validate_continuouspatch_config_v1, temp_file_path)
+
+        # Test when the file is empty
+        with patch('os.path.exists', return_value=True), \
+             patch('os.path.isfile', return_value=True), \
+             patch('os.path.getsize', return_value=0):
+            self.assertRaises(AzCLIError, validate_continuouspatch_config_v1, temp_file_path)
+
+        # Test when the file is not readable
+        with patch('os.path.exists', return_value=True), \
+             patch('os.path.isfile', return_value=True), \
+             patch('os.path.getsize', return_value=100), \
+             patch('os.access', return_value=False):
+            self.assertRaises(AzCLIError, validate_continuouspatch_config_v1, temp_file_path)
+
+        # Clean up the temporary file
+        os.remove(temp_file_path)
+
+    @patch('azext_acrcssc._validators.json.load')
+    def test_validate_continuouspatch_json_valid_json_should_parse(self, mock_load):
+        with tempfile.NamedTemporaryFile(delete=False) as temp_file:
+            temp_file_path = temp_file.name
+
+        mock_config = {
+            "repositories": [
+                {
+                    "repository": "docker-local",
+                    "tags": ["v1"],
+                    "enabled": True
+                }],
+            "version": "v1"
+        }
+        mock_load.return_value = mock_config
+
+        with patch('os.path.exists', return_value=True), \
+             patch('os.path.isfile', return_value=True), \
+             patch('os.path.getsize', return_value=100), \
+             patch('os.access', return_value=True):
+            validate_continuouspatch_config_v1(temp_file_path)
+            mock_load.assert_called_once_with(mock.ANY)
+
+    @patch('azext_acrcssc._validators.json.load')
+    def test_validate_continuouspatch_json_invalid_json_should_fail(self, mock_load):
+        with tempfile.NamedTemporaryFile(delete=False) as temp_file:
+            temp_file_path = temp_file.name
+
+        mock_invalid_config = {
+            "repositories": [
+                {
+                    "repository": "docker-local",
+                    "tags": ["v1"],
+                }]
+        }
+        mock_load.return_value = mock_invalid_config
+
+        with patch('os.path.exists', return_value=True), \
+             patch('os.path.isfile', return_value=True), \
+             patch('os.path.getsize', return_value=100), \
+             patch('os.access', return_value=True):
+            self.assertRaises(AzCLIError, validate_continuouspatch_config_v1, temp_file_path)
+
+    @patch('azext_acrcssc._validators.json.load')
+    def test_validate_continuouspatch_json_invalid_tags_should_fail(self, mock_load):
+        with tempfile.NamedTemporaryFile(delete=False) as temp_file:
+            temp_file_path = temp_file.name
+
+        mock_invalid_config = {
+            "repositories": [
+                {
+                    "repository": "docker-local",
+                    "tags": ["v1-patched"],
+                }]
+        }
+        mock_load.return_value = mock_invalid_config
+
+        with patch('os.path.exists', return_value=True), \
+             patch('os.path.isfile', return_value=True), \
+             patch('os.path.getsize', return_value=100), \
+             patch('os.access', return_value=True):
+            self.assertRaises(AzCLIError, validate_continuouspatch_config_v1, temp_file_path)
+
+        mock_invalid_config = {
+            "repositories": [
+                {
+                    "repository": "docker-local",
+                    "tags": ["v1-999"],
+                }],
+        }
+        mock_load.return_value = mock_invalid_config
+
+        with patch('os.path.exists', return_value=True), \
+             patch('os.path.isfile', return_value=True), \
+             patch('os.path.getsize', return_value=100), \
+             patch('os.access', return_value=True):
+            self.assertRaises(AzCLIError, validate_continuouspatch_config_v1, temp_file_path)
+
+    def _setup_cmd(self):
+        cmd = mock.MagicMock()
+        cmd.cli_ctx = DummyCli()
+        return cmd