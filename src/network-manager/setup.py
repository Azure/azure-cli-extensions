#!/usr/bin/env python

# --------------------------------------------------------------------------------------------
# Copyright (c) Microsoft Corporation. All rights reserved.
# Licensed under the MIT License. See License.txt in the project root for license information.
# --------------------------------------------------------------------------------------------


from codecs import open
from setuptools import setup, find_packages

# HISTORY.rst entry.
<<<<<<< HEAD
VERSION = '0.5.2'
=======
VERSION = '0.5.3'
>>>>>>> b04eb2b8

# The full list of classifiers is available at
# https://pypi.python.org/pypi?%3Aaction=list_classifiers
CLASSIFIERS = [
    'Development Status :: 4 - Beta',
    'Intended Audience :: Developers',
    'Intended Audience :: System Administrators',
    'Programming Language :: Python',
    'Programming Language :: Python :: 3',
    'Programming Language :: Python :: 3.6',
    'Programming Language :: Python :: 3.7',
    'Programming Language :: Python :: 3.8',
    'License :: OSI Approved :: MIT License',
]

DEPENDENCIES = []

with open('README.md', 'r', encoding='utf-8') as f:
    README = f.read()
with open('HISTORY.rst', 'r', encoding='utf-8') as f:
    HISTORY = f.read()

setup(
    name='virtual-network-manager',
    version=VERSION,
    description='Microsoft Azure Command-Line Tools NetworkManagementClient Extension',
    author='Microsoft Corporation',
    author_email='azpycli@microsoft.com',
    url='https://github.com/Azure/azure-cli-extensions/tree/main/src/network-manager',
    long_description=README + '\n\n' + HISTORY,
    license='MIT',
    classifiers=CLASSIFIERS,
    packages=find_packages(),
    install_requires=DEPENDENCIES,
    package_data={'azext_network_manager': ['azext_metadata.json']},
)<|MERGE_RESOLUTION|>--- conflicted
+++ resolved
@@ -10,11 +10,7 @@
 from setuptools import setup, find_packages
 
 # HISTORY.rst entry.
-<<<<<<< HEAD
-VERSION = '0.5.2'
-=======
 VERSION = '0.5.3'
->>>>>>> b04eb2b8
 
 # The full list of classifiers is available at
 # https://pypi.python.org/pypi?%3Aaction=list_classifiers
