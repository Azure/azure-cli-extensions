--- conflicted
+++ resolved
@@ -104,13 +104,10 @@
 Error_enabling_Features = 'Error while updating agents for enabling features. Please run \"kubectl get pods -n azure-arc\" to check the pods in case of timeout error. Error: {}'
 Error_disabling_Features = 'Error while updating agents for disabling features. Please run \"kubectl get pods -n azure-arc\" to check the pods in case of timeout error. Error: {}'
 Proxy_Kubeconfig_During_Deletion_Fault_Type = 'Encountered proxy kubeconfig during deletion.'
-<<<<<<< HEAD
 Custom_Repository_Disable_Auto_Upgrade_Fault_Type = 'Auto upgrade should be disabled when using custom repository.'
-=======
 Cannot_Create_ClusterRoleBindings_Fault_Type = 'Cannot create cluster role bindings on this Kubernets cluster'
 CC_Provider_Namespace_Not_Registered_Fault_Type = "Connected Cluster Provider MS.K8 namespace not registered"
 Default_Namespace_Does_Not_Exist_Fault_Type = "The default namespace defined in the kubeconfig doesn't exist on the kubernetes cluster."
->>>>>>> 16986033
 CLIENT_PROXY_VERSION = '1.1.0'
 API_SERVER_PORT = 47011
 CLIENT_PROXY_PORT = 47010
