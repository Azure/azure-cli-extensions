# --------------------------------------------------------------------------------------------
# Copyright (c) Microsoft Corporation. All rights reserved.
# Licensed under the MIT License. See License.txt in the project root for license information.
# --------------------------------------------------------------------------------------------


# pylint: disable=line-too-long

Distribution_Enum_Values = ["auto", "generic", "openshift", "rancher_rke", "kind", "k3s", "minikube", "gke", "eks", "aks", "aks_hci", "capz", "aks_engine", "tkg"]
Infrastructure_Enum_Values = ["auto", "generic", "azure", "aws", "gcp", "azure_stack_hci", "azure_stack_hub", "azure_stack_edge", "vsphere"]

Azure_PublicCloudName = 'AZUREPUBLICCLOUD'
Azure_USGovCloudName = 'AZUREUSGOVERNMENTCLOUD'
Azure_DogfoodCloudName = 'AZUREDOGFOOD'
PublicCloud_OriginalName = 'AZURECLOUD'
USGovCloud_OriginalName = 'AZUREUSGOVERNMENT'
Dogfood_RMEndpoint = 'https://api-dogfood.resources.windows-int.net/'
Helm_Environment_File_Fault_Type = 'helm-environment-file-error'
Invalid_Location_Fault_Type = 'location-validation-error'
Load_Kubeconfig_Fault_Type = 'kubeconfig-load-error'
Read_ConfigMap_Fault_Type = 'configmap-read-error'
Get_ResourceProvider_Fault_Type = 'resource-provider-fetch-error'
Get_ConnectedCluster_Fault_Type = 'connected-cluster-fetch-error'
Create_ConnectedCluster_Fault_Type = 'connected-cluster-create-error'
Delete_ConnectedCluster_Fault_Type = 'connected-cluster-delete-error'
Bad_DeleteRequest_Fault_Type = 'bad-delete-request-error'
Cluster_Already_Onboarded_Fault_Type = 'cluster-already-onboarded-error'
Resource_Already_Exists_Fault_Type = 'resource-already-exists-error'
Resource_Does_Not_Exist_Fault_Type = 'resource-does-not-exist-error'
Create_ResourceGroup_Fault_Type = 'resource-group-creation-error'
Add_HelmRepo_Fault_Type = 'helm-repo-add-error'
List_HelmRelease_Fault_Type = 'helm-list-release-error'
KeyPair_Generate_Fault_Type = 'keypair-generation-error'
PublicKey_Export_Fault_Type = 'publickey-export-error'
PrivateKey_Export_Fault_Type = 'privatekey-export-error'
Install_HelmRelease_Fault_Type = 'helm-release-install-error'
Delete_HelmRelease_Fault_Type = 'helm-release-delete-error'
Check_PodStatus_Fault_Type = 'check-pod-status-error'
Kubernetes_Connectivity_FaultType = 'kubernetes-cluster-connection-error'
Helm_Version_Fault_Type = 'helm-not-updated-error'
Check_HelmVersion_Fault_Type = 'helm-version-check-error'
Helm_Installation_Fault_Type = 'helm-not-installed-error'
Check_HelmInstallation_Fault_Type = 'check-helm-installed-error'
Get_HelmRegistery_Path_Fault_Type = 'helm-registry-path-fetch-error'
Pull_HelmChart_Fault_Type = 'helm-chart-pull-error'
Export_HelmChart_Fault_Type = 'helm-chart-export-error'
Get_Kubernetes_Version_Fault_Type = 'kubernetes-get-version-error'
Get_Kubernetes_Distro_Fault_Type = 'kubernetes-get-distribution-error'
Get_Kubernetes_Namespace_Fault_Type = 'kubernetes-get-namespace-error'
Update_Agent_Success = 'Agents for Connected Cluster {} have been updated successfully'
Update_Agent_Failure = 'Error while updating agents. Please run \"kubectl get pods -n azure-arc\" to check the pods in case of timeout error. Error: {}'
Cluster_Info_Not_Found_Type = 'Error while finding current cluster server details'
Kubeconfig_Failed_To_Load_Fault_Type = "failed-to-load-kubeconfig-file"
Proxy_Cert_Path_Does_Not_Exist_Fault_Type = 'proxy-cert-path-does-not-exist-error'
Proxy_Cert_Path_Does_Not_Exist_Error = 'Proxy cert path {} does not exist. Please check the path provided'
<<<<<<< HEAD
Get_Kubernetes_Infra_Fault_Type = 'kubernetes-get-infrastructure-error'
=======
No_Param_Error = 'No parmeters were specified with update command. Please run az connectedk8s update --help to check parameters available for update'
EnableProxy_Conflict_Error = 'Conflict detected: --disable-proxy can not be set with --https-proxy, --http-proxy, --proxy-skip-range and --proxy-cert at the same time. Please run az connectedk8s update --help for more information about the parameters'
>>>>>>> 73da8b3d
<|MERGE_RESOLUTION|>--- conflicted
+++ resolved
@@ -53,9 +53,6 @@
 Kubeconfig_Failed_To_Load_Fault_Type = "failed-to-load-kubeconfig-file"
 Proxy_Cert_Path_Does_Not_Exist_Fault_Type = 'proxy-cert-path-does-not-exist-error'
 Proxy_Cert_Path_Does_Not_Exist_Error = 'Proxy cert path {} does not exist. Please check the path provided'
-<<<<<<< HEAD
 Get_Kubernetes_Infra_Fault_Type = 'kubernetes-get-infrastructure-error'
-=======
 No_Param_Error = 'No parmeters were specified with update command. Please run az connectedk8s update --help to check parameters available for update'
-EnableProxy_Conflict_Error = 'Conflict detected: --disable-proxy can not be set with --https-proxy, --http-proxy, --proxy-skip-range and --proxy-cert at the same time. Please run az connectedk8s update --help for more information about the parameters'
->>>>>>> 73da8b3d
+EnableProxy_Conflict_Error = 'Conflict detected: --disable-proxy can not be set with --https-proxy, --http-proxy, --proxy-skip-range and --proxy-cert at the same time. Please run az connectedk8s update --help for more information about the parameters'