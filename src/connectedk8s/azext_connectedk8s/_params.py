# --------------------------------------------------------------------------------------------
# Copyright (c) Microsoft Corporation. All rights reserved.
# Licensed under the MIT License. See License.txt in the project root for license information.
# --------------------------------------------------------------------------------------------
# pylint: disable=line-too-long
from __future__ import annotations

import os.path
from typing import TYPE_CHECKING

from argcomplete.completers import FilesCompleter
from azure.cli.core.commands.parameters import (
    file_type,
    get_enum_type,
    get_location_type,
    get_three_state_flag,
    tags_type,
)
from azure.cli.core.commands.validators import get_default_location_from_resource_group
from knack.arguments import CaseInsensitiveList, CLIArgumentType

from azext_connectedk8s._constants import (
    AHB_Enum_Values,
    Distribution_Enum_Values,
    Feature_Values,
    Infrastructure_Enum_Values,
)

from ._validators import (
    override_client_request_id_header,
    validate_enable_oidc_issuer_updates,
    validate_gateway_updates,
    validate_private_link_properties,
    validate_self_hosted_issuer,
    validate_workload_identity_updates,
)
from .action import (
    AddConfigurationProtectedSettings,
    AddConfigurationSettings,
)

if TYPE_CHECKING:
    from knack.commands import CLICommand

    from azext_connectedk8s import Connectedk8sCommandsLoader


features_types = CLIArgumentType(nargs="+", choices=CaseInsensitiveList(Feature_Values))


def load_arguments(self: Connectedk8sCommandsLoader, _: CLICommand) -> None:
    pls_arm_id_type = CLIArgumentType(
        options_list=["--private-link-scope-resource-id", "--pls-arm-id"],
        arg_group="PrivateLink",
        help="ARM resource id of the private link scope resource to which this connected cluster is associated.",
        is_preview=True,
    )

    with self.argument_context("connectedk8s connect") as c:
        c.argument("tags", tags_type)
        if os.getenv("AZURE_ACCESS_TOKEN"):
            c.argument("location", arg_type=get_location_type(self.cli_ctx))
        else:
            c.argument(
                "location",
                arg_type=get_location_type(self.cli_ctx),
                validator=get_default_location_from_resource_group,
            )
        c.argument(
            "cluster_name",
            options_list=["--name", "-n"],
            help="The name of the connected cluster.",
        )
        c.argument(
            "kube_config",
            options_list=["--kube-config"],
            help="Path to the kube config file.",
        )
        c.argument(
            "kube_context",
            options_list=["--kube-context"],
            help="Kubconfig context from current machine.",
        )
        c.argument(
            "https_proxy",
            options_list=["--proxy-https"],
            arg_group="Proxy",
            help="Https proxy URL to be used.",
        )
        c.argument(
            "http_proxy",
            options_list=["--proxy-http"],
            arg_group="Proxy",
            help="Http proxy URL to be used.",
        )
        c.argument(
            "no_proxy",
            options_list=["--proxy-skip-range"],
            arg_group="Proxy",
            help="List of URLs/CIDRs for which proxy should not to be used.",
        )
        c.argument(
            "proxy_cert",
            options_list=["--proxy-cert", "--custom-ca-cert"],
            arg_group="Proxy",
            type=file_type,
            completer=FilesCompleter(),  # type: ignore[no-untyped-call]
            help="Path to the certificate file for proxy or custom Certificate Authority",
        )
        c.argument(
            "distribution",
            options_list=["--distribution"],
            help="The Kubernetes distribution which will be running on this connected cluster.",
            arg_type=get_enum_type(Distribution_Enum_Values),
        )
        c.argument(
            "distribution_version",
            help="The Kubernetes distribution version of the connected cluster.",
        )
        c.argument(
            "infrastructure",
            options_list=["--infrastructure"],
            help="The infrastructure on which the Kubernetes cluster represented by this connected cluster will be running on.",
            arg_type=get_enum_type(Infrastructure_Enum_Values),
        )
        c.argument(
            "azure_hybrid_benefit",
            help="Flag to enable/disable Azure Hybrid Benefit feature.",
            arg_type=get_enum_type(AHB_Enum_Values),
        )
        c.argument(
            "disable_auto_upgrade",
            options_list=["--disable-auto-upgrade"],
            action="store_true",
            help="Flag to disable auto upgrade of arc agents.",
        )
        c.argument(
            "cl_oid",
            options_list=["--custom-locations-oid"],
            help="OID of 'custom-locations' app",
        )
        c.argument(
            "enable_private_link",
            arg_type=get_three_state_flag(),
            arg_group="PrivateLink",
            help="Flag to enable/disable private link support on a connected cluster resource. Allowed values: false, true.",
            is_preview=True,
            validator=validate_private_link_properties,
        )
        c.argument("private_link_scope_resource_id", pls_arm_id_type)
        c.argument(
            "onboarding_timeout",
            options_list=["--onboarding-timeout"],
            arg_group="Timeout",
            help="Time required (in seconds) for the arc-agent pods to be installed on the kubernetes cluster. Override this value if the hardware/network constraints on your cluster requires more time for installing the arc-agent pods.",
        )
        c.argument(
            "no_wait",
            options_list=["--no-wait"],
            arg_group="Timeout",
            help="Do not wait for the long-running operation to finish.",
        )
        c.argument(
            "correlation_id",
            options_list=["--correlation-id"],
            help="A guid that is used to internally track the source of cluster onboarding. Please do not modify it unless advised",
            validator=override_client_request_id_header,
        )
        c.argument(
            "container_log_path",
            help="Override the default container log path to enable fluent-bit logging",
        )
        c.argument(
            "skip_ssl_verification",
            action="store_true",
            help="Skip SSL verification for any cluster connection.",
        )
        c.argument(
            "yes",
            options_list=["--yes", "-y"],
            help="Do not prompt for confirmation.",
            action="store_true",
        )
        c.argument(
            "enable_oidc_issuer",
            arg_type=get_three_state_flag(),
            options_list=["--enable-oidc-issuer"],
            arg_group="Workload Identity",
            help="Enable creation of OIDC issuer url used for workload identity federation",
            is_preview=True,
        )
        c.argument(
            "self_hosted_issuer",
            options_list=["--self-hosted-issuer"],
            arg_group="Workload Identity",
            help="Self hosted issuer url for public cloud clusters - AKS, GKE, EKS",
            is_preview=True,
            validator=validate_self_hosted_issuer,
        )
        c.argument(
            "enable_workload_identity",
            arg_type=get_three_state_flag(),
            options_list=["--enable-workload-identity", "--enable-wi"],
            arg_group="Workload Identity",
            help="Enable workload identity webhook",
            is_preview=True,
        )
        c.argument(
            "gateway_resource_id",
            options_list=["--gateway-resource-id"],
            arg_group="Gateway",
            help="ArmID of the Arc Gateway resource.",
            is_preview=True,
        )
        c.argument(
            "configuration_settings",
            options_list=["--configuration-settings", "--config"],
            action=AddConfigurationSettings,
            nargs="+",
            help="Configuration Settings as key=value pair.  Repeat parameter for each setting. Do not use this for secrets, as this value is returned in response.",
            is_preview=True,
        )
        c.argument(
            "configuration_protected_settings",
            options_list=["--config-protected-settings", "--config-protected"],
            action=AddConfigurationProtectedSettings,
            nargs="+",
            help="Configuration Protected Settings as key=value pair.  Repeat parameter for each setting.  Only the key is returned in response, the value is not.",
            is_preview=True,
        )

    with self.argument_context("connectedk8s update") as c:
        c.argument("tags", tags_type)
        c.argument(
            "cluster_name",
            options_list=["--name", "-n"],
            id_part="name",
            help="The name of the connected cluster.",
        )
        c.argument(
            "kube_config",
            options_list=["--kube-config"],
            help="Path to the kube config file.",
        )
        c.argument(
            "kube_context",
            options_list=["--kube-context"],
            help="Kubconfig context from current machine.",
        )
        c.argument(
            "https_proxy",
            options_list=["--proxy-https"],
            arg_group="Proxy",
            help="Https proxy URL to be used.",
        )
        c.argument(
            "http_proxy",
            options_list=["--proxy-http"],
            arg_group="Proxy",
            help="Http proxy URL to be used.",
        )
        c.argument(
            "no_proxy",
            options_list=["--proxy-skip-range"],
            arg_group="Proxy",
            help="List of URLs/CIDRs for which proxy should not to be used.",
        )
        c.argument(
            "distribution",
            help="The Kubernetes distribution which will be running on this connected cluster.",
            arg_type=get_enum_type(Distribution_Enum_Values),
        )
        c.argument(
            "distribution_version",
            help="The Kubernetes distribution version of the connected cluster.",
        )
        c.argument(
            "azure_hybrid_benefit",
            help="Flag to enable/disable Azure Hybrid Benefit feature.",
            arg_type=get_enum_type(AHB_Enum_Values),
        )
        c.argument(
            "proxy_cert",
            options_list=["--proxy-cert", "--custom-ca-cert"],
            arg_group="Proxy",
            type=file_type,
            completer=FilesCompleter(),  # type: ignore[no-untyped-call]
            help="Path to the certificate file for proxy or custom Certificate Authority",
        )
        c.argument(
            "disable_proxy",
            options_list=["--disable-proxy"],
            arg_group="Proxy",
            action="store_true",
            help="Disables proxy settings for agents",
        )
        c.argument(
            "auto_upgrade",
            options_list=["--auto-upgrade"],
            help="Flag to enable/disable auto upgrade of arc agents. By default, auto upgrade of agents is enabled.",
            arg_type=get_enum_type(["true", "false"]),
        )
        c.argument(
            "container_log_path",
            help="Override the default container log path to enable fluent-bit logging",
        )
        c.argument(
            "skip_ssl_verification",
            action="store_true",
            help="Skip SSL verification for any cluster connection.",
        )
        c.argument(
            "yes",
            options_list=["--yes", "-y"],
            help="Do not prompt for confirmation.",
            action="store_true",
        )
        c.argument(
            "enable_oidc_issuer",
            arg_type=get_three_state_flag(),
            options_list=["--enable-oidc-issuer"],
            arg_group="Workload Identity",
            help="Enable creation of OIDC issuer url used for workload identity federation",
            is_preview=True,
            validator=validate_enable_oidc_issuer_updates,
        )
        c.argument(
            "self_hosted_issuer",
            options_list=["--self-hosted-issuer"],
            arg_group="Workload Identity",
            help="Self hosted issuer url for public cloud clusters - AKS, GKE, EKS",
            is_preview=True,
            validator=validate_self_hosted_issuer,
        )
        c.argument(
            "enable_workload_identity",
            arg_type=get_three_state_flag(),
            options_list=["--enable-workload-identity", "--enable-wi"],
            arg_group="Workload Identity",
            help="Enable workload identity webhook",
            is_preview=True,
            validator=validate_workload_identity_updates,
        )
        c.argument(
            "disable_workload_identity",
            arg_type=get_three_state_flag(),
            options_list=["--disable-workload-identity", "--disable-wi"],
            arg_group="Workload Identity",
            help="Disable workload identity webhook",
            is_preview=True,
            validator=validate_workload_identity_updates,
        )
        c.argument(
            "gateway_resource_id",
            options_list=["--gateway-resource-id"],
            arg_group="Gateway",
            help="ArmID of the Arc Gateway resource.",
            validator=validate_gateway_updates,
            is_preview=True,
        )
        c.argument(
            "disable_gateway",
            arg_type=get_three_state_flag(),
            options_list=["--disable-gateway"],
            arg_group="Gateway",
            help="Flag to disable Arc Gateway",
            validator=validate_gateway_updates,
            is_preview=True,
        )
        c.argument(
            "configuration_settings",
            options_list=["--configuration-settings", "--config"],
            action=AddConfigurationSettings,
            nargs="+",
            help="Configuration Settings as key=value pair.  Repeat parameter for each setting. Do not use this for secrets, as this value is returned in response.",
            is_preview=True,
        )
        c.argument(
            "configuration_protected_settings",
            options_list=["--config-protected-settings", "--config-protected"],
            action=AddConfigurationProtectedSettings,
            nargs="+",
            help="Configuration Protected Settings as key=value pair.  Repeat parameter for each setting.  Only the key is returned in response, the value is not.",
            is_preview=True,
        )

    with self.argument_context("connectedk8s upgrade") as c:
        c.argument(
            "cluster_name",
            options_list=["--name", "-n"],
            id_part="name",
            help="The name of the connected cluster.",
        )
        c.argument(
            "kube_config",
            options_list=["--kube-config"],
            help="Path to the kube config file.",
        )
        c.argument(
            "kube_context",
            options_list=["--kube-context"],
            help="Kubconfig context from current machine.",
        )
        c.argument(
            "arc_agent_version",
            options_list=["--agent-version"],
            help="Version of agent to update the helm charts to.",
        )
        c.argument(
            "skip_ssl_verification",
            action="store_true",
            help="Skip SSL verification for any cluster connection.",
        )
        c.argument(
            "upgrade_timeout",
            options_list=["--upgrade-timeout"],
            help="Time required (in seconds) for the arc-agent pods to be upgraded on the kubernetes cluster. Override this value if the hardware/network constraints on your cluster requires more time for upgrading the arc-agent pods.",
        )

    with self.argument_context("connectedk8s enable-features") as c:
        c.argument(
            "cluster_name",
            options_list=["--name", "-n"],
            id_part="name",
            help="The name of the connected cluster.",
        )
        c.argument(
            "kube_config",
            options_list=["--kube-config"],
            help="Path to the kube config file.",
        )
        c.argument(
            "kube_context",
            options_list=["--kube-context"],
            help="Kubconfig context from current machine.",
        )
        c.argument(
            "features",
            features_types,
            options_list=["--features"],
            help="Space-separated list of features you want to enable.",
        )
        c.argument(
            "azrbac_client_id",
            options_list=["--app-id"],
            arg_group="Azure RBAC",
            help="Application ID for enabling Azure RBAC.",
            deprecate_info=c.deprecate(hide=True),
        )
        c.argument(
            "azrbac_client_secret",
            options_list=["--app-secret"],
            arg_group="Azure RBAC",
            help="Application secret for enabling Azure RBAC.",
            deprecate_info=c.deprecate(hide=True),
        )
        c.argument(
            "azrbac_skip_authz_check",
            options_list=["--skip-azure-rbac-list"],
            arg_group="Azure RBAC",
            help="Comma separated list of names of usernames/email/oid. Azure RBAC will be skipped for these users. Specify when enabling azure-rbac.",
        )
        c.argument(
            "cl_oid",
            options_list=["--custom-locations-oid"],
            help="OID of 'custom-locations' app",
        )
        c.argument(
            "skip_ssl_verification",
            action="store_true",
            help="Skip SSL verification for any cluster connection.",
        )

    with self.argument_context("connectedk8s disable-features") as c:
        c.argument(
            "cluster_name",
            options_list=["--name", "-n"],
            id_part="name",
            help="The name of the connected cluster.",
        )
        c.argument(
            "kube_config",
            options_list=["--kube-config"],
            help="Path to the kube config file.",
        )
        c.argument(
            "kube_context",
            options_list=["--kube-context"],
            help="Kubconfig context from current machine.",
        )
        c.argument(
            "features",
            features_types,
            options_list=["--features"],
            help="Space-separated list of features you want to disable.",
        )
        c.argument(
            "skip_ssl_verification",
            action="store_true",
            help="Skip SSL verification for any cluster connection.",
        )
        c.argument(
            "yes",
            options_list=["--yes", "-y"],
            help="Do not prompt for confirmation.",
            action="store_true",
        )

    with self.argument_context("connectedk8s list") as c:
        pass

    with self.argument_context("connectedk8s show") as c:
        c.argument(
            "cluster_name",
            options_list=["--name", "-n"],
            id_part="name",
            help="The name of the connected cluster.",
        )

    with self.argument_context("connectedk8s delete") as c:
        c.argument(
            "cluster_name",
            options_list=["--name", "-n"],
            id_part="name",
            help="The name of the connected cluster.",
        )
        c.argument(
            "kube_config",
            options_list=["--kube-config"],
            help="Path to the kube config file.",
        )
        c.argument(
            "kube_context",
            options_list=["--kube-context"],
            help="Kubconfig context from current machine.",
        )
        c.argument(
            "force_delete",
            options_list=["--force"],
            help="Force delete to remove all azure-arc resources from the cluster.",
            action="store_true",
        )
        c.argument(
            "skip_ssl_verification",
            action="store_true",
            help="Skip SSL verification for any cluster connection.",
        )
        c.argument(
            "yes",
            options_list=["--yes", "-y"],
            help="Do not prompt for confirmation.",
            action="store_true",
        )

    with self.argument_context("connectedk8s proxy") as c:
        c.argument(
            "cluster_name",
            options_list=["--name", "-n"],
            id_part="name",
            help="The name of the connected cluster.",
        )
        c.argument(
            "token",
            options_list=["--token"],
            help="Service account token to use to authenticate to the kubernetes cluster.",
        )
        c.argument(
            "context_name",
            options_list=["--kube-context"],
            help="If specified, overwrite the default context name.",
        )
        c.argument(
            "path",
            options_list=["--file", "-f"],
            type=file_type,
            completer=FilesCompleter(),  # type: ignore[no-untyped-call]
            default=os.path.join(os.path.expanduser("~"), ".kube", "config"),
            help="Kubernetes configuration file to update. If not provided, updates the file '~/.kube/config'. Use '-' to print YAML to stdout instead.",
        )
        c.argument(
            "api_server_port",
            options_list=["--port"],
            help="Port used for accessing connected cluster.",
        )

<<<<<<< HEAD
    with self.argument_context('connectedk8s proxy') as c:
        c.argument('cluster_name', options_list=['--name', '-n'], id_part='name', help='The name of the connected cluster.')
        c.argument('token', options_list=['--token'], help='Service account token to use to authenticate to the kubernetes cluster.')
        c.argument('context_name', options_list=['--kube-context'], help='If specified, overwrite the default context name.')
        c.argument('path', options_list=['--file', '-f'], type=file_type, completer=FilesCompleter(), default=os.path.join(os.path.expanduser('~'), '.kube', 'config'), help="Kubernetes configuration file to update. If not provided, updates the file '~/.kube/config'. Use '-' to print YAML to stdout instead.")
        c.argument('api_server_port', options_list=['--port'], help='Port used for accessing connected cluster.')

    with self.argument_context('connectedk8s troubleshoot') as c:
        c.argument('cluster_name', options_list=['--name', '-n'], id_part='name', help='The name of the connected cluster.')
=======
    with self.argument_context("connectedk8s troubleshoot") as c:
        c.argument("tags", tags_type)
        c.argument(
            "cluster_name",
            options_list=["--name", "-n"],
            help="The name of the connected cluster.",
        )
        c.argument(
            "kube_config",
            options_list=["--kube-config"],
            help="Path to the kube config file.",
        )
        c.argument(
            "kube_context",
            options_list=["--kube-context"],
            help="Kubeconfig context from current machine.",
        )
        c.argument(
            "skip_ssl_verification",
            action="store_true",
            help="Skip SSL verification for any cluster connection.",
        )
>>>>>>> ea3971a5
<|MERGE_RESOLUTION|>--- conflicted
+++ resolved
@@ -583,17 +583,6 @@
             help="Port used for accessing connected cluster.",
         )
 
-<<<<<<< HEAD
-    with self.argument_context('connectedk8s proxy') as c:
-        c.argument('cluster_name', options_list=['--name', '-n'], id_part='name', help='The name of the connected cluster.')
-        c.argument('token', options_list=['--token'], help='Service account token to use to authenticate to the kubernetes cluster.')
-        c.argument('context_name', options_list=['--kube-context'], help='If specified, overwrite the default context name.')
-        c.argument('path', options_list=['--file', '-f'], type=file_type, completer=FilesCompleter(), default=os.path.join(os.path.expanduser('~'), '.kube', 'config'), help="Kubernetes configuration file to update. If not provided, updates the file '~/.kube/config'. Use '-' to print YAML to stdout instead.")
-        c.argument('api_server_port', options_list=['--port'], help='Port used for accessing connected cluster.')
-
-    with self.argument_context('connectedk8s troubleshoot') as c:
-        c.argument('cluster_name', options_list=['--name', '-n'], id_part='name', help='The name of the connected cluster.')
-=======
     with self.argument_context("connectedk8s troubleshoot") as c:
         c.argument("tags", tags_type)
         c.argument(
@@ -615,5 +604,4 @@
             "skip_ssl_verification",
             action="store_true",
             help="Skip SSL verification for any cluster connection.",
-        )
->>>>>>> ea3971a5
+        )