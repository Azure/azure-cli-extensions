# --------------------------------------------------------------------------------------------
# Copyright (c) Microsoft Corporation. All rights reserved.
# Licensed under the MIT License. See License.txt in the project root for license information.
# --------------------------------------------------------------------------------------------
import azext_connectedk8s._constants as consts


from os import name
from azure.cli.core.azclierror import ArgumentUsageError


def example_name_or_id_validator(cmd, namespace):
    # Example of a storage account name or ID validator.
    from azure.cli.core.commands.client_factory import get_subscription_id
    from msrestazure.tools import is_valid_resource_id, resource_id
    if namespace.storage_account:
        if not is_valid_resource_id(namespace.RESOURCE):
            namespace.storage_account = resource_id(
                subscription=get_subscription_id(cmd.cli_ctx),
                resource_group=namespace.resource_group_name,
                namespace='Microsoft.Storage',
                type='storageAccounts',
                name=namespace.storage_account
            )


<<<<<<< HEAD
def validate_private_link_properties(namespace):
    if not namespace.enable_private_link and namespace.private_link_scope_resource_id:
        raise ArgumentUsageError("Conflicting private link parameters received. The parameter '--private-link-scope-resource-id' should not be set if '--enable-private-link' is passed as null or False.")
    if namespace.enable_private_link is True and not namespace.private_link_scope_resource_id:
        raise ArgumentUsageError("The parameter '--private-link-scope-resource-id' was not provided. It is mandatory to pass this parameter for enabling private link on the connected cluster resource.")
=======
def override_client_request_id_header(cmd, namespace):
    if namespace.correlation_id is not None:
        cmd.cli_ctx.data['headers'][consts.Client_Request_Id_Header] = namespace.correlation_id
    else:
        cmd.cli_ctx.data['headers'][consts.Client_Request_Id_Header] = consts.Default_Onboarding_Source_Tracking_Guid
>>>>>>> 99dd4ab6
<|MERGE_RESOLUTION|>--- conflicted
+++ resolved
@@ -24,16 +24,15 @@
             )
 
 
-<<<<<<< HEAD
 def validate_private_link_properties(namespace):
     if not namespace.enable_private_link and namespace.private_link_scope_resource_id:
         raise ArgumentUsageError("Conflicting private link parameters received. The parameter '--private-link-scope-resource-id' should not be set if '--enable-private-link' is passed as null or False.")
     if namespace.enable_private_link is True and not namespace.private_link_scope_resource_id:
         raise ArgumentUsageError("The parameter '--private-link-scope-resource-id' was not provided. It is mandatory to pass this parameter for enabling private link on the connected cluster resource.")
-=======
+
+
 def override_client_request_id_header(cmd, namespace):
     if namespace.correlation_id is not None:
         cmd.cli_ctx.data['headers'][consts.Client_Request_Id_Header] = namespace.correlation_id
     else:
-        cmd.cli_ctx.data['headers'][consts.Client_Request_Id_Header] = consts.Default_Onboarding_Source_Tracking_Guid
->>>>>>> 99dd4ab6
+        cmd.cli_ctx.data['headers'][consts.Client_Request_Id_Header] = consts.Default_Onboarding_Source_Tracking_Guid