# --------------------------------------------------------------------------------------------
# Copyright (c) Microsoft Corporation. All rights reserved.
# Licensed under the MIT License. See License.txt in the project root for license information.
# --------------------------------------------------------------------------------------------

import sys
import os
import platform
import base64
import json
import requests
import yaml
import time
import azext_connectedk8s._constants as consts
from base64 import b64encode, b64decode
from azure.cli.core._profile import Profile
from azure.cli.core import telemetry
from azure.cli.core.azclierror import CLIInternalError
from psutil import (
    process_iter,
    NoSuchProcess,
    AccessDenied,
    ZombieProcess,
    net_connections,
)
from knack.log import get_logger
<<<<<<< HEAD
from azure.cli.core.auth.msal_authentication import ServicePrincipalCredential

=======
>>>>>>> d7e778c5
logger = get_logger(__name__)


def check_if_port_is_open(port):
    try:
        connections = net_connections(kind="inet")
        for tup in connections:
            if int(tup[3][1]) == int(port):
                return True
    except Exception as e:
        telemetry.set_exception(
            exception=e,
            fault_type=consts.Port_Check_Fault_Type,
            summary="Failed to check if port is in use.",
        )
        if platform.system() != "Darwin":
            logger.info("Failed to check if port is in use. " + str(e))
        return False
    return False


def close_subprocess_and_raise_cli_error(proc_subprocess, msg):
    proc_subprocess.terminate()
    raise CLIInternalError(msg)


def check_if_csp_is_running(clientproxy_process):
    return clientproxy_process.poll() is None


def make_api_call_with_retries(
    uri, data, method, tls_verify, fault_type, summary, cli_error, clientproxy_process
):
    for i in range(consts.API_CALL_RETRIES):
        try:
            response = requests.request(method, uri, json=data, verify=tls_verify)
            return response
        except Exception as e:
            time.sleep(5)
            if i != consts.API_CALL_RETRIES - 1:
                pass
            else:
                telemetry.set_exception(
                    exception=e, fault_type=fault_type, summary=summary
                )
                close_subprocess_and_raise_cli_error(
                    clientproxy_process, cli_error + str(e)
                )


def fetch_pop_publickey_kid(api_server_port, clientproxy_process):
    requestbody = {}
    poppublickey_uri = f"https://localhost:{api_server_port}/identity/poppublickey"
    # Needed to prevent skip tls warning from printing to the console
    original_stderr = sys.stderr
    f = open(os.devnull, "w")
    sys.stderr = f

    get_publickey_response = make_api_call_with_retries(
        poppublickey_uri,
        requestbody,
        "get",
        False,
        consts.Get_PublicKey_Info_Fault_Type,
        "Failed to fetch public key info from clientproxy",
        "Failed to fetch public key info from client proxy",
        clientproxy_process,
    )

    sys.stderr = original_stderr
    publickey_info = json.loads(get_publickey_response.text)
    kid = publickey_info["publicKey"]["kid"]

    return kid


def fetch_and_post_at_to_csp(cmd, api_server_port, tenant_id, kid, clientproxy_process):
    req_cnfJSON = {"kid": kid, "xms_ksl": "sw"}
    req_cnf = base64.urlsafe_b64encode(json.dumps(req_cnfJSON).encode("utf-8")).decode(
        "utf-8"
    )

    # remove padding '=' character
    if req_cnf[len(req_cnf) - 1] == "=":
        req_cnf = req_cnf[:-1]

    token_data = {"token_type": "pop", "key_id": kid, "req_cnf": req_cnf}
    profile = Profile(cli_ctx=cmd.cli_ctx)
    try:
<<<<<<< HEAD
        credential, _, _ = profile.get_login_credentials(
            subscription_id=profile.get_subscription()["id"],
            resource=consts.KAP_1P_Server_App_Scope,
        )
        if isinstance(credential._credential, ServicePrincipalCredential):
            # This is a workaround to fix the issue where the token is not being refreshed
            # https://github.com/AzureAD/microsoft-authentication-library-for-python/pull/692
            credential._credential.remove_tokens_for_client()
        accessToken = credential.get_token(
            consts.KAP_1P_Server_App_Scope, data=token_data
        )
=======
        credential, _, _ = profile.get_login_credentials(subscription_id=profile.get_subscription()["id"],
                                                         resource=consts.KAP_1P_Server_App_Scope)
        accessToken = credential.get_token(consts.KAP_1P_Server_App_Scope, data=token_data)
>>>>>>> d7e778c5
        jwtToken = accessToken.token
    except Exception as e:
        telemetry.set_exception(
            exception=e,
            fault_type=consts.Post_AT_To_ClientProxy_Failed_Fault_Type,
            summary="Failed to fetch access token using the PoP public key sent by client proxy",
        )
        close_subprocess_and_raise_cli_error(
            clientproxy_process, "Failed to post access token to client proxy" + str(e)
        )

    jwtTokenData = {
        "accessToken": jwtToken,
        "serverId": consts.KAP_1P_Server_AppId,
        "tenantID": tenant_id,
        "kid": kid,
    }
    post_at_uri = f"https://localhost:{api_server_port}/identity/at"
    # Needed to prevent skip tls warning from printing to the console
    original_stderr = sys.stderr
    f = open(os.devnull, "w")
    sys.stderr = f
    post_at_response = make_api_call_with_retries(
        post_at_uri,
        jwtTokenData,
        "post",
        False,
        consts.PublicKey_Export_Fault_Type,
        "Failed to post access token to client proxy",
        "Failed to post access token to client proxy",
        clientproxy_process,
    )

    sys.stderr = original_stderr
    return post_at_response


def insert_token_in_kubeconfig(data, token):
    b64kubeconfig = data["kubeconfigs"][0]["value"]
    decoded_kubeconfig_str = b64decode(b64kubeconfig).decode("utf-8")
    dict_yaml = yaml.safe_load(decoded_kubeconfig_str)
    dict_yaml["users"][0]["user"]["token"] = token
    kubeconfig = yaml.dump(dict_yaml).encode("utf-8")
    b64kubeconfig = b64encode(kubeconfig).decode("utf-8")
    return b64kubeconfig


def check_process(processName):
    """
    Check if there is any running process that contains the given name processName.
    """
    for proc in process_iter():
        try:
            if proc.name().startswith(processName):
                return True
        except (NoSuchProcess, AccessDenied, ZombieProcess):
            pass
    return False<|MERGE_RESOLUTION|>--- conflicted
+++ resolved
@@ -24,11 +24,6 @@
     net_connections,
 )
 from knack.log import get_logger
-<<<<<<< HEAD
-from azure.cli.core.auth.msal_authentication import ServicePrincipalCredential
-
-=======
->>>>>>> d7e778c5
 logger = get_logger(__name__)
 
 
@@ -118,23 +113,9 @@
     token_data = {"token_type": "pop", "key_id": kid, "req_cnf": req_cnf}
     profile = Profile(cli_ctx=cmd.cli_ctx)
     try:
-<<<<<<< HEAD
-        credential, _, _ = profile.get_login_credentials(
-            subscription_id=profile.get_subscription()["id"],
-            resource=consts.KAP_1P_Server_App_Scope,
-        )
-        if isinstance(credential._credential, ServicePrincipalCredential):
-            # This is a workaround to fix the issue where the token is not being refreshed
-            # https://github.com/AzureAD/microsoft-authentication-library-for-python/pull/692
-            credential._credential.remove_tokens_for_client()
-        accessToken = credential.get_token(
-            consts.KAP_1P_Server_App_Scope, data=token_data
-        )
-=======
         credential, _, _ = profile.get_login_credentials(subscription_id=profile.get_subscription()["id"],
                                                          resource=consts.KAP_1P_Server_App_Scope)
         accessToken = credential.get_token(consts.KAP_1P_Server_App_Scope, data=token_data)
->>>>>>> d7e778c5
         jwtToken = accessToken.token
     except Exception as e:
         telemetry.set_exception(
