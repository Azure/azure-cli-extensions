# --------------------------------------------------------------------------------------------
# Copyright (c) Microsoft Corporation. All rights reserved.
# Licensed under the MIT License. See License.txt in the project root for license information.
# --------------------------------------------------------------------------------------------

import errno
from logging import exception
import os
import json
import tempfile
import time
from subprocess import Popen, PIPE, run, STDOUT, call, DEVNULL
from base64 import b64encode, b64decode
import stat
import platform
from azure.core.exceptions import ClientAuthenticationError
import yaml
import requests
import urllib.request
import signal
from _thread import interrupt_main
from psutil import process_iter, NoSuchProcess, AccessDenied, ZombieProcess, net_connections
from knack.util import CLIError
from knack.log import get_logger
from knack.prompting import prompt_y_n
from knack.prompting import NoTTYException
from azure.cli.core.commands.client_factory import get_subscription_id
from azure.cli.core._profile import Profile
from azure.cli.core.util import sdk_no_wait
from azure.cli.core import telemetry
from msrestazure.azure_exceptions import CloudError
from kubernetes import client as kube_client, config
from Crypto.IO import PEM
from Crypto.PublicKey import RSA
from Crypto.Util import asn1
from azext_connectedk8s._client_factory import _graph_client_factory
from azext_connectedk8s._client_factory import cf_resource_groups
from azext_connectedk8s._client_factory import _resource_client_factory
from azext_connectedk8s._client_factory import _resource_providers_client
from azext_connectedk8s._client_factory import get_graph_client_service_principals
import azext_connectedk8s._constants as consts
import azext_connectedk8s._utils as utils
from glob import glob
from .vendored_sdks.models import ConnectedCluster, ConnectedClusterIdentity
from threading import Timer, Thread
import sys
logger = get_logger(__name__)
# pylint:disable=unused-argument
# pylint: disable=too-many-locals
# pylint: disable=too-many-branches
# pylint: disable=too-many-statements
# pylint: disable=line-too-long


def create_connectedk8s(cmd, client, resource_group_name, cluster_name, https_proxy="", http_proxy="", no_proxy="", proxy_cert="", location=None,
                        kube_config=None, kube_context=None, no_wait=False, tags=None, distribution='auto', infrastructure='auto',
                        disable_auto_upgrade=False):
    logger.warning("Ensure that you have the latest helm version installed before proceeding.")
    logger.warning("This operation might take a while...\n")

    # Setting subscription id
    subscription_id = get_subscription_id(cmd.cli_ctx)

    # Send cloud information to telemetry
    azure_cloud = send_cloud_telemetry(cmd)

    # Fetching Tenant Id
    graph_client = _graph_client_factory(cmd.cli_ctx)
    onboarding_tenant_id = graph_client.config.tenant_id

    # Setting kubeconfig
    kube_config = set_kube_config(kube_config)

    # Escaping comma, forward slash present in https proxy urls, needed for helm params.
    https_proxy = escape_proxy_settings(https_proxy)

    # Escaping comma, forward slash present in http proxy urls, needed for helm params.
    http_proxy = escape_proxy_settings(http_proxy)

    # Escaping comma, forward slash present in no proxy urls, needed for helm params.
    no_proxy = escape_proxy_settings(no_proxy)

    # check whether proxy cert path exists
    if proxy_cert != "" and (not os.path.exists(proxy_cert)):
        telemetry.set_user_fault()
        telemetry.set_exception(fault_type=consts.Proxy_Cert_Path_Does_Not_Exist_Fault_Type,
                                summary='Proxy cert path does not exist')
        raise CLIError(str.format(consts.Proxy_Cert_Path_Does_Not_Exist_Error, proxy_cert))

    proxy_cert = proxy_cert.replace('\\', r'\\\\')

    # Checking whether optional extra values file has been provided.
    values_file_provided, values_file = utils.get_values_file()

    # Validate the helm environment file for Dogfood.
    dp_endpoint_dogfood = None
    release_train_dogfood = None
    if cmd.cli_ctx.cloud.endpoints.resource_manager == consts.Dogfood_RMEndpoint:
        azure_cloud = consts.Azure_DogfoodCloudName
        dp_endpoint_dogfood, release_train_dogfood = validate_env_file_dogfood(values_file, values_file_provided)

    # Loading the kubeconfig file in kubernetes client configuration
    load_kube_config(kube_config, kube_context)
    configuration = kube_client.Configuration()

    # Checking the connection to kubernetes cluster.
    # This check was added to avoid large timeouts when connecting to AAD Enabled AKS clusters
    # if the user had not logged in.
    check_kube_connection(configuration)

    required_node_exists = check_linux_amd64_node(configuration)
    if not required_node_exists:
        telemetry.set_user_fault()
        telemetry.set_exception(fault_type=consts.Linux_Amd64_Node_Not_Exists,
                                summary="Couldn't find any node on the kubernetes cluster with the architecture type 'amd64' and OS 'linux'")
        raise CLIError("Couldn't connect this Kubernetes cluster to Azure Arc as it doesn't have any nodes with OS 'linux' and architecture 'amd64'. Learn more at {}".format("https://aka.ms/ArcK8sSupportedOSArchitecture"))

    # Get kubernetes cluster info
    kubernetes_version = get_server_version(configuration)
    current_version_minor = kubernetes_version.split('.')[1]
    try:
        latest_kubernetes_version = utils.get_latest_kubernetes_version()
        latest_version_minor = latest_kubernetes_version.split('.')[1]
        if int(current_version_minor) < int(latest_version_minor) - 2:
            logger.warning("The Kubernetes cluster you are trying to connect to Azure Arc is of version {}, which is out of Azure Arc's support window. Learn more at {}".format(kubernetes_version, "https://aka.ms/ArcK8sVersionSupportPolicy"))
    except Exception as e:
        logger.warning("Please ensure that the version of your Kubernetes cluster is within the Azure Arc's support window. Learn more at {}".format("https://aka.ms/ArcK8sVersionSupportPolicy"))

    if distribution == 'auto':
        kubernetes_distro = get_kubernetes_distro(configuration)  # (cluster heuristics)
    else:
        kubernetes_distro = distribution
    if infrastructure == 'auto':
        kubernetes_infra = get_kubernetes_infra(configuration)  # (cluster heuristics)
    else:
        kubernetes_infra = infrastructure

    kubernetes_properties = {
        'Context.Default.AzureCLI.KubernetesVersion': kubernetes_version,
        'Context.Default.AzureCLI.KubernetesDistro': kubernetes_distro,
        'Context.Default.AzureCLI.KubernetesInfra': kubernetes_infra
    }
    telemetry.add_extension_event('connectedk8s', kubernetes_properties)

    # Checking if it is an AKS cluster
    is_aks_cluster = check_aks_cluster(kube_config, kube_context)
    if is_aks_cluster:
        logger.warning("The cluster you are trying to connect to Azure Arc is an Azure Kubernetes Service (AKS) cluster. While Arc onboarding an AKS cluster is possible, it's not necessary. Learn more at {}.".format(" https://go.microsoft.com/fwlink/?linkid=2144200"))

    # Checking helm installation
    check_helm_install(kube_config, kube_context)

    # Check helm version
    helm_version = check_helm_version(kube_config, kube_context)
    telemetry.add_extension_event('connectedk8s', {'Context.Default.AzureCLI.HelmVersion': helm_version})

    # Check for faulty pre-release helm versions
    if "3.3.0-rc" in helm_version:
        telemetry.set_user_fault()
        raise CLIError("The current helm version is not supported for azure-arc onboarding. Please upgrade helm to a stable version and try again.")

    # Validate location
    utils.validate_location(cmd, location)
    resourceClient = _resource_client_factory(cmd.cli_ctx, subscription_id=subscription_id)

    # Check Release Existance
    release_namespace = get_release_namespace(kube_config, kube_context)
    if release_namespace:
        # Loading config map
        api_instance = kube_client.CoreV1Api(kube_client.ApiClient(configuration))
        try:
            configmap = api_instance.read_namespaced_config_map('azure-clusterconfig', 'azure-arc')
        except Exception as e:  # pylint: disable=broad-except
            utils.kubernetes_exception_handler(e, consts.Read_ConfigMap_Fault_Type, 'Unable to read ConfigMap',
                                               error_message="Unable to read ConfigMap 'azure-clusterconfig' in 'azure-arc' namespace: ",
                                               message_for_not_found="The helm release 'azure-arc' is present but the azure-arc namespace/configmap is missing. Please run 'helm delete azure-arc --no-hooks' to cleanup the release before onboarding the cluster again.")
        configmap_rg_name = configmap.data["AZURE_RESOURCE_GROUP"]
        configmap_cluster_name = configmap.data["AZURE_RESOURCE_NAME"]
        if connected_cluster_exists(client, configmap_rg_name, configmap_cluster_name):
            if (configmap_rg_name.lower() == resource_group_name.lower() and
                    configmap_cluster_name.lower() == cluster_name.lower()):
                # Re-put connected cluster
                try:
                    public_key = client.get(configmap_rg_name,
                                            configmap_cluster_name).agent_public_key_certificate
                except Exception as e:  # pylint: disable=broad-except
                    utils.arm_exception_handler(e, consts.Get_ConnectedCluster_Fault_Type, 'Failed to check if connected cluster resource already exists.')
                cc = generate_request_payload(configuration, location, public_key, tags, kubernetes_distro, kubernetes_infra)
                create_cc_resource(client, resource_group_name, cluster_name, cc, no_wait)
            else:
                telemetry.set_user_fault()
                telemetry.set_exception(exception='The kubernetes cluster is already onboarded', fault_type=consts.Cluster_Already_Onboarded_Fault_Type,
                                        summary='Kubernetes cluster already onboarded')
                raise CLIError("The kubernetes cluster you are trying to onboard " +
                               "is already onboarded to the resource group" +
                               " '{}' with resource name '{}'.".format(configmap_rg_name, configmap_cluster_name))
        else:
            # Cleanup agents and continue with put
            utils.delete_arc_agents(release_namespace, kube_config, kube_context, configuration)
    else:
        if connected_cluster_exists(client, resource_group_name, cluster_name):
            telemetry.set_user_fault()
            telemetry.set_exception(exception='The connected cluster resource already exists', fault_type=consts.Resource_Already_Exists_Fault_Type,
                                    summary='Connected cluster resource already exists')
            raise CLIError("The connected cluster resource {} already exists ".format(cluster_name) +
                           "in the resource group {} ".format(resource_group_name) +
                           "and corresponds to a different Kubernetes cluster. To onboard this Kubernetes cluster " +
                           "to Azure, specify different resource name or resource group name.")

    # Resource group Creation
    if resource_group_exists(cmd.cli_ctx, resource_group_name, subscription_id) is False:
        resource_group_params = {'location': location}
        try:
            resourceClient.resource_groups.create_or_update(resource_group_name, resource_group_params)
        except Exception as e:  # pylint: disable=broad-except
            utils.arm_exception_handler(e, consts.Create_ResourceGroup_Fault_Type, 'Failed to create the resource group')

    # Adding helm repo
    if os.getenv('HELMREPONAME') and os.getenv('HELMREPOURL'):
        utils.add_helm_repo(kube_config, kube_context)

    # Setting the config dataplane endpoint
    config_dp_endpoint = get_config_dp_endpoint(cmd, location)

    # Retrieving Helm chart OCI Artifact location
    registry_path = os.getenv('HELMREGISTRY') if os.getenv('HELMREGISTRY') else utils.get_helm_registry(cmd, config_dp_endpoint, dp_endpoint_dogfood, release_train_dogfood)

    # Get azure-arc agent version for telemetry
    azure_arc_agent_version = registry_path.split(':')[1]
    telemetry.add_extension_event('connectedk8s', {'Context.Default.AzureCLI.AgentVersion': azure_arc_agent_version})

    # Get helm chart path
    chart_path = utils.get_chart_path(registry_path, kube_config, kube_context)

    # Generate public-private key pair
    try:
        key_pair = RSA.generate(4096)
    except Exception as e:
        telemetry.set_exception(exception=e, fault_type=consts.KeyPair_Generate_Fault_Type,
                                summary='Failed to generate public-private key pair')
        raise CLIError("Failed to generate public-private key pair. " + str(e))
    try:
        public_key = get_public_key(key_pair)
    except Exception as e:
        telemetry.set_exception(exception=e, fault_type=consts.PublicKey_Export_Fault_Type,
                                summary='Failed to export public key')
        raise CLIError("Failed to export public key." + str(e))
    try:
        private_key_pem = get_private_key(key_pair)
    except Exception as e:
        telemetry.set_exception(exception=e, fault_type=consts.PrivateKey_Export_Fault_Type,
                                summary='Failed to export private key')
        raise CLIError("Failed to export private key." + str(e))

    # Generate request payload
    cc = generate_request_payload(configuration, location, public_key, tags, kubernetes_distro, kubernetes_infra)

    # Create connected cluster resource
    put_cc_response = create_cc_resource(client, resource_group_name, cluster_name, cc, no_wait)

    # Checking if custom locations rp is registered and fetching oid if it is registered
    enable_custom_locations, custom_locations_oid = check_cl_registration_and_get_oid(cmd)

    # Install azure-arc agents
    utils.helm_install_release(chart_path, subscription_id, kubernetes_distro, kubernetes_infra, resource_group_name, cluster_name,
                               location, onboarding_tenant_id, http_proxy, https_proxy, no_proxy, proxy_cert, private_key_pem, kube_config,
                               kube_context, no_wait, values_file_provided, values_file, azure_cloud, disable_auto_upgrade, enable_custom_locations, custom_locations_oid)

    return put_cc_response


def send_cloud_telemetry(cmd):
    telemetry.add_extension_event('connectedk8s', {'Context.Default.AzureCLI.AzureCloud': cmd.cli_ctx.cloud.name})
    cloud_name = cmd.cli_ctx.cloud.name.upper()
    # Setting cloud name to format that is understood by golang SDK.
    if cloud_name == consts.PublicCloud_OriginalName:
        cloud_name = consts.Azure_PublicCloudName
    elif cloud_name == consts.USGovCloud_OriginalName:
        cloud_name = consts.Azure_USGovCloudName
    return cloud_name


def validate_env_file_dogfood(values_file, values_file_provided):
    if not values_file_provided:
        telemetry.set_user_fault()
        telemetry.set_exception(exception='Helm environment file not provided', fault_type=consts.Helm_Environment_File_Fault_Type,
                                summary='Helm environment file missing')
        raise CLIError("Helm environment file is required when using Dogfood environment for onboarding the cluster. Please set the environment variable 'HELMVALUESPATH' to point to the file.")

    with open(values_file, 'r') as f:
        try:
            env_dict = yaml.safe_load(f)
        except Exception as e:
            telemetry.set_user_fault()
            telemetry.set_exception(exception=e, fault_type=consts.Helm_Environment_File_Fault_Type,
                                    summary='Problem loading the helm environment file')
            raise CLIError("Problem loading the helm environment file: " + str(e))
        try:
            assert env_dict.get('global').get('azureEnvironment') == 'AZUREDOGFOOD'
            assert env_dict.get('systemDefaultValues').get('azureArcAgents').get('config_dp_endpoint_override')
        except Exception as e:
            telemetry.set_user_fault()
            telemetry.set_exception(exception=e, fault_type=consts.Helm_Environment_File_Fault_Type,
                                    summary='Problem loading the helm environment variables')
            raise CLIError("The required helm environment variables for dogfood onboarding are either not present in the file or incorrectly set. Please check the values 'global.azureEnvironment' and 'systemDefaultValues.azureArcAgents.config_dp_endpoint_override' in the file.")

    # Return the dp endpoint and release train
    dp_endpoint = env_dict.get('systemDefaultValues').get('azureArcAgents').get('config_dp_endpoint_override')
    release_train = env_dict.get('systemDefaultValues').get('azureArcAgents').get('releaseTrain')
    return dp_endpoint, release_train


def set_kube_config(kube_config):
    if kube_config:
        # Trim kubeconfig. This is required for windows os.
        if (kube_config.startswith("'") or kube_config.startswith('"')):
            kube_config = kube_config[1:]
        if (kube_config.endswith("'") or kube_config.endswith('"')):
            kube_config = kube_config[:-1]
        return kube_config
    return None


def escape_proxy_settings(proxy_setting):
    if proxy_setting is None:
        return ""
    proxy_setting = proxy_setting.replace(',', r'\,')
    proxy_setting = proxy_setting.replace('/', r'\/')
    return proxy_setting


def check_kube_connection(configuration):
    api_instance = kube_client.NetworkingV1Api(kube_client.ApiClient(configuration))
    try:
        api_instance.get_api_resources()
    except Exception as e:  # pylint: disable=broad-except
        logger.warning("Unable to verify connectivity to the Kubernetes cluster.")
        utils.kubernetes_exception_handler(e, consts.Kubernetes_Connectivity_FaultType, 'Unable to verify connectivity to the Kubernetes cluster',
                                           error_message="If you are using AAD Enabled cluster, verify that you are able to access the cluster. Learn more at https://aka.ms/arc/k8s/onboarding-aad-enabled-clusters")


def check_helm_install(kube_config, kube_context):
    cmd_helm_installed = ["helm", "--debug"]
    if kube_config:
        cmd_helm_installed.extend(["--kubeconfig", kube_config])
    if kube_context:
        cmd_helm_installed.extend(["--kube-context", kube_context])
    try:
        response_helm_installed = Popen(cmd_helm_installed, stdout=PIPE, stderr=PIPE)
        _, error_helm_installed = response_helm_installed.communicate()
        if response_helm_installed.returncode != 0:
            if "unknown flag" in error_helm_installed.decode("ascii"):
                telemetry.set_user_fault()
                telemetry.set_exception(exception='Helm 3 not found', fault_type=consts.Helm_Version_Fault_Type,
                                        summary='Helm3 not found on the machine')
                raise CLIError("Please install the latest version of Helm. " +
                               "Learn more at https://aka.ms/arc/k8s/onboarding-helm-install")
            telemetry.set_user_fault()
            telemetry.set_exception(exception=error_helm_installed.decode("ascii"), fault_type=consts.Helm_Installation_Fault_Type,
                                    summary='Helm3 not installed on the machine')
            raise CLIError(error_helm_installed.decode("ascii"))
    except FileNotFoundError as e:
        telemetry.set_user_fault()
        telemetry.set_exception(exception=e, fault_type=consts.Check_HelmInstallation_Fault_Type,
                                summary='Unable to verify helm installation')
        raise CLIError("Helm is not installed or the helm binary is not accessible to the connectedk8s cli. Could be a permission issue." +
                       "Ensure that you have the latest version of Helm installed on your machine and run using admin privilege. " +
                       "Learn more at https://aka.ms/arc/k8s/onboarding-helm-install")
    except Exception as e2:
        telemetry.set_user_fault()
        telemetry.set_exception(exception=e2, fault_type=consts.Check_HelmInstallation_Fault_Type,
                                summary='Error while verifying helm installation')
        raise CLIError("Error occured while verifying helm installation: " + str(e2))


def check_helm_version(kube_config, kube_context):
    cmd_helm_version = ["helm", "version", "--short", "--client"]
    if kube_config:
        cmd_helm_version.extend(["--kubeconfig", kube_config])
    if kube_context:
        cmd_helm_version.extend(["--kube-context", kube_context])
    response_helm_version = Popen(cmd_helm_version, stdout=PIPE, stderr=PIPE)
    output_helm_version, error_helm_version = response_helm_version.communicate()
    if response_helm_version.returncode != 0:
        telemetry.set_exception(exception=error_helm_version.decode('ascii'), fault_type=consts.Check_HelmVersion_Fault_Type,
                                summary='Unable to determine helm version')
        raise CLIError("Unable to determine helm version: " + error_helm_version.decode("ascii"))
    if "v2" in output_helm_version.decode("ascii"):
        telemetry.set_user_fault()
        telemetry.set_exception(exception='Helm 3 not found', fault_type=consts.Helm_Version_Fault_Type,
                                summary='Helm3 not found on the machine')
        raise CLIError("Helm version 3+ is required. " +
                       "Ensure that you have installed the latest version of Helm. " +
                       "Learn more at https://aka.ms/arc/k8s/onboarding-helm-install")
    return output_helm_version.decode('ascii')


def resource_group_exists(ctx, resource_group_name, subscription_id=None):
    groups = cf_resource_groups(ctx, subscription_id=subscription_id)
    try:
        groups.get(resource_group_name)
        return True
    except:  # pylint: disable=bare-except
        return False


def connected_cluster_exists(client, resource_group_name, cluster_name):
    try:
        client.get(resource_group_name, cluster_name)
    except Exception as e:  # pylint: disable=broad-except
        utils.arm_exception_handler(e, consts.Get_ConnectedCluster_Fault_Type, 'Failed to check if connected cluster resource already exists.', return_if_not_found=True)
        return False
    return True


def get_config_dp_endpoint(cmd, location):
    cloud_based_domain = cmd.cli_ctx.cloud.endpoints.active_directory.split('.')[2]
    config_dp_endpoint = "https://{}.dp.kubernetesconfiguration.azure.{}".format(location, cloud_based_domain)
    return config_dp_endpoint


def get_public_key(key_pair):
    pubKey = key_pair.publickey()
    seq = asn1.DerSequence([pubKey.n, pubKey.e])
    enc = seq.encode()
    return b64encode(enc).decode('utf-8')


def load_kube_config(kube_config, kube_context):
    try:
        config.load_kube_config(config_file=kube_config, context=kube_context)
    except Exception as e:
        telemetry.set_user_fault()
        telemetry.set_exception(exception=e, fault_type=consts.Load_Kubeconfig_Fault_Type,
                                summary='Problem loading the kubeconfig file')
        raise CLIError("Problem loading the kubeconfig file." + str(e))


def get_private_key(key_pair):
    privKey_DER = key_pair.exportKey(format='DER')
    return PEM.encode(privKey_DER, "RSA PRIVATE KEY")


def get_server_version(configuration):
    api_instance = kube_client.VersionApi(kube_client.ApiClient(configuration))
    try:
        api_response = api_instance.get_code()
        return api_response.git_version
    except Exception as e:  # pylint: disable=broad-except
        logger.warning("Unable to fetch kubernetes version.")
        utils.kubernetes_exception_handler(e, consts.Get_Kubernetes_Version_Fault_Type, 'Unable to fetch kubernetes version',
                                           raise_error=False)


def get_kubernetes_distro(configuration):  # Heuristic
    api_instance = kube_client.CoreV1Api(kube_client.ApiClient(configuration))
    try:
        api_response = api_instance.list_node()
        if api_response.items:
            labels = api_response.items[0].metadata.labels
            provider_id = str(api_response.items[0].spec.provider_id)
            annotations = list(api_response.items)[0].metadata.annotations
            if labels.get("node.openshift.io/os_id"):
                return "openshift"
            if labels.get("kubernetes.azure.com/node-image-version"):
                return "aks"
            if labels.get("cloud.google.com/gke-nodepool") or labels.get("cloud.google.com/gke-os-distribution"):
                return "gke"
            if labels.get("eks.amazonaws.com/nodegroup"):
                return "eks"
            if labels.get("minikube.k8s.io/version"):
                return "minikube"
            if provider_id.startswith("kind://"):
                return "kind"
            if provider_id.startswith("k3s://"):
                return "k3s"
            if annotations.get("rke.cattle.io/external-ip") or annotations.get("rke.cattle.io/internal-ip"):
                return "rancher_rke"
            if provider_id.startswith("moc://"):   # Todo: ask from aks hci team for more reliable identifier in node labels,etc
                return "generic"                   # return "aks_hci"
        return "generic"
    except Exception as e:  # pylint: disable=broad-except
        logger.warning("Error occured while trying to fetch kubernetes distribution.")
        utils.kubernetes_exception_handler(e, consts.Get_Kubernetes_Distro_Fault_Type, 'Unable to fetch kubernetes distribution',
                                           raise_error=False)
        return "generic"


def get_kubernetes_infra(configuration):  # Heuristic
    api_instance = kube_client.CoreV1Api(kube_client.ApiClient(configuration))
    try:
        api_response = api_instance.list_node()
        if api_response.items:
            provider_id = str(api_response.items[0].spec.provider_id)
            infra = provider_id.split(':')[0]
            if infra == "k3s" or infra == "kind":
                return "generic"
            if infra == "azure":
                return "azure"
            if infra == "gce":
                return "gcp"
            if infra == "aws":
                return "aws"
            if infra == "moc":                  # Todo: ask from aks hci team for more reliable identifier in node labels,etc
                return "generic"                # return "azure_stack_hci"
            return utils.validate_infrastructure_type(infra)
        return "generic"
    except Exception as e:  # pylint: disable=broad-except
        logger.warning("Error occured while trying to fetch kubernetes infrastructure.")
        utils.kubernetes_exception_handler(e, consts.Get_Kubernetes_Infra_Fault_Type, 'Unable to fetch kubernetes infrastructure',
                                           raise_error=False)
        return "generic"


def check_linux_amd64_node(configuration):
    api_instance = kube_client.CoreV1Api(kube_client.ApiClient(configuration))
    try:
        api_response = api_instance.list_node()
        for item in api_response.items:
            node_arch = item.metadata.labels.get("kubernetes.io/arch")
            node_os = item.metadata.labels.get("kubernetes.io/os")
            if node_arch == "amd64" and node_os == "linux":
                return True
    except Exception as e:  # pylint: disable=broad-except
        logger.warning("Error occured while trying to find a linux/amd64 node.")
        utils.kubernetes_exception_handler(e, consts.Kubernetes_Node_Type_Fetch_Fault, 'Unable to find a linux/amd64 node',
                                           raise_error=False)
    return False


def generate_request_payload(configuration, location, public_key, tags, kubernetes_distro, kubernetes_infra):
    # Create connected cluster resource object
    identity = ConnectedClusterIdentity(
        type="SystemAssigned"
    )
    if tags is None:
        tags = {}
    cc = ConnectedCluster(
        location=location,
        identity=identity,
        agent_public_key_certificate=public_key,
        tags=tags,
        distribution=kubernetes_distro,
        infrastructure=kubernetes_infra
    )
    return cc


def get_kubeconfig_node_dict(kube_config=None):
    if kube_config is None:
        kube_config = os.getenv('KUBECONFIG') if os.getenv('KUBECONFIG') else os.path.join(os.path.expanduser('~'), '.kube', 'config')
    try:
        kubeconfig_data = config.kube_config._get_kube_config_loader_for_yaml_file(kube_config)._config
    except Exception as ex:
        telemetry.set_user_fault()
        telemetry.set_exception(exception=ex, fault_type=consts.Load_Kubeconfig_Fault_Type,
                                summary='Error while fetching details from kubeconfig')
        raise CLIError("Error while fetching details from kubeconfig." + str(ex))
    return kubeconfig_data


def check_aks_cluster(kube_config, kube_context):
    config_data = get_kubeconfig_node_dict(kube_config=kube_config)
    try:
        all_contexts, current_context = config.list_kube_config_contexts(config_file=kube_config)
    except Exception as e:  # pylint: disable=broad-except
        logger.warning("Exception while trying to list kube contexts: %s\n", e)

    if kube_context is None:
        # Get name of the cluster from current context as kube_context is none.
        cluster_name = current_context.get('context').get('cluster')
        if cluster_name is None:
            logger.warning("Cluster not found in currentcontext: " + str(current_context))
    else:
        cluster_found = False
        for context in all_contexts:
            if context.get('name') == kube_context:
                cluster_found = True
                cluster_name = context.get('context').get('cluster')
                break
        if not cluster_found or cluster_name is None:
            logger.warning("Cluster not found in kubecontext: " + str(kube_context))

    clusters = config_data.safe_get('clusters')
    server_address = ""
    for cluster in clusters:
        if cluster.safe_get('name') == cluster_name:
            server_address = cluster.safe_get('cluster').get('server')
            break

    if server_address.find(".azmk8s.io:") == -1:
        return False
    else:
        return True


def get_connectedk8s(cmd, client, resource_group_name, cluster_name):
    return client.get(resource_group_name, cluster_name)


def list_connectedk8s(cmd, client, resource_group_name=None):
    if not resource_group_name:
        return client.list_by_subscription()
    return client.list_by_resource_group(resource_group_name)


def delete_connectedk8s(cmd, client, resource_group_name, cluster_name,
                        kube_config=None, kube_context=None, no_wait=False):
    logger.warning("Ensure that you have the latest helm version installed before proceeding to avoid unexpected errors.")
    logger.warning("This operation might take a while ...\n")

    # Send cloud information to telemetry
    send_cloud_telemetry(cmd)

    # Setting kubeconfig
    kube_config = set_kube_config(kube_config)

    # Loading the kubeconfig file in kubernetes client configuration
    load_kube_config(kube_config, kube_context)
    configuration = kube_client.Configuration()

    # Checking the connection to kubernetes cluster.
    # This check was added to avoid large timeouts when connecting to AAD Enabled
    # AKS clusters if the user had not logged in.
    check_kube_connection(configuration)

    # Checking helm installation
    check_helm_install(kube_config, kube_context)

    # Check helm version
    check_helm_version(kube_config, kube_context)

    # Check Release Existance
    release_namespace = get_release_namespace(kube_config, kube_context)
    if not release_namespace:
        delete_cc_resource(client, resource_group_name, cluster_name, no_wait)
        return

    # Loading config map
    api_instance = kube_client.CoreV1Api(kube_client.ApiClient(configuration))
    try:
        configmap = api_instance.read_namespaced_config_map('azure-clusterconfig', 'azure-arc')
    except Exception as e:  # pylint: disable=broad-except
        utils.kubernetes_exception_handler(e, consts.Read_ConfigMap_Fault_Type, 'Unable to read ConfigMap',
                                           error_message="Unable to read ConfigMap 'azure-clusterconfig' in 'azure-arc' namespace: ",
                                           message_for_not_found="The helm release 'azure-arc' is present but the azure-arc namespace/configmap is missing. Please run 'helm delete azure-arc --no-hooks' to cleanup the release before onboarding the cluster again.")

    if (configmap.data["AZURE_RESOURCE_GROUP"].lower() == resource_group_name.lower() and
            configmap.data["AZURE_RESOURCE_NAME"].lower() == cluster_name.lower()):
        delete_cc_resource(client, resource_group_name, cluster_name, no_wait)
    else:
        telemetry.set_user_fault()
        telemetry.set_exception(exception='Unable to delete connected cluster', fault_type=consts.Bad_DeleteRequest_Fault_Type,
                                summary='The resource cannot be deleted as kubernetes cluster is onboarded with some other resource id')
        raise CLIError("The current context in the kubeconfig file does not correspond " +
                       "to the connected cluster resource specified. Agents installed on this cluster correspond " +
                       "to the resource group name '{}' ".format(configmap.data["AZURE_RESOURCE_GROUP"]) +
                       "and resource name '{}'.".format(configmap.data["AZURE_RESOURCE_NAME"]))

    # Deleting the azure-arc agents
    utils.delete_arc_agents(release_namespace, kube_config, kube_context, configuration)


def get_release_namespace(kube_config, kube_context):
    cmd_helm_release = ["helm", "list", "-a", "--all-namespaces", "--output", "json"]
    if kube_config:
        cmd_helm_release.extend(["--kubeconfig", kube_config])
    if kube_context:
        cmd_helm_release.extend(["--kube-context", kube_context])
    response_helm_release = Popen(cmd_helm_release, stdout=PIPE, stderr=PIPE)
    output_helm_release, error_helm_release = response_helm_release.communicate()
    if response_helm_release.returncode != 0:
        if 'forbidden' in error_helm_release.decode("ascii"):
            telemetry.set_user_fault()
        telemetry.set_exception(exception=error_helm_release.decode("ascii"), fault_type=consts.List_HelmRelease_Fault_Type,
                                summary='Unable to list helm release')
        raise CLIError("Helm list release failed: " + error_helm_release.decode("ascii"))
    output_helm_release = output_helm_release.decode("ascii")
    try:
        output_helm_release = json.loads(output_helm_release)
    except json.decoder.JSONDecodeError:
        return None
    for release in output_helm_release:
        if release['name'] == 'azure-arc':
            return release['namespace']
    return None


def create_cc_resource(client, resource_group_name, cluster_name, cc, no_wait):
    try:
        return sdk_no_wait(no_wait, client.create, resource_group_name=resource_group_name,
                           cluster_name=cluster_name, connected_cluster=cc)
    except CloudError as e:
        utils.arm_exception_handler(e, consts.Create_ConnectedCluster_Fault_Type, 'Unable to create connected cluster resource')


def delete_cc_resource(client, resource_group_name, cluster_name, no_wait):
    try:
        sdk_no_wait(no_wait, client.delete,
                    resource_group_name=resource_group_name,
                    cluster_name=cluster_name)
    except CloudError as e:
        utils.arm_exception_handler(e, consts.Delete_ConnectedCluster_Fault_Type, 'Unable to delete connected cluster resource')


def update_connectedk8s(cmd, instance, tags=None):
    with cmd.update_context(instance) as c:
        c.set_param('tags', tags)
    return instance

# pylint:disable=unused-argument
# pylint: disable=too-many-locals
# pylint: disable=too-many-branches
# pylint: disable=too-many-statements
# pylint: disable=line-too-long


def update_agents(cmd, client, resource_group_name, cluster_name, https_proxy="", http_proxy="", no_proxy="", proxy_cert="",
                  disable_proxy=False, kube_config=None, kube_context=None, auto_upgrade=None):
    logger.warning("Ensure that you have the latest helm version installed before proceeding.")
    logger.warning("This operation might take a while...\n")

    # Send cloud information to telemetry
    send_cloud_telemetry(cmd)

    # Setting kubeconfig
    kube_config = set_kube_config(kube_config)

    # Escaping comma, forward slash present in https proxy urls, needed for helm params.
    https_proxy = escape_proxy_settings(https_proxy)

    # Escaping comma, forward slash present in http proxy urls, needed for helm params.
    http_proxy = escape_proxy_settings(http_proxy)

    # Escaping comma, forward slash present in no proxy urls, needed for helm params.
    no_proxy = escape_proxy_settings(no_proxy)

    # check whether proxy cert path exists
    if proxy_cert != "" and (not os.path.exists(proxy_cert)):
        telemetry.set_user_fault()
        telemetry.set_exception(fault_type=consts.Proxy_Cert_Path_Does_Not_Exist_Fault_Type,
                                summary='Proxy cert path does not exist')
        raise CLIError(str.format(consts.Proxy_Cert_Path_Does_Not_Exist_Error, proxy_cert))

    proxy_cert = proxy_cert.replace('\\', r'\\\\')

    if https_proxy == "" and http_proxy == "" and no_proxy == "" and proxy_cert == "" and not disable_proxy and not auto_upgrade:
        raise CLIError(consts.No_Param_Error)

    if (https_proxy or http_proxy or no_proxy or proxy_cert) and disable_proxy:
        raise CLIError(consts.EnableProxy_Conflict_Error)

    # Checking whether optional extra values file has been provided.
    values_file_provided, values_file = utils.get_values_file()

    # Validate the helm environment file for Dogfood.
    dp_endpoint_dogfood = None
    release_train_dogfood = None
    if cmd.cli_ctx.cloud.endpoints.resource_manager == consts.Dogfood_RMEndpoint:
        dp_endpoint_dogfood, release_train_dogfood = validate_env_file_dogfood(values_file, values_file_provided)

    # Loading the kubeconfig file in kubernetes client configuration
    load_kube_config(kube_config, kube_context)
    configuration = kube_client.Configuration()

    # Checking the connection to kubernetes cluster.
    # This check was added to avoid large timeouts when connecting to AAD Enabled AKS clusters
    # if the user had not logged in.
    check_kube_connection(configuration)

    # Get kubernetes cluster info for telemetry
    kubernetes_version = get_server_version(configuration)

    # Checking helm installation
    check_helm_install(kube_config, kube_context)

    # Check helm version
    helm_version = check_helm_version(kube_config, kube_context)
    telemetry.add_extension_event('connectedk8s', {'Context.Default.AzureCLI.HelmVersion': helm_version})

    # Check for faulty pre-release helm versions
    if "3.3.0-rc" in helm_version:
        telemetry.set_user_fault()
        raise CLIError("The current helm version is not supported for azure-arc onboarding. Please upgrade helm to a stable version and try again.")

    # Check whether Connected Cluster is present
    if not connected_cluster_exists(client, resource_group_name, cluster_name):
        telemetry.set_user_fault()
        telemetry.set_exception(exception='The connected cluster resource does not exist', fault_type=consts.Resource_Does_Not_Exist_Fault_Type,
                                summary='Connected cluster resource does not exist')
        raise CLIError("The connected cluster resource {} does not exist ".format(cluster_name) +
                       "in the resource group {} ".format(resource_group_name) +
                       "Please onboard the connected cluster using: az connectedk8s connect -n <connected-cluster-name> -g <resource-group-name>")

    # Fetch Connected Cluster for agent version
    connected_cluster = get_connectedk8s(cmd, client, resource_group_name, cluster_name)

    if hasattr(connected_cluster, 'distribution') and (connected_cluster.distribution is not None):
        kubernetes_distro = connected_cluster.distribution
    else:
        kubernetes_distro = get_kubernetes_distro(configuration)

    if hasattr(connected_cluster, 'infrastructure') and (connected_cluster.infrastructure is not None):
        kubernetes_infra = connected_cluster.infrastructure
    else:
        kubernetes_infra = get_kubernetes_infra(configuration)

    kubernetes_properties = {
        'Context.Default.AzureCLI.KubernetesVersion': kubernetes_version,
        'Context.Default.AzureCLI.KubernetesDistro': kubernetes_distro,
        'Context.Default.AzureCLI.KubernetesInfra': kubernetes_infra
    }
    telemetry.add_extension_event('connectedk8s', kubernetes_properties)

    # Adding helm repo
    if os.getenv('HELMREPONAME') and os.getenv('HELMREPOURL'):
        utils.add_helm_repo(kube_config, kube_context)

    # Setting the config dataplane endpoint
    config_dp_endpoint = get_config_dp_endpoint(cmd, connected_cluster.location)

    # Retrieving Helm chart OCI Artifact location
    registry_path = os.getenv('HELMREGISTRY') if os.getenv('HELMREGISTRY') else utils.get_helm_registry(cmd, config_dp_endpoint, dp_endpoint_dogfood, release_train_dogfood)

    reg_path_array = registry_path.split(':')
    agent_version = reg_path_array[1]

    # Set agent version in registry path
    if connected_cluster.agent_version is not None:
        agent_version = connected_cluster.agent_version
        registry_path = reg_path_array[0] + ":" + agent_version

    telemetry.add_extension_event('connectedk8s', {'Context.Default.AzureCLI.AgentVersion': agent_version})

    # Get Helm chart path
    chart_path = utils.get_chart_path(registry_path, kube_config, kube_context)

    cmd_helm_upgrade = ["helm", "upgrade", "azure-arc", chart_path,
                        "--reuse-values",
                        "--wait", "--output", "json"]
    if values_file_provided:
        cmd_helm_upgrade.extend(["-f", values_file])
    if auto_upgrade is not None:
        cmd_helm_upgrade.extend(["--set", "systemDefaultValues.azureArcAgents.autoUpdate={}".format(auto_upgrade)])
    if https_proxy:
        cmd_helm_upgrade.extend(["--set", "global.httpsProxy={}".format(https_proxy)])
    if http_proxy:
        cmd_helm_upgrade.extend(["--set", "global.httpProxy={}".format(http_proxy)])
    if no_proxy:
        cmd_helm_upgrade.extend(["--set", "global.noProxy={}".format(no_proxy)])
    if https_proxy or http_proxy or no_proxy:
        cmd_helm_upgrade.extend(["--set", "global.isProxyEnabled={}".format(True)])
    if disable_proxy:
        cmd_helm_upgrade.extend(["--set", "global.isProxyEnabled={}".format(False)])
    if proxy_cert:
        cmd_helm_upgrade.extend(["--set-file", "global.proxyCert={}".format(proxy_cert)])
    if kube_config:
        cmd_helm_upgrade.extend(["--kubeconfig", kube_config])
    if kube_context:
        cmd_helm_upgrade.extend(["--kube-context", kube_context])
    response_helm_upgrade = Popen(cmd_helm_upgrade, stdout=PIPE, stderr=PIPE)
    _, error_helm_upgrade = response_helm_upgrade.communicate()
    if response_helm_upgrade.returncode != 0:
        if ('forbidden' in error_helm_upgrade.decode("ascii") or 'timed out waiting for the condition' in error_helm_upgrade.decode("ascii")):
            telemetry.set_user_fault()
        telemetry.set_exception(exception=error_helm_upgrade.decode("ascii"), fault_type=consts.Install_HelmRelease_Fault_Type,
                                summary='Unable to install helm release')
        raise CLIError(str.format(consts.Update_Agent_Failure, error_helm_upgrade.decode("ascii")))

    return str.format(consts.Update_Agent_Success, connected_cluster.name)


def upgrade_agents(cmd, client, resource_group_name, cluster_name, kube_config=None, kube_context=None, arc_agent_version=None):
    logger.warning("Ensure that you have the latest helm version installed before proceeding.")
    logger.warning("This operation might take a while...\n")

    # Send cloud information to telemetry
    send_cloud_telemetry(cmd)

    # Setting kubeconfig
    kube_config = set_kube_config(kube_config)

    # Checking whether optional extra values file has been provided.
    values_file_provided, values_file = utils.get_values_file()

    # Validate the helm environment file for Dogfood.
    dp_endpoint_dogfood = None
    release_train_dogfood = None
    if cmd.cli_ctx.cloud.endpoints.resource_manager == consts.Dogfood_RMEndpoint:
        dp_endpoint_dogfood, release_train_dogfood = validate_env_file_dogfood(values_file, values_file_provided)

    # Loading the kubeconfig file in kubernetes client configuration
    load_kube_config(kube_config, kube_context)
    configuration = kube_client.Configuration()

    # Checking the connection to kubernetes cluster.
    # This check was added to avoid large timeouts when connecting to AAD Enabled AKS clusters
    # if the user had not logged in.
    check_kube_connection(configuration)

    # Get kubernetes cluster info for telemetry
    kubernetes_version = get_server_version(configuration)

    # Checking helm installation
    check_helm_install(kube_config, kube_context)

    # Check helm version
    helm_version = check_helm_version(kube_config, kube_context)
    telemetry.add_extension_event('connectedk8s', {'Context.Default.AzureCLI.HelmVersion': helm_version})

    # Check for faulty pre-release helm versions
    if "3.3.0-rc" in helm_version:
        telemetry.set_user_fault()
        raise CLIError("The current helm version is not supported for azure-arc onboarding. Please upgrade helm to a stable version and try again.")

    # Check Release Existance
    release_namespace = get_release_namespace(kube_config, kube_context)
    if release_namespace:
        # Loading config map
        api_instance = kube_client.CoreV1Api(kube_client.ApiClient(configuration))
        try:
            configmap = api_instance.read_namespaced_config_map('azure-clusterconfig', 'azure-arc')
        except Exception as e:  # pylint: disable=broad-except
            utils.kubernetes_exception_handler(e, consts.Read_ConfigMap_Fault_Type, 'Unable to read ConfigMap',
                                               error_message="Unable to read ConfigMap 'azure-clusterconfig' in 'azure-arc' namespace: ",
                                               message_for_not_found="The helm release 'azure-arc' is present but the azure-arc namespace/configmap is missing. Please run 'helm delete azure-arc --no-hooks' to cleanup the release before onboarding the cluster again.")
        configmap_rg_name = configmap.data["AZURE_RESOURCE_GROUP"]
        configmap_cluster_name = configmap.data["AZURE_RESOURCE_NAME"]
        if connected_cluster_exists(client, configmap_rg_name, configmap_cluster_name):
            if not (configmap_rg_name.lower() == resource_group_name.lower() and
                    configmap_cluster_name.lower() == cluster_name.lower()):
                telemetry.set_user_fault()
                telemetry.set_exception(exception='The provided cluster name and rg correspond to different cluster', fault_type=consts.Upgrade_RG_Cluster_Name_Conflict,
                                        summary='The provided cluster name and resource group name do not correspond to the kubernetes cluster being upgraded.')
                raise CLIError("The provided cluster name and resource group name do not correspond to the kubernetes cluster you are trying to upgrade." +
                               "Please upgrade the cluster, with correct resource group and cluster name, using 'az upgrade agents -g <rg_name> -n <cluster_name>'.")
        else:
            telemetry.set_user_fault()
            telemetry.set_exception(exception='The corresponding CC resource does not exist', fault_type=consts.Corresponding_CC_Resource_Deleted_Fault,
                                    summary='CC resource corresponding to this cluster has been deleted by the customer')
            raise CLIError("There exist no ConnectedCluster resource corresponding to this kubernetes Cluster." +
                           "Please cleanup the helm release first using 'az connectedk8s delete -n <connected-cluster-name> -g <resource-group-name>' and re-onboard the cluster using " +
                           "'az connectedk8s connect -n <connected-cluster-name> -g <resource-group-name>'")

        auto_update_enabled = configmap.data["AZURE_ARC_AUTOUPDATE"]
        if auto_update_enabled == "true":
            telemetry.set_user_fault()
            telemetry.set_exception(exception='connectedk8s upgrade called when auto-update is set to true', fault_type=consts.Manual_Upgrade_Called_In_Auto_Update_Enabled,
                                    summary='az connectedk8s upgrade to manually upgrade agents and extensions is only supported when auto-upgrade is set to false.')
            raise CLIError("az connectedk8s upgrade to manually upgrade agents and extensions is only supported when auto-upgrade is set to false. " +
                           "Please run az connectedk8s update -n <connected-cluster-name> -g <resource-group-name> --auto-upgrade 'false' before performing manual upgrade")

    else:
        telemetry.set_user_fault()
        telemetry.set_exception(exception="The azure-arc release namespace couldn't be retrieved", fault_type=consts.Release_Namespace_Not_Found,
                                summary="The azure-arc release namespace couldn't be retrieved, which implies that the kubernetes cluster has not been onboarded to azure-arc.")
        raise CLIError("The azure-arc release namespace couldn't be retrieved, which implies that the kubernetes cluster has not been onboarded to azure-arc." +
                       "Please run 'az connectedk8s connect -n <connected-cluster-name> -g <resource-group-name>' to onboard the cluster")

    # Fetch Connected Cluster for agent version
    connected_cluster = get_connectedk8s(cmd, client, resource_group_name, cluster_name)

    if hasattr(connected_cluster, 'distribution') and (connected_cluster.distribution is not None):
        kubernetes_distro = connected_cluster.distribution
    else:
        kubernetes_distro = get_kubernetes_distro(configuration)

    if hasattr(connected_cluster, 'infrastructure') and (connected_cluster.infrastructure is not None):
        kubernetes_infra = connected_cluster.infrastructure
    else:
        kubernetes_infra = get_kubernetes_infra(configuration)

    kubernetes_properties = {
        'Context.Default.AzureCLI.KubernetesVersion': kubernetes_version,
        'Context.Default.AzureCLI.KubernetesDistro': kubernetes_distro,
        'Context.Default.AzureCLI.KubernetesInfra': kubernetes_infra
    }
    telemetry.add_extension_event('connectedk8s', kubernetes_properties)

    # Adding helm repo
    if os.getenv('HELMREPONAME') and os.getenv('HELMREPOURL'):
        utils.add_helm_repo(kube_config, kube_context)

    # Setting the config dataplane endpoint
    config_dp_endpoint = get_config_dp_endpoint(cmd, connected_cluster.location)

    # Retrieving Helm chart OCI Artifact location
    registry_path = os.getenv('HELMREGISTRY') if os.getenv('HELMREGISTRY') else utils.get_helm_registry(cmd, config_dp_endpoint, dp_endpoint_dogfood, release_train_dogfood)

    reg_path_array = registry_path.split(':')
    agent_version = reg_path_array[1]

    if arc_agent_version is not None:
        agent_version = arc_agent_version
        registry_path = reg_path_array[0] + ":" + agent_version

    telemetry.add_extension_event('connectedk8s', {'Context.Default.AzureCLI.AgentVersion': agent_version})

    # Get Helm chart path
    chart_path = utils.get_chart_path(registry_path, kube_config, kube_context)

    cmd_helm_values = ["helm", "get", "values", "azure-arc", "--namespace", release_namespace]
    if kube_config:
        cmd_helm_values.extend(["--kubeconfig", kube_config])
    if kube_context:
        cmd_helm_values.extend(["--kube-context", kube_context])

    response_helm_values_get = Popen(cmd_helm_values, stdout=PIPE, stderr=PIPE)
    output_helm_values, error_helm_get_values = response_helm_values_get.communicate()
    if response_helm_values_get.returncode != 0:
        if ('forbidden' in error_helm_get_values.decode("ascii") or 'timed out waiting for the condition' in error_helm_get_values.decode("ascii")):
            telemetry.set_user_fault()
        telemetry.set_exception(exception=error_helm_get_values.decode("ascii"), fault_type=consts.Get_Helm_Values_Failed,
                                summary='Error while doing helm get values azure-arc')
        raise CLIError(str.format(consts.Upgrade_Agent_Failure, error_helm_get_values.decode("ascii")))

    output_helm_values = output_helm_values.decode("ascii")

    try:
        existing_user_values = yaml.safe_load(output_helm_values)
    except Exception as e:
        telemetry.set_exception(exception=e, fault_type=consts.Helm_Existing_User_Supplied_Value_Get_Fault,
                                summary='Problem loading the helm existing user supplied values')
        raise CLIError("Problem loading the helm existing user supplied values: " + str(e))

    cmd_helm_upgrade = ["helm", "upgrade", "azure-arc", chart_path, "--namespace", release_namespace,
                        "--output", "json", "--atomic"]

    proxy_enabled_param_added = False
    infra_added = False
    for key, value in utils.flatten(existing_user_values).items():
        if value is not None:
            if key == "global.isProxyEnabled":
                proxy_enabled_param_added = True
            if (key == "global.httpProxy" or key == "global.httpsProxy" or key == "global.noProxy"):
                if value and not proxy_enabled_param_added:
                    cmd_helm_upgrade.extend(["--set", "global.isProxyEnabled={}".format(True)])
                    proxy_enabled_param_added = True
            if key == "global.kubernetesDistro" and value == "default":
                value = "generic"
            if key == "global.kubernetesInfra":
                infra_added = True
            cmd_helm_upgrade.extend(["--set", "{}={}".format(key, value)])

    if not proxy_enabled_param_added:
        cmd_helm_upgrade.extend(["--set", "global.isProxyEnabled={}".format(False)])

    if not infra_added:
        cmd_helm_upgrade.extend(["--set", "global.kubernetesInfra={}".format("generic")])

    if values_file_provided:
        cmd_helm_upgrade.extend(["-f", values_file])
    if kube_config:
        cmd_helm_upgrade.extend(["--kubeconfig", kube_config])
    if kube_context:
        cmd_helm_upgrade.extend(["--kube-context", kube_context])
    response_helm_upgrade = Popen(cmd_helm_upgrade, stdout=PIPE, stderr=PIPE)
    _, error_helm_upgrade = response_helm_upgrade.communicate()

    if response_helm_upgrade.returncode != 0:
        if ('forbidden' in error_helm_upgrade.decode("ascii") or 'timed out waiting for the condition' in error_helm_upgrade.decode("ascii")):
            telemetry.set_user_fault()
        telemetry.set_exception(exception=error_helm_upgrade.decode("ascii"), fault_type=consts.Install_HelmRelease_Fault_Type,
                                summary='Unable to install helm release')
        raise CLIError(str.format(consts.Upgrade_Agent_Failure, error_helm_upgrade.decode("ascii")))

    return str.format(consts.Upgrade_Agent_Success, connected_cluster.name)


def get_all_helm_values(client, cluster_name, resource_group_name, configuration, kube_config, kube_context):
    # Check Release Existance
    release_namespace = get_release_namespace(kube_config, kube_context)
    if release_namespace:
        # Loading config map
        api_instance = kube_client.CoreV1Api(kube_client.ApiClient(configuration))
        try:
            configmap = api_instance.read_namespaced_config_map('azure-clusterconfig', 'azure-arc')
        except Exception as e:  # pylint: disable=broad-except
            utils.kubernetes_exception_handler(e, consts.Read_ConfigMap_Fault_Type, 'Unable to read ConfigMap',
                                               error_message="Unable to read ConfigMap 'azure-clusterconfig' in 'azure-arc' namespace: ",
                                               message_for_not_found="The helm release 'azure-arc' is present but the azure-arc namespace/configmap is missing. Please run 'helm delete azure-arc --no-hooks' to cleanup the release before onboarding the cluster again.")
        configmap_rg_name = configmap.data["AZURE_RESOURCE_GROUP"]
        configmap_cluster_name = configmap.data["AZURE_RESOURCE_NAME"]
        if connected_cluster_exists(client, configmap_rg_name, configmap_cluster_name):
            if not (configmap_rg_name.lower() == resource_group_name.lower() and
                    configmap_cluster_name.lower() == cluster_name.lower()):
                telemetry.set_user_fault()
                telemetry.set_exception(exception='The provided cluster name and rg correspond to different cluster', fault_type=consts.Operate_RG_Cluster_Name_Conflict,
                                        summary='The provided cluster name and resource group name do not correspond to the kubernetes cluster being operated on.')
                raise CLIError("The provided cluster name and resource group name do not correspond to the kubernetes cluster you are operating on." +
                               "Please use the cluster, with correct resource group and cluster name.")
        else:
            telemetry.set_user_fault()
            telemetry.set_exception(exception='The corresponding CC resource does not exist', fault_type=consts.Corresponding_CC_Resource_Deleted_Fault,
                                    summary='CC resource corresponding to this cluster has been deleted by the customer')
            raise CLIError("There exist no ConnectedCluster resource corresponding to this kubernetes Cluster." +
                           "Please cleanup the helm release first using 'az connectedk8s delete -n <connected-cluster-name> -g <resource-group-name>' and re-onboard the cluster using " +
                           "'az connectedk8s connect -n <connected-cluster-name> -g <resource-group-name>'")

    else:
        telemetry.set_user_fault()
        telemetry.set_exception(exception="The azure-arc release namespace couldn't be retrieved", fault_type=consts.Release_Namespace_Not_Found,
                                summary="The azure-arc release namespace couldn't be retrieved, which implies that the kubernetes cluster has not been onboarded to azure-arc.")
        raise CLIError("The azure-arc release namespace couldn't be retrieved, which implies that the kubernetes cluster has not been onboarded to azure-arc." +
                       "Please run 'az connectedk8s connect -n <connected-cluster-name> -g <resource-group-name>' to onboard the cluster")

    cmd_helm_values = ["helm", "get", "values", "--all", "azure-arc", "--namespace", release_namespace]
    if kube_config:
        cmd_helm_values.extend(["--kubeconfig", kube_config])
    if kube_context:
        cmd_helm_values.extend(["--kube-context", kube_context])

    response_helm_values_get = Popen(cmd_helm_values, stdout=PIPE, stderr=PIPE)
    output_helm_values, error_helm_get_values = response_helm_values_get.communicate()
    if response_helm_values_get.returncode != 0:
        if ('forbidden' in error_helm_get_values.decode("ascii") or 'timed out waiting for the condition' in error_helm_get_values.decode("ascii")):
            telemetry.set_user_fault()
        telemetry.set_exception(exception=error_helm_get_values.decode("ascii"), fault_type=consts.Get_Helm_Values_Failed,
                                summary='Error while doing helm get values azure-arc')
        raise CLIError("Error while getting the helm values in the azure-arc namespace: " + error_helm_get_values.decode("ascii"))

    output_helm_values = output_helm_values.decode("ascii")

    try:
        existing_values = yaml.safe_load(output_helm_values)
        return existing_values
    except Exception as e:
        telemetry.set_exception(exception=e, fault_type=consts.Helm_Existing_User_Supplied_Value_Get_Fault,
                                summary='Problem loading the helm existing values')
        raise CLIError("Problem loading the helm existing values: " + str(e))


def enable_features(cmd, client, resource_group_name, cluster_name, kube_config=None, kube_context=None,
                    features=None, aad_client_id=None, aad_client_secret=None):
    if features is None:
        raise CLIError(consts.No_Features_Param_Provided.format("enable-features", "enable-features"))

    logger.warning("Ensure that you have the latest helm version installed before proceeding.")
    logger.warning("This operation might take a while...\n")

    features = [x.lower() for x in features]
    enable_cluster_connect, enable_azure_rbac, enable_cl = utils.check_features_to_update(features)

    if enable_azure_rbac:
        if (aad_client_id is None) or (aad_client_secret is None):
            telemetry.set_user_fault()
            telemetry.set_exception(exception='Client ID or secret not provided for AAD RBAC', fault_type=consts.Client_Details_Not_Provided_For_AAD_RBAC_Fault,
                                    summary='Both aad authorization client id and client secret is required to enable AAD RBAC feature')
            raise CLIError("Please provide both aad authorization client id and client secret to enable AAD RBAC feature")

    if enable_cl:
        enable_cl_flag, custom_locations_oid = check_cl_registration_and_get_oid(cmd)
        if not enable_cluster_connect and enable_cl_flag:
            enable_cluster_connect = True
            features.append("cluster-connect")
            logger.warning("Enabling 'custom-locations' feature will enable 'cluster-connect' feature too.")
        if not enable_cl_flag:
            features.remove("custom-locations")

    # Send cloud information to telemetry
    send_cloud_telemetry(cmd)

    # Setting kubeconfig
    kube_config = set_kube_config(kube_config)

    # Checking whether optional extra values file has been provided.
    values_file_provided, values_file = utils.get_values_file()

    # Validate the helm environment file for Dogfood.
    dp_endpoint_dogfood = None
    release_train_dogfood = None
    if cmd.cli_ctx.cloud.endpoints.resource_manager == consts.Dogfood_RMEndpoint:
        dp_endpoint_dogfood, release_train_dogfood = validate_env_file_dogfood(values_file, values_file_provided)

    # Loading the kubeconfig file in kubernetes client configuration
    load_kube_config(kube_config, kube_context)
    configuration = kube_client.Configuration()

    # Checking the connection to kubernetes cluster.
    # This check was added to avoid large timeouts when connecting to AAD Enabled AKS clusters
    # if the user had not logged in.
    check_kube_connection(configuration)

    # Get kubernetes cluster info for telemetry
    kubernetes_version = get_server_version(configuration)

    # Checking helm installation
    check_helm_install(kube_config, kube_context)

    # Check helm version
    helm_version = check_helm_version(kube_config, kube_context)
    telemetry.add_extension_event('connectedk8s', {'Context.Default.AzureCLI.HelmVersion': helm_version})

    # Check for faulty pre-release helm versions
    if "3.3.0-rc" in helm_version:
        telemetry.set_user_fault()
        raise CLIError("The current helm version is not supported for azure-arc onboarding. Please upgrade helm to a stable version and try again.")

    # Check whether Connected Cluster is present
    if not connected_cluster_exists(client, resource_group_name, cluster_name):
        telemetry.set_user_fault()
        telemetry.set_exception(exception='The connected cluster resource does not exist', fault_type=consts.Resource_Does_Not_Exist_Fault_Type,
                                summary='Connected cluster resource does not exist')
        raise CLIError("The connected cluster resource {} does not exist ".format(cluster_name) +
                       "in the resource group {} ".format(resource_group_name) +
                       "Please onboard the connected cluster using: az connectedk8s connect -n <connected-cluster-name> -g <resource-group-name>")

    # Fetch Connected Cluster for agent version
    connected_cluster = get_connectedk8s(cmd, client, resource_group_name, cluster_name)

    if hasattr(connected_cluster, 'distribution') and (connected_cluster.distribution is not None):
        kubernetes_distro = connected_cluster.distribution
    else:
        kubernetes_distro = get_kubernetes_distro(configuration)

    if hasattr(connected_cluster, 'infrastructure') and (connected_cluster.infrastructure is not None):
        kubernetes_infra = connected_cluster.infrastructure
    else:
        kubernetes_infra = get_kubernetes_infra(configuration)

    kubernetes_properties = {
        'Context.Default.AzureCLI.KubernetesVersion': kubernetes_version,
        'Context.Default.AzureCLI.KubernetesDistro': kubernetes_distro,
        'Context.Default.AzureCLI.KubernetesInfra': kubernetes_infra
    }
    telemetry.add_extension_event('connectedk8s', kubernetes_properties)

    # Adding helm repo
    if os.getenv('HELMREPONAME') and os.getenv('HELMREPOURL'):
        utils.add_helm_repo(kube_config, kube_context)

    # Setting the config dataplane endpoint
    config_dp_endpoint = get_config_dp_endpoint(cmd, connected_cluster.location)

    # Retrieving Helm chart OCI Artifact location
    registry_path = os.getenv('HELMREGISTRY') if os.getenv('HELMREGISTRY') else utils.get_helm_registry(cmd, config_dp_endpoint, dp_endpoint_dogfood, release_train_dogfood)

    reg_path_array = registry_path.split(':')
    agent_version = reg_path_array[1]

    # Set agent version in registry path
    if connected_cluster.agent_version is not None:
        agent_version = connected_cluster.agent_version
        registry_path = reg_path_array[0] + ":" + agent_version

    telemetry.add_extension_event('connectedk8s', {'Context.Default.AzureCLI.AgentVersion': agent_version})

    # Get Helm chart path
    chart_path = utils.get_chart_path(registry_path, kube_config, kube_context)

    cmd_helm_upgrade = ["helm", "upgrade", "azure-arc", chart_path,
                        "--reuse-values",
                        "--wait", "--output", "json"]
    if values_file_provided:
        cmd_helm_upgrade.extend(["-f", values_file])
    if kube_config:
        cmd_helm_upgrade.extend(["--kubeconfig", kube_config])
    if kube_context:
        cmd_helm_upgrade.extend(["--kube-context", kube_context])
    if enable_azure_rbac:
        cmd_helm_upgrade.extend(["--set", "systemDefaultValues.guard.enabled=true"])
        cmd_helm_upgrade.extend(["--set", "systemDefaultValues.guard.clientId={}".format(aad_client_id)])
        cmd_helm_upgrade.extend(["--set", "systemDefaultValues.guard.clientSecret={}".format(aad_client_secret)])
    if enable_cluster_connect:
        cmd_helm_upgrade.extend(["--set", "systemDefaultValues.clusterconnect-agent.enabled=true"])
    if enable_cl:
        cmd_helm_upgrade.extend(["--set", "systemDefaultValues.customLocations.enabled=true"])
        cmd_helm_upgrade.extend(["--set", "systemDefaultValues.customLocations.oid={}".format(custom_locations_oid)])

    response_helm_upgrade = Popen(cmd_helm_upgrade, stdout=PIPE, stderr=PIPE)
    _, error_helm_upgrade = response_helm_upgrade.communicate()
    if response_helm_upgrade.returncode != 0:
        if ('forbidden' in error_helm_upgrade.decode("ascii") or 'timed out waiting for the condition' in error_helm_upgrade.decode("ascii")):
            telemetry.set_user_fault()
        telemetry.set_exception(exception=error_helm_upgrade.decode("ascii"), fault_type=consts.Install_HelmRelease_Fault_Type,
                                summary='Unable to install helm release')
        raise CLIError(str.format(consts.Error_enabling_Features, error_helm_upgrade.decode("ascii")))

    return str.format(consts.Successfully_Enabled_Features, features, connected_cluster.name)


def disable_features(cmd, client, resource_group_name, cluster_name, kube_config=None, kube_context=None,
                     features=None, yes=False):
    if features is None:
        raise CLIError(consts.No_Features_Param_Provided.format("disable-features", "disable-features"))
    features = [x.lower() for x in features]
    confirmation_message = "Disabling few of the features may adversely impact dependent resources. Learn more about this at https://aka.ms/ArcK8sDependentResources. \n" + "Are you sure you want to disable these features: {}".format(features)
    utils.user_confirmation(confirmation_message, yes)

    logger.warning("Ensure that you have the latest helm version installed before proceeding.")
    logger.warning("This operation might take a while...\n")

    disable_cluster_connect, disable_azure_rbac, disable_cl = utils.check_features_to_update(features)

    # Send cloud information to telemetry
    send_cloud_telemetry(cmd)

    # Setting kubeconfig
    kube_config = set_kube_config(kube_config)

    # Checking whether optional extra values file has been provided.
    values_file_provided, values_file = utils.get_values_file()

    # Validate the helm environment file for Dogfood.
    dp_endpoint_dogfood = None
    release_train_dogfood = None
    if cmd.cli_ctx.cloud.endpoints.resource_manager == consts.Dogfood_RMEndpoint:
        dp_endpoint_dogfood, release_train_dogfood = validate_env_file_dogfood(values_file, values_file_provided)

    # Loading the kubeconfig file in kubernetes client configuration
    load_kube_config(kube_config, kube_context)
    configuration = kube_client.Configuration()

    # Checking the connection to kubernetes cluster.
    # This check was added to avoid large timeouts when connecting to AAD Enabled AKS clusters
    # if the user had not logged in.
    check_kube_connection(configuration)

    # Get kubernetes cluster info for telemetry
    kubernetes_version = get_server_version(configuration)

    # Checking helm installation
    check_helm_install(kube_config, kube_context)

    # Check helm version
    helm_version = check_helm_version(kube_config, kube_context)
    telemetry.add_extension_event('connectedk8s', {'Context.Default.AzureCLI.HelmVersion': helm_version})

    # Check for faulty pre-release helm versions
    if "3.3.0-rc" in helm_version:
        telemetry.set_user_fault()
        raise CLIError("The current helm version is not supported for azure-arc onboarding. Please upgrade helm to a stable version and try again.")

    # Check whether Connected Cluster is present
    if not connected_cluster_exists(client, resource_group_name, cluster_name):
        telemetry.set_user_fault()
        telemetry.set_exception(exception='The connected cluster resource does not exist', fault_type=consts.Resource_Does_Not_Exist_Fault_Type,
                                summary='Connected cluster resource does not exist')
        raise CLIError("The connected cluster resource {} does not exist ".format(cluster_name) +
                       "in the resource group {} ".format(resource_group_name) +
                       "Please onboard the connected cluster using: az connectedk8s connect -n <connected-cluster-name> -g <resource-group-name>")

    # Fetch Connected Cluster for agent version
    connected_cluster = get_connectedk8s(cmd, client, resource_group_name, cluster_name)

    if hasattr(connected_cluster, 'distribution') and (connected_cluster.distribution is not None):
        kubernetes_distro = connected_cluster.distribution
    else:
        kubernetes_distro = get_kubernetes_distro(configuration)

    if hasattr(connected_cluster, 'infrastructure') and (connected_cluster.infrastructure is not None):
        kubernetes_infra = connected_cluster.infrastructure
    else:
        kubernetes_infra = get_kubernetes_infra(configuration)

    kubernetes_properties = {
        'Context.Default.AzureCLI.KubernetesVersion': kubernetes_version,
        'Context.Default.AzureCLI.KubernetesDistro': kubernetes_distro,
        'Context.Default.AzureCLI.KubernetesInfra': kubernetes_infra
    }
    telemetry.add_extension_event('connectedk8s', kubernetes_properties)

    if disable_cluster_connect:
        helm_values = get_all_helm_values(client, cluster_name, resource_group_name, configuration, kube_config, kube_context)
        try:
            if not disable_cl and helm_values.get('systemDefaultValues').get('customLocations').get('enabled') is True and helm_values.get('systemDefaultValues').get('customLocations').get('oid') != "":
                raise CLIError("Disabling 'cluster-connect' feature is not allowed when 'custom-locations' feature is enabled.")
        except Exception as e:
            raise CLIError("Disabling 'custom-locations' is not allowed on older charts. " + str(e))

    if disable_cl:
        logger.warning("Disabling 'custom-locations' feature might impact some dependent resources. Learn more about this at https://aka.ms/ArcK8sDependentResources.")

    # Adding helm repo
    if os.getenv('HELMREPONAME') and os.getenv('HELMREPOURL'):
        utils.add_helm_repo(kube_config, kube_context)

    # Setting the config dataplane endpoint
    config_dp_endpoint = get_config_dp_endpoint(cmd, connected_cluster.location)

    # Retrieving Helm chart OCI Artifact location
    registry_path = os.getenv('HELMREGISTRY') if os.getenv('HELMREGISTRY') else utils.get_helm_registry(cmd, config_dp_endpoint, dp_endpoint_dogfood, release_train_dogfood)

    reg_path_array = registry_path.split(':')
    agent_version = reg_path_array[1]

    # Set agent version in registry path
    if connected_cluster.agent_version is not None:
        agent_version = connected_cluster.agent_version
        registry_path = reg_path_array[0] + ":" + agent_version

    telemetry.add_extension_event('connectedk8s', {'Context.Default.AzureCLI.AgentVersion': agent_version})

    # Get Helm chart path
    chart_path = utils.get_chart_path(registry_path, kube_config, kube_context)

    cmd_helm_upgrade = ["helm", "upgrade", "azure-arc", chart_path,
                        "--reuse-values",
                        "--wait", "--output", "json"]
    if values_file_provided:
        cmd_helm_upgrade.extend(["-f", values_file])
    if kube_config:
        cmd_helm_upgrade.extend(["--kubeconfig", kube_config])
    if kube_context:
        cmd_helm_upgrade.extend(["--kube-context", kube_context])
    if disable_azure_rbac:
        cmd_helm_upgrade.extend(["--set", "systemDefaultValues.guard.enabled=false"])
    if disable_cluster_connect:
        cmd_helm_upgrade.extend(["--set", "systemDefaultValues.clusterconnect-agent.enabled=false"])
    if disable_cl:
        cmd_helm_upgrade.extend(["--set", "systemDefaultValues.customLocations.enabled=false"])
        cmd_helm_upgrade.extend(["--set", "systemDefaultValues.customLocations.oid={}".format("")])

    response_helm_upgrade = Popen(cmd_helm_upgrade, stdout=PIPE, stderr=PIPE)
    _, error_helm_upgrade = response_helm_upgrade.communicate()
    if response_helm_upgrade.returncode != 0:
        if ('forbidden' in error_helm_upgrade.decode("ascii") or 'timed out waiting for the condition' in error_helm_upgrade.decode("ascii")):
            telemetry.set_user_fault()
        telemetry.set_exception(exception=error_helm_upgrade.decode("ascii"), fault_type=consts.Install_HelmRelease_Fault_Type,
                                summary='Unable to install helm release')
        raise CLIError(str.format(consts.Error_disabling_Features, error_helm_upgrade.decode("ascii")))

    return str.format(consts.Successfully_Disabled_Features, features, connected_cluster.name)


def load_kubernetes_configuration(filename):
    try:
        with open(filename) as stream:
            return yaml.safe_load(stream)
    except (IOError, OSError) as ex:
        if getattr(ex, 'errno', 0) == errno.ENOENT:
            telemetry.set_user_fault()
            telemetry.set_exception(exception=ex, fault_type=consts.Kubeconfig_Failed_To_Load_Fault_Type,
                                    summary='{} does not exist'.format(filename))
            raise CLIError('{} does not exist'.format(filename))
    except (yaml.parser.ParserError, UnicodeDecodeError) as ex:
        telemetry.set_exception(exception=ex, fault_type=consts.Kubeconfig_Failed_To_Load_Fault_Type,
                                summary='Error parsing {} ({})'.format(filename, str(ex)))
        raise CLIError('Error parsing {} ({})'.format(filename, str(ex)))


def print_or_merge_credentials(path, kubeconfig, overwrite_existing, context_name):
    """Merge an unencrypted kubeconfig into the file at the specified path, or print it to
    stdout if the path is "-".
    """
    # Special case for printing to stdout
    if path == "-":
        print(kubeconfig)
        return

    # ensure that at least an empty ~/.kube/config exists
    directory = os.path.dirname(path)
    if directory and not os.path.exists(directory):
        try:
            os.makedirs(directory)
        except OSError as ex:
            if ex.errno != errno.EEXIST:
                telemetry.set_user_fault()
                telemetry.set_exception(exception=ex, fault_type=consts.Failed_To_Merge_Credentials_Fault_Type,
                                        summary='Could not create a kubeconfig directory.')
                raise CLIError("Could not create a kubeconfig directory." + str(ex))
    if not os.path.exists(path):
        with os.fdopen(os.open(path, os.O_CREAT | os.O_WRONLY, 0o600), 'wt'):
            pass

    # merge the new kubeconfig into the existing one
    fd, temp_path = tempfile.mkstemp()
    additional_file = os.fdopen(fd, 'w+t')
    try:
        additional_file.write(kubeconfig)
        additional_file.flush()
        merge_kubernetes_configurations(path, temp_path, overwrite_existing, context_name)
    except yaml.YAMLError as ex:
        logger.warning('Failed to merge credentials to kube config file: %s', ex)
    finally:
        additional_file.close()
        os.remove(temp_path)


def merge_kubernetes_configurations(existing_file, addition_file, replace, context_name=None):
    try:
        existing = load_kubernetes_configuration(existing_file)
        addition = load_kubernetes_configuration(addition_file)
    except Exception as ex:
        telemetry.set_exception(exception=ex, fault_type=consts.Failed_To_Load_K8s_Configuration_Fault_Type,
                                summary='Exception while loading kubernetes configuration')
        raise CLIError('Exception while loading kubernetes configuration.' + str(ex))

    if context_name is not None:
        addition['contexts'][0]['name'] = context_name
        addition['contexts'][0]['context']['cluster'] = context_name
        addition['clusters'][0]['name'] = context_name
        addition['current-context'] = context_name

    # rename the admin context so it doesn't overwrite the user context
    for ctx in addition.get('contexts', []):
        try:
            if ctx['context']['user'].startswith('clusterAdmin'):
                admin_name = ctx['name'] + '-admin'
                addition['current-context'] = ctx['name'] = admin_name
                break
        except (KeyError, TypeError):
            continue

    if addition is None:
        telemetry.set_exception(exception='Failed to load additional configuration', fault_type=consts.Failed_To_Load_K8s_Configuration_Fault_Type,
                                summary='failed to load additional configuration from {}'.format(addition_file))
        raise CLIError('failed to load additional configuration from {}'.format(addition_file))

    if existing is None:
        existing = addition
    else:
        handle_merge(existing, addition, 'clusters', replace)
        handle_merge(existing, addition, 'users', replace)
        handle_merge(existing, addition, 'contexts', replace)
        existing['current-context'] = addition['current-context']

    # check that ~/.kube/config is only read- and writable by its owner
    if platform.system() != 'Windows':
        existing_file_perms = "{:o}".format(stat.S_IMODE(os.lstat(existing_file).st_mode))
        if not existing_file_perms.endswith('600'):
            logger.warning('%s has permissions "%s".\nIt should be readable and writable only by its owner.',
                           existing_file, existing_file_perms)

    with open(existing_file, 'w+') as stream:
        try:
            yaml.safe_dump(existing, stream, default_flow_style=False)
        except Exception as e:
            telemetry.set_exception(exception=e, fault_type=consts.Failed_To_Merge_Kubeconfig_File,
                                    summary='Exception while merging the kubeconfig file')
            raise CLIError('Exception while merging the kubeconfig file.' + str(e))

    current_context = addition.get('current-context', 'UNKNOWN')
    msg = 'Merged "{}" as current context in {}'.format(current_context, existing_file)
    print(msg)


def handle_merge(existing, addition, key, replace):
    if not addition[key]:
        return
    if existing[key] is None:
        existing[key] = addition[key]
        return

    for i in addition[key]:
        for j in existing[key]:
            if i['name'] == j['name']:
                if replace or i == j:
                    existing[key].remove(j)
                else:
                    msg = 'A different object named {} already exists in your kubeconfig file.\nOverwrite?'
                    overwrite = False
                    try:
                        overwrite = prompt_y_n(msg.format(i['name']))
                    except NoTTYException:
                        pass
                    if overwrite:
                        existing[key].remove(j)
                    else:
                        msg = 'A different object named {} already exists in {} in your kubeconfig file.'
                        telemetry.set_exception(exception='A different object with same name exists in the kubeconfig file', fault_type=consts.Different_Object_With_Same_Name_Fault_Type,
                                                summary=msg.format(i['name'], key))
                        raise CLIError(msg.format(i['name'], key))
        existing[key].append(i)


def _resolve_service_principal(client, identifier):  # Uses service principal graph client
    # todo: confirm with graph team that a service principal name must be unique
    result = list(client.list(filter="servicePrincipalNames/any(c:c eq '{}')".format(identifier)))
    if result:
        return result[0].object_id
    if utils.is_guid(identifier):
        return identifier  # assume an object id
    error = CLIError("Service principal '{}' doesn't exist".format(identifier))
    error.status_code = 404  # Make sure CLI returns 3
    raise error


def client_side_proxy_wrapper(cmd,
                              client,
                              resource_group_name,
                              cluster_name,
                              token=None,
                              path=os.path.join(os.path.expanduser('~'), '.kube', 'config'),
                              overwrite_existing=False,
                              context_name=None,
                              api_server_port=consts.API_SERVER_PORT,
                              client_proxy_port=consts.CLIENT_PROXY_PORT):

    cloud = send_cloud_telemetry(cmd)
    args = []
    operating_system = platform.system()
    proc_name = f'arcProxy{operating_system}'

    if(check_process(proc_name)):
        raise CLIError('Another instance of proxy already running')
    
    port_error_string=""
    if check_if_port_is_open(api_server_port):
        port_error_string += f'Port {api_server_port} is already in use. Please select a different port with --api-server option.\n'
    if check_if_port_is_open(client_proxy_port):
        port_error_string += f'Port {client_proxy_port} is already in use. Please select a different port with --client-proxy-option.\n'
    if port_error_string!="":
        raise CLIError(port_error_string)
    
    signal.signal(signal.SIGINT, ctrlc_handler)
    # Creating installation location, request uri and older version exe location depending on OS
    if(operating_system == 'Windows'):
        install_location_string = f'.clientproxy\\arcProxy{operating_system}{consts.CLIENT_PROXY_VERSION}.exe'
        requestUri = f'https://k8sconnectcsp.blob.core.windows.net/release12-03-21/arcProxy{operating_system}{consts.CLIENT_PROXY_VERSION}.exe'
        older_version_string = f'.clientproxy\\arcProxy{operating_system}*.exe'
        creds_string = r'.azure\accessTokens.json'

    elif(operating_system == 'Linux' or operating_system == 'Darwin'):
        install_location_string = f'.clientproxy/arcProxy{operating_system}{consts.CLIENT_PROXY_VERSION}'
        requestUri = f'https://k8sconnectcsp.blob.core.windows.net/release12-03-21/arcProxy{operating_system}{consts.CLIENT_PROXY_VERSION}'
        older_version_string = f'.clientproxy/arcProxy{operating_system}*'
        creds_string = r'.azure/accessTokens.json'

    else:
        telemetry.set_exception(exception='Unsupported OS', fault_type=consts.Unsupported_Fault_Type,
                                summary=f'{operating_system} is not supported yet')
        raise CLIError(f'The {operating_system} platform is not currently supported.')


    install_location = os.path.expanduser(os.path.join('~', install_location_string))
    args.append(install_location)
    install_dir = os.path.dirname(install_location)

    # If version specified by install location doesnt exist, then download the executable
    if not os.path.isfile(install_location):

        # Downloading the executable
        try:
            response = urllib.request.urlopen(requestUri)
        except Exception as e:
            telemetry.set_exception(exception=e, fault_type=consts.Download_Exe_Fault_Type,
                                    summary='Unable to download clientproxy executable.')
            raise CLIError("Failed to download executable with client. Please check your internet connection." + str(e))

        responseContent = response.read()
        response.close()

        # Creating the .clientproxy folder if it doesnt exist
        if not os.path.exists(install_dir):
            try:
                os.makedirs(install_dir)
            except Exception as e:
                telemetry.set_user_fault()
                telemetry.set_exception(exception=e, fault_type=consts.Create_Directory_Fault_Type,
                                        summary='Unable to create installation directory')
                raise CLIError("Failed to create installation directory." + str(e))
        else:
            older_version_string = os.path.expanduser(os.path.join('~', older_version_string))
            older_version_files = glob(older_version_string)

            # Removing older executables from the directory
            for f in older_version_files:
                try:
                    os.remove(f)
                except:
                    logger.warning("failed to delete older version files")

        try:
            with open(install_location, 'wb') as f:
                f.write(responseContent)
        except Exception as e:
            telemetry.set_user_fault()
            telemetry.set_exception(exception=e, fault_type=consts.Create_CSPExe_Fault_Type,
                                    summary='Unable to create proxy executable')
            raise CLIError("Failed to create proxy executable." + str(e))

        os.chmod(install_location, os.stat(install_location).st_mode | stat.S_IXUSR)

    # Creating config file to pass config to clientproxy
    config_file_location = os.path.join(install_dir, 'config.yml')

    if os.path.isfile(config_file_location):
        try:
            os.remove(config_file_location)
        except Exception as e:
            telemetry.set_user_fault()
            telemetry.set_exception(exception=e, fault_type=consts.Remove_Config_Fault_Type,
                                    summary='Unable to remove old config file')
            raise CLIError("Failed to remove old config." + str(e))

    # initializations
    user_type = 'sat'
    creds = ''

    # if service account token is not passed
    if token is None:
        # Identifying type of logged in entity
        account = get_subscription_id(cmd.cli_ctx)
        account = Profile().get_subscription(account)
        user_type = account['user']['type']

        tenantId = _graph_client_factory(cmd.cli_ctx).config.tenant_id

        if user_type == 'user':
            dict_file = {'server': {'httpPort': int(client_proxy_port), 'httpsPort': int(api_server_port)}, 'identity': {'tenantID': tenantId, 'clientID': consts.CLIENTPROXY_CLIENT_ID}}
        else:
            dict_file = {'server': {'httpPort': int(client_proxy_port), 'httpsPort': int(api_server_port)}, 'identity': {'tenantID': tenantId, 'clientID': account['user']['name']}}

        if cloud == 'DOGFOOD':
            dict_file['cloud'] = 'AzureDogFood'

        # Fetching creds
        creds_location = os.path.expanduser(os.path.join('~', creds_string))
        try:
            with open(creds_location) as f:
                creds_list = json.load(f)
        except Exception as e:
            telemetry.set_user_fault()
            telemetry.set_exception(exception=e, fault_type=consts.Load_Creds_Fault_Type,
                                    summary='Unable to load accessToken.json')
            raise CLIError("Failed to load credentials." + str(e))

        user_name = account['user']['name']
        loop_flag = False
        for i in range(len(creds_list)):
            if loop_flag:
                break
            creds_obj = creds_list[i]
            for key in creds_obj:
                if user_type == 'user':
                    if key == 'refreshToken':
                        creds = creds_obj[key]
                    elif key == 'userId':
                        if creds_obj[key] == user_name:
                            loop_flag = True
                else:
                    if key == 'accessToken':
                        creds = creds_obj[key]
                    elif key == 'servicePrincipalId':
                        if creds_obj[key] == user_name:
                            loop_flag = True

        if creds == '':
            telemetry.set_user_fault()
            telemetry.set_exception(exception='Credentials of user not found.', fault_type=consts.Creds_NotFound_Fault_Type,
                                    summary='Unable to find creds of user')
            raise CLIError("Credentials of user not found.")

        if user_type != 'user':
            dict_file['identity']['clientSecret'] = creds
    else:
        dict_file = {'server': {'httpPort': int(client_proxy_port), 'httpsPort': int(api_server_port)}}

    try:
        with open(config_file_location, 'w') as f:
            yaml.dump(dict_file, f, default_flow_style=False)
    except Exception as e:
        telemetry.set_user_fault()
        telemetry.set_exception(exception=e, fault_type=consts.Create_Config_Fault_Type,
                                summary='Unable to create config file for proxy.')
        raise CLIError("Failed to create config for proxy." + str(e))

    args.append("-c")
    args.append(config_file_location)

    debug_mode = False
    if '--debug' in cmd.cli_ctx.data['safe_params']:
        args.append("-d")
        debug_mode = True

    client_side_proxy(cmd, client, resource_group_name, cluster_name, 0, args, client_proxy_port, api_server_port, operating_system, creds, user_type, debug_mode, token=token, path=path, overwrite_existing=overwrite_existing, context_name=context_name)


# Prepare data as needed by client proxy executable
def prepare_clientproxy_data(response):
    data = {}
    data['kubeconfigs'] = []
    kubeconfig = {}
    kubeconfig['name'] = 'Kubeconfig'
    kubeconfig['value'] = b64encode(response.kubeconfigs[0].value).decode("utf-8")
    data['kubeconfigs'].append(kubeconfig)
    data['hybridConnectionConfig'] = {}
    data['hybridConnectionConfig']['relay'] = response.hybrid_connection_config.relay
    data['hybridConnectionConfig']['hybridConnectionName'] = response.hybrid_connection_config.hybrid_connection_name
    data['hybridConnectionConfig']['token'] = response.hybrid_connection_config.token
    data['hybridConnectionConfig']['expirationTime'] = response.hybrid_connection_config.expiration_time
    return data


def client_side_proxy(cmd,
                      client,
                      resource_group_name,
                      cluster_name,
                      flag,
                      args,
                      client_proxy_port,
                      api_server_port,
                      operating_system,
                      creds,
                      user_type,
                      debug_mode,
                      token=None,
                      path=os.path.join(os.path.expanduser('~'), '.kube', 'config'),
                      overwrite_existing=False,
                      context_name=None):

    subscription_id = get_subscription_id(cmd.cli_ctx)

    if token is not None:
        auth_method = 'Token'
        telemetry.add_extension_event('connectedk8s', {'Context.Default.AzureCLI.IsAADEnabled': False})
    else:
        auth_method = 'AAD'
        telemetry.add_extension_event('connectedk8s', {'Context.Default.AzureCLI.IsAADEnabled': True})

    # Fetching hybrid connection details from Userrp
    try:
        response = client.list_cluster_user_credentials(resource_group_name, cluster_name, auth_method, True)
    except Exception as e:
        telemetry.set_exception(exception=e, fault_type=consts.Get_Credentials_Failed_Fault_Type,
                                summary='Unable to list cluster user credentials')
        raise CLIError("Failed to get credentials." + str(e))

    # Starting the client proxy process, if this is the first time that this function is invoked
    if flag == 0:
        if debug_mode:
            clientproxy_process = Thread(target=call, args=(args,))
        else:
            clientproxy_process = Thread(target=call, args=(args,), kwargs={'stderr': DEVNULL, 'stdout': DEVNULL})

        try:
            clientproxy_process.start()
            print(f'Proxy is listening on port {api_server_port}')
        except Exception as e:
            telemetry.set_exception(exception=e, fault_type=consts.Run_Clientproxy_Fault_Type,
                                    summary='Unable to run client proxy executable')
            raise CLIError("Failed to start proxy process." + str(e))

        if user_type == 'user':
            identity_data = {}
            identity_data['refreshToken'] = creds
            identity_uri = f'https://localhost:{api_server_port}/identity/rt'

            # Needed to prevent skip tls warning from printing to the console
            original_stderr = sys.stderr
            f = open(os.devnull, 'w')
            sys.stderr = f

            make_api_call_with_retries(identity_uri, identity_data, False, consts.Post_RefreshToken_Fault_Type,
                                       'Unable to post refresh token details to clientproxy',
                                       "Failed to pass refresh token details to proxy.")
            sys.stderr = original_stderr

    data = prepare_clientproxy_data(response)
    expiry = data['hybridConnectionConfig']['expirationTime']

    if token is not None:
        data['kubeconfigs'][0]['value'] = insert_token_in_kubeconfig(data, token)

    # Starting a timer to refresh the credentials, 5 mins before expiry
    fun_args = [cmd, client, resource_group_name, cluster_name, 1, args, client_proxy_port, api_server_port, operating_system, creds, user_type, debug_mode, token, path, overwrite_existing, context_name]
    refresh_thread = Timer(expiry - time.time() - 300, client_side_proxy, args=fun_args)
    refresh_thread.setDaemon(True)
    try:
        refresh_thread.start()
    except Exception as e:
        telemetry.set_exception(exception=e, fault_type=consts.Run_RefreshThread_Fault_Type,
                                summary='Unable to run refresh thread')
        raise CLIError("Failed to start thread for refreshing credentials." + str(e))

    uri = f'http://localhost:{client_proxy_port}/subscriptions/{subscription_id}/resourceGroups/{resource_group_name}/providers/Microsoft.Kubernetes/connectedClusters/{cluster_name}/register?api-version=2020-10-01'

    # Posting hybrid connection details to proxy in order to get kubeconfig
    response = make_api_call_with_retries(uri, data, False, consts.Post_Hybridconn_Fault_Type,
                                          'Unable to post hybrid connection details to clientproxy',
                                          "Failed to pass hybrid connection details to proxy.")

    # Decoding kubeconfig into a string
    try:
        kubeconfig = json.loads(response.text)
    except Exception as e:
        telemetry.set_exception(exception=e, fault_type=consts.Load_Kubeconfig_Fault_Type,
                                summary='Unable to load Kubeconfig')
        raise CLIError("Failed to load kubeonfig." + str(e))

    kubeconfig = kubeconfig['kubeconfigs'][0]['value']
    kubeconfig = b64decode(kubeconfig).decode("utf-8")

    try:
        print_or_merge_credentials(path, kubeconfig, overwrite_existing, context_name)
        print("You can now start sending requests using kubectl on the current context.")

    except Exception as e:
        telemetry.set_exception(exception=e, fault_type=consts.Merge_Kubeconfig_Fault_Type,
                                summary='Unable to merge kubeconfig.')
        raise CLIError("Failed to merge kubeconfig." + str(e))


def make_api_call_with_retries(uri, data, tls_verify, fault_type, summary, cli_error):
    for i in range(consts.API_CALL_RETRIES):
        try:
            response = requests.post(uri, json=data, verify=tls_verify)
            return response
        except Exception as e:
            if i != consts.API_CALL_RETRIES - 1:
                pass
            else:
                telemetry.set_exception(exception=e, fault_type=fault_type, summary=summary)
                raise CLIError(cli_error + str(e))


def insert_token_in_kubeconfig(data, token):
    b64kubeconfig = data['kubeconfigs'][0]['value']
    decoded_kubeconfig_str = b64decode(b64kubeconfig).decode("utf-8")
    dict_yaml = yaml.safe_load(decoded_kubeconfig_str)
    dict_yaml['users'][0]['user']['token'] = token
    kubeconfig = yaml.dump(dict_yaml).encode("utf-8")
    b64kubeconfig = b64encode(kubeconfig).decode("utf-8")
    return b64kubeconfig


def check_process(processName):
    '''
    Check if there is any running process that contains the given name processName.
    '''
    for proc in process_iter():
        try:
            if proc.name().startswith(processName):
                return True
        except (NoSuchProcess, AccessDenied, ZombieProcess):
            pass
    return False


def ctrlc_handler(sig, frame):
    interrupt_main()


def get_custom_locations_oid(cmd):
    try:
        sp_graph_client = get_graph_client_service_principals(cmd.cli_ctx)
        sub_filters = []
        sub_filters.append("startswith(displayName,'{}')".format("Custom Locations RP"))
        result = list(sp_graph_client.list(filter=(' and '.join(sub_filters))))
        if len(result) != 0:
            return result[0].object_id
        else:
            logger.warning("Unable to fetch oid of 'custom-locations' app. Proceeding without enabling the feature.")
            telemetry.set_exception(exception='Unable to fetch oid of custom locations app.', fault_type=consts.Custom_Locations_OID_Fetch_Fault_Type,
                                    summary='Unable to fetch oid for custom locations app.')
            return ""
    except Exception as e:
        logger.warning("Unable to fetch oid of 'custom-locations' app. Proceeding without enabling the feature. " + str(e))
        telemetry.set_exception(exception=e, fault_type=consts.Custom_Locations_OID_Fetch_Fault_Type,
                                summary='Unable to fetch oid for custom locations app.')
        return ""


def check_cl_registration_and_get_oid(cmd):
    enable_custom_locations = True
    custom_locations_oid = ""
    try:
        rp_client = _resource_providers_client(cmd.cli_ctx)
        cl_registration_state = rp_client.get(consts.Custom_Locations_Provider_Namespace).registration_state
        if cl_registration_state != "Registered":
            enable_custom_locations = False
            logger.warning("Enabling 'custom-locations' feature requires resource provider 'Microsoft.ExtendedLocation' to be registered. Please register the provider and then enable with az connectedk8s enable-features.")
        else:
            custom_locations_oid = get_custom_locations_oid(cmd)
            if custom_locations_oid == "":
                enable_custom_locations = False
    except Exception as e:
        enable_custom_locations = False
        logger.warning("Unable to fetch registration state of 'Microsoft.ExtendedLocation'.Proceeding without enabling the feature.")
        telemetry.set_exception(exception=e, fault_type=consts.Custom_Locations_Registration_Check_Fault_Type,
                                summary='Unable to fetch status of Custom Locations RP registration.')
<<<<<<< HEAD
    return enable_custom_locations, custom_locations_oid
=======
    return enable_custom_locations,custom_locations_oid


def check_if_port_is_open(port):
    try:
        connections = net_connections(kind='inet')
        for tup in connections:
            if tup[3][1] == port:
                return True
    except Exception as e:
        telemetry.set_exception(exception=e, fault_type=consts.Port_Check_Fault_Type,
                                summary='Failed to check if port is in use.')
        raise CLIError("Failed to check if port is in use. " + str(e))
    return False
>>>>>>> 0baa2cbe
<|MERGE_RESOLUTION|>--- conflicted
+++ resolved
@@ -1970,9 +1970,6 @@
         logger.warning("Unable to fetch registration state of 'Microsoft.ExtendedLocation'.Proceeding without enabling the feature.")
         telemetry.set_exception(exception=e, fault_type=consts.Custom_Locations_Registration_Check_Fault_Type,
                                 summary='Unable to fetch status of Custom Locations RP registration.')
-<<<<<<< HEAD
-    return enable_custom_locations, custom_locations_oid
-=======
     return enable_custom_locations,custom_locations_oid
 
 
@@ -1986,5 +1983,4 @@
         telemetry.set_exception(exception=e, fault_type=consts.Port_Check_Fault_Type,
                                 summary='Failed to check if port is in use.')
         raise CLIError("Failed to check if port is in use. " + str(e))
-    return False
->>>>>>> 0baa2cbe
+    return False