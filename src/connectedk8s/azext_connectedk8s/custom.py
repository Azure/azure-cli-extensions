# --------------------------------------------------------------------------------------------
# Copyright (c) Microsoft Corporation. All rights reserved.
# Licensed under the MIT License. See License.txt in the project root for license information.
# --------------------------------------------------------------------------------------------

import os
import json
<<<<<<< HEAD
=======
import uuid
>>>>>>> 4ddea419
import time
import subprocess
from subprocess import Popen, PIPE
from base64 import b64encode
import requests

from knack.util import CLIError
from knack.log import get_logger
from azure.cli.core.commands.client_factory import get_subscription_id
from azure.cli.core.util import sdk_no_wait
from azure.cli.core._profile import Profile
<<<<<<< HEAD
from azure.cli.core import telemetry
=======
>>>>>>> 4ddea419
from azext_connectedk8s._client_factory import _graph_client_factory
from azext_connectedk8s._client_factory import cf_resource_groups
from azext_connectedk8s._client_factory import _resource_client_factory
from msrestazure.azure_exceptions import CloudError
from kubernetes import client as kube_client, config, watch  # pylint: disable=import-error
from Crypto.IO import PEM  # pylint: disable=import-error
from Crypto.PublicKey import RSA  # pylint: disable=import-error
from Crypto.Util import asn1  # pylint: disable=import-error
<<<<<<< HEAD
=======

from .vendored_sdks.models import ConnectedCluster, ConnectedClusterAADProfile, ConnectedClusterIdentity
>>>>>>> 4ddea419

from .vendored_sdks.models import ConnectedCluster, ConnectedClusterAADProfile, ConnectedClusterIdentity


logger = get_logger(__name__)

<<<<<<< HEAD
Invalid_Location_Fault_Type = 'location-validation-error'
Load_Kubeconfig_Fault_Type = 'kubeconfig-load-error'
Read_ConfigMap_Fault_Type = 'configmap-read-error'
Create_ConnectedCluster_Fault_Type = 'connected-cluster-create-error'
Delete_ConnectedCluster_Fault_Type = 'connected-cluster-delete-error'
Bad_DeleteRequest_Fault_Type = 'bad-delete-request-error'
Cluster_Already_Onboarded_Fault_Type = 'cluster-already-onboarded-error'
Resource_Already_Exists_Fault_Type = 'resource-already-exists-error'
Create_ResourceGroup_Fault_Type = 'resource-group-creation-error'
Add_HelmRepo_Fault_Type = 'helm-repo-add-error'
List_HelmRelease_Fault_Type = 'helm-list-release-error'
KeyPair_Generate_Fault_Type = 'keypair-generation-error'
PublicKey_Export_Fault_Type = 'publickey-export-error'
PrivateKey_Export_Fault_Type = 'privatekey-export-error'
Install_HelmRelease_Fault_Type = 'helm-release-install-error'
Delete_HelmRelease_Fault_Type = 'helm-release-delete-error'
Check_PodStatus_Fault_Type = 'check-pod-status-error'
Kubernetes_Connectivity_FaultType = 'kubernetes-cluster-connection-error'
Helm_Version_Fault_Type = 'helm-not-updated-error'
Check_HelmVersion_Fault_Type = 'helm-version-check-error'
Helm_Installation_Fault_Type = 'helm-not-installed-error'
Check_HelmInstallation_Fault_Type = 'check-helm-installed-error'
Get_HelmRegistery_Path_Fault_Type = 'helm-registry-path-fetch-error'
Pull_HelmChart_Fault_Type = 'helm-chart-pull-error'
Export_HelmChart_Fault_Type = 'helm-chart-export-error'
Get_Kubernetes_Version_Fault_Type = 'kubernetes-get-version-error'


=======
>>>>>>> 4ddea419
# pylint:disable=unused-argument
# pylint: disable=too-many-locals
# pylint: disable=too-many-branches
# pylint: disable=too-many-statements
# pylint: disable=line-too-long
def create_connectedk8s(cmd, client, resource_group_name, cluster_name, location=None,
                        kube_config=None, kube_context=None, no_wait=False, tags=None):
    logger.warning("Ensure that you have the latest helm version installed before proceeding.")
    logger.warning("This operation might take a while...\n")

    # Setting subscription id
    subscription_id = get_subscription_id(cmd.cli_ctx)

<<<<<<< HEAD
    # Setting resource Id
    resource_id = "/subscriptions/{}/resourceGroups/{}/providers/Microsoft.Kubernetes/connectedClusters/{}".format(subscription_id, resource_group_name, cluster_name)
    telemetry.add_extension_event('connectedk8s', {'Context.Default.AzureCLI.ResourceId': resource_id})

    # Setting user profile
    profile = Profile(cli_ctx=cmd.cli_ctx)

=======
    # Setting user profile
    profile = Profile(cli_ctx=cmd.cli_ctx)

>>>>>>> 4ddea419
    # Fetching Tenant Id
    graph_client = _graph_client_factory(cmd.cli_ctx)
    onboarding_tenant_id = graph_client.config.tenant_id

    # Setting kubeconfig
    kube_config = set_kube_config(kube_config)

    # Removing quotes from kubeconfig path. This is necessary for windows OS.
    trim_kube_config(kube_config)
<<<<<<< HEAD

    # Loading the kubeconfig file in kubernetes client configuration
    try:
        config.load_kube_config(config_file=kube_config, context=kube_context)
    except Exception as e:
        telemetry.set_user_fault()
        telemetry.set_exception(exception=e, fault_type=Load_Kubeconfig_Fault_Type,
                                summary='Problem loading the kubeconfig file')
        raise CLIError("Problem loading the kubeconfig file." + str(e))
    configuration = kube_client.Configuration()

    # Checking the connection to kubernetes cluster.
    # This check was added to avoid large timeouts when connecting to AAD Enabled AKS clusters
    # if the user had not logged in.
    check_kube_connection(configuration)

    # Get kubernetes cluster info for telemetry
    kubernetes_version = get_server_version(configuration)
    kubernetes_distro = 'auto-detect'
    kubernetes_properties = {
        'Context.Default.AzureCLI.KubernetesVersion': kubernetes_version,
        'Context.Default.AzureCLI.KubernetesDistro': kubernetes_distro
    }
    telemetry.add_extension_event('connectedk8s', kubernetes_properties)

=======

    # Loading the kubeconfig file in kubernetes client configuration
    try:
        config.load_kube_config(config_file=kube_config, context=kube_context)
    except Exception as e:
        raise CLIError("Problem loading the kubeconfig file." + str(e))
    configuration = kube_client.Configuration()

    # Checking the connection to kubernetes cluster.
    # This check was added to avoid large timeouts when connecting to AAD Enabled AKS clusters
    # if the user had not logged in.
    check_kube_connection(configuration)

>>>>>>> 4ddea419
    # Checking helm installation
    check_helm_install(kube_config, kube_context)

    # Check helm version
<<<<<<< HEAD
    helm_version = check_helm_version(kube_config, kube_context)
    telemetry.add_extension_event('connectedk8s', {'Context.Default.AzureCLI.HelmVersion': helm_version})
=======
    check_helm_version(kube_config, kube_context)
>>>>>>> 4ddea419

    # Validate location
    rp_locations = []
    resourceClient = _resource_client_factory(cmd.cli_ctx, subscription_id=subscription_id)
    providerDetails = resourceClient.providers.get('Microsoft.Kubernetes')
    for resourceTypes in providerDetails.resource_types:
        if resourceTypes.resource_type == 'connectedClusters':
            rp_locations = [location.replace(" ", "").lower() for location in resourceTypes.locations]
            if location.lower() not in rp_locations:
<<<<<<< HEAD
                telemetry.set_user_fault()
                telemetry.set_exception(exception='Location not supported', fault_type=Invalid_Location_Fault_Type,
                                        summary='Provided location is not supported for creating connected clusters')
=======
>>>>>>> 4ddea419
                raise CLIError("Connected cluster resource creation is supported only in the following locations: " +
                               ', '.join(map(str, rp_locations)) +
                               ". Use the --location flag to specify one of these locations.")
            break

    # Check Release Existance
    release_namespace = get_release_namespace(kube_config, kube_context)
    if release_namespace is not None:
        # Loading config map
        api_instance = kube_client.CoreV1Api(kube_client.ApiClient(configuration))
        try:
            configmap = api_instance.read_namespaced_config_map('azure-clusterconfig', 'azure-arc')
        except Exception as e:  # pylint: disable=broad-except
<<<<<<< HEAD
            telemetry.set_exception(exception=e, fault_type=Read_ConfigMap_Fault_Type,
                                    summary='Unable to read ConfigMap')
=======
>>>>>>> 4ddea419
            raise CLIError("Unable to read ConfigMap 'azure-clusterconfig' in 'azure-arc' namespace: %s\n" % e)
        configmap_rg_name = configmap.data["AZURE_RESOURCE_GROUP"]
        configmap_cluster_name = configmap.data["AZURE_RESOURCE_NAME"]
        if connected_cluster_exists(client, configmap_rg_name, configmap_cluster_name):
            if (configmap_rg_name.lower() == resource_group_name.lower() and
                    configmap_cluster_name.lower() == cluster_name.lower()):
                # Re-put connected cluster
                public_key = client.get(configmap_rg_name,
                                        configmap_cluster_name).agent_public_key_certificate
                cc = generate_request_payload(configuration, location, public_key, tags)
                try:
                    return sdk_no_wait(no_wait, client.create, resource_group_name=resource_group_name,
                                       cluster_name=cluster_name, connected_cluster=cc)
                except CloudError as ex:
<<<<<<< HEAD
                    telemetry.set_exception(exception=ex, fault_type=Create_ConnectedCluster_Fault_Type,
                                            summary='Unable to create connected cluster resource')
                    raise CLIError(ex)
            else:
                telemetry.set_user_fault()
                telemetry.set_exception(exception='The kubernetes cluster is already onboarded', fault_type=Cluster_Already_Onboarded_Fault_Type,
                                        summary='Kubernetes cluster already onboarded')
                raise CLIError("The kubernetes cluster you are trying to onboard " +
=======
                    raise CLIError(ex)
            else:
                raise CLIError("The kubernetes cluster you are trying to onboard" +
>>>>>>> 4ddea419
                               "is already onboarded to the resource group" +
                               " '{}' with resource name '{}'.".format(configmap_rg_name, configmap_cluster_name))
        else:
            # Cleanup agents and continue with put
            delete_arc_agents(release_namespace, kube_config, kube_context, configuration)
    else:
        if connected_cluster_exists(client, resource_group_name, cluster_name):
<<<<<<< HEAD
            telemetry.set_user_fault()
            telemetry.set_exception(exception='The connected cluster resource already exists', fault_type=Resource_Already_Exists_Fault_Type,
                                    summary='Connected cluster resource already exists')
=======
>>>>>>> 4ddea419
            raise CLIError("The connected cluster resource {} already exists ".format(cluster_name) +
                           "in the resource group {} ".format(resource_group_name) +
                           "and corresponds to a different Kubernetes cluster. To onboard this Kubernetes cluster" +
                           "to Azure, specify different resource name or resource group name.")

    # Resource group Creation
    if resource_group_exists(cmd.cli_ctx, resource_group_name, subscription_id) is False:
        resource_group_params = {'location': location}
        try:
            resourceClient.resource_groups.create_or_update(resource_group_name, resource_group_params)
        except Exception as e:
<<<<<<< HEAD
            telemetry.set_exception(exception=e, fault_type=Create_ResourceGroup_Fault_Type,
                                    summary='Failed to create the resource group')
=======
>>>>>>> 4ddea419
            raise CLIError("Failed to create the resource group {} :".format(resource_group_name) + str(e))

    # Adding helm repo
    if os.getenv('HELMREPONAME') and os.getenv('HELMREPOURL'):
        repo_name = os.getenv('HELMREPONAME')
        repo_url = os.getenv('HELMREPOURL')
        cmd_helm_repo = ["helm", "repo", "add", repo_name, repo_url, "--kubeconfig", kube_config]
        if kube_context:
            cmd_helm_repo.extend(["--kube-context", kube_context])
        response_helm_repo = Popen(cmd_helm_repo, stdout=PIPE, stderr=PIPE)
        _, error_helm_repo = response_helm_repo.communicate()
        if response_helm_repo.returncode != 0:
<<<<<<< HEAD
            telemetry.set_exception(exception=error_helm_repo.decode("ascii"), fault_type=Add_HelmRepo_Fault_Type,
                                    summary='Failed to add helm repository')
            raise CLIError("Unable to add repository {} to helm: ".format(repo_url) + error_helm_repo.decode("ascii"))

    # Retrieving Helm chart OCI Artifact location
    registry_path = os.getenv('HELMREGISTRY') if os.getenv('HELMREGISTRY') else get_helm_registry(profile, location)

    # Get azure-arc agent version for telemetry
    azure_arc_agent_version = registry_path.split(':')[1]
    telemetry.add_extension_event('connectedk8s', {'Context.Default.AzureCLI.AgentVersion': azure_arc_agent_version})

    # Pulling helm chart from registry
    os.environ['HELM_EXPERIMENTAL_OCI'] = '1'
    pull_helm_chart(registry_path, kube_config, kube_context)

    # Exporting helm chart
    chart_export_path = os.path.join(os.path.expanduser('~'), '.azure', 'AzureArcCharts')
    export_helm_chart(registry_path, chart_export_path, kube_config, kube_context)
=======
            raise CLIError("Unable to add repository {} to helm: ".format(repo_url) + error_helm_repo.decode("ascii"))

    # Retrieving Helm chart OCI Artifact location
    registery_path = get_helm_registery(profile, location)

    # Pulling helm chart from registery
    os.environ['HELM_EXPERIMENTAL_OCI'] = '1'
    pull_helm_chart(registery_path, kube_config, kube_context)

    # Exporting helm chart
    chart_export_path = os.path.join(os.path.expanduser('~'), '.azure', 'AzureArcCharts')
    export_helm_chart(registery_path, chart_export_path, kube_config, kube_context)
>>>>>>> 4ddea419

    # Generate public-private key pair
    try:
        key_pair = RSA.generate(4096)
    except Exception as e:
<<<<<<< HEAD
        telemetry.set_exception(exception=e, fault_type=KeyPair_Generate_Fault_Type,
                                summary='Failed to generate public-private key pair')
=======
>>>>>>> 4ddea419
        raise CLIError("Failed to generate public-private key pair. " + str(e))
    try:
        public_key = get_public_key(key_pair)
    except Exception as e:
<<<<<<< HEAD
        telemetry.set_exception(exception=e, fault_type=PublicKey_Export_Fault_Type,
                                summary='Failed to export public key')
        raise CLIError("Failed to export public key." + str(e))
    try:
        private_key_pem = get_private_key(key_pair)
    except Exception as e:
        telemetry.set_exception(exception=e, fault_type=PrivateKey_Export_Fault_Type,
                                summary='Failed to export private key')
        raise CLIError("Failed to export private key." + str(e))
=======
        raise CLIError("Failed to generate public key." + str(e))
    try:
        private_key_pem = get_private_key(key_pair)
    except Exception as e:
        raise CLIError("Failed to generate private key." + str(e))
>>>>>>> 4ddea419

    # Helm Install
    helm_chart_path = os.path.join(chart_export_path, 'azure-arc-k8sagents')
    chart_path = os.getenv('HELMCHART') if os.getenv('HELMCHART') else helm_chart_path
    cmd_helm_install = ["helm", "upgrade", "--install", "azure-arc", chart_path,
                        "--set", "global.subscriptionId={}".format(subscription_id),
                        "--set", "global.resourceGroupName={}".format(resource_group_name),
                        "--set", "global.resourceName={}".format(cluster_name),
                        "--set", "global.location={}".format(location),
                        "--set", "global.tenantId={}".format(onboarding_tenant_id),
                        "--set", "global.onboardingPrivateKey={}".format(private_key_pem),
                        "--set", "systemDefaultValues.spnOnboarding=false",
                        "--kubeconfig", kube_config, "--output", "json"]
    if kube_context:
        cmd_helm_install.extend(["--kube-context", kube_context])
    response_helm_install = Popen(cmd_helm_install, stdout=PIPE, stderr=PIPE)
    _, error_helm_install = response_helm_install.communicate()
    if response_helm_install.returncode != 0:
<<<<<<< HEAD
        telemetry.set_exception(exception=error_helm_install.decode("ascii"), fault_type=Install_HelmRelease_Fault_Type,
                                summary='Unable to install helm release')
=======
>>>>>>> 4ddea419
        raise CLIError("Unable to install helm release: " + error_helm_install.decode("ascii"))

    # Create connected cluster resource
    cc = generate_request_payload(configuration, location, public_key, tags)
    try:
        put_cc_response = sdk_no_wait(no_wait, client.create,
                                      resource_group_name=resource_group_name,
                                      cluster_name=cluster_name, connected_cluster=cc)
        if no_wait:
            return put_cc_response
    except CloudError as ex:
<<<<<<< HEAD
        telemetry.set_exception(exception=ex, fault_type=Create_ConnectedCluster_Fault_Type,
                                summary='Unable to create connected cluster resource')
=======
>>>>>>> 4ddea419
        raise CLIError(ex)

    # Getting total number of pods scheduled to run in azure-arc namespace
    api_instance = kube_client.CoreV1Api(kube_client.ApiClient(configuration))
    pod_dict = get_pod_dict(api_instance)

    # Checking azure-arc pod statuses
    try:
        check_pod_status(pod_dict)
    except Exception as e:  # pylint: disable=broad-except
<<<<<<< HEAD
        telemetry.set_exception(exception=e, fault_type=Check_PodStatus_Fault_Type,
                                summary='Failed to check arc agent pods statuses')
=======
>>>>>>> 4ddea419
        logger.warning("Failed to check arc agent pods statuses: %s", e)

    return put_cc_response


def set_kube_config(kube_config):
    if kube_config is None:
        kube_config = os.getenv('KUBECONFIG')
        if kube_config is None:
            kube_config = os.path.join(os.path.expanduser('~'), '.kube', 'config')
    return kube_config


def trim_kube_config(kube_config):
    if (kube_config.startswith("'") or kube_config.startswith('"')):
        kube_config = kube_config[1:]
    if (kube_config.endswith("'") or kube_config.endswith('"')):
        kube_config = kube_config[:-1]

<<<<<<< HEAD

def check_kube_connection(configuration):
    api_instance = kube_client.NetworkingV1Api(kube_client.ApiClient(configuration))
    try:
        api_instance.get_api_resources()
    except Exception as e:
        telemetry.set_user_fault()
        telemetry.set_exception(exception=e, fault_type=Kubernetes_Connectivity_FaultType,
                                summary='Unable to verify connectivity to the Kubernetes cluster')
        logger.warning("Unable to verify connectivity to the Kubernetes cluster: %s\n", e)
        raise CLIError("If you are using AAD Enabled cluster, " +
                       "verify that you are able to access the cluster. Learn more at " +
                       "https://aka.ms/arc/k8s/onboarding-aad-enabled-clusters")

=======

def check_kube_connection(configuration):
    api_instance = kube_client.NetworkingV1Api(kube_client.ApiClient(configuration))
    try:
        api_instance.get_api_resources()
    except Exception as e:
        logger.warning("Unable to verify connectivity to the Kubernetes cluster: %s\n", e)
        raise CLIError("If you are using AAD Enabled cluster, " +
                       "verify that you are able to access the cluster. Learn more at " +
                       "https://aka.ms/arc/k8s/onboarding-aad-enabled-clusters")

>>>>>>> 4ddea419

def check_helm_install(kube_config, kube_context):
    cmd_helm_installed = ["helm", "--kubeconfig", kube_config, "--debug"]
    if kube_context:
        cmd_helm_installed.extend(["--kube-context", kube_context])
    try:
        response_helm_installed = Popen(cmd_helm_installed, stdout=PIPE, stderr=PIPE)
        _, error_helm_installed = response_helm_installed.communicate()
        if response_helm_installed.returncode != 0:
            if "unknown flag" in error_helm_installed.decode("ascii"):
<<<<<<< HEAD
                telemetry.set_user_fault()
                telemetry.set_exception(exception='Helm 3 not found', fault_type=Helm_Version_Fault_Type,
                                        summary='Helm3 not found on the machine')
                raise CLIError("Please install the latest version of Helm. " +
                               "Learn more at https://aka.ms/arc/k8s/onboarding-helm-install")
            telemetry.set_user_fault()
            telemetry.set_exception(exception=error_helm_installed.decode("ascii"), fault_type=Helm_Installation_Fault_Type,
                                    summary='Helm3 not installed on the machine')
            raise CLIError(error_helm_installed.decode("ascii"))
    except FileNotFoundError as e:
        telemetry.set_exception(exception=e, fault_type=Check_HelmInstallation_Fault_Type,
                                summary='Unable to verify helm installation')
=======
                raise CLIError("Please install the latest version of Helm. " +
                               "Learn more at https://aka.ms/arc/k8s/onboarding-helm-install")
            raise CLIError(error_helm_installed.decode("ascii"))
    except FileNotFoundError:
>>>>>>> 4ddea419
        raise CLIError("Helm is not installed or requires elevated permissions. " +
                       "Ensure that you have the latest version of Helm installed on your machine. " +
                       "Learn more at https://aka.ms/arc/k8s/onboarding-helm-install")
    except subprocess.CalledProcessError as e2:
        e2.output = e2.output.decode("ascii")
        print(e2.output)


def check_helm_version(kube_config, kube_context):
    cmd_helm_version = ["helm", "version", "--short", "--kubeconfig", kube_config]
    if kube_context:
        cmd_helm_version.extend(["--kube-context", kube_context])
    response_helm_version = Popen(cmd_helm_version, stdout=PIPE, stderr=PIPE)
    output_helm_version, error_helm_version = response_helm_version.communicate()
    if response_helm_version.returncode != 0:
<<<<<<< HEAD
        telemetry.set_exception(exception=error_helm_version.decode('ascii'), fault_type=Check_HelmVersion_Fault_Type,
                                summary='Unable to determine helm version')
        raise CLIError("Unable to determine helm version: " + error_helm_version.decode("ascii"))
    if "v2" in output_helm_version.decode("ascii"):
        telemetry.set_user_fault()
        telemetry.set_exception(exception='Helm 3 not found', fault_type=Helm_Version_Fault_Type,
                                summary='Helm3 not found on the machine')
        raise CLIError("Helm version 3+ is required. " +
                       "Ensure that you have installed the latest version of Helm. " +
                       "Learn more at https://aka.ms/arc/k8s/onboarding-helm-install")
    return output_helm_version.decode('ascii')
=======
        raise CLIError("Unable to determine helm version: " + error_helm_version.decode("ascii"))
    if "v2" in output_helm_version.decode("ascii"):
        raise CLIError("Helm version 3+ is required. " +
                       "Ensure that you have installed the latest version of Helm. " +
                       "Learn more at https://aka.ms/arc/k8s/onboarding-helm-install")
>>>>>>> 4ddea419


def resource_group_exists(ctx, resource_group_name, subscription_id=None):
    groups = cf_resource_groups(ctx, subscription_id=subscription_id)
    try:
        groups.get(resource_group_name)
        return True
    except:  # pylint: disable=bare-except
        return False


def connected_cluster_exists(client, resource_group_name, cluster_name):
<<<<<<< HEAD
    try:
        client.get(resource_group_name, cluster_name)
    except Exception as ex:
        if (('was not found' in str(ex)) or ('could not be found' in str(ex))):
            return False
        raise CLIError("Unable to determine if the connected cluster resource exists. " + str(ex))
    return True


def get_helm_registry(profile, location):
    cred, _, _ = profile.get_login_credentials(
        resource='https://management.core.windows.net/')
    token = cred._token_retriever()[2].get('accessToken')  # pylint: disable=protected-access

    get_chart_location_url = "https://{}.dp.kubernetesconfiguration.azure.com/{}/GetLatestHelmPackagePath?api-version=2019-11-01-preview".format(location, 'azure-arc-k8sagents')
    query_parameters = {}
    query_parameters['releaseTrain'] = os.getenv('RELEASETRAIN') if os.getenv('RELEASETRAIN') else 'stable'
    header_parameters = {}
    header_parameters['Authorization'] = "Bearer {}".format(str(token))
    try:
        response = requests.post(get_chart_location_url, params=query_parameters, headers=header_parameters)
    except Exception as e:
        telemetry.set_exception(exception=e, fault_type=Get_HelmRegistery_Path_Fault_Type,
                                summary='Error while fetching helm chart registry path')
        raise CLIError("Error while fetching helm chart registry path: " + str(e))
    if response.status_code == 200:
        return response.json().get('repositoryPath')
    telemetry.set_exception(exception=str(response.json()), fault_type=Get_HelmRegistery_Path_Fault_Type,
                            summary='Error while fetching helm chart registry path')
    raise CLIError("Error while fetching helm chart registry path: {}".format(str(response.json())))


def pull_helm_chart(registry_path, kube_config, kube_context):
    cmd_helm_chart_pull = ["helm", "chart", "pull", registry_path, "--kubeconfig", kube_config]
    if kube_context:
        cmd_helm_chart_pull.extend(["--kube-context", kube_context])
    response_helm_chart_pull = subprocess.Popen(cmd_helm_chart_pull, stdout=PIPE, stderr=PIPE)
    _, error_helm_chart_pull = response_helm_chart_pull.communicate()
    if response_helm_chart_pull.returncode != 0:
        telemetry.set_exception(exception=error_helm_chart_pull.decode("ascii"), fault_type=Pull_HelmChart_Fault_Type,
                                summary='Unable to pull helm chart from the registry')
        raise CLIError("Unable to pull helm chart from the registry '{}': ".format(registry_path) + error_helm_chart_pull.decode("ascii"))


def export_helm_chart(registry_path, chart_export_path, kube_config, kube_context):
    chart_export_path = os.path.join(os.path.expanduser('~'), '.azure', 'AzureArcCharts')
    cmd_helm_chart_export = ["helm", "chart", "export", registry_path, "--destination", chart_export_path, "--kubeconfig", kube_config]
    if kube_context:
        cmd_helm_chart_export.extend(["--kube-context", kube_context])
    response_helm_chart_export = subprocess.Popen(cmd_helm_chart_export, stdout=PIPE, stderr=PIPE)
    _, error_helm_chart_export = response_helm_chart_export.communicate()
    if response_helm_chart_export.returncode != 0:
        telemetry.set_exception(exception=error_helm_chart_export.decode("ascii"), fault_type=Export_HelmChart_Fault_Type,
                                summary='Unable to export helm chart from the registry')
        raise CLIError("Unable to export helm chart from the registry '{}': ".format(registry_path) + error_helm_chart_export.decode("ascii"))


def get_public_key(key_pair):
    pubKey = key_pair.publickey()
    seq = asn1.DerSequence([pubKey.n, pubKey.e])
    enc = seq.encode()
    return b64encode(enc).decode('utf-8')


def get_private_key(key_pair):
    privKey_DER = key_pair.exportKey(format='DER')
    return PEM.encode(privKey_DER, "RSA PRIVATE KEY")
=======
    try:
        client.get(resource_group_name, cluster_name)
    except Exception as ex:
        if (('was not found' in str(ex)) or ('could not be found' in str(ex))):
            return False
        raise CLIError("Unable to determine if the connected cluster resource exists. " + str(ex))
    return True


def get_helm_registery(profile, location):
    cred, _, _ = profile.get_login_credentials(
        resource='https://management.core.windows.net/')
    token = cred._token_retriever()[2].get('accessToken')  # pylint: disable=protected-access

    get_chart_location_url = "https://{}.dp.kubernetesconfiguration.azure.com/{}/GetLatestHelmPackagePath?api-version=2019-11-01-preview".format(location, 'azure-arc-k8sagents')
    query_parameters = {}
    query_parameters['releaseTrain'] = 'stable'
    header_parameters = {}
    header_parameters['Authorization'] = "Bearer {}".format(str(token))
    try:
        response = requests.post(get_chart_location_url, params=query_parameters, headers=header_parameters)
    except Exception as e:
        raise CLIError("Error while fetching helm chart registery path: " + str(e))
    if response.status_code == 200:
        return response.json().get('repositoryPath')
    raise CLIError("Error while fetching helm chart registery path: {}".format(str(response.json())))


def pull_helm_chart(registery_path, kube_config, kube_context):
    cmd_helm_chart_pull = ["helm", "chart", "pull", registery_path, "--kubeconfig", kube_config]
    if kube_context:
        cmd_helm_chart_pull.extend(["--kube-context", kube_context])
    response_helm_chart_pull = subprocess.Popen(cmd_helm_chart_pull, stdout=PIPE, stderr=PIPE)
    _, error_helm_chart_pull = response_helm_chart_pull.communicate()
    if response_helm_chart_pull.returncode != 0:
        raise CLIError("Unable to pull helm chart from the registery '{}': ".format(registery_path) + error_helm_chart_pull.decode("ascii"))


def export_helm_chart(registery_path, chart_export_path, kube_config, kube_context):
    chart_export_path = os.path.join(os.path.expanduser('~'), '.azure', 'AzureArcCharts')
    cmd_helm_chart_export = ["helm", "chart", "export", registery_path, "--destination", chart_export_path, "--kubeconfig", kube_config]
    if kube_context:
        cmd_helm_chart_export.extend(["--kube-context", kube_context])
    response_helm_chart_export = subprocess.Popen(cmd_helm_chart_export, stdout=PIPE, stderr=PIPE)
    _, error_helm_chart_export = response_helm_chart_export.communicate()
    if response_helm_chart_export.returncode != 0:
        raise CLIError("Unable to export helm chart from the registery '{}': ".format(registery_path) + error_helm_chart_export.decode("ascii"))


def get_public_key(key_pair):
    pubKey = key_pair.publickey()
    seq = asn1.DerSequence([pubKey.n, pubKey.e])
    enc = seq.encode()
    return b64encode(enc).decode('utf-8')


def get_private_key(key_pair):
    privKey_DER = key_pair.exportKey(format='DER')
    return PEM.encode(privKey_DER, "RSA PRIVATE KEY")


def get_node_count(configuration):
    api_instance = kube_client.CoreV1Api(kube_client.ApiClient(configuration))
    try:
        api_response = api_instance.list_node()
        return len(api_response.items)
    except Exception as e:  # pylint: disable=broad-except
        logger.warning("Exception while fetching nodes: %s\n", e)
>>>>>>> 4ddea419


def get_server_version(configuration):
    api_instance = kube_client.VersionApi(kube_client.ApiClient(configuration))
    try:
        api_response = api_instance.get_code()
        return api_response.git_version
    except Exception as e:  # pylint: disable=broad-except
<<<<<<< HEAD
        telemetry.set_exception(exception=e, fault_type=Get_Kubernetes_Version_Fault_Type,
                                summary='Unable to fetch kubernetes version')
        logger.warning("Unable to fetch kubernetes version: %s\n", e)


def generate_request_payload(configuration, location, public_key, tags):
=======
        logger.warning("Unable to fetch kubernetes version: %s\n", e)


def get_agent_version(configuration):
    api_instance = kube_client.CoreV1Api(kube_client.ApiClient(configuration))
    try:
        api_response = api_instance.read_namespaced_config_map('azure-clusterconfig', 'azure-arc')
        return api_response.data["AZURE_ARC_AGENT_VERSION"]
    except Exception as e:  # pylint: disable=broad-except
        logger.warning("Unable to read ConfigMap 'azure-clusterconfig' in 'azure-arc' namespace: %s\n", e)


def generate_request_payload(configuration, location, public_key, tags):
    # Fetch cluster info
    total_node_count = get_node_count(configuration)
    kubernetes_version = get_server_version(configuration)
    azure_arc_agent_version = get_agent_version(configuration)

>>>>>>> 4ddea419
    # Create connected cluster resource object
    aad_profile = ConnectedClusterAADProfile(
        tenant_id="",
        client_app_id="",
        server_app_id=""
    )
    identity = ConnectedClusterIdentity(
        type="SystemAssigned"
    )
    if tags is None:
        tags = {}
    cc = ConnectedCluster(
        location=location,
        identity=identity,
        agent_public_key_certificate=public_key,
        aad_profile=aad_profile,
<<<<<<< HEAD
=======
        kubernetes_version=kubernetes_version,
        total_node_count=total_node_count,
        agent_version=azure_arc_agent_version,
>>>>>>> 4ddea419
        tags=tags
    )
    return cc


def get_pod_dict(api_instance):
    pod_dict = {}
    timeout = time.time() + 60
    while not pod_dict:
        try:
            api_response = api_instance.list_namespaced_pod('azure-arc')
            for pod in api_response.items:
                pod_dict[pod.metadata.name] = 0
            return pod_dict
        except Exception as e:  # pylint: disable=broad-except
            logger.warning("Error occurred when retrieving pod information: %s", e)
            time.sleep(5)
        if time.time() > timeout:
            logger.warning("Unable to fetch azure-arc agent pods.")
            return pod_dict


def check_pod_status(pod_dict):
    v1 = kube_client.CoreV1Api()
    w = watch.Watch()
    for event in w.stream(v1.list_namespaced_pod, namespace='azure-arc', timeout_seconds=360):
        pod_status = event['raw_object'].get('status')
        pod_name = event['object'].metadata.name
        if pod_status.get('containerStatuses'):
            for container in pod_status.get('containerStatuses'):
                if container.get('state').get('running') is None:
                    pod_dict[pod_name] = 0
                    break
                else:
                    pod_dict[pod_name] = 1
                if container.get('state').get('terminated') is not None:
                    logger.warning("%s%s%s", "The pod {} was terminated. ".format(container.get('name')),
                                   "Please ensure it is in running state once the operation completes. ",
                                   "Run 'kubectl get pods -n azure-arc' to check the pod status.")
        if all(ele == 1 for ele in list(pod_dict.values())):
            return
<<<<<<< HEAD
    telemetry.add_extension_event('connectedk8s', {'Context.Default.AzureCLI.ExitStatus': 'Timeout'})
=======
>>>>>>> 4ddea419
    logger.warning("%s%s", 'The pods were unable to start before timeout. ',
                   'Please run "kubectl get pods -n azure-arc" to ensure if the pods are in running state.')


def get_connectedk8s(cmd, client, resource_group_name, cluster_name):
    return client.get(resource_group_name, cluster_name)


def list_connectedk8s(cmd, client, resource_group_name=None):
    if not resource_group_name:
        return client.list_by_subscription()
    return client.list_by_resource_group(resource_group_name)


def delete_connectedk8s(cmd, client, resource_group_name, cluster_name,
                        kube_config=None, kube_context=None, no_wait=False):
    logger.warning("Ensure that you have the latest helm version installed before proceeding to avoid unexpected errors.")
    logger.warning("This operation might take a while ...\n")

    # Setting kubeconfig
    kube_config = set_kube_config(kube_config)

    # Removing quotes from kubeconfig path. This is necessary for windows OS.
    trim_kube_config(kube_config)

    # Loading the kubeconfig file in kubernetes client configuration
    try:
        config.load_kube_config(config_file=kube_config, context=kube_context)
    except Exception as e:
<<<<<<< HEAD
        telemetry.set_user_fault()
        telemetry.set_exception(exception=e, fault_type=Load_Kubeconfig_Fault_Type,
                                summary='Problem loading the kubeconfig file')
=======
>>>>>>> 4ddea419
        raise CLIError("Problem loading the kubeconfig file." + str(e))
    configuration = kube_client.Configuration()

    # Checking the connection to kubernetes cluster.
    # This check was added to avoid large timeouts when connecting to AAD Enabled
    # AKS clusters if the user had not logged in.
    check_kube_connection(configuration)

    # Checking helm installation
    check_helm_install(kube_config, kube_context)

    # Check helm version
    check_helm_version(kube_config, kube_context)

    # Check Release Existance
    release_namespace = get_release_namespace(kube_config, kube_context)
    if release_namespace is None:
        delete_cc_resource(client, resource_group_name, cluster_name, no_wait)
        return

    # Loading config map
    api_instance = kube_client.CoreV1Api(kube_client.ApiClient(configuration))
    try:
        configmap = api_instance.read_namespaced_config_map('azure-clusterconfig', 'azure-arc')
    except Exception as e:  # pylint: disable=broad-except
<<<<<<< HEAD
        telemetry.set_exception(exception=e, fault_type=Read_ConfigMap_Fault_Type,
                                summary='Unable to read ConfigMap')
        raise CLIError("Unable to read ConfigMap 'azure-clusterconfig' in 'azure-arc' namespace: %s\n" % e)

    if (configmap.data["AZURE_RESOURCE_GROUP"].lower() == resource_group_name.lower() and
            configmap.data["AZURE_RESOURCE_NAME"].lower() == cluster_name.lower()):
        delete_cc_resource(client, resource_group_name, cluster_name, no_wait)
    else:
        telemetry.set_user_fault()
        telemetry.set_exception(exception='Unable to delete connected cluster', fault_type=Bad_DeleteRequest_Fault_Type,
                                summary='The resource cannot be deleted as kubernetes cluster is onboarded with some other resource id')
        raise CLIError("The current context in the kubeconfig file does not correspond " +
                       "to the connected cluster resource specified. Agents installed on this cluster correspond " +
                       "to the resource group name '{}' ".format(configmap.data["AZURE_RESOURCE_GROUP"]) +
                       "and resource name '{}'.".format(configmap.data["AZURE_RESOURCE_NAME"]))

=======
        logger.warning("Unable to read ConfigMap 'azure-clusterconfig' in 'azure-arc' namespace: %s\n", e)

    if (configmap.data["AZURE_RESOURCE_GROUP"].lower() == resource_group_name.lower() and
            configmap.data["AZURE_RESOURCE_NAME"].lower() == cluster_name.lower()):
        delete_cc_resource(client, resource_group_name, cluster_name, no_wait)
    else:
        raise CLIError("The current context in the kubeconfig file does not correspond " +
                       "to the connected cluster resource specified. Agents installed on this cluster correspond " +
                       "to the resource group name '{}' ".format(configmap.data["AZURE_RESOURCE_GROUP"]) +
                       "and resource name '{}'.".format(configmap.data["AZURE_RESOURCE_NAME"]))

>>>>>>> 4ddea419
    # Deleting the azure-arc agents
    delete_arc_agents(release_namespace, kube_config, kube_context, configuration)


def get_release_namespace(kube_config, kube_context):
    cmd_helm_release = ["helm", "list", "-a", "--all-namespaces", "--output", "json", "--kubeconfig", kube_config]
    if kube_context:
        cmd_helm_release.extend(["--kube-context", kube_context])
    response_helm_release = Popen(cmd_helm_release, stdout=PIPE, stderr=PIPE)
    output_helm_release, error_helm_release = response_helm_release.communicate()
    if response_helm_release.returncode != 0:
<<<<<<< HEAD
        telemetry.set_exception(exception=error_helm_release.decode("ascii"), fault_type=List_HelmRelease_Fault_Type,
                                summary='Unable to list helm release')
=======
>>>>>>> 4ddea419
        raise CLIError("Helm list release failed: " + error_helm_release.decode("ascii"))
    output_helm_release = output_helm_release.decode("ascii")
    output_helm_release = json.loads(output_helm_release)
    for release in output_helm_release:
        if release['name'] == 'azure-arc':
            return release['namespace']
    return None


def delete_cc_resource(client, resource_group_name, cluster_name, no_wait):
    try:
        sdk_no_wait(no_wait, client.delete,
                    resource_group_name=resource_group_name,
                    cluster_name=cluster_name)
    except CloudError as ex:
<<<<<<< HEAD
        telemetry.set_exception(exception=ex, fault_type=Delete_ConnectedCluster_Fault_Type,
                                summary='Unable to create connected cluster resource')
=======
>>>>>>> 4ddea419
        raise CLIError(ex)


def delete_arc_agents(release_namespace, kube_config, kube_context, configuration):
    cmd_helm_delete = ["helm", "delete", "azure-arc", "--namespace", release_namespace, "--kubeconfig", kube_config]
    if kube_context:
        cmd_helm_delete.extend(["--kube-context", kube_context])
    response_helm_delete = Popen(cmd_helm_delete, stdout=PIPE, stderr=PIPE)
    _, error_helm_delete = response_helm_delete.communicate()
    if response_helm_delete.returncode != 0:
<<<<<<< HEAD
        telemetry.set_exception(exception=error_helm_delete.decode("ascii"), fault_type=Delete_HelmRelease_Fault_Type,
                                summary='Unable to delete helm release')
=======
>>>>>>> 4ddea419
        raise CLIError("Error occured while cleaning up arc agents. " +
                       "Helm release deletion failed: " + error_helm_delete.decode("ascii"))
    ensure_namespace_cleanup(configuration)


def ensure_namespace_cleanup(configuration):
    api_instance = kube_client.CoreV1Api(kube_client.ApiClient(configuration))
    timeout = time.time() + 120
    while True:
        if time.time() > timeout:
            logger.warning("Namespace 'azure-arc' still in terminating state")
            return
        try:
            api_response = api_instance.list_namespace(field_selector='metadata.name=azure-arc')
            if api_response.items:
                return
            time.sleep(5)
        except Exception as e:  # pylint: disable=broad-except
            logger.warning("Exception while retrieving 'azure-arc' namespace: %s\n", e)


def update_connectedk8s(cmd, instance, tags=None):
    with cmd.update_context(instance) as c:
        c.set_param('tags', tags)
<<<<<<< HEAD
    return instance
=======
    return instance


def _is_guid(guid):
    try:
        uuid.UUID(guid)
        return True
    except ValueError:
        return False
>>>>>>> 4ddea419
<|MERGE_RESOLUTION|>--- conflicted
+++ resolved
@@ -5,10 +5,6 @@
 
 import os
 import json
-<<<<<<< HEAD
-=======
-import uuid
->>>>>>> 4ddea419
 import time
 import subprocess
 from subprocess import Popen, PIPE
@@ -20,10 +16,7 @@
 from azure.cli.core.commands.client_factory import get_subscription_id
 from azure.cli.core.util import sdk_no_wait
 from azure.cli.core._profile import Profile
-<<<<<<< HEAD
 from azure.cli.core import telemetry
-=======
->>>>>>> 4ddea419
 from azext_connectedk8s._client_factory import _graph_client_factory
 from azext_connectedk8s._client_factory import cf_resource_groups
 from azext_connectedk8s._client_factory import _resource_client_factory
@@ -32,18 +25,12 @@
 from Crypto.IO import PEM  # pylint: disable=import-error
 from Crypto.PublicKey import RSA  # pylint: disable=import-error
 from Crypto.Util import asn1  # pylint: disable=import-error
-<<<<<<< HEAD
-=======
 
 from .vendored_sdks.models import ConnectedCluster, ConnectedClusterAADProfile, ConnectedClusterIdentity
->>>>>>> 4ddea419
-
-from .vendored_sdks.models import ConnectedCluster, ConnectedClusterAADProfile, ConnectedClusterIdentity
 
 
 logger = get_logger(__name__)
 
-<<<<<<< HEAD
 Invalid_Location_Fault_Type = 'location-validation-error'
 Load_Kubeconfig_Fault_Type = 'kubeconfig-load-error'
 Read_ConfigMap_Fault_Type = 'configmap-read-error'
@@ -72,8 +59,6 @@
 Get_Kubernetes_Version_Fault_Type = 'kubernetes-get-version-error'
 
 
-=======
->>>>>>> 4ddea419
 # pylint:disable=unused-argument
 # pylint: disable=too-many-locals
 # pylint: disable=too-many-branches
@@ -87,7 +72,6 @@
     # Setting subscription id
     subscription_id = get_subscription_id(cmd.cli_ctx)
 
-<<<<<<< HEAD
     # Setting resource Id
     resource_id = "/subscriptions/{}/resourceGroups/{}/providers/Microsoft.Kubernetes/connectedClusters/{}".format(subscription_id, resource_group_name, cluster_name)
     telemetry.add_extension_event('connectedk8s', {'Context.Default.AzureCLI.ResourceId': resource_id})
@@ -95,11 +79,6 @@
     # Setting user profile
     profile = Profile(cli_ctx=cmd.cli_ctx)
 
-=======
-    # Setting user profile
-    profile = Profile(cli_ctx=cmd.cli_ctx)
-
->>>>>>> 4ddea419
     # Fetching Tenant Id
     graph_client = _graph_client_factory(cmd.cli_ctx)
     onboarding_tenant_id = graph_client.config.tenant_id
@@ -109,7 +88,6 @@
 
     # Removing quotes from kubeconfig path. This is necessary for windows OS.
     trim_kube_config(kube_config)
-<<<<<<< HEAD
 
     # Loading the kubeconfig file in kubernetes client configuration
     try:
@@ -135,31 +113,12 @@
     }
     telemetry.add_extension_event('connectedk8s', kubernetes_properties)
 
-=======
-
-    # Loading the kubeconfig file in kubernetes client configuration
-    try:
-        config.load_kube_config(config_file=kube_config, context=kube_context)
-    except Exception as e:
-        raise CLIError("Problem loading the kubeconfig file." + str(e))
-    configuration = kube_client.Configuration()
-
-    # Checking the connection to kubernetes cluster.
-    # This check was added to avoid large timeouts when connecting to AAD Enabled AKS clusters
-    # if the user had not logged in.
-    check_kube_connection(configuration)
-
->>>>>>> 4ddea419
     # Checking helm installation
     check_helm_install(kube_config, kube_context)
 
     # Check helm version
-<<<<<<< HEAD
     helm_version = check_helm_version(kube_config, kube_context)
     telemetry.add_extension_event('connectedk8s', {'Context.Default.AzureCLI.HelmVersion': helm_version})
-=======
-    check_helm_version(kube_config, kube_context)
->>>>>>> 4ddea419
 
     # Validate location
     rp_locations = []
@@ -169,12 +128,9 @@
         if resourceTypes.resource_type == 'connectedClusters':
             rp_locations = [location.replace(" ", "").lower() for location in resourceTypes.locations]
             if location.lower() not in rp_locations:
-<<<<<<< HEAD
                 telemetry.set_user_fault()
                 telemetry.set_exception(exception='Location not supported', fault_type=Invalid_Location_Fault_Type,
                                         summary='Provided location is not supported for creating connected clusters')
-=======
->>>>>>> 4ddea419
                 raise CLIError("Connected cluster resource creation is supported only in the following locations: " +
                                ', '.join(map(str, rp_locations)) +
                                ". Use the --location flag to specify one of these locations.")
@@ -188,11 +144,8 @@
         try:
             configmap = api_instance.read_namespaced_config_map('azure-clusterconfig', 'azure-arc')
         except Exception as e:  # pylint: disable=broad-except
-<<<<<<< HEAD
             telemetry.set_exception(exception=e, fault_type=Read_ConfigMap_Fault_Type,
                                     summary='Unable to read ConfigMap')
-=======
->>>>>>> 4ddea419
             raise CLIError("Unable to read ConfigMap 'azure-clusterconfig' in 'azure-arc' namespace: %s\n" % e)
         configmap_rg_name = configmap.data["AZURE_RESOURCE_GROUP"]
         configmap_cluster_name = configmap.data["AZURE_RESOURCE_NAME"]
@@ -207,7 +160,6 @@
                     return sdk_no_wait(no_wait, client.create, resource_group_name=resource_group_name,
                                        cluster_name=cluster_name, connected_cluster=cc)
                 except CloudError as ex:
-<<<<<<< HEAD
                     telemetry.set_exception(exception=ex, fault_type=Create_ConnectedCluster_Fault_Type,
                                             summary='Unable to create connected cluster resource')
                     raise CLIError(ex)
@@ -216,11 +168,6 @@
                 telemetry.set_exception(exception='The kubernetes cluster is already onboarded', fault_type=Cluster_Already_Onboarded_Fault_Type,
                                         summary='Kubernetes cluster already onboarded')
                 raise CLIError("The kubernetes cluster you are trying to onboard " +
-=======
-                    raise CLIError(ex)
-            else:
-                raise CLIError("The kubernetes cluster you are trying to onboard" +
->>>>>>> 4ddea419
                                "is already onboarded to the resource group" +
                                " '{}' with resource name '{}'.".format(configmap_rg_name, configmap_cluster_name))
         else:
@@ -228,12 +175,9 @@
             delete_arc_agents(release_namespace, kube_config, kube_context, configuration)
     else:
         if connected_cluster_exists(client, resource_group_name, cluster_name):
-<<<<<<< HEAD
             telemetry.set_user_fault()
             telemetry.set_exception(exception='The connected cluster resource already exists', fault_type=Resource_Already_Exists_Fault_Type,
                                     summary='Connected cluster resource already exists')
-=======
->>>>>>> 4ddea419
             raise CLIError("The connected cluster resource {} already exists ".format(cluster_name) +
                            "in the resource group {} ".format(resource_group_name) +
                            "and corresponds to a different Kubernetes cluster. To onboard this Kubernetes cluster" +
@@ -245,11 +189,8 @@
         try:
             resourceClient.resource_groups.create_or_update(resource_group_name, resource_group_params)
         except Exception as e:
-<<<<<<< HEAD
             telemetry.set_exception(exception=e, fault_type=Create_ResourceGroup_Fault_Type,
                                     summary='Failed to create the resource group')
-=======
->>>>>>> 4ddea419
             raise CLIError("Failed to create the resource group {} :".format(resource_group_name) + str(e))
 
     # Adding helm repo
@@ -262,7 +203,6 @@
         response_helm_repo = Popen(cmd_helm_repo, stdout=PIPE, stderr=PIPE)
         _, error_helm_repo = response_helm_repo.communicate()
         if response_helm_repo.returncode != 0:
-<<<<<<< HEAD
             telemetry.set_exception(exception=error_helm_repo.decode("ascii"), fault_type=Add_HelmRepo_Fault_Type,
                                     summary='Failed to add helm repository')
             raise CLIError("Unable to add repository {} to helm: ".format(repo_url) + error_helm_repo.decode("ascii"))
@@ -281,35 +221,17 @@
     # Exporting helm chart
     chart_export_path = os.path.join(os.path.expanduser('~'), '.azure', 'AzureArcCharts')
     export_helm_chart(registry_path, chart_export_path, kube_config, kube_context)
-=======
-            raise CLIError("Unable to add repository {} to helm: ".format(repo_url) + error_helm_repo.decode("ascii"))
-
-    # Retrieving Helm chart OCI Artifact location
-    registery_path = get_helm_registery(profile, location)
-
-    # Pulling helm chart from registery
-    os.environ['HELM_EXPERIMENTAL_OCI'] = '1'
-    pull_helm_chart(registery_path, kube_config, kube_context)
-
-    # Exporting helm chart
-    chart_export_path = os.path.join(os.path.expanduser('~'), '.azure', 'AzureArcCharts')
-    export_helm_chart(registery_path, chart_export_path, kube_config, kube_context)
->>>>>>> 4ddea419
 
     # Generate public-private key pair
     try:
         key_pair = RSA.generate(4096)
     except Exception as e:
-<<<<<<< HEAD
         telemetry.set_exception(exception=e, fault_type=KeyPair_Generate_Fault_Type,
                                 summary='Failed to generate public-private key pair')
-=======
->>>>>>> 4ddea419
         raise CLIError("Failed to generate public-private key pair. " + str(e))
     try:
         public_key = get_public_key(key_pair)
     except Exception as e:
-<<<<<<< HEAD
         telemetry.set_exception(exception=e, fault_type=PublicKey_Export_Fault_Type,
                                 summary='Failed to export public key')
         raise CLIError("Failed to export public key." + str(e))
@@ -319,13 +241,6 @@
         telemetry.set_exception(exception=e, fault_type=PrivateKey_Export_Fault_Type,
                                 summary='Failed to export private key')
         raise CLIError("Failed to export private key." + str(e))
-=======
-        raise CLIError("Failed to generate public key." + str(e))
-    try:
-        private_key_pem = get_private_key(key_pair)
-    except Exception as e:
-        raise CLIError("Failed to generate private key." + str(e))
->>>>>>> 4ddea419
 
     # Helm Install
     helm_chart_path = os.path.join(chart_export_path, 'azure-arc-k8sagents')
@@ -344,11 +259,8 @@
     response_helm_install = Popen(cmd_helm_install, stdout=PIPE, stderr=PIPE)
     _, error_helm_install = response_helm_install.communicate()
     if response_helm_install.returncode != 0:
-<<<<<<< HEAD
         telemetry.set_exception(exception=error_helm_install.decode("ascii"), fault_type=Install_HelmRelease_Fault_Type,
                                 summary='Unable to install helm release')
-=======
->>>>>>> 4ddea419
         raise CLIError("Unable to install helm release: " + error_helm_install.decode("ascii"))
 
     # Create connected cluster resource
@@ -360,11 +272,8 @@
         if no_wait:
             return put_cc_response
     except CloudError as ex:
-<<<<<<< HEAD
         telemetry.set_exception(exception=ex, fault_type=Create_ConnectedCluster_Fault_Type,
                                 summary='Unable to create connected cluster resource')
-=======
->>>>>>> 4ddea419
         raise CLIError(ex)
 
     # Getting total number of pods scheduled to run in azure-arc namespace
@@ -375,11 +284,8 @@
     try:
         check_pod_status(pod_dict)
     except Exception as e:  # pylint: disable=broad-except
-<<<<<<< HEAD
         telemetry.set_exception(exception=e, fault_type=Check_PodStatus_Fault_Type,
                                 summary='Failed to check arc agent pods statuses')
-=======
->>>>>>> 4ddea419
         logger.warning("Failed to check arc agent pods statuses: %s", e)
 
     return put_cc_response
@@ -399,7 +305,6 @@
     if (kube_config.endswith("'") or kube_config.endswith('"')):
         kube_config = kube_config[:-1]
 
-<<<<<<< HEAD
 
 def check_kube_connection(configuration):
     api_instance = kube_client.NetworkingV1Api(kube_client.ApiClient(configuration))
@@ -414,19 +319,6 @@
                        "verify that you are able to access the cluster. Learn more at " +
                        "https://aka.ms/arc/k8s/onboarding-aad-enabled-clusters")
 
-=======
-
-def check_kube_connection(configuration):
-    api_instance = kube_client.NetworkingV1Api(kube_client.ApiClient(configuration))
-    try:
-        api_instance.get_api_resources()
-    except Exception as e:
-        logger.warning("Unable to verify connectivity to the Kubernetes cluster: %s\n", e)
-        raise CLIError("If you are using AAD Enabled cluster, " +
-                       "verify that you are able to access the cluster. Learn more at " +
-                       "https://aka.ms/arc/k8s/onboarding-aad-enabled-clusters")
-
->>>>>>> 4ddea419
 
 def check_helm_install(kube_config, kube_context):
     cmd_helm_installed = ["helm", "--kubeconfig", kube_config, "--debug"]
@@ -437,7 +329,6 @@
         _, error_helm_installed = response_helm_installed.communicate()
         if response_helm_installed.returncode != 0:
             if "unknown flag" in error_helm_installed.decode("ascii"):
-<<<<<<< HEAD
                 telemetry.set_user_fault()
                 telemetry.set_exception(exception='Helm 3 not found', fault_type=Helm_Version_Fault_Type,
                                         summary='Helm3 not found on the machine')
@@ -450,12 +341,6 @@
     except FileNotFoundError as e:
         telemetry.set_exception(exception=e, fault_type=Check_HelmInstallation_Fault_Type,
                                 summary='Unable to verify helm installation')
-=======
-                raise CLIError("Please install the latest version of Helm. " +
-                               "Learn more at https://aka.ms/arc/k8s/onboarding-helm-install")
-            raise CLIError(error_helm_installed.decode("ascii"))
-    except FileNotFoundError:
->>>>>>> 4ddea419
         raise CLIError("Helm is not installed or requires elevated permissions. " +
                        "Ensure that you have the latest version of Helm installed on your machine. " +
                        "Learn more at https://aka.ms/arc/k8s/onboarding-helm-install")
@@ -471,7 +356,6 @@
     response_helm_version = Popen(cmd_helm_version, stdout=PIPE, stderr=PIPE)
     output_helm_version, error_helm_version = response_helm_version.communicate()
     if response_helm_version.returncode != 0:
-<<<<<<< HEAD
         telemetry.set_exception(exception=error_helm_version.decode('ascii'), fault_type=Check_HelmVersion_Fault_Type,
                                 summary='Unable to determine helm version')
         raise CLIError("Unable to determine helm version: " + error_helm_version.decode("ascii"))
@@ -483,13 +367,6 @@
                        "Ensure that you have installed the latest version of Helm. " +
                        "Learn more at https://aka.ms/arc/k8s/onboarding-helm-install")
     return output_helm_version.decode('ascii')
-=======
-        raise CLIError("Unable to determine helm version: " + error_helm_version.decode("ascii"))
-    if "v2" in output_helm_version.decode("ascii"):
-        raise CLIError("Helm version 3+ is required. " +
-                       "Ensure that you have installed the latest version of Helm. " +
-                       "Learn more at https://aka.ms/arc/k8s/onboarding-helm-install")
->>>>>>> 4ddea419
 
 
 def resource_group_exists(ctx, resource_group_name, subscription_id=None):
@@ -502,7 +379,6 @@
 
 
 def connected_cluster_exists(client, resource_group_name, cluster_name):
-<<<<<<< HEAD
     try:
         client.get(resource_group_name, cluster_name)
     except Exception as ex:
@@ -570,76 +446,6 @@
 def get_private_key(key_pair):
     privKey_DER = key_pair.exportKey(format='DER')
     return PEM.encode(privKey_DER, "RSA PRIVATE KEY")
-=======
-    try:
-        client.get(resource_group_name, cluster_name)
-    except Exception as ex:
-        if (('was not found' in str(ex)) or ('could not be found' in str(ex))):
-            return False
-        raise CLIError("Unable to determine if the connected cluster resource exists. " + str(ex))
-    return True
-
-
-def get_helm_registery(profile, location):
-    cred, _, _ = profile.get_login_credentials(
-        resource='https://management.core.windows.net/')
-    token = cred._token_retriever()[2].get('accessToken')  # pylint: disable=protected-access
-
-    get_chart_location_url = "https://{}.dp.kubernetesconfiguration.azure.com/{}/GetLatestHelmPackagePath?api-version=2019-11-01-preview".format(location, 'azure-arc-k8sagents')
-    query_parameters = {}
-    query_parameters['releaseTrain'] = 'stable'
-    header_parameters = {}
-    header_parameters['Authorization'] = "Bearer {}".format(str(token))
-    try:
-        response = requests.post(get_chart_location_url, params=query_parameters, headers=header_parameters)
-    except Exception as e:
-        raise CLIError("Error while fetching helm chart registery path: " + str(e))
-    if response.status_code == 200:
-        return response.json().get('repositoryPath')
-    raise CLIError("Error while fetching helm chart registery path: {}".format(str(response.json())))
-
-
-def pull_helm_chart(registery_path, kube_config, kube_context):
-    cmd_helm_chart_pull = ["helm", "chart", "pull", registery_path, "--kubeconfig", kube_config]
-    if kube_context:
-        cmd_helm_chart_pull.extend(["--kube-context", kube_context])
-    response_helm_chart_pull = subprocess.Popen(cmd_helm_chart_pull, stdout=PIPE, stderr=PIPE)
-    _, error_helm_chart_pull = response_helm_chart_pull.communicate()
-    if response_helm_chart_pull.returncode != 0:
-        raise CLIError("Unable to pull helm chart from the registery '{}': ".format(registery_path) + error_helm_chart_pull.decode("ascii"))
-
-
-def export_helm_chart(registery_path, chart_export_path, kube_config, kube_context):
-    chart_export_path = os.path.join(os.path.expanduser('~'), '.azure', 'AzureArcCharts')
-    cmd_helm_chart_export = ["helm", "chart", "export", registery_path, "--destination", chart_export_path, "--kubeconfig", kube_config]
-    if kube_context:
-        cmd_helm_chart_export.extend(["--kube-context", kube_context])
-    response_helm_chart_export = subprocess.Popen(cmd_helm_chart_export, stdout=PIPE, stderr=PIPE)
-    _, error_helm_chart_export = response_helm_chart_export.communicate()
-    if response_helm_chart_export.returncode != 0:
-        raise CLIError("Unable to export helm chart from the registery '{}': ".format(registery_path) + error_helm_chart_export.decode("ascii"))
-
-
-def get_public_key(key_pair):
-    pubKey = key_pair.publickey()
-    seq = asn1.DerSequence([pubKey.n, pubKey.e])
-    enc = seq.encode()
-    return b64encode(enc).decode('utf-8')
-
-
-def get_private_key(key_pair):
-    privKey_DER = key_pair.exportKey(format='DER')
-    return PEM.encode(privKey_DER, "RSA PRIVATE KEY")
-
-
-def get_node_count(configuration):
-    api_instance = kube_client.CoreV1Api(kube_client.ApiClient(configuration))
-    try:
-        api_response = api_instance.list_node()
-        return len(api_response.items)
-    except Exception as e:  # pylint: disable=broad-except
-        logger.warning("Exception while fetching nodes: %s\n", e)
->>>>>>> 4ddea419
 
 
 def get_server_version(configuration):
@@ -648,33 +454,12 @@
         api_response = api_instance.get_code()
         return api_response.git_version
     except Exception as e:  # pylint: disable=broad-except
-<<<<<<< HEAD
         telemetry.set_exception(exception=e, fault_type=Get_Kubernetes_Version_Fault_Type,
                                 summary='Unable to fetch kubernetes version')
         logger.warning("Unable to fetch kubernetes version: %s\n", e)
 
 
 def generate_request_payload(configuration, location, public_key, tags):
-=======
-        logger.warning("Unable to fetch kubernetes version: %s\n", e)
-
-
-def get_agent_version(configuration):
-    api_instance = kube_client.CoreV1Api(kube_client.ApiClient(configuration))
-    try:
-        api_response = api_instance.read_namespaced_config_map('azure-clusterconfig', 'azure-arc')
-        return api_response.data["AZURE_ARC_AGENT_VERSION"]
-    except Exception as e:  # pylint: disable=broad-except
-        logger.warning("Unable to read ConfigMap 'azure-clusterconfig' in 'azure-arc' namespace: %s\n", e)
-
-
-def generate_request_payload(configuration, location, public_key, tags):
-    # Fetch cluster info
-    total_node_count = get_node_count(configuration)
-    kubernetes_version = get_server_version(configuration)
-    azure_arc_agent_version = get_agent_version(configuration)
-
->>>>>>> 4ddea419
     # Create connected cluster resource object
     aad_profile = ConnectedClusterAADProfile(
         tenant_id="",
@@ -691,12 +476,6 @@
         identity=identity,
         agent_public_key_certificate=public_key,
         aad_profile=aad_profile,
-<<<<<<< HEAD
-=======
-        kubernetes_version=kubernetes_version,
-        total_node_count=total_node_count,
-        agent_version=azure_arc_agent_version,
->>>>>>> 4ddea419
         tags=tags
     )
     return cc
@@ -738,10 +517,7 @@
                                    "Run 'kubectl get pods -n azure-arc' to check the pod status.")
         if all(ele == 1 for ele in list(pod_dict.values())):
             return
-<<<<<<< HEAD
-    telemetry.add_extension_event('connectedk8s', {'Context.Default.AzureCLI.ExitStatus': 'Timeout'})
-=======
->>>>>>> 4ddea419
+    telemetry.add_extension_event('connectedk8s', {'Context.Default.AzureCLI.ExitStatus': 'Timedout'})
     logger.warning("%s%s", 'The pods were unable to start before timeout. ',
                    'Please run "kubectl get pods -n azure-arc" to ensure if the pods are in running state.')
 
@@ -771,12 +547,9 @@
     try:
         config.load_kube_config(config_file=kube_config, context=kube_context)
     except Exception as e:
-<<<<<<< HEAD
         telemetry.set_user_fault()
         telemetry.set_exception(exception=e, fault_type=Load_Kubeconfig_Fault_Type,
                                 summary='Problem loading the kubeconfig file')
-=======
->>>>>>> 4ddea419
         raise CLIError("Problem loading the kubeconfig file." + str(e))
     configuration = kube_client.Configuration()
 
@@ -802,7 +575,6 @@
     try:
         configmap = api_instance.read_namespaced_config_map('azure-clusterconfig', 'azure-arc')
     except Exception as e:  # pylint: disable=broad-except
-<<<<<<< HEAD
         telemetry.set_exception(exception=e, fault_type=Read_ConfigMap_Fault_Type,
                                 summary='Unable to read ConfigMap')
         raise CLIError("Unable to read ConfigMap 'azure-clusterconfig' in 'azure-arc' namespace: %s\n" % e)
@@ -819,19 +591,6 @@
                        "to the resource group name '{}' ".format(configmap.data["AZURE_RESOURCE_GROUP"]) +
                        "and resource name '{}'.".format(configmap.data["AZURE_RESOURCE_NAME"]))
 
-=======
-        logger.warning("Unable to read ConfigMap 'azure-clusterconfig' in 'azure-arc' namespace: %s\n", e)
-
-    if (configmap.data["AZURE_RESOURCE_GROUP"].lower() == resource_group_name.lower() and
-            configmap.data["AZURE_RESOURCE_NAME"].lower() == cluster_name.lower()):
-        delete_cc_resource(client, resource_group_name, cluster_name, no_wait)
-    else:
-        raise CLIError("The current context in the kubeconfig file does not correspond " +
-                       "to the connected cluster resource specified. Agents installed on this cluster correspond " +
-                       "to the resource group name '{}' ".format(configmap.data["AZURE_RESOURCE_GROUP"]) +
-                       "and resource name '{}'.".format(configmap.data["AZURE_RESOURCE_NAME"]))
-
->>>>>>> 4ddea419
     # Deleting the azure-arc agents
     delete_arc_agents(release_namespace, kube_config, kube_context, configuration)
 
@@ -843,11 +602,8 @@
     response_helm_release = Popen(cmd_helm_release, stdout=PIPE, stderr=PIPE)
     output_helm_release, error_helm_release = response_helm_release.communicate()
     if response_helm_release.returncode != 0:
-<<<<<<< HEAD
         telemetry.set_exception(exception=error_helm_release.decode("ascii"), fault_type=List_HelmRelease_Fault_Type,
                                 summary='Unable to list helm release')
-=======
->>>>>>> 4ddea419
         raise CLIError("Helm list release failed: " + error_helm_release.decode("ascii"))
     output_helm_release = output_helm_release.decode("ascii")
     output_helm_release = json.loads(output_helm_release)
@@ -863,11 +619,8 @@
                     resource_group_name=resource_group_name,
                     cluster_name=cluster_name)
     except CloudError as ex:
-<<<<<<< HEAD
         telemetry.set_exception(exception=ex, fault_type=Delete_ConnectedCluster_Fault_Type,
                                 summary='Unable to create connected cluster resource')
-=======
->>>>>>> 4ddea419
         raise CLIError(ex)
 
 
@@ -878,11 +631,8 @@
     response_helm_delete = Popen(cmd_helm_delete, stdout=PIPE, stderr=PIPE)
     _, error_helm_delete = response_helm_delete.communicate()
     if response_helm_delete.returncode != 0:
-<<<<<<< HEAD
         telemetry.set_exception(exception=error_helm_delete.decode("ascii"), fault_type=Delete_HelmRelease_Fault_Type,
                                 summary='Unable to delete helm release')
-=======
->>>>>>> 4ddea419
         raise CLIError("Error occured while cleaning up arc agents. " +
                        "Helm release deletion failed: " + error_helm_delete.decode("ascii"))
     ensure_namespace_cleanup(configuration)
@@ -907,16 +657,4 @@
 def update_connectedk8s(cmd, instance, tags=None):
     with cmd.update_context(instance) as c:
         c.set_param('tags', tags)
-<<<<<<< HEAD
-    return instance
-=======
-    return instance
-
-
-def _is_guid(guid):
-    try:
-        uuid.UUID(guid)
-        return True
-    except ValueError:
-        return False
->>>>>>> 4ddea419
+    return instance