--- conflicted
+++ resolved
@@ -17,10 +17,7 @@
 import yaml
 import requests
 import urllib.request
-<<<<<<< HEAD
-=======
 import shutil
->>>>>>> 207b7c5c
 from _thread import interrupt_main
 from psutil import process_iter, NoSuchProcess, AccessDenied, ZombieProcess, net_connections
 from knack.log import get_logger
