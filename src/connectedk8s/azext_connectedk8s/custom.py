# --------------------------------------------------------------------------------------------
# Copyright (c) Microsoft Corporation. All rights reserved.
# Licensed under the MIT License. See License.txt in the project root for license information.
# --------------------------------------------------------------------------------------------

import errno
from logging import exception
import os
import json
import tempfile
import time
from subprocess import Popen, PIPE, run, STDOUT, call, DEVNULL
from base64 import b64encode, b64decode
import stat
import platform
from azure.core.exceptions import ClientAuthenticationError
import yaml
import requests
import urllib.request
import shutil
from _thread import interrupt_main
from psutil import process_iter, NoSuchProcess, AccessDenied, ZombieProcess, net_connections
from knack.util import CLIError
from knack.log import get_logger
from knack.prompting import prompt_y_n
from knack.prompting import NoTTYException
from azure.cli.core.commands.client_factory import get_subscription_id
from azure.cli.core._profile import Profile
from azure.cli.core.util import sdk_no_wait
from azure.cli.core import telemetry
from azure.cli.core.azclierror import ManualInterrupt, InvalidArgumentValueError, UnclassifiedUserFault, CLIInternalError, FileOperationError, ClientRequestError, DeploymentError, ValidationError, ArgumentUsageError, MutuallyExclusiveArgumentError, RequiredArgumentMissingError, ResourceNotFoundError
from kubernetes import client as kube_client, config
from Crypto.IO import PEM
from Crypto.PublicKey import RSA
from Crypto.Util import asn1
from azext_connectedk8s._client_factory import _graph_client_factory
from azext_connectedk8s._client_factory import cf_resource_groups
from azext_connectedk8s._client_factory import _resource_client_factory
from azext_connectedk8s._client_factory import _resource_providers_client
from azext_connectedk8s._client_factory import get_graph_client_service_principals
import azext_connectedk8s._constants as consts
import azext_connectedk8s._utils as utils
from glob import glob
from .vendored_sdks.models import ConnectedCluster, ConnectedClusterIdentity, ListClusterUserCredentialProperties
from threading import Timer, Thread
import sys
import hashlib
import re
logger = get_logger(__name__)
# pylint:disable=unused-argument
# pylint: disable=too-many-locals
# pylint: disable=too-many-branches
# pylint: disable=too-many-statements
# pylint: disable=line-too-long


def create_connectedk8s(cmd, client, resource_group_name, cluster_name, https_proxy="", http_proxy="", no_proxy="", proxy_cert="", location=None,
                        kube_config=None, kube_context=None, no_wait=False, tags=None, distribution='auto', infrastructure='auto',
                        disable_auto_upgrade=False, cl_oid=None, onboarding_timeout="600"):
    logger.warning("This operation might take a while...\n")

    # Setting subscription id and tenant Id
    subscription_id = get_subscription_id(cmd.cli_ctx)
    account = Profile().get_subscription(subscription_id)
    onboarding_tenant_id = account['homeTenantId']

    # Send cloud information to telemetry
    azure_cloud = send_cloud_telemetry(cmd)

    # Checking provider registration status
    utils.check_provider_registrations(cmd.cli_ctx)

    # Setting kubeconfig
    kube_config = set_kube_config(kube_config)

    # Escaping comma, forward slash present in https proxy urls, needed for helm params.
    https_proxy = escape_proxy_settings(https_proxy)

    # Escaping comma, forward slash present in http proxy urls, needed for helm params.
    http_proxy = escape_proxy_settings(http_proxy)

    # Escaping comma, forward slash present in no proxy urls, needed for helm params.
    no_proxy = escape_proxy_settings(no_proxy)

    # check whether proxy cert path exists
    if proxy_cert != "" and (not os.path.exists(proxy_cert)):
        telemetry.set_exception(exception='Proxy cert path does not exist', fault_type=consts.Proxy_Cert_Path_Does_Not_Exist_Fault_Type,
                                summary='Proxy cert path does not exist')
        raise InvalidArgumentValueError(str.format(consts.Proxy_Cert_Path_Does_Not_Exist_Error, proxy_cert))

    proxy_cert = proxy_cert.replace('\\', r'\\\\')

    # Checking whether optional extra values file has been provided.
    values_file_provided, values_file = utils.get_values_file()

    # Validate the helm environment file for Dogfood.
    dp_endpoint_dogfood = None
    release_train_dogfood = None
    if cmd.cli_ctx.cloud.endpoints.resource_manager == consts.Dogfood_RMEndpoint:
        azure_cloud = consts.Azure_DogfoodCloudName
        dp_endpoint_dogfood, release_train_dogfood = validate_env_file_dogfood(values_file, values_file_provided)

    # Loading the kubeconfig file in kubernetes client configuration
    load_kube_config(kube_config, kube_context)
    configuration = kube_client.Configuration()

    # Checking the connection to kubernetes cluster.
    # This check was added to avoid large timeouts when connecting to AAD Enabled AKS clusters
    # if the user had not logged in.
    check_kube_connection(configuration)

    utils.try_list_node_fix()
    api_instance = kube_client.CoreV1Api(kube_client.ApiClient(configuration))
    node_api_response = utils.validate_node_api_response(api_instance, None)

    required_node_exists = check_linux_amd64_node(node_api_response)
    if not required_node_exists:
        telemetry.set_user_fault()
        telemetry.set_exception(exception="Couldn't find any node on the kubernetes cluster with the architecture type 'amd64' and OS 'linux'", fault_type=consts.Linux_Amd64_Node_Not_Exists,
                                summary="Couldn't find any node on the kubernetes cluster with the architecture type 'amd64' and OS 'linux'")
        logger.warning("Please ensure that this Kubernetes cluster have any nodes with OS 'linux' and architecture 'amd64', for scheduling the Arc-Agents onto and connecting to Azure. Learn more at {}".format("https://aka.ms/ArcK8sSupportedOSArchitecture"))

    crb_permission = utils.can_create_clusterrolebindings(configuration)
    if not crb_permission:
        telemetry.set_exception(exception="Your credentials doesn't have permission to create clusterrolebindings on this kubernetes cluster.", fault_type=consts.Cannot_Create_ClusterRoleBindings_Fault_Type,
                                summary="Your credentials doesn't have permission to create clusterrolebindings on this kubernetes cluster.")
        raise ValidationError("Your credentials doesn't have permission to create clusterrolebindings on this kubernetes cluster. Please check your permissions.")

    # Get kubernetes cluster info
    kubernetes_version = get_server_version(configuration)

    if distribution == 'auto':
        kubernetes_distro = get_kubernetes_distro(node_api_response)  # (cluster heuristics)
    else:
        kubernetes_distro = distribution
    if infrastructure == 'auto':
        kubernetes_infra = get_kubernetes_infra(node_api_response)  # (cluster heuristics)
    else:
        kubernetes_infra = infrastructure

    kubernetes_properties = {
        'Context.Default.AzureCLI.KubernetesVersion': kubernetes_version,
        'Context.Default.AzureCLI.KubernetesDistro': kubernetes_distro,
        'Context.Default.AzureCLI.KubernetesInfra': kubernetes_infra
    }
    telemetry.add_extension_event('connectedk8s', kubernetes_properties)

    # Checking if it is an AKS cluster
    is_aks_cluster = check_aks_cluster(kube_config, kube_context)
    if is_aks_cluster:
        logger.warning("Connecting an Azure Kubernetes Service (AKS) cluster to Azure Arc is only required for running Arc enabled services like App Services and Data Services on the cluster. Other features like Azure Monitor and Azure Defender are natively available on AKS. Learn more at {}.".format(" https://go.microsoft.com/fwlink/?linkid=2144200"))

    # Install helm client
    helm_client_location = install_helm_client()

    # Validate location
    utils.validate_location(cmd, location)
    resourceClient = _resource_client_factory(cmd.cli_ctx, subscription_id=subscription_id)

    # Check Release Existance
    release_namespace = get_release_namespace(kube_config, kube_context, helm_client_location)

    if release_namespace:
        # Loading config map
        api_instance = kube_client.CoreV1Api(kube_client.ApiClient(configuration))
        try:
            configmap = api_instance.read_namespaced_config_map('azure-clusterconfig', 'azure-arc')
        except Exception as e:  # pylint: disable=broad-except
            utils.kubernetes_exception_handler(e, consts.Read_ConfigMap_Fault_Type, 'Unable to read ConfigMap',
                                               error_message="Unable to read ConfigMap 'azure-clusterconfig' in 'azure-arc' namespace: ",
                                               message_for_not_found="The helm release 'azure-arc' is present but the azure-arc namespace/configmap is missing. Please run 'helm delete azure-arc --no-hooks' to cleanup the release before onboarding the cluster again.")
        configmap_rg_name = configmap.data["AZURE_RESOURCE_GROUP"]
        configmap_cluster_name = configmap.data["AZURE_RESOURCE_NAME"]
        if connected_cluster_exists(client, configmap_rg_name, configmap_cluster_name):
            if (configmap_rg_name.lower() == resource_group_name.lower() and
                    configmap_cluster_name.lower() == cluster_name.lower()):
                # Re-put connected cluster
                try:
                    public_key = client.get(configmap_rg_name,
                                            configmap_cluster_name).agent_public_key_certificate
                except Exception as e:  # pylint: disable=broad-except
                    utils.arm_exception_handler(e, consts.Get_ConnectedCluster_Fault_Type, 'Failed to check if connected cluster resource already exists.')
                cc = generate_request_payload(configuration, location, public_key, tags, kubernetes_distro, kubernetes_infra)
                create_cc_resource(client, resource_group_name, cluster_name, cc, no_wait)
            else:
                telemetry.set_exception(exception='The kubernetes cluster is already onboarded', fault_type=consts.Cluster_Already_Onboarded_Fault_Type,
                                        summary='Kubernetes cluster already onboarded')
                raise ArgumentUsageError("The kubernetes cluster you are trying to onboard " +
                                         "is already onboarded to the resource group" +
                                         " '{}' with resource name '{}'.".format(configmap_rg_name, configmap_cluster_name))
        else:
            # Cleanup agents and continue with put
            utils.delete_arc_agents(release_namespace, kube_config, kube_context, configuration, helm_client_location)
    else:
        if connected_cluster_exists(client, resource_group_name, cluster_name):
            telemetry.set_exception(exception='The connected cluster resource already exists', fault_type=consts.Resource_Already_Exists_Fault_Type,
                                    summary='Connected cluster resource already exists')
            raise ArgumentUsageError("The connected cluster resource {} already exists ".format(cluster_name) +
                                     "in the resource group {} ".format(resource_group_name) +
                                     "and corresponds to a different Kubernetes cluster.", recommendation="To onboard this Kubernetes cluster " +
                                     "to Azure, specify different resource name or resource group name.")

    try:
        k8s_contexts = config.list_kube_config_contexts()  # returns tuple of (all_contexts, current_context)
        if kube_context:  # if custom kube-context is specified
            if k8s_contexts[1].get('name') == kube_context:
                current_k8s_context = k8s_contexts[1]
            else:
                for context in k8s_contexts[0]:
                    if context.get('name') == kube_context:
                        current_k8s_context = context
                        break
        else:
            current_k8s_context = k8s_contexts[1]

        current_k8s_namespace = current_k8s_context.get('context').get('namespace', "default")  # Take "default" namespace, if not specified in the kube-config
        namespace_exists = False
        k8s_v1 = kube_client.CoreV1Api()
        k8s_ns = k8s_v1.list_namespace()
        for ns in k8s_ns.items:
            if ns.metadata.name == current_k8s_namespace:
                namespace_exists = True
                break
        if namespace_exists is False:
            telemetry.set_exception(exception="Namespace doesn't exist", fault_type=consts.Default_Namespace_Does_Not_Exist_Fault_Type,
                                    summary="The default namespace defined in the kubeconfig doesn't exist on the kubernetes cluster.")
            raise ValidationError("The default namespace '{}' defined in the kubeconfig doesn't exist on the kubernetes cluster.".format(current_k8s_namespace))
    except ValidationError as e:
        raise e
    except Exception as e:
        logger.warning("Failed to validate if the active namespace exists on the kubernetes cluster. Exception: {}".format(str(e)))

    # Resource group Creation
    if resource_group_exists(cmd.cli_ctx, resource_group_name, subscription_id) is False:
        from azure.cli.core.profiles import ResourceType
        ResourceGroup = cmd.get_models('ResourceGroup', resource_type=ResourceType.MGMT_RESOURCE_RESOURCES)
        parameters = ResourceGroup(location=location)
        try:
            resourceClient.resource_groups.create_or_update(resource_group_name, parameters)
        except Exception as e:  # pylint: disable=broad-except
            utils.arm_exception_handler(e, consts.Create_ResourceGroup_Fault_Type, 'Failed to create the resource group')

    # Adding helm repo
    if os.getenv('HELMREPONAME') and os.getenv('HELMREPOURL'):
        utils.add_helm_repo(kube_config, kube_context, helm_client_location)

    # Setting the config dataplane endpoint
    config_dp_endpoint = get_config_dp_endpoint(cmd, location)

    # Retrieving Helm chart OCI Artifact location
    registry_path = os.getenv('HELMREGISTRY') if os.getenv('HELMREGISTRY') else utils.get_helm_registry(cmd, config_dp_endpoint, dp_endpoint_dogfood, release_train_dogfood)

    # Get azure-arc agent version for telemetry
    azure_arc_agent_version = registry_path.split(':')[1]
    telemetry.add_extension_event('connectedk8s', {'Context.Default.AzureCLI.AgentVersion': azure_arc_agent_version})

    # Get helm chart path
    chart_path = utils.get_chart_path(registry_path, kube_config, kube_context, helm_client_location)

    # Generate public-private key pair
    try:
        key_pair = RSA.generate(4096)
    except Exception as e:
        telemetry.set_exception(exception=e, fault_type=consts.KeyPair_Generate_Fault_Type,
                                summary='Failed to generate public-private key pair')
        raise CLIInternalError("Failed to generate public-private key pair. " + str(e))
    try:
        public_key = get_public_key(key_pair)
    except Exception as e:
        telemetry.set_exception(exception=e, fault_type=consts.PublicKey_Export_Fault_Type,
                                summary='Failed to export public key')
        raise CLIInternalError("Failed to export public key." + str(e))
    try:
        private_key_pem = get_private_key(key_pair)
    except Exception as e:
        telemetry.set_exception(exception=e, fault_type=consts.PrivateKey_Export_Fault_Type,
                                summary='Failed to export private key')
        raise CLIInternalError("Failed to export private key." + str(e))

    # Generate request payload
    cc = generate_request_payload(configuration, location, public_key, tags, kubernetes_distro, kubernetes_infra)

    # Create connected cluster resource
    put_cc_response = create_cc_resource(client, resource_group_name, cluster_name, cc, no_wait)

    # Checking if custom locations rp is registered and fetching oid if it is registered
    enable_custom_locations, custom_locations_oid = check_cl_registration_and_get_oid(cmd, cl_oid)

    # Install azure-arc agents
    utils.helm_install_release(chart_path, subscription_id, kubernetes_distro, kubernetes_infra, resource_group_name, cluster_name,
                               location, onboarding_tenant_id, http_proxy, https_proxy, no_proxy, proxy_cert, private_key_pem, kube_config,
                               kube_context, no_wait, values_file_provided, values_file, azure_cloud, disable_auto_upgrade, enable_custom_locations,
                               custom_locations_oid, helm_client_location, onboarding_timeout)

    return put_cc_response


def send_cloud_telemetry(cmd):
    telemetry.add_extension_event('connectedk8s', {'Context.Default.AzureCLI.AzureCloud': cmd.cli_ctx.cloud.name})
    cloud_name = cmd.cli_ctx.cloud.name.upper()
    # Setting cloud name to format that is understood by golang SDK.
    if cloud_name == consts.PublicCloud_OriginalName:
        cloud_name = consts.Azure_PublicCloudName
    elif cloud_name == consts.USGovCloud_OriginalName:
        cloud_name = consts.Azure_USGovCloudName
    return cloud_name


def validate_env_file_dogfood(values_file, values_file_provided):
    if not values_file_provided:
        telemetry.set_exception(exception='Helm environment file not provided', fault_type=consts.Helm_Environment_File_Fault_Type,
                                summary='Helm environment file missing')
        raise ValidationError("Helm environment file is required when using Dogfood environment for onboarding the cluster.", recommendation="Please set the environment variable 'HELMVALUESPATH' to point to the file.")

    with open(values_file, 'r') as f:
        try:
            env_dict = yaml.safe_load(f)
        except Exception as e:
            telemetry.set_exception(exception=e, fault_type=consts.Helm_Environment_File_Fault_Type,
                                    summary='Problem loading the helm environment file')
            raise FileOperationError("Problem loading the helm environment file: " + str(e))
        try:
            assert env_dict.get('global').get('azureEnvironment') == 'AZUREDOGFOOD'
            assert env_dict.get('systemDefaultValues').get('azureArcAgents').get('config_dp_endpoint_override')
        except Exception as e:
            telemetry.set_exception(exception=e, fault_type=consts.Helm_Environment_File_Fault_Type,
                                    summary='Problem loading the helm environment variables')
            raise FileOperationError("The required helm environment variables for dogfood onboarding are either not present in the file or incorrectly set.", recommendation="Please check the values 'global.azureEnvironment' and 'systemDefaultValues.azureArcAgents.config_dp_endpoint_override' in the file.")

    # Return the dp endpoint and release train
    dp_endpoint = env_dict.get('systemDefaultValues').get('azureArcAgents').get('config_dp_endpoint_override')
    release_train = env_dict.get('systemDefaultValues').get('azureArcAgents').get('releaseTrain')
    return dp_endpoint, release_train


def set_kube_config(kube_config):
    if kube_config:
        # Trim kubeconfig. This is required for windows os.
        if (kube_config.startswith("'") or kube_config.startswith('"')):
            kube_config = kube_config[1:]
        if (kube_config.endswith("'") or kube_config.endswith('"')):
            kube_config = kube_config[:-1]
        return kube_config
    return None


def escape_proxy_settings(proxy_setting):
    if proxy_setting is None:
        return ""
    proxy_setting = proxy_setting.replace(',', r'\,')
    proxy_setting = proxy_setting.replace('/', r'\/')
    return proxy_setting


def check_kube_connection(configuration):
    api_instance = kube_client.NetworkingV1Api(kube_client.ApiClient(configuration))
    try:
        api_instance.get_api_resources()
    except Exception as e:  # pylint: disable=broad-except
        logger.warning("Unable to verify connectivity to the Kubernetes cluster.")
        utils.kubernetes_exception_handler(e, consts.Kubernetes_Connectivity_FaultType, 'Unable to verify connectivity to the Kubernetes cluster')


def install_helm_client():
    # Return helm client path set by user
    if os.getenv('HELM_CLIENT_PATH'):
        return os.getenv('HELM_CLIENT_PATH')

    # Fetch system related info
    operating_system = platform.system().lower()
    machine_type = platform.machine()

    # Send machine telemetry
    telemetry.add_extension_event('connectedk8s', {'Context.Default.AzureCLI.MachineType': machine_type})

    # Set helm binary download & install locations
    if(operating_system == 'windows'):
        download_location_string = f'.azure\\helm\\{consts.HELM_VERSION}\\helm-{consts.HELM_VERSION}-{operating_system}-amd64.zip'
        install_location_string = f'.azure\\helm\\{consts.HELM_VERSION}\\{operating_system}-amd64\\helm.exe'
        requestUri = f'{consts.HELM_STORAGE_URL}/helm/helm-{consts.HELM_VERSION}-{operating_system}-amd64.zip'
    elif(operating_system == 'linux' or operating_system == 'darwin'):
        download_location_string = f'.azure/helm/{consts.HELM_VERSION}/helm-{consts.HELM_VERSION}-{operating_system}-amd64.tar.gz'
        install_location_string = f'.azure/helm/{consts.HELM_VERSION}/{operating_system}-amd64/helm'
        requestUri = f'{consts.HELM_STORAGE_URL}/helm/helm-{consts.HELM_VERSION}-{operating_system}-amd64.tar.gz'
    else:
        telemetry.set_exception(exception='Unsupported OS for installing helm client', fault_type=consts.Helm_Unsupported_OS_Fault_Type,
                                summary=f'{operating_system} is not supported for installing helm client')
        raise ClientRequestError(f'The {operating_system} platform is not currently supported for installing helm client.')

    download_location = os.path.expanduser(os.path.join('~', download_location_string))
    download_dir = os.path.dirname(download_location)
    install_location = os.path.expanduser(os.path.join('~', install_location_string))

    # Download compressed halm binary if not already present
    if not os.path.isfile(download_location):
        # Creating the helm folder if it doesnt exist
        if not os.path.exists(download_dir):
            try:
                os.makedirs(download_dir)
            except Exception as e:
                telemetry.set_exception(exception=e, fault_type=consts.Create_Directory_Fault_Type,
                                        summary='Unable to create helm directory')
                raise ClientRequestError("Failed to create helm directory." + str(e))

        # Downloading compressed helm client executable
        logger.warning("Downloading helm client for first time. This can take few minutes...")
        try:
            response = urllib.request.urlopen(requestUri)
        except Exception as e:
            telemetry.set_exception(exception=e, fault_type=consts.Download_Helm_Fault_Type,
                                    summary='Unable to download helm client.')
            raise CLIInternalError("Failed to download helm client.", recommendation="Please check your internet connection." + str(e))

        responseContent = response.read()
        response.close()

        # Creating the compressed helm binaries
        try:
            with open(download_location, 'wb') as f:
                f.write(responseContent)
        except Exception as e:
            telemetry.set_exception(exception=e, fault_type=consts.Create_HelmExe_Fault_Type,
                                    summary='Unable to create helm executable')
            raise ClientRequestError("Failed to create helm executable." + str(e), recommendation="Please ensure that you delete the directory '{}' before trying again.".format(download_dir))

    # Extract compressed helm binary
    if not os.path.isfile(install_location):
        try:
            shutil.unpack_archive(download_location, download_dir)
            os.chmod(install_location, os.stat(install_location).st_mode | stat.S_IXUSR)
        except Exception as e:
            telemetry.set_exception(exception=e, fault_type=consts.Extract_HelmExe_Fault_Type,
                                    summary='Unable to extract helm executable')
            raise ClientRequestError("Failed to extract helm executable." + str(e), recommendation="Please ensure that you delete the directory '{}' before trying again.".format(download_dir))

    return install_location


def resource_group_exists(ctx, resource_group_name, subscription_id=None):
    groups = cf_resource_groups(ctx, subscription_id=subscription_id)
    try:
        groups.get(resource_group_name)
        return True
    except:  # pylint: disable=bare-except
        return False


def connected_cluster_exists(client, resource_group_name, cluster_name):
    try:
        client.get(resource_group_name, cluster_name)
    except Exception as e:  # pylint: disable=broad-except
        utils.arm_exception_handler(e, consts.Get_ConnectedCluster_Fault_Type, 'Failed to check if connected cluster resource already exists.', return_if_not_found=True)
        return False
    return True


def get_config_dp_endpoint(cmd, location):
    cloud_based_domain = cmd.cli_ctx.cloud.endpoints.active_directory.split('.')[2]
    config_dp_endpoint = "https://{}.dp.kubernetesconfiguration.azure.{}".format(location, cloud_based_domain)
    return config_dp_endpoint


def get_public_key(key_pair):
    pubKey = key_pair.publickey()
    seq = asn1.DerSequence([pubKey.n, pubKey.e])
    enc = seq.encode()
    return b64encode(enc).decode('utf-8')


def load_kube_config(kube_config, kube_context):
    try:
        config.load_kube_config(config_file=kube_config, context=kube_context)
    except Exception as e:
        telemetry.set_exception(exception=e, fault_type=consts.Load_Kubeconfig_Fault_Type,
                                summary='Problem loading the kubeconfig file')
        raise FileOperationError("Problem loading the kubeconfig file." + str(e))


def get_private_key(key_pair):
    privKey_DER = key_pair.exportKey(format='DER')
    return PEM.encode(privKey_DER, "RSA PRIVATE KEY")


def get_server_version(configuration):
    api_instance = kube_client.VersionApi(kube_client.ApiClient(configuration))
    try:
        api_response = api_instance.get_code()
        return api_response.git_version
    except Exception as e:  # pylint: disable=broad-except
        logger.warning("Unable to fetch kubernetes version.")
        utils.kubernetes_exception_handler(e, consts.Get_Kubernetes_Version_Fault_Type, 'Unable to fetch kubernetes version',
                                           raise_error=False)


def get_kubernetes_distro(api_response):  # Heuristic
    if api_response is None:
        return "generic"
    try:
        for node in api_response.items:
            labels = node.metadata.labels
            provider_id = str(node.spec.provider_id)
            annotations = node.metadata.annotations
            if labels.get("node.openshift.io/os_id"):
                return "openshift"
            if labels.get("kubernetes.azure.com/node-image-version"):
                return "aks"
            if labels.get("cloud.google.com/gke-nodepool") or labels.get("cloud.google.com/gke-os-distribution"):
                return "gke"
            if labels.get("eks.amazonaws.com/nodegroup"):
                return "eks"
            if labels.get("minikube.k8s.io/version"):
                return "minikube"
            if provider_id.startswith("kind://"):
                return "kind"
            if provider_id.startswith("k3s://"):
                return "k3s"
            if annotations.get("rke.cattle.io/external-ip") or annotations.get("rke.cattle.io/internal-ip"):
                return "rancher_rke"
        return "generic"
    except Exception as e:  # pylint: disable=broad-except
        logger.debug("Error occured while trying to fetch kubernetes distribution: " + str(e))
        utils.kubernetes_exception_handler(e, consts.Get_Kubernetes_Distro_Fault_Type, 'Unable to fetch kubernetes distribution',
                                           raise_error=False)
        return "generic"


def get_kubernetes_infra(api_response):  # Heuristic
    if api_response is None:
        return "generic"
    try:
        for node in api_response.items:
            provider_id = str(node.spec.provider_id)
            infra = provider_id.split(':')[0]
            if infra == "k3s" or infra == "kind":
                return "generic"
            if infra == "azure":
                return "azure"
            if infra == "gce":
                return "gcp"
            if infra == "aws":
                return "aws"
            k8s_infra = utils.validate_infrastructure_type(infra)
            if k8s_infra is not None:
                return k8s_infra
        return "generic"
    except Exception as e:  # pylint: disable=broad-except
        logger.debug("Error occured while trying to fetch kubernetes infrastructure: " + str(e))
        utils.kubernetes_exception_handler(e, consts.Get_Kubernetes_Infra_Fault_Type, 'Unable to fetch kubernetes infrastructure',
                                           raise_error=False)
        return "generic"


def check_linux_amd64_node(api_response):
    try:
        for item in api_response.items:
            node_arch = item.metadata.labels.get("kubernetes.io/arch")
            node_os = item.metadata.labels.get("kubernetes.io/os")
            if node_arch == "amd64" and node_os == "linux":
                return True
    except Exception as e:  # pylint: disable=broad-except
        logger.debug("Error occured while trying to find a linux/amd64 node: " + str(e))
        utils.kubernetes_exception_handler(e, consts.Kubernetes_Node_Type_Fetch_Fault, 'Unable to find a linux/amd64 node',
                                           raise_error=False)
    return False


def generate_request_payload(configuration, location, public_key, tags, kubernetes_distro, kubernetes_infra):
    # Create connected cluster resource object
    identity = ConnectedClusterIdentity(
        type="SystemAssigned"
    )
    if tags is None:
        tags = {}
    cc = ConnectedCluster(
        location=location,
        identity=identity,
        agent_public_key_certificate=public_key,
        tags=tags,
        distribution=kubernetes_distro,
        infrastructure=kubernetes_infra
    )
    return cc


def get_kubeconfig_node_dict(kube_config=None):
    if kube_config is None:
        kube_config = os.getenv('KUBECONFIG') if os.getenv('KUBECONFIG') else os.path.join(os.path.expanduser('~'), '.kube', 'config')
    try:
        kubeconfig_data = config.kube_config._get_kube_config_loader_for_yaml_file(kube_config)._config
    except Exception as ex:
        telemetry.set_exception(exception=ex, fault_type=consts.Load_Kubeconfig_Fault_Type,
                                summary='Error while fetching details from kubeconfig')
        raise FileOperationError("Error while fetching details from kubeconfig." + str(ex))
    return kubeconfig_data


def check_proxy_kubeconfig(kube_config, kube_context, arm_hash):
    server_address = get_server_address(kube_config, kube_context)
    regex_string = r'https://127.0.0.1:[0-9]{1,5}/' + arm_hash
    p = re.compile(regex_string)
    if p.fullmatch(server_address) is not None:
        return True
    else:
        return False


def check_aks_cluster(kube_config, kube_context):
    server_address = get_server_address(kube_config, kube_context)
    if server_address.find(".azmk8s.io:") == -1:
        return False
    else:
        return True


def get_server_address(kube_config, kube_context):
    config_data = get_kubeconfig_node_dict(kube_config=kube_config)
    try:
        all_contexts, current_context = config.list_kube_config_contexts(config_file=kube_config)
    except Exception as e:  # pylint: disable=broad-except
        logger.warning("Exception while trying to list kube contexts: %s\n", e)

    if kube_context is None:
        # Get name of the cluster from current context as kube_context is none.
        cluster_name = current_context.get('context').get('cluster')
        if cluster_name is None:
            logger.warning("Cluster not found in currentcontext: " + str(current_context))
    else:
        cluster_found = False
        for context in all_contexts:
            if context.get('name') == kube_context:
                cluster_found = True
                cluster_name = context.get('context').get('cluster')
                break
        if not cluster_found or cluster_name is None:
            logger.warning("Cluster not found in kubecontext: " + str(kube_context))

    clusters = config_data.safe_get('clusters')
    server_address = ""
    for cluster in clusters:
        if cluster.safe_get('name') == cluster_name:
            server_address = cluster.safe_get('cluster').get('server')
            break
    return server_address


def get_connectedk8s(cmd, client, resource_group_name, cluster_name):
    return client.get(resource_group_name, cluster_name)


def list_connectedk8s(cmd, client, resource_group_name=None):
    if not resource_group_name:
        return client.list_by_subscription()
    return client.list_by_resource_group(resource_group_name)


def delete_connectedk8s(cmd, client, resource_group_name, cluster_name,
                        kube_config=None, kube_context=None, no_wait=False):
    logger.warning("This operation might take a while ...\n")

    # Send cloud information to telemetry
    send_cloud_telemetry(cmd)

    # Setting kubeconfig
    kube_config = set_kube_config(kube_config)

    # Loading the kubeconfig file in kubernetes client configuration
    load_kube_config(kube_config, kube_context)
    configuration = kube_client.Configuration()

    # Checking the connection to kubernetes cluster.
    # This check was added to avoid large timeouts when connecting to AAD Enabled
    # AKS clusters if the user had not logged in.
    check_kube_connection(configuration)

    # Install helm client
    helm_client_location = install_helm_client()

    # Check Release Existance
    release_namespace = get_release_namespace(kube_config, kube_context, helm_client_location)

    if not release_namespace:
        delete_cc_resource(client, resource_group_name, cluster_name, no_wait)
        return

    # Loading config map
    api_instance = kube_client.CoreV1Api(kube_client.ApiClient(configuration))
    try:
        configmap = api_instance.read_namespaced_config_map('azure-clusterconfig', 'azure-arc')
    except Exception as e:  # pylint: disable=broad-except
        utils.kubernetes_exception_handler(e, consts.Read_ConfigMap_Fault_Type, 'Unable to read ConfigMap',
                                           error_message="Unable to read ConfigMap 'azure-clusterconfig' in 'azure-arc' namespace: ",
                                           message_for_not_found="The helm release 'azure-arc' is present but the azure-arc namespace/configmap is missing. Please run 'helm delete azure-arc --no-hooks' to cleanup the release before onboarding the cluster again.")

    subscription_id = get_subscription_id(cmd.cli_ctx)

    if (configmap.data["AZURE_RESOURCE_GROUP"].lower() == resource_group_name.lower() and
            configmap.data["AZURE_RESOURCE_NAME"].lower() == cluster_name.lower() and configmap.data["AZURE_SUBSCRIPTION_ID"].lower() == subscription_id.lower()):

        armid = "/subscriptions/{}/resourceGroups/{}/providers/Microsoft.Kubernetes/connectedClusters/{}".format(subscription_id, resource_group_name, cluster_name)
        arm_hash = hashlib.sha256(armid.lower().encode('utf-8')).hexdigest()

        if check_proxy_kubeconfig(kube_config, kube_context, arm_hash):
            telemetry.set_exception(exception='Encountered proxy kubeconfig during deletion.', fault_type=consts.Proxy_Kubeconfig_During_Deletion_Fault_Type,
                                    summary='The resource cannot be deleted as user is using proxy kubeconfig.')
            raise ClientRequestError("az connectedk8s delete is not supported when using the Cluster Connect kubeconfig.", recommendation="Run the az connectedk8s delete command with your kubeconfig file pointing to the actual Kubernetes cluster to ensure that the agents are cleaned up successfully as part of the delete command.")

        delete_cc_resource(client, resource_group_name, cluster_name, no_wait)
    else:
        telemetry.set_exception(exception='Unable to delete connected cluster', fault_type=consts.Bad_DeleteRequest_Fault_Type,
                                summary='The resource cannot be deleted as kubernetes cluster is onboarded with some other resource id')
        raise ArgumentUsageError("The current context in the kubeconfig file does not correspond " +
                                 "to the connected cluster resource specified. Agents installed on this cluster correspond " +
                                 "to the resource group name '{}' ".format(configmap.data["AZURE_RESOURCE_GROUP"]) +
                                 "and resource name '{}'.".format(configmap.data["AZURE_RESOURCE_NAME"]))

    # Deleting the azure-arc agents
    utils.delete_arc_agents(release_namespace, kube_config, kube_context, configuration, helm_client_location)


def get_release_namespace(kube_config, kube_context, helm_client_location):
    cmd_helm_release = [helm_client_location, "list", "-a", "--all-namespaces", "--output", "json"]
    if kube_config:
        cmd_helm_release.extend(["--kubeconfig", kube_config])
    if kube_context:
        cmd_helm_release.extend(["--kube-context", kube_context])
    response_helm_release = Popen(cmd_helm_release, stdout=PIPE, stderr=PIPE)
    output_helm_release, error_helm_release = response_helm_release.communicate()
    if response_helm_release.returncode != 0:
        if 'forbidden' in error_helm_release.decode("ascii"):
            telemetry.set_user_fault()
        telemetry.set_exception(exception=error_helm_release.decode("ascii"), fault_type=consts.List_HelmRelease_Fault_Type,
                                summary='Unable to list helm release')
        raise CLIInternalError("Helm list release failed: " + error_helm_release.decode("ascii"))
    output_helm_release = output_helm_release.decode("ascii")
    try:
        output_helm_release = json.loads(output_helm_release)
    except json.decoder.JSONDecodeError:
        return None
    for release in output_helm_release:
        if release['name'] == 'azure-arc':
            return release['namespace']
    return None


def create_cc_resource(client, resource_group_name, cluster_name, cc, no_wait):
    try:
        return sdk_no_wait(no_wait, client.begin_create, resource_group_name=resource_group_name,
                           cluster_name=cluster_name, connected_cluster=cc)
    except Exception as e:
        utils.arm_exception_handler(e, consts.Create_ConnectedCluster_Fault_Type, 'Unable to create connected cluster resource')


def delete_cc_resource(client, resource_group_name, cluster_name, no_wait):
    try:
        sdk_no_wait(no_wait, client.begin_delete,
                    resource_group_name=resource_group_name,
                    cluster_name=cluster_name)
    except Exception as e:
        utils.arm_exception_handler(e, consts.Delete_ConnectedCluster_Fault_Type, 'Unable to delete connected cluster resource')


def update_connectedk8s(cmd, instance, tags=None):
    with cmd.update_context(instance) as c:
        c.set_param('tags', tags)
    return instance

# pylint:disable=unused-argument
# pylint: disable=too-many-locals
# pylint: disable=too-many-branches
# pylint: disable=too-many-statements
# pylint: disable=line-too-long


def update_agents(cmd, client, resource_group_name, cluster_name, https_proxy="", http_proxy="", no_proxy="", proxy_cert="",
                  disable_proxy=False, kube_config=None, kube_context=None, auto_upgrade=None):
    logger.warning("This operation might take a while...\n")

    # Send cloud information to telemetry
    send_cloud_telemetry(cmd)
    # Fetch OS details
    operating_system = platform.system()

    # Setting kubeconfig
    kube_config = set_kube_config(kube_config)

    # Escaping comma, forward slash present in https proxy urls, needed for helm params.
    https_proxy = escape_proxy_settings(https_proxy)

    # Escaping comma, forward slash present in http proxy urls, needed for helm params.
    http_proxy = escape_proxy_settings(http_proxy)

    # Escaping comma, forward slash present in no proxy urls, needed for helm params.
    no_proxy = escape_proxy_settings(no_proxy)

    # check whether proxy cert path exists
    if proxy_cert != "" and (not os.path.exists(proxy_cert)):
        telemetry.set_exception(exception='Proxy cert path does not exist', fault_type=consts.Proxy_Cert_Path_Does_Not_Exist_Fault_Type,
                                summary='Proxy cert path does not exist')
        raise InvalidArgumentValueError(str.format(consts.Proxy_Cert_Path_Does_Not_Exist_Error, proxy_cert))

    proxy_cert = proxy_cert.replace('\\', r'\\\\')

    if https_proxy == "" and http_proxy == "" and no_proxy == "" and proxy_cert == "" and not disable_proxy and not auto_upgrade:
        raise RequiredArgumentMissingError(consts.No_Param_Error)

    if (https_proxy or http_proxy or no_proxy) and disable_proxy:
        raise MutuallyExclusiveArgumentError(consts.EnableProxy_Conflict_Error)

    # Checking whether optional extra values file has been provided.
    values_file_provided, values_file = utils.get_values_file()

    # Validate the helm environment file for Dogfood.
    dp_endpoint_dogfood = None
    release_train_dogfood = None
    if cmd.cli_ctx.cloud.endpoints.resource_manager == consts.Dogfood_RMEndpoint:
        dp_endpoint_dogfood, release_train_dogfood = validate_env_file_dogfood(values_file, values_file_provided)

    # Loading the kubeconfig file in kubernetes client configuration
    load_kube_config(kube_config, kube_context)
    configuration = kube_client.Configuration()

    # Checking the connection to kubernetes cluster.
    # This check was added to avoid large timeouts when connecting to AAD Enabled AKS clusters
    # if the user had not logged in.
    check_kube_connection(configuration)

    utils.try_list_node_fix()

    # Get kubernetes cluster info for telemetry
    kubernetes_version = get_server_version(configuration)

    # Install helm client
    helm_client_location = install_helm_client()

    release_namespace = validate_release_namespace(client, cluster_name, resource_group_name, configuration, kube_config, kube_context, helm_client_location)

    # Fetch Connected Cluster for agent version
    connected_cluster = get_connectedk8s(cmd, client, resource_group_name, cluster_name)
    api_instance = kube_client.CoreV1Api(kube_client.ApiClient(configuration))
    node_api_response = None

    if hasattr(connected_cluster, 'distribution') and (connected_cluster.distribution is not None):
        kubernetes_distro = connected_cluster.distribution
    else:
        node_api_response = utils.validate_node_api_response(api_instance, node_api_response)
        kubernetes_distro = get_kubernetes_distro(node_api_response)

    if hasattr(connected_cluster, 'infrastructure') and (connected_cluster.infrastructure is not None):
        kubernetes_infra = connected_cluster.infrastructure
    else:
        node_api_response = utils.validate_node_api_response(api_instance, node_api_response)
        kubernetes_infra = get_kubernetes_infra(node_api_response)

    kubernetes_properties = {
        'Context.Default.AzureCLI.KubernetesVersion': kubernetes_version,
        'Context.Default.AzureCLI.KubernetesDistro': kubernetes_distro,
        'Context.Default.AzureCLI.KubernetesInfra': kubernetes_infra
    }
    telemetry.add_extension_event('connectedk8s', kubernetes_properties)

    # Adding helm repo
    if os.getenv('HELMREPONAME') and os.getenv('HELMREPOURL'):
        utils.add_helm_repo(kube_config, kube_context, helm_client_location)

    # Setting the config dataplane endpoint
    config_dp_endpoint = get_config_dp_endpoint(cmd, connected_cluster.location)

    # Retrieving Helm chart OCI Artifact location
    registry_path = os.getenv('HELMREGISTRY') if os.getenv('HELMREGISTRY') else utils.get_helm_registry(cmd, config_dp_endpoint, dp_endpoint_dogfood, release_train_dogfood)

    reg_path_array = registry_path.split(':')
    agent_version = reg_path_array[1]

    # Set agent version in registry path
    if connected_cluster.agent_version is not None:
        agent_version = connected_cluster.agent_version
        registry_path = reg_path_array[0] + ":" + agent_version

    telemetry.add_extension_event('connectedk8s', {'Context.Default.AzureCLI.AgentVersion': agent_version})

    # Get Helm chart path
    chart_path = utils.get_chart_path(registry_path, kube_config, kube_context, helm_client_location)

    cmd_helm_values = [helm_client_location, "get", "values", "azure-arc", "--namespace", release_namespace]
    if kube_config:
        cmd_helm_values.extend(["--kubeconfig", kube_config])
    if kube_context:
        cmd_helm_values.extend(["--kube-context", kube_context])
    
<<<<<<< HEAD
    if(operating_system == 'Windows'):
        user_values_filepath_string = f'.azure\\userValues.txt'
    elif(operating_system == 'Linux' or operating_system == 'Darwin'):
        user_values_filepath_string = f'.azure/userValues.txt'
    else:
        telemetry.set_exception(exception='Unsupported OS', fault_type=consts.Unsupported_Fault_Type,
                                summary=f'{operating_system} is not supported yet')
        raise ClientRequestError(f'The {operating_system} platform is not currently supported.')
    
    user_values_location = os.path.expanduser(os.path.join('~', user_values_filepath_string))
    existing_user_values = open(user_values_location, 'w+')
=======
    existing_user_values = open('userValues.txt', 'w+')
>>>>>>> 33669c1e
    response_helm_values_get = Popen(cmd_helm_values, stdout=existing_user_values, stderr=PIPE)
    _, error_helm_get_values = response_helm_values_get.communicate()
    if response_helm_values_get.returncode != 0:
        if ('forbidden' in error_helm_get_values.decode("ascii") or 'timed out waiting for the condition' in error_helm_get_values.decode("ascii")):
            telemetry.set_user_fault()
        telemetry.set_exception(exception=error_helm_get_values.decode("ascii"), fault_type=consts.Get_Helm_Values_Failed,
                                summary='Error while doing helm get values azure-arc')
        raise CLIInternalError(str.format(consts.Update_Agent_Failure, error_helm_get_values.decode("ascii")))
    
    cmd_helm_upgrade = [helm_client_location, "upgrade", "azure-arc", chart_path, "--namespace", release_namespace,
                        "-f",
                        user_values_location, "--wait", "--output", "json"]
    if values_file_provided:
        cmd_helm_upgrade.extend(["-f", values_file])
    if auto_upgrade is not None:
        cmd_helm_upgrade.extend(["--set", "systemDefaultValues.azureArcAgents.autoUpdate={}".format(auto_upgrade)])
    if https_proxy:
        cmd_helm_upgrade.extend(["--set", "global.httpsProxy={}".format(https_proxy)])
    if http_proxy:
        cmd_helm_upgrade.extend(["--set", "global.httpProxy={}".format(http_proxy)])
    if no_proxy:
        cmd_helm_upgrade.extend(["--set", "global.noProxy={}".format(no_proxy)])
    if https_proxy or http_proxy or no_proxy:
        cmd_helm_upgrade.extend(["--set", "global.isProxyEnabled={}".format(True)])
    if disable_proxy:
        cmd_helm_upgrade.extend(["--set", "global.isProxyEnabled={}".format(False)])
    if proxy_cert:
        cmd_helm_upgrade.extend(["--set-file", "global.proxyCert={}".format(proxy_cert)])
        cmd_helm_upgrade.extend(["--set", "global.isCustomCert={}".format(True)])
    if kube_config:
        cmd_helm_upgrade.extend(["--kubeconfig", kube_config])
    if kube_context:
        cmd_helm_upgrade.extend(["--kube-context", kube_context])
    response_helm_upgrade = Popen(cmd_helm_upgrade, stdout=PIPE, stderr=PIPE)
    _, error_helm_upgrade = response_helm_upgrade.communicate()
    if response_helm_upgrade.returncode != 0:
        if ('forbidden' in error_helm_upgrade.decode("ascii") or 'timed out waiting for the condition' in error_helm_upgrade.decode("ascii")):
            telemetry.set_user_fault()
        telemetry.set_exception(exception=error_helm_upgrade.decode("ascii"), fault_type=consts.Install_HelmRelease_Fault_Type,
                                summary='Unable to install helm release')
        try:
<<<<<<< HEAD
           os.remove(user_values_location)
=======
           os.remove(existing_user_values.name)
>>>>>>> 33669c1e
        except OSError:
           pass
        raise CLIInternalError(str.format(consts.Update_Agent_Failure, error_helm_upgrade.decode("ascii")))
    try:
<<<<<<< HEAD
        os.remove(user_values_location)
=======
        os.remove(existing_user_values.name)
>>>>>>> 33669c1e
    except OSError:
        pass
    return str.format(consts.Update_Agent_Success, connected_cluster.name)


def upgrade_agents(cmd, client, resource_group_name, cluster_name, kube_config=None, kube_context=None, arc_agent_version=None, upgrade_timeout="600"):
    logger.warning("This operation might take a while...\n")

    # Send cloud information to telemetry
    send_cloud_telemetry(cmd)

    # Setting kubeconfig
    kube_config = set_kube_config(kube_config)

    # Checking whether optional extra values file has been provided.
    values_file_provided, values_file = utils.get_values_file()

    # Validate the helm environment file for Dogfood.
    dp_endpoint_dogfood = None
    release_train_dogfood = None
    if cmd.cli_ctx.cloud.endpoints.resource_manager == consts.Dogfood_RMEndpoint:
        dp_endpoint_dogfood, release_train_dogfood = validate_env_file_dogfood(values_file, values_file_provided)

    # Loading the kubeconfig file in kubernetes client configuration
    load_kube_config(kube_config, kube_context)
    configuration = kube_client.Configuration()

    # Checking the connection to kubernetes cluster.
    # This check was added to avoid large timeouts when connecting to AAD Enabled AKS clusters
    # if the user had not logged in.
    check_kube_connection(configuration)

    utils.try_list_node_fix()
    api_instance = kube_client.CoreV1Api(kube_client.ApiClient(configuration))
    node_api_response = None

    # Get kubernetes cluster info for telemetry
    kubernetes_version = get_server_version(configuration)

    # Install helm client
    helm_client_location = install_helm_client()

    # Check Release Existance
    release_namespace = get_release_namespace(kube_config, kube_context, helm_client_location)
    if release_namespace:
        # Loading config map
        api_instance = kube_client.CoreV1Api(kube_client.ApiClient(configuration))
        try:
            configmap = api_instance.read_namespaced_config_map('azure-clusterconfig', 'azure-arc')
        except Exception as e:  # pylint: disable=broad-except
            utils.kubernetes_exception_handler(e, consts.Read_ConfigMap_Fault_Type, 'Unable to read ConfigMap',
                                               error_message="Unable to read ConfigMap 'azure-clusterconfig' in 'azure-arc' namespace: ",
                                               message_for_not_found="The helm release 'azure-arc' is present but the azure-arc namespace/configmap is missing. Please run 'helm delete azure-arc --no-hooks' to cleanup the release before onboarding the cluster again.")
        configmap_rg_name = configmap.data["AZURE_RESOURCE_GROUP"]
        configmap_cluster_name = configmap.data["AZURE_RESOURCE_NAME"]
        if connected_cluster_exists(client, configmap_rg_name, configmap_cluster_name):
            if not (configmap_rg_name.lower() == resource_group_name.lower() and
                    configmap_cluster_name.lower() == cluster_name.lower()):
                telemetry.set_exception(exception='The provided cluster name and rg correspond to different cluster', fault_type=consts.Upgrade_RG_Cluster_Name_Conflict,
                                        summary='The provided cluster name and resource group name do not correspond to the kubernetes cluster being upgraded.')
                raise ArgumentUsageError("The provided cluster name and resource group name do not correspond to the kubernetes cluster you are trying to upgrade.",
                                         recommendation="Please upgrade the cluster, with correct resource group and cluster name, using 'az upgrade agents -g <rg_name> -n <cluster_name>'.")
        else:
            telemetry.set_exception(exception='The corresponding CC resource does not exist', fault_type=consts.Corresponding_CC_Resource_Deleted_Fault,
                                    summary='CC resource corresponding to this cluster has been deleted by the customer')
            raise ArgumentUsageError("There exist no ConnectedCluster resource corresponding to this kubernetes Cluster.",
                                     recommendation="Please cleanup the helm release first using 'az connectedk8s delete -n <connected-cluster-name> -g <resource-group-name>' and re-onboard the cluster using " +
                                     "'az connectedk8s connect -n <connected-cluster-name> -g <resource-group-name>'")

        auto_update_enabled = configmap.data["AZURE_ARC_AUTOUPDATE"]
        if auto_update_enabled == "true":
            telemetry.set_exception(exception='connectedk8s upgrade called when auto-update is set to true', fault_type=consts.Manual_Upgrade_Called_In_Auto_Update_Enabled,
                                    summary='az connectedk8s upgrade to manually upgrade agents and extensions is only supported when auto-upgrade is set to false.')
            raise ClientRequestError("az connectedk8s upgrade to manually upgrade agents and extensions is only supported when auto-upgrade is set to false.",
                                     recommendation="Please run 'az connectedk8s update -n <connected-cluster-name> -g <resource-group-name> --auto-upgrade false' before performing manual upgrade")

    else:
        telemetry.set_exception(exception="The azure-arc release namespace couldn't be retrieved", fault_type=consts.Release_Namespace_Not_Found,
                                summary="The azure-arc release namespace couldn't be retrieved, which implies that the kubernetes cluster has not been onboarded to azure-arc.")
        raise ClientRequestError("The azure-arc release namespace couldn't be retrieved, which implies that the kubernetes cluster has not been onboarded to azure-arc.",
                                 recommendation="Please run 'az connectedk8s connect -n <connected-cluster-name> -g <resource-group-name>' to onboard the cluster")

    # Fetch Connected Cluster for agent version
    connected_cluster = get_connectedk8s(cmd, client, resource_group_name, cluster_name)

    if hasattr(connected_cluster, 'distribution') and (connected_cluster.distribution is not None):
        kubernetes_distro = connected_cluster.distribution
    else:
        node_api_response = utils.validate_node_api_response(api_instance, node_api_response)
        kubernetes_distro = get_kubernetes_distro(node_api_response)

    if hasattr(connected_cluster, 'infrastructure') and (connected_cluster.infrastructure is not None):
        kubernetes_infra = connected_cluster.infrastructure
    else:
        node_api_response = utils.validate_node_api_response(api_instance, node_api_response)
        kubernetes_infra = get_kubernetes_infra(node_api_response)

    kubernetes_properties = {
        'Context.Default.AzureCLI.KubernetesVersion': kubernetes_version,
        'Context.Default.AzureCLI.KubernetesDistro': kubernetes_distro,
        'Context.Default.AzureCLI.KubernetesInfra': kubernetes_infra
    }
    telemetry.add_extension_event('connectedk8s', kubernetes_properties)

    # Adding helm repo
    if os.getenv('HELMREPONAME') and os.getenv('HELMREPOURL'):
        utils.add_helm_repo(kube_config, kube_context, helm_client_location)

    # Setting the config dataplane endpoint
    config_dp_endpoint = get_config_dp_endpoint(cmd, connected_cluster.location)

    # Retrieving Helm chart OCI Artifact location
    registry_path = os.getenv('HELMREGISTRY') if os.getenv('HELMREGISTRY') else utils.get_helm_registry(cmd, config_dp_endpoint, dp_endpoint_dogfood, release_train_dogfood)

    reg_path_array = registry_path.split(':')
    agent_version = reg_path_array[1]

    if arc_agent_version is not None:
        agent_version = arc_agent_version
        registry_path = reg_path_array[0] + ":" + agent_version

    telemetry.add_extension_event('connectedk8s', {'Context.Default.AzureCLI.AgentVersion': agent_version})

    # Get Helm chart path
    chart_path = utils.get_chart_path(registry_path, kube_config, kube_context, helm_client_location)

    cmd_helm_values = [helm_client_location, "get", "values", "azure-arc", "--namespace", release_namespace]
    if kube_config:
        cmd_helm_values.extend(["--kubeconfig", kube_config])
    if kube_context:
        cmd_helm_values.extend(["--kube-context", kube_context])

    response_helm_values_get = Popen(cmd_helm_values, stdout=PIPE, stderr=PIPE)
    output_helm_values, error_helm_get_values = response_helm_values_get.communicate()
    if response_helm_values_get.returncode != 0:
        if ('forbidden' in error_helm_get_values.decode("ascii") or 'timed out waiting for the condition' in error_helm_get_values.decode("ascii")):
            telemetry.set_user_fault()
        telemetry.set_exception(exception=error_helm_get_values.decode("ascii"), fault_type=consts.Get_Helm_Values_Failed,
                                summary='Error while doing helm get values azure-arc')
        raise CLIInternalError(str.format(consts.Upgrade_Agent_Failure, error_helm_get_values.decode("ascii")))

    output_helm_values = output_helm_values.decode("ascii")

    try:
        existing_user_values = yaml.safe_load(output_helm_values)
    except Exception as e:
        telemetry.set_exception(exception=e, fault_type=consts.Helm_Existing_User_Supplied_Value_Get_Fault,
                                summary='Problem loading the helm existing user supplied values')
        raise CLIInternalError("Problem loading the helm existing user supplied values: " + str(e))

    # Change --timeout format for helm client to understand
    upgrade_timeout = upgrade_timeout + "s"
    cmd_helm_upgrade = [helm_client_location, "upgrade", "azure-arc", chart_path, "--namespace", release_namespace,
                        "--output", "json", "--atomic", "--wait", "--timeout", "{}".format(upgrade_timeout)]

    proxy_enabled_param_added = False
    infra_added = False
    for key, value in utils.flatten(existing_user_values).items():
        if value is not None:
            if key == "global.isProxyEnabled":
                proxy_enabled_param_added = True
            if (key == "global.httpProxy" or key == "global.httpsProxy" or key == "global.noProxy"):
                if value and not proxy_enabled_param_added:
                    cmd_helm_upgrade.extend(["--set", "global.isProxyEnabled={}".format(True)])
                    proxy_enabled_param_added = True
            if key == "global.kubernetesDistro" and value == "default":
                value = "generic"
            if key == "global.kubernetesInfra":
                infra_added = True
            cmd_helm_upgrade.extend(["--set", "{}={}".format(key, value)])

    if not proxy_enabled_param_added:
        cmd_helm_upgrade.extend(["--set", "global.isProxyEnabled={}".format(False)])

    if not infra_added:
        cmd_helm_upgrade.extend(["--set", "global.kubernetesInfra={}".format("generic")])

    if values_file_provided:
        cmd_helm_upgrade.extend(["-f", values_file])
    if kube_config:
        cmd_helm_upgrade.extend(["--kubeconfig", kube_config])
    if kube_context:
        cmd_helm_upgrade.extend(["--kube-context", kube_context])
    response_helm_upgrade = Popen(cmd_helm_upgrade, stdout=PIPE, stderr=PIPE)
    _, error_helm_upgrade = response_helm_upgrade.communicate()

    if response_helm_upgrade.returncode != 0:
        if ('forbidden' in error_helm_upgrade.decode("ascii") or 'timed out waiting for the condition' in error_helm_upgrade.decode("ascii")):
            telemetry.set_user_fault()
        telemetry.set_exception(exception=error_helm_upgrade.decode("ascii"), fault_type=consts.Install_HelmRelease_Fault_Type,
                                summary='Unable to install helm release')
        raise CLIInternalError(str.format(consts.Upgrade_Agent_Failure, error_helm_upgrade.decode("ascii")))

    return str.format(consts.Upgrade_Agent_Success, connected_cluster.name)


def validate_release_namespace(client, cluster_name, resource_group_name, configuration, kube_config, kube_context, helm_client_location):
    # Check Release Existance
    release_namespace = get_release_namespace(kube_config, kube_context, helm_client_location)
    if release_namespace:
        # Loading config map
        api_instance = kube_client.CoreV1Api(kube_client.ApiClient(configuration))
        try:
            configmap = api_instance.read_namespaced_config_map('azure-clusterconfig', 'azure-arc')
        except Exception as e:  # pylint: disable=broad-except
            utils.kubernetes_exception_handler(e, consts.Read_ConfigMap_Fault_Type, 'Unable to read ConfigMap',
                                               error_message="Unable to read ConfigMap 'azure-clusterconfig' in 'azure-arc' namespace: ",
                                               message_for_not_found="The helm release 'azure-arc' is present but the azure-arc namespace/configmap is missing. Please run 'helm delete azure-arc --no-hooks' to cleanup the release before onboarding the cluster again.")
        configmap_rg_name = configmap.data["AZURE_RESOURCE_GROUP"]
        configmap_cluster_name = configmap.data["AZURE_RESOURCE_NAME"]
        if connected_cluster_exists(client, configmap_rg_name, configmap_cluster_name):
            if not (configmap_rg_name.lower() == resource_group_name.lower() and
                    configmap_cluster_name.lower() == cluster_name.lower()):
                telemetry.set_exception(exception='The provided cluster name and rg correspond to different cluster', fault_type=consts.Operate_RG_Cluster_Name_Conflict,
                                        summary='The provided cluster name and resource group name do not correspond to the kubernetes cluster being operated on.')
                raise ArgumentUsageError("The provided cluster name and resource group name do not correspond to the kubernetes cluster you are operating on.",
                                         recommendation="Please use the cluster, with correct resource group and cluster name.")
        else:
            telemetry.set_exception(exception='The corresponding CC resource does not exist', fault_type=consts.Corresponding_CC_Resource_Deleted_Fault,
                                    summary='CC resource corresponding to this cluster has been deleted by the customer')
            raise ClientRequestError("There exist no ConnectedCluster resource corresponding to this kubernetes Cluster.",
                                     recommendation="Please cleanup the helm release first using 'az connectedk8s delete -n <connected-cluster-name> -g <resource-group-name>' and re-onboard the cluster using " +
                                     "'az connectedk8s connect -n <connected-cluster-name> -g <resource-group-name>'")

    else:
        telemetry.set_exception(exception="The azure-arc release namespace couldn't be retrieved", fault_type=consts.Release_Namespace_Not_Found,
                                summary="The azure-arc release namespace couldn't be retrieved, which implies that the kubernetes cluster has not been onboarded to azure-arc.")
        raise ClientRequestError("The azure-arc release namespace couldn't be retrieved, which implies that the kubernetes cluster has not been onboarded to azure-arc.",
                                 recommendation="Please run 'az connectedk8s connect -n <connected-cluster-name> -g <resource-group-name>' to onboard the cluster")
    return release_namespace


def get_all_helm_values(release_namespace, kube_config, kube_context, helm_client_location):
    cmd_helm_values = [helm_client_location, "get", "values", "--all", "azure-arc", "--namespace", release_namespace]
    if kube_config:
        cmd_helm_values.extend(["--kubeconfig", kube_config])
    if kube_context:
        cmd_helm_values.extend(["--kube-context", kube_context])

    response_helm_values_get = Popen(cmd_helm_values, stdout=PIPE, stderr=PIPE)
    output_helm_values, error_helm_get_values = response_helm_values_get.communicate()
    if response_helm_values_get.returncode != 0:
        if 'forbidden' in error_helm_get_values.decode("ascii"):
            telemetry.set_user_fault()
        telemetry.set_exception(exception=error_helm_get_values.decode("ascii"), fault_type=consts.Get_Helm_Values_Failed,
                                summary='Error while doing helm get values azure-arc')
        raise CLIInternalError("Error while getting the helm values in the azure-arc namespace: " + error_helm_get_values.decode("ascii"))

    output_helm_values = output_helm_values.decode("ascii")

    try:
        existing_values = yaml.safe_load(output_helm_values)
        return existing_values
    except Exception as e:
        telemetry.set_exception(exception=e, fault_type=consts.Helm_Existing_User_Supplied_Value_Get_Fault,
                                summary='Problem loading the helm existing values')
        raise CLIInternalError("Problem loading the helm existing values: " + str(e))


def enable_features(cmd, client, resource_group_name, cluster_name, features, kube_config=None, kube_context=None,
                    azrbac_client_id=None, azrbac_client_secret=None, azrbac_skip_authz_check=None, cl_oid=None):
    logger.warning("This operation might take a while...\n")

    features = [x.lower() for x in features]
    enable_cluster_connect, enable_azure_rbac, enable_cl = utils.check_features_to_update(features)

    if enable_azure_rbac:
        if (azrbac_client_id is None) or (azrbac_client_secret is None):
            telemetry.set_exception(exception='Application ID or secret is not provided for Azure RBAC', fault_type=consts.Application_Details_Not_Provided_For_Azure_RBAC_Fault,
                                    summary='Application id, application secret is required to enable/update Azure RBAC feature')
            raise RequiredArgumentMissingError("Please provide Application id, application secret to enable/update Azure RBAC feature")
        if azrbac_skip_authz_check is None:
            azrbac_skip_authz_check = ""
        azrbac_skip_authz_check = escape_proxy_settings(azrbac_skip_authz_check)

    if enable_cl:
        enable_cl, custom_locations_oid = check_cl_registration_and_get_oid(cmd, cl_oid)
        if not enable_cluster_connect and enable_cl:
            enable_cluster_connect = True
            logger.warning("Enabling 'custom-locations' feature will enable 'cluster-connect' feature too.")
        if not enable_cl:
            features.remove("custom-locations")
            if len(features) == 0:
                raise ClientRequestError("Failed to enable 'custom-locations' feature.")

    # Send cloud information to telemetry
    send_cloud_telemetry(cmd)

    # Setting kubeconfig
    kube_config = set_kube_config(kube_config)

    # Checking whether optional extra values file has been provided.
    values_file_provided, values_file = utils.get_values_file()

    # Validate the helm environment file for Dogfood.
    dp_endpoint_dogfood = None
    release_train_dogfood = None
    if cmd.cli_ctx.cloud.endpoints.resource_manager == consts.Dogfood_RMEndpoint:
        dp_endpoint_dogfood, release_train_dogfood = validate_env_file_dogfood(values_file, values_file_provided)

    # Loading the kubeconfig file in kubernetes client configuration
    load_kube_config(kube_config, kube_context)
    configuration = kube_client.Configuration()

    # Checking the connection to kubernetes cluster.
    # This check was added to avoid large timeouts when connecting to AAD Enabled AKS clusters
    # if the user had not logged in.
    check_kube_connection(configuration)

    utils.try_list_node_fix()
    api_instance = kube_client.CoreV1Api(kube_client.ApiClient(configuration))
    node_api_response = None

    # Get kubernetes cluster info for telemetry
    kubernetes_version = get_server_version(configuration)

    # Install helm client
    helm_client_location = install_helm_client()

    release_namespace = validate_release_namespace(client, cluster_name, resource_group_name, configuration, kube_config, kube_context, helm_client_location)

    # Fetch Connected Cluster for agent version
    connected_cluster = get_connectedk8s(cmd, client, resource_group_name, cluster_name)

    if hasattr(connected_cluster, 'distribution') and (connected_cluster.distribution is not None):
        kubernetes_distro = connected_cluster.distribution
    else:
        node_api_response = utils.validate_node_api_response(api_instance, node_api_response)
        kubernetes_distro = get_kubernetes_distro(node_api_response)

    if hasattr(connected_cluster, 'infrastructure') and (connected_cluster.infrastructure is not None):
        kubernetes_infra = connected_cluster.infrastructure
    else:
        node_api_response = utils.validate_node_api_response(api_instance, node_api_response)
        kubernetes_infra = get_kubernetes_infra(node_api_response)

    kubernetes_properties = {
        'Context.Default.AzureCLI.KubernetesVersion': kubernetes_version,
        'Context.Default.AzureCLI.KubernetesDistro': kubernetes_distro,
        'Context.Default.AzureCLI.KubernetesInfra': kubernetes_infra
    }
    telemetry.add_extension_event('connectedk8s', kubernetes_properties)

    # Adding helm repo
    if os.getenv('HELMREPONAME') and os.getenv('HELMREPOURL'):
        utils.add_helm_repo(kube_config, kube_context, helm_client_location)

    # Setting the config dataplane endpoint
    config_dp_endpoint = get_config_dp_endpoint(cmd, connected_cluster.location)

    # Retrieving Helm chart OCI Artifact location
    registry_path = os.getenv('HELMREGISTRY') if os.getenv('HELMREGISTRY') else utils.get_helm_registry(cmd, config_dp_endpoint, dp_endpoint_dogfood, release_train_dogfood)

    reg_path_array = registry_path.split(':')
    agent_version = reg_path_array[1]

    # Set agent version in registry path
    if connected_cluster.agent_version is not None:
        agent_version = connected_cluster.agent_version
        registry_path = reg_path_array[0] + ":" + agent_version

    telemetry.add_extension_event('connectedk8s', {'Context.Default.AzureCLI.AgentVersion': agent_version})

    # Get Helm chart path
    chart_path = utils.get_chart_path(registry_path, kube_config, kube_context, helm_client_location)

    cmd_helm_upgrade = [helm_client_location, "upgrade", "azure-arc", chart_path, "--namespace", release_namespace,
                        "--reuse-values",
                        "--wait", "--output", "json"]
    if values_file_provided:
        cmd_helm_upgrade.extend(["-f", values_file])
    if kube_config:
        cmd_helm_upgrade.extend(["--kubeconfig", kube_config])
    if kube_context:
        cmd_helm_upgrade.extend(["--kube-context", kube_context])
    if enable_azure_rbac:
        cmd_helm_upgrade.extend(["--set", "systemDefaultValues.guard.enabled=true"])
        cmd_helm_upgrade.extend(["--set", "systemDefaultValues.guard.clientId={}".format(azrbac_client_id)])
        cmd_helm_upgrade.extend(["--set", "systemDefaultValues.guard.clientSecret={}".format(azrbac_client_secret)])
        cmd_helm_upgrade.extend(["--set", "systemDefaultValues.guard.skipAuthzCheck={}".format(azrbac_skip_authz_check)])
    if enable_cluster_connect:
        cmd_helm_upgrade.extend(["--set", "systemDefaultValues.clusterconnect-agent.enabled=true"])
    if enable_cl:
        cmd_helm_upgrade.extend(["--set", "systemDefaultValues.customLocations.enabled=true"])
        cmd_helm_upgrade.extend(["--set", "systemDefaultValues.customLocations.oid={}".format(custom_locations_oid)])

    response_helm_upgrade = Popen(cmd_helm_upgrade, stdout=PIPE, stderr=PIPE)
    _, error_helm_upgrade = response_helm_upgrade.communicate()
    if response_helm_upgrade.returncode != 0:
        if ('forbidden' in error_helm_upgrade.decode("ascii") or 'timed out waiting for the condition' in error_helm_upgrade.decode("ascii")):
            telemetry.set_user_fault()
        telemetry.set_exception(exception=error_helm_upgrade.decode("ascii"), fault_type=consts.Install_HelmRelease_Fault_Type,
                                summary='Unable to install helm release')
        raise CLIInternalError(str.format(consts.Error_enabling_Features, error_helm_upgrade.decode("ascii")))

    return str.format(consts.Successfully_Enabled_Features, features, connected_cluster.name)


def disable_features(cmd, client, resource_group_name, cluster_name, features, kube_config=None, kube_context=None,
                     yes=False):
    features = [x.lower() for x in features]
    confirmation_message = "Disabling few of the features may adversely impact dependent resources. Learn more about this at https://aka.ms/ArcK8sDependentResources. \n" + "Are you sure you want to disable these features: {}".format(features)
    utils.user_confirmation(confirmation_message, yes)

    logger.warning("This operation might take a while...\n")

    disable_cluster_connect, disable_azure_rbac, disable_cl = utils.check_features_to_update(features)

    # Send cloud information to telemetry
    send_cloud_telemetry(cmd)

    # Setting kubeconfig
    kube_config = set_kube_config(kube_config)

    # Checking whether optional extra values file has been provided.
    values_file_provided, values_file = utils.get_values_file()

    # Validate the helm environment file for Dogfood.
    dp_endpoint_dogfood = None
    release_train_dogfood = None
    if cmd.cli_ctx.cloud.endpoints.resource_manager == consts.Dogfood_RMEndpoint:
        dp_endpoint_dogfood, release_train_dogfood = validate_env_file_dogfood(values_file, values_file_provided)

    # Loading the kubeconfig file in kubernetes client configuration
    load_kube_config(kube_config, kube_context)
    configuration = kube_client.Configuration()

    # Checking the connection to kubernetes cluster.
    # This check was added to avoid large timeouts when connecting to AAD Enabled AKS clusters
    # if the user had not logged in.
    check_kube_connection(configuration)

    utils.try_list_node_fix()
    api_instance = kube_client.CoreV1Api(kube_client.ApiClient(configuration))
    node_api_response = None

    # Get kubernetes cluster info for telemetry
    kubernetes_version = get_server_version(configuration)

    # Install helm client
    helm_client_location = install_helm_client()

    release_namespace = validate_release_namespace(client, cluster_name, resource_group_name, configuration, kube_config, kube_context, helm_client_location)

    # Fetch Connected Cluster for agent version
    connected_cluster = get_connectedk8s(cmd, client, resource_group_name, cluster_name)

    if hasattr(connected_cluster, 'distribution') and (connected_cluster.distribution is not None):
        kubernetes_distro = connected_cluster.distribution
    else:
        node_api_response = utils.validate_node_api_response(api_instance, node_api_response)
        kubernetes_distro = get_kubernetes_distro(node_api_response)

    if hasattr(connected_cluster, 'infrastructure') and (connected_cluster.infrastructure is not None):
        kubernetes_infra = connected_cluster.infrastructure
    else:
        node_api_response = utils.validate_node_api_response(api_instance, node_api_response)
        kubernetes_infra = get_kubernetes_infra(node_api_response)

    kubernetes_properties = {
        'Context.Default.AzureCLI.KubernetesVersion': kubernetes_version,
        'Context.Default.AzureCLI.KubernetesDistro': kubernetes_distro,
        'Context.Default.AzureCLI.KubernetesInfra': kubernetes_infra
    }
    telemetry.add_extension_event('connectedk8s', kubernetes_properties)

    if disable_cluster_connect:
        try:
            helm_values = get_all_helm_values(release_namespace, kube_config, kube_context, helm_client_location)
            if not disable_cl and helm_values.get('systemDefaultValues').get('customLocations').get('enabled') is True and helm_values.get('systemDefaultValues').get('customLocations').get('oid') != "":
                raise Exception("Disabling 'cluster-connect' feature is not allowed when 'custom-locations' feature is enabled.")
        except AttributeError as e:
            pass
        except Exception as ex:
            raise ArgumentUsageError(str(ex))

    if disable_cl:
        logger.warning("Disabling 'custom-locations' feature might impact some dependent resources. Learn more about this at https://aka.ms/ArcK8sDependentResources.")

    # Adding helm repo
    if os.getenv('HELMREPONAME') and os.getenv('HELMREPOURL'):
        utils.add_helm_repo(kube_config, kube_context, helm_client_location)

    # Setting the config dataplane endpoint
    config_dp_endpoint = get_config_dp_endpoint(cmd, connected_cluster.location)

    # Retrieving Helm chart OCI Artifact location
    registry_path = os.getenv('HELMREGISTRY') if os.getenv('HELMREGISTRY') else utils.get_helm_registry(cmd, config_dp_endpoint, dp_endpoint_dogfood, release_train_dogfood)

    reg_path_array = registry_path.split(':')
    agent_version = reg_path_array[1]

    # Set agent version in registry path
    if connected_cluster.agent_version is not None:
        agent_version = connected_cluster.agent_version
        registry_path = reg_path_array[0] + ":" + agent_version

    telemetry.add_extension_event('connectedk8s', {'Context.Default.AzureCLI.AgentVersion': agent_version})

    # Get Helm chart path
    chart_path = utils.get_chart_path(registry_path, kube_config, kube_context, helm_client_location)

    cmd_helm_upgrade = [helm_client_location, "upgrade", "azure-arc", chart_path, "--namespace", release_namespace,
                        "--reuse-values",
                        "--wait", "--output", "json"]
    if values_file_provided:
        cmd_helm_upgrade.extend(["-f", values_file])
    if kube_config:
        cmd_helm_upgrade.extend(["--kubeconfig", kube_config])
    if kube_context:
        cmd_helm_upgrade.extend(["--kube-context", kube_context])
    if disable_azure_rbac:
        cmd_helm_upgrade.extend(["--set", "systemDefaultValues.guard.enabled=false"])
    if disable_cluster_connect:
        cmd_helm_upgrade.extend(["--set", "systemDefaultValues.clusterconnect-agent.enabled=false"])
    if disable_cl:
        cmd_helm_upgrade.extend(["--set", "systemDefaultValues.customLocations.enabled=false"])
        cmd_helm_upgrade.extend(["--set", "systemDefaultValues.customLocations.oid={}".format("")])

    response_helm_upgrade = Popen(cmd_helm_upgrade, stdout=PIPE, stderr=PIPE)
    _, error_helm_upgrade = response_helm_upgrade.communicate()
    if response_helm_upgrade.returncode != 0:
        if ('forbidden' in error_helm_upgrade.decode("ascii") or 'timed out waiting for the condition' in error_helm_upgrade.decode("ascii")):
            telemetry.set_user_fault()
        telemetry.set_exception(exception=error_helm_upgrade.decode("ascii"), fault_type=consts.Install_HelmRelease_Fault_Type,
                                summary='Unable to install helm release')
        raise CLIInternalError(str.format(consts.Error_disabling_Features, error_helm_upgrade.decode("ascii")))

    return str.format(consts.Successfully_Disabled_Features, features, connected_cluster.name)


def load_kubernetes_configuration(filename):
    try:
        with open(filename) as stream:
            return yaml.safe_load(stream)
    except (IOError, OSError) as ex:
        if getattr(ex, 'errno', 0) == errno.ENOENT:
            telemetry.set_exception(exception=ex, fault_type=consts.Kubeconfig_Failed_To_Load_Fault_Type,
                                    summary='{} does not exist'.format(filename))
            raise FileOperationError('{} does not exist'.format(filename))
    except (yaml.parser.ParserError, UnicodeDecodeError) as ex:
        telemetry.set_exception(exception=ex, fault_type=consts.Kubeconfig_Failed_To_Load_Fault_Type,
                                summary='Error parsing {} ({})'.format(filename, str(ex)))
        raise FileOperationError('Error parsing {} ({})'.format(filename, str(ex)))


def print_or_merge_credentials(path, kubeconfig, overwrite_existing, context_name):
    """Merge an unencrypted kubeconfig into the file at the specified path, or print it to
    stdout if the path is "-".
    """
    # Special case for printing to stdout
    if path == "-":
        print(kubeconfig)
        return

    # ensure that at least an empty ~/.kube/config exists
    directory = os.path.dirname(path)
    if directory and not os.path.exists(directory):
        try:
            os.makedirs(directory)
        except OSError as ex:
            if ex.errno != errno.EEXIST:
                telemetry.set_exception(exception=ex, fault_type=consts.Failed_To_Merge_Credentials_Fault_Type,
                                        summary='Could not create a kubeconfig directory.')
                raise FileOperationError("Could not create a kubeconfig directory." + str(ex))
    if not os.path.exists(path):
        with os.fdopen(os.open(path, os.O_CREAT | os.O_WRONLY, 0o600), 'wt'):
            pass

    # merge the new kubeconfig into the existing one
    fd, temp_path = tempfile.mkstemp()
    additional_file = os.fdopen(fd, 'w+t')
    try:
        additional_file.write(kubeconfig)
        additional_file.flush()
        merge_kubernetes_configurations(path, temp_path, overwrite_existing, context_name)
    except yaml.YAMLError as ex:
        logger.warning('Failed to merge credentials to kube config file: %s', ex)
    finally:
        additional_file.close()
        os.remove(temp_path)


def merge_kubernetes_configurations(existing_file, addition_file, replace, context_name=None):
    try:
        existing = load_kubernetes_configuration(existing_file)
        addition = load_kubernetes_configuration(addition_file)
    except Exception as ex:
        telemetry.set_exception(exception=ex, fault_type=consts.Failed_To_Load_K8s_Configuration_Fault_Type,
                                summary='Exception while loading kubernetes configuration')
        raise CLIInternalError('Exception while loading kubernetes configuration.' + str(ex))

    if context_name is not None:
        addition['contexts'][0]['name'] = context_name
        addition['contexts'][0]['context']['cluster'] = context_name
        addition['clusters'][0]['name'] = context_name
        addition['current-context'] = context_name

    # rename the admin context so it doesn't overwrite the user context
    for ctx in addition.get('contexts', []):
        try:
            if ctx['context']['user'].startswith('clusterAdmin'):
                admin_name = ctx['name'] + '-admin'
                addition['current-context'] = ctx['name'] = admin_name
                break
        except (KeyError, TypeError):
            continue

    if addition is None:
        telemetry.set_exception(exception='Failed to load additional configuration', fault_type=consts.Failed_To_Load_K8s_Configuration_Fault_Type,
                                summary='failed to load additional configuration from {}'.format(addition_file))
        raise CLIInternalError('failed to load additional configuration from {}'.format(addition_file))

    if existing is None:
        existing = addition
    else:
        handle_merge(existing, addition, 'clusters', replace)
        handle_merge(existing, addition, 'users', replace)
        handle_merge(existing, addition, 'contexts', replace)
        existing['current-context'] = addition['current-context']

    # check that ~/.kube/config is only read- and writable by its owner
    if platform.system() != 'Windows':
        existing_file_perms = "{:o}".format(stat.S_IMODE(os.lstat(existing_file).st_mode))
        if not existing_file_perms.endswith('600'):
            logger.warning('%s has permissions "%s".\nIt should be readable and writable only by its owner.',
                           existing_file, existing_file_perms)

    with open(existing_file, 'w+') as stream:
        try:
            yaml.safe_dump(existing, stream, default_flow_style=False)
        except Exception as e:
            telemetry.set_exception(exception=e, fault_type=consts.Failed_To_Merge_Kubeconfig_File,
                                    summary='Exception while merging the kubeconfig file')
            raise CLIInternalError('Exception while merging the kubeconfig file.' + str(e))

    current_context = addition.get('current-context', 'UNKNOWN')
    msg = 'Merged "{}" as current context in {}'.format(current_context, existing_file)
    print(msg)


def handle_merge(existing, addition, key, replace):
    if not addition[key]:
        return
    if existing[key] is None:
        existing[key] = addition[key]
        return

    i = addition[key][0]
    temp_list = []
    for j in existing[key]:
        remove_flag = False
        if not i.get('name', False) or not j.get('name', False):
            continue
        if i['name'] == j['name']:
            if replace or i == j:
                remove_flag = True
            else:
                msg = 'A different object named {} already exists in your kubeconfig file.\nOverwrite?'
                overwrite = False
                try:
                    overwrite = prompt_y_n(msg.format(i['name']))
                except NoTTYException:
                    pass
                if overwrite:
                    remove_flag = True
                else:
                    msg = 'A different object named {} already exists in {} in your kubeconfig file.'
                    telemetry.set_exception(exception='A different object with same name exists in the kubeconfig file', fault_type=consts.Different_Object_With_Same_Name_Fault_Type,
                                            summary=msg.format(i['name'], key))
                    raise FileOperationError(msg.format(i['name'], key))
        if not remove_flag:
            temp_list.append(j)

    existing[key][:] = temp_list
    existing[key].append(i)


def client_side_proxy_wrapper(cmd,
                              client,
                              resource_group_name,
                              cluster_name,
                              token=None,
                              path=os.path.join(os.path.expanduser('~'), '.kube', 'config'),
                              context_name=None,
                              api_server_port=consts.API_SERVER_PORT):

    cloud = send_cloud_telemetry(cmd)
    if cloud == consts.Azure_USGovCloudName:
        telemetry.set_debug_info('User tried proxy command in fairfax')
        telemetry.set_exception(exception='Proxy command is not present yet in fairfax cloud.', fault_type=consts.ClusterConnect_Not_Present_Fault_Type,
                                summary=f'User tried proxy command in fairfax.')
        raise ClientRequestError(f'Cluster Connect feature is not yet available in {consts.Azure_USGovCloudName}')

    client_proxy_port = consts.CLIENT_PROXY_PORT
    if int(client_proxy_port) == int(api_server_port):
        raise ClientRequestError('Proxy uses port 47010 internally.', recommendation='Please pass some other unused port through --port option.')

    args = []
    operating_system = platform.system()
    proc_name = f'arcProxy{operating_system}'

    telemetry.set_debug_info('CSP Version is ', consts.CLIENT_PROXY_VERSION)
    telemetry.set_debug_info('OS is ', operating_system)

    if(check_process(proc_name)):
        raise ClientRequestError('Another instance of proxy already running')

    port_error_string = ""
    if check_if_port_is_open(api_server_port):
        port_error_string += f'Port {api_server_port} is already in use. Please select a different port with --port option.\n'
    if check_if_port_is_open(client_proxy_port):
        telemetry.set_exception(exception='Client proxy port was in use.', fault_type=consts.Client_Proxy_Port_Fault_Type,
                                summary=f'Client proxy port was in use.')
        port_error_string += f"Port {client_proxy_port} is already in use. This is an internal port that proxy uses. Please ensure that this port is open before running 'az connectedk8s proxy'.\n"
    if port_error_string != "":
        raise ClientRequestError(port_error_string)

    # Set csp url based on cloud
    CSP_Url = consts.CSP_Storage_Url
    if cloud == consts.Azure_ChinaCloudName:
        CSP_Url = consts.CSP_Storage_Url_Mooncake

    # Creating installation location, request uri and older version exe location depending on OS
    if(operating_system == 'Windows'):
        install_location_string = f'.clientproxy\\arcProxy{operating_system}{consts.CLIENT_PROXY_VERSION}.exe'
        requestUri = f'{CSP_Url}/{consts.RELEASE_DATE_WINDOWS}/arcProxy{operating_system}{consts.CLIENT_PROXY_VERSION}.exe'
        older_version_string = f'.clientproxy\\arcProxy{operating_system}*.exe'
        creds_string = r'.azure\accessTokens.json'

    elif(operating_system == 'Linux' or operating_system == 'Darwin'):
        install_location_string = f'.clientproxy/arcProxy{operating_system}{consts.CLIENT_PROXY_VERSION}'
        requestUri = f'{CSP_Url}/{consts.RELEASE_DATE_LINUX}/arcProxy{operating_system}{consts.CLIENT_PROXY_VERSION}'
        older_version_string = f'.clientproxy/arcProxy{operating_system}*'
        creds_string = r'.azure/accessTokens.json'

    else:
        telemetry.set_exception(exception='Unsupported OS', fault_type=consts.Unsupported_Fault_Type,
                                summary=f'{operating_system} is not supported yet')
        raise ClientRequestError(f'The {operating_system} platform is not currently supported.')

    install_location = os.path.expanduser(os.path.join('~', install_location_string))
    args.append(install_location)
    install_dir = os.path.dirname(install_location)

    # If version specified by install location doesnt exist, then download the executable
    if not os.path.isfile(install_location):

        print("Setting up environment for first time use. This can take few minutes...")
        # Downloading the executable
        try:
            response = urllib.request.urlopen(requestUri)
        except Exception as e:
            telemetry.set_exception(exception=e, fault_type=consts.Download_Exe_Fault_Type,
                                    summary='Unable to download clientproxy executable.')
            raise CLIInternalError("Failed to download executable with client.", recommendation="Please check your internet connection." + str(e))

        responseContent = response.read()
        response.close()

        # Creating the .clientproxy folder if it doesnt exist
        if not os.path.exists(install_dir):
            try:
                os.makedirs(install_dir)
            except Exception as e:
                telemetry.set_exception(exception=e, fault_type=consts.Create_Directory_Fault_Type,
                                        summary='Unable to create installation directory')
                raise ClientRequestError("Failed to create installation directory." + str(e))
        else:
            older_version_string = os.path.expanduser(os.path.join('~', older_version_string))
            older_version_files = glob(older_version_string)

            # Removing older executables from the directory
            for f in older_version_files:
                try:
                    os.remove(f)
                except:
                    logger.warning("failed to delete older version files")

        try:
            with open(install_location, 'wb') as f:
                f.write(responseContent)
        except Exception as e:
            telemetry.set_exception(exception=e, fault_type=consts.Create_CSPExe_Fault_Type,
                                    summary='Unable to create proxy executable')
            raise ClientRequestError("Failed to create proxy executable." + str(e))

        os.chmod(install_location, os.stat(install_location).st_mode | stat.S_IXUSR)

    # Creating config file to pass config to clientproxy
    config_file_location = os.path.join(install_dir, 'config.yml')

    if os.path.isfile(config_file_location):
        try:
            os.remove(config_file_location)
        except Exception as e:
            telemetry.set_exception(exception=e, fault_type=consts.Remove_Config_Fault_Type,
                                    summary='Unable to remove old config file')
            raise FileOperationError("Failed to remove old config." + str(e))

    # initializations
    user_type = 'sat'
    creds = ''

    # if service account token is not passed
    if token is None:
        # Identifying type of logged in entity
        subscription_id = get_subscription_id(cmd.cli_ctx)
        account = Profile().get_subscription(subscription_id)
        user_type = account['user']['type']
        tenantId = _graph_client_factory(cmd.cli_ctx).config.tenant_id

        if user_type == 'user':
            dict_file = {'server': {'httpPort': int(client_proxy_port), 'httpsPort': int(api_server_port)}, 'identity': {'tenantID': tenantId, 'clientID': consts.CLIENTPROXY_CLIENT_ID}}
        else:
            dict_file = {'server': {'httpPort': int(client_proxy_port), 'httpsPort': int(api_server_port)}, 'identity': {'tenantID': tenantId, 'clientID': account['user']['name']}}

        if cloud == 'DOGFOOD':
            dict_file['cloud'] = 'AzureDogFood'

        if cloud == consts.Azure_ChinaCloudName:
            dict_file['cloud'] = 'AzureChinaCloud'

        # Fetching creds
        creds_location = os.path.expanduser(os.path.join('~', creds_string))
        try:
            with open(creds_location) as f:
                creds_list = json.load(f)
        except Exception as e:
            telemetry.set_exception(exception=e, fault_type=consts.Load_Creds_Fault_Type,
                                    summary='Unable to load accessToken.json')
            raise FileOperationError("Failed to load credentials." + str(e))

        user_name = account['user']['name']

        if user_type == 'user':
            key = 'userId'
            key2 = 'refreshToken'
        else:
            key = 'servicePrincipalId'
            key2 = 'accessToken'

        for i in range(len(creds_list)):
            creds_obj = creds_list[i]

            if key in creds_obj and creds_obj[key] == user_name:
                creds = creds_obj[key2]
                break

        if creds == '':
            telemetry.set_exception(exception='Credentials of user not found.', fault_type=consts.Creds_NotFound_Fault_Type,
                                    summary='Unable to find creds of user')
            raise UnclassifiedUserFault("Credentials of user not found.")

        if user_type != 'user':
            dict_file['identity']['clientSecret'] = creds
    else:
        dict_file = {'server': {'httpPort': int(client_proxy_port), 'httpsPort': int(api_server_port)}}
        if cloud == consts.Azure_ChinaCloudName:
            dict_file['cloud'] = 'AzureChinaCloud'

    telemetry.set_debug_info('User type is ', user_type)

    try:
        with open(config_file_location, 'w') as f:
            yaml.dump(dict_file, f, default_flow_style=False)
    except Exception as e:
        telemetry.set_exception(exception=e, fault_type=consts.Create_Config_Fault_Type,
                                summary='Unable to create config file for proxy.')
        raise FileOperationError("Failed to create config for proxy." + str(e))

    args.append("-c")
    args.append(config_file_location)

    debug_mode = False
    if '--debug' in cmd.cli_ctx.data['safe_params']:
        args.append("-d")
        debug_mode = True

    client_side_proxy_main(cmd, client, resource_group_name, cluster_name, 0, args, client_proxy_port, api_server_port, operating_system, creds, user_type, debug_mode, token=token, path=path, context_name=context_name, clientproxy_process=None)


# Prepare data as needed by client proxy executable
def prepare_clientproxy_data(response):
    data = {}
    data['kubeconfigs'] = []
    kubeconfig = {}
    kubeconfig['name'] = 'Kubeconfig'
    kubeconfig['value'] = b64encode(response.kubeconfigs[0].value).decode("utf-8")
    data['kubeconfigs'].append(kubeconfig)
    data['hybridConnectionConfig'] = {}
    data['hybridConnectionConfig']['relay'] = response.hybrid_connection_config.relay
    data['hybridConnectionConfig']['hybridConnectionName'] = response.hybrid_connection_config.hybrid_connection_name
    data['hybridConnectionConfig']['token'] = response.hybrid_connection_config.token
    data['hybridConnectionConfig']['expirationTime'] = response.hybrid_connection_config.expiration_time
    return data


def client_side_proxy_main(cmd,
                           client,
                           resource_group_name,
                           cluster_name,
                           flag,
                           args,
                           client_proxy_port,
                           api_server_port,
                           operating_system,
                           creds,
                           user_type,
                           debug_mode,
                           token=None,
                           path=os.path.join(os.path.expanduser('~'), '.kube', 'config'),
                           context_name=None,
                           clientproxy_process=None):
    expiry, clientproxy_process = client_side_proxy(cmd, client, resource_group_name, cluster_name, 0, args, client_proxy_port, api_server_port, operating_system, creds, user_type, debug_mode, token=token, path=path, context_name=context_name, clientproxy_process=None)
    next_refresh_time = expiry - consts.CSP_REFRESH_TIME

    while(True):
        time.sleep(60)
        if(check_if_csp_is_running(clientproxy_process)):
            if time.time() >= next_refresh_time:
                expiry, clientproxy_process = client_side_proxy(cmd, client, resource_group_name, cluster_name, 1, args, client_proxy_port, api_server_port, operating_system, creds, user_type, debug_mode, token=token, path=path, context_name=context_name, clientproxy_process=clientproxy_process)
                next_refresh_time = expiry - consts.CSP_REFRESH_TIME
        else:
            telemetry.set_exception(exception='Process closed externally.', fault_type=consts.Proxy_Closed_Externally_Fault_Type,
                                    summary='Process closed externally.')
            raise ManualInterrupt('Proxy closed externally.')


def client_side_proxy(cmd,
                      client,
                      resource_group_name,
                      cluster_name,
                      flag,
                      args,
                      client_proxy_port,
                      api_server_port,
                      operating_system,
                      creds,
                      user_type,
                      debug_mode,
                      token=None,
                      path=os.path.join(os.path.expanduser('~'), '.kube', 'config'),
                      context_name=None,
                      clientproxy_process=None):

    subscription_id = get_subscription_id(cmd.cli_ctx)

    if token is not None:
        auth_method = 'Token'
    else:
        auth_method = 'AAD'

    # Fetching hybrid connection details from Userrp
    try:
        list_prop = ListClusterUserCredentialProperties(
            authentication_method=auth_method,
            client_proxy=True
        )
        response = client.list_cluster_user_credential(resource_group_name, cluster_name, list_prop)
    except Exception as e:
        if flag == 1:
            clientproxy_process.terminate()
        utils.arm_exception_handler(e, consts.Get_Credentials_Failed_Fault_Type, 'Unable to list cluster user credentials')
        raise CLIInternalError("Failed to get credentials." + str(e))

    # Starting the client proxy process, if this is the first time that this function is invoked
    if flag == 0:
        try:
            if debug_mode:
                clientproxy_process = Popen(args)
            else:
                clientproxy_process = Popen(args, stdout=DEVNULL, stderr=DEVNULL)
            print(f'Proxy is listening on port {api_server_port}')

        except Exception as e:
            telemetry.set_exception(exception=e, fault_type=consts.Run_Clientproxy_Fault_Type,
                                    summary='Unable to run client proxy executable')
            raise CLIInternalError("Failed to start proxy process." + str(e))

        if user_type == 'user':
            identity_data = {}
            identity_data['refreshToken'] = creds
            identity_uri = f'https://localhost:{api_server_port}/identity/rt'

            # Needed to prevent skip tls warning from printing to the console
            original_stderr = sys.stderr
            f = open(os.devnull, 'w')
            sys.stderr = f

            make_api_call_with_retries(identity_uri, identity_data, False, consts.Post_RefreshToken_Fault_Type,
                                       'Unable to post refresh token details to clientproxy',
                                       "Failed to pass refresh token details to proxy.", clientproxy_process)
            sys.stderr = original_stderr

    data = prepare_clientproxy_data(response)
    expiry = data['hybridConnectionConfig']['expirationTime']

    if token is not None:
        data['kubeconfigs'][0]['value'] = insert_token_in_kubeconfig(data, token)

    uri = f'http://localhost:{client_proxy_port}/subscriptions/{subscription_id}/resourceGroups/{resource_group_name}/providers/Microsoft.Kubernetes/connectedClusters/{cluster_name}/register?api-version=2020-10-01'

    # Posting hybrid connection details to proxy in order to get kubeconfig
    response = make_api_call_with_retries(uri, data, False, consts.Post_Hybridconn_Fault_Type,
                                          'Unable to post hybrid connection details to clientproxy',
                                          "Failed to pass hybrid connection details to proxy.", clientproxy_process)

    if flag == 0:
        # Decoding kubeconfig into a string
        try:
            kubeconfig = json.loads(response.text)
        except Exception as e:
            telemetry.set_exception(exception=e, fault_type=consts.Load_Kubeconfig_Fault_Type,
                                    summary='Unable to load Kubeconfig')
            close_subprocess_and_raise_cli_error(clientproxy_process, "Failed to load kubeconfig." + str(e))

        kubeconfig = kubeconfig['kubeconfigs'][0]['value']
        kubeconfig = b64decode(kubeconfig).decode("utf-8")

        try:
            print_or_merge_credentials(path, kubeconfig, True, context_name)
            if path != "-":
                if context_name is None:
                    kubeconfig_obj = load_kubernetes_configuration(path)
                    temp_context_name = kubeconfig_obj['current-context']
                else:
                    temp_context_name = context_name
                print("Start sending kubectl requests on '{}' context using kubeconfig at {}".format(temp_context_name, path))

            print("Press Ctrl+C to close proxy.")

        except Exception as e:
            telemetry.set_exception(exception=e, fault_type=consts.Merge_Kubeconfig_Fault_Type,
                                    summary='Unable to merge kubeconfig.')
            close_subprocess_and_raise_cli_error(clientproxy_process, "Failed to merge kubeconfig." + str(e))

    return expiry, clientproxy_process


def make_api_call_with_retries(uri, data, tls_verify, fault_type, summary, cli_error, clientproxy_process):
    for i in range(consts.API_CALL_RETRIES):
        try:
            response = requests.post(uri, json=data, verify=tls_verify)
            return response
        except Exception as e:
            time.sleep(5)
            if i != consts.API_CALL_RETRIES - 1:
                pass
            else:
                telemetry.set_exception(exception=e, fault_type=fault_type, summary=summary)
                close_subprocess_and_raise_cli_error(clientproxy_process, cli_error + str(e))


def insert_token_in_kubeconfig(data, token):
    b64kubeconfig = data['kubeconfigs'][0]['value']
    decoded_kubeconfig_str = b64decode(b64kubeconfig).decode("utf-8")
    dict_yaml = yaml.safe_load(decoded_kubeconfig_str)
    dict_yaml['users'][0]['user']['token'] = token
    kubeconfig = yaml.dump(dict_yaml).encode("utf-8")
    b64kubeconfig = b64encode(kubeconfig).decode("utf-8")
    return b64kubeconfig


def check_process(processName):
    '''
    Check if there is any running process that contains the given name processName.
    '''
    for proc in process_iter():
        try:
            if proc.name().startswith(processName):
                return True
        except (NoSuchProcess, AccessDenied, ZombieProcess):
            pass
    return False


def get_custom_locations_oid(cmd, cl_oid):
    try:
        sp_graph_client = get_graph_client_service_principals(cmd.cli_ctx)
        sub_filters = []
        sub_filters.append("displayName eq '{}'".format("Custom Locations RP"))
        result = list(sp_graph_client.list(filter=(' and '.join(sub_filters))))
        if len(result) != 0:
            if cl_oid is not None and cl_oid != result[0].object_id:
                logger.debug("The 'Custom-locations' OID passed is different from the actual OID({}) of the Custom Locations RP app. Proceeding with the correct one...".format(result[0].object_id))
            return result[0].object_id  # Using the fetched OID

        if cl_oid is None:
            logger.warning("Failed to enable Custom Locations feature on the cluster. Unable to fetch Object ID of Azure AD application used by Azure Arc service. Try enabling the feature by passing the --custom-locations-oid parameter directly. Learn more at https://aka.ms/CustomLocationsObjectID")
            telemetry.set_exception(exception='Unable to fetch oid of custom locations app.', fault_type=consts.Custom_Locations_OID_Fetch_Fault_Type,
                                    summary='Unable to fetch oid for custom locations app.')
            return ""
        else:
            return cl_oid
    except Exception as e:
        log_string = "Unable to fetch the Object ID of the Azure AD application used by Azure Arc service. "
        telemetry.set_exception(exception=e, fault_type=consts.Custom_Locations_OID_Fetch_Fault_Type,
                                summary='Unable to fetch oid for custom locations app.')
        if cl_oid:
            log_string += "Proceeding with the Object ID provided to enable the 'custom-locations' feature."
            logger.warning(log_string)
            return cl_oid
        log_string += "Unable to enable the 'custom-locations' feature. " + str(e)
        logger.warning(log_string)
        return ""


def check_cl_registration_and_get_oid(cmd, cl_oid):
    enable_custom_locations = True
    custom_locations_oid = ""
    try:
        rp_client = _resource_providers_client(cmd.cli_ctx)
        cl_registration_state = rp_client.get(consts.Custom_Locations_Provider_Namespace).registration_state
        if cl_registration_state != "Registered":
            enable_custom_locations = False
            logger.warning("'Custom-locations' feature couldn't be enabled on this cluster as the pre-requisite registration of 'Microsoft.ExtendedLocation' was not met. More details for enabling this feature later on this cluster can be found here - https://aka.ms/EnableCustomLocations")
        else:
            custom_locations_oid = get_custom_locations_oid(cmd, cl_oid)
            if custom_locations_oid == "":
                enable_custom_locations = False
    except Exception as e:
        enable_custom_locations = False
        logger.warning("Unable to fetch registration state of 'Microsoft.ExtendedLocation'. Failed to enable 'custom-locations' feature...")
        telemetry.set_exception(exception=e, fault_type=consts.Custom_Locations_Registration_Check_Fault_Type,
                                summary='Unable to fetch status of Custom Locations RP registration.')
    return enable_custom_locations, custom_locations_oid


def check_if_port_is_open(port):
    try:
        connections = net_connections(kind='inet')
        for tup in connections:
            if int(tup[3][1]) == int(port):
                return True
    except Exception as e:
        telemetry.set_exception(exception=e, fault_type=consts.Port_Check_Fault_Type,
                                summary='Failed to check if port is in use.')
        if platform.system() != 'Darwin':
            logger.info("Failed to check if port is in use. " + str(e))
        return False
    return False


def close_subprocess_and_raise_cli_error(proc_subprocess, msg):
    proc_subprocess.terminate()
    raise CLIInternalError(msg)


def check_if_csp_is_running(clientproxy_process):
    if clientproxy_process.poll() is None:
        return True
    else:
        return False<|MERGE_RESOLUTION|>--- conflicted
+++ resolved
@@ -887,7 +887,6 @@
     if kube_context:
         cmd_helm_values.extend(["--kube-context", kube_context])
     
-<<<<<<< HEAD
     if(operating_system == 'Windows'):
         user_values_filepath_string = f'.azure\\userValues.txt'
     elif(operating_system == 'Linux' or operating_system == 'Darwin'):
@@ -899,9 +898,6 @@
     
     user_values_location = os.path.expanduser(os.path.join('~', user_values_filepath_string))
     existing_user_values = open(user_values_location, 'w+')
-=======
-    existing_user_values = open('userValues.txt', 'w+')
->>>>>>> 33669c1e
     response_helm_values_get = Popen(cmd_helm_values, stdout=existing_user_values, stderr=PIPE)
     _, error_helm_get_values = response_helm_values_get.communicate()
     if response_helm_values_get.returncode != 0:
@@ -943,20 +939,12 @@
         telemetry.set_exception(exception=error_helm_upgrade.decode("ascii"), fault_type=consts.Install_HelmRelease_Fault_Type,
                                 summary='Unable to install helm release')
         try:
-<<<<<<< HEAD
            os.remove(user_values_location)
-=======
-           os.remove(existing_user_values.name)
->>>>>>> 33669c1e
         except OSError:
            pass
         raise CLIInternalError(str.format(consts.Update_Agent_Failure, error_helm_upgrade.decode("ascii")))
     try:
-<<<<<<< HEAD
         os.remove(user_values_location)
-=======
-        os.remove(existing_user_values.name)
->>>>>>> 33669c1e
     except OSError:
         pass
     return str.format(consts.Update_Agent_Success, connected_cluster.name)
