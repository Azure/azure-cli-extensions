# --------------------------------------------------------------------------------------------
# Copyright (c) Microsoft Corporation. All rights reserved.
# Licensed under the MIT License. See License.txt in the project root for license information.
# --------------------------------------------------------------------------------------------

import os
import json
import time
from subprocess import Popen, PIPE
from base64 import b64encode
import yaml

from knack.util import CLIError
from knack.log import get_logger
from azure.cli.core.commands.client_factory import get_subscription_id
from azure.cli.core.util import sdk_no_wait
from azure.cli.core import telemetry
from msrestazure.azure_exceptions import CloudError
from kubernetes import client as kube_client, config
from Crypto.IO import PEM
from Crypto.PublicKey import RSA
from Crypto.Util import asn1
from azext_connectedk8s._client_factory import _graph_client_factory
from azext_connectedk8s._client_factory import cf_resource_groups
from azext_connectedk8s._client_factory import _resource_client_factory
import azext_connectedk8s._constants as consts
import azext_connectedk8s._utils as utils

from .vendored_sdks.models import ConnectedCluster, ConnectedClusterAADProfile, ConnectedClusterIdentity


logger = get_logger(__name__)

# pylint:disable=unused-argument
# pylint: disable=too-many-locals
# pylint: disable=too-many-branches
# pylint: disable=too-many-statements
# pylint: disable=line-too-long


def create_connectedk8s(cmd, client, resource_group_name, cluster_name, https_proxy="", http_proxy="", no_proxy="", proxy_cert="", location=None,
<<<<<<< HEAD
                        kube_config=None, kube_context=None, no_wait=False, tags=None, auto_upgrade=True):
=======
                        kube_config=None, kube_context=None, no_wait=False, tags=None, distribution='auto', infrastructure='auto'):
>>>>>>> dc9abab2
    logger.warning("Ensure that you have the latest helm version installed before proceeding.")
    logger.warning("This operation might take a while...\n")

    # Setting subscription id
    subscription_id = get_subscription_id(cmd.cli_ctx)

    # Send cloud information to telemetry
    azure_cloud = send_cloud_telemetry(cmd)

    # Fetching Tenant Id
    graph_client = _graph_client_factory(cmd.cli_ctx)
    onboarding_tenant_id = graph_client.config.tenant_id

    # Setting kubeconfig
    kube_config = set_kube_config(kube_config)

    # Escaping comma, forward slash present in https proxy urls, needed for helm params.
    https_proxy = escape_proxy_settings(https_proxy)

    # Escaping comma, forward slash present in http proxy urls, needed for helm params.
    http_proxy = escape_proxy_settings(http_proxy)

    # Escaping comma, forward slash present in no proxy urls, needed for helm params.
    no_proxy = escape_proxy_settings(no_proxy)

    # check whether proxy cert path exists
    if proxy_cert != "" and (not os.path.exists(proxy_cert)):
        telemetry.set_user_fault()
        telemetry.set_exception(fault_type=consts.Proxy_Cert_Path_Does_Not_Exist_Fault_Type,
                                summary='Proxy cert path does not exist')
        raise CLIError(str.format(consts.Proxy_Cert_Path_Does_Not_Exist_Error, proxy_cert))

    proxy_cert = proxy_cert.replace('\\', r'\\\\')

    # Checking whether optional extra values file has been provided.
    values_file_provided = False
    values_file = os.getenv('HELMVALUESPATH')
    if (values_file is not None) and (os.path.isfile(values_file)):
        values_file_provided = True
        logger.warning("Values files detected. Reading additional helm parameters from same.")
        # trimming required for windows os
        if (values_file.startswith("'") or values_file.startswith('"')):
            values_file = values_file[1:]
        if (values_file.endswith("'") or values_file.endswith('"')):
            values_file = values_file[:-1]

    # Validate the helm environment file for Dogfood.
    dp_endpoint_dogfood = None
    release_train_dogfood = None
    if cmd.cli_ctx.cloud.endpoints.resource_manager == consts.Dogfood_RMEndpoint:
        azure_cloud = consts.Azure_DogfoodCloudName
        dp_endpoint_dogfood, release_train_dogfood = validate_env_file_dogfood(values_file, values_file_provided)

    # Loading the kubeconfig file in kubernetes client configuration
    try:
        config.load_kube_config(config_file=kube_config, context=kube_context)
    except Exception as e:
        telemetry.set_user_fault()
        telemetry.set_exception(exception=e, fault_type=consts.Load_Kubeconfig_Fault_Type,
                                summary='Problem loading the kubeconfig file')
        raise CLIError("Problem loading the kubeconfig file." + str(e))
    configuration = kube_client.Configuration()

    # Checking the connection to kubernetes cluster.
    # This check was added to avoid large timeouts when connecting to AAD Enabled AKS clusters
    # if the user had not logged in.
    check_kube_connection(configuration)

    # Get kubernetes cluster info
    kubernetes_version = get_server_version(configuration)
    if distribution == 'auto':
        kubernetes_distro = get_kubernetes_distro(configuration)  # (cluster heuristics)
    else:
        kubernetes_distro = distribution
    if infrastructure == 'auto':
        kubernetes_infra = get_kubernetes_infra(configuration)  # (cluster heuristics)
    else:
        kubernetes_infra = infrastructure

    kubernetes_properties = {
        'Context.Default.AzureCLI.KubernetesVersion': kubernetes_version,
        'Context.Default.AzureCLI.KubernetesDistro': kubernetes_distro,
        'Context.Default.AzureCLI.KubernetesInfra': kubernetes_infra
    }
    telemetry.add_extension_event('connectedk8s', kubernetes_properties)

    # Checking if it is an AKS cluster
    is_aks_cluster = check_aks_cluster(kube_config, kube_context)
    if is_aks_cluster:
        logger.warning("The cluster you are trying to connect to Azure Arc is an Azure Kubernetes Service (AKS) cluster. While Arc onboarding an AKS cluster is possible, it's not necessary. Learn more at {}.".format(" https://go.microsoft.com/fwlink/?linkid=2144200"))

    # Checking helm installation
    check_helm_install(kube_config, kube_context)

    # Check helm version
    helm_version = check_helm_version(kube_config, kube_context)
    telemetry.add_extension_event('connectedk8s', {'Context.Default.AzureCLI.HelmVersion': helm_version})

    # Check for faulty pre-release helm versions
    if "3.3.0-rc" in helm_version:
        telemetry.set_user_fault()
        raise CLIError("The current helm version is not supported for azure-arc onboarding. Please upgrade helm to a stable version and try again.")

    # Validate location
    utils.validate_location(cmd, location)
    resourceClient = _resource_client_factory(cmd.cli_ctx, subscription_id=subscription_id)

    # Check Release Existance
    release_namespace = get_release_namespace(kube_config, kube_context)
    if release_namespace:
        # Loading config map
        api_instance = kube_client.CoreV1Api(kube_client.ApiClient(configuration))
        try:
            configmap = api_instance.read_namespaced_config_map('azure-clusterconfig', 'azure-arc')
        except Exception as e:  # pylint: disable=broad-except
            utils.kubernetes_exception_handler(e, consts.Read_ConfigMap_Fault_Type, 'Unable to read ConfigMap',
                                               error_message="Unable to read ConfigMap 'azure-clusterconfig' in 'azure-arc' namespace: ",
                                               message_for_not_found="The helm release 'azure-arc' is present but the azure-arc namespace/configmap is missing. Please run 'helm delete azure-arc --no-hooks' to cleanup the release before onboarding the cluster again.")
        configmap_rg_name = configmap.data["AZURE_RESOURCE_GROUP"]
        configmap_cluster_name = configmap.data["AZURE_RESOURCE_NAME"]
        if connected_cluster_exists(client, configmap_rg_name, configmap_cluster_name):
            if (configmap_rg_name.lower() == resource_group_name.lower() and
                    configmap_cluster_name.lower() == cluster_name.lower()):
                # Re-put connected cluster
                try:
                    public_key = client.get(configmap_rg_name,
                                            configmap_cluster_name).agent_public_key_certificate
                except Exception as e:  # pylint: disable=broad-except
                    utils.arm_exception_handler(e, consts.Get_ConnectedCluster_Fault_Type, 'Failed to check if connected cluster resource already exists.')
                cc = generate_request_payload(configuration, location, public_key, tags, kubernetes_distro, kubernetes_infra)
                create_cc_resource(client, resource_group_name, cluster_name, cc, no_wait)
            else:
                telemetry.set_user_fault()
                telemetry.set_exception(exception='The kubernetes cluster is already onboarded', fault_type=consts.Cluster_Already_Onboarded_Fault_Type,
                                        summary='Kubernetes cluster already onboarded')
                raise CLIError("The kubernetes cluster you are trying to onboard " +
                               "is already onboarded to the resource group" +
                               " '{}' with resource name '{}'.".format(configmap_rg_name, configmap_cluster_name))
        else:
            # Cleanup agents and continue with put
            delete_arc_agents(release_namespace, kube_config, kube_context, configuration)
    else:
        if connected_cluster_exists(client, resource_group_name, cluster_name):
            telemetry.set_user_fault()
            telemetry.set_exception(exception='The connected cluster resource already exists', fault_type=consts.Resource_Already_Exists_Fault_Type,
                                    summary='Connected cluster resource already exists')
            raise CLIError("The connected cluster resource {} already exists ".format(cluster_name) +
                           "in the resource group {} ".format(resource_group_name) +
                           "and corresponds to a different Kubernetes cluster. To onboard this Kubernetes cluster " +
                           "to Azure, specify different resource name or resource group name.")

    # Resource group Creation
    if resource_group_exists(cmd.cli_ctx, resource_group_name, subscription_id) is False:
        resource_group_params = {'location': location}
        try:
            resourceClient.resource_groups.create_or_update(resource_group_name, resource_group_params)
        except Exception as e:  # pylint: disable=broad-except
            utils.arm_exception_handler(e, consts.Create_ResourceGroup_Fault_Type, 'Failed to create the resource group')

    # Adding helm repo
    if os.getenv('HELMREPONAME') and os.getenv('HELMREPOURL'):
        utils.add_helm_repo(kube_config, kube_context)

    # Setting the config dataplane endpoint
    config_dp_endpoint = get_config_dp_endpoint(cmd, location)

    # Retrieving Helm chart OCI Artifact location
    registry_path = os.getenv('HELMREGISTRY') if os.getenv('HELMREGISTRY') else utils.get_helm_registry(cmd, config_dp_endpoint, dp_endpoint_dogfood, release_train_dogfood)

    # Get azure-arc agent version for telemetry
    azure_arc_agent_version = registry_path.split(':')[1]
    telemetry.add_extension_event('connectedk8s', {'Context.Default.AzureCLI.AgentVersion': azure_arc_agent_version})

    # Get helm chart path
    chart_path = utils.get_chart_path(registry_path, kube_config, kube_context)

    # Generate public-private key pair
    try:
        key_pair = RSA.generate(4096)
    except Exception as e:
        telemetry.set_exception(exception=e, fault_type=consts.KeyPair_Generate_Fault_Type,
                                summary='Failed to generate public-private key pair')
        raise CLIError("Failed to generate public-private key pair. " + str(e))
    try:
        public_key = get_public_key(key_pair)
    except Exception as e:
        telemetry.set_exception(exception=e, fault_type=consts.PublicKey_Export_Fault_Type,
                                summary='Failed to export public key')
        raise CLIError("Failed to export public key." + str(e))
    try:
        private_key_pem = get_private_key(key_pair)
    except Exception as e:
        telemetry.set_exception(exception=e, fault_type=consts.PrivateKey_Export_Fault_Type,
                                summary='Failed to export private key')
        raise CLIError("Failed to export private key." + str(e))

    # Generate request payload
    cc = generate_request_payload(configuration, location, public_key, tags, kubernetes_distro, kubernetes_infra)

    # Create connected cluster resource
    put_cc_response = create_cc_resource(client, resource_group_name, cluster_name, cc, no_wait)

    # Install azure-arc agents
    helm_install_release(chart_path, subscription_id, kubernetes_distro, kubernetes_infra, resource_group_name, cluster_name,
                         location, onboarding_tenant_id, http_proxy, https_proxy, no_proxy, proxy_cert, private_key_pem, kube_config,
                         kube_context, no_wait, values_file_provided, values_file, azure_cloud, auto_upgrade)

    return put_cc_response


def send_cloud_telemetry(cmd):
    telemetry.add_extension_event('connectedk8s', {'Context.Default.AzureCLI.AzureCloud': cmd.cli_ctx.cloud.name})
    cloud_name = cmd.cli_ctx.cloud.name.upper()
    # Setting cloud name to format that is understood by golang SDK.
    if cloud_name == consts.PublicCloud_OriginalName:
        cloud_name = consts.Azure_PublicCloudName
    elif cloud_name == consts.USGovCloud_OriginalName:
        cloud_name = consts.Azure_USGovCloudName
    return cloud_name


def validate_env_file_dogfood(values_file, values_file_provided):
    if not values_file_provided:
        telemetry.set_user_fault()
        telemetry.set_exception(exception='Helm environment file not provided', fault_type=consts.Helm_Environment_File_Fault_Type,
                                summary='Helm environment file missing')
        raise CLIError("Helm environment file is required when using Dogfood environment for onboarding the cluster. Please set the environment variable 'HELMVALUESPATH' to point to the file.")

    with open(values_file, 'r') as f:
        try:
            env_dict = yaml.safe_load(f)
        except Exception as e:
            telemetry.set_user_fault()
            telemetry.set_exception(exception=e, fault_type=consts.Helm_Environment_File_Fault_Type,
                                    summary='Problem loading the helm environment file')
            raise CLIError("Problem loading the helm environment file: " + str(e))
        try:
            assert env_dict.get('global').get('azureEnvironment') == 'AZUREDOGFOOD'
            assert env_dict.get('systemDefaultValues').get('azureArcAgents').get('config_dp_endpoint_override')
        except Exception as e:
            telemetry.set_user_fault()
            telemetry.set_exception(exception=e, fault_type=consts.Helm_Environment_File_Fault_Type,
                                    summary='Problem loading the helm environment variables')
            raise CLIError("The required helm environment variables for dogfood onboarding are either not present in the file or incorrectly set. Please check the values 'global.azureEnvironment' and 'systemDefaultValues.azureArcAgents.config_dp_endpoint_override' in the file.")

    # Return the dp endpoint and release train
    dp_endpoint = env_dict.get('systemDefaultValues').get('azureArcAgents').get('config_dp_endpoint_override')
    release_train = env_dict.get('systemDefaultValues').get('azureArcAgents').get('releaseTrain')
    return dp_endpoint, release_train


def set_kube_config(kube_config):
    if kube_config:
        # Trim kubeconfig. This is required for windows os.
        if (kube_config.startswith("'") or kube_config.startswith('"')):
            kube_config = kube_config[1:]
        if (kube_config.endswith("'") or kube_config.endswith('"')):
            kube_config = kube_config[:-1]
        return kube_config
    return None


def escape_proxy_settings(proxy_setting):
    if proxy_setting is None:
        return ""
    proxy_setting = proxy_setting.replace(',', r'\,')
    proxy_setting = proxy_setting.replace('/', r'\/')
    return proxy_setting


def check_kube_connection(configuration):
    api_instance = kube_client.NetworkingV1Api(kube_client.ApiClient(configuration))
    try:
        api_instance.get_api_resources()
    except Exception as e:  # pylint: disable=broad-except
        logger.warning("Unable to verify connectivity to the Kubernetes cluster.")
        utils.kubernetes_exception_handler(e, consts.Kubernetes_Connectivity_FaultType, 'Unable to verify connectivity to the Kubernetes cluster',
                                           error_message="If you are using AAD Enabled cluster, verify that you are able to access the cluster. Learn more at https://aka.ms/arc/k8s/onboarding-aad-enabled-clusters")


def check_helm_install(kube_config, kube_context):
    cmd_helm_installed = ["helm", "--debug"]
    if kube_config:
        cmd_helm_installed.extend(["--kubeconfig", kube_config])
    if kube_context:
        cmd_helm_installed.extend(["--kube-context", kube_context])
    try:
        response_helm_installed = Popen(cmd_helm_installed, stdout=PIPE, stderr=PIPE)
        _, error_helm_installed = response_helm_installed.communicate()
        if response_helm_installed.returncode != 0:
            if "unknown flag" in error_helm_installed.decode("ascii"):
                telemetry.set_user_fault()
                telemetry.set_exception(exception='Helm 3 not found', fault_type=consts.Helm_Version_Fault_Type,
                                        summary='Helm3 not found on the machine')
                raise CLIError("Please install the latest version of Helm. " +
                               "Learn more at https://aka.ms/arc/k8s/onboarding-helm-install")
            telemetry.set_user_fault()
            telemetry.set_exception(exception=error_helm_installed.decode("ascii"), fault_type=consts.Helm_Installation_Fault_Type,
                                    summary='Helm3 not installed on the machine')
            raise CLIError(error_helm_installed.decode("ascii"))
    except FileNotFoundError as e:
        telemetry.set_user_fault()
        telemetry.set_exception(exception=e, fault_type=consts.Check_HelmInstallation_Fault_Type,
                                summary='Unable to verify helm installation')
        raise CLIError("Helm is not installed or the helm binary is not accessible to the connectedk8s cli. Could be a permission issue." +
                       "Ensure that you have the latest version of Helm installed on your machine and run using admin privilege. " +
                       "Learn more at https://aka.ms/arc/k8s/onboarding-helm-install")
    except Exception as e2:
        telemetry.set_user_fault()
        telemetry.set_exception(exception=e2, fault_type=consts.Check_HelmInstallation_Fault_Type,
                                summary='Error while verifying helm installation')
        raise CLIError("Error occured while verifying helm installation: " + str(e2))


def check_helm_version(kube_config, kube_context):
    cmd_helm_version = ["helm", "version", "--short", "--client"]
    if kube_config:
        cmd_helm_version.extend(["--kubeconfig", kube_config])
    if kube_context:
        cmd_helm_version.extend(["--kube-context", kube_context])
    response_helm_version = Popen(cmd_helm_version, stdout=PIPE, stderr=PIPE)
    output_helm_version, error_helm_version = response_helm_version.communicate()
    if response_helm_version.returncode != 0:
        telemetry.set_exception(exception=error_helm_version.decode('ascii'), fault_type=consts.Check_HelmVersion_Fault_Type,
                                summary='Unable to determine helm version')
        raise CLIError("Unable to determine helm version: " + error_helm_version.decode("ascii"))
    if "v2" in output_helm_version.decode("ascii"):
        telemetry.set_user_fault()
        telemetry.set_exception(exception='Helm 3 not found', fault_type=consts.Helm_Version_Fault_Type,
                                summary='Helm3 not found on the machine')
        raise CLIError("Helm version 3+ is required. " +
                       "Ensure that you have installed the latest version of Helm. " +
                       "Learn more at https://aka.ms/arc/k8s/onboarding-helm-install")
    return output_helm_version.decode('ascii')


def resource_group_exists(ctx, resource_group_name, subscription_id=None):
    groups = cf_resource_groups(ctx, subscription_id=subscription_id)
    try:
        groups.get(resource_group_name)
        return True
    except:  # pylint: disable=bare-except
        return False


def connected_cluster_exists(client, resource_group_name, cluster_name):
    try:
        client.get(resource_group_name, cluster_name)
    except Exception as e:  # pylint: disable=broad-except
        utils.arm_exception_handler(e, consts.Get_ConnectedCluster_Fault_Type, 'Failed to check if connected cluster resource already exists.', return_if_not_found=True)
        return False
    return True


def get_config_dp_endpoint(cmd, location):
    cloud_based_domain = cmd.cli_ctx.cloud.endpoints.active_directory.split('.')[2]
    config_dp_endpoint = "https://{}.dp.kubernetesconfiguration.azure.{}".format(location, cloud_based_domain)
    return config_dp_endpoint


def get_public_key(key_pair):
    pubKey = key_pair.publickey()
    seq = asn1.DerSequence([pubKey.n, pubKey.e])
    enc = seq.encode()
    return b64encode(enc).decode('utf-8')


def get_private_key(key_pair):
    privKey_DER = key_pair.exportKey(format='DER')
    return PEM.encode(privKey_DER, "RSA PRIVATE KEY")


def get_server_version(configuration):
    api_instance = kube_client.VersionApi(kube_client.ApiClient(configuration))
    try:
        api_response = api_instance.get_code()
        return api_response.git_version
    except Exception as e:  # pylint: disable=broad-except
        logger.warning("Unable to fetch kubernetes version.")
        utils.kubernetes_exception_handler(e, consts.Get_Kubernetes_Version_Fault_Type, 'Unable to fetch kubernetes version',
                                           raise_error=False)


def get_kubernetes_distro(configuration):  # Heuristic
    api_instance = kube_client.CoreV1Api(kube_client.ApiClient(configuration))
    try:
        api_response = api_instance.list_node()
        if api_response.items:
            labels = api_response.items[0].metadata.labels
            provider_id = str(api_response.items[0].spec.provider_id)
            annotations = list(api_response.items)[0].metadata.annotations
            if labels.get("node.openshift.io/os_id"):
                return "openshift"
            if labels.get("kubernetes.azure.com/node-image-version"):
                return "aks"
            if labels.get("cloud.google.com/gke-nodepool") or labels.get("cloud.google.com/gke-os-distribution"):
                return "gke"
            if labels.get("eks.amazonaws.com/nodegroup"):
                return "eks"
            if labels.get("minikube.k8s.io/version"):
                return "minikube"
            if provider_id.startswith("kind://"):
                return "kind"
            if provider_id.startswith("k3s://"):
                return "k3s"
            if annotations.get("rke.cattle.io/external-ip") or annotations.get("rke.cattle.io/internal-ip"):
                return "rancher_rke"
            if provider_id.startswith("moc://"):   # Todo: ask from aks hci team for more reliable identifier in node labels,etc
                return "generic"                   # return "aks_hci"
        return "generic"
    except Exception as e:  # pylint: disable=broad-except
        logger.warning("Error occured while trying to fetch kubernetes distribution.")
        utils.kubernetes_exception_handler(e, consts.Get_Kubernetes_Distro_Fault_Type, 'Unable to fetch kubernetes distribution',
                                           raise_error=False)
        return "generic"


def get_kubernetes_infra(configuration):  # Heuristic
    api_instance = kube_client.CoreV1Api(kube_client.ApiClient(configuration))
    try:
        api_response = api_instance.list_node()
        if api_response.items:
            provider_id = str(api_response.items[0].spec.provider_id)
            infra = provider_id.split(':')[0]
            if infra == "k3s" or infra == "kind":
                return "generic"
            if infra == "azure":
                return "azure"
            if infra == "gce":
                return "gcp"
            if infra == "aws":
                return "aws"
            if infra == "moc":                  # Todo: ask from aks hci team for more reliable identifier in node labels,etc
                return "generic"                # return "azure_stack_hci"
            return utils.validate_infrastructure_type(infra)
        return "generic"
    except Exception as e:  # pylint: disable=broad-except
        logger.warning("Error occured while trying to fetch kubernetes infrastructure.")
        utils.kubernetes_exception_handler(e, consts.Get_Kubernetes_Infra_Fault_Type, 'Unable to fetch kubernetes infrastructure',
                                           raise_error=False)
        return "generic"


def generate_request_payload(configuration, location, public_key, tags, kubernetes_distro, kubernetes_infra):
    # Create connected cluster resource object
    aad_profile = ConnectedClusterAADProfile(
        tenant_id="",
        client_app_id="",
        server_app_id=""
    )
    identity = ConnectedClusterIdentity(
        type="SystemAssigned"
    )
    if tags is None:
        tags = {}
    cc = ConnectedCluster(
        location=location,
        identity=identity,
        agent_public_key_certificate=public_key,
        aad_profile=aad_profile,
        tags=tags,
        distribution=kubernetes_distro,
        infrastructure=kubernetes_infra
    )
    return cc


def get_kubeconfig_node_dict(kube_config=None):
    if kube_config is None:
        kube_config = os.getenv('KUBECONFIG') if os.getenv('KUBECONFIG') else os.path.join(os.path.expanduser('~'), '.kube', 'config')
    try:
        kubeconfig_data = config.kube_config._get_kube_config_loader_for_yaml_file(kube_config)._config
    except Exception as ex:
        telemetry.set_user_fault()
        telemetry.set_exception(exception=ex, fault_type=consts.Load_Kubeconfig_Fault_Type,
                                summary='Error while fetching details from kubeconfig')
        raise CLIError("Error while fetching details from kubeconfig." + str(ex))
    return kubeconfig_data


def check_aks_cluster(kube_config, kube_context):
    config_data = get_kubeconfig_node_dict(kube_config=kube_config)
    try:
        all_contexts, current_context = config.list_kube_config_contexts(config_file=kube_config)
    except Exception as e:  # pylint: disable=broad-except
        logger.warning("Exception while trying to list kube contexts: %s\n", e)

    if kube_context is None:
        # Get name of the cluster from current context as kube_context is none.
        cluster_name = current_context.get('context').get('cluster')
        if cluster_name is None:
            logger.warning("Cluster not found in currentcontext: " + str(current_context))
    else:
        cluster_found = False
        for context in all_contexts:
            if context.get('name') == kube_context:
                cluster_found = True
                cluster_name = context.get('context').get('cluster')
                break
        if not cluster_found or cluster_name is None:
            logger.warning("Cluster not found in kubecontext: " + str(kube_context))

    clusters = config_data.safe_get('clusters')
    server_address = ""
    for cluster in clusters:
        if cluster.safe_get('name') == cluster_name:
            server_address = cluster.safe_get('cluster').get('server')
            break

    if server_address.find(".azmk8s.io:") == -1:
        return False
    else:
        return True


def get_connectedk8s(cmd, client, resource_group_name, cluster_name):
    return client.get(resource_group_name, cluster_name)


def list_connectedk8s(cmd, client, resource_group_name=None):
    if not resource_group_name:
        return client.list_by_subscription()
    return client.list_by_resource_group(resource_group_name)


def delete_connectedk8s(cmd, client, resource_group_name, cluster_name,
                        kube_config=None, kube_context=None, no_wait=False):
    logger.warning("Ensure that you have the latest helm version installed before proceeding to avoid unexpected errors.")
    logger.warning("This operation might take a while ...\n")

    # Send cloud information to telemetry
    send_cloud_telemetry(cmd)

    # Setting kubeconfig
    kube_config = set_kube_config(kube_config)

    # Loading the kubeconfig file in kubernetes client configuration
    try:
        config.load_kube_config(config_file=kube_config, context=kube_context)
    except Exception as e:
        telemetry.set_user_fault()
        telemetry.set_exception(exception=e, fault_type=consts.Load_Kubeconfig_Fault_Type,
                                summary='Problem loading the kubeconfig file')
        raise CLIError("Problem loading the kubeconfig file." + str(e))
    configuration = kube_client.Configuration()

    # Checking the connection to kubernetes cluster.
    # This check was added to avoid large timeouts when connecting to AAD Enabled
    # AKS clusters if the user had not logged in.
    check_kube_connection(configuration)

    # Checking helm installation
    check_helm_install(kube_config, kube_context)

    # Check helm version
    check_helm_version(kube_config, kube_context)

    # Check Release Existance
    release_namespace = get_release_namespace(kube_config, kube_context)
    if not release_namespace:
        delete_cc_resource(client, resource_group_name, cluster_name, no_wait)
        return

    # Loading config map
    api_instance = kube_client.CoreV1Api(kube_client.ApiClient(configuration))
    try:
        configmap = api_instance.read_namespaced_config_map('azure-clusterconfig', 'azure-arc')
    except Exception as e:  # pylint: disable=broad-except
        utils.kubernetes_exception_handler(e, consts.Read_ConfigMap_Fault_Type, 'Unable to read ConfigMap',
                                           error_message="Unable to read ConfigMap 'azure-clusterconfig' in 'azure-arc' namespace: ",
                                           message_for_not_found="The helm release 'azure-arc' is present but the azure-arc namespace/configmap is missing. Please run 'helm delete azure-arc --no-hooks' to cleanup the release before onboarding the cluster again.")

    if (configmap.data["AZURE_RESOURCE_GROUP"].lower() == resource_group_name.lower() and
            configmap.data["AZURE_RESOURCE_NAME"].lower() == cluster_name.lower()):
        delete_cc_resource(client, resource_group_name, cluster_name, no_wait)
    else:
        telemetry.set_user_fault()
        telemetry.set_exception(exception='Unable to delete connected cluster', fault_type=consts.Bad_DeleteRequest_Fault_Type,
                                summary='The resource cannot be deleted as kubernetes cluster is onboarded with some other resource id')
        raise CLIError("The current context in the kubeconfig file does not correspond " +
                       "to the connected cluster resource specified. Agents installed on this cluster correspond " +
                       "to the resource group name '{}' ".format(configmap.data["AZURE_RESOURCE_GROUP"]) +
                       "and resource name '{}'.".format(configmap.data["AZURE_RESOURCE_NAME"]))

    # Deleting the azure-arc agents
    delete_arc_agents(release_namespace, kube_config, kube_context, configuration)


def get_release_namespace(kube_config, kube_context):
    cmd_helm_release = ["helm", "list", "-a", "--all-namespaces", "--output", "json"]
    if kube_config:
        cmd_helm_release.extend(["--kubeconfig", kube_config])
    if kube_context:
        cmd_helm_release.extend(["--kube-context", kube_context])
    response_helm_release = Popen(cmd_helm_release, stdout=PIPE, stderr=PIPE)
    output_helm_release, error_helm_release = response_helm_release.communicate()
    if response_helm_release.returncode != 0:
        if 'forbidden' in error_helm_release.decode("ascii"):
            telemetry.set_user_fault()
        telemetry.set_exception(exception=error_helm_release.decode("ascii"), fault_type=consts.List_HelmRelease_Fault_Type,
                                summary='Unable to list helm release')
        raise CLIError("Helm list release failed: " + error_helm_release.decode("ascii"))
    output_helm_release = output_helm_release.decode("ascii")
    try:
        output_helm_release = json.loads(output_helm_release)
    except json.decoder.JSONDecodeError:
        return None
    for release in output_helm_release:
        if release['name'] == 'azure-arc':
            return release['namespace']
    return None


def helm_install_release(chart_path, subscription_id, kubernetes_distro, kubernetes_infra, resource_group_name, cluster_name,
                         location, onboarding_tenant_id, http_proxy, https_proxy, no_proxy, proxy_cert, private_key_pem,
                         kube_config, kube_context, no_wait, values_file_provided, values_file, cloud_name, auto_upgrade):
    cmd_helm_install = ["helm", "upgrade", "--install", "azure-arc", chart_path,
                        "--set", "global.subscriptionId={}".format(subscription_id),
                        "--set", "global.kubernetesDistro={}".format(kubernetes_distro),
                        "--set", "global.kubernetesInfra={}".format(kubernetes_infra),
                        "--set", "global.resourceGroupName={}".format(resource_group_name),
                        "--set", "global.resourceName={}".format(cluster_name),
                        "--set", "global.location={}".format(location),
                        "--set", "global.tenantId={}".format(onboarding_tenant_id),
                        "--set", "global.onboardingPrivateKey={}".format(private_key_pem),
                        "--set", "systemDefaultValues.spnOnboarding=false",
                        "--set", "global.azureEnvironment={}".format(cloud_name),
                        "--output", "json"]
    # To set some other helm parameters through file
    if values_file_provided:
        cmd_helm_install.extend(["-f", values_file])
    if not auto_upgrade:
        cmd_helm_upgrade.extend(["--set", "systemDefaultValues.azureArcAgents.autoUpdate={}".format("false")])
    if https_proxy:
        cmd_helm_install.extend(["--set", "global.httpsProxy={}".format(https_proxy)])
    if http_proxy:
        cmd_helm_install.extend(["--set", "global.httpProxy={}".format(http_proxy)])
    if no_proxy:
        cmd_helm_install.extend(["--set", "global.noProxy={}".format(no_proxy)])
    if proxy_cert:
        cmd_helm_install.extend(["--set-file", "global.proxyCert={}".format(proxy_cert)])
    if https_proxy or http_proxy or no_proxy:
        cmd_helm_install.extend(["--set", "global.isProxyEnabled={}".format(True)])
    if kube_config:
        cmd_helm_install.extend(["--kubeconfig", kube_config])
    if kube_context:
        cmd_helm_install.extend(["--kube-context", kube_context])
    if not no_wait:
        cmd_helm_install.extend(["--wait"])
    response_helm_install = Popen(cmd_helm_install, stdout=PIPE, stderr=PIPE)
    _, error_helm_install = response_helm_install.communicate()
    if response_helm_install.returncode != 0:
        if ('forbidden' in error_helm_install.decode("ascii") or 'timed out waiting for the condition' in error_helm_install.decode("ascii")):
            telemetry.set_user_fault()
        telemetry.set_exception(exception=error_helm_install.decode("ascii"), fault_type=consts.Install_HelmRelease_Fault_Type,
                                summary='Unable to install helm release')
        logger.warning("Please check if the azure-arc namespace was deployed and run 'kubectl get pods -n azure-arc' to check if all the pods are in running state. A possible cause for pods stuck in pending state could be insufficient resources on the kubernetes cluster to onboard to arc.")
        raise CLIError("Unable to install helm release: " + error_helm_install.decode("ascii"))


def create_cc_resource(client, resource_group_name, cluster_name, cc, no_wait):
    try:
        return sdk_no_wait(no_wait, client.create, resource_group_name=resource_group_name,
                           cluster_name=cluster_name, connected_cluster=cc)
    except CloudError as e:
        utils.arm_exception_handler(e, consts.Create_ConnectedCluster_Fault_Type, 'Unable to create connected cluster resource')


def delete_cc_resource(client, resource_group_name, cluster_name, no_wait):
    try:
        sdk_no_wait(no_wait, client.delete,
                    resource_group_name=resource_group_name,
                    cluster_name=cluster_name)
    except CloudError as e:
        utils.arm_exception_handler(e, consts.Delete_ConnectedCluster_Fault_Type, 'Unable to create connected cluster resource')


def delete_arc_agents(release_namespace, kube_config, kube_context, configuration):
    cmd_helm_delete = ["helm", "delete", "azure-arc", "--namespace", release_namespace]
    if kube_config:
        cmd_helm_delete.extend(["--kubeconfig", kube_config])
    if kube_context:
        cmd_helm_delete.extend(["--kube-context", kube_context])
    response_helm_delete = Popen(cmd_helm_delete, stdout=PIPE, stderr=PIPE)
    _, error_helm_delete = response_helm_delete.communicate()
    if response_helm_delete.returncode != 0:
        if 'forbidden' in error_helm_delete.decode("ascii") or 'Error: warning: Hook pre-delete' in error_helm_delete.decode("ascii") or 'Error: timed out waiting for the condition' in error_helm_delete.decode("ascii"):
            telemetry.set_user_fault()
        telemetry.set_exception(exception=error_helm_delete.decode("ascii"), fault_type=consts.Delete_HelmRelease_Fault_Type,
                                summary='Unable to delete helm release')
        raise CLIError("Error occured while cleaning up arc agents. " +
                       "Helm release deletion failed: " + error_helm_delete.decode("ascii") +
                       " Please run 'helm delete azure-arc' to ensure that the release is deleted.")
    ensure_namespace_cleanup(configuration)


def ensure_namespace_cleanup(configuration):
    api_instance = kube_client.CoreV1Api(kube_client.ApiClient(configuration))
    timeout = time.time() + 180
    while True:
        if time.time() > timeout:
            telemetry.set_user_fault()
            logger.warning("Namespace 'azure-arc' still in terminating state. Please ensure that you delete the 'azure-arc' namespace before onboarding the cluster again.")
            return
        try:
            api_response = api_instance.list_namespace(field_selector='metadata.name=azure-arc')
            if not api_response.items:
                return
            time.sleep(5)
        except Exception as e:  # pylint: disable=broad-except
            logger.warning("Error while retrieving namespace information.")
            utils.kubernetes_exception_handler(e, consts.Get_Kubernetes_Namespace_Fault_Type, 'Unable to fetch kubernetes namespace',
                                               raise_error=False)


def update_connectedk8s(cmd, instance, tags=None):
    with cmd.update_context(instance) as c:
        c.set_param('tags', tags)
    return instance

# pylint:disable=unused-argument
# pylint: disable=too-many-locals
# pylint: disable=too-many-branches
# pylint: disable=too-many-statements
# pylint: disable=line-too-long


def update_agents(cmd, client, resource_group_name, cluster_name, https_proxy="", http_proxy="", no_proxy="", proxy_cert="",
<<<<<<< HEAD
                  kube_config=None, kube_context=None, no_wait=False, auto_upgrade=True):
=======
                  disable_proxy=False, kube_config=None, kube_context=None, no_wait=False):
>>>>>>> dc9abab2
    logger.warning("Ensure that you have the latest helm version installed before proceeding.")
    logger.warning("This operation might take a while...\n")

    # Send cloud information to telemetry
    send_cloud_telemetry(cmd)

    # Setting kubeconfig
    kube_config = set_kube_config(kube_config)

    # Escaping comma, forward slash present in https proxy urls, needed for helm params.
    https_proxy = escape_proxy_settings(https_proxy)

    # Escaping comma, forward slash present in http proxy urls, needed for helm params.
    http_proxy = escape_proxy_settings(http_proxy)

    # Escaping comma, forward slash present in no proxy urls, needed for helm params.
    no_proxy = escape_proxy_settings(no_proxy)

    # check whether proxy cert path exists
    if proxy_cert != "" and (not os.path.exists(proxy_cert)):
        telemetry.set_user_fault()
        telemetry.set_exception(fault_type=consts.Proxy_Cert_Path_Does_Not_Exist_Fault_Type,
                                summary='Proxy cert path does not exist')
        raise CLIError(str.format(consts.Proxy_Cert_Path_Does_Not_Exist_Error, proxy_cert))

    proxy_cert = proxy_cert.replace('\\', r'\\\\')

    if https_proxy == "" and http_proxy == "" and no_proxy == "" and proxy_cert == "" and not disable_proxy:
        raise CLIError(consts.No_Param_Error)

    if (https_proxy or http_proxy or no_proxy or proxy_cert) and disable_proxy:
        raise CLIError(consts.EnableProxy_Conflict_Error)

    # Checking whether optional extra values file has been provided.
    values_file_provided = False
    values_file = os.getenv('HELMVALUESPATH')
    if (values_file is not None) and (os.path.isfile(values_file)):
        values_file_provided = True
        logger.warning("Values files detected. Reading additional helm parameters from same.")
        # trimming required for windows os
        if (values_file.startswith("'") or values_file.startswith('"')):
            values_file = values_file[1:]
        if (values_file.endswith("'") or values_file.endswith('"')):
            values_file = values_file[:-1]

    # Validate the helm environment file for Dogfood.
    dp_endpoint_dogfood = None
    release_train_dogfood = None
    if cmd.cli_ctx.cloud.endpoints.resource_manager == consts.Dogfood_RMEndpoint:
        dp_endpoint_dogfood, release_train_dogfood = validate_env_file_dogfood(values_file, values_file_provided)

    # Loading the kubeconfig file in kubernetes client configuration
    try:
        config.load_kube_config(config_file=kube_config, context=kube_context)
    except Exception as e:
        telemetry.set_user_fault()
        telemetry.set_exception(exception=e, fault_type=consts.Load_Kubeconfig_Fault_Type,
                                summary='Problem loading the kubeconfig file')
        raise CLIError("Problem loading the kubeconfig file." + str(e))
    configuration = kube_client.Configuration()

    # Checking the connection to kubernetes cluster.
    # This check was added to avoid large timeouts when connecting to AAD Enabled AKS clusters
    # if the user had not logged in.
    check_kube_connection(configuration)

    # Get kubernetes cluster info for telemetry
    kubernetes_version = get_server_version(configuration)

    # Checking helm installation
    check_helm_install(kube_config, kube_context)

    # Check helm version
    helm_version = check_helm_version(kube_config, kube_context)
    telemetry.add_extension_event('connectedk8s', {'Context.Default.AzureCLI.HelmVersion': helm_version})

    # Check for faulty pre-release helm versions
    if "3.3.0-rc" in helm_version:
        telemetry.set_user_fault()
        raise CLIError("The current helm version is not supported for azure-arc onboarding. Please upgrade helm to a stable version and try again.")

    # Check whether Connected Cluster is present
    if not connected_cluster_exists(client, resource_group_name, cluster_name):
        telemetry.set_user_fault()
        telemetry.set_exception(exception='The connected cluster resource does not exist', fault_type=consts.Resource_Does_Not_Exist_Fault_Type,
                                summary='Connected cluster resource does not exist')
        raise CLIError("The connected cluster resource {} does not exist ".format(cluster_name) +
                       "in the resource group {} ".format(resource_group_name) +
                       "Please onboard the connected cluster using: az connectedk8s connect -n <connected-cluster-name> -g <resource-group-name>")

    # Fetch Connected Cluster for agent version
    connected_cluster = get_connectedk8s(cmd, client, resource_group_name, cluster_name)

    if hasattr(connected_cluster, 'distribution') and (connected_cluster.distribution is not None):
        kubernetes_distro = connected_cluster.distribution
    else:
        kubernetes_distro = get_kubernetes_distro(configuration)

    if hasattr(connected_cluster, 'infrastructure') and (connected_cluster.infrastructure is not None):
        kubernetes_infra = connected_cluster.infrastructure
    else:
        kubernetes_infra = get_kubernetes_infra(configuration)

    kubernetes_properties = {
        'Context.Default.AzureCLI.KubernetesVersion': kubernetes_version,
        'Context.Default.AzureCLI.KubernetesDistro': kubernetes_distro,
        'Context.Default.AzureCLI.KubernetesInfra': kubernetes_infra
    }
    telemetry.add_extension_event('connectedk8s', kubernetes_properties)

    # Adding helm repo
    if os.getenv('HELMREPONAME') and os.getenv('HELMREPOURL'):
        utils.add_helm_repo(kube_config, kube_context)

    # Setting the config dataplane endpoint
    config_dp_endpoint = get_config_dp_endpoint(cmd, connected_cluster.location)

    # Retrieving Helm chart OCI Artifact location
    registry_path = os.getenv('HELMREGISTRY') if os.getenv('HELMREGISTRY') else utils.get_helm_registry(cmd, config_dp_endpoint, dp_endpoint_dogfood, release_train_dogfood)

    reg_path_array = registry_path.split(':')
    agent_version = reg_path_array[1]

    # Set agent version in registry path
    if connected_cluster.agent_version is not None:
        agent_version = connected_cluster.agent_version
        registry_path = reg_path_array[0] + ":" + connected_cluster.agent_version

    telemetry.add_extension_event('connectedk8s', {'Context.Default.AzureCLI.AgentVersion': agent_version})

    # Get Helm chart path
    chart_path = utils.get_chart_path(registry_path, kube_config, kube_context)

    cmd_helm_upgrade = ["helm", "upgrade", "azure-arc", chart_path,
                        "--reuse-values",
                        "--wait", "--output", "json"]
    if values_file_provided:
        cmd_helm_upgrade.extend(["-f", values_file])
    if not auto_upgrade:
        cmd_helm_upgrade.extend(["--set", "systemDefaultValues.azureArcAgents.autoUpdate={}".format("false")])
    if https_proxy:
        cmd_helm_upgrade.extend(["--set", "global.httpsProxy={}".format(https_proxy)])
    if http_proxy:
        cmd_helm_upgrade.extend(["--set", "global.httpProxy={}".format(http_proxy)])
    if no_proxy:
        cmd_helm_upgrade.extend(["--set", "global.noProxy={}".format(no_proxy)])
    if https_proxy or http_proxy or no_proxy:
        cmd_helm_upgrade.extend(["--set", "global.isProxyEnabled={}".format(True)])
    if disable_proxy:
        cmd_helm_upgrade.extend(["--set", "global.isProxyEnabled={}".format(False)])
    if proxy_cert:
        cmd_helm_upgrade.extend(["--set-file", "global.proxyCert={}".format(proxy_cert)])
    if kube_config:
        cmd_helm_upgrade.extend(["--kubeconfig", kube_config])
    if kube_context:
        cmd_helm_upgrade.extend(["--kube-context", kube_context])
    response_helm_upgrade = Popen(cmd_helm_upgrade, stdout=PIPE, stderr=PIPE)
    _, error_helm_upgrade = response_helm_upgrade.communicate()
    if response_helm_upgrade.returncode != 0:
        if ('forbidden' in error_helm_upgrade.decode("ascii") or 'timed out waiting for the condition' in error_helm_upgrade.decode("ascii")):
            telemetry.set_user_fault()
        telemetry.set_exception(exception=error_helm_upgrade.decode("ascii"), fault_type=consts.Install_HelmRelease_Fault_Type,
                                summary='Unable to install helm release')
        raise CLIError(str.format(consts.Update_Agent_Failure, error_helm_upgrade.decode("ascii")))

    return str.format(consts.Update_Agent_Success, connected_cluster.name)<|MERGE_RESOLUTION|>--- conflicted
+++ resolved
@@ -39,11 +39,7 @@
 
 
 def create_connectedk8s(cmd, client, resource_group_name, cluster_name, https_proxy="", http_proxy="", no_proxy="", proxy_cert="", location=None,
-<<<<<<< HEAD
-                        kube_config=None, kube_context=None, no_wait=False, tags=None, auto_upgrade=True):
-=======
-                        kube_config=None, kube_context=None, no_wait=False, tags=None, distribution='auto', infrastructure='auto'):
->>>>>>> dc9abab2
+                        kube_config=None, kube_context=None, no_wait=False, tags=None, distribution='auto', infrastructure='auto', auto_upgrade=True):
     logger.warning("Ensure that you have the latest helm version installed before proceeding.")
     logger.warning("This operation might take a while...\n")
 
@@ -772,11 +768,7 @@
 
 
 def update_agents(cmd, client, resource_group_name, cluster_name, https_proxy="", http_proxy="", no_proxy="", proxy_cert="",
-<<<<<<< HEAD
-                  kube_config=None, kube_context=None, no_wait=False, auto_upgrade=True):
-=======
-                  disable_proxy=False, kube_config=None, kube_context=None, no_wait=False):
->>>>>>> dc9abab2
+                  disable_proxy=False, kube_config=None, kube_context=None, no_wait=False, auto_upgrade=True):
     logger.warning("Ensure that you have the latest helm version installed before proceeding.")
     logger.warning("This operation might take a while...\n")
 
