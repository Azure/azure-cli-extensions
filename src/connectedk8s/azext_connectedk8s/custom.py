--- conflicted
+++ resolved
@@ -886,28 +886,15 @@
         cmd_helm_values.extend(["--kubeconfig", kube_config])
     if kube_context:
         cmd_helm_values.extend(["--kube-context", kube_context])
-<<<<<<< HEAD
 
     if(operating_system == 'Windows'):
         user_values_filepath_string = r'.azure\\userValues.txt'
     elif(operating_system == 'Linux' or operating_system == 'Darwin'):
         user_values_filepath_string = r'.azure/userValues.txt'
-=======
-    
-    if(operating_system == 'Windows'):
-        user_values_filepath_string = f'.azure\\userValues.txt'
-    elif(operating_system == 'Linux' or operating_system == 'Darwin'):
-        user_values_filepath_string = f'.azure/userValues.txt'
->>>>>>> 58a545a9
     else:
         telemetry.set_exception(exception='Unsupported OS', fault_type=consts.Unsupported_Fault_Type,
                                 summary=f'{operating_system} is not supported yet')
         raise ClientRequestError(f'The {operating_system} platform is not currently supported.')
-<<<<<<< HEAD
-
-=======
-    
->>>>>>> 58a545a9
     user_values_location = os.path.expanduser(os.path.join('~', user_values_filepath_string))
     existing_user_values = open(user_values_location, 'w+')
     response_helm_values_get = Popen(cmd_helm_values, stdout=existing_user_values, stderr=PIPE)
@@ -951,11 +938,7 @@
         telemetry.set_exception(exception=error_helm_upgrade.decode("ascii"), fault_type=consts.Install_HelmRelease_Fault_Type,
                                 summary='Unable to install helm release')
         try:
-<<<<<<< HEAD
-            os.remove(user_values_location)
-=======
            os.remove(user_values_location)
->>>>>>> 58a545a9
         except OSError:
             pass
         raise CLIInternalError(str.format(consts.Update_Agent_Failure, error_helm_upgrade.decode("ascii")))
