--- conflicted
+++ resolved
@@ -51,7 +51,8 @@
 from .vendored_sdks.models import ConnectedCluster, ConnectedClusterIdentity, ListClusterUserCredentialProperties
 from .vendored_sdks.preview_2022_10_01.models import ConnectedCluster as ConnectedClusterPreview
 from .vendored_sdks.preview_2022_10_01.models import ConnectedClusterPatch as ConnectedClusterPatchPreview
-from .vendored_sdks.preview_2024_07_01.models import ConnectedCluster as ConnectedCluster2024_07_01_Preview, OidcIssuerProfile, SecurityProfile, SecurityProfileWorkloadIdentity
+from .vendored_sdks.preview_2024_07_01.models import ConnectedCluster as \
+    ConnectedCluster2024_07_01_Preview, OidcIssuerProfile, SecurityProfile, SecurityProfileWorkloadIdentity
 import sys
 import hashlib
 import re
@@ -63,21 +64,14 @@
 # pylint: disable=line-too-long
 
 
-<<<<<<< HEAD
 def create_connectedk8s(cmd, client, resource_group_name, cluster_name, correlation_id=None, https_proxy="",
                         http_proxy="", no_proxy="", proxy_cert="", location=None, kube_config=None, kube_context=None,
                         no_wait=False, tags=None, distribution='generic', infrastructure='generic',
                         disable_auto_upgrade=False, cl_oid=None,
                         onboarding_timeout=consts.DEFAULT_MAX_ONBOARDING_TIMEOUT_HELMVALUE_SECONDS,
                         enable_private_link=None, private_link_scope_resource_id=None, distribution_version=None,
-                        azure_hybrid_benefit=None, skip_ssl_verification=False, yes=False, container_log_path=None):
-=======
-def create_connectedk8s(cmd, client, resource_group_name, cluster_name, correlation_id=None, https_proxy="", http_proxy="", no_proxy="", proxy_cert="", location=None,
-                        kube_config=None, kube_context=None, no_wait=False, tags=None, distribution='generic', infrastructure='generic',
-                        disable_auto_upgrade=False, cl_oid=None, onboarding_timeout="600", enable_private_link=None, private_link_scope_resource_id=None,
-                        distribution_version=None, azure_hybrid_benefit=None, skip_ssl_verification=False, yes=False, container_log_path=None,
+                        azure_hybrid_benefit=None, skip_ssl_verification=False, yes=False, container_log_path=None,
                         enable_oidc_issuer=False, enable_workload_identity=False, self_hosted_issuer=""):
->>>>>>> 4a447415
     logger.warning("This operation might take a while...\n")
     # changing cli config to push telemetry in 1 hr interval
     try:
@@ -147,7 +141,8 @@
     proxy_cert = proxy_cert.replace('\\', r'\\\\')
 
     # Set preview client if latest preview properties are provided.
-    if enable_private_link is not None or distribution_version is not None or azure_hybrid_benefit is not None or enable_workload_identity or enable_oidc_issuer:
+    if enable_private_link is not None or distribution_version is not None or azure_hybrid_benefit is not None \
+        or enable_workload_identity or enable_oidc_issuer:
         client = cf_connected_cluster_prev_2024_07_01(cmd.cli_ctx, None)
     
     # Checking whether optional extra values file has been provided.
@@ -473,14 +468,12 @@
     # Get helm chart path
     chart_path = utils.get_chart_path(registry_path, kube_config, kube_context, helm_client_location)
 
-<<<<<<< HEAD
-    print("Step: {}: Generating Public-Private Key pair".format(utils.get_utctimestring()))
-=======
     # Adding helm repo
     if os.getenv('HELMREPONAME') and os.getenv('HELMREPOURL'):
         utils.add_helm_repo(kube_config, kube_context, helm_client_location)
 
->>>>>>> 4a447415
+    print("Step: {}: Generating Public-Private Key pair".format(utils.get_utctimestring()))
+
     # Generate public-private key pair
     try:
         key_pair = RSA.generate(4096)
@@ -505,17 +498,14 @@
     # Generate request payload
     cc = generate_request_payload(location, public_key, tags, kubernetes_distro, kubernetes_infra,
                                   enable_private_link, private_link_scope_resource_id, distribution_version,
-                                  azure_hybrid_benefit, enable_oidc_issuer, enable_workload_identity, self_hosted_issuer)
+                                  azure_hybrid_benefit, enable_oidc_issuer, enable_workload_identity,
+                                  self_hosted_issuer)
 
     print("Step: {}: Azure resource provisioning has begun.".format(utils.get_utctimestring()))
     # Create connected cluster resource
     put_cc_response = create_cc_resource(client, resource_group_name, cluster_name, cc, no_wait)
     put_cc_response = LongRunningOperation(cmd.cli_ctx)(put_cc_response)
-<<<<<<< HEAD
     print("Step: {}: Azure resource provisioning has finished.".format(utils.get_utctimestring()))
-=======
-    print("Azure resource provisioning has finished.")
->>>>>>> 4a447415
 
     # Checking if custom locations rp is registered and fetching oid if it is registered
     enable_custom_locations, custom_locations_oid = check_cl_registration_and_get_oid(cmd, cl_oid, subscription_id)
@@ -529,20 +519,18 @@
                                disable_auto_upgrade, enable_custom_locations, custom_locations_oid,
                                helm_client_location, enable_private_link, arm_metadata,
                                onboarding_timeout, container_log_path)
-<<<<<<< HEAD
     print("Step: {}: Helm install of Azure arc agents Release ended.".format(utils.get_utctimestring()))
-
-=======
     
-    # Add 2nd long running operation to wait for Agent State to reach terminal stage with a default 20 minute timeout window 
-    # TODO: Update poll_for_agent_state method to check for agent state and not provisioning state when feedback loop is implemented
+    # Add 2nd long running operation to wait for Agent State to reach terminal stage with a default 20 minute timeout
+    # window 
+    # TODO: Update poll_for_agent_state method to check for agent state and not provisioning state when feedback loop
+    # is implemented
     if enable_oidc_issuer or enable_workload_identity:
         print("Waiting for Agent State to reach terminal state")
         if not poll_for_agent_state(cmd, resource_group_name, cluster_name):
             print("Timed out waiting for Agent State to reach terminal state")
             return False
     
->>>>>>> 4a447415
     return put_cc_response
 
 def poll_for_agent_state(cmd, resource_group_name, cluster_name, timeout_minutes=20, interval=5):
@@ -565,7 +553,8 @@
             return True
         elapsed_time = time.time() - start_time
         if elapsed_time >= timeout_minutes * 60:
-            print("Agent state has not reached terminal state within " + timeout_minutes + " minute timeout window: " + connected_cluster.provisioning_state)
+            print("Agent state has not reached terminal state within " + timeout_minutes + " minute timeout window: " +
+                  connected_cluster.provisioning_state)
             return False
         time.sleep(interval)
 
@@ -969,13 +958,9 @@
         )
     return security_profile 
 
-<<<<<<< HEAD
 def generate_request_payload(location, public_key, tags, kubernetes_distro, kubernetes_infra, enable_private_link,
-                             private_link_scope_resource_id, distribution_version, azure_hybrid_benefit):
-=======
-def generate_request_payload(location, public_key, tags, kubernetes_distro, kubernetes_infra, enable_private_link, private_link_scope_resource_id, 
-                             distribution_version, azure_hybrid_benefit, enable_oidc_issuer, enable_workload_identity, self_hosted_issuer = ""):
->>>>>>> 4a447415
+                             private_link_scope_resource_id, distribution_version, azure_hybrid_benefit,
+                             enable_oidc_issuer, enable_workload_identity, self_hosted_issuer = ""):
     # Create connected cluster resource object
     identity = ConnectedClusterIdentity(type="SystemAssigned")
     if tags is None:
@@ -989,7 +974,8 @@
         infrastructure=kubernetes_infra
     )
 
-    if enable_private_link is not None or distribution_version is not None or azure_hybrid_benefit is not None or enable_oidc_issuer or enable_workload_identity:
+    if enable_private_link is not None or distribution_version is not None or azure_hybrid_benefit is not None \
+        or enable_oidc_issuer or enable_workload_identity:
         #Set additional parameters
         private_link_state = None
         if enable_private_link is not None:
@@ -1093,7 +1079,8 @@
 
 
 def get_connectedk8s(cmd, client, resource_group_name, cluster_name):
-    # Override preview client to show private link properties, workload identity properties, and cluster kind to customers
+    # Override preview client to show private link properties, workload identity properties, and cluster kind to
+    # customers
     client = cf_connected_cluster_prev_2024_07_01(cmd.cli_ctx, None)
     return client.get(resource_group_name, cluster_name)
 
@@ -1104,13 +1091,15 @@
     return client.get(resource_group_name, cluster_name)
 
 def get_connectedk8s_2024_07_01(cmd, resource_group_name, cluster_name):
-    # Override preview client to show private link properties, workload identity properties, and cluster kind to customers
+    # Override preview client to show private link properties, workload identity properties, and cluster kind to
+    # customers
     client = cf_connected_cluster_prev_2024_07_01(cmd.cli_ctx, None)
     return client.get(resource_group_name, cluster_name)
 
 
 def list_connectedk8s(cmd, client, resource_group_name=None):
-    # Override preview client to show private link properties, workload identity properties, and cluster kind to customers
+    # Override preview client to show private link properties, workload identity properties, and cluster kind to
+    # customers
     client = cf_connected_cluster_prev_2024_07_01(cmd.cli_ctx, None)
     if not resource_group_name:
         return client.list_by_subscription()
@@ -1283,18 +1272,11 @@
 # pylint: disable=line-too-long
 
 
-<<<<<<< HEAD
 def update_connected_cluster(cmd, client, resource_group_name, cluster_name, https_proxy="", http_proxy="", no_proxy="",
                              proxy_cert="", disable_proxy=False, kube_config=None, kube_context=None, auto_upgrade=None,
                              tags=None, distribution=None, distribution_version=None, azure_hybrid_benefit=None,
-                             skip_ssl_verification=False, yes=False, container_log_path=None):
-=======
-def update_connected_cluster(cmd, client, resource_group_name, cluster_name, https_proxy="", http_proxy="", no_proxy="", proxy_cert="",
-                             disable_proxy=False, kube_config=None, kube_context=None, auto_upgrade=None, tags=None,
-                             distribution=None, distribution_version=None, azure_hybrid_benefit=None, skip_ssl_verification=False, yes=False, 
-                             container_log_path=None, enable_oidc_issuer=None, enable_workload_identity=None, self_hosted_issuer="",
-                             disable_workload_identity=None):
->>>>>>> 4a447415
+                             skip_ssl_verification=False, yes=False, container_log_path=None, enable_oidc_issuer=None,
+                             enable_workload_identity=None, self_hosted_issuer="", disable_workload_identity=None):
 
     # Prompt for confirmation for few parameters
     if azure_hybrid_benefit == "True":
@@ -1304,7 +1286,8 @@
     
     # Validation for the workload identity webhook parameter
     if enable_workload_identity != None and disable_workload_identity != None:
-        raise InvalidArgumentValueError("Do not specify both enable-workload-identity and disable-workload-identity at the same time.")
+        raise InvalidArgumentValueError("Do not specify both enable-workload-identity and disable-workload-identity " +
+                                        "at the same time.")
     if disable_workload_identity == True:
         enable_workload_identity = False
 
@@ -1361,7 +1344,8 @@
     if proxy_params_unset and auto_upgrade is None and container_log_path is None and arm_properties_only_ahb_set:
         return patch_cc_response
 
-    if proxy_params_unset and not auto_upgrade and arm_properties_unset and not container_log_path and enable_oidc_issuer == None and enable_workload_identity == None:
+    if proxy_params_unset and not auto_upgrade and arm_properties_unset and not container_log_path and \
+        enable_oidc_issuer == None and enable_workload_identity == None:
         raise RequiredArgumentMissingError(consts.No_Param_Error)
 
     if (https_proxy or http_proxy or no_proxy) and disable_proxy:
@@ -1403,7 +1387,8 @@
     
     # Get the connected cluster resource using latest api version and generate reput request payload
     connected_cluster = get_connectedk8s_2024_07_01(cmd, resource_group_name, cluster_name)
-    cc = generate_reput_request_payload(connected_cluster, enable_oidc_issuer, enable_workload_identity, self_hosted_issuer)
+    cc = generate_reput_request_payload(connected_cluster, enable_oidc_issuer, enable_workload_identity,
+                                        self_hosted_issuer)
 
     # Update connected cluster resource
     reput_cc_response = create_cc_resource(client, resource_group_name, cluster_name, cc, False)
@@ -1504,8 +1489,10 @@
     if not arm_properties_unset:
         return patch_cc_response
     
-    # Add 2nd long running operation to wait for Agent State to reach terminal stage with a default 20 minute timeout window 
-    # TODO: Update poll_for_agent_state method to check for agent state and not provisioning state when feedback loop is implemented
+    # Add 2nd long running operation to wait for Agent State to reach terminal stage with a default 20 minute 
+    # timeout window 
+    # TODO: Update poll_for_agent_state method to check for agent state and not provisioning state when feedback loop 
+    # is implemented
     # This condition will be hit after provisioning state 
     if enable_oidc_issuer or enable_workload_identity:
         print("Hold for Agent State to reach terminal state")
@@ -1737,7 +1724,8 @@
     return str.format(consts.Upgrade_Agent_Success, connected_cluster.name)
 
 
-def validate_release_namespace(client, cluster_name, resource_group_name, kube_config, kube_context, helm_client_location):
+def validate_release_namespace(client, cluster_name, resource_group_name, kube_config, kube_context,
+                               helm_client_location):
     # Check Release Existance
     release_namespace = utils.get_release_namespace(kube_config, kube_context, helm_client_location)
     if release_namespace:
@@ -2466,7 +2454,8 @@
                     break
 
             if creds == '':
-                telemetry.set_exception(exception='Credentials of user not found.', fault_type=consts.Creds_NotFound_Fault_Type,
+                telemetry.set_exception(exception='Credentials of user not found.',
+                                        fault_type=consts.Creds_NotFound_Fault_Type,
                                         summary='Unable to find creds of user')
                 raise UnclassifiedUserFault("Credentials of user not found.")
 
