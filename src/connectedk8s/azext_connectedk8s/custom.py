--- conflicted
+++ resolved
@@ -123,7 +123,7 @@
                        " more at {}.".format(" https://go.microsoft.com/fwlink/?linkid=2144200"))
 
     # Install helm client
-    helm_client_location = install_helm_client()
+    helm_client_location = helm.utils.install_helm_client()
 
     # Validate location
     cc_utils.validate_location(location, resource_client)
@@ -401,12 +401,9 @@
     connected_cluster = get_connectedk8s(cmd, client, resource_group_name, cluster_name)
     api_instance = kube_client.CoreV1Api(kube_client.ApiClient(configuration))
 
-<<<<<<< HEAD
-    kube_utils.add_kubernetes_telemetry_extension_event(connected_cluster, configuration, api_instance)
-=======
     kube_utils.add_kubernetes_telemetry_extenstion_event(connected_cluster, configuration, api_instance)
     
->>>>>>> dcfcc55e
+    helm_core_utils = HelmCoreUtils(kube_config, kube_context)
     registry_path = helm_utils.get_helm_registry_path(cmd, connected_cluster.location, helm_core_utils,
                                                       connected_cluster.agent_version, dp_endpoint_dogfood,
                                                       release_train_dogfood, helm_client_location)
@@ -507,12 +504,7 @@
     # Fetch Connected Cluster for agent version
     connected_cluster = get_connectedk8s(cmd, client, resource_group_name, cluster_name)
 
-<<<<<<< HEAD
-    kube_utils.add_kubernetes_telemetry_extension_event(connected_cluster, configuration, api_instance)
-
-=======
     kube_utils.add_kubernetes_telemetry_extenstion_event(connected_cluster, configuration, api_instance)
->>>>>>> dcfcc55e
     registry_path = helm_utils.get_helm_registry_path(cmd, connected_cluster.location, helm_core_utils,
                                                       arc_agent_version, dp_endpoint_dogfood, release_train_dogfood,
                                                       helm_client_location)
@@ -588,7 +580,7 @@
 
     helm_core_utils = HelmCoreUtils(kube_config, kube_context)
     # Install helm client
-    helm_client_location = install_helm_client()
+    helm_client_location = helm_utils.install_helm_client()
     release_namespace = kube_core_utils.validate_release_namespace(client, cluster_name, resource_group_name,
                                                                    configuration, kube_config, kube_context,
                                                                    helm_client_location)
@@ -664,17 +656,10 @@
     helm_core_utils = HelmCoreUtils(kube_config, kube_context)
     if disable_cluster_connect:
         try:
-<<<<<<< HEAD
-            helm_values = helm_core_utils.get_all_helm_values(release_namespace)
-            if (not disable_cl and
-                    helm_values.get('systemDefaultValues').get('customLocations').get('enabled') is True and
-                    helm_values.get('systemDefaultValues').get('customLocations').get('oid') != ""):
-=======
             helm_values = helm_core_utils.get_all_helm_values(release_namespace, helm_client_location)
             if not disable_cl and \
             helm_values.get('systemDefaultValues').get('customLocations').get('enabled') is True and \
             helm_values.get('systemDefaultValues').get('customLocations').get('oid') != "":
->>>>>>> dcfcc55e
                 raise Exception("Disabling 'cluster-connect' feature is not allowed when 'custom-locations' feature "
                                 "is enabled.")
 
