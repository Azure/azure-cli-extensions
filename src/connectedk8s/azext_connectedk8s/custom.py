--- conflicted
+++ resolved
@@ -884,11 +884,7 @@
     patch_cc_response = update_connected_cluster_internal(client, resource_group_name, cluster_name, tags)
 
     proxy_params_unset = (https_proxy == "" and http_proxy == "" and no_proxy == "" and proxy_cert == "" and not disable_proxy)
-<<<<<<< HEAD
-    if proxy_params_unset and not auto_upgrade and not container_log_path and not tags:
-=======
     if proxy_params_unset and not auto_upgrade and tags is None:
->>>>>>> 17ea4d57
         raise RequiredArgumentMissingError(consts.No_Param_Error)
 
     if (https_proxy or http_proxy or no_proxy) and disable_proxy:
