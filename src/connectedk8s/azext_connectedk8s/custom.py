--- conflicted
+++ resolved
@@ -138,9 +138,7 @@
     api_instance = kube_client.CoreV1Api()
     node_api_response = utils.validate_node_api_response(api_instance, None)
 
-<<<<<<< HEAD
     required_node_exists = check_linux_node(node_api_response)
-=======
     # Pre onboarding checks
     try:
         kubectl_client_location = install_kubectl_client()
@@ -190,8 +188,6 @@
                 logger.warning("The pre-check result logs logs have been saved at this path:" + filepath_with_timestamp + " .\nThese logs can be attached while filing a support ticket for further assistance.\n")
         raise ValidationError("One or more pre-onboarding diagnostic checks failed and hence not proceeding with cluster onboarding. Please resolve them and try onboarding again.")
 
-    required_node_exists = check_linux_amd64_node(node_api_response)
->>>>>>> 5b8d95cd
     if not required_node_exists:
         telemetry.set_user_fault()
         telemetry.set_exception(exception="Couldn't find any node on the kubernetes cluster with the OS 'linux'", fault_type=consts.Linux_Node_Not_Exists,
@@ -541,69 +537,7 @@
     return PEM.encode(privKey_DER, "RSA PRIVATE KEY")
 
 
-<<<<<<< HEAD
-def get_kubernetes_distro(api_response):  # Heuristic
-    if api_response is None:
-        return "generic"
-    try:
-        for node in api_response.items:
-            labels = node.metadata.labels
-            provider_id = str(node.spec.provider_id)
-            annotations = node.metadata.annotations
-            if labels.get("node.openshift.io/os_id"):
-                return "openshift"
-            if labels.get("kubernetes.azure.com/node-image-version"):
-                return "aks"
-            if labels.get("cloud.google.com/gke-nodepool") or labels.get("cloud.google.com/gke-os-distribution"):
-                return "gke"
-            if labels.get("eks.amazonaws.com/nodegroup"):
-                return "eks"
-            if labels.get("minikube.k8s.io/version"):
-                return "minikube"
-            if provider_id.startswith("kind://"):
-                return "kind"
-            if provider_id.startswith("k3s://"):
-                return "k3s"
-            if annotations.get("rke.cattle.io/external-ip") or annotations.get("rke.cattle.io/internal-ip"):
-                return "rancher_rke"
-        return "generic"
-    except Exception as e:  # pylint: disable=broad-except
-        logger.debug("Error occured while trying to fetch kubernetes distribution: " + str(e))
-        utils.kubernetes_exception_handler(e, consts.Get_Kubernetes_Distro_Fault_Type, 'Unable to fetch kubernetes distribution',
-                                           raise_error=False)
-        return "generic"
-
-
-def get_kubernetes_infra(api_response):  # Heuristic
-    if api_response is None:
-        return "generic"
-    try:
-        for node in api_response.items:
-            provider_id = str(node.spec.provider_id)
-            infra = provider_id.split(':')[0]
-            if infra == "k3s" or infra == "kind":
-                return "generic"
-            if infra == "azure":
-                return "azure"
-            if infra == "gce":
-                return "gcp"
-            if infra == "aws":
-                return "aws"
-            k8s_infra = utils.validate_infrastructure_type(infra)
-            if k8s_infra is not None:
-                return k8s_infra
-        return "generic"
-    except Exception as e:  # pylint: disable=broad-except
-        logger.debug("Error occured while trying to fetch kubernetes infrastructure: " + str(e))
-        utils.kubernetes_exception_handler(e, consts.Get_Kubernetes_Infra_Fault_Type, 'Unable to fetch kubernetes infrastructure',
-                                           raise_error=False)
-        return "generic"
-
-
 def check_linux_node(api_response):
-=======
-def check_linux_amd64_node(api_response):
->>>>>>> 5b8d95cd
     try:
         for item in api_response.items:
             node_os = item.metadata.labels.get("kubernetes.io/os")
