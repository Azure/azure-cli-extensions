--- conflicted
+++ resolved
@@ -884,15 +884,9 @@
         cmd_helm_values.extend(["--kubeconfig", kube_config])
     if kube_context:
         cmd_helm_values.extend(["--kube-context", kube_context])
-<<<<<<< HEAD
     
     existing_user_values = open('userValues.txt', 'w+')
     response_helm_values_get = Popen(cmd_helm_values, stdout=existing_user_values, stderr=PIPE)
-=======
-    cmd_helm_values.extend([">", "userValues.txt"])
-
-    response_helm_values_get = Popen(cmd_helm_values, stdout=PIPE, stderr=PIPE)
->>>>>>> df27b204
     _, error_helm_get_values = response_helm_values_get.communicate()
     if response_helm_values_get.returncode != 0:
         if ('forbidden' in error_helm_get_values.decode("ascii") or 'timed out waiting for the condition' in error_helm_get_values.decode("ascii")):
@@ -900,11 +894,7 @@
         telemetry.set_exception(exception=error_helm_get_values.decode("ascii"), fault_type=consts.Get_Helm_Values_Failed,
                                 summary='Error while doing helm get values azure-arc')
         raise CLIInternalError(str.format(consts.Update_Agent_Failure, error_helm_get_values.decode("ascii")))
-<<<<<<< HEAD
     
-=======
-
->>>>>>> df27b204
     cmd_helm_upgrade = [helm_client_location, "upgrade", "azure-arc", chart_path, "--namespace", release_namespace,
                         "-f",
                         "userValues.txt", "--wait", "--output", "json"]
