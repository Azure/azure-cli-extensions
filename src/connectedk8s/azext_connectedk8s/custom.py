--- conflicted
+++ resolved
@@ -390,19 +390,9 @@
                 return "openshift"
         return "default"
     except Exception as e:  # pylint: disable=broad-except
-<<<<<<< HEAD
-<<<<<<< HEAD
-        telemetry.set_exception(exception=e, fault_type=consts.Get_Kubernetes_Distro_Fault_Type,
-=======
-        telemetry.set_exception(exception=e, fault_type=Get_Kubernetes_Distro_Fault_Type,
->>>>>>> 65e69b80f7f1c3c2dac3dc850905d3ed59ead203
-                                summary='Unable to fetch kubernetes distribution')
-        logger.warning("Exception while trying to fetch kubernetes distribution: %s\n", e)
-=======
         logger.warning("Error occured while trying to fetch kubernetes distribution.")
         utils.kubernetes_exception_handler(e, consts.Get_Kubernetes_Distro_Fault_Type, 'Unable to fetch kubernetes distribution',
                                            raise_error=False)
->>>>>>> 5989a597
 
 
 def generate_request_payload(configuration, location, public_key, tags):
