--- conflicted
+++ resolved
@@ -45,13 +45,8 @@
 # pylint: disable=line-too-long
 
 
-<<<<<<< HEAD
-def create_connectedk8s(cmd, client, resource_group_name, cluster_name, https_proxy="", http_proxy="", no_proxy="", location=None,
-                        kube_config=None, kube_context=None, no_wait=False, tags=None, aad_server_app_id=None, aad_client_app_id=None):
-=======
 def create_connectedk8s(cmd, client, resource_group_name, cluster_name, https_proxy="", http_proxy="", no_proxy="", proxy_cert="", location=None,
-                        kube_config=None, kube_context=None, no_wait=False, tags=None, distribution='auto', infrastructure='auto'):
->>>>>>> 6a80a1da
+                        kube_config=None, kube_context=None, no_wait=False, tags=None, aad_server_app_id=None, aad_client_app_id=None, distribution='auto', infrastructure='auto'):
     logger.warning("Ensure that you have the latest helm version installed before proceeding.")
     logger.warning("This operation might take a while...\n")
 
@@ -179,11 +174,7 @@
     # Checking if it is an AKS cluster
     is_aks_cluster = check_aks_cluster(kube_config, kube_context)
     if is_aks_cluster:
-<<<<<<< HEAD
-        logger.warning("The cluster you are trying to connect to Azure Arc is an Azure Kubernetes Service (AKS) cluster. While Arc onboarding an AKS cluster is possible, it's not necessary. Learn more at {}.".format("https://go.microsoft.com/fwlink/?linkid=2144200"))
-=======
         logger.warning("The cluster you are trying to connect to Azure Arc is an Azure Kubernetes Service (AKS) cluster. While Arc onboarding an AKS cluster is possible, it's not necessary. Learn more at {}.".format(" https://go.microsoft.com/fwlink/?linkid=2144200"))
->>>>>>> 6a80a1da
 
     # Checking helm installation
     check_helm_install(kube_config, kube_context)
@@ -223,11 +214,7 @@
                                             configmap_cluster_name).agent_public_key_certificate
                 except Exception as e:  # pylint: disable=broad-except
                     utils.arm_exception_handler(e, consts.Get_ConnectedCluster_Fault_Type, 'Failed to check if connected cluster resource already exists.')
-<<<<<<< HEAD
-                cc = generate_request_payload(configuration, location, public_key, tags, aad_profile)
-=======
-                cc = generate_request_payload(configuration, location, public_key, tags, kubernetes_distro, kubernetes_infra)
->>>>>>> 6a80a1da
+                cc = generate_request_payload(configuration, location, public_key, tags, aad_profile, kubernetes_distro, kubernetes_infra)
                 create_cc_resource(client, resource_group_name, cluster_name, cc, no_wait)
             else:
                 telemetry.set_user_fault()
@@ -295,26 +282,16 @@
         raise CLIError("Failed to export private key." + str(e))
 
     # Generate request payload
-<<<<<<< HEAD
-    cc = generate_request_payload(configuration, location, public_key, tags, aad_profile)
-=======
-    cc = generate_request_payload(configuration, location, public_key, tags, kubernetes_distro, kubernetes_infra)
->>>>>>> 6a80a1da
+    cc = generate_request_payload(configuration, location, public_key, tags, aad_profile, kubernetes_distro, kubernetes_infra)
 
     # Create connected cluster resource
     put_cc_response = create_cc_resource(client, resource_group_name, cluster_name, cc, no_wait)
 
     # Install azure-arc agents
-<<<<<<< HEAD
-    helm_install_release(chart_path, subscription_id, kubernetes_distro, resource_group_name, cluster_name,
-                         location, onboarding_tenant_id, http_proxy, https_proxy, no_proxy, private_key_pem, kube_config,
-                         kube_context, no_wait, values_file_provided, values_file, is_aad_enabled, extension_operator_enabled)
-=======
     helm_install_release(chart_path, subscription_id, kubernetes_distro, kubernetes_infra, resource_group_name, cluster_name,
                          location, onboarding_tenant_id, http_proxy, https_proxy, no_proxy, proxy_cert, private_key_pem, kube_config,
-                         kube_context, no_wait, values_file_provided, values_file, azure_cloud)
-
->>>>>>> 6a80a1da
+                         kube_context, no_wait, values_file_provided, values_file, is_aad_enabled, extension_operator_enabled, azure_cloud)
+
     return put_cc_response
 
 
@@ -542,18 +519,6 @@
         return "generic"
     except Exception as e:  # pylint: disable=broad-except
         logger.warning("Error occured while trying to fetch kubernetes distribution.")
-<<<<<<< HEAD
-        utils.kubernetes_exception_handler(e, consts.Get_Kubernetes_Distro_Fault_Type, 'Unable to fetch kubernetes distribution', raise_error=False)
-
-
-def generate_request_payload(configuration, location, public_key, tags, aad_profile):
-    if aad_profile is None:
-        aad_profile = ConnectedClusterAADProfile(
-            tenant_id="",
-            client_app_id="",
-            server_app_id=""
-        )
-=======
         utils.kubernetes_exception_handler(e, consts.Get_Kubernetes_Distro_Fault_Type, 'Unable to fetch kubernetes distribution',
                                            raise_error=False)
         return "generic"
@@ -585,8 +550,13 @@
         return "generic"
 
 
-def generate_request_payload(configuration, location, public_key, tags, kubernetes_distro, kubernetes_infra):
->>>>>>> 6a80a1da
+def generate_request_payload(configuration, location, public_key, tags, aad_profile, kubernetes_distro, kubernetes_infra):
+    if aad_profile is None:
+        aad_profile = ConnectedClusterAADProfile(
+            tenant_id="",
+            client_app_id="",
+            server_app_id=""
+        )
     # Create connected cluster resource object
     identity = ConnectedClusterIdentity(
         type="SystemAssigned"
@@ -605,9 +575,6 @@
     return cc
 
 
-<<<<<<< HEAD
-def get_server_address(kube_config, kube_context):
-=======
 def get_kubeconfig_node_dict(kube_config=None):
     if kube_config is None:
         kube_config = os.getenv('KUBECONFIG') if os.getenv('KUBECONFIG') else os.path.join(os.path.expanduser('~'), '.kube', 'config')
@@ -621,8 +588,7 @@
     return kubeconfig_data
 
 
-def check_aks_cluster(kube_config, kube_context):
->>>>>>> 6a80a1da
+def get_server_address(kube_config, kube_context):
     config_data = get_kubeconfig_node_dict(kube_config=kube_config)
     try:
         all_contexts, current_context = config.list_kube_config_contexts(config_file=kube_config)
@@ -650,7 +616,6 @@
         if cluster.safe_get('name') == cluster_name:
             server_address = cluster.safe_get('cluster').get('server')
             break
-<<<<<<< HEAD
     return server_address
 
 
@@ -664,16 +629,12 @@
 
 def check_aks_cluster(kube_config, kube_context):
     server_address = get_server_address(kube_config, kube_context)
-=======
-
->>>>>>> 6a80a1da
     if server_address.find(".azmk8s.io:") == -1:
         return False
     else:
         return True
 
 
-<<<<<<< HEAD
 def get_kubeconfig_dict(kube_config=None):
     # Gets the kubeconfig as per kubectl(after applying all merging rules)
     args = ['kubectl', 'config', 'view']
@@ -816,8 +777,6 @@
     raise CLIError("User details for User " + str(required_user) + " not found in KubeConfig: " + str(kube_config))
 
 
-=======
->>>>>>> 6a80a1da
 def get_connectedk8s(cmd, client, resource_group_name, cluster_name):
     return client.get(resource_group_name, cluster_name)
 
@@ -924,16 +883,10 @@
     return None
 
 
-<<<<<<< HEAD
-def helm_install_release(chart_path, subscription_id, kubernetes_distro, resource_group_name, cluster_name,
-                         location, onboarding_tenant_id, http_proxy, https_proxy, no_proxy, private_key_pem,
-                         kube_config, kube_context, no_wait, values_file_provided, values_file, is_aad_enabled,
-                         extension_operator_enabled):
-=======
 def helm_install_release(chart_path, subscription_id, kubernetes_distro, kubernetes_infra, resource_group_name, cluster_name,
                          location, onboarding_tenant_id, http_proxy, https_proxy, no_proxy, proxy_cert, private_key_pem,
-                         kube_config, kube_context, no_wait, values_file_provided, values_file, cloud_name):
->>>>>>> 6a80a1da
+                         kube_config, kube_context, no_wait, values_file_provided, values_file, is_aad_enabled,
+                         extension_operator_enabled, cloud_name):
     cmd_helm_install = ["helm", "upgrade", "--install", "azure-arc", chart_path,
                         "--set", "global.subscriptionId={}".format(subscription_id),
                         "--set", "global.kubernetesDistro={}".format(kubernetes_distro),
@@ -944,12 +897,9 @@
                         "--set", "global.tenantId={}".format(onboarding_tenant_id),
                         "--set", "global.onboardingPrivateKey={}".format(private_key_pem),
                         "--set", "systemDefaultValues.spnOnboarding=false",
-<<<<<<< HEAD
                         "--set", "systemDefaultValues.clusterconnect-agent.enabled=true",
                         "--set", "systemDefaultValues.extensionoperator.enabled={}".format(extension_operator_enabled),
-=======
                         "--set", "global.azureEnvironment={}".format(cloud_name),
->>>>>>> 6a80a1da
                         "--output", "json"]
     # To set some other helm parameters through file
     if values_file_provided:
