--- conflicted
+++ resolved
@@ -1134,16 +1134,9 @@
 
     if enable_azure_rbac:
         if (azrbac_client_id is None) or (azrbac_client_secret is None):
-<<<<<<< HEAD
-            telemetry.set_exception(exception='Client ID or secret is not provided for Azure RBAC', fault_type=consts.Client_Details_Not_Provided_For_Azure_RBAC_Fault,
-                                    summary='Client id, client secret is required to enable/update Azure RBAC feature')
-            raise RequiredArgumentMissingError("Please provide client id, client secret to enable/update Azure RBAC feature")
-=======
-            telemetry.set_user_fault()
             telemetry.set_exception(exception='Application ID or secret is not provided for Azure RBAC', fault_type=consts.Application_Details_Not_Provided_For_Azure_RBAC_Fault,
                                     summary='Application id, application secret is required to enable/update Azure RBAC feature')
-            raise CLIError("Please provide Application id, application secret to enable/update Azure RBAC feature")
->>>>>>> dc7b8ff0
+            raise RequiredArgumentMissingError("Please provide Application id, application secret to enable/update Azure RBAC feature")
         if azrbac_skip_authz_check is None:
             azrbac_skip_authz_check = ""
         azrbac_skip_authz_check = escape_proxy_settings(azrbac_skip_authz_check)
