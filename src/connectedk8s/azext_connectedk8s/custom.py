--- conflicted
+++ resolved
@@ -313,19 +313,9 @@
     # Pre onboarding checks
     diagnostic_checks = "Failed"
     try:
-<<<<<<< HEAD
-        # if aks_hci lowbandwidth scenario skip, otherwise continue to perform pre-onboarding check
-        if not lowbandwidth:
-            print(f"Step: {utils.get_utctimestring()}: Starting Pre-onboarding-check")
-=======
         # if aks_hci lowbandwidth scenario or Azure local disconnected, skip, otherwise continue pre-onboarding check.
         if not azure_local_disconnected and not lowbandwidth:
-            print(
-                "Step: {}: Starting Pre-onboarding-check".format(
-                    utils.get_utctimestring()
-                )
-            )
->>>>>>> cf2c7925
+            print(f"Step: {utils.get_utctimestring()}: Starting Pre-onboarding-check")
             batchv1_api_instance = kube_client.BatchV1Api()
             storage_space_available = True
 
@@ -699,16 +689,9 @@
                     connected_cluster=dp_request_payload,
                 )
 
-<<<<<<< HEAD
                 registry_path = (
                     os.getenv("HELMREGISTRY") or helm_values_dp["repositoryPath"]
                 )
-=======
-                    if registry_path == "":
-                        registry_path = utils.get_helm_registry(
-                            cmd, config_dp_endpoint, release_train
-                        )
->>>>>>> cf2c7925
 
                 if registry_path == "":
                     registry_path = utils.get_helm_registry(
@@ -920,6 +903,7 @@
     )
 
     helm_content_values = helm_values_dp["helmValuesContent"]
+    aad_identity_principal_id = put_cc_response.identity.principal_id,
 
     # Substitute any protected helm values as the value for that will be 'redacted-<feature>-<protectedSetting>'
     for helm_parameter, helm_value in helm_content_values.items():
@@ -950,13 +934,9 @@
         helm_client_location,
         enable_private_link,
         arm_metadata,
-<<<<<<< HEAD
-=======
+        helm_content_values,
         registry_path,
-        put_cc_response.identity.principal_id,
-        onboarding_timeout,
->>>>>>> cf2c7925
-        helm_content_values,
+        aad_identity_principal_id,
         onboarding_timeout,
     )
 
@@ -2321,13 +2301,7 @@
     )
 
     print(
-<<<<<<< HEAD
         f"Step: {utils.get_utctimestring()}: Starting to update Azure arc agents on the Kubernetes cluster."
-=======
-        "Step: {}: Starting to update Azure arc agents on the Kubernetes cluster.".format(
-            utils.get_utctimestring()
-        )
->>>>>>> cf2c7925
     )
     # Perform helm upgrade
     utils.helm_update_agent(
@@ -3130,13 +3104,8 @@
                 helm_values.get("systemDefaultValues").get("customLocations").get("oid")  # type: ignore[union-attr]
             )
             if not disable_cl and cl_enabled is True and cl_oid != "":
-<<<<<<< HEAD
                 raise ClientRequestError(
                     "Disabling 'cluster-connect' feature is not allowed when 'custom-locations' feature is enabled"
-=======
-                raise Exception(
-                    "Disabling 'cluster-connect' feature is not allowed when 'custom-locations' feature is enabled."
->>>>>>> cf2c7925
                 )
         except AttributeError:
             pass
@@ -3395,12 +3364,6 @@
         except (KeyError, TypeError):
             continue
 
-<<<<<<< HEAD
-    handle_merge(existing, addition, "clusters", replace)
-    handle_merge(existing, addition, "users", replace)
-    handle_merge(existing, addition, "contexts", replace)
-    existing["current-context"] = addition["current-context"]
-=======
     if addition is None:
         telemetry.set_exception(
             exception="Failed to load additional configuration",
@@ -3420,7 +3383,6 @@
         handle_merge(existing, addition, "users", replace)
         handle_merge(existing, addition, "contexts", replace)
         existing["current-context"] = addition["current-context"]
->>>>>>> cf2c7925
 
     # check that ~/.kube/config is only read- and writable by its owner
     if platform.system() != "Windows":
