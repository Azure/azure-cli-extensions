# --------------------------------------------------------------------------------------------
# Copyright (c) Microsoft Corporation. All rights reserved.
# Licensed under the MIT License. See License.txt in the project root for license information.
# --------------------------------------------------------------------------------------------

import errno
from logging import exception
import os
import json
import tempfile
import time
import base64
from subprocess import Popen, PIPE, run, STDOUT, call, DEVNULL
from base64 import b64encode, b64decode
import stat
import platform
from azure.core.exceptions import ClientAuthenticationError
import yaml
import requests
import urllib.request
import shutil
from _thread import interrupt_main
from psutil import process_iter, NoSuchProcess, AccessDenied, ZombieProcess, net_connections
from knack.util import CLIError
from knack.log import get_logger
from knack.prompting import prompt_y_n
from knack.prompting import NoTTYException
from azure.cli.core.commands.client_factory import get_subscription_id
from azure.cli.core._profile import Profile
from azure.cli.core.util import sdk_no_wait
from azure.cli.core import telemetry
from azure.cli.core.azclierror import ManualInterrupt, InvalidArgumentValueError, UnclassifiedUserFault, CLIInternalError, FileOperationError, ClientRequestError, DeploymentError, ValidationError, ArgumentUsageError, MutuallyExclusiveArgumentError, RequiredArgumentMissingError, ResourceNotFoundError
from kubernetes import client as kube_client, config
from Crypto.IO import PEM
from Crypto.PublicKey import RSA
from Crypto.Util import asn1
from azext_connectedk8s._client_factory import _graph_client_factory
from azext_connectedk8s._client_factory import cf_resource_groups
from azext_connectedk8s._client_factory import _resource_client_factory
from azext_connectedk8s._client_factory import _resource_providers_client
from azext_connectedk8s._client_factory import get_graph_client_service_principals
from azext_connectedk8s._client_factory import cf_connected_cluster_prev_2021_04_01
import azext_connectedk8s._constants as consts
import azext_connectedk8s._utils as utils
import azext_connectedk8s._clientproxyutils as clientproxyutils
from glob import glob
from .vendored_sdks.models import ConnectedCluster, ConnectedClusterIdentity, ConnectedClusterPatch, ListClusterUserCredentialProperties
from .vendored_sdks.preview_2021_04_01.models import ConnectedCluster as ConnectedClusterPreview
from .vendored_sdks.preview_2021_04_01.models import ConnectedClusterPatch as ConnectedClusterPatchPreview
from threading import Timer, Thread
import sys
import hashlib
import re
logger = get_logger(__name__)
# pylint:disable=unused-argument
# pylint: disable=too-many-locals
# pylint: disable=too-many-branches
# pylint: disable=too-many-statements
# pylint: disable=line-too-long


def create_connectedk8s(cmd, client, resource_group_name, cluster_name, https_proxy="", http_proxy="", no_proxy="", proxy_cert="", location=None,
                        kube_config=None, kube_context=None, no_wait=False, tags=None, distribution='auto', infrastructure='auto',
                        disable_auto_upgrade=False, cl_oid=None, onboarding_timeout="600", enable_private_link=None, private_link_scope_resource_id=None):
    logger.warning("This operation might take a while...\n")

    # Setting subscription id and tenant Id
    subscription_id = get_subscription_id(cmd.cli_ctx)
    account = Profile().get_subscription(subscription_id)
    onboarding_tenant_id = account['homeTenantId']

    # Send cloud information to telemetry
    azure_cloud = send_cloud_telemetry(cmd)

    # Checking provider registration status
    utils.check_provider_registrations(cmd.cli_ctx)

    # Setting kubeconfig
    kube_config = set_kube_config(kube_config)

    # Escaping comma, forward slash present in https proxy urls, needed for helm params.
    https_proxy = escape_proxy_settings(https_proxy)

    # Escaping comma, forward slash present in http proxy urls, needed for helm params.
    http_proxy = escape_proxy_settings(http_proxy)

    # Escaping comma, forward slash present in no proxy urls, needed for helm params.
    no_proxy = escape_proxy_settings(no_proxy)

    # check whether proxy cert path exists
    if proxy_cert != "" and (not os.path.exists(proxy_cert)):
        telemetry.set_exception(exception='Proxy cert path does not exist', fault_type=consts.Proxy_Cert_Path_Does_Not_Exist_Fault_Type,
                                summary='Proxy cert path does not exist')
        raise InvalidArgumentValueError(str.format(consts.Proxy_Cert_Path_Does_Not_Exist_Error, proxy_cert))

    proxy_cert = proxy_cert.replace('\\', r'\\\\')

    # Prompt if private link is getting enabled
    if enable_private_link == "true":
        if os.getenv('SKIP_PROMPT') != "true":
            if not prompt_y_n("Enabling private link will disable 'cluster-connect' and 'custom-location' features. Are you sure you want to continue?"):
                return

    # Set preview client if private link properties are provided.
    if enable_private_link:
        client = cf_connected_cluster_prev_2021_04_01(cmd.cli_ctx, None)

    # Checking whether optional extra values file has been provided.
    values_file_provided, values_file = utils.get_values_file()

    # Validate the helm environment file for Dogfood.
    dp_endpoint_dogfood = None
    release_train_dogfood = None
    if cmd.cli_ctx.cloud.endpoints.resource_manager == consts.Dogfood_RMEndpoint:
        azure_cloud = consts.Azure_DogfoodCloudName
        dp_endpoint_dogfood, release_train_dogfood = validate_env_file_dogfood(values_file, values_file_provided)

    # Loading the kubeconfig file in kubernetes client configuration
    load_kube_config(kube_config, kube_context)
    configuration = kube_client.Configuration()

    # Checking the connection to kubernetes cluster.
    # This check was added to avoid large timeouts when connecting to AAD Enabled AKS clusters
    # if the user had not logged in.
    check_kube_connection(configuration)

    utils.try_list_node_fix()
    api_instance = kube_client.CoreV1Api(kube_client.ApiClient(configuration))
    node_api_response = utils.validate_node_api_response(api_instance, None)

    required_node_exists = check_linux_amd64_node(node_api_response)
    if not required_node_exists:
        telemetry.set_user_fault()
        telemetry.set_exception(exception="Couldn't find any node on the kubernetes cluster with the architecture type 'amd64' and OS 'linux'", fault_type=consts.Linux_Amd64_Node_Not_Exists,
                                summary="Couldn't find any node on the kubernetes cluster with the architecture type 'amd64' and OS 'linux'")
        logger.warning("Please ensure that this Kubernetes cluster have any nodes with OS 'linux' and architecture 'amd64', for scheduling the Arc-Agents onto and connecting to Azure. Learn more at {}".format("https://aka.ms/ArcK8sSupportedOSArchitecture"))

    crb_permission = utils.can_create_clusterrolebindings(configuration)
    if not crb_permission:
        telemetry.set_exception(exception="Your credentials doesn't have permission to create clusterrolebindings on this kubernetes cluster.", fault_type=consts.Cannot_Create_ClusterRoleBindings_Fault_Type,
                                summary="Your credentials doesn't have permission to create clusterrolebindings on this kubernetes cluster.")
        raise ValidationError("Your credentials doesn't have permission to create clusterrolebindings on this kubernetes cluster. Please check your permissions.")

    # Get kubernetes cluster info
    kubernetes_version = get_server_version(configuration)

    if distribution == 'auto':
        kubernetes_distro = get_kubernetes_distro(node_api_response)  # (cluster heuristics)
    else:
        kubernetes_distro = distribution
    if infrastructure == 'auto':
        kubernetes_infra = get_kubernetes_infra(node_api_response)  # (cluster heuristics)
    else:
        kubernetes_infra = infrastructure

    kubernetes_properties = {
        'Context.Default.AzureCLI.KubernetesVersion': kubernetes_version,
        'Context.Default.AzureCLI.KubernetesDistro': kubernetes_distro,
        'Context.Default.AzureCLI.KubernetesInfra': kubernetes_infra
    }
    telemetry.add_extension_event('connectedk8s', kubernetes_properties)

    # Checking if it is an AKS cluster
    is_aks_cluster = check_aks_cluster(kube_config, kube_context)
    if is_aks_cluster:
        logger.warning("Connecting an Azure Kubernetes Service (AKS) cluster to Azure Arc is only required for running Arc enabled services like App Services and Data Services on the cluster. Other features like Azure Monitor and Azure Defender are natively available on AKS. Learn more at {}.".format(" https://go.microsoft.com/fwlink/?linkid=2144200"))

    # Install helm client
    helm_client_location = install_helm_client()

    # Validate location
    utils.validate_location(cmd, location)
    resourceClient = _resource_client_factory(cmd.cli_ctx, subscription_id=subscription_id)

    # Check Release Existance
    release_namespace = get_release_namespace(kube_config, kube_context, helm_client_location)

    if release_namespace:
        # Loading config map
        api_instance = kube_client.CoreV1Api(kube_client.ApiClient(configuration))
        try:
            configmap = api_instance.read_namespaced_config_map('azure-clusterconfig', 'azure-arc')
        except Exception as e:  # pylint: disable=broad-except
            utils.kubernetes_exception_handler(e, consts.Read_ConfigMap_Fault_Type, 'Unable to read ConfigMap',
                                               error_message="Unable to read ConfigMap 'azure-clusterconfig' in 'azure-arc' namespace: ",
                                               message_for_not_found="The helm release 'azure-arc' is present but the azure-arc namespace/configmap is missing. Please run 'helm delete azure-arc --no-hooks' to cleanup the release before onboarding the cluster again.")
        configmap_rg_name = configmap.data["AZURE_RESOURCE_GROUP"]
        configmap_cluster_name = configmap.data["AZURE_RESOURCE_NAME"]
        if connected_cluster_exists(client, configmap_rg_name, configmap_cluster_name):
            if (configmap_rg_name.lower() == resource_group_name.lower() and
                    configmap_cluster_name.lower() == cluster_name.lower()):
                # Re-put connected cluster
                try:
                    public_key = client.get(configmap_rg_name,
                                            configmap_cluster_name).agent_public_key_certificate
                except Exception as e:  # pylint: disable=broad-except
                    utils.arm_exception_handler(e, consts.Get_ConnectedCluster_Fault_Type, 'Failed to check if connected cluster resource already exists.')
<<<<<<< HEAD
                cc = generate_request_payload(configuration, location, public_key, tags, kubernetes_distro, kubernetes_infra, enable_private_link, private_link_scope_resource_id)
                cc_response = create_cc_resource(client, resource_group_name, cluster_name, cc, no_wait).result()
                # Dibabling cluster-connect if private link is getting enabled
                if enable_private_link == "true":
                    disable_cluster_connect(cmd, client, resource_group_name, cluster_name, kube_config, kube_context, values_file, values_file_provided, dp_endpoint_dogfood, release_train_dogfood, release_namespace, helm_client_location)
=======
                cc = generate_request_payload(configuration, location, public_key, tags, kubernetes_distro, kubernetes_infra)
                cc_response = create_cc_resource(client, resource_group_name, cluster_name, cc, no_wait).result()
>>>>>>> 24db6068
                return cc_response
            else:
                telemetry.set_exception(exception='The kubernetes cluster is already onboarded', fault_type=consts.Cluster_Already_Onboarded_Fault_Type,
                                        summary='Kubernetes cluster already onboarded')
                raise ArgumentUsageError("The kubernetes cluster you are trying to onboard " +
                                         "is already onboarded to the resource group" +
                                         " '{}' with resource name '{}'.".format(configmap_rg_name, configmap_cluster_name))
        else:
            # Cleanup agents and continue with put
            utils.delete_arc_agents(release_namespace, kube_config, kube_context, configuration, helm_client_location)
    else:
        if connected_cluster_exists(client, resource_group_name, cluster_name):
            telemetry.set_exception(exception='The connected cluster resource already exists', fault_type=consts.Resource_Already_Exists_Fault_Type,
                                    summary='Connected cluster resource already exists')
            raise ArgumentUsageError("The connected cluster resource {} already exists ".format(cluster_name) +
                                     "in the resource group {} ".format(resource_group_name) +
                                     "and corresponds to a different Kubernetes cluster.", recommendation="To onboard this Kubernetes cluster " +
                                     "to Azure, specify different resource name or resource group name.")

    try:
        k8s_contexts = config.list_kube_config_contexts()  # returns tuple of (all_contexts, current_context)
        if kube_context:  # if custom kube-context is specified
            if k8s_contexts[1].get('name') == kube_context:
                current_k8s_context = k8s_contexts[1]
            else:
                for context in k8s_contexts[0]:
                    if context.get('name') == kube_context:
                        current_k8s_context = context
                        break
        else:
            current_k8s_context = k8s_contexts[1]

        current_k8s_namespace = current_k8s_context.get('context').get('namespace', "default")  # Take "default" namespace, if not specified in the kube-config
        namespace_exists = False
        k8s_v1 = kube_client.CoreV1Api()
        k8s_ns = k8s_v1.list_namespace()
        for ns in k8s_ns.items:
            if ns.metadata.name == current_k8s_namespace:
                namespace_exists = True
                break
        if namespace_exists is False:
            telemetry.set_exception(exception="Namespace doesn't exist", fault_type=consts.Default_Namespace_Does_Not_Exist_Fault_Type,
                                    summary="The default namespace defined in the kubeconfig doesn't exist on the kubernetes cluster.")
            raise ValidationError("The default namespace '{}' defined in the kubeconfig doesn't exist on the kubernetes cluster.".format(current_k8s_namespace))
    except ValidationError as e:
        raise e
    except Exception as e:
        logger.warning("Failed to validate if the active namespace exists on the kubernetes cluster. Exception: {}".format(str(e)))

    # Resource group Creation
    if resource_group_exists(cmd.cli_ctx, resource_group_name, subscription_id) is False:
        from azure.cli.core.profiles import ResourceType
        ResourceGroup = cmd.get_models('ResourceGroup', resource_type=ResourceType.MGMT_RESOURCE_RESOURCES)
        parameters = ResourceGroup(location=location)
        try:
            resourceClient.resource_groups.create_or_update(resource_group_name, parameters)
        except Exception as e:  # pylint: disable=broad-except
            utils.arm_exception_handler(e, consts.Create_ResourceGroup_Fault_Type, 'Failed to create the resource group')

    # Adding helm repo
    if os.getenv('HELMREPONAME') and os.getenv('HELMREPOURL'):
        utils.add_helm_repo(kube_config, kube_context, helm_client_location)

    # Setting the config dataplane endpoint
    config_dp_endpoint = get_config_dp_endpoint(cmd, location)

    # Retrieving Helm chart OCI Artifact location
    registry_path = os.getenv('HELMREGISTRY') if os.getenv('HELMREGISTRY') else utils.get_helm_registry(cmd, config_dp_endpoint, dp_endpoint_dogfood, release_train_dogfood)

    # Get azure-arc agent version for telemetry
    azure_arc_agent_version = registry_path.split(':')[1]
    telemetry.add_extension_event('connectedk8s', {'Context.Default.AzureCLI.AgentVersion': azure_arc_agent_version})

    # Get helm chart path
    chart_path = utils.get_chart_path(registry_path, kube_config, kube_context, helm_client_location)

    # Generate public-private key pair
    try:
        key_pair = RSA.generate(4096)
    except Exception as e:
        telemetry.set_exception(exception=e, fault_type=consts.KeyPair_Generate_Fault_Type,
                                summary='Failed to generate public-private key pair')
        raise CLIInternalError("Failed to generate public-private key pair. " + str(e))
    try:
        public_key = get_public_key(key_pair)
    except Exception as e:
        telemetry.set_exception(exception=e, fault_type=consts.PublicKey_Export_Fault_Type,
                                summary='Failed to export public key')
        raise CLIInternalError("Failed to export public key." + str(e))
    try:
        private_key_pem = get_private_key(key_pair)
    except Exception as e:
        telemetry.set_exception(exception=e, fault_type=consts.PrivateKey_Export_Fault_Type,
                                summary='Failed to export private key')
        raise CLIInternalError("Failed to export private key." + str(e))

    # Generate request payload
    cc = generate_request_payload(configuration, location, public_key, tags, kubernetes_distro, kubernetes_infra, enable_private_link, private_link_scope_resource_id)

    # Create connected cluster resource
    put_cc_response = create_cc_resource(client, resource_group_name, cluster_name, cc, no_wait).result()

    # Checking if custom locations rp is registered and fetching oid if it is registered
    enable_custom_locations, custom_locations_oid = check_cl_registration_and_get_oid(cmd, cl_oid)

    # Install azure-arc agents
    utils.helm_install_release(chart_path, subscription_id, kubernetes_distro, kubernetes_infra, resource_group_name, cluster_name,
                               location, onboarding_tenant_id, http_proxy, https_proxy, no_proxy, proxy_cert, private_key_pem, kube_config,
                               kube_context, no_wait, values_file_provided, values_file, azure_cloud, disable_auto_upgrade, enable_custom_locations,
                               custom_locations_oid, helm_client_location, enable_private_link, onboarding_timeout)

    return put_cc_response


def send_cloud_telemetry(cmd):
    telemetry.add_extension_event('connectedk8s', {'Context.Default.AzureCLI.AzureCloud': cmd.cli_ctx.cloud.name})
    cloud_name = cmd.cli_ctx.cloud.name.upper()
    # Setting cloud name to format that is understood by golang SDK.
    if cloud_name == consts.PublicCloud_OriginalName:
        cloud_name = consts.Azure_PublicCloudName
    elif cloud_name == consts.USGovCloud_OriginalName:
        cloud_name = consts.Azure_USGovCloudName
    return cloud_name


def validate_env_file_dogfood(values_file, values_file_provided):
    if not values_file_provided:
        telemetry.set_exception(exception='Helm environment file not provided', fault_type=consts.Helm_Environment_File_Fault_Type,
                                summary='Helm environment file missing')
        raise ValidationError("Helm environment file is required when using Dogfood environment for onboarding the cluster.", recommendation="Please set the environment variable 'HELMVALUESPATH' to point to the file.")

    with open(values_file, 'r') as f:
        try:
            env_dict = yaml.safe_load(f)
        except Exception as e:
            telemetry.set_exception(exception=e, fault_type=consts.Helm_Environment_File_Fault_Type,
                                    summary='Problem loading the helm environment file')
            raise FileOperationError("Problem loading the helm environment file: " + str(e))
        try:
            assert env_dict.get('global').get('azureEnvironment') == 'AZUREDOGFOOD'
            assert env_dict.get('systemDefaultValues').get('azureArcAgents').get('config_dp_endpoint_override')
        except Exception as e:
            telemetry.set_exception(exception=e, fault_type=consts.Helm_Environment_File_Fault_Type,
                                    summary='Problem loading the helm environment variables')
            raise FileOperationError("The required helm environment variables for dogfood onboarding are either not present in the file or incorrectly set.", recommendation="Please check the values 'global.azureEnvironment' and 'systemDefaultValues.azureArcAgents.config_dp_endpoint_override' in the file.")

    # Return the dp endpoint and release train
    dp_endpoint = env_dict.get('systemDefaultValues').get('azureArcAgents').get('config_dp_endpoint_override')
    release_train = env_dict.get('systemDefaultValues').get('azureArcAgents').get('releaseTrain')
    return dp_endpoint, release_train


def set_kube_config(kube_config):
    if kube_config:
        # Trim kubeconfig. This is required for windows os.
        if (kube_config.startswith("'") or kube_config.startswith('"')):
            kube_config = kube_config[1:]
        if (kube_config.endswith("'") or kube_config.endswith('"')):
            kube_config = kube_config[:-1]
        return kube_config
    return None


def escape_proxy_settings(proxy_setting):
    if proxy_setting is None:
        return ""
    proxy_setting = proxy_setting.replace(',', r'\,')
    proxy_setting = proxy_setting.replace('/', r'\/')
    return proxy_setting


def check_kube_connection(configuration):
    api_instance = kube_client.NetworkingV1Api(kube_client.ApiClient(configuration))
    try:
        api_instance.get_api_resources()
    except Exception as e:  # pylint: disable=broad-except
        logger.warning("Unable to verify connectivity to the Kubernetes cluster.")
        utils.kubernetes_exception_handler(e, consts.Kubernetes_Connectivity_FaultType, 'Unable to verify connectivity to the Kubernetes cluster')


def install_helm_client():
    # Return helm client path set by user
    if os.getenv('HELM_CLIENT_PATH'):
        return os.getenv('HELM_CLIENT_PATH')

    # Fetch system related info
    operating_system = platform.system().lower()
    machine_type = platform.machine()

    # Send machine telemetry
    telemetry.add_extension_event('connectedk8s', {'Context.Default.AzureCLI.MachineType': machine_type})

    # Set helm binary download & install locations
    if(operating_system == 'windows'):
        download_location_string = f'.azure\\helm\\{consts.HELM_VERSION}\\helm-{consts.HELM_VERSION}-{operating_system}-amd64.zip'
        install_location_string = f'.azure\\helm\\{consts.HELM_VERSION}\\{operating_system}-amd64\\helm.exe'
        requestUri = f'{consts.HELM_STORAGE_URL}/helm/helm-{consts.HELM_VERSION}-{operating_system}-amd64.zip'
    elif(operating_system == 'linux' or operating_system == 'darwin'):
        download_location_string = f'.azure/helm/{consts.HELM_VERSION}/helm-{consts.HELM_VERSION}-{operating_system}-amd64.tar.gz'
        install_location_string = f'.azure/helm/{consts.HELM_VERSION}/{operating_system}-amd64/helm'
        requestUri = f'{consts.HELM_STORAGE_URL}/helm/helm-{consts.HELM_VERSION}-{operating_system}-amd64.tar.gz'
    else:
        telemetry.set_exception(exception='Unsupported OS for installing helm client', fault_type=consts.Helm_Unsupported_OS_Fault_Type,
                                summary=f'{operating_system} is not supported for installing helm client')
        raise ClientRequestError(f'The {operating_system} platform is not currently supported for installing helm client.')

    download_location = os.path.expanduser(os.path.join('~', download_location_string))
    download_dir = os.path.dirname(download_location)
    install_location = os.path.expanduser(os.path.join('~', install_location_string))

    # Download compressed halm binary if not already present
    if not os.path.isfile(download_location):
        # Creating the helm folder if it doesnt exist
        if not os.path.exists(download_dir):
            try:
                os.makedirs(download_dir)
            except Exception as e:
                telemetry.set_exception(exception=e, fault_type=consts.Create_Directory_Fault_Type,
                                        summary='Unable to create helm directory')
                raise ClientRequestError("Failed to create helm directory." + str(e))

        # Downloading compressed helm client executable
        logger.warning("Downloading helm client for first time. This can take few minutes...")
        try:
            response = urllib.request.urlopen(requestUri)
        except Exception as e:
            telemetry.set_exception(exception=e, fault_type=consts.Download_Helm_Fault_Type,
                                    summary='Unable to download helm client.')
            raise CLIInternalError("Failed to download helm client.", recommendation="Please check your internet connection." + str(e))

        responseContent = response.read()
        response.close()

        # Creating the compressed helm binaries
        try:
            with open(download_location, 'wb') as f:
                f.write(responseContent)
        except Exception as e:
            telemetry.set_exception(exception=e, fault_type=consts.Create_HelmExe_Fault_Type,
                                    summary='Unable to create helm executable')
            raise ClientRequestError("Failed to create helm executable." + str(e), recommendation="Please ensure that you delete the directory '{}' before trying again.".format(download_dir))

    # Extract compressed helm binary
    if not os.path.isfile(install_location):
        try:
            shutil.unpack_archive(download_location, download_dir)
            os.chmod(install_location, os.stat(install_location).st_mode | stat.S_IXUSR)
        except Exception as e:
            telemetry.set_exception(exception=e, fault_type=consts.Extract_HelmExe_Fault_Type,
                                    summary='Unable to extract helm executable')
            raise ClientRequestError("Failed to extract helm executable." + str(e), recommendation="Please ensure that you delete the directory '{}' before trying again.".format(download_dir))

    return install_location


def resource_group_exists(ctx, resource_group_name, subscription_id=None):
    groups = cf_resource_groups(ctx, subscription_id=subscription_id)
    try:
        groups.get(resource_group_name)
        return True
    except:  # pylint: disable=bare-except
        return False


def connected_cluster_exists(client, resource_group_name, cluster_name):
    try:
        client.get(resource_group_name, cluster_name)
    except Exception as e:  # pylint: disable=broad-except
        utils.arm_exception_handler(e, consts.Get_ConnectedCluster_Fault_Type, 'Failed to check if connected cluster resource already exists.', return_if_not_found=True)
        return False
    return True


def get_config_dp_endpoint(cmd, location):
    cloud_based_domain = cmd.cli_ctx.cloud.endpoints.active_directory.split('.')[2]
    config_dp_endpoint = "https://{}.dp.kubernetesconfiguration.azure.{}".format(location, cloud_based_domain)
    return config_dp_endpoint


def get_public_key(key_pair):
    pubKey = key_pair.publickey()
    seq = asn1.DerSequence([pubKey.n, pubKey.e])
    enc = seq.encode()
    return b64encode(enc).decode('utf-8')


def load_kube_config(kube_config, kube_context):
    try:
        config.load_kube_config(config_file=kube_config, context=kube_context)
    except Exception as e:
        telemetry.set_exception(exception=e, fault_type=consts.Load_Kubeconfig_Fault_Type,
                                summary='Problem loading the kubeconfig file')
        raise FileOperationError("Problem loading the kubeconfig file." + str(e))


def get_private_key(key_pair):
    privKey_DER = key_pair.exportKey(format='DER')
    return PEM.encode(privKey_DER, "RSA PRIVATE KEY")


def get_server_version(configuration):
    api_instance = kube_client.VersionApi(kube_client.ApiClient(configuration))
    try:
        api_response = api_instance.get_code()
        return api_response.git_version
    except Exception as e:  # pylint: disable=broad-except
        logger.warning("Unable to fetch kubernetes version.")
        utils.kubernetes_exception_handler(e, consts.Get_Kubernetes_Version_Fault_Type, 'Unable to fetch kubernetes version',
                                           raise_error=False)


def get_kubernetes_distro(api_response):  # Heuristic
    if api_response is None:
        return "generic"
    try:
        for node in api_response.items:
            labels = node.metadata.labels
            provider_id = str(node.spec.provider_id)
            annotations = node.metadata.annotations
            if labels.get("node.openshift.io/os_id"):
                return "openshift"
            if labels.get("kubernetes.azure.com/node-image-version"):
                return "aks"
            if labels.get("cloud.google.com/gke-nodepool") or labels.get("cloud.google.com/gke-os-distribution"):
                return "gke"
            if labels.get("eks.amazonaws.com/nodegroup"):
                return "eks"
            if labels.get("minikube.k8s.io/version"):
                return "minikube"
            if provider_id.startswith("kind://"):
                return "kind"
            if provider_id.startswith("k3s://"):
                return "k3s"
            if annotations.get("rke.cattle.io/external-ip") or annotations.get("rke.cattle.io/internal-ip"):
                return "rancher_rke"
        return "generic"
    except Exception as e:  # pylint: disable=broad-except
        logger.debug("Error occured while trying to fetch kubernetes distribution: " + str(e))
        utils.kubernetes_exception_handler(e, consts.Get_Kubernetes_Distro_Fault_Type, 'Unable to fetch kubernetes distribution',
                                           raise_error=False)
        return "generic"


def get_kubernetes_infra(api_response):  # Heuristic
    if api_response is None:
        return "generic"
    try:
        for node in api_response.items:
            provider_id = str(node.spec.provider_id)
            infra = provider_id.split(':')[0]
            if infra == "k3s" or infra == "kind":
                return "generic"
            if infra == "azure":
                return "azure"
            if infra == "gce":
                return "gcp"
            if infra == "aws":
                return "aws"
            k8s_infra = utils.validate_infrastructure_type(infra)
            if k8s_infra is not None:
                return k8s_infra
        return "generic"
    except Exception as e:  # pylint: disable=broad-except
        logger.debug("Error occured while trying to fetch kubernetes infrastructure: " + str(e))
        utils.kubernetes_exception_handler(e, consts.Get_Kubernetes_Infra_Fault_Type, 'Unable to fetch kubernetes infrastructure',
                                           raise_error=False)
        return "generic"


def check_linux_amd64_node(api_response):
    try:
        for item in api_response.items:
            node_arch = item.metadata.labels.get("kubernetes.io/arch")
            node_os = item.metadata.labels.get("kubernetes.io/os")
            if node_arch == "amd64" and node_os == "linux":
                return True
    except Exception as e:  # pylint: disable=broad-except
        logger.debug("Error occured while trying to find a linux/amd64 node: " + str(e))
        utils.kubernetes_exception_handler(e, consts.Kubernetes_Node_Type_Fetch_Fault, 'Unable to find a linux/amd64 node',
                                           raise_error=False)
    return False


def generate_request_payload(configuration, location, public_key, tags, kubernetes_distro, kubernetes_infra, enable_private_link, private_link_scope_resource_id):
    # Create connected cluster resource object
    identity = ConnectedClusterIdentity(
        type="SystemAssigned"
    )
    if tags is None:
        tags = {}
    cc = ConnectedCluster(
        location=location,
        identity=identity,
        agent_public_key_certificate=public_key,
        tags=tags,
        distribution=kubernetes_distro,
        infrastructure=kubernetes_infra
    )

    if enable_private_link:
        private_link_state = "Enabled" if enable_private_link.lower() == "true" else "Disabled"
        cc = ConnectedClusterPreview(
            location=location,
            identity=identity,
            agent_public_key_certificate=public_key,
            tags=tags,
            distribution=kubernetes_distro,
            infrastructure=kubernetes_infra,
            private_link_scope_resource_id=private_link_scope_resource_id,
            private_link_state=private_link_state
        )
    return cc


def generate_patch_payload(tags, enable_private_link, private_link_scope_resource_id):
    cc = ConnectedClusterPatch(
        tags=tags
    )
    if enable_private_link:
        private_link_state = "Enabled" if enable_private_link.lower() == "true" else "Disabled"
        cc = ConnectedClusterPatchPreview(
            tags=tags,
            private_link_scope_resource_id=private_link_scope_resource_id,
            private_link_state=private_link_state
        )
    return cc


def get_kubeconfig_node_dict(kube_config=None):
    if kube_config is None:
        kube_config = os.getenv('KUBECONFIG') if os.getenv('KUBECONFIG') else os.path.join(os.path.expanduser('~'), '.kube', 'config')
    try:
        kubeconfig_data = config.kube_config._get_kube_config_loader_for_yaml_file(kube_config)._config
    except Exception as ex:
        telemetry.set_exception(exception=ex, fault_type=consts.Load_Kubeconfig_Fault_Type,
                                summary='Error while fetching details from kubeconfig')
        raise FileOperationError("Error while fetching details from kubeconfig." + str(ex))
    return kubeconfig_data


def check_proxy_kubeconfig(kube_config, kube_context, arm_hash):
    server_address = get_server_address(kube_config, kube_context)
    regex_string = r'https://127.0.0.1:[0-9]{1,5}/' + arm_hash
    p = re.compile(regex_string)
    if p.fullmatch(server_address) is not None:
        return True
    else:
        return False


def check_aks_cluster(kube_config, kube_context):
    server_address = get_server_address(kube_config, kube_context)
    if server_address.find(".azmk8s.io:") == -1:
        return False
    else:
        return True


def get_server_address(kube_config, kube_context):
    config_data = get_kubeconfig_node_dict(kube_config=kube_config)
    try:
        all_contexts, current_context = config.list_kube_config_contexts(config_file=kube_config)
    except Exception as e:  # pylint: disable=broad-except
        logger.warning("Exception while trying to list kube contexts: %s\n", e)

    if kube_context is None:
        # Get name of the cluster from current context as kube_context is none.
        cluster_name = current_context.get('context').get('cluster')
        if cluster_name is None:
            logger.warning("Cluster not found in currentcontext: " + str(current_context))
    else:
        cluster_found = False
        for context in all_contexts:
            if context.get('name') == kube_context:
                cluster_found = True
                cluster_name = context.get('context').get('cluster')
                break
        if not cluster_found or cluster_name is None:
            logger.warning("Cluster not found in kubecontext: " + str(kube_context))

    clusters = config_data.safe_get('clusters')
    server_address = ""
    for cluster in clusters:
        if cluster.safe_get('name') == cluster_name:
            server_address = cluster.safe_get('cluster').get('server')
            break
    return server_address


def get_connectedk8s(cmd, client, resource_group_name, cluster_name):
    # Override preview client to show private link properties to customers
    client = cf_connected_cluster_prev_2021_04_01(cmd.cli_ctx, None)
    return client.get(resource_group_name, cluster_name)


def list_connectedk8s(cmd, client, resource_group_name=None):
    # Override preview client to show private link properties to customers
    client = cf_connected_cluster_prev_2021_04_01(cmd.cli_ctx, None)
    if not resource_group_name:
        return client.list_by_subscription()
    return client.list_by_resource_group(resource_group_name)


def delete_connectedk8s(cmd, client, resource_group_name, cluster_name,
                        kube_config=None, kube_context=None, no_wait=False):
    logger.warning("This operation might take a while ...\n")

    # Send cloud information to telemetry
    send_cloud_telemetry(cmd)

    # Setting kubeconfig
    kube_config = set_kube_config(kube_config)

    # Loading the kubeconfig file in kubernetes client configuration
    load_kube_config(kube_config, kube_context)
    configuration = kube_client.Configuration()

    # Checking the connection to kubernetes cluster.
    # This check was added to avoid large timeouts when connecting to AAD Enabled
    # AKS clusters if the user had not logged in.
    check_kube_connection(configuration)

    # Install helm client
    helm_client_location = install_helm_client()

    # Check Release Existance
    release_namespace = get_release_namespace(kube_config, kube_context, helm_client_location)

    if not release_namespace:
        delete_cc_resource(client, resource_group_name, cluster_name, no_wait).result()
        return

    # Loading config map
    api_instance = kube_client.CoreV1Api(kube_client.ApiClient(configuration))
    try:
        configmap = api_instance.read_namespaced_config_map('azure-clusterconfig', 'azure-arc')
    except Exception as e:  # pylint: disable=broad-except
        utils.kubernetes_exception_handler(e, consts.Read_ConfigMap_Fault_Type, 'Unable to read ConfigMap',
                                           error_message="Unable to read ConfigMap 'azure-clusterconfig' in 'azure-arc' namespace: ",
                                           message_for_not_found="The helm release 'azure-arc' is present but the azure-arc namespace/configmap is missing. Please run 'helm delete azure-arc --no-hooks' to cleanup the release before onboarding the cluster again.")

    subscription_id = get_subscription_id(cmd.cli_ctx)

    if (configmap.data["AZURE_RESOURCE_GROUP"].lower() == resource_group_name.lower() and
            configmap.data["AZURE_RESOURCE_NAME"].lower() == cluster_name.lower() and configmap.data["AZURE_SUBSCRIPTION_ID"].lower() == subscription_id.lower()):

        armid = "/subscriptions/{}/resourceGroups/{}/providers/Microsoft.Kubernetes/connectedClusters/{}".format(subscription_id, resource_group_name, cluster_name)
        arm_hash = hashlib.sha256(armid.lower().encode('utf-8')).hexdigest()

        if check_proxy_kubeconfig(kube_config, kube_context, arm_hash):
            telemetry.set_exception(exception='Encountered proxy kubeconfig during deletion.', fault_type=consts.Proxy_Kubeconfig_During_Deletion_Fault_Type,
                                    summary='The resource cannot be deleted as user is using proxy kubeconfig.')
            raise ClientRequestError("az connectedk8s delete is not supported when using the Cluster Connect kubeconfig.", recommendation="Run the az connectedk8s delete command with your kubeconfig file pointing to the actual Kubernetes cluster to ensure that the agents are cleaned up successfully as part of the delete command.")

        delete_cc_resource(client, resource_group_name, cluster_name, no_wait).result()
    else:
        telemetry.set_exception(exception='Unable to delete connected cluster', fault_type=consts.Bad_DeleteRequest_Fault_Type,
                                summary='The resource cannot be deleted as kubernetes cluster is onboarded with some other resource id')
        raise ArgumentUsageError("The current context in the kubeconfig file does not correspond " +
                                 "to the connected cluster resource specified. Agents installed on this cluster correspond " +
                                 "to the resource group name '{}' ".format(configmap.data["AZURE_RESOURCE_GROUP"]) +
                                 "and resource name '{}'.".format(configmap.data["AZURE_RESOURCE_NAME"]))

    # Deleting the azure-arc agents
    utils.delete_arc_agents(release_namespace, kube_config, kube_context, configuration, helm_client_location)


def get_release_namespace(kube_config, kube_context, helm_client_location):
    cmd_helm_release = [helm_client_location, "list", "-a", "--all-namespaces", "--output", "json"]
    if kube_config:
        cmd_helm_release.extend(["--kubeconfig", kube_config])
    if kube_context:
        cmd_helm_release.extend(["--kube-context", kube_context])
    response_helm_release = Popen(cmd_helm_release, stdout=PIPE, stderr=PIPE)
    output_helm_release, error_helm_release = response_helm_release.communicate()
    if response_helm_release.returncode != 0:
        if 'forbidden' in error_helm_release.decode("ascii"):
            telemetry.set_user_fault()
        telemetry.set_exception(exception=error_helm_release.decode("ascii"), fault_type=consts.List_HelmRelease_Fault_Type,
                                summary='Unable to list helm release')
        raise CLIInternalError("Helm list release failed: " + error_helm_release.decode("ascii"))
    output_helm_release = output_helm_release.decode("ascii")
    try:
        output_helm_release = json.loads(output_helm_release)
    except json.decoder.JSONDecodeError:
        return None
    for release in output_helm_release:
        if release['name'] == 'azure-arc':
            return release['namespace']
    return None


def create_cc_resource(client, resource_group_name, cluster_name, cc, no_wait):
    try:
        return sdk_no_wait(no_wait, client.begin_create, resource_group_name=resource_group_name,
                           cluster_name=cluster_name, connected_cluster=cc)
    except Exception as e:
        utils.arm_exception_handler(e, consts.Create_ConnectedCluster_Fault_Type, 'Unable to create connected cluster resource')


def patch_cc_resource(client, resource_group_name, cluster_name, cc, no_wait):
    try:
        return sdk_no_wait(no_wait, client.update, resource_group_name=resource_group_name,
                           cluster_name=cluster_name, connected_cluster_patch=cc)
    except Exception as e:
        utils.arm_exception_handler(e, consts.Update_ConnectedCluster_Fault_Type, 'Unable to update connected cluster resource')


def patch_cc_resource_preview(client, resource_group_name, cluster_name, cc, no_wait):
    try:
        return sdk_no_wait(no_wait, client.begin_update, resource_group_name=resource_group_name,
                           cluster_name=cluster_name, connected_cluster_patch=cc)
    except Exception as e:
        utils.arm_exception_handler(e, consts.Update_ConnectedCluster_Fault_Type, 'Unable to update connected cluster resource')


def delete_cc_resource(client, resource_group_name, cluster_name, no_wait):
    try:
        return sdk_no_wait(no_wait, client.begin_delete,
                           resource_group_name=resource_group_name,
                           cluster_name=cluster_name)
    except Exception as e:
        utils.arm_exception_handler(e, consts.Delete_ConnectedCluster_Fault_Type, 'Unable to delete connected cluster resource')


def update_connectedk8s(client, resource_group_name, cluster_name, tags=None, enable_private_link=None, private_link_scope_resource_id=None, no_wait=False):
    cc = generate_patch_payload(tags, enable_private_link, private_link_scope_resource_id)
    if enable_private_link:
        return patch_cc_resource_preview(client, resource_group_name, cluster_name, cc, no_wait).result()
    return patch_cc_resource(client, resource_group_name, cluster_name, cc, no_wait)


# pylint:disable=unused-argument
# pylint: disable=too-many-locals
# pylint: disable=too-many-branches
# pylint: disable=too-many-statements
# pylint: disable=line-too-long


def update_agents_or_resource(cmd, client, resource_group_name, cluster_name, https_proxy="", http_proxy="", no_proxy="", proxy_cert="",
                              disable_proxy=False, kube_config=None, kube_context=None, auto_upgrade=None, no_wait=False, tags=None, enable_private_link=None, private_link_scope_resource_id=None):

    # Send cloud information to telemetry
    send_cloud_telemetry(cmd)

    # Setting kubeconfig
    kube_config = set_kube_config(kube_config)

    # Escaping comma, forward slash present in https proxy urls, needed for helm params.
    https_proxy = escape_proxy_settings(https_proxy)

    # Escaping comma, forward slash present in http proxy urls, needed for helm params.
    http_proxy = escape_proxy_settings(http_proxy)

    # Escaping comma, forward slash present in no proxy urls, needed for helm params.
    no_proxy = escape_proxy_settings(no_proxy)

    # check whether proxy cert path exists
    if proxy_cert != "" and (not os.path.exists(proxy_cert)):
        telemetry.set_exception(exception='Proxy cert path does not exist', fault_type=consts.Proxy_Cert_Path_Does_Not_Exist_Fault_Type,
                                summary='Proxy cert path does not exist')
        raise InvalidArgumentValueError(str.format(consts.Proxy_Cert_Path_Does_Not_Exist_Error, proxy_cert))

    proxy_cert = proxy_cert.replace('\\', r'\\\\')

    # Prompt if private link is getting enabled
    if enable_private_link == "true":
        if os.getenv('SKIP_PROMPT') != "true":
            if not prompt_y_n("Enabling private link will disable 'cluster-connect' and 'custom-location' features. Are you sure you want to continue?"):
                return

    # Set preview client if private link properties are provided.
    if enable_private_link:
        client = cf_connected_cluster_prev_2021_04_01(cmd.cli_ctx, None)

    # Patching the connected cluster ARM resource
    patch_cc_response = update_connectedk8s(client, resource_group_name, cluster_name, tags, enable_private_link, private_link_scope_resource_id, no_wait)

    if https_proxy == "" and http_proxy == "" and no_proxy == "" and proxy_cert == "" and not disable_proxy and not auto_upgrade and not tags and not enable_private_link:
        raise RequiredArgumentMissingError(consts.No_Param_Error)

    if (https_proxy or http_proxy or no_proxy) and disable_proxy:
        raise MutuallyExclusiveArgumentError(consts.EnableProxy_Conflict_Error)

    # Checking whether optional extra values file has been provided.
    values_file_provided, values_file = utils.get_values_file()

    # Validate the helm environment file for Dogfood.
    dp_endpoint_dogfood = None
    release_train_dogfood = None
    if cmd.cli_ctx.cloud.endpoints.resource_manager == consts.Dogfood_RMEndpoint:
        dp_endpoint_dogfood, release_train_dogfood = validate_env_file_dogfood(values_file, values_file_provided)

    # Loading the kubeconfig file in kubernetes client configuration
    load_kube_config(kube_config, kube_context)
    configuration = kube_client.Configuration()

    # Checking the connection to kubernetes cluster.
    # This check was added to avoid large timeouts when connecting to AAD Enabled AKS clusters
    # if the user had not logged in.
    check_kube_connection(configuration)

    utils.try_list_node_fix()

    # Get kubernetes cluster info for telemetry
    kubernetes_version = get_server_version(configuration)

    # Install helm client
    helm_client_location = install_helm_client()

    release_namespace = validate_release_namespace(client, cluster_name, resource_group_name, configuration, kube_config, kube_context, helm_client_location)

    # Fetch Connected Cluster for agent version
    connected_cluster = get_connectedk8s(cmd, client, resource_group_name, cluster_name)
    api_instance = kube_client.CoreV1Api(kube_client.ApiClient(configuration))
    node_api_response = None

    if hasattr(connected_cluster, 'distribution') and (connected_cluster.distribution is not None):
        kubernetes_distro = connected_cluster.distribution
    else:
        node_api_response = utils.validate_node_api_response(api_instance, node_api_response)
        kubernetes_distro = get_kubernetes_distro(node_api_response)

    if hasattr(connected_cluster, 'infrastructure') and (connected_cluster.infrastructure is not None):
        kubernetes_infra = connected_cluster.infrastructure
    else:
        node_api_response = utils.validate_node_api_response(api_instance, node_api_response)
        kubernetes_infra = get_kubernetes_infra(node_api_response)

    kubernetes_properties = {
        'Context.Default.AzureCLI.KubernetesVersion': kubernetes_version,
        'Context.Default.AzureCLI.KubernetesDistro': kubernetes_distro,
        'Context.Default.AzureCLI.KubernetesInfra': kubernetes_infra
    }
    telemetry.add_extension_event('connectedk8s', kubernetes_properties)

    # Adding helm repo
    if os.getenv('HELMREPONAME') and os.getenv('HELMREPOURL'):
        utils.add_helm_repo(kube_config, kube_context, helm_client_location)

    # Setting the config dataplane endpoint
    config_dp_endpoint = get_config_dp_endpoint(cmd, connected_cluster.location)

    # Retrieving Helm chart OCI Artifact location
    registry_path = os.getenv('HELMREGISTRY') if os.getenv('HELMREGISTRY') else utils.get_helm_registry(cmd, config_dp_endpoint, dp_endpoint_dogfood, release_train_dogfood)

    reg_path_array = registry_path.split(':')
    agent_version = reg_path_array[1]

    # Set agent version in registry path
    if connected_cluster.agent_version is not None:
        agent_version = connected_cluster.agent_version
        registry_path = reg_path_array[0] + ":" + agent_version

    telemetry.add_extension_event('connectedk8s', {'Context.Default.AzureCLI.AgentVersion': agent_version})

    # Get Helm chart path
    chart_path = utils.get_chart_path(registry_path, kube_config, kube_context, helm_client_location)

    cmd_helm_values = [helm_client_location, "get", "values", "azure-arc", "--namespace", release_namespace]
    if kube_config:
        cmd_helm_values.extend(["--kubeconfig", kube_config])
    if kube_context:
        cmd_helm_values.extend(["--kube-context", kube_context])

    user_values_location = os.path.join(os.path.expanduser('~'), '.azure', 'userValues.txt')
    existing_user_values = open(user_values_location, 'w+')
    response_helm_values_get = Popen(cmd_helm_values, stdout=existing_user_values, stderr=PIPE)
    _, error_helm_get_values = response_helm_values_get.communicate()
    if response_helm_values_get.returncode != 0:
        if ('forbidden' in error_helm_get_values.decode("ascii") or 'timed out waiting for the condition' in error_helm_get_values.decode("ascii")):
            telemetry.set_user_fault()
            telemetry.set_exception(exception=error_helm_get_values.decode("ascii"), fault_type=consts.Get_Helm_Values_Failed,
                                    summary='Error while doing helm get values azure-arc')
            raise CLIInternalError(str.format(consts.Update_Agent_Failure, error_helm_get_values.decode("ascii")))

    cmd_helm_upgrade = [helm_client_location, "upgrade", "azure-arc", chart_path, "--namespace", release_namespace,
                        "-f",
                        user_values_location, "--wait", "--output", "json"]
    if values_file_provided:
        cmd_helm_upgrade.extend(["-f", values_file])
    if auto_upgrade is not None:
        cmd_helm_upgrade.extend(["--set", "systemDefaultValues.azureArcAgents.autoUpdate={}".format(auto_upgrade)])
    if https_proxy:
        cmd_helm_upgrade.extend(["--set", "global.httpsProxy={}".format(https_proxy)])
    if http_proxy:
        cmd_helm_upgrade.extend(["--set", "global.httpProxy={}".format(http_proxy)])
    if no_proxy:
        cmd_helm_upgrade.extend(["--set", "global.noProxy={}".format(no_proxy)])
    if https_proxy or http_proxy or no_proxy:
        cmd_helm_upgrade.extend(["--set", "global.isProxyEnabled={}".format(True)])
    if disable_proxy:
        cmd_helm_upgrade.extend(["--set", "global.isProxyEnabled={}".format(False)])
    if proxy_cert:
        cmd_helm_upgrade.extend(["--set-file", "global.proxyCert={}".format(proxy_cert)])
        cmd_helm_upgrade.extend(["--set", "global.isCustomCert={}".format(True)])
    if kube_config:
        cmd_helm_upgrade.extend(["--kubeconfig", kube_config])
    if kube_context:
        cmd_helm_upgrade.extend(["--kube-context", kube_context])
    if enable_private_link == "true":
        # Disable cluster-connect
        cmd_helm_upgrade.extend(["--set", "systemDefaultValues.clusterconnect-agent.enabled=false"])
        # Disable custom location
        cmd_helm_upgrade.extend(["--set", "systemDefaultValues.customLocations.enabled=false"])
        cmd_helm_upgrade.extend(["--set", "systemDefaultValues.customLocations.oid={}".format("")])
    response_helm_upgrade = Popen(cmd_helm_upgrade, stdout=PIPE, stderr=PIPE)
    _, error_helm_upgrade = response_helm_upgrade.communicate()
    if response_helm_upgrade.returncode != 0:
        if ('forbidden' in error_helm_upgrade.decode("ascii") or 'timed out waiting for the condition' in error_helm_upgrade.decode("ascii")):
            telemetry.set_user_fault()
        telemetry.set_exception(exception=error_helm_upgrade.decode("ascii"), fault_type=consts.Install_HelmRelease_Fault_Type,
                                summary='Unable to install helm release')
        try:
            os.remove(user_values_location)
        except OSError:
            pass
        raise CLIInternalError(str.format(consts.Update_Agent_Failure, error_helm_upgrade.decode("ascii")))
<<<<<<< HEAD

    logger.info(str.format(consts.Update_Agent_Success, connected_cluster.name))
    return patch_cc_response
=======
    try:
        os.remove(user_values_location)
    except OSError:
        pass
    return str.format(consts.Update_Agent_Success, connected_cluster.name)
>>>>>>> 24db6068


def upgrade_agents(cmd, client, resource_group_name, cluster_name, kube_config=None, kube_context=None, arc_agent_version=None, upgrade_timeout="600"):
    logger.warning("This operation might take a while...\n")

    # Send cloud information to telemetry
    send_cloud_telemetry(cmd)

    # Setting kubeconfig
    kube_config = set_kube_config(kube_config)

    # Checking whether optional extra values file has been provided.
    values_file_provided, values_file = utils.get_values_file()

    # Validate the helm environment file for Dogfood.
    dp_endpoint_dogfood = None
    release_train_dogfood = None
    if cmd.cli_ctx.cloud.endpoints.resource_manager == consts.Dogfood_RMEndpoint:
        dp_endpoint_dogfood, release_train_dogfood = validate_env_file_dogfood(values_file, values_file_provided)

    # Loading the kubeconfig file in kubernetes client configuration
    load_kube_config(kube_config, kube_context)
    configuration = kube_client.Configuration()

    # Checking the connection to kubernetes cluster.
    # This check was added to avoid large timeouts when connecting to AAD Enabled AKS clusters
    # if the user had not logged in.
    check_kube_connection(configuration)

    utils.try_list_node_fix()
    api_instance = kube_client.CoreV1Api(kube_client.ApiClient(configuration))
    node_api_response = None

    # Get kubernetes cluster info for telemetry
    kubernetes_version = get_server_version(configuration)

    # Install helm client
    helm_client_location = install_helm_client()

    # Check Release Existance
    release_namespace = get_release_namespace(kube_config, kube_context, helm_client_location)
    if release_namespace:
        # Loading config map
        api_instance = kube_client.CoreV1Api(kube_client.ApiClient(configuration))
        try:
            configmap = api_instance.read_namespaced_config_map('azure-clusterconfig', 'azure-arc')
        except Exception as e:  # pylint: disable=broad-except
            utils.kubernetes_exception_handler(e, consts.Read_ConfigMap_Fault_Type, 'Unable to read ConfigMap',
                                               error_message="Unable to read ConfigMap 'azure-clusterconfig' in 'azure-arc' namespace: ",
                                               message_for_not_found="The helm release 'azure-arc' is present but the azure-arc namespace/configmap is missing. Please run 'helm delete azure-arc --no-hooks' to cleanup the release before onboarding the cluster again.")
        configmap_rg_name = configmap.data["AZURE_RESOURCE_GROUP"]
        configmap_cluster_name = configmap.data["AZURE_RESOURCE_NAME"]
        if connected_cluster_exists(client, configmap_rg_name, configmap_cluster_name):
            if not (configmap_rg_name.lower() == resource_group_name.lower() and
                    configmap_cluster_name.lower() == cluster_name.lower()):
                telemetry.set_exception(exception='The provided cluster name and rg correspond to different cluster', fault_type=consts.Upgrade_RG_Cluster_Name_Conflict,
                                        summary='The provided cluster name and resource group name do not correspond to the kubernetes cluster being upgraded.')
                raise ArgumentUsageError("The provided cluster name and resource group name do not correspond to the kubernetes cluster you are trying to upgrade.",
                                         recommendation="Please upgrade the cluster, with correct resource group and cluster name, using 'az upgrade agents -g <rg_name> -n <cluster_name>'.")
        else:
            telemetry.set_exception(exception='The corresponding CC resource does not exist', fault_type=consts.Corresponding_CC_Resource_Deleted_Fault,
                                    summary='CC resource corresponding to this cluster has been deleted by the customer')
            raise ArgumentUsageError("There exist no ConnectedCluster resource corresponding to this kubernetes Cluster.",
                                     recommendation="Please cleanup the helm release first using 'az connectedk8s delete -n <connected-cluster-name> -g <resource-group-name>' and re-onboard the cluster using " +
                                     "'az connectedk8s connect -n <connected-cluster-name> -g <resource-group-name>'")

        auto_update_enabled = configmap.data["AZURE_ARC_AUTOUPDATE"]
        if auto_update_enabled == "true":
            telemetry.set_exception(exception='connectedk8s upgrade called when auto-update is set to true', fault_type=consts.Manual_Upgrade_Called_In_Auto_Update_Enabled,
                                    summary='az connectedk8s upgrade to manually upgrade agents and extensions is only supported when auto-upgrade is set to false.')
            raise ClientRequestError("az connectedk8s upgrade to manually upgrade agents and extensions is only supported when auto-upgrade is set to false.",
                                     recommendation="Please run 'az connectedk8s update -n <connected-cluster-name> -g <resource-group-name> --auto-upgrade false' before performing manual upgrade")

    else:
        telemetry.set_exception(exception="The azure-arc release namespace couldn't be retrieved", fault_type=consts.Release_Namespace_Not_Found,
                                summary="The azure-arc release namespace couldn't be retrieved, which implies that the kubernetes cluster has not been onboarded to azure-arc.")
        raise ClientRequestError("The azure-arc release namespace couldn't be retrieved, which implies that the kubernetes cluster has not been onboarded to azure-arc.",
                                 recommendation="Please run 'az connectedk8s connect -n <connected-cluster-name> -g <resource-group-name>' to onboard the cluster")

    # Fetch Connected Cluster for agent version
    connected_cluster = get_connectedk8s(cmd, client, resource_group_name, cluster_name)

    if hasattr(connected_cluster, 'distribution') and (connected_cluster.distribution is not None):
        kubernetes_distro = connected_cluster.distribution
    else:
        node_api_response = utils.validate_node_api_response(api_instance, node_api_response)
        kubernetes_distro = get_kubernetes_distro(node_api_response)

    if hasattr(connected_cluster, 'infrastructure') and (connected_cluster.infrastructure is not None):
        kubernetes_infra = connected_cluster.infrastructure
    else:
        node_api_response = utils.validate_node_api_response(api_instance, node_api_response)
        kubernetes_infra = get_kubernetes_infra(node_api_response)

    kubernetes_properties = {
        'Context.Default.AzureCLI.KubernetesVersion': kubernetes_version,
        'Context.Default.AzureCLI.KubernetesDistro': kubernetes_distro,
        'Context.Default.AzureCLI.KubernetesInfra': kubernetes_infra
    }
    telemetry.add_extension_event('connectedk8s', kubernetes_properties)

    # Adding helm repo
    if os.getenv('HELMREPONAME') and os.getenv('HELMREPOURL'):
        utils.add_helm_repo(kube_config, kube_context, helm_client_location)

    # Setting the config dataplane endpoint
    config_dp_endpoint = get_config_dp_endpoint(cmd, connected_cluster.location)

    # Retrieving Helm chart OCI Artifact location
    registry_path = os.getenv('HELMREGISTRY') if os.getenv('HELMREGISTRY') else utils.get_helm_registry(cmd, config_dp_endpoint, dp_endpoint_dogfood, release_train_dogfood)

    reg_path_array = registry_path.split(':')
    agent_version = reg_path_array[1]

    if arc_agent_version is not None:
        agent_version = arc_agent_version
        registry_path = reg_path_array[0] + ":" + agent_version

    telemetry.add_extension_event('connectedk8s', {'Context.Default.AzureCLI.AgentVersion': agent_version})

    # Get Helm chart path
    chart_path = utils.get_chart_path(registry_path, kube_config, kube_context, helm_client_location)

    cmd_helm_values = [helm_client_location, "get", "values", "azure-arc", "--namespace", release_namespace]
    if kube_config:
        cmd_helm_values.extend(["--kubeconfig", kube_config])
    if kube_context:
        cmd_helm_values.extend(["--kube-context", kube_context])

    response_helm_values_get = Popen(cmd_helm_values, stdout=PIPE, stderr=PIPE)
    output_helm_values, error_helm_get_values = response_helm_values_get.communicate()
    if response_helm_values_get.returncode != 0:
        if ('forbidden' in error_helm_get_values.decode("ascii") or 'timed out waiting for the condition' in error_helm_get_values.decode("ascii")):
            telemetry.set_user_fault()
        telemetry.set_exception(exception=error_helm_get_values.decode("ascii"), fault_type=consts.Get_Helm_Values_Failed,
                                summary='Error while doing helm get values azure-arc')
        raise CLIInternalError(str.format(consts.Upgrade_Agent_Failure, error_helm_get_values.decode("ascii")))

    output_helm_values = output_helm_values.decode("ascii")

    try:
        existing_user_values = yaml.safe_load(output_helm_values)
    except Exception as e:
        telemetry.set_exception(exception=e, fault_type=consts.Helm_Existing_User_Supplied_Value_Get_Fault,
                                summary='Problem loading the helm existing user supplied values')
        raise CLIInternalError("Problem loading the helm existing user supplied values: " + str(e))

    # Change --timeout format for helm client to understand
    upgrade_timeout = upgrade_timeout + "s"
    cmd_helm_upgrade = [helm_client_location, "upgrade", "azure-arc", chart_path, "--namespace", release_namespace,
                        "--output", "json", "--atomic", "--wait", "--timeout", "{}".format(upgrade_timeout)]

    proxy_enabled_param_added = False
    infra_added = False
    for key, value in utils.flatten(existing_user_values).items():
        if value is not None:
            if key == "global.isProxyEnabled":
                proxy_enabled_param_added = True
            if (key == "global.httpProxy" or key == "global.httpsProxy" or key == "global.noProxy"):
                if value and not proxy_enabled_param_added:
                    cmd_helm_upgrade.extend(["--set", "global.isProxyEnabled={}".format(True)])
                    proxy_enabled_param_added = True
            if key == "global.kubernetesDistro" and value == "default":
                value = "generic"
            if key == "global.kubernetesInfra":
                infra_added = True
            cmd_helm_upgrade.extend(["--set", "{}={}".format(key, value)])

    if not proxy_enabled_param_added:
        cmd_helm_upgrade.extend(["--set", "global.isProxyEnabled={}".format(False)])

    if not infra_added:
        cmd_helm_upgrade.extend(["--set", "global.kubernetesInfra={}".format("generic")])

    if values_file_provided:
        cmd_helm_upgrade.extend(["-f", values_file])
    if kube_config:
        cmd_helm_upgrade.extend(["--kubeconfig", kube_config])
    if kube_context:
        cmd_helm_upgrade.extend(["--kube-context", kube_context])
    response_helm_upgrade = Popen(cmd_helm_upgrade, stdout=PIPE, stderr=PIPE)
    _, error_helm_upgrade = response_helm_upgrade.communicate()

    if response_helm_upgrade.returncode != 0:
        if ('forbidden' in error_helm_upgrade.decode("ascii") or 'timed out waiting for the condition' in error_helm_upgrade.decode("ascii")):
            telemetry.set_user_fault()
        telemetry.set_exception(exception=error_helm_upgrade.decode("ascii"), fault_type=consts.Install_HelmRelease_Fault_Type,
                                summary='Unable to install helm release')
        raise CLIInternalError(str.format(consts.Upgrade_Agent_Failure, error_helm_upgrade.decode("ascii")))

    return str.format(consts.Upgrade_Agent_Success, connected_cluster.name)


def validate_release_namespace(client, cluster_name, resource_group_name, configuration, kube_config, kube_context, helm_client_location):
    # Check Release Existance
    release_namespace = get_release_namespace(kube_config, kube_context, helm_client_location)
    if release_namespace:
        # Loading config map
        api_instance = kube_client.CoreV1Api(kube_client.ApiClient(configuration))
        try:
            configmap = api_instance.read_namespaced_config_map('azure-clusterconfig', 'azure-arc')
        except Exception as e:  # pylint: disable=broad-except
            utils.kubernetes_exception_handler(e, consts.Read_ConfigMap_Fault_Type, 'Unable to read ConfigMap',
                                               error_message="Unable to read ConfigMap 'azure-clusterconfig' in 'azure-arc' namespace: ",
                                               message_for_not_found="The helm release 'azure-arc' is present but the azure-arc namespace/configmap is missing. Please run 'helm delete azure-arc --no-hooks' to cleanup the release before onboarding the cluster again.")
        configmap_rg_name = configmap.data["AZURE_RESOURCE_GROUP"]
        configmap_cluster_name = configmap.data["AZURE_RESOURCE_NAME"]
        if connected_cluster_exists(client, configmap_rg_name, configmap_cluster_name):
            if not (configmap_rg_name.lower() == resource_group_name.lower() and
                    configmap_cluster_name.lower() == cluster_name.lower()):
                telemetry.set_exception(exception='The provided cluster name and rg correspond to different cluster', fault_type=consts.Operate_RG_Cluster_Name_Conflict,
                                        summary='The provided cluster name and resource group name do not correspond to the kubernetes cluster being operated on.')
                raise ArgumentUsageError("The provided cluster name and resource group name do not correspond to the kubernetes cluster you are operating on.",
                                         recommendation="Please use the cluster, with correct resource group and cluster name.")
        else:
            telemetry.set_exception(exception='The corresponding CC resource does not exist', fault_type=consts.Corresponding_CC_Resource_Deleted_Fault,
                                    summary='CC resource corresponding to this cluster has been deleted by the customer')
            raise ClientRequestError("There exist no ConnectedCluster resource corresponding to this kubernetes Cluster.",
                                     recommendation="Please cleanup the helm release first using 'az connectedk8s delete -n <connected-cluster-name> -g <resource-group-name>' and re-onboard the cluster using " +
                                     "'az connectedk8s connect -n <connected-cluster-name> -g <resource-group-name>'")

    else:
        telemetry.set_exception(exception="The azure-arc release namespace couldn't be retrieved", fault_type=consts.Release_Namespace_Not_Found,
                                summary="The azure-arc release namespace couldn't be retrieved, which implies that the kubernetes cluster has not been onboarded to azure-arc.")
        raise ClientRequestError("The azure-arc release namespace couldn't be retrieved, which implies that the kubernetes cluster has not been onboarded to azure-arc.",
                                 recommendation="Please run 'az connectedk8s connect -n <connected-cluster-name> -g <resource-group-name>' to onboard the cluster")
    return release_namespace


def get_all_helm_values(release_namespace, kube_config, kube_context, helm_client_location):
    cmd_helm_values = [helm_client_location, "get", "values", "--all", "azure-arc", "--namespace", release_namespace]
    if kube_config:
        cmd_helm_values.extend(["--kubeconfig", kube_config])
    if kube_context:
        cmd_helm_values.extend(["--kube-context", kube_context])

    response_helm_values_get = Popen(cmd_helm_values, stdout=PIPE, stderr=PIPE)
    output_helm_values, error_helm_get_values = response_helm_values_get.communicate()
    if response_helm_values_get.returncode != 0:
        if 'forbidden' in error_helm_get_values.decode("ascii"):
            telemetry.set_user_fault()
        telemetry.set_exception(exception=error_helm_get_values.decode("ascii"), fault_type=consts.Get_Helm_Values_Failed,
                                summary='Error while doing helm get values azure-arc')
        raise CLIInternalError("Error while getting the helm values in the azure-arc namespace: " + error_helm_get_values.decode("ascii"))

    output_helm_values = output_helm_values.decode("ascii")

    try:
        existing_values = yaml.safe_load(output_helm_values)
        return existing_values
    except Exception as e:
        telemetry.set_exception(exception=e, fault_type=consts.Helm_Existing_User_Supplied_Value_Get_Fault,
                                summary='Problem loading the helm existing values')
        raise CLIInternalError("Problem loading the helm existing values: " + str(e))


def enable_features(cmd, client, resource_group_name, cluster_name, features, kube_config=None, kube_context=None,
                    azrbac_client_id=None, azrbac_client_secret=None, azrbac_skip_authz_check=None, cl_oid=None):
    logger.warning("This operation might take a while...\n")

    features = [x.lower() for x in features]
    enable_cluster_connect, enable_azure_rbac, enable_cl = utils.check_features_to_update(features)

    if enable_azure_rbac:
        if (azrbac_client_id is None) or (azrbac_client_secret is None):
            telemetry.set_exception(exception='Application ID or secret is not provided for Azure RBAC', fault_type=consts.Application_Details_Not_Provided_For_Azure_RBAC_Fault,
                                    summary='Application id, application secret is required to enable/update Azure RBAC feature')
            raise RequiredArgumentMissingError("Please provide Application id, application secret to enable/update Azure RBAC feature")
        if azrbac_skip_authz_check is None:
            azrbac_skip_authz_check = ""
        azrbac_skip_authz_check = escape_proxy_settings(azrbac_skip_authz_check)

    if enable_cl:
        enable_cl, custom_locations_oid = check_cl_registration_and_get_oid(cmd, cl_oid)
        if not enable_cluster_connect and enable_cl:
            enable_cluster_connect = True
            logger.warning("Enabling 'custom-locations' feature will enable 'cluster-connect' feature too.")
        if not enable_cl:
            features.remove("custom-locations")
            if len(features) == 0:
                raise ClientRequestError("Failed to enable 'custom-locations' feature.")

    # Send cloud information to telemetry
    send_cloud_telemetry(cmd)

    # Setting kubeconfig
    kube_config = set_kube_config(kube_config)

    # Checking whether optional extra values file has been provided.
    values_file_provided, values_file = utils.get_values_file()

    # Validate the helm environment file for Dogfood.
    dp_endpoint_dogfood = None
    release_train_dogfood = None
    if cmd.cli_ctx.cloud.endpoints.resource_manager == consts.Dogfood_RMEndpoint:
        dp_endpoint_dogfood, release_train_dogfood = validate_env_file_dogfood(values_file, values_file_provided)

    # Loading the kubeconfig file in kubernetes client configuration
    load_kube_config(kube_config, kube_context)
    configuration = kube_client.Configuration()

    # Checking the connection to kubernetes cluster.
    # This check was added to avoid large timeouts when connecting to AAD Enabled AKS clusters
    # if the user had not logged in.
    check_kube_connection(configuration)

    utils.try_list_node_fix()
    api_instance = kube_client.CoreV1Api(kube_client.ApiClient(configuration))
    node_api_response = None

    # Get kubernetes cluster info for telemetry
    kubernetes_version = get_server_version(configuration)

    # Install helm client
    helm_client_location = install_helm_client()

    release_namespace = validate_release_namespace(client, cluster_name, resource_group_name, configuration, kube_config, kube_context, helm_client_location)

    # Fetch Connected Cluster for agent version
    connected_cluster = get_connectedk8s(cmd, client, resource_group_name, cluster_name)

    if hasattr(connected_cluster, 'distribution') and (connected_cluster.distribution is not None):
        kubernetes_distro = connected_cluster.distribution
    else:
        node_api_response = utils.validate_node_api_response(api_instance, node_api_response)
        kubernetes_distro = get_kubernetes_distro(node_api_response)

    if hasattr(connected_cluster, 'infrastructure') and (connected_cluster.infrastructure is not None):
        kubernetes_infra = connected_cluster.infrastructure
    else:
        node_api_response = utils.validate_node_api_response(api_instance, node_api_response)
        kubernetes_infra = get_kubernetes_infra(node_api_response)

    kubernetes_properties = {
        'Context.Default.AzureCLI.KubernetesVersion': kubernetes_version,
        'Context.Default.AzureCLI.KubernetesDistro': kubernetes_distro,
        'Context.Default.AzureCLI.KubernetesInfra': kubernetes_infra
    }
    telemetry.add_extension_event('connectedk8s', kubernetes_properties)

    # Adding helm repo
    if os.getenv('HELMREPONAME') and os.getenv('HELMREPOURL'):
        utils.add_helm_repo(kube_config, kube_context, helm_client_location)

    # Setting the config dataplane endpoint
    config_dp_endpoint = get_config_dp_endpoint(cmd, connected_cluster.location)

    # Retrieving Helm chart OCI Artifact location
    registry_path = os.getenv('HELMREGISTRY') if os.getenv('HELMREGISTRY') else utils.get_helm_registry(cmd, config_dp_endpoint, dp_endpoint_dogfood, release_train_dogfood)

    reg_path_array = registry_path.split(':')
    agent_version = reg_path_array[1]

    # Set agent version in registry path
    if connected_cluster.agent_version is not None:
        agent_version = connected_cluster.agent_version
        registry_path = reg_path_array[0] + ":" + agent_version

    telemetry.add_extension_event('connectedk8s', {'Context.Default.AzureCLI.AgentVersion': agent_version})

    # Get Helm chart path
    chart_path = utils.get_chart_path(registry_path, kube_config, kube_context, helm_client_location)

    cmd_helm_upgrade = [helm_client_location, "upgrade", "azure-arc", chart_path, "--namespace", release_namespace,
                        "--reuse-values",
                        "--wait", "--output", "json"]
    if values_file_provided:
        cmd_helm_upgrade.extend(["-f", values_file])
    if kube_config:
        cmd_helm_upgrade.extend(["--kubeconfig", kube_config])
    if kube_context:
        cmd_helm_upgrade.extend(["--kube-context", kube_context])
    if enable_azure_rbac:
        cmd_helm_upgrade.extend(["--set", "systemDefaultValues.guard.enabled=true"])
        cmd_helm_upgrade.extend(["--set", "systemDefaultValues.guard.clientId={}".format(azrbac_client_id)])
        cmd_helm_upgrade.extend(["--set", "systemDefaultValues.guard.clientSecret={}".format(azrbac_client_secret)])
        cmd_helm_upgrade.extend(["--set", "systemDefaultValues.guard.skipAuthzCheck={}".format(azrbac_skip_authz_check)])
    if enable_cluster_connect:
        cmd_helm_upgrade.extend(["--set", "systemDefaultValues.clusterconnect-agent.enabled=true"])
    if enable_cl:
        cmd_helm_upgrade.extend(["--set", "systemDefaultValues.customLocations.enabled=true"])
        cmd_helm_upgrade.extend(["--set", "systemDefaultValues.customLocations.oid={}".format(custom_locations_oid)])

    response_helm_upgrade = Popen(cmd_helm_upgrade, stdout=PIPE, stderr=PIPE)
    _, error_helm_upgrade = response_helm_upgrade.communicate()
    if response_helm_upgrade.returncode != 0:
        if ('forbidden' in error_helm_upgrade.decode("ascii") or 'timed out waiting for the condition' in error_helm_upgrade.decode("ascii")):
            telemetry.set_user_fault()
        telemetry.set_exception(exception=error_helm_upgrade.decode("ascii"), fault_type=consts.Install_HelmRelease_Fault_Type,
                                summary='Unable to install helm release')
        raise CLIInternalError(str.format(consts.Error_enabling_Features, error_helm_upgrade.decode("ascii")))

    return str.format(consts.Successfully_Enabled_Features, features, connected_cluster.name)


def disable_features(cmd, client, resource_group_name, cluster_name, features, kube_config=None, kube_context=None,
                     yes=False):
    features = [x.lower() for x in features]
    confirmation_message = "Disabling few of the features may adversely impact dependent resources. Learn more about this at https://aka.ms/ArcK8sDependentResources. \n" + "Are you sure you want to disable these features: {}".format(features)
    utils.user_confirmation(confirmation_message, yes)

    logger.warning("This operation might take a while...\n")

    disable_cluster_connect, disable_azure_rbac, disable_cl = utils.check_features_to_update(features)

    # Send cloud information to telemetry
    send_cloud_telemetry(cmd)

    # Setting kubeconfig
    kube_config = set_kube_config(kube_config)

    # Checking whether optional extra values file has been provided.
    values_file_provided, values_file = utils.get_values_file()

    # Validate the helm environment file for Dogfood.
    dp_endpoint_dogfood = None
    release_train_dogfood = None
    if cmd.cli_ctx.cloud.endpoints.resource_manager == consts.Dogfood_RMEndpoint:
        dp_endpoint_dogfood, release_train_dogfood = validate_env_file_dogfood(values_file, values_file_provided)

    # Loading the kubeconfig file in kubernetes client configuration
    load_kube_config(kube_config, kube_context)
    configuration = kube_client.Configuration()

    # Checking the connection to kubernetes cluster.
    # This check was added to avoid large timeouts when connecting to AAD Enabled AKS clusters
    # if the user had not logged in.
    check_kube_connection(configuration)

    utils.try_list_node_fix()
    api_instance = kube_client.CoreV1Api(kube_client.ApiClient(configuration))
    node_api_response = None

    # Get kubernetes cluster info for telemetry
    kubernetes_version = get_server_version(configuration)

    # Install helm client
    helm_client_location = install_helm_client()

    release_namespace = validate_release_namespace(client, cluster_name, resource_group_name, configuration, kube_config, kube_context, helm_client_location)

    # Fetch Connected Cluster for agent version
    connected_cluster = get_connectedk8s(cmd, client, resource_group_name, cluster_name)

    if hasattr(connected_cluster, 'distribution') and (connected_cluster.distribution is not None):
        kubernetes_distro = connected_cluster.distribution
    else:
        node_api_response = utils.validate_node_api_response(api_instance, node_api_response)
        kubernetes_distro = get_kubernetes_distro(node_api_response)

    if hasattr(connected_cluster, 'infrastructure') and (connected_cluster.infrastructure is not None):
        kubernetes_infra = connected_cluster.infrastructure
    else:
        node_api_response = utils.validate_node_api_response(api_instance, node_api_response)
        kubernetes_infra = get_kubernetes_infra(node_api_response)

    kubernetes_properties = {
        'Context.Default.AzureCLI.KubernetesVersion': kubernetes_version,
        'Context.Default.AzureCLI.KubernetesDistro': kubernetes_distro,
        'Context.Default.AzureCLI.KubernetesInfra': kubernetes_infra
    }
    telemetry.add_extension_event('connectedk8s', kubernetes_properties)

    if disable_cluster_connect:
        try:
            helm_values = get_all_helm_values(release_namespace, kube_config, kube_context, helm_client_location)
            if not disable_cl and helm_values.get('systemDefaultValues').get('customLocations').get('enabled') is True and helm_values.get('systemDefaultValues').get('customLocations').get('oid') != "":
                raise Exception("Disabling 'cluster-connect' feature is not allowed when 'custom-locations' feature is enabled.")
        except AttributeError as e:
            pass
        except Exception as ex:
            raise ArgumentUsageError(str(ex))

    if disable_cl:
        logger.warning("Disabling 'custom-locations' feature might impact some dependent resources. Learn more about this at https://aka.ms/ArcK8sDependentResources.")

    # Adding helm repo
    if os.getenv('HELMREPONAME') and os.getenv('HELMREPOURL'):
        utils.add_helm_repo(kube_config, kube_context, helm_client_location)

    # Setting the config dataplane endpoint
    config_dp_endpoint = get_config_dp_endpoint(cmd, connected_cluster.location)

    # Retrieving Helm chart OCI Artifact location
    registry_path = os.getenv('HELMREGISTRY') if os.getenv('HELMREGISTRY') else utils.get_helm_registry(cmd, config_dp_endpoint, dp_endpoint_dogfood, release_train_dogfood)

    reg_path_array = registry_path.split(':')
    agent_version = reg_path_array[1]

    # Set agent version in registry path
    if connected_cluster.agent_version is not None:
        agent_version = connected_cluster.agent_version
        registry_path = reg_path_array[0] + ":" + agent_version

    telemetry.add_extension_event('connectedk8s', {'Context.Default.AzureCLI.AgentVersion': agent_version})

    # Get Helm chart path
    chart_path = utils.get_chart_path(registry_path, kube_config, kube_context, helm_client_location)

    cmd_helm_upgrade = [helm_client_location, "upgrade", "azure-arc", chart_path, "--namespace", release_namespace,
                        "--reuse-values",
                        "--wait", "--output", "json"]
    if values_file_provided:
        cmd_helm_upgrade.extend(["-f", values_file])
    if kube_config:
        cmd_helm_upgrade.extend(["--kubeconfig", kube_config])
    if kube_context:
        cmd_helm_upgrade.extend(["--kube-context", kube_context])
    if disable_azure_rbac:
        cmd_helm_upgrade.extend(["--set", "systemDefaultValues.guard.enabled=false"])
    if disable_cluster_connect:
        cmd_helm_upgrade.extend(["--set", "systemDefaultValues.clusterconnect-agent.enabled=false"])
    if disable_cl:
        cmd_helm_upgrade.extend(["--set", "systemDefaultValues.customLocations.enabled=false"])
        cmd_helm_upgrade.extend(["--set", "systemDefaultValues.customLocations.oid={}".format("")])

    response_helm_upgrade = Popen(cmd_helm_upgrade, stdout=PIPE, stderr=PIPE)
    _, error_helm_upgrade = response_helm_upgrade.communicate()
    if response_helm_upgrade.returncode != 0:
        if ('forbidden' in error_helm_upgrade.decode("ascii") or 'timed out waiting for the condition' in error_helm_upgrade.decode("ascii")):
            telemetry.set_user_fault()
        telemetry.set_exception(exception=error_helm_upgrade.decode("ascii"), fault_type=consts.Install_HelmRelease_Fault_Type,
                                summary='Unable to install helm release')
        raise CLIInternalError(str.format(consts.Error_disabling_Features, error_helm_upgrade.decode("ascii")))

    return str.format(consts.Successfully_Disabled_Features, features, connected_cluster.name)


def disable_cluster_connect(cmd, client, resource_group_name, cluster_name, kube_config, kube_context, values_file, values_file_provided, dp_endpoint_dogfood, release_train_dogfood, release_namespace, helm_client_location):
    # Fetch Connected Cluster for agent version
    connected_cluster = get_connectedk8s(cmd, client, resource_group_name, cluster_name)

    # Setting the config dataplane endpoint
    config_dp_endpoint = get_config_dp_endpoint(cmd, connected_cluster.location)

    # Retrieving Helm chart OCI Artifact location
    registry_path = os.getenv('HELMREGISTRY') if os.getenv('HELMREGISTRY') else utils.get_helm_registry(cmd, config_dp_endpoint, dp_endpoint_dogfood, release_train_dogfood)

    reg_path_array = registry_path.split(':')
    agent_version = reg_path_array[1]

    # Set agent version in registry path
    if connected_cluster.agent_version is not None:
        agent_version = connected_cluster.agent_version
        registry_path = reg_path_array[0] + ":" + agent_version

    # Get Helm chart path
    chart_path = utils.get_chart_path(registry_path, kube_config, kube_context, helm_client_location)

    cmd_helm_upgrade = [helm_client_location, "upgrade", "azure-arc", chart_path, "--namespace", release_namespace,
                        "--reuse-values",
                        "--wait", "--output", "json"]
    if values_file_provided:
        cmd_helm_upgrade.extend(["-f", values_file])
    if kube_config:
        cmd_helm_upgrade.extend(["--kubeconfig", kube_config])
    if kube_context:
        cmd_helm_upgrade.extend(["--kube-context", kube_context])
    # Disable cluster-connect
    cmd_helm_upgrade.extend(["--set", "systemDefaultValues.clusterconnect-agent.enabled=false"])
    # Disable custom location
    cmd_helm_upgrade.extend(["--set", "systemDefaultValues.customLocations.enabled=false"])
    cmd_helm_upgrade.extend(["--set", "systemDefaultValues.customLocations.oid={}".format("")])

    response_helm_upgrade = Popen(cmd_helm_upgrade, stdout=PIPE, stderr=PIPE)
    _, error_helm_upgrade = response_helm_upgrade.communicate()
    if response_helm_upgrade.returncode != 0:
        if ('forbidden' in error_helm_upgrade.decode("ascii") or 'timed out waiting for the condition' in error_helm_upgrade.decode("ascii")):
            telemetry.set_user_fault()
        telemetry.set_exception(exception=error_helm_upgrade.decode("ascii"), fault_type=consts.Install_HelmRelease_Fault_Type,
                                summary='Unable to upgrade helm release')
        raise CLIInternalError(str.format(consts.Error_disabling_Features, error_helm_upgrade.decode("ascii")))


def load_kubernetes_configuration(filename):
    try:
        with open(filename) as stream:
            return yaml.safe_load(stream)
    except (IOError, OSError) as ex:
        if getattr(ex, 'errno', 0) == errno.ENOENT:
            telemetry.set_exception(exception=ex, fault_type=consts.Kubeconfig_Failed_To_Load_Fault_Type,
                                    summary='{} does not exist'.format(filename))
            raise FileOperationError('{} does not exist'.format(filename))
    except (yaml.parser.ParserError, UnicodeDecodeError) as ex:
        telemetry.set_exception(exception=ex, fault_type=consts.Kubeconfig_Failed_To_Load_Fault_Type,
                                summary='Error parsing {} ({})'.format(filename, str(ex)))
        raise FileOperationError('Error parsing {} ({})'.format(filename, str(ex)))


def print_or_merge_credentials(path, kubeconfig, overwrite_existing, context_name):
    """Merge an unencrypted kubeconfig into the file at the specified path, or print it to
    stdout if the path is "-".
    """
    # Special case for printing to stdout
    if path == "-":
        print(kubeconfig)
        return

    # ensure that at least an empty ~/.kube/config exists
    directory = os.path.dirname(path)
    if directory and not os.path.exists(directory):
        try:
            os.makedirs(directory)
        except OSError as ex:
            if ex.errno != errno.EEXIST:
                telemetry.set_exception(exception=ex, fault_type=consts.Failed_To_Merge_Credentials_Fault_Type,
                                        summary='Could not create a kubeconfig directory.')
                raise FileOperationError("Could not create a kubeconfig directory." + str(ex))
    if not os.path.exists(path):
        with os.fdopen(os.open(path, os.O_CREAT | os.O_WRONLY, 0o600), 'wt'):
            pass

    # merge the new kubeconfig into the existing one
    fd, temp_path = tempfile.mkstemp()
    additional_file = os.fdopen(fd, 'w+t')
    try:
        additional_file.write(kubeconfig)
        additional_file.flush()
        merge_kubernetes_configurations(path, temp_path, overwrite_existing, context_name)
    except yaml.YAMLError as ex:
        logger.warning('Failed to merge credentials to kube config file: %s', ex)
    finally:
        additional_file.close()
        os.remove(temp_path)


def merge_kubernetes_configurations(existing_file, addition_file, replace, context_name=None):
    try:
        existing = load_kubernetes_configuration(existing_file)
        addition = load_kubernetes_configuration(addition_file)
    except Exception as ex:
        telemetry.set_exception(exception=ex, fault_type=consts.Failed_To_Load_K8s_Configuration_Fault_Type,
                                summary='Exception while loading kubernetes configuration')
        raise CLIInternalError('Exception while loading kubernetes configuration.' + str(ex))

    if context_name is not None:
        addition['contexts'][0]['name'] = context_name
        addition['contexts'][0]['context']['cluster'] = context_name
        addition['clusters'][0]['name'] = context_name
        addition['current-context'] = context_name

    # rename the admin context so it doesn't overwrite the user context
    for ctx in addition.get('contexts', []):
        try:
            if ctx['context']['user'].startswith('clusterAdmin'):
                admin_name = ctx['name'] + '-admin'
                addition['current-context'] = ctx['name'] = admin_name
                break
        except (KeyError, TypeError):
            continue

    if addition is None:
        telemetry.set_exception(exception='Failed to load additional configuration', fault_type=consts.Failed_To_Load_K8s_Configuration_Fault_Type,
                                summary='failed to load additional configuration from {}'.format(addition_file))
        raise CLIInternalError('failed to load additional configuration from {}'.format(addition_file))

    if existing is None:
        existing = addition
    else:
        handle_merge(existing, addition, 'clusters', replace)
        handle_merge(existing, addition, 'users', replace)
        handle_merge(existing, addition, 'contexts', replace)
        existing['current-context'] = addition['current-context']

    # check that ~/.kube/config is only read- and writable by its owner
    if platform.system() != 'Windows':
        existing_file_perms = "{:o}".format(stat.S_IMODE(os.lstat(existing_file).st_mode))
        if not existing_file_perms.endswith('600'):
            logger.warning('%s has permissions "%s".\nIt should be readable and writable only by its owner.',
                           existing_file, existing_file_perms)

    with open(existing_file, 'w+') as stream:
        try:
            yaml.safe_dump(existing, stream, default_flow_style=False)
        except Exception as e:
            telemetry.set_exception(exception=e, fault_type=consts.Failed_To_Merge_Kubeconfig_File,
                                    summary='Exception while merging the kubeconfig file')
            raise CLIInternalError('Exception while merging the kubeconfig file.' + str(e))

    current_context = addition.get('current-context', 'UNKNOWN')
    msg = 'Merged "{}" as current context in {}'.format(current_context, existing_file)
    print(msg)


def handle_merge(existing, addition, key, replace):
    if not addition[key]:
        return
    if existing[key] is None:
        existing[key] = addition[key]
        return

    i = addition[key][0]
    temp_list = []
    for j in existing[key]:
        remove_flag = False
        if not i.get('name', False) or not j.get('name', False):
            continue
        if i['name'] == j['name']:
            if replace or i == j:
                remove_flag = True
            else:
                msg = 'A different object named {} already exists in your kubeconfig file.\nOverwrite?'
                overwrite = False
                try:
                    overwrite = prompt_y_n(msg.format(i['name']))
                except NoTTYException:
                    pass
                if overwrite:
                    remove_flag = True
                else:
                    msg = 'A different object named {} already exists in {} in your kubeconfig file.'
                    telemetry.set_exception(exception='A different object with same name exists in the kubeconfig file', fault_type=consts.Different_Object_With_Same_Name_Fault_Type,
                                            summary=msg.format(i['name'], key))
                    raise FileOperationError(msg.format(i['name'], key))
        if not remove_flag:
            temp_list.append(j)

    existing[key][:] = temp_list
    existing[key].append(i)


def client_side_proxy_wrapper(cmd,
                              client,
                              resource_group_name,
                              cluster_name,
                              token=None,
                              path=os.path.join(os.path.expanduser('~'), '.kube', 'config'),
                              context_name=None,
                              api_server_port=consts.API_SERVER_PORT):

    cloud = send_cloud_telemetry(cmd)
    if cloud == consts.Azure_USGovCloudName:
        telemetry.set_debug_info('User tried proxy command in fairfax')
        telemetry.set_exception(exception='Proxy command is not present yet in fairfax cloud.', fault_type=consts.ClusterConnect_Not_Present_Fault_Type,
                                summary=f'User tried proxy command in fairfax.')
        raise ClientRequestError(f'Cluster Connect feature is not yet available in {consts.Azure_USGovCloudName}')

    tenantId = _graph_client_factory(cmd.cli_ctx).config.tenant_id
    client_proxy_port = consts.CLIENT_PROXY_PORT
    if int(client_proxy_port) == int(api_server_port):
        raise ClientRequestError('Proxy uses port 47010 internally.', recommendation='Please pass some other unused port through --port option.')

    args = []
    operating_system = platform.system()
    proc_name = f'arcProxy{operating_system}'

    telemetry.set_debug_info('CSP Version is ', consts.CLIENT_PROXY_VERSION)
    telemetry.set_debug_info('OS is ', operating_system)

    if(clientproxyutils.check_process(proc_name)):
        raise ClientRequestError('Another instance of proxy already running')

    port_error_string = ""
    if clientproxyutils.check_if_port_is_open(api_server_port):
        port_error_string += f'Port {api_server_port} is already in use. Please select a different port with --port option.\n'
    if clientproxyutils.check_if_port_is_open(client_proxy_port):
        telemetry.set_exception(exception='Client proxy port was in use.', fault_type=consts.Client_Proxy_Port_Fault_Type,
                                summary=f'Client proxy port was in use.')
        port_error_string += f"Port {client_proxy_port} is already in use. This is an internal port that proxy uses. Please ensure that this port is open before running 'az connectedk8s proxy'.\n"
    if port_error_string != "":
        raise ClientRequestError(port_error_string)

    # Set csp url based on cloud
    CSP_Url = consts.CSP_Storage_Url
    if cloud == consts.Azure_ChinaCloudName:
        CSP_Url = consts.CSP_Storage_Url_Mooncake

    # Creating installation location, request uri and older version exe location depending on OS
    if(operating_system == 'Windows'):
        install_location_string = f'.clientproxy\\arcProxy{operating_system}{consts.CLIENT_PROXY_VERSION}.exe'
        requestUri = f'{CSP_Url}/{consts.RELEASE_DATE_WINDOWS}/arcProxy{operating_system}{consts.CLIENT_PROXY_VERSION}.exe'
        older_version_string = f'.clientproxy\\arcProxy{operating_system}*.exe'
        creds_string = r'.azure\accessTokens.json'

    elif(operating_system == 'Linux' or operating_system == 'Darwin'):
        install_location_string = f'.clientproxy/arcProxy{operating_system}{consts.CLIENT_PROXY_VERSION}'
        requestUri = f'{CSP_Url}/{consts.RELEASE_DATE_LINUX}/arcProxy{operating_system}{consts.CLIENT_PROXY_VERSION}'
        older_version_string = f'.clientproxy/arcProxy{operating_system}*'
        creds_string = r'.azure/accessTokens.json'

    else:
        telemetry.set_exception(exception='Unsupported OS', fault_type=consts.Unsupported_Fault_Type,
                                summary=f'{operating_system} is not supported yet')
        raise ClientRequestError(f'The {operating_system} platform is not currently supported.')

    install_location = os.path.expanduser(os.path.join('~', install_location_string))
    args.append(install_location)
    install_dir = os.path.dirname(install_location)

    # If version specified by install location doesnt exist, then download the executable
    if not os.path.isfile(install_location):

        print("Setting up environment for first time use. This can take few minutes...")
        # Downloading the executable
        try:
            response = urllib.request.urlopen(requestUri)
        except Exception as e:
            telemetry.set_exception(exception=e, fault_type=consts.Download_Exe_Fault_Type,
                                    summary='Unable to download clientproxy executable.')
            raise CLIInternalError("Failed to download executable with client.", recommendation="Please check your internet connection." + str(e))

        responseContent = response.read()
        response.close()

        # Creating the .clientproxy folder if it doesnt exist
        if not os.path.exists(install_dir):
            try:
                os.makedirs(install_dir)
            except Exception as e:
                telemetry.set_exception(exception=e, fault_type=consts.Create_Directory_Fault_Type,
                                        summary='Unable to create installation directory')
                raise ClientRequestError("Failed to create installation directory." + str(e))
        else:
            older_version_string = os.path.expanduser(os.path.join('~', older_version_string))
            older_version_files = glob(older_version_string)

            # Removing older executables from the directory
            for f in older_version_files:
                try:
                    os.remove(f)
                except:
                    logger.warning("failed to delete older version files")

        try:
            with open(install_location, 'wb') as f:
                f.write(responseContent)
        except Exception as e:
            telemetry.set_exception(exception=e, fault_type=consts.Create_CSPExe_Fault_Type,
                                    summary='Unable to create proxy executable')
            raise ClientRequestError("Failed to create proxy executable." + str(e))

        os.chmod(install_location, os.stat(install_location).st_mode | stat.S_IXUSR)

    # Creating config file to pass config to clientproxy
    config_file_location = os.path.join(install_dir, 'config.yml')

    if os.path.isfile(config_file_location):
        try:
            os.remove(config_file_location)
        except Exception as e:
            telemetry.set_exception(exception=e, fault_type=consts.Remove_Config_Fault_Type,
                                    summary='Unable to remove old config file')
            raise FileOperationError("Failed to remove old config." + str(e))

    # initializations
    user_type = 'sat'
    creds = ''

    # if service account token is not passed
    if token is None:
        # Identifying type of logged in entity
        subscription_id = get_subscription_id(cmd.cli_ctx)
        account = Profile().get_subscription(subscription_id)
        user_type = account['user']['type']

        if user_type == 'user':
            dict_file = {'server': {'httpPort': int(client_proxy_port), 'httpsPort': int(api_server_port)}, 'identity': {'tenantID': tenantId, 'clientID': consts.CLIENTPROXY_CLIENT_ID}}
        else:
            dict_file = {'server': {'httpPort': int(client_proxy_port), 'httpsPort': int(api_server_port)}, 'identity': {'tenantID': tenantId, 'clientID': account['user']['name']}}

        if cloud == 'DOGFOOD':
            dict_file['cloud'] = 'AzureDogFood'

        if cloud == consts.Azure_ChinaCloudName:
            dict_file['cloud'] = 'AzureChinaCloud'

        if not utils.is_cli_using_msal_auth():
            # Fetching creds
            creds_location = os.path.expanduser(os.path.join('~', creds_string))
            try:
                with open(creds_location) as f:
                    creds_list = json.load(f)
            except Exception as e:
                telemetry.set_exception(exception=e, fault_type=consts.Load_Creds_Fault_Type,
                                        summary='Unable to load accessToken.json')
                raise FileOperationError("Failed to load credentials." + str(e))

            user_name = account['user']['name']

            if user_type == 'user':
                key = 'userId'
                key2 = 'refreshToken'
            else:
                key = 'servicePrincipalId'
                key2 = 'accessToken'

            for i in range(len(creds_list)):
                creds_obj = creds_list[i]

                if key in creds_obj and creds_obj[key] == user_name:
                    creds = creds_obj[key2]
                    break

            if creds == '':
                telemetry.set_exception(exception='Credentials of user not found.', fault_type=consts.Creds_NotFound_Fault_Type,
                                        summary='Unable to find creds of user')
                raise UnclassifiedUserFault("Credentials of user not found.")

            if user_type != 'user':
                dict_file['identity']['clientSecret'] = creds
    else:
        dict_file = {'server': {'httpPort': int(client_proxy_port), 'httpsPort': int(api_server_port)}}
        if cloud == consts.Azure_ChinaCloudName:
            dict_file['cloud'] = 'AzureChinaCloud'

    telemetry.set_debug_info('User type is ', user_type)

    try:
        with open(config_file_location, 'w') as f:
            yaml.dump(dict_file, f, default_flow_style=False)
    except Exception as e:
        telemetry.set_exception(exception=e, fault_type=consts.Create_Config_Fault_Type,
                                summary='Unable to create config file for proxy.')
        raise FileOperationError("Failed to create config for proxy." + str(e))

    args.append("-c")
    args.append(config_file_location)

    debug_mode = False
    if '--debug' in cmd.cli_ctx.data['safe_params']:
        args.append("-d")
        debug_mode = True

    client_side_proxy_main(cmd, tenantId, client, resource_group_name, cluster_name, 0, args, client_proxy_port, api_server_port, operating_system, creds, user_type, debug_mode, token=token, path=path, context_name=context_name, clientproxy_process=None)


# Prepare data as needed by client proxy executable
def prepare_clientproxy_data(response):
    data = {}
    data['kubeconfigs'] = []
    kubeconfig = {}
    kubeconfig['name'] = 'Kubeconfig'
    kubeconfig['value'] = b64encode(response.kubeconfigs[0].value).decode("utf-8")
    data['kubeconfigs'].append(kubeconfig)
    data['hybridConnectionConfig'] = {}
    data['hybridConnectionConfig']['relay'] = response.hybrid_connection_config.relay
    data['hybridConnectionConfig']['hybridConnectionName'] = response.hybrid_connection_config.hybrid_connection_name
    data['hybridConnectionConfig']['token'] = response.hybrid_connection_config.token
    data['hybridConnectionConfig']['expirationTime'] = response.hybrid_connection_config.expiration_time
    return data


def client_side_proxy_main(cmd,
                           tenantId,
                           client,
                           resource_group_name,
                           cluster_name,
                           flag,
                           args,
                           client_proxy_port,
                           api_server_port,
                           operating_system,
                           creds,
                           user_type,
                           debug_mode,
                           token=None,
                           path=os.path.join(os.path.expanduser('~'), '.kube', 'config'),
                           context_name=None,
                           clientproxy_process=None):
    expiry, clientproxy_process = client_side_proxy(cmd, tenantId, client, resource_group_name, cluster_name, 0, args, client_proxy_port, api_server_port, operating_system, creds, user_type, debug_mode, token=token, path=path, context_name=context_name, clientproxy_process=None)
    next_refresh_time = expiry - consts.CSP_REFRESH_TIME

    while(True):
        time.sleep(60)
        if(clientproxyutils.check_if_csp_is_running(clientproxy_process)):
            if time.time() >= next_refresh_time:
                expiry, clientproxy_process = client_side_proxy(cmd, tenantId, client, resource_group_name, cluster_name, 1, args, client_proxy_port, api_server_port, operating_system, creds, user_type, debug_mode, token=token, path=path, context_name=context_name, clientproxy_process=clientproxy_process)
                next_refresh_time = expiry - consts.CSP_REFRESH_TIME
        else:
            telemetry.set_exception(exception='Process closed externally.', fault_type=consts.Proxy_Closed_Externally_Fault_Type,
                                    summary='Process closed externally.')
            raise ManualInterrupt('Proxy closed externally.')


def client_side_proxy(cmd,
                      tenantId,
                      client,
                      resource_group_name,
                      cluster_name,
                      flag,
                      args,
                      client_proxy_port,
                      api_server_port,
                      operating_system,
                      creds,
                      user_type,
                      debug_mode,
                      token=None,
                      path=os.path.join(os.path.expanduser('~'), '.kube', 'config'),
                      context_name=None,
                      clientproxy_process=None):

    subscription_id = get_subscription_id(cmd.cli_ctx)
    if token is not None:
        auth_method = 'Token'
    else:
        auth_method = 'AAD'

    # Fetching hybrid connection details from Userrp
    try:
        list_prop = ListClusterUserCredentialProperties(
            authentication_method=auth_method,
            client_proxy=True
        )
        response = client.list_cluster_user_credential(resource_group_name, cluster_name, list_prop)
    except Exception as e:
        if flag == 1:
            clientproxy_process.terminate()
        utils.arm_exception_handler(e, consts.Get_Credentials_Failed_Fault_Type, 'Unable to list cluster user credentials')
        raise CLIInternalError("Failed to get credentials." + str(e))

    # Starting the client proxy process, if this is the first time that this function is invoked
    if flag == 0:
        try:
            if debug_mode:
                clientproxy_process = Popen(args)
            else:
                clientproxy_process = Popen(args, stdout=DEVNULL, stderr=DEVNULL)
            print(f'Proxy is listening on port {api_server_port}')

        except Exception as e:
            telemetry.set_exception(exception=e, fault_type=consts.Run_Clientproxy_Fault_Type,
                                    summary='Unable to run client proxy executable')
            raise CLIInternalError("Failed to start proxy process." + str(e))

        if not utils.is_cli_using_msal_auth():  # refresh token approach if cli is using ADAL auth. This is for cli < 2.30.0
            if user_type == 'user':
                identity_data = {}
                identity_data['refreshToken'] = creds
                identity_uri = f'https://localhost:{api_server_port}/identity/rt'

                # Needed to prevent skip tls warning from printing to the console
                original_stderr = sys.stderr
                f = open(os.devnull, 'w')
                sys.stderr = f

                clientproxyutils.make_api_call_with_retries(identity_uri, identity_data, "post", False, consts.Post_RefreshToken_Fault_Type,
                                                            'Unable to post refresh token details to clientproxy',
                                                            "Failed to pass refresh token details to proxy.", clientproxy_process)
                sys.stderr = original_stderr

    if token is None:
        if utils.is_cli_using_msal_auth():  # jwt token approach if cli is using MSAL. This is for cli >= 2.30.0
            kid = clientproxyutils.fetch_pop_publickey_kid(api_server_port, clientproxy_process)
            post_at_response = clientproxyutils.fetch_and_post_at_to_csp(cmd, api_server_port, tenantId, "gTYVsmkQfNwajR0w-v6A3ekPkiI7Wcz2T5ZCb7hwHTU", clientproxy_process)

            if post_at_response.status_code != 200:
                if post_at_response.status_code == 500 and "public key expired" in post_at_response.text:  # pop public key must have been rotated
                    telemetry.set_exception(exception=post_at_response.text, fault_type=consts.PoP_Public_Key_Expried_Fault_Type,
                                            summary='PoP public key has expired')
                    kid = clientproxyutils.fetch_pop_publickey_kid(api_server_port, clientproxy_process)  # fetch the rotated PoP public key
                    clientproxyutils.fetch_and_post_at_to_csp(cmd, api_server_port, tenantId, kid, clientproxy_process)  # fetch and post the at corresponding to the new public key
                else:
                    telemetry.set_exception(exception=post_at_response.text, fault_type=consts.Post_AT_To_ClientProxy_Failed_Fault_Type,
                                            summary='Failed to post access token to client proxy')
                    clientproxyutils.close_subprocess_and_raise_cli_error(clientproxy_process, 'Failed to post access token to client proxy' + post_at_response.text)

    data = prepare_clientproxy_data(response)
    expiry = data['hybridConnectionConfig']['expirationTime']

    if token is not None:
        data['kubeconfigs'][0]['value'] = clientproxyutils.insert_token_in_kubeconfig(data, token)

    uri = f'http://localhost:{client_proxy_port}/subscriptions/{subscription_id}/resourceGroups/{resource_group_name}/providers/Microsoft.Kubernetes/connectedClusters/{cluster_name}/register?api-version=2020-10-01'

    # Posting hybrid connection details to proxy in order to get kubeconfig
    response = clientproxyutils.make_api_call_with_retries(uri, data, "post", False, consts.Post_Hybridconn_Fault_Type,
                                                           'Unable to post hybrid connection details to clientproxy',
                                                           "Failed to pass hybrid connection details to proxy.", clientproxy_process)

    if flag == 0:
        # Decoding kubeconfig into a string
        try:
            kubeconfig = json.loads(response.text)
        except Exception as e:
            telemetry.set_exception(exception=e, fault_type=consts.Load_Kubeconfig_Fault_Type,
                                    summary='Unable to load Kubeconfig')
            clientproxyutils.close_subprocess_and_raise_cli_error(clientproxy_process, "Failed to load kubeconfig." + str(e))

        kubeconfig = kubeconfig['kubeconfigs'][0]['value']
        kubeconfig = b64decode(kubeconfig).decode("utf-8")

        try:
            print_or_merge_credentials(path, kubeconfig, True, context_name)
            if path != "-":
                if context_name is None:
                    kubeconfig_obj = load_kubernetes_configuration(path)
                    temp_context_name = kubeconfig_obj['current-context']
                else:
                    temp_context_name = context_name
                print("Start sending kubectl requests on '{}' context using kubeconfig at {}".format(temp_context_name, path))

            print("Press Ctrl+C to close proxy.")

        except Exception as e:
            telemetry.set_exception(exception=e, fault_type=consts.Merge_Kubeconfig_Fault_Type,
                                    summary='Unable to merge kubeconfig.')
            clientproxyutils.close_subprocess_and_raise_cli_error(clientproxy_process, "Failed to merge kubeconfig." + str(e))

    return expiry, clientproxy_process


def check_cl_registration_and_get_oid(cmd, cl_oid):
    enable_custom_locations = True
    custom_locations_oid = ""
    try:
        rp_client = _resource_providers_client(cmd.cli_ctx)
        cl_registration_state = rp_client.get(consts.Custom_Locations_Provider_Namespace).registration_state
        if cl_registration_state != "Registered":
            enable_custom_locations = False
            logger.warning("'Custom-locations' feature couldn't be enabled on this cluster as the pre-requisite registration of 'Microsoft.ExtendedLocation' was not met. More details for enabling this feature later on this cluster can be found here - https://aka.ms/EnableCustomLocations")
        else:
            custom_locations_oid = get_custom_locations_oid(cmd, cl_oid)
            if custom_locations_oid == "":
                enable_custom_locations = False
    except Exception as e:
        enable_custom_locations = False
        logger.warning("Unable to fetch registration state of 'Microsoft.ExtendedLocation'. Failed to enable 'custom-locations' feature...")
        telemetry.set_exception(exception=e, fault_type=consts.Custom_Locations_Registration_Check_Fault_Type,
                                summary='Unable to fetch status of Custom Locations RP registration.')
    return enable_custom_locations, custom_locations_oid


def get_custom_locations_oid(cmd, cl_oid):
    try:
        sp_graph_client = get_graph_client_service_principals(cmd.cli_ctx)
        sub_filters = []
        sub_filters.append("displayName eq '{}'".format("Custom Locations RP"))
        result = list(sp_graph_client.list(filter=(' and '.join(sub_filters))))
        if len(result) != 0:
            if cl_oid is not None and cl_oid != result[0].object_id:
                logger.debug("The 'Custom-locations' OID passed is different from the actual OID({}) of the Custom Locations RP app. Proceeding with the correct one...".format(result[0].object_id))
            return result[0].object_id  # Using the fetched OID

        if cl_oid is None:
            logger.warning("Failed to enable Custom Locations feature on the cluster. Unable to fetch Object ID of Azure AD application used by Azure Arc service. Try enabling the feature by passing the --custom-locations-oid parameter directly. Learn more at https://aka.ms/CustomLocationsObjectID")
            telemetry.set_exception(exception='Unable to fetch oid of custom locations app.', fault_type=consts.Custom_Locations_OID_Fetch_Fault_Type,
                                    summary='Unable to fetch oid for custom locations app.')
            return ""
        else:
            return cl_oid
    except Exception as e:
        log_string = "Unable to fetch the Object ID of the Azure AD application used by Azure Arc service. "
        telemetry.set_exception(exception=e, fault_type=consts.Custom_Locations_OID_Fetch_Fault_Type,
                                summary='Unable to fetch oid for custom locations app.')
        if cl_oid:
            log_string += "Proceeding with the Object ID provided to enable the 'custom-locations' feature."
            logger.warning(log_string)
            return cl_oid
        log_string += "Unable to enable the 'custom-locations' feature. " + str(e)
        logger.warning(log_string)
        return ""<|MERGE_RESOLUTION|>--- conflicted
+++ resolved
@@ -195,16 +195,11 @@
                                             configmap_cluster_name).agent_public_key_certificate
                 except Exception as e:  # pylint: disable=broad-except
                     utils.arm_exception_handler(e, consts.Get_ConnectedCluster_Fault_Type, 'Failed to check if connected cluster resource already exists.')
-<<<<<<< HEAD
                 cc = generate_request_payload(configuration, location, public_key, tags, kubernetes_distro, kubernetes_infra, enable_private_link, private_link_scope_resource_id)
                 cc_response = create_cc_resource(client, resource_group_name, cluster_name, cc, no_wait).result()
-                # Dibabling cluster-connect if private link is getting enabled
+                # Disabling cluster-connect if private link is getting enabled
                 if enable_private_link == "true":
                     disable_cluster_connect(cmd, client, resource_group_name, cluster_name, kube_config, kube_context, values_file, values_file_provided, dp_endpoint_dogfood, release_train_dogfood, release_namespace, helm_client_location)
-=======
-                cc = generate_request_payload(configuration, location, public_key, tags, kubernetes_distro, kubernetes_infra)
-                cc_response = create_cc_resource(client, resource_group_name, cluster_name, cc, no_wait).result()
->>>>>>> 24db6068
                 return cc_response
             else:
                 telemetry.set_exception(exception='The kubernetes cluster is already onboarded', fault_type=consts.Cluster_Already_Onboarded_Fault_Type,
@@ -805,18 +800,14 @@
         utils.arm_exception_handler(e, consts.Create_ConnectedCluster_Fault_Type, 'Unable to create connected cluster resource')
 
 
-def patch_cc_resource(client, resource_group_name, cluster_name, cc, no_wait):
-    try:
-        return sdk_no_wait(no_wait, client.update, resource_group_name=resource_group_name,
-                           cluster_name=cluster_name, connected_cluster_patch=cc)
-    except Exception as e:
-        utils.arm_exception_handler(e, consts.Update_ConnectedCluster_Fault_Type, 'Unable to update connected cluster resource')
-
-
-def patch_cc_resource_preview(client, resource_group_name, cluster_name, cc, no_wait):
-    try:
-        return sdk_no_wait(no_wait, client.begin_update, resource_group_name=resource_group_name,
-                           cluster_name=cluster_name, connected_cluster_patch=cc)
+def patch_cc_resource(client, resource_group_name, cluster_name, cc, no_wait, enable_private_link):
+    try:
+        if enable_private_link:
+            return sdk_no_wait(no_wait, client.begin_update, resource_group_name=resource_group_name,
+                               cluster_name=cluster_name, connected_cluster_patch=cc).result()
+        else:
+            return sdk_no_wait(no_wait, client.update, resource_group_name=resource_group_name,
+                               cluster_name=cluster_name, connected_cluster_patch=cc)
     except Exception as e:
         utils.arm_exception_handler(e, consts.Update_ConnectedCluster_Fault_Type, 'Unable to update connected cluster resource')
 
@@ -832,9 +823,7 @@
 
 def update_connectedk8s(client, resource_group_name, cluster_name, tags=None, enable_private_link=None, private_link_scope_resource_id=None, no_wait=False):
     cc = generate_patch_payload(tags, enable_private_link, private_link_scope_resource_id)
-    if enable_private_link:
-        return patch_cc_resource_preview(client, resource_group_name, cluster_name, cc, no_wait).result()
-    return patch_cc_resource(client, resource_group_name, cluster_name, cc, no_wait)
+    return patch_cc_resource(client, resource_group_name, cluster_name, cc, no_wait, enable_private_link)
 
 
 # pylint:disable=unused-argument
@@ -1023,17 +1012,13 @@
         except OSError:
             pass
         raise CLIInternalError(str.format(consts.Update_Agent_Failure, error_helm_upgrade.decode("ascii")))
-<<<<<<< HEAD
 
     logger.info(str.format(consts.Update_Agent_Success, connected_cluster.name))
-    return patch_cc_response
-=======
     try:
         os.remove(user_values_location)
     except OSError:
         pass
-    return str.format(consts.Update_Agent_Success, connected_cluster.name)
->>>>>>> 24db6068
+    return patch_cc_response
 
 
 def upgrade_agents(cmd, client, resource_group_name, cluster_name, kube_config=None, kube_context=None, arc_agent_version=None, upgrade_timeout="600"):
@@ -1514,6 +1499,16 @@
     if os.getenv('HELMREPONAME') and os.getenv('HELMREPOURL'):
         utils.add_helm_repo(kube_config, kube_context, helm_client_location)
 
+    get_chart_and_disable_features(cmd, connected_cluster, dp_endpoint_dogfood, release_train_dogfood, kube_config, kube_context,
+                                   helm_client_location, release_namespace, values_file_provided, values_file, disable_azure_rbac,
+                                   disable_cluster_connect, disable_cl)
+
+    return str.format(consts.Successfully_Disabled_Features, features, connected_cluster.name)
+
+
+def get_chart_and_disable_features(cmd, connected_cluster, dp_endpoint_dogfood, release_train_dogfood, kube_config, kube_context,
+                                   helm_client_location, release_namespace, values_file_provided, values_file, disable_azure_rbac=False,
+                                   disable_cluster_connect=False, disable_cl=False):
     # Setting the config dataplane endpoint
     config_dp_endpoint = get_config_dp_endpoint(cmd, connected_cluster.location)
 
@@ -1559,53 +1554,14 @@
                                 summary='Unable to install helm release')
         raise CLIInternalError(str.format(consts.Error_disabling_Features, error_helm_upgrade.decode("ascii")))
 
-    return str.format(consts.Successfully_Disabled_Features, features, connected_cluster.name)
-
 
 def disable_cluster_connect(cmd, client, resource_group_name, cluster_name, kube_config, kube_context, values_file, values_file_provided, dp_endpoint_dogfood, release_train_dogfood, release_namespace, helm_client_location):
     # Fetch Connected Cluster for agent version
     connected_cluster = get_connectedk8s(cmd, client, resource_group_name, cluster_name)
 
-    # Setting the config dataplane endpoint
-    config_dp_endpoint = get_config_dp_endpoint(cmd, connected_cluster.location)
-
-    # Retrieving Helm chart OCI Artifact location
-    registry_path = os.getenv('HELMREGISTRY') if os.getenv('HELMREGISTRY') else utils.get_helm_registry(cmd, config_dp_endpoint, dp_endpoint_dogfood, release_train_dogfood)
-
-    reg_path_array = registry_path.split(':')
-    agent_version = reg_path_array[1]
-
-    # Set agent version in registry path
-    if connected_cluster.agent_version is not None:
-        agent_version = connected_cluster.agent_version
-        registry_path = reg_path_array[0] + ":" + agent_version
-
-    # Get Helm chart path
-    chart_path = utils.get_chart_path(registry_path, kube_config, kube_context, helm_client_location)
-
-    cmd_helm_upgrade = [helm_client_location, "upgrade", "azure-arc", chart_path, "--namespace", release_namespace,
-                        "--reuse-values",
-                        "--wait", "--output", "json"]
-    if values_file_provided:
-        cmd_helm_upgrade.extend(["-f", values_file])
-    if kube_config:
-        cmd_helm_upgrade.extend(["--kubeconfig", kube_config])
-    if kube_context:
-        cmd_helm_upgrade.extend(["--kube-context", kube_context])
-    # Disable cluster-connect
-    cmd_helm_upgrade.extend(["--set", "systemDefaultValues.clusterconnect-agent.enabled=false"])
-    # Disable custom location
-    cmd_helm_upgrade.extend(["--set", "systemDefaultValues.customLocations.enabled=false"])
-    cmd_helm_upgrade.extend(["--set", "systemDefaultValues.customLocations.oid={}".format("")])
-
-    response_helm_upgrade = Popen(cmd_helm_upgrade, stdout=PIPE, stderr=PIPE)
-    _, error_helm_upgrade = response_helm_upgrade.communicate()
-    if response_helm_upgrade.returncode != 0:
-        if ('forbidden' in error_helm_upgrade.decode("ascii") or 'timed out waiting for the condition' in error_helm_upgrade.decode("ascii")):
-            telemetry.set_user_fault()
-        telemetry.set_exception(exception=error_helm_upgrade.decode("ascii"), fault_type=consts.Install_HelmRelease_Fault_Type,
-                                summary='Unable to upgrade helm release')
-        raise CLIInternalError(str.format(consts.Error_disabling_Features, error_helm_upgrade.decode("ascii")))
+    get_chart_and_disable_features(cmd, connected_cluster, dp_endpoint_dogfood, release_train_dogfood, kube_config, kube_context,
+                                   helm_client_location, release_namespace, values_file_provided, values_file, False,
+                                   True, True)
 
 
 def load_kubernetes_configuration(filename):
