# --------------------------------------------------------------------------------------------
# Copyright (c) Microsoft Corporation. All rights reserved.
# Licensed under the MIT License. See License.txt in the project root for license information.
# --------------------------------------------------------------------------------------------

from argparse import Namespace
import errno
import logging
from logging import exception
import os
import json
import tempfile
import time
import subprocess
from subprocess import Popen, PIPE, run, STDOUT, call, DEVNULL
from base64 import b64encode, b64decode
import stat
import platform
from xml.dom.pulldom import default_bufsize
from azure.core.exceptions import ClientAuthenticationError
import yaml
import urllib.request
import shutil
from _thread import interrupt_main
from psutil import process_iter, NoSuchProcess, AccessDenied, ZombieProcess, net_connections
from azure.cli.core import get_default_cli
from knack.util import CLIError
from knack.log import get_logger
from knack.prompting import prompt_y_n
from knack.prompting import NoTTYException
from azure.cli.core.commands.client_factory import get_subscription_id
from azure.cli.core._profile import Profile
from azure.cli.core.util import sdk_no_wait
from azure.cli.core import telemetry
from azure.cli.core.azclierror import ManualInterrupt, InvalidArgumentValueError, UnclassifiedUserFault, CLIInternalError, FileOperationError, ClientRequestError, DeploymentError, ValidationError, ArgumentUsageError, MutuallyExclusiveArgumentError, RequiredArgumentMissingError, ResourceNotFoundError
from kubernetes import client as kube_client, config
from Crypto.IO import PEM
from Crypto.PublicKey import RSA
from Crypto.Util import asn1
from azext_connectedk8s._client_factory import _graph_client_factory
from azext_connectedk8s._client_factory import cf_resource_groups
from azext_connectedk8s._client_factory import _resource_client_factory
from azext_connectedk8s._client_factory import resource_providers_client
from azext_connectedk8s._client_factory import get_graph_client_service_principals
from azext_connectedk8s._client_factory import cf_connected_cluster_prev_2022_10_01
from azext_connectedk8s._client_factory import cf_connectedmachine
import azext_connectedk8s._constants as consts
import azext_connectedk8s._utils as utils
import azext_connectedk8s._clientproxyutils as clientproxyutils
import azext_connectedk8s._troubleshootutils as troubleshootutils
from glob import glob
from .vendored_sdks.models import ConnectedCluster, ConnectedClusterIdentity, ConnectedClusterPatch, ListClusterUserCredentialProperties
from .vendored_sdks.preview_2022_10_01.models import ConnectedCluster as ConnectedClusterPreview
from .vendored_sdks.preview_2022_10_01.models import ConnectedClusterPatch as ConnectedClusterPatchPreview
from threading import Timer, Thread
import sys
import hashlib
import re
logger = get_logger(__name__)
# pylint:disable=unused-argument
# pylint: disable=too-many-locals
# pylint: disable=too-many-branches
# pylint: disable=too-many-statements
# pylint: disable=line-too-long


def create_connectedk8s(cmd, client, resource_group_name, cluster_name, correlation_id=None, https_proxy="", http_proxy="", no_proxy="", proxy_cert="", location=None,
                        kube_config=None, kube_context=None, no_wait=False, tags=None, distribution='auto', infrastructure='auto',
                        disable_auto_upgrade=False, cl_oid=None, onboarding_timeout="600", enable_private_link=None, private_link_scope_resource_id=None,
<<<<<<< HEAD
                        container_log_path=None):
    logger.warning("This operation might take a while...\n")

    # Validate custom token operation
    custom_token_passed, location = utils.validate_custom_token(cmd, resource_group_name, location)
=======
                        distribution_version=None, azure_hybrid_benefit=None, yes=False, container_log_path=None):
    logger.warning("This operation might take a while...\n")

    # Prompt for confirmation for few parameters
    if enable_private_link is True:
        confirmation_message = "The Cluster Connect and Custom Location features are not supported by Private Link at this time. Enabling Private Link will disable these features. Are you sure you want to continue?"
        utils.user_confirmation(confirmation_message, yes)
        if cl_oid:
            logger.warning("Private Link is being enabled, and Custom Location is not supported by Private Link at this time, so the '--custom-locations-oid' parameter will be ignored.")
    if azure_hybrid_benefit == "True":
        confirmation_message = "I confirm I have an eligible Windows Server license with Azure Hybrid Benefit to apply this benefit to AKS on HCI or Windows Server. Visit https://aka.ms/ahb-aks for details"
        utils.user_confirmation(confirmation_message, yes)
>>>>>>> e6ca9565

    # Setting subscription id and tenant Id
    subscription_id = os.getenv('AZURE_SUBSCRIPTION_ID') if custom_token_passed is True else get_subscription_id(cmd.cli_ctx)
    if custom_token_passed is True:
        onboarding_tenant_id = os.getenv('AZURE_TENANT_ID')
    else:
        account = Profile().get_subscription(subscription_id)
        onboarding_tenant_id = account['homeTenantId']

    # Send cloud information to telemetry
    azure_cloud = send_cloud_telemetry(cmd)

    # Checking provider registration status
    utils.check_provider_registrations(cmd.cli_ctx, subscription_id)

    # Setting kubeconfig
    kube_config = set_kube_config(kube_config)

    # Escaping comma, forward slash present in https proxy urls, needed for helm params.
    https_proxy = escape_proxy_settings(https_proxy)

    # Escaping comma, forward slash present in http proxy urls, needed for helm params.
    http_proxy = escape_proxy_settings(http_proxy)

    # Escaping comma, forward slash present in no proxy urls, needed for helm params.
    no_proxy = escape_proxy_settings(no_proxy)

    # check whether proxy cert path exists
    if proxy_cert != "" and (not os.path.exists(proxy_cert)):
        telemetry.set_exception(exception='Proxy cert path does not exist', fault_type=consts.Proxy_Cert_Path_Does_Not_Exist_Fault_Type,
                                summary='Proxy cert path does not exist')
        raise InvalidArgumentValueError(str.format(consts.Proxy_Cert_Path_Does_Not_Exist_Error, proxy_cert))

    proxy_cert = proxy_cert.replace('\\', r'\\\\')

    # Set preview client if latest preview properties are provided.
    if enable_private_link is not None or distribution_version is not None or azure_hybrid_benefit is not None:
        client = cf_connected_cluster_prev_2022_10_01(cmd.cli_ctx, None)

    # Checking whether optional extra values file has been provided.
    values_file_provided, values_file = utils.get_values_file()

    # Validate the helm environment file for Dogfood.
    dp_endpoint_dogfood = None
    release_train_dogfood = None
    if cmd.cli_ctx.cloud.endpoints.resource_manager == consts.Dogfood_RMEndpoint:
        azure_cloud = consts.Azure_DogfoodCloudName
        dp_endpoint_dogfood, release_train_dogfood = validate_env_file_dogfood(values_file, values_file_provided)

    # Loading the kubeconfig file in kubernetes client configuration
    load_kube_config(kube_config, kube_context)

    # Checking the connection to kubernetes cluster.
    # This check was added to avoid large timeouts when connecting to AAD Enabled AKS clusters
    # if the user had not logged in.
    kubernetes_version = check_kube_connection()

    utils.try_list_node_fix()
    api_instance = kube_client.CoreV1Api()
    node_api_response = utils.validate_node_api_response(api_instance, None)

    required_node_exists = check_linux_amd64_node(node_api_response)
    if not required_node_exists:
        telemetry.set_user_fault()
        telemetry.set_exception(exception="Couldn't find any node on the kubernetes cluster with the architecture type 'amd64' and OS 'linux'", fault_type=consts.Linux_Amd64_Node_Not_Exists,
                                summary="Couldn't find any node on the kubernetes cluster with the architecture type 'amd64' and OS 'linux'")
        logger.warning("Please ensure that this Kubernetes cluster have any nodes with OS 'linux' and architecture 'amd64', for scheduling the Arc-Agents onto and connecting to Azure. Learn more at {}".format("https://aka.ms/ArcK8sSupportedOSArchitecture"))

    crb_permission = utils.can_create_clusterrolebindings()
    if not crb_permission:
        telemetry.set_exception(exception="Your credentials doesn't have permission to create clusterrolebindings on this kubernetes cluster.", fault_type=consts.Cannot_Create_ClusterRoleBindings_Fault_Type,
                                summary="Your credentials doesn't have permission to create clusterrolebindings on this kubernetes cluster.")
        raise ValidationError("Your credentials doesn't have permission to create clusterrolebindings on this kubernetes cluster. Please check your permissions.")

    # Get kubernetes cluster info
    if distribution == 'auto':
        kubernetes_distro = get_kubernetes_distro(node_api_response)  # (cluster heuristics)
    else:
        kubernetes_distro = distribution
    if infrastructure == 'auto':
        kubernetes_infra = get_kubernetes_infra(node_api_response)  # (cluster heuristics)
    else:
        kubernetes_infra = infrastructure

    kubernetes_properties = {
        'Context.Default.AzureCLI.KubernetesVersion': kubernetes_version,
        'Context.Default.AzureCLI.KubernetesDistro': kubernetes_distro,
        'Context.Default.AzureCLI.KubernetesInfra': kubernetes_infra
    }
    telemetry.add_extension_event('connectedk8s', kubernetes_properties)

    # Checking if it is an AKS cluster
    is_aks_cluster = check_aks_cluster(kube_config, kube_context)
    if is_aks_cluster:
        logger.warning("Connecting an Azure Kubernetes Service (AKS) cluster to Azure Arc is only required for running Arc enabled services like App Services and Data Services on the cluster. Other features like Azure Monitor and Azure Defender are natively available on AKS. Learn more at {}.".format(" https://go.microsoft.com/fwlink/?linkid=2144200"))

    # Install helm client
    helm_client_location = install_helm_client()

    # Validate location
    utils.validate_location(cmd, location)
    resourceClient = cf_resource_groups(cmd.cli_ctx, subscription_id=subscription_id)

    # Validate location of private link scope resource. Throws error only if there is a location mismatch
    if enable_private_link is True:
        try:
            pls_arm_id_arr = private_link_scope_resource_id.split('/')
            hc_client = cf_connectedmachine(cmd.cli_ctx, pls_arm_id_arr[2])
            pls_get_result = hc_client.get(pls_arm_id_arr[4], pls_arm_id_arr[8])
            pls_location = pls_get_result.location.lower()
            if pls_location != location.lower():
                telemetry.set_exception(exception='Connected cluster resource and Private link scope resource are present in different locations',
                                        fault_type=consts.Pls_Location_Mismatch_Fault_Type, summary='Pls resource location mismatch')
                raise ArgumentUsageError("The location of the private link scope resource does not match the location of connected cluster resource. Please ensure that both the resources are in the same azure location.")
        except ArgumentUsageError as argex:
            raise(argex)
        except Exception as ex:
            logger.warning("Error occured while checking the private link scope resource location: %s\n", ex)

    # Check Release Existance
    release_namespace = get_release_namespace(kube_config, kube_context, helm_client_location)

    if release_namespace:
        # Loading config map
        api_instance = kube_client.CoreV1Api()
        try:
            configmap = api_instance.read_namespaced_config_map('azure-clusterconfig', 'azure-arc')
        except Exception as e:  # pylint: disable=broad-except
            utils.kubernetes_exception_handler(e, consts.Read_ConfigMap_Fault_Type, 'Unable to read ConfigMap',
                                               error_message="Unable to read ConfigMap 'azure-clusterconfig' in 'azure-arc' namespace: ",
                                               message_for_not_found="The helm release 'azure-arc' is present but the azure-arc namespace/configmap is missing. Please run 'helm delete azure-arc --no-hooks' to cleanup the release before onboarding the cluster again.")
        configmap_rg_name = configmap.data["AZURE_RESOURCE_GROUP"]
        configmap_cluster_name = configmap.data["AZURE_RESOURCE_NAME"]
        if connected_cluster_exists(client, configmap_rg_name, configmap_cluster_name):
            if (configmap_rg_name.lower() == resource_group_name.lower() and
                    configmap_cluster_name.lower() == cluster_name.lower()):
                # Re-put connected cluster
                try:
                    public_key = client.get(configmap_rg_name,
                                            configmap_cluster_name).agent_public_key_certificate
                except Exception as e:  # pylint: disable=broad-except
                    utils.arm_exception_handler(e, consts.Get_ConnectedCluster_Fault_Type, 'Failed to check if connected cluster resource already exists.')
                cc = generate_request_payload(location, public_key, tags, kubernetes_distro, kubernetes_infra, enable_private_link, private_link_scope_resource_id, distribution_version, azure_hybrid_benefit)
                cc_response = create_cc_resource(client, resource_group_name, cluster_name, cc, no_wait).result()
                # Disabling cluster-connect if private link is getting enabled
                if enable_private_link is True:
                    disable_cluster_connect(cmd, client, resource_group_name, cluster_name, kube_config, kube_context, values_file, values_file_provided, dp_endpoint_dogfood, release_train_dogfood, release_namespace, helm_client_location)
                return cc_response
            else:
                telemetry.set_exception(exception='The kubernetes cluster is already onboarded', fault_type=consts.Cluster_Already_Onboarded_Fault_Type,
                                        summary='Kubernetes cluster already onboarded')
                raise ArgumentUsageError("The kubernetes cluster you are trying to onboard " +
                                         "is already onboarded to the resource group" +
                                         " '{}' with resource name '{}'.".format(configmap_rg_name, configmap_cluster_name))
        else:
            # Cleanup agents and continue with put
            utils.delete_arc_agents(release_namespace, kube_config, kube_context, helm_client_location)
    else:
        if connected_cluster_exists(client, resource_group_name, cluster_name):
            telemetry.set_exception(exception='The connected cluster resource already exists', fault_type=consts.Resource_Already_Exists_Fault_Type,
                                    summary='Connected cluster resource already exists')
            raise ArgumentUsageError("The connected cluster resource {} already exists ".format(cluster_name) +
                                     "in the resource group {} ".format(resource_group_name) +
                                     "and corresponds to a different Kubernetes cluster.", recommendation="To onboard this Kubernetes cluster " +
                                     "to Azure, specify different resource name or resource group name.")

    try:
        k8s_contexts = config.list_kube_config_contexts()  # returns tuple of (all_contexts, current_context)
        if kube_context:  # if custom kube-context is specified
            if k8s_contexts[1].get('name') == kube_context:
                current_k8s_context = k8s_contexts[1]
            else:
                for context in k8s_contexts[0]:
                    if context.get('name') == kube_context:
                        current_k8s_context = context
                        break
        else:
            current_k8s_context = k8s_contexts[1]

        current_k8s_namespace = current_k8s_context.get('context').get('namespace', "default")  # Take "default" namespace, if not specified in the kube-config
        namespace_exists = False
        k8s_v1 = kube_client.CoreV1Api()
        k8s_ns = k8s_v1.list_namespace()
        for ns in k8s_ns.items:
            if ns.metadata.name == current_k8s_namespace:
                namespace_exists = True
                break
        if namespace_exists is False:
            telemetry.set_exception(exception="Namespace doesn't exist", fault_type=consts.Default_Namespace_Does_Not_Exist_Fault_Type,
                                    summary="The default namespace defined in the kubeconfig doesn't exist on the kubernetes cluster.")
            raise ValidationError("The default namespace '{}' defined in the kubeconfig doesn't exist on the kubernetes cluster.".format(current_k8s_namespace))
    except ValidationError as e:
        raise e
    except Exception as e:
        logger.warning("Failed to validate if the active namespace exists on the kubernetes cluster. Exception: {}".format(str(e)))

    # Resource group Creation
    if resource_group_exists(cmd.cli_ctx, resource_group_name, subscription_id) is False:
        from azure.cli.core.profiles import ResourceType
        ResourceGroup = cmd.get_models('ResourceGroup', resource_type=ResourceType.MGMT_RESOURCE_RESOURCES)
        parameters = ResourceGroup(location=location)
        try:
            resourceClient.create_or_update(resource_group_name, parameters)
        except Exception as e:  # pylint: disable=broad-except
            utils.arm_exception_handler(e, consts.Create_ResourceGroup_Fault_Type, 'Failed to create the resource group')

    # Adding helm repo
    if os.getenv('HELMREPONAME') and os.getenv('HELMREPOURL'):
        utils.add_helm_repo(kube_config, kube_context, helm_client_location)

    # Setting the config dataplane endpoint
    config_dp_endpoint = get_config_dp_endpoint(cmd, location)

    # Retrieving Helm chart OCI Artifact location
    registry_path = os.getenv('HELMREGISTRY') if os.getenv('HELMREGISTRY') else utils.get_helm_registry(cmd, config_dp_endpoint, dp_endpoint_dogfood, release_train_dogfood)
    # Get azure-arc agent version for telemetry
    azure_arc_agent_version = registry_path.split(':')[1]
    telemetry.add_extension_event('connectedk8s', {'Context.Default.AzureCLI.AgentVersion': azure_arc_agent_version})

    # Get helm chart path
    chart_path = utils.get_chart_path(registry_path, kube_config, kube_context, helm_client_location)

    # Generate public-private key pair
    try:
        key_pair = RSA.generate(4096)
    except Exception as e:
        telemetry.set_exception(exception=e, fault_type=consts.KeyPair_Generate_Fault_Type,
                                summary='Failed to generate public-private key pair')
        raise CLIInternalError("Failed to generate public-private key pair. " + str(e))
    try:
        public_key = get_public_key(key_pair)
    except Exception as e:
        telemetry.set_exception(exception=e, fault_type=consts.PublicKey_Export_Fault_Type,
                                summary='Failed to export public key')
        raise CLIInternalError("Failed to export public key." + str(e))
    try:
        private_key_pem = get_private_key(key_pair)
    except Exception as e:
        telemetry.set_exception(exception=e, fault_type=consts.PrivateKey_Export_Fault_Type,
                                summary='Failed to export private key')
        raise CLIInternalError("Failed to export private key." + str(e))

    # Generate request payload
    cc = generate_request_payload(location, public_key, tags, kubernetes_distro, kubernetes_infra, enable_private_link, private_link_scope_resource_id, distribution_version, azure_hybrid_benefit)

    # Create connected cluster resource
    put_cc_response = create_cc_resource(client, resource_group_name, cluster_name, cc, no_wait).result()

    # Checking if custom locations rp is registered and fetching oid if it is registered
    enable_custom_locations, custom_locations_oid = check_cl_registration_and_get_oid(cmd, cl_oid, subscription_id)

    # Install azure-arc agents
    utils.helm_install_release(chart_path, subscription_id, kubernetes_distro, kubernetes_infra, resource_group_name, cluster_name,
                               location, onboarding_tenant_id, http_proxy, https_proxy, no_proxy, proxy_cert, private_key_pem, kube_config,
                               kube_context, no_wait, values_file_provided, values_file, azure_cloud, disable_auto_upgrade, enable_custom_locations,
                               custom_locations_oid, helm_client_location, enable_private_link, onboarding_timeout, container_log_path)

    return put_cc_response


def send_cloud_telemetry(cmd):
    telemetry.add_extension_event('connectedk8s', {'Context.Default.AzureCLI.AzureCloud': cmd.cli_ctx.cloud.name})
    cloud_name = cmd.cli_ctx.cloud.name.upper()
    # Setting cloud name to format that is understood by golang SDK.
    if cloud_name == consts.PublicCloud_OriginalName:
        cloud_name = consts.Azure_PublicCloudName
    elif cloud_name == consts.USGovCloud_OriginalName:
        cloud_name = consts.Azure_USGovCloudName
    return cloud_name


def validate_env_file_dogfood(values_file, values_file_provided):
    if not values_file_provided:
        telemetry.set_exception(exception='Helm environment file not provided', fault_type=consts.Helm_Environment_File_Fault_Type,
                                summary='Helm environment file missing')
        raise ValidationError("Helm environment file is required when using Dogfood environment for onboarding the cluster.", recommendation="Please set the environment variable 'HELMVALUESPATH' to point to the file.")

    with open(values_file, 'r') as f:
        try:
            env_dict = yaml.safe_load(f)
        except Exception as e:
            telemetry.set_exception(exception=e, fault_type=consts.Helm_Environment_File_Fault_Type,
                                    summary='Problem loading the helm environment file')
            raise FileOperationError("Problem loading the helm environment file: " + str(e))
        try:
            assert env_dict.get('global').get('azureEnvironment') == 'AZUREDOGFOOD'
            assert env_dict.get('systemDefaultValues').get('azureArcAgents').get('config_dp_endpoint_override')
        except Exception as e:
            telemetry.set_exception(exception=e, fault_type=consts.Helm_Environment_File_Fault_Type,
                                    summary='Problem loading the helm environment variables')
            raise FileOperationError("The required helm environment variables for dogfood onboarding are either not present in the file or incorrectly set.", recommendation="Please check the values 'global.azureEnvironment' and 'systemDefaultValues.azureArcAgents.config_dp_endpoint_override' in the file.")

    # Return the dp endpoint and release train
    dp_endpoint = env_dict.get('systemDefaultValues').get('azureArcAgents').get('config_dp_endpoint_override')
    release_train = env_dict.get('systemDefaultValues').get('azureArcAgents').get('releaseTrain')
    return dp_endpoint, release_train


def set_kube_config(kube_config):
    if kube_config:
        # Trim kubeconfig. This is required for windows os.
        if (kube_config.startswith("'") or kube_config.startswith('"')):
            kube_config = kube_config[1:]
        if (kube_config.endswith("'") or kube_config.endswith('"')):
            kube_config = kube_config[:-1]
        return kube_config
    return None


def escape_proxy_settings(proxy_setting):
    if proxy_setting is None:
        return ""
    proxy_setting = proxy_setting.replace(',', r'\,')
    proxy_setting = proxy_setting.replace('/', r'\/')
    return proxy_setting


def check_kube_connection():
    api_instance = kube_client.VersionApi()
    try:
        api_response = api_instance.get_code()
        return api_response.git_version
    except Exception as e:  # pylint: disable=broad-except
        logger.warning("Unable to verify connectivity to the Kubernetes cluster.")
        utils.kubernetes_exception_handler(e, consts.Kubernetes_Connectivity_FaultType, 'Unable to verify connectivity to the Kubernetes cluster')


def install_helm_client():
    # Return helm client path set by user
    if os.getenv('HELM_CLIENT_PATH'):
        return os.getenv('HELM_CLIENT_PATH')

    # Fetch system related info
    operating_system = platform.system().lower()
    machine_type = platform.machine()

    # Send machine telemetry
    telemetry.add_extension_event('connectedk8s', {'Context.Default.AzureCLI.MachineType': machine_type})

    # Set helm binary download & install locations
    if(operating_system == 'windows'):
        download_location_string = f'.azure\\helm\\{consts.HELM_VERSION}\\helm-{consts.HELM_VERSION}-{operating_system}-amd64.zip'
        install_location_string = f'.azure\\helm\\{consts.HELM_VERSION}\\{operating_system}-amd64\\helm.exe'
        requestUri = f'{consts.HELM_STORAGE_URL}/helm/helm-{consts.HELM_VERSION}-{operating_system}-amd64.zip'
    elif(operating_system == 'linux' or operating_system == 'darwin'):
        download_location_string = f'.azure/helm/{consts.HELM_VERSION}/helm-{consts.HELM_VERSION}-{operating_system}-amd64.tar.gz'
        install_location_string = f'.azure/helm/{consts.HELM_VERSION}/{operating_system}-amd64/helm'
        requestUri = f'{consts.HELM_STORAGE_URL}/helm/helm-{consts.HELM_VERSION}-{operating_system}-amd64.tar.gz'
    else:
        telemetry.set_exception(exception='Unsupported OS for installing helm client', fault_type=consts.Helm_Unsupported_OS_Fault_Type,
                                summary=f'{operating_system} is not supported for installing helm client')
        raise ClientRequestError(f'The {operating_system} platform is not currently supported for installing helm client.')

    download_location = os.path.expanduser(os.path.join('~', download_location_string))
    download_dir = os.path.dirname(download_location)
    install_location = os.path.expanduser(os.path.join('~', install_location_string))

    # Download compressed halm binary if not already present
    if not os.path.isfile(download_location):
        # Creating the helm folder if it doesnt exist
        if not os.path.exists(download_dir):
            try:
                os.makedirs(download_dir)
            except Exception as e:
                telemetry.set_exception(exception=e, fault_type=consts.Create_Directory_Fault_Type,
                                        summary='Unable to create helm directory')
                raise ClientRequestError("Failed to create helm directory." + str(e))

        # Downloading compressed helm client executable
        logger.warning("Downloading helm client for first time. This can take few minutes...")
        try:
            response = urllib.request.urlopen(requestUri)
        except Exception as e:
            telemetry.set_exception(exception=e, fault_type=consts.Download_Helm_Fault_Type,
                                    summary='Unable to download helm client.')
            raise CLIInternalError("Failed to download helm client.", recommendation="Please check your internet connection." + str(e))

        responseContent = response.read()
        response.close()

        # Creating the compressed helm binaries
        try:
            with open(download_location, 'wb') as f:
                f.write(responseContent)
        except Exception as e:
            telemetry.set_exception(exception=e, fault_type=consts.Create_HelmExe_Fault_Type,
                                    summary='Unable to create helm executable')
            raise ClientRequestError("Failed to create helm executable." + str(e), recommendation="Please ensure that you delete the directory '{}' before trying again.".format(download_dir))

    # Extract compressed helm binary
    if not os.path.isfile(install_location):
        try:
            shutil.unpack_archive(download_location, download_dir)
            os.chmod(install_location, os.stat(install_location).st_mode | stat.S_IXUSR)
        except Exception as e:
            telemetry.set_exception(exception=e, fault_type=consts.Extract_HelmExe_Fault_Type,
                                    summary='Unable to extract helm executable')
            raise ClientRequestError("Failed to extract helm executable." + str(e), recommendation="Please ensure that you delete the directory '{}' before trying again.".format(download_dir))

    return install_location


def resource_group_exists(ctx, resource_group_name, subscription_id=None):
    groups = cf_resource_groups(ctx, subscription_id=subscription_id)
    try:
        groups.get(resource_group_name)
        return True
    except:  # pylint: disable=bare-except
        return False


def connected_cluster_exists(client, resource_group_name, cluster_name):
    try:
        client.get(resource_group_name, cluster_name)
    except Exception as e:  # pylint: disable=broad-except
        utils.arm_exception_handler(e, consts.Get_ConnectedCluster_Fault_Type, 'Failed to check if connected cluster resource already exists.', return_if_not_found=True)
        return False
    return True


def get_config_dp_endpoint(cmd, location):
    cloud_based_domain = cmd.cli_ctx.cloud.endpoints.active_directory.split('.')[2]
    config_dp_endpoint = "https://{}.dp.kubernetesconfiguration.azure.{}".format(location, cloud_based_domain)
    return config_dp_endpoint


def get_public_key(key_pair):
    pubKey = key_pair.publickey()
    seq = asn1.DerSequence([pubKey.n, pubKey.e])
    enc = seq.encode()
    return b64encode(enc).decode('utf-8')


def load_kube_config(kube_config, kube_context):
    try:
        config.load_kube_config(config_file=kube_config, context=kube_context)
    except Exception as e:
        telemetry.set_exception(exception=e, fault_type=consts.Load_Kubeconfig_Fault_Type,
                                summary='Problem loading the kubeconfig file')
        raise FileOperationError("Problem loading the kubeconfig file." + str(e))


def get_private_key(key_pair):
    privKey_DER = key_pair.exportKey(format='DER')
    return PEM.encode(privKey_DER, "RSA PRIVATE KEY")


def get_kubernetes_distro(api_response):  # Heuristic
    if api_response is None:
        return "generic"
    try:
        for node in api_response.items:
            labels = node.metadata.labels
            provider_id = str(node.spec.provider_id)
            annotations = node.metadata.annotations
            if labels.get("node.openshift.io/os_id"):
                return "openshift"
            if labels.get("kubernetes.azure.com/node-image-version"):
                return "aks"
            if labels.get("cloud.google.com/gke-nodepool") or labels.get("cloud.google.com/gke-os-distribution"):
                return "gke"
            if labels.get("eks.amazonaws.com/nodegroup"):
                return "eks"
            if labels.get("minikube.k8s.io/version"):
                return "minikube"
            if provider_id.startswith("kind://"):
                return "kind"
            if provider_id.startswith("k3s://"):
                return "k3s"
            if annotations.get("rke.cattle.io/external-ip") or annotations.get("rke.cattle.io/internal-ip"):
                return "rancher_rke"
        return "generic"
    except Exception as e:  # pylint: disable=broad-except
        logger.debug("Error occured while trying to fetch kubernetes distribution: " + str(e))
        utils.kubernetes_exception_handler(e, consts.Get_Kubernetes_Distro_Fault_Type, 'Unable to fetch kubernetes distribution',
                                           raise_error=False)
        return "generic"


def get_kubernetes_infra(api_response):  # Heuristic
    if api_response is None:
        return "generic"
    try:
        for node in api_response.items:
            provider_id = str(node.spec.provider_id)
            infra = provider_id.split(':')[0]
            if infra == "k3s" or infra == "kind":
                return "generic"
            if infra == "azure":
                return "azure"
            if infra == "gce":
                return "gcp"
            if infra == "aws":
                return "aws"
            k8s_infra = utils.validate_infrastructure_type(infra)
            if k8s_infra is not None:
                return k8s_infra
        return "generic"
    except Exception as e:  # pylint: disable=broad-except
        logger.debug("Error occured while trying to fetch kubernetes infrastructure: " + str(e))
        utils.kubernetes_exception_handler(e, consts.Get_Kubernetes_Infra_Fault_Type, 'Unable to fetch kubernetes infrastructure',
                                           raise_error=False)
        return "generic"


def check_linux_amd64_node(api_response):
    try:
        for item in api_response.items:
            node_arch = item.metadata.labels.get("kubernetes.io/arch")
            node_os = item.metadata.labels.get("kubernetes.io/os")
            if node_arch == "amd64" and node_os == "linux":
                return True
    except Exception as e:  # pylint: disable=broad-except
        logger.debug("Error occured while trying to find a linux/amd64 node: " + str(e))
        utils.kubernetes_exception_handler(e, consts.Kubernetes_Node_Type_Fetch_Fault, 'Unable to find a linux/amd64 node',
                                           raise_error=False)
    return False


def generate_request_payload(location, public_key, tags, kubernetes_distro, kubernetes_infra, enable_private_link, private_link_scope_resource_id, distribution_version, azure_hybrid_benefit):
    # Create connected cluster resource object
    identity = ConnectedClusterIdentity(
        type="SystemAssigned"
    )
    if tags is None:
        tags = {}
    cc = ConnectedCluster(
        location=location,
        identity=identity,
        agent_public_key_certificate=public_key,
        tags=tags,
        distribution=kubernetes_distro,
        infrastructure=kubernetes_infra
    )

    if enable_private_link is not None or distribution_version is not None or azure_hybrid_benefit is not None:
        private_link_state = None
        if enable_private_link is not None:
            private_link_state = "Enabled" if enable_private_link is True else "Disabled"
        cc = ConnectedClusterPreview(
            location=location,
            identity=identity,
            agent_public_key_certificate=public_key,
            tags=tags,
            distribution=kubernetes_distro,
            infrastructure=kubernetes_infra,
            private_link_scope_resource_id=private_link_scope_resource_id,
            private_link_state=private_link_state,
            azure_hybrid_benefit=azure_hybrid_benefit,
            distribution_version=distribution_version
        )
    return cc


def generate_patch_payload(tags, distribution, distribution_version, azure_hybrid_benefit):
    cc = ConnectedClusterPatchPreview(
        tags=tags,
        distribution=distribution,
        distribution_version=distribution_version,
        azure_hybrid_benefit=azure_hybrid_benefit
    )
    return cc


def get_kubeconfig_node_dict(kube_config=None):
    if kube_config is None:
        kube_config = os.getenv('KUBECONFIG') if os.getenv('KUBECONFIG') else os.path.join(os.path.expanduser('~'), '.kube', 'config')
    try:
        kubeconfig_data = config.kube_config._get_kube_config_loader_for_yaml_file(kube_config)._config
    except Exception as ex:
        telemetry.set_exception(exception=ex, fault_type=consts.Load_Kubeconfig_Fault_Type,
                                summary='Error while fetching details from kubeconfig')
        raise FileOperationError("Error while fetching details from kubeconfig." + str(ex))
    return kubeconfig_data


def check_proxy_kubeconfig(kube_config, kube_context, arm_hash):
    server_address = get_server_address(kube_config, kube_context)
    regex_string = r'https://127.0.0.1:[0-9]{1,5}/' + arm_hash
    p = re.compile(regex_string)
    if p.fullmatch(server_address) is not None:
        return True
    else:
        return False


def check_aks_cluster(kube_config, kube_context):
    server_address = get_server_address(kube_config, kube_context)
    if server_address.find(".azmk8s.io:") == -1:
        return False
    else:
        return True


def get_server_address(kube_config, kube_context):
    config_data = get_kubeconfig_node_dict(kube_config=kube_config)
    try:
        all_contexts, current_context = config.list_kube_config_contexts(config_file=kube_config)
    except Exception as e:  # pylint: disable=broad-except
        logger.warning("Exception while trying to list kube contexts: %s\n", e)

    if kube_context is None:
        # Get name of the cluster from current context as kube_context is none.
        cluster_name = current_context.get('context').get('cluster')
        if cluster_name is None:
            logger.warning("Cluster not found in currentcontext: " + str(current_context))
    else:
        cluster_found = False
        for context in all_contexts:
            if context.get('name') == kube_context:
                cluster_found = True
                cluster_name = context.get('context').get('cluster')
                break
        if not cluster_found or cluster_name is None:
            logger.warning("Cluster not found in kubecontext: " + str(kube_context))

    clusters = config_data.safe_get('clusters')
    server_address = ""
    for cluster in clusters:
        if cluster.safe_get('name') == cluster_name:
            server_address = cluster.safe_get('cluster').get('server')
            break
    return server_address


def get_connectedk8s(cmd, client, resource_group_name, cluster_name):
    # Override preview client to show private link properties to customers
    client = cf_connected_cluster_prev_2022_10_01(cmd.cli_ctx, None)
    return client.get(resource_group_name, cluster_name)


def list_connectedk8s(cmd, client, resource_group_name=None):
    # Override preview client to show private link properties to customers
    client = cf_connected_cluster_prev_2022_10_01(cmd.cli_ctx, None)
    if not resource_group_name:
        return client.list_by_subscription()
    return client.list_by_resource_group(resource_group_name)


def delete_connectedk8s(cmd, client, resource_group_name, cluster_name,
                        kube_config=None, kube_context=None, no_wait=False, force_delete=False, yes=False):

    # The force delete prompt is added because it can be used in the case where the config map is missing
    # so we cannot check if the user context is pointing to the cluster that he intends to delete
    if not force_delete:
        confirmation_message = "Are you sure you want to perform delete operation?"
        utils.user_confirmation(confirmation_message, yes)
    elif force_delete:
        confirmation_message = "Force delete will clean up all the azure-arc resources, including extensions. Please make sure your current kubeconfig is pointing to the right cluster.\n" + "Are you sure you want to perform force delete:"
        utils.user_confirmation(confirmation_message, yes)

    logger.warning("This operation might take a while ...\n")

    # Send cloud information to telemetry
    send_cloud_telemetry(cmd)

    # Setting kubeconfig
    kube_config = set_kube_config(kube_config)

    # Loading the kubeconfig file in kubernetes client configuration
    load_kube_config(kube_config, kube_context)

    # Checking the connection to kubernetes cluster.
    # This check was added to avoid large timeouts when connecting to AAD Enabled
    # AKS clusters if the user had not logged in.
    check_kube_connection()

    # Install helm client
    helm_client_location = install_helm_client()

    # Check Release Existance
    release_namespace = get_release_namespace(kube_config, kube_context, helm_client_location)

    # Check forced delete flag
    if(force_delete):

        kubectl_client_location = install_kubectl_client()

        delete_cc_resource(client, resource_group_name, cluster_name, no_wait).result()

        # Explicit CRD Deletion

        timeout_for_crd_deletion = "20s"
        for crds in consts.CRD_FOR_FORCE_DELETE:
            cmd_helm_delete = [kubectl_client_location, "delete", "crds", crds, "--ignore-not-found", "--wait", "--timeout", "{}".format(timeout_for_crd_deletion)]
            if kube_config:
                cmd_helm_delete.extend(["--kubeconfig", kube_config])
            if kube_context:
                cmd_helm_delete.extend(["--context", kube_context])
            response_helm_delete = Popen(cmd_helm_delete, stdout=PIPE, stderr=PIPE)
            _, error_helm_delete = response_helm_delete.communicate()

        # Timer added to have sufficient time after CRD deletion
        # to check the status of the CRD ( deleted or terminating )
        time.sleep(3)

        # patching yaml file path for removing CRD finalizer
        current_path = os.path.abspath(os.path.dirname(__file__))
        yaml_file_path = os.path.join(current_path, "remove_crd_finalizer.yaml")

        # Patch if CRD is in Terminating state
        for crds in consts.CRD_FOR_FORCE_DELETE:

            cmd = [kubectl_client_location, "get", "crd", crds, "-ojson"]
            if kube_config:
                cmd.extend(["--kubeconfig", kube_config])
            if kube_context:
                cmd.extend(["--context", kube_context])
            cmd_output = Popen(cmd, stdout=PIPE, stderr=PIPE)
            _, error_helm_delete = cmd_output.communicate()

            if(cmd_output.returncode == 0):
                changed_cmd = json.loads(cmd_output.communicate()[0].strip())
                status = changed_cmd['status']['conditions'][-1]['type']

                if(status == "Terminating"):
                    patch_cmd = [kubectl_client_location, "patch", "crd", crds, "--type=merge", "--patch-file", yaml_file_path]
                    if kube_config:
                        patch_cmd.extend(["--kubeconfig", kube_config])
                    if kube_context:
                        patch_cmd.extend(["--context", kube_context])
                    output_patch_cmd = Popen(patch_cmd, stdout=PIPE, stderr=PIPE)
                    _, error_helm_delete = output_patch_cmd.communicate()

        if(release_namespace):
            utils.delete_arc_agents(release_namespace, kube_config, kube_context, helm_client_location, True)

        return

    if not release_namespace:
        delete_cc_resource(client, resource_group_name, cluster_name, no_wait).result()
        return

    # Loading config map
    api_instance = kube_client.CoreV1Api()
    try:
        configmap = api_instance.read_namespaced_config_map('azure-clusterconfig', 'azure-arc')
    except Exception as e:  # pylint: disable=broad-except
        utils.kubernetes_exception_handler(e, consts.Read_ConfigMap_Fault_Type, 'Unable to read ConfigMap',
                                           error_message="Unable to read ConfigMap 'azure-clusterconfig' in 'azure-arc' namespace: ",
                                           message_for_not_found="The helm release 'azure-arc' is present but the azure-arc namespace/configmap is missing. Please run 'helm delete azure-arc --no-hooks' to cleanup the release before onboarding the cluster again.")

    subscription_id = os.getenv('AZURE_SUBSCRIPTION_ID') if os.getenv('AZURE_ACCESS_TOKEN') else get_subscription_id(cmd.cli_ctx)

    if (configmap.data["AZURE_RESOURCE_GROUP"].lower() == resource_group_name.lower() and
            configmap.data["AZURE_RESOURCE_NAME"].lower() == cluster_name.lower() and configmap.data["AZURE_SUBSCRIPTION_ID"].lower() == subscription_id.lower()):

        armid = "/subscriptions/{}/resourceGroups/{}/providers/Microsoft.Kubernetes/connectedClusters/{}".format(subscription_id, resource_group_name, cluster_name)
        arm_hash = hashlib.sha256(armid.lower().encode('utf-8')).hexdigest()

        if check_proxy_kubeconfig(kube_config, kube_context, arm_hash):
            telemetry.set_exception(exception='Encountered proxy kubeconfig during deletion.', fault_type=consts.Proxy_Kubeconfig_During_Deletion_Fault_Type,
                                    summary='The resource cannot be deleted as user is using proxy kubeconfig.')
            raise ClientRequestError("az connectedk8s delete is not supported when using the Cluster Connect kubeconfig.", recommendation="Run the az connectedk8s delete command with your kubeconfig file pointing to the actual Kubernetes cluster to ensure that the agents are cleaned up successfully as part of the delete command.")

        delete_cc_resource(client, resource_group_name, cluster_name, no_wait).result()
    else:
        telemetry.set_exception(exception='Unable to delete connected cluster', fault_type=consts.Bad_DeleteRequest_Fault_Type,
                                summary='The resource cannot be deleted as kubernetes cluster is onboarded with some other resource id')
        raise ArgumentUsageError("The current context in the kubeconfig file does not correspond " +
                                 "to the connected cluster resource specified. Agents installed on this cluster correspond " +
                                 "to the resource group name '{}' ".format(configmap.data["AZURE_RESOURCE_GROUP"]) +
                                 "and resource name '{}'.".format(configmap.data["AZURE_RESOURCE_NAME"]))

    # Deleting the azure-arc agents
    utils.delete_arc_agents(release_namespace, kube_config, kube_context, helm_client_location)


def get_release_namespace(kube_config, kube_context, helm_client_location):
    cmd_helm_release = [helm_client_location, "list", "-a", "--all-namespaces", "--output", "json"]
    if kube_config:
        cmd_helm_release.extend(["--kubeconfig", kube_config])
    if kube_context:
        cmd_helm_release.extend(["--kube-context", kube_context])
    response_helm_release = Popen(cmd_helm_release, stdout=PIPE, stderr=PIPE)
    output_helm_release, error_helm_release = response_helm_release.communicate()
    if response_helm_release.returncode != 0:
        if 'forbidden' in error_helm_release.decode("ascii"):
            telemetry.set_user_fault()
        telemetry.set_exception(exception=error_helm_release.decode("ascii"), fault_type=consts.List_HelmRelease_Fault_Type,
                                summary='Unable to list helm release')
        raise CLIInternalError("Helm list release failed: " + error_helm_release.decode("ascii"))
    output_helm_release = output_helm_release.decode("ascii")
    try:
        output_helm_release = json.loads(output_helm_release)
    except json.decoder.JSONDecodeError:
        return None
    for release in output_helm_release:
        if release['name'] == 'azure-arc':
            return release['namespace']
    return None


def create_cc_resource(client, resource_group_name, cluster_name, cc, no_wait):
    try:
        return sdk_no_wait(no_wait, client.begin_create, resource_group_name=resource_group_name,
                           cluster_name=cluster_name, connected_cluster=cc)
    except Exception as e:
        utils.arm_exception_handler(e, consts.Create_ConnectedCluster_Fault_Type, 'Unable to create connected cluster resource')


def patch_cc_resource(client, resource_group_name, cluster_name, cc):
    try:
        return client.update(resource_group_name=resource_group_name,
                             cluster_name=cluster_name, connected_cluster_patch=cc)
    except Exception as e:
        utils.arm_exception_handler(e, consts.Update_ConnectedCluster_Fault_Type, 'Unable to update connected cluster resource')


def delete_cc_resource(client, resource_group_name, cluster_name, no_wait):
    try:
        return sdk_no_wait(no_wait, client.begin_delete,
                           resource_group_name=resource_group_name,
                           cluster_name=cluster_name)
    except Exception as e:
        utils.arm_exception_handler(e, consts.Delete_ConnectedCluster_Fault_Type, 'Unable to delete connected cluster resource')


def update_connected_cluster_internal(client, resource_group_name, cluster_name, tags=None, distribution=None, distribution_version=None, azure_hybrid_benefit=None):
    cc = generate_patch_payload(tags, distribution, distribution_version, azure_hybrid_benefit)
    return patch_cc_resource(client, resource_group_name, cluster_name, cc)


# pylint:disable=unused-argument
# pylint: disable=too-many-locals
# pylint: disable=too-many-branches
# pylint: disable=too-many-statements
# pylint: disable=line-too-long


def update_connected_cluster(cmd, client, resource_group_name, cluster_name, https_proxy="", http_proxy="", no_proxy="", proxy_cert="",
<<<<<<< HEAD
                             disable_proxy=False, kube_config=None, kube_context=None, auto_upgrade=None, container_log_path=None, tags=None):
=======
                             disable_proxy=False, kube_config=None, kube_context=None, auto_upgrade=None, tags=None,
                             distribution=None, distribution_version=None, azure_hybrid_benefit=None, yes=False, container_log_path=None):

    # Prompt for confirmation for few parameters
    if azure_hybrid_benefit == "True":
        confirmation_message = "I confirm I have an eligible Windows Server license with Azure Hybrid Benefit to apply this benefit to AKS on HCI or Windows Server. Visit https://aka.ms/ahb-aks for details"
        utils.user_confirmation(confirmation_message, yes)
>>>>>>> e6ca9565

    # Send cloud information to telemetry
    send_cloud_telemetry(cmd)

    # Setting kubeconfig
    kube_config = set_kube_config(kube_config)

    # Escaping comma, forward slash present in https proxy urls, needed for helm params.
    https_proxy = escape_proxy_settings(https_proxy)

    # Escaping comma, forward slash present in http proxy urls, needed for helm params.
    http_proxy = escape_proxy_settings(http_proxy)

    # Escaping comma, forward slash present in no proxy urls, needed for helm params.
    no_proxy = escape_proxy_settings(no_proxy)

    # check whether proxy cert path exists
    if proxy_cert != "" and (not os.path.exists(proxy_cert)):
        telemetry.set_exception(exception='Proxy cert path does not exist', fault_type=consts.Proxy_Cert_Path_Does_Not_Exist_Fault_Type,
                                summary='Proxy cert path does not exist')
        raise InvalidArgumentValueError(str.format(consts.Proxy_Cert_Path_Does_Not_Exist_Error, proxy_cert))

    proxy_cert = proxy_cert.replace('\\', r'\\\\')

    # Set preview client as most of the patchable fields are available in preview api-version
    client = cf_connected_cluster_prev_2022_10_01(cmd.cli_ctx, None)

    # Patching the connected cluster ARM resource
    arm_properties_unset = (tags is None and distribution is None and distribution_version is None and azure_hybrid_benefit is None)
    if not arm_properties_unset:
        patch_cc_response = update_connected_cluster_internal(client, resource_group_name, cluster_name, tags, distribution, distribution_version, azure_hybrid_benefit)

    proxy_params_unset = (https_proxy == "" and http_proxy == "" and no_proxy == "" and proxy_cert == "" and not disable_proxy)
<<<<<<< HEAD
    if proxy_params_unset and not auto_upgrade and tags is None and not container_log_path:
=======

    # Returning the ARM response if only AHB is being updated
    arm_properties_only_ahb_set = (tags is None and distribution is None and distribution_version is None and azure_hybrid_benefit is not None)
    if proxy_params_unset and auto_upgrade is None and container_log_path is None and arm_properties_only_ahb_set:
        return patch_cc_response

    if proxy_params_unset and not auto_upgrade and arm_properties_unset and not container_log_path:
>>>>>>> e6ca9565
        raise RequiredArgumentMissingError(consts.No_Param_Error)

    if (https_proxy or http_proxy or no_proxy) and disable_proxy:
        raise MutuallyExclusiveArgumentError(consts.EnableProxy_Conflict_Error)

    # Checking whether optional extra values file has been provided.
    values_file_provided, values_file = utils.get_values_file()

    # Validate the helm environment file for Dogfood.
    dp_endpoint_dogfood = None
    release_train_dogfood = None
    if cmd.cli_ctx.cloud.endpoints.resource_manager == consts.Dogfood_RMEndpoint:
        dp_endpoint_dogfood, release_train_dogfood = validate_env_file_dogfood(values_file, values_file_provided)

    # Loading the kubeconfig file in kubernetes client configuration
    load_kube_config(kube_config, kube_context)

    # Checking the connection to kubernetes cluster.
    # This check was added to avoid large timeouts when connecting to AAD Enabled AKS clusters
    # if the user had not logged in.
    kubernetes_version = check_kube_connection()

    utils.try_list_node_fix()

    # Install helm client
    helm_client_location = install_helm_client()

    release_namespace = validate_release_namespace(client, cluster_name, resource_group_name, kube_config, kube_context, helm_client_location)

    # Fetch Connected Cluster for agent version
    connected_cluster = get_connectedk8s(cmd, client, resource_group_name, cluster_name)
    api_instance = kube_client.CoreV1Api()
    node_api_response = None

    if hasattr(connected_cluster, 'distribution') and (connected_cluster.distribution is not None):
        kubernetes_distro = connected_cluster.distribution
    else:
        node_api_response = utils.validate_node_api_response(api_instance, node_api_response)
        kubernetes_distro = get_kubernetes_distro(node_api_response)

    if hasattr(connected_cluster, 'infrastructure') and (connected_cluster.infrastructure is not None):
        kubernetes_infra = connected_cluster.infrastructure
    else:
        node_api_response = utils.validate_node_api_response(api_instance, node_api_response)
        kubernetes_infra = get_kubernetes_infra(node_api_response)

    kubernetes_properties = {
        'Context.Default.AzureCLI.KubernetesVersion': kubernetes_version,
        'Context.Default.AzureCLI.KubernetesDistro': kubernetes_distro,
        'Context.Default.AzureCLI.KubernetesInfra': kubernetes_infra
    }
    telemetry.add_extension_event('connectedk8s', kubernetes_properties)

    # Adding helm repo
    if os.getenv('HELMREPONAME') and os.getenv('HELMREPOURL'):
        utils.add_helm_repo(kube_config, kube_context, helm_client_location)

    # Setting the config dataplane endpoint
    config_dp_endpoint = get_config_dp_endpoint(cmd, connected_cluster.location)

    # Retrieving Helm chart OCI Artifact location
    registry_path = os.getenv('HELMREGISTRY') if os.getenv('HELMREGISTRY') else utils.get_helm_registry(cmd, config_dp_endpoint, dp_endpoint_dogfood, release_train_dogfood)

    reg_path_array = registry_path.split(':')
    agent_version = reg_path_array[1]

    # Set agent version in registry path
    if connected_cluster.agent_version is not None:
        agent_version = connected_cluster.agent_version
        registry_path = reg_path_array[0] + ":" + agent_version

    telemetry.add_extension_event('connectedk8s', {'Context.Default.AzureCLI.AgentVersion': agent_version})

    # Get Helm chart path
    chart_path = utils.get_chart_path(registry_path, kube_config, kube_context, helm_client_location)

    cmd_helm_values = [helm_client_location, "get", "values", "azure-arc", "--namespace", release_namespace]
    if kube_config:
        cmd_helm_values.extend(["--kubeconfig", kube_config])
    if kube_context:
        cmd_helm_values.extend(["--kube-context", kube_context])

    user_values_location = os.path.join(os.path.expanduser('~'), '.azure', 'userValues.txt')
    existing_user_values = open(user_values_location, 'w+')
    response_helm_values_get = Popen(cmd_helm_values, stdout=existing_user_values, stderr=PIPE)
    _, error_helm_get_values = response_helm_values_get.communicate()
    if response_helm_values_get.returncode != 0:
        if ('forbidden' in error_helm_get_values.decode("ascii") or 'timed out waiting for the condition' in error_helm_get_values.decode("ascii")):
            telemetry.set_user_fault()
            telemetry.set_exception(exception=error_helm_get_values.decode("ascii"), fault_type=consts.Get_Helm_Values_Failed,
                                    summary='Error while doing helm get values azure-arc')
            raise CLIInternalError(str.format(consts.Update_Agent_Failure, error_helm_get_values.decode("ascii")))

    cmd_helm_upgrade = [helm_client_location, "upgrade", "azure-arc", chart_path, "--namespace", release_namespace,
                        "-f",
                        user_values_location, "--wait", "--output", "json"]
    if values_file_provided:
        cmd_helm_upgrade.extend(["-f", values_file])
    if auto_upgrade is not None:
        cmd_helm_upgrade.extend(["--set", "systemDefaultValues.azureArcAgents.autoUpdate={}".format(auto_upgrade)])
    if https_proxy:
        cmd_helm_upgrade.extend(["--set", "global.httpsProxy={}".format(https_proxy)])
    if http_proxy:
        cmd_helm_upgrade.extend(["--set", "global.httpProxy={}".format(http_proxy)])
    if no_proxy:
        cmd_helm_upgrade.extend(["--set", "global.noProxy={}".format(no_proxy)])
    if https_proxy or http_proxy or no_proxy:
        cmd_helm_upgrade.extend(["--set", "global.isProxyEnabled={}".format(True)])
    if disable_proxy:
        cmd_helm_upgrade.extend(["--set", "global.isProxyEnabled={}".format(False)])
    if proxy_cert:
        cmd_helm_upgrade.extend(["--set-file", "global.proxyCert={}".format(proxy_cert)])
        cmd_helm_upgrade.extend(["--set", "global.isCustomCert={}".format(True)])
    if container_log_path is not None:
        cmd_helm_upgrade.extend(["--set", "systemDefaultValues.fluent-bit.containerLogPath={}".format(container_log_path)])
    if kube_config:
        cmd_helm_upgrade.extend(["--kubeconfig", kube_config])
    if kube_context:
        cmd_helm_upgrade.extend(["--kube-context", kube_context])
    response_helm_upgrade = Popen(cmd_helm_upgrade, stdout=PIPE, stderr=PIPE)
    _, error_helm_upgrade = response_helm_upgrade.communicate()
    if response_helm_upgrade.returncode != 0:
        if ('forbidden' in error_helm_upgrade.decode("ascii") or 'timed out waiting for the condition' in error_helm_upgrade.decode("ascii")):
            telemetry.set_user_fault()
        telemetry.set_exception(exception=error_helm_upgrade.decode("ascii"), fault_type=consts.Install_HelmRelease_Fault_Type,
                                summary='Unable to install helm release')
        try:
            os.remove(user_values_location)
        except OSError:
            pass
        raise CLIInternalError(str.format(consts.Update_Agent_Failure, error_helm_upgrade.decode("ascii")))

    logger.info(str.format(consts.Update_Agent_Success, connected_cluster.name))
    try:
        os.remove(user_values_location)
    except OSError:
        pass
    if not arm_properties_unset:
        return patch_cc_response


def upgrade_agents(cmd, client, resource_group_name, cluster_name, kube_config=None, kube_context=None, arc_agent_version=None, upgrade_timeout="600"):
    logger.warning("This operation might take a while...\n")

    # Send cloud information to telemetry
    send_cloud_telemetry(cmd)

    # Setting kubeconfig
    kube_config = set_kube_config(kube_config)

    # Checking whether optional extra values file has been provided.
    values_file_provided, values_file = utils.get_values_file()

    # Validate the helm environment file for Dogfood.
    dp_endpoint_dogfood = None
    release_train_dogfood = None
    if cmd.cli_ctx.cloud.endpoints.resource_manager == consts.Dogfood_RMEndpoint:
        dp_endpoint_dogfood, release_train_dogfood = validate_env_file_dogfood(values_file, values_file_provided)

    # Loading the kubeconfig file in kubernetes client configuration
    load_kube_config(kube_config, kube_context)

    # Checking the connection to kubernetes cluster.
    # This check was added to avoid large timeouts when connecting to AAD Enabled AKS clusters
    # if the user had not logged in.
    kubernetes_version = check_kube_connection()

    utils.try_list_node_fix()
    api_instance = kube_client.CoreV1Api()
    node_api_response = None

    # Install helm client
    helm_client_location = install_helm_client()

    # Check Release Existance
    release_namespace = get_release_namespace(kube_config, kube_context, helm_client_location)
    if release_namespace:
        # Loading config map
        api_instance = kube_client.CoreV1Api()
        try:
            configmap = api_instance.read_namespaced_config_map('azure-clusterconfig', 'azure-arc')
        except Exception as e:  # pylint: disable=broad-except
            utils.kubernetes_exception_handler(e, consts.Read_ConfigMap_Fault_Type, 'Unable to read ConfigMap',
                                               error_message="Unable to read ConfigMap 'azure-clusterconfig' in 'azure-arc' namespace: ",
                                               message_for_not_found="The helm release 'azure-arc' is present but the azure-arc namespace/configmap is missing. Please run 'helm delete azure-arc --no-hooks' to cleanup the release before onboarding the cluster again.")
        configmap_rg_name = configmap.data["AZURE_RESOURCE_GROUP"]
        configmap_cluster_name = configmap.data["AZURE_RESOURCE_NAME"]
        if connected_cluster_exists(client, configmap_rg_name, configmap_cluster_name):
            if not (configmap_rg_name.lower() == resource_group_name.lower() and
                    configmap_cluster_name.lower() == cluster_name.lower()):
                telemetry.set_exception(exception='The provided cluster name and rg correspond to different cluster', fault_type=consts.Upgrade_RG_Cluster_Name_Conflict,
                                        summary='The provided cluster name and resource group name do not correspond to the kubernetes cluster being upgraded.')
                raise ArgumentUsageError("The provided cluster name and resource group name do not correspond to the kubernetes cluster you are trying to upgrade.",
                                         recommendation="Please upgrade the cluster, with correct resource group and cluster name, using 'az upgrade agents -g <rg_name> -n <cluster_name>'.")
        else:
            telemetry.set_exception(exception='The corresponding CC resource does not exist', fault_type=consts.Corresponding_CC_Resource_Deleted_Fault,
                                    summary='CC resource corresponding to this cluster has been deleted by the customer')
            raise ArgumentUsageError("There exist no ConnectedCluster resource corresponding to this kubernetes Cluster.",
                                     recommendation="Please cleanup the helm release first using 'az connectedk8s delete -n <connected-cluster-name> -g <resource-group-name>' and re-onboard the cluster using " +
                                     "'az connectedk8s connect -n <connected-cluster-name> -g <resource-group-name>'")

        auto_update_enabled = configmap.data["AZURE_ARC_AUTOUPDATE"]
        if auto_update_enabled == "true":
            telemetry.set_exception(exception='connectedk8s upgrade called when auto-update is set to true', fault_type=consts.Manual_Upgrade_Called_In_Auto_Update_Enabled,
                                    summary='az connectedk8s upgrade to manually upgrade agents and extensions is only supported when auto-upgrade is set to false.')
            raise ClientRequestError("az connectedk8s upgrade to manually upgrade agents and extensions is only supported when auto-upgrade is set to false.",
                                     recommendation="Please run 'az connectedk8s update -n <connected-cluster-name> -g <resource-group-name> --auto-upgrade false' before performing manual upgrade")

    else:
        telemetry.set_exception(exception="The azure-arc release namespace couldn't be retrieved", fault_type=consts.Release_Namespace_Not_Found,
                                summary="The azure-arc release namespace couldn't be retrieved, which implies that the kubernetes cluster has not been onboarded to azure-arc.")
        raise ClientRequestError("The azure-arc release namespace couldn't be retrieved, which implies that the kubernetes cluster has not been onboarded to azure-arc.",
                                 recommendation="Please run 'az connectedk8s connect -n <connected-cluster-name> -g <resource-group-name>' to onboard the cluster")

    # Fetch Connected Cluster for agent version
    connected_cluster = get_connectedk8s(cmd, client, resource_group_name, cluster_name)

    if hasattr(connected_cluster, 'distribution') and (connected_cluster.distribution is not None):
        kubernetes_distro = connected_cluster.distribution
    else:
        node_api_response = utils.validate_node_api_response(api_instance, node_api_response)
        kubernetes_distro = get_kubernetes_distro(node_api_response)

    if hasattr(connected_cluster, 'infrastructure') and (connected_cluster.infrastructure is not None):
        kubernetes_infra = connected_cluster.infrastructure
    else:
        node_api_response = utils.validate_node_api_response(api_instance, node_api_response)
        kubernetes_infra = get_kubernetes_infra(node_api_response)

    kubernetes_properties = {
        'Context.Default.AzureCLI.KubernetesVersion': kubernetes_version,
        'Context.Default.AzureCLI.KubernetesDistro': kubernetes_distro,
        'Context.Default.AzureCLI.KubernetesInfra': kubernetes_infra
    }
    telemetry.add_extension_event('connectedk8s', kubernetes_properties)

    # Adding helm repo
    if os.getenv('HELMREPONAME') and os.getenv('HELMREPOURL'):
        utils.add_helm_repo(kube_config, kube_context, helm_client_location)

    # Setting the config dataplane endpoint
    config_dp_endpoint = get_config_dp_endpoint(cmd, connected_cluster.location)

    # Retrieving Helm chart OCI Artifact location
    registry_path = os.getenv('HELMREGISTRY') if os.getenv('HELMREGISTRY') else utils.get_helm_registry(cmd, config_dp_endpoint, dp_endpoint_dogfood, release_train_dogfood)

    reg_path_array = registry_path.split(':')
    agent_version = reg_path_array[1]

    if arc_agent_version is not None:
        agent_version = arc_agent_version
        registry_path = reg_path_array[0] + ":" + agent_version

    telemetry.add_extension_event('connectedk8s', {'Context.Default.AzureCLI.AgentVersion': agent_version})

    # Get Helm chart path
    chart_path = utils.get_chart_path(registry_path, kube_config, kube_context, helm_client_location)

    cmd_helm_values = [helm_client_location, "get", "values", "azure-arc", "--namespace", release_namespace]
    if kube_config:
        cmd_helm_values.extend(["--kubeconfig", kube_config])
    if kube_context:
        cmd_helm_values.extend(["--kube-context", kube_context])

    response_helm_values_get = Popen(cmd_helm_values, stdout=PIPE, stderr=PIPE)
    output_helm_values, error_helm_get_values = response_helm_values_get.communicate()
    if response_helm_values_get.returncode != 0:
        if ('forbidden' in error_helm_get_values.decode("ascii") or 'timed out waiting for the condition' in error_helm_get_values.decode("ascii")):
            telemetry.set_user_fault()
        telemetry.set_exception(exception=error_helm_get_values.decode("ascii"), fault_type=consts.Get_Helm_Values_Failed,
                                summary='Error while doing helm get values azure-arc')
        raise CLIInternalError(str.format(consts.Upgrade_Agent_Failure, error_helm_get_values.decode("ascii")))

    output_helm_values = output_helm_values.decode("ascii")

    try:
        existing_user_values = yaml.safe_load(output_helm_values)
    except Exception as e:
        telemetry.set_exception(exception=e, fault_type=consts.Helm_Existing_User_Supplied_Value_Get_Fault,
                                summary='Problem loading the helm existing user supplied values')
        raise CLIInternalError("Problem loading the helm existing user supplied values: " + str(e))

    # Change --timeout format for helm client to understand
    upgrade_timeout = upgrade_timeout + "s"
    cmd_helm_upgrade = [helm_client_location, "upgrade", "azure-arc", chart_path, "--namespace", release_namespace,
                        "--output", "json", "--atomic", "--wait", "--timeout", "{}".format(upgrade_timeout)]

    proxy_enabled_param_added = False
    infra_added = False
    for key, value in utils.flatten(existing_user_values).items():
        if value is not None:
            if key == "global.isProxyEnabled":
                proxy_enabled_param_added = True
            if (key == "global.httpProxy" or key == "global.httpsProxy" or key == "global.noProxy"):
                value = escape_proxy_settings(value)
                if value and not proxy_enabled_param_added:
                    cmd_helm_upgrade.extend(["--set", "global.isProxyEnabled={}".format(True)])
                    proxy_enabled_param_added = True
            if key == "global.kubernetesDistro" and value == "default":
                value = "generic"
            if key == "global.kubernetesInfra":
                infra_added = True
            cmd_helm_upgrade.extend(["--set", "{}={}".format(key, value)])

    if not proxy_enabled_param_added:
        cmd_helm_upgrade.extend(["--set", "global.isProxyEnabled={}".format(False)])

    if not infra_added:
        cmd_helm_upgrade.extend(["--set", "global.kubernetesInfra={}".format("generic")])

    if values_file_provided:
        cmd_helm_upgrade.extend(["-f", values_file])
    if kube_config:
        cmd_helm_upgrade.extend(["--kubeconfig", kube_config])
    if kube_context:
        cmd_helm_upgrade.extend(["--kube-context", kube_context])
    response_helm_upgrade = Popen(cmd_helm_upgrade, stdout=PIPE, stderr=PIPE)
    _, error_helm_upgrade = response_helm_upgrade.communicate()

    if response_helm_upgrade.returncode != 0:
        if ('forbidden' in error_helm_upgrade.decode("ascii") or 'timed out waiting for the condition' in error_helm_upgrade.decode("ascii")):
            telemetry.set_user_fault()
        telemetry.set_exception(exception=error_helm_upgrade.decode("ascii"), fault_type=consts.Install_HelmRelease_Fault_Type,
                                summary='Unable to install helm release')
        raise CLIInternalError(str.format(consts.Upgrade_Agent_Failure, error_helm_upgrade.decode("ascii")))

    return str.format(consts.Upgrade_Agent_Success, connected_cluster.name)


def validate_release_namespace(client, cluster_name, resource_group_name, kube_config, kube_context, helm_client_location):
    # Check Release Existance
    release_namespace = get_release_namespace(kube_config, kube_context, helm_client_location)
    if release_namespace:
        # Loading config map
        api_instance = kube_client.CoreV1Api()
        try:
            configmap = api_instance.read_namespaced_config_map('azure-clusterconfig', 'azure-arc')
        except Exception as e:  # pylint: disable=broad-except
            utils.kubernetes_exception_handler(e, consts.Read_ConfigMap_Fault_Type, 'Unable to read ConfigMap',
                                               error_message="Unable to read ConfigMap 'azure-clusterconfig' in 'azure-arc' namespace: ",
                                               message_for_not_found="The helm release 'azure-arc' is present but the azure-arc namespace/configmap is missing. Please run 'helm delete azure-arc --no-hooks' to cleanup the release before onboarding the cluster again.")
        configmap_rg_name = configmap.data["AZURE_RESOURCE_GROUP"]
        configmap_cluster_name = configmap.data["AZURE_RESOURCE_NAME"]
        if connected_cluster_exists(client, configmap_rg_name, configmap_cluster_name):
            if not (configmap_rg_name.lower() == resource_group_name.lower() and
                    configmap_cluster_name.lower() == cluster_name.lower()):
                telemetry.set_exception(exception='The provided cluster name and rg correspond to different cluster', fault_type=consts.Operate_RG_Cluster_Name_Conflict,
                                        summary='The provided cluster name and resource group name do not correspond to the kubernetes cluster being operated on.')
                raise ArgumentUsageError("The provided cluster name and resource group name do not correspond to the kubernetes cluster you are operating on.",
                                         recommendation="Please use the cluster, with correct resource group and cluster name.")
        else:
            telemetry.set_exception(exception='The corresponding CC resource does not exist', fault_type=consts.Corresponding_CC_Resource_Deleted_Fault,
                                    summary='CC resource corresponding to this cluster has been deleted by the customer')
            raise ClientRequestError("There exist no ConnectedCluster resource corresponding to this kubernetes Cluster.",
                                     recommendation="Please cleanup the helm release first using 'az connectedk8s delete -n <connected-cluster-name> -g <resource-group-name>' and re-onboard the cluster using " +
                                     "'az connectedk8s connect -n <connected-cluster-name> -g <resource-group-name>'")

    else:
        telemetry.set_exception(exception="The azure-arc release namespace couldn't be retrieved", fault_type=consts.Release_Namespace_Not_Found,
                                summary="The azure-arc release namespace couldn't be retrieved, which implies that the kubernetes cluster has not been onboarded to azure-arc.")
        raise ClientRequestError("The azure-arc release namespace couldn't be retrieved, which implies that the kubernetes cluster has not been onboarded to azure-arc.",
                                 recommendation="Please run 'az connectedk8s connect -n <connected-cluster-name> -g <resource-group-name>' to onboard the cluster")
    return release_namespace


def get_all_helm_values(release_namespace, kube_config, kube_context, helm_client_location):
    cmd_helm_values = [helm_client_location, "get", "values", "--all", "azure-arc", "--namespace", release_namespace]
    if kube_config:
        cmd_helm_values.extend(["--kubeconfig", kube_config])
    if kube_context:
        cmd_helm_values.extend(["--kube-context", kube_context])

    response_helm_values_get = Popen(cmd_helm_values, stdout=PIPE, stderr=PIPE)
    output_helm_values, error_helm_get_values = response_helm_values_get.communicate()
    if response_helm_values_get.returncode != 0:
        if 'forbidden' in error_helm_get_values.decode("ascii"):
            telemetry.set_user_fault()
        telemetry.set_exception(exception=error_helm_get_values.decode("ascii"), fault_type=consts.Get_Helm_Values_Failed,
                                summary='Error while doing helm get values azure-arc')
        raise CLIInternalError("Error while getting the helm values in the azure-arc namespace: " + error_helm_get_values.decode("ascii"))

    output_helm_values = output_helm_values.decode("ascii")

    try:
        existing_values = yaml.safe_load(output_helm_values)
        return existing_values
    except Exception as e:
        telemetry.set_exception(exception=e, fault_type=consts.Helm_Existing_User_Supplied_Value_Get_Fault,
                                summary='Problem loading the helm existing values')
        raise CLIInternalError("Problem loading the helm existing values: " + str(e))


def enable_features(cmd, client, resource_group_name, cluster_name, features, kube_config=None, kube_context=None,
                    azrbac_client_id=None, azrbac_client_secret=None, azrbac_skip_authz_check=None, cl_oid=None):
    logger.warning("This operation might take a while...\n")

    # Validate custom token operation
    custom_token_passed, _ = utils.validate_custom_token(cmd, resource_group_name, "dummyLocation")

    features = [x.lower() for x in features]
    enable_cluster_connect, enable_azure_rbac, enable_cl = utils.check_features_to_update(features)

    # Check if cluster is private link enabled
    connected_cluster = get_connectedk8s(cmd, client, resource_group_name, cluster_name)
    if connected_cluster.private_link_state.lower() == "enabled" and (enable_cluster_connect or enable_cl):
        telemetry.set_exception(exception='Invalid arguments provided', fault_type=consts.Invalid_Argument_Fault_Type,
                                summary='Invalid arguments provided')
        raise InvalidArgumentValueError("The features 'cluster-connect' and 'custom-locations' cannot be enabled for a private link enabled connected cluster.")

    if enable_azure_rbac:
        if (azrbac_client_id is None) or (azrbac_client_secret is None):
            telemetry.set_exception(exception='Application ID or secret is not provided for Azure RBAC', fault_type=consts.Application_Details_Not_Provided_For_Azure_RBAC_Fault,
                                    summary='Application id, application secret is required to enable/update Azure RBAC feature')
            raise RequiredArgumentMissingError("Please provide Application id, application secret to enable/update Azure RBAC feature")
        if azrbac_skip_authz_check is None:
            azrbac_skip_authz_check = ""
        azrbac_skip_authz_check = escape_proxy_settings(azrbac_skip_authz_check)

    if enable_cl:
        subscription_id = os.getenv('AZURE_SUBSCRIPTION_ID') if custom_token_passed is True else get_subscription_id(cmd.cli_ctx)
        enable_cl, custom_locations_oid = check_cl_registration_and_get_oid(cmd, cl_oid, subscription_id)
        if not enable_cluster_connect and enable_cl:
            enable_cluster_connect = True
            logger.warning("Enabling 'custom-locations' feature will enable 'cluster-connect' feature too.")
        if not enable_cl:
            features.remove("custom-locations")
            if len(features) == 0:
                raise ClientRequestError("Failed to enable 'custom-locations' feature.")

    # Send cloud information to telemetry
    send_cloud_telemetry(cmd)

    # Setting kubeconfig
    kube_config = set_kube_config(kube_config)

    # Checking whether optional extra values file has been provided.
    values_file_provided, values_file = utils.get_values_file()

    # Validate the helm environment file for Dogfood.
    dp_endpoint_dogfood = None
    release_train_dogfood = None
    if cmd.cli_ctx.cloud.endpoints.resource_manager == consts.Dogfood_RMEndpoint:
        dp_endpoint_dogfood, release_train_dogfood = validate_env_file_dogfood(values_file, values_file_provided)

    # Loading the kubeconfig file in kubernetes client configuration
    load_kube_config(kube_config, kube_context)

    # Checking the connection to kubernetes cluster.
    # This check was added to avoid large timeouts when connecting to AAD Enabled AKS clusters
    # if the user had not logged in.
    kubernetes_version = check_kube_connection()

    utils.try_list_node_fix()
    api_instance = kube_client.CoreV1Api()
    node_api_response = None

    # Install helm client
    helm_client_location = install_helm_client()

    release_namespace = validate_release_namespace(client, cluster_name, resource_group_name, kube_config, kube_context, helm_client_location)

    # Fetch Connected Cluster for agent version
    connected_cluster = get_connectedk8s(cmd, client, resource_group_name, cluster_name)

    if hasattr(connected_cluster, 'distribution') and (connected_cluster.distribution is not None):
        kubernetes_distro = connected_cluster.distribution
    else:
        node_api_response = utils.validate_node_api_response(api_instance, node_api_response)
        kubernetes_distro = get_kubernetes_distro(node_api_response)

    if hasattr(connected_cluster, 'infrastructure') and (connected_cluster.infrastructure is not None):
        kubernetes_infra = connected_cluster.infrastructure
    else:
        node_api_response = utils.validate_node_api_response(api_instance, node_api_response)
        kubernetes_infra = get_kubernetes_infra(node_api_response)

    kubernetes_properties = {
        'Context.Default.AzureCLI.KubernetesVersion': kubernetes_version,
        'Context.Default.AzureCLI.KubernetesDistro': kubernetes_distro,
        'Context.Default.AzureCLI.KubernetesInfra': kubernetes_infra
    }
    telemetry.add_extension_event('connectedk8s', kubernetes_properties)

    # Adding helm repo
    if os.getenv('HELMREPONAME') and os.getenv('HELMREPOURL'):
        utils.add_helm_repo(kube_config, kube_context, helm_client_location)

    # Setting the config dataplane endpoint
    config_dp_endpoint = get_config_dp_endpoint(cmd, connected_cluster.location)

    # Retrieving Helm chart OCI Artifact location
    registry_path = os.getenv('HELMREGISTRY') if os.getenv('HELMREGISTRY') else utils.get_helm_registry(cmd, config_dp_endpoint, dp_endpoint_dogfood, release_train_dogfood)

    reg_path_array = registry_path.split(':')
    agent_version = reg_path_array[1]

    # Set agent version in registry path
    if connected_cluster.agent_version is not None:
        agent_version = connected_cluster.agent_version
        registry_path = reg_path_array[0] + ":" + agent_version

    telemetry.add_extension_event('connectedk8s', {'Context.Default.AzureCLI.AgentVersion': agent_version})

    # Get Helm chart path
    chart_path = utils.get_chart_path(registry_path, kube_config, kube_context, helm_client_location)

    cmd_helm_upgrade = [helm_client_location, "upgrade", "azure-arc", chart_path, "--namespace", release_namespace,
                        "--reuse-values",
                        "--wait", "--output", "json"]
    if values_file_provided:
        cmd_helm_upgrade.extend(["-f", values_file])
    if kube_config:
        cmd_helm_upgrade.extend(["--kubeconfig", kube_config])
    if kube_context:
        cmd_helm_upgrade.extend(["--kube-context", kube_context])
    if enable_azure_rbac:
        cmd_helm_upgrade.extend(["--set", "systemDefaultValues.guard.enabled=true"])
        cmd_helm_upgrade.extend(["--set", "systemDefaultValues.guard.clientId={}".format(azrbac_client_id)])
        cmd_helm_upgrade.extend(["--set", "systemDefaultValues.guard.clientSecret={}".format(azrbac_client_secret)])
        cmd_helm_upgrade.extend(["--set", "systemDefaultValues.guard.skipAuthzCheck={}".format(azrbac_skip_authz_check)])
    if enable_cluster_connect:
        cmd_helm_upgrade.extend(["--set", "systemDefaultValues.clusterconnect-agent.enabled=true"])
    if enable_cl:
        cmd_helm_upgrade.extend(["--set", "systemDefaultValues.customLocations.enabled=true"])
        cmd_helm_upgrade.extend(["--set", "systemDefaultValues.customLocations.oid={}".format(custom_locations_oid)])

    response_helm_upgrade = Popen(cmd_helm_upgrade, stdout=PIPE, stderr=PIPE)
    _, error_helm_upgrade = response_helm_upgrade.communicate()
    if response_helm_upgrade.returncode != 0:
        if ('forbidden' in error_helm_upgrade.decode("ascii") or 'timed out waiting for the condition' in error_helm_upgrade.decode("ascii")):
            telemetry.set_user_fault()
        telemetry.set_exception(exception=error_helm_upgrade.decode("ascii"), fault_type=consts.Install_HelmRelease_Fault_Type,
                                summary='Unable to install helm release')
        raise CLIInternalError(str.format(consts.Error_enabling_Features, error_helm_upgrade.decode("ascii")))

    return str.format(consts.Successfully_Enabled_Features, features, connected_cluster.name)


def disable_features(cmd, client, resource_group_name, cluster_name, features, kube_config=None, kube_context=None,
                     yes=False):

    features = [x.lower() for x in features]
    confirmation_message = "Disabling few of the features may adversely impact dependent resources. Learn more about this at https://aka.ms/ArcK8sDependentResources. \n" + "Are you sure you want to disable these features: {}".format(features)
    utils.user_confirmation(confirmation_message, yes)

    logger.warning("This operation might take a while...\n")

    disable_cluster_connect, disable_azure_rbac, disable_cl = utils.check_features_to_update(features)

    # Send cloud information to telemetry
    send_cloud_telemetry(cmd)

    # Setting kubeconfig
    kube_config = set_kube_config(kube_config)

    # Checking whether optional extra values file has been provided.
    values_file_provided, values_file = utils.get_values_file()

    # Validate the helm environment file for Dogfood.
    dp_endpoint_dogfood = None
    release_train_dogfood = None
    if cmd.cli_ctx.cloud.endpoints.resource_manager == consts.Dogfood_RMEndpoint:
        dp_endpoint_dogfood, release_train_dogfood = validate_env_file_dogfood(values_file, values_file_provided)

    # Loading the kubeconfig file in kubernetes client configuration
    load_kube_config(kube_config, kube_context)

    # Checking the connection to kubernetes cluster.
    # This check was added to avoid large timeouts when connecting to AAD Enabled AKS clusters
    # if the user had not logged in.
    kubernetes_version = check_kube_connection()

    utils.try_list_node_fix()
    api_instance = kube_client.CoreV1Api()
    node_api_response = None

    # Install helm client
    helm_client_location = install_helm_client()

    release_namespace = validate_release_namespace(client, cluster_name, resource_group_name, kube_config, kube_context, helm_client_location)

    # Fetch Connected Cluster for agent version
    connected_cluster = get_connectedk8s(cmd, client, resource_group_name, cluster_name)

    if hasattr(connected_cluster, 'distribution') and (connected_cluster.distribution is not None):
        kubernetes_distro = connected_cluster.distribution
    else:
        node_api_response = utils.validate_node_api_response(api_instance, node_api_response)
        kubernetes_distro = get_kubernetes_distro(node_api_response)

    if hasattr(connected_cluster, 'infrastructure') and (connected_cluster.infrastructure is not None):
        kubernetes_infra = connected_cluster.infrastructure
    else:
        node_api_response = utils.validate_node_api_response(api_instance, node_api_response)
        kubernetes_infra = get_kubernetes_infra(node_api_response)

    kubernetes_properties = {
        'Context.Default.AzureCLI.KubernetesVersion': kubernetes_version,
        'Context.Default.AzureCLI.KubernetesDistro': kubernetes_distro,
        'Context.Default.AzureCLI.KubernetesInfra': kubernetes_infra
    }
    telemetry.add_extension_event('connectedk8s', kubernetes_properties)

    if disable_cluster_connect:
        try:
            helm_values = get_all_helm_values(release_namespace, kube_config, kube_context, helm_client_location)
            if not disable_cl and helm_values.get('systemDefaultValues').get('customLocations').get('enabled') is True and helm_values.get('systemDefaultValues').get('customLocations').get('oid') != "":
                raise Exception("Disabling 'cluster-connect' feature is not allowed when 'custom-locations' feature is enabled.")
        except AttributeError as e:
            pass
        except Exception as ex:
            raise ArgumentUsageError(str(ex))

    if disable_cl:
        logger.warning("Disabling 'custom-locations' feature might impact some dependent resources. Learn more about this at https://aka.ms/ArcK8sDependentResources.")

    # Adding helm repo
    if os.getenv('HELMREPONAME') and os.getenv('HELMREPOURL'):
        utils.add_helm_repo(kube_config, kube_context, helm_client_location)

    get_chart_and_disable_features(cmd, connected_cluster, dp_endpoint_dogfood, release_train_dogfood, kube_config, kube_context,
                                   helm_client_location, release_namespace, values_file_provided, values_file, disable_azure_rbac,
                                   disable_cluster_connect, disable_cl)

    return str.format(consts.Successfully_Disabled_Features, features, connected_cluster.name)


def get_chart_and_disable_features(cmd, connected_cluster, dp_endpoint_dogfood, release_train_dogfood, kube_config, kube_context,
                                   helm_client_location, release_namespace, values_file_provided, values_file, disable_azure_rbac=False,
                                   disable_cluster_connect=False, disable_cl=False):
    # Setting the config dataplane endpoint
    config_dp_endpoint = get_config_dp_endpoint(cmd, connected_cluster.location)

    # Retrieving Helm chart OCI Artifact location
    registry_path = os.getenv('HELMREGISTRY') if os.getenv('HELMREGISTRY') else utils.get_helm_registry(cmd, config_dp_endpoint, dp_endpoint_dogfood, release_train_dogfood)

    reg_path_array = registry_path.split(':')
    agent_version = reg_path_array[1]

    # Set agent version in registry path
    if connected_cluster.agent_version is not None:
        agent_version = connected_cluster.agent_version
        registry_path = reg_path_array[0] + ":" + agent_version

    telemetry.add_extension_event('connectedk8s', {'Context.Default.AzureCLI.AgentVersion': agent_version})

    # Get Helm chart path
    chart_path = utils.get_chart_path(registry_path, kube_config, kube_context, helm_client_location)

    cmd_helm_upgrade = [helm_client_location, "upgrade", "azure-arc", chart_path, "--namespace", release_namespace,
                        "--reuse-values",
                        "--wait", "--output", "json"]
    if values_file_provided:
        cmd_helm_upgrade.extend(["-f", values_file])
    if kube_config:
        cmd_helm_upgrade.extend(["--kubeconfig", kube_config])
    if kube_context:
        cmd_helm_upgrade.extend(["--kube-context", kube_context])
    if disable_azure_rbac:
        cmd_helm_upgrade.extend(["--set", "systemDefaultValues.guard.enabled=false"])
    if disable_cluster_connect:
        cmd_helm_upgrade.extend(["--set", "systemDefaultValues.clusterconnect-agent.enabled=false"])
    if disable_cl:
        cmd_helm_upgrade.extend(["--set", "systemDefaultValues.customLocations.enabled=false"])
        cmd_helm_upgrade.extend(["--set", "systemDefaultValues.customLocations.oid={}".format("")])

    response_helm_upgrade = Popen(cmd_helm_upgrade, stdout=PIPE, stderr=PIPE)
    _, error_helm_upgrade = response_helm_upgrade.communicate()
    if response_helm_upgrade.returncode != 0:
        if ('forbidden' in error_helm_upgrade.decode("ascii") or 'timed out waiting for the condition' in error_helm_upgrade.decode("ascii")):
            telemetry.set_user_fault()
        telemetry.set_exception(exception=error_helm_upgrade.decode("ascii"), fault_type=consts.Install_HelmRelease_Fault_Type,
                                summary='Unable to install helm release')
        raise CLIInternalError(str.format(consts.Error_disabling_Features, error_helm_upgrade.decode("ascii")))


def disable_cluster_connect(cmd, client, resource_group_name, cluster_name, kube_config, kube_context, values_file, values_file_provided, dp_endpoint_dogfood, release_train_dogfood, release_namespace, helm_client_location):
    # Fetch Connected Cluster for agent version
    connected_cluster = get_connectedk8s(cmd, client, resource_group_name, cluster_name)

    get_chart_and_disable_features(cmd, connected_cluster, dp_endpoint_dogfood, release_train_dogfood, kube_config, kube_context,
                                   helm_client_location, release_namespace, values_file_provided, values_file, False,
                                   True, True)


def load_kubernetes_configuration(filename):
    try:
        with open(filename) as stream:
            return yaml.safe_load(stream)
    except (IOError, OSError) as ex:
        if getattr(ex, 'errno', 0) == errno.ENOENT:
            telemetry.set_exception(exception=ex, fault_type=consts.Kubeconfig_Failed_To_Load_Fault_Type,
                                    summary='{} does not exist'.format(filename))
            raise FileOperationError('{} does not exist'.format(filename))
    except (yaml.parser.ParserError, UnicodeDecodeError) as ex:
        telemetry.set_exception(exception=ex, fault_type=consts.Kubeconfig_Failed_To_Load_Fault_Type,
                                summary='Error parsing {} ({})'.format(filename, str(ex)))
        raise FileOperationError('Error parsing {} ({})'.format(filename, str(ex)))


def print_or_merge_credentials(path, kubeconfig, overwrite_existing, context_name):
    """Merge an unencrypted kubeconfig into the file at the specified path, or print it to
    stdout if the path is "-".
    """
    # Special case for printing to stdout
    if path == "-":
        print(kubeconfig)
        return

    # ensure that at least an empty ~/.kube/config exists
    directory = os.path.dirname(path)
    if directory and not os.path.exists(directory):
        try:
            os.makedirs(directory)
        except OSError as ex:
            if ex.errno != errno.EEXIST:
                telemetry.set_exception(exception=ex, fault_type=consts.Failed_To_Merge_Credentials_Fault_Type,
                                        summary='Could not create a kubeconfig directory.')
                raise FileOperationError("Could not create a kubeconfig directory." + str(ex))
    if not os.path.exists(path):
        with os.fdopen(os.open(path, os.O_CREAT | os.O_WRONLY, 0o600), 'wt'):
            pass

    # merge the new kubeconfig into the existing one
    fd, temp_path = tempfile.mkstemp()
    additional_file = os.fdopen(fd, 'w+t')
    try:
        additional_file.write(kubeconfig)
        additional_file.flush()
        merge_kubernetes_configurations(path, temp_path, overwrite_existing, context_name)
    except yaml.YAMLError as ex:
        logger.warning('Failed to merge credentials to kube config file: %s', ex)
    finally:
        additional_file.close()
        os.remove(temp_path)


def merge_kubernetes_configurations(existing_file, addition_file, replace, context_name=None):
    try:
        existing = load_kubernetes_configuration(existing_file)
        addition = load_kubernetes_configuration(addition_file)
    except Exception as ex:
        telemetry.set_exception(exception=ex, fault_type=consts.Failed_To_Load_K8s_Configuration_Fault_Type,
                                summary='Exception while loading kubernetes configuration')
        raise CLIInternalError('Exception while loading kubernetes configuration.' + str(ex))

    if context_name is not None:
        addition['contexts'][0]['name'] = context_name
        addition['contexts'][0]['context']['cluster'] = context_name
        addition['clusters'][0]['name'] = context_name
        addition['current-context'] = context_name

    # rename the admin context so it doesn't overwrite the user context
    for ctx in addition.get('contexts', []):
        try:
            if ctx['context']['user'].startswith('clusterAdmin'):
                admin_name = ctx['name'] + '-admin'
                addition['current-context'] = ctx['name'] = admin_name
                break
        except (KeyError, TypeError):
            continue

    if addition is None:
        telemetry.set_exception(exception='Failed to load additional configuration', fault_type=consts.Failed_To_Load_K8s_Configuration_Fault_Type,
                                summary='failed to load additional configuration from {}'.format(addition_file))
        raise CLIInternalError('failed to load additional configuration from {}'.format(addition_file))

    if existing is None:
        existing = addition
    else:
        handle_merge(existing, addition, 'clusters', replace)
        handle_merge(existing, addition, 'users', replace)
        handle_merge(existing, addition, 'contexts', replace)
        existing['current-context'] = addition['current-context']

    # check that ~/.kube/config is only read- and writable by its owner
    if platform.system() != 'Windows':
        existing_file_perms = "{:o}".format(stat.S_IMODE(os.lstat(existing_file).st_mode))
        if not existing_file_perms.endswith('600'):
            logger.warning('%s has permissions "%s".\nIt should be readable and writable only by its owner.',
                           existing_file, existing_file_perms)

    with open(existing_file, 'w+') as stream:
        try:
            yaml.safe_dump(existing, stream, default_flow_style=False)
        except Exception as e:
            telemetry.set_exception(exception=e, fault_type=consts.Failed_To_Merge_Kubeconfig_File,
                                    summary='Exception while merging the kubeconfig file')
            raise CLIInternalError('Exception while merging the kubeconfig file.' + str(e))

    current_context = addition.get('current-context', 'UNKNOWN')
    msg = 'Merged "{}" as current context in {}'.format(current_context, existing_file)
    print(msg)


def handle_merge(existing, addition, key, replace):
    if not addition[key]:
        return
    if existing[key] is None:
        existing[key] = addition[key]
        return

    i = addition[key][0]
    temp_list = []
    for j in existing[key]:
        remove_flag = False
        if not i.get('name', False) or not j.get('name', False):
            continue
        if i['name'] == j['name']:
            if replace or i == j:
                remove_flag = True
            else:
                msg = 'A different object named {} already exists in your kubeconfig file.\nOverwrite?'
                overwrite = False
                try:
                    overwrite = prompt_y_n(msg.format(i['name']))
                except NoTTYException:
                    pass
                if overwrite:
                    remove_flag = True
                else:
                    msg = 'A different object named {} already exists in {} in your kubeconfig file.'
                    telemetry.set_exception(exception='A different object with same name exists in the kubeconfig file', fault_type=consts.Different_Object_With_Same_Name_Fault_Type,
                                            summary=msg.format(i['name'], key))
                    raise FileOperationError(msg.format(i['name'], key))
        if not remove_flag:
            temp_list.append(j)

    existing[key][:] = temp_list
    existing[key].append(i)


def client_side_proxy_wrapper(cmd,
                              client,
                              resource_group_name,
                              cluster_name,
                              token=None,
                              path=os.path.join(os.path.expanduser('~'), '.kube', 'config'),
                              context_name=None,
                              api_server_port=consts.API_SERVER_PORT):

    cloud = send_cloud_telemetry(cmd)
    if cloud == consts.Azure_USGovCloudName:
        telemetry.set_debug_info('User tried proxy command in fairfax')
        telemetry.set_exception(exception='Proxy command is not present yet in fairfax cloud.', fault_type=consts.ClusterConnect_Not_Present_Fault_Type,
                                summary=f'User tried proxy command in fairfax.')
        raise ClientRequestError(f'Cluster Connect feature is not yet available in {consts.Azure_USGovCloudName}')

    tenantId = _graph_client_factory(cmd.cli_ctx).config.tenant_id
    client_proxy_port = consts.CLIENT_PROXY_PORT
    if int(client_proxy_port) == int(api_server_port):
        raise ClientRequestError('Proxy uses port 47010 internally.', recommendation='Please pass some other unused port through --port option.')

    args = []
    operating_system = platform.system()
    proc_name = f'arcProxy{operating_system}'

    telemetry.set_debug_info('CSP Version is ', consts.CLIENT_PROXY_VERSION)
    telemetry.set_debug_info('OS is ', operating_system)

    if(clientproxyutils.check_process(proc_name)):
        raise ClientRequestError('Another instance of proxy already running')

    port_error_string = ""
    if clientproxyutils.check_if_port_is_open(api_server_port):
        port_error_string += f'Port {api_server_port} is already in use. Please select a different port with --port option.\n'
    if clientproxyutils.check_if_port_is_open(client_proxy_port):
        telemetry.set_exception(exception='Client proxy port was in use.', fault_type=consts.Client_Proxy_Port_Fault_Type,
                                summary=f'Client proxy port was in use.')
        port_error_string += f"Port {client_proxy_port} is already in use. This is an internal port that proxy uses. Please ensure that this port is open before running 'az connectedk8s proxy'.\n"
    if port_error_string != "":
        raise ClientRequestError(port_error_string)

    # Set csp url based on cloud
    CSP_Url = consts.CSP_Storage_Url
    if cloud == consts.Azure_ChinaCloudName:
        CSP_Url = consts.CSP_Storage_Url_Mooncake

    # Creating installation location, request uri and older version exe location depending on OS
    if(operating_system == 'Windows'):
        install_location_string = f'.clientproxy\\arcProxy{operating_system}{consts.CLIENT_PROXY_VERSION}.exe'
        requestUri = f'{CSP_Url}/{consts.RELEASE_DATE_WINDOWS}/arcProxy{operating_system}{consts.CLIENT_PROXY_VERSION}.exe'
        older_version_string = f'.clientproxy\\arcProxy{operating_system}*.exe'
        creds_string = r'.azure\accessTokens.json'

    elif(operating_system == 'Linux' or operating_system == 'Darwin'):
        install_location_string = f'.clientproxy/arcProxy{operating_system}{consts.CLIENT_PROXY_VERSION}'
        requestUri = f'{CSP_Url}/{consts.RELEASE_DATE_LINUX}/arcProxy{operating_system}{consts.CLIENT_PROXY_VERSION}'
        older_version_string = f'.clientproxy/arcProxy{operating_system}*'
        creds_string = r'.azure/accessTokens.json'

    else:
        telemetry.set_exception(exception='Unsupported OS', fault_type=consts.Unsupported_Fault_Type,
                                summary=f'{operating_system} is not supported yet')
        raise ClientRequestError(f'The {operating_system} platform is not currently supported.')

    install_location = os.path.expanduser(os.path.join('~', install_location_string))
    args.append(install_location)
    install_dir = os.path.dirname(install_location)

    # If version specified by install location doesnt exist, then download the executable
    if not os.path.isfile(install_location):

        print("Setting up environment for first time use. This can take few minutes...")
        # Downloading the executable
        try:
            response = urllib.request.urlopen(requestUri)
        except Exception as e:
            telemetry.set_exception(exception=e, fault_type=consts.Download_Exe_Fault_Type,
                                    summary='Unable to download clientproxy executable.')
            raise CLIInternalError("Failed to download executable with client.", recommendation="Please check your internet connection." + str(e))

        responseContent = response.read()
        response.close()

        # Creating the .clientproxy folder if it doesnt exist
        if not os.path.exists(install_dir):
            try:
                os.makedirs(install_dir)
            except Exception as e:
                telemetry.set_exception(exception=e, fault_type=consts.Create_Directory_Fault_Type,
                                        summary='Unable to create installation directory')
                raise ClientRequestError("Failed to create installation directory." + str(e))
        else:
            older_version_string = os.path.expanduser(os.path.join('~', older_version_string))
            older_version_files = glob(older_version_string)

            # Removing older executables from the directory
            for f in older_version_files:
                try:
                    os.remove(f)
                except:
                    logger.warning("failed to delete older version files")

        try:
            with open(install_location, 'wb') as f:
                f.write(responseContent)
        except Exception as e:
            telemetry.set_exception(exception=e, fault_type=consts.Create_CSPExe_Fault_Type,
                                    summary='Unable to create proxy executable')
            raise ClientRequestError("Failed to create proxy executable." + str(e))

        os.chmod(install_location, os.stat(install_location).st_mode | stat.S_IXUSR)

    # Creating config file to pass config to clientproxy
    config_file_location = os.path.join(install_dir, 'config.yml')

    if os.path.isfile(config_file_location):
        try:
            os.remove(config_file_location)
        except Exception as e:
            telemetry.set_exception(exception=e, fault_type=consts.Remove_Config_Fault_Type,
                                    summary='Unable to remove old config file')
            raise FileOperationError("Failed to remove old config." + str(e))

    # initializations
    user_type = 'sat'
    creds = ''

    # if service account token is not passed
    if token is None:
        # Identifying type of logged in entity
        subscription_id = get_subscription_id(cmd.cli_ctx)
        account = Profile().get_subscription(subscription_id)
        user_type = account['user']['type']

        if user_type == 'user':
            dict_file = {'server': {'httpPort': int(client_proxy_port), 'httpsPort': int(api_server_port)}, 'identity': {'tenantID': tenantId, 'clientID': consts.CLIENTPROXY_CLIENT_ID}}
        else:
            dict_file = {'server': {'httpPort': int(client_proxy_port), 'httpsPort': int(api_server_port)}, 'identity': {'tenantID': tenantId, 'clientID': account['user']['name']}}

        if cloud == 'DOGFOOD':
            dict_file['cloud'] = 'AzureDogFood'

        if cloud == consts.Azure_ChinaCloudName:
            dict_file['cloud'] = 'AzureChinaCloud'

        if not utils.is_cli_using_msal_auth():
            # Fetching creds
            creds_location = os.path.expanduser(os.path.join('~', creds_string))
            try:
                with open(creds_location) as f:
                    creds_list = json.load(f)
            except Exception as e:
                telemetry.set_exception(exception=e, fault_type=consts.Load_Creds_Fault_Type,
                                        summary='Unable to load accessToken.json')
                raise FileOperationError("Failed to load credentials." + str(e))

            user_name = account['user']['name']

            if user_type == 'user':
                key = 'userId'
                key2 = 'refreshToken'
            else:
                key = 'servicePrincipalId'
                key2 = 'accessToken'

            for i in range(len(creds_list)):
                creds_obj = creds_list[i]

                if key in creds_obj and creds_obj[key] == user_name:
                    creds = creds_obj[key2]
                    break

            if creds == '':
                telemetry.set_exception(exception='Credentials of user not found.', fault_type=consts.Creds_NotFound_Fault_Type,
                                        summary='Unable to find creds of user')
                raise UnclassifiedUserFault("Credentials of user not found.")

            if user_type != 'user':
                dict_file['identity']['clientSecret'] = creds
    else:
        dict_file = {'server': {'httpPort': int(client_proxy_port), 'httpsPort': int(api_server_port)}}
        if cloud == consts.Azure_ChinaCloudName:
            dict_file['cloud'] = 'AzureChinaCloud'

    telemetry.set_debug_info('User type is ', user_type)

    try:
        with open(config_file_location, 'w') as f:
            yaml.dump(dict_file, f, default_flow_style=False)
    except Exception as e:
        telemetry.set_exception(exception=e, fault_type=consts.Create_Config_Fault_Type,
                                summary='Unable to create config file for proxy.')
        raise FileOperationError("Failed to create config for proxy." + str(e))

    args.append("-c")
    args.append(config_file_location)

    debug_mode = False
    if '--debug' in cmd.cli_ctx.data['safe_params']:
        args.append("-d")
        debug_mode = True

    client_side_proxy_main(cmd, tenantId, client, resource_group_name, cluster_name, 0, args, client_proxy_port, api_server_port, operating_system, creds, user_type, debug_mode, token=token, path=path, context_name=context_name, clientproxy_process=None)


# Prepare data as needed by client proxy executable
def prepare_clientproxy_data(response):
    data = {}
    data['kubeconfigs'] = []
    kubeconfig = {}
    kubeconfig['name'] = 'Kubeconfig'
    kubeconfig['value'] = b64encode(response.kubeconfigs[0].value).decode("utf-8")
    data['kubeconfigs'].append(kubeconfig)
    data['hybridConnectionConfig'] = {}
    data['hybridConnectionConfig']['relay'] = response.hybrid_connection_config.relay
    data['hybridConnectionConfig']['hybridConnectionName'] = response.hybrid_connection_config.hybrid_connection_name
    data['hybridConnectionConfig']['token'] = response.hybrid_connection_config.token
    data['hybridConnectionConfig']['expirationTime'] = response.hybrid_connection_config.expiration_time
    return data


def client_side_proxy_main(cmd,
                           tenantId,
                           client,
                           resource_group_name,
                           cluster_name,
                           flag,
                           args,
                           client_proxy_port,
                           api_server_port,
                           operating_system,
                           creds,
                           user_type,
                           debug_mode,
                           token=None,
                           path=os.path.join(os.path.expanduser('~'), '.kube', 'config'),
                           context_name=None,
                           clientproxy_process=None):
    expiry, clientproxy_process = client_side_proxy(cmd, tenantId, client, resource_group_name, cluster_name, 0, args, client_proxy_port, api_server_port, operating_system, creds, user_type, debug_mode, token=token, path=path, context_name=context_name, clientproxy_process=None)
    next_refresh_time = expiry - consts.CSP_REFRESH_TIME

    while(True):
        time.sleep(60)
        if(clientproxyutils.check_if_csp_is_running(clientproxy_process)):
            if time.time() >= next_refresh_time:
                expiry, clientproxy_process = client_side_proxy(cmd, tenantId, client, resource_group_name, cluster_name, 1, args, client_proxy_port, api_server_port, operating_system, creds, user_type, debug_mode, token=token, path=path, context_name=context_name, clientproxy_process=clientproxy_process)
                next_refresh_time = expiry - consts.CSP_REFRESH_TIME
        else:
            telemetry.set_exception(exception='Process closed externally.', fault_type=consts.Proxy_Closed_Externally_Fault_Type,
                                    summary='Process closed externally.')
            raise ManualInterrupt('Proxy closed externally.')


def client_side_proxy(cmd,
                      tenantId,
                      client,
                      resource_group_name,
                      cluster_name,
                      flag,
                      args,
                      client_proxy_port,
                      api_server_port,
                      operating_system,
                      creds,
                      user_type,
                      debug_mode,
                      token=None,
                      path=os.path.join(os.path.expanduser('~'), '.kube', 'config'),
                      context_name=None,
                      clientproxy_process=None):

    subscription_id = get_subscription_id(cmd.cli_ctx)
    if token is not None:
        auth_method = 'Token'
    else:
        auth_method = 'AAD'

    # Fetching hybrid connection details from Userrp
    try:
        list_prop = ListClusterUserCredentialProperties(
            authentication_method=auth_method,
            client_proxy=True
        )
        response = client.list_cluster_user_credential(resource_group_name, cluster_name, list_prop)
    except Exception as e:
        if flag == 1:
            clientproxy_process.terminate()
        utils.arm_exception_handler(e, consts.Get_Credentials_Failed_Fault_Type, 'Unable to list cluster user credentials')
        raise CLIInternalError("Failed to get credentials." + str(e))

    # Starting the client proxy process, if this is the first time that this function is invoked
    if flag == 0:
        try:
            if debug_mode:
                clientproxy_process = Popen(args)
            else:
                clientproxy_process = Popen(args, stdout=DEVNULL, stderr=DEVNULL)
            print(f'Proxy is listening on port {api_server_port}')

        except Exception as e:
            telemetry.set_exception(exception=e, fault_type=consts.Run_Clientproxy_Fault_Type,
                                    summary='Unable to run client proxy executable')
            raise CLIInternalError("Failed to start proxy process." + str(e))

        if not utils.is_cli_using_msal_auth():  # refresh token approach if cli is using ADAL auth. This is for cli < 2.30.0
            if user_type == 'user':
                identity_data = {}
                identity_data['refreshToken'] = creds
                identity_uri = f'https://localhost:{api_server_port}/identity/rt'

                # Needed to prevent skip tls warning from printing to the console
                original_stderr = sys.stderr
                f = open(os.devnull, 'w')
                sys.stderr = f

                clientproxyutils.make_api_call_with_retries(identity_uri, identity_data, "post", False, consts.Post_RefreshToken_Fault_Type,
                                                            'Unable to post refresh token details to clientproxy',
                                                            "Failed to pass refresh token details to proxy.", clientproxy_process)
                sys.stderr = original_stderr

    if token is None:
        if utils.is_cli_using_msal_auth():  # jwt token approach if cli is using MSAL. This is for cli >= 2.30.0
            kid = clientproxyutils.fetch_pop_publickey_kid(api_server_port, clientproxy_process)
            post_at_response = clientproxyutils.fetch_and_post_at_to_csp(cmd, api_server_port, tenantId, "gTYVsmkQfNwajR0w-v6A3ekPkiI7Wcz2T5ZCb7hwHTU", clientproxy_process)

            if post_at_response.status_code != 200:
                if post_at_response.status_code == 500 and "public key expired" in post_at_response.text:  # pop public key must have been rotated
                    telemetry.set_exception(exception=post_at_response.text, fault_type=consts.PoP_Public_Key_Expried_Fault_Type,
                                            summary='PoP public key has expired')
                    kid = clientproxyutils.fetch_pop_publickey_kid(api_server_port, clientproxy_process)  # fetch the rotated PoP public key
                    clientproxyutils.fetch_and_post_at_to_csp(cmd, api_server_port, tenantId, kid, clientproxy_process)  # fetch and post the at corresponding to the new public key
                else:
                    telemetry.set_exception(exception=post_at_response.text, fault_type=consts.Post_AT_To_ClientProxy_Failed_Fault_Type,
                                            summary='Failed to post access token to client proxy')
                    clientproxyutils.close_subprocess_and_raise_cli_error(clientproxy_process, 'Failed to post access token to client proxy' + post_at_response.text)

    data = prepare_clientproxy_data(response)
    expiry = data['hybridConnectionConfig']['expirationTime']

    if token is not None:
        data['kubeconfigs'][0]['value'] = clientproxyutils.insert_token_in_kubeconfig(data, token)

    uri = f'http://localhost:{client_proxy_port}/subscriptions/{subscription_id}/resourceGroups/{resource_group_name}/providers/Microsoft.Kubernetes/connectedClusters/{cluster_name}/register?api-version=2020-10-01'

    # Posting hybrid connection details to proxy in order to get kubeconfig
    response = clientproxyutils.make_api_call_with_retries(uri, data, "post", False, consts.Post_Hybridconn_Fault_Type,
                                                           'Unable to post hybrid connection details to clientproxy',
                                                           "Failed to pass hybrid connection details to proxy.", clientproxy_process)

    if flag == 0:
        # Decoding kubeconfig into a string
        try:
            kubeconfig = json.loads(response.text)
        except Exception as e:
            telemetry.set_exception(exception=e, fault_type=consts.Load_Kubeconfig_Fault_Type,
                                    summary='Unable to load Kubeconfig')
            clientproxyutils.close_subprocess_and_raise_cli_error(clientproxy_process, "Failed to load kubeconfig." + str(e))

        kubeconfig = kubeconfig['kubeconfigs'][0]['value']
        kubeconfig = b64decode(kubeconfig).decode("utf-8")

        try:
            print_or_merge_credentials(path, kubeconfig, True, context_name)
            if path != "-":
                if context_name is None:
                    kubeconfig_obj = load_kubernetes_configuration(path)
                    temp_context_name = kubeconfig_obj['current-context']
                else:
                    temp_context_name = context_name
                print("Start sending kubectl requests on '{}' context using kubeconfig at {}".format(temp_context_name, path))

            print("Press Ctrl+C to close proxy.")

        except Exception as e:
            telemetry.set_exception(exception=e, fault_type=consts.Merge_Kubeconfig_Fault_Type,
                                    summary='Unable to merge kubeconfig.')
            clientproxyutils.close_subprocess_and_raise_cli_error(clientproxy_process, "Failed to merge kubeconfig." + str(e))

    return expiry, clientproxy_process


def check_cl_registration_and_get_oid(cmd, cl_oid, subscription_id):
    enable_custom_locations = True
    custom_locations_oid = ""
    try:
        rp_client = resource_providers_client(cmd.cli_ctx, subscription_id)
        cl_registration_state = rp_client.get(consts.Custom_Locations_Provider_Namespace).registration_state
        if cl_registration_state != "Registered":
            enable_custom_locations = False
            logger.warning("'Custom-locations' feature couldn't be enabled on this cluster as the pre-requisite registration of 'Microsoft.ExtendedLocation' was not met. More details for enabling this feature later on this cluster can be found here - https://aka.ms/EnableCustomLocations")
        else:
            custom_locations_oid = get_custom_locations_oid(cmd, cl_oid)
            if custom_locations_oid == "":
                enable_custom_locations = False
    except Exception as e:
        enable_custom_locations = False
        logger.warning("Unable to fetch registration state of 'Microsoft.ExtendedLocation'. Failed to enable 'custom-locations' feature...")
        telemetry.set_exception(exception=e, fault_type=consts.Custom_Locations_Registration_Check_Fault_Type,
                                summary='Unable to fetch status of Custom Locations RP registration.')
    return enable_custom_locations, custom_locations_oid


def get_custom_locations_oid(cmd, cl_oid):
    try:
        sp_graph_client = get_graph_client_service_principals(cmd.cli_ctx)
        sub_filters = []
        sub_filters.append("displayName eq '{}'".format("Custom Locations RP"))
        result = list(sp_graph_client.list(filter=(' and '.join(sub_filters))))
        if len(result) != 0:
            if cl_oid is not None and cl_oid != result[0].object_id:
                logger.debug("The 'Custom-locations' OID passed is different from the actual OID({}) of the Custom Locations RP app. Proceeding with the correct one...".format(result[0].object_id))
            return result[0].object_id  # Using the fetched OID

        if cl_oid is None:
            logger.warning("Failed to enable Custom Locations feature on the cluster. Unable to fetch Object ID of Azure AD application used by Azure Arc service. Try enabling the feature by passing the --custom-locations-oid parameter directly. Learn more at https://aka.ms/CustomLocationsObjectID")
            telemetry.set_exception(exception='Unable to fetch oid of custom locations app.', fault_type=consts.Custom_Locations_OID_Fetch_Fault_Type,
                                    summary='Unable to fetch oid for custom locations app.')
            return ""
        else:
            return cl_oid
    except Exception as e:
        log_string = "Unable to fetch the Object ID of the Azure AD application used by Azure Arc service. "
        telemetry.set_exception(exception=e, fault_type=consts.Custom_Locations_OID_Fetch_Fault_Type,
                                summary='Unable to fetch oid for custom locations app.')
        if cl_oid:
            log_string += "Proceeding with the Object ID provided to enable the 'custom-locations' feature."
            logger.warning(log_string)
            return cl_oid
        log_string += "Unable to enable the 'custom-locations' feature. " + str(e)
        logger.warning(log_string)
        return ""


def troubleshoot(cmd, client, resource_group_name, cluster_name, kube_config=None, kube_context=None, no_wait=False, tags=None):

    try:

        logger.warning("Diagnoser running. This may take a while ...\n")
        absolute_path = os.path.abspath(os.path.dirname(__file__))

        # Setting the intial values as True
        storage_space_available = True
        probable_sufficient_resource_for_agents = True

        # Setting default values for all checks as True
        diagnostic_checks = {consts.Fetch_Kubectl_Cluster_Info: consts.Diagnostic_Check_Incomplete, consts.Retrieve_Arc_Agents_Event_Logs: consts.Diagnostic_Check_Incomplete, consts.Retrieve_Arc_Agents_Logs: consts.Diagnostic_Check_Incomplete, consts.Retrieve_Deployments_Logs: consts.Diagnostic_Check_Incomplete, consts.Fetch_Connected_Cluster_Resource: consts.Diagnostic_Check_Incomplete, consts.Storing_Diagnoser_Results_Logs: consts.Diagnostic_Check_Incomplete, consts.MSI_Cert_Expiry_Check: consts.Diagnostic_Check_Incomplete, consts.KAP_Security_Policy_Check: consts.Diagnostic_Check_Incomplete, consts.KAP_Cert_Check: consts.Diagnostic_Check_Incomplete, consts.Diagnoser_Check: consts.Diagnostic_Check_Incomplete, consts.MSI_Cert_Check: consts.Diagnostic_Check_Incomplete, consts.Agent_Version_Check: consts.Diagnostic_Check_Incomplete, consts.Arc_Agent_State_Check: consts.Diagnostic_Check_Incomplete}

        # Setting kube_config
        kube_config = set_kube_config(kube_config)
        kube_client.rest.logger.setLevel(logging.WARNING)

        # Loading the kubeconfig file in kubernetes client configuration
        load_kube_config(kube_config, kube_context)

        # Install helm client
        helm_client_location = install_helm_client()

        # Install kubectl client
        kubectl_client_location = install_kubectl_client()
        release_namespace = validate_release_namespace(client, cluster_name, resource_group_name, kube_config, kube_context, helm_client_location)

        # Checking the connection to kubernetes cluster.
        # This check was added to avoid large timeouts when connecting to AAD Enabled AKS clusters
        # if the user had not logged in.
        check_kube_connection()
        utils.try_list_node_fix()

        # Fetch Connected Cluster for agent version
        connected_cluster = get_connectedk8s(cmd, client, resource_group_name, cluster_name)

        # Creating timestamp folder to store all the diagnoser logs
        current_time = time.ctime(time.time())
        time_stamp = ""
        for elements in current_time:
            if(elements == ' '):
                time_stamp += '-'
                continue
            elif(elements == ':'):
                time_stamp += '.'
                continue
            time_stamp += elements
        time_stamp = cluster_name + '-' + time_stamp
        # Generate the diagnostic folder in a given location
        filepath_with_timestamp, diagnostic_folder_status = troubleshootutils.create_folder_diagnosticlogs(time_stamp)

        if(diagnostic_folder_status is not True):
            storage_space_available = False

        # To store the cluster-info of the cluster in current-context
        diagnostic_checks[consts.Fetch_Kubectl_Cluster_Info], storage_space_available = troubleshootutils.fetch_kubectl_cluster_info(filepath_with_timestamp, storage_space_available, kubectl_client_location, kube_config, kube_context)

        # To store the connected cluster resource logs in the diagnostic folder
        diagnostic_checks[consts.Fetch_Connected_Cluster_Resource], storage_space_available = troubleshootutils.fetch_connected_cluster_resource(filepath_with_timestamp, connected_cluster, storage_space_available)
        corev1_api_instance = kube_client.CoreV1Api()

        # Check if agents have been added to the cluster
        arc_agents_pod_list = corev1_api_instance.list_namespaced_pod(namespace="azure-arc")

        # To verify if arc agents have been added to the cluster
        if arc_agents_pod_list.items:

            # For storing all the agent logs using the CoreV1Api
            diagnostic_checks[consts.Retrieve_Arc_Agents_Logs], storage_space_available = troubleshootutils.retrieve_arc_agents_logs(corev1_api_instance, filepath_with_timestamp, storage_space_available)

            # For storing all arc agents events logs
            diagnostic_checks[consts.Retrieve_Arc_Agents_Event_Logs], storage_space_available = troubleshootutils.retrieve_arc_agents_event_logs(filepath_with_timestamp, storage_space_available, kubectl_client_location, kube_config, kube_context)

            # For storing all the deployments logs using the AppsV1Api
            appv1_api_instance = kube_client.AppsV1Api()
            diagnostic_checks[consts.Retrieve_Deployments_Logs], storage_space_available = troubleshootutils.retrieve_deployments_logs(appv1_api_instance, filepath_with_timestamp, storage_space_available)

            # Check for the azure arc agent states
            diagnostic_checks[consts.Arc_Agent_State_Check], storage_space_available, all_agents_stuck, probable_sufficient_resource_for_agents = troubleshootutils.check_agent_state(corev1_api_instance, filepath_with_timestamp, storage_space_available)

            # Check for msi certificate
            if all_agents_stuck is False:
                diagnostic_checks[consts.MSI_Cert_Check] = troubleshootutils.check_msi_certificate_presence(corev1_api_instance)

            # If msi certificate present then only we will perform msi certificate expiry check
            if diagnostic_checks[consts.MSI_Cert_Check] == consts.Diagnostic_Check_Passed:
                diagnostic_checks[consts.MSI_Cert_Expiry_Check] = troubleshootutils.check_msi_expiry(connected_cluster)

            # If msi certificate present then only we will do Kube aad proxy checks
            if diagnostic_checks[consts.MSI_Cert_Check] == consts.Diagnostic_Check_Passed:
                diagnostic_checks[consts.KAP_Security_Policy_Check] = troubleshootutils.check_probable_cluster_security_policy(corev1_api_instance, helm_client_location, release_namespace, kube_config, kube_context)

                # If no security policy is present in cluster then we can check for the Kube aad proxy certificate
                if diagnostic_checks[consts.KAP_Security_Policy_Check] == consts.Diagnostic_Check_Passed:
                    diagnostic_checks[consts.KAP_Cert_Check] = troubleshootutils.check_kap_cert(corev1_api_instance)

            # Checking whether optional extra values file has been provided.
            values_file_provided, values_file = utils.get_values_file()

            # Validate the helm environment file for Dogfood.
            dp_endpoint_dogfood = None
            release_train_dogfood = None
            if cmd.cli_ctx.cloud.endpoints.resource_manager == consts.Dogfood_RMEndpoint:
                consts.Azure_DogfoodCloudName
                dp_endpoint_dogfood, release_train_dogfood = validate_env_file_dogfood(values_file, values_file_provided)

            # Adding helm repo
            if os.getenv('HELMREPONAME') and os.getenv('HELMREPOURL'):
                utils.add_helm_repo(kube_config, kube_context, helm_client_location)

            # Setting the config dataplane endpoint
            config_dp_endpoint = get_config_dp_endpoint(cmd, connected_cluster.location)

            # Retrieving Helm chart OCI Artifact location
            registry_path = os.getenv('HELMREGISTRY') if os.getenv('HELMREGISTRY') else utils.get_helm_registry(cmd, config_dp_endpoint, dp_endpoint_dogfood, release_train_dogfood)

            # Get azure-arc agent version for telemetry
            azure_arc_agent_version = registry_path.split(':')[1]

            # Check for agent version compatibility
            diagnostic_checks[consts.Agent_Version_Check] = troubleshootutils.check_agent_version(connected_cluster, azure_arc_agent_version)
        else:
            logger.warning("Error: Azure Arc agents are not present on the cluster. Please verify whether Arc onboarding of the Kubernetes cluster has been attempted.\n")

        batchv1_api_instance = kube_client.BatchV1Api()
        # Performing diagnoser container check
        diagnostic_checks[consts.Diagnoser_Check], storage_space_available = troubleshootutils.check_diagnoser_container(corev1_api_instance, batchv1_api_instance, filepath_with_timestamp, storage_space_available, absolute_path, probable_sufficient_resource_for_agents, helm_client_location, kubectl_client_location, release_namespace, diagnostic_checks[consts.KAP_Security_Policy_Check], kube_config, kube_context)

        # Adding cli output to the logs
        diagnostic_checks[consts.Storing_Diagnoser_Results_Logs] = troubleshootutils.fetching_cli_output_logs(filepath_with_timestamp, storage_space_available, 1)

        # If all the checks passed then display no error found
        all_checks_passed = True
        for checks in diagnostic_checks:
            if diagnostic_checks[checks] != consts.Diagnostic_Check_Passed:
                all_checks_passed = False
        if storage_space_available:
            # Depending on whether all tests passes we will give the output
            if (all_checks_passed):
                logger.warning("The diagnoser didn't find any issues on the cluster.\nThe diagnoser logs have been saved at this path:" + filepath_with_timestamp + " .\nThese logs can be attached while filing a support ticket for further assistance.\n")
            else:
                logger.warning("The diagnoser logs have been saved at this path:" + filepath_with_timestamp + " .\nThese logs can be attached while filing a support ticket for further assistance.\n")
        else:
            if (all_checks_passed):
                logger.warning("The diagnoser didn't find any issues on the cluster.\n")
            logger.warning("The diagnoser was unable to save logs to your machine. Please check whether sufficient storage is available and run the troubleshoot command again.")

    # Handling the user manual interrupt
    except KeyboardInterrupt:
        try:
            troubleshootutils.fetching_cli_output_logs(filepath_with_timestamp, storage_space_available, 0)
        except Exception as e:
            pass
        raise ManualInterrupt('Process terminated externally.')


def install_kubectl_client():
    # Return kubectl client path set by user
    try:

        # Fetching the current directory where the cli installs the kubectl executable
        home_dir = os.path.expanduser('~')
        kubectl_filepath = os.path.join(home_dir, '.azure', 'kubectl-client')

        try:
            os.mkdir(kubectl_filepath)
        except FileExistsError:
            pass

        operating_system = platform.system().lower()
        # Setting path depending on the OS being used
        if operating_system == 'windows':
            kubectl_path = os.path.join(kubectl_filepath, 'kubectl.exe')
        elif operating_system == 'linux' or operating_system == 'darwin':
            kubectl_path = os.path.join(kubectl_filepath, 'kubectl')

        if os.path.isfile(kubectl_path):
            return kubectl_path

        # Downloading kubectl executable if its not present in the machine
        logger.warning("Downloading kubectl client for first time. This can take few minutes...")
        logging.disable(logging.CRITICAL)
        get_default_cli().invoke(['aks', 'install-cli', '--install-location', kubectl_path])
        logging.disable(logging.NOTSET)
        logger.warning("\n")
        # Return the path of the kubectl executable
        return kubectl_path

    except Exception as e:
        telemetry.set_exception(exception=e, fault_type=consts.Download_And_Install_Kubectl_Fault_Type, summary="Failed to download and install kubectl")
        raise CLIInternalError("Unable to install kubectl. Error: ", str(e))<|MERGE_RESOLUTION|>--- conflicted
+++ resolved
@@ -67,15 +67,11 @@
 def create_connectedk8s(cmd, client, resource_group_name, cluster_name, correlation_id=None, https_proxy="", http_proxy="", no_proxy="", proxy_cert="", location=None,
                         kube_config=None, kube_context=None, no_wait=False, tags=None, distribution='auto', infrastructure='auto',
                         disable_auto_upgrade=False, cl_oid=None, onboarding_timeout="600", enable_private_link=None, private_link_scope_resource_id=None,
-<<<<<<< HEAD
-                        container_log_path=None):
+                        distribution_version=None, azure_hybrid_benefit=None, yes=False, container_log_path=None):
     logger.warning("This operation might take a while...\n")
 
     # Validate custom token operation
     custom_token_passed, location = utils.validate_custom_token(cmd, resource_group_name, location)
-=======
-                        distribution_version=None, azure_hybrid_benefit=None, yes=False, container_log_path=None):
-    logger.warning("This operation might take a while...\n")
 
     # Prompt for confirmation for few parameters
     if enable_private_link is True:
@@ -86,7 +82,6 @@
     if azure_hybrid_benefit == "True":
         confirmation_message = "I confirm I have an eligible Windows Server license with Azure Hybrid Benefit to apply this benefit to AKS on HCI or Windows Server. Visit https://aka.ms/ahb-aks for details"
         utils.user_confirmation(confirmation_message, yes)
->>>>>>> e6ca9565
 
     # Setting subscription id and tenant Id
     subscription_id = os.getenv('AZURE_SUBSCRIPTION_ID') if custom_token_passed is True else get_subscription_id(cmd.cli_ctx)
@@ -918,9 +913,6 @@
 
 
 def update_connected_cluster(cmd, client, resource_group_name, cluster_name, https_proxy="", http_proxy="", no_proxy="", proxy_cert="",
-<<<<<<< HEAD
-                             disable_proxy=False, kube_config=None, kube_context=None, auto_upgrade=None, container_log_path=None, tags=None):
-=======
                              disable_proxy=False, kube_config=None, kube_context=None, auto_upgrade=None, tags=None,
                              distribution=None, distribution_version=None, azure_hybrid_benefit=None, yes=False, container_log_path=None):
 
@@ -928,7 +920,6 @@
     if azure_hybrid_benefit == "True":
         confirmation_message = "I confirm I have an eligible Windows Server license with Azure Hybrid Benefit to apply this benefit to AKS on HCI or Windows Server. Visit https://aka.ms/ahb-aks for details"
         utils.user_confirmation(confirmation_message, yes)
->>>>>>> e6ca9565
 
     # Send cloud information to telemetry
     send_cloud_telemetry(cmd)
@@ -962,9 +953,6 @@
         patch_cc_response = update_connected_cluster_internal(client, resource_group_name, cluster_name, tags, distribution, distribution_version, azure_hybrid_benefit)
 
     proxy_params_unset = (https_proxy == "" and http_proxy == "" and no_proxy == "" and proxy_cert == "" and not disable_proxy)
-<<<<<<< HEAD
-    if proxy_params_unset and not auto_upgrade and tags is None and not container_log_path:
-=======
 
     # Returning the ARM response if only AHB is being updated
     arm_properties_only_ahb_set = (tags is None and distribution is None and distribution_version is None and azure_hybrid_benefit is not None)
@@ -972,7 +960,6 @@
         return patch_cc_response
 
     if proxy_params_unset and not auto_upgrade and arm_properties_unset and not container_log_path:
->>>>>>> e6ca9565
         raise RequiredArgumentMissingError(consts.No_Param_Error)
 
     if (https_proxy or http_proxy or no_proxy) and disable_proxy:
