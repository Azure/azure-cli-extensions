# --------------------------------------------------------------------------------------------
# Copyright (c) Microsoft Corporation. All rights reserved.
# Licensed under the MIT License. See License.txt in the project root for license information.
# --------------------------------------------------------------------------------------------

import sys
import os
import shutil
from packaging import version
import subprocess
from subprocess import Popen, PIPE
import time
from requests.adapters import HTTPAdapter
from urllib3.util.retry import Retry
import json
from knack.util import CLIError
from knack.log import get_logger
from knack.prompting import NoTTYException, prompt_y_n
from azure.cli.core.commands.client_factory import get_subscription_id
from azure.cli.core.util import send_raw_request
from azure.cli.core import telemetry
from azure.core.exceptions import ResourceNotFoundError, HttpResponseError
from msrest.exceptions import AuthenticationError, HttpOperationError, TokenExpiredError
from msrest.exceptions import ValidationError as MSRestValidationError
from kubernetes.client.rest import ApiException
from azext_connectedk8s._client_factory import resource_providers_client, cf_resource_groups
import azext_connectedk8s._constants as consts
from kubernetes import client as kube_client
from azure.cli.core import get_default_cli
from azure.cli.core.azclierror import CLIInternalError, ClientRequestError, ArgumentUsageError, ManualInterrupt, \
    AzureResponseError, AzureInternalError, ValidationError

logger = get_logger(__name__)

# pylint: disable=line-too-long
# pylint: disable=bare-except


class TimeoutHTTPAdapter(HTTPAdapter):
    def __init__(self, *args, **kwargs):
        self.timeout = consts.DEFAULT_REQUEST_TIMEOUT
        if "timeout" in kwargs:
            self.timeout = kwargs["timeout"]
            del kwargs["timeout"]
        super().__init__(*args, **kwargs)

    def send(self, request, **kwargs):
        timeout = kwargs.get("timeout")
        if timeout is None:
            kwargs["timeout"] = self.timeout
        return super().send(request, **kwargs)


def validate_connect_rp_location(cmd, location):
    subscription_id = os.getenv('AZURE_SUBSCRIPTION_ID') \
        if os.getenv('AZURE_ACCESS_TOKEN') else get_subscription_id(cmd.cli_ctx)
    rp_locations = []
    resourceClient = resource_providers_client(cmd.cli_ctx, subscription_id=subscription_id)
    try:
        providerDetails = resourceClient.get('Microsoft.Kubernetes')
    except Exception as e:  # pylint: disable=broad-except
        arm_exception_handler(e, consts.Get_ResourceProvider_Fault_Type, 'Failed to fetch resource provider details')

    for resourceTypes in providerDetails.resource_types:
        if resourceTypes.resource_type == 'connectedClusters':
            rp_locations = [location.replace(" ", "").lower() for location in resourceTypes.locations]
            if location.lower() not in rp_locations:
                telemetry.set_exception(
                    exception='Location not supported',
                    fault_type=consts.Invalid_Location_Fault_Type,
                    summary='Provided location is not supported for creating connected clusters')
                raise ArgumentUsageError(
                    "Connected cluster resource creation is supported only in the following locations: " +
                    ', '.join(map(str, rp_locations)),
                    recommendation="Use the --location flag to specify one of these locations.")
            break


def validate_custom_token(cmd, resource_group_name, location):
    print("Step: {}: Validating custom access token".format(get_utctimestring()))
    if os.getenv('AZURE_ACCESS_TOKEN'):
        if os.getenv('AZURE_SUBSCRIPTION_ID') is None:
            telemetry.set_exception(
                exception='Required environment variable SubscriptionId not set, for custom Azure access token',
                fault_type=consts.Custom_Access_Token_Env_Var_Sub_Id_Missing_Fault_Type,
                summary='Required environment variable SubscriptionId not set, for custom Azure access token')
            raise ValidationError(
                "Environment variable 'AZURE_SUBSCRIPTION_ID' should be set when custom access token is enabled.")
        if os.getenv('AZURE_TENANT_ID') is None:
            telemetry.set_exception(
                exception='Required environment variable TenantId not set, for custom Azure access token',
                fault_type=consts.Custom_Access_Token_Env_Var_Tenant_Id_Missing_Fault_Type,
                summary='Required environment variable TenantId not set, for custom Azure access token')
            raise ValidationError(
                "Environment variable 'AZURE_TENANT_ID' should be set when custom access token is enabled.")
        if location is None:
            try:
                resource_client = cf_resource_groups(cmd.cli_ctx, os.getenv('AZURE_SUBSCRIPTION_ID'))
                rg = resource_client.get(resource_group_name)
                location = rg.location
            except Exception as ex:
                telemetry.set_exception(exception=ex, fault_type=consts.Location_Fetch_Fault_Type,
                                        summary='Unable to fetch location from resource group')
                raise ValidationError("Unable to fetch location from resource group: '{}'".format(str(ex)))
        return True, location
    return False, location


def get_chart_path(registry_path, kube_config, kube_context, helm_client_location, chart_folder_name='AzureArcCharts',
                   chart_name='azure-arc-k8sagents', new_path=True):
    print("Step: {}: Determine Helmchart Export Path".format(get_utctimestring()))
    # Exporting Helm chart
    chart_export_path = os.path.join(os.path.expanduser('~'), '.azure', chart_folder_name)
    try:
        if os.path.isdir(chart_export_path):
            shutil.rmtree(chart_export_path)
    except:
        logger.warning("Unable to cleanup the {} already present on the machine. In case of failure, please cleanup "
                       "the directory '{}' and try again.".format(chart_folder_name, chart_export_path))

    pull_helm_chart(registry_path, chart_export_path, kube_config, kube_context,
                    helm_client_location, new_path, chart_name)

    # Returning helm chart path
    helm_chart_path = os.path.join(chart_export_path, chart_name)
    if chart_folder_name == consts.Pre_Onboarding_Helm_Charts_Folder_Name:
        chart_path = helm_chart_path
    else:
        chart_path = os.getenv('HELMCHART') if os.getenv('HELMCHART') else helm_chart_path

    return chart_path


def pull_helm_chart(registry_path, chart_export_path, kube_config, kube_context, helm_client_location, new_path,
                    chart_name='azure-arc-k8sagents', retry_count=5, retry_delay=3):
    chart_url = registry_path.split(':')[0]
    chart_version = registry_path.split(':')[1]
    print("Step: {}: Pulling HelmChart: {}, Version: {}".format(get_utctimestring(), chart_url, chart_version))

    if new_path:
        # Version check for stable release train (chart_version will be in X.Y.Z format as opposed to X.Y.Z-NONSTABLE)
        if '-' not in chart_version and (version.parse(chart_version) < version.parse("1.14.0")):
            error_summary = "This CLI version does not support upgrading to Agents versions older than v1.14"
            telemetry.set_exception(
                exception='Operation not supported on older Agents',
                fault_type=consts.Operation_Not_Supported_Fault_Type,
                summary=error_summary)
            raise ClientRequestError(
                error_summary,
                recommendation="Please select an agent-version >= v1.14 to upgrade to using 'az connectedk8s upgrade "
                               "-g <rg_name> -n <cluster_name> --agent-version <at-least-1.14>'.")

        base_path = os.path.dirname(chart_url)
        image_name = os.path.basename(chart_url)
        chart_url = base_path + '/v2/' + image_name

    cmd_helm_chart_pull = [helm_client_location, "pull", "oci://" + chart_url, "--untar", "--untardir",
                           chart_export_path, "--version", chart_version]
    if kube_config:
        cmd_helm_chart_pull.extend(["--kubeconfig", kube_config])
    if kube_context:
        cmd_helm_chart_pull.extend(["--kube-context", kube_context])
    for i in range(retry_count):
        response_helm_chart_pull = subprocess.Popen(cmd_helm_chart_pull, stdout=PIPE, stderr=PIPE)
        _, error_helm_chart_pull = response_helm_chart_pull.communicate()
        if response_helm_chart_pull.returncode != 0:
            if i == retry_count - 1:
                telemetry.set_exception(
                    exception=error_helm_chart_pull.decode("ascii"),
                    fault_type=consts.Pull_HelmChart_Fault_Type,
                    summary="Unable to pull {} helm charts from the registry".format(chart_name))
                raise CLIInternalError(
                    "Unable to pull {} helm chart from the registry '{}': ".format(chart_name, registry_path) +
                    error_helm_chart_pull.decode("ascii"))
            time.sleep(retry_delay)
        else:
            break


def save_cluster_diagnostic_checks_pod_description(corev1_api_instance, batchv1_api_instance, helm_client_location,
                                                   kubectl_client_location, kube_config, kube_context,
                                                   filepath_with_timestamp, storage_space_available):
    try:
        job_name = "cluster-diagnostic-checks-job"
        all_pods = corev1_api_instance.list_namespaced_pod('azure-arc-release')
        # Traversing through all agents
        for each_pod in all_pods.items:
            # Fetching the current Pod name and creating a folder with that name inside the timestamp folder
            pod_name = each_pod.metadata.name
            if (pod_name.startswith(job_name)):
                describe_job_pod = [kubectl_client_location, "describe", "pod", pod_name, "-n", "azure-arc-release"]
                if kube_config:
                    describe_job_pod.extend(["--kubeconfig", kube_config])
                if kube_context:
                    describe_job_pod.extend(["--context", kube_context])
                response_describe_job_pod = Popen(describe_job_pod, stdout=PIPE, stderr=PIPE)
                output_describe_job_pod, error_describe_job_pod = response_describe_job_pod.communicate()
                if (response_describe_job_pod.returncode == 0):
                    pod_description = output_describe_job_pod.decode()
                    if storage_space_available:
                        dns_check_path = os.path.join(filepath_with_timestamp,
                                                      "cluster_diagnostic_checks_pod_description.txt")
                        with open(dns_check_path, 'w+') as f:
                            f.write(pod_description)
                else:
                    telemetry.set_exception(
                        exception=error_describe_job_pod.decode("ascii"),
                        fault_type=consts.Cluster_Diagnostic_Checks_Pod_Description_Save_Failed,
                        summary="Failed to save cluster diagnostic checks pod description in the local machine")
    except OSError as e:
        if "[Errno 28]" in str(e):
            storage_space_available = False
            telemetry.set_exception(
                exception=e,
                fault_type=consts.No_Storage_Space_Available_Fault_Type,
                summary="No space left on device")
            shutil.rmtree(filepath_with_timestamp, ignore_errors=False, onerror=None)
        else:
            logger.warning("An exception has occured while saving the cluster diagnostic checks pod description in "
                           "the local machine. Exception: {}".format(str(e)) + "\n")
            telemetry.set_exception(
                exception=e,
                fault_type=consts.Cluster_Diagnostic_Checks_Pod_Description_Save_Failed,
                summary="Error occured while saving the cluster diagnostic checks pod description in the local machine")

    # To handle any exception that may occur during the execution
    except Exception as e:
        logger.warning("An exception has occured while saving the cluster diagnostic checks pod description in the "
                       "local machine. Exception: {}".format(str(e)) + "\n")
        telemetry.set_exception(
            exception=e,
            fault_type=consts.Cluster_Diagnostic_Checks_Pod_Description_Save_Failed,
            summary="Error occured while saving the cluster diagnostic checks pod description in the local machine")


def check_cluster_DNS(dns_check_log, filepath_with_timestamp, storage_space_available, diagnoser_output):

    try:
        if consts.DNS_Check_Result_String not in dns_check_log:
            return consts.Diagnostic_Check_Incomplete, storage_space_available
        formatted_dns_log = dns_check_log.replace('\t', '')
        # Validating if DNS is working or not and displaying proper result
        if ("NXDOMAIN" in formatted_dns_log or "connection timed out" in formatted_dns_log):
            logger.warning(
                "Error: We found an issue with the DNS resolution on your cluster. For details about debugging DNS "
                "issues visit 'https://kubernetes.io/docs/tasks/administer-cluster/dns-debugging-resolution/'.\n")
            diagnoser_output.append(
                "Error: We found an issue with the DNS resolution on your cluster. For details about debugging DNS "
                "issues visit 'https://kubernetes.io/docs/tasks/administer-cluster/dns-debugging-resolution/'.\n")
            if storage_space_available:
                dns_check_path = os.path.join(filepath_with_timestamp, consts.DNS_Check)
                with open(dns_check_path, 'w+') as dns:
                    dns.write(formatted_dns_log + "\nWe found an issue with the DNS resolution on your cluster.")
            telemetry.set_exception(
                exception='DNS resolution check failed in the cluster',
                fault_type=consts.DNS_Check_Failed,
                summary="DNS check failed in the cluster")
            return consts.Diagnostic_Check_Failed, storage_space_available
        else:
            if storage_space_available:
                dns_check_path = os.path.join(filepath_with_timestamp, consts.DNS_Check)
                with open(dns_check_path, 'w+') as dns:
                    dns.write(formatted_dns_log + "\nCluster DNS check passed successfully.")
            return consts.Diagnostic_Check_Passed, storage_space_available

    # For handling storage or OS exception that may occur during the execution
    except OSError as e:
        if "[Errno 28]" in str(e):
            storage_space_available = False
            telemetry.set_exception(
                exception=e,
                fault_type=consts.No_Storage_Space_Available_Fault_Type,
                summary="No space left on device")
            shutil.rmtree(filepath_with_timestamp, ignore_errors=False, onerror=None)
        else:
            logger.warning("An exception has occured while performing the DNS check on the cluster. "
                           "Exception: {}".format(str(e)) + "\n")
            telemetry.set_exception(
                exception=e,
                fault_type=consts.Cluster_DNS_Check_Fault_Type,
                summary="Error occured while performing cluster DNS check")
            diagnoser_output.append("An exception has occured while performing the DNS check on the cluster. "
                                    "Exception: {}".format(str(e)) + "\n")

    # To handle any exception that may occur during the execution
    except Exception as e:
        logger.warning("An exception has occured while performing the DNS check on the cluster. "
                       "Exception: {}".format(str(e)) + "\n")
        telemetry.set_exception(
            exception=e,
            fault_type=consts.Cluster_DNS_Check_Fault_Type,
            summary="Error occured while performing cluster DNS check")
        diagnoser_output.append("An exception has occured while performing the DNS check on the cluster. "
                                "Exception: {}".format(str(e)) + "\n")

    return consts.Diagnostic_Check_Incomplete, storage_space_available


def check_cluster_outbound_connectivity(outbound_connectivity_check_log, filepath_with_timestamp,
                                        storage_space_available, diagnoser_output,
                                        outbound_connectivity_check_for='pre-onboarding-inspector'):

    try:
        if outbound_connectivity_check_for == 'pre-onboarding-inspector':
            if consts.Outbound_Connectivity_Check_Result_String not in outbound_connectivity_check_log:
                return consts.Diagnostic_Check_Incomplete, storage_space_available

            Outbound_Connectivity_Log_For_Cluster_Connect = outbound_connectivity_check_log.split('  ')[0]
            # extracting the endpoints for cluster connect feature
            Cluster_Connect_Precheck_Endpoint_Url = Outbound_Connectivity_Log_For_Cluster_Connect.split(" : ")[1]
            # extracting the obo endpoint response code from outbound connectivity check
            Cluster_Connect_Precheck_Endpoint_response_code = \
                Outbound_Connectivity_Log_For_Cluster_Connect.split(" : ")[2]

            if (Cluster_Connect_Precheck_Endpoint_response_code != "000"):
                if storage_space_available:
                    cluster_connect_outbound_connectivity_check_path = \
                        os.path.join(filepath_with_timestamp,
                                     consts.Outbound_Network_Connectivity_Check_for_cluster_connect)
                    with open(cluster_connect_outbound_connectivity_check_path, 'w+') as outbound:
                        outbound.write("Response code " + Cluster_Connect_Precheck_Endpoint_response_code +
                                       "\nOutbound network connectivity check to cluster connect precheck endpoints "
                                       "passed successfully.")
            else:
                logger.warning("The outbound network connectivity check has failed for the endpoint - " +
                               Cluster_Connect_Precheck_Endpoint_Url +
                               "\nThis will affect the \"cluster-connect\" feature. If you are planning to use "
                               "\"cluster-connect\" functionality , please ensure outbound connectivity to the "
                               "above endpoint.\n")
                telemetry.set_user_fault()
                telemetry.set_exception(
                    exception='Outbound network connectivity check failed for the Cluster Connect endpoint',
                    fault_type=consts.Outbound_Connectivity_Check_Failed_For_Cluster_Connect,
                    summary="Outbound network connectivity check failed for the Cluster Connect precheck endpoint")
                if storage_space_available:
                    cluster_connect_outbound_connectivity_check_path = \
                        os.path.join(filepath_with_timestamp,
                                     consts.Outbound_Network_Connectivity_Check_for_cluster_connect)
                    with open(cluster_connect_outbound_connectivity_check_path, 'w+') as outbound:
                        outbound.write("Response code " + Cluster_Connect_Precheck_Endpoint_response_code +
                                       "\nOutbound connectivity failed for the endpoint:" +
                                       Cluster_Connect_Precheck_Endpoint_Url +
                                       " ,this is an optional endpoint needed for cluster-connect feature.")

            Onboarding_Precheck_Endpoint_outbound_connectivity_response = outbound_connectivity_check_log[-1:-4:-1]
            Onboarding_Precheck_Endpoint_outbound_connectivity_response = \
                Onboarding_Precheck_Endpoint_outbound_connectivity_response[::-1]

            # Validating if outbound connectiivty is working or not and displaying proper result
            if (Onboarding_Precheck_Endpoint_outbound_connectivity_response != "000"):
                if storage_space_available:
                    outbound_connectivity_check_path = \
                        os.path.join(filepath_with_timestamp, consts.Outbound_Network_Connectivity_Check_for_onboarding)
                    with open(outbound_connectivity_check_path, 'w+') as outbound:
                        outbound.write("Response code " + Onboarding_Precheck_Endpoint_outbound_connectivity_response +
                                       "\nOutbound network connectivity check to the onboarding precheck endpoint "
                                       "passed successfully.")
                return consts.Diagnostic_Check_Passed, storage_space_available
            else:
                outbound_connectivity_failed_warning_message = \
                    "Error: We found an issue with outbound network connectivity from the cluster to the endpoints " \
                    "required for onboarding.\nPlease ensure to meet the following network requirements " \
                    + consts.Doc_Network_Requirements_Url + "\nIf your cluster is behind an outbound proxy server, " \
                    " please ensure that you have passed proxy parameters during the onboarding of your cluster.\n" \
                    "For more details visit " + consts.Quick_Start_Outbound_Proxy_Url + " \n"
                logger.warning(outbound_connectivity_failed_warning_message)
                telemetry.set_user_fault()
                diagnoser_output.append(outbound_connectivity_failed_warning_message)
                if storage_space_available:
                    outbound_connectivity_check_path = \
                        os.path.join(filepath_with_timestamp,
                                     consts.Outbound_Network_Connectivity_Check_for_onboarding)
                    with open(outbound_connectivity_check_path, 'w+') as outbound:
                        outbound.write("Response code " + Onboarding_Precheck_Endpoint_outbound_connectivity_response +
                                       "\nWe found an issue with Outbound network connectivity from the cluster "
                                       "required for onboarding.")
                telemetry.set_exception(
                    exception='Outbound network connectivity check failed for onboarding',
                    fault_type=consts.Outbound_Connectivity_Check_Failed_For_Onboarding,
                    summary="Outbound network connectivity check for onboarding failed in the cluster")
                return consts.Diagnostic_Check_Failed, storage_space_available

        elif outbound_connectivity_check_for == 'troubleshoot':
            outbound_connectivity_response = outbound_connectivity_check_log[-1:-4:-1]
            outbound_connectivity_response = outbound_connectivity_response[::-1]
            if consts.Outbound_Connectivity_Check_Result_String not in outbound_connectivity_check_log:
                return consts.Diagnostic_Check_Incomplete, storage_space_available

            if (outbound_connectivity_response != "000"):
                if storage_space_available:
                    outbound_connectivity_check_path = \
                        os.path.join(filepath_with_timestamp, consts.Outbound_Network_Connectivity_Check)
                    with open(outbound_connectivity_check_path, 'w+') as outbound:
                        outbound.write("Response code " + outbound_connectivity_response +
                                       "\nOutbound network connectivity check passed successfully.")
                return consts.Diagnostic_Check_Passed, storage_space_available

            outbound_connectivity_failed_warning_message = \
                "Error: We found an issue with outbound network connectivity from the cluster.\nPlease ensure to " \
                "meet the following network requirements '" + consts.Doc_Network_Requirements_Url + \
                " \nIf your cluster is behind an outbound proxy server, please ensure that you have passed proxy " \
                "parameters during the onboarding of your cluster.\nFor more details visit " + \
                consts.Doc_Quick_Start_Outbound_Proxy_Url + " \n"
            logger.warning(outbound_connectivity_failed_warning_message)
            diagnoser_output.append(outbound_connectivity_failed_warning_message)
            if storage_space_available:
                outbound_connectivity_check_path = \
                    os.path.join(filepath_with_timestamp, consts.Outbound_Network_Connectivity_Check)
                with open(outbound_connectivity_check_path, 'w+') as outbound:
                    outbound.write(
                        "Response code " + outbound_connectivity_response +
                        "\nWe found an issue with Outbound network connectivity from the cluster.")
            telemetry.set_exception(
                exception='Outbound network connectivity check failed',
                fault_type=consts.Outbound_Connectivity_Check_Failed,
                summary="Outbound network connectivity check failed in the cluster")
            return consts.Diagnostic_Check_Failed, storage_space_available

    # For handling storage or OS exception that may occur during the execution
    except OSError as e:
        if "[Errno 28]" in str(e):
            storage_space_available = False
            telemetry.set_exception(
                exception=e,
                fault_type=consts.No_Storage_Space_Available_Fault_Type,
                summary="No space left on device")
            shutil.rmtree(filepath_with_timestamp, ignore_errors=False, onerror=None)
        else:
            logger.warning(
                "An exception has occured while performing the outbound connectivity check on the cluster. "
                "Exception: {}".format(str(e)) + "\n")
            telemetry.set_exception(
                exception=e,
                fault_type=consts.Outbound_Connectivity_Check_Fault_Type,
                summary="Error occured while performing outbound connectivity check in the cluster")
            diagnoser_output.append(
                "An exception has occured while performing the outbound connectivity check on the cluster. "
                "Exception: {}".format(str(e)) + "\n")

    # To handle any exception that may occur during the execution
    except Exception as e:
        logger.warning("An exception has occured while performing the outbound connectivity check on the cluster. "
                       "Exception: {}".format(str(e)) + "\n")
        telemetry.set_exception(
            exception=e,
            fault_type=consts.Outbound_Connectivity_Check_Fault_Type,
            summary="Error occured while performing outbound connectivity check in the cluster")
        diagnoser_output.append(
            "An exception has occured while performing the outbound connectivity check on the cluster. "
            "Exception: {}".format(str(e)) + "\n")

    return consts.Diagnostic_Check_Incomplete, storage_space_available


def create_folder_diagnosticlogs(time_stamp, folder_name):

    print("Step: {}: Creating folder for Cluster Diagnostic Checks Logs".format(get_utctimestring()))
    try:
        # Fetching path to user directory to create the arc diagnostic folder
        home_dir = os.path.expanduser('~')
        filepath = os.path.join(home_dir, '.azure', folder_name)
        # Creating Diagnostic folder and its subfolder with the given timestamp and cluster name to store all the logs
        try:
            os.mkdir(filepath)
        except FileExistsError:
            pass
        filepath_with_timestamp = os.path.join(filepath, time_stamp)
        try:
            os.mkdir(filepath_with_timestamp)
        except FileExistsError:
            # Deleting the folder if present with the same timestamp to prevent overriding in the same folder and then
            #  creating it again
            shutil.rmtree(filepath_with_timestamp, ignore_errors=True)
            os.mkdir(filepath_with_timestamp)
            pass

        return filepath_with_timestamp, True

    # For handling storage or OS exception that may occur during the execution
    except OSError as e:
        if "[Errno 28]" in str(e):
            shutil.rmtree(filepath_with_timestamp, ignore_errors=False, onerror=None)
            telemetry.set_exception(
                exception=e,
                fault_type=consts.No_Storage_Space_Available_Fault_Type,
                summary="No space left on device")
            return "", False
        logger.warning(
            "An exception has occured while creating the diagnostic logs folder in your local machine. "
            "Exception: {}".format(str(e)) + "\n")
        telemetry.set_exception(
            exception=e,
            fault_type=consts.Diagnostics_Folder_Creation_Failed_Fault_Type,
            summary="Error while trying to create diagnostic logs folder")
        return "", False

    # To handle any exception that may occur during the execution
    except Exception as e:
        logger.warning(
            "An exception has occured while creating the diagnostic logs folder in your local machine. "
            "Exception: {}".format(str(e)) + "\n")
        telemetry.set_exception(
            exception=e,
            fault_type=consts.Diagnostics_Folder_Creation_Failed_Fault_Type,
            summary="Error while trying to create diagnostic logs folder")
        return "", False


def add_helm_repo(kube_config, kube_context, helm_client_location):
    print("Step: {}: Adding Helm Repo".format(get_utctimestring()))
    repo_name = os.getenv('HELMREPONAME')
    repo_url = os.getenv('HELMREPOURL')
    cmd_helm_repo = [helm_client_location, "repo", "add", repo_name, repo_url]
    if kube_config:
        cmd_helm_repo.extend(["--kubeconfig", kube_config])
    if kube_context:
        cmd_helm_repo.extend(["--kube-context", kube_context])
    response_helm_repo = Popen(cmd_helm_repo, stdout=PIPE, stderr=PIPE)
    _, error_helm_repo = response_helm_repo.communicate()
    if response_helm_repo.returncode != 0:
        telemetry.set_exception(exception=error_helm_repo.decode("ascii"), fault_type=consts.Add_HelmRepo_Fault_Type,
                                summary='Failed to add helm repository')
        raise CLIInternalError(
            "Unable to add repository {} to helm: ".format(repo_url) + error_helm_repo.decode("ascii"))


def get_helm_registry(cmd, config_dp_endpoint, release_train_custom=None):
    print("Step: {}: Getting HelmPackagePath from Arc DataPlane".format(get_utctimestring()))
    # Setting uri
    api_version = "2019-11-01-preview"
    chart_location_url_segment = "azure-arc-k8sagents/GetLatestHelmPackagePath?api-version={}".format(api_version)
    release_train = os.getenv('RELEASETRAIN') if os.getenv('RELEASETRAIN') else 'stable'
    chart_location_url = "{}/{}".format(config_dp_endpoint, chart_location_url_segment)
    if release_train_custom:
        release_train = release_train_custom
    uri_parameters = ["releaseTrain={}".format(release_train)]
    resource = cmd.cli_ctx.cloud.endpoints.active_directory_resource_id
    headers = None
    if os.getenv('AZURE_ACCESS_TOKEN'):
        headers = ["Authorization=Bearer {}".format(os.getenv('AZURE_ACCESS_TOKEN'))]
    # Sending request with retries
    r = send_request_with_retries(cmd.cli_ctx,
                                  'post',
                                  chart_location_url,
                                  headers=headers,
                                  fault_type=consts.Get_HelmRegistery_Path_Fault_Type,
                                  summary='Error while fetching helm chart registry path',
                                  uri_parameters=uri_parameters,
                                  resource=resource)
    if r.content:
        try:
            return r.json().get('repositoryPath')
        except Exception as e:
            telemetry.set_exception(exception=e,
                                    fault_type=consts.Get_HelmRegistery_Path_Fault_Type,
                                    summary='Error while fetching helm chart registry path')
            raise CLIInternalError("Error while fetching helm chart registry path from JSON response: " + str(e))
    else:
        telemetry.set_exception(exception='No content in response',
                                fault_type=consts.Get_HelmRegistery_Path_Fault_Type,
<<<<<<< HEAD
                                summary='No content in acr path response')
        raise CLIInternalError("No content was found in helm registry path response.")


def get_helm_values(cmd, config_dp_endpoint, release_train_custom=None, request_body=None):
    # Setting uri
    api_version = "2024-07-01-preview"
    chart_location_url_segment = "azure-arc-k8sagents/GetHelmSettings?api-version={}".format(api_version)
    release_train = os.getenv('RELEASETRAIN') if os.getenv('RELEASETRAIN') else 'stable'
    chart_location_url = "{}/{}".format(config_dp_endpoint, chart_location_url_segment)
    dp_request_identity = request_body.identity
    id = request_body.id
    request_body = request_body.serialize()
    request_body["identity"]["tenantId"] = dp_request_identity.tenant_id
    request_body["identity"]["principalId"] = dp_request_identity.principal_id
    request_body["id"] = id
    request_body = json.dumps(request_body)
    if release_train_custom:
        release_train = release_train_custom
    uri_parameters = ["releaseTrain={}".format(release_train)]
    resource = cmd.cli_ctx.cloud.endpoints.active_directory_resource_id
    headers = None
    if os.getenv('AZURE_ACCESS_TOKEN'):
        headers = ["Authorization=Bearer {}".format(os.getenv('AZURE_ACCESS_TOKEN'))]
    # Sending request with retries
    r = send_request_with_retries(cmd.cli_ctx, 'post', chart_location_url, headers=headers, fault_type=consts.Get_HelmRegistery_Path_Fault_Type, summary='Error while fetching helm chart registry path', uri_parameters=uri_parameters, resource=resource, request_body=request_body)
    if r.content:
        try:
            return r.json()
        except Exception as e:
            telemetry.set_exception(exception=e, fault_type=consts.Get_HelmRegistery_Path_Fault_Type,
                                    summary='Error while fetching helm values from DP')
            raise CLIInternalError("Error while fetching helm values from DP from JSON response: " + str(e))
    else:
        telemetry.set_exception(exception='No content in response', fault_type=consts.Get_HelmRegistery_Path_Fault_Type,
=======
>>>>>>> 36e479b3
                                summary='No content in acr path response')
        raise CLIInternalError("No content was found in helm registry path response.")


<<<<<<< HEAD
def health_check_dp(cmd, config_dp_endpoint):
    # Setting uri
    api_version = "2024-07-01-preview"
    chart_location_url_segment = "azure-arc-k8sagents/healthCheck?api-version={}".format(api_version)
    chart_location_url = "{}/{}".format(config_dp_endpoint, chart_location_url_segment)
    uri_parameters = []
    resource = cmd.cli_ctx.cloud.endpoints.active_directory_resource_id
    headers = None
    if os.getenv('AZURE_ACCESS_TOKEN'):
        headers = ["Authorization=Bearer {}".format(os.getenv('AZURE_ACCESS_TOKEN'))]
    # Sending request with retries
    r = send_request_with_retries(cmd.cli_ctx, 'post', chart_location_url, headers=headers, fault_type=consts.Get_HelmRegistery_Path_Fault_Type, summary='Error while performing DP health check', uri_parameters=uri_parameters, resource=resource)
    if r.status_code == 200:
        return True
    else:
        telemetry.set_exception(exception="Error while performing DP health check", fault_type=consts.DP_Health_Check,
                                summary='Error while performing DP health check')
        raise CLIInternalError("Error while performing DP health check")


def send_request_with_retries(cli_ctx, method, url, headers, fault_type, summary, uri_parameters=None, resource=None, retry_count=5, retry_delay=3, request_body=None):
    for i in range(retry_count):
        try:
            response = send_raw_request(cli_ctx, method, url, headers=headers, uri_parameters=uri_parameters, resource=resource, body=request_body)
=======
def send_request_with_retries(cli_ctx, method, url, headers, fault_type, summary, uri_parameters=None,
                              resource=None, retry_count=5, retry_delay=3):
    for i in range(retry_count):
        try:
            response = send_raw_request(cli_ctx, method, url, headers=headers,
                                        uri_parameters=uri_parameters, resource=resource)
>>>>>>> 36e479b3
            return response
        except Exception as e:
            if i == retry_count - 1:
                telemetry.set_exception(exception=e, fault_type=fault_type, summary=summary)
                raise CLIInternalError("Error while fetching helm chart registry path: " + str(e))
            time.sleep(retry_delay)


def arm_exception_handler(ex, fault_type, summary, return_if_not_found=False):
    if isinstance(ex, AuthenticationError):
        telemetry.set_exception(exception=ex, fault_type=fault_type, summary=summary)
        raise AzureResponseError(
            "Authentication error occured while making ARM request: " + str(ex) + "\nSummary: {}".format(summary))

    if isinstance(ex, TokenExpiredError):
        telemetry.set_exception(exception=ex, fault_type=fault_type, summary=summary)
        raise AzureResponseError(
            "Token expiration error occured while making ARM request: " + str(ex) + "\nSummary: {}".format(summary))

    if isinstance(ex, HttpOperationError):
        status_code = ex.response.status_code
        if status_code == 404 and return_if_not_found:
            return
        if status_code // 100 == 4:
            telemetry.set_user_fault()
        telemetry.set_exception(exception=ex, fault_type=fault_type, summary=summary)
        if status_code // 100 == 5:
            raise AzureInternalError(
                "Http operation error occured while making ARM request: " + str(ex) + "\nSummary: {}".format(summary))
        raise AzureResponseError(
            "Http operation error occured while making ARM request: " + str(ex) + "\nSummary: {}".format(summary))

    if isinstance(ex, MSRestValidationError):
        telemetry.set_exception(exception=ex, fault_type=fault_type, summary=summary)
        raise AzureResponseError(
            "Validation error occured while making ARM request: " + str(ex) + "\nSummary: {}".format(summary))

    if isinstance(ex, HttpResponseError):
        status_code = ex.status_code
        if status_code == 404 and return_if_not_found:
            return
        if status_code // 100 == 4:
            telemetry.set_user_fault()
        telemetry.set_exception(exception=ex, fault_type=fault_type, summary=summary)
        if status_code // 100 == 5:
            raise AzureInternalError(
                "Http response error occured while making ARM request: " + str(ex) + "\nSummary: {}".format(summary))
        raise AzureResponseError(
            "Http response error occured while making ARM request: " + str(ex) + "\nSummary: {}".format(summary))

    if isinstance(ex, ResourceNotFoundError) and return_if_not_found:
        return

    telemetry.set_exception(exception=ex, fault_type=fault_type, summary=summary)
    raise ClientRequestError("Error occured while making ARM request: " + str(ex) + "\nSummary: {}".format(summary))


def kubernetes_exception_handler(ex,
                                 fault_type,
                                 summary,
                                 error_message='Error occured while connecting to the kubernetes cluster: ',
                                 message_for_unauthorized_request='The user does not have required privileges on the '
                                 'kubernetes cluster to deploy Azure Arc enabled Kubernetes agents. Please '
                                 'ensure you have cluster admin privileges on the cluster to onboard.',
                                 message_for_not_found='The requested kubernetes resource was not found.',
                                 raise_error=True):
    telemetry.set_user_fault()
    if isinstance(ex, ApiException):
        status_code = ex.status
        if status_code == 403:
            logger.warning(message_for_unauthorized_request)
        elif status_code == 404:
            logger.warning(message_for_not_found)
        else:
            logger.debug("Kubernetes Exception: " + str(ex))
        if raise_error:
            telemetry.set_exception(exception=ex, fault_type=fault_type, summary=summary)
            raise ValidationError(error_message + "\nError Response: " + str(ex.body))
    else:
        if raise_error:
            telemetry.set_exception(exception=ex, fault_type=fault_type, summary=summary)
            raise ValidationError(error_message + "\nError: " + str(ex))

        logger.debug("Kubernetes Exception: " + str(ex))


def validate_infrastructure_type(infra):
    for s in consts.Infrastructure_Enum_Values[1:]:  # First value is "auto"
        if s.lower() == infra.lower():
            return s
    return None


def get_values_file():
    values_file = os.getenv('HELMVALUESPATH')
    if (values_file is not None) and (os.path.isfile(values_file)):
        logger.warning("Values files detected. Reading additional helm parameters from same.")
        # trimming required for windows os
        if (values_file.startswith("'") or values_file.startswith('"')):
            values_file = values_file[1:]
        if (values_file.endswith("'") or values_file.endswith('"')):
            values_file = values_file[:-1]
        return values_file
    return None


def ensure_namespace_cleanup():
    print("Step: {}: Confirming '{}' namespace got deleted.".format(get_utctimestring(), consts.Arc_Namespace))
    api_instance = kube_client.CoreV1Api()
    timeout = time.time() + 180
    while True:
        if time.time() > timeout:
            telemetry.set_user_fault()
            logger.warning("Namespace 'azure-arc' still in terminating state. Please ensure that you delete the "
                           "'azure-arc' namespace before onboarding the cluster again.")
            return
        try:
            api_response = api_instance.list_namespace(field_selector='metadata.name=azure-arc')
            if not api_response.items:
                return
            time.sleep(5)
        except Exception as e:  # pylint: disable=broad-except
            logger.warning("Error while retrieving namespace information: " + str(e))
            kubernetes_exception_handler(e,
                                         consts.Get_Kubernetes_Namespace_Fault_Type,
                                         'Unable to fetch kubernetes namespace',
                                         raise_error=False)


def delete_arc_agents(release_namespace, kube_config, kube_context, helm_client_location,
                      is_arm64_cluster=False, no_hooks=False):
    print("Step: {}: Uninstalling Arc Agents' Helm release".format(get_utctimestring()))
    if (no_hooks):
        cmd_helm_delete = [helm_client_location, "delete", "azure-arc", "--namespace", release_namespace, "--no-hooks"]
    else:
        cmd_helm_delete = [helm_client_location, "delete", "azure-arc", "--namespace", release_namespace]
    if is_arm64_cluster:
        cmd_helm_delete.extend(["--timeout", "15m"])
    if kube_config:
        cmd_helm_delete.extend(["--kubeconfig", kube_config])
    if kube_context:
        cmd_helm_delete.extend(["--kube-context", kube_context])
    response_helm_delete = Popen(cmd_helm_delete, stdout=PIPE, stderr=PIPE)
    _, error_helm_delete = response_helm_delete.communicate()
    if response_helm_delete.returncode != 0:
        if 'forbidden' in error_helm_delete.decode("ascii") or \
                'Error: warning: Hook pre-delete' in error_helm_delete.decode("ascii") or \
                'Error: timed out waiting for the condition' in error_helm_delete.decode("ascii"):
            telemetry.set_user_fault()
        telemetry.set_exception(exception=error_helm_delete.decode("ascii"),
                                fault_type=consts.Delete_HelmRelease_Fault_Type,
                                summary='Unable to delete helm release')
        err_msg = "Error occured while cleaning up arc agents. Helm release deletion failed: " + \
            error_helm_delete.decode("ascii") + " Please run 'helm delete azure-arc --namespace {}' to ensure that " \
            "the release is deleted.".format(release_namespace)
        raise CLIInternalError(err_msg)
    ensure_namespace_cleanup()
    # Cleanup azure-arc-release NS if present (created during helm installation)
    cleanup_release_install_namespace_if_exists()


def cleanup_release_install_namespace_if_exists():
    print("Step: {}: Clean up release namespace '{}'.".format(
        get_utctimestring(), consts.Release_Install_Namespace))
    api_instance = kube_client.CoreV1Api()
    try:
        api_instance.read_namespace(consts.Release_Install_Namespace)
    except Exception as ex:
        if ex.status == 404:
            # Nothing to delete, exiting here
            return

        kubernetes_exception_handler(
            ex,
            consts.Get_Kubernetes_Helm_Release_Namespace_Fault_Type,
            error_message='Unable to fetch details about existense of kubernetes '
            'namespace: {}'.format(consts.Release_Install_Namespace),
            summary='Unable to fetch kubernetes '
            'namespace: {}'.format(consts.Release_Install_Namespace))

    # If namespace exists, delete it
    try:
        api_instance.delete_namespace(consts.Release_Install_Namespace)
    except Exception as ex:
<<<<<<< HEAD
        kubernetes_exception_handler(ex, consts.Delete_Kubernetes_Helm_Release_Namespace_Fault_Type, error_message='Unable to clean-up kubernetes namespace: {}'.format(consts.Release_Install_Namespace), summary='Unable to delete kubernetes namespace: {}'.format(consts.Release_Install_Namespace))


# DO NOT use this method for re-put scenarios. This method involves new NS creation for helm release. For re-put scenarios, brownfield scenario needs to be handled where helm release still stays in default NS
def helm_install_release(resource_manager, chart_path, kubernetes_distro, kubernetes_infra, location, private_key_pem,
                         kube_config, kube_context, no_wait, values_file, cloud_name, enable_custom_locations, custom_locations_oid,
                         helm_client_location, enable_private_link, arm_metadata, onboarding_timeout="600", helm_content_values=None):
=======
        kubernetes_exception_handler(
            ex,
            consts.Delete_Kubernetes_Helm_Release_Namespace_Fault_Type,
            error_message='Unable to clean-up kubernetes '
            'namespace: {}'.format(consts.Release_Install_Namespace),
            summary='Unable to delete kubernetes '
            'namespace: {}'.format(consts.Release_Install_Namespace))


# DO NOT use this method for re-put scenarios. This method involves new NS creation for helm release. For re-put
#  scenarios, brownfield scenario needs to be handled where helm release still stays in default NS
def helm_install_release(resource_manager, chart_path, subscription_id, kubernetes_distro, kubernetes_infra,
                         resource_group_name, cluster_name, location, onboarding_tenant_id, http_proxy, https_proxy,
                         no_proxy, proxy_cert, private_key_pem, kube_config, kube_context, no_wait, values_file,
                         cloud_name, disable_auto_upgrade, enable_custom_locations, custom_locations_oid,
                         helm_client_location, enable_private_link, arm_metadata,
                         onboarding_timeout=consts.DEFAULT_MAX_ONBOARDING_TIMEOUT_HELMVALUE_SECONDS,
                         container_log_path=None):
>>>>>>> 36e479b3

    cmd_helm_install = [helm_client_location, "upgrade", "--install", "azure-arc", chart_path,
                        "--set", "global.kubernetesDistro={}".format(kubernetes_distro),
                        "--set", "global.kubernetesInfra={}".format(kubernetes_infra),
                        "--set", "global.onboardingPrivateKey={}".format(private_key_pem),
                        "--set", "systemDefaultValues.spnOnboarding=false",
                        "--set", "global.azureEnvironment={}".format(cloud_name),
                        "--set", "systemDefaultValues.clusterconnect-agent.enabled=true",
                        "--namespace", "{}".format(consts.Release_Install_Namespace),
                        "--create-namespace",
                        "--output", "json"]

    # Special configurations from 2022-09-01 ARM metadata.
    if "dataplaneEndpoints" in arm_metadata:
        if "arcConfigEndpoint" in arm_metadata["dataplaneEndpoints"]:
            notification_endpoint = arm_metadata["dataplaneEndpoints"]["arcGlobalNotificationServiceEndpoint"]
            config_endpoint = arm_metadata["dataplaneEndpoints"]["arcConfigEndpoint"]
            his_endpoint = arm_metadata["dataplaneEndpoints"]["arcHybridIdentityServiceEndpoint"]
            if his_endpoint[-1] != "/":
                his_endpoint = his_endpoint + "/"
            his_endpoint = his_endpoint + f"discovery?location={location}&api-version=1.0-preview"
            relay_endpoint = arm_metadata["suffixes"]["relayEndpointSuffix"]
            active_directory = arm_metadata["authentication"]["loginEndpoint"]
            cmd_helm_install.extend(
                [
                    "--set", "systemDefaultValues.azureResourceManagerEndpoint={}".
                    format(resource_manager),
                    "--set", "systemDefaultValues.azureArcAgents.config_dp_endpoint_override={}".
                    format(config_endpoint),
                    "--set", "systemDefaultValues.clusterconnect-agent.notification_dp_endpoint_override={}".
                    format(notification_endpoint),
                    "--set", "systemDefaultValues.clusterconnect-agent.relay_endpoint_suffix_override={}".
                    format(relay_endpoint),
                    "--set", "systemDefaultValues.clusteridentityoperator.his_endpoint_override={}".
                    format(his_endpoint),
                    "--set", "systemDefaultValues.activeDirectoryEndpoint={}".
                    format(active_directory)
                ]
            )
        else:
            logger.debug("'arcConfigEndpoint' doesn't exist under 'dataplaneEndpoints' in the ARM metadata.")

    # Add helmValues content response from DP
    cmd_helm_install = parse_helm_values(helm_content_values, cmd_helm=cmd_helm_install)

    # Add custom-locations related params
    if enable_custom_locations and not enable_private_link:
        cmd_helm_install.extend(["--set", "systemDefaultValues.customLocations.enabled=true"])
        cmd_helm_install.extend(["--set", "systemDefaultValues.customLocations.oid={}".format(custom_locations_oid)])
    # Disable cluster connect if private link is enabled
    if enable_private_link is True:
        cmd_helm_install.extend(["--set", "systemDefaultValues.clusterconnect-agent.enabled=false"])
    # To set some other helm parameters through file
    if values_file:
        cmd_helm_install.extend(["-f", values_file])
<<<<<<< HEAD
=======
    if disable_auto_upgrade:
        cmd_helm_install.extend(["--set", "systemDefaultValues.azureArcAgents.autoUpdate={}".format("false")])
    if https_proxy:
        cmd_helm_install.extend(["--set", "global.httpsProxy={}".format(https_proxy)])
    if http_proxy:
        cmd_helm_install.extend(["--set", "global.httpProxy={}".format(http_proxy)])
    if no_proxy:
        cmd_helm_install.extend(["--set", "global.noProxy={}".format(no_proxy)])
    if proxy_cert:
        cmd_helm_install.extend(["--set-file", "global.proxyCert={}".format(proxy_cert)])
        cmd_helm_install.extend(["--set", "global.isCustomCert={}".format(True)])
    if https_proxy or http_proxy or no_proxy:
        cmd_helm_install.extend(["--set", "global.isProxyEnabled={}".format(True)])
    if container_log_path is not None:
        cmd_helm_install.extend(
            ["--set", "systemDefaultValues.fluent-bit.containerLogPath={}".format(container_log_path)])
>>>>>>> 36e479b3
    if kube_config:
        cmd_helm_install.extend(["--kubeconfig", kube_config])
    if kube_context:
        cmd_helm_install.extend(["--kube-context", kube_context])
    if not no_wait:
        # Change --timeout format for helm client to understand
        onboarding_timeout = onboarding_timeout + "s"
        cmd_helm_install.extend(["--wait", "--timeout", "{}".format(onboarding_timeout)])
    response_helm_install = Popen(cmd_helm_install, stdout=PIPE, stderr=PIPE)
    _, error_helm_install = response_helm_install.communicate()
    if response_helm_install.returncode != 0:
        helm_install_error_message = error_helm_install.decode("ascii")
        if any(message in helm_install_error_message for message in consts.Helm_Install_Release_Userfault_Messages):
            telemetry.set_user_fault()
        telemetry.set_exception(exception=helm_install_error_message, fault_type=consts.Install_HelmRelease_Fault_Type,
                                summary='Unable to install helm release')
        warn_msg = "Please check if the azure-arc namespace was deployed and run 'kubectl get pods -n azure-arc' " \
            "to check if all the pods are in running state. A possible cause for pods stuck in pending " \
            "state could be insufficient resources on the kubernetes cluster to onboard to arc."
        logger.warning(warn_msg)
        raise CLIInternalError("Unable to install helm release: " + error_helm_install.decode("ascii"))


def get_release_namespace(kube_config, kube_context, helm_client_location, release_name='azure-arc'):
    print("Step: {}: Get namespace of release: {}".format(get_utctimestring(), release_name))
    cmd_helm_release = [helm_client_location, "list", "-a", "--all-namespaces", "--output", "json"]
    if kube_config:
        cmd_helm_release.extend(["--kubeconfig", kube_config])
    if kube_context:
        cmd_helm_release.extend(["--kube-context", kube_context])
    response_helm_release = Popen(cmd_helm_release, stdout=PIPE, stderr=PIPE)
    output_helm_release, error_helm_release = response_helm_release.communicate()
    if response_helm_release.returncode != 0:
        if 'forbidden' in error_helm_release.decode("ascii") or \
                "Kubernetes cluster unreachable" in error_helm_release.decode("ascii"):
            telemetry.set_user_fault()
        telemetry.set_exception(
            exception=error_helm_release.decode("ascii"),
            fault_type=consts.List_HelmRelease_Fault_Type,
            summary='Unable to list helm release')
        raise CLIInternalError("Helm list release failed: " + error_helm_release.decode("ascii"))
    output_helm_release = output_helm_release.decode("ascii")
    try:
        output_helm_release = json.loads(output_helm_release)
    except json.decoder.JSONDecodeError:
        return None
    for release in output_helm_release:
        if release['name'] == release_name:
            return release['namespace']
    return None


def flatten(dd, separator='.', prefix=''):
    try:
        if isinstance(dd, dict):
            return {prefix + separator + k if prefix else
                    k: v for kk, vv in dd.items() for k, v in flatten(vv, separator, kk).items()}
        else:
            return {prefix: dd}
    except Exception as e:
        telemetry.set_exception(
            exception=e,
            fault_type=consts.Error_Flattening_User_Supplied_Value_Dict,
            summary='Error while flattening the user supplied helm values dict')
        raise CLIInternalError("Error while flattening the user supplied helm values dict")


def check_features_to_update(features_to_update):
    update_cluster_connect, update_azure_rbac, update_cl = False, False, False
    for feature in features_to_update:
        if feature == "cluster-connect":
            update_cluster_connect = True
        elif feature == "azure-rbac":
            update_azure_rbac = True
        elif feature == "custom-locations":
            update_cl = True
    return update_cluster_connect, update_azure_rbac, update_cl


def user_confirmation(message, yes=False):
    if yes:
        return
    try:
        if not prompt_y_n(message):
            raise ManualInterrupt('Operation cancelled.')
    except NoTTYException:
        raise CLIInternalError('Unable to prompt for confirmation as no tty available. Use --yes.')


def is_guid(guid):
    import uuid
    try:
        uuid.UUID(guid)
        return True
    except ValueError:
        return False


def try_list_node_fix():
    try:
        from kubernetes.client.models.v1_container_image import V1ContainerImage

        def names(self, names):
            self._names = names

        V1ContainerImage.names = V1ContainerImage.names.setter(names)
    except Exception as ex:
        logger.debug("Error while trying to monkey patch the fix for list_node(): {}".format(str(ex)))


def check_provider_registrations(cli_ctx, subscription_id):
    print("Step: {}: Checking Provider Registrations".format(get_utctimestring()))
    try:
        rp_client = resource_providers_client(cli_ctx, subscription_id)
        cc_registration_state = rp_client.get(consts.Connected_Cluster_Provider_Namespace).registration_state
        if cc_registration_state != "Registered":
            telemetry.set_exception(
                exception="{} provider is not registered".format(consts.Connected_Cluster_Provider_Namespace),
                fault_type=consts.CC_Provider_Namespace_Not_Registered_Fault_Type,
                summary="{} provider is not registered".format(consts.Connected_Cluster_Provider_Namespace))
            err_msg = "{} provider is not registered. Please register it using 'az provider register -n 'Microsoft." \
                "Kubernetes' before running the connect command.".format(consts.Connected_Cluster_Provider_Namespace)
            raise ValidationError(err_msg)
        kc_registration_state = rp_client.get(consts.Kubernetes_Configuration_Provider_Namespace).registration_state
        if kc_registration_state != "Registered":
            telemetry.set_user_fault()
            logger.warning("{} provider is not registered".format(consts.Kubernetes_Configuration_Provider_Namespace))
    except ValidationError as e:
        raise e
    except Exception as ex:
        logger.warning("Couldn't check the required provider's registration status. Error: {}".format(str(ex)))


def can_create_clusterrolebindings():
    try:
        api_instance = kube_client.AuthorizationV1Api()
        access_review = kube_client.V1SelfSubjectAccessReview(spec={
            "resourceAttributes": {
                "verb": "create",
                "resource": "clusterrolebindings",
                "group": "rbac.authorization.k8s.io"
            }
        })
        response = api_instance.create_self_subject_access_review(access_review)
        return response.status.allowed
    except Exception as ex:
        warn_msg = "Couldn't check for the permission to create clusterrolebindings on this k8s cluster. " \
            "Error: {}".format(str(ex))
        logger.warning(warn_msg)
        return "Unknown"


def validate_node_api_response(api_instance, node_api_response):
    if node_api_response is None:
        try:
            node_api_response = api_instance.list_node()
            return node_api_response
        except Exception as ex:
            logger.debug("Error occcured while listing nodes on this kubernetes cluster: {}".format(str(ex)))
            return None
    else:
        return node_api_response


def az_cli(args_str):
    args = args_str.split()
    cli = get_default_cli()
    cli.invoke(args, out_file=open(os.devnull, 'w'))
    if cli.result.result:
        return cli.result.result
    if cli.result.error:
        raise Exception(cli.result.error)
    return True


# def is_cli_using_msal_auth():
#     response_cli_version = az_cli("version --output json")
#     try:
#         cli_version = response_cli_version['azure-cli']
#     except Exception as ex:
#         raise CLIInternalError("Unable to decode the az cli version installed: {}".format(str(ex)))
#     if version.parse(cli_version) >= version.parse(consts.AZ_CLI_ADAL_TO_MSAL_MIGRATE_VERSION):
#         return True
#     else:
#         return False

def is_cli_using_msal_auth():
    response_cli_version = az_cli("version --output json")
    try:
        cli_version = response_cli_version['azure-cli']
    except Exception as ex:
        raise CLIInternalError("Unable to decode the az cli version installed: {}".format(str(ex)))
    v1 = cli_version
    v2 = consts.AZ_CLI_ADAL_TO_MSAL_MIGRATE_VERSION
    for i, j in zip(map(int, v1.split(".")), map(int, v2.split("."))):
        if i == j:
            continue
        return i > j
    return len(v1.split(".")) == len(v2.split("."))


def get_metadata(arm_endpoint, api_version="2022-09-01"):
    metadata_url_suffix = f"/metadata/endpoints?api-version={api_version}"
    metadata_endpoint = None
    try:
        import requests
        session = requests.Session()
        metadata_endpoint = arm_endpoint + metadata_url_suffix
        response = session.get(metadata_endpoint)
        if response.status_code == 200:
            return response.json()
        else:
            msg = f"ARM metadata endpoint '{metadata_endpoint}' returned status code {response.status_code}."
            raise HttpResponseError(msg)
    except Exception as err:
        msg = f"Failed to request ARM metadata {metadata_endpoint}."
        print(msg, file=sys.stderr)
        print(f"Please ensure you have network connection. Error: {str(err)}", file=sys.stderr)
        arm_exception_handler(err, msg)


<<<<<<< HEAD
def parse_helm_values(helm_content_values, cmd_helm):
    for helm_param, helm_value in helm_content_values.items():
        if helm_param == "global.proxyCert":
            cmd_helm.extend(["--set-file", "{}={}".format(helm_param, helm_value)])
            continue
        cmd_helm.extend(["--set", "{}={}".format(helm_param, helm_value)])

    return cmd_helm
=======
def get_utctimestring():
    return time.strftime("%Y-%m-%dT%H-%M-%SZ", time.gmtime())
>>>>>>> 36e479b3
<|MERGE_RESOLUTION|>--- conflicted
+++ resolved
@@ -558,7 +558,6 @@
     else:
         telemetry.set_exception(exception='No content in response',
                                 fault_type=consts.Get_HelmRegistery_Path_Fault_Type,
-<<<<<<< HEAD
                                 summary='No content in acr path response')
         raise CLIInternalError("No content was found in helm registry path response.")
 
@@ -594,13 +593,10 @@
             raise CLIInternalError("Error while fetching helm values from DP from JSON response: " + str(e))
     else:
         telemetry.set_exception(exception='No content in response', fault_type=consts.Get_HelmRegistery_Path_Fault_Type,
-=======
->>>>>>> 36e479b3
                                 summary='No content in acr path response')
         raise CLIInternalError("No content was found in helm registry path response.")
 
 
-<<<<<<< HEAD
 def health_check_dp(cmd, config_dp_endpoint):
     # Setting uri
     api_version = "2024-07-01-preview"
@@ -625,14 +621,6 @@
     for i in range(retry_count):
         try:
             response = send_raw_request(cli_ctx, method, url, headers=headers, uri_parameters=uri_parameters, resource=resource, body=request_body)
-=======
-def send_request_with_retries(cli_ctx, method, url, headers, fault_type, summary, uri_parameters=None,
-                              resource=None, retry_count=5, retry_delay=3):
-    for i in range(retry_count):
-        try:
-            response = send_raw_request(cli_ctx, method, url, headers=headers,
-                                        uri_parameters=uri_parameters, resource=resource)
->>>>>>> 36e479b3
             return response
         except Exception as e:
             if i == retry_count - 1:
@@ -817,15 +805,6 @@
     try:
         api_instance.delete_namespace(consts.Release_Install_Namespace)
     except Exception as ex:
-<<<<<<< HEAD
-        kubernetes_exception_handler(ex, consts.Delete_Kubernetes_Helm_Release_Namespace_Fault_Type, error_message='Unable to clean-up kubernetes namespace: {}'.format(consts.Release_Install_Namespace), summary='Unable to delete kubernetes namespace: {}'.format(consts.Release_Install_Namespace))
-
-
-# DO NOT use this method for re-put scenarios. This method involves new NS creation for helm release. For re-put scenarios, brownfield scenario needs to be handled where helm release still stays in default NS
-def helm_install_release(resource_manager, chart_path, kubernetes_distro, kubernetes_infra, location, private_key_pem,
-                         kube_config, kube_context, no_wait, values_file, cloud_name, enable_custom_locations, custom_locations_oid,
-                         helm_client_location, enable_private_link, arm_metadata, onboarding_timeout="600", helm_content_values=None):
-=======
         kubernetes_exception_handler(
             ex,
             consts.Delete_Kubernetes_Helm_Release_Namespace_Fault_Type,
@@ -835,16 +814,11 @@
             'namespace: {}'.format(consts.Release_Install_Namespace))
 
 
-# DO NOT use this method for re-put scenarios. This method involves new NS creation for helm release. For re-put
-#  scenarios, brownfield scenario needs to be handled where helm release still stays in default NS
-def helm_install_release(resource_manager, chart_path, subscription_id, kubernetes_distro, kubernetes_infra,
-                         resource_group_name, cluster_name, location, onboarding_tenant_id, http_proxy, https_proxy,
-                         no_proxy, proxy_cert, private_key_pem, kube_config, kube_context, no_wait, values_file,
-                         cloud_name, disable_auto_upgrade, enable_custom_locations, custom_locations_oid,
-                         helm_client_location, enable_private_link, arm_metadata,
-                         onboarding_timeout=consts.DEFAULT_MAX_ONBOARDING_TIMEOUT_HELMVALUE_SECONDS,
-                         container_log_path=None):
->>>>>>> 36e479b3
+# DO NOT use this method for re-put scenarios. This method involves new NS creation for helm release. For re-put scenarios, brownfield scenario needs to be handled where helm release still stays in default NS
+def helm_install_release(resource_manager, chart_path, kubernetes_distro, kubernetes_infra, location, private_key_pem,
+                         kube_config, kube_context, no_wait, values_file, cloud_name, enable_custom_locations, custom_locations_oid,
+                         helm_client_location, enable_private_link, arm_metadata, onboarding_timeout=consts.DEFAULT_MAX_ONBOARDING_TIMEOUT_HELMVALUE_SECONDS,
+                         helm_content_values=None):
 
     cmd_helm_install = [helm_client_location, "upgrade", "--install", "azure-arc", chart_path,
                         "--set", "global.kubernetesDistro={}".format(kubernetes_distro),
@@ -900,25 +874,6 @@
     # To set some other helm parameters through file
     if values_file:
         cmd_helm_install.extend(["-f", values_file])
-<<<<<<< HEAD
-=======
-    if disable_auto_upgrade:
-        cmd_helm_install.extend(["--set", "systemDefaultValues.azureArcAgents.autoUpdate={}".format("false")])
-    if https_proxy:
-        cmd_helm_install.extend(["--set", "global.httpsProxy={}".format(https_proxy)])
-    if http_proxy:
-        cmd_helm_install.extend(["--set", "global.httpProxy={}".format(http_proxy)])
-    if no_proxy:
-        cmd_helm_install.extend(["--set", "global.noProxy={}".format(no_proxy)])
-    if proxy_cert:
-        cmd_helm_install.extend(["--set-file", "global.proxyCert={}".format(proxy_cert)])
-        cmd_helm_install.extend(["--set", "global.isCustomCert={}".format(True)])
-    if https_proxy or http_proxy or no_proxy:
-        cmd_helm_install.extend(["--set", "global.isProxyEnabled={}".format(True)])
-    if container_log_path is not None:
-        cmd_helm_install.extend(
-            ["--set", "systemDefaultValues.fluent-bit.containerLogPath={}".format(container_log_path)])
->>>>>>> 36e479b3
     if kube_config:
         cmd_helm_install.extend(["--kubeconfig", kube_config])
     if kube_context:
@@ -1140,7 +1095,6 @@
         arm_exception_handler(err, msg)
 
 
-<<<<<<< HEAD
 def parse_helm_values(helm_content_values, cmd_helm):
     for helm_param, helm_value in helm_content_values.items():
         if helm_param == "global.proxyCert":
@@ -1149,7 +1103,7 @@
         cmd_helm.extend(["--set", "{}={}".format(helm_param, helm_value)])
 
     return cmd_helm
-=======
+
+
 def get_utctimestring():
-    return time.strftime("%Y-%m-%dT%H-%M-%SZ", time.gmtime())
->>>>>>> 36e479b3
+    return time.strftime("%Y-%m-%dT%H-%M-%SZ", time.gmtime())