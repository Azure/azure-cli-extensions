--- conflicted
+++ resolved
@@ -27,12 +27,8 @@
 from azext_connectedk8s._client_factory import _resource_client_factory
 import azext_connectedk8s._constants as consts
 from kubernetes import client as kube_client
-<<<<<<< HEAD
 from azure.cli.core.azclierror import CLIInternalError, ClientRequestError, ArgumentUsageError, ManualInterrupt, AzureResponseError
 from azext_connectedk8s._client_factory import get_subscription_client, _resource_providers_client
-=======
-from azure.cli.core.azclierror import CLIInternalError, ClientRequestError, ArgumentUsageError, ManualInterrupt, AzureResponseError, AzureInternalError, ValidationError
->>>>>>> c0a8a773
 
 logger = get_logger(__name__)
 
@@ -195,11 +191,8 @@
         if status_code // 100 == 4:
             telemetry.set_user_fault()
         telemetry.set_exception(exception=ex, fault_type=fault_type, summary=summary)
-<<<<<<< HEAD
-=======
         if status_code // 100 == 5:
             raise AzureInternalError("Http operation error occured while making ARM request: " + str(ex) + "\nSummary: {}".format(summary))
->>>>>>> c0a8a773
         raise AzureResponseError("Http operation error occured while making ARM request: " + str(ex) + "\nSummary: {}".format(summary))
 
     if isinstance(ex, ValidationError):
@@ -239,11 +232,7 @@
     else:
         if raise_error:
             telemetry.set_exception(exception=ex, fault_type=fault_type, summary=summary)
-<<<<<<< HEAD
-            raise CLIInternalError(error_message + "\nError: " + str(ex))
-=======
             raise ValidationError(error_message + "\nError: " + str(ex))
->>>>>>> c0a8a773
         else:
             logger.debug("Kubernetes Exception: " + str(ex))
 
@@ -403,7 +392,6 @@
         return False
 
 
-<<<<<<< HEAD
 def get_latest_extension_version(extension_name='connectedk8s'):
     try:
         import re
@@ -577,29 +565,4 @@
                     custom_logger.info("Delete Job status conditions: {}".format(job_status.conditions))
                 break
     except Exception as e:
-        handle_logging_error(custom_logger, "Error occurred while retrieving status of the delete job: {}".format(str(e)))
-
-
-def check_provider_registrations(cli_ctx, custom_logger):
-    try:
-        rp_client = _resource_providers_client(cli_ctx)
-        cc_registration_state = rp_client.get(consts.Connected_Cluster_Provider_Namespace).registration_state
-        if cc_registration_state != "Registered":
-            custom_logger.error("{} provider is not registered".format(consts.Connected_Cluster_Provider_Namespace))
-        kc_registration_state = rp_client.get(consts.Kubernetes_Configuration_Provider_Namespace).registration_state
-        if kc_registration_state != "Registered":
-            custom_logger.error("{} provider is not registered".format(consts.Kubernetes_Configuration_Provider_Namespace))
-    except Exception as ex:
-        custom_logger.debug("Couldn't check the required provider's registration status. Error: {}".format(str(ex)), exc_info=True)
-=======
-def try_list_node_fix():
-    try:
-        from kubernetes.client.models.v1_container_image import V1ContainerImage
-
-        def names(self, names):
-            self._names = names
-
-        V1ContainerImage.names = V1ContainerImage.names.setter(names)
-    except Exception as ex:
-        logger.debug("Error while trying to monkey patch the fix for list_node(): {}".format(str(ex)))
->>>>>>> c0a8a773
+        handle_logging_error(custom_logger, "Error occurred while retrieving status of the delete job: {}".format(str(e)))