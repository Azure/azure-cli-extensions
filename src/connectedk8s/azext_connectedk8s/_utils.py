--- conflicted
+++ resolved
@@ -69,13 +69,7 @@
             break
 
 
-<<<<<<< HEAD
 def get_chart_path(registry_path, kube_config, kube_context, container_registry_username=None, container_registry_password=None):
-=======
-def get_chart_path(registry_path, kube_config, kube_context, container_registry_username="", container_registry_password=""):
-
-    helm_login(registry_path, container_registry_username, container_registry_password)
->>>>>>> 43e65608
 
     # Pulling helm chart from registry
     os.environ['HELM_EXPERIMENTAL_OCI'] = '1'
@@ -305,7 +299,6 @@
 
 
 def helm_login(container_registry_repository, container_registry_username, container_registry_password):
-<<<<<<< HEAD
     container_registry = get_container_registry(container_registry_repository)
     cmd_helm_login = ["helm", "registry", "login", container_registry, "--username", container_registry_username, "--password", container_registry_password]
     response_helm_install = Popen(cmd_helm_login, stdout=PIPE, stderr=PIPE)
@@ -314,35 +307,14 @@
         telemetry.set_user_fault()
         telemetry.set_exception(exception=error_helm_install.decode("ascii"), fault_type=consts.Install_HelmLogin_Fault_Type, summary='Unable to helm login registry')
         raise CLIInternalError("Unable to helm login registry: " + error_helm_install.decode("ascii"))
-=======
-    if container_registry_username:
-        container_registry = get_container_registry(container_registry_repository)
-        cmd_helm_login = ["helm", "registry", "login", container_registry, "--username", container_registry_username,
-                           "--password", container_registry_password]
-        response_helm_install = Popen(cmd_helm_login, stdout=PIPE, stderr=PIPE)
-        _, error_helm_install = response_helm_install.communicate()
-        if response_helm_install.returncode != 0:
-            if ('forbidden' in error_helm_install.decode("ascii") or 'timed out waiting for the condition' in error_helm_install.decode("ascii")):
-                telemetry.set_user_fault()
-            telemetry.set_exception(exception=error_helm_install.decode("ascii"), fault_type=consts.Install_HelmRelease_Fault_Type,
-                                summary='Unable to helm login registry')
-            raise CLIInternalError("Unable to helm login registry: " + error_helm_install.decode("ascii"))
->>>>>>> 43e65608
 
 
 def helm_install_release(chart_path, subscription_id, kubernetes_distro, kubernetes_infra, resource_group_name, cluster_name,
                          location, onboarding_tenant_id, http_proxy, https_proxy, no_proxy, proxy_cert, private_key_pem,
-<<<<<<< HEAD
                          kube_config, kube_context, no_wait, values_file_provided, values_file, cloud_name, auto_upgrade,
                          enable_custom_locations, custom_locations_oid, onboarding_timeout="300", container_registry_repository="",
                          container_registry_username="", container_registry_password=""):
 
-=======
-                         kube_config, kube_context, no_wait, values_file_provided, values_file, cloud_name, disable_auto_upgrade,
-                         enable_custom_locations, custom_locations_oid, onboarding_timeout="300", container_registry_repository="", 
-                         container_registry_username="", container_registry_password=""):
-                         
->>>>>>> 43e65608
     cmd_helm_install = ["helm", "upgrade", "--install", "azure-arc", chart_path,
                         "--set", "global.subscriptionId={}".format(subscription_id),
                         "--set", "global.kubernetesDistro={}".format(kubernetes_distro),
@@ -380,15 +352,11 @@
     if kube_context:
         cmd_helm_install.extend(["--kube-context", kube_context])
     if not no_wait:
-        cmd_helm_install.extend(["--wait"])
         # Change --timeout format for helm client to understand
         onboarding_timeout = onboarding_timeout + "s"
         cmd_helm_install.extend(["--wait", "--timeout", "{}".format(onboarding_timeout)])
     if container_registry_repository:
-<<<<<<< HEAD
         cmd_helm_install.extend(["--set", "global.isCustomRegistryEnabled={}".format(True)])
-=======
->>>>>>> 43e65608
         cmd_helm_install.extend(["--set", "systemDefaultValues.image.repository={}".format(container_registry_repository)])
         if container_registry_username and container_registry_password:
             cmd_helm_install.extend(["--set", "systemDefaultValues.image.username={}".format(container_registry_username)])
