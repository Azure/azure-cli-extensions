--- conflicted
+++ resolved
@@ -531,7 +531,6 @@
         return "Unknown"
 
 
-<<<<<<< HEAD
 def check_delete_job(configuration, namespace):
     try:
         api_instance = kube_client.BatchV1Api(kube_client.ApiClient(configuration))
@@ -866,7 +865,6 @@
     except Exception as ex:
         logger.error("Error occured while archiving the log file: {}".format(str(ex)))
         print(f"{colorama.Style.BRIGHT}{colorama.Fore.GREEN}You can find the unarchived log file at '{troubleshoot_log_path}'.")
-=======
 def validate_node_api_response(api_instance, node_api_response):
     if node_api_response is None:
         try:
@@ -876,5 +874,4 @@
             logger.debug("Error occcured while listing nodes on this kubernetes cluster: {}".format(str(ex)))
             return None
     else:
-        return node_api_response
->>>>>>> 00d607f0
+        return node_api_response