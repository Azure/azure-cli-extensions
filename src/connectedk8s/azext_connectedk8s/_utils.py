--- conflicted
+++ resolved
@@ -71,7 +71,6 @@
             break
 
 
-<<<<<<< HEAD
 def validate_custom_token(cmd, resource_group_name, location):
     if os.getenv('AZURE_ACCESS_TOKEN'):
         if os.getenv('AZURE_SUBSCRIPTION_ID') is None:
@@ -95,10 +94,7 @@
     return False, location
 
 
-def get_chart_path(registry_path, kube_config, kube_context, helm_client_location):
-=======
 def get_chart_path(registry_path, kube_config, kube_context, helm_client_location, chart_folder_name='AzureArcCharts', chart_name='azure-arc-k8sagents'):
->>>>>>> df2474e1
     # Pulling helm chart from registry
     os.environ['HELM_EXPERIMENTAL_OCI'] = '1'
     pull_helm_chart(registry_path, kube_config, kube_context, helm_client_location, chart_name)
