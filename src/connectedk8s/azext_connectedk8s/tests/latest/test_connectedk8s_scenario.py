# --------------------------------------------------------------------------------------------
# Copyright (c) Microsoft Corporation. All rights reserved.
# Licensed under the MIT License. See License.txt in the project root for license information.
# --------------------------------------------------------------------------------------------

import os
import unittest
import json
import requests
from knack.util import CLIError
import subprocess
from subprocess import Popen, PIPE, run, STDOUT, call, DEVNULL

from azure.cli.testsdk import (ScenarioTest, ResourceGroupPreparer, live_only)  # pylint: disable=import-error

TEST_DIR = os.path.abspath(os.path.join(os.path.abspath(__file__), '..'))

def _get_test_data_file(filename):
    curr_dir = os.path.dirname(os.path.realpath(__file__))
    return os.path.join(curr_dir, 'data', filename).replace('\\', '\\\\')

class Connectedk8sScenarioTest(ScenarioTest):

    @live_only()
    def test_connect_pvtlink(self):

        managed_cluster_name = self.create_random_name(prefix='cli-test-aks-', length=24)
        self.kwargs.update({
            'name': self.create_random_name(prefix='cc-', length=12),
            'kubeconfig': "%s" % (_get_test_data_file(managed_cluster_name + '-config.yaml')),
            'kubeconfigpls': "%s" % (_get_test_data_file('pls-config.yaml')),
            'managed_cluster_name': managed_cluster_name
        })
        self.cmd('aks create -g akkeshar -n {} -s Standard_B4ms -l westeurope -c 1 --generate-ssh-keys'.format(managed_cluster_name))
        self.cmd('aks get-credentials -g akkeshar -n {managed_cluster_name} -f {kubeconfig}')
        self.cmd('connectedk8s connect -g akkeshar -n {name} -l eastus --tags foo=doo --kube-config {kubeconfig}', checks=[
            self.check('tags.foo', 'doo'),
            self.check('name', '{name}')
        ])
        self.cmd('connectedk8s show -g akkeshar -n {name}', checks=[
            self.check('name', '{name}'),
            self.check('resourceGroup', 'akkeshar'),
            self.check('tags.foo', 'doo')
        ])
        self.cmd('connectedk8s delete -g akkeshar -n {name} --kube-config {kubeconfig} -y')
<<<<<<< HEAD
        self.cmd('aks get-credentials -g akkeshar -n {managed_cluster_name} -f {kubeconfig}')
        self.cmd('connectedk8s connect -g akkeshar -n {name} -l eastus --tags foo=doo --kube-config {kubeconfig}', checks=[
            self.check('tags.foo', 'doo'),
=======

        # Test 2022-10-01-preview api properties
        self.cmd('connectedk8s connect -g akkeshar -n {name} -l eastus --distribution aks_management --infrastructure azure_stack_hci --distribution-version 1.0 --tags foo=doo --kube-config {kubeconfig}', checks=[
            self.check('distributionVersion', '1.0'),
            self.check('name', '{name}')
        ])
        self.cmd('connectedk8s update -g akkeshar -n {name} --azure-hybrid-benefit true --kube-config {kubeconfig} --yes', checks=[
            self.check('azureHybridBenefit', 'True'),
>>>>>>> e6ca9565
            self.check('name', '{name}')
        ])

        self.cmd('aks delete -g akkeshar -n {} -y'.format(managed_cluster_name))

        # delete the kube config
        os.remove("%s" % (_get_test_data_file(managed_cluster_name + '-config.yaml')))

        # Private link test
<<<<<<< HEAD
        self.cmd('aks get-credentials -g akkeshar -n akkeshar -f {kubeconfigpls}')
        self.cmd('connectedk8s connect -g akkeshar -n cliplscc -l eastus --tags foo=doo --kube-config {kubeconfigpls} --enable-private-link true --pls-arm-id /subscriptions/1bfbb5d0-917e-4346-9026-1d3b344417f5/resourceGroups/akkeshar/providers/Microsoft.HybridCompute/privateLinkScopes/temppls --yes', checks=[
=======
        self.cmd('aks get-credentials -g akkeshar -n tempaks -f {kubeconfigpls}')
        self.cmd('connectedk8s connect -g akkeshar -n cliplscc -l eastus2euap --tags foo=doo --kube-config {kubeconfigpls} --enable-private-link true --pls-arm-id /subscriptions/1bfbb5d0-917e-4346-9026-1d3b344417f5/resourceGroups/akkeshar/providers/Microsoft.HybridCompute/privateLinkScopes/temppls --yes', checks=[
>>>>>>> e6ca9565
            self.check('name', 'cliplscc')
        ])
        self.cmd('connectedk8s delete -g akkeshar -n cliplscc --kube-config {kubeconfigpls} -y')

        os.remove("%s" % (_get_test_data_file('pls-config.yaml')))

    @ResourceGroupPreparer(name_prefix='conk8stest', location='eastus2euap', random_name_length=16)
    def test_connect(self,resource_group):
        managed_cluster_name = self.create_random_name(prefix='pehla', length=24)
        managed_cluster_name_second = self.create_random_name(prefix='dusra', length=24)
        kubeconfig="%s" % (_get_test_data_file(managed_cluster_name + '-config.yaml'))
        name = self.create_random_name(prefix='fir-', length=12)
        name_second = self.create_random_name(prefix='sec-', length=12)
        self.kwargs.update({
            'rg': resource_group,
            'name': name,
            'name_second': name_second,
            'kubeconfig': kubeconfig,
            'managed_cluster_name': managed_cluster_name,
            'managed_cluster_name_second': managed_cluster_name_second
        })

        self.cmd('aks create -g {rg} -n {managed_cluster_name} --generate-ssh-keys')
        self.cmd('aks get-credentials -g {rg} -n {managed_cluster_name} -f {kubeconfig}')

        self.cmd('aks create -g {rg} -n {managed_cluster_name_second} --generate-ssh-keys')
        self.cmd('aks get-credentials -g {rg} -n {managed_cluster_name_second} -f {kubeconfig}')
        self.cmd('connectedk8s connect -g {rg} -n {name} -l eastus --tags foo=doo --kube-config {kubeconfig} --kube-context {managed_cluster_name} --disable-auto-upgrade', checks=[
            self.check('tags.foo', 'doo'),
            self.check('name', '{name}')
        ])
        self.cmd('connectedk8s show -g {rg} -n {name}', checks=[
            self.check('name', '{name}'),
            self.check('resourceGroup', '{rg}'),
            self.check('tags.foo', 'doo')
        ])

        self.cmd('aks get-credentials -g {rg} -n {managed_cluster_name} -f {kubeconfig}')
        os.environ.setdefault('KUBECONFIG', kubeconfig)
        cmd = ['helm', 'get', 'values', 'azure-arc', "-ojson"]

        cmd_output1 = subprocess.Popen(cmd, stdout=PIPE, stderr=PIPE)
        _, error_helm_delete = cmd_output1.communicate()
        assert(cmd_output1.returncode == 0)
        changed_cmd1 = json.loads(cmd_output1.communicate()[0].strip())
        assert(changed_cmd1["systemDefaultValues"]['azureArcAgents']['autoUpdate'] == bool(0))

        self.cmd('connectedk8s delete -g {rg} -n {name} --kube-config {kubeconfig} --kube-context {managed_cluster_name} -y')
        self.cmd('aks delete -g {rg} -n {managed_cluster_name} -y')
        self.cmd('aks delete -g {rg} -n {managed_cluster_name_second} -y')

        os.remove("%s" % (_get_test_data_file(managed_cluster_name + '-config.yaml')))

    @ResourceGroupPreparer(name_prefix='conk8stest', location='eastus2euap', random_name_length=16)
    def test_forcedelete(self,resource_group):

        managed_cluster_name = self.create_random_name(prefix='test-force-delete', length=24)
        kubeconfig="%s" % (_get_test_data_file(managed_cluster_name + '-config.yaml')) 
        self.kwargs.update({
            'rg': resource_group,
            'name': self.create_random_name(prefix='cc-', length=12),
            'kubeconfig': kubeconfig,
            # 'kubeconfig': "%s" % (_get_test_data_file(managed_cluster_name + '-config.yaml')),
            'managed_cluster_name': managed_cluster_name
        })

<<<<<<< HEAD
        self.cmd('aks create -g {rg} -n {managed_cluster_name} --generate-ssh-keys')
        self.cmd('aks get-credentials -g {rg} -n {managed_cluster_name} -f {kubeconfig}')
        self.cmd('connectedk8s connect -g {rg} -n {name} -l eastus --tags foo=doo --kube-config {kubeconfig} --kube-context {managed_cluster_name}', checks=[
=======
        self.cmd('aks create -g rohanazuregroup -n {} -s Standard_B4ms -l westeurope -c 1 --generate-ssh-keys'.format(managed_cluster_name))
        self.cmd('aks get-credentials -g rohanazuregroup -n {managed_cluster_name} -f {kubeconfig}')
        self.cmd('connectedk8s connect -g rohanazuregroup -n {name} -l eastus --tags foo=doo --kube-config {kubeconfig}', checks=[
>>>>>>> e6ca9565
            self.check('tags.foo', 'doo'),
            self.check('name', '{name}')
        ])
        self.cmd('connectedk8s show -g {rg} -n {name}', checks=[
            self.check('name', '{name}'),
            self.check('resourceGroup', '{rg}'),
            self.check('tags.foo', 'doo')
        ])

        # Simulating the condition in which the azure-arc namespace got deleted
        # connectedk8s delete command fails in this case
        subprocess.run(["kubectl", "delete", "namespace", "azure-arc","--kube-config", kubeconfig])

        # Using the force delete command
        # -y to supress the prompts
        self.cmd('connectedk8s delete -g {rg} -n {name} --kube-config {kubeconfig} --kube-context {managed_cluster_name} --force -y')
        self.cmd('aks delete -g {rg} -n {managed_cluster_name} -y')

        # delete the kube config
        os.remove("%s" % (_get_test_data_file(managed_cluster_name + '-config.yaml')))

    @ResourceGroupPreparer(name_prefix='conk8stest', location='eastus2euap', random_name_length=16)
    def test_enable_disable_features(self,resource_group):

        managed_cluster_name = self.create_random_name(prefix='test-enable-disable', length=24)
        kubeconfig="%s" % (_get_test_data_file(managed_cluster_name + '-config.yaml')) 
        self.kwargs.update({
            'rg': resource_group,
            'name': self.create_random_name(prefix='cc-', length=12),
            'kubeconfig': kubeconfig,
            'managed_cluster_name': managed_cluster_name
        })

        self.cmd('aks create -g {rg} -n {managed_cluster_name} --generate-ssh-keys')
        self.cmd('aks get-credentials -g {rg} -n {managed_cluster_name} -f {kubeconfig}')
        self.cmd('connectedk8s connect -g {rg} -n {name} -l eastus --tags foo=doo --kube-config {kubeconfig} --kube-context {managed_cluster_name}', checks=[
            self.check('tags.foo', 'doo'),
            self.check('name', '{name}')
        ])
        self.cmd('connectedk8s show -g {rg} -n {name}', checks=[
            self.check('name', '{name}'),
            self.check('resourceGroup', '{rg}'),
            self.check('tags.foo', 'doo')
        ])

        os.environ.setdefault('KUBECONFIG', kubeconfig)
        cmd = ['helm', 'get', 'values', 'azure-arc', "-ojson"]

        # scenario-1 : custom loc off , custom loc on  (no dependencies)
        self.cmd('connectedk8s disable-features -n {name} -g {rg} --features custom-locations --kube-config {kubeconfig} --kube-context {managed_cluster_name} -y')
        cmd_output = subprocess.Popen(cmd, stdout=PIPE, stderr=PIPE)
        _, error_helm_delete = cmd_output.communicate()
        assert(cmd_output.returncode == 0)
        changed_cmd = json.loads(cmd_output.communicate()[0].strip())
        assert(changed_cmd["systemDefaultValues"]['customLocations']['enabled'] == bool(0))

        self.cmd('connectedk8s enable-features -n {name} -g {rg} --features custom-locations --kube-config {kubeconfig} --kube-context {managed_cluster_name}')
        cmd_output1 = subprocess.Popen(cmd, stdout=PIPE, stderr=PIPE)
        _, error_helm_delete = cmd_output1.communicate()
        assert(cmd_output1.returncode == 0)
        changed_cmd1 = json.loads(cmd_output1.communicate()[0].strip())
        assert(changed_cmd1["systemDefaultValues"]['customLocations']['enabled'] == bool(1))

        # scenario-2 : custom loc on , check if cluster connect gets off that results in an error
        with self.assertRaisesRegexp(CLIError, "Disabling 'cluster-connect' feature is not allowed when 'custom-locations' feature is enabled."):
            self.cmd('connectedk8s disable-features -n {name} -g {rg} --features cluster-connect --kube-config {kubeconfig} --kube-context {managed_cluster_name} -y')

        # scenario-3 : off custom location and cluster connect , then on custom loc and check if cluster connect gets on
        self.cmd('connectedk8s disable-features -n {name} -g {rg} --features custom-locations --kube-config {kubeconfig} --kube-context {managed_cluster_name} -y')
        cmd_output1 = subprocess.Popen(cmd, stdout=PIPE, stderr=PIPE)
        _, error_helm_delete = cmd_output1.communicate()
        assert(cmd_output1.returncode == 0)
        changed_cmd1 = json.loads(cmd_output1.communicate()[0].strip())
        assert(changed_cmd1["systemDefaultValues"]['customLocations']['enabled'] == bool(0))

        self.cmd('connectedk8s disable-features -n {name} -g {rg} --features cluster-connect --kube-config {kubeconfig} --kube-context {managed_cluster_name} -y')
        cmd_output1 = subprocess.Popen(cmd, stdout=PIPE, stderr=PIPE)
        _, error_helm_delete = cmd_output1.communicate()
        assert(cmd_output1.returncode == 0)
        changed_cmd1 = json.loads(cmd_output1.communicate()[0].strip())
        assert(changed_cmd1["systemDefaultValues"]['clusterconnect-agent']['enabled'] == bool(0))

        self.cmd('connectedk8s enable-features -n {name} -g {rg} --features custom-locations --kube-config {kubeconfig} --kube-context {managed_cluster_name}')
        cmd_output1 = subprocess.Popen(cmd, stdout=PIPE, stderr=PIPE)
        _, error_helm_delete = cmd_output1.communicate()
        assert(cmd_output1.returncode == 0)
        changed_cmd1 = json.loads(cmd_output1.communicate()[0].strip())
        assert(changed_cmd1["systemDefaultValues"]['customLocations']['enabled'] == bool(1))
        assert(changed_cmd1["systemDefaultValues"]['clusterconnect-agent']['enabled'] == bool(1))

        # scenario-4: azure rbac off , azure rbac on using app id and app secret
        self.cmd('connectedk8s disable-features -n {name} -g {rg} --features azure-rbac --kube-config {kubeconfig} --kube-context {managed_cluster_name} -y')
        cmd_output1 = subprocess.Popen(cmd, stdout=PIPE, stderr=PIPE)
        _, error_helm_delete = cmd_output1.communicate()
        assert(cmd_output1.returncode == 0)
        changed_cmd1 = json.loads(cmd_output1.communicate()[0].strip())
        assert(changed_cmd1["systemDefaultValues"]['guard']['enabled'] == bool(0))

        self.cmd('az connectedk8s enable-features -n {name} -g {rg} --kube-config {kubeconfig} --kube-context {managed_cluster_name} --features azure-rbac --app-id ffba4043-836e-4dcc-906c-fbf60bf54eef --app-secret="6a6ae7a7-4260-40d3-ba00-af909f2ca8f0"')

        # deleting the cluster
        self.cmd('connectedk8s delete -g {rg} -n {name} --kube-config {kubeconfig} --kube-context {managed_cluster_name} -y')
        self.cmd('aks delete -g {rg} -n {managed_cluster_name} -y')

        # delete the kube config
        os.remove("%s" % (_get_test_data_file(managed_cluster_name + '-config.yaml')))

    @ResourceGroupPreparer(name_prefix='conk8stest', location='eastus2euap', random_name_length=16)
    def test_connectedk8s_list(self,resource_group):

        managed_cluster_name = self.create_random_name(prefix='first', length=24)
        managed_cluster_name_second = self.create_random_name(prefix='second', length=24)
        kubeconfig="%s" % (_get_test_data_file(managed_cluster_name + '-config.yaml')) 
        kubeconfigpls="%s" % (_get_test_data_file('pls-config.yaml'))
        name = self.create_random_name(prefix='cc-', length=12)
        name_second = self.create_random_name(prefix='cc-', length=12)
        managed_cluster_list=[]
        managed_cluster_list.append(name)
        managed_cluster_list.append(name_second)
        managed_cluster_list.sort() 
        self.kwargs.update({
            'rg': resource_group,
            'name': name,
            'name_second': name_second,
            'kubeconfig': kubeconfig,
            'kubeconfigpls': kubeconfigpls,
            'managed_cluster_name': managed_cluster_name,
            'managed_cluster_name_second': managed_cluster_name_second
        })

        self.cmd('aks create -g {rg} -n {managed_cluster_name} --generate-ssh-keys')
        self.cmd('aks get-credentials -g {rg} -n {managed_cluster_name} -f {kubeconfig}')
        self.cmd('connectedk8s connect -g {rg} -n {name} -l eastus --tags foo=doo --kube-config {kubeconfig} --kube-context {managed_cluster_name}', checks=[
            self.check('tags.foo', 'doo'),
            self.check('name', '{name}')
        ])
        self.cmd('connectedk8s show -g {rg} -n {name}', checks=[
            self.check('name', '{name}'),
            self.check('resourceGroup', '{rg}'),
            self.check('tags.foo', 'doo')
        ])

        self.cmd('aks create -g {rg} -n {managed_cluster_name_second} --generate-ssh-keys')
        self.cmd('aks get-credentials -g {rg} -n {managed_cluster_name_second} -f {kubeconfigpls}')
        self.cmd('connectedk8s connect -g {rg} -n {name_second} -l eastus --tags foo=doo --kube-config {kubeconfigpls} --kube-context {managed_cluster_name_second}', checks=[
            self.check('tags.foo', 'doo'),
            self.check('name', '{name_second}')
        ])
        self.cmd('connectedk8s show -g {rg} -n {name_second}', checks=[
            self.check('name', '{name_second}'),
            self.check('resourceGroup', '{rg}'),
            self.check('tags.foo', 'doo')
        ])

        clusters_list = self.cmd('az connectedk8s list -g {rg}').get_output_in_json()
        # fetching names of all clusters
        cluster_name_list=[]
        for clusterdesc in clusters_list:
            cluster_name_list.append(clusterdesc['name'])

        assert(len(cluster_name_list) == len(managed_cluster_list))

        # checking if the output is correct with original list of cluster names
        cluster_name_list.sort()
        for i in range(0,len(cluster_name_list)):
            assert(cluster_name_list[i] == managed_cluster_list[i])

        # deleting the clusters
        # self.cmd('aks get-credentials -g {rg} -n {managed_cluster_name_second} -f {kubeconfigpls}')
        self.cmd('connectedk8s delete -g {rg} -n {name_second} --kube-config {kubeconfigpls} --kube-context {managed_cluster_name_second} -y')
        self.cmd('aks delete -g {rg} -n {managed_cluster_name_second} -y')

        # self.cmd('aks get-credentials -g {rg} -n {managed_cluster_name} -f {kubeconfig}')
        self.cmd('connectedk8s delete -g {rg} -n {name} --kube-config {kubeconfig} --kube-context {managed_cluster_name} -y')
        self.cmd('aks delete -g {rg} -n {managed_cluster_name} -y')

        # delete the kube config
        os.remove("%s" % (_get_test_data_file(managed_cluster_name + '-config.yaml')))
        os.remove("%s" % (_get_test_data_file('pls-config.yaml')))

    @ResourceGroupPreparer(name_prefix='conk8stest', location='eastus2euap', random_name_length=16)
    def test_upgrade(self,resource_group):

        managed_cluster_name = self.create_random_name(prefix='test-upgrade', length=24)
        kubeconfig="%s" % (_get_test_data_file(managed_cluster_name + '-config.yaml')) 
        self.kwargs.update({
            'name': self.create_random_name(prefix='cc-', length=12),
            'rg': resource_group,
            'kubeconfig': kubeconfig,
            'managed_cluster_name': managed_cluster_name
        })

        self.cmd('aks create -g {rg} -n {managed_cluster_name} --generate-ssh-keys')
        self.cmd('aks get-credentials -g {rg} -n {managed_cluster_name} -f {kubeconfig}')
        self.cmd('connectedk8s connect -g {rg} -n {name} -l eastus --tags foo=doo --kube-config {kubeconfig} --kube-context {managed_cluster_name}', checks=[
            self.check('tags.foo', 'doo'),
            self.check('name', '{name}')
        ])
        self.cmd('connectedk8s show -g {rg} -n {name}', checks=[
            self.check('name', '{name}'),
            self.check('resourceGroup', '{rg}'),
            self.check('tags.foo', 'doo')
        ])

        os.environ.setdefault('KUBECONFIG', kubeconfig)
        cmd = ['helm', 'get', 'values', 'azure-arc', "-ojson"]

        # scenario - auto-upgrade is true , so implicit upgrade commands dont work
        self.cmd('connectedk8s update -n {name} -g {rg} --auto-upgrade true --kube-config {kubeconfig} --kube-context {managed_cluster_name}')
        cmd_output1 = subprocess.Popen(cmd, stdout=PIPE, stderr=PIPE)
        _, error_helm_delete = cmd_output1.communicate()
        assert(cmd_output1.returncode == 0)
        changed_cmd1 = json.loads(cmd_output1.communicate()[0].strip())
        assert(changed_cmd1["systemDefaultValues"]['azureArcAgents']['autoUpdate'] == bool(1))

        with self.assertRaisesRegexp(CLIError, "az connectedk8s upgrade to manually upgrade agents and extensions is only supported when auto-upgrade is set to false"):
            self.cmd('connectedk8s upgrade -g {rg} -n {name} --kube-config {kubeconfig} --kube-context {managed_cluster_name}')

        # scenario - auto upgrade is off , changing agent version to 1.6.19(older) ,then updating version to latest
        self.cmd('connectedk8s update -n {name} -g {rg} --auto-upgrade false --kube-config {kubeconfig} --kube-context {managed_cluster_name}')
        cmd_output1 = subprocess.Popen(cmd, stdout=PIPE, stderr=PIPE)
        _, error_helm_delete = cmd_output1.communicate()
        assert(cmd_output1.returncode == 0)
        changed_cmd1 = json.loads(cmd_output1.communicate()[0].strip())
        assert(changed_cmd1["systemDefaultValues"]['azureArcAgents']['autoUpdate'] == bool(0))

        self.cmd('connectedk8s upgrade -g {rg} -n {name} --kube-config {kubeconfig} --kube-context {managed_cluster_name} --agent-version 1.6.19')
        self.cmd('connectedk8s show -g {rg} -n {name}', checks=[
            self.check('agentVersion', '1.6.19')
        ])

        self.cmd('connectedk8s upgrade -g {rg} -n {name} --kube-config {kubeconfig} --kube-context {managed_cluster_name}')
        response= requests.post('https://eastus.dp.kubernetesconfiguration.azure.com/azure-arc-k8sagents/GetLatestHelmPackagePath?api-version=2019-11-01-preview&releaseTrain=stable')
        jsonData = json.loads(response.text)
        repo_path=jsonData['repositoryPath']
        index_value=0
        for index_value in range (0,len(repo_path)):
            if  repo_path[index_value]==':':
                break
            ++index_value

        self.cmd('connectedk8s show -g {rg} -n {name}', checks=[
            self.check('agentVersion', jsonData['repositoryPath'][index_value+1:]),
        ])

        # scenario : testing the onboarding timeout change
        self.cmd('connectedk8s upgrade -g {rg} -n {name} --upgrade-timeout 650 --kube-config {kubeconfig} --kube-context {managed_cluster_name}')

        self.cmd('connectedk8s delete -g {rg} -n {name} --kube-config {kubeconfig} --kube-context {managed_cluster_name} -y')
        self.cmd('aks delete -g {rg} -n {managed_cluster_name} -y')

        # delete the kube config
        os.remove("%s" % (_get_test_data_file(managed_cluster_name + '-config.yaml')))

    @ResourceGroupPreparer(name_prefix='conk8stest', location='eastus2euap', random_name_length=16)
    def test_update(self,resource_group):
        managed_cluster_name = self.create_random_name(prefix='test-update', length=24)
        kubeconfig="%s" % (_get_test_data_file(managed_cluster_name + '-config.yaml')) 
        # kubeconfigpls="%s" % (_get_test_data_file(managed_cluster_name + '-plsconfig.yaml')) 
        self.kwargs.update({
            'name': self.create_random_name(prefix='cc-', length=12),
            'kubeconfig': kubeconfig,
            'rg':resource_group,
            # 'kubeconfigpls': kubeconfigpls,
            'managed_cluster_name': managed_cluster_name
        })

        self.cmd('aks create -g {rg} -n {managed_cluster_name} --generate-ssh-keys')
        self.cmd('aks get-credentials -g {rg} -n {managed_cluster_name} -f {kubeconfig}')
        self.cmd('connectedk8s connect -g {rg} -n {name} -l eastus --tags foo=doo --kube-config {kubeconfig} --kube-context {managed_cluster_name}', checks=[
            self.check('tags.foo', 'doo'),
            self.check('name', '{name}')
        ])
        self.cmd('connectedk8s show -g {rg} -n {name}', checks=[
            self.check('name', '{name}'),
            self.check('resourceGroup', '{rg}'),
            self.check('tags.foo', 'doo')
        ])

        os.environ.setdefault('KUBECONFIG', kubeconfig)
        cmd = ['helm', 'get', 'values', 'azure-arc', "-ojson"]

        # scenario - auto-upgrade is turned on
        self.cmd('connectedk8s update -n {name} -g {rg} --auto-upgrade true --kube-config {kubeconfig} --kube-context {managed_cluster_name}')
        cmd_output1 = subprocess.Popen(cmd, stdout=PIPE, stderr=PIPE)
        _, error_helm_delete = cmd_output1.communicate()
        assert(cmd_output1.returncode == 0)
        changed_cmd1 = json.loads(cmd_output1.communicate()[0].strip())
        assert(changed_cmd1["systemDefaultValues"]['azureArcAgents']['autoUpdate'] == bool(1))

        # scenario - auto-upgrade is turned off
        self.cmd('connectedk8s update -n {name} -g {rg} --auto-upgrade false --kube-config {kubeconfig} --kube-context {managed_cluster_name}')
        cmd_output1 = subprocess.Popen(cmd, stdout=PIPE, stderr=PIPE)
        _, error_helm_delete = cmd_output1.communicate()
        assert(cmd_output1.returncode == 0)
        changed_cmd1 = json.loads(cmd_output1.communicate()[0].strip())
        assert(changed_cmd1["systemDefaultValues"]['azureArcAgents']['autoUpdate'] == bool(0))

        #scenario - updating the tags
        self.cmd('connectedk8s update -n {name} -g {rg} --kube-config {kubeconfig} --kube-context {managed_cluster_name} --tags foo=moo')
        self.cmd('connectedk8s show -g {rg} -n {name}', checks=[
            self.check('name', '{name}'),
            self.check('resourceGroup', '{rg}'),
            self.check('tags.foo', 'moo')
        ])

        self.cmd('connectedk8s delete -g {rg} -n {name} --kube-config {kubeconfig} --kube-context {managed_cluster_name} -y')
        self.cmd('aks delete -g {rg} -n {managed_cluster_name} -y')

        # delete the kube config
        os.remove("%s" % (_get_test_data_file(managed_cluster_name + '-config.yaml')))
        # os.remove("%s" % (_get_test_data_file(managed_cluster_name + '-plsconfig.yaml')))

    @ResourceGroupPreparer(name_prefix='conk8stest', location='eastus2euap', random_name_length=16)
    def test_troubleshoot(self,resource_group):
        managed_cluster_name = self.create_random_name(prefix='test-troubleshoot', length=24)
        kubeconfig="%s" % (_get_test_data_file(managed_cluster_name + '-config.yaml')) 
        # kubeconfigpls="%s" % (_get_test_data_file(managed_cluster_name + '-plsconfig.yaml')) 
        self.kwargs.update({
            'name': self.create_random_name(prefix='cc-', length=12),
            'kubeconfig': kubeconfig,
            'rg':resource_group,
            # 'kubeconfigpls': kubeconfigpls,
            'managed_cluster_name': managed_cluster_name
        })

        self.cmd('aks create -g {rg} -n {managed_cluster_name} --generate-ssh-keys')
        self.cmd('aks get-credentials -g {rg} -n {managed_cluster_name} -f {kubeconfig}')
        self.cmd('connectedk8s connect -g {rg} -n {name} -l eastus --tags foo=doo --kube-config {kubeconfig} --kube-context {managed_cluster_name}', checks=[
            self.check('tags.foo', 'doo'),
            self.check('name', '{name}')
        ])
        self.cmd('connectedk8s show -g {rg} -n {name}', checks=[
            self.check('name', '{name}'),
            self.check('resourceGroup', '{rg}'),
            self.check('tags.foo', 'doo')
        ])

        self.cmd('connectedk8s troubleshoot -g {rg} -n {name} --kube-config {kubeconfig} --kube-context {managed_cluster_name}')

        self.cmd('connectedk8s delete -g {rg} -n {name} --kube-config {kubeconfig} --kube-context {managed_cluster_name} -y')
        self.cmd('aks delete -g {rg} -n {managed_cluster_name} -y')

        # delete the kube config
        os.remove("%s" % (_get_test_data_file(managed_cluster_name + '-config.yaml')))

    # @ResourceGroupPreparer(name_prefix='conk8stest', location='eastus2euap', random_name_length=16)
    # def test_test(self,resource_group):

    #     managed_cluster_name = self.create_random_name(prefix='pehla', length=24)
    #     managed_cluster_name_second = self.create_random_name(prefix='dusra', length=24)
    #     kubeconfig="%s" % (_get_test_data_file(managed_cluster_name + '-config.yaml')) 
    #     # kubeconfigpls="%s" % (_get_test_data_file('pls-config.yaml'))
    #     name = self.create_random_name(prefix='fir-', length=12)
    #     name_second = self.create_random_name(prefix='sec-', length=12)
    #     self.kwargs.update({
    #         'rg': resource_group,
    #         'name': name,
    #         'name_second': name_second,
    #         'kubeconfig': kubeconfig,
    #         # 'kubeconfigpls': kubeconfigpls,
    #         'managed_cluster_name': managed_cluster_name,
    #         'managed_cluster_name_second': managed_cluster_name_second
    #     })

    #     self.cmd('aks create -g {rg} -n {managed_cluster_name} --generate-ssh-keys')
    #     self.cmd('aks get-credentials -g {rg} -n {managed_cluster_name} -f {kubeconfig}')
    #     self.cmd('connectedk8s connect -g {rg} -n {name} -l eastus --tags foo=doo --kube-config {kubeconfig} --kube-context {managed_cluster_name}', checks=[
    #         self.check('tags.foo', 'doo'),
    #         self.check('name', '{name}')
    #     ])
    #     self.cmd('connectedk8s show -g {rg} -n {name}', checks=[
    #         self.check('name', '{name}'),
    #         self.check('resourceGroup', '{rg}'),
    #         self.check('tags.foo', 'doo')
    #     ])

    #     self.cmd('connectedk8s disable-features -n {name} -g {rg} --features azure-rbac --kube-config {kubeconfig} --kube-context {managed_cluster_name} -y')

    #     self.cmd('az connectedk8s enable-features -n {name} -g {rg} --kube-config {kubeconfig} --kube-context {managed_cluster_name} --features azure-rbac --app-id ffba4043-836e-4dcc-906c-fbf60bf54eef --app-secret="6a6ae7a7-4260-40d3-ba00-af909f2ca8f0"')
    #     os.remove("%s" % (_get_test_data_file(managed_cluster_name + '-config.yaml')))
    #     # os.remove("%s" % (_get_test_data_file('pls-config.yaml')))<|MERGE_RESOLUTION|>--- conflicted
+++ resolved
@@ -43,11 +43,6 @@
             self.check('tags.foo', 'doo')
         ])
         self.cmd('connectedk8s delete -g akkeshar -n {name} --kube-config {kubeconfig} -y')
-<<<<<<< HEAD
-        self.cmd('aks get-credentials -g akkeshar -n {managed_cluster_name} -f {kubeconfig}')
-        self.cmd('connectedk8s connect -g akkeshar -n {name} -l eastus --tags foo=doo --kube-config {kubeconfig}', checks=[
-            self.check('tags.foo', 'doo'),
-=======
 
         # Test 2022-10-01-preview api properties
         self.cmd('connectedk8s connect -g akkeshar -n {name} -l eastus --distribution aks_management --infrastructure azure_stack_hci --distribution-version 1.0 --tags foo=doo --kube-config {kubeconfig}', checks=[
@@ -56,7 +51,6 @@
         ])
         self.cmd('connectedk8s update -g akkeshar -n {name} --azure-hybrid-benefit true --kube-config {kubeconfig} --yes', checks=[
             self.check('azureHybridBenefit', 'True'),
->>>>>>> e6ca9565
             self.check('name', '{name}')
         ])
 
@@ -66,13 +60,8 @@
         os.remove("%s" % (_get_test_data_file(managed_cluster_name + '-config.yaml')))
 
         # Private link test
-<<<<<<< HEAD
-        self.cmd('aks get-credentials -g akkeshar -n akkeshar -f {kubeconfigpls}')
-        self.cmd('connectedk8s connect -g akkeshar -n cliplscc -l eastus --tags foo=doo --kube-config {kubeconfigpls} --enable-private-link true --pls-arm-id /subscriptions/1bfbb5d0-917e-4346-9026-1d3b344417f5/resourceGroups/akkeshar/providers/Microsoft.HybridCompute/privateLinkScopes/temppls --yes', checks=[
-=======
         self.cmd('aks get-credentials -g akkeshar -n tempaks -f {kubeconfigpls}')
         self.cmd('connectedk8s connect -g akkeshar -n cliplscc -l eastus2euap --tags foo=doo --kube-config {kubeconfigpls} --enable-private-link true --pls-arm-id /subscriptions/1bfbb5d0-917e-4346-9026-1d3b344417f5/resourceGroups/akkeshar/providers/Microsoft.HybridCompute/privateLinkScopes/temppls --yes', checks=[
->>>>>>> e6ca9565
             self.check('name', 'cliplscc')
         ])
         self.cmd('connectedk8s delete -g akkeshar -n cliplscc --kube-config {kubeconfigpls} -y')
@@ -139,15 +128,9 @@
             'managed_cluster_name': managed_cluster_name
         })
 
-<<<<<<< HEAD
-        self.cmd('aks create -g {rg} -n {managed_cluster_name} --generate-ssh-keys')
-        self.cmd('aks get-credentials -g {rg} -n {managed_cluster_name} -f {kubeconfig}')
-        self.cmd('connectedk8s connect -g {rg} -n {name} -l eastus --tags foo=doo --kube-config {kubeconfig} --kube-context {managed_cluster_name}', checks=[
-=======
-        self.cmd('aks create -g rohanazuregroup -n {} -s Standard_B4ms -l westeurope -c 1 --generate-ssh-keys'.format(managed_cluster_name))
-        self.cmd('aks get-credentials -g rohanazuregroup -n {managed_cluster_name} -f {kubeconfig}')
-        self.cmd('connectedk8s connect -g rohanazuregroup -n {name} -l eastus --tags foo=doo --kube-config {kubeconfig}', checks=[
->>>>>>> e6ca9565
+        self.cmd('aks create -g {rg} -n {managed_cluster_name} --generate-ssh-keys')
+        self.cmd('aks get-credentials -g {rg} -n {managed_cluster_name} -f {kubeconfig}')
+        self.cmd('connectedk8s connect -g {rg} -n {name} -l eastus --tags foo=doo --kube-config {kubeconfig} --kube-context {managed_cluster_name}', checks=[
             self.check('tags.foo', 'doo'),
             self.check('name', '{name}')
         ])
@@ -494,39 +477,39 @@
         # delete the kube config
         os.remove("%s" % (_get_test_data_file(managed_cluster_name + '-config.yaml')))
 
-    # @ResourceGroupPreparer(name_prefix='conk8stest', location='eastus2euap', random_name_length=16)
-    # def test_test(self,resource_group):
-
-    #     managed_cluster_name = self.create_random_name(prefix='pehla', length=24)
-    #     managed_cluster_name_second = self.create_random_name(prefix='dusra', length=24)
-    #     kubeconfig="%s" % (_get_test_data_file(managed_cluster_name + '-config.yaml')) 
-    #     # kubeconfigpls="%s" % (_get_test_data_file('pls-config.yaml'))
-    #     name = self.create_random_name(prefix='fir-', length=12)
-    #     name_second = self.create_random_name(prefix='sec-', length=12)
-    #     self.kwargs.update({
-    #         'rg': resource_group,
-    #         'name': name,
-    #         'name_second': name_second,
-    #         'kubeconfig': kubeconfig,
-    #         # 'kubeconfigpls': kubeconfigpls,
-    #         'managed_cluster_name': managed_cluster_name,
-    #         'managed_cluster_name_second': managed_cluster_name_second
-    #     })
-
-    #     self.cmd('aks create -g {rg} -n {managed_cluster_name} --generate-ssh-keys')
-    #     self.cmd('aks get-credentials -g {rg} -n {managed_cluster_name} -f {kubeconfig}')
-    #     self.cmd('connectedk8s connect -g {rg} -n {name} -l eastus --tags foo=doo --kube-config {kubeconfig} --kube-context {managed_cluster_name}', checks=[
-    #         self.check('tags.foo', 'doo'),
-    #         self.check('name', '{name}')
-    #     ])
-    #     self.cmd('connectedk8s show -g {rg} -n {name}', checks=[
-    #         self.check('name', '{name}'),
-    #         self.check('resourceGroup', '{rg}'),
-    #         self.check('tags.foo', 'doo')
-    #     ])
-
-    #     self.cmd('connectedk8s disable-features -n {name} -g {rg} --features azure-rbac --kube-config {kubeconfig} --kube-context {managed_cluster_name} -y')
-
-    #     self.cmd('az connectedk8s enable-features -n {name} -g {rg} --kube-config {kubeconfig} --kube-context {managed_cluster_name} --features azure-rbac --app-id ffba4043-836e-4dcc-906c-fbf60bf54eef --app-secret="6a6ae7a7-4260-40d3-ba00-af909f2ca8f0"')
-    #     os.remove("%s" % (_get_test_data_file(managed_cluster_name + '-config.yaml')))
-    #     # os.remove("%s" % (_get_test_data_file('pls-config.yaml')))+    @ResourceGroupPreparer(name_prefix='conk8stest', location='eastus2euap', random_name_length=16)
+    def test_test(self,resource_group):
+
+        managed_cluster_name = self.create_random_name(prefix='pehla', length=24)
+        managed_cluster_name_second = self.create_random_name(prefix='dusra', length=24)
+        kubeconfig="%s" % (_get_test_data_file(managed_cluster_name + '-config.yaml')) 
+        # kubeconfigpls="%s" % (_get_test_data_file('pls-config.yaml'))
+        name = self.create_random_name(prefix='fir-', length=12)
+        name_second = self.create_random_name(prefix='sec-', length=12)
+        self.kwargs.update({
+            'rg': resource_group,
+            'name': name,
+            'name_second': name_second,
+            'kubeconfig': kubeconfig,
+            # 'kubeconfigpls': kubeconfigpls,
+            'managed_cluster_name': managed_cluster_name,
+            'managed_cluster_name_second': managed_cluster_name_second
+        })
+
+        self.cmd('aks create -g {rg} -n {managed_cluster_name} --generate-ssh-keys')
+        self.cmd('aks get-credentials -g {rg} -n {managed_cluster_name} -f {kubeconfig}')
+        self.cmd('connectedk8s connect -g {rg} -n {name} -l eastus --tags foo=doo --kube-config {kubeconfig} --kube-context {managed_cluster_name}', checks=[
+            self.check('tags.foo', 'doo'),
+            self.check('name', '{name}')
+        ])
+        self.cmd('connectedk8s show -g {rg} -n {name}', checks=[
+            self.check('name', '{name}'),
+            self.check('resourceGroup', '{rg}'),
+            self.check('tags.foo', 'doo')
+        ])
+
+        self.cmd('connectedk8s disable-features -n {name} -g {rg} --features azure-rbac --kube-config {kubeconfig} --kube-context {managed_cluster_name} -y')
+
+        self.cmd('az connectedk8s enable-features -n {name} -g {rg} --kube-config {kubeconfig} --kube-context {managed_cluster_name} --features azure-rbac --app-id ffba4043-836e-4dcc-906c-fbf60bf54eef --app-secret="6a6ae7a7-4260-40d3-ba00-af909f2ca8f0"')
+        os.remove("%s" % (_get_test_data_file(managed_cluster_name + '-config.yaml')))
+        # os.remove("%s" % (_get_test_data_file('pls-config.yaml')))