--- conflicted
+++ resolved
@@ -17,11 +17,7 @@
 # TODO: Confirm this is the right version number you want and it matches your
 # HISTORY.rst entry.
 
-<<<<<<< HEAD
-VERSION = '1.3.5'
-=======
-VERSION = '1.3.6'
->>>>>>> e6ca9565
+VERSION = '1.3.7'
 
 # The full list of classifiers is available at
 # https://pypi.python.org/pypi?%3Aaction=list_classifiers
