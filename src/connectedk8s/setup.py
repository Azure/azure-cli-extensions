#!/usr/bin/env python

# --------------------------------------------------------------------------------------------
# Copyright (c) Microsoft Corporation. All rights reserved.
# Licensed under the MIT License. See License.txt in the project root for license information.
# --------------------------------------------------------------------------------------------


from codecs import open

from setuptools import find_packages, setup

# TODO: Confirm this is the right version number you want and it matches your
# HISTORY.rst entry.

VERSION = "1.10.7"

# The full list of classifiers is available at
# https://pypi.python.org/pypi?%3Aaction=list_classifiers
CLASSIFIERS = [
    "Development Status :: 4 - Beta",
    "Intended Audience :: Developers",
    "Intended Audience :: System Administrators",
    "Programming Language :: Python",
    "Programming Language :: Python :: 3",
    "Programming Language :: Python :: 3.6",
    "Programming Language :: Python :: 3.7",
    "Programming Language :: Python :: 3.8",
    "License :: OSI Approved :: MIT License",
]

# TODO: Add any additional SDK dependencies here
DEPENDENCIES = [
    "kubernetes==24.2.0",
    "pycryptodome==3.20.0",
    "azure-mgmt-hybridcompute==7.0.0",
    "oras==0.2.25",
]

with open("README.md", "r", encoding="utf-8") as f:
    README = f.read()
with open("HISTORY.rst", "r", encoding="utf-8") as f:
    HISTORY = f.read()

setup(
    name="connectedk8s",
    version=VERSION,
    description="Microsoft Azure Command-Line Tools Connectedk8s Extension",
    # TODO: Update author and email, if applicable
    author="Microsoft Corporation",
    author_email="k8connect@microsoft.com",
    url="https://github.com/Azure/azure-cli-extensions/tree/main/src/connectedk8s",
    long_description=README + "\n\n" + HISTORY,
    long_description_content_type="text/markdown",
    license="MIT",
    classifiers=CLASSIFIERS,
    packages=find_packages(),
    install_requires=DEPENDENCIES,
<<<<<<< HEAD
    package_data={'azext_connectedk8s': ['azext_metadata.json', 'troubleshoot.json']},
    #data_files=[('azext_connectedk8s', ['troubleshoot.json'])],
    include_package_data=True
=======
    extras_require={
        "linting": [
            "mypy>=1.13.0",
            "ruff>=0.7.2",
            "types-jmespath>=1.0.2",
            "types-psutil>=6.1.0",
            "types-pyyaml>=6.0.12",
            "types-requests>=2.32.0",
        ]
    },
    package_data={
        "azext_connectedk8s": [
            "azext_metadata.json",
            "troubleshoot_diagnoser_job_with_proxycert_mount.yaml",
            "troubleshoot_diagnoser_job_without_proxycert.yaml",
        ]
    },
>>>>>>> ea3971a5
)<|MERGE_RESOLUTION|>--- conflicted
+++ resolved
@@ -56,11 +56,6 @@
     classifiers=CLASSIFIERS,
     packages=find_packages(),
     install_requires=DEPENDENCIES,
-<<<<<<< HEAD
-    package_data={'azext_connectedk8s': ['azext_metadata.json', 'troubleshoot.json']},
-    #data_files=[('azext_connectedk8s', ['troubleshoot.json'])],
-    include_package_data=True
-=======
     extras_require={
         "linting": [
             "mypy>=1.13.0",
@@ -78,5 +73,4 @@
             "troubleshoot_diagnoser_job_without_proxycert.yaml",
         ]
     },
->>>>>>> ea3971a5
 )