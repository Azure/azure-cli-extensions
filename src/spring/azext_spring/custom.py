--- conflicted
+++ resolved
@@ -519,13 +519,8 @@
 
     exceptions = []
     streaming_url += "?{}".format(parse.urlencode(params)) if params else ""
-<<<<<<< HEAD
     t = Thread(target=get_app_log, args=(
-        streaming_url, "primary", log_stream.primary_key, format_json, exceptions))
-=======
-    t = Thread(target=_get_app_log, args=(
         streaming_url, auth, format_json, exceptions))
->>>>>>> 0c89a8be
     t.daemon = True
     t.start()
 
@@ -1078,11 +1073,7 @@
 
 
 # pylint: disable=bare-except, too-many-statements
-<<<<<<< HEAD
-def _get_app_log(url, user_name, password, format_json, exceptions, chunk_size=None, stderr=False):
-=======
-def _get_app_log(url, auth, format_json, exceptions):
->>>>>>> 0c89a8be
+def _get_app_log(url, auth, format_json, exceptions, chunk_size=None, stderr=False):
     logger_seg_regex = re.compile(r'([^\.])[^\.]+\.')
 
     def build_log_shortener(length):
