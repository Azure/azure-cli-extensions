# --------------------------------------------------------------------------------------------
# Copyright (c) Microsoft Corporation. All rights reserved.
# Licensed under the MIT License. See License.txt in the project root for license information.
# --------------------------------------------------------------------------------------------

# pylint: disable=unused-argument, logging-format-interpolation, protected-access, wrong-import-order, too-many-lines
import requests
import re
import os

from azure.mgmt.cosmosdb import CosmosDBManagementClient
from azure.mgmt.redis import RedisManagementClient
from requests.auth import HTTPBasicAuth
import yaml  # pylint: disable=import-error
from time import sleep
from ._stream_utils import stream_logs
from azure.mgmt.core.tools import (parse_resource_id, is_valid_resource_id)
from ._utils import (get_portal_uri, get_spring_sku)
from knack.util import CLIError
from .vendored_sdks.appplatform.v2020_07_01 import models
from .vendored_sdks.appplatform.v2020_11_01_preview import models as models_20201101preview
from .vendored_sdks.appplatform.v2022_01_01_preview import models as models_20220101preview
from .vendored_sdks.appplatform.v2022_05_01_preview import models as models_20220501preview
from .vendored_sdks.appplatform.v2020_07_01.models import _app_platform_management_client_enums as AppPlatformEnums
from .vendored_sdks.appplatform.v2020_11_01_preview import (
    AppPlatformManagementClient as AppPlatformManagementClient_20201101preview
)
from ._client_factory import (cf_spring)
from knack.log import get_logger
from azure.cli.core.azclierror import ClientRequestError, FileOperationError, InvalidArgumentValueError
from azure.cli.core.commands.client_factory import get_mgmt_service_client
from azure.cli.core.util import sdk_no_wait
from azure.mgmt.applicationinsights import ApplicationInsightsManagementClient
from azure.cli.core.commands import cached_put
from azure.core.exceptions import ResourceNotFoundError
from ._utils import _get_rg_location
from ._resource_quantity import validate_cpu, validate_memory
from six.moves.urllib import parse
from threading import Thread
import sys
import json
import base64
from collections import defaultdict
from ._log_stream import LogStream
from ._build_service import _update_default_build_agent_pool

logger = get_logger(__name__)
DEFAULT_DEPLOYMENT_NAME = "default"
DEPLOYMENT_CREATE_OR_UPDATE_SLEEP_INTERVAL = 5
APP_CREATE_OR_UPDATE_SLEEP_INTERVAL = 2

# pylint: disable=line-too-long
NO_PRODUCTION_DEPLOYMENT_ERROR = "No production deployment found, use --deployment to specify deployment or create deployment with: az spring app deployment create"
NO_PRODUCTION_DEPLOYMENT_SET_ERROR = "This app has no production deployment, use \"az spring app deployment create\" to create a deployment and \"az spring app set-deployment\" to set production deployment."
DELETE_PRODUCTION_DEPLOYMENT_WARNING = "You are going to delete production deployment, the app will be inaccessible after this operation."
LOG_RUNNING_PROMPT = "This command usually takes minutes to run. Add '--verbose' parameter if needed."


def _warn_enable_java_agent(enable_java_agent, **_):
    if enable_java_agent is not None:
        logger.warn("Java in process agent is now GA-ed and used by default when Application Insights enabled. "
                    "The parameter '--enable-java-agent' is no longer needed and will be removed in future release.")


def _update_application_insights_asc_create(cmd,
                                            resource_group,
                                            name,
                                            location,
                                            app_insights_key=None,
                                            app_insights=None,
                                            sampling_rate=None,
                                            disable_app_insights=None,
                                            no_wait=None,
                                            **_):
    monitoring_setting_resource = models.MonitoringSettingResource()
    if disable_app_insights is not True:
        client_preview = get_mgmt_service_client(cmd.cli_ctx, AppPlatformManagementClient_20201101preview)
        logger.warning("Start configure Application Insights")
        monitoring_setting_properties = update_java_agent_config(
            cmd, resource_group, name, location, app_insights_key, app_insights, sampling_rate)
        if monitoring_setting_properties is not None:
            monitoring_setting_resource.properties = monitoring_setting_properties
            sdk_no_wait(no_wait, client_preview.monitoring_settings.begin_update_put,
                        resource_group_name=resource_group, service_name=name,
                        monitoring_setting_resource=monitoring_setting_resource)


def spring_update(cmd, client, resource_group, name, app_insights_key=None, app_insights=None,
<<<<<<< HEAD
                  disable_app_insights=None, sku=None, tags=None, build_pool_size=None, enable_log_stream_public_endpoint=None, no_wait=False):
=======
                  disable_app_insights=None, sku=None, tags=None, build_pool_size=None,
                  ingress_read_timeout=None, no_wait=False):
>>>>>>> e93624ea
    """
    TODO (jiec) app_insights_key, app_insights and disable_app_insights are marked as deprecated.
    Will be decommissioned in future releases.
    :param app_insights_key: Connection string or Instrumentation key
    """
    updated_resource = models_20220501preview.ServiceResource()
    update_service_tags = False
    update_service_sku = False
    update_log_stream_public_endpoint = False

    # update service sku
    if sku is not None:
        updated_resource.sku = sku
        update_service_sku = True

    resource = client.services.get(resource_group, name)
    location = resource.location
    updated_resource_properties = models_20220501preview.ClusterResourceProperties()
    updated_resource_properties.zone_redundant = None

    if enable_log_stream_public_endpoint is not None:
        updated_resource_properties.vnet_addons = models_20220501preview.ServiceVNetAddons(
            log_stream_public_endpoint=enable_log_stream_public_endpoint
            )
        update_log_stream_public_endpoint = True
    else:
        updated_resource_properties.vnet_addons = None

    _update_application_insights_asc_update(cmd, resource_group, name, location,
                                            app_insights_key, app_insights, disable_app_insights, no_wait)

    _update_default_build_agent_pool(
        cmd, client, resource_group, name, build_pool_size)

    _update_ingress_config(updated_resource_properties, ingress_read_timeout)

    # update service tags
    if tags is not None:
        updated_resource.tags = tags
        update_service_tags = True

<<<<<<< HEAD
    if update_service_tags is False and update_service_sku is False and update_log_stream_public_endpoint is False:
=======
    if update_service_tags is False and update_service_sku is False and (ingress_read_timeout is None):
>>>>>>> e93624ea
        return resource

    updated_resource.properties = updated_resource_properties
    return sdk_no_wait(no_wait, client.services.begin_update,
                       resource_group_name=resource_group, service_name=name, resource=updated_resource)


def _update_ingress_config(updated_resource_properties, ingress_read_timeout=None):
    if ingress_read_timeout:
        ingress_configuration = models_20220501preview.IngressConfig(read_timeout_in_seconds=ingress_read_timeout)
        updated_resource_properties.network_profile = models_20220501preview.NetworkProfile(
            ingress_config=ingress_configuration)


def _update_application_insights_asc_update(cmd, resource_group, name, location,
                                            app_insights_key, app_insights, disable_app_insights, no_wait):
    """If app_insights_key, app_insights and disable_app_insights are all None, do nothing here
    """
    update_app_insights = False
    app_insights_target_status = False

    client_preview = get_mgmt_service_client(cmd.cli_ctx, AppPlatformManagementClient_20201101preview)
    monitoring_setting_properties = client_preview.monitoring_settings.get(resource_group, name).properties
    trace_enabled = monitoring_setting_properties.trace_enabled if monitoring_setting_properties is not None else False

    if app_insights or app_insights_key or disable_app_insights is False:
        app_insights_target_status = True
        if trace_enabled is False:
            update_app_insights = True
        elif app_insights or (
                app_insights_key and app_insights_key != monitoring_setting_properties.app_insights_instrumentation_key):
            update_app_insights = True
    elif disable_app_insights is True:
        app_insights_target_status = False
        if trace_enabled is True:
            update_app_insights = True

    # update application insights
    if update_app_insights is True:
        if app_insights_target_status is False:
            monitoring_setting_properties = models_20201101preview.MonitoringSettingProperties(trace_enabled=False)
        elif monitoring_setting_properties.app_insights_instrumentation_key and not app_insights and not app_insights_key:
            monitoring_setting_properties.trace_enabled = app_insights_target_status
        else:
            monitoring_setting_properties = update_java_agent_config(
                cmd, resource_group, name, location, app_insights_key, app_insights, None)
        if monitoring_setting_properties is not None:
            monitoring_setting_resource = models.MonitoringSettingResource(properties=monitoring_setting_properties)
            sdk_no_wait(no_wait, client_preview.monitoring_settings.begin_update_put,
                        resource_group_name=resource_group, service_name=name,
                        monitoring_setting_resource=monitoring_setting_resource)


def spring_delete(cmd, client, resource_group, name, no_wait=False):
    logger.warning("Stop using Azure Spring Apps? We appreciate your feedback: https://aka.ms/springclouddeletesurvey")
    return sdk_no_wait(no_wait, client.services.begin_delete, resource_group_name=resource_group, service_name=name)


def spring_start(cmd, client, resource_group, name, no_wait=False):
    resource = client.services.get(resource_group, name)
    state = resource.properties.provisioning_state
    power_state = resource.properties.power_state
    if state != "Succeeded" or power_state != "Stopped":
        raise ClientRequestError("Service is in Provisioning State({}) and Power State({}), starting cannot be performed.".format(state, power_state))
    return sdk_no_wait(no_wait, client.services.begin_start, resource_group_name=resource_group, service_name=name)


def spring_stop(cmd, client, resource_group, name, no_wait=False):
    resource = client.services.get(resource_group, name)
    state = resource.properties.provisioning_state
    power_state = resource.properties.power_state
    if state != "Succeeded" or power_state != "Running":
        raise ClientRequestError("Service is in Provisioning State({}) and Power State({}), stopping cannot be performed.".format(state, power_state))
    return sdk_no_wait(no_wait, client.services.begin_stop, resource_group_name=resource_group, service_name=name)


def spring_list(cmd, client, resource_group=None):
    if resource_group is None:
        return client.services.list_by_subscription()
    return client.services.list(resource_group)


def spring_get(cmd, client, resource_group, name):
    return client.services.get(resource_group, name)


def enable_test_endpoint(cmd, client, resource_group, name):
    return client.services.enable_test_endpoint(resource_group, name)


def disable_test_endpoint(cmd, client, resource_group, name):
    return client.services.disable_test_endpoint(resource_group, name)


def list_keys(cmd, client, resource_group, name, app=None, deployment=None):
    keys = client.services.list_test_keys(resource_group, name)
    if not keys.enabled:
        return None
    if app:
        deployment_resource = deployment_get(cmd, client, resource_group, name, app, deployment) \
            if deployment else app_get(cmd, client, resource_group, name, app).properties.active_deployment
        if deployment_resource:
            keys.primary_test_endpoint = "{}/{}/{}/".format(keys.primary_test_endpoint, app, deployment_resource.name)
            keys.secondary_test_endpoint = "{}/{}/{}/".format(keys.secondary_test_endpoint, app, deployment_resource.name)
    return keys


# pylint: disable=redefined-builtin
def regenerate_keys(cmd, client, resource_group, name, type):
    return client.services.regenerate_test_key(resource_group, name,
                                               models.RegenerateTestKeyRequestPayload(key_type=type))


def app_append_persistent_storage(cmd, client, resource_group, service, name,
                                  storage_name,
                                  persistent_storage_type,
                                  share_name,
                                  mount_path,
                                  mount_options=None,
                                  read_only=None):
    storage_resource = client.storages.get(resource_group, service, storage_name)
    app = client.apps.get(resource_group, service, name)

    custom_persistent_disks = []
    if app.properties.custom_persistent_disks:
        for disk in app.properties.custom_persistent_disks:
            custom_persistent_disks.append(disk)

    custom_persistent_disk_properties = models_20220101preview.AzureFileVolume(
        type=persistent_storage_type,
        share_name=share_name,
        mount_path=mount_path,
        mount_options=mount_options,
        read_only=read_only)

    custom_persistent_disks.append(
        models_20220101preview.CustomPersistentDiskResource(
            storage_id=storage_resource.id,
            custom_persistent_disk_properties=custom_persistent_disk_properties))

    app.properties.custom_persistent_disks = custom_persistent_disks
    logger.warning("[1/1] updating app '{}'".format(name))

    poller = client.apps.begin_update(
        resource_group, service, name, app)
    while poller.done() is False:
        sleep(APP_CREATE_OR_UPDATE_SLEEP_INTERVAL)

    app_updated = client.apps.get(resource_group, service, name)
    return app_updated


def app_delete(cmd, client,
               resource_group,
               service,
               name):
    client.apps.get(resource_group, service, name)
    return client.apps.begin_delete(resource_group, service, name)


def app_start(cmd, client,
              resource_group,
              service,
              name,
              deployment=None,
              no_wait=False):
    logger.warning("Successfully triggered the action 'start' for the app '{}'".format(name))
    return sdk_no_wait(no_wait, client.deployments.begin_start,
                       resource_group, service, name, deployment.name)


def app_stop(cmd, client,
             resource_group,
             service,
             name,
             deployment=None,
             no_wait=False):
    logger.warning("Successfully triggered the action 'stop' for the app '{}'".format(name))
    return sdk_no_wait(no_wait, client.deployments.begin_stop,
                       resource_group, service, name, deployment.name)


def app_restart(cmd, client,
                resource_group,
                service,
                name,
                deployment=None,
                no_wait=False):
    logger.warning("Successfully triggered the action 'restart' for the app '{}'".format(name))
    return sdk_no_wait(no_wait, client.deployments.begin_restart,
                       resource_group, service, name, deployment.name)


def app_list(cmd, client,
             resource_group,
             service):
    apps = list(client.apps.list(resource_group, service))
    deployments = list(
        client.deployments.list_for_cluster(resource_group, service))
    for app in apps:
        app.properties.active_deployment = next(iter(x for x in deployments
                                                if x.properties.active and x.id.startswith(app.id + '/deployments/')), None)
    return apps


def app_get(cmd, client,
            resource_group,
            service,
            name):
    app = client.apps.get(resource_group, service, name)
    deployments = client.deployments.list(resource_group, service, name)
    app.properties.active_deployment = next((x for x in deployments if x.properties.active), None)
    if not app.properties.active_deployment:
        logger.warning(NO_PRODUCTION_DEPLOYMENT_SET_ERROR)

    return app


def app_scale(cmd, client, resource_group, service, name,
              deployment=None,
              cpu=None,
              memory=None,
              instance_count=None,
              no_wait=False):
    cpu = validate_cpu(cpu)
    memory = validate_memory(memory)

    resource = client.services.get(resource_group, service)
    _validate_instance_count(resource.sku.tier, instance_count)

    resource_requests = models_20220101preview.ResourceRequests(cpu=cpu, memory=memory)

    deployment_settings = models_20220101preview.DeploymentSettings(resource_requests=resource_requests)
    properties = models_20220101preview.DeploymentResourceProperties(
        deployment_settings=deployment_settings)
    sku = models_20220101preview.Sku(name="S0", tier="STANDARD", capacity=instance_count)
    deployment_resource = models_20220101preview.DeploymentResource(properties=properties, sku=sku)
    return sdk_no_wait(no_wait, client.deployments.begin_update,
                       resource_group, service, name, deployment.name, deployment_resource)


def app_get_build_log(cmd, client, resource_group, service, name, deployment=None):
    if deployment.properties.source.type != "Source":
        raise CLIError("{} deployment has no build logs.".format(deployment.properties.source.type))
    return stream_logs(client.deployments, resource_group, service, name, deployment.name)


def app_tail_log(cmd, client, resource_group, service, name,
                 deployment=None, instance=None, follow=False, lines=50, since=None, limit=2048, format_json=None):
    if not instance:
        if not deployment.properties.instances:
            raise CLIError("No instances found for deployment '{0}' in app '{1}'".format(
                deployment.name, name))
        instances = deployment.properties.instances
        if len(instances) > 1:
            logger.warning("Multiple app instances found:")
            for temp_instance in instances:
                logger.warning("{}".format(temp_instance.name))
            logger.warning("Please use '-i/--instance' parameter to specify the instance name")
            return None
        instance = instances[0].name

    log_stream = LogStream(client, resource_group, service)
    if not log_stream:
        raise CLIError("To use the log streaming feature, please enable the test endpoint by running 'az spring test-endpoint enable -n {0} -g {1}'".format(service, resource_group))

    streaming_url = "https://{0}/api/logstream/apps/{1}/instances/{2}".format(
        log_stream.base_url, name, instance)
    params = {}
    params["tailLines"] = lines
    params["limitBytes"] = limit
    if since:
        params["sinceSeconds"] = since
    if follow:
        params["follow"] = True

    exceptions = []
    streaming_url += "?{}".format(parse.urlencode(params)) if params else ""
    t = Thread(target=_get_app_log, args=(
        streaming_url, "primary", log_stream.primary_key, format_json, exceptions))
    t.daemon = True
    t.start()

    while t.is_alive():
        sleep(5)  # so that ctrl+c can stop the command

    if exceptions:
        raise exceptions[0]


def app_set_deployment(cmd, client, resource_group, service, name, deployment):
    sku = get_spring_sku(client, resource_group, service)
    if sku.tier == 'Enterprise':
        return _set_active_in_preview_api(cmd, client, resource_group, service, name, deployment)
    else:
        return _set_active_in_lagecy_api(cmd, client, resource_group, service, name, deployment)


def app_unset_deployment(cmd, client, resource_group, service, name):
    sku = get_spring_sku(client, resource_group, service)
    if sku.tier == 'Enterprise':
        return _set_active_in_preview_api(cmd, client, resource_group, service, name)
    else:
        return _set_active_in_lagecy_api(cmd, client, resource_group, service, name)


def _set_active_in_preview_api(cmd, client, resource_group, service, name, deployment=None):
    active_deployment_collection = models_20220101preview.ActiveDeploymentCollection(
        active_deployment_names=[x for x in [deployment] if x is not None]
    )
    return client.apps.begin_set_active_deployments(resource_group, service, name, active_deployment_collection)


def _set_active_in_lagecy_api(cmd, client, resource_group, service, name, deployment=''):
    app = models.AppResource(
        properties=models.AppResourceProperties(active_deployment_name=deployment)
    )
    client = cf_spring(cmd.cli_ctx)
    return client.apps.begin_update(resource_group, service, name, app)


def app_append_loaded_public_certificate(cmd, client, resource_group, service, name, certificate_name, load_trust_store):
    app_resource = client.apps.get(resource_group, service, name)
    certificate_resource = client.certificates.get(resource_group, service, certificate_name)
    certificate_resource_id = certificate_resource.id

    loaded_certificates = []
    if app_resource.properties.loaded_certificates:
        for loaded_certificate in app_resource.properties.loaded_certificates:
            loaded_certificates.append(loaded_certificate)

    for loaded_certificate in loaded_certificates:
        if loaded_certificate.resource_id == certificate_resource.id:
            raise ClientRequestError("This certificate has already been loaded.")

    loaded_certificates.append(models_20220101preview.
                               LoadedCertificate(resource_id=certificate_resource_id,
                                                 load_trust_store=load_trust_store))

    app_resource.properties.loaded_certificates = loaded_certificates
    logger.warning("[1/1] updating app '{}'".format(name))

    poller = client.apps.begin_update(
        resource_group, service, name, app_resource)
    while poller.done() is False:
        sleep(APP_CREATE_OR_UPDATE_SLEEP_INTERVAL)

    app_updated = client.apps.get(resource_group, service, name)
    return app_updated


def _validate_instance_count(sku, instance_count=None):
    if instance_count is not None:
        sku = sku.upper()
        if sku == "STANDARD":
            if instance_count > 500:
                raise CLIError(
                    "Standard SKU can have at most 500 app instances in total, but got '{}'".format(instance_count))
        if sku == "BASIC":
            if instance_count > 25:
                raise CLIError(
                    "Basic SKU can have at most 25 app instances in total, but got '{}'".format(instance_count))


def deployment_list(cmd, client, resource_group, service, app):
    return client.deployments.list(resource_group, service, app)


def deployment_generate_heap_dump(cmd, client, resource_group, service, app, app_instance, file_path, deployment=None):
    diagnostic_parameters = models_20220101preview.DiagnosticParameters(app_instance=app_instance, file_path=file_path)
    logger.info("Heap dump is triggered.")
    return client.deployments.begin_generate_heap_dump(resource_group, service, app, deployment.name, diagnostic_parameters)


def deployment_generate_thread_dump(cmd, client, resource_group, service, app, app_instance, file_path,
                                    deployment=None):
    diagnostic_parameters = models_20220101preview.DiagnosticParameters(app_instance=app_instance, file_path=file_path)
    logger.info("Thread dump is triggered.")
    return client.deployments.begin_generate_thread_dump(resource_group, service, app, deployment.name, diagnostic_parameters)


def deployment_start_jfr(cmd, client, resource_group, service, app, app_instance, file_path, duration=None,
                         deployment=None):
    diagnostic_parameters = models_20220101preview.DiagnosticParameters(app_instance=app_instance, file_path=file_path,
                                                                        duration=duration)
    logger.info("JFR is triggered.")
    return client.deployments.begin_start_jfr(resource_group, service, app, deployment.name, diagnostic_parameters)


def deployment_get(cmd, client, resource_group, service, app, name):
    return client.deployments.get(resource_group, service, app, name)


def deployment_delete(cmd, client, resource_group, service, app, name, no_wait=False):
    deployment = client.deployments.get(resource_group, service, app, name)
    if deployment.properties.active:
        logger.warning(DELETE_PRODUCTION_DEPLOYMENT_WARNING)
    return sdk_no_wait(no_wait, client.deployments.begin_delete, resource_group, service, app, name)


def is_valid_git_uri(uri):
    return uri.startswith("https://") or uri.startswith("git@")


def validate_config_server_settings(client, resource_group, name, config_server_settings):
    error_msg = "Git URI should start with \"https://\" or \"git@\""
    git_property = config_server_settings.git_property
    if git_property:
        if not is_valid_git_uri(git_property.uri):
            raise CLIError(error_msg)
        if git_property.repositories:
            for repository in git_property.repositories:
                if not is_valid_git_uri(repository.uri):
                    raise CLIError(error_msg)

    try:
        result = sdk_no_wait(False, client.begin_validate, resource_group, name, config_server_settings).result()
    except Exception as err:  # pylint: disable=broad-except
        raise CLIError("{0}. You may raise a support ticket if needed by the following link: https://docs.microsoft.com/azure/spring-cloud/spring-cloud-faq?pivots=programming-language-java#how-can-i-provide-feedback-and-report-issues".format(err))

    if not result.is_valid:
        for item in result.details or []:
            if not item.name:
                logger.error("Default repository with URI \"%s\" meets error:", item.uri)
            else:
                logger.error("Repository named \"%s\" with URI \"%s\" meets error:", item.name, item.uri)
            logger.error("\n".join(item.messages))
        raise CLIError("Config Server settings contain error.")


def config_set(cmd, client, resource_group, name, config_file, no_wait=False):
    def standardization(dic):
        new_dic = {}
        for k, v in dic.items():
            ks = k.split("-")
            ks = [seg[0].upper() + seg[1:] for seg in ks]
            k = ''.join(ks)
            k = k[0].lower() + k[1:]
            new_dic[k] = v

        if 'pattern' in new_dic and isinstance(new_dic['pattern'], str):
            new_dic['pattern'] = new_dic['pattern'].split(',')
        if 'searchPaths' in new_dic and isinstance(new_dic['searchPaths'], str):
            new_dic['searchPaths'] = new_dic['searchPaths'].split(',')
        return new_dic

    with open(config_file, 'r') as stream:
        yaml_object = yaml.safe_load(stream)
    config_property = yaml_object['spring']['cloud']['config']['server']['git']

    if 'default-label' in config_property:
        config_property['label'] = config_property['default-label']
        del config_property['default-label']

    config_property = standardization(config_property)
    repositories = []
    if 'repos' in config_property:
        for k, v in config_property['repos'].items():
            if 'default-label' in v:
                v['label'] = v['default-label']
                del v['default-label']
            v['name'] = k
            v = standardization(v)
            repositories.append(v)
        del config_property['repos']

    config_property['repositories'] = repositories
    git_property = client._deserialize('ConfigServerGitProperty', config_property)
    config_server_settings = models.ConfigServerSettings(git_property=git_property)
    config_server_properties = models.ConfigServerProperties(config_server=config_server_settings)

    logger.warning("[1/2] Validating config server settings")
    validate_config_server_settings(client, resource_group, name, config_server_settings)
    logger.warning("[2/2] Updating config server settings, (this operation can take a while to complete)")

    config_server_resource = models.ConfigServerResource(properties=config_server_properties)
    return sdk_no_wait(no_wait, client.begin_update_put, resource_group, name, config_server_resource)


def config_get(cmd, client, resource_group, name):
    config_server_resource = client.get(resource_group, name)

    if not config_server_resource.properties.config_server:
        raise CLIError("Config server not set.")
    return config_server_resource


def config_delete(cmd, client, resource_group, name):
    config_server_properties = models.ConfigServerProperties()
    config_server_resource = models.ConfigServerResource(properties=config_server_properties)
    return client.begin_update_put(resource_group, name, config_server_resource)


def config_git_set(cmd, client, resource_group, name, uri,
                   label=None,
                   search_paths=None,
                   username=None,
                   password=None,
                   host_key=None,
                   host_key_algorithm=None,
                   private_key=None,
                   strict_host_key_checking=None):
    git_property = models.ConfigServerGitProperty(uri=uri)

    if search_paths:
        search_paths = search_paths.split(",")

    git_property.label = label
    git_property.search_paths = search_paths
    git_property.username = username
    git_property.password = password
    git_property.host_key = host_key
    git_property.host_key_algorithm = host_key_algorithm
    git_property.private_key = private_key
    git_property.strict_host_key_checking = strict_host_key_checking

    config_server_settings = models.ConfigServerSettings(git_property=git_property)
    config_server_properties = models.ConfigServerProperties(config_server=config_server_settings)

    logger.warning("[1/2] Validating config server settings")
    validate_config_server_settings(client, resource_group, name, config_server_settings)

    logger.warning("[2/2] Updating config server settings, (this operation can take a while to complete)")
    config_server_resource = models.ConfigServerResource(properties=config_server_properties)
    return cached_put(cmd, client.begin_update_put, config_server_resource, resource_group, name).result()


def config_repo_add(cmd, client, resource_group, name, uri, repo_name,
                    pattern=None,
                    label=None,
                    search_paths=None,
                    username=None,
                    password=None,
                    host_key=None,
                    host_key_algorithm=None,
                    private_key=None,
                    strict_host_key_checking=None):
    config_server_resource = client.get(resource_group, name)
    config_server = config_server_resource.properties.config_server
    git_property = models.ConfigServerGitProperty(uri=uri) if not config_server else config_server.git_property

    if search_paths:
        search_paths = search_paths.split(",")

    if pattern:
        pattern = pattern.split(",")

    if git_property.repositories:
        repos = [repo for repo in git_property.repositories if repo.name == repo_name]
        if repos:
            raise CLIError("Repo '{}' already exists.".format(repo_name))
    else:
        git_property.repositories = []

    repository = models.GitPatternRepository(
        uri=uri,
        name=repo_name,
        pattern=pattern,
        label=label,
        search_paths=search_paths,
        username=username,
        password=password,
        host_key=host_key,
        host_key_algorithm=host_key_algorithm,
        private_key=private_key,
        strict_host_key_checking=strict_host_key_checking)

    git_property.repositories.append(repository)
    config_server_settings = models.ConfigServerSettings(git_property=git_property)
    config_server_properties = models.ConfigServerProperties(
        config_server=config_server_settings)

    logger.warning("[1/2] Validating config server settings")
    validate_config_server_settings(client, resource_group, name, config_server_settings)

    logger.warning("[2/2] Adding config server settings repo, (this operation can take a while to complete)")
    config_server_resource = models.ConfigServerResource(properties=config_server_properties)
    return cached_put(cmd, client.begin_update_patch, config_server_resource, resource_group, name).result()


def config_repo_delete(cmd, client, resource_group, name, repo_name):
    config_server_resource = client.get(resource_group, name)
    config_server = config_server_resource.properties.config_server
    if not config_server or not config_server.git_property or not config_server.git_property.repositories:
        raise CLIError("Repo '{}' not found.".format(repo_name))

    git_property = config_server.git_property
    repository = [repo for repo in git_property.repositories if repo.name == repo_name]
    if not repository:
        raise CLIError("Repo '{}' not found.".format(repo_name))

    git_property.repositories.remove(repository[0])

    config_server_settings = models.ConfigServerSettings(git_property=git_property)
    config_server_properties = models.ConfigServerProperties(
        config_server=config_server_settings)

    logger.warning("[1/2] Validating config server settings")
    validate_config_server_settings(client, resource_group, name, config_server_settings)

    logger.warning("[2/2] Deleting config server settings repo, (this operation can take a while to complete)")
    config_server_resource = models.ConfigServerResource(properties=config_server_properties)
    return cached_put(cmd, client.begin_update_patch, config_server_resource, resource_group, name).result()


def config_repo_update(cmd, client, resource_group, name, repo_name,
                       uri=None,
                       pattern=None,
                       label=None,
                       search_paths=None,
                       username=None,
                       password=None,
                       host_key=None,
                       host_key_algorithm=None,
                       private_key=None,
                       strict_host_key_checking=None):
    config_server_resource = client.get(resource_group, name)
    config_server = config_server_resource.properties.config_server
    if not config_server or not config_server.git_property or not config_server.git_property.repositories:
        raise CLIError("Repo '{}' not found.".format(repo_name))
    git_property = config_server.git_property
    repository = [repo for repo in git_property.repositories if repo.name == repo_name]
    if not repository:
        raise CLIError("Repo '{}' not found.".format(repo_name))

    if search_paths:
        search_paths = search_paths.split(",")

    if pattern:
        pattern = pattern.split(",")

    old_repository = repository[0]
    git_property.repositories.remove(old_repository)

    repository = models.GitPatternRepository(name=old_repository.name, uri=uri or old_repository.uri)
    repository.pattern = pattern or old_repository.pattern
    repository.label = label or old_repository.label
    repository.search_paths = search_paths or old_repository.search_paths
    repository.username = username or old_repository.username
    repository.password = password or old_repository.password
    repository.host_key = host_key or old_repository.host_key
    repository.host_key_algorithm = host_key_algorithm or old_repository.host_key_algorithm
    repository.private_key = private_key or old_repository.private_key
    repository.strict_host_key_checking = strict_host_key_checking or old_repository.strict_host_key_checking

    git_property.repositories.append(repository)

    config_server_settings = models.ConfigServerSettings(git_property=git_property)
    config_server_properties = models.ConfigServerProperties(config_server=config_server_settings)

    logger.warning("[1/2] Validating config server settings")
    validate_config_server_settings(client, resource_group, name, config_server_settings)

    logger.warning("[2/2] Updating config server settings repo, (this operation can take a while to complete)")
    config_server_resource = models.ConfigServerResource(properties=config_server_properties)
    return cached_put(cmd, client.begin_update_patch, config_server_resource, resource_group, name).result()


def config_repo_list(cmd, client, resource_group, name):
    config_server_resource = client.get(resource_group, name)
    config_server = config_server_resource.properties.config_server

    if not config_server or not config_server.git_property or not config_server.git_property.repositories:
        raise CLIError("Repos not found.")

    return config_server.git_property.repositories


def binding_list(cmd, client, resource_group, service, app):
    return client.bindings.list(resource_group, service, app)


def binding_get(cmd, client, resource_group, service, app, name):
    return client.bindings.get(resource_group, service, app, name)


def binding_remove(cmd, client, resource_group, service, app, name):
    return client.bindings.begin_delete(resource_group, service, app, name)


def binding_cosmos_add(cmd, client, resource_group, service, app, name,
                       resource_id,
                       api_type,
                       database_name=None,
                       key_space=None,
                       collection_name=None):
    resource_id_dict = parse_resource_id(resource_id)
    resource_type = resource_id_dict['resource_type']
    resource_name = resource_id_dict['resource_name']
    binding_parameters = {}
    binding_parameters['apiType'] = api_type
    if database_name:
        binding_parameters['databaseName'] = database_name
    if key_space:
        binding_parameters['keySpace'] = key_space
    if collection_name:
        binding_parameters['collectionName'] = collection_name

    try:
        primary_key = _get_cosmosdb_primary_key(cmd.cli_ctx, resource_id)
    except:
        raise CLIError(
            "Couldn't get cosmosdb {}'s primary key".format(resource_name))

    properties = models.BindingResourceProperties(
        resource_name=resource_name,
        resource_type=resource_type,
        resource_id=resource_id,
        key=primary_key,
        binding_parameters=binding_parameters
    )
    binding_resource = models.BindingResource(properties=properties)
    return client.bindings.begin_create_or_update(resource_group, service, app, name, binding_resource)


def binding_cosmos_update(cmd, client, resource_group, service, app, name,
                          database_name=None,
                          key_space=None,
                          collection_name=None):
    binding = client.bindings.get(resource_group, service, app, name).properties
    resource_id = binding.resource_id
    resource_name = binding.resource_name
    binding_parameters = {}
    binding_parameters['databaseName'] = database_name
    binding_parameters['keySpace'] = key_space
    binding_parameters['collectionName'] = collection_name

    try:
        primary_key = _get_cosmosdb_primary_key(cmd.cli_ctx, resource_id)
    except:
        raise CLIError(
            "Couldn't get cosmosdb {}'s primary key".format(resource_name))

    properties = models.BindingResourceProperties(
        key=primary_key,
        binding_parameters=binding_parameters
    )
    binding_resource = models.BindingResource(properties=properties)
    return client.bindings.begin_update(resource_group, service, app, name, binding_resource)


def binding_mysql_add(cmd, client, resource_group, service, app, name,
                      resource_id,
                      key,
                      username,
                      database_name):
    resource_id_dict = parse_resource_id(resource_id)
    resource_type = resource_id_dict['resource_type']
    resource_name = resource_id_dict['resource_name']
    binding_parameters = {}
    binding_parameters['username'] = username
    binding_parameters['databaseName'] = database_name

    properties = models.BindingResourceProperties(
        resource_name=resource_name,
        resource_type=resource_type,
        resource_id=resource_id,
        key=key,
        binding_parameters=binding_parameters
    )
    binding_resource = models.BindingResource(properties=properties)
    return client.bindings.begin_create_or_update(resource_group, service, app, name, binding_resource)


def binding_mysql_update(cmd, client, resource_group, service, app, name,
                         key=None,
                         username=None,
                         database_name=None):
    binding_parameters = {}
    binding_parameters['username'] = username
    binding_parameters['databaseName'] = database_name

    properties = models.BindingResourceProperties(
        key=key,
        binding_parameters=binding_parameters
    )
    binding_resource = models.BindingResource(properties=properties)
    return client.bindings.begin_update(resource_group, service, app, name, binding_resource)


def binding_redis_add(cmd, client, resource_group, service, app, name,
                      resource_id,
                      disable_ssl=None):
    use_ssl = not disable_ssl
    resource_id_dict = parse_resource_id(resource_id)
    resource_type = resource_id_dict['resource_type']
    resource_name = resource_id_dict['resource_name']
    binding_parameters = {}
    binding_parameters['useSsl'] = use_ssl
    primary_key = None
    try:
        primary_key = _get_redis_primary_key(cmd.cli_ctx, resource_id)
    except:
        raise CLIError(
            "Couldn't get redis {}'s primary key".format(resource_name))

    properties = models.BindingResourceProperties(
        resource_name=resource_name,
        resource_type=resource_type,
        resource_id=resource_id,
        key=primary_key,
        binding_parameters=binding_parameters
    )
    binding_resource = models.BindingResource(properties=properties)
    return client.bindings.begin_create_or_update(resource_group, service, app, name, binding_resource)


def binding_redis_update(cmd, client, resource_group, service, app, name,
                         disable_ssl=None):
    binding = client.bindings.get(resource_group, service, app, name).properties
    resource_id = binding.resource_id
    resource_name = binding.resource_name
    binding_parameters = {}
    binding_parameters['useSsl'] = not disable_ssl

    primary_key = None
    try:
        primary_key = _get_redis_primary_key(cmd.cli_ctx, resource_id)
    except:
        raise CLIError(
            "Couldn't get redis {}'s primary key".format(resource_name))

    properties = models.BindingResourceProperties(
        key=primary_key,
        binding_parameters=binding_parameters
    )
    binding_resource = models.BindingResource(properties=properties)
    return client.bindings.begin_update(resource_group, service, app, name, binding_resource)


def _get_cosmosdb_primary_key(cli_ctx, resource_id):
    resource_id_dict = parse_resource_id(resource_id)
    cosmosdb_client = get_mgmt_service_client(cli_ctx, CosmosDBManagementClient)
    keys = cosmosdb_client.database_accounts.list_keys(resource_id_dict['resource_group'],
                                                       resource_id_dict['resource_name'])
    return keys.primary_master_key


def _get_redis_primary_key(cli_ctx, resource_id):
    resource_id_dict = parse_resource_id(resource_id)
    redis_client = get_mgmt_service_client(cli_ctx, RedisManagementClient)
    keys = redis_client.redis.list_keys(resource_id_dict['resource_group'], resource_id_dict['resource_name'])
    return keys.primary_key


# pylint: disable=bare-except, too-many-statements
def _get_app_log(url, user_name, password, format_json, exceptions):
    logger_seg_regex = re.compile(r'([^\.])[^\.]+\.')

    def build_log_shortener(length):
        if length <= 0:
            raise InvalidArgumentValueError('Logger length in `logger{length}` should be positive')

        def shortener(record):
            '''
            Try shorten the logger property to the specified length before feeding it to the formatter.
            '''
            logger_name = record.get('logger', None)
            if logger_name is None:
                return record

            # first, try to shorten the package name to one letter, e.g.,
            #     org.springframework.cloud.netflix.eureka.config.DiscoveryClientOptionalArgsConfiguration
            # to: o.s.c.n.e.c.DiscoveryClientOptionalArgsConfiguration
            while len(logger_name) > length:
                logger_name, count = logger_seg_regex.subn(r'\1.', logger_name, 1)
                if count < 1:
                    break

            # then, cut off the leading packages if necessary
            logger_name = logger_name[-length:]
            record['logger'] = logger_name
            return record

        return shortener

    def build_formatter():
        '''
        Build the log line formatter based on the format_json argument.
        '''
        nonlocal format_json

        def identity(o):
            return o

        if format_json is None or len(format_json) == 0:
            return identity

        logger_regex = re.compile(r'\blogger\{(\d+)\}')
        match = logger_regex.search(format_json)
        pre_processor = identity
        if match:
            length = int(match[1])
            pre_processor = build_log_shortener(length)
            format_json = logger_regex.sub('logger', format_json, 1)

        first_exception = True

        def format_line(line):
            nonlocal first_exception
            try:
                log_record = json.loads(line)
                # Add n=\n so that in Windows CMD it's easy to specify customized format with line ending
                # e.g., "{timestamp} {message}{n}"
                # (Windows CMD does not escape \n in string literal.)
                return format_json.format_map(pre_processor(defaultdict(str, n="\n", **log_record)))
            except:
                if first_exception:
                    # enable this format error logging only with --verbose
                    logger.info("Failed to format log line '{}'".format(line), exc_info=sys.exc_info())
                    first_exception = False
                return line

        return format_line

    def iter_lines(response, limit=2 ** 20):
        '''
        Returns a line iterator from the response content. If no line ending was found and the buffered content size is
        larger than the limit, the buffer will be yielded directly.
        '''
        buffer = []
        total = 0
        for content in response.iter_content(chunk_size=None):
            if not content:
                if len(buffer) > 0:
                    yield b''.join(buffer)
                break

            start = 0
            while start < len(content):
                line_end = content.find(b'\n', start)
                should_print = False
                if line_end < 0:
                    next = (content if start == 0 else content[start:])
                    buffer.append(next)
                    total += len(next)
                    start = len(content)
                    should_print = total >= limit
                else:
                    buffer.append(content[start:line_end + 1])
                    start = line_end + 1
                    should_print = True

                if should_print:
                    yield b''.join(buffer)
                    buffer.clear()
                    total = 0

    with requests.get(url, stream=True, auth=HTTPBasicAuth(user_name, password)) as response:
        try:
            if response.status_code != 200:
                raise CLIError("Failed to connect to the server with status code '{}' and reason '{}'".format(
                    response.status_code, response.reason))
            std_encoding = sys.stdout.encoding

            formatter = build_formatter()

            for line in iter_lines(response):
                decoded = (line.decode(encoding='utf-8', errors='replace')
                           .encode(std_encoding, errors='replace')
                           .decode(std_encoding, errors='replace'))
                print(formatter(decoded), end='')

        except CLIError as e:
            exceptions.append(e)


def storage_callback(pipeline_response, deserialized, headers):
    return models_20220101preview.StorageResource.deserialize(json.loads(pipeline_response.http_response.text()))


def storage_add(client, resource_group, service, name, storage_type, account_name, account_key):
    properties = None
    if storage_type == 'StorageAccount':
        properties = models_20220101preview.StorageAccount(
            storage_type=storage_type,
            account_name=account_name,
            account_key=account_key)

    return client.storages.begin_create_or_update(
        resource_group_name=resource_group,
        service_name=service,
        storage_name=name,
        storage_resource=models_20220101preview.StorageResource(properties=properties),
        cls=storage_callback)


def storage_get(client, resource_group, service, name):
    return client.storages.get(resource_group, service, name)


def storage_list(client, resource_group, service):
    return client.storages.list(resource_group, service)


def storage_remove(client, resource_group, service, name):
    client.storages.get(resource_group, service, name)
    return client.storages.begin_delete(resource_group, service, name)


def storage_update(client, resource_group, service, name, storage_type, account_name, account_key):
    properties = None
    if storage_type == 'StorageAccount':
        properties = models_20220101preview.StorageAccount(
            storage_type=storage_type,
            account_name=account_name,
            account_key=account_key)

    return client.storages.begin_create_or_update(
        resource_group_name=resource_group,
        service_name=service,
        storage_name=name,
        storage_resource=models_20220101preview.StorageResource(properties=properties),
        cls=storage_callback)


def storage_list_persistent_storage(client, resource_group, service, name):
    apps = list(client.apps.list(resource_group, service))

    storage_resource = client.storages.get(resource_group, service, name)
    storage_id = storage_resource.id
    reference_apps = []

    for app in apps:
        for custom_persistent_disk in app.properties.custom_persistent_disks or []:
            if custom_persistent_disk.storage_id == storage_id:
                reference_apps.append(app)
                break
    return reference_apps


def certificate_add(cmd, client, resource_group, service, name, only_public_cert=None,
                    vault_uri=None, vault_certificate_name=None, public_certificate_file=None):
    if vault_uri is None and public_certificate_file is None:
        raise InvalidArgumentValueError("One of --vault-uri and --public-certificate-file should be provided")
    if vault_uri is not None and public_certificate_file is not None:
        raise InvalidArgumentValueError("--vault-uri and --public-certificate-file could not be provided at the same time")
    if vault_uri is not None:
        if vault_certificate_name is None:
            raise InvalidArgumentValueError("--vault-certificate-name should be provided for Key Vault Certificate")

    if vault_uri is not None:
        if only_public_cert is None:
            only_public_cert = False
        properties = models_20220101preview.KeyVaultCertificateProperties(
            type="KeyVaultCertificate",
            vault_uri=vault_uri,
            key_vault_cert_name=vault_certificate_name,
            exclude_private_key=only_public_cert
        )
    else:
        if os.path.exists(public_certificate_file):
            try:
                with open(public_certificate_file, 'rb') as input_file:
                    logger.debug("attempting to read file %s as binary", public_certificate_file)
                    content = base64.b64encode(input_file.read()).decode("utf-8")
            except Exception:
                raise FileOperationError('Failed to decode file {} - unknown decoding'.format(public_certificate_file))
        else:
            raise FileOperationError("public_certificate_file {} could not be found".format(public_certificate_file))
        properties = models_20220101preview.ContentCertificateProperties(
            type="ContentCertificate",
            content=content
        )
    certificate_resource = models_20220101preview.CertificateResource(properties=properties)

    def callback(pipeline_response, deserialized, headers):
        return models_20220101preview.CertificateResource.deserialize(json.loads(pipeline_response.http_response.text()))

    return client.certificates.begin_create_or_update(
        resource_group_name=resource_group,
        service_name=service,
        certificate_name=name,
        certificate_resource=certificate_resource,
        cls=callback
    )


def certificate_show(cmd, client, resource_group, service, name):
    return client.certificates.get(resource_group, service, name)


def certificate_list(cmd, client, resource_group, service, certificate_type=None):
    certificates = list(client.certificates.list(resource_group, service))
    certificates_to_list = []
    if certificate_type is None:
        certificates_to_list = certificates
    elif certificate_type == 'KeyVaultCertificate':
        for certificate in certificates:
            if certificate.properties.type == 'KeyVaultCertificate':
                certificates_to_list.append(certificate)
    elif certificate_type == 'ContentCertificate':
        for certificate in certificates:
            if certificate.properties.type == 'ContentCertificate':
                certificates_to_list.append(certificate)
    return certificates_to_list


def certificate_remove(cmd, client, resource_group, service, name):
    client.certificates.get(resource_group, service, name)
    return client.certificates.begin_delete(resource_group, service, name)


def certificate_list_reference_app(cmd, client, resource_group, service, name):
    apps = list(client.apps.list(resource_group, service))
    reference_apps = []
    certificate_resource = client.certificates.get(resource_group, service, name)
    certificate_resource_id = certificate_resource.id
    for app in apps:
        for load_certificate in app.properties.loaded_certificates or []:
            if load_certificate.resource_id == certificate_resource_id:
                reference_apps.append(app)
                break
    return reference_apps


def domain_bind(cmd, client, resource_group, service, app,
                domain_name,
                certificate=None,
                enable_ingress_to_app_tls=None):
    properties = models.CustomDomainProperties()
    if certificate is not None:
        certificate_response = client.certificates.get(resource_group, service, certificate)
        properties = models.CustomDomainProperties(
            thumbprint=certificate_response.properties.thumbprint,
            cert_name=certificate
        )
    if enable_ingress_to_app_tls is not None:
        _update_app_e2e_tls(cmd, client, resource_group, service, app, enable_ingress_to_app_tls)

    custom_domain_resource = models.CustomDomainResource(properties=properties)
    return client.custom_domains.begin_create_or_update(resource_group, service, app,
                                                        domain_name, custom_domain_resource)


def _update_app_e2e_tls(cmd, client, resource_group, service, app, enable_ingress_to_app_tls):
    resource = client.services.get(resource_group, service)
    location = resource.location

    properties = models_20220101preview.AppResourceProperties(enable_end_to_end_tls=enable_ingress_to_app_tls)
    app_resource = models_20220101preview.AppResource()
    app_resource.properties = properties
    app_resource.location = location

    logger.warning("Set ingress to app tls for app '{}'".format(app))
    poller = client.apps.begin_update(
        resource_group, service, app, app_resource)
    return poller.result()


def domain_show(cmd, client, resource_group, service, app, domain_name):
    return client.custom_domains.get(resource_group, service, app, domain_name)


def domain_list(cmd, client, resource_group, service, app):
    return client.custom_domains.list(resource_group, service, app)


def domain_update(cmd, client, resource_group, service, app,
                  domain_name,
                  certificate=None,
                  enable_ingress_to_app_tls=None):
    properties = models.CustomDomainProperties()
    if certificate is not None:
        certificate_response = client.certificates.get(resource_group, service, certificate)
        properties = models.CustomDomainProperties(
            thumbprint=certificate_response.properties.thumbprint,
            cert_name=certificate
        )
    if enable_ingress_to_app_tls is not None:
        _update_app_e2e_tls(cmd, client, resource_group, service, app, enable_ingress_to_app_tls)

    custom_domain_resource = models.CustomDomainResource(properties=properties)
    return client.custom_domains.begin_create_or_update(resource_group, service, app,
                                                        domain_name, custom_domain_resource)


def domain_unbind(cmd, client, resource_group, service, app, domain_name):
    client.custom_domains.get(resource_group, service, app, domain_name)
    return client.custom_domains.begin_delete(resource_group, service, app, domain_name)


def get_app_insights_connection_string(cli_ctx, resource_group, name):
    appinsights_client = get_mgmt_service_client(cli_ctx, ApplicationInsightsManagementClient)
    appinsights = appinsights_client.components.get(resource_group, name)
    if appinsights is None or appinsights.connection_string is None:
        raise ResourceNotFoundError("App Insights {} under resource group {} was not found."
                                    .format(name, resource_group))
    return appinsights.connection_string


def update_java_agent_config(cmd, resource_group, service_name, location,
                             app_insights_key, app_insights, sampling_rate):
    """
    :param sampling_rate: None safe, backend will use default value.
    """
    create_app_insights = False
    monitoring_setting_properties = None

    if app_insights_key or app_insights:
        monitoring_setting_properties = _get_monitoring_setting(cmd, resource_group, app_insights_key, app_insights)
    else:
        create_app_insights = True

    if create_app_insights is True:
        try:
            created_app_insights = try_create_application_insights(cmd, resource_group, service_name, location)
            if created_app_insights:
                monitoring_setting_properties = models_20201101preview.MonitoringSettingProperties(
                    trace_enabled=True, app_insights_instrumentation_key=created_app_insights.connection_string)
        except Exception:  # pylint: disable=broad-except
            logger.warning(
                'Error while trying to create and configure an Application Insights for the Azure Spring Apps. '
                'Please use the Azure Portal to create and configure the Application Insights, if needed.')
            return None
    if monitoring_setting_properties:
        monitoring_setting_properties.app_insights_sampling_rate = sampling_rate
    return monitoring_setting_properties


def _get_monitoring_setting(cmd, resource_group, app_insights_key, app_insights):
    monitoring_setting_properties = None
    if app_insights_key:
        monitoring_setting_properties = models_20201101preview.MonitoringSettingProperties(
            trace_enabled=True,
            app_insights_instrumentation_key=app_insights_key)
    elif app_insights:
        connection_string = _get_connection_string_from_app_insights(cmd, resource_group, app_insights)
        monitoring_setting_properties = models_20201101preview.MonitoringSettingProperties(
            trace_enabled=True,
            app_insights_instrumentation_key=connection_string)
    return monitoring_setting_properties


def _get_connection_string_from_app_insights(cmd, resource_group, app_insights):
    """Get connection string from:
    1) application insights name
    2) application insights resource id
    """
    if is_valid_resource_id(app_insights):
        resource_id_dict = parse_resource_id(app_insights)
        connection_string = get_app_insights_connection_string(
            cmd.cli_ctx, resource_id_dict['resource_group'], resource_id_dict['resource_name'])
    else:
        connection_string = get_app_insights_connection_string(cmd.cli_ctx, resource_group, app_insights)
    if not connection_string:
        raise InvalidArgumentValueError(
            "Cannot find Connection string from application insights:{}".format(app_insights))
    return connection_string


def try_create_application_insights(cmd, resource_group, name, location):
    creation_failed_warn = 'Unable to create the Application Insights for the Azure Spring Apps. ' \
                           'Please use the Azure Portal to manually create and configure the Application Insights, ' \
                           'if needed.'

    ai_resource_group_name = resource_group
    ai_name = name
    ai_location = location

    app_insights_client = get_mgmt_service_client(cmd.cli_ctx, ApplicationInsightsManagementClient)
    ai_properties = {
        "name": ai_name,
        "location": ai_location,
        "kind": "web",
        "properties": {
            "Application_Type": "web"
        }
    }
    appinsights = app_insights_client.components.create_or_update(ai_resource_group_name, ai_name, ai_properties)
    if appinsights is None or appinsights.connection_string is None:
        logger.warning(creation_failed_warn)
        return None

    portal_url = get_portal_uri(cmd.cli_ctx)
    # We make this success message as a warning to no interfere with regular JSON output in stdout
    logger.warning('Application Insights \"%s\" was created for this Azure Spring Apps. '
                   'You can visit %s/#resource%s/overview to view your '
                   'Application Insights component', appinsights.name, portal_url, appinsights.id)

    return appinsights


def app_insights_update(cmd, client, resource_group, name,
                        app_insights_key=None, app_insights=None, sampling_rate=None,
                        disable=None, no_wait=False):
    """
    :param app_insights_key: Connection string or Instrumentation key
    :param sampling_rate: float from 0.0 to 100.0, both included
    """
    if disable:
        monitoring_setting_properties = models_20201101preview.MonitoringSettingProperties(trace_enabled=False)
    else:
        monitoring_setting_properties = client.monitoring_settings.get(resource_group, name).properties
        if not monitoring_setting_properties.app_insights_instrumentation_key \
                and not app_insights_key \
                and not app_insights:
            InvalidArgumentValueError("Can't update application insights without connecting to Application Insights. "
                                      "Please provide '--app-insights' or '--app-insights-key'.")
        if app_insights_key:
            connection_string = app_insights_key
        elif app_insights:
            if is_valid_resource_id(app_insights):
                resource_id_dict = parse_resource_id(app_insights)
                connection_string = get_app_insights_connection_string(
                    cmd.cli_ctx, resource_id_dict['resource_group'], resource_id_dict['resource_name'])
            else:
                connection_string = get_app_insights_connection_string(cmd.cli_ctx, resource_group, app_insights)
        else:
            connection_string = monitoring_setting_properties.app_insights_instrumentation_key
        if sampling_rate is not None:
            monitoring_setting_properties = models_20201101preview.MonitoringSettingProperties(
                trace_enabled=True,
                app_insights_instrumentation_key=connection_string,
                app_insights_sampling_rate=sampling_rate)
        elif monitoring_setting_properties.app_insights_sampling_rate is not None:
            monitoring_setting_properties = models_20201101preview.MonitoringSettingProperties(
                trace_enabled=True,
                app_insights_instrumentation_key=connection_string,
                app_insights_sampling_rate=monitoring_setting_properties.app_insights_sampling_rate)
    if monitoring_setting_properties is not None:
        monitoring_setting_resource = models.MonitoringSettingResource(properties=monitoring_setting_properties)
        sdk_no_wait(no_wait, client.monitoring_settings.begin_update_put,
                    resource_group_name=resource_group, service_name=name,
                    monitoring_setting_resource=monitoring_setting_resource)


def app_insights_show(cmd, client, resource_group, name, no_wait=False):
    monitoring_setting_properties = client.monitoring_settings.get(resource_group, name).properties
    if not monitoring_setting_properties:
        raise CLIError("Application Insights not set.")
    return monitoring_setting_properties<|MERGE_RESOLUTION|>--- conflicted
+++ resolved
@@ -86,12 +86,8 @@
 
 
 def spring_update(cmd, client, resource_group, name, app_insights_key=None, app_insights=None,
-<<<<<<< HEAD
-                  disable_app_insights=None, sku=None, tags=None, build_pool_size=None, enable_log_stream_public_endpoint=None, no_wait=False):
-=======
                   disable_app_insights=None, sku=None, tags=None, build_pool_size=None,
-                  ingress_read_timeout=None, no_wait=False):
->>>>>>> e93624ea
+                  nable_log_stream_public_endpoint=None, ingress_read_timeout=None, no_wait=False):
     """
     TODO (jiec) app_insights_key, app_insights and disable_app_insights are marked as deprecated.
     Will be decommissioned in future releases.
@@ -133,11 +129,7 @@
         updated_resource.tags = tags
         update_service_tags = True
 
-<<<<<<< HEAD
-    if update_service_tags is False and update_service_sku is False and update_log_stream_public_endpoint is False:
-=======
-    if update_service_tags is False and update_service_sku is False and (ingress_read_timeout is None):
->>>>>>> e93624ea
+    if update_service_tags is False and update_service_sku is False and update_log_stream_public_endpoint is False and (ingress_read_timeout is None):
         return resource
 
     updated_resource.properties = updated_resource_properties
