--- conflicted
+++ resolved
@@ -28,14 +28,10 @@
                                      validate_buildpack_binding_exist, validate_buildpack_binding_not_exist,
                                      validate_buildpack_binding_properties, validate_buildpack_binding_secrets,
                                      validate_build_env, validate_target_module, validate_runtime_version,
-<<<<<<< HEAD
-                                     validate_acs_ssh_or_warn, validate_acs_create)
-=======
                                      validate_acs_ssh_or_warn, validate_apm_properties, validate_apm_secrets,
                                      validate_apm_not_exist, validate_apm_update, validate_apm_reference,
                                      validate_apm_reference_and_enterprise_tier, validate_cert_reference,
-                                     validate_build_cert_reference)
->>>>>>> 472e265a
+                                     validate_build_cert_reference, validate_acs_create)
 from ._app_validator import (fulfill_deployment_param, active_deployment_exist,
                              ensure_not_active_deployment, validate_deloy_path, validate_deloyment_create_path,
                              validate_cpu, validate_build_cpu, validate_memory, validate_build_memory,
