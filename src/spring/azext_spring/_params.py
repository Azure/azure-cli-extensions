# --------------------------------------------------------------------------------------------
# Copyright (c) Microsoft Corporation. All rights reserved.
# Licensed under the MIT License. See License.txt in the project root for license information.
# --------------------------------------------------------------------------------------------
# pylint: disable=line-too-long

from knack.arguments import CLIArgumentType
from azure.cli.core.commands.parameters import get_enum_type, get_three_state_flag, tags_type
from azure.cli.core.commands.parameters import (name_type, get_location_type, resource_group_name_type)
from ._validators import (validate_env, validate_cosmos_type, validate_resource_id, validate_location,
                          validate_name, validate_app_name, validate_deployment_name, validate_log_lines,
                          validate_log_limit, validate_log_since, validate_sku, normalize_sku, validate_jvm_options,
                          validate_vnet, validate_vnet_required_parameters, validate_node_resource_group,
                          validate_tracing_parameters_asc_create, validate_tracing_parameters_asc_update,
                          validate_app_insights_parameters, validate_instance_count, validate_java_agent_parameters,
                          validate_ingress_timeout, validate_jar, validate_ingress_send_timeout,
                          validate_ingress_session_max_age, validate_config_server_ssh_or_warn, validate_remote_debugging_port)
from ._validators_enterprise import (only_support_enterprise, validate_builder_resource, validate_builder_create,
                                     validate_builder_update, validate_build_pool_size,
                                     validate_git_uri, validate_acc_git_url, validate_acc_git_refs, validate_acs_patterns, validate_config_file_patterns,
                                     validate_routes, validate_gateway_instance_count,
                                     validate_api_portal_instance_count,
                                     validate_buildpack_binding_exist, validate_buildpack_binding_not_exist,
                                     validate_buildpack_binding_properties, validate_buildpack_binding_secrets,
                                     validate_build_env, validate_target_module, validate_runtime_version,
                                     validate_acs_ssh_or_warn)
from ._app_validator import (fulfill_deployment_param, active_deployment_exist,
                             ensure_not_active_deployment, validate_deloy_path, validate_deloyment_create_path,
                             validate_cpu, validate_build_cpu, validate_memory, validate_build_memory,
                             fulfill_deployment_param_or_warning, active_deployment_exist_or_warning)
from ._app_managed_identity_validator import (validate_create_app_with_user_identity_or_warning,
                                              validate_create_app_with_system_identity_or_warning,
                                              validate_app_force_set_system_identity_or_warning,
                                              validate_app_force_set_user_identity_or_warning)
from ._utils import ApiType


from .vendored_sdks.appplatform.v2020_07_01.models import RuntimeVersion, TestKeyType
from .vendored_sdks.appplatform.v2022_01_01_preview.models \
    import _app_platform_management_client_enums as v20220101_preview_AppPlatformEnums
from .vendored_sdks.appplatform.v2022_01_01_preview.models._app_platform_management_client_enums import SupportedRuntimeValue, TestKeyType
from .vendored_sdks.appplatform.v2022_09_01_preview.models._app_platform_management_client_enums import BackendProtocol, SessionAffinity

name_type = CLIArgumentType(options_list=[
    '--name', '-n'], help='The primary resource name', validator=validate_name)
env_type = CLIArgumentType(
    validator=validate_env, help="Space-separated environment variables in 'key[=value]' format.", nargs='*')
build_env_type = CLIArgumentType(
    validator=validate_build_env, help="Space-separated environment variables in 'key[=value]' format.", nargs='*')
service_name_type = CLIArgumentType(options_list=['--service', '-s'], help='Name of Azure Spring Apps, you can configure the default service using az configure --defaults spring=<name>.', configured_default='spring')
app_name_type = CLIArgumentType(help='App name, you can configure the default app using az configure --defaults spring-cloud-app=<name>.', validator=validate_app_name, configured_default='spring-app')
sku_type = CLIArgumentType(arg_type=get_enum_type(['Basic', 'Standard', 'Enterprise']), help='Name of SKU. Enterprise is still in Preview.')
source_path_type = CLIArgumentType(nargs='?', const='.',
                                   help="Deploy the specified source folder. The folder will be packed into tar, uploaded, and built using kpack. Default to the current folder if no value provided.",
                                   arg_group='Source Code deploy')
# app cpu and memory
cpu_type = CLIArgumentType(type=str, help='CPU resource quantity. Should be 500m or number of CPU cores.', validator=validate_cpu)
memory_type = CLIArgumentType(type=str, help='Memory resource quantity. Should be 512Mi or #Gi, e.g., 1Gi, 3Gi.', validator=validate_memory)
build_cpu_type = CLIArgumentType(type=str, help='CPU resource quantity. Should be 500m or number of CPU cores.', validator=validate_build_cpu)
build_memory_type = CLIArgumentType(type=str, help='Memory resource quantity. Should be 512Mi or #Gi, e.g., 1Gi, 3Gi.', validator=validate_build_memory)


# pylint: disable=too-many-statements
def load_arguments(self, _):

    with self.argument_context('spring') as c:
        c.argument('resource_group', arg_type=resource_group_name_type)
        c.argument('name', options_list=[
            '--name', '-n'], help='Name of Azure Spring Apps.')

    # A refactoring work item to move validators to command level to reduce the duplications.
    # https://dev.azure.com/msazure/AzureDMSS/_workitems/edit/11002857/
    with self.argument_context('spring create') as c:
        c.argument('location', arg_type=get_location_type(self.cli_ctx), validator=validate_location)
        c.argument('sku', arg_type=sku_type, default='Standard', validator=validate_sku)
        c.argument('reserved_cidr_range', arg_group='VNet Injection', help='Comma-separated list of IP address ranges in CIDR format. The IP ranges are reserved to host underlying Azure Spring Apps infrastructure, which should be 3 at least /16 unused IP ranges, must not overlap with any Subnet IP ranges.', validator=validate_vnet_required_parameters)
        c.argument('vnet', arg_group='VNet Injection', help='The name or ID of an existing Virtual Network into which to deploy the Spring Apps instance.', validator=validate_vnet_required_parameters)
        c.argument('app_subnet', arg_group='VNet Injection', help='The name or ID of an existing subnet in "vnet" into which to deploy the Spring Apps app. Required when deploying into a Virtual Network. Smaller subnet sizes are supported, please refer: https://aka.ms/azure-spring-cloud-smaller-subnet-vnet-docs', validator=validate_vnet_required_parameters)
        c.argument('service_runtime_subnet', arg_group='VNet Injection', options_list=['--service-runtime-subnet', '--svc-subnet'], help='The name or ID of an existing subnet in "vnet" into which to deploy the Spring Apps service runtime. Required when deploying into a Virtual Network.', validator=validate_vnet)
        c.argument('service_runtime_network_resource_group', arg_group='VNet Injection', options_list=['--service-runtime-network-resource-group', '--svc-nrg'], help='The resource group where all network resources for Azure Spring Apps service runtime will be created in.', validator=validate_node_resource_group)
        c.argument('app_network_resource_group', arg_group='VNet Injection', options_list=['--app-network-resource-group', '--app-nrg'], help='The resource group where all network resources for apps will be created in.', validator=validate_node_resource_group)
        c.argument('outbound_type', arg_group='VNet Injection',
                   help='The outbound type of Azure Spring Apps VNet instance.',
                   validator=validate_vnet, default="loadBalancer")
        c.argument('enable_log_stream_public_endpoint',
                   arg_type=get_three_state_flag(),
                   options_list=['--enable-log-stream-public-endpoint', '--enable-lspa'],
                   help='If true, assign public endpoint for log streaming in vnet injection instance which could be accessed out of virtual network.')
        c.argument('enable_java_agent',
                   arg_group='Application Insights',
                   arg_type=get_three_state_flag(),
                   help="Java in process agent is now GA-ed and used by default when Application Insights enabled. "
                        "This parameter is no longer needed and will be removed in future release.",
                   validator=validate_java_agent_parameters,
                   deprecate_info=c.deprecate(target='--enable-java-agent', hide=True))
        c.argument('app_insights_key',
                   arg_group='Application Insights',
                   help="Connection string (recommended) or Instrumentation key of the existing Application Insights.",
                   validator=validate_tracing_parameters_asc_create)
        c.argument('app_insights',
                   arg_group='Application Insights',
                   help="Name of the existing Application Insights in the same Resource Group. "
                        "Or Resource ID of the existing Application Insights in a different Resource Group.",
                   validator=validate_tracing_parameters_asc_create)
        c.argument('sampling_rate',
                   type=float,
                   arg_group='Application Insights',
                   help="Sampling Rate of application insights. Minimum is 0, maximum is 100.",
                   validator=validate_tracing_parameters_asc_create)
        c.argument('disable_app_insights',
                   arg_type=get_three_state_flag(),
                   arg_group='Application Insights',
                   help="Disable Application Insights, "
                        "if not disabled and no existing Application Insights specified with "
                        "--app-insights-key or --app-insights, "
                        "will create a new Application Insights instance in the same resource group.",
                   validator=validate_tracing_parameters_asc_create)
        c.argument('zone_redundant',
                   arg_type=get_three_state_flag(),
                   help="Create your Azure Spring Apps service in an Azure availability zone or not, "
                        "this could only be supported in several regions at the moment.",
                   default=False, is_preview=True)
        c.argument('ingress_read_timeout',
                   type=int,
                   help='Ingress read timeout value in seconds. Default 300, Minimum is 1, maximum is 1800.',
                   validator=validate_ingress_timeout)
        c.argument('build_pool_size',
                   arg_type=get_enum_type(['S1', 'S2', 'S3', 'S4', 'S5']),
                   validator=validate_build_pool_size,
                   help='(Enterprise Tier Only) Size of build agent pool. See https://aka.ms/azure-spring-cloud-build-service-docs for size info.')
        c.argument('enable_application_configuration_service',
                   action='store_true',
                   options_list=['--enable-application-configuration-service', '--enable-acs'],
                   help='(Enterprise Tier Only) Enable Application Configuration Service.')
        c.argument('enable_application_live_view',
                   action='store_true',
                   is_preview=True,
                   options_list=['--enable-application-live-view', '--enable-alv'],
                   help='(Enterprise Tier Only) Enable Application Live View.')
        c.argument('enable_service_registry',
                   action='store_true',
                   options_list=['--enable-service-registry', '--enable-sr'],
                   help='(Enterprise Tier Only) Enable Service Registry.')
        c.argument('enable_gateway',
                   arg_group="Spring Cloud Gateway",
                   action='store_true',
                   help='(Enterprise Tier Only) Enable Spring Cloud Gateway.')
        c.argument('gateway_instance_count',
                   arg_group="Spring Cloud Gateway",
                   type=int,
                   validator=validate_gateway_instance_count,
                   help='(Enterprise Tier Only) Number of Spring Cloud Gateway instances.')
        c.argument('enable_api_portal',
                   arg_group="API portal",
                   action='store_true',
                   help='(Enterprise Tier Only) Enable API portal.')
        c.argument('api_portal_instance_count',
                   arg_group="API portal",
                   type=int,
                   validator=validate_api_portal_instance_count,
                   options_list=['--api-portal-instance-count', '--ap-instance'],
                   help='(Enterprise Tier Only) Number of API portal instances.')
        c.argument('marketplace_plan_id',
                   is_preview=True,
                   help='(Enterprise Tier Only) Specify a different Marketplace plan to purchase with Spring instance. '
                        'List all plans by running `az spring list-marketplace-plan -o table`.')
        c.argument('enable_application_accelerator',
                   arg_group="Application Accelerator",
                   action='store_true',
                   is_preview=True,
                   options_list=['--enable-application-accelerator', '--enable-app-acc'],
                   help='(Enterprise Tier Only) Enable Application Accelerator.')                        

    with self.argument_context('spring update') as c:
        c.argument('sku', arg_type=sku_type, validator=normalize_sku)
        c.argument('ingress_read_timeout',
                   type=int,
                   help='Ingress read timeout value in seconds. Minimum is 1, maximum is 1800.',
                   validator=validate_ingress_timeout)
        c.argument('app_insights_key',
                   help="Connection string (recommended) or Instrumentation key of the existing Application Insights.",
                   validator=validate_tracing_parameters_asc_update,
                   deprecate_info=c.deprecate(target='az spring update --app-insights-key',
                                              redirect='az spring app-insights update --app-insights-key',
                                              hide=True))
        c.argument('app_insights',
                   help="Name of the existing Application Insights in the same Resource Group. "
                        "Or Resource ID of the existing Application Insights in a different Resource Group.",
                   validator=validate_tracing_parameters_asc_update,
                   deprecate_info=c.deprecate(target='az spring update --app-insights',
                                              redirect='az spring app-insights update --app-insights',
                                              hide=True))
        c.argument('disable_app_insights',
                   arg_type=get_three_state_flag(),
                   help="Disable Application Insights, "
                        "if not disabled and no existing Application Insights specified with "
                        "--app-insights-key or --app-insights, "
                        "will create a new Application Insights instance in the same resource group.",
                   validator=validate_tracing_parameters_asc_update,
                   deprecate_info=c.deprecate(target='az spring update --disable-app-insights',
                                              redirect='az spring app-insights update --disable',
                                              hide=True))
        c.argument('build_pool_size',
                   arg_type=get_enum_type(['S1', 'S2', 'S3', 'S4', 'S5']),
                   help='(Enterprise Tier Only) Size of build agent pool. See https://aka.ms/azure-spring-cloud-build-service-docs for size info.')
        c.argument('enable_log_stream_public_endpoint',
                   arg_type=get_three_state_flag(),
                   options_list=['--enable-log-stream-public-endpoint', '--enable-lspa'],
                   help='If true, assign public endpoint for log streaming in vnet injection instance which could be accessed out of virtual network.')

    for scope in ['spring create', 'spring update']:
        with self.argument_context(scope) as c:
            c.argument('tags', arg_type=tags_type)

    with self.argument_context('spring test-endpoint renew-key') as c:
        c.argument('type', type=str, arg_type=get_enum_type(
            TestKeyType), help='Type of test-endpoint key')

    with self.argument_context('spring app') as c:
        c.argument('service', service_name_type)
        c.argument('name', name_type, help='Name of app.')

    for scope in ['spring app create', 'spring app update', 'spring app deploy', 'spring app deployment create', 'spring app deployment update']:
        with self.argument_context(scope) as c:
            c.argument('enable_liveness_probe', arg_type=get_three_state_flag(), is_preview=True,
                       help='If false, will disable the liveness probe of the app instance', arg_group='App Customization')
            c.argument('enable_readiness_probe', arg_type=get_three_state_flag(), is_preview=True,
                       help='If false, will disable the readiness probe of the app instance', arg_group='App Customization')
            c.argument('enable_startup_probe', arg_type=get_three_state_flag(), is_preview=True,
                       help='If false, will disable the startup probe of the app instance', arg_group='App Customization')
            c.argument('liveness_probe_config', type=str, is_preview=True,
                       help='A json file path indicates the liveness probe config', arg_group='App Customization')
            c.argument('readiness_probe_config', type=str, is_preview=True,
                       help='A json file path indicates the readiness probe config', arg_group='App Customization')
            c.argument('startup_probe_config', type=str, is_preview=True,
                       help='A json file path indicates the startup probe config', arg_group='App Customization')
            c.argument('termination_grace_period_seconds', type=str, is_preview=True,
                       options_list=['--termination-grace-period-seconds', '--grace-period'],
                       help='Optional duration in seconds the app instance needs to terminate gracefully', arg_group='App Customization')

    with self.argument_context('spring app create') as c:
        c.argument('assign_endpoint', arg_type=get_three_state_flag(),
                   help='If true, assign endpoint URL for direct access.', default=False,
                   options_list=['--assign-endpoint', c.deprecate(target='--is-public', redirect='--assign-endpoint', hide=True)])
        c.argument('assign_public_endpoint',
                   arg_type=get_three_state_flag(),
                   help='If true, assign endpoint URL which could be accessed out of virtual network for vnet injection instance app.')
        c.argument('assign_identity',
                   arg_type=get_three_state_flag(),
                   validator=validate_create_app_with_system_identity_or_warning,
                   deprecate_info=c.deprecate(target='--assign-identity',
                                              redirect='--system-assigned',
                                              hide=True),
                   help='Enable system-assigned managed identity.')
        c.argument('system_assigned',
                   arg_type=get_three_state_flag(),
                   help='Enable system-assigned managed identity.')
        c.argument('user_assigned',
                   is_preview=True,
                   nargs='+',
                   validator=validate_create_app_with_user_identity_or_warning,
                   help="Space-separated user-assigned managed identity resource IDs to assgin to an app.")
        c.argument('cpu', arg_type=cpu_type, default="1")
        c.argument('memory', arg_type=memory_type, default="1Gi")
        c.argument('instance_count', type=int,
                   default=1, help='Number of instance.', validator=validate_instance_count)
        c.argument('persistent_storage', type=str,
                   help='A json file path for the persistent storages to be mounted to the app')
        c.argument('loaded_public_certificate_file', options_list=['--loaded-public-certificate-file', '-f'], type=str,
                   help='A json file path indicates the certificates which would be loaded to app')

    with self.argument_context('spring app update') as c:
        c.argument('assign_endpoint', arg_type=get_three_state_flag(),
                   help='If true, assign endpoint URL for direct access.',
                   options_list=['--assign-endpoint', c.deprecate(target='--is-public', redirect='--assign-endpoint', hide=True)])
        c.argument('assign_public_endpoint',
                   arg_type=get_three_state_flag(),
                   help='If true, assign endpoint URL which could be accessed out of virtual network for vnet injection instance app.')
        c.argument('https_only', arg_type=get_three_state_flag(), help='If true, access app via https', default=False)
        c.argument('enable_ingress_to_app_tls', arg_type=get_three_state_flag(),
                   help='If true, enable ingress to app tls',
                   options_list=['--enable-ingress-to-app-tls', c.deprecate(target='--enable-end-to-end-tls', redirect='--enable-ingress-to-app-tls', hide=True)])
        c.argument('persistent_storage', type=str,
                   help='A json file path for the persistent storages to be mounted to the app')
        c.argument('loaded_public_certificate_file', type=str, options_list=['--loaded-public-certificate-file', '-f'],
                   help='A json file path indicates the certificates which would be loaded to app')
        c.argument('deployment', options_list=['--deployment', '-d'],
                   help='Name of an existing deployment of the app. Default to the production deployment if not specified.',
                   validator=fulfill_deployment_param_or_warning)

    with self.argument_context('spring app append-persistent-storage') as c:
        c.argument('storage_name', type=str,
                   help='Name of the storage resource you created in Azure Spring Apps.')
        c.argument('persistent_storage_type', options_list=['--persistent-storage-type', '-t'], type=str, help='Type of the persistent storage volumed.')
        c.argument('share_name', type=str,
                   help="The name of the pre-created file share. "
                        "ShareName should be provided only if the type of the persistent storage volume is AzureFileVolume.")
        c.argument('mount_path', type=str, help='The path for the persistent storage volume to be mounted.')
        c.argument('mount_options', nargs='+', help='[optional] The mount options for the persistent storage volume.', default=None)
        c.argument('read_only', arg_type=get_three_state_flag(), help='[optional] If true, the persistent storage volume will be read only.', default=False)

    for scope in ['spring app start', 'spring app stop', 'spring app restart', 'spring app deploy', 'spring app scale', 'spring app set-deployment', 'spring app show-deploy-log']:
        with self.argument_context(scope) as c:
            c.argument('deployment', options_list=[
                '--deployment', '-d'], help='Name of an existing deployment of the app. Default to the production deployment if not specified.', validator=fulfill_deployment_param)

    for scope in ['spring app disable-remote-debugging', 'spring app get-remote-debugging-config']:
        with self.argument_context(scope) as c:
            c.argument('deployment', options_list=[
                '--deployment', '-d'], help='Name of an existing deployment of the app. Default to the production deployment if not specified.', validator=fulfill_deployment_param)

    with self.argument_context('spring app enable-remote-debugging') as c:
        c.argument('deployment', options_list=[
            '--deployment', '-d'], help='Name of an existing deployment of the app. Default to the production deployment if not specified.', validator=fulfill_deployment_param)
        c.argument('remote_debugging_port', options_list=['--port', '-p'], type=int, default=5005,
                   help='Remote debugging port, the value should be from 1024 to 65536, default value is 5005',
                   validator=validate_remote_debugging_port)

    with self.argument_context('spring app unset-deployment') as c:
        c.argument('name', name_type, help='Name of app.', validator=active_deployment_exist)

    with self.argument_context('spring app identity') as c:
        c.argument('name', name_type, help='Name of app.', validator=active_deployment_exist_or_warning)

    with self.argument_context('spring app identity assign') as c:
        c.argument('scope',
                   help="The scope the managed identity has access to")
        c.argument('role',
                   help="Role name or id the managed identity will be assigned")
        c.argument('system_assigned',
                   arg_type=get_three_state_flag(),
                   help="Enable system-assigned managed identity on an app.")
        c.argument('user_assigned',
                   nargs='+',
                   help="Space-separated user-assigned managed identity resource IDs to assgin to an app.")

    with self.argument_context('spring app identity remove') as c:
        c.argument('system_assigned',
                   arg_type=get_three_state_flag(),
                   help="Remove system-assigned managed identity.")
        c.argument('user_assigned',
                   nargs='*',
                   help="Space-separated user-assigned managed identity resource IDs to remove. If no ID is provided, remove ALL user-assigned managed identities.")

    with self.argument_context('spring app identity force-set') as c:
        c.argument('system_assigned',
                   validator=validate_app_force_set_system_identity_or_warning,
                   help="Allowed values: [\"enable\", \"disable\"]. Use \"enable\" to enable or keep system-assigned managed identity. Use \"disable\" to remove system-assigned managed identity.")
        c.argument('user_assigned',
                   nargs='+',
                   validator=validate_app_force_set_user_identity_or_warning,
                   help="Allowed values: [\"disable\", space-separated user-assigned managed identity resource IDs]. Use \"disable\" to remove all user-assigned managed identities, use resource IDs to assign or keep user-assigned managed identities.")

    def prepare_logs_argument(c):
        '''`app log tail` is deprecated. `app logs` is the new choice. They share the same command processor.'''
        c.argument('instance', options_list=['--instance', '-i'], help='Name of an existing instance of the deployment.')
        c.argument('lines', type=int, help='Number of lines to show. Maximum is 10000', validator=validate_log_lines)
        c.argument('follow', options_list=['--follow ', '-f'], help='Specify if the logs should be streamed.', action='store_true')
        c.argument('since', help='Only return logs newer than a relative duration like 5s, 2m, or 1h. Maximum is 1h', validator=validate_log_since)
        c.argument('limit', type=int, help='Maximum kilobytes of logs to return. Ceiling number is 2048.', validator=validate_log_limit)
        c.argument('deployment', options_list=[
            '--deployment', '-d'], help='Name of an existing deployment of the app. Default to the production deployment if not specified.', validator=fulfill_deployment_param)
        c.argument('format_json', nargs='?', const='{timestamp} {level:>5} [{thread:>15.15}] {logger{39}:<40.40}: {message}\n{stackTrace}',
                   help='Format JSON logs if structured log is enabled')

    with self.argument_context('spring app logs') as c:
        prepare_logs_argument(c)

    with self.argument_context('spring app log tail') as c:
        prepare_logs_argument(c)

    with self.argument_context('spring app connect') as c:
        c.argument('instance', options_list=['--instance', '-i'], help='Name of an existing instance of the deployment.')
        c.argument('deployment', options_list=[
            '--deployment', '-d'], help='Name of an existing deployment of the app. Default to the production deployment if not specified.', validator=fulfill_deployment_param)
        c.argument('shell_cmd', help='The shell command to run when connect to the app instance.')

    with self.argument_context('spring app set-deployment') as c:
        c.argument('deployment', options_list=[
            '--deployment', '-d'], help='Name of an existing deployment of the app.', validator=ensure_not_active_deployment)

    for scope in ['spring app create', 'spring app update']:
        with self.argument_context(scope) as c:
            c.argument('enable_persistent_storage', arg_type=get_three_state_flag(),
                       options_list=['--enable-persistent-storage', '--enable-ps'],
                       help='If true, mount a 50G (Standard Pricing tier) or 1G (Basic Pricing tier) disk with default path.')
            c.argument('ingress_read_timeout',
                       type=int,
                       help='Ingress read timeout value in seconds. Default 300, minimum is 1, maximum is 1800.',
                       validator=validate_ingress_timeout)
            c.argument('ingress_send_timeout',
                       type=int,
                       help='Ingress send timeout value in seconds. Default 60, minimum is 1, maximum is 1800.',
                       validator=validate_ingress_send_timeout)
            c.argument('session_affinity',
                       arg_type=get_enum_type(SessionAffinity),
                       help='Ingress session afiinity of app.',
                       validator=validate_ingress_timeout)
            c.argument('session_max_age',
                       type=int,
                       help='Time until the cookie expires. Minimum is 1 second, maximum is 7 days. If set to 0, the expiration period is equal to the browser session period.',
                       validator=validate_ingress_session_max_age)
            c.argument('backend_protocol',
                       arg_type=get_enum_type(BackendProtocol),
                       help='Ingress backend protocol of app.')

    for scope in ['spring app update', 'spring app deployment create', 'spring app deploy', 'spring app create']:
        with self.argument_context(scope) as c:
            c.argument('runtime_version', arg_type=get_enum_type(SupportedRuntimeValue),
                       help='Runtime version of used language', validator=validate_runtime_version)
            c.argument('jvm_options', type=str, validator=validate_jvm_options,
                       help="A string containing jvm options, use '=' instead of ' ' for this argument to avoid bash parse error, eg: --jvm-options='-Xms1024m -Xmx2048m'")
            c.argument('env', env_type)
            c.argument('disable_probe', arg_type=get_three_state_flag(), help='If true, disable the liveness and readiness probe.')
            c.argument('main_entry', options_list=[
                '--main-entry', '-m'], help="The path to the .NET executable relative to zip root.")

    for scope in ['update', 'deployment create', 'deploy']:
        with self.argument_context('spring app {}'.format(scope)) as c:
            c.argument('config_file_patterns',
                       help="(Enterprise Tier Only) Config file patterns separated with \',\' to decide which patterns "
                            "of Application Configuration Service will be used. Use '\"\"' to clear existing configurations.",
                       validator=validate_config_file_patterns)

    with self.argument_context('spring app scale') as c:
        c.argument('cpu', arg_type=cpu_type)
        c.argument('memory', arg_type=memory_type)
        c.argument('instance_count', type=int, help='Number of instance.', validator=validate_instance_count)

    for scope in ['spring app deploy', 'spring app deployment create']:
        with self.argument_context(scope) as c:
            c.argument(
                'artifact_path', options_list=['--artifact-path',
                                               c.deprecate(target='--jar-path', redirect='--artifact-path', hide=True),
                                               c.deprecate(target='-p', redirect='--artifact-path', hide=True)],
                help='Deploy the specified pre-built artifact (jar or netcore zip).', validator=validate_jar)
            c.argument(
                'disable_validation', arg_type=get_three_state_flag(),
                help='If true, disable jar validation.')
            c.argument('builder', help='(Enterprise Tier Only) Build service builder used to build the executable.', default='default')
            c.argument(
                'main_entry', options_list=[
                    '--main-entry', '-m'], help="A string containing the path to the .NET executable relative to zip root.")
            c.argument(
                'target_module', help='Child module to be deployed, required for multiple jar packages built from source code.',
                arg_group='Source Code deploy', validator=validate_target_module)
            c.argument(
                'version', help='Deployment version, keep unchanged if not set.')
            c.argument(
                'container_image', help='The container image tag.', arg_group='Custom Container')
            c.argument(
                'container_registry', default='docker.io', help='The registry of the container image.', arg_group='Custom Container')
            c.argument(
                'registry_username', help='The username of the container registry.', arg_group='Custom Container')
            c.argument(
                'registry_password', help='The password of the container registry.', arg_group='Custom Container')
            c.argument(
                'container_command', help='The command of the container image.', arg_group='Custom Container')
            c.argument(
                'container_args', help='The arguments of the container image.', arg_group='Custom Container')
            c.argument(
                'language_framework', help='Language framework of the container image uploaded. Supported values: "springboot", "".', arg_group='Custom Container')
            c.argument(
                'build_env', build_env_type)
            c.argument(
                'build_cpu', arg_type=build_cpu_type, default="1")
            c.argument(
                'build_memory', arg_type=build_memory_type, default="2Gi")

    with self.argument_context('spring app deploy') as c:
        c.argument('source_path', arg_type=source_path_type, validator=validate_deloy_path)

    with self.argument_context('spring app deployment create') as c:
        c.argument('source_path', arg_type=source_path_type, validator=validate_deloyment_create_path)

    with self.argument_context('spring app deployment create') as c:
        c.argument('skip_clone_settings', help='Create staging deployment will automatically copy settings from production deployment.',
                   action='store_true')
        c.argument('cpu', arg_type=cpu_type)
        c.argument('memory', arg_type=memory_type)
        c.argument('instance_count', type=int, help='Number of instance.', validator=validate_instance_count)

    with self.argument_context('spring app deployment') as c:
        c.argument('app', app_name_type, help='Name of app.',
                   validator=validate_app_name)
        c.argument('name', name_type, help='Name of deployment.')

    for scope in ['spring app deployment generate-heap-dump', 'spring app deployment generate-thread-dump']:
        with self.argument_context(scope) as c:
            c.argument('deployment', options_list=[
                '--deployment', '-d'], help='Name of an existing deployment of the app. Default to the production deployment if not specified.', validator=fulfill_deployment_param)
            c.argument('app_instance', help='Target app instance you want to dump.')
            c.argument('file_path', help='The mount file path for your dump file.')

    with self.argument_context('spring app deployment start-jfr') as c:
        c.argument('deployment', options_list=[
            '--deployment', '-d'], help='Name of an existing deployment of the app. Default to the production deployment if not specified.', validator=fulfill_deployment_param)
        c.argument('app_instance', help='Target app instance you want to dump.')
        c.argument('file_path', help='The mount file path for your dump file.')
        c.argument('duration', type=str, default="60s", help='Duration of JFR.')

    with self.argument_context('spring app binding') as c:
        c.argument('app', app_name_type, help='Name of app.',
                   validator=active_deployment_exist_or_warning)
        c.argument('name', name_type, help='Name of service binding.')

    for scope in ['spring app binding cosmos add', 'spring app binding mysql add', 'spring app binding redis add']:
        with self.argument_context(scope) as c:
            c.argument('resource_id', validator=validate_resource_id,
                       help='Azure resource ID of the service to bind with.')

    for scope in ['spring app binding cosmos add', 'spring app binding cosmos update']:
        with self.argument_context(scope) as c:
            c.argument(
                'database_name', help='Name of database. Required for mongo, sql, gremlin')
            c.argument(
                'key_space', help='Cassandra key space. Required for cassandra')
            c.argument('collection_name',
                       help='Name of collection. Required for gremlin')

    with self.argument_context('spring app binding cosmos add') as c:
        c.argument('api_type', help='Type of API.', arg_type=get_enum_type(
            ApiType), validator=validate_cosmos_type)

    for scope in ['spring app binding mysql add', 'spring app binding mysql update']:
        with self.argument_context(scope) as c:
            c.argument('key', help='API key of the service.')
            c.argument('username', help='Username of the database')
            c.argument('database_name', help='Database name')

    for scope in ['spring app binding redis add', 'spring app binding redis update']:
        with self.argument_context(scope) as c:
            c.argument('key', help='Api key of the service.')
            c.argument('disable_ssl', arg_type=get_three_state_flag(), help='If true, disable SSL. If false, enable SSL.', default=False)

    with self.argument_context('spring app append-loaded-public-certificate') as c:
        c.argument('certificate_name', help='Name of the certificate to be appended')
        c.argument('load_trust_store', arg_type=get_three_state_flag(), help='If true, the certificate would be loaded into trust store for Java applications', default=False)

    with self.argument_context('spring config-server set') as c:
        c.argument('config_file',
                   help='A yaml file path for the configuration of Spring Cloud config server')

    for scope in ['spring config-server git set', 'spring config-server git repo add', 'spring config-server git repo update']:
        with self.argument_context(scope) as c:
            c.argument('uri', help='Uri of the added config.')
            c.argument('label', help='Label of the added config.')
            c.argument(
                'search_paths', help='search_paths of the added config, use , as delimiter for multiple paths.')
            c.argument('username', help='Username of the added config.')
            c.argument('password', help='Password of the added config.')
            c.argument('host_key', help='Host key of the added config.')
            c.argument('host_key_algorithm',
                       help='Host key algorithm of the added config.')
            c.argument('private_key', help='Private_key of the added config.', validator=validate_config_server_ssh_or_warn)
            c.argument('strict_host_key_checking',
                       options_list=['--strict-host-key-checking', '--host-key-check'],
                       help='Strict_host_key_checking of the added config.')

    for scope in ['spring config-server git repo add', 'spring config-server git repo update', 'spring config-server git repo remove']:
        with self.argument_context(scope) as c:
            c.argument('repo_name', help='Name of the repo.')

    for scope in ['spring config-server git repo add', 'spring config-server git repo update']:
        with self.argument_context(scope) as c:
            c.argument(
                'pattern', help='Pattern of the repo, use , as delimiter for multiple patterns')

    with self.argument_context('spring test-endpoint list') as c:
        c.argument('app', app_name_type, help='Name of app.',
                   validator=validate_app_name)
        c.argument('deployment', options_list=[
            '--deployment', '-d'], help='Name of an existing deployment of the app. Default to the production deployment if not specified.', validator=validate_deployment_name)

    with self.argument_context('spring storage') as c:
        c.argument('service', service_name_type)
        c.argument('name', help='Name of storage.')

    with self.argument_context('spring storage add') as c:
        c.argument('storage_type', help='The type of the torage. e.g. StorageAccount')
        c.argument('account_name', help='The name of the storage account.')
        c.argument('account_key', help='The account key of the storage account.')

    with self.argument_context('spring storage update') as c:
        c.argument('storage_type', help='The type of the torage. e.g. StorageAccount')
        c.argument('account_name', help='The name of the storage account.')
        c.argument('account_key', help='The account key of the storage account.')

    with self.argument_context('spring certificate') as c:
        c.argument('service', service_name_type)
        c.argument('name', help='Name of certificate.')

    with self.argument_context('spring certificate add') as c:
        c.argument('vault_uri', help='The key vault uri where store the certificate')
        c.argument('vault_certificate_name', help='The certificate name in key vault')
        c.argument('only_public_cert', arg_type=get_three_state_flag(),
                   help='If true, only import public certificate part from key vault.', default=False)
        c.argument('public_certificate_file', options_list=['--public-certificate-file', '-f'],
                   help='A file path for the public certificate to be uploaded')

    with self.argument_context('spring certificate list') as c:
        c.argument('certificate_type', help='Type of uploaded certificate',
                   arg_type=get_enum_type(['KeyVaultCertificate', 'ContentCertificate']))

    with self.argument_context('spring app custom-domain') as c:
        c.argument('service', service_name_type)
        c.argument('app', app_name_type, help='Name of app.', validator=active_deployment_exist_or_warning)
        c.argument('domain_name', help='Name of custom domain.')

    with self.argument_context('spring app custom-domain bind') as c:
        c.argument('certificate', type=str, help='Certificate name in Azure Spring Apps.')
        c.argument('enable_ingress_to_app_tls', arg_type=get_three_state_flag(),
                   help='If true, enable ingress to app tls',
                   options_list=['--enable-ingress-to-app-tls', c.deprecate(target='--enable-end-to-end-tls', redirect='--enable-ingress-to-app-tls', hide=True)])

    with self.argument_context('spring app custom-domain update') as c:
        c.argument('certificate', help='Certificate name in Azure Spring Apps.')
        c.argument('enable_ingress_to_app_tls', arg_type=get_three_state_flag(),
                   help='If true, enable ingress to app tls',
                   options_list=['--enable-ingress-to-app-tls', c.deprecate(target='--enable-end-to-end-tls', redirect='--enable-ingress-to-app-tls', hide=True)])

    with self.argument_context('spring app-insights update') as c:
        c.argument('app_insights_key',
                   arg_group='Application Insights',
                   help="Connection string (recommended) or Instrumentation key of the existing Application Insights.",
                   validator=validate_app_insights_parameters)
        c.argument('app_insights',
                   arg_group='Application Insights',
                   help="Name of the existing Application Insights in the same Resource Group. "
                        "Or Resource ID of the existing Application Insights in a different Resource Group.")
        c.argument('sampling_rate',
                   type=float,
                   arg_group='Application Insights',
                   help="Sampling Rate of application insights. Maximum is 100.")
        c.argument('disable',
                   arg_type=get_three_state_flag(),
                   arg_group='Application Insights',
                   help="Disable Application Insights.")

    with self.argument_context('spring build-service builder') as c:
        c.argument('service', service_name_type, validator=only_support_enterprise)

    for scope in ['create', 'update']:
        with self.argument_context('spring build-service builder {}'.format(scope)) as c:
            c.argument('builder_json', help="The JSON array of builder.", validator=validate_builder_resource)
            c.argument('builder_file', help="The file path of JSON array of builder.", validator=validate_builder_resource)

    with self.argument_context('spring build-service builder create') as c:
        c.argument('name', help="The builder name.", validator=validate_builder_create)

    with self.argument_context('spring build-service builder update') as c:
        c.argument('name', help="The builder name.", validator=validate_builder_update)

    for scope in ['show', 'delete']:
        with self.argument_context('spring build-service builder {}'.format(scope)) as c:
            c.argument('name', help="The builder name.")

    for scope in ['application-configuration-service', 'service-registry',
<<<<<<< HEAD
                  'gateway', 'api-portal', 'application-accelerator']:
=======
                  'gateway', 'api-portal', 'application-live-view', 'dev-tool']:
>>>>>>> 120b9f49
        with self.argument_context('spring {}'.format(scope)) as c:
            c.argument('service', service_name_type, validator=only_support_enterprise)

    for scope in ['dev-tool create', 'dev-tool update']:
        with self.argument_context('spring {}'.format(scope)) as c:
            c.argument('assign_endpoint', arg_type=get_three_state_flag(), help='If true, assign endpoint URL for direct access.')
            c.argument('scopes', arg_group='Single Sign On (SSO)', help="Comma-separated list of the specific actions applications can be allowed to do on a user's behalf.")
            c.argument('client_id', arg_group='Single Sign On (SSO)', help="The public identifier for the application.")
            c.argument('client_secret', arg_group='Single Sign On (SSO)', help="The secret known only to the application and the authorization server.")
            c.argument('metadata_url', arg_group='Single Sign On (SSO)', help="The URI of Issuer Identifier.")

    for scope in ['bind', 'unbind']:
        with self.argument_context('spring service-registry {}'.format(scope)) as c:
            c.argument('app', app_name_type, help='Name of app.', validator=validate_app_name)

    for scope in ['bind', 'unbind']:
        with self.argument_context('spring application-configuration-service {}'.format(scope)) as c:
            c.argument('app', app_name_type, help='Name of app.', validator=validate_app_name)

    for scope in ['add', 'update']:
        with self.argument_context('spring application-configuration-service git repo {}'.format(scope)) as c:
            c.argument('patterns',
                       help='Required patterns used to search in Git repositories. '
                            'For each pattern, use format like {application} or {application}/{profile} '
                            'instead of {application}-{profile}.yml, and separate them by comma.',
                       validator=validate_acs_patterns),
            c.argument('uri', help="Required Git URI.", validator=validate_git_uri),
            c.argument('label', help="Required branch name to search in the Git repository."),
            c.argument('search_paths', help='search_paths of the added config, use , as delimiter for multiple paths.')
            c.argument('username', help='Username of the added config.')
            c.argument('password', help='Password of the added config.')
            c.argument('host_key', help='Host key of the added config.')
            c.argument('host_key_algorithm', help='Host key algorithm of the added config.')
            c.argument('private_key', help='Private_key of the added config.', validator=validate_acs_ssh_or_warn)
            c.argument('host_key_check', help='Strict host key checking of the added config which is used in SSH authentication. If false, ignore errors with host key.')

    for scope in ['add', 'update', 'remove']:
        with self.argument_context('spring application-configuration-service git repo {}'.format(scope)) as c:
            c.argument('name', help="Required unique name to label each item of git configs.")

    for scope in ['gateway update', 'api-portal update']:
        with self.argument_context('spring {}'.format(scope)) as c:
            c.argument('instance_count', type=int, help='Number of instance.')
            c.argument('assign_endpoint', arg_type=get_three_state_flag(), help='If true, assign endpoint URL for direct access.')
            c.argument('https_only', arg_type=get_three_state_flag(), help='If true, access endpoint via https')
            c.argument('scope', arg_group='Single Sign On (SSO)', help="Comma-separated list of the specific actions applications can be allowed to do on a user's behalf.")
            c.argument('client_id', arg_group='Single Sign On (SSO)', help="The public identifier for the application.")
            c.argument('client_secret', arg_group='Single Sign On (SSO)', help="The secret known only to the application and the authorization server.")
            c.argument('issuer_uri', arg_group='Single Sign On (SSO)', help="The URI of Issuer Identifier.")

    with self.argument_context('spring gateway update') as c:
        c.argument('cpu', type=str, help='CPU resource quantity. Should be 500m or number of CPU cores.')
        c.argument('memory', type=str, help='Memory resource quantity. Should be 512Mi or #Gi, e.g., 1Gi, 3Gi.')
        c.argument('api_title', arg_group='API metadata', help="Title describing the context of the APIs available on the Gateway instance.")
        c.argument('api_description', arg_group='API metadata', help="Detailed description of the APIs available on the Gateway instance.")
        c.argument('api_doc_location', arg_group='API metadata', help="Location of additional documentation for the APIs available on the Gateway instance.")
        c.argument('api_version', arg_group='API metadata', help="Version of APIs available on this Gateway instance.")
        c.argument('server_url', arg_group='API metadata', help="Base URL that API consumers will use to access APIs on the Gateway instance.")
        c.argument('allowed_origins', arg_group='Cross-origin Resource Sharing (CORS)', help="Comma-separated list of allowed origins to make cross-site requests. The special value `*` allows all domains.")
        c.argument('allowed_methods', arg_group='Cross-origin Resource Sharing (CORS)', help="Comma-separated list of allowed HTTP methods on cross-site requests. The special value `*` allows all methods.")
        c.argument('allowed_headers', arg_group='Cross-origin Resource Sharing (CORS)', help="Comma-separated list of allowed headers in cross-site requests. The special value `*` allows actual requests to send any header.")
        c.argument('max_age', arg_group='Cross-origin Resource Sharing (CORS)', type=int,
                   help="How long, in seconds, the response from a pre-flight request can be cached by clients.")
        c.argument('allow_credentials', arg_group='Cross-origin Resource Sharing (CORS)', arg_type=get_three_state_flag(),
                   help="Whether user credentials are supported on cross-site requests.")
        c.argument('exposed_headers', arg_group='Cross-origin Resource Sharing (CORS)', help="Comma-separated list of HTTP response headers to expose for cross-site requests.")

    for scope in ['spring gateway custom-domain',
                  'spring api-portal custom-domain']:
        with self.argument_context(scope) as c:
            c.argument('domain_name', help='Name of custom domain.')

    for scope in ['gateway custom-domain bind',
                  'gateway custom-domain update',
                  'api-portal custom-domain bind',
                  'api-portal custom-domain update']:
        with self.argument_context('spring {}'.format(scope)) as c:
            c.argument('certificate', type=str, help='Certificate name in Azure Spring Apps.')

    with self.argument_context('spring gateway route-config') as c:
        c.argument('name', help='Name of route config.')

    for scope in ['create', 'update']:
        with self.argument_context('spring gateway route-config {}'.format(scope)) as c:
            c.argument('app_name', type=str, help="The Azure Spring Apps app name to configure the route.")
            c.argument('routes_json', type=str, help="The JSON array of API routes.", validator=validate_routes)
            c.argument('routes_file', type=str, help="The file path of JSON array of API routes.", validator=validate_routes)

    for scope in ['spring build-service builder buildpack-binding create']:
        with self.argument_context(scope) as c:
            c.argument('name', name_type, help='Name for buildpack binding.', validator=validate_buildpack_binding_not_exist)

    for scope in ['spring build-service builder buildpack-binding create',
                  'spring build-service builder buildpack-binding set']:
        with self.argument_context(scope) as c:
            c.argument('type',
                       arg_type=get_enum_type(v20220101_preview_AppPlatformEnums.BindingType),
                       help='Required type for buildpack binding.')
            c.argument('properties',
                       help='Non-sensitive properties for launchProperties. Format "key[=value]".',
                       nargs='*',
                       validator=validate_buildpack_binding_properties)
            c.argument('secrets',
                       help='Sensitive properties for launchProperties. '
                            'Once put, it will be encrypted and never return to user. '
                            'Format "key[=value]".',
                       nargs='*',
                       validator=validate_buildpack_binding_secrets)

    for scope in ['spring build-service builder buildpack-binding set',
                  'spring build-service builder buildpack-binding show',
                  'spring build-service builder buildpack-binding delete']:
        with self.argument_context(scope) as c:
            c.argument('name', name_type, help='Name for buildpack binding.', validator=validate_buildpack_binding_exist)

    for scope in ['spring build-service builder buildpack-binding create',
                  'spring build-service builder buildpack-binding set',
                  'spring build-service builder buildpack-binding list',
                  'spring build-service builder buildpack-binding show',
                  'spring build-service builder buildpack-binding delete']:
        with self.argument_context(scope) as c:
            c.argument('builder_name', help='The name for builder.', default="default")
            c.argument('service', service_name_type, validator=only_support_enterprise)

    for scope in ['spring application-accelerator predefined-accelerator list',
                  'spring application-accelerator predefined-accelerator show',
                  'spring application-accelerator predefined-accelerator disable',
                  'spring application-accelerator predefined-accelerator enable']:
        with self.argument_context(scope) as c:
            c.argument('name', name_type, help='Name for predefined accelerator.')

    for scope in ['spring application-accelerator customized-accelerator list',
                  'spring application-accelerator customized-accelerator show',
                  'spring application-accelerator customized-accelerator create',
                  'spring application-accelerator customized-accelerator update',
                  'spring application-accelerator customized-accelerator delete']:
        with self.argument_context(scope) as c:
            c.argument('name', name_type, help='Name for customized accelerator.')

    for scope in ['spring application-accelerator customized-accelerator create',
                  'spring application-accelerator customized-accelerator update']:
        with self.argument_context(scope) as c:
            c.argument('display_name', type=str, help='Display name for customized accelerator.')
            c.argument('description', type=str, help='Description for customized accelerator.')
            c.argument('icon_url', type=str, help='Icon url for customized accelerator.')
            c.argument('accelerator_tags', type=str, help='Tags for customized accelerator.')

            c.argument('git_url', help='Git URL', validator=validate_acc_git_url)
            c.argument('git_interval_in_seconds', type=int, help='Interval for checking for updates to Git or image repository.')
            c.argument('git_branch', type=str, help='Git repository branch to be used.', validator=validate_acc_git_refs)
            c.argument('git_commit', type=str, help='Git repository commit to be used.', validator=validate_acc_git_refs)
            c.argument('git_tag',type=str, help='Git repository tag to be used.', validator=validate_acc_git_refs)

            c.argument('username', help='Username of git repository basic auth.')
            c.argument('password', help='Password of git repository basic auth.')
            c.argument('private_key', help='Private SSH Key algorithm of git repository.')
            c.argument('host_key', help='Public SSH Key of git repository.')
            c.argument('host_key_algorithm', help='SSH Key algorithm of git repository.')<|MERGE_RESOLUTION|>--- conflicted
+++ resolved
@@ -169,7 +169,7 @@
                    action='store_true',
                    is_preview=True,
                    options_list=['--enable-application-accelerator', '--enable-app-acc'],
-                   help='(Enterprise Tier Only) Enable Application Accelerator.')                        
+                   help='(Enterprise Tier Only) Enable Application Accelerator.')
 
     with self.argument_context('spring update') as c:
         c.argument('sku', arg_type=sku_type, validator=normalize_sku)
@@ -656,11 +656,7 @@
             c.argument('name', help="The builder name.")
 
     for scope in ['application-configuration-service', 'service-registry',
-<<<<<<< HEAD
-                  'gateway', 'api-portal', 'application-accelerator']:
-=======
-                  'gateway', 'api-portal', 'application-live-view', 'dev-tool']:
->>>>>>> 120b9f49
+                  'gateway', 'api-portal', 'application-live-view', 'dev-tool', 'application-accelerator']:
         with self.argument_context('spring {}'.format(scope)) as c:
             c.argument('service', service_name_type, validator=only_support_enterprise)
 
