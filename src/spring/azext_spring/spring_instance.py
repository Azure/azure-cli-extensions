# --------------------------------------------------------------------------------------------
# Copyright (c) Microsoft Corporation. All rights reserved.
# Licensed under the MIT License. See License.txt in the project root for license information.
# --------------------------------------------------------------------------------------------

# pylint: disable=wrong-import-order
# pylint: disable=unused-argument, logging-format-interpolation, protected-access, wrong-import-order, too-many-lines
from ._utils import (wait_till_end, _get_rg_location)
<<<<<<< HEAD
=======
from .vendored_sdks.appplatform.v2022_01_01_preview import models
>>>>>>> e93624ea
from .vendored_sdks.appplatform.v2022_05_01_preview import models
from knack.log import get_logger
from .custom import (_warn_enable_java_agent, _update_application_insights_asc_create)
from ._build_service import _update_default_build_agent_pool
from .buildpack_binding import create_default_buildpack_binding_for_application_insights
from ._tanzu_component import (create_application_configuration_service,
                               create_service_registry,
                               create_gateway,
                               create_api_portal)


from ._validators import (_parse_sku_name)
from knack.log import get_logger

logger = get_logger(__name__)


class DefaultSpringCloud:
    def __init__(self, cmd, client, resource_group, name, location=None, **_):
        self.cmd = cmd
        self.client = client
        self.resource_group = resource_group
        self.name = name
        self.location = location or _get_rg_location(cmd.cli_ctx, resource_group)

    def create(self, **kwargs):
        self.before_create(**kwargs)
        resource = self.create_service(**kwargs)
        self.after_create(**kwargs)
        return resource

    def before_create(self, **kwargs):
        _warn_enable_java_agent(**kwargs)

    def after_create(self, **kwargs):
        _update_application_insights_asc_create(self.cmd,
                                                self.resource_group,
                                                self.name,
                                                self.location,
                                                **kwargs)

    def create_service(self,
                       service_runtime_subnet=None,
                       app_subnet=None,
                       reserved_cidr_range=None,
                       service_runtime_network_resource_group=None,
                       app_network_resource_group=None,
                       enable_log_stream_public_endpoint=None,
                       zone_redundant=False,
                       sku=None,
                       tags=None,
                       ingress_read_timeout=None,
                       **_):
        properties = models.ClusterResourceProperties(
            zone_redundant=zone_redundant
        )

        if enable_log_stream_public_endpoint is not None:
            properties.vnet_addons = models.ServiceVNetAddons(
                log_stream_public_endpoint=enable_log_stream_public_endpoint
            )
        else:
            properties.vnet_addons = None

        if service_runtime_subnet or app_subnet or reserved_cidr_range:
            properties.network_profile = models.NetworkProfile(
                service_runtime_subnet_id=service_runtime_subnet,
                app_subnet_id=app_subnet,
                service_cidr=reserved_cidr_range,
                app_network_resource_group=app_network_resource_group,
                service_runtime_network_resource_group=service_runtime_network_resource_group
            )

        if ingress_read_timeout:
            ingress_configuration = models.IngressConfig(read_timeout_in_seconds=ingress_read_timeout)
            if properties.network_profile:
                properties.network_profile.ingress_config = ingress_configuration
            else:
                properties.network_profile = models.NetworkProfile(ingress_config=ingress_configuration)

        resource = models.ServiceResource(location=self.location, sku=sku, properties=properties, tags=tags)
        poller = self.client.services.begin_create_or_update(
            self.resource_group, self.name, resource)
        logger.warning(" - Creating Service ..")
        wait_till_end(self.cmd, poller)
        return poller


class EnterpriseSpringCloud(DefaultSpringCloud):
    def before_create(self, **_):
        pass

    def after_create(self, no_wait=None, **kwargs):
        pollers = [
            # create sub components like Service registry, ACS, build service, etc.
            _update_default_build_agent_pool(
                self.cmd, self.client, self.resource_group, self.name, kwargs['build_pool_size']),
            _enable_app_insights(self.cmd, self.client, self.resource_group, self.name, self.location, **kwargs),
            create_application_configuration_service(self.cmd, self.client, self.resource_group, self.name, **kwargs),
            create_service_registry(self.cmd, self.client, self.resource_group, self.name, **kwargs),
            create_gateway(self.cmd, self.client, self.resource_group, self.name, **kwargs),
            create_api_portal(self.cmd, self.client, self.resource_group, self.name, **kwargs)
        ]
        pollers = [x for x in pollers if x]
        if not no_wait:
            wait_till_end(self.cmd, *pollers)


def _get_factory(cmd, client, resource_group, name, location=None, sku=None):
    if _parse_sku_name(sku) == 'enterprise':
        return EnterpriseSpringCloud(cmd, client, resource_group, name, location)
    return DefaultSpringCloud(cmd, client, resource_group, name, location)


def spring_create(cmd, client, resource_group, name,
                  location=None,
                  vnet=None,
                  service_runtime_subnet=None,
                  app_subnet=None,
                  reserved_cidr_range=None,
                  service_runtime_network_resource_group=None,
                  app_network_resource_group=None,
                  app_insights_key=None,
                  app_insights=None,
                  sampling_rate=None,
                  disable_app_insights=None,
                  enable_java_agent=None,
                  sku=None,
                  tags=None,
                  zone_redundant=False,
                  build_pool_size=None,
                  enable_application_configuration_service=False,
                  enable_service_registry=False,
                  enable_gateway=False,
                  gateway_instance_count=None,
                  enable_api_portal=False,
                  api_portal_instance_count=None,
<<<<<<< HEAD
                  enable_log_stream_public_endpoint=None,
=======
                  ingress_read_timeout=None,
>>>>>>> e93624ea
                  no_wait=False):
    """
    Because Standard/Basic tier vs. Enterprise tier creation are very different. Here routes the command to different
    implementation according to --sku parameters.
    """
    kwargs = {
        'vnet': vnet,
        'service_runtime_subnet': service_runtime_subnet,
        'app_subnet': app_subnet,
        'reserved_cidr_range': reserved_cidr_range,
        'service_runtime_network_resource_group': service_runtime_network_resource_group,
        'app_network_resource_group': app_network_resource_group,
        'app_insights_key': app_insights_key,
        'app_insights': app_insights,
        'sampling_rate': sampling_rate,
        'disable_app_insights': disable_app_insights,
        'enable_java_agent': enable_java_agent,
        'ingress_read_timeout': ingress_read_timeout,
        'sku': sku,
        'tags': tags,
        'zone_redundant': zone_redundant,
        'build_pool_size': build_pool_size,
        'enable_application_configuration_service': enable_application_configuration_service,
        'enable_service_registry': enable_service_registry,
        'enable_gateway': enable_gateway,
        'gateway_instance_count': gateway_instance_count,
        'enable_api_portal': enable_api_portal,
        'api_portal_instance_count': api_portal_instance_count,
        'enable_log_stream_public_endpoint': enable_log_stream_public_endpoint,
        'no_wait': no_wait
    }

    spring_factory = _get_factory(cmd, client, resource_group, name, location=location, sku=sku)
    return spring_factory.create(**kwargs)


def _enable_app_insights(cmd, client, resource_group, name, location, app_insights_key, app_insights,
                         sampling_rate, disable_app_insights, **_):
    if disable_app_insights:
        return

    return create_default_buildpack_binding_for_application_insights(cmd, client, resource_group, name,
                                                                     location, app_insights_key, app_insights,
                                                                     sampling_rate)<|MERGE_RESOLUTION|>--- conflicted
+++ resolved
@@ -6,10 +6,6 @@
 # pylint: disable=wrong-import-order
 # pylint: disable=unused-argument, logging-format-interpolation, protected-access, wrong-import-order, too-many-lines
 from ._utils import (wait_till_end, _get_rg_location)
-<<<<<<< HEAD
-=======
-from .vendored_sdks.appplatform.v2022_01_01_preview import models
->>>>>>> e93624ea
 from .vendored_sdks.appplatform.v2022_05_01_preview import models
 from knack.log import get_logger
 from .custom import (_warn_enable_java_agent, _update_application_insights_asc_create)
@@ -147,11 +143,8 @@
                   gateway_instance_count=None,
                   enable_api_portal=False,
                   api_portal_instance_count=None,
-<<<<<<< HEAD
                   enable_log_stream_public_endpoint=None,
-=======
                   ingress_read_timeout=None,
->>>>>>> e93624ea
                   no_wait=False):
     """
     Because Standard/Basic tier vs. Enterprise tier creation are very different. Here routes the command to different
