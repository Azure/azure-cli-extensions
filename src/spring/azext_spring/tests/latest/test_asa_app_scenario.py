# --------------------------------------------------------------------------------------------
# Copyright (c) Microsoft Corporation. All rights reserved.
# Licensed under the MIT License. See License.txt in the project root for license information.
# --------------------------------------------------------------------------------------------

import os
import tempfile

from knack.util import CLIError
from azure.cli.testsdk import (ScenarioTest, record_only)
from .custom_preparers import (SpringPreparer, SpringResourceGroupPreparer, SpringAppNamePreparer)
from .custom_recording_processor import (SpringTestEndpointReplacer)
from .custom_dev_setting_constant import SpringTestEnvironmentEnum

# pylint: disable=line-too-long
# pylint: disable=too-many-lines

TEST_DIR = os.path.abspath(os.path.join(os.path.abspath(__file__), '..'))

class AppDeploy(ScenarioTest):
    def __init__(self, method_name):
        super(AppDeploy, self).__init__(
            method_name,
            recording_processors=[SpringTestEndpointReplacer()]
        )

    @SpringResourceGroupPreparer(dev_setting_name=SpringTestEnvironmentEnum.STANDARD['resource_group_name'])
    @SpringPreparer(**SpringTestEnvironmentEnum.STANDARD['spring'])
    @SpringAppNamePreparer()
    def test_deploy_app(self, resource_group, spring, app):
        py_path = os.path.abspath(os.path.dirname(__file__))
        file_path = os.path.join(py_path, 'files/test.jar').replace("\\","/")
        self.kwargs.update({
            'app': app,
            'serviceName': spring,
            'rg': resource_group,
            'file': file_path
        })

        self.cmd('spring app create -n {app} -g {rg} -s {serviceName} --cpu 2  --env "foo=bar" --runtime-version Java_11', checks=[
            self.check('name', '{app}'),
            self.check('properties.activeDeployment.name', 'default'),
            self.check('properties.activeDeployment.properties.deploymentSettings.resourceRequests.cpu', '2'),
            self.check('properties.activeDeployment.sku.capacity', 1),
            self.check('properties.activeDeployment.properties.source.type', 'Jar'),
            self.check('properties.activeDeployment.properties.source.runtimeVersion', 'Java_11'),
            self.check('properties.activeDeployment.properties.deploymentSettings.environmentVariables', {'foo': 'bar'}),
        ])

        # deploy fake file, the fail is expected
        with self.assertRaisesRegexp(CLIError, "112404: Exit code 1: application error."):
            self.cmd('spring app deploy -n {app} -g {rg} -s {serviceName} --artifact-path {file} --version v1')

        # self.cmd('spring app update -n {app} -g {rg} -s {serviceName} --runtime-version Java_8 --env "bas=baz"', checks=[
        #     self.check('properties.activeDeployment.name', 'default'),
        #     self.check('properties.activeDeployment.properties.deploymentSettings.resourceRequests.cpu', '2'),
        #     self.check('properties.activeDeployment.properties.deploymentSettings.resourceRequests.memory', '1Gi'),
        #     self.check('properties.activeDeployment.sku.capacity', 1),
        #     self.check('properties.activeDeployment.properties.source.type', 'Jar'),
        #     self.check('properties.activeDeployment.properties.source.version', 'v1'),
        #     self.check('properties.activeDeployment.properties.source.runtimeVersion', 'Java_8'),
        #     self.check('properties.activeDeployment.properties.deploymentSettings.environmentVariables', {'bas': 'baz'}),
        # ])

    @SpringResourceGroupPreparer(dev_setting_name=SpringTestEnvironmentEnum.STANDARD['resource_group_name'])
    @SpringPreparer(**SpringTestEnvironmentEnum.STANDARD['spring'])
    @SpringAppNamePreparer()
    def test_deploy_app_1(self, resource_group, spring, app):
        py_path = os.path.abspath(os.path.dirname(__file__))
        file_path = os.path.join(py_path, 'files/test.jar').replace("\\","/")
        self.kwargs.update({
            'app': app,
            'serviceName': spring,
            'rg': resource_group,
            'file': file_path
        })

        self.cmd('spring app create -n {app} -g {rg} -s {serviceName} --cpu 2  --env "foo=bar" --runtime-version Java_11', checks=[
            self.check('name', '{app}'),
            self.check('properties.activeDeployment.name', 'default'),
            self.check('properties.activeDeployment.properties.deploymentSettings.resourceRequests.cpu', '2'),
            self.check('properties.activeDeployment.sku.capacity', 1),
            self.check('properties.activeDeployment.properties.source.type', 'Jar'),
            self.check('properties.activeDeployment.properties.source.runtimeVersion', 'Java_11'),
            self.check('properties.activeDeployment.properties.deploymentSettings.environmentVariables', {'foo': 'bar'}),
        ])

        # deploy change to .Net
        with self.assertRaisesRegexp(CLIError, "112404: Exit code 0: purposely stopped."):
            self.cmd('spring app deploy -n {app} -g {rg} -s {serviceName} --artifact-path {file} --version v2 --runtime-version NetCore_31 --main-entry test')

        # self.cmd('spring app update -n {app} -g {rg} -s {serviceName} --main-entry test1', checks=[
        #     self.check('properties.activeDeployment.name', 'default'),
        #     self.check('properties.activeDeployment.properties.deploymentSettings.resourceRequests.cpu', '2'),
        #     self.check('properties.activeDeployment.properties.deploymentSettings.resourceRequests.memory', '1Gi'),
        #     self.check('properties.activeDeployment.sku.capacity', 1),
        #     self.check('properties.activeDeployment.properties.source.type', 'NetCoreZip'),
        #     self.check('properties.activeDeployment.properties.source.version', 'v2'),
        #     self.check('properties.activeDeployment.properties.source.runtimeVersion', 'NetCore_31'),
        #     self.check('properties.activeDeployment.properties.source.netCoreMainEntryPath', 'test1'),
        #     self.check('properties.activeDeployment.properties.deploymentSettings.environmentVariables', {'bas': 'baz'}),
        # ])


class AppCRUD(ScenarioTest):
    @SpringResourceGroupPreparer(dev_setting_name=SpringTestEnvironmentEnum.STANDARD['resource_group_name'])
    @SpringPreparer(**SpringTestEnvironmentEnum.STANDARD['spring'])
    @SpringAppNamePreparer()
    def test_app_crud(self, resource_group, spring, app):
        self.kwargs.update({
            'app': app,
            'serviceName': spring,
            'rg': resource_group
        })

        self.cmd('spring app create -n {app} -g {rg} -s {serviceName} --cpu 2  --env "foo=bar"', checks=[
            self.check('name', '{app}'),
            self.check('properties.activeDeployment.name', 'default'),
            self.check('properties.activeDeployment.properties.deploymentSettings.resourceRequests.cpu', '2'),
            self.check('properties.activeDeployment.sku.capacity', 1),
            self.check('properties.activeDeployment.properties.source.type', 'Jar'),
            self.check('properties.activeDeployment.properties.source.runtimeVersion', 'Java_11'),
            self.check('properties.activeDeployment.properties.deploymentSettings.environmentVariables', {'foo': 'bar'}),
        ])

        self.cmd('spring app show -n {app} -g {rg} -s {serviceName}')

        # green deployment copy settings from active, but still accept input as highest priority
        self.cmd('spring app deployment create -n green --app {app} -g {rg} -s {serviceName} --instance-count 2', checks=[
            self.check('name', 'green'),
            self.check('properties.deploymentSettings.resourceRequests.cpu', '2'),
            self.check('properties.deploymentSettings.resourceRequests.memory', '1Gi'),
            self.check('properties.source.type', 'Jar'),
            self.check('properties.source.runtimeVersion', 'Java_11'),
            self.check('sku.capacity', 2),
            self.check('properties.deploymentSettings.environmentVariables', {'foo': 'bar'}),
        ])

<<<<<<< HEAD
        # self.cmd('spring app update -n {app} -g {rg} -s {serviceName} --runtime-version Java_11', checks=[
        #     self.check('properties.activeDeployment.name', 'default'),
        #     self.check('properties.activeDeployment.properties.deploymentSettings.resourceRequests.cpu', '2'),
        #     self.check('properties.activeDeployment.properties.deploymentSettings.resourceRequests.memory', '1Gi'),
        #     self.check('properties.activeDeployment.sku.capacity', 1),
        #     self.check('properties.activeDeployment.properties.source.type', 'Jar'),
        #     self.check('properties.activeDeployment.properties.source.runtimeVersion', 'Java_11'),
        #     self.check('properties.activeDeployment.properties.deploymentSettings.environmentVariables', {'foo': 'bar'}),
        # ])
        # self.cmd('spring app delete -n {app} -g {rg} -s {serviceName}')
=======
        self.cmd('spring app show -n {app} -g {rg} -s {serviceName}')

        self.cmd('spring app update -n {app} -g {rg} -s {serviceName} --runtime-version Java_11', checks=[
            self.check('properties.activeDeployment.name', 'default'),
            self.check('properties.activeDeployment.properties.deploymentSettings.resourceRequests.cpu', '2'),
            self.check('properties.activeDeployment.properties.deploymentSettings.resourceRequests.memory', '1Gi'),
            self.check('properties.activeDeployment.sku.capacity', 1),
            self.check('properties.activeDeployment.properties.source.type', 'Jar'),
            self.check('properties.activeDeployment.properties.source.runtimeVersion', 'Java_11'),
            self.check('properties.activeDeployment.properties.deploymentSettings.environmentVariables', {'foo': 'bar'}),
        ])
>>>>>>> 60497229


    @SpringResourceGroupPreparer(dev_setting_name=SpringTestEnvironmentEnum.STANDARD['resource_group_name'])
    @SpringPreparer(**SpringTestEnvironmentEnum.STANDARD['spring'])
    @SpringAppNamePreparer()
    def test_app_crud_1(self, resource_group, spring, app):
        self.kwargs.update({
            'app': app,
            'serviceName': spring,
            'rg': resource_group
        })

        # public endpoint is assigned
        self.cmd('spring app create -n {app} -g {rg} -s {serviceName} --assign-endpoint --memory 2Gi', checks=[
            self.check('name', '{app}'),
            self.check('properties.activeDeployment.name', 'default'),
            self.check('properties.activeDeployment.properties.deploymentSettings.resourceRequests.cpu', '1'),
            self.check('properties.activeDeployment.properties.deploymentSettings.resourceRequests.memory', '2Gi'),
        ])

        # green deployment not copy settings from active
        self.cmd('spring app deployment create -n green --app {app} -g {rg} -s {serviceName} --skip-clone-settings', checks=[
            self.check('name', 'green'),
            self.check('properties.deploymentSettings.resourceRequests.cpu', '1'),
            self.check('properties.deploymentSettings.resourceRequests.memory', '1Gi'),
            self.check('sku.capacity', 1)
        ])


class BlueGreenTest(ScenarioTest):

    @SpringResourceGroupPreparer(dev_setting_name=SpringTestEnvironmentEnum.STANDARD['resource_group_name'])
    @SpringPreparer(**SpringTestEnvironmentEnum.STANDARD['spring'])
    @SpringAppNamePreparer()
    def test_blue_green_deployment(self, resource_group, spring, app):
        self.kwargs.update({
            'app': app,
            'serviceName': spring,
            'rg': resource_group
        })

        self.cmd('spring app create -n {app} -g {rg} -s {serviceName}', checks=[
            self.check('name', '{app}'),
            self.check('properties.activeDeployment.name', 'default')
        ])

        self.cmd('spring app deployment show -n default --app {app} -g {rg} -s {serviceName}', checks=[
            self.check('properties.active', True)
        ])

        self.cmd('spring app deployment create --app {app} -n green -g {rg} -s {serviceName}', checks=[
            self.check('name', 'green'),
            self.check('properties.active', False)
        ])

        result = self.cmd('spring app deployment list --app {app} -g {rg} -s {serviceName}').get_output_in_json()
        self.assertTrue(len(result) == 2)

        self.cmd('spring app set-deployment -d green -n {app} -g {rg} -s {serviceName}')

        self.cmd('spring app show -n {app} -g {rg} -s {serviceName}', checks=[
            self.check('name', '{app}'),
            self.check('properties.activeDeployment.name', 'green')
        ])

        self.cmd('spring app deployment show -n default --app {app} -g {rg} -s {serviceName}', checks=[
            self.check('properties.active', False)
        ])

        self.cmd('spring app deployment show -n green --app {app} -g {rg} -s {serviceName}', checks=[
            self.check('properties.active', True)
        ])

        self.cmd('spring app unset-deployment -n {app} -g {rg} -s {serviceName}')

        self.cmd('spring app deployment show -n default --app {app} -g {rg} -s {serviceName}', checks=[
            self.check('properties.active', False)
        ])

        self.cmd('spring app deployment show -n green --app {app} -g {rg} -s {serviceName}', checks=[
            self.check('properties.active', False)
        ])


class I2aTLSTest(ScenarioTest):
    @SpringResourceGroupPreparer(dev_setting_name=SpringTestEnvironmentEnum.STANDARD['resource_group_name'])
    @SpringPreparer(**SpringTestEnvironmentEnum.STANDARD['spring'])
    @SpringAppNamePreparer()
    def test_app_i2a_tls(self, resource_group, spring, app):
        self.kwargs.update({
            'app': app,
            'serviceName': spring,
            'rg': resource_group
        })

        self.cmd('spring app create -n {app} -g {rg} -s {serviceName}')
        self.cmd('spring app show -n {app} -g {rg} -s {serviceName}', checks=[
            self.check('properties.enableEndToEndTls', False)
        ])

        self.cmd('spring app update -n {app} -g {rg} -s {serviceName} --enable-ingress-to-app-tls true --env foo=bar', checks=[
            self.check('properties.enableEndToEndTls', True)
        ])

        self.cmd('spring app show -n {app} -g {rg} -s {serviceName}', checks=[
            self.check('properties.enableEndToEndTls', True)
        ])

        self.cmd('spring app update -n {app} -g {rg} -s {serviceName} --enable-ingress-to-app-tls false', checks=[
            self.check('properties.enableEndToEndTls', False)
        ])

@record_only()
class GenerateDumpTest(ScenarioTest):
    def test_generate_deployment_dump(self):
        file_path = os.path.join(tempfile.gettempdir(), 'dumpfile.txt')
        self.kwargs.update({
            'app': 'test-app-dump',
            'deployment': 'default',
            'serviceName': 'cli-unittest',
            'resourceGroup': 'cli',
            'path': file_path
        })
        result = self.cmd('spring app deployment show -g {resourceGroup} -s {serviceName} --app {app} -n {deployment}').get_output_in_json()
        self.kwargs['instance'] = result['properties'].get('instances', [{}])[0].get('name')
        self.assertTrue(self.kwargs['instance'])
        self.cmd('spring app deployment generate-heap-dump -g {resourceGroup} -s {serviceName} --app {app} --deployment {deployment} --app-instance {instance} --file-path {path}')


@record_only()
class VnetPublicEndpointTest(ScenarioTest):
    def test_vnet_public_endpoint(self):
        self.kwargs.update({
            'app': 'test-app',
            'serviceName': 'cli-unittest',
            'rg': 'cli'
        })

        self.cmd('spring app create -n {app} -g {rg} -s {serviceName} --assign-public-endpoint true', checks=[
            self.check('properties.vnetAddons.publicEndpoint', True)
        ])

        self.cmd('spring app update -n {app} -g {rg} -s {serviceName} --assign-public-endpoint false', checks=[
            self.check('properties.vnetAddons.publicEndpoint', False)
        ])

        self.cmd('spring app update -n {app} -g {rg} -s {serviceName} --assign-public-endpoint true', checks=[
            self.check('properties.vnetAddons.publicEndpoint', True)
        ])


@record_only()
class ClientAuthTest(ScenarioTest):
    def test_client_auth(self):
        self.kwargs.update({
            'cert': 'test-cert',
            'keyVaultUri': 'https://integration-test-prod.vault.azure.net/',
            'kvCertName': 'cli-unittest',
            'app': 'test-client-auth',
            'serviceName': 'cli-unittest',
            'rg': 'cli',
            'location': 'eastus'
        })

        cert_id = self.cmd(
            'spring certificate add --name {cert} --vault-uri {keyVaultUri} --only-public-cert '
            '--vault-certificate-name {kvCertName} -g {rg} -s {serviceName} --query "id" -o tsv').output.strip()
        app_create_cmd_template = 'spring app update -n {{app}} -s {{serviceName}} -g {{rg}} --client-auth-certs {}'
        self.cmd(app_create_cmd_template.format(cert_id), checks=[
            self.check('properties.ingressSettings.clientAuth.certificates[0]', cert_id)
        ])<|MERGE_RESOLUTION|>--- conflicted
+++ resolved
@@ -136,7 +136,7 @@
             self.check('properties.deploymentSettings.environmentVariables', {'foo': 'bar'}),
         ])
 
-<<<<<<< HEAD
+
         # self.cmd('spring app update -n {app} -g {rg} -s {serviceName} --runtime-version Java_11', checks=[
         #     self.check('properties.activeDeployment.name', 'default'),
         #     self.check('properties.activeDeployment.properties.deploymentSettings.resourceRequests.cpu', '2'),
@@ -147,19 +147,6 @@
         #     self.check('properties.activeDeployment.properties.deploymentSettings.environmentVariables', {'foo': 'bar'}),
         # ])
         # self.cmd('spring app delete -n {app} -g {rg} -s {serviceName}')
-=======
-        self.cmd('spring app show -n {app} -g {rg} -s {serviceName}')
-
-        self.cmd('spring app update -n {app} -g {rg} -s {serviceName} --runtime-version Java_11', checks=[
-            self.check('properties.activeDeployment.name', 'default'),
-            self.check('properties.activeDeployment.properties.deploymentSettings.resourceRequests.cpu', '2'),
-            self.check('properties.activeDeployment.properties.deploymentSettings.resourceRequests.memory', '1Gi'),
-            self.check('properties.activeDeployment.sku.capacity', 1),
-            self.check('properties.activeDeployment.properties.source.type', 'Jar'),
-            self.check('properties.activeDeployment.properties.source.runtimeVersion', 'Java_11'),
-            self.check('properties.activeDeployment.properties.deploymentSettings.environmentVariables', {'foo': 'bar'}),
-        ])
->>>>>>> 60497229
 
 
     @SpringResourceGroupPreparer(dev_setting_name=SpringTestEnvironmentEnum.STANDARD['resource_group_name'])
