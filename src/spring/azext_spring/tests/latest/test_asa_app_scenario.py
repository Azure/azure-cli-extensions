# --------------------------------------------------------------------------------------------
# Copyright (c) Microsoft Corporation. All rights reserved.
# Licensed under the MIT License. See License.txt in the project root for license information.
# --------------------------------------------------------------------------------------------

import os
import tempfile

from knack.util import CLIError
from azure.cli.testsdk import (ScenarioTest, record_only)
from .custom_preparers import (SpringPreparer, SpringResourceGroupPreparer, SpringAppNamePreparer)
from .custom_recording_processor import (SpringTestEndpointReplacer)
from .custom_dev_setting_constant import SpringTestEnvironmentEnum

# pylint: disable=line-too-long
# pylint: disable=too-many-lines

TEST_DIR = os.path.abspath(os.path.join(os.path.abspath(__file__), '..'))

class AppDeploy(ScenarioTest):
    def __init__(self, method_name):
        super(AppDeploy, self).__init__(
            method_name,
            recording_processors=[SpringTestEndpointReplacer()]
        )

    @SpringResourceGroupPreparer(dev_setting_name=SpringTestEnvironmentEnum.STANDARD['resource_group_name'])
    @SpringPreparer(**SpringTestEnvironmentEnum.STANDARD['spring'])
    @SpringAppNamePreparer()
    def test_deploy_app(self, resource_group, spring, app):
        py_path = os.path.abspath(os.path.dirname(__file__))
        file_path = os.path.join(py_path, 'files/test.jar').replace("\\","/")
        self.kwargs.update({
            'app': app,
            'serviceName': spring,
            'rg': resource_group,
            'file': file_path
        })

        self.cmd('spring app create -n {app} -g {rg} -s {serviceName} --cpu 2  --env "foo=bar" --runtime-version Java_11', checks=[
            self.check('name', '{app}'),
            self.check('properties.activeDeployment.name', 'default'),
            self.check('properties.activeDeployment.properties.deploymentSettings.resourceRequests.cpu', '2'),
            self.check('properties.activeDeployment.sku.capacity', 1),
            self.check('properties.activeDeployment.properties.source.type', 'Jar'),
            self.check('properties.activeDeployment.properties.source.runtimeVersion', 'Java_11'),
            self.check('properties.activeDeployment.properties.deploymentSettings.environmentVariables', {'foo': 'bar'}),
        ])

        # deploy fake file, the fail is expected
        with self.assertRaisesRegexp(CLIError, "112404: Exit code 1: application error."):
            self.cmd('spring app deploy -n {app} -g {rg} -s {serviceName} --artifact-path {file} --version v1')

        self.cmd('spring app update -n {app} -g {rg} -s {serviceName} --runtime-version Java_8 --env "bas=baz"', checks=[
            self.check('properties.activeDeployment.name', 'default'),
            self.check('properties.activeDeployment.properties.deploymentSettings.resourceRequests.cpu', '2'),
            self.check('properties.activeDeployment.properties.deploymentSettings.resourceRequests.memory', '1Gi'),
            self.check('properties.activeDeployment.sku.capacity', 1),
            self.check('properties.activeDeployment.properties.source.type', 'Jar'),
            self.check('properties.activeDeployment.properties.source.version', 'v1'),
            self.check('properties.activeDeployment.properties.source.runtimeVersion', 'Java_8'),
            self.check('properties.activeDeployment.properties.deploymentSettings.environmentVariables', {'bas': 'baz'}),
        ])

    @SpringResourceGroupPreparer(dev_setting_name=SpringTestEnvironmentEnum.STANDARD['resource_group_name'])
    @SpringPreparer(**SpringTestEnvironmentEnum.STANDARD['spring'])
    @SpringAppNamePreparer()
    def test_deploy_app_1(self, resource_group, spring, app):
        py_path = os.path.abspath(os.path.dirname(__file__))
        file_path = os.path.join(py_path, 'files/test.jar').replace("\\","/")
        self.kwargs.update({
            'app': app,
            'serviceName': spring,
            'rg': resource_group,
            'file': file_path
        })

        self.cmd('spring app create -n {app} -g {rg} -s {serviceName} --cpu 2  --env "foo=bar" --runtime-version Java_11', checks=[
            self.check('name', '{app}'),
            self.check('properties.activeDeployment.name', 'default'),
            self.check('properties.activeDeployment.properties.deploymentSettings.resourceRequests.cpu', '2'),
            self.check('properties.activeDeployment.sku.capacity', 1),
            self.check('properties.activeDeployment.properties.source.type', 'Jar'),
            self.check('properties.activeDeployment.properties.source.runtimeVersion', 'Java_11'),
            self.check('properties.activeDeployment.properties.deploymentSettings.environmentVariables', {'foo': 'bar'}),
        ])

        # deploy change to .Net
        with self.assertRaisesRegexp(CLIError, "112404: Exit code 0: purposely stopped."):
            self.cmd('spring app deploy -n {app} -g {rg} -s {serviceName} --artifact-path {file} --version v2 --runtime-version NetCore_31 --main-entry test')
<<<<<<< HEAD

        self.cmd('spring app update -n {app} -g {rg} -s {serviceName} --main-entry test1', checks=[
            self.check('properties.activeDeployment.name', 'default'),
            self.check('properties.activeDeployment.properties.deploymentSettings.resourceRequests.cpu', '2'),
            self.check('properties.activeDeployment.properties.deploymentSettings.resourceRequests.memory', '1Gi'),
            self.check('properties.activeDeployment.sku.capacity', 1),
            self.check('properties.activeDeployment.properties.source.type', 'NetCoreZip'),
            self.check('properties.activeDeployment.properties.source.version', 'v2'),
            self.check('properties.activeDeployment.properties.source.runtimeVersion', 'NetCore_31'),
            self.check('properties.activeDeployment.properties.source.netCoreMainEntryPath', 'test1'),
            self.check('properties.activeDeployment.properties.deploymentSettings.environmentVariables', {'bas': 'baz'}),
=======
        deployment = self.cmd('spring app deployment show -n default --app {app} -g {rg} -s {serviceName}', checks=[
            self.check('name', 'default'),
            self.check('properties.deploymentSettings.resourceRequests.cpu', '2'),
            self.check('sku.capacity', 1),
            self.check('properties.source.type', 'NetCoreZip'),
            self.check('starts_with(properties.source.relativePath, `resources/`)', True),
            self.check('properties.source.runtimeVersion', 'NetCore_31'),
            self.check('properties.deploymentSettings.environmentVariables', {'foo': 'bar'}),
        ]).get_output_in_json()
        relative_path = deployment['properties']['source']['relativePath']

        self.cmd('spring app update -n {app} -g {rg} -s {serviceName} --main-entry test1')
        self.cmd('spring app deployment show -n default --app {app} -g {rg} -s {serviceName}', checks=[
            self.check('name', 'default'),
            self.check('properties.deploymentSettings.resourceRequests.cpu', '2'),
            self.check('sku.capacity', 1),
            self.check('properties.source.type', 'NetCoreZip'),
            self.check('properties.source.relativePath', relative_path),
            self.check('properties.source.version', 'v2'),
            self.check('properties.source.runtimeVersion', 'NetCore_31'),
            self.check('properties.source.netCoreMainEntryPath', 'test1'),
            self.check('properties.deploymentSettings.environmentVariables', {'foo': 'bar'}),
>>>>>>> 81abf6a1
        ])

        # keep deploy .net
        with self.assertRaisesRegexp(CLIError, "112404: Exit code 0: purposely stopped."):
            self.cmd('spring app deploy -n {app} -g {rg} -s {serviceName} --artifact-path {file} --version v3 --main-entry test3')
<<<<<<< HEAD
=======
        self.cmd('spring app deployment show -n default --app {app} -g {rg} -s {serviceName}', checks=[
            self.check('name', 'default'),
            self.check('properties.deploymentSettings.resourceRequests.cpu', '2'),
            self.check('sku.capacity', 1),
            self.check('properties.source.type', 'NetCoreZip'),
            self.check('starts_with(properties.source.relativePath, `resources/`)', True),
            self.check('properties.source.runtimeVersion', 'NetCore_31'),
            self.check('properties.source.netCoreMainEntryPath', 'test3'),
        ])
>>>>>>> 81abf6a1


@record_only()
class AppCRUD(ScenarioTest):
    def test_app_crud(self):
        self.kwargs.update({
            'app': 'test-crud-app',
            'serviceName': 'cli-unittest',
            'rg': 'cli'
        })

        self.cmd('spring app create -n {app} -g {rg} -s {serviceName} --cpu 2  --env "foo=bar"', checks=[
            self.check('name', '{app}'),
            self.check('properties.activeDeployment.name', 'default'),
            self.check('properties.activeDeployment.properties.deploymentSettings.resourceRequests.cpu', '2'),
            self.check('properties.activeDeployment.sku.capacity', 1),
            self.check('properties.activeDeployment.properties.source.type', 'Jar'),
            self.check('properties.activeDeployment.properties.source.runtimeVersion', 'Java_11'),
            self.check('properties.activeDeployment.properties.deploymentSettings.environmentVariables', {'foo': 'bar'}),
        ])

        # green deployment copy settings from active, but still accept input as highest priority
        self.cmd('spring app deployment create -n green --app {app} -g {rg} -s {serviceName} --instance-count 2', checks=[
            self.check('name', 'green'),
            self.check('properties.deploymentSettings.resourceRequests.cpu', '2'),
            self.check('properties.deploymentSettings.resourceRequests.memory', '1Gi'),
            self.check('properties.source.type', 'Jar'),
            self.check('properties.source.runtimeVersion', 'Java_11'),
            self.check('sku.capacity', 2),
            self.check('properties.deploymentSettings.environmentVariables', {'foo': 'bar'}),
        ])

        self.cmd('spring app update -n {app} -g {rg} -s {serviceName} --runtime-version Java_11', checks=[
            self.check('properties.activeDeployment.name', 'default'),
            self.check('properties.activeDeployment.properties.deploymentSettings.resourceRequests.cpu', '2'),
            self.check('properties.activeDeployment.properties.deploymentSettings.resourceRequests.memory', '1Gi'),
            self.check('properties.activeDeployment.sku.capacity', 1),
            self.check('properties.activeDeployment.properties.source.type', 'Jar'),
            self.check('properties.activeDeployment.properties.source.runtimeVersion', 'Java_11'),
            self.check('properties.activeDeployment.properties.deploymentSettings.environmentVariables', {'foo': 'bar'}),
        ])
        self.cmd('spring app delete -n {app} -g {rg} -s {serviceName}')


    def test_app_crud_1(self):
        self.kwargs.update({
            'app': 'test-crud-app-1',
            'serviceName': 'cli-unittest',
            'rg': 'cli'
        })

        # public endpoint is assigned
        self.cmd('spring app create -n {app} -g {rg} -s {serviceName} --assign-endpoint --memory 2Gi', checks=[
            self.check('name', '{app}'),
            self.check('properties.activeDeployment.name', 'default'),
            self.check('properties.activeDeployment.properties.deploymentSettings.resourceRequests.cpu', '1'),
            self.check('properties.activeDeployment.properties.deploymentSettings.resourceRequests.memory', '2Gi'),
            self.check('properties.url', 'https://{serviceName}-{app}.azuremicroservices.io')
        ])

        # green deployment not copy settings from active
        self.cmd('spring app deployment create -n green --app {app} -g {rg} -s {serviceName} --skip-clone-settings', checks=[
            self.check('name', 'green'),
            self.check('properties.deploymentSettings.resourceRequests.cpu', '1'),
            self.check('properties.deploymentSettings.resourceRequests.memory', '1Gi'),
            self.check('sku.capacity', 1)
        ])


@record_only()
class BlueGreenTest(ScenarioTest):

    def test_blue_green_deployment(self):
        self.kwargs.update({
            'app': 'test-app-blue-green',
            'serviceName': 'cli-unittest',
            'rg': 'cli'
        })

        self.cmd('spring app create -n {app} -g {rg} -s {serviceName}', checks=[
            self.check('name', '{app}'),
            self.check('properties.activeDeployment.name', 'default')
        ])

        self.cmd('spring app deployment create --app {app} -n green -g {rg} -s {serviceName}', checks=[
            self.check('name', 'green'),
            self.check('properties.active', False)
        ])

        result = self.cmd('spring app deployment list --app {app} -g {rg} -s {serviceName}').get_output_in_json()
        self.assertTrue(len(result) == 2)

        self.cmd('spring app set-deployment -d green -n {app} -g {rg} -s {serviceName}')

        self.cmd('spring app show -n {app} -g {rg} -s {serviceName}', checks=[
            self.check('name', '{app}'),
            self.check('properties.activeDeployment.name', 'green')
        ])

        self.cmd('spring app deployment show -n default --app {app} -g {rg} -s {serviceName}', checks=[
            self.check('properties.active', False)
        ])

        self.cmd('spring app deployment show -n green --app {app} -g {rg} -s {serviceName}', checks=[
            self.check('properties.active', True)
        ])

        self.cmd('spring app unset-deployment -n {app} -g {rg} -s {serviceName}')

        self.cmd('spring app deployment show -n default --app {app} -g {rg} -s {serviceName}', checks=[
            self.check('properties.active', False)
        ])

        self.cmd('spring app deployment show -n green --app {app} -g {rg} -s {serviceName}', checks=[
            self.check('properties.active', False)
        ])

        self.cmd('spring app delete -n {app} -g {rg} -s {serviceName}')


@record_only()
class I2aTLSTest(ScenarioTest):
    def test_app_i2a_tls(self):
        self.kwargs.update({
            'app': 'test-i2atls-app',
            'serviceName': 'cli-unittest',
            'rg': 'cli'
        })

        self.cmd('spring app create -n {app} -g {rg} -s {serviceName}')

        self.cmd('spring app update -n {app} -g {rg} -s {serviceName} --enable-ingress-to-app-tls true', checks=[
            self.check('properties.enableEndToEndTls', True)
        ])

        self.cmd('spring app update -n {app} -g {rg} -s {serviceName} --enable-ingress-to-app-tls false', checks=[
            self.check('properties.enableEndToEndTls', False)
        ])

        self.cmd('spring app update -n {app} -g {rg} -s {serviceName} --enable-end-to-end-tls true', checks=[
            self.check('properties.enableEndToEndTls', True)
        ])

        self.cmd('spring app update -n {app} -g {rg} -s {serviceName} --enable-end-to-end-tls false', checks=[
            self.check('properties.enableEndToEndTls', False)
        ])


@record_only()
class GenerateDumpTest(ScenarioTest):
    def test_generate_deployment_dump(self):
        file_path = os.path.join(tempfile.gettempdir(), 'dumpfile.txt')
        self.kwargs.update({
            'app': 'test-app-dump',
            'deployment': 'default',
            'serviceName': 'cli-unittest',
            'resourceGroup': 'cli',
            'path': file_path
        })
        result = self.cmd('spring app deployment show -g {resourceGroup} -s {serviceName} --app {app} -n {deployment}').get_output_in_json()
        self.kwargs['instance'] = result['properties'].get('instances', [{}])[0].get('name')
        self.assertTrue(self.kwargs['instance'])
        self.cmd('spring app deployment generate-heap-dump -g {resourceGroup} -s {serviceName} --app {app} --deployment {deployment} --app-instance {instance} --file-path {path}')


@record_only()
class VnetPublicEndpointTest(ScenarioTest):
    def test_vnet_public_endpoint(self):
        self.kwargs.update({
            'app': 'test-app',
            'serviceName': 'cli-unittest',
            'rg': 'cli'
        })

        self.cmd('spring app create -n {app} -g {rg} -s {serviceName} --assign-public-endpoint true', checks=[
            self.check('properties.vnetAddons.publicEndpoint', True)
        ])

        self.cmd('spring app update -n {app} -g {rg} -s {serviceName} --assign-public-endpoint false', checks=[
            self.check('properties.vnetAddons.publicEndpoint', False)
        ])

        self.cmd('spring app update -n {app} -g {rg} -s {serviceName} --assign-public-endpoint true', checks=[
            self.check('properties.vnetAddons.publicEndpoint', True)
        ])


@record_only()
class ClientAuthTest(ScenarioTest):
    def test_client_auth(self):
        self.kwargs.update({
            'cert': 'test-cert',
            'keyVaultUri': 'https://integration-test-prod.vault.azure.net/',
            'kvCertName': 'cli-unittest',
            'app': 'test-client-auth',
            'serviceName': 'cli-unittest',
            'rg': 'cli',
            'location': 'eastus'
        })

        cert_id = self.cmd(
            'spring certificate add --name {cert} --vault-uri {keyVaultUri} --only-public-cert '
            '--vault-certificate-name {kvCertName} -g {rg} -s {serviceName} --query "id" -o tsv').output.strip()
        app_create_cmd_template = 'spring app update -n {{app}} -s {{serviceName}} -g {{rg}} --client-auth-certs {}'
        self.cmd(app_create_cmd_template.format(cert_id), checks=[
            self.check('properties.ingressSettings.clientAuth.certificates[0]', cert_id)
        ])<|MERGE_RESOLUTION|>--- conflicted
+++ resolved
@@ -88,7 +88,6 @@
         # deploy change to .Net
         with self.assertRaisesRegexp(CLIError, "112404: Exit code 0: purposely stopped."):
             self.cmd('spring app deploy -n {app} -g {rg} -s {serviceName} --artifact-path {file} --version v2 --runtime-version NetCore_31 --main-entry test')
-<<<<<<< HEAD
 
         self.cmd('spring app update -n {app} -g {rg} -s {serviceName} --main-entry test1', checks=[
             self.check('properties.activeDeployment.name', 'default'),
@@ -100,47 +99,7 @@
             self.check('properties.activeDeployment.properties.source.runtimeVersion', 'NetCore_31'),
             self.check('properties.activeDeployment.properties.source.netCoreMainEntryPath', 'test1'),
             self.check('properties.activeDeployment.properties.deploymentSettings.environmentVariables', {'bas': 'baz'}),
-=======
-        deployment = self.cmd('spring app deployment show -n default --app {app} -g {rg} -s {serviceName}', checks=[
-            self.check('name', 'default'),
-            self.check('properties.deploymentSettings.resourceRequests.cpu', '2'),
-            self.check('sku.capacity', 1),
-            self.check('properties.source.type', 'NetCoreZip'),
-            self.check('starts_with(properties.source.relativePath, `resources/`)', True),
-            self.check('properties.source.runtimeVersion', 'NetCore_31'),
-            self.check('properties.deploymentSettings.environmentVariables', {'foo': 'bar'}),
-        ]).get_output_in_json()
-        relative_path = deployment['properties']['source']['relativePath']
-
-        self.cmd('spring app update -n {app} -g {rg} -s {serviceName} --main-entry test1')
-        self.cmd('spring app deployment show -n default --app {app} -g {rg} -s {serviceName}', checks=[
-            self.check('name', 'default'),
-            self.check('properties.deploymentSettings.resourceRequests.cpu', '2'),
-            self.check('sku.capacity', 1),
-            self.check('properties.source.type', 'NetCoreZip'),
-            self.check('properties.source.relativePath', relative_path),
-            self.check('properties.source.version', 'v2'),
-            self.check('properties.source.runtimeVersion', 'NetCore_31'),
-            self.check('properties.source.netCoreMainEntryPath', 'test1'),
-            self.check('properties.deploymentSettings.environmentVariables', {'foo': 'bar'}),
->>>>>>> 81abf6a1
-        ])
-
-        # keep deploy .net
-        with self.assertRaisesRegexp(CLIError, "112404: Exit code 0: purposely stopped."):
-            self.cmd('spring app deploy -n {app} -g {rg} -s {serviceName} --artifact-path {file} --version v3 --main-entry test3')
-<<<<<<< HEAD
-=======
-        self.cmd('spring app deployment show -n default --app {app} -g {rg} -s {serviceName}', checks=[
-            self.check('name', 'default'),
-            self.check('properties.deploymentSettings.resourceRequests.cpu', '2'),
-            self.check('sku.capacity', 1),
-            self.check('properties.source.type', 'NetCoreZip'),
-            self.check('starts_with(properties.source.relativePath, `resources/`)', True),
-            self.check('properties.source.runtimeVersion', 'NetCore_31'),
-            self.check('properties.source.netCoreMainEntryPath', 'test3'),
-        ])
->>>>>>> 81abf6a1
+        ])
 
 
 @record_only()
