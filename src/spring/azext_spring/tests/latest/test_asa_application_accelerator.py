# --------------------------------------------------------------------------------------------
# Copyright (c) Microsoft Corporation. All rights reserved.
# Licensed under the MIT License. See License.txt in the project root for license information.
# --------------------------------------------------------------------------------------------
import json
import unittest
<<<<<<< HEAD
from azure.cli.testsdk import (ScenarioTest, record_only)
from ...vendored_sdks.appplatform.v2023_01_01_preview import models
=======
from azure.cli.testsdk import (ScenarioTest, ResourceGroupPreparer)
from .custom_preparers import SpringPreparer
from ...vendored_sdks.appplatform.v2022_11_01_preview import models
>>>>>>> ff374d96
from ...application_accelerator import (application_accelerator_create as create, 
                                        application_accelerator_delete as delete)
try:
    import unittest.mock as mock
except ImportError:
    from unittest import mock

from azure.cli.core.mock import DummyCli
from azure.cli.core import AzCommandsLoader
from azure.cli.core.commands import AzCliCommand

from knack.log import get_logger

logger = get_logger(__name__)
free_mock_client = mock.MagicMock()


def _get_test_cmd():
    cli_ctx = DummyCli()
    cli_ctx.data['subscription_id'] = '00000000-0000-0000-0000-000000000000'
    loader = AzCommandsLoader(cli_ctx, resource_type='Microsoft.AppPlatform')
    cmd = AzCliCommand(loader, 'test', None)
    cmd.command_kwargs = {'resource_type': 'Microsoft.AppPlatform'}
    cmd.cli_ctx = cli_ctx
    return cmd


def _get_basic_mock_client(*_):
    return mock.MagicMock()


def _mock_not_get_dev_tool_portal(*_):
    return None


def _mock_dev_tool_portal(enable_accelerator):
    resource = models.DevToolPortalResource.deserialize(json.loads('{"properties":{"provisioningState": "Succeeded"}}'))
    resource.properties.features = models.DevToolPortalFeatureSettings(
        application_accelerator=models.DevToolPortalFeatureDetail(
            state=models.DevToolPortalFeatureState.ENABLED if enable_accelerator \
                    else models.DevToolPortalFeatureState.DISABLED
        )
    )
    return resource

def _mock_enabled_get_dev_tool_portal(*_):
    return _mock_dev_tool_portal(enable_accelerator=True)

def _mock_disabled_get_dev_tool_portal(*_):
    return _mock_dev_tool_portal(enable_accelerator=False)

class ApplicationAccelerator(unittest.TestCase):
    def __init__(self, methodName: str = ...):
        super().__init__(methodName=methodName)
        self.created_resource = None
        self.dev_tool_portal =None
        self.deleted = False
    
    def setUp(self):
        resp = super().setUp()
        free_mock_client.reset_mock()
        return resp
    
    # @mock.patch('azext_spring._utils.cf_resource_groups', _cf_resource_group)
    def _execute(self, method, cmd, client, *kwargs):
        client = client or _get_basic_mock_client()
        method(cmd, client, *kwargs)
        call_args = client.application_accelerators.begin_create_or_update.call_args_list
        self.created_resource = call_args[0][0][3] if call_args else None
        call_args = client.dev_tool_portals.begin_create_or_update.call_args_list
        self.dev_tool_portal = call_args[0][0][3] if call_args else None
        self.deleted = client.application_accelerators.begin_delete.call_args_list is not None

    @mock.patch('azext_spring.application_accelerator.get_dev_tool_portal', _mock_not_get_dev_tool_portal)
    def test_asa_acc_create_dev_tool_portal_disable_wait(self):
        self._execute(create, _get_test_cmd(), None, 'asa', 'rg', False)
        self.assertIsNotNone(self.created_resource)
        self.assertIsNone(self.dev_tool_portal)

    
    @mock.patch('azext_spring.application_accelerator.get_dev_tool_portal', _mock_enabled_get_dev_tool_portal)
    def test_asa_acc_create_skip_configure_dev_tool_portal_wait(self):
        self._execute(create, _get_test_cmd(), None, 'asa', 'rg', False)
        self.assertIsNotNone(self.created_resource)
        self.assertIsNone(self.dev_tool_portal)


    @mock.patch('azext_spring.application_accelerator.get_dev_tool_portal', _mock_disabled_get_dev_tool_portal)
    def test_asa_acc_create_configure_dev_tool_portal_wait(self):
        self._execute(create, _get_test_cmd(), None, 'asa', 'rg', False)
        self.assertIsNotNone(self.created_resource)
        self.assertIsNotNone(self.dev_tool_portal)
        self.assertEqual(models.DevToolPortalFeatureState.ENABLED,
                         self.dev_tool_portal.properties.features.application_accelerator.state)


    @mock.patch('azext_spring.application_accelerator.get_dev_tool_portal', _mock_not_get_dev_tool_portal)
    def test_asa_acc_delete_dev_tool_portal_disable_wait(self):
        self._execute(delete, _get_test_cmd(), None, 'asa', 'rg', False)
        self.assertIsNone(self.created_resource)
        self.assertIsNone(self.dev_tool_portal)
        self.assertTrue(self.deleted)

    
    @mock.patch('azext_spring.application_accelerator.get_dev_tool_portal', _mock_disabled_get_dev_tool_portal)
    def test_asa_acc_delete_skip_configure_dev_tool_portal_wait(self):
        self._execute(delete, _get_test_cmd(), None, 'asa', 'rg', False)
        self.assertIsNone(self.created_resource)
        self.assertTrue(self.deleted)
        self.assertIsNone(self.dev_tool_portal)


    @mock.patch('azext_spring.application_accelerator.get_dev_tool_portal', _mock_enabled_get_dev_tool_portal)
    def test_asa_acc_delete_configure_dev_tool_portal_wait(self):
        self._execute(delete, _get_test_cmd(), None, 'asa', 'rg', False)
        self.assertIsNone(self.created_resource)
        self.assertTrue(self.deleted)
        self.assertIsNotNone(self.dev_tool_portal)
        self.assertEqual(models.DevToolPortalFeatureState.DISABLED,
                         self.dev_tool_portal.properties.features.application_accelerator.state)

'''
Since the scenarios covered here depend on a Azure Spring service instance creation. 
It cannot support live run. So mark it as record_only. 
'''

class ApiApplicationAcceleratorTest(ScenarioTest):

    @ResourceGroupPreparer()
    @SpringPreparer(dev_setting_name='AZURE_CLI_TEST_DEV_SPRING_NAME_ENTERPRISE', additional_params='--sku Enterprise --disable-app-insights')
    def test_application_accelerator(self, resource_group, spring):
        
        self.kwargs.update({
            'serviceName': spring,
            'rg': resource_group
        })

        self.cmd('spring dev-tool create -g {rg} -s {serviceName} --assign-endpoint', checks=[
            self.check('properties.public', True),
            self.check('properties.provisioningState', "Succeeded")
        ])

        self.cmd('spring application-accelerator create -g {rg} -s {serviceName}', 
        checks=[
            self.check('properties.provisioningState', "Succeeded")
        ])

        self.cmd('spring dev-tool show -g {rg} -s {serviceName}', checks=[
            self.check('properties.features.applicationAccelerator.state', 'Enabled')
        ])

        self.cmd('spring application-accelerator show -g {rg} -s {serviceName}', 
        checks=[
            self.check('properties.provisioningState', "Succeeded")
        ])

        self.cmd('spring application-accelerator delete --yes -g {rg} -s {serviceName}')

        self.cmd('spring dev-tool show -g {rg} -s {serviceName}', checks=[
            self.check('properties.features.applicationAccelerator.state', 'Disabled')
        ])<|MERGE_RESOLUTION|>--- conflicted
+++ resolved
@@ -4,14 +4,9 @@
 # --------------------------------------------------------------------------------------------
 import json
 import unittest
-<<<<<<< HEAD
-from azure.cli.testsdk import (ScenarioTest, record_only)
-from ...vendored_sdks.appplatform.v2023_01_01_preview import models
-=======
 from azure.cli.testsdk import (ScenarioTest, ResourceGroupPreparer)
 from .custom_preparers import SpringPreparer
-from ...vendored_sdks.appplatform.v2022_11_01_preview import models
->>>>>>> ff374d96
+from ...vendored_sdks.appplatform.v2023_01_01_preview import models
 from ...application_accelerator import (application_accelerator_create as create, 
                                         application_accelerator_delete as delete)
 try:
