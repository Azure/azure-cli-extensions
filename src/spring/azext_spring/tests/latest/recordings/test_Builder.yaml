--- conflicted
+++ resolved
@@ -1,4 +1,3 @@
-<<<<<<< HEAD
 interactions:
 - request:
     body: null
@@ -541,842 +540,4 @@
     status:
       code: 200
       message: OK
-version: 1
-=======
-interactions:
-- request:
-    body: null
-    headers:
-      Accept:
-      - application/json
-      Accept-Encoding:
-      - gzip, deflate
-      CommandName:
-      - spring build-service builder create
-      Connection:
-      - keep-alive
-      ParameterSetName:
-      - -n -g --service --builder-file
-      User-Agent:
-      - AZURECLI/2.40.0 (PIP) azsdk-python-mgmt-appplatform/6.1.0 Python/3.8.3 (Windows-10-10.0.19041-SP0)
-    method: GET
-    uri: https://management.azure.com/subscriptions/00000000-0000-0000-0000-000000000000/resourceGroups/cli/providers/Microsoft.AppPlatform/Spring/cli-unittest?api-version=2023-03-01-preview
-  response:
-    body:
-      string: '{"properties":{"provisioningState":"Succeeded","zoneRedundant":false,"version":3,"serviceId":"4c0e8168e93e4d54b77d255f95557b3c","networkProfile":{"outboundIPs":{"publicIPs":["20.102.6.42","20.102.5.239"]},"outboundType":"loadBalancer"},"powerState":"Running","fqdn":"cli-unittest.asc-test.net"},"type":"Microsoft.AppPlatform/Spring","sku":{"name":"E0","tier":"Enterprise"},"location":"eastus","tags":{},"id":"/subscriptions/00000000-0000-0000-0000-000000000000/resourceGroups/cli/providers/Microsoft.AppPlatform/Spring/cli-unittest","name":"cli-unittest","systemData":{"createdBy":"qingyliu@microsoft.com","createdByType":"User","createdAt":"2022-09-13T09:15:56.0034586Z","lastModifiedBy":"qingyliu@microsoft.com","lastModifiedByType":"User","lastModifiedAt":"2022-09-13T09:15:56.0034586Z"}}'
-    headers:
-      cache-control:
-      - no-cache
-      content-length:
-      - '791'
-      content-type:
-      - application/json; charset=utf-8
-      date:
-      - Wed, 14 Sep 2022 05:38:05 GMT
-      expires:
-      - '-1'
-      pragma:
-      - no-cache
-      request-context:
-      - appId=cid-v1:ccd65fc4-7cd4-497e-8dc8-9a76e9a43ae2
-      strict-transport-security:
-      - max-age=31536000; includeSubDomains
-      transfer-encoding:
-      - chunked
-      vary:
-      - Accept-Encoding
-      x-content-type-options:
-      - nosniff
-      x-ms-ratelimit-remaining-subscription-resource-requests:
-      - '11999'
-      x-rp-server-mvid:
-      - 2280a6c9-18a5-42a9-8739-f9f9148ed236
-    status:
-      code: 200
-      message: OK
-- request:
-    body: null
-    headers:
-      Accept:
-      - application/json
-      Accept-Encoding:
-      - gzip, deflate
-      CommandName:
-      - spring build-service builder create
-      Connection:
-      - keep-alive
-      ParameterSetName:
-      - -n -g --service --builder-file
-      User-Agent:
-      - AZURECLI/2.40.0 (PIP) azsdk-python-mgmt-appplatform/6.1.0 Python/3.8.3 (Windows-10-10.0.19041-SP0)
-    method: GET
-    uri: https://management.azure.com/subscriptions/00000000-0000-0000-0000-000000000000/resourceGroups/cli/providers/Microsoft.AppPlatform/Spring/cli-unittest/buildServices/default/builders/test-builder?api-version=2023-03-01-preview
-  response:
-    body:
-      string: '{"error":{"code":"NotFound","message":"KPack builder does not exist","target":"default/test-builder","details":null}}'
-    headers:
-      cache-control:
-      - no-cache
-      content-length:
-      - '117'
-      content-type:
-      - application/json; charset=utf-8
-      date:
-      - Wed, 14 Sep 2022 05:38:08 GMT
-      expires:
-      - '-1'
-      pragma:
-      - no-cache
-      request-context:
-      - appId=cid-v1:ccd65fc4-7cd4-497e-8dc8-9a76e9a43ae2
-      strict-transport-security:
-      - max-age=31536000; includeSubDomains
-      x-content-type-options:
-      - nosniff
-      x-rp-server-mvid:
-      - 2280a6c9-18a5-42a9-8739-f9f9148ed236
-    status:
-      code: 404
-      message: Not Found
-- request:
-    body: '{"properties": {"stack": {"id": "io.buildpacks.stacks.bionic", "version":
-      "base"}, "buildpackGroups": [{"name": "mix", "buildpacks": [{"id": "tanzu-buildpacks/java-azure"}]}]}}'
-    headers:
-      Accept:
-      - application/json
-      Accept-Encoding:
-      - gzip, deflate
-      CommandName:
-      - spring build-service builder create
-      Connection:
-      - keep-alive
-      Content-Length:
-      - '176'
-      Content-Type:
-      - application/json
-      ParameterSetName:
-      - -n -g --service --builder-file
-      User-Agent:
-      - AZURECLI/2.40.0 (PIP) azsdk-python-mgmt-appplatform/6.1.0 Python/3.8.3 (Windows-10-10.0.19041-SP0)
-    method: PUT
-    uri: https://management.azure.com/subscriptions/00000000-0000-0000-0000-000000000000/resourceGroups/cli/providers/Microsoft.AppPlatform/Spring/cli-unittest/buildServices/default/builders/test-builder?api-version=2023-03-01-preview
-  response:
-    body:
-      string: '{"type":"Microsoft.AppPlatform/Spring/buildServices/builders","properties":{"provisioningState":"Creating","stack":{"id":"io.buildpacks.stacks.bionic","version":"base"},"buildpackGroups":[{"name":"mix","buildpacks":[{"id":"tanzu-buildpacks/java-azure"}]}]},"id":"/subscriptions/00000000-0000-0000-0000-000000000000/resourceGroups/cli/providers/Microsoft.AppPlatform/Spring/cli-unittest/buildServices/default/builders/test-builder","name":"test-builder","systemData":{"createdBy":"qingyliu@microsoft.com","createdByType":"User","createdAt":"2022-09-14T05:38:09.1999786Z","lastModifiedBy":"qingyliu@microsoft.com","lastModifiedByType":"User","lastModifiedAt":"2022-09-14T05:38:09.1999786Z"}}'
-    headers:
-      azure-asyncoperation:
-      - https://management.azure.com/subscriptions/00000000-0000-0000-0000-000000000000/resourceGroups/cli/providers/Microsoft.AppPlatform/locations/eastus/operationStatus/cli-unittest/operationId/8e5f273d-b78f-47fa-b462-e6c366e129e7?api-version=2023-03-01-preview
-      cache-control:
-      - no-cache
-      content-length:
-      - '689'
-      content-type:
-      - application/json; charset=utf-8
-      date:
-      - Wed, 14 Sep 2022 05:38:09 GMT
-      expires:
-      - '-1'
-      location:
-      - https://management.azure.com/subscriptions/00000000-0000-0000-0000-000000000000/resourceGroups/cli/providers/Microsoft.AppPlatform/locations/eastus/operationResults/8e5f273d-b78f-47fa-b462-e6c366e129e7/Spring/cli-unittest?api-version=2023-03-01-preview
-      pragma:
-      - no-cache
-      request-context:
-      - appId=cid-v1:ccd65fc4-7cd4-497e-8dc8-9a76e9a43ae2
-      strict-transport-security:
-      - max-age=31536000; includeSubDomains
-      x-content-type-options:
-      - nosniff
-      x-ms-ratelimit-remaining-subscription-writes:
-      - '1199'
-      x-rp-server-mvid:
-      - 2280a6c9-18a5-42a9-8739-f9f9148ed236
-    status:
-      code: 201
-      message: Created
-- request:
-    body: null
-    headers:
-      Accept:
-      - '*/*'
-      Accept-Encoding:
-      - gzip, deflate
-      CommandName:
-      - spring build-service builder create
-      Connection:
-      - keep-alive
-      ParameterSetName:
-      - -n -g --service --builder-file
-      User-Agent:
-      - AZURECLI/2.40.0 (PIP) azsdk-python-mgmt-appplatform/6.1.0 Python/3.8.3 (Windows-10-10.0.19041-SP0)
-    method: GET
-    uri: https://management.azure.com/subscriptions/00000000-0000-0000-0000-000000000000/resourceGroups/cli/providers/Microsoft.AppPlatform/locations/eastus/operationStatus/cli-unittest/operationId/8e5f273d-b78f-47fa-b462-e6c366e129e7?api-version=2023-03-01-preview
-  response:
-    body:
-      string: '{"id":"subscriptions/0753feba-86f1-4242-aff1-27938fb04531/resourceGroups/cli/providers/Microsoft.AppPlatform/locations/eastus/operationStatus/cli-unittest/operationId/8e5f273d-b78f-47fa-b462-e6c366e129e7","name":"8e5f273d-b78f-47fa-b462-e6c366e129e7","status":"Succeeded","startTime":"2022-09-14T05:38:10.6065091Z","endTime":"2022-09-14T05:38:30.9524Z"}'
-    headers:
-      cache-control:
-      - no-cache
-      content-length:
-      - '353'
-      content-type:
-      - application/json; charset=utf-8
-      date:
-      - Wed, 14 Sep 2022 05:38:41 GMT
-      expires:
-      - '-1'
-      pragma:
-      - no-cache
-      request-context:
-      - appId=cid-v1:ccd65fc4-7cd4-497e-8dc8-9a76e9a43ae2
-      strict-transport-security:
-      - max-age=31536000; includeSubDomains
-      transfer-encoding:
-      - chunked
-      vary:
-      - Accept-Encoding
-      x-content-type-options:
-      - nosniff
-      x-rp-server-mvid:
-      - 2280a6c9-18a5-42a9-8739-f9f9148ed236
-    status:
-      code: 200
-      message: OK
-- request:
-    body: null
-    headers:
-      Accept:
-      - '*/*'
-      Accept-Encoding:
-      - gzip, deflate
-      CommandName:
-      - spring build-service builder create
-      Connection:
-      - keep-alive
-      ParameterSetName:
-      - -n -g --service --builder-file
-      User-Agent:
-      - AZURECLI/2.40.0 (PIP) azsdk-python-mgmt-appplatform/6.1.0 Python/3.8.3 (Windows-10-10.0.19041-SP0)
-    method: GET
-    uri: https://management.azure.com/subscriptions/00000000-0000-0000-0000-000000000000/resourceGroups/cli/providers/Microsoft.AppPlatform/Spring/cli-unittest/buildServices/default/builders/test-builder?api-version=2023-03-01-preview
-  response:
-    body:
-      string: '{"type":"Microsoft.AppPlatform/Spring/buildServices/builders","properties":{"provisioningState":"Succeeded","stack":{"id":"io.buildpacks.stacks.bionic","version":"base"},"buildpackGroups":[{"name":"mix","buildpacks":[{"id":"tanzu-buildpacks/java-azure"}]}]},"id":"/subscriptions/00000000-0000-0000-0000-000000000000/resourceGroups/cli/providers/Microsoft.AppPlatform/Spring/cli-unittest/buildServices/default/builders/test-builder","name":"test-builder","systemData":{"createdBy":"qingyliu@microsoft.com","createdByType":"User","createdAt":"2022-09-14T05:38:09.1999786Z","lastModifiedBy":"qingyliu@microsoft.com","lastModifiedByType":"User","lastModifiedAt":"2022-09-14T05:38:09.1999786Z"}}'
-    headers:
-      cache-control:
-      - no-cache
-      content-length:
-      - '690'
-      content-type:
-      - application/json; charset=utf-8
-      date:
-      - Wed, 14 Sep 2022 05:38:42 GMT
-      expires:
-      - '-1'
-      pragma:
-      - no-cache
-      request-context:
-      - appId=cid-v1:ccd65fc4-7cd4-497e-8dc8-9a76e9a43ae2
-      strict-transport-security:
-      - max-age=31536000; includeSubDomains
-      transfer-encoding:
-      - chunked
-      vary:
-      - Accept-Encoding
-      x-content-type-options:
-      - nosniff
-      x-rp-server-mvid:
-      - 2280a6c9-18a5-42a9-8739-f9f9148ed236
-    status:
-      code: 200
-      message: OK
-- request:
-    body: null
-    headers:
-      Accept:
-      - application/json
-      Accept-Encoding:
-      - gzip, deflate
-      CommandName:
-      - spring build-service builder update
-      Connection:
-      - keep-alive
-      ParameterSetName:
-      - -n -g --service --builder-file
-      User-Agent:
-      - AZURECLI/2.40.0 (PIP) azsdk-python-mgmt-appplatform/6.1.0 Python/3.8.3 (Windows-10-10.0.19041-SP0)
-    method: GET
-    uri: https://management.azure.com/subscriptions/00000000-0000-0000-0000-000000000000/resourceGroups/cli/providers/Microsoft.AppPlatform/Spring/cli-unittest?api-version=2023-03-01-preview
-  response:
-    body:
-      string: '{"properties":{"provisioningState":"Succeeded","zoneRedundant":false,"version":3,"serviceId":"4c0e8168e93e4d54b77d255f95557b3c","networkProfile":{"outboundIPs":{"publicIPs":["20.102.6.42","20.102.5.239"]},"outboundType":"loadBalancer"},"powerState":"Running","fqdn":"cli-unittest.asc-test.net"},"type":"Microsoft.AppPlatform/Spring","sku":{"name":"E0","tier":"Enterprise"},"location":"eastus","tags":{},"id":"/subscriptions/00000000-0000-0000-0000-000000000000/resourceGroups/cli/providers/Microsoft.AppPlatform/Spring/cli-unittest","name":"cli-unittest","systemData":{"createdBy":"qingyliu@microsoft.com","createdByType":"User","createdAt":"2022-09-13T09:15:56.0034586Z","lastModifiedBy":"qingyliu@microsoft.com","lastModifiedByType":"User","lastModifiedAt":"2022-09-13T09:15:56.0034586Z"}}'
-    headers:
-      cache-control:
-      - no-cache
-      content-length:
-      - '791'
-      content-type:
-      - application/json; charset=utf-8
-      date:
-      - Wed, 14 Sep 2022 05:38:43 GMT
-      expires:
-      - '-1'
-      pragma:
-      - no-cache
-      request-context:
-      - appId=cid-v1:ccd65fc4-7cd4-497e-8dc8-9a76e9a43ae2
-      strict-transport-security:
-      - max-age=31536000; includeSubDomains
-      transfer-encoding:
-      - chunked
-      vary:
-      - Accept-Encoding
-      x-content-type-options:
-      - nosniff
-      x-ms-ratelimit-remaining-subscription-resource-requests:
-      - '11999'
-      x-rp-server-mvid:
-      - 2280a6c9-18a5-42a9-8739-f9f9148ed236
-    status:
-      code: 200
-      message: OK
-- request:
-    body: null
-    headers:
-      Accept:
-      - application/json
-      Accept-Encoding:
-      - gzip, deflate
-      CommandName:
-      - spring build-service builder update
-      Connection:
-      - keep-alive
-      ParameterSetName:
-      - -n -g --service --builder-file
-      User-Agent:
-      - AZURECLI/2.40.0 (PIP) azsdk-python-mgmt-appplatform/6.1.0 Python/3.8.3 (Windows-10-10.0.19041-SP0)
-    method: GET
-    uri: https://management.azure.com/subscriptions/00000000-0000-0000-0000-000000000000/resourceGroups/cli/providers/Microsoft.AppPlatform/Spring/cli-unittest/buildServices/default/builders/test?api-version=2023-03-01-preview
-  response:
-    body:
-      string: '{"type":"Microsoft.AppPlatform/Spring/buildServices/builders","properties":{"provisioningState":"Succeeded","stack":{"id":"io.buildpacks.stacks.bionic","version":"base"},"buildpackGroups":[{"name":"mix","buildpacks":[{"id":"tanzu-buildpacks/java-azure"}]}]},"id":"/subscriptions/00000000-0000-0000-0000-000000000000/resourceGroups/cli/providers/Microsoft.AppPlatform/Spring/cli-unittest/buildServices/default/builders/test","name":"test","systemData":{"createdBy":"qingyliu@microsoft.com","createdByType":"User","createdAt":"2022-09-14T05:17:47.9520459Z","lastModifiedBy":"qingyliu@microsoft.com","lastModifiedByType":"User","lastModifiedAt":"2022-09-14T05:23:16.6521425Z"}}'
-    headers:
-      cache-control:
-      - no-cache
-      content-length:
-      - '674'
-      content-type:
-      - application/json; charset=utf-8
-      date:
-      - Wed, 14 Sep 2022 05:38:44 GMT
-      expires:
-      - '-1'
-      pragma:
-      - no-cache
-      request-context:
-      - appId=cid-v1:ccd65fc4-7cd4-497e-8dc8-9a76e9a43ae2
-      strict-transport-security:
-      - max-age=31536000; includeSubDomains
-      transfer-encoding:
-      - chunked
-      vary:
-      - Accept-Encoding
-      x-content-type-options:
-      - nosniff
-      x-rp-server-mvid:
-      - 2280a6c9-18a5-42a9-8739-f9f9148ed236
-    status:
-      code: 200
-      message: OK
-- request:
-    body: '{"properties": {"stack": {"id": "io.buildpacks.stacks.bionic", "version":
-      "base"}, "buildpackGroups": [{"name": "mix", "buildpacks": [{"id": "tanzu-buildpacks/java-azure"}]}]}}'
-    headers:
-      Accept:
-      - application/json
-      Accept-Encoding:
-      - gzip, deflate
-      CommandName:
-      - spring build-service builder update
-      Connection:
-      - keep-alive
-      Content-Length:
-      - '176'
-      Content-Type:
-      - application/json
-      ParameterSetName:
-      - -n -g --service --builder-file
-      User-Agent:
-      - AZURECLI/2.40.0 (PIP) azsdk-python-mgmt-appplatform/6.1.0 Python/3.8.3 (Windows-10-10.0.19041-SP0)
-    method: PUT
-    uri: https://management.azure.com/subscriptions/00000000-0000-0000-0000-000000000000/resourceGroups/cli/providers/Microsoft.AppPlatform/Spring/cli-unittest/buildServices/default/builders/test?api-version=2023-03-01-preview
-  response:
-    body:
-      string: '{"type":"Microsoft.AppPlatform/Spring/buildServices/builders","properties":{"provisioningState":"Updating","stack":{"id":"io.buildpacks.stacks.bionic","version":"base"},"buildpackGroups":[{"name":"mix","buildpacks":[{"id":"tanzu-buildpacks/java-azure"}]}]},"id":"/subscriptions/00000000-0000-0000-0000-000000000000/resourceGroups/cli/providers/Microsoft.AppPlatform/Spring/cli-unittest/buildServices/default/builders/test","name":"test","systemData":{"createdBy":"qingyliu@microsoft.com","createdByType":"User","createdAt":"2022-09-14T05:17:47.9520459Z","lastModifiedBy":"qingyliu@microsoft.com","lastModifiedByType":"User","lastModifiedAt":"2022-09-14T05:38:45.8564663Z"}}'
-    headers:
-      azure-asyncoperation:
-      - https://management.azure.com/subscriptions/00000000-0000-0000-0000-000000000000/resourceGroups/cli/providers/Microsoft.AppPlatform/locations/eastus/operationStatus/cli-unittest/operationId/654cc100-686f-4c9c-abab-6ffd244706c0?api-version=2023-03-01-preview
-      cache-control:
-      - no-cache
-      content-length:
-      - '673'
-      content-type:
-      - application/json; charset=utf-8
-      date:
-      - Wed, 14 Sep 2022 05:38:47 GMT
-      expires:
-      - '-1'
-      location:
-      - https://management.azure.com/subscriptions/00000000-0000-0000-0000-000000000000/resourceGroups/cli/providers/Microsoft.AppPlatform/locations/eastus/operationResults/654cc100-686f-4c9c-abab-6ffd244706c0/Spring/cli-unittest?api-version=2023-03-01-preview
-      pragma:
-      - no-cache
-      request-context:
-      - appId=cid-v1:ccd65fc4-7cd4-497e-8dc8-9a76e9a43ae2
-      strict-transport-security:
-      - max-age=31536000; includeSubDomains
-      x-content-type-options:
-      - nosniff
-      x-ms-ratelimit-remaining-subscription-writes:
-      - '1199'
-      x-rp-server-mvid:
-      - 2280a6c9-18a5-42a9-8739-f9f9148ed236
-    status:
-      code: 201
-      message: Created
-- request:
-    body: null
-    headers:
-      Accept:
-      - '*/*'
-      Accept-Encoding:
-      - gzip, deflate
-      CommandName:
-      - spring build-service builder update
-      Connection:
-      - keep-alive
-      ParameterSetName:
-      - -n -g --service --builder-file
-      User-Agent:
-      - AZURECLI/2.40.0 (PIP) azsdk-python-mgmt-appplatform/6.1.0 Python/3.8.3 (Windows-10-10.0.19041-SP0)
-    method: GET
-    uri: https://management.azure.com/subscriptions/00000000-0000-0000-0000-000000000000/resourceGroups/cli/providers/Microsoft.AppPlatform/locations/eastus/operationStatus/cli-unittest/operationId/654cc100-686f-4c9c-abab-6ffd244706c0?api-version=2023-03-01-preview
-  response:
-    body:
-      string: '{"id":"subscriptions/0753feba-86f1-4242-aff1-27938fb04531/resourceGroups/cli/providers/Microsoft.AppPlatform/locations/eastus/operationStatus/cli-unittest/operationId/654cc100-686f-4c9c-abab-6ffd244706c0","name":"654cc100-686f-4c9c-abab-6ffd244706c0","status":"Succeeded","startTime":"2022-09-14T05:38:47.3335213Z","endTime":"2022-09-14T05:39:07.3299337Z"}'
-    headers:
-      cache-control:
-      - no-cache
-      content-length:
-      - '356'
-      content-type:
-      - application/json; charset=utf-8
-      date:
-      - Wed, 14 Sep 2022 05:39:17 GMT
-      expires:
-      - '-1'
-      pragma:
-      - no-cache
-      request-context:
-      - appId=cid-v1:ccd65fc4-7cd4-497e-8dc8-9a76e9a43ae2
-      strict-transport-security:
-      - max-age=31536000; includeSubDomains
-      x-content-type-options:
-      - nosniff
-      x-rp-server-mvid:
-      - 2280a6c9-18a5-42a9-8739-f9f9148ed236
-    status:
-      code: 200
-      message: OK
-- request:
-    body: null
-    headers:
-      Accept:
-      - '*/*'
-      Accept-Encoding:
-      - gzip, deflate
-      CommandName:
-      - spring build-service builder update
-      Connection:
-      - keep-alive
-      ParameterSetName:
-      - -n -g --service --builder-file
-      User-Agent:
-      - AZURECLI/2.40.0 (PIP) azsdk-python-mgmt-appplatform/6.1.0 Python/3.8.3 (Windows-10-10.0.19041-SP0)
-    method: GET
-    uri: https://management.azure.com/subscriptions/00000000-0000-0000-0000-000000000000/resourceGroups/cli/providers/Microsoft.AppPlatform/Spring/cli-unittest/buildServices/default/builders/test?api-version=2023-03-01-preview
-  response:
-    body:
-      string: '{"type":"Microsoft.AppPlatform/Spring/buildServices/builders","properties":{"provisioningState":"Succeeded","stack":{"id":"io.buildpacks.stacks.bionic","version":"base"},"buildpackGroups":[{"name":"mix","buildpacks":[{"id":"tanzu-buildpacks/java-azure"}]}]},"id":"/subscriptions/00000000-0000-0000-0000-000000000000/resourceGroups/cli/providers/Microsoft.AppPlatform/Spring/cli-unittest/buildServices/default/builders/test","name":"test","systemData":{"createdBy":"qingyliu@microsoft.com","createdByType":"User","createdAt":"2022-09-14T05:17:47.9520459Z","lastModifiedBy":"qingyliu@microsoft.com","lastModifiedByType":"User","lastModifiedAt":"2022-09-14T05:38:45.8564663Z"}}'
-    headers:
-      cache-control:
-      - no-cache
-      content-length:
-      - '674'
-      content-type:
-      - application/json; charset=utf-8
-      date:
-      - Wed, 14 Sep 2022 05:39:18 GMT
-      expires:
-      - '-1'
-      pragma:
-      - no-cache
-      request-context:
-      - appId=cid-v1:ccd65fc4-7cd4-497e-8dc8-9a76e9a43ae2
-      strict-transport-security:
-      - max-age=31536000; includeSubDomains
-      x-content-type-options:
-      - nosniff
-      x-rp-server-mvid:
-      - 2280a6c9-18a5-42a9-8739-f9f9148ed236
-    status:
-      code: 200
-      message: OK
-- request:
-    body: null
-    headers:
-      Accept:
-      - application/json
-      Accept-Encoding:
-      - gzip, deflate
-      CommandName:
-      - spring build-service builder show
-      Connection:
-      - keep-alive
-      ParameterSetName:
-      - -n -g --service
-      User-Agent:
-      - AZURECLI/2.40.0 (PIP) azsdk-python-mgmt-appplatform/6.1.0 Python/3.8.3 (Windows-10-10.0.19041-SP0)
-    method: GET
-    uri: https://management.azure.com/subscriptions/00000000-0000-0000-0000-000000000000/resourceGroups/cli/providers/Microsoft.AppPlatform/Spring/cli-unittest?api-version=2023-03-01-preview
-  response:
-    body:
-      string: '{"properties":{"provisioningState":"Succeeded","zoneRedundant":false,"version":3,"serviceId":"4c0e8168e93e4d54b77d255f95557b3c","networkProfile":{"outboundIPs":{"publicIPs":["20.102.6.42","20.102.5.239"]},"outboundType":"loadBalancer"},"powerState":"Running","fqdn":"cli-unittest.asc-test.net"},"type":"Microsoft.AppPlatform/Spring","sku":{"name":"E0","tier":"Enterprise"},"location":"eastus","tags":{},"id":"/subscriptions/00000000-0000-0000-0000-000000000000/resourceGroups/cli/providers/Microsoft.AppPlatform/Spring/cli-unittest","name":"cli-unittest","systemData":{"createdBy":"qingyliu@microsoft.com","createdByType":"User","createdAt":"2022-09-13T09:15:56.0034586Z","lastModifiedBy":"qingyliu@microsoft.com","lastModifiedByType":"User","lastModifiedAt":"2022-09-13T09:15:56.0034586Z"}}'
-    headers:
-      cache-control:
-      - no-cache
-      content-length:
-      - '791'
-      content-type:
-      - application/json; charset=utf-8
-      date:
-      - Wed, 14 Sep 2022 05:39:20 GMT
-      expires:
-      - '-1'
-      pragma:
-      - no-cache
-      request-context:
-      - appId=cid-v1:ccd65fc4-7cd4-497e-8dc8-9a76e9a43ae2
-      strict-transport-security:
-      - max-age=31536000; includeSubDomains
-      transfer-encoding:
-      - chunked
-      vary:
-      - Accept-Encoding
-      x-content-type-options:
-      - nosniff
-      x-ms-ratelimit-remaining-subscription-resource-requests:
-      - '11999'
-      x-rp-server-mvid:
-      - 2280a6c9-18a5-42a9-8739-f9f9148ed236
-    status:
-      code: 200
-      message: OK
-- request:
-    body: null
-    headers:
-      Accept:
-      - application/json
-      Accept-Encoding:
-      - gzip, deflate
-      CommandName:
-      - spring build-service builder show
-      Connection:
-      - keep-alive
-      ParameterSetName:
-      - -n -g --service
-      User-Agent:
-      - AZURECLI/2.40.0 (PIP) azsdk-python-mgmt-appplatform/6.1.0 Python/3.8.3 (Windows-10-10.0.19041-SP0)
-    method: GET
-    uri: https://management.azure.com/subscriptions/00000000-0000-0000-0000-000000000000/resourceGroups/cli/providers/Microsoft.AppPlatform/Spring/cli-unittest/buildServices/default/builders/test-builder?api-version=2023-03-01-preview
-  response:
-    body:
-      string: '{"type":"Microsoft.AppPlatform/Spring/buildServices/builders","properties":{"provisioningState":"Succeeded","stack":{"id":"io.buildpacks.stacks.bionic","version":"base"},"buildpackGroups":[{"name":"mix","buildpacks":[{"id":"tanzu-buildpacks/java-azure"}]}]},"id":"/subscriptions/00000000-0000-0000-0000-000000000000/resourceGroups/cli/providers/Microsoft.AppPlatform/Spring/cli-unittest/buildServices/default/builders/test-builder","name":"test-builder","systemData":{"createdBy":"qingyliu@microsoft.com","createdByType":"User","createdAt":"2022-09-14T05:38:09.1999786Z","lastModifiedBy":"qingyliu@microsoft.com","lastModifiedByType":"User","lastModifiedAt":"2022-09-14T05:38:09.1999786Z"}}'
-    headers:
-      cache-control:
-      - no-cache
-      content-length:
-      - '690'
-      content-type:
-      - application/json; charset=utf-8
-      date:
-      - Wed, 14 Sep 2022 05:39:22 GMT
-      expires:
-      - '-1'
-      pragma:
-      - no-cache
-      request-context:
-      - appId=cid-v1:ccd65fc4-7cd4-497e-8dc8-9a76e9a43ae2
-      strict-transport-security:
-      - max-age=31536000; includeSubDomains
-      transfer-encoding:
-      - chunked
-      vary:
-      - Accept-Encoding
-      x-content-type-options:
-      - nosniff
-      x-rp-server-mvid:
-      - 2280a6c9-18a5-42a9-8739-f9f9148ed236
-    status:
-      code: 200
-      message: OK
-- request:
-    body: null
-    headers:
-      Accept:
-      - application/json
-      Accept-Encoding:
-      - gzip, deflate
-      CommandName:
-      - spring build-service builder show-deployments
-      Connection:
-      - keep-alive
-      ParameterSetName:
-      - -n -g --service
-      User-Agent:
-      - AZURECLI/2.40.0 (PIP) azsdk-python-mgmt-appplatform/6.1.0 Python/3.8.3 (Windows-10-10.0.19041-SP0)
-    method: GET
-    uri: https://management.azure.com/subscriptions/00000000-0000-0000-0000-000000000000/resourceGroups/cli/providers/Microsoft.AppPlatform/Spring/cli-unittest?api-version=2023-03-01-preview
-  response:
-    body:
-      string: '{"properties":{"provisioningState":"Succeeded","zoneRedundant":false,"version":3,"serviceId":"4c0e8168e93e4d54b77d255f95557b3c","networkProfile":{"outboundIPs":{"publicIPs":["20.102.6.42","20.102.5.239"]},"outboundType":"loadBalancer"},"powerState":"Running","fqdn":"cli-unittest.asc-test.net"},"type":"Microsoft.AppPlatform/Spring","sku":{"name":"E0","tier":"Enterprise"},"location":"eastus","tags":{},"id":"/subscriptions/00000000-0000-0000-0000-000000000000/resourceGroups/cli/providers/Microsoft.AppPlatform/Spring/cli-unittest","name":"cli-unittest","systemData":{"createdBy":"qingyliu@microsoft.com","createdByType":"User","createdAt":"2022-09-13T09:15:56.0034586Z","lastModifiedBy":"qingyliu@microsoft.com","lastModifiedByType":"User","lastModifiedAt":"2022-09-13T09:15:56.0034586Z"}}'
-    headers:
-      cache-control:
-      - no-cache
-      content-length:
-      - '791'
-      content-type:
-      - application/json; charset=utf-8
-      date:
-      - Wed, 14 Sep 2022 05:39:24 GMT
-      expires:
-      - '-1'
-      pragma:
-      - no-cache
-      request-context:
-      - appId=cid-v1:ccd65fc4-7cd4-497e-8dc8-9a76e9a43ae2
-      strict-transport-security:
-      - max-age=31536000; includeSubDomains
-      transfer-encoding:
-      - chunked
-      vary:
-      - Accept-Encoding
-      x-content-type-options:
-      - nosniff
-      x-ms-ratelimit-remaining-subscription-resource-requests:
-      - '11999'
-      x-rp-server-mvid:
-      - 2280a6c9-18a5-42a9-8739-f9f9148ed236
-    status:
-      code: 200
-      message: OK
-- request:
-    body: null
-    headers:
-      Accept:
-      - application/json
-      Accept-Encoding:
-      - gzip, deflate
-      CommandName:
-      - spring build-service builder show-deployments
-      Connection:
-      - keep-alive
-      Content-Length:
-      - '0'
-      ParameterSetName:
-      - -n -g --service
-      User-Agent:
-      - AZURECLI/2.40.0 (PIP) azsdk-python-mgmt-appplatform/6.1.0 Python/3.8.3 (Windows-10-10.0.19041-SP0)
-    method: POST
-    uri: https://management.azure.com/subscriptions/00000000-0000-0000-0000-000000000000/resourceGroups/cli/providers/Microsoft.AppPlatform/Spring/cli-unittest/buildServices/default/builders/default/listUsingDeployments?api-version=2023-03-01-preview
-  response:
-    body:
-      string: '{"deployments":["/subscriptions/00000000-0000-0000-0000-000000000000/resourceGroups/cli/providers/Microsoft.AppPlatform/Spring/cli-unittest/apps/test/deployments/default"]}'
-    headers:
-      cache-control:
-      - no-cache
-      content-length:
-      - '172'
-      content-type:
-      - application/json; charset=utf-8
-      date:
-      - Wed, 14 Sep 2022 05:39:28 GMT
-      expires:
-      - '-1'
-      pragma:
-      - no-cache
-      request-context:
-      - appId=cid-v1:ccd65fc4-7cd4-497e-8dc8-9a76e9a43ae2
-      strict-transport-security:
-      - max-age=31536000; includeSubDomains
-      transfer-encoding:
-      - chunked
-      vary:
-      - Accept-Encoding
-      x-content-type-options:
-      - nosniff
-      x-ms-ratelimit-remaining-subscription-writes:
-      - '1199'
-      x-rp-server-mvid:
-      - 2280a6c9-18a5-42a9-8739-f9f9148ed236
-    status:
-      code: 200
-      message: OK
-- request:
-    body: null
-    headers:
-      Accept:
-      - application/json
-      Accept-Encoding:
-      - gzip, deflate
-      CommandName:
-      - spring build-service builder delete
-      Connection:
-      - keep-alive
-      ParameterSetName:
-      - -n -g --service -y
-      User-Agent:
-      - AZURECLI/2.40.0 (PIP) azsdk-python-mgmt-appplatform/6.1.0 Python/3.8.3 (Windows-10-10.0.19041-SP0)
-    method: GET
-    uri: https://management.azure.com/subscriptions/00000000-0000-0000-0000-000000000000/resourceGroups/cli/providers/Microsoft.AppPlatform/Spring/cli-unittest?api-version=2023-03-01-preview
-  response:
-    body:
-      string: '{"properties":{"provisioningState":"Succeeded","zoneRedundant":false,"version":3,"serviceId":"4c0e8168e93e4d54b77d255f95557b3c","networkProfile":{"outboundIPs":{"publicIPs":["20.102.6.42","20.102.5.239"]},"outboundType":"loadBalancer"},"powerState":"Running","fqdn":"cli-unittest.asc-test.net"},"type":"Microsoft.AppPlatform/Spring","sku":{"name":"E0","tier":"Enterprise"},"location":"eastus","tags":{},"id":"/subscriptions/00000000-0000-0000-0000-000000000000/resourceGroups/cli/providers/Microsoft.AppPlatform/Spring/cli-unittest","name":"cli-unittest","systemData":{"createdBy":"qingyliu@microsoft.com","createdByType":"User","createdAt":"2022-09-13T09:15:56.0034586Z","lastModifiedBy":"qingyliu@microsoft.com","lastModifiedByType":"User","lastModifiedAt":"2022-09-13T09:15:56.0034586Z"}}'
-    headers:
-      cache-control:
-      - no-cache
-      content-length:
-      - '791'
-      content-type:
-      - application/json; charset=utf-8
-      date:
-      - Wed, 14 Sep 2022 05:39:29 GMT
-      expires:
-      - '-1'
-      pragma:
-      - no-cache
-      request-context:
-      - appId=cid-v1:ccd65fc4-7cd4-497e-8dc8-9a76e9a43ae2
-      strict-transport-security:
-      - max-age=31536000; includeSubDomains
-      transfer-encoding:
-      - chunked
-      vary:
-      - Accept-Encoding
-      x-content-type-options:
-      - nosniff
-      x-ms-ratelimit-remaining-subscription-resource-requests:
-      - '11999'
-      x-rp-server-mvid:
-      - 2280a6c9-18a5-42a9-8739-f9f9148ed236
-    status:
-      code: 200
-      message: OK
-- request:
-    body: null
-    headers:
-      Accept:
-      - application/json
-      Accept-Encoding:
-      - gzip, deflate
-      CommandName:
-      - spring build-service builder delete
-      Connection:
-      - keep-alive
-      Content-Length:
-      - '0'
-      ParameterSetName:
-      - -n -g --service -y
-      User-Agent:
-      - AZURECLI/2.40.0 (PIP) azsdk-python-mgmt-appplatform/6.1.0 Python/3.8.3 (Windows-10-10.0.19041-SP0)
-    method: DELETE
-    uri: https://management.azure.com/subscriptions/00000000-0000-0000-0000-000000000000/resourceGroups/cli/providers/Microsoft.AppPlatform/Spring/cli-unittest/buildServices/default/builders/test-builder?api-version=2023-03-01-preview
-  response:
-    body:
-      string: ''
-    headers:
-      azure-asyncoperation:
-      - https://management.azure.com/subscriptions/00000000-0000-0000-0000-000000000000/resourceGroups/cli/providers/Microsoft.AppPlatform/locations/eastus/operationStatus/cli-unittest/operationId/d7d513b7-4061-4bc6-8cb9-69adde3eb5c2?api-version=2023-03-01-preview
-      cache-control:
-      - no-cache
-      content-length:
-      - '0'
-      date:
-      - Wed, 14 Sep 2022 05:39:31 GMT
-      expires:
-      - '-1'
-      location:
-      - https://management.azure.com/subscriptions/00000000-0000-0000-0000-000000000000/resourceGroups/cli/providers/Microsoft.AppPlatform/locations/eastus/operationResults/d7d513b7-4061-4bc6-8cb9-69adde3eb5c2/Spring/cli-unittest?api-version=2023-03-01-preview
-      pragma:
-      - no-cache
-      request-context:
-      - appId=cid-v1:ccd65fc4-7cd4-497e-8dc8-9a76e9a43ae2
-      strict-transport-security:
-      - max-age=31536000; includeSubDomains
-      x-content-type-options:
-      - nosniff
-      x-ms-ratelimit-remaining-subscription-deletes:
-      - '14999'
-      x-rp-server-mvid:
-      - 2280a6c9-18a5-42a9-8739-f9f9148ed236
-    status:
-      code: 202
-      message: Accepted
-- request:
-    body: null
-    headers:
-      Accept:
-      - '*/*'
-      Accept-Encoding:
-      - gzip, deflate
-      CommandName:
-      - spring build-service builder delete
-      Connection:
-      - keep-alive
-      ParameterSetName:
-      - -n -g --service -y
-      User-Agent:
-      - AZURECLI/2.40.0 (PIP) azsdk-python-mgmt-appplatform/6.1.0 Python/3.8.3 (Windows-10-10.0.19041-SP0)
-    method: GET
-    uri: https://management.azure.com/subscriptions/00000000-0000-0000-0000-000000000000/resourceGroups/cli/providers/Microsoft.AppPlatform/locations/eastus/operationStatus/cli-unittest/operationId/d7d513b7-4061-4bc6-8cb9-69adde3eb5c2?api-version=2023-03-01-preview
-  response:
-    body:
-      string: '{"id":"subscriptions/0753feba-86f1-4242-aff1-27938fb04531/resourceGroups/cli/providers/Microsoft.AppPlatform/locations/eastus/operationStatus/cli-unittest/operationId/d7d513b7-4061-4bc6-8cb9-69adde3eb5c2","name":"d7d513b7-4061-4bc6-8cb9-69adde3eb5c2","status":"Succeeded","startTime":"2022-09-14T05:39:32.1387832Z","endTime":"2022-09-14T05:39:38.7014511Z"}'
-    headers:
-      cache-control:
-      - no-cache
-      content-length:
-      - '356'
-      content-type:
-      - application/json; charset=utf-8
-      date:
-      - Wed, 14 Sep 2022 05:40:02 GMT
-      expires:
-      - '-1'
-      pragma:
-      - no-cache
-      request-context:
-      - appId=cid-v1:ccd65fc4-7cd4-497e-8dc8-9a76e9a43ae2
-      strict-transport-security:
-      - max-age=31536000; includeSubDomains
-      transfer-encoding:
-      - chunked
-      vary:
-      - Accept-Encoding
-      x-content-type-options:
-      - nosniff
-      x-rp-server-mvid:
-      - 2280a6c9-18a5-42a9-8739-f9f9148ed236
-    status:
-      code: 200
-      message: OK
-version: 1
->>>>>>> 81abf6a1
+version: 1