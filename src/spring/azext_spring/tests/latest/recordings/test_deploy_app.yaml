interactions:
- request:
    body: null
    headers:
      Accept:
      - application/json
      Accept-Encoding:
      - gzip, deflate
      CommandName:
      - spring app create
      Connection:
      - keep-alive
      ParameterSetName:
      - -n -g -s --cpu --env --runtime-version
      User-Agent:
      - AZURECLI/2.46.0 azsdk-python-mgmt-appplatform/6.1.0 Python/3.8.3 (Windows-10-10.0.22621-SP0)
    method: GET
    uri: https://management.azure.com/subscriptions/00000000-0000-0000-0000-000000000000/resourceGroups/clitest.rg000001/providers/Microsoft.AppPlatform/Spring/clitest000002?api-version=2023-03-01-preview
  response:
    body:
      string: '{"properties":{"provisioningState":"Succeeded","zoneRedundant":false,"version":3,"serviceId":"694df324094a40069b202363b45cd03e","networkProfile":{"outboundIPs":{"publicIPs":["20.108.79.98","20.108.209.137"]},"outboundType":"loadBalancer"},"powerState":"Running","fqdn":"clitest000002.azuremicroservices.io"},"type":"Microsoft.AppPlatform/Spring","sku":{"name":"S0","tier":"Standard"},"location":"uksouth","tags":null,"id":"/subscriptions/00000000-0000-0000-0000-000000000000/resourceGroups/clitest.rg000001/providers/Microsoft.AppPlatform/Spring/clitest000002","name":"clitest000002","systemData":{"createdBy":"qingyliu@microsoft.com","createdByType":"User","createdAt":"2023-03-29T07:15:34.2284453Z","lastModifiedBy":"qingyliu@microsoft.com","lastModifiedByType":"User","lastModifiedAt":"2023-03-29T07:15:34.2284453Z"}}'
    headers:
      cache-control:
      - no-cache
      content-length:
      - '820'
      content-type:
      - application/json
      date:
      - Wed, 29 Mar 2023 07:21:50 GMT
      expires:
      - '-1'
      pragma:
      - no-cache
      request-context:
      - appId=cid-v1:797d7e4e-8180-497e-a254-780fbd39ba4d
      strict-transport-security:
      - max-age=31536000; includeSubDomains
      transfer-encoding:
      - chunked
      vary:
      - Accept-Encoding
      x-content-type-options:
      - nosniff
      x-ms-ratelimit-remaining-subscription-resource-requests:
      - '11999'
      x-rp-server-mvid:
      - 2d8cffe0-ed19-4f32-b630-c96199e681e1
    status:
      code: 200
      message: OK
- request:
    body: null
    headers:
      Accept:
      - application/json
      Accept-Encoding:
      - gzip, deflate
      CommandName:
      - spring app create
      Connection:
      - keep-alive
      ParameterSetName:
      - -n -g -s --cpu --env --runtime-version
      User-Agent:
      - AZURECLI/2.46.0 azsdk-python-mgmt-appplatform/6.1.0 Python/3.8.3 (Windows-10-10.0.22621-SP0)
    method: GET
    uri: https://management.azure.com/subscriptions/00000000-0000-0000-0000-000000000000/resourceGroups/clitest.rg000001/providers/Microsoft.AppPlatform/Spring/clitest000002/apps/clitest000003?api-version=2023-03-01-preview
  response:
    body:
      string: '{"error":{"code":"NotFound","message":"App was not found","target":"/subscriptions/00000000-0000-0000-0000-000000000000/resourceGroups/clitest.rg000001/providers/Microsoft.AppPlatform/Spring/clitest000002/apps/clitest000003","details":null}}'
    headers:
      cache-control:
      - no-cache
      content-length:
      - '241'
      content-type:
      - application/json
      date:
      - Wed, 29 Mar 2023 07:21:52 GMT
      expires:
      - '-1'
      pragma:
      - no-cache
      request-context:
      - appId=cid-v1:797d7e4e-8180-497e-a254-780fbd39ba4d
      strict-transport-security:
      - max-age=31536000; includeSubDomains
      x-content-type-options:
      - nosniff
      x-ms-ratelimit-remaining-subscription-resource-requests:
      - '11999'
      x-rp-server-mvid:
      - 2d8cffe0-ed19-4f32-b630-c96199e681e1
    status:
      code: 404
      message: Not Found
- request:
    body: null
    headers:
      Accept:
      - application/json
      Accept-Encoding:
      - gzip, deflate
      CommandName:
      - spring app create
      Connection:
      - keep-alive
      ParameterSetName:
      - -n -g -s --cpu --env --runtime-version
      User-Agent:
      - AZURECLI/2.46.0 azsdk-python-mgmt-appplatform/6.1.0 Python/3.8.3 (Windows-10-10.0.22621-SP0)
    method: GET
    uri: https://management.azure.com/subscriptions/00000000-0000-0000-0000-000000000000/resourceGroups/clitest.rg000001/providers/Microsoft.AppPlatform/Spring/clitest000002?api-version=2023-03-01-preview
  response:
    body:
      string: '{"properties":{"provisioningState":"Succeeded","zoneRedundant":false,"version":3,"serviceId":"694df324094a40069b202363b45cd03e","networkProfile":{"outboundIPs":{"publicIPs":["20.108.79.98","20.108.209.137"]},"outboundType":"loadBalancer"},"powerState":"Running","fqdn":"clitest000002.azuremicroservices.io"},"type":"Microsoft.AppPlatform/Spring","sku":{"name":"S0","tier":"Standard"},"location":"uksouth","tags":null,"id":"/subscriptions/00000000-0000-0000-0000-000000000000/resourceGroups/clitest.rg000001/providers/Microsoft.AppPlatform/Spring/clitest000002","name":"clitest000002","systemData":{"createdBy":"qingyliu@microsoft.com","createdByType":"User","createdAt":"2023-03-29T07:15:34.2284453Z","lastModifiedBy":"qingyliu@microsoft.com","lastModifiedByType":"User","lastModifiedAt":"2023-03-29T07:15:34.2284453Z"}}'
    headers:
      cache-control:
      - no-cache
      content-length:
      - '820'
      content-type:
      - application/json
      date:
      - Wed, 29 Mar 2023 07:21:53 GMT
      expires:
      - '-1'
      pragma:
      - no-cache
      request-context:
      - appId=cid-v1:797d7e4e-8180-497e-a254-780fbd39ba4d
      strict-transport-security:
      - max-age=31536000; includeSubDomains
      transfer-encoding:
      - chunked
      vary:
      - Accept-Encoding
      x-content-type-options:
      - nosniff
      x-ms-ratelimit-remaining-subscription-resource-requests:
      - '11999'
      x-rp-server-mvid:
      - 2d8cffe0-ed19-4f32-b630-c96199e681e1
    status:
      code: 200
      message: OK
- request:
    body: '{"properties": {"public": false, "httpsOnly": false, "temporaryDisk": {"sizeInGB":
      5, "mountPath": "/tmp"}, "enableEndToEndTLS": false}}'
    headers:
      Accept:
      - application/json
      Accept-Encoding:
      - gzip, deflate
      CommandName:
      - spring app create
      Connection:
      - keep-alive
      Content-Length:
      - '136'
      Content-Type:
      - application/json
      ParameterSetName:
      - -n -g -s --cpu --env --runtime-version
      User-Agent:
      - AZURECLI/2.46.0 azsdk-python-mgmt-appplatform/6.1.0 Python/3.8.3 (Windows-10-10.0.22621-SP0)
    method: PUT
    uri: https://management.azure.com/subscriptions/00000000-0000-0000-0000-000000000000/resourceGroups/clitest.rg000001/providers/Microsoft.AppPlatform/Spring/clitest000002/apps/clitest000003?api-version=2023-03-01-preview
  response:
    body:
      string: '{"properties":{"addonConfigs":{"applicationConfigurationService":{},"serviceRegistry":{}},"public":false,"provisioningState":"Creating","httpsOnly":false,"temporaryDisk":{"sizeInGB":5,"mountPath":"/tmp"},"enableEndToEndTLS":false,"ingressSettings":{"readTimeoutInSeconds":300,"sendTimeoutInSeconds":60,"sessionCookieMaxAge":0,"sessionAffinity":"None","backendProtocol":"Default"}},"type":"Microsoft.AppPlatform/Spring/apps","identity":null,"location":"uksouth","id":"/subscriptions/00000000-0000-0000-0000-000000000000/resourceGroups/clitest.rg000001/providers/Microsoft.AppPlatform/Spring/clitest000002/apps/clitest000003","name":"clitest000003","systemData":{"createdBy":"qingyliu@microsoft.com","createdByType":"User","createdAt":"2023-03-29T07:21:54.0829264Z","lastModifiedBy":"qingyliu@microsoft.com","lastModifiedByType":"User","lastModifiedAt":"2023-03-29T07:21:54.0829264Z"}}'
    headers:
      azure-asyncoperation:
<<<<<<< HEAD
      - https://management.azure.com/subscriptions/00000000-0000-0000-0000-000000000000/resourceGroups/clitest.rg000001/providers/Microsoft.AppPlatform/locations/uksouth/operationStatus/clitest000003/operationId/71847e5f-c17e-4434-9e1e-3b8f293de70a?api-version=2023-03-01-preview
=======
      - https://management.azure.com/subscriptions/00000000-0000-0000-0000-000000000000/resourceGroups/clitest.rg000001/providers/Microsoft.AppPlatform/locations/northcentralus/operationStatus/clitest000003/operationId/f8529f75-558c-4c1e-99cf-43bdc0c2c881?api-version=2023-03-01-preview
>>>>>>> 02c128c7
      cache-control:
      - no-cache
      content-length:
      - '883'
      content-type:
      - application/json
      date:
      - Wed, 29 Mar 2023 07:21:54 GMT
      expires:
      - '-1'
      location:
<<<<<<< HEAD
      - https://management.azure.com/subscriptions/00000000-0000-0000-0000-000000000000/resourceGroups/clitest.rg000001/providers/Microsoft.AppPlatform/locations/uksouth/operationResults/71847e5f-c17e-4434-9e1e-3b8f293de70a/Spring/clitest000003?api-version=2023-03-01-preview
=======
      - https://management.azure.com/subscriptions/00000000-0000-0000-0000-000000000000/resourceGroups/clitest.rg000001/providers/Microsoft.AppPlatform/locations/northcentralus/operationResults/f8529f75-558c-4c1e-99cf-43bdc0c2c881/Spring/clitest000003?api-version=2023-03-01-preview
>>>>>>> 02c128c7
      pragma:
      - no-cache
      request-context:
      - appId=cid-v1:797d7e4e-8180-497e-a254-780fbd39ba4d
      strict-transport-security:
      - max-age=31536000; includeSubDomains
      x-content-type-options:
      - nosniff
      x-ms-ratelimit-remaining-subscription-resource-requests:
      - '1199'
      x-rp-server-mvid:
      - 2d8cffe0-ed19-4f32-b630-c96199e681e1
    status:
      code: 201
      message: Created
- request:
    body: null
    headers:
      Accept:
      - '*/*'
      Accept-Encoding:
      - gzip, deflate
      CommandName:
      - spring app create
      Connection:
      - keep-alive
      ParameterSetName:
      - -n -g -s --cpu --env --runtime-version
      User-Agent:
<<<<<<< HEAD
      - AZURECLI/2.46.0 azsdk-python-mgmt-appplatform/6.1.0 Python/3.8.3 (Windows-10-10.0.22621-SP0)
    method: GET
    uri: https://management.azure.com/subscriptions/00000000-0000-0000-0000-000000000000/resourceGroups/clitest.rg000001/providers/Microsoft.AppPlatform/locations/uksouth/operationStatus/clitest000003/operationId/71847e5f-c17e-4434-9e1e-3b8f293de70a?api-version=2023-03-01-preview
=======
      - AZURECLI/2.46.0 azsdk-python-mgmt-appplatform/6.1.0 Python/3.9.13 (Windows-10-10.0.22621-SP0)
    method: GET
    uri: https://management.azure.com/subscriptions/00000000-0000-0000-0000-000000000000/resourceGroups/clitest.rg000001/providers/Microsoft.AppPlatform/locations/northcentralus/operationStatus/clitest000003/operationId/f8529f75-558c-4c1e-99cf-43bdc0c2c881?api-version=2023-03-01-preview
  response:
    body:
      string: '{"id":"subscriptions/6c933f90-8115-4392-90f2-7077c9fa5dbd/resourceGroups/clitest.rg000001/providers/Microsoft.AppPlatform/locations/northcentralus/operationStatus/clitest000003/operationId/f8529f75-558c-4c1e-99cf-43bdc0c2c881","name":"f8529f75-558c-4c1e-99cf-43bdc0c2c881","status":"Running","startTime":"2023-03-24T08:51:32.495282Z"}'
    headers:
      cache-control:
      - no-cache
      content-length:
      - '334'
      content-type:
      - application/json; charset=utf-8
      date:
      - Fri, 24 Mar 2023 08:51:32 GMT
      expires:
      - '-1'
      pragma:
      - no-cache
      request-context:
      - appId=cid-v1:797d7e4e-8180-497e-a254-780fbd39ba4d
      strict-transport-security:
      - max-age=31536000; includeSubDomains
      transfer-encoding:
      - chunked
      vary:
      - Accept-Encoding
      x-content-type-options:
      - nosniff
      x-rp-server-mvid:
      - 2d8cffe0-ed19-4f32-b630-c96199e681e1
    status:
      code: 200
      message: OK
- request:
    body: null
    headers:
      Accept:
      - '*/*'
      Accept-Encoding:
      - gzip, deflate
      CommandName:
      - spring app create
      Connection:
      - keep-alive
      ParameterSetName:
      - -n -g -s --cpu --env --runtime-version
      User-Agent:
      - AZURECLI/2.46.0 azsdk-python-mgmt-appplatform/6.1.0 Python/3.9.13 (Windows-10-10.0.22621-SP0)
    method: GET
    uri: https://management.azure.com/subscriptions/00000000-0000-0000-0000-000000000000/resourceGroups/clitest.rg000001/providers/Microsoft.AppPlatform/locations/northcentralus/operationStatus/clitest000003/operationId/f8529f75-558c-4c1e-99cf-43bdc0c2c881?api-version=2023-03-01-preview
>>>>>>> 02c128c7
  response:
    body:
      string: '{"id":"subscriptions/d51e3ffe-6b84-49cd-b426-0dc4ec660356/resourceGroups/clitest.rg000001/providers/Microsoft.AppPlatform/locations/uksouth/operationStatus/clitest000003/operationId/71847e5f-c17e-4434-9e1e-3b8f293de70a","name":"71847e5f-c17e-4434-9e1e-3b8f293de70a","status":"Succeeded","startTime":"2023-03-29T07:21:54.5852144Z","endTime":"2023-03-29T07:22:01.4221507Z"}'
    headers:
      cache-control:
      - no-cache
      content-length:
      - '371'
      content-type:
      - application/json
      date:
      - Wed, 29 Mar 2023 07:22:24 GMT
      expires:
      - '-1'
      pragma:
      - no-cache
      request-context:
      - appId=cid-v1:797d7e4e-8180-497e-a254-780fbd39ba4d
      strict-transport-security:
      - max-age=31536000; includeSubDomains
      transfer-encoding:
      - chunked
      vary:
      - Accept-Encoding
      x-content-type-options:
      - nosniff
      x-rp-server-mvid:
      - 2d8cffe0-ed19-4f32-b630-c96199e681e1
    status:
      code: 200
      message: OK
- request:
    body: null
    headers:
      Accept:
      - '*/*'
      Accept-Encoding:
      - gzip, deflate
      CommandName:
      - spring app create
      Connection:
      - keep-alive
      ParameterSetName:
      - -n -g -s --cpu --env --runtime-version
      User-Agent:
      - AZURECLI/2.46.0 azsdk-python-mgmt-appplatform/6.1.0 Python/3.8.3 (Windows-10-10.0.22621-SP0)
    method: GET
    uri: https://management.azure.com/subscriptions/00000000-0000-0000-0000-000000000000/resourceGroups/clitest.rg000001/providers/Microsoft.AppPlatform/Spring/clitest000002/apps/clitest000003?api-version=2023-03-01-preview
  response:
    body:
      string: '{"properties":{"addonConfigs":{"applicationConfigurationService":{},"serviceRegistry":{}},"public":false,"provisioningState":"Succeeded","fqdn":"clitest000002.azuremicroservices.io","httpsOnly":false,"temporaryDisk":{"sizeInGB":5,"mountPath":"/tmp"},"persistentDisk":{"sizeInGB":0,"mountPath":"/persistent"},"enableEndToEndTLS":false,"ingressSettings":{"readTimeoutInSeconds":300,"sendTimeoutInSeconds":60,"sessionCookieMaxAge":0,"sessionAffinity":"None","backendProtocol":"Default"}},"type":"Microsoft.AppPlatform/Spring/apps","identity":null,"location":"uksouth","id":"/subscriptions/00000000-0000-0000-0000-000000000000/resourceGroups/clitest.rg000001/providers/Microsoft.AppPlatform/Spring/clitest000002/apps/clitest000003","name":"clitest000003","systemData":{"createdBy":"qingyliu@microsoft.com","createdByType":"User","createdAt":"2023-03-29T07:21:54.0829264Z","lastModifiedBy":"qingyliu@microsoft.com","lastModifiedByType":"User","lastModifiedAt":"2023-03-29T07:21:54.0829264Z"}}'
    headers:
      cache-control:
      - no-cache
      content-length:
      - '987'
      content-type:
      - application/json
      date:
      - Wed, 29 Mar 2023 07:22:24 GMT
      expires:
      - '-1'
      pragma:
      - no-cache
      request-context:
      - appId=cid-v1:797d7e4e-8180-497e-a254-780fbd39ba4d
      strict-transport-security:
      - max-age=31536000; includeSubDomains
      transfer-encoding:
      - chunked
      vary:
      - Accept-Encoding
      x-content-type-options:
      - nosniff
      x-ms-ratelimit-remaining-subscription-resource-requests:
      - '11998'
      x-rp-server-mvid:
      - 2d8cffe0-ed19-4f32-b630-c96199e681e1
    status:
      code: 200
      message: OK
- request:
    body: '{"properties": {"source": {"type": "Jar", "relativePath": "<default>",
      "runtimeVersion": "Java_11"}, "deploymentSettings": {"resourceRequests": {"cpu":
      "2", "memory": "1Gi"}, "environmentVariables": {"foo": "bar"}, "scale": {"minReplicas":
      1, "maxReplicas": 10}}, "active": true}, "sku": {"name": "S0", "tier": "Standard",
      "capacity": 1}}'
    headers:
      Accept:
      - application/json
      Accept-Encoding:
      - gzip, deflate
      CommandName:
      - spring app create
      Connection:
      - keep-alive
      Content-Length:
      - '338'
      Content-Type:
      - application/json
      ParameterSetName:
      - -n -g -s --cpu --env --runtime-version
      User-Agent:
      - AZURECLI/2.46.0 azsdk-python-mgmt-appplatform/6.1.0 Python/3.8.3 (Windows-10-10.0.22621-SP0)
    method: PUT
    uri: https://management.azure.com/subscriptions/00000000-0000-0000-0000-000000000000/resourceGroups/clitest.rg000001/providers/Microsoft.AppPlatform/Spring/clitest000002/apps/clitest000003/deployments/mock-deployment?api-version=2023-03-01-preview
  response:
    body:
      string: '{"properties":{"deploymentSettings":{"resourceRequests":{"cpu":"2","memory":"1Gi"},"environmentVariables":{"foo":"bar"},"terminationGracePeriodSeconds":90},"provisioningState":"Creating","status":"Running","active":true,"instances":null,"source":{"type":"Jar","relativePath":"<default>","runtimeVersion":"Java_11"}},"type":"Microsoft.AppPlatform/Spring/apps/deployments","sku":{"name":"S0","tier":"Standard","capacity":1},"id":"/subscriptions/00000000-0000-0000-0000-000000000000/resourceGroups/clitest.rg000001/providers/Microsoft.AppPlatform/Spring/clitest000002/apps/clitest000003/deployments/default","name":"default","systemData":{"createdBy":"qingyliu@microsoft.com","createdByType":"User","createdAt":"2023-03-29T07:22:29.9741188Z","lastModifiedBy":"qingyliu@microsoft.com","lastModifiedByType":"User","lastModifiedAt":"2023-03-29T07:22:29.9741188Z"}}'
    headers:
      azure-asyncoperation:
<<<<<<< HEAD
      - https://management.azure.com/subscriptions/00000000-0000-0000-0000-000000000000/resourceGroups/clitest.rg000001/providers/Microsoft.AppPlatform/locations/uksouth/operationStatus/default/operationId/74d7fad7-f8cd-4dbf-a173-1870ad06ba67?api-version=2023-03-01-preview
=======
      - https://management.azure.com/subscriptions/00000000-0000-0000-0000-000000000000/resourceGroups/clitest.rg000001/providers/Microsoft.AppPlatform/locations/northcentralus/operationStatus/default/operationId/1c9d4b2b-32b3-4abc-8a83-4b4821593421?api-version=2023-03-01-preview
>>>>>>> 02c128c7
      cache-control:
      - no-cache
      content-length:
      - '858'
      content-type:
      - application/json
      date:
      - Wed, 29 Mar 2023 07:22:30 GMT
      expires:
      - '-1'
      location:
<<<<<<< HEAD
      - https://management.azure.com/subscriptions/00000000-0000-0000-0000-000000000000/resourceGroups/clitest.rg000001/providers/Microsoft.AppPlatform/locations/uksouth/operationResults/74d7fad7-f8cd-4dbf-a173-1870ad06ba67/Spring/default?api-version=2023-03-01-preview
=======
      - https://management.azure.com/subscriptions/00000000-0000-0000-0000-000000000000/resourceGroups/clitest.rg000001/providers/Microsoft.AppPlatform/locations/northcentralus/operationResults/1c9d4b2b-32b3-4abc-8a83-4b4821593421/Spring/default?api-version=2023-03-01-preview
>>>>>>> 02c128c7
      pragma:
      - no-cache
      request-context:
      - appId=cid-v1:797d7e4e-8180-497e-a254-780fbd39ba4d
      strict-transport-security:
      - max-age=31536000; includeSubDomains
      x-content-type-options:
      - nosniff
      x-ms-ratelimit-remaining-subscription-resource-requests:
      - '1199'
      x-rp-server-mvid:
      - 2d8cffe0-ed19-4f32-b630-c96199e681e1
    status:
      code: 201
      message: Created
- request:
<<<<<<< HEAD
=======
    body: null
    headers:
      Accept:
      - '*/*'
      Accept-Encoding:
      - gzip, deflate
      CommandName:
      - spring app create
      Connection:
      - keep-alive
      ParameterSetName:
      - -n -g -s --cpu --env --runtime-version
      User-Agent:
      - AZURECLI/2.46.0 azsdk-python-mgmt-appplatform/6.1.0 Python/3.9.13 (Windows-10-10.0.22621-SP0)
    method: GET
    uri: https://management.azure.com/subscriptions/00000000-0000-0000-0000-000000000000/resourceGroups/clitest.rg000001/providers/Microsoft.AppPlatform/locations/northcentralus/operationStatus/default/operationId/1c9d4b2b-32b3-4abc-8a83-4b4821593421?api-version=2023-03-01-preview
  response:
    body:
      string: '{"id":"subscriptions/6c933f90-8115-4392-90f2-7077c9fa5dbd/resourceGroups/clitest.rg000001/providers/Microsoft.AppPlatform/locations/northcentralus/operationStatus/default/operationId/1c9d4b2b-32b3-4abc-8a83-4b4821593421","name":"1c9d4b2b-32b3-4abc-8a83-4b4821593421","status":"Running","startTime":"2023-03-24T08:51:48.9758223Z"}'
    headers:
      cache-control:
      - no-cache
      content-length:
      - '329'
      content-type:
      - application/json; charset=utf-8
      date:
      - Fri, 24 Mar 2023 08:51:48 GMT
      expires:
      - '-1'
      pragma:
      - no-cache
      request-context:
      - appId=cid-v1:797d7e4e-8180-497e-a254-780fbd39ba4d
      strict-transport-security:
      - max-age=31536000; includeSubDomains
      transfer-encoding:
      - chunked
      vary:
      - Accept-Encoding
      x-content-type-options:
      - nosniff
      x-rp-server-mvid:
      - 2d8cffe0-ed19-4f32-b630-c96199e681e1
    status:
      code: 200
      message: OK
- request:
>>>>>>> 02c128c7
    body: '{"properties": {"public": false, "httpsOnly": false, "enableEndToEndTLS":
      false}}'
    headers:
      Accept:
      - application/json
      Accept-Encoding:
      - gzip, deflate
      CommandName:
      - spring app create
      Connection:
      - keep-alive
      Content-Length:
      - '81'
      Content-Type:
      - application/json
      ParameterSetName:
      - -n -g -s --cpu --env --runtime-version
      User-Agent:
      - AZURECLI/2.46.0 azsdk-python-mgmt-appplatform/6.1.0 Python/3.8.3 (Windows-10-10.0.22621-SP0)
    method: PATCH
    uri: https://management.azure.com/subscriptions/00000000-0000-0000-0000-000000000000/resourceGroups/clitest.rg000001/providers/Microsoft.AppPlatform/Spring/clitest000002/apps/clitest000003?api-version=2023-03-01-preview
  response:
    body:
      string: '{"properties":{"addonConfigs":{"applicationConfigurationService":{},"serviceRegistry":{}},"public":false,"provisioningState":"Updating","fqdn":"clitest000002.azuremicroservices.io","httpsOnly":false,"temporaryDisk":{"sizeInGB":5,"mountPath":"/tmp"},"persistentDisk":{"sizeInGB":0,"mountPath":"/persistent"},"enableEndToEndTLS":false,"ingressSettings":{"readTimeoutInSeconds":300,"sendTimeoutInSeconds":60,"sessionCookieMaxAge":0,"sessionAffinity":"None","backendProtocol":"Default"}},"type":"Microsoft.AppPlatform/Spring/apps","identity":null,"location":"uksouth","id":"/subscriptions/00000000-0000-0000-0000-000000000000/resourceGroups/clitest.rg000001/providers/Microsoft.AppPlatform/Spring/clitest000002/apps/clitest000003","name":"clitest000003","systemData":{"createdBy":"qingyliu@microsoft.com","createdByType":"User","createdAt":"2023-03-29T07:21:54.0829264Z","lastModifiedBy":"qingyliu@microsoft.com","lastModifiedByType":"User","lastModifiedAt":"2023-03-29T07:22:31.0834618Z"}}'
    headers:
      azure-asyncoperation:
<<<<<<< HEAD
      - https://management.azure.com/subscriptions/00000000-0000-0000-0000-000000000000/resourceGroups/clitest.rg000001/providers/Microsoft.AppPlatform/locations/uksouth/operationStatus/clitest000003/operationId/664ea2ea-4efa-4f26-ac5a-5f7fa368909c?api-version=2023-03-01-preview
=======
      - https://management.azure.com/subscriptions/00000000-0000-0000-0000-000000000000/resourceGroups/clitest.rg000001/providers/Microsoft.AppPlatform/locations/northcentralus/operationStatus/clitest000003/operationId/172b1599-64f0-4da7-9c06-8e7685557847?api-version=2023-03-01-preview
>>>>>>> 02c128c7
      cache-control:
      - no-cache
      content-length:
      - '986'
      content-type:
      - application/json
      date:
      - Wed, 29 Mar 2023 07:22:30 GMT
      expires:
      - '-1'
      location:
<<<<<<< HEAD
      - https://management.azure.com/subscriptions/00000000-0000-0000-0000-000000000000/resourceGroups/clitest.rg000001/providers/Microsoft.AppPlatform/locations/uksouth/operationResults/664ea2ea-4efa-4f26-ac5a-5f7fa368909c/Spring/clitest000003?api-version=2023-03-01-preview
=======
      - https://management.azure.com/subscriptions/00000000-0000-0000-0000-000000000000/resourceGroups/clitest.rg000001/providers/Microsoft.AppPlatform/locations/northcentralus/operationResults/172b1599-64f0-4da7-9c06-8e7685557847/Spring/clitest000003?api-version=2023-03-01-preview
>>>>>>> 02c128c7
      pragma:
      - no-cache
      request-context:
      - appId=cid-v1:797d7e4e-8180-497e-a254-780fbd39ba4d
      strict-transport-security:
      - max-age=31536000; includeSubDomains
      x-content-type-options:
      - nosniff
      x-ms-ratelimit-remaining-subscription-resource-requests:
      - '1198'
      x-rp-server-mvid:
      - 2d8cffe0-ed19-4f32-b630-c96199e681e1
    status:
      code: 202
      message: Accepted
- request:
    body: null
    headers:
      Accept:
      - '*/*'
      Accept-Encoding:
      - gzip, deflate
      CommandName:
      - spring app create
      Connection:
      - keep-alive
      ParameterSetName:
      - -n -g -s --cpu --env --runtime-version
      User-Agent:
<<<<<<< HEAD
      - AZURECLI/2.46.0 azsdk-python-mgmt-appplatform/6.1.0 Python/3.8.3 (Windows-10-10.0.22621-SP0)
    method: GET
    uri: https://management.azure.com/subscriptions/00000000-0000-0000-0000-000000000000/resourceGroups/clitest.rg000001/providers/Microsoft.AppPlatform/locations/uksouth/operationStatus/default/operationId/74d7fad7-f8cd-4dbf-a173-1870ad06ba67?api-version=2023-03-01-preview
=======
      - AZURECLI/2.46.0 azsdk-python-mgmt-appplatform/6.1.0 Python/3.9.13 (Windows-10-10.0.22621-SP0)
    method: GET
    uri: https://management.azure.com/subscriptions/00000000-0000-0000-0000-000000000000/resourceGroups/clitest.rg000001/providers/Microsoft.AppPlatform/locations/northcentralus/operationStatus/clitest000003/operationId/172b1599-64f0-4da7-9c06-8e7685557847?api-version=2023-03-01-preview
  response:
    body:
      string: '{"id":"subscriptions/6c933f90-8115-4392-90f2-7077c9fa5dbd/resourceGroups/clitest.rg000001/providers/Microsoft.AppPlatform/locations/northcentralus/operationStatus/clitest000003/operationId/172b1599-64f0-4da7-9c06-8e7685557847","name":"172b1599-64f0-4da7-9c06-8e7685557847","status":"Running","startTime":"2023-03-24T08:51:50.3985672Z"}'
    headers:
      cache-control:
      - no-cache
      content-length:
      - '335'
      content-type:
      - application/json; charset=utf-8
      date:
      - Fri, 24 Mar 2023 08:51:50 GMT
      expires:
      - '-1'
      pragma:
      - no-cache
      request-context:
      - appId=cid-v1:797d7e4e-8180-497e-a254-780fbd39ba4d
      strict-transport-security:
      - max-age=31536000; includeSubDomains
      transfer-encoding:
      - chunked
      vary:
      - Accept-Encoding
      x-content-type-options:
      - nosniff
      x-rp-server-mvid:
      - 2d8cffe0-ed19-4f32-b630-c96199e681e1
    status:
      code: 200
      message: OK
- request:
    body: null
    headers:
      Accept:
      - '*/*'
      Accept-Encoding:
      - gzip, deflate
      CommandName:
      - spring app create
      Connection:
      - keep-alive
      ParameterSetName:
      - -n -g -s --cpu --env --runtime-version
      User-Agent:
      - AZURECLI/2.46.0 azsdk-python-mgmt-appplatform/6.1.0 Python/3.9.13 (Windows-10-10.0.22621-SP0)
    method: GET
    uri: https://management.azure.com/subscriptions/00000000-0000-0000-0000-000000000000/resourceGroups/clitest.rg000001/providers/Microsoft.AppPlatform/locations/northcentralus/operationStatus/default/operationId/1c9d4b2b-32b3-4abc-8a83-4b4821593421?api-version=2023-03-01-preview
>>>>>>> 02c128c7
  response:
    body:
      string: '{"id":"subscriptions/d51e3ffe-6b84-49cd-b426-0dc4ec660356/resourceGroups/clitest.rg000001/providers/Microsoft.AppPlatform/locations/uksouth/operationStatus/default/operationId/74d7fad7-f8cd-4dbf-a173-1870ad06ba67","name":"74d7fad7-f8cd-4dbf-a173-1870ad06ba67","status":"Running","startTime":"2023-03-29T07:22:30.7642244Z"}'
    headers:
      cache-control:
      - no-cache
      content-length:
      - '322'
      content-type:
      - application/json
      date:
      - Wed, 29 Mar 2023 07:23:01 GMT
      expires:
      - '-1'
      pragma:
      - no-cache
      request-context:
      - appId=cid-v1:797d7e4e-8180-497e-a254-780fbd39ba4d
      strict-transport-security:
      - max-age=31536000; includeSubDomains
      transfer-encoding:
      - chunked
      vary:
      - Accept-Encoding
      x-content-type-options:
      - nosniff
      x-rp-server-mvid:
      - 2d8cffe0-ed19-4f32-b630-c96199e681e1
    status:
      code: 200
      message: OK
- request:
    body: null
    headers:
      Accept:
      - '*/*'
      Accept-Encoding:
      - gzip, deflate
      CommandName:
      - spring app create
      Connection:
      - keep-alive
      ParameterSetName:
      - -n -g -s --cpu --env --runtime-version
      User-Agent:
      - AZURECLI/2.46.0 azsdk-python-mgmt-appplatform/6.1.0 Python/3.8.3 (Windows-10-10.0.22621-SP0)
    method: GET
<<<<<<< HEAD
    uri: https://management.azure.com/subscriptions/00000000-0000-0000-0000-000000000000/resourceGroups/clitest.rg000001/providers/Microsoft.AppPlatform/locations/uksouth/operationStatus/clitest000003/operationId/664ea2ea-4efa-4f26-ac5a-5f7fa368909c?api-version=2023-03-01-preview
=======
    uri: https://management.azure.com/subscriptions/00000000-0000-0000-0000-000000000000/resourceGroups/clitest.rg000001/providers/Microsoft.AppPlatform/locations/northcentralus/operationStatus/clitest000003/operationId/172b1599-64f0-4da7-9c06-8e7685557847?api-version=2023-03-01-preview
>>>>>>> 02c128c7
  response:
    body:
      string: '{"id":"subscriptions/d51e3ffe-6b84-49cd-b426-0dc4ec660356/resourceGroups/clitest.rg000001/providers/Microsoft.AppPlatform/locations/uksouth/operationStatus/clitest000003/operationId/664ea2ea-4efa-4f26-ac5a-5f7fa368909c","name":"664ea2ea-4efa-4f26-ac5a-5f7fa368909c","status":"Succeeded","startTime":"2023-03-29T07:22:31.45832Z","endTime":"2023-03-29T07:22:37.7472566Z"}'
    headers:
      cache-control:
      - no-cache
      content-length:
      - '369'
      content-type:
      - application/json
      date:
      - Wed, 29 Mar 2023 07:23:01 GMT
      expires:
      - '-1'
      pragma:
      - no-cache
      request-context:
      - appId=cid-v1:797d7e4e-8180-497e-a254-780fbd39ba4d
      strict-transport-security:
      - max-age=31536000; includeSubDomains
      transfer-encoding:
      - chunked
      vary:
      - Accept-Encoding
      x-content-type-options:
      - nosniff
      x-rp-server-mvid:
      - 2d8cffe0-ed19-4f32-b630-c96199e681e1
    status:
      code: 200
      message: OK
- request:
    body: null
    headers:
      Accept:
      - '*/*'
      Accept-Encoding:
      - gzip, deflate
      CommandName:
      - spring app create
      Connection:
      - keep-alive
      ParameterSetName:
      - -n -g -s --cpu --env --runtime-version
      User-Agent:
      - AZURECLI/2.46.0 azsdk-python-mgmt-appplatform/6.1.0 Python/3.8.3 (Windows-10-10.0.22621-SP0)
    method: GET
    uri: https://management.azure.com/subscriptions/00000000-0000-0000-0000-000000000000/resourceGroups/clitest.rg000001/providers/Microsoft.AppPlatform/Spring/clitest000002/apps/clitest000003?api-version=2023-03-01-preview
  response:
    body:
      string: '{"properties":{"addonConfigs":{"applicationConfigurationService":{},"serviceRegistry":{}},"public":false,"provisioningState":"Succeeded","fqdn":"clitest000002.azuremicroservices.io","httpsOnly":false,"temporaryDisk":{"sizeInGB":5,"mountPath":"/tmp"},"persistentDisk":{"sizeInGB":0,"mountPath":"/persistent"},"enableEndToEndTLS":false,"ingressSettings":{"readTimeoutInSeconds":300,"sendTimeoutInSeconds":60,"sessionCookieMaxAge":0,"sessionAffinity":"None","backendProtocol":"Default"}},"type":"Microsoft.AppPlatform/Spring/apps","identity":null,"location":"uksouth","id":"/subscriptions/00000000-0000-0000-0000-000000000000/resourceGroups/clitest.rg000001/providers/Microsoft.AppPlatform/Spring/clitest000002/apps/clitest000003","name":"clitest000003","systemData":{"createdBy":"qingyliu@microsoft.com","createdByType":"User","createdAt":"2023-03-29T07:21:54.0829264Z","lastModifiedBy":"qingyliu@microsoft.com","lastModifiedByType":"User","lastModifiedAt":"2023-03-29T07:22:31.0834618Z"}}'
    headers:
      cache-control:
      - no-cache
      content-length:
      - '987'
      content-type:
      - application/json
      date:
      - Wed, 29 Mar 2023 07:23:02 GMT
      expires:
      - '-1'
      pragma:
      - no-cache
      request-context:
      - appId=cid-v1:797d7e4e-8180-497e-a254-780fbd39ba4d
      strict-transport-security:
      - max-age=31536000; includeSubDomains
      transfer-encoding:
      - chunked
      vary:
      - Accept-Encoding
      x-content-type-options:
      - nosniff
      x-ms-ratelimit-remaining-subscription-resource-requests:
      - '11997'
      x-rp-server-mvid:
      - 2d8cffe0-ed19-4f32-b630-c96199e681e1
    status:
      code: 200
      message: OK
- request:
    body: null
    headers:
      Accept:
      - '*/*'
      Accept-Encoding:
      - gzip, deflate
      CommandName:
      - spring app create
      Connection:
      - keep-alive
      ParameterSetName:
      - -n -g -s --cpu --env --runtime-version
      User-Agent:
      - AZURECLI/2.46.0 azsdk-python-mgmt-appplatform/6.1.0 Python/3.8.3 (Windows-10-10.0.22621-SP0)
    method: GET
<<<<<<< HEAD
    uri: https://management.azure.com/subscriptions/00000000-0000-0000-0000-000000000000/resourceGroups/clitest.rg000001/providers/Microsoft.AppPlatform/locations/uksouth/operationStatus/default/operationId/74d7fad7-f8cd-4dbf-a173-1870ad06ba67?api-version=2023-03-01-preview
=======
    uri: https://management.azure.com/subscriptions/00000000-0000-0000-0000-000000000000/resourceGroups/clitest.rg000001/providers/Microsoft.AppPlatform/locations/northcentralus/operationStatus/default/operationId/1c9d4b2b-32b3-4abc-8a83-4b4821593421?api-version=2023-03-01-preview
>>>>>>> 02c128c7
  response:
    body:
      string: '{"id":"subscriptions/d51e3ffe-6b84-49cd-b426-0dc4ec660356/resourceGroups/clitest.rg000001/providers/Microsoft.AppPlatform/locations/uksouth/operationStatus/default/operationId/74d7fad7-f8cd-4dbf-a173-1870ad06ba67","name":"74d7fad7-f8cd-4dbf-a173-1870ad06ba67","status":"Succeeded","startTime":"2023-03-29T07:22:30.7642244Z","endTime":"2023-03-29T07:23:03.8653115Z"}'
    headers:
      cache-control:
      - no-cache
      content-length:
      - '365'
      content-type:
      - application/json
      date:
      - Wed, 29 Mar 2023 07:23:11 GMT
      expires:
      - '-1'
      pragma:
      - no-cache
      request-context:
      - appId=cid-v1:797d7e4e-8180-497e-a254-780fbd39ba4d
      strict-transport-security:
      - max-age=31536000; includeSubDomains
      transfer-encoding:
      - chunked
      vary:
      - Accept-Encoding
      x-content-type-options:
      - nosniff
      x-rp-server-mvid:
      - 2d8cffe0-ed19-4f32-b630-c96199e681e1
    status:
      code: 200
      message: OK
- request:
    body: null
    headers:
      Accept:
      - '*/*'
      Accept-Encoding:
      - gzip, deflate
      CommandName:
      - spring app create
      Connection:
      - keep-alive
      ParameterSetName:
      - -n -g -s --cpu --env --runtime-version
      User-Agent:
      - AZURECLI/2.46.0 azsdk-python-mgmt-appplatform/6.1.0 Python/3.8.3 (Windows-10-10.0.22621-SP0)
    method: GET
<<<<<<< HEAD
    uri: https://management.azure.com/subscriptions/00000000-0000-0000-0000-000000000000/resourceGroups/clitest.rg000001/providers/Microsoft.AppPlatform/Spring/clitest000002/apps/clitest000003/deployments/mock-deployment?api-version=2023-03-01-preview
=======
    uri: https://management.azure.com/subscriptions/00000000-0000-0000-0000-000000000000/resourceGroups/clitest.rg000001/providers/Microsoft.AppPlatform/locations/northcentralus/operationStatus/default/operationId/1c9d4b2b-32b3-4abc-8a83-4b4821593421?api-version=2023-03-01-preview
>>>>>>> 02c128c7
  response:
    body:
      string: '{"properties":{"deploymentSettings":{"resourceRequests":{"cpu":"2","memory":"1Gi"},"environmentVariables":{"foo":"bar"},"terminationGracePeriodSeconds":90,"livenessProbe":{"disableProbe":false,"failureThreshold":3,"initialDelaySeconds":300,"periodSeconds":10,"successThreshold":1,"timeoutSeconds":3,"probeAction":{"type":"TCPSocketAction"}},"readinessProbe":{"disableProbe":false,"failureThreshold":3,"initialDelaySeconds":0,"periodSeconds":5,"successThreshold":1,"timeoutSeconds":3,"probeAction":{"type":"TCPSocketAction"}}},"provisioningState":"Succeeded","status":"Running","active":true,"instances":[{"name":"clitest000003-default-15-78477f95d6-rkqkv","status":"Running","discoveryStatus":"UNREGISTERED","startTime":"2023-03-29T07:22:36Z"}],"source":{"type":"Jar","relativePath":"<default>","runtimeVersion":"Java_11"}},"type":"Microsoft.AppPlatform/Spring/apps/deployments","sku":{"name":"S0","tier":"Standard","capacity":1},"id":"/subscriptions/00000000-0000-0000-0000-000000000000/resourceGroups/clitest.rg000001/providers/Microsoft.AppPlatform/Spring/clitest000002/apps/clitest000003/deployments/default","name":"default","systemData":{"createdBy":"qingyliu@microsoft.com","createdByType":"User","createdAt":"2023-03-29T07:22:29.9741188Z","lastModifiedBy":"qingyliu@microsoft.com","lastModifiedByType":"User","lastModifiedAt":"2023-03-29T07:22:29.9741188Z"}}'
    headers:
      cache-control:
      - no-cache
      content-length:
      - '1366'
      content-type:
      - application/json
      date:
      - Wed, 29 Mar 2023 07:23:14 GMT
      expires:
      - '-1'
      pragma:
      - no-cache
      request-context:
      - appId=cid-v1:797d7e4e-8180-497e-a254-780fbd39ba4d
      strict-transport-security:
      - max-age=31536000; includeSubDomains
      transfer-encoding:
      - chunked
      vary:
      - Accept-Encoding
      x-content-type-options:
      - nosniff
      x-ms-ratelimit-remaining-subscription-resource-requests:
      - '11998'
      x-rp-server-mvid:
      - 2d8cffe0-ed19-4f32-b630-c96199e681e1
    status:
      code: 200
      message: OK
- request:
    body: null
    headers:
      Accept:
      - application/json
      Accept-Encoding:
      - gzip, deflate
      CommandName:
      - spring app create
      Connection:
      - keep-alive
      ParameterSetName:
      - -n -g -s --cpu --env --runtime-version
      User-Agent:
      - AZURECLI/2.46.0 azsdk-python-mgmt-appplatform/6.1.0 Python/3.8.3 (Windows-10-10.0.22621-SP0)
    method: GET
<<<<<<< HEAD
    uri: https://management.azure.com/subscriptions/00000000-0000-0000-0000-000000000000/resourceGroups/clitest.rg000001/providers/Microsoft.AppPlatform/Spring/clitest000002/apps/clitest000003?api-version=2023-03-01-preview
=======
    uri: https://management.azure.com/subscriptions/00000000-0000-0000-0000-000000000000/resourceGroups/clitest.rg000001/providers/Microsoft.AppPlatform/Spring/clitest000002/apps/clitest000003/deployments/mock-deployment?api-version=2023-03-01-preview
>>>>>>> 02c128c7
  response:
    body:
      string: '{"properties":{"addonConfigs":{"applicationConfigurationService":{},"serviceRegistry":{}},"public":false,"provisioningState":"Succeeded","fqdn":"clitest000002.azuremicroservices.io","httpsOnly":false,"temporaryDisk":{"sizeInGB":5,"mountPath":"/tmp"},"persistentDisk":{"sizeInGB":0,"mountPath":"/persistent"},"enableEndToEndTLS":false,"ingressSettings":{"readTimeoutInSeconds":300,"sendTimeoutInSeconds":60,"sessionCookieMaxAge":0,"sessionAffinity":"None","backendProtocol":"Default"}},"type":"Microsoft.AppPlatform/Spring/apps","identity":null,"location":"uksouth","id":"/subscriptions/00000000-0000-0000-0000-000000000000/resourceGroups/clitest.rg000001/providers/Microsoft.AppPlatform/Spring/clitest000002/apps/clitest000003","name":"clitest000003","systemData":{"createdBy":"qingyliu@microsoft.com","createdByType":"User","createdAt":"2023-03-29T07:21:54.0829264Z","lastModifiedBy":"qingyliu@microsoft.com","lastModifiedByType":"User","lastModifiedAt":"2023-03-29T07:22:31.0834618Z"}}'
    headers:
      cache-control:
      - no-cache
      content-length:
      - '987'
      content-type:
      - application/json
      date:
      - Wed, 29 Mar 2023 07:23:17 GMT
      expires:
      - '-1'
      pragma:
      - no-cache
      request-context:
      - appId=cid-v1:797d7e4e-8180-497e-a254-780fbd39ba4d
      strict-transport-security:
      - max-age=31536000; includeSubDomains
      transfer-encoding:
      - chunked
      vary:
      - Accept-Encoding
      x-content-type-options:
      - nosniff
      x-ms-ratelimit-remaining-subscription-resource-requests:
      - '11996'
      x-rp-server-mvid:
      - 2d8cffe0-ed19-4f32-b630-c96199e681e1
    status:
      code: 200
      message: OK
- request:
    body: null
    headers:
      Accept:
      - application/json
      Accept-Encoding:
      - gzip, deflate
      CommandName:
      - spring app create
      Connection:
      - keep-alive
      ParameterSetName:
      - -n -g -s --cpu --env --runtime-version
      User-Agent:
      - AZURECLI/2.46.0 azsdk-python-mgmt-appplatform/6.1.0 Python/3.8.3 (Windows-10-10.0.22621-SP0)
    method: GET
<<<<<<< HEAD
    uri: https://management.azure.com/subscriptions/00000000-0000-0000-0000-000000000000/resourceGroups/clitest.rg000001/providers/Microsoft.AppPlatform/Spring/clitest000002/apps/clitest000003/deployments?api-version=2023-03-01-preview
=======
    uri: https://management.azure.com/subscriptions/00000000-0000-0000-0000-000000000000/resourceGroups/clitest.rg000001/providers/Microsoft.AppPlatform/Spring/clitest000002/apps/clitest000003?api-version=2023-03-01-preview
>>>>>>> 02c128c7
  response:
    body:
      string: '{"value":[{"properties":{"deploymentSettings":{"resourceRequests":{"cpu":"2","memory":"1Gi"},"environmentVariables":{"foo":"bar"},"terminationGracePeriodSeconds":90,"livenessProbe":{"disableProbe":false,"failureThreshold":3,"initialDelaySeconds":300,"periodSeconds":10,"successThreshold":1,"timeoutSeconds":3,"probeAction":{"type":"TCPSocketAction"}},"readinessProbe":{"disableProbe":false,"failureThreshold":3,"initialDelaySeconds":0,"periodSeconds":5,"successThreshold":1,"timeoutSeconds":3,"probeAction":{"type":"TCPSocketAction"}}},"provisioningState":"Succeeded","status":"Running","active":true,"instances":[{"name":"clitest000003-default-15-78477f95d6-rkqkv","status":"Running","discoveryStatus":"UNREGISTERED","startTime":"2023-03-29T07:22:36Z"}],"source":{"type":"Jar","relativePath":"<default>","runtimeVersion":"Java_11"}},"type":"Microsoft.AppPlatform/Spring/apps/deployments","sku":{"name":"S0","tier":"Standard","capacity":1},"id":"/subscriptions/00000000-0000-0000-0000-000000000000/resourceGroups/clitest.rg000001/providers/Microsoft.AppPlatform/Spring/clitest000002/apps/clitest000003/deployments/default","name":"default","systemData":{"createdBy":"qingyliu@microsoft.com","createdByType":"User","createdAt":"2023-03-29T07:22:29.9741188Z","lastModifiedBy":"qingyliu@microsoft.com","lastModifiedByType":"User","lastModifiedAt":"2023-03-29T07:22:29.9741188Z"}}]}'
    headers:
      cache-control:
      - no-cache
      content-length:
      - '1378'
      content-type:
      - application/json
      date:
      - Wed, 29 Mar 2023 07:23:19 GMT
      expires:
      - '-1'
      pragma:
      - no-cache
      request-context:
      - appId=cid-v1:797d7e4e-8180-497e-a254-780fbd39ba4d
      strict-transport-security:
      - max-age=31536000; includeSubDomains
      transfer-encoding:
      - chunked
      vary:
      - Accept-Encoding
      x-content-type-options:
      - nosniff
      x-ms-ratelimit-remaining-subscription-resource-requests:
      - '11997'
      x-rp-server-mvid:
      - 2d8cffe0-ed19-4f32-b630-c96199e681e1
    status:
      code: 200
      message: OK
- request:
    body: null
    headers:
      Accept:
      - application/json
      Accept-Encoding:
      - gzip, deflate
      CommandName:
      - spring app deploy
      Connection:
      - keep-alive
      ParameterSetName:
      - -n -g -s --artifact-path --version
      User-Agent:
      - AZURECLI/2.46.0 azsdk-python-mgmt-appplatform/6.1.0 Python/3.8.3 (Windows-10-10.0.22621-SP0)
    method: GET
    uri: https://management.azure.com/subscriptions/00000000-0000-0000-0000-000000000000/resourceGroups/clitest.rg000001/providers/Microsoft.AppPlatform/Spring/clitest000002/apps/clitest000003/deployments?api-version=2023-03-01-preview
  response:
    body:
      string: '{"value":[{"properties":{"deploymentSettings":{"resourceRequests":{"cpu":"2","memory":"1Gi"},"environmentVariables":{"foo":"bar"},"terminationGracePeriodSeconds":90,"livenessProbe":{"disableProbe":false,"failureThreshold":3,"initialDelaySeconds":300,"periodSeconds":10,"successThreshold":1,"timeoutSeconds":3,"probeAction":{"type":"TCPSocketAction"}},"readinessProbe":{"disableProbe":false,"failureThreshold":3,"initialDelaySeconds":0,"periodSeconds":5,"successThreshold":1,"timeoutSeconds":3,"probeAction":{"type":"TCPSocketAction"}}},"provisioningState":"Succeeded","status":"Running","active":true,"instances":[{"name":"clitest000003-default-15-78477f95d6-rkqkv","status":"Running","discoveryStatus":"UNREGISTERED","startTime":"2023-03-29T07:22:36Z"}],"source":{"type":"Jar","relativePath":"<default>","runtimeVersion":"Java_11"}},"type":"Microsoft.AppPlatform/Spring/apps/deployments","sku":{"name":"S0","tier":"Standard","capacity":1},"id":"/subscriptions/00000000-0000-0000-0000-000000000000/resourceGroups/clitest.rg000001/providers/Microsoft.AppPlatform/Spring/clitest000002/apps/clitest000003/deployments/default","name":"default","systemData":{"createdBy":"qingyliu@microsoft.com","createdByType":"User","createdAt":"2023-03-29T07:22:29.9741188Z","lastModifiedBy":"qingyliu@microsoft.com","lastModifiedByType":"User","lastModifiedAt":"2023-03-29T07:22:29.9741188Z"}}]}'
    headers:
      cache-control:
      - no-cache
      content-length:
      - '1378'
      content-type:
      - application/json
      date:
      - Wed, 29 Mar 2023 07:23:24 GMT
      expires:
      - '-1'
      pragma:
      - no-cache
      request-context:
      - appId=cid-v1:797d7e4e-8180-497e-a254-780fbd39ba4d
      strict-transport-security:
      - max-age=31536000; includeSubDomains
      transfer-encoding:
      - chunked
      vary:
      - Accept-Encoding
      x-content-type-options:
      - nosniff
      x-ms-ratelimit-remaining-subscription-resource-requests:
      - '11999'
      x-rp-server-mvid:
      - 2d8cffe0-ed19-4f32-b630-c96199e681e1
    status:
      code: 200
      message: OK
- request:
    body: null
    headers:
      Accept:
      - application/json
      Accept-Encoding:
      - gzip, deflate
      CommandName:
      - spring app deploy
      Connection:
      - keep-alive
      ParameterSetName:
      - -n -g -s --artifact-path --version
      User-Agent:
      - AZURECLI/2.46.0 azsdk-python-mgmt-appplatform/6.1.0 Python/3.8.3 (Windows-10-10.0.22621-SP0)
    method: GET
<<<<<<< HEAD
    uri: https://management.azure.com/subscriptions/00000000-0000-0000-0000-000000000000/resourceGroups/clitest.rg000001/providers/Microsoft.AppPlatform/Spring/clitest000002/buildServices/default?api-version=2023-03-01-preview
=======
    uri: https://management.azure.com/subscriptions/00000000-0000-0000-0000-000000000000/resourceGroups/clitest.rg000001/providers/Microsoft.AppPlatform/Spring/clitest000002/apps/clitest000003/deployments?api-version=2023-03-01-preview
>>>>>>> 02c128c7
  response:
    body:
      string: '{"error":{"code":"BadRequest","message":"Feature BuildService is not
        supported in Sku S0 for API version 2023-03-01-preview.","target":null,"details":null}}'
    headers:
      cache-control:
      - no-cache
      content-length:
      - '156'
      content-type:
      - application/json
      date:
      - Wed, 29 Mar 2023 07:23:27 GMT
      expires:
      - '-1'
      pragma:
      - no-cache
      request-context:
      - appId=cid-v1:797d7e4e-8180-497e-a254-780fbd39ba4d
      strict-transport-security:
      - max-age=31536000; includeSubDomains
      x-content-type-options:
      - nosniff
      x-rp-server-mvid:
      - 2d8cffe0-ed19-4f32-b630-c96199e681e1
    status:
      code: 400
      message: Bad Request
- request:
    body: null
    headers:
      Accept:
      - application/json
      Accept-Encoding:
      - gzip, deflate
      CommandName:
      - spring app deploy
      Connection:
      - keep-alive
      Content-Length:
      - '0'
      ParameterSetName:
      - -n -g -s --artifact-path --version
      User-Agent:
      - AZURECLI/2.46.0 azsdk-python-mgmt-appplatform/6.1.0 Python/3.8.3 (Windows-10-10.0.22621-SP0)
    method: POST
    uri: https://management.azure.com/subscriptions/00000000-0000-0000-0000-000000000000/resourceGroups/clitest.rg000001/providers/Microsoft.AppPlatform/Spring/clitest000002/apps/clitest000003/getResourceUploadUrl?api-version=2023-03-01-preview
  response:
    body:
      string: '{"relativePath":"resources/bbb3ad9c263e90188e2048bd7c2fe3e7e3ab782be2a6821fc3401abfe41cc09f-2023032907-bf416939-7699-4f1c-bdf1-9c831aa6b777","uploadUrl":"https://0d240048509446b6962994d2.file.core.windows.net/694df324094a40069b202363b45cd03e/resources/bbb3ad9c263e90188e2048bd7c2fe3e7e3ab782be2a6821fc3401abfe41cc09f-2023032907-bf416939-7699-4f1c-bdf1-9c831aa6b777?sv=2020-08-04&se=2023-03-29T09%3A23%3A30Z&sr=f&sp=w&sig=YgzwduaXP3N4EXtMZKwLKaYi1HBnfZ23fgjaG7X%2BjTE%3D"}'
    headers:
      cache-control:
      - no-cache
      content-length:
      - '471'
      content-type:
      - application/json
      date:
      - Wed, 29 Mar 2023 07:23:30 GMT
      expires:
      - '-1'
      pragma:
      - no-cache
      request-context:
      - appId=cid-v1:797d7e4e-8180-497e-a254-780fbd39ba4d
      strict-transport-security:
      - max-age=31536000; includeSubDomains
      transfer-encoding:
      - chunked
      vary:
      - Accept-Encoding
      x-content-type-options:
      - nosniff
      x-ms-ratelimit-remaining-subscription-writes:
      - '1199'
      x-rp-server-mvid:
      - 2d8cffe0-ed19-4f32-b630-c96199e681e1
    status:
      code: 200
      message: OK
- request:
    body: null
    headers:
      Connection:
      - keep-alive
      Content-Length:
      - '0'
      User-Agent:
      - Azure-Storage/2.0.0-2.0.1 (Python CPython 3.8.3; Windows 10)
      x-ms-content-length:
      - '11'
      x-ms-date:
      - Wed, 29 Mar 2023 07:23:31 GMT
      x-ms-type:
      - file
      x-ms-version:
      - '2018-11-09'
    method: PUT
    uri: https://0d240048509446b6962994d2.file.core.windows.net/694df324094a40069b202363b45cd03e/resources/bbb3ad9c263e90188e2048bd7c2fe3e7e3ab782be2a6821fc3401abfe41cc09f-2023032907-bf416939-7699-4f1c-bdf1-9c831aa6b777?sv=2020-08-04&se=2023-03-29T09%3A23%3A30Z&sr=f&sp=w&sig=YgzwduaXP3N4EXtMZKwLKaYi1HBnfZ23fgjaG7X%2BjTE%3D
  response:
    body:
      string: ''
    headers:
      content-length:
      - '0'
      date:
      - Wed, 29 Mar 2023 07:23:31 GMT
      etag:
      - '"0x8DB302680459986"'
      last-modified:
      - Wed, 29 Mar 2023 07:23:32 GMT
      server:
      - Windows-Azure-File/1.0 Microsoft-HTTPAPI/2.0
      x-ms-request-server-encrypted:
      - 'true'
      x-ms-version:
      - '2018-11-09'
    status:
      code: 201
      message: Created
- request:
    body: "fake-text\r\n"
    headers:
      Connection:
      - keep-alive
      Content-Length:
      - '11'
      User-Agent:
      - Azure-Storage/2.0.0-2.0.1 (Python CPython 3.8.3; Windows 10)
      x-ms-date:
      - Wed, 29 Mar 2023 07:23:32 GMT
      x-ms-range:
      - bytes=0-10
      x-ms-version:
      - '2018-11-09'
      x-ms-write:
      - update
    method: PUT
    uri: https://0d240048509446b6962994d2.file.core.windows.net/694df324094a40069b202363b45cd03e/resources/bbb3ad9c263e90188e2048bd7c2fe3e7e3ab782be2a6821fc3401abfe41cc09f-2023032907-bf416939-7699-4f1c-bdf1-9c831aa6b777?comp=range&sv=2020-08-04&se=2023-03-29T09%3A23%3A30Z&sr=f&sp=w&sig=YgzwduaXP3N4EXtMZKwLKaYi1HBnfZ23fgjaG7X%2BjTE%3D
  response:
    body:
      string: ''
    headers:
      content-length:
      - '0'
      content-md5:
      - 99EB7GGDEcq+ZSyODG3erA==
      date:
      - Wed, 29 Mar 2023 07:23:32 GMT
      etag:
      - '"0x8DB30268069E501"'
      last-modified:
      - Wed, 29 Mar 2023 07:23:32 GMT
      server:
      - Windows-Azure-File/1.0 Microsoft-HTTPAPI/2.0
      x-ms-request-server-encrypted:
      - 'true'
      x-ms-version:
      - '2018-11-09'
    status:
      code: 201
      message: Created
- request:
    body: '{"properties": {"source": {"type": "Jar", "version": "v1", "relativePath":
      "resources/bbb3ad9c263e90188e2048bd7c2fe3e7e3ab782be2a6821fc3401abfe41cc09f-2023032907-bf416939-7699-4f1c-bdf1-9c831aa6b777",
      "runtimeVersion": "Java_11"}, "deploymentSettings": {}}, "sku": {"name": "S0",
      "tier": "Standard"}}'
    headers:
      Accept:
      - application/json
      Accept-Encoding:
      - gzip, deflate
      CommandName:
      - spring app deploy
      Connection:
      - keep-alive
      Content-Length:
      - '300'
      Content-Type:
      - application/json
      ParameterSetName:
      - -n -g -s --artifact-path --version
      User-Agent:
      - AZURECLI/2.46.0 azsdk-python-mgmt-appplatform/6.1.0 Python/3.8.3 (Windows-10-10.0.22621-SP0)
    method: PATCH
    uri: https://management.azure.com/subscriptions/00000000-0000-0000-0000-000000000000/resourceGroups/clitest.rg000001/providers/Microsoft.AppPlatform/Spring/clitest000002/apps/clitest000003/deployments/mock-deployment?api-version=2023-03-01-preview
  response:
    body:
      string: '{"properties":{"deploymentSettings":{"resourceRequests":{"cpu":"2","memory":"1Gi"},"environmentVariables":{"foo":"bar"},"terminationGracePeriodSeconds":90},"provisioningState":"Updating","status":"Running","active":true,"instances":null,"source":{"type":"Jar","relativePath":"resources/bbb3ad9c263e90188e2048bd7c2fe3e7e3ab782be2a6821fc3401abfe41cc09f-2023032907-bf416939-7699-4f1c-bdf1-9c831aa6b777","version":"v1","runtimeVersion":"Java_11"}},"type":"Microsoft.AppPlatform/Spring/apps/deployments","sku":{"name":"S0","tier":"Standard","capacity":1},"id":"/subscriptions/00000000-0000-0000-0000-000000000000/resourceGroups/clitest.rg000001/providers/Microsoft.AppPlatform/Spring/clitest000002/apps/clitest000003/deployments/default","name":"default","systemData":{"createdBy":"qingyliu@microsoft.com","createdByType":"User","createdAt":"2023-03-29T07:22:29.9741188Z","lastModifiedBy":"qingyliu@microsoft.com","lastModifiedByType":"User","lastModifiedAt":"2023-03-29T07:23:32.6652466Z"}}'
    headers:
      azure-asyncoperation:
<<<<<<< HEAD
      - https://management.azure.com/subscriptions/00000000-0000-0000-0000-000000000000/resourceGroups/clitest.rg000001/providers/Microsoft.AppPlatform/locations/uksouth/operationStatus/default/operationId/ebd8eb2c-087a-48b5-bf93-cbe6f3a9f914?api-version=2023-03-01-preview
=======
      - https://management.azure.com/subscriptions/00000000-0000-0000-0000-000000000000/resourceGroups/clitest.rg000001/providers/Microsoft.AppPlatform/locations/northcentralus/operationStatus/default/operationId/afcd6075-e9c8-4743-bdf3-cb1a6cc9eaea?api-version=2023-03-01-preview
>>>>>>> 02c128c7
      cache-control:
      - no-cache
      content-length:
      - '986'
      content-type:
      - application/json
      date:
      - Wed, 29 Mar 2023 07:23:34 GMT
      expires:
      - '-1'
      location:
<<<<<<< HEAD
      - https://management.azure.com/subscriptions/00000000-0000-0000-0000-000000000000/resourceGroups/clitest.rg000001/providers/Microsoft.AppPlatform/locations/uksouth/operationResults/ebd8eb2c-087a-48b5-bf93-cbe6f3a9f914/Spring/default?api-version=2023-03-01-preview
=======
      - https://management.azure.com/subscriptions/00000000-0000-0000-0000-000000000000/resourceGroups/clitest.rg000001/providers/Microsoft.AppPlatform/locations/northcentralus/operationResults/afcd6075-e9c8-4743-bdf3-cb1a6cc9eaea/Spring/default?api-version=2023-03-01-preview
>>>>>>> 02c128c7
      pragma:
      - no-cache
      request-context:
      - appId=cid-v1:797d7e4e-8180-497e-a254-780fbd39ba4d
      strict-transport-security:
      - max-age=31536000; includeSubDomains
      x-content-type-options:
      - nosniff
      x-ms-ratelimit-remaining-subscription-resource-requests:
      - '1199'
      x-rp-server-mvid:
      - 2d8cffe0-ed19-4f32-b630-c96199e681e1
    status:
      code: 202
      message: Accepted
- request:
    body: null
    headers:
      Accept:
      - '*/*'
      Accept-Encoding:
      - gzip, deflate
      CommandName:
      - spring app deploy
      Connection:
      - keep-alive
      ParameterSetName:
      - -n -g -s --artifact-path --version
      User-Agent:
      - AZURECLI/2.46.0 azsdk-python-mgmt-appplatform/6.1.0 Python/3.8.3 (Windows-10-10.0.22621-SP0)
    method: GET
<<<<<<< HEAD
    uri: https://management.azure.com/subscriptions/00000000-0000-0000-0000-000000000000/resourceGroups/clitest.rg000001/providers/Microsoft.AppPlatform/locations/uksouth/operationStatus/default/operationId/ebd8eb2c-087a-48b5-bf93-cbe6f3a9f914?api-version=2023-03-01-preview
=======
    uri: https://management.azure.com/subscriptions/00000000-0000-0000-0000-000000000000/resourceGroups/clitest.rg000001/providers/Microsoft.AppPlatform/locations/northcentralus/operationStatus/default/operationId/afcd6075-e9c8-4743-bdf3-cb1a6cc9eaea?api-version=2023-03-01-preview
>>>>>>> 02c128c7
  response:
    body:
      string: '{"id":"subscriptions/d51e3ffe-6b84-49cd-b426-0dc4ec660356/resourceGroups/clitest.rg000001/providers/Microsoft.AppPlatform/locations/uksouth/operationStatus/default/operationId/ebd8eb2c-087a-48b5-bf93-cbe6f3a9f914","name":"ebd8eb2c-087a-48b5-bf93-cbe6f3a9f914","status":"Running","startTime":"2023-03-29T07:23:34.55767Z"}'
    headers:
      cache-control:
      - no-cache
      content-length:
      - '320'
      content-type:
      - application/json
      date:
      - Wed, 29 Mar 2023 07:24:04 GMT
      expires:
      - '-1'
      pragma:
      - no-cache
      request-context:
      - appId=cid-v1:797d7e4e-8180-497e-a254-780fbd39ba4d
      strict-transport-security:
      - max-age=31536000; includeSubDomains
      transfer-encoding:
      - chunked
      vary:
      - Accept-Encoding
      x-content-type-options:
      - nosniff
      x-rp-server-mvid:
      - 2d8cffe0-ed19-4f32-b630-c96199e681e1
    status:
      code: 200
      message: OK
- request:
    body: null
    headers:
      Accept:
      - '*/*'
      Accept-Encoding:
      - gzip, deflate
      CommandName:
      - spring app deploy
      Connection:
      - keep-alive
      ParameterSetName:
      - -n -g -s --artifact-path --version
      User-Agent:
      - AZURECLI/2.46.0 azsdk-python-mgmt-appplatform/6.1.0 Python/3.8.3 (Windows-10-10.0.22621-SP0)
    method: GET
<<<<<<< HEAD
    uri: https://management.azure.com/subscriptions/00000000-0000-0000-0000-000000000000/resourceGroups/clitest.rg000001/providers/Microsoft.AppPlatform/locations/uksouth/operationStatus/default/operationId/ebd8eb2c-087a-48b5-bf93-cbe6f3a9f914?api-version=2023-03-01-preview
=======
    uri: https://management.azure.com/subscriptions/00000000-0000-0000-0000-000000000000/resourceGroups/clitest.rg000001/providers/Microsoft.AppPlatform/locations/northcentralus/operationStatus/default/operationId/afcd6075-e9c8-4743-bdf3-cb1a6cc9eaea?api-version=2023-03-01-preview
>>>>>>> 02c128c7
  response:
    body:
      string: '{"id":"subscriptions/d51e3ffe-6b84-49cd-b426-0dc4ec660356/resourceGroups/clitest.rg000001/providers/Microsoft.AppPlatform/locations/uksouth/operationStatus/default/operationId/ebd8eb2c-087a-48b5-bf93-cbe6f3a9f914","name":"ebd8eb2c-087a-48b5-bf93-cbe6f3a9f914","status":"Running","startTime":"2023-03-29T07:23:34.55767Z"}'
    headers:
      cache-control:
      - no-cache
      content-length:
      - '320'
      content-type:
      - application/json
      date:
      - Wed, 29 Mar 2023 07:24:15 GMT
      expires:
      - '-1'
      pragma:
      - no-cache
      request-context:
      - appId=cid-v1:797d7e4e-8180-497e-a254-780fbd39ba4d
      strict-transport-security:
      - max-age=31536000; includeSubDomains
      transfer-encoding:
      - chunked
      vary:
      - Accept-Encoding
      x-content-type-options:
      - nosniff
      x-rp-server-mvid:
      - 2d8cffe0-ed19-4f32-b630-c96199e681e1
    status:
      code: 200
      message: OK
- request:
    body: null
    headers:
      Accept:
      - '*/*'
      Accept-Encoding:
      - gzip, deflate
      CommandName:
      - spring app deploy
      Connection:
      - keep-alive
      ParameterSetName:
      - -n -g -s --artifact-path --version
      User-Agent:
      - AZURECLI/2.46.0 azsdk-python-mgmt-appplatform/6.1.0 Python/3.8.3 (Windows-10-10.0.22621-SP0)
    method: GET
<<<<<<< HEAD
    uri: https://management.azure.com/subscriptions/00000000-0000-0000-0000-000000000000/resourceGroups/clitest.rg000001/providers/Microsoft.AppPlatform/locations/uksouth/operationStatus/default/operationId/ebd8eb2c-087a-48b5-bf93-cbe6f3a9f914?api-version=2023-03-01-preview
=======
    uri: https://management.azure.com/subscriptions/00000000-0000-0000-0000-000000000000/resourceGroups/clitest.rg000001/providers/Microsoft.AppPlatform/locations/northcentralus/operationStatus/default/operationId/afcd6075-e9c8-4743-bdf3-cb1a6cc9eaea?api-version=2023-03-01-preview
>>>>>>> 02c128c7
  response:
    body:
      string: '{"id":"subscriptions/d51e3ffe-6b84-49cd-b426-0dc4ec660356/resourceGroups/clitest.rg000001/providers/Microsoft.AppPlatform/locations/uksouth/operationStatus/default/operationId/ebd8eb2c-087a-48b5-bf93-cbe6f3a9f914","name":"ebd8eb2c-087a-48b5-bf93-cbe6f3a9f914","status":"Running","startTime":"2023-03-29T07:23:34.55767Z"}'
    headers:
      cache-control:
      - no-cache
      content-length:
      - '320'
      content-type:
      - application/json
      date:
      - Wed, 29 Mar 2023 07:24:25 GMT
      expires:
      - '-1'
      pragma:
      - no-cache
      request-context:
      - appId=cid-v1:797d7e4e-8180-497e-a254-780fbd39ba4d
      strict-transport-security:
      - max-age=31536000; includeSubDomains
      transfer-encoding:
      - chunked
      vary:
      - Accept-Encoding
      x-content-type-options:
      - nosniff
      x-rp-server-mvid:
      - 2d8cffe0-ed19-4f32-b630-c96199e681e1
    status:
      code: 200
      message: OK
- request:
    body: null
    headers:
      Accept:
      - '*/*'
      Accept-Encoding:
      - gzip, deflate
      CommandName:
      - spring app deploy
      Connection:
      - keep-alive
      ParameterSetName:
      - -n -g -s --artifact-path --version
      User-Agent:
      - AZURECLI/2.46.0 azsdk-python-mgmt-appplatform/6.1.0 Python/3.8.3 (Windows-10-10.0.22621-SP0)
    method: GET
<<<<<<< HEAD
    uri: https://management.azure.com/subscriptions/00000000-0000-0000-0000-000000000000/resourceGroups/clitest.rg000001/providers/Microsoft.AppPlatform/locations/uksouth/operationStatus/default/operationId/ebd8eb2c-087a-48b5-bf93-cbe6f3a9f914?api-version=2023-03-01-preview
=======
    uri: https://management.azure.com/subscriptions/00000000-0000-0000-0000-000000000000/resourceGroups/clitest.rg000001/providers/Microsoft.AppPlatform/locations/northcentralus/operationStatus/default/operationId/afcd6075-e9c8-4743-bdf3-cb1a6cc9eaea?api-version=2023-03-01-preview
>>>>>>> 02c128c7
  response:
    body:
      string: '{"id":"subscriptions/d51e3ffe-6b84-49cd-b426-0dc4ec660356/resourceGroups/clitest.rg000001/providers/Microsoft.AppPlatform/locations/uksouth/operationStatus/default/operationId/ebd8eb2c-087a-48b5-bf93-cbe6f3a9f914","name":"ebd8eb2c-087a-48b5-bf93-cbe6f3a9f914","status":"Running","startTime":"2023-03-29T07:23:34.55767Z"}'
    headers:
      cache-control:
      - no-cache
      content-length:
      - '320'
      content-type:
      - application/json
      date:
      - Wed, 29 Mar 2023 07:24:35 GMT
      expires:
      - '-1'
      pragma:
      - no-cache
      request-context:
      - appId=cid-v1:797d7e4e-8180-497e-a254-780fbd39ba4d
      strict-transport-security:
      - max-age=31536000; includeSubDomains
      transfer-encoding:
      - chunked
      vary:
      - Accept-Encoding
      x-content-type-options:
      - nosniff
      x-rp-server-mvid:
      - 2d8cffe0-ed19-4f32-b630-c96199e681e1
    status:
      code: 200
      message: OK
- request:
    body: null
    headers:
      Accept:
      - '*/*'
      Accept-Encoding:
      - gzip, deflate
      CommandName:
      - spring app deploy
      Connection:
      - keep-alive
      ParameterSetName:
      - -n -g -s --artifact-path --version
      User-Agent:
      - AZURECLI/2.46.0 azsdk-python-mgmt-appplatform/6.1.0 Python/3.8.3 (Windows-10-10.0.22621-SP0)
    method: GET
<<<<<<< HEAD
    uri: https://management.azure.com/subscriptions/00000000-0000-0000-0000-000000000000/resourceGroups/clitest.rg000001/providers/Microsoft.AppPlatform/locations/uksouth/operationStatus/default/operationId/ebd8eb2c-087a-48b5-bf93-cbe6f3a9f914?api-version=2023-03-01-preview
=======
    uri: https://management.azure.com/subscriptions/00000000-0000-0000-0000-000000000000/resourceGroups/clitest.rg000001/providers/Microsoft.AppPlatform/locations/northcentralus/operationStatus/default/operationId/afcd6075-e9c8-4743-bdf3-cb1a6cc9eaea?api-version=2023-03-01-preview
>>>>>>> 02c128c7
  response:
    body:
      string: '{"id":"subscriptions/d51e3ffe-6b84-49cd-b426-0dc4ec660356/resourceGroups/clitest.rg000001/providers/Microsoft.AppPlatform/locations/uksouth/operationStatus/default/operationId/ebd8eb2c-087a-48b5-bf93-cbe6f3a9f914","name":"ebd8eb2c-087a-48b5-bf93-cbe6f3a9f914","status":"Failed","startTime":"2023-03-29T07:23:34.55767Z","endTime":"2023-03-29T07:24:46.2094055Z","error":{"code":"BadRequest","message":"112404:
        Exit code 1: application error, please refer to https://aka.ms/exitcode"}}'
    headers:
      cache-control:
      - no-cache
      content-length:
      - '482'
      content-type:
      - application/json
      date:
      - Wed, 29 Mar 2023 07:24:46 GMT
      expires:
      - '-1'
      pragma:
      - no-cache
      request-context:
      - appId=cid-v1:797d7e4e-8180-497e-a254-780fbd39ba4d
      strict-transport-security:
      - max-age=31536000; includeSubDomains
      transfer-encoding:
      - chunked
      vary:
      - Accept-Encoding
      x-content-type-options:
      - nosniff
      x-rp-server-mvid:
      - 2d8cffe0-ed19-4f32-b630-c96199e681e1
    status:
      code: 200
      message: OK
- request:
    body: null
    headers:
      Accept:
      - application/json
      Accept-Encoding:
      - gzip, deflate
      CommandName:
      - spring app deploy
      Connection:
      - keep-alive
      ParameterSetName:
      - -n -g -s --artifact-path --version
      User-Agent:
      - AZURECLI/2.46.0 azsdk-python-mgmt-appplatform/6.1.0 Python/3.8.3 (Windows-10-10.0.22621-SP0)
    method: GET
<<<<<<< HEAD
    uri: https://management.azure.com/subscriptions/00000000-0000-0000-0000-000000000000/resourceGroups/clitest.rg000001/providers/Microsoft.AppPlatform/Spring/clitest000002/apps/clitest000003/deployments/mock-deployment?api-version=2023-03-01-preview
=======
    uri: https://management.azure.com/subscriptions/00000000-0000-0000-0000-000000000000/resourceGroups/clitest.rg000001/providers/Microsoft.AppPlatform/locations/northcentralus/operationStatus/default/operationId/afcd6075-e9c8-4743-bdf3-cb1a6cc9eaea?api-version=2023-03-01-preview
>>>>>>> 02c128c7
  response:
    body:
      string: '{"properties":{"deploymentSettings":{"resourceRequests":{"cpu":"2","memory":"1Gi"},"environmentVariables":{"foo":"bar"},"terminationGracePeriodSeconds":90,"livenessProbe":{"disableProbe":false,"failureThreshold":3,"initialDelaySeconds":300,"periodSeconds":10,"successThreshold":1,"timeoutSeconds":3,"probeAction":{"type":"TCPSocketAction"}},"readinessProbe":{"disableProbe":false,"failureThreshold":3,"initialDelaySeconds":0,"periodSeconds":5,"successThreshold":1,"timeoutSeconds":3,"probeAction":{"type":"TCPSocketAction"}}},"provisioningState":"Failed","status":"Running","active":true,"instances":[{"name":"clitest000003-default-15-7c7b8c944d-bznkx","status":"Failed","reason":"Exit
        code 1: application error, please refer to https://aka.ms/exitcode","discoveryStatus":"UNREGISTERED","startTime":"2023-03-29T07:24:01Z"}],"source":{"type":"Jar","relativePath":"resources/bbb3ad9c263e90188e2048bd7c2fe3e7e3ab782be2a6821fc3401abfe41cc09f-2023032907-bf416939-7699-4f1c-bdf1-9c831aa6b777","version":"v1","runtimeVersion":"Java_11"}},"type":"Microsoft.AppPlatform/Spring/apps/deployments","sku":{"name":"S0","tier":"Standard","capacity":1},"id":"/subscriptions/00000000-0000-0000-0000-000000000000/resourceGroups/clitest.rg000001/providers/Microsoft.AppPlatform/Spring/clitest000002/apps/clitest000003/deployments/default","name":"default","systemData":{"createdBy":"qingyliu@microsoft.com","createdByType":"User","createdAt":"2023-03-29T07:22:29.9741188Z","lastModifiedBy":"qingyliu@microsoft.com","lastModifiedByType":"User","lastModifiedAt":"2023-03-29T07:23:32.6652466Z"}}'
    headers:
      cache-control:
      - no-cache
      content-length:
      - '1573'
      content-type:
      - application/json
      date:
      - Wed, 29 Mar 2023 07:24:48 GMT
      expires:
      - '-1'
      pragma:
      - no-cache
      request-context:
      - appId=cid-v1:797d7e4e-8180-497e-a254-780fbd39ba4d
      strict-transport-security:
      - max-age=31536000; includeSubDomains
      transfer-encoding:
      - chunked
      vary:
      - Accept-Encoding
      x-content-type-options:
      - nosniff
      x-ms-ratelimit-remaining-subscription-resource-requests:
      - '11999'
      x-rp-server-mvid:
      - 2d8cffe0-ed19-4f32-b630-c96199e681e1
    status:
      code: 200
      message: OK
- request:
    body: null
    headers:
      Accept:
      - application/json
      Accept-Encoding:
      - gzip, deflate
      CommandName:
      - spring app deploy
      Connection:
      - keep-alive
      ParameterSetName:
      - -n -g -s --artifact-path --version
      User-Agent:
      - AZURECLI/2.46.0 azsdk-python-mgmt-appplatform/6.1.0 Python/3.8.3 (Windows-10-10.0.22621-SP0)
    method: GET
<<<<<<< HEAD
    uri: https://management.azure.com/subscriptions/00000000-0000-0000-0000-000000000000/resourceGroups/clitest.rg000001/providers/Microsoft.AppPlatform/Spring/clitest000002?api-version=2023-03-01-preview
=======
    uri: https://management.azure.com/subscriptions/00000000-0000-0000-0000-000000000000/resourceGroups/clitest.rg000001/providers/Microsoft.AppPlatform/locations/northcentralus/operationStatus/default/operationId/afcd6075-e9c8-4743-bdf3-cb1a6cc9eaea?api-version=2023-03-01-preview
>>>>>>> 02c128c7
  response:
    body:
      string: '{"properties":{"provisioningState":"Succeeded","zoneRedundant":false,"version":3,"serviceId":"694df324094a40069b202363b45cd03e","networkProfile":{"outboundIPs":{"publicIPs":["20.108.79.98","20.108.209.137"]},"outboundType":"loadBalancer"},"powerState":"Running","fqdn":"clitest000002.azuremicroservices.io"},"type":"Microsoft.AppPlatform/Spring","sku":{"name":"S0","tier":"Standard"},"location":"uksouth","tags":null,"id":"/subscriptions/00000000-0000-0000-0000-000000000000/resourceGroups/clitest.rg000001/providers/Microsoft.AppPlatform/Spring/clitest000002","name":"clitest000002","systemData":{"createdBy":"qingyliu@microsoft.com","createdByType":"User","createdAt":"2023-03-29T07:15:34.2284453Z","lastModifiedBy":"qingyliu@microsoft.com","lastModifiedByType":"User","lastModifiedAt":"2023-03-29T07:15:34.2284453Z"}}'
    headers:
      cache-control:
      - no-cache
      content-length:
      - '820'
      content-type:
      - application/json
      date:
      - Wed, 29 Mar 2023 07:24:49 GMT
      expires:
      - '-1'
      pragma:
      - no-cache
      request-context:
      - appId=cid-v1:797d7e4e-8180-497e-a254-780fbd39ba4d
      strict-transport-security:
      - max-age=31536000; includeSubDomains
      transfer-encoding:
      - chunked
      vary:
      - Accept-Encoding
      x-content-type-options:
      - nosniff
      x-ms-ratelimit-remaining-subscription-resource-requests:
      - '11999'
      x-rp-server-mvid:
      - 2d8cffe0-ed19-4f32-b630-c96199e681e1
    status:
      code: 200
      message: OK
- request:
    body: null
    headers:
      Accept:
      - application/json
      Accept-Encoding:
      - gzip, deflate
      CommandName:
      - spring app deploy
      Connection:
      - keep-alive
      Content-Length:
      - '0'
      ParameterSetName:
      - -n -g -s --artifact-path --version
      User-Agent:
<<<<<<< HEAD
      - AZURECLI/2.46.0 azsdk-python-mgmt-appplatform/6.1.0 Python/3.8.3 (Windows-10-10.0.22621-SP0)
    method: POST
    uri: https://management.azure.com/subscriptions/00000000-0000-0000-0000-000000000000/resourceGroups/clitest.rg000001/providers/Microsoft.AppPlatform/Spring/clitest000002/listTestKeys?api-version=2023-03-01-preview
=======
      - AZURECLI/2.46.0 azsdk-python-mgmt-appplatform/6.1.0 Python/3.9.13 (Windows-10-10.0.22621-SP0)
    method: GET
    uri: https://management.azure.com/subscriptions/00000000-0000-0000-0000-000000000000/resourceGroups/clitest.rg000001/providers/Microsoft.AppPlatform/locations/northcentralus/operationStatus/default/operationId/afcd6075-e9c8-4743-bdf3-cb1a6cc9eaea?api-version=2023-03-01-preview
>>>>>>> 02c128c7
  response:
    body:
      string: '{"primaryKey":"fake","secondaryKey":"fake","primaryTestEndpoint":"fake","secondaryTestEndpoint":"fake","enabled":true}'
    headers:
      cache-control:
      - no-cache
      content-length:
      - '118'
      content-type:
      - application/json
      date:
      - Wed, 29 Mar 2023 07:24:49 GMT
      expires:
      - '-1'
      pragma:
      - no-cache
      request-context:
      - appId=cid-v1:797d7e4e-8180-497e-a254-780fbd39ba4d
      strict-transport-security:
      - max-age=31536000; includeSubDomains
      transfer-encoding:
      - chunked
      vary:
      - Accept-Encoding
      x-content-type-options:
      - nosniff
      x-ms-ratelimit-remaining-subscription-writes:
      - '1198'
      x-rp-server-mvid:
      - 2d8cffe0-ed19-4f32-b630-c96199e681e1
    status:
      code: 200
      message: OK
- request:
    body: null
    headers:
      Accept:
      - '*/*'
      Accept-Encoding:
      - gzip, deflate
      Connection:
      - keep-alive
      User-Agent:
      - python-requests/2.27.1
    method: GET
<<<<<<< HEAD
    uri: https://clitest000002.azuremicroservices.io/api/logstream/apps/clitest000003/instances/clitest000003-default-15-7c7b8c944d-bznkx?tailLines=500&limitBytes=1048576&sinceSeconds=300&follow=True
=======
    uri: https://management.azure.com/subscriptions/00000000-0000-0000-0000-000000000000/resourceGroups/clitest.rg000001/providers/Microsoft.AppPlatform/locations/northcentralus/operationStatus/default/operationId/afcd6075-e9c8-4743-bdf3-cb1a6cc9eaea?api-version=2023-03-01-preview
>>>>>>> 02c128c7
  response:
    body:
      string: 'BUILD_IN_EUREKA_CLIENT_SERVICEURL_DEFAULTZONE=https://clitest000002.svc.azuremicroservices.io/eureka/eureka

        BUILD_IN_SPRING_CLOUD_CONFIG_URI=https://clitest000002.svc.azuremicroservices.io/config

        BUILD_IN_SPRING_CLOUD_CONFIG_FAILFAST=true

        Error: Invalid or corrupt jarfile /tmp/d4045dfd-a2c7-4d5b-a92c-2c15d1e008d2

        '
    headers:
      connection:
      - keep-alive
      content-type:
      - text/plain
      date:
      - Wed, 29 Mar 2023 07:24:53 GMT
      strict-transport-security:
      - max-age=15724800; includeSubDomains
      transfer-encoding:
      - chunked
    status:
      code: 200
      message: OK
- request:
    body: null
    headers:
      Accept:
      - application/json
      Accept-Encoding:
      - gzip, deflate
      CommandName:
      - spring app deployment show
      Connection:
      - keep-alive
      ParameterSetName:
      - -n --app -g -s
      User-Agent:
      - AZURECLI/2.46.0 azsdk-python-mgmt-appplatform/6.1.0 Python/3.8.3 (Windows-10-10.0.22621-SP0)
    method: GET
<<<<<<< HEAD
    uri: https://management.azure.com/subscriptions/00000000-0000-0000-0000-000000000000/resourceGroups/clitest.rg000001/providers/Microsoft.AppPlatform/Spring/clitest000002/apps/clitest000003/deployments/mock-deployment?api-version=2023-03-01-preview
=======
    uri: https://management.azure.com/subscriptions/00000000-0000-0000-0000-000000000000/resourceGroups/clitest.rg000001/providers/Microsoft.AppPlatform/locations/northcentralus/operationStatus/default/operationId/afcd6075-e9c8-4743-bdf3-cb1a6cc9eaea?api-version=2023-03-01-preview
>>>>>>> 02c128c7
  response:
    body:
      string: '{"properties":{"deploymentSettings":{"resourceRequests":{"cpu":"2","memory":"1Gi"},"environmentVariables":{"foo":"bar"},"terminationGracePeriodSeconds":90,"livenessProbe":{"disableProbe":false,"failureThreshold":3,"initialDelaySeconds":300,"periodSeconds":10,"successThreshold":1,"timeoutSeconds":3,"probeAction":{"type":"TCPSocketAction"}},"readinessProbe":{"disableProbe":false,"failureThreshold":3,"initialDelaySeconds":0,"periodSeconds":5,"successThreshold":1,"timeoutSeconds":3,"probeAction":{"type":"TCPSocketAction"}}},"provisioningState":"Failed","status":"Running","active":true,"instances":[{"name":"clitest000003-default-15-7c7b8c944d-bznkx","status":"Failed","reason":"Exit
        code 1: application error, please refer to https://aka.ms/exitcode","discoveryStatus":"UNREGISTERED","startTime":"2023-03-29T07:24:01Z"}],"source":{"type":"Jar","relativePath":"resources/bbb3ad9c263e90188e2048bd7c2fe3e7e3ab782be2a6821fc3401abfe41cc09f-2023032907-bf416939-7699-4f1c-bdf1-9c831aa6b777","version":"v1","runtimeVersion":"Java_11"}},"type":"Microsoft.AppPlatform/Spring/apps/deployments","sku":{"name":"S0","tier":"Standard","capacity":1},"id":"/subscriptions/00000000-0000-0000-0000-000000000000/resourceGroups/clitest.rg000001/providers/Microsoft.AppPlatform/Spring/clitest000002/apps/clitest000003/deployments/default","name":"default","systemData":{"createdBy":"qingyliu@microsoft.com","createdByType":"User","createdAt":"2023-03-29T07:22:29.9741188Z","lastModifiedBy":"qingyliu@microsoft.com","lastModifiedByType":"User","lastModifiedAt":"2023-03-29T07:23:32.6652466Z"}}'
    headers:
      cache-control:
      - no-cache
      content-length:
      - '1573'
      content-type:
      - application/json
      date:
      - Wed, 29 Mar 2023 07:24:57 GMT
      expires:
      - '-1'
      pragma:
      - no-cache
      request-context:
      - appId=cid-v1:797d7e4e-8180-497e-a254-780fbd39ba4d
      strict-transport-security:
      - max-age=31536000; includeSubDomains
      transfer-encoding:
      - chunked
      vary:
      - Accept-Encoding
      x-content-type-options:
      - nosniff
      x-ms-ratelimit-remaining-subscription-resource-requests:
      - '11998'
      x-rp-server-mvid:
      - 2d8cffe0-ed19-4f32-b630-c96199e681e1
    status:
      code: 200
      message: OK
- request:
    body: null
    headers:
      Accept:
      - application/json
      Accept-Encoding:
      - gzip, deflate
      CommandName:
      - spring app update
      Connection:
      - keep-alive
      ParameterSetName:
      - -n -g -s --runtime-version --env
      User-Agent:
      - AZURECLI/2.46.0 azsdk-python-mgmt-appplatform/6.1.0 Python/3.8.3 (Windows-10-10.0.22621-SP0)
    method: GET
<<<<<<< HEAD
    uri: https://management.azure.com/subscriptions/00000000-0000-0000-0000-000000000000/resourceGroups/clitest.rg000001/providers/Microsoft.AppPlatform/Spring/clitest000002/apps/clitest000003/deployments?api-version=2023-03-01-preview
=======
    uri: https://management.azure.com/subscriptions/00000000-0000-0000-0000-000000000000/resourceGroups/clitest.rg000001/providers/Microsoft.AppPlatform/locations/northcentralus/operationStatus/default/operationId/afcd6075-e9c8-4743-bdf3-cb1a6cc9eaea?api-version=2023-03-01-preview
>>>>>>> 02c128c7
  response:
    body:
      string: '{"value":[{"properties":{"deploymentSettings":{"resourceRequests":{"cpu":"2","memory":"1Gi"},"environmentVariables":{"foo":"bar"},"terminationGracePeriodSeconds":90,"livenessProbe":{"disableProbe":false,"failureThreshold":3,"initialDelaySeconds":300,"periodSeconds":10,"successThreshold":1,"timeoutSeconds":3,"probeAction":{"type":"TCPSocketAction"}},"readinessProbe":{"disableProbe":false,"failureThreshold":3,"initialDelaySeconds":0,"periodSeconds":5,"successThreshold":1,"timeoutSeconds":3,"probeAction":{"type":"TCPSocketAction"}}},"provisioningState":"Failed","status":"Running","active":true,"instances":[{"name":"clitest000003-default-15-7c7b8c944d-bznkx","status":"Failed","reason":"Exit
        code 1: application error, please refer to https://aka.ms/exitcode","discoveryStatus":"UNREGISTERED","startTime":"2023-03-29T07:24:01Z"}],"source":{"type":"Jar","relativePath":"resources/bbb3ad9c263e90188e2048bd7c2fe3e7e3ab782be2a6821fc3401abfe41cc09f-2023032907-bf416939-7699-4f1c-bdf1-9c831aa6b777","version":"v1","runtimeVersion":"Java_11"}},"type":"Microsoft.AppPlatform/Spring/apps/deployments","sku":{"name":"S0","tier":"Standard","capacity":1},"id":"/subscriptions/00000000-0000-0000-0000-000000000000/resourceGroups/clitest.rg000001/providers/Microsoft.AppPlatform/Spring/clitest000002/apps/clitest000003/deployments/default","name":"default","systemData":{"createdBy":"qingyliu@microsoft.com","createdByType":"User","createdAt":"2023-03-29T07:22:29.9741188Z","lastModifiedBy":"qingyliu@microsoft.com","lastModifiedByType":"User","lastModifiedAt":"2023-03-29T07:23:32.6652466Z"}}]}'
    headers:
      cache-control:
      - no-cache
      content-length:
      - '1585'
      content-type:
      - application/json
      date:
      - Wed, 29 Mar 2023 07:25:00 GMT
      expires:
      - '-1'
      pragma:
      - no-cache
      request-context:
      - appId=cid-v1:797d7e4e-8180-497e-a254-780fbd39ba4d
      strict-transport-security:
      - max-age=31536000; includeSubDomains
      transfer-encoding:
      - chunked
      vary:
      - Accept-Encoding
      x-content-type-options:
      - nosniff
      x-ms-ratelimit-remaining-subscription-resource-requests:
      - '11999'
      x-rp-server-mvid:
      - 2d8cffe0-ed19-4f32-b630-c96199e681e1
    status:
      code: 200
      message: OK
- request:
    body: null
    headers:
      Accept:
      - application/json
      Accept-Encoding:
      - gzip, deflate
      CommandName:
      - spring app update
      Connection:
      - keep-alive
      ParameterSetName:
      - -n -g -s --runtime-version --env
      User-Agent:
      - AZURECLI/2.46.0 azsdk-python-mgmt-appplatform/6.1.0 Python/3.8.3 (Windows-10-10.0.22621-SP0)
    method: GET
<<<<<<< HEAD
    uri: https://management.azure.com/subscriptions/00000000-0000-0000-0000-000000000000/resourceGroups/clitest.rg000001/providers/Microsoft.AppPlatform/Spring/clitest000002?api-version=2023-03-01-preview
=======
    uri: https://management.azure.com/subscriptions/00000000-0000-0000-0000-000000000000/resourceGroups/clitest.rg000001/providers/Microsoft.AppPlatform/locations/northcentralus/operationStatus/default/operationId/afcd6075-e9c8-4743-bdf3-cb1a6cc9eaea?api-version=2023-03-01-preview
>>>>>>> 02c128c7
  response:
    body:
      string: '{"properties":{"provisioningState":"Succeeded","zoneRedundant":false,"version":3,"serviceId":"694df324094a40069b202363b45cd03e","networkProfile":{"outboundIPs":{"publicIPs":["20.108.79.98","20.108.209.137"]},"outboundType":"loadBalancer"},"powerState":"Running","fqdn":"clitest000002.azuremicroservices.io"},"type":"Microsoft.AppPlatform/Spring","sku":{"name":"S0","tier":"Standard"},"location":"uksouth","tags":null,"id":"/subscriptions/00000000-0000-0000-0000-000000000000/resourceGroups/clitest.rg000001/providers/Microsoft.AppPlatform/Spring/clitest000002","name":"clitest000002","systemData":{"createdBy":"qingyliu@microsoft.com","createdByType":"User","createdAt":"2023-03-29T07:15:34.2284453Z","lastModifiedBy":"qingyliu@microsoft.com","lastModifiedByType":"User","lastModifiedAt":"2023-03-29T07:15:34.2284453Z"}}'
    headers:
      cache-control:
      - no-cache
      content-length:
      - '820'
      content-type:
      - application/json
      date:
<<<<<<< HEAD
      - Wed, 29 Mar 2023 07:25:02 GMT
=======
      - Fri, 24 Mar 2023 08:54:34 GMT
      expires:
      - '-1'
      pragma:
      - no-cache
      request-context:
      - appId=cid-v1:797d7e4e-8180-497e-a254-780fbd39ba4d
      strict-transport-security:
      - max-age=31536000; includeSubDomains
      transfer-encoding:
      - chunked
      vary:
      - Accept-Encoding
      x-content-type-options:
      - nosniff
      x-rp-server-mvid:
      - 2d8cffe0-ed19-4f32-b630-c96199e681e1
    status:
      code: 200
      message: OK
- request:
    body: null
    headers:
      Accept:
      - '*/*'
      Accept-Encoding:
      - gzip, deflate
      CommandName:
      - spring app deploy
      Connection:
      - keep-alive
      ParameterSetName:
      - -n -g -s --artifact-path --version
      User-Agent:
      - AZURECLI/2.46.0 azsdk-python-mgmt-appplatform/6.1.0 Python/3.9.13 (Windows-10-10.0.22621-SP0)
    method: GET
    uri: https://management.azure.com/subscriptions/00000000-0000-0000-0000-000000000000/resourceGroups/clitest.rg000001/providers/Microsoft.AppPlatform/locations/northcentralus/operationStatus/default/operationId/afcd6075-e9c8-4743-bdf3-cb1a6cc9eaea?api-version=2023-03-01-preview
  response:
    body:
      string: '{"id":"subscriptions/6c933f90-8115-4392-90f2-7077c9fa5dbd/resourceGroups/clitest.rg000001/providers/Microsoft.AppPlatform/locations/northcentralus/operationStatus/default/operationId/afcd6075-e9c8-4743-bdf3-cb1a6cc9eaea","name":"afcd6075-e9c8-4743-bdf3-cb1a6cc9eaea","status":"Running","startTime":"2023-03-24T08:52:40.0685421Z"}'
    headers:
      cache-control:
      - no-cache
      content-length:
      - '329'
      content-type:
      - application/json; charset=utf-8
      date:
      - Fri, 24 Mar 2023 08:54:44 GMT
      expires:
      - '-1'
      pragma:
      - no-cache
      request-context:
      - appId=cid-v1:797d7e4e-8180-497e-a254-780fbd39ba4d
      strict-transport-security:
      - max-age=31536000; includeSubDomains
      transfer-encoding:
      - chunked
      vary:
      - Accept-Encoding
      x-content-type-options:
      - nosniff
      x-rp-server-mvid:
      - 2d8cffe0-ed19-4f32-b630-c96199e681e1
    status:
      code: 200
      message: OK
- request:
    body: null
    headers:
      Accept:
      - '*/*'
      Accept-Encoding:
      - gzip, deflate
      CommandName:
      - spring app deploy
      Connection:
      - keep-alive
      ParameterSetName:
      - -n -g -s --artifact-path --version
      User-Agent:
      - AZURECLI/2.46.0 azsdk-python-mgmt-appplatform/6.1.0 Python/3.9.13 (Windows-10-10.0.22621-SP0)
    method: GET
    uri: https://management.azure.com/subscriptions/00000000-0000-0000-0000-000000000000/resourceGroups/clitest.rg000001/providers/Microsoft.AppPlatform/locations/northcentralus/operationStatus/default/operationId/afcd6075-e9c8-4743-bdf3-cb1a6cc9eaea?api-version=2023-03-01-preview
  response:
    body:
      string: '{"id":"subscriptions/6c933f90-8115-4392-90f2-7077c9fa5dbd/resourceGroups/clitest.rg000001/providers/Microsoft.AppPlatform/locations/northcentralus/operationStatus/default/operationId/afcd6075-e9c8-4743-bdf3-cb1a6cc9eaea","name":"afcd6075-e9c8-4743-bdf3-cb1a6cc9eaea","status":"Running","startTime":"2023-03-24T08:52:40.0685421Z"}'
    headers:
      cache-control:
      - no-cache
      content-length:
      - '329'
      content-type:
      - application/json; charset=utf-8
      date:
      - Fri, 24 Mar 2023 08:54:56 GMT
      expires:
      - '-1'
      pragma:
      - no-cache
      request-context:
      - appId=cid-v1:797d7e4e-8180-497e-a254-780fbd39ba4d
      strict-transport-security:
      - max-age=31536000; includeSubDomains
      transfer-encoding:
      - chunked
      vary:
      - Accept-Encoding
      x-content-type-options:
      - nosniff
      x-rp-server-mvid:
      - 2d8cffe0-ed19-4f32-b630-c96199e681e1
    status:
      code: 200
      message: OK
- request:
    body: null
    headers:
      Accept:
      - '*/*'
      Accept-Encoding:
      - gzip, deflate
      CommandName:
      - spring app deploy
      Connection:
      - keep-alive
      ParameterSetName:
      - -n -g -s --artifact-path --version
      User-Agent:
      - AZURECLI/2.46.0 azsdk-python-mgmt-appplatform/6.1.0 Python/3.9.13 (Windows-10-10.0.22621-SP0)
    method: GET
    uri: https://management.azure.com/subscriptions/00000000-0000-0000-0000-000000000000/resourceGroups/clitest.rg000001/providers/Microsoft.AppPlatform/locations/northcentralus/operationStatus/default/operationId/afcd6075-e9c8-4743-bdf3-cb1a6cc9eaea?api-version=2023-03-01-preview
  response:
    body:
      string: '{"id":"subscriptions/6c933f90-8115-4392-90f2-7077c9fa5dbd/resourceGroups/clitest.rg000001/providers/Microsoft.AppPlatform/locations/northcentralus/operationStatus/default/operationId/afcd6075-e9c8-4743-bdf3-cb1a6cc9eaea","name":"afcd6075-e9c8-4743-bdf3-cb1a6cc9eaea","status":"Failed","startTime":"2023-03-24T08:52:40.0685421Z","endTime":"2023-03-24T08:55:04.272169Z","error":{"code":"BadRequest","message":"112404:
        Exit code 1: application error, please refer to https://aka.ms/exitcode"}}'
    headers:
      cache-control:
      - no-cache
      content-length:
      - '490'
      content-type:
      - application/json; charset=utf-8
      date:
      - Fri, 24 Mar 2023 08:55:06 GMT
      expires:
      - '-1'
      pragma:
      - no-cache
      request-context:
      - appId=cid-v1:797d7e4e-8180-497e-a254-780fbd39ba4d
      strict-transport-security:
      - max-age=31536000; includeSubDomains
      transfer-encoding:
      - chunked
      vary:
      - Accept-Encoding
      x-content-type-options:
      - nosniff
      x-rp-server-mvid:
      - 2d8cffe0-ed19-4f32-b630-c96199e681e1
    status:
      code: 200
      message: OK
- request:
    body: null
    headers:
      Accept:
      - application/json
      Accept-Encoding:
      - gzip, deflate
      CommandName:
      - spring app deploy
      Connection:
      - keep-alive
      ParameterSetName:
      - -n -g -s --artifact-path --version
      User-Agent:
      - AZURECLI/2.46.0 azsdk-python-mgmt-appplatform/6.1.0 Python/3.9.13 (Windows-10-10.0.22621-SP0)
    method: GET
    uri: https://management.azure.com/subscriptions/00000000-0000-0000-0000-000000000000/resourceGroups/clitest.rg000001/providers/Microsoft.AppPlatform/Spring/clitest000002/apps/clitest000003/deployments/mock-deployment?api-version=2023-03-01-preview
  response:
    body:
      string: '{"properties":{"deploymentSettings":{"resourceRequests":{"cpu":"2","memory":"1Gi"},"environmentVariables":{"foo":"bar"},"terminationGracePeriodSeconds":90,"livenessProbe":{"disableProbe":false,"failureThreshold":3,"initialDelaySeconds":300,"periodSeconds":10,"successThreshold":1,"timeoutSeconds":3,"probeAction":{"type":"TCPSocketAction"}},"readinessProbe":{"disableProbe":false,"failureThreshold":3,"initialDelaySeconds":0,"periodSeconds":5,"successThreshold":1,"timeoutSeconds":3,"probeAction":{"type":"TCPSocketAction"}}},"provisioningState":"Failed","status":"Running","active":true,"instances":[{"name":"clitest000003-default-15-5949756c9d-bwg98","status":"Failed","reason":"Exit
        code 1: application error, please refer to https://aka.ms/exitcode","discoveryStatus":"UNREGISTERED","startTime":"2023-03-24T08:53:58Z"}],"source":{"type":"Jar","relativePath":"resources/5e55498abc5663a8ee607699cfdbfaa48b51b2bcee7863be0140c96c444a5949-2023032408-f9133dd1-0e86-42b2-95d3-631e78289a52","version":"v1","runtimeVersion":"Java_11"}},"type":"Microsoft.AppPlatform/Spring/apps/deployments","sku":{"name":"S0","tier":"Standard","capacity":1},"id":"/subscriptions/00000000-0000-0000-0000-000000000000/resourceGroups/clitest.rg000001/providers/Microsoft.AppPlatform/Spring/clitest000002/apps/clitest000003/deployments/default","name":"default","systemData":{"createdBy":"yuwzho@microsoft.com","createdByType":"User","createdAt":"2023-03-24T08:51:47.7923044Z","lastModifiedBy":"yuwzho@microsoft.com","lastModifiedByType":"User","lastModifiedAt":"2023-03-24T08:52:38.6884278Z"}}'
    headers:
      cache-control:
      - no-cache
      content-length:
      - '1569'
      content-type:
      - application/json; charset=utf-8
      date:
      - Fri, 24 Mar 2023 08:55:08 GMT
      expires:
      - '-1'
      pragma:
      - no-cache
      request-context:
      - appId=cid-v1:797d7e4e-8180-497e-a254-780fbd39ba4d
      strict-transport-security:
      - max-age=31536000; includeSubDomains
      transfer-encoding:
      - chunked
      vary:
      - Accept-Encoding
      x-content-type-options:
      - nosniff
      x-ms-ratelimit-remaining-subscription-resource-requests:
      - '11998'
      x-rp-server-mvid:
      - 2d8cffe0-ed19-4f32-b630-c96199e681e1
    status:
      code: 200
      message: OK
- request:
    body: null
    headers:
      Accept:
      - application/json
      Accept-Encoding:
      - gzip, deflate
      CommandName:
      - spring app deploy
      Connection:
      - keep-alive
      ParameterSetName:
      - -n -g -s --artifact-path --version
      User-Agent:
      - AZURECLI/2.46.0 azsdk-python-mgmt-appplatform/6.1.0 Python/3.9.13 (Windows-10-10.0.22621-SP0)
    method: GET
    uri: https://management.azure.com/subscriptions/00000000-0000-0000-0000-000000000000/resourceGroups/clitest.rg000001/providers/Microsoft.AppPlatform/Spring/clitest000002?api-version=2023-03-01-preview
  response:
    body:
      string: '{"properties":{"provisioningState":"Succeeded","zoneRedundant":false,"version":3,"serviceId":"9e80d5781f3b40e6b836881f2e32cbc7","networkProfile":{"outboundIPs":{"publicIPs":["157.55.166.114","157.55.169.172"]},"ingressConfig":{"readTimeoutInSeconds":300},"outboundType":"loadBalancer"},"powerState":"Running","fqdn":"clitest000002.azuremicroservices.io"},"type":"Microsoft.AppPlatform/Spring","sku":{"name":"S0","tier":"Standard"},"location":"northcentralus","tags":{"__asc_mt_enable_big_app":"true"},"id":"/subscriptions/00000000-0000-0000-0000-000000000000/resourceGroups/clitest.rg000001/providers/Microsoft.AppPlatform/Spring/clitest000002","name":"clitest000002","systemData":{"createdBy":"3462cf92-dc17-43c5-8c7e-e50c11a1c181","createdByType":"Application","createdAt":"2023-03-24T02:21:38.2860199Z","lastModifiedBy":"3462cf92-dc17-43c5-8c7e-e50c11a1c181","lastModifiedByType":"Application","lastModifiedAt":"2023-03-24T02:43:17.5228209Z"}}'
    headers:
      cache-control:
      - no-cache
      content-length:
      - '946'
      content-type:
      - application/json; charset=utf-8
      date:
      - Fri, 24 Mar 2023 08:55:09 GMT
      expires:
      - '-1'
      pragma:
      - no-cache
      request-context:
      - appId=cid-v1:797d7e4e-8180-497e-a254-780fbd39ba4d
      strict-transport-security:
      - max-age=31536000; includeSubDomains
      transfer-encoding:
      - chunked
      vary:
      - Accept-Encoding
      x-content-type-options:
      - nosniff
      x-ms-ratelimit-remaining-subscription-resource-requests:
      - '11999'
      x-rp-server-mvid:
      - 2d8cffe0-ed19-4f32-b630-c96199e681e1
    status:
      code: 200
      message: OK
- request:
    body: null
    headers:
      Accept:
      - application/json
      Accept-Encoding:
      - gzip, deflate
      CommandName:
      - spring app deploy
      Connection:
      - keep-alive
      Content-Length:
      - '0'
      ParameterSetName:
      - -n -g -s --artifact-path --version
      User-Agent:
      - AZURECLI/2.46.0 azsdk-python-mgmt-appplatform/6.1.0 Python/3.9.13 (Windows-10-10.0.22621-SP0)
    method: POST
    uri: https://management.azure.com/subscriptions/00000000-0000-0000-0000-000000000000/resourceGroups/clitest.rg000001/providers/Microsoft.AppPlatform/Spring/clitest000002/listTestKeys?api-version=2023-03-01-preview
  response:
    body:
      string: '{"primaryKey":"fake","secondaryKey":"fake","primaryTestEndpoint":"fake","secondaryTestEndpoint":"fake","enabled":true}'
    headers:
      cache-control:
      - no-cache
      content-length:
      - '118'
      content-type:
      - application/json; charset=utf-8
      date:
      - Fri, 24 Mar 2023 08:55:10 GMT
      expires:
      - '-1'
      pragma:
      - no-cache
      request-context:
      - appId=cid-v1:797d7e4e-8180-497e-a254-780fbd39ba4d
      strict-transport-security:
      - max-age=31536000; includeSubDomains
      transfer-encoding:
      - chunked
      vary:
      - Accept-Encoding
      x-content-type-options:
      - nosniff
      x-ms-ratelimit-remaining-subscription-writes:
      - '1198'
      x-rp-server-mvid:
      - 2d8cffe0-ed19-4f32-b630-c96199e681e1
    status:
      code: 200
      message: OK
- request:
    body: null
    headers:
      Accept:
      - '*/*'
      Accept-Encoding:
      - gzip, deflate
      Connection:
      - keep-alive
      User-Agent:
      - python-requests/2.25.1
    method: GET
    uri: https://clitest000002.azuremicroservices.io/api/logstream/apps/clitest000003/instances/clitest000003-default-15-5949756c9d-bwg98?tailLines=500&limitBytes=1048576&sinceSeconds=300&follow=True
  response:
    body:
      string: 'BUILD_IN_EUREKA_CLIENT_SERVICEURL_DEFAULTZONE=https://clitest000002.svc.azuremicroservices.io/eureka/eureka

        BUILD_IN_SPRING_CLOUD_CONFIG_URI=https://clitest000002.svc.azuremicroservices.io/config

        BUILD_IN_SPRING_CLOUD_CONFIG_FAILFAST=true

        Error: Invalid or corrupt jarfile /tmp/649a5610-01b8-4638-8d3f-201435bb8531

        '
    headers:
      connection:
      - keep-alive
      content-type:
      - text/plain
      date:
      - Fri, 24 Mar 2023 08:55:12 GMT
      strict-transport-security:
      - max-age=15724800; includeSubDomains
      transfer-encoding:
      - chunked
    status:
      code: 200
      message: OK
- request:
    body: null
    headers:
      Accept:
      - application/json
      Accept-Encoding:
      - gzip, deflate
      CommandName:
      - spring app deployment show
      Connection:
      - keep-alive
      ParameterSetName:
      - -n --app -g -s
      User-Agent:
      - AZURECLI/2.46.0 azsdk-python-mgmt-appplatform/6.1.0 Python/3.9.13 (Windows-10-10.0.22621-SP0)
    method: GET
    uri: https://management.azure.com/subscriptions/00000000-0000-0000-0000-000000000000/resourceGroups/clitest.rg000001/providers/Microsoft.AppPlatform/Spring/clitest000002/apps/clitest000003/deployments/mock-deployment?api-version=2023-03-01-preview
  response:
    body:
      string: '{"properties":{"deploymentSettings":{"resourceRequests":{"cpu":"2","memory":"1Gi"},"environmentVariables":{"foo":"bar"},"terminationGracePeriodSeconds":90,"livenessProbe":{"disableProbe":false,"failureThreshold":3,"initialDelaySeconds":300,"periodSeconds":10,"successThreshold":1,"timeoutSeconds":3,"probeAction":{"type":"TCPSocketAction"}},"readinessProbe":{"disableProbe":false,"failureThreshold":3,"initialDelaySeconds":0,"periodSeconds":5,"successThreshold":1,"timeoutSeconds":3,"probeAction":{"type":"TCPSocketAction"}}},"provisioningState":"Failed","status":"Running","active":true,"instances":[{"name":"clitest000003-default-15-5949756c9d-bwg98","status":"Failed","reason":"Exit
        code 1: application error, please refer to https://aka.ms/exitcode","discoveryStatus":"UNREGISTERED","startTime":"2023-03-24T08:53:58Z"}],"source":{"type":"Jar","relativePath":"resources/5e55498abc5663a8ee607699cfdbfaa48b51b2bcee7863be0140c96c444a5949-2023032408-f9133dd1-0e86-42b2-95d3-631e78289a52","version":"v1","runtimeVersion":"Java_11"}},"type":"Microsoft.AppPlatform/Spring/apps/deployments","sku":{"name":"S0","tier":"Standard","capacity":1},"id":"/subscriptions/00000000-0000-0000-0000-000000000000/resourceGroups/clitest.rg000001/providers/Microsoft.AppPlatform/Spring/clitest000002/apps/clitest000003/deployments/default","name":"default","systemData":{"createdBy":"yuwzho@microsoft.com","createdByType":"User","createdAt":"2023-03-24T08:51:47.7923044Z","lastModifiedBy":"yuwzho@microsoft.com","lastModifiedByType":"User","lastModifiedAt":"2023-03-24T08:52:38.6884278Z"}}'
    headers:
      cache-control:
      - no-cache
      content-length:
      - '1569'
      content-type:
      - application/json; charset=utf-8
      date:
      - Fri, 24 Mar 2023 08:55:17 GMT
>>>>>>> 02c128c7
      expires:
      - '-1'
      pragma:
      - no-cache
      request-context:
      - appId=cid-v1:797d7e4e-8180-497e-a254-780fbd39ba4d
      strict-transport-security:
      - max-age=31536000; includeSubDomains
      transfer-encoding:
      - chunked
      vary:
      - Accept-Encoding
      x-content-type-options:
      - nosniff
      x-ms-ratelimit-remaining-subscription-resource-requests:
      - '11998'
      x-rp-server-mvid:
      - 2d8cffe0-ed19-4f32-b630-c96199e681e1
    status:
      code: 200
      message: OK
- request:
<<<<<<< HEAD
=======
    body: null
    headers:
      Accept:
      - application/json
      Accept-Encoding:
      - gzip, deflate
      CommandName:
      - spring app update
      Connection:
      - keep-alive
      ParameterSetName:
      - -n -g -s --runtime-version --env
      User-Agent:
      - AZURECLI/2.46.0 azsdk-python-mgmt-appplatform/6.1.0 Python/3.9.13 (Windows-10-10.0.22621-SP0)
    method: GET
    uri: https://management.azure.com/subscriptions/00000000-0000-0000-0000-000000000000/resourceGroups/clitest.rg000001/providers/Microsoft.AppPlatform/Spring/clitest000002/apps/clitest000003/deployments?api-version=2023-03-01-preview
  response:
    body:
      string: '{"value":[{"properties":{"deploymentSettings":{"resourceRequests":{"cpu":"2","memory":"1Gi"},"environmentVariables":{"foo":"bar"},"terminationGracePeriodSeconds":90,"livenessProbe":{"disableProbe":false,"failureThreshold":3,"initialDelaySeconds":300,"periodSeconds":10,"successThreshold":1,"timeoutSeconds":3,"probeAction":{"type":"TCPSocketAction"}},"readinessProbe":{"disableProbe":false,"failureThreshold":3,"initialDelaySeconds":0,"periodSeconds":5,"successThreshold":1,"timeoutSeconds":3,"probeAction":{"type":"TCPSocketAction"}}},"provisioningState":"Failed","status":"Running","active":true,"instances":[{"name":"clitest000003-default-15-5949756c9d-bwg98","status":"Failed","reason":"Exit
        code 1: application error, please refer to https://aka.ms/exitcode","discoveryStatus":"UNREGISTERED","startTime":"2023-03-24T08:53:58Z"}],"source":{"type":"Jar","relativePath":"resources/5e55498abc5663a8ee607699cfdbfaa48b51b2bcee7863be0140c96c444a5949-2023032408-f9133dd1-0e86-42b2-95d3-631e78289a52","version":"v1","runtimeVersion":"Java_11"}},"type":"Microsoft.AppPlatform/Spring/apps/deployments","sku":{"name":"S0","tier":"Standard","capacity":1},"id":"/subscriptions/00000000-0000-0000-0000-000000000000/resourceGroups/clitest.rg000001/providers/Microsoft.AppPlatform/Spring/clitest000002/apps/clitest000003/deployments/default","name":"default","systemData":{"createdBy":"yuwzho@microsoft.com","createdByType":"User","createdAt":"2023-03-24T08:51:47.7923044Z","lastModifiedBy":"yuwzho@microsoft.com","lastModifiedByType":"User","lastModifiedAt":"2023-03-24T08:52:38.6884278Z"}}]}'
    headers:
      cache-control:
      - no-cache
      content-length:
      - '1581'
      content-type:
      - application/json; charset=utf-8
      date:
      - Fri, 24 Mar 2023 08:55:22 GMT
      expires:
      - '-1'
      pragma:
      - no-cache
      request-context:
      - appId=cid-v1:797d7e4e-8180-497e-a254-780fbd39ba4d
      strict-transport-security:
      - max-age=31536000; includeSubDomains
      transfer-encoding:
      - chunked
      vary:
      - Accept-Encoding
      x-content-type-options:
      - nosniff
      x-ms-ratelimit-remaining-subscription-resource-requests:
      - '11999'
      x-rp-server-mvid:
      - 2d8cffe0-ed19-4f32-b630-c96199e681e1
    status:
      code: 200
      message: OK
- request:
    body: null
    headers:
      Accept:
      - application/json
      Accept-Encoding:
      - gzip, deflate
      CommandName:
      - spring app update
      Connection:
      - keep-alive
      ParameterSetName:
      - -n -g -s --runtime-version --env
      User-Agent:
      - AZURECLI/2.46.0 azsdk-python-mgmt-appplatform/6.1.0 Python/3.9.13 (Windows-10-10.0.22621-SP0)
    method: GET
    uri: https://management.azure.com/subscriptions/00000000-0000-0000-0000-000000000000/resourceGroups/clitest.rg000001/providers/Microsoft.AppPlatform/Spring/clitest000002?api-version=2023-03-01-preview
  response:
    body:
      string: '{"properties":{"provisioningState":"Succeeded","zoneRedundant":false,"version":3,"serviceId":"9e80d5781f3b40e6b836881f2e32cbc7","networkProfile":{"outboundIPs":{"publicIPs":["157.55.166.114","157.55.169.172"]},"ingressConfig":{"readTimeoutInSeconds":300},"outboundType":"loadBalancer"},"powerState":"Running","fqdn":"clitest000002.azuremicroservices.io"},"type":"Microsoft.AppPlatform/Spring","sku":{"name":"S0","tier":"Standard"},"location":"northcentralus","tags":{"__asc_mt_enable_big_app":"true"},"id":"/subscriptions/00000000-0000-0000-0000-000000000000/resourceGroups/clitest.rg000001/providers/Microsoft.AppPlatform/Spring/clitest000002","name":"clitest000002","systemData":{"createdBy":"3462cf92-dc17-43c5-8c7e-e50c11a1c181","createdByType":"Application","createdAt":"2023-03-24T02:21:38.2860199Z","lastModifiedBy":"3462cf92-dc17-43c5-8c7e-e50c11a1c181","lastModifiedByType":"Application","lastModifiedAt":"2023-03-24T02:43:17.5228209Z"}}'
    headers:
      cache-control:
      - no-cache
      content-length:
      - '946'
      content-type:
      - application/json; charset=utf-8
      date:
      - Fri, 24 Mar 2023 08:55:23 GMT
      expires:
      - '-1'
      pragma:
      - no-cache
      request-context:
      - appId=cid-v1:797d7e4e-8180-497e-a254-780fbd39ba4d
      strict-transport-security:
      - max-age=31536000; includeSubDomains
      transfer-encoding:
      - chunked
      vary:
      - Accept-Encoding
      x-content-type-options:
      - nosniff
      x-ms-ratelimit-remaining-subscription-resource-requests:
      - '11997'
      x-rp-server-mvid:
      - 2d8cffe0-ed19-4f32-b630-c96199e681e1
    status:
      code: 200
      message: OK
- request:
>>>>>>> 02c128c7
    body: '{"properties": {"httpsOnly": false}}'
    headers:
      Accept:
      - application/json
      Accept-Encoding:
      - gzip, deflate
      CommandName:
      - spring app update
      Connection:
      - keep-alive
      Content-Length:
      - '36'
      Content-Type:
      - application/json
      ParameterSetName:
      - -n -g -s --runtime-version --env
      User-Agent:
      - AZURECLI/2.46.0 azsdk-python-mgmt-appplatform/6.1.0 Python/3.8.3 (Windows-10-10.0.22621-SP0)
    method: PATCH
    uri: https://management.azure.com/subscriptions/00000000-0000-0000-0000-000000000000/resourceGroups/clitest.rg000001/providers/Microsoft.AppPlatform/Spring/clitest000002/apps/clitest000003?api-version=2023-03-01-preview
  response:
    body:
      string: '{"properties":{"addonConfigs":{"applicationConfigurationService":{},"serviceRegistry":{}},"public":false,"provisioningState":"Updating","fqdn":"clitest000002.azuremicroservices.io","httpsOnly":false,"temporaryDisk":{"sizeInGB":5,"mountPath":"/tmp"},"persistentDisk":{"sizeInGB":0,"mountPath":"/persistent"},"enableEndToEndTLS":false,"ingressSettings":{"readTimeoutInSeconds":300,"sendTimeoutInSeconds":60,"sessionCookieMaxAge":0,"sessionAffinity":"None","backendProtocol":"Default"}},"type":"Microsoft.AppPlatform/Spring/apps","identity":null,"location":"uksouth","id":"/subscriptions/00000000-0000-0000-0000-000000000000/resourceGroups/clitest.rg000001/providers/Microsoft.AppPlatform/Spring/clitest000002/apps/clitest000003","name":"clitest000003","systemData":{"createdBy":"qingyliu@microsoft.com","createdByType":"User","createdAt":"2023-03-29T07:21:54.0829264Z","lastModifiedBy":"qingyliu@microsoft.com","lastModifiedByType":"User","lastModifiedAt":"2023-03-29T07:25:04.0125063Z"}}'
    headers:
      azure-asyncoperation:
<<<<<<< HEAD
      - https://management.azure.com/subscriptions/00000000-0000-0000-0000-000000000000/resourceGroups/clitest.rg000001/providers/Microsoft.AppPlatform/locations/uksouth/operationStatus/clitest000003/operationId/041de50f-ce53-42a4-b9a8-8e9ee6bf4d80?api-version=2023-03-01-preview
=======
      - https://management.azure.com/subscriptions/00000000-0000-0000-0000-000000000000/resourceGroups/clitest.rg000001/providers/Microsoft.AppPlatform/locations/northcentralus/operationStatus/clitest000003/operationId/0d06c956-6161-419e-b826-b8d837c9069f?api-version=2023-03-01-preview
>>>>>>> 02c128c7
      cache-control:
      - no-cache
      content-length:
      - '986'
      content-type:
      - application/json
      date:
      - Wed, 29 Mar 2023 07:25:06 GMT
      expires:
      - '-1'
      location:
<<<<<<< HEAD
      - https://management.azure.com/subscriptions/00000000-0000-0000-0000-000000000000/resourceGroups/clitest.rg000001/providers/Microsoft.AppPlatform/locations/uksouth/operationResults/041de50f-ce53-42a4-b9a8-8e9ee6bf4d80/Spring/clitest000003?api-version=2023-03-01-preview
=======
      - https://management.azure.com/subscriptions/00000000-0000-0000-0000-000000000000/resourceGroups/clitest.rg000001/providers/Microsoft.AppPlatform/locations/northcentralus/operationResults/0d06c956-6161-419e-b826-b8d837c9069f/Spring/clitest000003?api-version=2023-03-01-preview
>>>>>>> 02c128c7
      pragma:
      - no-cache
      request-context:
      - appId=cid-v1:797d7e4e-8180-497e-a254-780fbd39ba4d
      strict-transport-security:
      - max-age=31536000; includeSubDomains
      x-content-type-options:
      - nosniff
      x-ms-ratelimit-remaining-subscription-resource-requests:
      - '1199'
      x-rp-server-mvid:
      - 2d8cffe0-ed19-4f32-b630-c96199e681e1
    status:
      code: 202
      message: Accepted
- request:
    body: '{"properties": {"source": {"type": "Jar", "version": "v1", "relativePath":
      "resources/bbb3ad9c263e90188e2048bd7c2fe3e7e3ab782be2a6821fc3401abfe41cc09f-2023032907-bf416939-7699-4f1c-bdf1-9c831aa6b777",
      "runtimeVersion": "Java_8"}, "deploymentSettings": {"environmentVariables":
      {"bas": "baz"}}}, "sku": {"name": "S0", "tier": "Standard"}}'
    headers:
      Accept:
      - application/json
      Accept-Encoding:
      - gzip, deflate
      CommandName:
      - spring app update
      Connection:
      - keep-alive
      Content-Length:
      - '337'
      Content-Type:
      - application/json
      ParameterSetName:
      - -n -g -s --runtime-version --env
      User-Agent:
      - AZURECLI/2.46.0 azsdk-python-mgmt-appplatform/6.1.0 Python/3.8.3 (Windows-10-10.0.22621-SP0)
    method: PATCH
    uri: https://management.azure.com/subscriptions/00000000-0000-0000-0000-000000000000/resourceGroups/clitest.rg000001/providers/Microsoft.AppPlatform/Spring/clitest000002/apps/clitest000003/deployments/mock-deployment?api-version=2023-03-01-preview
  response:
    body:
      string: '{"properties":{"deploymentSettings":{"resourceRequests":{"cpu":"2","memory":"1Gi"},"environmentVariables":{"bas":"baz"},"terminationGracePeriodSeconds":90},"provisioningState":"Updating","status":"Running","active":true,"instances":null,"source":{"type":"Jar","relativePath":"resources/bbb3ad9c263e90188e2048bd7c2fe3e7e3ab782be2a6821fc3401abfe41cc09f-2023032907-bf416939-7699-4f1c-bdf1-9c831aa6b777","version":"v1","runtimeVersion":"Java_8"}},"type":"Microsoft.AppPlatform/Spring/apps/deployments","sku":{"name":"S0","tier":"Standard","capacity":1},"id":"/subscriptions/00000000-0000-0000-0000-000000000000/resourceGroups/clitest.rg000001/providers/Microsoft.AppPlatform/Spring/clitest000002/apps/clitest000003/deployments/default","name":"default","systemData":{"createdBy":"qingyliu@microsoft.com","createdByType":"User","createdAt":"2023-03-29T07:22:29.9741188Z","lastModifiedBy":"qingyliu@microsoft.com","lastModifiedByType":"User","lastModifiedAt":"2023-03-29T07:25:06.8408006Z"}}'
    headers:
      azure-asyncoperation:
<<<<<<< HEAD
      - https://management.azure.com/subscriptions/00000000-0000-0000-0000-000000000000/resourceGroups/clitest.rg000001/providers/Microsoft.AppPlatform/locations/uksouth/operationStatus/default/operationId/84938e3a-5373-4e30-b42c-362ec3baabb2?api-version=2023-03-01-preview
=======
      - https://management.azure.com/subscriptions/00000000-0000-0000-0000-000000000000/resourceGroups/clitest.rg000001/providers/Microsoft.AppPlatform/locations/northcentralus/operationStatus/default/operationId/95500858-0887-4b89-a204-85963f9ab4a6?api-version=2023-03-01-preview
>>>>>>> 02c128c7
      cache-control:
      - no-cache
      content-length:
      - '985'
      content-type:
      - application/json
      date:
      - Wed, 29 Mar 2023 07:25:07 GMT
      expires:
      - '-1'
      location:
<<<<<<< HEAD
      - https://management.azure.com/subscriptions/00000000-0000-0000-0000-000000000000/resourceGroups/clitest.rg000001/providers/Microsoft.AppPlatform/locations/uksouth/operationResults/84938e3a-5373-4e30-b42c-362ec3baabb2/Spring/default?api-version=2023-03-01-preview
=======
      - https://management.azure.com/subscriptions/00000000-0000-0000-0000-000000000000/resourceGroups/clitest.rg000001/providers/Microsoft.AppPlatform/locations/northcentralus/operationResults/95500858-0887-4b89-a204-85963f9ab4a6/Spring/default?api-version=2023-03-01-preview
>>>>>>> 02c128c7
      pragma:
      - no-cache
      request-context:
      - appId=cid-v1:797d7e4e-8180-497e-a254-780fbd39ba4d
      strict-transport-security:
      - max-age=31536000; includeSubDomains
      x-content-type-options:
      - nosniff
      x-ms-ratelimit-remaining-subscription-resource-requests:
      - '1199'
      x-rp-server-mvid:
      - 2d8cffe0-ed19-4f32-b630-c96199e681e1
    status:
      code: 202
      message: Accepted
- request:
    body: null
    headers:
      Accept:
      - '*/*'
      Accept-Encoding:
      - gzip, deflate
      CommandName:
      - spring app update
      Connection:
      - keep-alive
      ParameterSetName:
      - -n -g -s --runtime-version --env
      User-Agent:
<<<<<<< HEAD
      - AZURECLI/2.46.0 azsdk-python-mgmt-appplatform/6.1.0 Python/3.8.3 (Windows-10-10.0.22621-SP0)
    method: GET
    uri: https://management.azure.com/subscriptions/00000000-0000-0000-0000-000000000000/resourceGroups/clitest.rg000001/providers/Microsoft.AppPlatform/locations/uksouth/operationStatus/clitest000003/operationId/041de50f-ce53-42a4-b9a8-8e9ee6bf4d80?api-version=2023-03-01-preview
=======
      - AZURECLI/2.46.0 azsdk-python-mgmt-appplatform/6.1.0 Python/3.9.13 (Windows-10-10.0.22621-SP0)
    method: GET
    uri: https://management.azure.com/subscriptions/00000000-0000-0000-0000-000000000000/resourceGroups/clitest.rg000001/providers/Microsoft.AppPlatform/locations/northcentralus/operationStatus/clitest000003/operationId/0d06c956-6161-419e-b826-b8d837c9069f?api-version=2023-03-01-preview
  response:
    body:
      string: '{"id":"subscriptions/6c933f90-8115-4392-90f2-7077c9fa5dbd/resourceGroups/clitest.rg000001/providers/Microsoft.AppPlatform/locations/northcentralus/operationStatus/clitest000003/operationId/0d06c956-6161-419e-b826-b8d837c9069f","name":"0d06c956-6161-419e-b826-b8d837c9069f","status":"Running","startTime":"2023-03-24T08:55:25.9861244Z"}'
    headers:
      cache-control:
      - no-cache
      content-length:
      - '335'
      content-type:
      - application/json; charset=utf-8
      date:
      - Fri, 24 Mar 2023 08:55:27 GMT
      expires:
      - '-1'
      pragma:
      - no-cache
      request-context:
      - appId=cid-v1:797d7e4e-8180-497e-a254-780fbd39ba4d
      strict-transport-security:
      - max-age=31536000; includeSubDomains
      transfer-encoding:
      - chunked
      vary:
      - Accept-Encoding
      x-content-type-options:
      - nosniff
      x-rp-server-mvid:
      - 2d8cffe0-ed19-4f32-b630-c96199e681e1
    status:
      code: 200
      message: OK
- request:
    body: null
    headers:
      Accept:
      - '*/*'
      Accept-Encoding:
      - gzip, deflate
      CommandName:
      - spring app update
      Connection:
      - keep-alive
      ParameterSetName:
      - -n -g -s --runtime-version --env
      User-Agent:
      - AZURECLI/2.46.0 azsdk-python-mgmt-appplatform/6.1.0 Python/3.9.13 (Windows-10-10.0.22621-SP0)
    method: GET
    uri: https://management.azure.com/subscriptions/00000000-0000-0000-0000-000000000000/resourceGroups/clitest.rg000001/providers/Microsoft.AppPlatform/locations/northcentralus/operationStatus/default/operationId/95500858-0887-4b89-a204-85963f9ab4a6?api-version=2023-03-01-preview
  response:
    body:
      string: '{"id":"subscriptions/6c933f90-8115-4392-90f2-7077c9fa5dbd/resourceGroups/clitest.rg000001/providers/Microsoft.AppPlatform/locations/northcentralus/operationStatus/default/operationId/95500858-0887-4b89-a204-85963f9ab4a6","name":"95500858-0887-4b89-a204-85963f9ab4a6","status":"Running","startTime":"2023-03-24T08:55:27.743498Z"}'
    headers:
      cache-control:
      - no-cache
      content-length:
      - '328'
      content-type:
      - application/json; charset=utf-8
      date:
      - Fri, 24 Mar 2023 08:55:27 GMT
      expires:
      - '-1'
      pragma:
      - no-cache
      request-context:
      - appId=cid-v1:797d7e4e-8180-497e-a254-780fbd39ba4d
      strict-transport-security:
      - max-age=31536000; includeSubDomains
      transfer-encoding:
      - chunked
      vary:
      - Accept-Encoding
      x-content-type-options:
      - nosniff
      x-rp-server-mvid:
      - 2d8cffe0-ed19-4f32-b630-c96199e681e1
    status:
      code: 200
      message: OK
- request:
    body: null
    headers:
      Accept:
      - '*/*'
      Accept-Encoding:
      - gzip, deflate
      CommandName:
      - spring app update
      Connection:
      - keep-alive
      ParameterSetName:
      - -n -g -s --runtime-version --env
      User-Agent:
      - AZURECLI/2.46.0 azsdk-python-mgmt-appplatform/6.1.0 Python/3.9.13 (Windows-10-10.0.22621-SP0)
    method: GET
    uri: https://management.azure.com/subscriptions/00000000-0000-0000-0000-000000000000/resourceGroups/clitest.rg000001/providers/Microsoft.AppPlatform/locations/northcentralus/operationStatus/clitest000003/operationId/0d06c956-6161-419e-b826-b8d837c9069f?api-version=2023-03-01-preview
  response:
    body:
      string: '{"id":"subscriptions/6c933f90-8115-4392-90f2-7077c9fa5dbd/resourceGroups/clitest.rg000001/providers/Microsoft.AppPlatform/locations/northcentralus/operationStatus/clitest000003/operationId/0d06c956-6161-419e-b826-b8d837c9069f","name":"0d06c956-6161-419e-b826-b8d837c9069f","status":"Succeeded","startTime":"2023-03-24T08:55:25.9861244Z","endTime":"2023-03-24T08:55:32.2839061Z"}'
    headers:
      cache-control:
      - no-cache
      content-length:
      - '378'
      content-type:
      - application/json; charset=utf-8
      date:
      - Fri, 24 Mar 2023 08:55:38 GMT
      expires:
      - '-1'
      pragma:
      - no-cache
      request-context:
      - appId=cid-v1:797d7e4e-8180-497e-a254-780fbd39ba4d
      strict-transport-security:
      - max-age=31536000; includeSubDomains
      transfer-encoding:
      - chunked
      vary:
      - Accept-Encoding
      x-content-type-options:
      - nosniff
      x-rp-server-mvid:
      - 2d8cffe0-ed19-4f32-b630-c96199e681e1
    status:
      code: 200
      message: OK
- request:
    body: null
    headers:
      Accept:
      - '*/*'
      Accept-Encoding:
      - gzip, deflate
      CommandName:
      - spring app update
      Connection:
      - keep-alive
      ParameterSetName:
      - -n -g -s --runtime-version --env
      User-Agent:
      - AZURECLI/2.46.0 azsdk-python-mgmt-appplatform/6.1.0 Python/3.9.13 (Windows-10-10.0.22621-SP0)
    method: GET
    uri: https://management.azure.com/subscriptions/00000000-0000-0000-0000-000000000000/resourceGroups/clitest.rg000001/providers/Microsoft.AppPlatform/locations/northcentralus/operationStatus/default/operationId/95500858-0887-4b89-a204-85963f9ab4a6?api-version=2023-03-01-preview
>>>>>>> 02c128c7
  response:
    body:
      string: '{"id":"subscriptions/d51e3ffe-6b84-49cd-b426-0dc4ec660356/resourceGroups/clitest.rg000001/providers/Microsoft.AppPlatform/locations/uksouth/operationStatus/clitest000003/operationId/041de50f-ce53-42a4-b9a8-8e9ee6bf4d80","name":"041de50f-ce53-42a4-b9a8-8e9ee6bf4d80","status":"Succeeded","startTime":"2023-03-29T07:25:06.5447012Z","endTime":"2023-03-29T07:25:12.9398377Z"}'
    headers:
      cache-control:
      - no-cache
      content-length:
      - '371'
      content-type:
      - application/json
      date:
      - Wed, 29 Mar 2023 07:25:36 GMT
      expires:
      - '-1'
      pragma:
      - no-cache
      request-context:
      - appId=cid-v1:797d7e4e-8180-497e-a254-780fbd39ba4d
      strict-transport-security:
      - max-age=31536000; includeSubDomains
      transfer-encoding:
      - chunked
      vary:
      - Accept-Encoding
      x-content-type-options:
      - nosniff
      x-rp-server-mvid:
      - 2d8cffe0-ed19-4f32-b630-c96199e681e1
    status:
      code: 200
      message: OK
- request:
    body: null
    headers:
      Accept:
      - '*/*'
      Accept-Encoding:
      - gzip, deflate
      CommandName:
      - spring app update
      Connection:
      - keep-alive
      ParameterSetName:
      - -n -g -s --runtime-version --env
      User-Agent:
      - AZURECLI/2.46.0 azsdk-python-mgmt-appplatform/6.1.0 Python/3.8.3 (Windows-10-10.0.22621-SP0)
    method: GET
    uri: https://management.azure.com/subscriptions/00000000-0000-0000-0000-000000000000/resourceGroups/clitest.rg000001/providers/Microsoft.AppPlatform/Spring/clitest000002/apps/clitest000003?api-version=2023-03-01-preview
  response:
    body:
      string: '{"properties":{"addonConfigs":{"applicationConfigurationService":{},"serviceRegistry":{}},"public":false,"provisioningState":"Succeeded","fqdn":"clitest000002.azuremicroservices.io","httpsOnly":false,"temporaryDisk":{"sizeInGB":5,"mountPath":"/tmp"},"persistentDisk":{"sizeInGB":0,"mountPath":"/persistent"},"enableEndToEndTLS":false,"ingressSettings":{"readTimeoutInSeconds":300,"sendTimeoutInSeconds":60,"sessionCookieMaxAge":0,"sessionAffinity":"None","backendProtocol":"Default"}},"type":"Microsoft.AppPlatform/Spring/apps","identity":null,"location":"uksouth","id":"/subscriptions/00000000-0000-0000-0000-000000000000/resourceGroups/clitest.rg000001/providers/Microsoft.AppPlatform/Spring/clitest000002/apps/clitest000003","name":"clitest000003","systemData":{"createdBy":"qingyliu@microsoft.com","createdByType":"User","createdAt":"2023-03-29T07:21:54.0829264Z","lastModifiedBy":"qingyliu@microsoft.com","lastModifiedByType":"User","lastModifiedAt":"2023-03-29T07:25:04.0125063Z"}}'
    headers:
      cache-control:
      - no-cache
      content-length:
      - '987'
      content-type:
      - application/json
      date:
      - Wed, 29 Mar 2023 07:25:37 GMT
      expires:
      - '-1'
      pragma:
      - no-cache
      request-context:
      - appId=cid-v1:797d7e4e-8180-497e-a254-780fbd39ba4d
      strict-transport-security:
      - max-age=31536000; includeSubDomains
      transfer-encoding:
      - chunked
      vary:
      - Accept-Encoding
      x-content-type-options:
      - nosniff
      x-ms-ratelimit-remaining-subscription-resource-requests:
      - '11999'
      x-rp-server-mvid:
      - 2d8cffe0-ed19-4f32-b630-c96199e681e1
    status:
      code: 200
      message: OK
- request:
    body: null
    headers:
      Accept:
      - '*/*'
      Accept-Encoding:
      - gzip, deflate
      CommandName:
      - spring app update
      Connection:
      - keep-alive
      ParameterSetName:
      - -n -g -s --runtime-version --env
      User-Agent:
      - AZURECLI/2.46.0 azsdk-python-mgmt-appplatform/6.1.0 Python/3.8.3 (Windows-10-10.0.22621-SP0)
    method: GET
<<<<<<< HEAD
    uri: https://management.azure.com/subscriptions/00000000-0000-0000-0000-000000000000/resourceGroups/clitest.rg000001/providers/Microsoft.AppPlatform/locations/uksouth/operationStatus/default/operationId/84938e3a-5373-4e30-b42c-362ec3baabb2?api-version=2023-03-01-preview
=======
    uri: https://management.azure.com/subscriptions/00000000-0000-0000-0000-000000000000/resourceGroups/clitest.rg000001/providers/Microsoft.AppPlatform/locations/northcentralus/operationStatus/default/operationId/95500858-0887-4b89-a204-85963f9ab4a6?api-version=2023-03-01-preview
>>>>>>> 02c128c7
  response:
    body:
      string: '{"id":"subscriptions/d51e3ffe-6b84-49cd-b426-0dc4ec660356/resourceGroups/clitest.rg000001/providers/Microsoft.AppPlatform/locations/uksouth/operationStatus/default/operationId/84938e3a-5373-4e30-b42c-362ec3baabb2","name":"84938e3a-5373-4e30-b42c-362ec3baabb2","status":"Running","startTime":"2023-03-29T07:25:07.4983071Z"}'
    headers:
      cache-control:
      - no-cache
      content-length:
      - '322'
      content-type:
      - application/json
      date:
      - Wed, 29 Mar 2023 07:25:37 GMT
      expires:
      - '-1'
      pragma:
      - no-cache
      request-context:
      - appId=cid-v1:797d7e4e-8180-497e-a254-780fbd39ba4d
      strict-transport-security:
      - max-age=31536000; includeSubDomains
      transfer-encoding:
      - chunked
      vary:
      - Accept-Encoding
      x-content-type-options:
      - nosniff
      x-rp-server-mvid:
      - 2d8cffe0-ed19-4f32-b630-c96199e681e1
    status:
      code: 200
      message: OK
- request:
    body: null
    headers:
      Accept:
      - '*/*'
      Accept-Encoding:
      - gzip, deflate
      CommandName:
      - spring app update
      Connection:
      - keep-alive
      ParameterSetName:
      - -n -g -s --runtime-version --env
      User-Agent:
      - AZURECLI/2.46.0 azsdk-python-mgmt-appplatform/6.1.0 Python/3.8.3 (Windows-10-10.0.22621-SP0)
    method: GET
<<<<<<< HEAD
    uri: https://management.azure.com/subscriptions/00000000-0000-0000-0000-000000000000/resourceGroups/clitest.rg000001/providers/Microsoft.AppPlatform/locations/uksouth/operationStatus/default/operationId/84938e3a-5373-4e30-b42c-362ec3baabb2?api-version=2023-03-01-preview
=======
    uri: https://management.azure.com/subscriptions/00000000-0000-0000-0000-000000000000/resourceGroups/clitest.rg000001/providers/Microsoft.AppPlatform/locations/northcentralus/operationStatus/default/operationId/95500858-0887-4b89-a204-85963f9ab4a6?api-version=2023-03-01-preview
>>>>>>> 02c128c7
  response:
    body:
      string: '{"id":"subscriptions/d51e3ffe-6b84-49cd-b426-0dc4ec660356/resourceGroups/clitest.rg000001/providers/Microsoft.AppPlatform/locations/uksouth/operationStatus/default/operationId/84938e3a-5373-4e30-b42c-362ec3baabb2","name":"84938e3a-5373-4e30-b42c-362ec3baabb2","status":"Running","startTime":"2023-03-29T07:25:07.4983071Z"}'
    headers:
      cache-control:
      - no-cache
      content-length:
      - '322'
      content-type:
      - application/json
      date:
      - Wed, 29 Mar 2023 07:25:47 GMT
      expires:
      - '-1'
      pragma:
      - no-cache
      request-context:
      - appId=cid-v1:797d7e4e-8180-497e-a254-780fbd39ba4d
      strict-transport-security:
      - max-age=31536000; includeSubDomains
      transfer-encoding:
      - chunked
      vary:
      - Accept-Encoding
      x-content-type-options:
      - nosniff
      x-rp-server-mvid:
      - 2d8cffe0-ed19-4f32-b630-c96199e681e1
    status:
      code: 200
      message: OK
- request:
    body: null
    headers:
      Accept:
      - '*/*'
      Accept-Encoding:
      - gzip, deflate
      CommandName:
      - spring app update
      Connection:
      - keep-alive
      ParameterSetName:
      - -n -g -s --runtime-version --env
      User-Agent:
      - AZURECLI/2.46.0 azsdk-python-mgmt-appplatform/6.1.0 Python/3.8.3 (Windows-10-10.0.22621-SP0)
    method: GET
<<<<<<< HEAD
    uri: https://management.azure.com/subscriptions/00000000-0000-0000-0000-000000000000/resourceGroups/clitest.rg000001/providers/Microsoft.AppPlatform/locations/uksouth/operationStatus/default/operationId/84938e3a-5373-4e30-b42c-362ec3baabb2?api-version=2023-03-01-preview
=======
    uri: https://management.azure.com/subscriptions/00000000-0000-0000-0000-000000000000/resourceGroups/clitest.rg000001/providers/Microsoft.AppPlatform/locations/northcentralus/operationStatus/default/operationId/95500858-0887-4b89-a204-85963f9ab4a6?api-version=2023-03-01-preview
>>>>>>> 02c128c7
  response:
    body:
      string: '{"id":"subscriptions/d51e3ffe-6b84-49cd-b426-0dc4ec660356/resourceGroups/clitest.rg000001/providers/Microsoft.AppPlatform/locations/uksouth/operationStatus/default/operationId/84938e3a-5373-4e30-b42c-362ec3baabb2","name":"84938e3a-5373-4e30-b42c-362ec3baabb2","status":"Running","startTime":"2023-03-29T07:25:07.4983071Z"}'
    headers:
      cache-control:
      - no-cache
      content-length:
      - '322'
      content-type:
      - application/json
      date:
      - Wed, 29 Mar 2023 07:25:58 GMT
      expires:
      - '-1'
      pragma:
      - no-cache
      request-context:
      - appId=cid-v1:797d7e4e-8180-497e-a254-780fbd39ba4d
      strict-transport-security:
      - max-age=31536000; includeSubDomains
      transfer-encoding:
      - chunked
      vary:
      - Accept-Encoding
      x-content-type-options:
      - nosniff
      x-rp-server-mvid:
      - 2d8cffe0-ed19-4f32-b630-c96199e681e1
    status:
      code: 200
      message: OK
- request:
    body: null
    headers:
      Accept:
      - '*/*'
      Accept-Encoding:
      - gzip, deflate
      CommandName:
      - spring app update
      Connection:
      - keep-alive
      ParameterSetName:
      - -n -g -s --runtime-version --env
      User-Agent:
      - AZURECLI/2.46.0 azsdk-python-mgmt-appplatform/6.1.0 Python/3.8.3 (Windows-10-10.0.22621-SP0)
    method: GET
<<<<<<< HEAD
    uri: https://management.azure.com/subscriptions/00000000-0000-0000-0000-000000000000/resourceGroups/clitest.rg000001/providers/Microsoft.AppPlatform/locations/uksouth/operationStatus/default/operationId/84938e3a-5373-4e30-b42c-362ec3baabb2?api-version=2023-03-01-preview
=======
    uri: https://management.azure.com/subscriptions/00000000-0000-0000-0000-000000000000/resourceGroups/clitest.rg000001/providers/Microsoft.AppPlatform/locations/northcentralus/operationStatus/default/operationId/95500858-0887-4b89-a204-85963f9ab4a6?api-version=2023-03-01-preview
>>>>>>> 02c128c7
  response:
    body:
      string: '{"id":"subscriptions/d51e3ffe-6b84-49cd-b426-0dc4ec660356/resourceGroups/clitest.rg000001/providers/Microsoft.AppPlatform/locations/uksouth/operationStatus/default/operationId/84938e3a-5373-4e30-b42c-362ec3baabb2","name":"84938e3a-5373-4e30-b42c-362ec3baabb2","status":"Failed","startTime":"2023-03-29T07:25:07.4983071Z","endTime":"2023-03-29T07:26:04.57088Z","error":{"code":"BadRequest","message":"112404:
        Exit code 1: application error, please refer to https://aka.ms/exitcode"}}'
    headers:
      cache-control:
      - no-cache
      content-length:
      - '482'
      content-type:
      - application/json
      date:
      - Wed, 29 Mar 2023 07:26:08 GMT
      expires:
      - '-1'
      pragma:
      - no-cache
      request-context:
      - appId=cid-v1:797d7e4e-8180-497e-a254-780fbd39ba4d
      strict-transport-security:
      - max-age=31536000; includeSubDomains
      transfer-encoding:
      - chunked
      vary:
      - Accept-Encoding
      x-content-type-options:
      - nosniff
      x-rp-server-mvid:
      - 2d8cffe0-ed19-4f32-b630-c96199e681e1
    status:
      code: 200
      message: OK
- request:
    body: null
    headers:
      Accept:
      - application/json
      Accept-Encoding:
      - gzip, deflate
      CommandName:
      - spring app update
      Connection:
      - keep-alive
      ParameterSetName:
      - -n -g -s --runtime-version --env
      User-Agent:
      - AZURECLI/2.46.0 azsdk-python-mgmt-appplatform/6.1.0 Python/3.8.3 (Windows-10-10.0.22621-SP0)
    method: GET
    uri: https://management.azure.com/subscriptions/00000000-0000-0000-0000-000000000000/resourceGroups/clitest.rg000001/providers/Microsoft.AppPlatform/Spring/clitest000002/apps/clitest000003?api-version=2023-03-01-preview
  response:
    body:
      string: '{"properties":{"addonConfigs":{"applicationConfigurationService":{},"serviceRegistry":{}},"public":false,"provisioningState":"Succeeded","fqdn":"clitest000002.azuremicroservices.io","httpsOnly":false,"temporaryDisk":{"sizeInGB":5,"mountPath":"/tmp"},"persistentDisk":{"sizeInGB":0,"mountPath":"/persistent"},"enableEndToEndTLS":false,"ingressSettings":{"readTimeoutInSeconds":300,"sendTimeoutInSeconds":60,"sessionCookieMaxAge":0,"sessionAffinity":"None","backendProtocol":"Default"}},"type":"Microsoft.AppPlatform/Spring/apps","identity":null,"location":"uksouth","id":"/subscriptions/00000000-0000-0000-0000-000000000000/resourceGroups/clitest.rg000001/providers/Microsoft.AppPlatform/Spring/clitest000002/apps/clitest000003","name":"clitest000003","systemData":{"createdBy":"qingyliu@microsoft.com","createdByType":"User","createdAt":"2023-03-29T07:21:54.0829264Z","lastModifiedBy":"qingyliu@microsoft.com","lastModifiedByType":"User","lastModifiedAt":"2023-03-29T07:25:04.0125063Z"}}'
    headers:
      cache-control:
      - no-cache
      content-length:
      - '987'
      content-type:
      - application/json
      date:
      - Wed, 29 Mar 2023 07:26:12 GMT
      expires:
      - '-1'
      pragma:
      - no-cache
      request-context:
      - appId=cid-v1:797d7e4e-8180-497e-a254-780fbd39ba4d
      strict-transport-security:
      - max-age=31536000; includeSubDomains
      transfer-encoding:
      - chunked
      vary:
      - Accept-Encoding
      x-content-type-options:
      - nosniff
      x-ms-ratelimit-remaining-subscription-resource-requests:
      - '11998'
      x-rp-server-mvid:
      - 2d8cffe0-ed19-4f32-b630-c96199e681e1
    status:
      code: 200
      message: OK
- request:
    body: null
    headers:
      Accept:
      - application/json
      Accept-Encoding:
      - gzip, deflate
      CommandName:
      - spring app update
      Connection:
      - keep-alive
      ParameterSetName:
      - -n -g -s --runtime-version --env
      User-Agent:
      - AZURECLI/2.46.0 azsdk-python-mgmt-appplatform/6.1.0 Python/3.8.3 (Windows-10-10.0.22621-SP0)
    method: GET
    uri: https://management.azure.com/subscriptions/00000000-0000-0000-0000-000000000000/resourceGroups/clitest.rg000001/providers/Microsoft.AppPlatform/Spring/clitest000002/apps/clitest000003/deployments?api-version=2023-03-01-preview
  response:
    body:
      string: '{"value":[{"properties":{"deploymentSettings":{"resourceRequests":{"cpu":"2","memory":"1Gi"},"environmentVariables":{"bas":"baz"},"terminationGracePeriodSeconds":90,"livenessProbe":{"disableProbe":false,"failureThreshold":3,"initialDelaySeconds":300,"periodSeconds":10,"successThreshold":1,"timeoutSeconds":3,"probeAction":{"type":"TCPSocketAction"}},"readinessProbe":{"disableProbe":false,"failureThreshold":3,"initialDelaySeconds":0,"periodSeconds":5,"successThreshold":1,"timeoutSeconds":3,"probeAction":{"type":"TCPSocketAction"}}},"provisioningState":"Failed","status":"Running","active":true,"instances":[{"name":"clitest000003-default-15-7d8d4fd7b-j72jc","status":"Failed","reason":"Exit
        code 1: application error, please refer to https://aka.ms/exitcode","discoveryStatus":"UNREGISTERED","startTime":"2023-03-29T07:25:19Z"}],"source":{"type":"Jar","relativePath":"resources/bbb3ad9c263e90188e2048bd7c2fe3e7e3ab782be2a6821fc3401abfe41cc09f-2023032907-bf416939-7699-4f1c-bdf1-9c831aa6b777","version":"v1","runtimeVersion":"Java_8"}},"type":"Microsoft.AppPlatform/Spring/apps/deployments","sku":{"name":"S0","tier":"Standard","capacity":1},"id":"/subscriptions/00000000-0000-0000-0000-000000000000/resourceGroups/clitest.rg000001/providers/Microsoft.AppPlatform/Spring/clitest000002/apps/clitest000003/deployments/default","name":"default","systemData":{"createdBy":"qingyliu@microsoft.com","createdByType":"User","createdAt":"2023-03-29T07:22:29.9741188Z","lastModifiedBy":"qingyliu@microsoft.com","lastModifiedByType":"User","lastModifiedAt":"2023-03-29T07:25:06.8408006Z"}}]}'
    headers:
      cache-control:
      - no-cache
      content-length:
      - '1583'
      content-type:
      - application/json
      date:
      - Wed, 29 Mar 2023 07:26:15 GMT
      expires:
      - '-1'
      pragma:
      - no-cache
      request-context:
      - appId=cid-v1:797d7e4e-8180-497e-a254-780fbd39ba4d
      strict-transport-security:
      - max-age=31536000; includeSubDomains
      transfer-encoding:
      - chunked
      vary:
      - Accept-Encoding
      x-content-type-options:
      - nosniff
      x-ms-ratelimit-remaining-subscription-resource-requests:
      - '11999'
      x-rp-server-mvid:
      - 2d8cffe0-ed19-4f32-b630-c96199e681e1
    status:
      code: 200
      message: OK
- request:
    body: null
    headers:
      Accept:
      - application/json
      Accept-Encoding:
      - gzip, deflate
      CommandName:
      - spring app deployment show
      Connection:
      - keep-alive
      ParameterSetName:
      - -n --app -g -s
      User-Agent:
      - AZURECLI/2.46.0 azsdk-python-mgmt-appplatform/6.1.0 Python/3.8.3 (Windows-10-10.0.22621-SP0)
    method: GET
    uri: https://management.azure.com/subscriptions/00000000-0000-0000-0000-000000000000/resourceGroups/clitest.rg000001/providers/Microsoft.AppPlatform/Spring/clitest000002/apps/clitest000003/deployments/mock-deployment?api-version=2023-03-01-preview
  response:
    body:
      string: '{"properties":{"deploymentSettings":{"resourceRequests":{"cpu":"2","memory":"1Gi"},"environmentVariables":{"bas":"baz"},"terminationGracePeriodSeconds":90,"livenessProbe":{"disableProbe":false,"failureThreshold":3,"initialDelaySeconds":300,"periodSeconds":10,"successThreshold":1,"timeoutSeconds":3,"probeAction":{"type":"TCPSocketAction"}},"readinessProbe":{"disableProbe":false,"failureThreshold":3,"initialDelaySeconds":0,"periodSeconds":5,"successThreshold":1,"timeoutSeconds":3,"probeAction":{"type":"TCPSocketAction"}}},"provisioningState":"Failed","status":"Running","active":true,"instances":[{"name":"clitest000003-default-15-7d8d4fd7b-j72jc","status":"Failed","reason":"Exit
        code 1: application error, please refer to https://aka.ms/exitcode","discoveryStatus":"UNREGISTERED","startTime":"2023-03-29T07:25:19Z"}],"source":{"type":"Jar","relativePath":"resources/bbb3ad9c263e90188e2048bd7c2fe3e7e3ab782be2a6821fc3401abfe41cc09f-2023032907-bf416939-7699-4f1c-bdf1-9c831aa6b777","version":"v1","runtimeVersion":"Java_8"}},"type":"Microsoft.AppPlatform/Spring/apps/deployments","sku":{"name":"S0","tier":"Standard","capacity":1},"id":"/subscriptions/00000000-0000-0000-0000-000000000000/resourceGroups/clitest.rg000001/providers/Microsoft.AppPlatform/Spring/clitest000002/apps/clitest000003/deployments/default","name":"default","systemData":{"createdBy":"qingyliu@microsoft.com","createdByType":"User","createdAt":"2023-03-29T07:22:29.9741188Z","lastModifiedBy":"qingyliu@microsoft.com","lastModifiedByType":"User","lastModifiedAt":"2023-03-29T07:25:06.8408006Z"}}'
    headers:
      cache-control:
      - no-cache
      content-length:
      - '1571'
      content-type:
      - application/json
      date:
      - Wed, 29 Mar 2023 07:26:20 GMT
      expires:
      - '-1'
      pragma:
      - no-cache
      request-context:
      - appId=cid-v1:797d7e4e-8180-497e-a254-780fbd39ba4d
      strict-transport-security:
      - max-age=31536000; includeSubDomains
      transfer-encoding:
      - chunked
      vary:
      - Accept-Encoding
      x-content-type-options:
      - nosniff
      x-ms-ratelimit-remaining-subscription-resource-requests:
      - '11999'
      x-rp-server-mvid:
      - 2d8cffe0-ed19-4f32-b630-c96199e681e1
    status:
      code: 200
      message: OK
version: 1
<|MERGE_RESOLUTION|>--- conflicted
+++ resolved
@@ -1,3122 +1,2950 @@
-interactions:
-- request:
-    body: null
-    headers:
-      Accept:
-      - application/json
-      Accept-Encoding:
-      - gzip, deflate
-      CommandName:
-      - spring app create
-      Connection:
-      - keep-alive
-      ParameterSetName:
-      - -n -g -s --cpu --env --runtime-version
-      User-Agent:
-      - AZURECLI/2.46.0 azsdk-python-mgmt-appplatform/6.1.0 Python/3.8.3 (Windows-10-10.0.22621-SP0)
-    method: GET
-    uri: https://management.azure.com/subscriptions/00000000-0000-0000-0000-000000000000/resourceGroups/clitest.rg000001/providers/Microsoft.AppPlatform/Spring/clitest000002?api-version=2023-03-01-preview
-  response:
-    body:
-      string: '{"properties":{"provisioningState":"Succeeded","zoneRedundant":false,"version":3,"serviceId":"694df324094a40069b202363b45cd03e","networkProfile":{"outboundIPs":{"publicIPs":["20.108.79.98","20.108.209.137"]},"outboundType":"loadBalancer"},"powerState":"Running","fqdn":"clitest000002.azuremicroservices.io"},"type":"Microsoft.AppPlatform/Spring","sku":{"name":"S0","tier":"Standard"},"location":"uksouth","tags":null,"id":"/subscriptions/00000000-0000-0000-0000-000000000000/resourceGroups/clitest.rg000001/providers/Microsoft.AppPlatform/Spring/clitest000002","name":"clitest000002","systemData":{"createdBy":"qingyliu@microsoft.com","createdByType":"User","createdAt":"2023-03-29T07:15:34.2284453Z","lastModifiedBy":"qingyliu@microsoft.com","lastModifiedByType":"User","lastModifiedAt":"2023-03-29T07:15:34.2284453Z"}}'
-    headers:
-      cache-control:
-      - no-cache
-      content-length:
-      - '820'
-      content-type:
-      - application/json
-      date:
-      - Wed, 29 Mar 2023 07:21:50 GMT
-      expires:
-      - '-1'
-      pragma:
-      - no-cache
-      request-context:
-      - appId=cid-v1:797d7e4e-8180-497e-a254-780fbd39ba4d
-      strict-transport-security:
-      - max-age=31536000; includeSubDomains
-      transfer-encoding:
-      - chunked
-      vary:
-      - Accept-Encoding
-      x-content-type-options:
-      - nosniff
-      x-ms-ratelimit-remaining-subscription-resource-requests:
-      - '11999'
-      x-rp-server-mvid:
-      - 2d8cffe0-ed19-4f32-b630-c96199e681e1
-    status:
-      code: 200
-      message: OK
-- request:
-    body: null
-    headers:
-      Accept:
-      - application/json
-      Accept-Encoding:
-      - gzip, deflate
-      CommandName:
-      - spring app create
-      Connection:
-      - keep-alive
-      ParameterSetName:
-      - -n -g -s --cpu --env --runtime-version
-      User-Agent:
-      - AZURECLI/2.46.0 azsdk-python-mgmt-appplatform/6.1.0 Python/3.8.3 (Windows-10-10.0.22621-SP0)
-    method: GET
-    uri: https://management.azure.com/subscriptions/00000000-0000-0000-0000-000000000000/resourceGroups/clitest.rg000001/providers/Microsoft.AppPlatform/Spring/clitest000002/apps/clitest000003?api-version=2023-03-01-preview
-  response:
-    body:
-      string: '{"error":{"code":"NotFound","message":"App was not found","target":"/subscriptions/00000000-0000-0000-0000-000000000000/resourceGroups/clitest.rg000001/providers/Microsoft.AppPlatform/Spring/clitest000002/apps/clitest000003","details":null}}'
-    headers:
-      cache-control:
-      - no-cache
-      content-length:
-      - '241'
-      content-type:
-      - application/json
-      date:
-      - Wed, 29 Mar 2023 07:21:52 GMT
-      expires:
-      - '-1'
-      pragma:
-      - no-cache
-      request-context:
-      - appId=cid-v1:797d7e4e-8180-497e-a254-780fbd39ba4d
-      strict-transport-security:
-      - max-age=31536000; includeSubDomains
-      x-content-type-options:
-      - nosniff
-      x-ms-ratelimit-remaining-subscription-resource-requests:
-      - '11999'
-      x-rp-server-mvid:
-      - 2d8cffe0-ed19-4f32-b630-c96199e681e1
-    status:
-      code: 404
-      message: Not Found
-- request:
-    body: null
-    headers:
-      Accept:
-      - application/json
-      Accept-Encoding:
-      - gzip, deflate
-      CommandName:
-      - spring app create
-      Connection:
-      - keep-alive
-      ParameterSetName:
-      - -n -g -s --cpu --env --runtime-version
-      User-Agent:
-      - AZURECLI/2.46.0 azsdk-python-mgmt-appplatform/6.1.0 Python/3.8.3 (Windows-10-10.0.22621-SP0)
-    method: GET
-    uri: https://management.azure.com/subscriptions/00000000-0000-0000-0000-000000000000/resourceGroups/clitest.rg000001/providers/Microsoft.AppPlatform/Spring/clitest000002?api-version=2023-03-01-preview
-  response:
-    body:
-      string: '{"properties":{"provisioningState":"Succeeded","zoneRedundant":false,"version":3,"serviceId":"694df324094a40069b202363b45cd03e","networkProfile":{"outboundIPs":{"publicIPs":["20.108.79.98","20.108.209.137"]},"outboundType":"loadBalancer"},"powerState":"Running","fqdn":"clitest000002.azuremicroservices.io"},"type":"Microsoft.AppPlatform/Spring","sku":{"name":"S0","tier":"Standard"},"location":"uksouth","tags":null,"id":"/subscriptions/00000000-0000-0000-0000-000000000000/resourceGroups/clitest.rg000001/providers/Microsoft.AppPlatform/Spring/clitest000002","name":"clitest000002","systemData":{"createdBy":"qingyliu@microsoft.com","createdByType":"User","createdAt":"2023-03-29T07:15:34.2284453Z","lastModifiedBy":"qingyliu@microsoft.com","lastModifiedByType":"User","lastModifiedAt":"2023-03-29T07:15:34.2284453Z"}}'
-    headers:
-      cache-control:
-      - no-cache
-      content-length:
-      - '820'
-      content-type:
-      - application/json
-      date:
-      - Wed, 29 Mar 2023 07:21:53 GMT
-      expires:
-      - '-1'
-      pragma:
-      - no-cache
-      request-context:
-      - appId=cid-v1:797d7e4e-8180-497e-a254-780fbd39ba4d
-      strict-transport-security:
-      - max-age=31536000; includeSubDomains
-      transfer-encoding:
-      - chunked
-      vary:
-      - Accept-Encoding
-      x-content-type-options:
-      - nosniff
-      x-ms-ratelimit-remaining-subscription-resource-requests:
-      - '11999'
-      x-rp-server-mvid:
-      - 2d8cffe0-ed19-4f32-b630-c96199e681e1
-    status:
-      code: 200
-      message: OK
-- request:
-    body: '{"properties": {"public": false, "httpsOnly": false, "temporaryDisk": {"sizeInGB":
-      5, "mountPath": "/tmp"}, "enableEndToEndTLS": false}}'
-    headers:
-      Accept:
-      - application/json
-      Accept-Encoding:
-      - gzip, deflate
-      CommandName:
-      - spring app create
-      Connection:
-      - keep-alive
-      Content-Length:
-      - '136'
-      Content-Type:
-      - application/json
-      ParameterSetName:
-      - -n -g -s --cpu --env --runtime-version
-      User-Agent:
-      - AZURECLI/2.46.0 azsdk-python-mgmt-appplatform/6.1.0 Python/3.8.3 (Windows-10-10.0.22621-SP0)
-    method: PUT
-    uri: https://management.azure.com/subscriptions/00000000-0000-0000-0000-000000000000/resourceGroups/clitest.rg000001/providers/Microsoft.AppPlatform/Spring/clitest000002/apps/clitest000003?api-version=2023-03-01-preview
-  response:
-    body:
-      string: '{"properties":{"addonConfigs":{"applicationConfigurationService":{},"serviceRegistry":{}},"public":false,"provisioningState":"Creating","httpsOnly":false,"temporaryDisk":{"sizeInGB":5,"mountPath":"/tmp"},"enableEndToEndTLS":false,"ingressSettings":{"readTimeoutInSeconds":300,"sendTimeoutInSeconds":60,"sessionCookieMaxAge":0,"sessionAffinity":"None","backendProtocol":"Default"}},"type":"Microsoft.AppPlatform/Spring/apps","identity":null,"location":"uksouth","id":"/subscriptions/00000000-0000-0000-0000-000000000000/resourceGroups/clitest.rg000001/providers/Microsoft.AppPlatform/Spring/clitest000002/apps/clitest000003","name":"clitest000003","systemData":{"createdBy":"qingyliu@microsoft.com","createdByType":"User","createdAt":"2023-03-29T07:21:54.0829264Z","lastModifiedBy":"qingyliu@microsoft.com","lastModifiedByType":"User","lastModifiedAt":"2023-03-29T07:21:54.0829264Z"}}'
-    headers:
-      azure-asyncoperation:
-<<<<<<< HEAD
-      - https://management.azure.com/subscriptions/00000000-0000-0000-0000-000000000000/resourceGroups/clitest.rg000001/providers/Microsoft.AppPlatform/locations/uksouth/operationStatus/clitest000003/operationId/71847e5f-c17e-4434-9e1e-3b8f293de70a?api-version=2023-03-01-preview
-=======
-      - https://management.azure.com/subscriptions/00000000-0000-0000-0000-000000000000/resourceGroups/clitest.rg000001/providers/Microsoft.AppPlatform/locations/northcentralus/operationStatus/clitest000003/operationId/f8529f75-558c-4c1e-99cf-43bdc0c2c881?api-version=2023-03-01-preview
->>>>>>> 02c128c7
-      cache-control:
-      - no-cache
-      content-length:
-      - '883'
-      content-type:
-      - application/json
-      date:
-      - Wed, 29 Mar 2023 07:21:54 GMT
-      expires:
-      - '-1'
-      location:
-<<<<<<< HEAD
-      - https://management.azure.com/subscriptions/00000000-0000-0000-0000-000000000000/resourceGroups/clitest.rg000001/providers/Microsoft.AppPlatform/locations/uksouth/operationResults/71847e5f-c17e-4434-9e1e-3b8f293de70a/Spring/clitest000003?api-version=2023-03-01-preview
-=======
-      - https://management.azure.com/subscriptions/00000000-0000-0000-0000-000000000000/resourceGroups/clitest.rg000001/providers/Microsoft.AppPlatform/locations/northcentralus/operationResults/f8529f75-558c-4c1e-99cf-43bdc0c2c881/Spring/clitest000003?api-version=2023-03-01-preview
->>>>>>> 02c128c7
-      pragma:
-      - no-cache
-      request-context:
-      - appId=cid-v1:797d7e4e-8180-497e-a254-780fbd39ba4d
-      strict-transport-security:
-      - max-age=31536000; includeSubDomains
-      x-content-type-options:
-      - nosniff
-      x-ms-ratelimit-remaining-subscription-resource-requests:
-      - '1199'
-      x-rp-server-mvid:
-      - 2d8cffe0-ed19-4f32-b630-c96199e681e1
-    status:
-      code: 201
-      message: Created
-- request:
-    body: null
-    headers:
-      Accept:
-      - '*/*'
-      Accept-Encoding:
-      - gzip, deflate
-      CommandName:
-      - spring app create
-      Connection:
-      - keep-alive
-      ParameterSetName:
-      - -n -g -s --cpu --env --runtime-version
-      User-Agent:
-<<<<<<< HEAD
-      - AZURECLI/2.46.0 azsdk-python-mgmt-appplatform/6.1.0 Python/3.8.3 (Windows-10-10.0.22621-SP0)
-    method: GET
-    uri: https://management.azure.com/subscriptions/00000000-0000-0000-0000-000000000000/resourceGroups/clitest.rg000001/providers/Microsoft.AppPlatform/locations/uksouth/operationStatus/clitest000003/operationId/71847e5f-c17e-4434-9e1e-3b8f293de70a?api-version=2023-03-01-preview
-=======
-      - AZURECLI/2.46.0 azsdk-python-mgmt-appplatform/6.1.0 Python/3.9.13 (Windows-10-10.0.22621-SP0)
-    method: GET
-    uri: https://management.azure.com/subscriptions/00000000-0000-0000-0000-000000000000/resourceGroups/clitest.rg000001/providers/Microsoft.AppPlatform/locations/northcentralus/operationStatus/clitest000003/operationId/f8529f75-558c-4c1e-99cf-43bdc0c2c881?api-version=2023-03-01-preview
-  response:
-    body:
-      string: '{"id":"subscriptions/6c933f90-8115-4392-90f2-7077c9fa5dbd/resourceGroups/clitest.rg000001/providers/Microsoft.AppPlatform/locations/northcentralus/operationStatus/clitest000003/operationId/f8529f75-558c-4c1e-99cf-43bdc0c2c881","name":"f8529f75-558c-4c1e-99cf-43bdc0c2c881","status":"Running","startTime":"2023-03-24T08:51:32.495282Z"}'
-    headers:
-      cache-control:
-      - no-cache
-      content-length:
-      - '334'
-      content-type:
-      - application/json; charset=utf-8
-      date:
-      - Fri, 24 Mar 2023 08:51:32 GMT
-      expires:
-      - '-1'
-      pragma:
-      - no-cache
-      request-context:
-      - appId=cid-v1:797d7e4e-8180-497e-a254-780fbd39ba4d
-      strict-transport-security:
-      - max-age=31536000; includeSubDomains
-      transfer-encoding:
-      - chunked
-      vary:
-      - Accept-Encoding
-      x-content-type-options:
-      - nosniff
-      x-rp-server-mvid:
-      - 2d8cffe0-ed19-4f32-b630-c96199e681e1
-    status:
-      code: 200
-      message: OK
-- request:
-    body: null
-    headers:
-      Accept:
-      - '*/*'
-      Accept-Encoding:
-      - gzip, deflate
-      CommandName:
-      - spring app create
-      Connection:
-      - keep-alive
-      ParameterSetName:
-      - -n -g -s --cpu --env --runtime-version
-      User-Agent:
-      - AZURECLI/2.46.0 azsdk-python-mgmt-appplatform/6.1.0 Python/3.9.13 (Windows-10-10.0.22621-SP0)
-    method: GET
-    uri: https://management.azure.com/subscriptions/00000000-0000-0000-0000-000000000000/resourceGroups/clitest.rg000001/providers/Microsoft.AppPlatform/locations/northcentralus/operationStatus/clitest000003/operationId/f8529f75-558c-4c1e-99cf-43bdc0c2c881?api-version=2023-03-01-preview
->>>>>>> 02c128c7
-  response:
-    body:
-      string: '{"id":"subscriptions/d51e3ffe-6b84-49cd-b426-0dc4ec660356/resourceGroups/clitest.rg000001/providers/Microsoft.AppPlatform/locations/uksouth/operationStatus/clitest000003/operationId/71847e5f-c17e-4434-9e1e-3b8f293de70a","name":"71847e5f-c17e-4434-9e1e-3b8f293de70a","status":"Succeeded","startTime":"2023-03-29T07:21:54.5852144Z","endTime":"2023-03-29T07:22:01.4221507Z"}'
-    headers:
-      cache-control:
-      - no-cache
-      content-length:
-      - '371'
-      content-type:
-      - application/json
-      date:
-      - Wed, 29 Mar 2023 07:22:24 GMT
-      expires:
-      - '-1'
-      pragma:
-      - no-cache
-      request-context:
-      - appId=cid-v1:797d7e4e-8180-497e-a254-780fbd39ba4d
-      strict-transport-security:
-      - max-age=31536000; includeSubDomains
-      transfer-encoding:
-      - chunked
-      vary:
-      - Accept-Encoding
-      x-content-type-options:
-      - nosniff
-      x-rp-server-mvid:
-      - 2d8cffe0-ed19-4f32-b630-c96199e681e1
-    status:
-      code: 200
-      message: OK
-- request:
-    body: null
-    headers:
-      Accept:
-      - '*/*'
-      Accept-Encoding:
-      - gzip, deflate
-      CommandName:
-      - spring app create
-      Connection:
-      - keep-alive
-      ParameterSetName:
-      - -n -g -s --cpu --env --runtime-version
-      User-Agent:
-      - AZURECLI/2.46.0 azsdk-python-mgmt-appplatform/6.1.0 Python/3.8.3 (Windows-10-10.0.22621-SP0)
-    method: GET
-    uri: https://management.azure.com/subscriptions/00000000-0000-0000-0000-000000000000/resourceGroups/clitest.rg000001/providers/Microsoft.AppPlatform/Spring/clitest000002/apps/clitest000003?api-version=2023-03-01-preview
-  response:
-    body:
-      string: '{"properties":{"addonConfigs":{"applicationConfigurationService":{},"serviceRegistry":{}},"public":false,"provisioningState":"Succeeded","fqdn":"clitest000002.azuremicroservices.io","httpsOnly":false,"temporaryDisk":{"sizeInGB":5,"mountPath":"/tmp"},"persistentDisk":{"sizeInGB":0,"mountPath":"/persistent"},"enableEndToEndTLS":false,"ingressSettings":{"readTimeoutInSeconds":300,"sendTimeoutInSeconds":60,"sessionCookieMaxAge":0,"sessionAffinity":"None","backendProtocol":"Default"}},"type":"Microsoft.AppPlatform/Spring/apps","identity":null,"location":"uksouth","id":"/subscriptions/00000000-0000-0000-0000-000000000000/resourceGroups/clitest.rg000001/providers/Microsoft.AppPlatform/Spring/clitest000002/apps/clitest000003","name":"clitest000003","systemData":{"createdBy":"qingyliu@microsoft.com","createdByType":"User","createdAt":"2023-03-29T07:21:54.0829264Z","lastModifiedBy":"qingyliu@microsoft.com","lastModifiedByType":"User","lastModifiedAt":"2023-03-29T07:21:54.0829264Z"}}'
-    headers:
-      cache-control:
-      - no-cache
-      content-length:
-      - '987'
-      content-type:
-      - application/json
-      date:
-      - Wed, 29 Mar 2023 07:22:24 GMT
-      expires:
-      - '-1'
-      pragma:
-      - no-cache
-      request-context:
-      - appId=cid-v1:797d7e4e-8180-497e-a254-780fbd39ba4d
-      strict-transport-security:
-      - max-age=31536000; includeSubDomains
-      transfer-encoding:
-      - chunked
-      vary:
-      - Accept-Encoding
-      x-content-type-options:
-      - nosniff
-      x-ms-ratelimit-remaining-subscription-resource-requests:
-      - '11998'
-      x-rp-server-mvid:
-      - 2d8cffe0-ed19-4f32-b630-c96199e681e1
-    status:
-      code: 200
-      message: OK
-- request:
-    body: '{"properties": {"source": {"type": "Jar", "relativePath": "<default>",
-      "runtimeVersion": "Java_11"}, "deploymentSettings": {"resourceRequests": {"cpu":
-      "2", "memory": "1Gi"}, "environmentVariables": {"foo": "bar"}, "scale": {"minReplicas":
-      1, "maxReplicas": 10}}, "active": true}, "sku": {"name": "S0", "tier": "Standard",
-      "capacity": 1}}'
-    headers:
-      Accept:
-      - application/json
-      Accept-Encoding:
-      - gzip, deflate
-      CommandName:
-      - spring app create
-      Connection:
-      - keep-alive
-      Content-Length:
-      - '338'
-      Content-Type:
-      - application/json
-      ParameterSetName:
-      - -n -g -s --cpu --env --runtime-version
-      User-Agent:
-      - AZURECLI/2.46.0 azsdk-python-mgmt-appplatform/6.1.0 Python/3.8.3 (Windows-10-10.0.22621-SP0)
-    method: PUT
-    uri: https://management.azure.com/subscriptions/00000000-0000-0000-0000-000000000000/resourceGroups/clitest.rg000001/providers/Microsoft.AppPlatform/Spring/clitest000002/apps/clitest000003/deployments/mock-deployment?api-version=2023-03-01-preview
-  response:
-    body:
-      string: '{"properties":{"deploymentSettings":{"resourceRequests":{"cpu":"2","memory":"1Gi"},"environmentVariables":{"foo":"bar"},"terminationGracePeriodSeconds":90},"provisioningState":"Creating","status":"Running","active":true,"instances":null,"source":{"type":"Jar","relativePath":"<default>","runtimeVersion":"Java_11"}},"type":"Microsoft.AppPlatform/Spring/apps/deployments","sku":{"name":"S0","tier":"Standard","capacity":1},"id":"/subscriptions/00000000-0000-0000-0000-000000000000/resourceGroups/clitest.rg000001/providers/Microsoft.AppPlatform/Spring/clitest000002/apps/clitest000003/deployments/default","name":"default","systemData":{"createdBy":"qingyliu@microsoft.com","createdByType":"User","createdAt":"2023-03-29T07:22:29.9741188Z","lastModifiedBy":"qingyliu@microsoft.com","lastModifiedByType":"User","lastModifiedAt":"2023-03-29T07:22:29.9741188Z"}}'
-    headers:
-      azure-asyncoperation:
-<<<<<<< HEAD
-      - https://management.azure.com/subscriptions/00000000-0000-0000-0000-000000000000/resourceGroups/clitest.rg000001/providers/Microsoft.AppPlatform/locations/uksouth/operationStatus/default/operationId/74d7fad7-f8cd-4dbf-a173-1870ad06ba67?api-version=2023-03-01-preview
-=======
-      - https://management.azure.com/subscriptions/00000000-0000-0000-0000-000000000000/resourceGroups/clitest.rg000001/providers/Microsoft.AppPlatform/locations/northcentralus/operationStatus/default/operationId/1c9d4b2b-32b3-4abc-8a83-4b4821593421?api-version=2023-03-01-preview
->>>>>>> 02c128c7
-      cache-control:
-      - no-cache
-      content-length:
-      - '858'
-      content-type:
-      - application/json
-      date:
-      - Wed, 29 Mar 2023 07:22:30 GMT
-      expires:
-      - '-1'
-      location:
-<<<<<<< HEAD
-      - https://management.azure.com/subscriptions/00000000-0000-0000-0000-000000000000/resourceGroups/clitest.rg000001/providers/Microsoft.AppPlatform/locations/uksouth/operationResults/74d7fad7-f8cd-4dbf-a173-1870ad06ba67/Spring/default?api-version=2023-03-01-preview
-=======
-      - https://management.azure.com/subscriptions/00000000-0000-0000-0000-000000000000/resourceGroups/clitest.rg000001/providers/Microsoft.AppPlatform/locations/northcentralus/operationResults/1c9d4b2b-32b3-4abc-8a83-4b4821593421/Spring/default?api-version=2023-03-01-preview
->>>>>>> 02c128c7
-      pragma:
-      - no-cache
-      request-context:
-      - appId=cid-v1:797d7e4e-8180-497e-a254-780fbd39ba4d
-      strict-transport-security:
-      - max-age=31536000; includeSubDomains
-      x-content-type-options:
-      - nosniff
-      x-ms-ratelimit-remaining-subscription-resource-requests:
-      - '1199'
-      x-rp-server-mvid:
-      - 2d8cffe0-ed19-4f32-b630-c96199e681e1
-    status:
-      code: 201
-      message: Created
-- request:
-<<<<<<< HEAD
-=======
-    body: null
-    headers:
-      Accept:
-      - '*/*'
-      Accept-Encoding:
-      - gzip, deflate
-      CommandName:
-      - spring app create
-      Connection:
-      - keep-alive
-      ParameterSetName:
-      - -n -g -s --cpu --env --runtime-version
-      User-Agent:
-      - AZURECLI/2.46.0 azsdk-python-mgmt-appplatform/6.1.0 Python/3.9.13 (Windows-10-10.0.22621-SP0)
-    method: GET
-    uri: https://management.azure.com/subscriptions/00000000-0000-0000-0000-000000000000/resourceGroups/clitest.rg000001/providers/Microsoft.AppPlatform/locations/northcentralus/operationStatus/default/operationId/1c9d4b2b-32b3-4abc-8a83-4b4821593421?api-version=2023-03-01-preview
-  response:
-    body:
-      string: '{"id":"subscriptions/6c933f90-8115-4392-90f2-7077c9fa5dbd/resourceGroups/clitest.rg000001/providers/Microsoft.AppPlatform/locations/northcentralus/operationStatus/default/operationId/1c9d4b2b-32b3-4abc-8a83-4b4821593421","name":"1c9d4b2b-32b3-4abc-8a83-4b4821593421","status":"Running","startTime":"2023-03-24T08:51:48.9758223Z"}'
-    headers:
-      cache-control:
-      - no-cache
-      content-length:
-      - '329'
-      content-type:
-      - application/json; charset=utf-8
-      date:
-      - Fri, 24 Mar 2023 08:51:48 GMT
-      expires:
-      - '-1'
-      pragma:
-      - no-cache
-      request-context:
-      - appId=cid-v1:797d7e4e-8180-497e-a254-780fbd39ba4d
-      strict-transport-security:
-      - max-age=31536000; includeSubDomains
-      transfer-encoding:
-      - chunked
-      vary:
-      - Accept-Encoding
-      x-content-type-options:
-      - nosniff
-      x-rp-server-mvid:
-      - 2d8cffe0-ed19-4f32-b630-c96199e681e1
-    status:
-      code: 200
-      message: OK
-- request:
->>>>>>> 02c128c7
-    body: '{"properties": {"public": false, "httpsOnly": false, "enableEndToEndTLS":
-      false}}'
-    headers:
-      Accept:
-      - application/json
-      Accept-Encoding:
-      - gzip, deflate
-      CommandName:
-      - spring app create
-      Connection:
-      - keep-alive
-      Content-Length:
-      - '81'
-      Content-Type:
-      - application/json
-      ParameterSetName:
-      - -n -g -s --cpu --env --runtime-version
-      User-Agent:
-      - AZURECLI/2.46.0 azsdk-python-mgmt-appplatform/6.1.0 Python/3.8.3 (Windows-10-10.0.22621-SP0)
-    method: PATCH
-    uri: https://management.azure.com/subscriptions/00000000-0000-0000-0000-000000000000/resourceGroups/clitest.rg000001/providers/Microsoft.AppPlatform/Spring/clitest000002/apps/clitest000003?api-version=2023-03-01-preview
-  response:
-    body:
-      string: '{"properties":{"addonConfigs":{"applicationConfigurationService":{},"serviceRegistry":{}},"public":false,"provisioningState":"Updating","fqdn":"clitest000002.azuremicroservices.io","httpsOnly":false,"temporaryDisk":{"sizeInGB":5,"mountPath":"/tmp"},"persistentDisk":{"sizeInGB":0,"mountPath":"/persistent"},"enableEndToEndTLS":false,"ingressSettings":{"readTimeoutInSeconds":300,"sendTimeoutInSeconds":60,"sessionCookieMaxAge":0,"sessionAffinity":"None","backendProtocol":"Default"}},"type":"Microsoft.AppPlatform/Spring/apps","identity":null,"location":"uksouth","id":"/subscriptions/00000000-0000-0000-0000-000000000000/resourceGroups/clitest.rg000001/providers/Microsoft.AppPlatform/Spring/clitest000002/apps/clitest000003","name":"clitest000003","systemData":{"createdBy":"qingyliu@microsoft.com","createdByType":"User","createdAt":"2023-03-29T07:21:54.0829264Z","lastModifiedBy":"qingyliu@microsoft.com","lastModifiedByType":"User","lastModifiedAt":"2023-03-29T07:22:31.0834618Z"}}'
-    headers:
-      azure-asyncoperation:
-<<<<<<< HEAD
-      - https://management.azure.com/subscriptions/00000000-0000-0000-0000-000000000000/resourceGroups/clitest.rg000001/providers/Microsoft.AppPlatform/locations/uksouth/operationStatus/clitest000003/operationId/664ea2ea-4efa-4f26-ac5a-5f7fa368909c?api-version=2023-03-01-preview
-=======
-      - https://management.azure.com/subscriptions/00000000-0000-0000-0000-000000000000/resourceGroups/clitest.rg000001/providers/Microsoft.AppPlatform/locations/northcentralus/operationStatus/clitest000003/operationId/172b1599-64f0-4da7-9c06-8e7685557847?api-version=2023-03-01-preview
->>>>>>> 02c128c7
-      cache-control:
-      - no-cache
-      content-length:
-      - '986'
-      content-type:
-      - application/json
-      date:
-      - Wed, 29 Mar 2023 07:22:30 GMT
-      expires:
-      - '-1'
-      location:
-<<<<<<< HEAD
-      - https://management.azure.com/subscriptions/00000000-0000-0000-0000-000000000000/resourceGroups/clitest.rg000001/providers/Microsoft.AppPlatform/locations/uksouth/operationResults/664ea2ea-4efa-4f26-ac5a-5f7fa368909c/Spring/clitest000003?api-version=2023-03-01-preview
-=======
-      - https://management.azure.com/subscriptions/00000000-0000-0000-0000-000000000000/resourceGroups/clitest.rg000001/providers/Microsoft.AppPlatform/locations/northcentralus/operationResults/172b1599-64f0-4da7-9c06-8e7685557847/Spring/clitest000003?api-version=2023-03-01-preview
->>>>>>> 02c128c7
-      pragma:
-      - no-cache
-      request-context:
-      - appId=cid-v1:797d7e4e-8180-497e-a254-780fbd39ba4d
-      strict-transport-security:
-      - max-age=31536000; includeSubDomains
-      x-content-type-options:
-      - nosniff
-      x-ms-ratelimit-remaining-subscription-resource-requests:
-      - '1198'
-      x-rp-server-mvid:
-      - 2d8cffe0-ed19-4f32-b630-c96199e681e1
-    status:
-      code: 202
-      message: Accepted
-- request:
-    body: null
-    headers:
-      Accept:
-      - '*/*'
-      Accept-Encoding:
-      - gzip, deflate
-      CommandName:
-      - spring app create
-      Connection:
-      - keep-alive
-      ParameterSetName:
-      - -n -g -s --cpu --env --runtime-version
-      User-Agent:
-<<<<<<< HEAD
-      - AZURECLI/2.46.0 azsdk-python-mgmt-appplatform/6.1.0 Python/3.8.3 (Windows-10-10.0.22621-SP0)
-    method: GET
-    uri: https://management.azure.com/subscriptions/00000000-0000-0000-0000-000000000000/resourceGroups/clitest.rg000001/providers/Microsoft.AppPlatform/locations/uksouth/operationStatus/default/operationId/74d7fad7-f8cd-4dbf-a173-1870ad06ba67?api-version=2023-03-01-preview
-=======
-      - AZURECLI/2.46.0 azsdk-python-mgmt-appplatform/6.1.0 Python/3.9.13 (Windows-10-10.0.22621-SP0)
-    method: GET
-    uri: https://management.azure.com/subscriptions/00000000-0000-0000-0000-000000000000/resourceGroups/clitest.rg000001/providers/Microsoft.AppPlatform/locations/northcentralus/operationStatus/clitest000003/operationId/172b1599-64f0-4da7-9c06-8e7685557847?api-version=2023-03-01-preview
-  response:
-    body:
-      string: '{"id":"subscriptions/6c933f90-8115-4392-90f2-7077c9fa5dbd/resourceGroups/clitest.rg000001/providers/Microsoft.AppPlatform/locations/northcentralus/operationStatus/clitest000003/operationId/172b1599-64f0-4da7-9c06-8e7685557847","name":"172b1599-64f0-4da7-9c06-8e7685557847","status":"Running","startTime":"2023-03-24T08:51:50.3985672Z"}'
-    headers:
-      cache-control:
-      - no-cache
-      content-length:
-      - '335'
-      content-type:
-      - application/json; charset=utf-8
-      date:
-      - Fri, 24 Mar 2023 08:51:50 GMT
-      expires:
-      - '-1'
-      pragma:
-      - no-cache
-      request-context:
-      - appId=cid-v1:797d7e4e-8180-497e-a254-780fbd39ba4d
-      strict-transport-security:
-      - max-age=31536000; includeSubDomains
-      transfer-encoding:
-      - chunked
-      vary:
-      - Accept-Encoding
-      x-content-type-options:
-      - nosniff
-      x-rp-server-mvid:
-      - 2d8cffe0-ed19-4f32-b630-c96199e681e1
-    status:
-      code: 200
-      message: OK
-- request:
-    body: null
-    headers:
-      Accept:
-      - '*/*'
-      Accept-Encoding:
-      - gzip, deflate
-      CommandName:
-      - spring app create
-      Connection:
-      - keep-alive
-      ParameterSetName:
-      - -n -g -s --cpu --env --runtime-version
-      User-Agent:
-      - AZURECLI/2.46.0 azsdk-python-mgmt-appplatform/6.1.0 Python/3.9.13 (Windows-10-10.0.22621-SP0)
-    method: GET
-    uri: https://management.azure.com/subscriptions/00000000-0000-0000-0000-000000000000/resourceGroups/clitest.rg000001/providers/Microsoft.AppPlatform/locations/northcentralus/operationStatus/default/operationId/1c9d4b2b-32b3-4abc-8a83-4b4821593421?api-version=2023-03-01-preview
->>>>>>> 02c128c7
-  response:
-    body:
-      string: '{"id":"subscriptions/d51e3ffe-6b84-49cd-b426-0dc4ec660356/resourceGroups/clitest.rg000001/providers/Microsoft.AppPlatform/locations/uksouth/operationStatus/default/operationId/74d7fad7-f8cd-4dbf-a173-1870ad06ba67","name":"74d7fad7-f8cd-4dbf-a173-1870ad06ba67","status":"Running","startTime":"2023-03-29T07:22:30.7642244Z"}'
-    headers:
-      cache-control:
-      - no-cache
-      content-length:
-      - '322'
-      content-type:
-      - application/json
-      date:
-      - Wed, 29 Mar 2023 07:23:01 GMT
-      expires:
-      - '-1'
-      pragma:
-      - no-cache
-      request-context:
-      - appId=cid-v1:797d7e4e-8180-497e-a254-780fbd39ba4d
-      strict-transport-security:
-      - max-age=31536000; includeSubDomains
-      transfer-encoding:
-      - chunked
-      vary:
-      - Accept-Encoding
-      x-content-type-options:
-      - nosniff
-      x-rp-server-mvid:
-      - 2d8cffe0-ed19-4f32-b630-c96199e681e1
-    status:
-      code: 200
-      message: OK
-- request:
-    body: null
-    headers:
-      Accept:
-      - '*/*'
-      Accept-Encoding:
-      - gzip, deflate
-      CommandName:
-      - spring app create
-      Connection:
-      - keep-alive
-      ParameterSetName:
-      - -n -g -s --cpu --env --runtime-version
-      User-Agent:
-      - AZURECLI/2.46.0 azsdk-python-mgmt-appplatform/6.1.0 Python/3.8.3 (Windows-10-10.0.22621-SP0)
-    method: GET
-<<<<<<< HEAD
-    uri: https://management.azure.com/subscriptions/00000000-0000-0000-0000-000000000000/resourceGroups/clitest.rg000001/providers/Microsoft.AppPlatform/locations/uksouth/operationStatus/clitest000003/operationId/664ea2ea-4efa-4f26-ac5a-5f7fa368909c?api-version=2023-03-01-preview
-=======
-    uri: https://management.azure.com/subscriptions/00000000-0000-0000-0000-000000000000/resourceGroups/clitest.rg000001/providers/Microsoft.AppPlatform/locations/northcentralus/operationStatus/clitest000003/operationId/172b1599-64f0-4da7-9c06-8e7685557847?api-version=2023-03-01-preview
->>>>>>> 02c128c7
-  response:
-    body:
-      string: '{"id":"subscriptions/d51e3ffe-6b84-49cd-b426-0dc4ec660356/resourceGroups/clitest.rg000001/providers/Microsoft.AppPlatform/locations/uksouth/operationStatus/clitest000003/operationId/664ea2ea-4efa-4f26-ac5a-5f7fa368909c","name":"664ea2ea-4efa-4f26-ac5a-5f7fa368909c","status":"Succeeded","startTime":"2023-03-29T07:22:31.45832Z","endTime":"2023-03-29T07:22:37.7472566Z"}'
-    headers:
-      cache-control:
-      - no-cache
-      content-length:
-      - '369'
-      content-type:
-      - application/json
-      date:
-      - Wed, 29 Mar 2023 07:23:01 GMT
-      expires:
-      - '-1'
-      pragma:
-      - no-cache
-      request-context:
-      - appId=cid-v1:797d7e4e-8180-497e-a254-780fbd39ba4d
-      strict-transport-security:
-      - max-age=31536000; includeSubDomains
-      transfer-encoding:
-      - chunked
-      vary:
-      - Accept-Encoding
-      x-content-type-options:
-      - nosniff
-      x-rp-server-mvid:
-      - 2d8cffe0-ed19-4f32-b630-c96199e681e1
-    status:
-      code: 200
-      message: OK
-- request:
-    body: null
-    headers:
-      Accept:
-      - '*/*'
-      Accept-Encoding:
-      - gzip, deflate
-      CommandName:
-      - spring app create
-      Connection:
-      - keep-alive
-      ParameterSetName:
-      - -n -g -s --cpu --env --runtime-version
-      User-Agent:
-      - AZURECLI/2.46.0 azsdk-python-mgmt-appplatform/6.1.0 Python/3.8.3 (Windows-10-10.0.22621-SP0)
-    method: GET
-    uri: https://management.azure.com/subscriptions/00000000-0000-0000-0000-000000000000/resourceGroups/clitest.rg000001/providers/Microsoft.AppPlatform/Spring/clitest000002/apps/clitest000003?api-version=2023-03-01-preview
-  response:
-    body:
-      string: '{"properties":{"addonConfigs":{"applicationConfigurationService":{},"serviceRegistry":{}},"public":false,"provisioningState":"Succeeded","fqdn":"clitest000002.azuremicroservices.io","httpsOnly":false,"temporaryDisk":{"sizeInGB":5,"mountPath":"/tmp"},"persistentDisk":{"sizeInGB":0,"mountPath":"/persistent"},"enableEndToEndTLS":false,"ingressSettings":{"readTimeoutInSeconds":300,"sendTimeoutInSeconds":60,"sessionCookieMaxAge":0,"sessionAffinity":"None","backendProtocol":"Default"}},"type":"Microsoft.AppPlatform/Spring/apps","identity":null,"location":"uksouth","id":"/subscriptions/00000000-0000-0000-0000-000000000000/resourceGroups/clitest.rg000001/providers/Microsoft.AppPlatform/Spring/clitest000002/apps/clitest000003","name":"clitest000003","systemData":{"createdBy":"qingyliu@microsoft.com","createdByType":"User","createdAt":"2023-03-29T07:21:54.0829264Z","lastModifiedBy":"qingyliu@microsoft.com","lastModifiedByType":"User","lastModifiedAt":"2023-03-29T07:22:31.0834618Z"}}'
-    headers:
-      cache-control:
-      - no-cache
-      content-length:
-      - '987'
-      content-type:
-      - application/json
-      date:
-      - Wed, 29 Mar 2023 07:23:02 GMT
-      expires:
-      - '-1'
-      pragma:
-      - no-cache
-      request-context:
-      - appId=cid-v1:797d7e4e-8180-497e-a254-780fbd39ba4d
-      strict-transport-security:
-      - max-age=31536000; includeSubDomains
-      transfer-encoding:
-      - chunked
-      vary:
-      - Accept-Encoding
-      x-content-type-options:
-      - nosniff
-      x-ms-ratelimit-remaining-subscription-resource-requests:
-      - '11997'
-      x-rp-server-mvid:
-      - 2d8cffe0-ed19-4f32-b630-c96199e681e1
-    status:
-      code: 200
-      message: OK
-- request:
-    body: null
-    headers:
-      Accept:
-      - '*/*'
-      Accept-Encoding:
-      - gzip, deflate
-      CommandName:
-      - spring app create
-      Connection:
-      - keep-alive
-      ParameterSetName:
-      - -n -g -s --cpu --env --runtime-version
-      User-Agent:
-      - AZURECLI/2.46.0 azsdk-python-mgmt-appplatform/6.1.0 Python/3.8.3 (Windows-10-10.0.22621-SP0)
-    method: GET
-<<<<<<< HEAD
-    uri: https://management.azure.com/subscriptions/00000000-0000-0000-0000-000000000000/resourceGroups/clitest.rg000001/providers/Microsoft.AppPlatform/locations/uksouth/operationStatus/default/operationId/74d7fad7-f8cd-4dbf-a173-1870ad06ba67?api-version=2023-03-01-preview
-=======
-    uri: https://management.azure.com/subscriptions/00000000-0000-0000-0000-000000000000/resourceGroups/clitest.rg000001/providers/Microsoft.AppPlatform/locations/northcentralus/operationStatus/default/operationId/1c9d4b2b-32b3-4abc-8a83-4b4821593421?api-version=2023-03-01-preview
->>>>>>> 02c128c7
-  response:
-    body:
-      string: '{"id":"subscriptions/d51e3ffe-6b84-49cd-b426-0dc4ec660356/resourceGroups/clitest.rg000001/providers/Microsoft.AppPlatform/locations/uksouth/operationStatus/default/operationId/74d7fad7-f8cd-4dbf-a173-1870ad06ba67","name":"74d7fad7-f8cd-4dbf-a173-1870ad06ba67","status":"Succeeded","startTime":"2023-03-29T07:22:30.7642244Z","endTime":"2023-03-29T07:23:03.8653115Z"}'
-    headers:
-      cache-control:
-      - no-cache
-      content-length:
-      - '365'
-      content-type:
-      - application/json
-      date:
-      - Wed, 29 Mar 2023 07:23:11 GMT
-      expires:
-      - '-1'
-      pragma:
-      - no-cache
-      request-context:
-      - appId=cid-v1:797d7e4e-8180-497e-a254-780fbd39ba4d
-      strict-transport-security:
-      - max-age=31536000; includeSubDomains
-      transfer-encoding:
-      - chunked
-      vary:
-      - Accept-Encoding
-      x-content-type-options:
-      - nosniff
-      x-rp-server-mvid:
-      - 2d8cffe0-ed19-4f32-b630-c96199e681e1
-    status:
-      code: 200
-      message: OK
-- request:
-    body: null
-    headers:
-      Accept:
-      - '*/*'
-      Accept-Encoding:
-      - gzip, deflate
-      CommandName:
-      - spring app create
-      Connection:
-      - keep-alive
-      ParameterSetName:
-      - -n -g -s --cpu --env --runtime-version
-      User-Agent:
-      - AZURECLI/2.46.0 azsdk-python-mgmt-appplatform/6.1.0 Python/3.8.3 (Windows-10-10.0.22621-SP0)
-    method: GET
-<<<<<<< HEAD
-    uri: https://management.azure.com/subscriptions/00000000-0000-0000-0000-000000000000/resourceGroups/clitest.rg000001/providers/Microsoft.AppPlatform/Spring/clitest000002/apps/clitest000003/deployments/mock-deployment?api-version=2023-03-01-preview
-=======
-    uri: https://management.azure.com/subscriptions/00000000-0000-0000-0000-000000000000/resourceGroups/clitest.rg000001/providers/Microsoft.AppPlatform/locations/northcentralus/operationStatus/default/operationId/1c9d4b2b-32b3-4abc-8a83-4b4821593421?api-version=2023-03-01-preview
->>>>>>> 02c128c7
-  response:
-    body:
-      string: '{"properties":{"deploymentSettings":{"resourceRequests":{"cpu":"2","memory":"1Gi"},"environmentVariables":{"foo":"bar"},"terminationGracePeriodSeconds":90,"livenessProbe":{"disableProbe":false,"failureThreshold":3,"initialDelaySeconds":300,"periodSeconds":10,"successThreshold":1,"timeoutSeconds":3,"probeAction":{"type":"TCPSocketAction"}},"readinessProbe":{"disableProbe":false,"failureThreshold":3,"initialDelaySeconds":0,"periodSeconds":5,"successThreshold":1,"timeoutSeconds":3,"probeAction":{"type":"TCPSocketAction"}}},"provisioningState":"Succeeded","status":"Running","active":true,"instances":[{"name":"clitest000003-default-15-78477f95d6-rkqkv","status":"Running","discoveryStatus":"UNREGISTERED","startTime":"2023-03-29T07:22:36Z"}],"source":{"type":"Jar","relativePath":"<default>","runtimeVersion":"Java_11"}},"type":"Microsoft.AppPlatform/Spring/apps/deployments","sku":{"name":"S0","tier":"Standard","capacity":1},"id":"/subscriptions/00000000-0000-0000-0000-000000000000/resourceGroups/clitest.rg000001/providers/Microsoft.AppPlatform/Spring/clitest000002/apps/clitest000003/deployments/default","name":"default","systemData":{"createdBy":"qingyliu@microsoft.com","createdByType":"User","createdAt":"2023-03-29T07:22:29.9741188Z","lastModifiedBy":"qingyliu@microsoft.com","lastModifiedByType":"User","lastModifiedAt":"2023-03-29T07:22:29.9741188Z"}}'
-    headers:
-      cache-control:
-      - no-cache
-      content-length:
-      - '1366'
-      content-type:
-      - application/json
-      date:
-      - Wed, 29 Mar 2023 07:23:14 GMT
-      expires:
-      - '-1'
-      pragma:
-      - no-cache
-      request-context:
-      - appId=cid-v1:797d7e4e-8180-497e-a254-780fbd39ba4d
-      strict-transport-security:
-      - max-age=31536000; includeSubDomains
-      transfer-encoding:
-      - chunked
-      vary:
-      - Accept-Encoding
-      x-content-type-options:
-      - nosniff
-      x-ms-ratelimit-remaining-subscription-resource-requests:
-      - '11998'
-      x-rp-server-mvid:
-      - 2d8cffe0-ed19-4f32-b630-c96199e681e1
-    status:
-      code: 200
-      message: OK
-- request:
-    body: null
-    headers:
-      Accept:
-      - application/json
-      Accept-Encoding:
-      - gzip, deflate
-      CommandName:
-      - spring app create
-      Connection:
-      - keep-alive
-      ParameterSetName:
-      - -n -g -s --cpu --env --runtime-version
-      User-Agent:
-      - AZURECLI/2.46.0 azsdk-python-mgmt-appplatform/6.1.0 Python/3.8.3 (Windows-10-10.0.22621-SP0)
-    method: GET
-<<<<<<< HEAD
-    uri: https://management.azure.com/subscriptions/00000000-0000-0000-0000-000000000000/resourceGroups/clitest.rg000001/providers/Microsoft.AppPlatform/Spring/clitest000002/apps/clitest000003?api-version=2023-03-01-preview
-=======
-    uri: https://management.azure.com/subscriptions/00000000-0000-0000-0000-000000000000/resourceGroups/clitest.rg000001/providers/Microsoft.AppPlatform/Spring/clitest000002/apps/clitest000003/deployments/mock-deployment?api-version=2023-03-01-preview
->>>>>>> 02c128c7
-  response:
-    body:
-      string: '{"properties":{"addonConfigs":{"applicationConfigurationService":{},"serviceRegistry":{}},"public":false,"provisioningState":"Succeeded","fqdn":"clitest000002.azuremicroservices.io","httpsOnly":false,"temporaryDisk":{"sizeInGB":5,"mountPath":"/tmp"},"persistentDisk":{"sizeInGB":0,"mountPath":"/persistent"},"enableEndToEndTLS":false,"ingressSettings":{"readTimeoutInSeconds":300,"sendTimeoutInSeconds":60,"sessionCookieMaxAge":0,"sessionAffinity":"None","backendProtocol":"Default"}},"type":"Microsoft.AppPlatform/Spring/apps","identity":null,"location":"uksouth","id":"/subscriptions/00000000-0000-0000-0000-000000000000/resourceGroups/clitest.rg000001/providers/Microsoft.AppPlatform/Spring/clitest000002/apps/clitest000003","name":"clitest000003","systemData":{"createdBy":"qingyliu@microsoft.com","createdByType":"User","createdAt":"2023-03-29T07:21:54.0829264Z","lastModifiedBy":"qingyliu@microsoft.com","lastModifiedByType":"User","lastModifiedAt":"2023-03-29T07:22:31.0834618Z"}}'
-    headers:
-      cache-control:
-      - no-cache
-      content-length:
-      - '987'
-      content-type:
-      - application/json
-      date:
-      - Wed, 29 Mar 2023 07:23:17 GMT
-      expires:
-      - '-1'
-      pragma:
-      - no-cache
-      request-context:
-      - appId=cid-v1:797d7e4e-8180-497e-a254-780fbd39ba4d
-      strict-transport-security:
-      - max-age=31536000; includeSubDomains
-      transfer-encoding:
-      - chunked
-      vary:
-      - Accept-Encoding
-      x-content-type-options:
-      - nosniff
-      x-ms-ratelimit-remaining-subscription-resource-requests:
-      - '11996'
-      x-rp-server-mvid:
-      - 2d8cffe0-ed19-4f32-b630-c96199e681e1
-    status:
-      code: 200
-      message: OK
-- request:
-    body: null
-    headers:
-      Accept:
-      - application/json
-      Accept-Encoding:
-      - gzip, deflate
-      CommandName:
-      - spring app create
-      Connection:
-      - keep-alive
-      ParameterSetName:
-      - -n -g -s --cpu --env --runtime-version
-      User-Agent:
-      - AZURECLI/2.46.0 azsdk-python-mgmt-appplatform/6.1.0 Python/3.8.3 (Windows-10-10.0.22621-SP0)
-    method: GET
-<<<<<<< HEAD
-    uri: https://management.azure.com/subscriptions/00000000-0000-0000-0000-000000000000/resourceGroups/clitest.rg000001/providers/Microsoft.AppPlatform/Spring/clitest000002/apps/clitest000003/deployments?api-version=2023-03-01-preview
-=======
-    uri: https://management.azure.com/subscriptions/00000000-0000-0000-0000-000000000000/resourceGroups/clitest.rg000001/providers/Microsoft.AppPlatform/Spring/clitest000002/apps/clitest000003?api-version=2023-03-01-preview
->>>>>>> 02c128c7
-  response:
-    body:
-      string: '{"value":[{"properties":{"deploymentSettings":{"resourceRequests":{"cpu":"2","memory":"1Gi"},"environmentVariables":{"foo":"bar"},"terminationGracePeriodSeconds":90,"livenessProbe":{"disableProbe":false,"failureThreshold":3,"initialDelaySeconds":300,"periodSeconds":10,"successThreshold":1,"timeoutSeconds":3,"probeAction":{"type":"TCPSocketAction"}},"readinessProbe":{"disableProbe":false,"failureThreshold":3,"initialDelaySeconds":0,"periodSeconds":5,"successThreshold":1,"timeoutSeconds":3,"probeAction":{"type":"TCPSocketAction"}}},"provisioningState":"Succeeded","status":"Running","active":true,"instances":[{"name":"clitest000003-default-15-78477f95d6-rkqkv","status":"Running","discoveryStatus":"UNREGISTERED","startTime":"2023-03-29T07:22:36Z"}],"source":{"type":"Jar","relativePath":"<default>","runtimeVersion":"Java_11"}},"type":"Microsoft.AppPlatform/Spring/apps/deployments","sku":{"name":"S0","tier":"Standard","capacity":1},"id":"/subscriptions/00000000-0000-0000-0000-000000000000/resourceGroups/clitest.rg000001/providers/Microsoft.AppPlatform/Spring/clitest000002/apps/clitest000003/deployments/default","name":"default","systemData":{"createdBy":"qingyliu@microsoft.com","createdByType":"User","createdAt":"2023-03-29T07:22:29.9741188Z","lastModifiedBy":"qingyliu@microsoft.com","lastModifiedByType":"User","lastModifiedAt":"2023-03-29T07:22:29.9741188Z"}}]}'
-    headers:
-      cache-control:
-      - no-cache
-      content-length:
-      - '1378'
-      content-type:
-      - application/json
-      date:
-      - Wed, 29 Mar 2023 07:23:19 GMT
-      expires:
-      - '-1'
-      pragma:
-      - no-cache
-      request-context:
-      - appId=cid-v1:797d7e4e-8180-497e-a254-780fbd39ba4d
-      strict-transport-security:
-      - max-age=31536000; includeSubDomains
-      transfer-encoding:
-      - chunked
-      vary:
-      - Accept-Encoding
-      x-content-type-options:
-      - nosniff
-      x-ms-ratelimit-remaining-subscription-resource-requests:
-      - '11997'
-      x-rp-server-mvid:
-      - 2d8cffe0-ed19-4f32-b630-c96199e681e1
-    status:
-      code: 200
-      message: OK
-- request:
-    body: null
-    headers:
-      Accept:
-      - application/json
-      Accept-Encoding:
-      - gzip, deflate
-      CommandName:
-      - spring app deploy
-      Connection:
-      - keep-alive
-      ParameterSetName:
-      - -n -g -s --artifact-path --version
-      User-Agent:
-      - AZURECLI/2.46.0 azsdk-python-mgmt-appplatform/6.1.0 Python/3.8.3 (Windows-10-10.0.22621-SP0)
-    method: GET
-    uri: https://management.azure.com/subscriptions/00000000-0000-0000-0000-000000000000/resourceGroups/clitest.rg000001/providers/Microsoft.AppPlatform/Spring/clitest000002/apps/clitest000003/deployments?api-version=2023-03-01-preview
-  response:
-    body:
-      string: '{"value":[{"properties":{"deploymentSettings":{"resourceRequests":{"cpu":"2","memory":"1Gi"},"environmentVariables":{"foo":"bar"},"terminationGracePeriodSeconds":90,"livenessProbe":{"disableProbe":false,"failureThreshold":3,"initialDelaySeconds":300,"periodSeconds":10,"successThreshold":1,"timeoutSeconds":3,"probeAction":{"type":"TCPSocketAction"}},"readinessProbe":{"disableProbe":false,"failureThreshold":3,"initialDelaySeconds":0,"periodSeconds":5,"successThreshold":1,"timeoutSeconds":3,"probeAction":{"type":"TCPSocketAction"}}},"provisioningState":"Succeeded","status":"Running","active":true,"instances":[{"name":"clitest000003-default-15-78477f95d6-rkqkv","status":"Running","discoveryStatus":"UNREGISTERED","startTime":"2023-03-29T07:22:36Z"}],"source":{"type":"Jar","relativePath":"<default>","runtimeVersion":"Java_11"}},"type":"Microsoft.AppPlatform/Spring/apps/deployments","sku":{"name":"S0","tier":"Standard","capacity":1},"id":"/subscriptions/00000000-0000-0000-0000-000000000000/resourceGroups/clitest.rg000001/providers/Microsoft.AppPlatform/Spring/clitest000002/apps/clitest000003/deployments/default","name":"default","systemData":{"createdBy":"qingyliu@microsoft.com","createdByType":"User","createdAt":"2023-03-29T07:22:29.9741188Z","lastModifiedBy":"qingyliu@microsoft.com","lastModifiedByType":"User","lastModifiedAt":"2023-03-29T07:22:29.9741188Z"}}]}'
-    headers:
-      cache-control:
-      - no-cache
-      content-length:
-      - '1378'
-      content-type:
-      - application/json
-      date:
-      - Wed, 29 Mar 2023 07:23:24 GMT
-      expires:
-      - '-1'
-      pragma:
-      - no-cache
-      request-context:
-      - appId=cid-v1:797d7e4e-8180-497e-a254-780fbd39ba4d
-      strict-transport-security:
-      - max-age=31536000; includeSubDomains
-      transfer-encoding:
-      - chunked
-      vary:
-      - Accept-Encoding
-      x-content-type-options:
-      - nosniff
-      x-ms-ratelimit-remaining-subscription-resource-requests:
-      - '11999'
-      x-rp-server-mvid:
-      - 2d8cffe0-ed19-4f32-b630-c96199e681e1
-    status:
-      code: 200
-      message: OK
-- request:
-    body: null
-    headers:
-      Accept:
-      - application/json
-      Accept-Encoding:
-      - gzip, deflate
-      CommandName:
-      - spring app deploy
-      Connection:
-      - keep-alive
-      ParameterSetName:
-      - -n -g -s --artifact-path --version
-      User-Agent:
-      - AZURECLI/2.46.0 azsdk-python-mgmt-appplatform/6.1.0 Python/3.8.3 (Windows-10-10.0.22621-SP0)
-    method: GET
-<<<<<<< HEAD
-    uri: https://management.azure.com/subscriptions/00000000-0000-0000-0000-000000000000/resourceGroups/clitest.rg000001/providers/Microsoft.AppPlatform/Spring/clitest000002/buildServices/default?api-version=2023-03-01-preview
-=======
-    uri: https://management.azure.com/subscriptions/00000000-0000-0000-0000-000000000000/resourceGroups/clitest.rg000001/providers/Microsoft.AppPlatform/Spring/clitest000002/apps/clitest000003/deployments?api-version=2023-03-01-preview
->>>>>>> 02c128c7
-  response:
-    body:
-      string: '{"error":{"code":"BadRequest","message":"Feature BuildService is not
-        supported in Sku S0 for API version 2023-03-01-preview.","target":null,"details":null}}'
-    headers:
-      cache-control:
-      - no-cache
-      content-length:
-      - '156'
-      content-type:
-      - application/json
-      date:
-      - Wed, 29 Mar 2023 07:23:27 GMT
-      expires:
-      - '-1'
-      pragma:
-      - no-cache
-      request-context:
-      - appId=cid-v1:797d7e4e-8180-497e-a254-780fbd39ba4d
-      strict-transport-security:
-      - max-age=31536000; includeSubDomains
-      x-content-type-options:
-      - nosniff
-      x-rp-server-mvid:
-      - 2d8cffe0-ed19-4f32-b630-c96199e681e1
-    status:
-      code: 400
-      message: Bad Request
-- request:
-    body: null
-    headers:
-      Accept:
-      - application/json
-      Accept-Encoding:
-      - gzip, deflate
-      CommandName:
-      - spring app deploy
-      Connection:
-      - keep-alive
-      Content-Length:
-      - '0'
-      ParameterSetName:
-      - -n -g -s --artifact-path --version
-      User-Agent:
-      - AZURECLI/2.46.0 azsdk-python-mgmt-appplatform/6.1.0 Python/3.8.3 (Windows-10-10.0.22621-SP0)
-    method: POST
-    uri: https://management.azure.com/subscriptions/00000000-0000-0000-0000-000000000000/resourceGroups/clitest.rg000001/providers/Microsoft.AppPlatform/Spring/clitest000002/apps/clitest000003/getResourceUploadUrl?api-version=2023-03-01-preview
-  response:
-    body:
-      string: '{"relativePath":"resources/bbb3ad9c263e90188e2048bd7c2fe3e7e3ab782be2a6821fc3401abfe41cc09f-2023032907-bf416939-7699-4f1c-bdf1-9c831aa6b777","uploadUrl":"https://0d240048509446b6962994d2.file.core.windows.net/694df324094a40069b202363b45cd03e/resources/bbb3ad9c263e90188e2048bd7c2fe3e7e3ab782be2a6821fc3401abfe41cc09f-2023032907-bf416939-7699-4f1c-bdf1-9c831aa6b777?sv=2020-08-04&se=2023-03-29T09%3A23%3A30Z&sr=f&sp=w&sig=YgzwduaXP3N4EXtMZKwLKaYi1HBnfZ23fgjaG7X%2BjTE%3D"}'
-    headers:
-      cache-control:
-      - no-cache
-      content-length:
-      - '471'
-      content-type:
-      - application/json
-      date:
-      - Wed, 29 Mar 2023 07:23:30 GMT
-      expires:
-      - '-1'
-      pragma:
-      - no-cache
-      request-context:
-      - appId=cid-v1:797d7e4e-8180-497e-a254-780fbd39ba4d
-      strict-transport-security:
-      - max-age=31536000; includeSubDomains
-      transfer-encoding:
-      - chunked
-      vary:
-      - Accept-Encoding
-      x-content-type-options:
-      - nosniff
-      x-ms-ratelimit-remaining-subscription-writes:
-      - '1199'
-      x-rp-server-mvid:
-      - 2d8cffe0-ed19-4f32-b630-c96199e681e1
-    status:
-      code: 200
-      message: OK
-- request:
-    body: null
-    headers:
-      Connection:
-      - keep-alive
-      Content-Length:
-      - '0'
-      User-Agent:
-      - Azure-Storage/2.0.0-2.0.1 (Python CPython 3.8.3; Windows 10)
-      x-ms-content-length:
-      - '11'
-      x-ms-date:
-      - Wed, 29 Mar 2023 07:23:31 GMT
-      x-ms-type:
-      - file
-      x-ms-version:
-      - '2018-11-09'
-    method: PUT
-    uri: https://0d240048509446b6962994d2.file.core.windows.net/694df324094a40069b202363b45cd03e/resources/bbb3ad9c263e90188e2048bd7c2fe3e7e3ab782be2a6821fc3401abfe41cc09f-2023032907-bf416939-7699-4f1c-bdf1-9c831aa6b777?sv=2020-08-04&se=2023-03-29T09%3A23%3A30Z&sr=f&sp=w&sig=YgzwduaXP3N4EXtMZKwLKaYi1HBnfZ23fgjaG7X%2BjTE%3D
-  response:
-    body:
-      string: ''
-    headers:
-      content-length:
-      - '0'
-      date:
-      - Wed, 29 Mar 2023 07:23:31 GMT
-      etag:
-      - '"0x8DB302680459986"'
-      last-modified:
-      - Wed, 29 Mar 2023 07:23:32 GMT
-      server:
-      - Windows-Azure-File/1.0 Microsoft-HTTPAPI/2.0
-      x-ms-request-server-encrypted:
-      - 'true'
-      x-ms-version:
-      - '2018-11-09'
-    status:
-      code: 201
-      message: Created
-- request:
-    body: "fake-text\r\n"
-    headers:
-      Connection:
-      - keep-alive
-      Content-Length:
-      - '11'
-      User-Agent:
-      - Azure-Storage/2.0.0-2.0.1 (Python CPython 3.8.3; Windows 10)
-      x-ms-date:
-      - Wed, 29 Mar 2023 07:23:32 GMT
-      x-ms-range:
-      - bytes=0-10
-      x-ms-version:
-      - '2018-11-09'
-      x-ms-write:
-      - update
-    method: PUT
-    uri: https://0d240048509446b6962994d2.file.core.windows.net/694df324094a40069b202363b45cd03e/resources/bbb3ad9c263e90188e2048bd7c2fe3e7e3ab782be2a6821fc3401abfe41cc09f-2023032907-bf416939-7699-4f1c-bdf1-9c831aa6b777?comp=range&sv=2020-08-04&se=2023-03-29T09%3A23%3A30Z&sr=f&sp=w&sig=YgzwduaXP3N4EXtMZKwLKaYi1HBnfZ23fgjaG7X%2BjTE%3D
-  response:
-    body:
-      string: ''
-    headers:
-      content-length:
-      - '0'
-      content-md5:
-      - 99EB7GGDEcq+ZSyODG3erA==
-      date:
-      - Wed, 29 Mar 2023 07:23:32 GMT
-      etag:
-      - '"0x8DB30268069E501"'
-      last-modified:
-      - Wed, 29 Mar 2023 07:23:32 GMT
-      server:
-      - Windows-Azure-File/1.0 Microsoft-HTTPAPI/2.0
-      x-ms-request-server-encrypted:
-      - 'true'
-      x-ms-version:
-      - '2018-11-09'
-    status:
-      code: 201
-      message: Created
-- request:
-    body: '{"properties": {"source": {"type": "Jar", "version": "v1", "relativePath":
-      "resources/bbb3ad9c263e90188e2048bd7c2fe3e7e3ab782be2a6821fc3401abfe41cc09f-2023032907-bf416939-7699-4f1c-bdf1-9c831aa6b777",
-      "runtimeVersion": "Java_11"}, "deploymentSettings": {}}, "sku": {"name": "S0",
-      "tier": "Standard"}}'
-    headers:
-      Accept:
-      - application/json
-      Accept-Encoding:
-      - gzip, deflate
-      CommandName:
-      - spring app deploy
-      Connection:
-      - keep-alive
-      Content-Length:
-      - '300'
-      Content-Type:
-      - application/json
-      ParameterSetName:
-      - -n -g -s --artifact-path --version
-      User-Agent:
-      - AZURECLI/2.46.0 azsdk-python-mgmt-appplatform/6.1.0 Python/3.8.3 (Windows-10-10.0.22621-SP0)
-    method: PATCH
-    uri: https://management.azure.com/subscriptions/00000000-0000-0000-0000-000000000000/resourceGroups/clitest.rg000001/providers/Microsoft.AppPlatform/Spring/clitest000002/apps/clitest000003/deployments/mock-deployment?api-version=2023-03-01-preview
-  response:
-    body:
-      string: '{"properties":{"deploymentSettings":{"resourceRequests":{"cpu":"2","memory":"1Gi"},"environmentVariables":{"foo":"bar"},"terminationGracePeriodSeconds":90},"provisioningState":"Updating","status":"Running","active":true,"instances":null,"source":{"type":"Jar","relativePath":"resources/bbb3ad9c263e90188e2048bd7c2fe3e7e3ab782be2a6821fc3401abfe41cc09f-2023032907-bf416939-7699-4f1c-bdf1-9c831aa6b777","version":"v1","runtimeVersion":"Java_11"}},"type":"Microsoft.AppPlatform/Spring/apps/deployments","sku":{"name":"S0","tier":"Standard","capacity":1},"id":"/subscriptions/00000000-0000-0000-0000-000000000000/resourceGroups/clitest.rg000001/providers/Microsoft.AppPlatform/Spring/clitest000002/apps/clitest000003/deployments/default","name":"default","systemData":{"createdBy":"qingyliu@microsoft.com","createdByType":"User","createdAt":"2023-03-29T07:22:29.9741188Z","lastModifiedBy":"qingyliu@microsoft.com","lastModifiedByType":"User","lastModifiedAt":"2023-03-29T07:23:32.6652466Z"}}'
-    headers:
-      azure-asyncoperation:
-<<<<<<< HEAD
-      - https://management.azure.com/subscriptions/00000000-0000-0000-0000-000000000000/resourceGroups/clitest.rg000001/providers/Microsoft.AppPlatform/locations/uksouth/operationStatus/default/operationId/ebd8eb2c-087a-48b5-bf93-cbe6f3a9f914?api-version=2023-03-01-preview
-=======
-      - https://management.azure.com/subscriptions/00000000-0000-0000-0000-000000000000/resourceGroups/clitest.rg000001/providers/Microsoft.AppPlatform/locations/northcentralus/operationStatus/default/operationId/afcd6075-e9c8-4743-bdf3-cb1a6cc9eaea?api-version=2023-03-01-preview
->>>>>>> 02c128c7
-      cache-control:
-      - no-cache
-      content-length:
-      - '986'
-      content-type:
-      - application/json
-      date:
-      - Wed, 29 Mar 2023 07:23:34 GMT
-      expires:
-      - '-1'
-      location:
-<<<<<<< HEAD
-      - https://management.azure.com/subscriptions/00000000-0000-0000-0000-000000000000/resourceGroups/clitest.rg000001/providers/Microsoft.AppPlatform/locations/uksouth/operationResults/ebd8eb2c-087a-48b5-bf93-cbe6f3a9f914/Spring/default?api-version=2023-03-01-preview
-=======
-      - https://management.azure.com/subscriptions/00000000-0000-0000-0000-000000000000/resourceGroups/clitest.rg000001/providers/Microsoft.AppPlatform/locations/northcentralus/operationResults/afcd6075-e9c8-4743-bdf3-cb1a6cc9eaea/Spring/default?api-version=2023-03-01-preview
->>>>>>> 02c128c7
-      pragma:
-      - no-cache
-      request-context:
-      - appId=cid-v1:797d7e4e-8180-497e-a254-780fbd39ba4d
-      strict-transport-security:
-      - max-age=31536000; includeSubDomains
-      x-content-type-options:
-      - nosniff
-      x-ms-ratelimit-remaining-subscription-resource-requests:
-      - '1199'
-      x-rp-server-mvid:
-      - 2d8cffe0-ed19-4f32-b630-c96199e681e1
-    status:
-      code: 202
-      message: Accepted
-- request:
-    body: null
-    headers:
-      Accept:
-      - '*/*'
-      Accept-Encoding:
-      - gzip, deflate
-      CommandName:
-      - spring app deploy
-      Connection:
-      - keep-alive
-      ParameterSetName:
-      - -n -g -s --artifact-path --version
-      User-Agent:
-      - AZURECLI/2.46.0 azsdk-python-mgmt-appplatform/6.1.0 Python/3.8.3 (Windows-10-10.0.22621-SP0)
-    method: GET
-<<<<<<< HEAD
-    uri: https://management.azure.com/subscriptions/00000000-0000-0000-0000-000000000000/resourceGroups/clitest.rg000001/providers/Microsoft.AppPlatform/locations/uksouth/operationStatus/default/operationId/ebd8eb2c-087a-48b5-bf93-cbe6f3a9f914?api-version=2023-03-01-preview
-=======
-    uri: https://management.azure.com/subscriptions/00000000-0000-0000-0000-000000000000/resourceGroups/clitest.rg000001/providers/Microsoft.AppPlatform/locations/northcentralus/operationStatus/default/operationId/afcd6075-e9c8-4743-bdf3-cb1a6cc9eaea?api-version=2023-03-01-preview
->>>>>>> 02c128c7
-  response:
-    body:
-      string: '{"id":"subscriptions/d51e3ffe-6b84-49cd-b426-0dc4ec660356/resourceGroups/clitest.rg000001/providers/Microsoft.AppPlatform/locations/uksouth/operationStatus/default/operationId/ebd8eb2c-087a-48b5-bf93-cbe6f3a9f914","name":"ebd8eb2c-087a-48b5-bf93-cbe6f3a9f914","status":"Running","startTime":"2023-03-29T07:23:34.55767Z"}'
-    headers:
-      cache-control:
-      - no-cache
-      content-length:
-      - '320'
-      content-type:
-      - application/json
-      date:
-      - Wed, 29 Mar 2023 07:24:04 GMT
-      expires:
-      - '-1'
-      pragma:
-      - no-cache
-      request-context:
-      - appId=cid-v1:797d7e4e-8180-497e-a254-780fbd39ba4d
-      strict-transport-security:
-      - max-age=31536000; includeSubDomains
-      transfer-encoding:
-      - chunked
-      vary:
-      - Accept-Encoding
-      x-content-type-options:
-      - nosniff
-      x-rp-server-mvid:
-      - 2d8cffe0-ed19-4f32-b630-c96199e681e1
-    status:
-      code: 200
-      message: OK
-- request:
-    body: null
-    headers:
-      Accept:
-      - '*/*'
-      Accept-Encoding:
-      - gzip, deflate
-      CommandName:
-      - spring app deploy
-      Connection:
-      - keep-alive
-      ParameterSetName:
-      - -n -g -s --artifact-path --version
-      User-Agent:
-      - AZURECLI/2.46.0 azsdk-python-mgmt-appplatform/6.1.0 Python/3.8.3 (Windows-10-10.0.22621-SP0)
-    method: GET
-<<<<<<< HEAD
-    uri: https://management.azure.com/subscriptions/00000000-0000-0000-0000-000000000000/resourceGroups/clitest.rg000001/providers/Microsoft.AppPlatform/locations/uksouth/operationStatus/default/operationId/ebd8eb2c-087a-48b5-bf93-cbe6f3a9f914?api-version=2023-03-01-preview
-=======
-    uri: https://management.azure.com/subscriptions/00000000-0000-0000-0000-000000000000/resourceGroups/clitest.rg000001/providers/Microsoft.AppPlatform/locations/northcentralus/operationStatus/default/operationId/afcd6075-e9c8-4743-bdf3-cb1a6cc9eaea?api-version=2023-03-01-preview
->>>>>>> 02c128c7
-  response:
-    body:
-      string: '{"id":"subscriptions/d51e3ffe-6b84-49cd-b426-0dc4ec660356/resourceGroups/clitest.rg000001/providers/Microsoft.AppPlatform/locations/uksouth/operationStatus/default/operationId/ebd8eb2c-087a-48b5-bf93-cbe6f3a9f914","name":"ebd8eb2c-087a-48b5-bf93-cbe6f3a9f914","status":"Running","startTime":"2023-03-29T07:23:34.55767Z"}'
-    headers:
-      cache-control:
-      - no-cache
-      content-length:
-      - '320'
-      content-type:
-      - application/json
-      date:
-      - Wed, 29 Mar 2023 07:24:15 GMT
-      expires:
-      - '-1'
-      pragma:
-      - no-cache
-      request-context:
-      - appId=cid-v1:797d7e4e-8180-497e-a254-780fbd39ba4d
-      strict-transport-security:
-      - max-age=31536000; includeSubDomains
-      transfer-encoding:
-      - chunked
-      vary:
-      - Accept-Encoding
-      x-content-type-options:
-      - nosniff
-      x-rp-server-mvid:
-      - 2d8cffe0-ed19-4f32-b630-c96199e681e1
-    status:
-      code: 200
-      message: OK
-- request:
-    body: null
-    headers:
-      Accept:
-      - '*/*'
-      Accept-Encoding:
-      - gzip, deflate
-      CommandName:
-      - spring app deploy
-      Connection:
-      - keep-alive
-      ParameterSetName:
-      - -n -g -s --artifact-path --version
-      User-Agent:
-      - AZURECLI/2.46.0 azsdk-python-mgmt-appplatform/6.1.0 Python/3.8.3 (Windows-10-10.0.22621-SP0)
-    method: GET
-<<<<<<< HEAD
-    uri: https://management.azure.com/subscriptions/00000000-0000-0000-0000-000000000000/resourceGroups/clitest.rg000001/providers/Microsoft.AppPlatform/locations/uksouth/operationStatus/default/operationId/ebd8eb2c-087a-48b5-bf93-cbe6f3a9f914?api-version=2023-03-01-preview
-=======
-    uri: https://management.azure.com/subscriptions/00000000-0000-0000-0000-000000000000/resourceGroups/clitest.rg000001/providers/Microsoft.AppPlatform/locations/northcentralus/operationStatus/default/operationId/afcd6075-e9c8-4743-bdf3-cb1a6cc9eaea?api-version=2023-03-01-preview
->>>>>>> 02c128c7
-  response:
-    body:
-      string: '{"id":"subscriptions/d51e3ffe-6b84-49cd-b426-0dc4ec660356/resourceGroups/clitest.rg000001/providers/Microsoft.AppPlatform/locations/uksouth/operationStatus/default/operationId/ebd8eb2c-087a-48b5-bf93-cbe6f3a9f914","name":"ebd8eb2c-087a-48b5-bf93-cbe6f3a9f914","status":"Running","startTime":"2023-03-29T07:23:34.55767Z"}'
-    headers:
-      cache-control:
-      - no-cache
-      content-length:
-      - '320'
-      content-type:
-      - application/json
-      date:
-      - Wed, 29 Mar 2023 07:24:25 GMT
-      expires:
-      - '-1'
-      pragma:
-      - no-cache
-      request-context:
-      - appId=cid-v1:797d7e4e-8180-497e-a254-780fbd39ba4d
-      strict-transport-security:
-      - max-age=31536000; includeSubDomains
-      transfer-encoding:
-      - chunked
-      vary:
-      - Accept-Encoding
-      x-content-type-options:
-      - nosniff
-      x-rp-server-mvid:
-      - 2d8cffe0-ed19-4f32-b630-c96199e681e1
-    status:
-      code: 200
-      message: OK
-- request:
-    body: null
-    headers:
-      Accept:
-      - '*/*'
-      Accept-Encoding:
-      - gzip, deflate
-      CommandName:
-      - spring app deploy
-      Connection:
-      - keep-alive
-      ParameterSetName:
-      - -n -g -s --artifact-path --version
-      User-Agent:
-      - AZURECLI/2.46.0 azsdk-python-mgmt-appplatform/6.1.0 Python/3.8.3 (Windows-10-10.0.22621-SP0)
-    method: GET
-<<<<<<< HEAD
-    uri: https://management.azure.com/subscriptions/00000000-0000-0000-0000-000000000000/resourceGroups/clitest.rg000001/providers/Microsoft.AppPlatform/locations/uksouth/operationStatus/default/operationId/ebd8eb2c-087a-48b5-bf93-cbe6f3a9f914?api-version=2023-03-01-preview
-=======
-    uri: https://management.azure.com/subscriptions/00000000-0000-0000-0000-000000000000/resourceGroups/clitest.rg000001/providers/Microsoft.AppPlatform/locations/northcentralus/operationStatus/default/operationId/afcd6075-e9c8-4743-bdf3-cb1a6cc9eaea?api-version=2023-03-01-preview
->>>>>>> 02c128c7
-  response:
-    body:
-      string: '{"id":"subscriptions/d51e3ffe-6b84-49cd-b426-0dc4ec660356/resourceGroups/clitest.rg000001/providers/Microsoft.AppPlatform/locations/uksouth/operationStatus/default/operationId/ebd8eb2c-087a-48b5-bf93-cbe6f3a9f914","name":"ebd8eb2c-087a-48b5-bf93-cbe6f3a9f914","status":"Running","startTime":"2023-03-29T07:23:34.55767Z"}'
-    headers:
-      cache-control:
-      - no-cache
-      content-length:
-      - '320'
-      content-type:
-      - application/json
-      date:
-      - Wed, 29 Mar 2023 07:24:35 GMT
-      expires:
-      - '-1'
-      pragma:
-      - no-cache
-      request-context:
-      - appId=cid-v1:797d7e4e-8180-497e-a254-780fbd39ba4d
-      strict-transport-security:
-      - max-age=31536000; includeSubDomains
-      transfer-encoding:
-      - chunked
-      vary:
-      - Accept-Encoding
-      x-content-type-options:
-      - nosniff
-      x-rp-server-mvid:
-      - 2d8cffe0-ed19-4f32-b630-c96199e681e1
-    status:
-      code: 200
-      message: OK
-- request:
-    body: null
-    headers:
-      Accept:
-      - '*/*'
-      Accept-Encoding:
-      - gzip, deflate
-      CommandName:
-      - spring app deploy
-      Connection:
-      - keep-alive
-      ParameterSetName:
-      - -n -g -s --artifact-path --version
-      User-Agent:
-      - AZURECLI/2.46.0 azsdk-python-mgmt-appplatform/6.1.0 Python/3.8.3 (Windows-10-10.0.22621-SP0)
-    method: GET
-<<<<<<< HEAD
-    uri: https://management.azure.com/subscriptions/00000000-0000-0000-0000-000000000000/resourceGroups/clitest.rg000001/providers/Microsoft.AppPlatform/locations/uksouth/operationStatus/default/operationId/ebd8eb2c-087a-48b5-bf93-cbe6f3a9f914?api-version=2023-03-01-preview
-=======
-    uri: https://management.azure.com/subscriptions/00000000-0000-0000-0000-000000000000/resourceGroups/clitest.rg000001/providers/Microsoft.AppPlatform/locations/northcentralus/operationStatus/default/operationId/afcd6075-e9c8-4743-bdf3-cb1a6cc9eaea?api-version=2023-03-01-preview
->>>>>>> 02c128c7
-  response:
-    body:
-      string: '{"id":"subscriptions/d51e3ffe-6b84-49cd-b426-0dc4ec660356/resourceGroups/clitest.rg000001/providers/Microsoft.AppPlatform/locations/uksouth/operationStatus/default/operationId/ebd8eb2c-087a-48b5-bf93-cbe6f3a9f914","name":"ebd8eb2c-087a-48b5-bf93-cbe6f3a9f914","status":"Failed","startTime":"2023-03-29T07:23:34.55767Z","endTime":"2023-03-29T07:24:46.2094055Z","error":{"code":"BadRequest","message":"112404:
-        Exit code 1: application error, please refer to https://aka.ms/exitcode"}}'
-    headers:
-      cache-control:
-      - no-cache
-      content-length:
-      - '482'
-      content-type:
-      - application/json
-      date:
-      - Wed, 29 Mar 2023 07:24:46 GMT
-      expires:
-      - '-1'
-      pragma:
-      - no-cache
-      request-context:
-      - appId=cid-v1:797d7e4e-8180-497e-a254-780fbd39ba4d
-      strict-transport-security:
-      - max-age=31536000; includeSubDomains
-      transfer-encoding:
-      - chunked
-      vary:
-      - Accept-Encoding
-      x-content-type-options:
-      - nosniff
-      x-rp-server-mvid:
-      - 2d8cffe0-ed19-4f32-b630-c96199e681e1
-    status:
-      code: 200
-      message: OK
-- request:
-    body: null
-    headers:
-      Accept:
-      - application/json
-      Accept-Encoding:
-      - gzip, deflate
-      CommandName:
-      - spring app deploy
-      Connection:
-      - keep-alive
-      ParameterSetName:
-      - -n -g -s --artifact-path --version
-      User-Agent:
-      - AZURECLI/2.46.0 azsdk-python-mgmt-appplatform/6.1.0 Python/3.8.3 (Windows-10-10.0.22621-SP0)
-    method: GET
-<<<<<<< HEAD
-    uri: https://management.azure.com/subscriptions/00000000-0000-0000-0000-000000000000/resourceGroups/clitest.rg000001/providers/Microsoft.AppPlatform/Spring/clitest000002/apps/clitest000003/deployments/mock-deployment?api-version=2023-03-01-preview
-=======
-    uri: https://management.azure.com/subscriptions/00000000-0000-0000-0000-000000000000/resourceGroups/clitest.rg000001/providers/Microsoft.AppPlatform/locations/northcentralus/operationStatus/default/operationId/afcd6075-e9c8-4743-bdf3-cb1a6cc9eaea?api-version=2023-03-01-preview
->>>>>>> 02c128c7
-  response:
-    body:
-      string: '{"properties":{"deploymentSettings":{"resourceRequests":{"cpu":"2","memory":"1Gi"},"environmentVariables":{"foo":"bar"},"terminationGracePeriodSeconds":90,"livenessProbe":{"disableProbe":false,"failureThreshold":3,"initialDelaySeconds":300,"periodSeconds":10,"successThreshold":1,"timeoutSeconds":3,"probeAction":{"type":"TCPSocketAction"}},"readinessProbe":{"disableProbe":false,"failureThreshold":3,"initialDelaySeconds":0,"periodSeconds":5,"successThreshold":1,"timeoutSeconds":3,"probeAction":{"type":"TCPSocketAction"}}},"provisioningState":"Failed","status":"Running","active":true,"instances":[{"name":"clitest000003-default-15-7c7b8c944d-bznkx","status":"Failed","reason":"Exit
-        code 1: application error, please refer to https://aka.ms/exitcode","discoveryStatus":"UNREGISTERED","startTime":"2023-03-29T07:24:01Z"}],"source":{"type":"Jar","relativePath":"resources/bbb3ad9c263e90188e2048bd7c2fe3e7e3ab782be2a6821fc3401abfe41cc09f-2023032907-bf416939-7699-4f1c-bdf1-9c831aa6b777","version":"v1","runtimeVersion":"Java_11"}},"type":"Microsoft.AppPlatform/Spring/apps/deployments","sku":{"name":"S0","tier":"Standard","capacity":1},"id":"/subscriptions/00000000-0000-0000-0000-000000000000/resourceGroups/clitest.rg000001/providers/Microsoft.AppPlatform/Spring/clitest000002/apps/clitest000003/deployments/default","name":"default","systemData":{"createdBy":"qingyliu@microsoft.com","createdByType":"User","createdAt":"2023-03-29T07:22:29.9741188Z","lastModifiedBy":"qingyliu@microsoft.com","lastModifiedByType":"User","lastModifiedAt":"2023-03-29T07:23:32.6652466Z"}}'
-    headers:
-      cache-control:
-      - no-cache
-      content-length:
-      - '1573'
-      content-type:
-      - application/json
-      date:
-      - Wed, 29 Mar 2023 07:24:48 GMT
-      expires:
-      - '-1'
-      pragma:
-      - no-cache
-      request-context:
-      - appId=cid-v1:797d7e4e-8180-497e-a254-780fbd39ba4d
-      strict-transport-security:
-      - max-age=31536000; includeSubDomains
-      transfer-encoding:
-      - chunked
-      vary:
-      - Accept-Encoding
-      x-content-type-options:
-      - nosniff
-      x-ms-ratelimit-remaining-subscription-resource-requests:
-      - '11999'
-      x-rp-server-mvid:
-      - 2d8cffe0-ed19-4f32-b630-c96199e681e1
-    status:
-      code: 200
-      message: OK
-- request:
-    body: null
-    headers:
-      Accept:
-      - application/json
-      Accept-Encoding:
-      - gzip, deflate
-      CommandName:
-      - spring app deploy
-      Connection:
-      - keep-alive
-      ParameterSetName:
-      - -n -g -s --artifact-path --version
-      User-Agent:
-      - AZURECLI/2.46.0 azsdk-python-mgmt-appplatform/6.1.0 Python/3.8.3 (Windows-10-10.0.22621-SP0)
-    method: GET
-<<<<<<< HEAD
-    uri: https://management.azure.com/subscriptions/00000000-0000-0000-0000-000000000000/resourceGroups/clitest.rg000001/providers/Microsoft.AppPlatform/Spring/clitest000002?api-version=2023-03-01-preview
-=======
-    uri: https://management.azure.com/subscriptions/00000000-0000-0000-0000-000000000000/resourceGroups/clitest.rg000001/providers/Microsoft.AppPlatform/locations/northcentralus/operationStatus/default/operationId/afcd6075-e9c8-4743-bdf3-cb1a6cc9eaea?api-version=2023-03-01-preview
->>>>>>> 02c128c7
-  response:
-    body:
-      string: '{"properties":{"provisioningState":"Succeeded","zoneRedundant":false,"version":3,"serviceId":"694df324094a40069b202363b45cd03e","networkProfile":{"outboundIPs":{"publicIPs":["20.108.79.98","20.108.209.137"]},"outboundType":"loadBalancer"},"powerState":"Running","fqdn":"clitest000002.azuremicroservices.io"},"type":"Microsoft.AppPlatform/Spring","sku":{"name":"S0","tier":"Standard"},"location":"uksouth","tags":null,"id":"/subscriptions/00000000-0000-0000-0000-000000000000/resourceGroups/clitest.rg000001/providers/Microsoft.AppPlatform/Spring/clitest000002","name":"clitest000002","systemData":{"createdBy":"qingyliu@microsoft.com","createdByType":"User","createdAt":"2023-03-29T07:15:34.2284453Z","lastModifiedBy":"qingyliu@microsoft.com","lastModifiedByType":"User","lastModifiedAt":"2023-03-29T07:15:34.2284453Z"}}'
-    headers:
-      cache-control:
-      - no-cache
-      content-length:
-      - '820'
-      content-type:
-      - application/json
-      date:
-      - Wed, 29 Mar 2023 07:24:49 GMT
-      expires:
-      - '-1'
-      pragma:
-      - no-cache
-      request-context:
-      - appId=cid-v1:797d7e4e-8180-497e-a254-780fbd39ba4d
-      strict-transport-security:
-      - max-age=31536000; includeSubDomains
-      transfer-encoding:
-      - chunked
-      vary:
-      - Accept-Encoding
-      x-content-type-options:
-      - nosniff
-      x-ms-ratelimit-remaining-subscription-resource-requests:
-      - '11999'
-      x-rp-server-mvid:
-      - 2d8cffe0-ed19-4f32-b630-c96199e681e1
-    status:
-      code: 200
-      message: OK
-- request:
-    body: null
-    headers:
-      Accept:
-      - application/json
-      Accept-Encoding:
-      - gzip, deflate
-      CommandName:
-      - spring app deploy
-      Connection:
-      - keep-alive
-      Content-Length:
-      - '0'
-      ParameterSetName:
-      - -n -g -s --artifact-path --version
-      User-Agent:
-<<<<<<< HEAD
-      - AZURECLI/2.46.0 azsdk-python-mgmt-appplatform/6.1.0 Python/3.8.3 (Windows-10-10.0.22621-SP0)
-    method: POST
-    uri: https://management.azure.com/subscriptions/00000000-0000-0000-0000-000000000000/resourceGroups/clitest.rg000001/providers/Microsoft.AppPlatform/Spring/clitest000002/listTestKeys?api-version=2023-03-01-preview
-=======
-      - AZURECLI/2.46.0 azsdk-python-mgmt-appplatform/6.1.0 Python/3.9.13 (Windows-10-10.0.22621-SP0)
-    method: GET
-    uri: https://management.azure.com/subscriptions/00000000-0000-0000-0000-000000000000/resourceGroups/clitest.rg000001/providers/Microsoft.AppPlatform/locations/northcentralus/operationStatus/default/operationId/afcd6075-e9c8-4743-bdf3-cb1a6cc9eaea?api-version=2023-03-01-preview
->>>>>>> 02c128c7
-  response:
-    body:
-      string: '{"primaryKey":"fake","secondaryKey":"fake","primaryTestEndpoint":"fake","secondaryTestEndpoint":"fake","enabled":true}'
-    headers:
-      cache-control:
-      - no-cache
-      content-length:
-      - '118'
-      content-type:
-      - application/json
-      date:
-      - Wed, 29 Mar 2023 07:24:49 GMT
-      expires:
-      - '-1'
-      pragma:
-      - no-cache
-      request-context:
-      - appId=cid-v1:797d7e4e-8180-497e-a254-780fbd39ba4d
-      strict-transport-security:
-      - max-age=31536000; includeSubDomains
-      transfer-encoding:
-      - chunked
-      vary:
-      - Accept-Encoding
-      x-content-type-options:
-      - nosniff
-      x-ms-ratelimit-remaining-subscription-writes:
-      - '1198'
-      x-rp-server-mvid:
-      - 2d8cffe0-ed19-4f32-b630-c96199e681e1
-    status:
-      code: 200
-      message: OK
-- request:
-    body: null
-    headers:
-      Accept:
-      - '*/*'
-      Accept-Encoding:
-      - gzip, deflate
-      Connection:
-      - keep-alive
-      User-Agent:
-      - python-requests/2.27.1
-    method: GET
-<<<<<<< HEAD
-    uri: https://clitest000002.azuremicroservices.io/api/logstream/apps/clitest000003/instances/clitest000003-default-15-7c7b8c944d-bznkx?tailLines=500&limitBytes=1048576&sinceSeconds=300&follow=True
-=======
-    uri: https://management.azure.com/subscriptions/00000000-0000-0000-0000-000000000000/resourceGroups/clitest.rg000001/providers/Microsoft.AppPlatform/locations/northcentralus/operationStatus/default/operationId/afcd6075-e9c8-4743-bdf3-cb1a6cc9eaea?api-version=2023-03-01-preview
->>>>>>> 02c128c7
-  response:
-    body:
-      string: 'BUILD_IN_EUREKA_CLIENT_SERVICEURL_DEFAULTZONE=https://clitest000002.svc.azuremicroservices.io/eureka/eureka
-
-        BUILD_IN_SPRING_CLOUD_CONFIG_URI=https://clitest000002.svc.azuremicroservices.io/config
-
-        BUILD_IN_SPRING_CLOUD_CONFIG_FAILFAST=true
-
-        Error: Invalid or corrupt jarfile /tmp/d4045dfd-a2c7-4d5b-a92c-2c15d1e008d2
-
-        '
-    headers:
-      connection:
-      - keep-alive
-      content-type:
-      - text/plain
-      date:
-      - Wed, 29 Mar 2023 07:24:53 GMT
-      strict-transport-security:
-      - max-age=15724800; includeSubDomains
-      transfer-encoding:
-      - chunked
-    status:
-      code: 200
-      message: OK
-- request:
-    body: null
-    headers:
-      Accept:
-      - application/json
-      Accept-Encoding:
-      - gzip, deflate
-      CommandName:
-      - spring app deployment show
-      Connection:
-      - keep-alive
-      ParameterSetName:
-      - -n --app -g -s
-      User-Agent:
-      - AZURECLI/2.46.0 azsdk-python-mgmt-appplatform/6.1.0 Python/3.8.3 (Windows-10-10.0.22621-SP0)
-    method: GET
-<<<<<<< HEAD
-    uri: https://management.azure.com/subscriptions/00000000-0000-0000-0000-000000000000/resourceGroups/clitest.rg000001/providers/Microsoft.AppPlatform/Spring/clitest000002/apps/clitest000003/deployments/mock-deployment?api-version=2023-03-01-preview
-=======
-    uri: https://management.azure.com/subscriptions/00000000-0000-0000-0000-000000000000/resourceGroups/clitest.rg000001/providers/Microsoft.AppPlatform/locations/northcentralus/operationStatus/default/operationId/afcd6075-e9c8-4743-bdf3-cb1a6cc9eaea?api-version=2023-03-01-preview
->>>>>>> 02c128c7
-  response:
-    body:
-      string: '{"properties":{"deploymentSettings":{"resourceRequests":{"cpu":"2","memory":"1Gi"},"environmentVariables":{"foo":"bar"},"terminationGracePeriodSeconds":90,"livenessProbe":{"disableProbe":false,"failureThreshold":3,"initialDelaySeconds":300,"periodSeconds":10,"successThreshold":1,"timeoutSeconds":3,"probeAction":{"type":"TCPSocketAction"}},"readinessProbe":{"disableProbe":false,"failureThreshold":3,"initialDelaySeconds":0,"periodSeconds":5,"successThreshold":1,"timeoutSeconds":3,"probeAction":{"type":"TCPSocketAction"}}},"provisioningState":"Failed","status":"Running","active":true,"instances":[{"name":"clitest000003-default-15-7c7b8c944d-bznkx","status":"Failed","reason":"Exit
-        code 1: application error, please refer to https://aka.ms/exitcode","discoveryStatus":"UNREGISTERED","startTime":"2023-03-29T07:24:01Z"}],"source":{"type":"Jar","relativePath":"resources/bbb3ad9c263e90188e2048bd7c2fe3e7e3ab782be2a6821fc3401abfe41cc09f-2023032907-bf416939-7699-4f1c-bdf1-9c831aa6b777","version":"v1","runtimeVersion":"Java_11"}},"type":"Microsoft.AppPlatform/Spring/apps/deployments","sku":{"name":"S0","tier":"Standard","capacity":1},"id":"/subscriptions/00000000-0000-0000-0000-000000000000/resourceGroups/clitest.rg000001/providers/Microsoft.AppPlatform/Spring/clitest000002/apps/clitest000003/deployments/default","name":"default","systemData":{"createdBy":"qingyliu@microsoft.com","createdByType":"User","createdAt":"2023-03-29T07:22:29.9741188Z","lastModifiedBy":"qingyliu@microsoft.com","lastModifiedByType":"User","lastModifiedAt":"2023-03-29T07:23:32.6652466Z"}}'
-    headers:
-      cache-control:
-      - no-cache
-      content-length:
-      - '1573'
-      content-type:
-      - application/json
-      date:
-      - Wed, 29 Mar 2023 07:24:57 GMT
-      expires:
-      - '-1'
-      pragma:
-      - no-cache
-      request-context:
-      - appId=cid-v1:797d7e4e-8180-497e-a254-780fbd39ba4d
-      strict-transport-security:
-      - max-age=31536000; includeSubDomains
-      transfer-encoding:
-      - chunked
-      vary:
-      - Accept-Encoding
-      x-content-type-options:
-      - nosniff
-      x-ms-ratelimit-remaining-subscription-resource-requests:
-      - '11998'
-      x-rp-server-mvid:
-      - 2d8cffe0-ed19-4f32-b630-c96199e681e1
-    status:
-      code: 200
-      message: OK
-- request:
-    body: null
-    headers:
-      Accept:
-      - application/json
-      Accept-Encoding:
-      - gzip, deflate
-      CommandName:
-      - spring app update
-      Connection:
-      - keep-alive
-      ParameterSetName:
-      - -n -g -s --runtime-version --env
-      User-Agent:
-      - AZURECLI/2.46.0 azsdk-python-mgmt-appplatform/6.1.0 Python/3.8.3 (Windows-10-10.0.22621-SP0)
-    method: GET
-<<<<<<< HEAD
-    uri: https://management.azure.com/subscriptions/00000000-0000-0000-0000-000000000000/resourceGroups/clitest.rg000001/providers/Microsoft.AppPlatform/Spring/clitest000002/apps/clitest000003/deployments?api-version=2023-03-01-preview
-=======
-    uri: https://management.azure.com/subscriptions/00000000-0000-0000-0000-000000000000/resourceGroups/clitest.rg000001/providers/Microsoft.AppPlatform/locations/northcentralus/operationStatus/default/operationId/afcd6075-e9c8-4743-bdf3-cb1a6cc9eaea?api-version=2023-03-01-preview
->>>>>>> 02c128c7
-  response:
-    body:
-      string: '{"value":[{"properties":{"deploymentSettings":{"resourceRequests":{"cpu":"2","memory":"1Gi"},"environmentVariables":{"foo":"bar"},"terminationGracePeriodSeconds":90,"livenessProbe":{"disableProbe":false,"failureThreshold":3,"initialDelaySeconds":300,"periodSeconds":10,"successThreshold":1,"timeoutSeconds":3,"probeAction":{"type":"TCPSocketAction"}},"readinessProbe":{"disableProbe":false,"failureThreshold":3,"initialDelaySeconds":0,"periodSeconds":5,"successThreshold":1,"timeoutSeconds":3,"probeAction":{"type":"TCPSocketAction"}}},"provisioningState":"Failed","status":"Running","active":true,"instances":[{"name":"clitest000003-default-15-7c7b8c944d-bznkx","status":"Failed","reason":"Exit
-        code 1: application error, please refer to https://aka.ms/exitcode","discoveryStatus":"UNREGISTERED","startTime":"2023-03-29T07:24:01Z"}],"source":{"type":"Jar","relativePath":"resources/bbb3ad9c263e90188e2048bd7c2fe3e7e3ab782be2a6821fc3401abfe41cc09f-2023032907-bf416939-7699-4f1c-bdf1-9c831aa6b777","version":"v1","runtimeVersion":"Java_11"}},"type":"Microsoft.AppPlatform/Spring/apps/deployments","sku":{"name":"S0","tier":"Standard","capacity":1},"id":"/subscriptions/00000000-0000-0000-0000-000000000000/resourceGroups/clitest.rg000001/providers/Microsoft.AppPlatform/Spring/clitest000002/apps/clitest000003/deployments/default","name":"default","systemData":{"createdBy":"qingyliu@microsoft.com","createdByType":"User","createdAt":"2023-03-29T07:22:29.9741188Z","lastModifiedBy":"qingyliu@microsoft.com","lastModifiedByType":"User","lastModifiedAt":"2023-03-29T07:23:32.6652466Z"}}]}'
-    headers:
-      cache-control:
-      - no-cache
-      content-length:
-      - '1585'
-      content-type:
-      - application/json
-      date:
-      - Wed, 29 Mar 2023 07:25:00 GMT
-      expires:
-      - '-1'
-      pragma:
-      - no-cache
-      request-context:
-      - appId=cid-v1:797d7e4e-8180-497e-a254-780fbd39ba4d
-      strict-transport-security:
-      - max-age=31536000; includeSubDomains
-      transfer-encoding:
-      - chunked
-      vary:
-      - Accept-Encoding
-      x-content-type-options:
-      - nosniff
-      x-ms-ratelimit-remaining-subscription-resource-requests:
-      - '11999'
-      x-rp-server-mvid:
-      - 2d8cffe0-ed19-4f32-b630-c96199e681e1
-    status:
-      code: 200
-      message: OK
-- request:
-    body: null
-    headers:
-      Accept:
-      - application/json
-      Accept-Encoding:
-      - gzip, deflate
-      CommandName:
-      - spring app update
-      Connection:
-      - keep-alive
-      ParameterSetName:
-      - -n -g -s --runtime-version --env
-      User-Agent:
-      - AZURECLI/2.46.0 azsdk-python-mgmt-appplatform/6.1.0 Python/3.8.3 (Windows-10-10.0.22621-SP0)
-    method: GET
-<<<<<<< HEAD
-    uri: https://management.azure.com/subscriptions/00000000-0000-0000-0000-000000000000/resourceGroups/clitest.rg000001/providers/Microsoft.AppPlatform/Spring/clitest000002?api-version=2023-03-01-preview
-=======
-    uri: https://management.azure.com/subscriptions/00000000-0000-0000-0000-000000000000/resourceGroups/clitest.rg000001/providers/Microsoft.AppPlatform/locations/northcentralus/operationStatus/default/operationId/afcd6075-e9c8-4743-bdf3-cb1a6cc9eaea?api-version=2023-03-01-preview
->>>>>>> 02c128c7
-  response:
-    body:
-      string: '{"properties":{"provisioningState":"Succeeded","zoneRedundant":false,"version":3,"serviceId":"694df324094a40069b202363b45cd03e","networkProfile":{"outboundIPs":{"publicIPs":["20.108.79.98","20.108.209.137"]},"outboundType":"loadBalancer"},"powerState":"Running","fqdn":"clitest000002.azuremicroservices.io"},"type":"Microsoft.AppPlatform/Spring","sku":{"name":"S0","tier":"Standard"},"location":"uksouth","tags":null,"id":"/subscriptions/00000000-0000-0000-0000-000000000000/resourceGroups/clitest.rg000001/providers/Microsoft.AppPlatform/Spring/clitest000002","name":"clitest000002","systemData":{"createdBy":"qingyliu@microsoft.com","createdByType":"User","createdAt":"2023-03-29T07:15:34.2284453Z","lastModifiedBy":"qingyliu@microsoft.com","lastModifiedByType":"User","lastModifiedAt":"2023-03-29T07:15:34.2284453Z"}}'
-    headers:
-      cache-control:
-      - no-cache
-      content-length:
-      - '820'
-      content-type:
-      - application/json
-      date:
-<<<<<<< HEAD
-      - Wed, 29 Mar 2023 07:25:02 GMT
-=======
-      - Fri, 24 Mar 2023 08:54:34 GMT
-      expires:
-      - '-1'
-      pragma:
-      - no-cache
-      request-context:
-      - appId=cid-v1:797d7e4e-8180-497e-a254-780fbd39ba4d
-      strict-transport-security:
-      - max-age=31536000; includeSubDomains
-      transfer-encoding:
-      - chunked
-      vary:
-      - Accept-Encoding
-      x-content-type-options:
-      - nosniff
-      x-rp-server-mvid:
-      - 2d8cffe0-ed19-4f32-b630-c96199e681e1
-    status:
-      code: 200
-      message: OK
-- request:
-    body: null
-    headers:
-      Accept:
-      - '*/*'
-      Accept-Encoding:
-      - gzip, deflate
-      CommandName:
-      - spring app deploy
-      Connection:
-      - keep-alive
-      ParameterSetName:
-      - -n -g -s --artifact-path --version
-      User-Agent:
-      - AZURECLI/2.46.0 azsdk-python-mgmt-appplatform/6.1.0 Python/3.9.13 (Windows-10-10.0.22621-SP0)
-    method: GET
-    uri: https://management.azure.com/subscriptions/00000000-0000-0000-0000-000000000000/resourceGroups/clitest.rg000001/providers/Microsoft.AppPlatform/locations/northcentralus/operationStatus/default/operationId/afcd6075-e9c8-4743-bdf3-cb1a6cc9eaea?api-version=2023-03-01-preview
-  response:
-    body:
-      string: '{"id":"subscriptions/6c933f90-8115-4392-90f2-7077c9fa5dbd/resourceGroups/clitest.rg000001/providers/Microsoft.AppPlatform/locations/northcentralus/operationStatus/default/operationId/afcd6075-e9c8-4743-bdf3-cb1a6cc9eaea","name":"afcd6075-e9c8-4743-bdf3-cb1a6cc9eaea","status":"Running","startTime":"2023-03-24T08:52:40.0685421Z"}'
-    headers:
-      cache-control:
-      - no-cache
-      content-length:
-      - '329'
-      content-type:
-      - application/json; charset=utf-8
-      date:
-      - Fri, 24 Mar 2023 08:54:44 GMT
-      expires:
-      - '-1'
-      pragma:
-      - no-cache
-      request-context:
-      - appId=cid-v1:797d7e4e-8180-497e-a254-780fbd39ba4d
-      strict-transport-security:
-      - max-age=31536000; includeSubDomains
-      transfer-encoding:
-      - chunked
-      vary:
-      - Accept-Encoding
-      x-content-type-options:
-      - nosniff
-      x-rp-server-mvid:
-      - 2d8cffe0-ed19-4f32-b630-c96199e681e1
-    status:
-      code: 200
-      message: OK
-- request:
-    body: null
-    headers:
-      Accept:
-      - '*/*'
-      Accept-Encoding:
-      - gzip, deflate
-      CommandName:
-      - spring app deploy
-      Connection:
-      - keep-alive
-      ParameterSetName:
-      - -n -g -s --artifact-path --version
-      User-Agent:
-      - AZURECLI/2.46.0 azsdk-python-mgmt-appplatform/6.1.0 Python/3.9.13 (Windows-10-10.0.22621-SP0)
-    method: GET
-    uri: https://management.azure.com/subscriptions/00000000-0000-0000-0000-000000000000/resourceGroups/clitest.rg000001/providers/Microsoft.AppPlatform/locations/northcentralus/operationStatus/default/operationId/afcd6075-e9c8-4743-bdf3-cb1a6cc9eaea?api-version=2023-03-01-preview
-  response:
-    body:
-      string: '{"id":"subscriptions/6c933f90-8115-4392-90f2-7077c9fa5dbd/resourceGroups/clitest.rg000001/providers/Microsoft.AppPlatform/locations/northcentralus/operationStatus/default/operationId/afcd6075-e9c8-4743-bdf3-cb1a6cc9eaea","name":"afcd6075-e9c8-4743-bdf3-cb1a6cc9eaea","status":"Running","startTime":"2023-03-24T08:52:40.0685421Z"}'
-    headers:
-      cache-control:
-      - no-cache
-      content-length:
-      - '329'
-      content-type:
-      - application/json; charset=utf-8
-      date:
-      - Fri, 24 Mar 2023 08:54:56 GMT
-      expires:
-      - '-1'
-      pragma:
-      - no-cache
-      request-context:
-      - appId=cid-v1:797d7e4e-8180-497e-a254-780fbd39ba4d
-      strict-transport-security:
-      - max-age=31536000; includeSubDomains
-      transfer-encoding:
-      - chunked
-      vary:
-      - Accept-Encoding
-      x-content-type-options:
-      - nosniff
-      x-rp-server-mvid:
-      - 2d8cffe0-ed19-4f32-b630-c96199e681e1
-    status:
-      code: 200
-      message: OK
-- request:
-    body: null
-    headers:
-      Accept:
-      - '*/*'
-      Accept-Encoding:
-      - gzip, deflate
-      CommandName:
-      - spring app deploy
-      Connection:
-      - keep-alive
-      ParameterSetName:
-      - -n -g -s --artifact-path --version
-      User-Agent:
-      - AZURECLI/2.46.0 azsdk-python-mgmt-appplatform/6.1.0 Python/3.9.13 (Windows-10-10.0.22621-SP0)
-    method: GET
-    uri: https://management.azure.com/subscriptions/00000000-0000-0000-0000-000000000000/resourceGroups/clitest.rg000001/providers/Microsoft.AppPlatform/locations/northcentralus/operationStatus/default/operationId/afcd6075-e9c8-4743-bdf3-cb1a6cc9eaea?api-version=2023-03-01-preview
-  response:
-    body:
-      string: '{"id":"subscriptions/6c933f90-8115-4392-90f2-7077c9fa5dbd/resourceGroups/clitest.rg000001/providers/Microsoft.AppPlatform/locations/northcentralus/operationStatus/default/operationId/afcd6075-e9c8-4743-bdf3-cb1a6cc9eaea","name":"afcd6075-e9c8-4743-bdf3-cb1a6cc9eaea","status":"Failed","startTime":"2023-03-24T08:52:40.0685421Z","endTime":"2023-03-24T08:55:04.272169Z","error":{"code":"BadRequest","message":"112404:
-        Exit code 1: application error, please refer to https://aka.ms/exitcode"}}'
-    headers:
-      cache-control:
-      - no-cache
-      content-length:
-      - '490'
-      content-type:
-      - application/json; charset=utf-8
-      date:
-      - Fri, 24 Mar 2023 08:55:06 GMT
-      expires:
-      - '-1'
-      pragma:
-      - no-cache
-      request-context:
-      - appId=cid-v1:797d7e4e-8180-497e-a254-780fbd39ba4d
-      strict-transport-security:
-      - max-age=31536000; includeSubDomains
-      transfer-encoding:
-      - chunked
-      vary:
-      - Accept-Encoding
-      x-content-type-options:
-      - nosniff
-      x-rp-server-mvid:
-      - 2d8cffe0-ed19-4f32-b630-c96199e681e1
-    status:
-      code: 200
-      message: OK
-- request:
-    body: null
-    headers:
-      Accept:
-      - application/json
-      Accept-Encoding:
-      - gzip, deflate
-      CommandName:
-      - spring app deploy
-      Connection:
-      - keep-alive
-      ParameterSetName:
-      - -n -g -s --artifact-path --version
-      User-Agent:
-      - AZURECLI/2.46.0 azsdk-python-mgmt-appplatform/6.1.0 Python/3.9.13 (Windows-10-10.0.22621-SP0)
-    method: GET
-    uri: https://management.azure.com/subscriptions/00000000-0000-0000-0000-000000000000/resourceGroups/clitest.rg000001/providers/Microsoft.AppPlatform/Spring/clitest000002/apps/clitest000003/deployments/mock-deployment?api-version=2023-03-01-preview
-  response:
-    body:
-      string: '{"properties":{"deploymentSettings":{"resourceRequests":{"cpu":"2","memory":"1Gi"},"environmentVariables":{"foo":"bar"},"terminationGracePeriodSeconds":90,"livenessProbe":{"disableProbe":false,"failureThreshold":3,"initialDelaySeconds":300,"periodSeconds":10,"successThreshold":1,"timeoutSeconds":3,"probeAction":{"type":"TCPSocketAction"}},"readinessProbe":{"disableProbe":false,"failureThreshold":3,"initialDelaySeconds":0,"periodSeconds":5,"successThreshold":1,"timeoutSeconds":3,"probeAction":{"type":"TCPSocketAction"}}},"provisioningState":"Failed","status":"Running","active":true,"instances":[{"name":"clitest000003-default-15-5949756c9d-bwg98","status":"Failed","reason":"Exit
-        code 1: application error, please refer to https://aka.ms/exitcode","discoveryStatus":"UNREGISTERED","startTime":"2023-03-24T08:53:58Z"}],"source":{"type":"Jar","relativePath":"resources/5e55498abc5663a8ee607699cfdbfaa48b51b2bcee7863be0140c96c444a5949-2023032408-f9133dd1-0e86-42b2-95d3-631e78289a52","version":"v1","runtimeVersion":"Java_11"}},"type":"Microsoft.AppPlatform/Spring/apps/deployments","sku":{"name":"S0","tier":"Standard","capacity":1},"id":"/subscriptions/00000000-0000-0000-0000-000000000000/resourceGroups/clitest.rg000001/providers/Microsoft.AppPlatform/Spring/clitest000002/apps/clitest000003/deployments/default","name":"default","systemData":{"createdBy":"yuwzho@microsoft.com","createdByType":"User","createdAt":"2023-03-24T08:51:47.7923044Z","lastModifiedBy":"yuwzho@microsoft.com","lastModifiedByType":"User","lastModifiedAt":"2023-03-24T08:52:38.6884278Z"}}'
-    headers:
-      cache-control:
-      - no-cache
-      content-length:
-      - '1569'
-      content-type:
-      - application/json; charset=utf-8
-      date:
-      - Fri, 24 Mar 2023 08:55:08 GMT
-      expires:
-      - '-1'
-      pragma:
-      - no-cache
-      request-context:
-      - appId=cid-v1:797d7e4e-8180-497e-a254-780fbd39ba4d
-      strict-transport-security:
-      - max-age=31536000; includeSubDomains
-      transfer-encoding:
-      - chunked
-      vary:
-      - Accept-Encoding
-      x-content-type-options:
-      - nosniff
-      x-ms-ratelimit-remaining-subscription-resource-requests:
-      - '11998'
-      x-rp-server-mvid:
-      - 2d8cffe0-ed19-4f32-b630-c96199e681e1
-    status:
-      code: 200
-      message: OK
-- request:
-    body: null
-    headers:
-      Accept:
-      - application/json
-      Accept-Encoding:
-      - gzip, deflate
-      CommandName:
-      - spring app deploy
-      Connection:
-      - keep-alive
-      ParameterSetName:
-      - -n -g -s --artifact-path --version
-      User-Agent:
-      - AZURECLI/2.46.0 azsdk-python-mgmt-appplatform/6.1.0 Python/3.9.13 (Windows-10-10.0.22621-SP0)
-    method: GET
-    uri: https://management.azure.com/subscriptions/00000000-0000-0000-0000-000000000000/resourceGroups/clitest.rg000001/providers/Microsoft.AppPlatform/Spring/clitest000002?api-version=2023-03-01-preview
-  response:
-    body:
-      string: '{"properties":{"provisioningState":"Succeeded","zoneRedundant":false,"version":3,"serviceId":"9e80d5781f3b40e6b836881f2e32cbc7","networkProfile":{"outboundIPs":{"publicIPs":["157.55.166.114","157.55.169.172"]},"ingressConfig":{"readTimeoutInSeconds":300},"outboundType":"loadBalancer"},"powerState":"Running","fqdn":"clitest000002.azuremicroservices.io"},"type":"Microsoft.AppPlatform/Spring","sku":{"name":"S0","tier":"Standard"},"location":"northcentralus","tags":{"__asc_mt_enable_big_app":"true"},"id":"/subscriptions/00000000-0000-0000-0000-000000000000/resourceGroups/clitest.rg000001/providers/Microsoft.AppPlatform/Spring/clitest000002","name":"clitest000002","systemData":{"createdBy":"3462cf92-dc17-43c5-8c7e-e50c11a1c181","createdByType":"Application","createdAt":"2023-03-24T02:21:38.2860199Z","lastModifiedBy":"3462cf92-dc17-43c5-8c7e-e50c11a1c181","lastModifiedByType":"Application","lastModifiedAt":"2023-03-24T02:43:17.5228209Z"}}'
-    headers:
-      cache-control:
-      - no-cache
-      content-length:
-      - '946'
-      content-type:
-      - application/json; charset=utf-8
-      date:
-      - Fri, 24 Mar 2023 08:55:09 GMT
-      expires:
-      - '-1'
-      pragma:
-      - no-cache
-      request-context:
-      - appId=cid-v1:797d7e4e-8180-497e-a254-780fbd39ba4d
-      strict-transport-security:
-      - max-age=31536000; includeSubDomains
-      transfer-encoding:
-      - chunked
-      vary:
-      - Accept-Encoding
-      x-content-type-options:
-      - nosniff
-      x-ms-ratelimit-remaining-subscription-resource-requests:
-      - '11999'
-      x-rp-server-mvid:
-      - 2d8cffe0-ed19-4f32-b630-c96199e681e1
-    status:
-      code: 200
-      message: OK
-- request:
-    body: null
-    headers:
-      Accept:
-      - application/json
-      Accept-Encoding:
-      - gzip, deflate
-      CommandName:
-      - spring app deploy
-      Connection:
-      - keep-alive
-      Content-Length:
-      - '0'
-      ParameterSetName:
-      - -n -g -s --artifact-path --version
-      User-Agent:
-      - AZURECLI/2.46.0 azsdk-python-mgmt-appplatform/6.1.0 Python/3.9.13 (Windows-10-10.0.22621-SP0)
-    method: POST
-    uri: https://management.azure.com/subscriptions/00000000-0000-0000-0000-000000000000/resourceGroups/clitest.rg000001/providers/Microsoft.AppPlatform/Spring/clitest000002/listTestKeys?api-version=2023-03-01-preview
-  response:
-    body:
-      string: '{"primaryKey":"fake","secondaryKey":"fake","primaryTestEndpoint":"fake","secondaryTestEndpoint":"fake","enabled":true}'
-    headers:
-      cache-control:
-      - no-cache
-      content-length:
-      - '118'
-      content-type:
-      - application/json; charset=utf-8
-      date:
-      - Fri, 24 Mar 2023 08:55:10 GMT
-      expires:
-      - '-1'
-      pragma:
-      - no-cache
-      request-context:
-      - appId=cid-v1:797d7e4e-8180-497e-a254-780fbd39ba4d
-      strict-transport-security:
-      - max-age=31536000; includeSubDomains
-      transfer-encoding:
-      - chunked
-      vary:
-      - Accept-Encoding
-      x-content-type-options:
-      - nosniff
-      x-ms-ratelimit-remaining-subscription-writes:
-      - '1198'
-      x-rp-server-mvid:
-      - 2d8cffe0-ed19-4f32-b630-c96199e681e1
-    status:
-      code: 200
-      message: OK
-- request:
-    body: null
-    headers:
-      Accept:
-      - '*/*'
-      Accept-Encoding:
-      - gzip, deflate
-      Connection:
-      - keep-alive
-      User-Agent:
-      - python-requests/2.25.1
-    method: GET
-    uri: https://clitest000002.azuremicroservices.io/api/logstream/apps/clitest000003/instances/clitest000003-default-15-5949756c9d-bwg98?tailLines=500&limitBytes=1048576&sinceSeconds=300&follow=True
-  response:
-    body:
-      string: 'BUILD_IN_EUREKA_CLIENT_SERVICEURL_DEFAULTZONE=https://clitest000002.svc.azuremicroservices.io/eureka/eureka
-
-        BUILD_IN_SPRING_CLOUD_CONFIG_URI=https://clitest000002.svc.azuremicroservices.io/config
-
-        BUILD_IN_SPRING_CLOUD_CONFIG_FAILFAST=true
-
-        Error: Invalid or corrupt jarfile /tmp/649a5610-01b8-4638-8d3f-201435bb8531
-
-        '
-    headers:
-      connection:
-      - keep-alive
-      content-type:
-      - text/plain
-      date:
-      - Fri, 24 Mar 2023 08:55:12 GMT
-      strict-transport-security:
-      - max-age=15724800; includeSubDomains
-      transfer-encoding:
-      - chunked
-    status:
-      code: 200
-      message: OK
-- request:
-    body: null
-    headers:
-      Accept:
-      - application/json
-      Accept-Encoding:
-      - gzip, deflate
-      CommandName:
-      - spring app deployment show
-      Connection:
-      - keep-alive
-      ParameterSetName:
-      - -n --app -g -s
-      User-Agent:
-      - AZURECLI/2.46.0 azsdk-python-mgmt-appplatform/6.1.0 Python/3.9.13 (Windows-10-10.0.22621-SP0)
-    method: GET
-    uri: https://management.azure.com/subscriptions/00000000-0000-0000-0000-000000000000/resourceGroups/clitest.rg000001/providers/Microsoft.AppPlatform/Spring/clitest000002/apps/clitest000003/deployments/mock-deployment?api-version=2023-03-01-preview
-  response:
-    body:
-      string: '{"properties":{"deploymentSettings":{"resourceRequests":{"cpu":"2","memory":"1Gi"},"environmentVariables":{"foo":"bar"},"terminationGracePeriodSeconds":90,"livenessProbe":{"disableProbe":false,"failureThreshold":3,"initialDelaySeconds":300,"periodSeconds":10,"successThreshold":1,"timeoutSeconds":3,"probeAction":{"type":"TCPSocketAction"}},"readinessProbe":{"disableProbe":false,"failureThreshold":3,"initialDelaySeconds":0,"periodSeconds":5,"successThreshold":1,"timeoutSeconds":3,"probeAction":{"type":"TCPSocketAction"}}},"provisioningState":"Failed","status":"Running","active":true,"instances":[{"name":"clitest000003-default-15-5949756c9d-bwg98","status":"Failed","reason":"Exit
-        code 1: application error, please refer to https://aka.ms/exitcode","discoveryStatus":"UNREGISTERED","startTime":"2023-03-24T08:53:58Z"}],"source":{"type":"Jar","relativePath":"resources/5e55498abc5663a8ee607699cfdbfaa48b51b2bcee7863be0140c96c444a5949-2023032408-f9133dd1-0e86-42b2-95d3-631e78289a52","version":"v1","runtimeVersion":"Java_11"}},"type":"Microsoft.AppPlatform/Spring/apps/deployments","sku":{"name":"S0","tier":"Standard","capacity":1},"id":"/subscriptions/00000000-0000-0000-0000-000000000000/resourceGroups/clitest.rg000001/providers/Microsoft.AppPlatform/Spring/clitest000002/apps/clitest000003/deployments/default","name":"default","systemData":{"createdBy":"yuwzho@microsoft.com","createdByType":"User","createdAt":"2023-03-24T08:51:47.7923044Z","lastModifiedBy":"yuwzho@microsoft.com","lastModifiedByType":"User","lastModifiedAt":"2023-03-24T08:52:38.6884278Z"}}'
-    headers:
-      cache-control:
-      - no-cache
-      content-length:
-      - '1569'
-      content-type:
-      - application/json; charset=utf-8
-      date:
-      - Fri, 24 Mar 2023 08:55:17 GMT
->>>>>>> 02c128c7
-      expires:
-      - '-1'
-      pragma:
-      - no-cache
-      request-context:
-      - appId=cid-v1:797d7e4e-8180-497e-a254-780fbd39ba4d
-      strict-transport-security:
-      - max-age=31536000; includeSubDomains
-      transfer-encoding:
-      - chunked
-      vary:
-      - Accept-Encoding
-      x-content-type-options:
-      - nosniff
-      x-ms-ratelimit-remaining-subscription-resource-requests:
-      - '11998'
-      x-rp-server-mvid:
-      - 2d8cffe0-ed19-4f32-b630-c96199e681e1
-    status:
-      code: 200
-      message: OK
-- request:
-<<<<<<< HEAD
-=======
-    body: null
-    headers:
-      Accept:
-      - application/json
-      Accept-Encoding:
-      - gzip, deflate
-      CommandName:
-      - spring app update
-      Connection:
-      - keep-alive
-      ParameterSetName:
-      - -n -g -s --runtime-version --env
-      User-Agent:
-      - AZURECLI/2.46.0 azsdk-python-mgmt-appplatform/6.1.0 Python/3.9.13 (Windows-10-10.0.22621-SP0)
-    method: GET
-    uri: https://management.azure.com/subscriptions/00000000-0000-0000-0000-000000000000/resourceGroups/clitest.rg000001/providers/Microsoft.AppPlatform/Spring/clitest000002/apps/clitest000003/deployments?api-version=2023-03-01-preview
-  response:
-    body:
-      string: '{"value":[{"properties":{"deploymentSettings":{"resourceRequests":{"cpu":"2","memory":"1Gi"},"environmentVariables":{"foo":"bar"},"terminationGracePeriodSeconds":90,"livenessProbe":{"disableProbe":false,"failureThreshold":3,"initialDelaySeconds":300,"periodSeconds":10,"successThreshold":1,"timeoutSeconds":3,"probeAction":{"type":"TCPSocketAction"}},"readinessProbe":{"disableProbe":false,"failureThreshold":3,"initialDelaySeconds":0,"periodSeconds":5,"successThreshold":1,"timeoutSeconds":3,"probeAction":{"type":"TCPSocketAction"}}},"provisioningState":"Failed","status":"Running","active":true,"instances":[{"name":"clitest000003-default-15-5949756c9d-bwg98","status":"Failed","reason":"Exit
-        code 1: application error, please refer to https://aka.ms/exitcode","discoveryStatus":"UNREGISTERED","startTime":"2023-03-24T08:53:58Z"}],"source":{"type":"Jar","relativePath":"resources/5e55498abc5663a8ee607699cfdbfaa48b51b2bcee7863be0140c96c444a5949-2023032408-f9133dd1-0e86-42b2-95d3-631e78289a52","version":"v1","runtimeVersion":"Java_11"}},"type":"Microsoft.AppPlatform/Spring/apps/deployments","sku":{"name":"S0","tier":"Standard","capacity":1},"id":"/subscriptions/00000000-0000-0000-0000-000000000000/resourceGroups/clitest.rg000001/providers/Microsoft.AppPlatform/Spring/clitest000002/apps/clitest000003/deployments/default","name":"default","systemData":{"createdBy":"yuwzho@microsoft.com","createdByType":"User","createdAt":"2023-03-24T08:51:47.7923044Z","lastModifiedBy":"yuwzho@microsoft.com","lastModifiedByType":"User","lastModifiedAt":"2023-03-24T08:52:38.6884278Z"}}]}'
-    headers:
-      cache-control:
-      - no-cache
-      content-length:
-      - '1581'
-      content-type:
-      - application/json; charset=utf-8
-      date:
-      - Fri, 24 Mar 2023 08:55:22 GMT
-      expires:
-      - '-1'
-      pragma:
-      - no-cache
-      request-context:
-      - appId=cid-v1:797d7e4e-8180-497e-a254-780fbd39ba4d
-      strict-transport-security:
-      - max-age=31536000; includeSubDomains
-      transfer-encoding:
-      - chunked
-      vary:
-      - Accept-Encoding
-      x-content-type-options:
-      - nosniff
-      x-ms-ratelimit-remaining-subscription-resource-requests:
-      - '11999'
-      x-rp-server-mvid:
-      - 2d8cffe0-ed19-4f32-b630-c96199e681e1
-    status:
-      code: 200
-      message: OK
-- request:
-    body: null
-    headers:
-      Accept:
-      - application/json
-      Accept-Encoding:
-      - gzip, deflate
-      CommandName:
-      - spring app update
-      Connection:
-      - keep-alive
-      ParameterSetName:
-      - -n -g -s --runtime-version --env
-      User-Agent:
-      - AZURECLI/2.46.0 azsdk-python-mgmt-appplatform/6.1.0 Python/3.9.13 (Windows-10-10.0.22621-SP0)
-    method: GET
-    uri: https://management.azure.com/subscriptions/00000000-0000-0000-0000-000000000000/resourceGroups/clitest.rg000001/providers/Microsoft.AppPlatform/Spring/clitest000002?api-version=2023-03-01-preview
-  response:
-    body:
-      string: '{"properties":{"provisioningState":"Succeeded","zoneRedundant":false,"version":3,"serviceId":"9e80d5781f3b40e6b836881f2e32cbc7","networkProfile":{"outboundIPs":{"publicIPs":["157.55.166.114","157.55.169.172"]},"ingressConfig":{"readTimeoutInSeconds":300},"outboundType":"loadBalancer"},"powerState":"Running","fqdn":"clitest000002.azuremicroservices.io"},"type":"Microsoft.AppPlatform/Spring","sku":{"name":"S0","tier":"Standard"},"location":"northcentralus","tags":{"__asc_mt_enable_big_app":"true"},"id":"/subscriptions/00000000-0000-0000-0000-000000000000/resourceGroups/clitest.rg000001/providers/Microsoft.AppPlatform/Spring/clitest000002","name":"clitest000002","systemData":{"createdBy":"3462cf92-dc17-43c5-8c7e-e50c11a1c181","createdByType":"Application","createdAt":"2023-03-24T02:21:38.2860199Z","lastModifiedBy":"3462cf92-dc17-43c5-8c7e-e50c11a1c181","lastModifiedByType":"Application","lastModifiedAt":"2023-03-24T02:43:17.5228209Z"}}'
-    headers:
-      cache-control:
-      - no-cache
-      content-length:
-      - '946'
-      content-type:
-      - application/json; charset=utf-8
-      date:
-      - Fri, 24 Mar 2023 08:55:23 GMT
-      expires:
-      - '-1'
-      pragma:
-      - no-cache
-      request-context:
-      - appId=cid-v1:797d7e4e-8180-497e-a254-780fbd39ba4d
-      strict-transport-security:
-      - max-age=31536000; includeSubDomains
-      transfer-encoding:
-      - chunked
-      vary:
-      - Accept-Encoding
-      x-content-type-options:
-      - nosniff
-      x-ms-ratelimit-remaining-subscription-resource-requests:
-      - '11997'
-      x-rp-server-mvid:
-      - 2d8cffe0-ed19-4f32-b630-c96199e681e1
-    status:
-      code: 200
-      message: OK
-- request:
->>>>>>> 02c128c7
-    body: '{"properties": {"httpsOnly": false}}'
-    headers:
-      Accept:
-      - application/json
-      Accept-Encoding:
-      - gzip, deflate
-      CommandName:
-      - spring app update
-      Connection:
-      - keep-alive
-      Content-Length:
-      - '36'
-      Content-Type:
-      - application/json
-      ParameterSetName:
-      - -n -g -s --runtime-version --env
-      User-Agent:
-      - AZURECLI/2.46.0 azsdk-python-mgmt-appplatform/6.1.0 Python/3.8.3 (Windows-10-10.0.22621-SP0)
-    method: PATCH
-    uri: https://management.azure.com/subscriptions/00000000-0000-0000-0000-000000000000/resourceGroups/clitest.rg000001/providers/Microsoft.AppPlatform/Spring/clitest000002/apps/clitest000003?api-version=2023-03-01-preview
-  response:
-    body:
-      string: '{"properties":{"addonConfigs":{"applicationConfigurationService":{},"serviceRegistry":{}},"public":false,"provisioningState":"Updating","fqdn":"clitest000002.azuremicroservices.io","httpsOnly":false,"temporaryDisk":{"sizeInGB":5,"mountPath":"/tmp"},"persistentDisk":{"sizeInGB":0,"mountPath":"/persistent"},"enableEndToEndTLS":false,"ingressSettings":{"readTimeoutInSeconds":300,"sendTimeoutInSeconds":60,"sessionCookieMaxAge":0,"sessionAffinity":"None","backendProtocol":"Default"}},"type":"Microsoft.AppPlatform/Spring/apps","identity":null,"location":"uksouth","id":"/subscriptions/00000000-0000-0000-0000-000000000000/resourceGroups/clitest.rg000001/providers/Microsoft.AppPlatform/Spring/clitest000002/apps/clitest000003","name":"clitest000003","systemData":{"createdBy":"qingyliu@microsoft.com","createdByType":"User","createdAt":"2023-03-29T07:21:54.0829264Z","lastModifiedBy":"qingyliu@microsoft.com","lastModifiedByType":"User","lastModifiedAt":"2023-03-29T07:25:04.0125063Z"}}'
-    headers:
-      azure-asyncoperation:
-<<<<<<< HEAD
-      - https://management.azure.com/subscriptions/00000000-0000-0000-0000-000000000000/resourceGroups/clitest.rg000001/providers/Microsoft.AppPlatform/locations/uksouth/operationStatus/clitest000003/operationId/041de50f-ce53-42a4-b9a8-8e9ee6bf4d80?api-version=2023-03-01-preview
-=======
-      - https://management.azure.com/subscriptions/00000000-0000-0000-0000-000000000000/resourceGroups/clitest.rg000001/providers/Microsoft.AppPlatform/locations/northcentralus/operationStatus/clitest000003/operationId/0d06c956-6161-419e-b826-b8d837c9069f?api-version=2023-03-01-preview
->>>>>>> 02c128c7
-      cache-control:
-      - no-cache
-      content-length:
-      - '986'
-      content-type:
-      - application/json
-      date:
-      - Wed, 29 Mar 2023 07:25:06 GMT
-      expires:
-      - '-1'
-      location:
-<<<<<<< HEAD
-      - https://management.azure.com/subscriptions/00000000-0000-0000-0000-000000000000/resourceGroups/clitest.rg000001/providers/Microsoft.AppPlatform/locations/uksouth/operationResults/041de50f-ce53-42a4-b9a8-8e9ee6bf4d80/Spring/clitest000003?api-version=2023-03-01-preview
-=======
-      - https://management.azure.com/subscriptions/00000000-0000-0000-0000-000000000000/resourceGroups/clitest.rg000001/providers/Microsoft.AppPlatform/locations/northcentralus/operationResults/0d06c956-6161-419e-b826-b8d837c9069f/Spring/clitest000003?api-version=2023-03-01-preview
->>>>>>> 02c128c7
-      pragma:
-      - no-cache
-      request-context:
-      - appId=cid-v1:797d7e4e-8180-497e-a254-780fbd39ba4d
-      strict-transport-security:
-      - max-age=31536000; includeSubDomains
-      x-content-type-options:
-      - nosniff
-      x-ms-ratelimit-remaining-subscription-resource-requests:
-      - '1199'
-      x-rp-server-mvid:
-      - 2d8cffe0-ed19-4f32-b630-c96199e681e1
-    status:
-      code: 202
-      message: Accepted
-- request:
-    body: '{"properties": {"source": {"type": "Jar", "version": "v1", "relativePath":
-      "resources/bbb3ad9c263e90188e2048bd7c2fe3e7e3ab782be2a6821fc3401abfe41cc09f-2023032907-bf416939-7699-4f1c-bdf1-9c831aa6b777",
-      "runtimeVersion": "Java_8"}, "deploymentSettings": {"environmentVariables":
-      {"bas": "baz"}}}, "sku": {"name": "S0", "tier": "Standard"}}'
-    headers:
-      Accept:
-      - application/json
-      Accept-Encoding:
-      - gzip, deflate
-      CommandName:
-      - spring app update
-      Connection:
-      - keep-alive
-      Content-Length:
-      - '337'
-      Content-Type:
-      - application/json
-      ParameterSetName:
-      - -n -g -s --runtime-version --env
-      User-Agent:
-      - AZURECLI/2.46.0 azsdk-python-mgmt-appplatform/6.1.0 Python/3.8.3 (Windows-10-10.0.22621-SP0)
-    method: PATCH
-    uri: https://management.azure.com/subscriptions/00000000-0000-0000-0000-000000000000/resourceGroups/clitest.rg000001/providers/Microsoft.AppPlatform/Spring/clitest000002/apps/clitest000003/deployments/mock-deployment?api-version=2023-03-01-preview
-  response:
-    body:
-      string: '{"properties":{"deploymentSettings":{"resourceRequests":{"cpu":"2","memory":"1Gi"},"environmentVariables":{"bas":"baz"},"terminationGracePeriodSeconds":90},"provisioningState":"Updating","status":"Running","active":true,"instances":null,"source":{"type":"Jar","relativePath":"resources/bbb3ad9c263e90188e2048bd7c2fe3e7e3ab782be2a6821fc3401abfe41cc09f-2023032907-bf416939-7699-4f1c-bdf1-9c831aa6b777","version":"v1","runtimeVersion":"Java_8"}},"type":"Microsoft.AppPlatform/Spring/apps/deployments","sku":{"name":"S0","tier":"Standard","capacity":1},"id":"/subscriptions/00000000-0000-0000-0000-000000000000/resourceGroups/clitest.rg000001/providers/Microsoft.AppPlatform/Spring/clitest000002/apps/clitest000003/deployments/default","name":"default","systemData":{"createdBy":"qingyliu@microsoft.com","createdByType":"User","createdAt":"2023-03-29T07:22:29.9741188Z","lastModifiedBy":"qingyliu@microsoft.com","lastModifiedByType":"User","lastModifiedAt":"2023-03-29T07:25:06.8408006Z"}}'
-    headers:
-      azure-asyncoperation:
-<<<<<<< HEAD
-      - https://management.azure.com/subscriptions/00000000-0000-0000-0000-000000000000/resourceGroups/clitest.rg000001/providers/Microsoft.AppPlatform/locations/uksouth/operationStatus/default/operationId/84938e3a-5373-4e30-b42c-362ec3baabb2?api-version=2023-03-01-preview
-=======
-      - https://management.azure.com/subscriptions/00000000-0000-0000-0000-000000000000/resourceGroups/clitest.rg000001/providers/Microsoft.AppPlatform/locations/northcentralus/operationStatus/default/operationId/95500858-0887-4b89-a204-85963f9ab4a6?api-version=2023-03-01-preview
->>>>>>> 02c128c7
-      cache-control:
-      - no-cache
-      content-length:
-      - '985'
-      content-type:
-      - application/json
-      date:
-      - Wed, 29 Mar 2023 07:25:07 GMT
-      expires:
-      - '-1'
-      location:
-<<<<<<< HEAD
-      - https://management.azure.com/subscriptions/00000000-0000-0000-0000-000000000000/resourceGroups/clitest.rg000001/providers/Microsoft.AppPlatform/locations/uksouth/operationResults/84938e3a-5373-4e30-b42c-362ec3baabb2/Spring/default?api-version=2023-03-01-preview
-=======
-      - https://management.azure.com/subscriptions/00000000-0000-0000-0000-000000000000/resourceGroups/clitest.rg000001/providers/Microsoft.AppPlatform/locations/northcentralus/operationResults/95500858-0887-4b89-a204-85963f9ab4a6/Spring/default?api-version=2023-03-01-preview
->>>>>>> 02c128c7
-      pragma:
-      - no-cache
-      request-context:
-      - appId=cid-v1:797d7e4e-8180-497e-a254-780fbd39ba4d
-      strict-transport-security:
-      - max-age=31536000; includeSubDomains
-      x-content-type-options:
-      - nosniff
-      x-ms-ratelimit-remaining-subscription-resource-requests:
-      - '1199'
-      x-rp-server-mvid:
-      - 2d8cffe0-ed19-4f32-b630-c96199e681e1
-    status:
-      code: 202
-      message: Accepted
-- request:
-    body: null
-    headers:
-      Accept:
-      - '*/*'
-      Accept-Encoding:
-      - gzip, deflate
-      CommandName:
-      - spring app update
-      Connection:
-      - keep-alive
-      ParameterSetName:
-      - -n -g -s --runtime-version --env
-      User-Agent:
-<<<<<<< HEAD
-      - AZURECLI/2.46.0 azsdk-python-mgmt-appplatform/6.1.0 Python/3.8.3 (Windows-10-10.0.22621-SP0)
-    method: GET
-    uri: https://management.azure.com/subscriptions/00000000-0000-0000-0000-000000000000/resourceGroups/clitest.rg000001/providers/Microsoft.AppPlatform/locations/uksouth/operationStatus/clitest000003/operationId/041de50f-ce53-42a4-b9a8-8e9ee6bf4d80?api-version=2023-03-01-preview
-=======
-      - AZURECLI/2.46.0 azsdk-python-mgmt-appplatform/6.1.0 Python/3.9.13 (Windows-10-10.0.22621-SP0)
-    method: GET
-    uri: https://management.azure.com/subscriptions/00000000-0000-0000-0000-000000000000/resourceGroups/clitest.rg000001/providers/Microsoft.AppPlatform/locations/northcentralus/operationStatus/clitest000003/operationId/0d06c956-6161-419e-b826-b8d837c9069f?api-version=2023-03-01-preview
-  response:
-    body:
-      string: '{"id":"subscriptions/6c933f90-8115-4392-90f2-7077c9fa5dbd/resourceGroups/clitest.rg000001/providers/Microsoft.AppPlatform/locations/northcentralus/operationStatus/clitest000003/operationId/0d06c956-6161-419e-b826-b8d837c9069f","name":"0d06c956-6161-419e-b826-b8d837c9069f","status":"Running","startTime":"2023-03-24T08:55:25.9861244Z"}'
-    headers:
-      cache-control:
-      - no-cache
-      content-length:
-      - '335'
-      content-type:
-      - application/json; charset=utf-8
-      date:
-      - Fri, 24 Mar 2023 08:55:27 GMT
-      expires:
-      - '-1'
-      pragma:
-      - no-cache
-      request-context:
-      - appId=cid-v1:797d7e4e-8180-497e-a254-780fbd39ba4d
-      strict-transport-security:
-      - max-age=31536000; includeSubDomains
-      transfer-encoding:
-      - chunked
-      vary:
-      - Accept-Encoding
-      x-content-type-options:
-      - nosniff
-      x-rp-server-mvid:
-      - 2d8cffe0-ed19-4f32-b630-c96199e681e1
-    status:
-      code: 200
-      message: OK
-- request:
-    body: null
-    headers:
-      Accept:
-      - '*/*'
-      Accept-Encoding:
-      - gzip, deflate
-      CommandName:
-      - spring app update
-      Connection:
-      - keep-alive
-      ParameterSetName:
-      - -n -g -s --runtime-version --env
-      User-Agent:
-      - AZURECLI/2.46.0 azsdk-python-mgmt-appplatform/6.1.0 Python/3.9.13 (Windows-10-10.0.22621-SP0)
-    method: GET
-    uri: https://management.azure.com/subscriptions/00000000-0000-0000-0000-000000000000/resourceGroups/clitest.rg000001/providers/Microsoft.AppPlatform/locations/northcentralus/operationStatus/default/operationId/95500858-0887-4b89-a204-85963f9ab4a6?api-version=2023-03-01-preview
-  response:
-    body:
-      string: '{"id":"subscriptions/6c933f90-8115-4392-90f2-7077c9fa5dbd/resourceGroups/clitest.rg000001/providers/Microsoft.AppPlatform/locations/northcentralus/operationStatus/default/operationId/95500858-0887-4b89-a204-85963f9ab4a6","name":"95500858-0887-4b89-a204-85963f9ab4a6","status":"Running","startTime":"2023-03-24T08:55:27.743498Z"}'
-    headers:
-      cache-control:
-      - no-cache
-      content-length:
-      - '328'
-      content-type:
-      - application/json; charset=utf-8
-      date:
-      - Fri, 24 Mar 2023 08:55:27 GMT
-      expires:
-      - '-1'
-      pragma:
-      - no-cache
-      request-context:
-      - appId=cid-v1:797d7e4e-8180-497e-a254-780fbd39ba4d
-      strict-transport-security:
-      - max-age=31536000; includeSubDomains
-      transfer-encoding:
-      - chunked
-      vary:
-      - Accept-Encoding
-      x-content-type-options:
-      - nosniff
-      x-rp-server-mvid:
-      - 2d8cffe0-ed19-4f32-b630-c96199e681e1
-    status:
-      code: 200
-      message: OK
-- request:
-    body: null
-    headers:
-      Accept:
-      - '*/*'
-      Accept-Encoding:
-      - gzip, deflate
-      CommandName:
-      - spring app update
-      Connection:
-      - keep-alive
-      ParameterSetName:
-      - -n -g -s --runtime-version --env
-      User-Agent:
-      - AZURECLI/2.46.0 azsdk-python-mgmt-appplatform/6.1.0 Python/3.9.13 (Windows-10-10.0.22621-SP0)
-    method: GET
-    uri: https://management.azure.com/subscriptions/00000000-0000-0000-0000-000000000000/resourceGroups/clitest.rg000001/providers/Microsoft.AppPlatform/locations/northcentralus/operationStatus/clitest000003/operationId/0d06c956-6161-419e-b826-b8d837c9069f?api-version=2023-03-01-preview
-  response:
-    body:
-      string: '{"id":"subscriptions/6c933f90-8115-4392-90f2-7077c9fa5dbd/resourceGroups/clitest.rg000001/providers/Microsoft.AppPlatform/locations/northcentralus/operationStatus/clitest000003/operationId/0d06c956-6161-419e-b826-b8d837c9069f","name":"0d06c956-6161-419e-b826-b8d837c9069f","status":"Succeeded","startTime":"2023-03-24T08:55:25.9861244Z","endTime":"2023-03-24T08:55:32.2839061Z"}'
-    headers:
-      cache-control:
-      - no-cache
-      content-length:
-      - '378'
-      content-type:
-      - application/json; charset=utf-8
-      date:
-      - Fri, 24 Mar 2023 08:55:38 GMT
-      expires:
-      - '-1'
-      pragma:
-      - no-cache
-      request-context:
-      - appId=cid-v1:797d7e4e-8180-497e-a254-780fbd39ba4d
-      strict-transport-security:
-      - max-age=31536000; includeSubDomains
-      transfer-encoding:
-      - chunked
-      vary:
-      - Accept-Encoding
-      x-content-type-options:
-      - nosniff
-      x-rp-server-mvid:
-      - 2d8cffe0-ed19-4f32-b630-c96199e681e1
-    status:
-      code: 200
-      message: OK
-- request:
-    body: null
-    headers:
-      Accept:
-      - '*/*'
-      Accept-Encoding:
-      - gzip, deflate
-      CommandName:
-      - spring app update
-      Connection:
-      - keep-alive
-      ParameterSetName:
-      - -n -g -s --runtime-version --env
-      User-Agent:
-      - AZURECLI/2.46.0 azsdk-python-mgmt-appplatform/6.1.0 Python/3.9.13 (Windows-10-10.0.22621-SP0)
-    method: GET
-    uri: https://management.azure.com/subscriptions/00000000-0000-0000-0000-000000000000/resourceGroups/clitest.rg000001/providers/Microsoft.AppPlatform/locations/northcentralus/operationStatus/default/operationId/95500858-0887-4b89-a204-85963f9ab4a6?api-version=2023-03-01-preview
->>>>>>> 02c128c7
-  response:
-    body:
-      string: '{"id":"subscriptions/d51e3ffe-6b84-49cd-b426-0dc4ec660356/resourceGroups/clitest.rg000001/providers/Microsoft.AppPlatform/locations/uksouth/operationStatus/clitest000003/operationId/041de50f-ce53-42a4-b9a8-8e9ee6bf4d80","name":"041de50f-ce53-42a4-b9a8-8e9ee6bf4d80","status":"Succeeded","startTime":"2023-03-29T07:25:06.5447012Z","endTime":"2023-03-29T07:25:12.9398377Z"}'
-    headers:
-      cache-control:
-      - no-cache
-      content-length:
-      - '371'
-      content-type:
-      - application/json
-      date:
-      - Wed, 29 Mar 2023 07:25:36 GMT
-      expires:
-      - '-1'
-      pragma:
-      - no-cache
-      request-context:
-      - appId=cid-v1:797d7e4e-8180-497e-a254-780fbd39ba4d
-      strict-transport-security:
-      - max-age=31536000; includeSubDomains
-      transfer-encoding:
-      - chunked
-      vary:
-      - Accept-Encoding
-      x-content-type-options:
-      - nosniff
-      x-rp-server-mvid:
-      - 2d8cffe0-ed19-4f32-b630-c96199e681e1
-    status:
-      code: 200
-      message: OK
-- request:
-    body: null
-    headers:
-      Accept:
-      - '*/*'
-      Accept-Encoding:
-      - gzip, deflate
-      CommandName:
-      - spring app update
-      Connection:
-      - keep-alive
-      ParameterSetName:
-      - -n -g -s --runtime-version --env
-      User-Agent:
-      - AZURECLI/2.46.0 azsdk-python-mgmt-appplatform/6.1.0 Python/3.8.3 (Windows-10-10.0.22621-SP0)
-    method: GET
-    uri: https://management.azure.com/subscriptions/00000000-0000-0000-0000-000000000000/resourceGroups/clitest.rg000001/providers/Microsoft.AppPlatform/Spring/clitest000002/apps/clitest000003?api-version=2023-03-01-preview
-  response:
-    body:
-      string: '{"properties":{"addonConfigs":{"applicationConfigurationService":{},"serviceRegistry":{}},"public":false,"provisioningState":"Succeeded","fqdn":"clitest000002.azuremicroservices.io","httpsOnly":false,"temporaryDisk":{"sizeInGB":5,"mountPath":"/tmp"},"persistentDisk":{"sizeInGB":0,"mountPath":"/persistent"},"enableEndToEndTLS":false,"ingressSettings":{"readTimeoutInSeconds":300,"sendTimeoutInSeconds":60,"sessionCookieMaxAge":0,"sessionAffinity":"None","backendProtocol":"Default"}},"type":"Microsoft.AppPlatform/Spring/apps","identity":null,"location":"uksouth","id":"/subscriptions/00000000-0000-0000-0000-000000000000/resourceGroups/clitest.rg000001/providers/Microsoft.AppPlatform/Spring/clitest000002/apps/clitest000003","name":"clitest000003","systemData":{"createdBy":"qingyliu@microsoft.com","createdByType":"User","createdAt":"2023-03-29T07:21:54.0829264Z","lastModifiedBy":"qingyliu@microsoft.com","lastModifiedByType":"User","lastModifiedAt":"2023-03-29T07:25:04.0125063Z"}}'
-    headers:
-      cache-control:
-      - no-cache
-      content-length:
-      - '987'
-      content-type:
-      - application/json
-      date:
-      - Wed, 29 Mar 2023 07:25:37 GMT
-      expires:
-      - '-1'
-      pragma:
-      - no-cache
-      request-context:
-      - appId=cid-v1:797d7e4e-8180-497e-a254-780fbd39ba4d
-      strict-transport-security:
-      - max-age=31536000; includeSubDomains
-      transfer-encoding:
-      - chunked
-      vary:
-      - Accept-Encoding
-      x-content-type-options:
-      - nosniff
-      x-ms-ratelimit-remaining-subscription-resource-requests:
-      - '11999'
-      x-rp-server-mvid:
-      - 2d8cffe0-ed19-4f32-b630-c96199e681e1
-    status:
-      code: 200
-      message: OK
-- request:
-    body: null
-    headers:
-      Accept:
-      - '*/*'
-      Accept-Encoding:
-      - gzip, deflate
-      CommandName:
-      - spring app update
-      Connection:
-      - keep-alive
-      ParameterSetName:
-      - -n -g -s --runtime-version --env
-      User-Agent:
-      - AZURECLI/2.46.0 azsdk-python-mgmt-appplatform/6.1.0 Python/3.8.3 (Windows-10-10.0.22621-SP0)
-    method: GET
-<<<<<<< HEAD
-    uri: https://management.azure.com/subscriptions/00000000-0000-0000-0000-000000000000/resourceGroups/clitest.rg000001/providers/Microsoft.AppPlatform/locations/uksouth/operationStatus/default/operationId/84938e3a-5373-4e30-b42c-362ec3baabb2?api-version=2023-03-01-preview
-=======
-    uri: https://management.azure.com/subscriptions/00000000-0000-0000-0000-000000000000/resourceGroups/clitest.rg000001/providers/Microsoft.AppPlatform/locations/northcentralus/operationStatus/default/operationId/95500858-0887-4b89-a204-85963f9ab4a6?api-version=2023-03-01-preview
->>>>>>> 02c128c7
-  response:
-    body:
-      string: '{"id":"subscriptions/d51e3ffe-6b84-49cd-b426-0dc4ec660356/resourceGroups/clitest.rg000001/providers/Microsoft.AppPlatform/locations/uksouth/operationStatus/default/operationId/84938e3a-5373-4e30-b42c-362ec3baabb2","name":"84938e3a-5373-4e30-b42c-362ec3baabb2","status":"Running","startTime":"2023-03-29T07:25:07.4983071Z"}'
-    headers:
-      cache-control:
-      - no-cache
-      content-length:
-      - '322'
-      content-type:
-      - application/json
-      date:
-      - Wed, 29 Mar 2023 07:25:37 GMT
-      expires:
-      - '-1'
-      pragma:
-      - no-cache
-      request-context:
-      - appId=cid-v1:797d7e4e-8180-497e-a254-780fbd39ba4d
-      strict-transport-security:
-      - max-age=31536000; includeSubDomains
-      transfer-encoding:
-      - chunked
-      vary:
-      - Accept-Encoding
-      x-content-type-options:
-      - nosniff
-      x-rp-server-mvid:
-      - 2d8cffe0-ed19-4f32-b630-c96199e681e1
-    status:
-      code: 200
-      message: OK
-- request:
-    body: null
-    headers:
-      Accept:
-      - '*/*'
-      Accept-Encoding:
-      - gzip, deflate
-      CommandName:
-      - spring app update
-      Connection:
-      - keep-alive
-      ParameterSetName:
-      - -n -g -s --runtime-version --env
-      User-Agent:
-      - AZURECLI/2.46.0 azsdk-python-mgmt-appplatform/6.1.0 Python/3.8.3 (Windows-10-10.0.22621-SP0)
-    method: GET
-<<<<<<< HEAD
-    uri: https://management.azure.com/subscriptions/00000000-0000-0000-0000-000000000000/resourceGroups/clitest.rg000001/providers/Microsoft.AppPlatform/locations/uksouth/operationStatus/default/operationId/84938e3a-5373-4e30-b42c-362ec3baabb2?api-version=2023-03-01-preview
-=======
-    uri: https://management.azure.com/subscriptions/00000000-0000-0000-0000-000000000000/resourceGroups/clitest.rg000001/providers/Microsoft.AppPlatform/locations/northcentralus/operationStatus/default/operationId/95500858-0887-4b89-a204-85963f9ab4a6?api-version=2023-03-01-preview
->>>>>>> 02c128c7
-  response:
-    body:
-      string: '{"id":"subscriptions/d51e3ffe-6b84-49cd-b426-0dc4ec660356/resourceGroups/clitest.rg000001/providers/Microsoft.AppPlatform/locations/uksouth/operationStatus/default/operationId/84938e3a-5373-4e30-b42c-362ec3baabb2","name":"84938e3a-5373-4e30-b42c-362ec3baabb2","status":"Running","startTime":"2023-03-29T07:25:07.4983071Z"}'
-    headers:
-      cache-control:
-      - no-cache
-      content-length:
-      - '322'
-      content-type:
-      - application/json
-      date:
-      - Wed, 29 Mar 2023 07:25:47 GMT
-      expires:
-      - '-1'
-      pragma:
-      - no-cache
-      request-context:
-      - appId=cid-v1:797d7e4e-8180-497e-a254-780fbd39ba4d
-      strict-transport-security:
-      - max-age=31536000; includeSubDomains
-      transfer-encoding:
-      - chunked
-      vary:
-      - Accept-Encoding
-      x-content-type-options:
-      - nosniff
-      x-rp-server-mvid:
-      - 2d8cffe0-ed19-4f32-b630-c96199e681e1
-    status:
-      code: 200
-      message: OK
-- request:
-    body: null
-    headers:
-      Accept:
-      - '*/*'
-      Accept-Encoding:
-      - gzip, deflate
-      CommandName:
-      - spring app update
-      Connection:
-      - keep-alive
-      ParameterSetName:
-      - -n -g -s --runtime-version --env
-      User-Agent:
-      - AZURECLI/2.46.0 azsdk-python-mgmt-appplatform/6.1.0 Python/3.8.3 (Windows-10-10.0.22621-SP0)
-    method: GET
-<<<<<<< HEAD
-    uri: https://management.azure.com/subscriptions/00000000-0000-0000-0000-000000000000/resourceGroups/clitest.rg000001/providers/Microsoft.AppPlatform/locations/uksouth/operationStatus/default/operationId/84938e3a-5373-4e30-b42c-362ec3baabb2?api-version=2023-03-01-preview
-=======
-    uri: https://management.azure.com/subscriptions/00000000-0000-0000-0000-000000000000/resourceGroups/clitest.rg000001/providers/Microsoft.AppPlatform/locations/northcentralus/operationStatus/default/operationId/95500858-0887-4b89-a204-85963f9ab4a6?api-version=2023-03-01-preview
->>>>>>> 02c128c7
-  response:
-    body:
-      string: '{"id":"subscriptions/d51e3ffe-6b84-49cd-b426-0dc4ec660356/resourceGroups/clitest.rg000001/providers/Microsoft.AppPlatform/locations/uksouth/operationStatus/default/operationId/84938e3a-5373-4e30-b42c-362ec3baabb2","name":"84938e3a-5373-4e30-b42c-362ec3baabb2","status":"Running","startTime":"2023-03-29T07:25:07.4983071Z"}'
-    headers:
-      cache-control:
-      - no-cache
-      content-length:
-      - '322'
-      content-type:
-      - application/json
-      date:
-      - Wed, 29 Mar 2023 07:25:58 GMT
-      expires:
-      - '-1'
-      pragma:
-      - no-cache
-      request-context:
-      - appId=cid-v1:797d7e4e-8180-497e-a254-780fbd39ba4d
-      strict-transport-security:
-      - max-age=31536000; includeSubDomains
-      transfer-encoding:
-      - chunked
-      vary:
-      - Accept-Encoding
-      x-content-type-options:
-      - nosniff
-      x-rp-server-mvid:
-      - 2d8cffe0-ed19-4f32-b630-c96199e681e1
-    status:
-      code: 200
-      message: OK
-- request:
-    body: null
-    headers:
-      Accept:
-      - '*/*'
-      Accept-Encoding:
-      - gzip, deflate
-      CommandName:
-      - spring app update
-      Connection:
-      - keep-alive
-      ParameterSetName:
-      - -n -g -s --runtime-version --env
-      User-Agent:
-      - AZURECLI/2.46.0 azsdk-python-mgmt-appplatform/6.1.0 Python/3.8.3 (Windows-10-10.0.22621-SP0)
-    method: GET
-<<<<<<< HEAD
-    uri: https://management.azure.com/subscriptions/00000000-0000-0000-0000-000000000000/resourceGroups/clitest.rg000001/providers/Microsoft.AppPlatform/locations/uksouth/operationStatus/default/operationId/84938e3a-5373-4e30-b42c-362ec3baabb2?api-version=2023-03-01-preview
-=======
-    uri: https://management.azure.com/subscriptions/00000000-0000-0000-0000-000000000000/resourceGroups/clitest.rg000001/providers/Microsoft.AppPlatform/locations/northcentralus/operationStatus/default/operationId/95500858-0887-4b89-a204-85963f9ab4a6?api-version=2023-03-01-preview
->>>>>>> 02c128c7
-  response:
-    body:
-      string: '{"id":"subscriptions/d51e3ffe-6b84-49cd-b426-0dc4ec660356/resourceGroups/clitest.rg000001/providers/Microsoft.AppPlatform/locations/uksouth/operationStatus/default/operationId/84938e3a-5373-4e30-b42c-362ec3baabb2","name":"84938e3a-5373-4e30-b42c-362ec3baabb2","status":"Failed","startTime":"2023-03-29T07:25:07.4983071Z","endTime":"2023-03-29T07:26:04.57088Z","error":{"code":"BadRequest","message":"112404:
-        Exit code 1: application error, please refer to https://aka.ms/exitcode"}}'
-    headers:
-      cache-control:
-      - no-cache
-      content-length:
-      - '482'
-      content-type:
-      - application/json
-      date:
-      - Wed, 29 Mar 2023 07:26:08 GMT
-      expires:
-      - '-1'
-      pragma:
-      - no-cache
-      request-context:
-      - appId=cid-v1:797d7e4e-8180-497e-a254-780fbd39ba4d
-      strict-transport-security:
-      - max-age=31536000; includeSubDomains
-      transfer-encoding:
-      - chunked
-      vary:
-      - Accept-Encoding
-      x-content-type-options:
-      - nosniff
-      x-rp-server-mvid:
-      - 2d8cffe0-ed19-4f32-b630-c96199e681e1
-    status:
-      code: 200
-      message: OK
-- request:
-    body: null
-    headers:
-      Accept:
-      - application/json
-      Accept-Encoding:
-      - gzip, deflate
-      CommandName:
-      - spring app update
-      Connection:
-      - keep-alive
-      ParameterSetName:
-      - -n -g -s --runtime-version --env
-      User-Agent:
-      - AZURECLI/2.46.0 azsdk-python-mgmt-appplatform/6.1.0 Python/3.8.3 (Windows-10-10.0.22621-SP0)
-    method: GET
-    uri: https://management.azure.com/subscriptions/00000000-0000-0000-0000-000000000000/resourceGroups/clitest.rg000001/providers/Microsoft.AppPlatform/Spring/clitest000002/apps/clitest000003?api-version=2023-03-01-preview
-  response:
-    body:
-      string: '{"properties":{"addonConfigs":{"applicationConfigurationService":{},"serviceRegistry":{}},"public":false,"provisioningState":"Succeeded","fqdn":"clitest000002.azuremicroservices.io","httpsOnly":false,"temporaryDisk":{"sizeInGB":5,"mountPath":"/tmp"},"persistentDisk":{"sizeInGB":0,"mountPath":"/persistent"},"enableEndToEndTLS":false,"ingressSettings":{"readTimeoutInSeconds":300,"sendTimeoutInSeconds":60,"sessionCookieMaxAge":0,"sessionAffinity":"None","backendProtocol":"Default"}},"type":"Microsoft.AppPlatform/Spring/apps","identity":null,"location":"uksouth","id":"/subscriptions/00000000-0000-0000-0000-000000000000/resourceGroups/clitest.rg000001/providers/Microsoft.AppPlatform/Spring/clitest000002/apps/clitest000003","name":"clitest000003","systemData":{"createdBy":"qingyliu@microsoft.com","createdByType":"User","createdAt":"2023-03-29T07:21:54.0829264Z","lastModifiedBy":"qingyliu@microsoft.com","lastModifiedByType":"User","lastModifiedAt":"2023-03-29T07:25:04.0125063Z"}}'
-    headers:
-      cache-control:
-      - no-cache
-      content-length:
-      - '987'
-      content-type:
-      - application/json
-      date:
-      - Wed, 29 Mar 2023 07:26:12 GMT
-      expires:
-      - '-1'
-      pragma:
-      - no-cache
-      request-context:
-      - appId=cid-v1:797d7e4e-8180-497e-a254-780fbd39ba4d
-      strict-transport-security:
-      - max-age=31536000; includeSubDomains
-      transfer-encoding:
-      - chunked
-      vary:
-      - Accept-Encoding
-      x-content-type-options:
-      - nosniff
-      x-ms-ratelimit-remaining-subscription-resource-requests:
-      - '11998'
-      x-rp-server-mvid:
-      - 2d8cffe0-ed19-4f32-b630-c96199e681e1
-    status:
-      code: 200
-      message: OK
-- request:
-    body: null
-    headers:
-      Accept:
-      - application/json
-      Accept-Encoding:
-      - gzip, deflate
-      CommandName:
-      - spring app update
-      Connection:
-      - keep-alive
-      ParameterSetName:
-      - -n -g -s --runtime-version --env
-      User-Agent:
-      - AZURECLI/2.46.0 azsdk-python-mgmt-appplatform/6.1.0 Python/3.8.3 (Windows-10-10.0.22621-SP0)
-    method: GET
-    uri: https://management.azure.com/subscriptions/00000000-0000-0000-0000-000000000000/resourceGroups/clitest.rg000001/providers/Microsoft.AppPlatform/Spring/clitest000002/apps/clitest000003/deployments?api-version=2023-03-01-preview
-  response:
-    body:
-      string: '{"value":[{"properties":{"deploymentSettings":{"resourceRequests":{"cpu":"2","memory":"1Gi"},"environmentVariables":{"bas":"baz"},"terminationGracePeriodSeconds":90,"livenessProbe":{"disableProbe":false,"failureThreshold":3,"initialDelaySeconds":300,"periodSeconds":10,"successThreshold":1,"timeoutSeconds":3,"probeAction":{"type":"TCPSocketAction"}},"readinessProbe":{"disableProbe":false,"failureThreshold":3,"initialDelaySeconds":0,"periodSeconds":5,"successThreshold":1,"timeoutSeconds":3,"probeAction":{"type":"TCPSocketAction"}}},"provisioningState":"Failed","status":"Running","active":true,"instances":[{"name":"clitest000003-default-15-7d8d4fd7b-j72jc","status":"Failed","reason":"Exit
-        code 1: application error, please refer to https://aka.ms/exitcode","discoveryStatus":"UNREGISTERED","startTime":"2023-03-29T07:25:19Z"}],"source":{"type":"Jar","relativePath":"resources/bbb3ad9c263e90188e2048bd7c2fe3e7e3ab782be2a6821fc3401abfe41cc09f-2023032907-bf416939-7699-4f1c-bdf1-9c831aa6b777","version":"v1","runtimeVersion":"Java_8"}},"type":"Microsoft.AppPlatform/Spring/apps/deployments","sku":{"name":"S0","tier":"Standard","capacity":1},"id":"/subscriptions/00000000-0000-0000-0000-000000000000/resourceGroups/clitest.rg000001/providers/Microsoft.AppPlatform/Spring/clitest000002/apps/clitest000003/deployments/default","name":"default","systemData":{"createdBy":"qingyliu@microsoft.com","createdByType":"User","createdAt":"2023-03-29T07:22:29.9741188Z","lastModifiedBy":"qingyliu@microsoft.com","lastModifiedByType":"User","lastModifiedAt":"2023-03-29T07:25:06.8408006Z"}}]}'
-    headers:
-      cache-control:
-      - no-cache
-      content-length:
-      - '1583'
-      content-type:
-      - application/json
-      date:
-      - Wed, 29 Mar 2023 07:26:15 GMT
-      expires:
-      - '-1'
-      pragma:
-      - no-cache
-      request-context:
-      - appId=cid-v1:797d7e4e-8180-497e-a254-780fbd39ba4d
-      strict-transport-security:
-      - max-age=31536000; includeSubDomains
-      transfer-encoding:
-      - chunked
-      vary:
-      - Accept-Encoding
-      x-content-type-options:
-      - nosniff
-      x-ms-ratelimit-remaining-subscription-resource-requests:
-      - '11999'
-      x-rp-server-mvid:
-      - 2d8cffe0-ed19-4f32-b630-c96199e681e1
-    status:
-      code: 200
-      message: OK
-- request:
-    body: null
-    headers:
-      Accept:
-      - application/json
-      Accept-Encoding:
-      - gzip, deflate
-      CommandName:
-      - spring app deployment show
-      Connection:
-      - keep-alive
-      ParameterSetName:
-      - -n --app -g -s
-      User-Agent:
-      - AZURECLI/2.46.0 azsdk-python-mgmt-appplatform/6.1.0 Python/3.8.3 (Windows-10-10.0.22621-SP0)
-    method: GET
-    uri: https://management.azure.com/subscriptions/00000000-0000-0000-0000-000000000000/resourceGroups/clitest.rg000001/providers/Microsoft.AppPlatform/Spring/clitest000002/apps/clitest000003/deployments/mock-deployment?api-version=2023-03-01-preview
-  response:
-    body:
-      string: '{"properties":{"deploymentSettings":{"resourceRequests":{"cpu":"2","memory":"1Gi"},"environmentVariables":{"bas":"baz"},"terminationGracePeriodSeconds":90,"livenessProbe":{"disableProbe":false,"failureThreshold":3,"initialDelaySeconds":300,"periodSeconds":10,"successThreshold":1,"timeoutSeconds":3,"probeAction":{"type":"TCPSocketAction"}},"readinessProbe":{"disableProbe":false,"failureThreshold":3,"initialDelaySeconds":0,"periodSeconds":5,"successThreshold":1,"timeoutSeconds":3,"probeAction":{"type":"TCPSocketAction"}}},"provisioningState":"Failed","status":"Running","active":true,"instances":[{"name":"clitest000003-default-15-7d8d4fd7b-j72jc","status":"Failed","reason":"Exit
-        code 1: application error, please refer to https://aka.ms/exitcode","discoveryStatus":"UNREGISTERED","startTime":"2023-03-29T07:25:19Z"}],"source":{"type":"Jar","relativePath":"resources/bbb3ad9c263e90188e2048bd7c2fe3e7e3ab782be2a6821fc3401abfe41cc09f-2023032907-bf416939-7699-4f1c-bdf1-9c831aa6b777","version":"v1","runtimeVersion":"Java_8"}},"type":"Microsoft.AppPlatform/Spring/apps/deployments","sku":{"name":"S0","tier":"Standard","capacity":1},"id":"/subscriptions/00000000-0000-0000-0000-000000000000/resourceGroups/clitest.rg000001/providers/Microsoft.AppPlatform/Spring/clitest000002/apps/clitest000003/deployments/default","name":"default","systemData":{"createdBy":"qingyliu@microsoft.com","createdByType":"User","createdAt":"2023-03-29T07:22:29.9741188Z","lastModifiedBy":"qingyliu@microsoft.com","lastModifiedByType":"User","lastModifiedAt":"2023-03-29T07:25:06.8408006Z"}}'
-    headers:
-      cache-control:
-      - no-cache
-      content-length:
-      - '1571'
-      content-type:
-      - application/json
-      date:
-      - Wed, 29 Mar 2023 07:26:20 GMT
-      expires:
-      - '-1'
-      pragma:
-      - no-cache
-      request-context:
-      - appId=cid-v1:797d7e4e-8180-497e-a254-780fbd39ba4d
-      strict-transport-security:
-      - max-age=31536000; includeSubDomains
-      transfer-encoding:
-      - chunked
-      vary:
-      - Accept-Encoding
-      x-content-type-options:
-      - nosniff
-      x-ms-ratelimit-remaining-subscription-resource-requests:
-      - '11999'
-      x-rp-server-mvid:
-      - 2d8cffe0-ed19-4f32-b630-c96199e681e1
-    status:
-      code: 200
-      message: OK
-version: 1
+interactions:
+- request:
+    body: null
+    headers:
+      Accept:
+      - application/json
+      Accept-Encoding:
+      - gzip, deflate
+      CommandName:
+      - spring app create
+      Connection:
+      - keep-alive
+      ParameterSetName:
+      - -n -g -s --cpu --env --runtime-version
+      User-Agent:
+      - AZURECLI/2.46.0 azsdk-python-mgmt-appplatform/6.1.0 Python/3.8.3 (Windows-10-10.0.22621-SP0)
+    method: GET
+    uri: https://management.azure.com/subscriptions/00000000-0000-0000-0000-000000000000/resourceGroups/clitest.rg000001/providers/Microsoft.AppPlatform/Spring/clitest000002?api-version=2023-03-01-preview
+  response:
+    body:
+      string: '{"properties":{"provisioningState":"Succeeded","zoneRedundant":false,"version":3,"serviceId":"694df324094a40069b202363b45cd03e","networkProfile":{"outboundIPs":{"publicIPs":["20.108.79.98","20.108.209.137"]},"outboundType":"loadBalancer"},"powerState":"Running","fqdn":"clitest000002.azuremicroservices.io"},"type":"Microsoft.AppPlatform/Spring","sku":{"name":"S0","tier":"Standard"},"location":"uksouth","tags":null,"id":"/subscriptions/00000000-0000-0000-0000-000000000000/resourceGroups/clitest.rg000001/providers/Microsoft.AppPlatform/Spring/clitest000002","name":"clitest000002","systemData":{"createdBy":"qingyliu@microsoft.com","createdByType":"User","createdAt":"2023-03-29T07:15:34.2284453Z","lastModifiedBy":"qingyliu@microsoft.com","lastModifiedByType":"User","lastModifiedAt":"2023-03-29T07:15:34.2284453Z"}}'
+    headers:
+      cache-control:
+      - no-cache
+      content-length:
+      - '820'
+      content-type:
+      - application/json
+      date:
+      - Wed, 29 Mar 2023 07:21:50 GMT
+      expires:
+      - '-1'
+      pragma:
+      - no-cache
+      request-context:
+      - appId=cid-v1:797d7e4e-8180-497e-a254-780fbd39ba4d
+      strict-transport-security:
+      - max-age=31536000; includeSubDomains
+      transfer-encoding:
+      - chunked
+      vary:
+      - Accept-Encoding
+      x-content-type-options:
+      - nosniff
+      x-ms-ratelimit-remaining-subscription-resource-requests:
+      - '11999'
+      x-rp-server-mvid:
+      - 2d8cffe0-ed19-4f32-b630-c96199e681e1
+    status:
+      code: 200
+      message: OK
+- request:
+    body: null
+    headers:
+      Accept:
+      - application/json
+      Accept-Encoding:
+      - gzip, deflate
+      CommandName:
+      - spring app create
+      Connection:
+      - keep-alive
+      ParameterSetName:
+      - -n -g -s --cpu --env --runtime-version
+      User-Agent:
+      - AZURECLI/2.46.0 azsdk-python-mgmt-appplatform/6.1.0 Python/3.8.3 (Windows-10-10.0.22621-SP0)
+    method: GET
+    uri: https://management.azure.com/subscriptions/00000000-0000-0000-0000-000000000000/resourceGroups/clitest.rg000001/providers/Microsoft.AppPlatform/Spring/clitest000002/apps/clitest000003?api-version=2023-03-01-preview
+  response:
+    body:
+      string: '{"error":{"code":"NotFound","message":"App was not found","target":"/subscriptions/00000000-0000-0000-0000-000000000000/resourceGroups/clitest.rg000001/providers/Microsoft.AppPlatform/Spring/clitest000002/apps/clitest000003","details":null}}'
+    headers:
+      cache-control:
+      - no-cache
+      content-length:
+      - '241'
+      content-type:
+      - application/json
+      date:
+      - Wed, 29 Mar 2023 07:21:52 GMT
+      expires:
+      - '-1'
+      pragma:
+      - no-cache
+      request-context:
+      - appId=cid-v1:797d7e4e-8180-497e-a254-780fbd39ba4d
+      strict-transport-security:
+      - max-age=31536000; includeSubDomains
+      x-content-type-options:
+      - nosniff
+      x-ms-ratelimit-remaining-subscription-resource-requests:
+      - '11999'
+      x-rp-server-mvid:
+      - 2d8cffe0-ed19-4f32-b630-c96199e681e1
+    status:
+      code: 404
+      message: Not Found
+- request:
+    body: null
+    headers:
+      Accept:
+      - application/json
+      Accept-Encoding:
+      - gzip, deflate
+      CommandName:
+      - spring app create
+      Connection:
+      - keep-alive
+      ParameterSetName:
+      - -n -g -s --cpu --env --runtime-version
+      User-Agent:
+      - AZURECLI/2.46.0 azsdk-python-mgmt-appplatform/6.1.0 Python/3.8.3 (Windows-10-10.0.22621-SP0)
+    method: GET
+    uri: https://management.azure.com/subscriptions/00000000-0000-0000-0000-000000000000/resourceGroups/clitest.rg000001/providers/Microsoft.AppPlatform/Spring/clitest000002?api-version=2023-03-01-preview
+  response:
+    body:
+      string: '{"properties":{"provisioningState":"Succeeded","zoneRedundant":false,"version":3,"serviceId":"694df324094a40069b202363b45cd03e","networkProfile":{"outboundIPs":{"publicIPs":["20.108.79.98","20.108.209.137"]},"outboundType":"loadBalancer"},"powerState":"Running","fqdn":"clitest000002.azuremicroservices.io"},"type":"Microsoft.AppPlatform/Spring","sku":{"name":"S0","tier":"Standard"},"location":"uksouth","tags":null,"id":"/subscriptions/00000000-0000-0000-0000-000000000000/resourceGroups/clitest.rg000001/providers/Microsoft.AppPlatform/Spring/clitest000002","name":"clitest000002","systemData":{"createdBy":"qingyliu@microsoft.com","createdByType":"User","createdAt":"2023-03-29T07:15:34.2284453Z","lastModifiedBy":"qingyliu@microsoft.com","lastModifiedByType":"User","lastModifiedAt":"2023-03-29T07:15:34.2284453Z"}}'
+    headers:
+      cache-control:
+      - no-cache
+      content-length:
+      - '820'
+      content-type:
+      - application/json
+      date:
+      - Wed, 29 Mar 2023 07:21:53 GMT
+      expires:
+      - '-1'
+      pragma:
+      - no-cache
+      request-context:
+      - appId=cid-v1:797d7e4e-8180-497e-a254-780fbd39ba4d
+      strict-transport-security:
+      - max-age=31536000; includeSubDomains
+      transfer-encoding:
+      - chunked
+      vary:
+      - Accept-Encoding
+      x-content-type-options:
+      - nosniff
+      x-ms-ratelimit-remaining-subscription-resource-requests:
+      - '11999'
+      x-rp-server-mvid:
+      - 2d8cffe0-ed19-4f32-b630-c96199e681e1
+    status:
+      code: 200
+      message: OK
+- request:
+    body: '{"properties": {"public": false, "httpsOnly": false, "temporaryDisk": {"sizeInGB":
+      5, "mountPath": "/tmp"}, "enableEndToEndTLS": false}}'
+    headers:
+      Accept:
+      - application/json
+      Accept-Encoding:
+      - gzip, deflate
+      CommandName:
+      - spring app create
+      Connection:
+      - keep-alive
+      Content-Length:
+      - '136'
+      Content-Type:
+      - application/json
+      ParameterSetName:
+      - -n -g -s --cpu --env --runtime-version
+      User-Agent:
+      - AZURECLI/2.46.0 azsdk-python-mgmt-appplatform/6.1.0 Python/3.8.3 (Windows-10-10.0.22621-SP0)
+    method: PUT
+    uri: https://management.azure.com/subscriptions/00000000-0000-0000-0000-000000000000/resourceGroups/clitest.rg000001/providers/Microsoft.AppPlatform/Spring/clitest000002/apps/clitest000003?api-version=2023-03-01-preview
+  response:
+    body:
+      string: '{"properties":{"addonConfigs":{"applicationConfigurationService":{},"serviceRegistry":{}},"public":false,"provisioningState":"Creating","httpsOnly":false,"temporaryDisk":{"sizeInGB":5,"mountPath":"/tmp"},"enableEndToEndTLS":false,"ingressSettings":{"readTimeoutInSeconds":300,"sendTimeoutInSeconds":60,"sessionCookieMaxAge":0,"sessionAffinity":"None","backendProtocol":"Default"}},"type":"Microsoft.AppPlatform/Spring/apps","identity":null,"location":"uksouth","id":"/subscriptions/00000000-0000-0000-0000-000000000000/resourceGroups/clitest.rg000001/providers/Microsoft.AppPlatform/Spring/clitest000002/apps/clitest000003","name":"clitest000003","systemData":{"createdBy":"qingyliu@microsoft.com","createdByType":"User","createdAt":"2023-03-29T07:21:54.0829264Z","lastModifiedBy":"qingyliu@microsoft.com","lastModifiedByType":"User","lastModifiedAt":"2023-03-29T07:21:54.0829264Z"}}'
+    headers:
+      azure-asyncoperation:
+      - https://management.azure.com/subscriptions/00000000-0000-0000-0000-000000000000/resourceGroups/clitest.rg000001/providers/Microsoft.AppPlatform/locations/northcentralus/operationStatus/clitest000003/operationId/f8529f75-558c-4c1e-99cf-43bdc0c2c881?api-version=2023-03-01-preview
+      cache-control:
+      - no-cache
+      content-length:
+      - '883'
+      content-type:
+      - application/json
+      date:
+      - Wed, 29 Mar 2023 07:21:54 GMT
+      expires:
+      - '-1'
+      location:
+      - https://management.azure.com/subscriptions/00000000-0000-0000-0000-000000000000/resourceGroups/clitest.rg000001/providers/Microsoft.AppPlatform/locations/northcentralus/operationResults/f8529f75-558c-4c1e-99cf-43bdc0c2c881/Spring/clitest000003?api-version=2023-03-01-preview
+      pragma:
+      - no-cache
+      request-context:
+      - appId=cid-v1:797d7e4e-8180-497e-a254-780fbd39ba4d
+      strict-transport-security:
+      - max-age=31536000; includeSubDomains
+      x-content-type-options:
+      - nosniff
+      x-ms-ratelimit-remaining-subscription-resource-requests:
+      - '1199'
+      x-rp-server-mvid:
+      - 2d8cffe0-ed19-4f32-b630-c96199e681e1
+    status:
+      code: 201
+      message: Created
+- request:
+    body: null
+    headers:
+      Accept:
+      - '*/*'
+      Accept-Encoding:
+      - gzip, deflate
+      CommandName:
+      - spring app create
+      Connection:
+      - keep-alive
+      ParameterSetName:
+      - -n -g -s --cpu --env --runtime-version
+      User-Agent:
+      - AZURECLI/2.46.0 azsdk-python-mgmt-appplatform/6.1.0 Python/3.8.3 (Windows-10-10.0.22621-SP0)
+    method: GET
+    uri: https://management.azure.com/subscriptions/00000000-0000-0000-0000-000000000000/resourceGroups/clitest.rg000001/providers/Microsoft.AppPlatform/locations/northcentralus/operationStatus/clitest000003/operationId/f8529f75-558c-4c1e-99cf-43bdc0c2c881?api-version=2023-03-01-preview
+  response:
+    body:
+      string: '{"id":"subscriptions/d51e3ffe-6b84-49cd-b426-0dc4ec660356/resourceGroups/clitest.rg000001/providers/Microsoft.AppPlatform/locations/uksouth/operationStatus/clitest000003/operationId/71847e5f-c17e-4434-9e1e-3b8f293de70a","name":"71847e5f-c17e-4434-9e1e-3b8f293de70a","status":"Succeeded","startTime":"2023-03-29T07:21:54.5852144Z","endTime":"2023-03-29T07:22:01.4221507Z"}'
+    headers:
+      cache-control:
+      - no-cache
+      content-length:
+      - '371'
+      content-type:
+      - application/json
+      date:
+      - Wed, 29 Mar 2023 07:22:24 GMT
+      expires:
+      - '-1'
+      pragma:
+      - no-cache
+      request-context:
+      - appId=cid-v1:797d7e4e-8180-497e-a254-780fbd39ba4d
+      strict-transport-security:
+      - max-age=31536000; includeSubDomains
+      transfer-encoding:
+      - chunked
+      vary:
+      - Accept-Encoding
+      x-content-type-options:
+      - nosniff
+      x-rp-server-mvid:
+      - 2d8cffe0-ed19-4f32-b630-c96199e681e1
+    status:
+      code: 200
+      message: OK
+- request:
+    body: null
+    headers:
+      Accept:
+      - '*/*'
+      Accept-Encoding:
+      - gzip, deflate
+      CommandName:
+      - spring app create
+      Connection:
+      - keep-alive
+      ParameterSetName:
+      - -n -g -s --cpu --env --runtime-version
+      User-Agent:
+      - AZURECLI/2.46.0 azsdk-python-mgmt-appplatform/6.1.0 Python/3.8.3 (Windows-10-10.0.22621-SP0)
+    method: GET
+    uri: https://management.azure.com/subscriptions/00000000-0000-0000-0000-000000000000/resourceGroups/clitest.rg000001/providers/Microsoft.AppPlatform/locations/northcentralus/operationStatus/clitest000003/operationId/f8529f75-558c-4c1e-99cf-43bdc0c2c881?api-version=2023-03-01-preview
+  response:
+    body:
+      string: '{"properties":{"addonConfigs":{"applicationConfigurationService":{},"serviceRegistry":{}},"public":false,"provisioningState":"Succeeded","fqdn":"clitest000002.azuremicroservices.io","httpsOnly":false,"temporaryDisk":{"sizeInGB":5,"mountPath":"/tmp"},"persistentDisk":{"sizeInGB":0,"mountPath":"/persistent"},"enableEndToEndTLS":false,"ingressSettings":{"readTimeoutInSeconds":300,"sendTimeoutInSeconds":60,"sessionCookieMaxAge":0,"sessionAffinity":"None","backendProtocol":"Default"}},"type":"Microsoft.AppPlatform/Spring/apps","identity":null,"location":"uksouth","id":"/subscriptions/00000000-0000-0000-0000-000000000000/resourceGroups/clitest.rg000001/providers/Microsoft.AppPlatform/Spring/clitest000002/apps/clitest000003","name":"clitest000003","systemData":{"createdBy":"qingyliu@microsoft.com","createdByType":"User","createdAt":"2023-03-29T07:21:54.0829264Z","lastModifiedBy":"qingyliu@microsoft.com","lastModifiedByType":"User","lastModifiedAt":"2023-03-29T07:21:54.0829264Z"}}'
+    headers:
+      cache-control:
+      - no-cache
+      content-length:
+      - '987'
+      content-type:
+      - application/json
+      date:
+      - Wed, 29 Mar 2023 07:22:24 GMT
+      expires:
+      - '-1'
+      pragma:
+      - no-cache
+      request-context:
+      - appId=cid-v1:797d7e4e-8180-497e-a254-780fbd39ba4d
+      strict-transport-security:
+      - max-age=31536000; includeSubDomains
+      transfer-encoding:
+      - chunked
+      vary:
+      - Accept-Encoding
+      x-content-type-options:
+      - nosniff
+      x-rp-server-mvid:
+      - 2d8cffe0-ed19-4f32-b630-c96199e681e1
+    status:
+      code: 200
+      message: OK
+- request:
+    body: null
+    headers:
+      Accept:
+      - '*/*'
+      Accept-Encoding:
+      - gzip, deflate
+      CommandName:
+      - spring app create
+      Connection:
+      - keep-alive
+      ParameterSetName:
+      - -n -g -s --cpu --env --runtime-version
+      User-Agent:
+      - AZURECLI/2.46.0 azsdk-python-mgmt-appplatform/6.1.0 Python/3.9.13 (Windows-10-10.0.22621-SP0)
+    method: GET
+    uri: https://management.azure.com/subscriptions/00000000-0000-0000-0000-000000000000/resourceGroups/clitest.rg000001/providers/Microsoft.AppPlatform/Spring/clitest000002/apps/clitest000003?api-version=2023-03-01-preview
+  response:
+    body:
+      string: '{"properties":{"addonConfigs":{"applicationConfigurationService":{},"serviceRegistry":{}},"public":false,"provisioningState":"Succeeded","fqdn":"clitest000002.azuremicroservices.io","httpsOnly":false,"temporaryDisk":{"sizeInGB":5,"mountPath":"/tmp"},"persistentDisk":{"sizeInGB":0,"mountPath":"/persistent"},"enableEndToEndTLS":false,"ingressSettings":{"readTimeoutInSeconds":300,"sendTimeoutInSeconds":60,"sessionCookieMaxAge":0,"sessionAffinity":"None","backendProtocol":"Default"}},"type":"Microsoft.AppPlatform/Spring/apps","identity":null,"location":"northcentralus","id":"/subscriptions/00000000-0000-0000-0000-000000000000/resourceGroups/clitest.rg000001/providers/Microsoft.AppPlatform/Spring/clitest000002/apps/clitest000003","name":"clitest000003","systemData":{"createdBy":"yuwzho@microsoft.com","createdByType":"User","createdAt":"2023-03-24T08:51:31.8860306Z","lastModifiedBy":"yuwzho@microsoft.com","lastModifiedByType":"User","lastModifiedAt":"2023-03-24T08:51:31.8860306Z"}}'
+    headers:
+      cache-control:
+      - no-cache
+      content-length:
+      - '990'
+      content-type:
+      - application/json; charset=utf-8
+      date:
+      - Fri, 24 Mar 2023 08:51:43 GMT
+      expires:
+      - '-1'
+      pragma:
+      - no-cache
+      request-context:
+      - appId=cid-v1:797d7e4e-8180-497e-a254-780fbd39ba4d
+      strict-transport-security:
+      - max-age=31536000; includeSubDomains
+      transfer-encoding:
+      - chunked
+      vary:
+      - Accept-Encoding
+      x-content-type-options:
+      - nosniff
+      x-ms-ratelimit-remaining-subscription-resource-requests:
+      - '11998'
+      x-rp-server-mvid:
+      - 2d8cffe0-ed19-4f32-b630-c96199e681e1
+    status:
+      code: 200
+      message: OK
+- request:
+    body: '{"properties": {"source": {"type": "Jar", "relativePath": "<default>",
+      "runtimeVersion": "Java_11"}, "deploymentSettings": {"resourceRequests": {"cpu":
+      "2", "memory": "1Gi"}, "environmentVariables": {"foo": "bar"}, "scale": {"minReplicas":
+      1, "maxReplicas": 10}}, "active": true}, "sku": {"name": "S0", "tier": "Standard",
+      "capacity": 1}}'
+    headers:
+      Accept:
+      - application/json
+      Accept-Encoding:
+      - gzip, deflate
+      CommandName:
+      - spring app create
+      Connection:
+      - keep-alive
+      Content-Length:
+      - '338'
+      Content-Type:
+      - application/json
+      ParameterSetName:
+      - -n -g -s --cpu --env --runtime-version
+      User-Agent:
+      - AZURECLI/2.46.0 azsdk-python-mgmt-appplatform/6.1.0 Python/3.8.3 (Windows-10-10.0.22621-SP0)
+    method: PUT
+    uri: https://management.azure.com/subscriptions/00000000-0000-0000-0000-000000000000/resourceGroups/clitest.rg000001/providers/Microsoft.AppPlatform/Spring/clitest000002/apps/clitest000003/deployments/mock-deployment?api-version=2023-03-01-preview
+  response:
+    body:
+      string: '{"properties":{"deploymentSettings":{"resourceRequests":{"cpu":"2","memory":"1Gi"},"environmentVariables":{"foo":"bar"},"terminationGracePeriodSeconds":90},"provisioningState":"Creating","status":"Running","active":true,"instances":null,"source":{"type":"Jar","relativePath":"<default>","runtimeVersion":"Java_11"}},"type":"Microsoft.AppPlatform/Spring/apps/deployments","sku":{"name":"S0","tier":"Standard","capacity":1},"id":"/subscriptions/00000000-0000-0000-0000-000000000000/resourceGroups/clitest.rg000001/providers/Microsoft.AppPlatform/Spring/clitest000002/apps/clitest000003/deployments/default","name":"default","systemData":{"createdBy":"qingyliu@microsoft.com","createdByType":"User","createdAt":"2023-03-29T07:22:29.9741188Z","lastModifiedBy":"qingyliu@microsoft.com","lastModifiedByType":"User","lastModifiedAt":"2023-03-29T07:22:29.9741188Z"}}'
+    headers:
+      azure-asyncoperation:
+      - https://management.azure.com/subscriptions/00000000-0000-0000-0000-000000000000/resourceGroups/clitest.rg000001/providers/Microsoft.AppPlatform/locations/northcentralus/operationStatus/default/operationId/1c9d4b2b-32b3-4abc-8a83-4b4821593421?api-version=2023-03-01-preview
+      cache-control:
+      - no-cache
+      content-length:
+      - '858'
+      content-type:
+      - application/json
+      date:
+      - Wed, 29 Mar 2023 07:22:30 GMT
+      expires:
+      - '-1'
+      location:
+      - https://management.azure.com/subscriptions/00000000-0000-0000-0000-000000000000/resourceGroups/clitest.rg000001/providers/Microsoft.AppPlatform/locations/northcentralus/operationResults/1c9d4b2b-32b3-4abc-8a83-4b4821593421/Spring/default?api-version=2023-03-01-preview
+      pragma:
+      - no-cache
+      request-context:
+      - appId=cid-v1:797d7e4e-8180-497e-a254-780fbd39ba4d
+      strict-transport-security:
+      - max-age=31536000; includeSubDomains
+      x-content-type-options:
+      - nosniff
+      x-ms-ratelimit-remaining-subscription-resource-requests:
+      - '1199'
+      x-rp-server-mvid:
+      - 2d8cffe0-ed19-4f32-b630-c96199e681e1
+    status:
+      code: 201
+      message: Created
+- request:
+    body: null
+    headers:
+      Accept:
+      - '*/*'
+      Accept-Encoding:
+      - gzip, deflate
+      CommandName:
+      - spring app create
+      Connection:
+      - keep-alive
+      ParameterSetName:
+      - -n -g -s --cpu --env --runtime-version
+      User-Agent:
+      - AZURECLI/2.46.0 azsdk-python-mgmt-appplatform/6.1.0 Python/3.9.13 (Windows-10-10.0.22621-SP0)
+    method: GET
+    uri: https://management.azure.com/subscriptions/00000000-0000-0000-0000-000000000000/resourceGroups/clitest.rg000001/providers/Microsoft.AppPlatform/locations/northcentralus/operationStatus/default/operationId/1c9d4b2b-32b3-4abc-8a83-4b4821593421?api-version=2023-03-01-preview
+  response:
+    body:
+      string: '{"id":"subscriptions/6c933f90-8115-4392-90f2-7077c9fa5dbd/resourceGroups/clitest.rg000001/providers/Microsoft.AppPlatform/locations/northcentralus/operationStatus/default/operationId/1c9d4b2b-32b3-4abc-8a83-4b4821593421","name":"1c9d4b2b-32b3-4abc-8a83-4b4821593421","status":"Running","startTime":"2023-03-24T08:51:48.9758223Z"}'
+    headers:
+      cache-control:
+      - no-cache
+      content-length:
+      - '329'
+      content-type:
+      - application/json; charset=utf-8
+      date:
+      - Fri, 24 Mar 2023 08:51:48 GMT
+      expires:
+      - '-1'
+      pragma:
+      - no-cache
+      request-context:
+      - appId=cid-v1:797d7e4e-8180-497e-a254-780fbd39ba4d
+      strict-transport-security:
+      - max-age=31536000; includeSubDomains
+      transfer-encoding:
+      - chunked
+      vary:
+      - Accept-Encoding
+      x-content-type-options:
+      - nosniff
+      x-rp-server-mvid:
+      - 2d8cffe0-ed19-4f32-b630-c96199e681e1
+    status:
+      code: 200
+      message: OK
+- request:
+    body: '{"properties": {"public": false, "httpsOnly": false, "enableEndToEndTLS":
+      false}}'
+    headers:
+      Accept:
+      - application/json
+      Accept-Encoding:
+      - gzip, deflate
+      CommandName:
+      - spring app create
+      Connection:
+      - keep-alive
+      Content-Length:
+      - '81'
+      Content-Type:
+      - application/json
+      ParameterSetName:
+      - -n -g -s --cpu --env --runtime-version
+      User-Agent:
+      - AZURECLI/2.46.0 azsdk-python-mgmt-appplatform/6.1.0 Python/3.8.3 (Windows-10-10.0.22621-SP0)
+    method: PATCH
+    uri: https://management.azure.com/subscriptions/00000000-0000-0000-0000-000000000000/resourceGroups/clitest.rg000001/providers/Microsoft.AppPlatform/Spring/clitest000002/apps/clitest000003?api-version=2023-03-01-preview
+  response:
+    body:
+      string: '{"properties":{"addonConfigs":{"applicationConfigurationService":{},"serviceRegistry":{}},"public":false,"provisioningState":"Updating","fqdn":"clitest000002.azuremicroservices.io","httpsOnly":false,"temporaryDisk":{"sizeInGB":5,"mountPath":"/tmp"},"persistentDisk":{"sizeInGB":0,"mountPath":"/persistent"},"enableEndToEndTLS":false,"ingressSettings":{"readTimeoutInSeconds":300,"sendTimeoutInSeconds":60,"sessionCookieMaxAge":0,"sessionAffinity":"None","backendProtocol":"Default"}},"type":"Microsoft.AppPlatform/Spring/apps","identity":null,"location":"uksouth","id":"/subscriptions/00000000-0000-0000-0000-000000000000/resourceGroups/clitest.rg000001/providers/Microsoft.AppPlatform/Spring/clitest000002/apps/clitest000003","name":"clitest000003","systemData":{"createdBy":"qingyliu@microsoft.com","createdByType":"User","createdAt":"2023-03-29T07:21:54.0829264Z","lastModifiedBy":"qingyliu@microsoft.com","lastModifiedByType":"User","lastModifiedAt":"2023-03-29T07:22:31.0834618Z"}}'
+    headers:
+      azure-asyncoperation:
+      - https://management.azure.com/subscriptions/00000000-0000-0000-0000-000000000000/resourceGroups/clitest.rg000001/providers/Microsoft.AppPlatform/locations/northcentralus/operationStatus/clitest000003/operationId/172b1599-64f0-4da7-9c06-8e7685557847?api-version=2023-03-01-preview
+      cache-control:
+      - no-cache
+      content-length:
+      - '986'
+      content-type:
+      - application/json
+      date:
+      - Wed, 29 Mar 2023 07:22:30 GMT
+      expires:
+      - '-1'
+      location:
+      - https://management.azure.com/subscriptions/00000000-0000-0000-0000-000000000000/resourceGroups/clitest.rg000001/providers/Microsoft.AppPlatform/locations/northcentralus/operationResults/172b1599-64f0-4da7-9c06-8e7685557847/Spring/clitest000003?api-version=2023-03-01-preview
+      pragma:
+      - no-cache
+      request-context:
+      - appId=cid-v1:797d7e4e-8180-497e-a254-780fbd39ba4d
+      strict-transport-security:
+      - max-age=31536000; includeSubDomains
+      x-content-type-options:
+      - nosniff
+      x-ms-ratelimit-remaining-subscription-resource-requests:
+      - '1198'
+      x-rp-server-mvid:
+      - 2d8cffe0-ed19-4f32-b630-c96199e681e1
+    status:
+      code: 202
+      message: Accepted
+- request:
+    body: null
+    headers:
+      Accept:
+      - '*/*'
+      Accept-Encoding:
+      - gzip, deflate
+      CommandName:
+      - spring app create
+      Connection:
+      - keep-alive
+      ParameterSetName:
+      - -n -g -s --cpu --env --runtime-version
+      User-Agent:
+      - AZURECLI/2.46.0 azsdk-python-mgmt-appplatform/6.1.0 Python/3.8.3 (Windows-10-10.0.22621-SP0)
+    method: GET
+    uri: https://management.azure.com/subscriptions/00000000-0000-0000-0000-000000000000/resourceGroups/clitest.rg000001/providers/Microsoft.AppPlatform/locations/northcentralus/operationStatus/clitest000003/operationId/172b1599-64f0-4da7-9c06-8e7685557847?api-version=2023-03-01-preview
+  response:
+    body:
+      string: '{"id":"subscriptions/d51e3ffe-6b84-49cd-b426-0dc4ec660356/resourceGroups/clitest.rg000001/providers/Microsoft.AppPlatform/locations/uksouth/operationStatus/default/operationId/74d7fad7-f8cd-4dbf-a173-1870ad06ba67","name":"74d7fad7-f8cd-4dbf-a173-1870ad06ba67","status":"Running","startTime":"2023-03-29T07:22:30.7642244Z"}'
+    headers:
+      cache-control:
+      - no-cache
+      content-length:
+      - '322'
+      content-type:
+      - application/json
+      date:
+      - Wed, 29 Mar 2023 07:23:01 GMT
+      expires:
+      - '-1'
+      pragma:
+      - no-cache
+      request-context:
+      - appId=cid-v1:797d7e4e-8180-497e-a254-780fbd39ba4d
+      strict-transport-security:
+      - max-age=31536000; includeSubDomains
+      transfer-encoding:
+      - chunked
+      vary:
+      - Accept-Encoding
+      x-content-type-options:
+      - nosniff
+      x-rp-server-mvid:
+      - 2d8cffe0-ed19-4f32-b630-c96199e681e1
+    status:
+      code: 200
+      message: OK
+- request:
+    body: null
+    headers:
+      Accept:
+      - '*/*'
+      Accept-Encoding:
+      - gzip, deflate
+      CommandName:
+      - spring app create
+      Connection:
+      - keep-alive
+      ParameterSetName:
+      - -n -g -s --cpu --env --runtime-version
+      User-Agent:
+      - AZURECLI/2.46.0 azsdk-python-mgmt-appplatform/6.1.0 Python/3.8.3 (Windows-10-10.0.22621-SP0)
+    method: GET
+    uri: https://management.azure.com/subscriptions/00000000-0000-0000-0000-000000000000/resourceGroups/clitest.rg000001/providers/Microsoft.AppPlatform/locations/northcentralus/operationStatus/default/operationId/1c9d4b2b-32b3-4abc-8a83-4b4821593421?api-version=2023-03-01-preview
+  response:
+    body:
+      string: '{"id":"subscriptions/d51e3ffe-6b84-49cd-b426-0dc4ec660356/resourceGroups/clitest.rg000001/providers/Microsoft.AppPlatform/locations/uksouth/operationStatus/clitest000003/operationId/664ea2ea-4efa-4f26-ac5a-5f7fa368909c","name":"664ea2ea-4efa-4f26-ac5a-5f7fa368909c","status":"Succeeded","startTime":"2023-03-29T07:22:31.45832Z","endTime":"2023-03-29T07:22:37.7472566Z"}'
+    headers:
+      cache-control:
+      - no-cache
+      content-length:
+      - '369'
+      content-type:
+      - application/json
+      date:
+      - Wed, 29 Mar 2023 07:23:01 GMT
+      expires:
+      - '-1'
+      pragma:
+      - no-cache
+      request-context:
+      - appId=cid-v1:797d7e4e-8180-497e-a254-780fbd39ba4d
+      strict-transport-security:
+      - max-age=31536000; includeSubDomains
+      transfer-encoding:
+      - chunked
+      vary:
+      - Accept-Encoding
+      x-content-type-options:
+      - nosniff
+      x-rp-server-mvid:
+      - 2d8cffe0-ed19-4f32-b630-c96199e681e1
+    status:
+      code: 200
+      message: OK
+- request:
+    body: null
+    headers:
+      Accept:
+      - '*/*'
+      Accept-Encoding:
+      - gzip, deflate
+      CommandName:
+      - spring app create
+      Connection:
+      - keep-alive
+      ParameterSetName:
+      - -n -g -s --cpu --env --runtime-version
+      User-Agent:
+      - AZURECLI/2.46.0 azsdk-python-mgmt-appplatform/6.1.0 Python/3.8.3 (Windows-10-10.0.22621-SP0)
+    method: GET
+    uri: https://management.azure.com/subscriptions/00000000-0000-0000-0000-000000000000/resourceGroups/clitest.rg000001/providers/Microsoft.AppPlatform/locations/northcentralus/operationStatus/clitest000003/operationId/172b1599-64f0-4da7-9c06-8e7685557847?api-version=2023-03-01-preview
+  response:
+    body:
+      string: '{"properties":{"addonConfigs":{"applicationConfigurationService":{},"serviceRegistry":{}},"public":false,"provisioningState":"Succeeded","fqdn":"clitest000002.azuremicroservices.io","httpsOnly":false,"temporaryDisk":{"sizeInGB":5,"mountPath":"/tmp"},"persistentDisk":{"sizeInGB":0,"mountPath":"/persistent"},"enableEndToEndTLS":false,"ingressSettings":{"readTimeoutInSeconds":300,"sendTimeoutInSeconds":60,"sessionCookieMaxAge":0,"sessionAffinity":"None","backendProtocol":"Default"}},"type":"Microsoft.AppPlatform/Spring/apps","identity":null,"location":"uksouth","id":"/subscriptions/00000000-0000-0000-0000-000000000000/resourceGroups/clitest.rg000001/providers/Microsoft.AppPlatform/Spring/clitest000002/apps/clitest000003","name":"clitest000003","systemData":{"createdBy":"qingyliu@microsoft.com","createdByType":"User","createdAt":"2023-03-29T07:21:54.0829264Z","lastModifiedBy":"qingyliu@microsoft.com","lastModifiedByType":"User","lastModifiedAt":"2023-03-29T07:22:31.0834618Z"}}'
+    headers:
+      cache-control:
+      - no-cache
+      content-length:
+      - '987'
+      content-type:
+      - application/json
+      date:
+      - Wed, 29 Mar 2023 07:23:02 GMT
+      expires:
+      - '-1'
+      pragma:
+      - no-cache
+      request-context:
+      - appId=cid-v1:797d7e4e-8180-497e-a254-780fbd39ba4d
+      strict-transport-security:
+      - max-age=31536000; includeSubDomains
+      transfer-encoding:
+      - chunked
+      vary:
+      - Accept-Encoding
+      x-content-type-options:
+      - nosniff
+      x-rp-server-mvid:
+      - 2d8cffe0-ed19-4f32-b630-c96199e681e1
+    status:
+      code: 200
+      message: OK
+- request:
+    body: null
+    headers:
+      Accept:
+      - '*/*'
+      Accept-Encoding:
+      - gzip, deflate
+      CommandName:
+      - spring app create
+      Connection:
+      - keep-alive
+      ParameterSetName:
+      - -n -g -s --cpu --env --runtime-version
+      User-Agent:
+      - AZURECLI/2.46.0 azsdk-python-mgmt-appplatform/6.1.0 Python/3.9.13 (Windows-10-10.0.22621-SP0)
+    method: GET
+    uri: https://management.azure.com/subscriptions/00000000-0000-0000-0000-000000000000/resourceGroups/clitest.rg000001/providers/Microsoft.AppPlatform/Spring/clitest000002/apps/clitest000003?api-version=2023-03-01-preview
+  response:
+    body:
+      string: '{"properties":{"addonConfigs":{"applicationConfigurationService":{},"serviceRegistry":{}},"public":false,"provisioningState":"Succeeded","fqdn":"clitest000002.azuremicroservices.io","httpsOnly":false,"temporaryDisk":{"sizeInGB":5,"mountPath":"/tmp"},"persistentDisk":{"sizeInGB":0,"mountPath":"/persistent"},"enableEndToEndTLS":false,"ingressSettings":{"readTimeoutInSeconds":300,"sendTimeoutInSeconds":60,"sessionCookieMaxAge":0,"sessionAffinity":"None","backendProtocol":"Default"}},"type":"Microsoft.AppPlatform/Spring/apps","identity":null,"location":"northcentralus","id":"/subscriptions/00000000-0000-0000-0000-000000000000/resourceGroups/clitest.rg000001/providers/Microsoft.AppPlatform/Spring/clitest000002/apps/clitest000003","name":"clitest000003","systemData":{"createdBy":"yuwzho@microsoft.com","createdByType":"User","createdAt":"2023-03-24T08:51:31.8860306Z","lastModifiedBy":"yuwzho@microsoft.com","lastModifiedByType":"User","lastModifiedAt":"2023-03-24T08:51:49.6668314Z"}}'
+    headers:
+      cache-control:
+      - no-cache
+      content-length:
+      - '990'
+      content-type:
+      - application/json; charset=utf-8
+      date:
+      - Fri, 24 Mar 2023 08:52:01 GMT
+      expires:
+      - '-1'
+      pragma:
+      - no-cache
+      request-context:
+      - appId=cid-v1:797d7e4e-8180-497e-a254-780fbd39ba4d
+      strict-transport-security:
+      - max-age=31536000; includeSubDomains
+      transfer-encoding:
+      - chunked
+      vary:
+      - Accept-Encoding
+      x-content-type-options:
+      - nosniff
+      x-ms-ratelimit-remaining-subscription-resource-requests:
+      - '11997'
+      x-rp-server-mvid:
+      - 2d8cffe0-ed19-4f32-b630-c96199e681e1
+    status:
+      code: 200
+      message: OK
+- request:
+    body: null
+    headers:
+      Accept:
+      - '*/*'
+      Accept-Encoding:
+      - gzip, deflate
+      CommandName:
+      - spring app create
+      Connection:
+      - keep-alive
+      ParameterSetName:
+      - -n -g -s --cpu --env --runtime-version
+      User-Agent:
+      - AZURECLI/2.46.0 azsdk-python-mgmt-appplatform/6.1.0 Python/3.8.3 (Windows-10-10.0.22621-SP0)
+    method: GET
+    uri: https://management.azure.com/subscriptions/00000000-0000-0000-0000-000000000000/resourceGroups/clitest.rg000001/providers/Microsoft.AppPlatform/locations/northcentralus/operationStatus/default/operationId/1c9d4b2b-32b3-4abc-8a83-4b4821593421?api-version=2023-03-01-preview
+  response:
+    body:
+      string: '{"id":"subscriptions/d51e3ffe-6b84-49cd-b426-0dc4ec660356/resourceGroups/clitest.rg000001/providers/Microsoft.AppPlatform/locations/uksouth/operationStatus/default/operationId/74d7fad7-f8cd-4dbf-a173-1870ad06ba67","name":"74d7fad7-f8cd-4dbf-a173-1870ad06ba67","status":"Succeeded","startTime":"2023-03-29T07:22:30.7642244Z","endTime":"2023-03-29T07:23:03.8653115Z"}'
+    headers:
+      cache-control:
+      - no-cache
+      content-length:
+      - '365'
+      content-type:
+      - application/json
+      date:
+      - Wed, 29 Mar 2023 07:23:11 GMT
+      expires:
+      - '-1'
+      pragma:
+      - no-cache
+      request-context:
+      - appId=cid-v1:797d7e4e-8180-497e-a254-780fbd39ba4d
+      strict-transport-security:
+      - max-age=31536000; includeSubDomains
+      transfer-encoding:
+      - chunked
+      vary:
+      - Accept-Encoding
+      x-content-type-options:
+      - nosniff
+      x-rp-server-mvid:
+      - 2d8cffe0-ed19-4f32-b630-c96199e681e1
+    status:
+      code: 200
+      message: OK
+- request:
+    body: null
+    headers:
+      Accept:
+      - '*/*'
+      Accept-Encoding:
+      - gzip, deflate
+      CommandName:
+      - spring app create
+      Connection:
+      - keep-alive
+      ParameterSetName:
+      - -n -g -s --cpu --env --runtime-version
+      User-Agent:
+      - AZURECLI/2.46.0 azsdk-python-mgmt-appplatform/6.1.0 Python/3.8.3 (Windows-10-10.0.22621-SP0)
+    method: GET
+    uri: https://management.azure.com/subscriptions/00000000-0000-0000-0000-000000000000/resourceGroups/clitest.rg000001/providers/Microsoft.AppPlatform/locations/northcentralus/operationStatus/default/operationId/1c9d4b2b-32b3-4abc-8a83-4b4821593421?api-version=2023-03-01-preview
+  response:
+    body:
+      string: '{"properties":{"deploymentSettings":{"resourceRequests":{"cpu":"2","memory":"1Gi"},"environmentVariables":{"foo":"bar"},"terminationGracePeriodSeconds":90,"livenessProbe":{"disableProbe":false,"failureThreshold":3,"initialDelaySeconds":300,"periodSeconds":10,"successThreshold":1,"timeoutSeconds":3,"probeAction":{"type":"TCPSocketAction"}},"readinessProbe":{"disableProbe":false,"failureThreshold":3,"initialDelaySeconds":0,"periodSeconds":5,"successThreshold":1,"timeoutSeconds":3,"probeAction":{"type":"TCPSocketAction"}}},"provisioningState":"Succeeded","status":"Running","active":true,"instances":[{"name":"clitest000003-default-15-78477f95d6-rkqkv","status":"Running","discoveryStatus":"UNREGISTERED","startTime":"2023-03-29T07:22:36Z"}],"source":{"type":"Jar","relativePath":"<default>","runtimeVersion":"Java_11"}},"type":"Microsoft.AppPlatform/Spring/apps/deployments","sku":{"name":"S0","tier":"Standard","capacity":1},"id":"/subscriptions/00000000-0000-0000-0000-000000000000/resourceGroups/clitest.rg000001/providers/Microsoft.AppPlatform/Spring/clitest000002/apps/clitest000003/deployments/default","name":"default","systemData":{"createdBy":"qingyliu@microsoft.com","createdByType":"User","createdAt":"2023-03-29T07:22:29.9741188Z","lastModifiedBy":"qingyliu@microsoft.com","lastModifiedByType":"User","lastModifiedAt":"2023-03-29T07:22:29.9741188Z"}}'
+    headers:
+      cache-control:
+      - no-cache
+      content-length:
+      - '1366'
+      content-type:
+      - application/json
+      date:
+      - Wed, 29 Mar 2023 07:23:14 GMT
+      expires:
+      - '-1'
+      pragma:
+      - no-cache
+      request-context:
+      - appId=cid-v1:797d7e4e-8180-497e-a254-780fbd39ba4d
+      strict-transport-security:
+      - max-age=31536000; includeSubDomains
+      transfer-encoding:
+      - chunked
+      vary:
+      - Accept-Encoding
+      x-content-type-options:
+      - nosniff
+      x-ms-ratelimit-remaining-subscription-resource-requests:
+      - '11998'
+      x-rp-server-mvid:
+      - 2d8cffe0-ed19-4f32-b630-c96199e681e1
+    status:
+      code: 200
+      message: OK
+- request:
+    body: null
+    headers:
+      Accept:
+      - application/json
+      Accept-Encoding:
+      - gzip, deflate
+      CommandName:
+      - spring app create
+      Connection:
+      - keep-alive
+      ParameterSetName:
+      - -n -g -s --cpu --env --runtime-version
+      User-Agent:
+      - AZURECLI/2.46.0 azsdk-python-mgmt-appplatform/6.1.0 Python/3.8.3 (Windows-10-10.0.22621-SP0)
+    method: GET
+    uri: https://management.azure.com/subscriptions/00000000-0000-0000-0000-000000000000/resourceGroups/clitest.rg000001/providers/Microsoft.AppPlatform/Spring/clitest000002/apps/clitest000003/deployments/mock-deployment?api-version=2023-03-01-preview
+  response:
+    body:
+      string: '{"properties":{"addonConfigs":{"applicationConfigurationService":{},"serviceRegistry":{}},"public":false,"provisioningState":"Succeeded","fqdn":"clitest000002.azuremicroservices.io","httpsOnly":false,"temporaryDisk":{"sizeInGB":5,"mountPath":"/tmp"},"persistentDisk":{"sizeInGB":0,"mountPath":"/persistent"},"enableEndToEndTLS":false,"ingressSettings":{"readTimeoutInSeconds":300,"sendTimeoutInSeconds":60,"sessionCookieMaxAge":0,"sessionAffinity":"None","backendProtocol":"Default"}},"type":"Microsoft.AppPlatform/Spring/apps","identity":null,"location":"uksouth","id":"/subscriptions/00000000-0000-0000-0000-000000000000/resourceGroups/clitest.rg000001/providers/Microsoft.AppPlatform/Spring/clitest000002/apps/clitest000003","name":"clitest000003","systemData":{"createdBy":"qingyliu@microsoft.com","createdByType":"User","createdAt":"2023-03-29T07:21:54.0829264Z","lastModifiedBy":"qingyliu@microsoft.com","lastModifiedByType":"User","lastModifiedAt":"2023-03-29T07:22:31.0834618Z"}}'
+    headers:
+      cache-control:
+      - no-cache
+      content-length:
+      - '987'
+      content-type:
+      - application/json
+      date:
+      - Wed, 29 Mar 2023 07:23:17 GMT
+      expires:
+      - '-1'
+      pragma:
+      - no-cache
+      request-context:
+      - appId=cid-v1:797d7e4e-8180-497e-a254-780fbd39ba4d
+      strict-transport-security:
+      - max-age=31536000; includeSubDomains
+      transfer-encoding:
+      - chunked
+      vary:
+      - Accept-Encoding
+      x-content-type-options:
+      - nosniff
+      x-ms-ratelimit-remaining-subscription-resource-requests:
+      - '11996'
+      x-rp-server-mvid:
+      - 2d8cffe0-ed19-4f32-b630-c96199e681e1
+    status:
+      code: 200
+      message: OK
+- request:
+    body: null
+    headers:
+      Accept:
+      - application/json
+      Accept-Encoding:
+      - gzip, deflate
+      CommandName:
+      - spring app create
+      Connection:
+      - keep-alive
+      ParameterSetName:
+      - -n -g -s --cpu --env --runtime-version
+      User-Agent:
+      - AZURECLI/2.46.0 azsdk-python-mgmt-appplatform/6.1.0 Python/3.8.3 (Windows-10-10.0.22621-SP0)
+    method: GET
+    uri: https://management.azure.com/subscriptions/00000000-0000-0000-0000-000000000000/resourceGroups/clitest.rg000001/providers/Microsoft.AppPlatform/Spring/clitest000002/apps/clitest000003?api-version=2023-03-01-preview
+  response:
+    body:
+      string: '{"value":[{"properties":{"deploymentSettings":{"resourceRequests":{"cpu":"2","memory":"1Gi"},"environmentVariables":{"foo":"bar"},"terminationGracePeriodSeconds":90,"livenessProbe":{"disableProbe":false,"failureThreshold":3,"initialDelaySeconds":300,"periodSeconds":10,"successThreshold":1,"timeoutSeconds":3,"probeAction":{"type":"TCPSocketAction"}},"readinessProbe":{"disableProbe":false,"failureThreshold":3,"initialDelaySeconds":0,"periodSeconds":5,"successThreshold":1,"timeoutSeconds":3,"probeAction":{"type":"TCPSocketAction"}}},"provisioningState":"Succeeded","status":"Running","active":true,"instances":[{"name":"clitest000003-default-15-78477f95d6-rkqkv","status":"Running","discoveryStatus":"UNREGISTERED","startTime":"2023-03-29T07:22:36Z"}],"source":{"type":"Jar","relativePath":"<default>","runtimeVersion":"Java_11"}},"type":"Microsoft.AppPlatform/Spring/apps/deployments","sku":{"name":"S0","tier":"Standard","capacity":1},"id":"/subscriptions/00000000-0000-0000-0000-000000000000/resourceGroups/clitest.rg000001/providers/Microsoft.AppPlatform/Spring/clitest000002/apps/clitest000003/deployments/default","name":"default","systemData":{"createdBy":"qingyliu@microsoft.com","createdByType":"User","createdAt":"2023-03-29T07:22:29.9741188Z","lastModifiedBy":"qingyliu@microsoft.com","lastModifiedByType":"User","lastModifiedAt":"2023-03-29T07:22:29.9741188Z"}}]}'
+    headers:
+      cache-control:
+      - no-cache
+      content-length:
+      - '1378'
+      content-type:
+      - application/json
+      date:
+      - Wed, 29 Mar 2023 07:23:19 GMT
+      expires:
+      - '-1'
+      pragma:
+      - no-cache
+      request-context:
+      - appId=cid-v1:797d7e4e-8180-497e-a254-780fbd39ba4d
+      strict-transport-security:
+      - max-age=31536000; includeSubDomains
+      transfer-encoding:
+      - chunked
+      vary:
+      - Accept-Encoding
+      x-content-type-options:
+      - nosniff
+      x-ms-ratelimit-remaining-subscription-resource-requests:
+      - '11997'
+      x-rp-server-mvid:
+      - 2d8cffe0-ed19-4f32-b630-c96199e681e1
+    status:
+      code: 200
+      message: OK
+- request:
+    body: null
+    headers:
+      Accept:
+      - application/json
+      Accept-Encoding:
+      - gzip, deflate
+      CommandName:
+      - spring app deploy
+      Connection:
+      - keep-alive
+      ParameterSetName:
+      - -n -g -s --artifact-path --version
+      User-Agent:
+      - AZURECLI/2.46.0 azsdk-python-mgmt-appplatform/6.1.0 Python/3.8.3 (Windows-10-10.0.22621-SP0)
+    method: GET
+    uri: https://management.azure.com/subscriptions/00000000-0000-0000-0000-000000000000/resourceGroups/clitest.rg000001/providers/Microsoft.AppPlatform/Spring/clitest000002/apps/clitest000003/deployments?api-version=2023-03-01-preview
+  response:
+    body:
+      string: '{"value":[{"properties":{"deploymentSettings":{"resourceRequests":{"cpu":"2","memory":"1Gi"},"environmentVariables":{"foo":"bar"},"terminationGracePeriodSeconds":90,"livenessProbe":{"disableProbe":false,"failureThreshold":3,"initialDelaySeconds":300,"periodSeconds":10,"successThreshold":1,"timeoutSeconds":3,"probeAction":{"type":"TCPSocketAction"}},"readinessProbe":{"disableProbe":false,"failureThreshold":3,"initialDelaySeconds":0,"periodSeconds":5,"successThreshold":1,"timeoutSeconds":3,"probeAction":{"type":"TCPSocketAction"}}},"provisioningState":"Succeeded","status":"Running","active":true,"instances":[{"name":"clitest000003-default-15-78477f95d6-rkqkv","status":"Running","discoveryStatus":"UNREGISTERED","startTime":"2023-03-29T07:22:36Z"}],"source":{"type":"Jar","relativePath":"<default>","runtimeVersion":"Java_11"}},"type":"Microsoft.AppPlatform/Spring/apps/deployments","sku":{"name":"S0","tier":"Standard","capacity":1},"id":"/subscriptions/00000000-0000-0000-0000-000000000000/resourceGroups/clitest.rg000001/providers/Microsoft.AppPlatform/Spring/clitest000002/apps/clitest000003/deployments/default","name":"default","systemData":{"createdBy":"qingyliu@microsoft.com","createdByType":"User","createdAt":"2023-03-29T07:22:29.9741188Z","lastModifiedBy":"qingyliu@microsoft.com","lastModifiedByType":"User","lastModifiedAt":"2023-03-29T07:22:29.9741188Z"}}]}'
+    headers:
+      cache-control:
+      - no-cache
+      content-length:
+      - '1378'
+      content-type:
+      - application/json
+      date:
+      - Wed, 29 Mar 2023 07:23:24 GMT
+      expires:
+      - '-1'
+      pragma:
+      - no-cache
+      request-context:
+      - appId=cid-v1:797d7e4e-8180-497e-a254-780fbd39ba4d
+      strict-transport-security:
+      - max-age=31536000; includeSubDomains
+      transfer-encoding:
+      - chunked
+      vary:
+      - Accept-Encoding
+      x-content-type-options:
+      - nosniff
+      x-ms-ratelimit-remaining-subscription-resource-requests:
+      - '11999'
+      x-rp-server-mvid:
+      - 2d8cffe0-ed19-4f32-b630-c96199e681e1
+    status:
+      code: 200
+      message: OK
+- request:
+    body: null
+    headers:
+      Accept:
+      - application/json
+      Accept-Encoding:
+      - gzip, deflate
+      CommandName:
+      - spring app deploy
+      Connection:
+      - keep-alive
+      ParameterSetName:
+      - -n -g -s --artifact-path --version
+      User-Agent:
+      - AZURECLI/2.46.0 azsdk-python-mgmt-appplatform/6.1.0 Python/3.8.3 (Windows-10-10.0.22621-SP0)
+    method: GET
+    uri: https://management.azure.com/subscriptions/00000000-0000-0000-0000-000000000000/resourceGroups/clitest.rg000001/providers/Microsoft.AppPlatform/Spring/clitest000002/apps/clitest000003/deployments?api-version=2023-03-01-preview
+  response:
+    body:
+      string: '{"error":{"code":"BadRequest","message":"Feature BuildService is not
+        supported in Sku S0 for API version 2023-03-01-preview.","target":null,"details":null}}'
+    headers:
+      cache-control:
+      - no-cache
+      content-length:
+      - '156'
+      content-type:
+      - application/json
+      date:
+      - Wed, 29 Mar 2023 07:23:27 GMT
+      expires:
+      - '-1'
+      pragma:
+      - no-cache
+      request-context:
+      - appId=cid-v1:797d7e4e-8180-497e-a254-780fbd39ba4d
+      strict-transport-security:
+      - max-age=31536000; includeSubDomains
+      x-content-type-options:
+      - nosniff
+      x-rp-server-mvid:
+      - 2d8cffe0-ed19-4f32-b630-c96199e681e1
+    status:
+      code: 400
+      message: Bad Request
+- request:
+    body: null
+    headers:
+      Accept:
+      - application/json
+      Accept-Encoding:
+      - gzip, deflate
+      CommandName:
+      - spring app deploy
+      Connection:
+      - keep-alive
+      Content-Length:
+      - '0'
+      ParameterSetName:
+      - -n -g -s --artifact-path --version
+      User-Agent:
+      - AZURECLI/2.46.0 azsdk-python-mgmt-appplatform/6.1.0 Python/3.8.3 (Windows-10-10.0.22621-SP0)
+    method: POST
+    uri: https://management.azure.com/subscriptions/00000000-0000-0000-0000-000000000000/resourceGroups/clitest.rg000001/providers/Microsoft.AppPlatform/Spring/clitest000002/apps/clitest000003/getResourceUploadUrl?api-version=2023-03-01-preview
+  response:
+    body:
+      string: '{"relativePath":"resources/bbb3ad9c263e90188e2048bd7c2fe3e7e3ab782be2a6821fc3401abfe41cc09f-2023032907-bf416939-7699-4f1c-bdf1-9c831aa6b777","uploadUrl":"https://0d240048509446b6962994d2.file.core.windows.net/694df324094a40069b202363b45cd03e/resources/bbb3ad9c263e90188e2048bd7c2fe3e7e3ab782be2a6821fc3401abfe41cc09f-2023032907-bf416939-7699-4f1c-bdf1-9c831aa6b777?sv=2020-08-04&se=2023-03-29T09%3A23%3A30Z&sr=f&sp=w&sig=YgzwduaXP3N4EXtMZKwLKaYi1HBnfZ23fgjaG7X%2BjTE%3D"}'
+    headers:
+      cache-control:
+      - no-cache
+      content-length:
+      - '471'
+      content-type:
+      - application/json
+      date:
+      - Wed, 29 Mar 2023 07:23:30 GMT
+      expires:
+      - '-1'
+      pragma:
+      - no-cache
+      request-context:
+      - appId=cid-v1:797d7e4e-8180-497e-a254-780fbd39ba4d
+      strict-transport-security:
+      - max-age=31536000; includeSubDomains
+      transfer-encoding:
+      - chunked
+      vary:
+      - Accept-Encoding
+      x-content-type-options:
+      - nosniff
+      x-ms-ratelimit-remaining-subscription-writes:
+      - '1199'
+      x-rp-server-mvid:
+      - 2d8cffe0-ed19-4f32-b630-c96199e681e1
+    status:
+      code: 200
+      message: OK
+- request:
+    body: null
+    headers:
+      Connection:
+      - keep-alive
+      Content-Length:
+      - '0'
+      User-Agent:
+      - Azure-Storage/2.0.0-2.0.1 (Python CPython 3.8.3; Windows 10)
+      x-ms-content-length:
+      - '11'
+      x-ms-date:
+      - Wed, 29 Mar 2023 07:23:31 GMT
+      x-ms-type:
+      - file
+      x-ms-version:
+      - '2018-11-09'
+    method: PUT
+    uri: https://0d240048509446b6962994d2.file.core.windows.net/694df324094a40069b202363b45cd03e/resources/bbb3ad9c263e90188e2048bd7c2fe3e7e3ab782be2a6821fc3401abfe41cc09f-2023032907-bf416939-7699-4f1c-bdf1-9c831aa6b777?sv=2020-08-04&se=2023-03-29T09%3A23%3A30Z&sr=f&sp=w&sig=YgzwduaXP3N4EXtMZKwLKaYi1HBnfZ23fgjaG7X%2BjTE%3D
+  response:
+    body:
+      string: ''
+    headers:
+      content-length:
+      - '0'
+      date:
+      - Wed, 29 Mar 2023 07:23:31 GMT
+      etag:
+      - '"0x8DB302680459986"'
+      last-modified:
+      - Wed, 29 Mar 2023 07:23:32 GMT
+      server:
+      - Windows-Azure-File/1.0 Microsoft-HTTPAPI/2.0
+      x-ms-request-server-encrypted:
+      - 'true'
+      x-ms-version:
+      - '2018-11-09'
+    status:
+      code: 201
+      message: Created
+- request:
+    body: "fake-text\r\n"
+    headers:
+      Connection:
+      - keep-alive
+      Content-Length:
+      - '11'
+      User-Agent:
+      - Azure-Storage/2.0.0-2.0.1 (Python CPython 3.8.3; Windows 10)
+      x-ms-date:
+      - Wed, 29 Mar 2023 07:23:32 GMT
+      x-ms-range:
+      - bytes=0-10
+      x-ms-version:
+      - '2018-11-09'
+      x-ms-write:
+      - update
+    method: PUT
+    uri: https://0d240048509446b6962994d2.file.core.windows.net/694df324094a40069b202363b45cd03e/resources/bbb3ad9c263e90188e2048bd7c2fe3e7e3ab782be2a6821fc3401abfe41cc09f-2023032907-bf416939-7699-4f1c-bdf1-9c831aa6b777?comp=range&sv=2020-08-04&se=2023-03-29T09%3A23%3A30Z&sr=f&sp=w&sig=YgzwduaXP3N4EXtMZKwLKaYi1HBnfZ23fgjaG7X%2BjTE%3D
+  response:
+    body:
+      string: ''
+    headers:
+      content-length:
+      - '0'
+      content-md5:
+      - 99EB7GGDEcq+ZSyODG3erA==
+      date:
+      - Wed, 29 Mar 2023 07:23:32 GMT
+      etag:
+      - '"0x8DB30268069E501"'
+      last-modified:
+      - Wed, 29 Mar 2023 07:23:32 GMT
+      server:
+      - Windows-Azure-File/1.0 Microsoft-HTTPAPI/2.0
+      x-ms-request-server-encrypted:
+      - 'true'
+      x-ms-version:
+      - '2018-11-09'
+    status:
+      code: 201
+      message: Created
+- request:
+    body: '{"properties": {"source": {"type": "Jar", "version": "v1", "relativePath":
+      "resources/bbb3ad9c263e90188e2048bd7c2fe3e7e3ab782be2a6821fc3401abfe41cc09f-2023032907-bf416939-7699-4f1c-bdf1-9c831aa6b777",
+      "runtimeVersion": "Java_11"}, "deploymentSettings": {}}, "sku": {"name": "S0",
+      "tier": "Standard"}}'
+    headers:
+      Accept:
+      - application/json
+      Accept-Encoding:
+      - gzip, deflate
+      CommandName:
+      - spring app deploy
+      Connection:
+      - keep-alive
+      Content-Length:
+      - '300'
+      Content-Type:
+      - application/json
+      ParameterSetName:
+      - -n -g -s --artifact-path --version
+      User-Agent:
+      - AZURECLI/2.46.0 azsdk-python-mgmt-appplatform/6.1.0 Python/3.8.3 (Windows-10-10.0.22621-SP0)
+    method: PATCH
+    uri: https://management.azure.com/subscriptions/00000000-0000-0000-0000-000000000000/resourceGroups/clitest.rg000001/providers/Microsoft.AppPlatform/Spring/clitest000002/apps/clitest000003/deployments/mock-deployment?api-version=2023-03-01-preview
+  response:
+    body:
+      string: '{"properties":{"deploymentSettings":{"resourceRequests":{"cpu":"2","memory":"1Gi"},"environmentVariables":{"foo":"bar"},"terminationGracePeriodSeconds":90},"provisioningState":"Updating","status":"Running","active":true,"instances":null,"source":{"type":"Jar","relativePath":"resources/bbb3ad9c263e90188e2048bd7c2fe3e7e3ab782be2a6821fc3401abfe41cc09f-2023032907-bf416939-7699-4f1c-bdf1-9c831aa6b777","version":"v1","runtimeVersion":"Java_11"}},"type":"Microsoft.AppPlatform/Spring/apps/deployments","sku":{"name":"S0","tier":"Standard","capacity":1},"id":"/subscriptions/00000000-0000-0000-0000-000000000000/resourceGroups/clitest.rg000001/providers/Microsoft.AppPlatform/Spring/clitest000002/apps/clitest000003/deployments/default","name":"default","systemData":{"createdBy":"qingyliu@microsoft.com","createdByType":"User","createdAt":"2023-03-29T07:22:29.9741188Z","lastModifiedBy":"qingyliu@microsoft.com","lastModifiedByType":"User","lastModifiedAt":"2023-03-29T07:23:32.6652466Z"}}'
+    headers:
+      azure-asyncoperation:
+      - https://management.azure.com/subscriptions/00000000-0000-0000-0000-000000000000/resourceGroups/clitest.rg000001/providers/Microsoft.AppPlatform/locations/northcentralus/operationStatus/default/operationId/afcd6075-e9c8-4743-bdf3-cb1a6cc9eaea?api-version=2023-03-01-preview
+      cache-control:
+      - no-cache
+      content-length:
+      - '986'
+      content-type:
+      - application/json
+      date:
+      - Wed, 29 Mar 2023 07:23:34 GMT
+      expires:
+      - '-1'
+      location:
+      - https://management.azure.com/subscriptions/00000000-0000-0000-0000-000000000000/resourceGroups/clitest.rg000001/providers/Microsoft.AppPlatform/locations/northcentralus/operationResults/afcd6075-e9c8-4743-bdf3-cb1a6cc9eaea/Spring/default?api-version=2023-03-01-preview
+      pragma:
+      - no-cache
+      request-context:
+      - appId=cid-v1:797d7e4e-8180-497e-a254-780fbd39ba4d
+      strict-transport-security:
+      - max-age=31536000; includeSubDomains
+      x-content-type-options:
+      - nosniff
+      x-ms-ratelimit-remaining-subscription-resource-requests:
+      - '1199'
+      x-rp-server-mvid:
+      - 2d8cffe0-ed19-4f32-b630-c96199e681e1
+    status:
+      code: 202
+      message: Accepted
+- request:
+    body: null
+    headers:
+      Accept:
+      - '*/*'
+      Accept-Encoding:
+      - gzip, deflate
+      CommandName:
+      - spring app deploy
+      Connection:
+      - keep-alive
+      ParameterSetName:
+      - -n -g -s --artifact-path --version
+      User-Agent:
+      - AZURECLI/2.46.0 azsdk-python-mgmt-appplatform/6.1.0 Python/3.8.3 (Windows-10-10.0.22621-SP0)
+    method: GET
+    uri: https://management.azure.com/subscriptions/00000000-0000-0000-0000-000000000000/resourceGroups/clitest.rg000001/providers/Microsoft.AppPlatform/locations/northcentralus/operationStatus/default/operationId/afcd6075-e9c8-4743-bdf3-cb1a6cc9eaea?api-version=2023-03-01-preview
+  response:
+    body:
+      string: '{"id":"subscriptions/d51e3ffe-6b84-49cd-b426-0dc4ec660356/resourceGroups/clitest.rg000001/providers/Microsoft.AppPlatform/locations/uksouth/operationStatus/default/operationId/ebd8eb2c-087a-48b5-bf93-cbe6f3a9f914","name":"ebd8eb2c-087a-48b5-bf93-cbe6f3a9f914","status":"Running","startTime":"2023-03-29T07:23:34.55767Z"}'
+    headers:
+      cache-control:
+      - no-cache
+      content-length:
+      - '320'
+      content-type:
+      - application/json
+      date:
+      - Wed, 29 Mar 2023 07:24:04 GMT
+      expires:
+      - '-1'
+      pragma:
+      - no-cache
+      request-context:
+      - appId=cid-v1:797d7e4e-8180-497e-a254-780fbd39ba4d
+      strict-transport-security:
+      - max-age=31536000; includeSubDomains
+      transfer-encoding:
+      - chunked
+      vary:
+      - Accept-Encoding
+      x-content-type-options:
+      - nosniff
+      x-rp-server-mvid:
+      - 2d8cffe0-ed19-4f32-b630-c96199e681e1
+    status:
+      code: 200
+      message: OK
+- request:
+    body: null
+    headers:
+      Accept:
+      - '*/*'
+      Accept-Encoding:
+      - gzip, deflate
+      CommandName:
+      - spring app deploy
+      Connection:
+      - keep-alive
+      ParameterSetName:
+      - -n -g -s --artifact-path --version
+      User-Agent:
+      - AZURECLI/2.46.0 azsdk-python-mgmt-appplatform/6.1.0 Python/3.8.3 (Windows-10-10.0.22621-SP0)
+    method: GET
+    uri: https://management.azure.com/subscriptions/00000000-0000-0000-0000-000000000000/resourceGroups/clitest.rg000001/providers/Microsoft.AppPlatform/locations/northcentralus/operationStatus/default/operationId/afcd6075-e9c8-4743-bdf3-cb1a6cc9eaea?api-version=2023-03-01-preview
+  response:
+    body:
+      string: '{"id":"subscriptions/d51e3ffe-6b84-49cd-b426-0dc4ec660356/resourceGroups/clitest.rg000001/providers/Microsoft.AppPlatform/locations/uksouth/operationStatus/default/operationId/ebd8eb2c-087a-48b5-bf93-cbe6f3a9f914","name":"ebd8eb2c-087a-48b5-bf93-cbe6f3a9f914","status":"Running","startTime":"2023-03-29T07:23:34.55767Z"}'
+    headers:
+      cache-control:
+      - no-cache
+      content-length:
+      - '320'
+      content-type:
+      - application/json
+      date:
+      - Wed, 29 Mar 2023 07:24:15 GMT
+      expires:
+      - '-1'
+      pragma:
+      - no-cache
+      request-context:
+      - appId=cid-v1:797d7e4e-8180-497e-a254-780fbd39ba4d
+      strict-transport-security:
+      - max-age=31536000; includeSubDomains
+      transfer-encoding:
+      - chunked
+      vary:
+      - Accept-Encoding
+      x-content-type-options:
+      - nosniff
+      x-rp-server-mvid:
+      - 2d8cffe0-ed19-4f32-b630-c96199e681e1
+    status:
+      code: 200
+      message: OK
+- request:
+    body: null
+    headers:
+      Accept:
+      - '*/*'
+      Accept-Encoding:
+      - gzip, deflate
+      CommandName:
+      - spring app deploy
+      Connection:
+      - keep-alive
+      ParameterSetName:
+      - -n -g -s --artifact-path --version
+      User-Agent:
+      - AZURECLI/2.46.0 azsdk-python-mgmt-appplatform/6.1.0 Python/3.8.3 (Windows-10-10.0.22621-SP0)
+    method: GET
+    uri: https://management.azure.com/subscriptions/00000000-0000-0000-0000-000000000000/resourceGroups/clitest.rg000001/providers/Microsoft.AppPlatform/locations/northcentralus/operationStatus/default/operationId/afcd6075-e9c8-4743-bdf3-cb1a6cc9eaea?api-version=2023-03-01-preview
+  response:
+    body:
+      string: '{"id":"subscriptions/d51e3ffe-6b84-49cd-b426-0dc4ec660356/resourceGroups/clitest.rg000001/providers/Microsoft.AppPlatform/locations/uksouth/operationStatus/default/operationId/ebd8eb2c-087a-48b5-bf93-cbe6f3a9f914","name":"ebd8eb2c-087a-48b5-bf93-cbe6f3a9f914","status":"Running","startTime":"2023-03-29T07:23:34.55767Z"}'
+    headers:
+      cache-control:
+      - no-cache
+      content-length:
+      - '320'
+      content-type:
+      - application/json
+      date:
+      - Wed, 29 Mar 2023 07:24:25 GMT
+      expires:
+      - '-1'
+      pragma:
+      - no-cache
+      request-context:
+      - appId=cid-v1:797d7e4e-8180-497e-a254-780fbd39ba4d
+      strict-transport-security:
+      - max-age=31536000; includeSubDomains
+      transfer-encoding:
+      - chunked
+      vary:
+      - Accept-Encoding
+      x-content-type-options:
+      - nosniff
+      x-rp-server-mvid:
+      - 2d8cffe0-ed19-4f32-b630-c96199e681e1
+    status:
+      code: 200
+      message: OK
+- request:
+    body: null
+    headers:
+      Accept:
+      - '*/*'
+      Accept-Encoding:
+      - gzip, deflate
+      CommandName:
+      - spring app deploy
+      Connection:
+      - keep-alive
+      ParameterSetName:
+      - -n -g -s --artifact-path --version
+      User-Agent:
+      - AZURECLI/2.46.0 azsdk-python-mgmt-appplatform/6.1.0 Python/3.8.3 (Windows-10-10.0.22621-SP0)
+    method: GET
+    uri: https://management.azure.com/subscriptions/00000000-0000-0000-0000-000000000000/resourceGroups/clitest.rg000001/providers/Microsoft.AppPlatform/locations/northcentralus/operationStatus/default/operationId/afcd6075-e9c8-4743-bdf3-cb1a6cc9eaea?api-version=2023-03-01-preview
+  response:
+    body:
+      string: '{"id":"subscriptions/d51e3ffe-6b84-49cd-b426-0dc4ec660356/resourceGroups/clitest.rg000001/providers/Microsoft.AppPlatform/locations/uksouth/operationStatus/default/operationId/ebd8eb2c-087a-48b5-bf93-cbe6f3a9f914","name":"ebd8eb2c-087a-48b5-bf93-cbe6f3a9f914","status":"Running","startTime":"2023-03-29T07:23:34.55767Z"}'
+    headers:
+      cache-control:
+      - no-cache
+      content-length:
+      - '320'
+      content-type:
+      - application/json
+      date:
+      - Wed, 29 Mar 2023 07:24:35 GMT
+      expires:
+      - '-1'
+      pragma:
+      - no-cache
+      request-context:
+      - appId=cid-v1:797d7e4e-8180-497e-a254-780fbd39ba4d
+      strict-transport-security:
+      - max-age=31536000; includeSubDomains
+      transfer-encoding:
+      - chunked
+      vary:
+      - Accept-Encoding
+      x-content-type-options:
+      - nosniff
+      x-rp-server-mvid:
+      - 2d8cffe0-ed19-4f32-b630-c96199e681e1
+    status:
+      code: 200
+      message: OK
+- request:
+    body: null
+    headers:
+      Accept:
+      - '*/*'
+      Accept-Encoding:
+      - gzip, deflate
+      CommandName:
+      - spring app deploy
+      Connection:
+      - keep-alive
+      ParameterSetName:
+      - -n -g -s --artifact-path --version
+      User-Agent:
+      - AZURECLI/2.46.0 azsdk-python-mgmt-appplatform/6.1.0 Python/3.8.3 (Windows-10-10.0.22621-SP0)
+    method: GET
+    uri: https://management.azure.com/subscriptions/00000000-0000-0000-0000-000000000000/resourceGroups/clitest.rg000001/providers/Microsoft.AppPlatform/locations/northcentralus/operationStatus/default/operationId/afcd6075-e9c8-4743-bdf3-cb1a6cc9eaea?api-version=2023-03-01-preview
+  response:
+    body:
+      string: '{"id":"subscriptions/6c933f90-8115-4392-90f2-7077c9fa5dbd/resourceGroups/clitest.rg000001/providers/Microsoft.AppPlatform/locations/northcentralus/operationStatus/default/operationId/afcd6075-e9c8-4743-bdf3-cb1a6cc9eaea","name":"afcd6075-e9c8-4743-bdf3-cb1a6cc9eaea","status":"Running","startTime":"2023-03-24T08:52:40.0685421Z"}'
+    headers:
+      cache-control:
+      - no-cache
+      content-length:
+      - '329'
+      content-type:
+      - application/json; charset=utf-8
+      date:
+      - Fri, 24 Mar 2023 08:53:21 GMT
+      expires:
+      - '-1'
+      pragma:
+      - no-cache
+      request-context:
+      - appId=cid-v1:797d7e4e-8180-497e-a254-780fbd39ba4d
+      strict-transport-security:
+      - max-age=31536000; includeSubDomains
+      transfer-encoding:
+      - chunked
+      vary:
+      - Accept-Encoding
+      x-content-type-options:
+      - nosniff
+      x-rp-server-mvid:
+      - 2d8cffe0-ed19-4f32-b630-c96199e681e1
+    status:
+      code: 200
+      message: OK
+- request:
+    body: null
+    headers:
+      Accept:
+      - '*/*'
+      Accept-Encoding:
+      - gzip, deflate
+      CommandName:
+      - spring app deploy
+      Connection:
+      - keep-alive
+      ParameterSetName:
+      - -n -g -s --artifact-path --version
+      User-Agent:
+      - AZURECLI/2.46.0 azsdk-python-mgmt-appplatform/6.1.0 Python/3.9.13 (Windows-10-10.0.22621-SP0)
+    method: GET
+    uri: https://management.azure.com/subscriptions/00000000-0000-0000-0000-000000000000/resourceGroups/clitest.rg000001/providers/Microsoft.AppPlatform/locations/northcentralus/operationStatus/default/operationId/afcd6075-e9c8-4743-bdf3-cb1a6cc9eaea?api-version=2023-03-01-preview
+  response:
+    body:
+      string: '{"id":"subscriptions/6c933f90-8115-4392-90f2-7077c9fa5dbd/resourceGroups/clitest.rg000001/providers/Microsoft.AppPlatform/locations/northcentralus/operationStatus/default/operationId/afcd6075-e9c8-4743-bdf3-cb1a6cc9eaea","name":"afcd6075-e9c8-4743-bdf3-cb1a6cc9eaea","status":"Running","startTime":"2023-03-24T08:52:40.0685421Z"}'
+    headers:
+      cache-control:
+      - no-cache
+      content-length:
+      - '329'
+      content-type:
+      - application/json; charset=utf-8
+      date:
+      - Fri, 24 Mar 2023 08:53:32 GMT
+      expires:
+      - '-1'
+      pragma:
+      - no-cache
+      request-context:
+      - appId=cid-v1:797d7e4e-8180-497e-a254-780fbd39ba4d
+      strict-transport-security:
+      - max-age=31536000; includeSubDomains
+      transfer-encoding:
+      - chunked
+      vary:
+      - Accept-Encoding
+      x-content-type-options:
+      - nosniff
+      x-rp-server-mvid:
+      - 2d8cffe0-ed19-4f32-b630-c96199e681e1
+    status:
+      code: 200
+      message: OK
+- request:
+    body: null
+    headers:
+      Accept:
+      - '*/*'
+      Accept-Encoding:
+      - gzip, deflate
+      CommandName:
+      - spring app deploy
+      Connection:
+      - keep-alive
+      ParameterSetName:
+      - -n -g -s --artifact-path --version
+      User-Agent:
+      - AZURECLI/2.46.0 azsdk-python-mgmt-appplatform/6.1.0 Python/3.9.13 (Windows-10-10.0.22621-SP0)
+    method: GET
+    uri: https://management.azure.com/subscriptions/00000000-0000-0000-0000-000000000000/resourceGroups/clitest.rg000001/providers/Microsoft.AppPlatform/locations/northcentralus/operationStatus/default/operationId/afcd6075-e9c8-4743-bdf3-cb1a6cc9eaea?api-version=2023-03-01-preview
+  response:
+    body:
+      string: '{"id":"subscriptions/6c933f90-8115-4392-90f2-7077c9fa5dbd/resourceGroups/clitest.rg000001/providers/Microsoft.AppPlatform/locations/northcentralus/operationStatus/default/operationId/afcd6075-e9c8-4743-bdf3-cb1a6cc9eaea","name":"afcd6075-e9c8-4743-bdf3-cb1a6cc9eaea","status":"Running","startTime":"2023-03-24T08:52:40.0685421Z"}'
+    headers:
+      cache-control:
+      - no-cache
+      content-length:
+      - '329'
+      content-type:
+      - application/json; charset=utf-8
+      date:
+      - Fri, 24 Mar 2023 08:53:42 GMT
+      expires:
+      - '-1'
+      pragma:
+      - no-cache
+      request-context:
+      - appId=cid-v1:797d7e4e-8180-497e-a254-780fbd39ba4d
+      strict-transport-security:
+      - max-age=31536000; includeSubDomains
+      transfer-encoding:
+      - chunked
+      vary:
+      - Accept-Encoding
+      x-content-type-options:
+      - nosniff
+      x-rp-server-mvid:
+      - 2d8cffe0-ed19-4f32-b630-c96199e681e1
+    status:
+      code: 200
+      message: OK
+- request:
+    body: null
+    headers:
+      Accept:
+      - '*/*'
+      Accept-Encoding:
+      - gzip, deflate
+      CommandName:
+      - spring app deploy
+      Connection:
+      - keep-alive
+      ParameterSetName:
+      - -n -g -s --artifact-path --version
+      User-Agent:
+      - AZURECLI/2.46.0 azsdk-python-mgmt-appplatform/6.1.0 Python/3.9.13 (Windows-10-10.0.22621-SP0)
+    method: GET
+    uri: https://management.azure.com/subscriptions/00000000-0000-0000-0000-000000000000/resourceGroups/clitest.rg000001/providers/Microsoft.AppPlatform/locations/northcentralus/operationStatus/default/operationId/afcd6075-e9c8-4743-bdf3-cb1a6cc9eaea?api-version=2023-03-01-preview
+  response:
+    body:
+      string: '{"id":"subscriptions/6c933f90-8115-4392-90f2-7077c9fa5dbd/resourceGroups/clitest.rg000001/providers/Microsoft.AppPlatform/locations/northcentralus/operationStatus/default/operationId/afcd6075-e9c8-4743-bdf3-cb1a6cc9eaea","name":"afcd6075-e9c8-4743-bdf3-cb1a6cc9eaea","status":"Running","startTime":"2023-03-24T08:52:40.0685421Z"}'
+    headers:
+      cache-control:
+      - no-cache
+      content-length:
+      - '329'
+      content-type:
+      - application/json; charset=utf-8
+      date:
+      - Fri, 24 Mar 2023 08:53:52 GMT
+      expires:
+      - '-1'
+      pragma:
+      - no-cache
+      request-context:
+      - appId=cid-v1:797d7e4e-8180-497e-a254-780fbd39ba4d
+      strict-transport-security:
+      - max-age=31536000; includeSubDomains
+      transfer-encoding:
+      - chunked
+      vary:
+      - Accept-Encoding
+      x-content-type-options:
+      - nosniff
+      x-rp-server-mvid:
+      - 2d8cffe0-ed19-4f32-b630-c96199e681e1
+    status:
+      code: 200
+      message: OK
+- request:
+    body: null
+    headers:
+      Accept:
+      - '*/*'
+      Accept-Encoding:
+      - gzip, deflate
+      CommandName:
+      - spring app deploy
+      Connection:
+      - keep-alive
+      ParameterSetName:
+      - -n -g -s --artifact-path --version
+      User-Agent:
+      - AZURECLI/2.46.0 azsdk-python-mgmt-appplatform/6.1.0 Python/3.9.13 (Windows-10-10.0.22621-SP0)
+    method: GET
+    uri: https://management.azure.com/subscriptions/00000000-0000-0000-0000-000000000000/resourceGroups/clitest.rg000001/providers/Microsoft.AppPlatform/locations/northcentralus/operationStatus/default/operationId/afcd6075-e9c8-4743-bdf3-cb1a6cc9eaea?api-version=2023-03-01-preview
+  response:
+    body:
+      string: '{"id":"subscriptions/6c933f90-8115-4392-90f2-7077c9fa5dbd/resourceGroups/clitest.rg000001/providers/Microsoft.AppPlatform/locations/northcentralus/operationStatus/default/operationId/afcd6075-e9c8-4743-bdf3-cb1a6cc9eaea","name":"afcd6075-e9c8-4743-bdf3-cb1a6cc9eaea","status":"Running","startTime":"2023-03-24T08:52:40.0685421Z"}'
+    headers:
+      cache-control:
+      - no-cache
+      content-length:
+      - '329'
+      content-type:
+      - application/json; charset=utf-8
+      date:
+      - Fri, 24 Mar 2023 08:54:04 GMT
+      expires:
+      - '-1'
+      pragma:
+      - no-cache
+      request-context:
+      - appId=cid-v1:797d7e4e-8180-497e-a254-780fbd39ba4d
+      strict-transport-security:
+      - max-age=31536000; includeSubDomains
+      transfer-encoding:
+      - chunked
+      vary:
+      - Accept-Encoding
+      x-content-type-options:
+      - nosniff
+      x-rp-server-mvid:
+      - 2d8cffe0-ed19-4f32-b630-c96199e681e1
+    status:
+      code: 200
+      message: OK
+- request:
+    body: null
+    headers:
+      Accept:
+      - '*/*'
+      Accept-Encoding:
+      - gzip, deflate
+      CommandName:
+      - spring app deploy
+      Connection:
+      - keep-alive
+      ParameterSetName:
+      - -n -g -s --artifact-path --version
+      User-Agent:
+      - AZURECLI/2.46.0 azsdk-python-mgmt-appplatform/6.1.0 Python/3.9.13 (Windows-10-10.0.22621-SP0)
+    method: GET
+    uri: https://management.azure.com/subscriptions/00000000-0000-0000-0000-000000000000/resourceGroups/clitest.rg000001/providers/Microsoft.AppPlatform/locations/northcentralus/operationStatus/default/operationId/afcd6075-e9c8-4743-bdf3-cb1a6cc9eaea?api-version=2023-03-01-preview
+  response:
+    body:
+      string: '{"id":"subscriptions/6c933f90-8115-4392-90f2-7077c9fa5dbd/resourceGroups/clitest.rg000001/providers/Microsoft.AppPlatform/locations/northcentralus/operationStatus/default/operationId/afcd6075-e9c8-4743-bdf3-cb1a6cc9eaea","name":"afcd6075-e9c8-4743-bdf3-cb1a6cc9eaea","status":"Running","startTime":"2023-03-24T08:52:40.0685421Z"}'
+    headers:
+      cache-control:
+      - no-cache
+      content-length:
+      - '329'
+      content-type:
+      - application/json; charset=utf-8
+      date:
+      - Fri, 24 Mar 2023 08:54:14 GMT
+      expires:
+      - '-1'
+      pragma:
+      - no-cache
+      request-context:
+      - appId=cid-v1:797d7e4e-8180-497e-a254-780fbd39ba4d
+      strict-transport-security:
+      - max-age=31536000; includeSubDomains
+      transfer-encoding:
+      - chunked
+      vary:
+      - Accept-Encoding
+      x-content-type-options:
+      - nosniff
+      x-rp-server-mvid:
+      - 2d8cffe0-ed19-4f32-b630-c96199e681e1
+    status:
+      code: 200
+      message: OK
+- request:
+    body: null
+    headers:
+      Accept:
+      - '*/*'
+      Accept-Encoding:
+      - gzip, deflate
+      CommandName:
+      - spring app deploy
+      Connection:
+      - keep-alive
+      ParameterSetName:
+      - -n -g -s --artifact-path --version
+      User-Agent:
+      - AZURECLI/2.46.0 azsdk-python-mgmt-appplatform/6.1.0 Python/3.9.13 (Windows-10-10.0.22621-SP0)
+    method: GET
+    uri: https://management.azure.com/subscriptions/00000000-0000-0000-0000-000000000000/resourceGroups/clitest.rg000001/providers/Microsoft.AppPlatform/locations/northcentralus/operationStatus/default/operationId/afcd6075-e9c8-4743-bdf3-cb1a6cc9eaea?api-version=2023-03-01-preview
+  response:
+    body:
+      string: '{"id":"subscriptions/6c933f90-8115-4392-90f2-7077c9fa5dbd/resourceGroups/clitest.rg000001/providers/Microsoft.AppPlatform/locations/northcentralus/operationStatus/default/operationId/afcd6075-e9c8-4743-bdf3-cb1a6cc9eaea","name":"afcd6075-e9c8-4743-bdf3-cb1a6cc9eaea","status":"Running","startTime":"2023-03-24T08:52:40.0685421Z"}'
+    headers:
+      cache-control:
+      - no-cache
+      content-length:
+      - '329'
+      content-type:
+      - application/json; charset=utf-8
+      date:
+      - Fri, 24 Mar 2023 08:54:24 GMT
+      expires:
+      - '-1'
+      pragma:
+      - no-cache
+      request-context:
+      - appId=cid-v1:797d7e4e-8180-497e-a254-780fbd39ba4d
+      strict-transport-security:
+      - max-age=31536000; includeSubDomains
+      transfer-encoding:
+      - chunked
+      vary:
+      - Accept-Encoding
+      x-content-type-options:
+      - nosniff
+      x-rp-server-mvid:
+      - 2d8cffe0-ed19-4f32-b630-c96199e681e1
+    status:
+      code: 200
+      message: OK
+- request:
+    body: null
+    headers:
+      Accept:
+      - '*/*'
+      Accept-Encoding:
+      - gzip, deflate
+      CommandName:
+      - spring app deploy
+      Connection:
+      - keep-alive
+      ParameterSetName:
+      - -n -g -s --artifact-path --version
+      User-Agent:
+      - AZURECLI/2.46.0 azsdk-python-mgmt-appplatform/6.1.0 Python/3.9.13 (Windows-10-10.0.22621-SP0)
+    method: GET
+    uri: https://management.azure.com/subscriptions/00000000-0000-0000-0000-000000000000/resourceGroups/clitest.rg000001/providers/Microsoft.AppPlatform/locations/northcentralus/operationStatus/default/operationId/afcd6075-e9c8-4743-bdf3-cb1a6cc9eaea?api-version=2023-03-01-preview
+  response:
+    body:
+      string: '{"id":"subscriptions/6c933f90-8115-4392-90f2-7077c9fa5dbd/resourceGroups/clitest.rg000001/providers/Microsoft.AppPlatform/locations/northcentralus/operationStatus/default/operationId/afcd6075-e9c8-4743-bdf3-cb1a6cc9eaea","name":"afcd6075-e9c8-4743-bdf3-cb1a6cc9eaea","status":"Running","startTime":"2023-03-24T08:52:40.0685421Z"}'
+    headers:
+      cache-control:
+      - no-cache
+      content-length:
+      - '329'
+      content-type:
+      - application/json; charset=utf-8
+      date:
+      - Fri, 24 Mar 2023 08:54:34 GMT
+      expires:
+      - '-1'
+      pragma:
+      - no-cache
+      request-context:
+      - appId=cid-v1:797d7e4e-8180-497e-a254-780fbd39ba4d
+      strict-transport-security:
+      - max-age=31536000; includeSubDomains
+      transfer-encoding:
+      - chunked
+      vary:
+      - Accept-Encoding
+      x-content-type-options:
+      - nosniff
+      x-rp-server-mvid:
+      - 2d8cffe0-ed19-4f32-b630-c96199e681e1
+    status:
+      code: 200
+      message: OK
+- request:
+    body: null
+    headers:
+      Accept:
+      - '*/*'
+      Accept-Encoding:
+      - gzip, deflate
+      CommandName:
+      - spring app deploy
+      Connection:
+      - keep-alive
+      ParameterSetName:
+      - -n -g -s --artifact-path --version
+      User-Agent:
+      - AZURECLI/2.46.0 azsdk-python-mgmt-appplatform/6.1.0 Python/3.9.13 (Windows-10-10.0.22621-SP0)
+    method: GET
+    uri: https://management.azure.com/subscriptions/00000000-0000-0000-0000-000000000000/resourceGroups/clitest.rg000001/providers/Microsoft.AppPlatform/locations/northcentralus/operationStatus/default/operationId/afcd6075-e9c8-4743-bdf3-cb1a6cc9eaea?api-version=2023-03-01-preview
+  response:
+    body:
+      string: '{"id":"subscriptions/6c933f90-8115-4392-90f2-7077c9fa5dbd/resourceGroups/clitest.rg000001/providers/Microsoft.AppPlatform/locations/northcentralus/operationStatus/default/operationId/afcd6075-e9c8-4743-bdf3-cb1a6cc9eaea","name":"afcd6075-e9c8-4743-bdf3-cb1a6cc9eaea","status":"Running","startTime":"2023-03-24T08:52:40.0685421Z"}'
+    headers:
+      cache-control:
+      - no-cache
+      content-length:
+      - '329'
+      content-type:
+      - application/json; charset=utf-8
+      date:
+      - Fri, 24 Mar 2023 08:54:44 GMT
+      expires:
+      - '-1'
+      pragma:
+      - no-cache
+      request-context:
+      - appId=cid-v1:797d7e4e-8180-497e-a254-780fbd39ba4d
+      strict-transport-security:
+      - max-age=31536000; includeSubDomains
+      transfer-encoding:
+      - chunked
+      vary:
+      - Accept-Encoding
+      x-content-type-options:
+      - nosniff
+      x-rp-server-mvid:
+      - 2d8cffe0-ed19-4f32-b630-c96199e681e1
+    status:
+      code: 200
+      message: OK
+- request:
+    body: null
+    headers:
+      Accept:
+      - '*/*'
+      Accept-Encoding:
+      - gzip, deflate
+      CommandName:
+      - spring app deploy
+      Connection:
+      - keep-alive
+      ParameterSetName:
+      - -n -g -s --artifact-path --version
+      User-Agent:
+      - AZURECLI/2.46.0 azsdk-python-mgmt-appplatform/6.1.0 Python/3.9.13 (Windows-10-10.0.22621-SP0)
+    method: GET
+    uri: https://management.azure.com/subscriptions/00000000-0000-0000-0000-000000000000/resourceGroups/clitest.rg000001/providers/Microsoft.AppPlatform/locations/northcentralus/operationStatus/default/operationId/afcd6075-e9c8-4743-bdf3-cb1a6cc9eaea?api-version=2023-03-01-preview
+  response:
+    body:
+      string: '{"id":"subscriptions/6c933f90-8115-4392-90f2-7077c9fa5dbd/resourceGroups/clitest.rg000001/providers/Microsoft.AppPlatform/locations/northcentralus/operationStatus/default/operationId/afcd6075-e9c8-4743-bdf3-cb1a6cc9eaea","name":"afcd6075-e9c8-4743-bdf3-cb1a6cc9eaea","status":"Running","startTime":"2023-03-24T08:52:40.0685421Z"}'
+    headers:
+      cache-control:
+      - no-cache
+      content-length:
+      - '329'
+      content-type:
+      - application/json; charset=utf-8
+      date:
+      - Fri, 24 Mar 2023 08:54:56 GMT
+      expires:
+      - '-1'
+      pragma:
+      - no-cache
+      request-context:
+      - appId=cid-v1:797d7e4e-8180-497e-a254-780fbd39ba4d
+      strict-transport-security:
+      - max-age=31536000; includeSubDomains
+      transfer-encoding:
+      - chunked
+      vary:
+      - Accept-Encoding
+      x-content-type-options:
+      - nosniff
+      x-rp-server-mvid:
+      - 2d8cffe0-ed19-4f32-b630-c96199e681e1
+    status:
+      code: 200
+      message: OK
+- request:
+    body: null
+    headers:
+      Accept:
+      - '*/*'
+      Accept-Encoding:
+      - gzip, deflate
+      CommandName:
+      - spring app deploy
+      Connection:
+      - keep-alive
+      ParameterSetName:
+      - -n -g -s --artifact-path --version
+      User-Agent:
+      - AZURECLI/2.46.0 azsdk-python-mgmt-appplatform/6.1.0 Python/3.9.13 (Windows-10-10.0.22621-SP0)
+    method: GET
+    uri: https://management.azure.com/subscriptions/00000000-0000-0000-0000-000000000000/resourceGroups/clitest.rg000001/providers/Microsoft.AppPlatform/locations/northcentralus/operationStatus/default/operationId/afcd6075-e9c8-4743-bdf3-cb1a6cc9eaea?api-version=2023-03-01-preview
+  response:
+    body:
+      string: '{"id":"subscriptions/6c933f90-8115-4392-90f2-7077c9fa5dbd/resourceGroups/clitest.rg000001/providers/Microsoft.AppPlatform/locations/northcentralus/operationStatus/default/operationId/afcd6075-e9c8-4743-bdf3-cb1a6cc9eaea","name":"afcd6075-e9c8-4743-bdf3-cb1a6cc9eaea","status":"Failed","startTime":"2023-03-24T08:52:40.0685421Z","endTime":"2023-03-24T08:55:04.272169Z","error":{"code":"BadRequest","message":"112404:
+        Exit code 1: application error, please refer to https://aka.ms/exitcode"}}'
+    headers:
+      cache-control:
+      - no-cache
+      content-length:
+      - '482'
+      content-type:
+      - application/json
+      date:
+      - Wed, 29 Mar 2023 07:24:46 GMT
+      expires:
+      - '-1'
+      pragma:
+      - no-cache
+      request-context:
+      - appId=cid-v1:797d7e4e-8180-497e-a254-780fbd39ba4d
+      strict-transport-security:
+      - max-age=31536000; includeSubDomains
+      transfer-encoding:
+      - chunked
+      vary:
+      - Accept-Encoding
+      x-content-type-options:
+      - nosniff
+      x-rp-server-mvid:
+      - 2d8cffe0-ed19-4f32-b630-c96199e681e1
+    status:
+      code: 200
+      message: OK
+- request:
+    body: null
+    headers:
+      Accept:
+      - application/json
+      Accept-Encoding:
+      - gzip, deflate
+      CommandName:
+      - spring app deploy
+      Connection:
+      - keep-alive
+      ParameterSetName:
+      - -n -g -s --artifact-path --version
+      User-Agent:
+      - AZURECLI/2.46.0 azsdk-python-mgmt-appplatform/6.1.0 Python/3.8.3 (Windows-10-10.0.22621-SP0)
+    method: GET
+    uri: https://management.azure.com/subscriptions/00000000-0000-0000-0000-000000000000/resourceGroups/clitest.rg000001/providers/Microsoft.AppPlatform/Spring/clitest000002/apps/clitest000003/deployments/mock-deployment?api-version=2023-03-01-preview
+  response:
+    body:
+      string: '{"properties":{"deploymentSettings":{"resourceRequests":{"cpu":"2","memory":"1Gi"},"environmentVariables":{"foo":"bar"},"terminationGracePeriodSeconds":90,"livenessProbe":{"disableProbe":false,"failureThreshold":3,"initialDelaySeconds":300,"periodSeconds":10,"successThreshold":1,"timeoutSeconds":3,"probeAction":{"type":"TCPSocketAction"}},"readinessProbe":{"disableProbe":false,"failureThreshold":3,"initialDelaySeconds":0,"periodSeconds":5,"successThreshold":1,"timeoutSeconds":3,"probeAction":{"type":"TCPSocketAction"}}},"provisioningState":"Failed","status":"Running","active":true,"instances":[{"name":"clitest000003-default-15-7c7b8c944d-bznkx","status":"Failed","reason":"Exit
+        code 1: application error, please refer to https://aka.ms/exitcode","discoveryStatus":"UNREGISTERED","startTime":"2023-03-29T07:24:01Z"}],"source":{"type":"Jar","relativePath":"resources/bbb3ad9c263e90188e2048bd7c2fe3e7e3ab782be2a6821fc3401abfe41cc09f-2023032907-bf416939-7699-4f1c-bdf1-9c831aa6b777","version":"v1","runtimeVersion":"Java_11"}},"type":"Microsoft.AppPlatform/Spring/apps/deployments","sku":{"name":"S0","tier":"Standard","capacity":1},"id":"/subscriptions/00000000-0000-0000-0000-000000000000/resourceGroups/clitest.rg000001/providers/Microsoft.AppPlatform/Spring/clitest000002/apps/clitest000003/deployments/default","name":"default","systemData":{"createdBy":"qingyliu@microsoft.com","createdByType":"User","createdAt":"2023-03-29T07:22:29.9741188Z","lastModifiedBy":"qingyliu@microsoft.com","lastModifiedByType":"User","lastModifiedAt":"2023-03-29T07:23:32.6652466Z"}}'
+    headers:
+      cache-control:
+      - no-cache
+      content-length:
+      - '1573'
+      content-type:
+      - application/json
+      date:
+      - Wed, 29 Mar 2023 07:24:48 GMT
+      expires:
+      - '-1'
+      pragma:
+      - no-cache
+      request-context:
+      - appId=cid-v1:797d7e4e-8180-497e-a254-780fbd39ba4d
+      strict-transport-security:
+      - max-age=31536000; includeSubDomains
+      transfer-encoding:
+      - chunked
+      vary:
+      - Accept-Encoding
+      x-content-type-options:
+      - nosniff
+      x-ms-ratelimit-remaining-subscription-resource-requests:
+      - '11999'
+      x-rp-server-mvid:
+      - 2d8cffe0-ed19-4f32-b630-c96199e681e1
+    status:
+      code: 200
+      message: OK
+- request:
+    body: null
+    headers:
+      Accept:
+      - application/json
+      Accept-Encoding:
+      - gzip, deflate
+      CommandName:
+      - spring app deploy
+      Connection:
+      - keep-alive
+      ParameterSetName:
+      - -n -g -s --artifact-path --version
+      User-Agent:
+      - AZURECLI/2.46.0 azsdk-python-mgmt-appplatform/6.1.0 Python/3.8.3 (Windows-10-10.0.22621-SP0)
+    method: GET
+    uri: https://management.azure.com/subscriptions/00000000-0000-0000-0000-000000000000/resourceGroups/clitest.rg000001/providers/Microsoft.AppPlatform/Spring/clitest000002?api-version=2023-03-01-preview
+  response:
+    body:
+      string: '{"properties":{"provisioningState":"Succeeded","zoneRedundant":false,"version":3,"serviceId":"694df324094a40069b202363b45cd03e","networkProfile":{"outboundIPs":{"publicIPs":["20.108.79.98","20.108.209.137"]},"outboundType":"loadBalancer"},"powerState":"Running","fqdn":"clitest000002.azuremicroservices.io"},"type":"Microsoft.AppPlatform/Spring","sku":{"name":"S0","tier":"Standard"},"location":"uksouth","tags":null,"id":"/subscriptions/00000000-0000-0000-0000-000000000000/resourceGroups/clitest.rg000001/providers/Microsoft.AppPlatform/Spring/clitest000002","name":"clitest000002","systemData":{"createdBy":"qingyliu@microsoft.com","createdByType":"User","createdAt":"2023-03-29T07:15:34.2284453Z","lastModifiedBy":"qingyliu@microsoft.com","lastModifiedByType":"User","lastModifiedAt":"2023-03-29T07:15:34.2284453Z"}}'
+    headers:
+      cache-control:
+      - no-cache
+      content-length:
+      - '820'
+      content-type:
+      - application/json
+      date:
+      - Wed, 29 Mar 2023 07:24:49 GMT
+      expires:
+      - '-1'
+      pragma:
+      - no-cache
+      request-context:
+      - appId=cid-v1:797d7e4e-8180-497e-a254-780fbd39ba4d
+      strict-transport-security:
+      - max-age=31536000; includeSubDomains
+      transfer-encoding:
+      - chunked
+      vary:
+      - Accept-Encoding
+      x-content-type-options:
+      - nosniff
+      x-ms-ratelimit-remaining-subscription-resource-requests:
+      - '11999'
+      x-rp-server-mvid:
+      - 2d8cffe0-ed19-4f32-b630-c96199e681e1
+    status:
+      code: 200
+      message: OK
+- request:
+    body: null
+    headers:
+      Accept:
+      - application/json
+      Accept-Encoding:
+      - gzip, deflate
+      CommandName:
+      - spring app deploy
+      Connection:
+      - keep-alive
+      Content-Length:
+      - '0'
+      ParameterSetName:
+      - -n -g -s --artifact-path --version
+      User-Agent:
+      - AZURECLI/2.46.0 azsdk-python-mgmt-appplatform/6.1.0 Python/3.8.3 (Windows-10-10.0.22621-SP0)
+    method: POST
+    uri: https://management.azure.com/subscriptions/00000000-0000-0000-0000-000000000000/resourceGroups/clitest.rg000001/providers/Microsoft.AppPlatform/Spring/clitest000002/listTestKeys?api-version=2023-03-01-preview
+  response:
+    body:
+      string: '{"primaryKey":"fake","secondaryKey":"fake","primaryTestEndpoint":"fake","secondaryTestEndpoint":"fake","enabled":true}'
+    headers:
+      cache-control:
+      - no-cache
+      content-length:
+      - '118'
+      content-type:
+      - application/json
+      date:
+      - Wed, 29 Mar 2023 07:24:49 GMT
+      expires:
+      - '-1'
+      pragma:
+      - no-cache
+      request-context:
+      - appId=cid-v1:797d7e4e-8180-497e-a254-780fbd39ba4d
+      strict-transport-security:
+      - max-age=31536000; includeSubDomains
+      transfer-encoding:
+      - chunked
+      vary:
+      - Accept-Encoding
+      x-content-type-options:
+      - nosniff
+      x-ms-ratelimit-remaining-subscription-writes:
+      - '1198'
+      x-rp-server-mvid:
+      - 2d8cffe0-ed19-4f32-b630-c96199e681e1
+    status:
+      code: 200
+      message: OK
+- request:
+    body: null
+    headers:
+      Accept:
+      - '*/*'
+      Accept-Encoding:
+      - gzip, deflate
+      Connection:
+      - keep-alive
+      User-Agent:
+      - python-requests/2.27.1
+    method: GET
+    uri: https://clitest000002.azuremicroservices.io/api/logstream/apps/clitest000003/instances/clitest000003-default-15-7c7b8c944d-bznkx?tailLines=500&limitBytes=1048576&sinceSeconds=300&follow=True
+  response:
+    body:
+      string: 'BUILD_IN_EUREKA_CLIENT_SERVICEURL_DEFAULTZONE=https://clitest000002.svc.azuremicroservices.io/eureka/eureka
+
+        BUILD_IN_SPRING_CLOUD_CONFIG_URI=https://clitest000002.svc.azuremicroservices.io/config
+
+        BUILD_IN_SPRING_CLOUD_CONFIG_FAILFAST=true
+
+        Error: Invalid or corrupt jarfile /tmp/d4045dfd-a2c7-4d5b-a92c-2c15d1e008d2
+
+        '
+    headers:
+      connection:
+      - keep-alive
+      content-type:
+      - text/plain
+      date:
+      - Wed, 29 Mar 2023 07:24:53 GMT
+      strict-transport-security:
+      - max-age=15724800; includeSubDomains
+      transfer-encoding:
+      - chunked
+    status:
+      code: 200
+      message: OK
+- request:
+    body: null
+    headers:
+      Accept:
+      - application/json
+      Accept-Encoding:
+      - gzip, deflate
+      CommandName:
+      - spring app deployment show
+      Connection:
+      - keep-alive
+      ParameterSetName:
+      - -n --app -g -s
+      User-Agent:
+      - AZURECLI/2.46.0 azsdk-python-mgmt-appplatform/6.1.0 Python/3.8.3 (Windows-10-10.0.22621-SP0)
+    method: GET
+    uri: https://management.azure.com/subscriptions/00000000-0000-0000-0000-000000000000/resourceGroups/clitest.rg000001/providers/Microsoft.AppPlatform/Spring/clitest000002/apps/clitest000003/deployments/mock-deployment?api-version=2023-03-01-preview
+  response:
+    body:
+      string: '{"properties":{"deploymentSettings":{"resourceRequests":{"cpu":"2","memory":"1Gi"},"environmentVariables":{"foo":"bar"},"terminationGracePeriodSeconds":90,"livenessProbe":{"disableProbe":false,"failureThreshold":3,"initialDelaySeconds":300,"periodSeconds":10,"successThreshold":1,"timeoutSeconds":3,"probeAction":{"type":"TCPSocketAction"}},"readinessProbe":{"disableProbe":false,"failureThreshold":3,"initialDelaySeconds":0,"periodSeconds":5,"successThreshold":1,"timeoutSeconds":3,"probeAction":{"type":"TCPSocketAction"}}},"provisioningState":"Failed","status":"Running","active":true,"instances":[{"name":"clitest000003-default-15-7c7b8c944d-bznkx","status":"Failed","reason":"Exit
+        code 1: application error, please refer to https://aka.ms/exitcode","discoveryStatus":"UNREGISTERED","startTime":"2023-03-29T07:24:01Z"}],"source":{"type":"Jar","relativePath":"resources/bbb3ad9c263e90188e2048bd7c2fe3e7e3ab782be2a6821fc3401abfe41cc09f-2023032907-bf416939-7699-4f1c-bdf1-9c831aa6b777","version":"v1","runtimeVersion":"Java_11"}},"type":"Microsoft.AppPlatform/Spring/apps/deployments","sku":{"name":"S0","tier":"Standard","capacity":1},"id":"/subscriptions/00000000-0000-0000-0000-000000000000/resourceGroups/clitest.rg000001/providers/Microsoft.AppPlatform/Spring/clitest000002/apps/clitest000003/deployments/default","name":"default","systemData":{"createdBy":"qingyliu@microsoft.com","createdByType":"User","createdAt":"2023-03-29T07:22:29.9741188Z","lastModifiedBy":"qingyliu@microsoft.com","lastModifiedByType":"User","lastModifiedAt":"2023-03-29T07:23:32.6652466Z"}}'
+    headers:
+      cache-control:
+      - no-cache
+      content-length:
+      - '1573'
+      content-type:
+      - application/json
+      date:
+      - Wed, 29 Mar 2023 07:24:57 GMT
+      expires:
+      - '-1'
+      pragma:
+      - no-cache
+      request-context:
+      - appId=cid-v1:797d7e4e-8180-497e-a254-780fbd39ba4d
+      strict-transport-security:
+      - max-age=31536000; includeSubDomains
+      transfer-encoding:
+      - chunked
+      vary:
+      - Accept-Encoding
+      x-content-type-options:
+      - nosniff
+      x-ms-ratelimit-remaining-subscription-resource-requests:
+      - '11998'
+      x-rp-server-mvid:
+      - 2d8cffe0-ed19-4f32-b630-c96199e681e1
+    status:
+      code: 200
+      message: OK
+- request:
+    body: null
+    headers:
+      Accept:
+      - application/json
+      Accept-Encoding:
+      - gzip, deflate
+      CommandName:
+      - spring app update
+      Connection:
+      - keep-alive
+      ParameterSetName:
+      - -n -g -s --runtime-version --env
+      User-Agent:
+      - AZURECLI/2.46.0 azsdk-python-mgmt-appplatform/6.1.0 Python/3.8.3 (Windows-10-10.0.22621-SP0)
+    method: GET
+    uri: https://management.azure.com/subscriptions/00000000-0000-0000-0000-000000000000/resourceGroups/clitest.rg000001/providers/Microsoft.AppPlatform/Spring/clitest000002/apps/clitest000003/deployments?api-version=2023-03-01-preview
+  response:
+    body:
+      string: '{"value":[{"properties":{"deploymentSettings":{"resourceRequests":{"cpu":"2","memory":"1Gi"},"environmentVariables":{"foo":"bar"},"terminationGracePeriodSeconds":90,"livenessProbe":{"disableProbe":false,"failureThreshold":3,"initialDelaySeconds":300,"periodSeconds":10,"successThreshold":1,"timeoutSeconds":3,"probeAction":{"type":"TCPSocketAction"}},"readinessProbe":{"disableProbe":false,"failureThreshold":3,"initialDelaySeconds":0,"periodSeconds":5,"successThreshold":1,"timeoutSeconds":3,"probeAction":{"type":"TCPSocketAction"}}},"provisioningState":"Failed","status":"Running","active":true,"instances":[{"name":"clitest000003-default-15-7c7b8c944d-bznkx","status":"Failed","reason":"Exit
+        code 1: application error, please refer to https://aka.ms/exitcode","discoveryStatus":"UNREGISTERED","startTime":"2023-03-29T07:24:01Z"}],"source":{"type":"Jar","relativePath":"resources/bbb3ad9c263e90188e2048bd7c2fe3e7e3ab782be2a6821fc3401abfe41cc09f-2023032907-bf416939-7699-4f1c-bdf1-9c831aa6b777","version":"v1","runtimeVersion":"Java_11"}},"type":"Microsoft.AppPlatform/Spring/apps/deployments","sku":{"name":"S0","tier":"Standard","capacity":1},"id":"/subscriptions/00000000-0000-0000-0000-000000000000/resourceGroups/clitest.rg000001/providers/Microsoft.AppPlatform/Spring/clitest000002/apps/clitest000003/deployments/default","name":"default","systemData":{"createdBy":"qingyliu@microsoft.com","createdByType":"User","createdAt":"2023-03-29T07:22:29.9741188Z","lastModifiedBy":"qingyliu@microsoft.com","lastModifiedByType":"User","lastModifiedAt":"2023-03-29T07:23:32.6652466Z"}}]}'
+    headers:
+      cache-control:
+      - no-cache
+      content-length:
+      - '1585'
+      content-type:
+      - application/json
+      date:
+      - Wed, 29 Mar 2023 07:25:00 GMT
+      expires:
+      - '-1'
+      pragma:
+      - no-cache
+      request-context:
+      - appId=cid-v1:797d7e4e-8180-497e-a254-780fbd39ba4d
+      strict-transport-security:
+      - max-age=31536000; includeSubDomains
+      transfer-encoding:
+      - chunked
+      vary:
+      - Accept-Encoding
+      x-content-type-options:
+      - nosniff
+      x-ms-ratelimit-remaining-subscription-resource-requests:
+      - '11999'
+      x-rp-server-mvid:
+      - 2d8cffe0-ed19-4f32-b630-c96199e681e1
+    status:
+      code: 200
+      message: OK
+- request:
+    body: null
+    headers:
+      Accept:
+      - application/json
+      Accept-Encoding:
+      - gzip, deflate
+      CommandName:
+      - spring app update
+      Connection:
+      - keep-alive
+      ParameterSetName:
+      - -n -g -s --runtime-version --env
+      User-Agent:
+      - AZURECLI/2.46.0 azsdk-python-mgmt-appplatform/6.1.0 Python/3.8.3 (Windows-10-10.0.22621-SP0)
+    method: GET
+    uri: https://management.azure.com/subscriptions/00000000-0000-0000-0000-000000000000/resourceGroups/clitest.rg000001/providers/Microsoft.AppPlatform/Spring/clitest000002?api-version=2023-03-01-preview
+  response:
+    body:
+      string: '{"properties":{"provisioningState":"Succeeded","zoneRedundant":false,"version":3,"serviceId":"694df324094a40069b202363b45cd03e","networkProfile":{"outboundIPs":{"publicIPs":["20.108.79.98","20.108.209.137"]},"outboundType":"loadBalancer"},"powerState":"Running","fqdn":"clitest000002.azuremicroservices.io"},"type":"Microsoft.AppPlatform/Spring","sku":{"name":"S0","tier":"Standard"},"location":"uksouth","tags":null,"id":"/subscriptions/00000000-0000-0000-0000-000000000000/resourceGroups/clitest.rg000001/providers/Microsoft.AppPlatform/Spring/clitest000002","name":"clitest000002","systemData":{"createdBy":"qingyliu@microsoft.com","createdByType":"User","createdAt":"2023-03-29T07:15:34.2284453Z","lastModifiedBy":"qingyliu@microsoft.com","lastModifiedByType":"User","lastModifiedAt":"2023-03-29T07:15:34.2284453Z"}}'
+    headers:
+      cache-control:
+      - no-cache
+      content-length:
+      - '820'
+      content-type:
+      - application/json
+      date:
+      - Wed, 29 Mar 2023 07:25:02 GMT
+      expires:
+      - '-1'
+      pragma:
+      - no-cache
+      request-context:
+      - appId=cid-v1:797d7e4e-8180-497e-a254-780fbd39ba4d
+      strict-transport-security:
+      - max-age=31536000; includeSubDomains
+      transfer-encoding:
+      - chunked
+      vary:
+      - Accept-Encoding
+      x-content-type-options:
+      - nosniff
+      x-ms-ratelimit-remaining-subscription-resource-requests:
+      - '11998'
+      x-rp-server-mvid:
+      - 2d8cffe0-ed19-4f32-b630-c96199e681e1
+    status:
+      code: 200
+      message: OK
+- request:
+    body: '{"properties": {"httpsOnly": false}}'
+    headers:
+      Accept:
+      - application/json
+      Accept-Encoding:
+      - gzip, deflate
+      CommandName:
+      - spring app update
+      Connection:
+      - keep-alive
+      Content-Length:
+      - '36'
+      Content-Type:
+      - application/json
+      ParameterSetName:
+      - -n -g -s --runtime-version --env
+      User-Agent:
+      - AZURECLI/2.46.0 azsdk-python-mgmt-appplatform/6.1.0 Python/3.8.3 (Windows-10-10.0.22621-SP0)
+    method: PATCH
+    uri: https://management.azure.com/subscriptions/00000000-0000-0000-0000-000000000000/resourceGroups/clitest.rg000001/providers/Microsoft.AppPlatform/Spring/clitest000002/apps/clitest000003?api-version=2023-03-01-preview
+  response:
+    body:
+      string: '{"properties":{"addonConfigs":{"applicationConfigurationService":{},"serviceRegistry":{}},"public":false,"provisioningState":"Updating","fqdn":"clitest000002.azuremicroservices.io","httpsOnly":false,"temporaryDisk":{"sizeInGB":5,"mountPath":"/tmp"},"persistentDisk":{"sizeInGB":0,"mountPath":"/persistent"},"enableEndToEndTLS":false,"ingressSettings":{"readTimeoutInSeconds":300,"sendTimeoutInSeconds":60,"sessionCookieMaxAge":0,"sessionAffinity":"None","backendProtocol":"Default"}},"type":"Microsoft.AppPlatform/Spring/apps","identity":null,"location":"uksouth","id":"/subscriptions/00000000-0000-0000-0000-000000000000/resourceGroups/clitest.rg000001/providers/Microsoft.AppPlatform/Spring/clitest000002/apps/clitest000003","name":"clitest000003","systemData":{"createdBy":"qingyliu@microsoft.com","createdByType":"User","createdAt":"2023-03-29T07:21:54.0829264Z","lastModifiedBy":"qingyliu@microsoft.com","lastModifiedByType":"User","lastModifiedAt":"2023-03-29T07:25:04.0125063Z"}}'
+    headers:
+      azure-asyncoperation:
+      - https://management.azure.com/subscriptions/00000000-0000-0000-0000-000000000000/resourceGroups/clitest.rg000001/providers/Microsoft.AppPlatform/locations/northcentralus/operationStatus/clitest000003/operationId/0d06c956-6161-419e-b826-b8d837c9069f?api-version=2023-03-01-preview
+      cache-control:
+      - no-cache
+      content-length:
+      - '986'
+      content-type:
+      - application/json
+      date:
+      - Wed, 29 Mar 2023 07:25:06 GMT
+      expires:
+      - '-1'
+      location:
+      - https://management.azure.com/subscriptions/00000000-0000-0000-0000-000000000000/resourceGroups/clitest.rg000001/providers/Microsoft.AppPlatform/locations/northcentralus/operationResults/0d06c956-6161-419e-b826-b8d837c9069f/Spring/clitest000003?api-version=2023-03-01-preview
+      pragma:
+      - no-cache
+      request-context:
+      - appId=cid-v1:797d7e4e-8180-497e-a254-780fbd39ba4d
+      strict-transport-security:
+      - max-age=31536000; includeSubDomains
+      x-content-type-options:
+      - nosniff
+      x-ms-ratelimit-remaining-subscription-resource-requests:
+      - '1199'
+      x-rp-server-mvid:
+      - 2d8cffe0-ed19-4f32-b630-c96199e681e1
+    status:
+      code: 202
+      message: Accepted
+- request:
+    body: '{"properties": {"source": {"type": "Jar", "version": "v1", "relativePath":
+      "resources/bbb3ad9c263e90188e2048bd7c2fe3e7e3ab782be2a6821fc3401abfe41cc09f-2023032907-bf416939-7699-4f1c-bdf1-9c831aa6b777",
+      "runtimeVersion": "Java_8"}, "deploymentSettings": {"environmentVariables":
+      {"bas": "baz"}}}, "sku": {"name": "S0", "tier": "Standard"}}'
+    headers:
+      Accept:
+      - application/json
+      Accept-Encoding:
+      - gzip, deflate
+      CommandName:
+      - spring app update
+      Connection:
+      - keep-alive
+      Content-Length:
+      - '337'
+      Content-Type:
+      - application/json
+      ParameterSetName:
+      - -n -g -s --runtime-version --env
+      User-Agent:
+      - AZURECLI/2.46.0 azsdk-python-mgmt-appplatform/6.1.0 Python/3.8.3 (Windows-10-10.0.22621-SP0)
+    method: PATCH
+    uri: https://management.azure.com/subscriptions/00000000-0000-0000-0000-000000000000/resourceGroups/clitest.rg000001/providers/Microsoft.AppPlatform/Spring/clitest000002/apps/clitest000003/deployments/mock-deployment?api-version=2023-03-01-preview
+  response:
+    body:
+      string: '{"properties":{"deploymentSettings":{"resourceRequests":{"cpu":"2","memory":"1Gi"},"environmentVariables":{"bas":"baz"},"terminationGracePeriodSeconds":90},"provisioningState":"Updating","status":"Running","active":true,"instances":null,"source":{"type":"Jar","relativePath":"resources/bbb3ad9c263e90188e2048bd7c2fe3e7e3ab782be2a6821fc3401abfe41cc09f-2023032907-bf416939-7699-4f1c-bdf1-9c831aa6b777","version":"v1","runtimeVersion":"Java_8"}},"type":"Microsoft.AppPlatform/Spring/apps/deployments","sku":{"name":"S0","tier":"Standard","capacity":1},"id":"/subscriptions/00000000-0000-0000-0000-000000000000/resourceGroups/clitest.rg000001/providers/Microsoft.AppPlatform/Spring/clitest000002/apps/clitest000003/deployments/default","name":"default","systemData":{"createdBy":"qingyliu@microsoft.com","createdByType":"User","createdAt":"2023-03-29T07:22:29.9741188Z","lastModifiedBy":"qingyliu@microsoft.com","lastModifiedByType":"User","lastModifiedAt":"2023-03-29T07:25:06.8408006Z"}}'
+    headers:
+      azure-asyncoperation:
+      - https://management.azure.com/subscriptions/00000000-0000-0000-0000-000000000000/resourceGroups/clitest.rg000001/providers/Microsoft.AppPlatform/locations/northcentralus/operationStatus/default/operationId/95500858-0887-4b89-a204-85963f9ab4a6?api-version=2023-03-01-preview
+      cache-control:
+      - no-cache
+      content-length:
+      - '985'
+      content-type:
+      - application/json
+      date:
+      - Wed, 29 Mar 2023 07:25:07 GMT
+      expires:
+      - '-1'
+      location:
+      - https://management.azure.com/subscriptions/00000000-0000-0000-0000-000000000000/resourceGroups/clitest.rg000001/providers/Microsoft.AppPlatform/locations/northcentralus/operationResults/95500858-0887-4b89-a204-85963f9ab4a6/Spring/default?api-version=2023-03-01-preview
+      pragma:
+      - no-cache
+      request-context:
+      - appId=cid-v1:797d7e4e-8180-497e-a254-780fbd39ba4d
+      strict-transport-security:
+      - max-age=31536000; includeSubDomains
+      x-content-type-options:
+      - nosniff
+      x-ms-ratelimit-remaining-subscription-resource-requests:
+      - '1199'
+      x-rp-server-mvid:
+      - 2d8cffe0-ed19-4f32-b630-c96199e681e1
+    status:
+      code: 202
+      message: Accepted
+- request:
+    body: null
+    headers:
+      Accept:
+      - '*/*'
+      Accept-Encoding:
+      - gzip, deflate
+      CommandName:
+      - spring app update
+      Connection:
+      - keep-alive
+      ParameterSetName:
+      - -n -g -s --runtime-version --env
+      User-Agent:
+      - AZURECLI/2.46.0 azsdk-python-mgmt-appplatform/6.1.0 Python/3.8.3 (Windows-10-10.0.22621-SP0)
+    method: GET
+    uri: https://management.azure.com/subscriptions/00000000-0000-0000-0000-000000000000/resourceGroups/clitest.rg000001/providers/Microsoft.AppPlatform/locations/northcentralus/operationStatus/clitest000003/operationId/0d06c956-6161-419e-b826-b8d837c9069f?api-version=2023-03-01-preview
+  response:
+    body:
+      string: '{"id":"subscriptions/d51e3ffe-6b84-49cd-b426-0dc4ec660356/resourceGroups/clitest.rg000001/providers/Microsoft.AppPlatform/locations/uksouth/operationStatus/clitest000003/operationId/041de50f-ce53-42a4-b9a8-8e9ee6bf4d80","name":"041de50f-ce53-42a4-b9a8-8e9ee6bf4d80","status":"Succeeded","startTime":"2023-03-29T07:25:06.5447012Z","endTime":"2023-03-29T07:25:12.9398377Z"}'
+    headers:
+      cache-control:
+      - no-cache
+      content-length:
+      - '371'
+      content-type:
+      - application/json
+      date:
+      - Wed, 29 Mar 2023 07:25:36 GMT
+      expires:
+      - '-1'
+      pragma:
+      - no-cache
+      request-context:
+      - appId=cid-v1:797d7e4e-8180-497e-a254-780fbd39ba4d
+      strict-transport-security:
+      - max-age=31536000; includeSubDomains
+      transfer-encoding:
+      - chunked
+      vary:
+      - Accept-Encoding
+      x-content-type-options:
+      - nosniff
+      x-rp-server-mvid:
+      - 2d8cffe0-ed19-4f32-b630-c96199e681e1
+    status:
+      code: 200
+      message: OK
+- request:
+    body: null
+    headers:
+      Accept:
+      - '*/*'
+      Accept-Encoding:
+      - gzip, deflate
+      CommandName:
+      - spring app update
+      Connection:
+      - keep-alive
+      ParameterSetName:
+      - -n -g -s --runtime-version --env
+      User-Agent:
+      - AZURECLI/2.46.0 azsdk-python-mgmt-appplatform/6.1.0 Python/3.8.3 (Windows-10-10.0.22621-SP0)
+    method: GET
+    uri: https://management.azure.com/subscriptions/00000000-0000-0000-0000-000000000000/resourceGroups/clitest.rg000001/providers/Microsoft.AppPlatform/locations/northcentralus/operationStatus/default/operationId/95500858-0887-4b89-a204-85963f9ab4a6?api-version=2023-03-01-preview
+  response:
+    body:
+      string: '{"properties":{"addonConfigs":{"applicationConfigurationService":{},"serviceRegistry":{}},"public":false,"provisioningState":"Succeeded","fqdn":"clitest000002.azuremicroservices.io","httpsOnly":false,"temporaryDisk":{"sizeInGB":5,"mountPath":"/tmp"},"persistentDisk":{"sizeInGB":0,"mountPath":"/persistent"},"enableEndToEndTLS":false,"ingressSettings":{"readTimeoutInSeconds":300,"sendTimeoutInSeconds":60,"sessionCookieMaxAge":0,"sessionAffinity":"None","backendProtocol":"Default"}},"type":"Microsoft.AppPlatform/Spring/apps","identity":null,"location":"uksouth","id":"/subscriptions/00000000-0000-0000-0000-000000000000/resourceGroups/clitest.rg000001/providers/Microsoft.AppPlatform/Spring/clitest000002/apps/clitest000003","name":"clitest000003","systemData":{"createdBy":"qingyliu@microsoft.com","createdByType":"User","createdAt":"2023-03-29T07:21:54.0829264Z","lastModifiedBy":"qingyliu@microsoft.com","lastModifiedByType":"User","lastModifiedAt":"2023-03-29T07:25:04.0125063Z"}}'
+    headers:
+      cache-control:
+      - no-cache
+      content-length:
+      - '987'
+      content-type:
+      - application/json
+      date:
+      - Wed, 29 Mar 2023 07:25:37 GMT
+      expires:
+      - '-1'
+      pragma:
+      - no-cache
+      request-context:
+      - appId=cid-v1:797d7e4e-8180-497e-a254-780fbd39ba4d
+      strict-transport-security:
+      - max-age=31536000; includeSubDomains
+      transfer-encoding:
+      - chunked
+      vary:
+      - Accept-Encoding
+      x-content-type-options:
+      - nosniff
+      x-rp-server-mvid:
+      - 2d8cffe0-ed19-4f32-b630-c96199e681e1
+    status:
+      code: 200
+      message: OK
+- request:
+    body: null
+    headers:
+      Accept:
+      - '*/*'
+      Accept-Encoding:
+      - gzip, deflate
+      CommandName:
+      - spring app update
+      Connection:
+      - keep-alive
+      ParameterSetName:
+      - -n -g -s --runtime-version --env
+      User-Agent:
+      - AZURECLI/2.46.0 azsdk-python-mgmt-appplatform/6.1.0 Python/3.9.13 (Windows-10-10.0.22621-SP0)
+    method: GET
+    uri: https://management.azure.com/subscriptions/00000000-0000-0000-0000-000000000000/resourceGroups/clitest.rg000001/providers/Microsoft.AppPlatform/locations/northcentralus/operationStatus/clitest000003/operationId/0d06c956-6161-419e-b826-b8d837c9069f?api-version=2023-03-01-preview
+  response:
+    body:
+      string: '{"id":"subscriptions/6c933f90-8115-4392-90f2-7077c9fa5dbd/resourceGroups/clitest.rg000001/providers/Microsoft.AppPlatform/locations/northcentralus/operationStatus/clitest000003/operationId/0d06c956-6161-419e-b826-b8d837c9069f","name":"0d06c956-6161-419e-b826-b8d837c9069f","status":"Succeeded","startTime":"2023-03-24T08:55:25.9861244Z","endTime":"2023-03-24T08:55:32.2839061Z"}'
+    headers:
+      cache-control:
+      - no-cache
+      content-length:
+      - '378'
+      content-type:
+      - application/json; charset=utf-8
+      date:
+      - Fri, 24 Mar 2023 08:55:38 GMT
+      expires:
+      - '-1'
+      pragma:
+      - no-cache
+      request-context:
+      - appId=cid-v1:797d7e4e-8180-497e-a254-780fbd39ba4d
+      strict-transport-security:
+      - max-age=31536000; includeSubDomains
+      transfer-encoding:
+      - chunked
+      vary:
+      - Accept-Encoding
+      x-content-type-options:
+      - nosniff
+      x-rp-server-mvid:
+      - 2d8cffe0-ed19-4f32-b630-c96199e681e1
+    status:
+      code: 200
+      message: OK
+- request:
+    body: null
+    headers:
+      Accept:
+      - '*/*'
+      Accept-Encoding:
+      - gzip, deflate
+      CommandName:
+      - spring app update
+      Connection:
+      - keep-alive
+      ParameterSetName:
+      - -n -g -s --runtime-version --env
+      User-Agent:
+      - AZURECLI/2.46.0 azsdk-python-mgmt-appplatform/6.1.0 Python/3.9.13 (Windows-10-10.0.22621-SP0)
+    method: GET
+    uri: https://management.azure.com/subscriptions/00000000-0000-0000-0000-000000000000/resourceGroups/clitest.rg000001/providers/Microsoft.AppPlatform/locations/northcentralus/operationStatus/default/operationId/95500858-0887-4b89-a204-85963f9ab4a6?api-version=2023-03-01-preview
+  response:
+    body:
+      string: '{"id":"subscriptions/6c933f90-8115-4392-90f2-7077c9fa5dbd/resourceGroups/clitest.rg000001/providers/Microsoft.AppPlatform/locations/northcentralus/operationStatus/default/operationId/95500858-0887-4b89-a204-85963f9ab4a6","name":"95500858-0887-4b89-a204-85963f9ab4a6","status":"Running","startTime":"2023-03-24T08:55:27.743498Z"}'
+    headers:
+      cache-control:
+      - no-cache
+      content-length:
+      - '328'
+      content-type:
+      - application/json; charset=utf-8
+      date:
+      - Fri, 24 Mar 2023 08:55:38 GMT
+      expires:
+      - '-1'
+      pragma:
+      - no-cache
+      request-context:
+      - appId=cid-v1:797d7e4e-8180-497e-a254-780fbd39ba4d
+      strict-transport-security:
+      - max-age=31536000; includeSubDomains
+      transfer-encoding:
+      - chunked
+      vary:
+      - Accept-Encoding
+      x-content-type-options:
+      - nosniff
+      x-rp-server-mvid:
+      - 2d8cffe0-ed19-4f32-b630-c96199e681e1
+    status:
+      code: 200
+      message: OK
+- request:
+    body: null
+    headers:
+      Accept:
+      - '*/*'
+      Accept-Encoding:
+      - gzip, deflate
+      CommandName:
+      - spring app update
+      Connection:
+      - keep-alive
+      ParameterSetName:
+      - -n -g -s --runtime-version --env
+      User-Agent:
+      - AZURECLI/2.46.0 azsdk-python-mgmt-appplatform/6.1.0 Python/3.9.13 (Windows-10-10.0.22621-SP0)
+    method: GET
+    uri: https://management.azure.com/subscriptions/00000000-0000-0000-0000-000000000000/resourceGroups/clitest.rg000001/providers/Microsoft.AppPlatform/Spring/clitest000002/apps/clitest000003?api-version=2023-03-01-preview
+  response:
+    body:
+      string: '{"properties":{"addonConfigs":{"applicationConfigurationService":{},"serviceRegistry":{}},"public":false,"provisioningState":"Succeeded","fqdn":"clitest000002.azuremicroservices.io","httpsOnly":false,"temporaryDisk":{"sizeInGB":5,"mountPath":"/tmp"},"persistentDisk":{"sizeInGB":0,"mountPath":"/persistent"},"enableEndToEndTLS":false,"ingressSettings":{"readTimeoutInSeconds":300,"sendTimeoutInSeconds":60,"sessionCookieMaxAge":0,"sessionAffinity":"None","backendProtocol":"Default"}},"type":"Microsoft.AppPlatform/Spring/apps","identity":null,"location":"northcentralus","id":"/subscriptions/00000000-0000-0000-0000-000000000000/resourceGroups/clitest.rg000001/providers/Microsoft.AppPlatform/Spring/clitest000002/apps/clitest000003","name":"clitest000003","systemData":{"createdBy":"yuwzho@microsoft.com","createdByType":"User","createdAt":"2023-03-24T08:51:31.8860306Z","lastModifiedBy":"yuwzho@microsoft.com","lastModifiedByType":"User","lastModifiedAt":"2023-03-24T08:55:24.7419413Z"}}'
+    headers:
+      cache-control:
+      - no-cache
+      content-length:
+      - '990'
+      content-type:
+      - application/json; charset=utf-8
+      date:
+      - Fri, 24 Mar 2023 08:55:39 GMT
+      expires:
+      - '-1'
+      pragma:
+      - no-cache
+      request-context:
+      - appId=cid-v1:797d7e4e-8180-497e-a254-780fbd39ba4d
+      strict-transport-security:
+      - max-age=31536000; includeSubDomains
+      transfer-encoding:
+      - chunked
+      vary:
+      - Accept-Encoding
+      x-content-type-options:
+      - nosniff
+      x-ms-ratelimit-remaining-subscription-resource-requests:
+      - '11999'
+      x-rp-server-mvid:
+      - 2d8cffe0-ed19-4f32-b630-c96199e681e1
+    status:
+      code: 200
+      message: OK
+- request:
+    body: null
+    headers:
+      Accept:
+      - '*/*'
+      Accept-Encoding:
+      - gzip, deflate
+      CommandName:
+      - spring app update
+      Connection:
+      - keep-alive
+      ParameterSetName:
+      - -n -g -s --runtime-version --env
+      User-Agent:
+      - AZURECLI/2.46.0 azsdk-python-mgmt-appplatform/6.1.0 Python/3.8.3 (Windows-10-10.0.22621-SP0)
+    method: GET
+    uri: https://management.azure.com/subscriptions/00000000-0000-0000-0000-000000000000/resourceGroups/clitest.rg000001/providers/Microsoft.AppPlatform/locations/northcentralus/operationStatus/default/operationId/95500858-0887-4b89-a204-85963f9ab4a6?api-version=2023-03-01-preview
+  response:
+    body:
+      string: '{"id":"subscriptions/d51e3ffe-6b84-49cd-b426-0dc4ec660356/resourceGroups/clitest.rg000001/providers/Microsoft.AppPlatform/locations/uksouth/operationStatus/default/operationId/84938e3a-5373-4e30-b42c-362ec3baabb2","name":"84938e3a-5373-4e30-b42c-362ec3baabb2","status":"Running","startTime":"2023-03-29T07:25:07.4983071Z"}'
+    headers:
+      cache-control:
+      - no-cache
+      content-length:
+      - '322'
+      content-type:
+      - application/json
+      date:
+      - Wed, 29 Mar 2023 07:25:37 GMT
+      expires:
+      - '-1'
+      pragma:
+      - no-cache
+      request-context:
+      - appId=cid-v1:797d7e4e-8180-497e-a254-780fbd39ba4d
+      strict-transport-security:
+      - max-age=31536000; includeSubDomains
+      transfer-encoding:
+      - chunked
+      vary:
+      - Accept-Encoding
+      x-content-type-options:
+      - nosniff
+      x-rp-server-mvid:
+      - 2d8cffe0-ed19-4f32-b630-c96199e681e1
+    status:
+      code: 200
+      message: OK
+- request:
+    body: null
+    headers:
+      Accept:
+      - '*/*'
+      Accept-Encoding:
+      - gzip, deflate
+      CommandName:
+      - spring app update
+      Connection:
+      - keep-alive
+      ParameterSetName:
+      - -n -g -s --runtime-version --env
+      User-Agent:
+      - AZURECLI/2.46.0 azsdk-python-mgmt-appplatform/6.1.0 Python/3.8.3 (Windows-10-10.0.22621-SP0)
+    method: GET
+    uri: https://management.azure.com/subscriptions/00000000-0000-0000-0000-000000000000/resourceGroups/clitest.rg000001/providers/Microsoft.AppPlatform/locations/northcentralus/operationStatus/default/operationId/95500858-0887-4b89-a204-85963f9ab4a6?api-version=2023-03-01-preview
+  response:
+    body:
+      string: '{"id":"subscriptions/d51e3ffe-6b84-49cd-b426-0dc4ec660356/resourceGroups/clitest.rg000001/providers/Microsoft.AppPlatform/locations/uksouth/operationStatus/default/operationId/84938e3a-5373-4e30-b42c-362ec3baabb2","name":"84938e3a-5373-4e30-b42c-362ec3baabb2","status":"Running","startTime":"2023-03-29T07:25:07.4983071Z"}'
+    headers:
+      cache-control:
+      - no-cache
+      content-length:
+      - '322'
+      content-type:
+      - application/json
+      date:
+      - Wed, 29 Mar 2023 07:25:47 GMT
+      expires:
+      - '-1'
+      pragma:
+      - no-cache
+      request-context:
+      - appId=cid-v1:797d7e4e-8180-497e-a254-780fbd39ba4d
+      strict-transport-security:
+      - max-age=31536000; includeSubDomains
+      transfer-encoding:
+      - chunked
+      vary:
+      - Accept-Encoding
+      x-content-type-options:
+      - nosniff
+      x-rp-server-mvid:
+      - 2d8cffe0-ed19-4f32-b630-c96199e681e1
+    status:
+      code: 200
+      message: OK
+- request:
+    body: null
+    headers:
+      Accept:
+      - '*/*'
+      Accept-Encoding:
+      - gzip, deflate
+      CommandName:
+      - spring app update
+      Connection:
+      - keep-alive
+      ParameterSetName:
+      - -n -g -s --runtime-version --env
+      User-Agent:
+      - AZURECLI/2.46.0 azsdk-python-mgmt-appplatform/6.1.0 Python/3.8.3 (Windows-10-10.0.22621-SP0)
+    method: GET
+    uri: https://management.azure.com/subscriptions/00000000-0000-0000-0000-000000000000/resourceGroups/clitest.rg000001/providers/Microsoft.AppPlatform/locations/northcentralus/operationStatus/default/operationId/95500858-0887-4b89-a204-85963f9ab4a6?api-version=2023-03-01-preview
+  response:
+    body:
+      string: '{"id":"subscriptions/d51e3ffe-6b84-49cd-b426-0dc4ec660356/resourceGroups/clitest.rg000001/providers/Microsoft.AppPlatform/locations/uksouth/operationStatus/default/operationId/84938e3a-5373-4e30-b42c-362ec3baabb2","name":"84938e3a-5373-4e30-b42c-362ec3baabb2","status":"Running","startTime":"2023-03-29T07:25:07.4983071Z"}'
+    headers:
+      cache-control:
+      - no-cache
+      content-length:
+      - '322'
+      content-type:
+      - application/json
+      date:
+      - Wed, 29 Mar 2023 07:25:58 GMT
+      expires:
+      - '-1'
+      pragma:
+      - no-cache
+      request-context:
+      - appId=cid-v1:797d7e4e-8180-497e-a254-780fbd39ba4d
+      strict-transport-security:
+      - max-age=31536000; includeSubDomains
+      transfer-encoding:
+      - chunked
+      vary:
+      - Accept-Encoding
+      x-content-type-options:
+      - nosniff
+      x-rp-server-mvid:
+      - 2d8cffe0-ed19-4f32-b630-c96199e681e1
+    status:
+      code: 200
+      message: OK
+- request:
+    body: null
+    headers:
+      Accept:
+      - '*/*'
+      Accept-Encoding:
+      - gzip, deflate
+      CommandName:
+      - spring app update
+      Connection:
+      - keep-alive
+      ParameterSetName:
+      - -n -g -s --runtime-version --env
+      User-Agent:
+      - AZURECLI/2.46.0 azsdk-python-mgmt-appplatform/6.1.0 Python/3.8.3 (Windows-10-10.0.22621-SP0)
+    method: GET
+    uri: https://management.azure.com/subscriptions/00000000-0000-0000-0000-000000000000/resourceGroups/clitest.rg000001/providers/Microsoft.AppPlatform/locations/northcentralus/operationStatus/default/operationId/95500858-0887-4b89-a204-85963f9ab4a6?api-version=2023-03-01-preview
+  response:
+    body:
+      string: '{"id":"subscriptions/d51e3ffe-6b84-49cd-b426-0dc4ec660356/resourceGroups/clitest.rg000001/providers/Microsoft.AppPlatform/locations/uksouth/operationStatus/default/operationId/84938e3a-5373-4e30-b42c-362ec3baabb2","name":"84938e3a-5373-4e30-b42c-362ec3baabb2","status":"Failed","startTime":"2023-03-29T07:25:07.4983071Z","endTime":"2023-03-29T07:26:04.57088Z","error":{"code":"BadRequest","message":"112404:
+        Exit code 1: application error, please refer to https://aka.ms/exitcode"}}'
+    headers:
+      cache-control:
+      - no-cache
+      content-length:
+      - '482'
+      content-type:
+      - application/json
+      date:
+      - Wed, 29 Mar 2023 07:26:08 GMT
+      expires:
+      - '-1'
+      pragma:
+      - no-cache
+      request-context:
+      - appId=cid-v1:797d7e4e-8180-497e-a254-780fbd39ba4d
+      strict-transport-security:
+      - max-age=31536000; includeSubDomains
+      transfer-encoding:
+      - chunked
+      vary:
+      - Accept-Encoding
+      x-content-type-options:
+      - nosniff
+      x-rp-server-mvid:
+      - 2d8cffe0-ed19-4f32-b630-c96199e681e1
+    status:
+      code: 200
+      message: OK
+- request:
+    body: null
+    headers:
+      Accept:
+      - application/json
+      Accept-Encoding:
+      - gzip, deflate
+      CommandName:
+      - spring app update
+      Connection:
+      - keep-alive
+      ParameterSetName:
+      - -n -g -s --runtime-version --env
+      User-Agent:
+      - AZURECLI/2.46.0 azsdk-python-mgmt-appplatform/6.1.0 Python/3.8.3 (Windows-10-10.0.22621-SP0)
+    method: GET
+    uri: https://management.azure.com/subscriptions/00000000-0000-0000-0000-000000000000/resourceGroups/clitest.rg000001/providers/Microsoft.AppPlatform/Spring/clitest000002/apps/clitest000003?api-version=2023-03-01-preview
+  response:
+    body:
+      string: '{"properties":{"addonConfigs":{"applicationConfigurationService":{},"serviceRegistry":{}},"public":false,"provisioningState":"Succeeded","fqdn":"clitest000002.azuremicroservices.io","httpsOnly":false,"temporaryDisk":{"sizeInGB":5,"mountPath":"/tmp"},"persistentDisk":{"sizeInGB":0,"mountPath":"/persistent"},"enableEndToEndTLS":false,"ingressSettings":{"readTimeoutInSeconds":300,"sendTimeoutInSeconds":60,"sessionCookieMaxAge":0,"sessionAffinity":"None","backendProtocol":"Default"}},"type":"Microsoft.AppPlatform/Spring/apps","identity":null,"location":"uksouth","id":"/subscriptions/00000000-0000-0000-0000-000000000000/resourceGroups/clitest.rg000001/providers/Microsoft.AppPlatform/Spring/clitest000002/apps/clitest000003","name":"clitest000003","systemData":{"createdBy":"qingyliu@microsoft.com","createdByType":"User","createdAt":"2023-03-29T07:21:54.0829264Z","lastModifiedBy":"qingyliu@microsoft.com","lastModifiedByType":"User","lastModifiedAt":"2023-03-29T07:25:04.0125063Z"}}'
+    headers:
+      cache-control:
+      - no-cache
+      content-length:
+      - '987'
+      content-type:
+      - application/json
+      date:
+      - Wed, 29 Mar 2023 07:26:12 GMT
+      expires:
+      - '-1'
+      pragma:
+      - no-cache
+      request-context:
+      - appId=cid-v1:797d7e4e-8180-497e-a254-780fbd39ba4d
+      strict-transport-security:
+      - max-age=31536000; includeSubDomains
+      transfer-encoding:
+      - chunked
+      vary:
+      - Accept-Encoding
+      x-content-type-options:
+      - nosniff
+      x-ms-ratelimit-remaining-subscription-resource-requests:
+      - '11998'
+      x-rp-server-mvid:
+      - 2d8cffe0-ed19-4f32-b630-c96199e681e1
+    status:
+      code: 200
+      message: OK
+- request:
+    body: null
+    headers:
+      Accept:
+      - application/json
+      Accept-Encoding:
+      - gzip, deflate
+      CommandName:
+      - spring app update
+      Connection:
+      - keep-alive
+      ParameterSetName:
+      - -n -g -s --runtime-version --env
+      User-Agent:
+      - AZURECLI/2.46.0 azsdk-python-mgmt-appplatform/6.1.0 Python/3.8.3 (Windows-10-10.0.22621-SP0)
+    method: GET
+    uri: https://management.azure.com/subscriptions/00000000-0000-0000-0000-000000000000/resourceGroups/clitest.rg000001/providers/Microsoft.AppPlatform/Spring/clitest000002/apps/clitest000003/deployments?api-version=2023-03-01-preview
+  response:
+    body:
+      string: '{"value":[{"properties":{"deploymentSettings":{"resourceRequests":{"cpu":"2","memory":"1Gi"},"environmentVariables":{"bas":"baz"},"terminationGracePeriodSeconds":90,"livenessProbe":{"disableProbe":false,"failureThreshold":3,"initialDelaySeconds":300,"periodSeconds":10,"successThreshold":1,"timeoutSeconds":3,"probeAction":{"type":"TCPSocketAction"}},"readinessProbe":{"disableProbe":false,"failureThreshold":3,"initialDelaySeconds":0,"periodSeconds":5,"successThreshold":1,"timeoutSeconds":3,"probeAction":{"type":"TCPSocketAction"}}},"provisioningState":"Failed","status":"Running","active":true,"instances":[{"name":"clitest000003-default-15-7d8d4fd7b-j72jc","status":"Failed","reason":"Exit
+        code 1: application error, please refer to https://aka.ms/exitcode","discoveryStatus":"UNREGISTERED","startTime":"2023-03-29T07:25:19Z"}],"source":{"type":"Jar","relativePath":"resources/bbb3ad9c263e90188e2048bd7c2fe3e7e3ab782be2a6821fc3401abfe41cc09f-2023032907-bf416939-7699-4f1c-bdf1-9c831aa6b777","version":"v1","runtimeVersion":"Java_8"}},"type":"Microsoft.AppPlatform/Spring/apps/deployments","sku":{"name":"S0","tier":"Standard","capacity":1},"id":"/subscriptions/00000000-0000-0000-0000-000000000000/resourceGroups/clitest.rg000001/providers/Microsoft.AppPlatform/Spring/clitest000002/apps/clitest000003/deployments/default","name":"default","systemData":{"createdBy":"qingyliu@microsoft.com","createdByType":"User","createdAt":"2023-03-29T07:22:29.9741188Z","lastModifiedBy":"qingyliu@microsoft.com","lastModifiedByType":"User","lastModifiedAt":"2023-03-29T07:25:06.8408006Z"}}]}'
+    headers:
+      cache-control:
+      - no-cache
+      content-length:
+      - '1583'
+      content-type:
+      - application/json
+      date:
+      - Wed, 29 Mar 2023 07:26:15 GMT
+      expires:
+      - '-1'
+      pragma:
+      - no-cache
+      request-context:
+      - appId=cid-v1:797d7e4e-8180-497e-a254-780fbd39ba4d
+      strict-transport-security:
+      - max-age=31536000; includeSubDomains
+      transfer-encoding:
+      - chunked
+      vary:
+      - Accept-Encoding
+      x-content-type-options:
+      - nosniff
+      x-ms-ratelimit-remaining-subscription-resource-requests:
+      - '11999'
+      x-rp-server-mvid:
+      - 2d8cffe0-ed19-4f32-b630-c96199e681e1
+    status:
+      code: 200
+      message: OK
+- request:
+    body: null
+    headers:
+      Accept:
+      - application/json
+      Accept-Encoding:
+      - gzip, deflate
+      CommandName:
+      - spring app deployment show
+      Connection:
+      - keep-alive
+      ParameterSetName:
+      - -n --app -g -s
+      User-Agent:
+      - AZURECLI/2.46.0 azsdk-python-mgmt-appplatform/6.1.0 Python/3.8.3 (Windows-10-10.0.22621-SP0)
+    method: GET
+    uri: https://management.azure.com/subscriptions/00000000-0000-0000-0000-000000000000/resourceGroups/clitest.rg000001/providers/Microsoft.AppPlatform/Spring/clitest000002/apps/clitest000003/deployments/mock-deployment?api-version=2023-03-01-preview
+  response:
+    body:
+      string: '{"properties":{"deploymentSettings":{"resourceRequests":{"cpu":"2","memory":"1Gi"},"environmentVariables":{"bas":"baz"},"terminationGracePeriodSeconds":90,"livenessProbe":{"disableProbe":false,"failureThreshold":3,"initialDelaySeconds":300,"periodSeconds":10,"successThreshold":1,"timeoutSeconds":3,"probeAction":{"type":"TCPSocketAction"}},"readinessProbe":{"disableProbe":false,"failureThreshold":3,"initialDelaySeconds":0,"periodSeconds":5,"successThreshold":1,"timeoutSeconds":3,"probeAction":{"type":"TCPSocketAction"}}},"provisioningState":"Failed","status":"Running","active":true,"instances":[{"name":"clitest000003-default-15-7d8d4fd7b-j72jc","status":"Failed","reason":"Exit
+        code 1: application error, please refer to https://aka.ms/exitcode","discoveryStatus":"UNREGISTERED","startTime":"2023-03-29T07:25:19Z"}],"source":{"type":"Jar","relativePath":"resources/bbb3ad9c263e90188e2048bd7c2fe3e7e3ab782be2a6821fc3401abfe41cc09f-2023032907-bf416939-7699-4f1c-bdf1-9c831aa6b777","version":"v1","runtimeVersion":"Java_8"}},"type":"Microsoft.AppPlatform/Spring/apps/deployments","sku":{"name":"S0","tier":"Standard","capacity":1},"id":"/subscriptions/00000000-0000-0000-0000-000000000000/resourceGroups/clitest.rg000001/providers/Microsoft.AppPlatform/Spring/clitest000002/apps/clitest000003/deployments/default","name":"default","systemData":{"createdBy":"qingyliu@microsoft.com","createdByType":"User","createdAt":"2023-03-29T07:22:29.9741188Z","lastModifiedBy":"qingyliu@microsoft.com","lastModifiedByType":"User","lastModifiedAt":"2023-03-29T07:25:06.8408006Z"}}'
+    headers:
+      cache-control:
+      - no-cache
+      content-length:
+      - '1571'
+      content-type:
+      - application/json
+      date:
+      - Wed, 29 Mar 2023 07:26:20 GMT
+      expires:
+      - '-1'
+      pragma:
+      - no-cache
+      request-context:
+      - appId=cid-v1:797d7e4e-8180-497e-a254-780fbd39ba4d
+      strict-transport-security:
+      - max-age=31536000; includeSubDomains
+      transfer-encoding:
+      - chunked
+      vary:
+      - Accept-Encoding
+      x-content-type-options:
+      - nosniff
+      x-ms-ratelimit-remaining-subscription-resource-requests:
+      - '11999'
+      x-rp-server-mvid:
+      - 2d8cffe0-ed19-4f32-b630-c96199e681e1
+    status:
+      code: 200
+      message: OK
+version: 1