interactions:
- request:
    body: null
    headers:
      Accept:
      - application/json
      Accept-Encoding:
      - gzip, deflate
      CommandName:
      - spring app create
      Connection:
      - keep-alive
      ParameterSetName:
      - -n -g -s --assign-endpoint --memory
      User-Agent:
      - AZURECLI/2.46.0 azsdk-python-mgmt-appplatform/6.1.0 Python/3.8.3 (Windows-10-10.0.22621-SP0)
    method: GET
    uri: https://management.azure.com/subscriptions/00000000-0000-0000-0000-000000000000/resourceGroups/cli/providers/Microsoft.AppPlatform/Spring/cli-unittest/apps/test-crud-app-1?api-version=2023-03-01-preview
  response:
    body:
      string: '{"error":{"code":"NotFound","message":"App was not found","target":"/subscriptions/00000000-0000-0000-0000-000000000000/resourceGroups/cli/providers/Microsoft.AppPlatform/Spring/cli-unittest/apps/test-crud-app-1","details":null}}'
    headers:
      cache-control:
      - no-cache
      content-length:
      - '229'
      content-type:
      - application/json; charset=utf-8
      date:
      - Wed, 29 Mar 2023 07:59:45 GMT
      expires:
      - '-1'
      pragma:
      - no-cache
      request-context:
      - appId=cid-v1:797d7e4e-8180-497e-a254-780fbd39ba4d
      strict-transport-security:
      - max-age=31536000; includeSubDomains
      x-content-type-options:
      - nosniff
      x-ms-ratelimit-remaining-subscription-resource-requests:
      - '11999'
      x-rp-server-mvid:
      - 2d8cffe0-ed19-4f32-b630-c96199e681e1
    status:
      code: 404
      message: Not Found
- request:
    body: null
    headers:
      Accept:
      - application/json
      Accept-Encoding:
      - gzip, deflate
      CommandName:
      - spring app create
      Connection:
      - keep-alive
      ParameterSetName:
      - -n -g -s --assign-endpoint --memory
      User-Agent:
      - AZURECLI/2.46.0 azsdk-python-mgmt-appplatform/6.1.0 Python/3.8.3 (Windows-10-10.0.22621-SP0)
    method: GET
    uri: https://management.azure.com/subscriptions/00000000-0000-0000-0000-000000000000/resourceGroups/cli/providers/Microsoft.AppPlatform/Spring/cli-unittest?api-version=2023-03-01-preview
  response:
    body:
      string: '{"properties":{"provisioningState":"Succeeded","zoneRedundant":false,"version":3,"serviceId":"56e88126a961459ca367bb6223cf4a16","networkProfile":{"outboundIPs":{"publicIPs":["20.219.181.209","20.219.183.20"]},"outboundType":"loadBalancer"},"powerState":"Running","fqdn":"cli-unittest.azuremicroservices.io"},"type":"Microsoft.AppPlatform/Spring","sku":{"name":"S0","tier":"Standard"},"location":"centralindia","tags":{},"id":"/subscriptions/00000000-0000-0000-0000-000000000000/resourceGroups/cli/providers/Microsoft.AppPlatform/Spring/cli-unittest","name":"cli-unittest","systemData":{"createdBy":"pensh@microsoft.com","createdByType":"User","createdAt":"2023-03-23T02:52:58.6146926Z","lastModifiedBy":"pensh@microsoft.com","lastModifiedByType":"User","lastModifiedAt":"2023-03-23T02:57:49.439147Z"}}'
    headers:
      cache-control:
      - no-cache
      content-length:
      - '801'
      content-type:
      - application/json; charset=utf-8
      date:
      - Wed, 29 Mar 2023 07:59:46 GMT
      expires:
      - '-1'
      pragma:
      - no-cache
      request-context:
      - appId=cid-v1:797d7e4e-8180-497e-a254-780fbd39ba4d
      strict-transport-security:
      - max-age=31536000; includeSubDomains
      transfer-encoding:
      - chunked
      vary:
      - Accept-Encoding
      x-content-type-options:
      - nosniff
      x-ms-ratelimit-remaining-subscription-resource-requests:
      - '11999'
      x-rp-server-mvid:
      - 2d8cffe0-ed19-4f32-b630-c96199e681e1
    status:
      code: 200
      message: OK
- request:
    body: '{"properties": {"public": true, "httpsOnly": false, "temporaryDisk": {"sizeInGB":
      5, "mountPath": "/tmp"}, "enableEndToEndTLS": false}}'
    headers:
      Accept:
      - application/json
      Accept-Encoding:
      - gzip, deflate
      CommandName:
      - spring app create
      Connection:
      - keep-alive
      Content-Length:
      - '135'
      Content-Type:
      - application/json
      ParameterSetName:
      - -n -g -s --assign-endpoint --memory
      User-Agent:
      - AZURECLI/2.46.0 azsdk-python-mgmt-appplatform/6.1.0 Python/3.8.3 (Windows-10-10.0.22621-SP0)
    method: PUT
    uri: https://management.azure.com/subscriptions/00000000-0000-0000-0000-000000000000/resourceGroups/cli/providers/Microsoft.AppPlatform/Spring/cli-unittest/apps/test-crud-app-1?api-version=2023-03-01-preview
  response:
    body:
      string: '{"properties":{"addonConfigs":{"applicationConfigurationService":{},"serviceRegistry":{}},"public":true,"provisioningState":"Creating","httpsOnly":false,"temporaryDisk":{"sizeInGB":5,"mountPath":"/tmp"},"enableEndToEndTLS":false,"ingressSettings":{"readTimeoutInSeconds":300,"sendTimeoutInSeconds":60,"sessionCookieMaxAge":0,"sessionAffinity":"None","backendProtocol":"Default"}},"type":"Microsoft.AppPlatform/Spring/apps","identity":null,"location":"centralindia","id":"/subscriptions/00000000-0000-0000-0000-000000000000/resourceGroups/cli/providers/Microsoft.AppPlatform/Spring/cli-unittest/apps/test-crud-app-1","name":"test-crud-app-1","systemData":{"createdBy":"qingyliu@microsoft.com","createdByType":"User","createdAt":"2023-03-29T07:59:47.1128864Z","lastModifiedBy":"qingyliu@microsoft.com","lastModifiedByType":"User","lastModifiedAt":"2023-03-29T07:59:47.1128864Z"}}'
    headers:
      azure-asyncoperation:
<<<<<<< HEAD
      - https://management.azure.com/subscriptions/00000000-0000-0000-0000-000000000000/resourceGroups/cli/providers/Microsoft.AppPlatform/locations/centralindia/operationStatus/test-crud-app-1/operationId/ea3d0105-6ef5-4637-9af7-dd907067525c?api-version=2023-03-01-preview
=======
      - https://management.azure.com/subscriptions/00000000-0000-0000-0000-000000000000/resourceGroups/cli/providers/Microsoft.AppPlatform/locations/centralindia/operationStatus/test-crud-app-1/operationId/b7b40835-d672-408f-bd25-e3f3f4c560b9?api-version=2023-03-01-preview
>>>>>>> 02c128c7
      cache-control:
      - no-cache
      content-length:
      - '877'
      content-type:
      - application/json; charset=utf-8
      date:
      - Wed, 29 Mar 2023 07:59:50 GMT
      expires:
      - '-1'
      location:
<<<<<<< HEAD
      - https://management.azure.com/subscriptions/00000000-0000-0000-0000-000000000000/resourceGroups/cli/providers/Microsoft.AppPlatform/locations/centralindia/operationResults/ea3d0105-6ef5-4637-9af7-dd907067525c/Spring/test-crud-app-1?api-version=2023-03-01-preview
=======
      - https://management.azure.com/subscriptions/00000000-0000-0000-0000-000000000000/resourceGroups/cli/providers/Microsoft.AppPlatform/locations/centralindia/operationResults/b7b40835-d672-408f-bd25-e3f3f4c560b9/Spring/test-crud-app-1?api-version=2023-03-01-preview
>>>>>>> 02c128c7
      pragma:
      - no-cache
      request-context:
      - appId=cid-v1:797d7e4e-8180-497e-a254-780fbd39ba4d
      strict-transport-security:
      - max-age=31536000; includeSubDomains
      x-content-type-options:
      - nosniff
      x-ms-ratelimit-remaining-subscription-resource-requests:
      - '1199'
      x-rp-server-mvid:
      - 2d8cffe0-ed19-4f32-b630-c96199e681e1
    status:
      code: 201
      message: Created
- request:
    body: null
    headers:
      Accept:
      - '*/*'
      Accept-Encoding:
      - gzip, deflate
      CommandName:
      - spring app create
      Connection:
      - keep-alive
      ParameterSetName:
      - -n -g -s --assign-endpoint --memory
      User-Agent:
      - AZURECLI/2.46.0 azsdk-python-mgmt-appplatform/6.1.0 Python/3.8.3 (Windows-10-10.0.22621-SP0)
    method: GET
<<<<<<< HEAD
    uri: https://management.azure.com/subscriptions/00000000-0000-0000-0000-000000000000/resourceGroups/cli/providers/Microsoft.AppPlatform/locations/centralindia/operationStatus/test-crud-app-1/operationId/ea3d0105-6ef5-4637-9af7-dd907067525c?api-version=2023-03-01-preview
  response:
    body:
      string: '{"id":"subscriptions/d51e3ffe-6b84-49cd-b426-0dc4ec660356/resourceGroups/cli/providers/Microsoft.AppPlatform/locations/centralindia/operationStatus/test-crud-app-1/operationId/ea3d0105-6ef5-4637-9af7-dd907067525c","name":"ea3d0105-6ef5-4637-9af7-dd907067525c","status":"Succeeded","startTime":"2023-03-29T07:59:51.6207035Z","endTime":"2023-03-29T08:00:06.0264157Z"}'
=======
    uri: https://management.azure.com/subscriptions/00000000-0000-0000-0000-000000000000/resourceGroups/cli/providers/Microsoft.AppPlatform/locations/centralindia/operationStatus/test-crud-app-1/operationId/b7b40835-d672-408f-bd25-e3f3f4c560b9?api-version=2023-03-01-preview
  response:
    body:
      string: '{"id":"subscriptions/d51e3ffe-6b84-49cd-b426-0dc4ec660356/resourceGroups/cli/providers/Microsoft.AppPlatform/locations/centralindia/operationStatus/test-crud-app-1/operationId/b7b40835-d672-408f-bd25-e3f3f4c560b9","name":"b7b40835-d672-408f-bd25-e3f3f4c560b9","status":"Running","startTime":"2023-02-21T03:05:13.7483135Z"}'
    headers:
      cache-control:
      - no-cache
      content-length:
      - '322'
      content-type:
      - application/json; charset=utf-8
      date:
      - Tue, 21 Feb 2023 03:05:14 GMT
      expires:
      - '-1'
      pragma:
      - no-cache
      request-context:
      - appId=cid-v1:797d7e4e-8180-497e-a254-780fbd39ba4d
      strict-transport-security:
      - max-age=31536000; includeSubDomains
      transfer-encoding:
      - chunked
      vary:
      - Accept-Encoding
      x-content-type-options:
      - nosniff
      x-rp-server-mvid:
      - 6dbdb235-5cc6-4623-8007-38694e14f2b5
    status:
      code: 200
      message: OK
- request:
    body: null
    headers:
      Accept:
      - '*/*'
      Accept-Encoding:
      - gzip, deflate
      CommandName:
      - spring app create
      Connection:
      - keep-alive
      ParameterSetName:
      - -n -g -s --assign-endpoint --memory
      User-Agent:
      - AZURECLI/2.45.0 azsdk-python-mgmt-appplatform/6.1.0 Python/3.8.9 (Windows-10-10.0.22621-SP0)
    method: GET
    uri: https://management.azure.com/subscriptions/00000000-0000-0000-0000-000000000000/resourceGroups/cli/providers/Microsoft.AppPlatform/locations/centralindia/operationStatus/test-crud-app-1/operationId/b7b40835-d672-408f-bd25-e3f3f4c560b9?api-version=2023-03-01-preview
  response:
    body:
      string: '{"id":"subscriptions/d51e3ffe-6b84-49cd-b426-0dc4ec660356/resourceGroups/cli/providers/Microsoft.AppPlatform/locations/centralindia/operationStatus/test-crud-app-1/operationId/b7b40835-d672-408f-bd25-e3f3f4c560b9","name":"b7b40835-d672-408f-bd25-e3f3f4c560b9","status":"Running","startTime":"2023-02-21T03:05:13.7483135Z"}'
    headers:
      cache-control:
      - no-cache
      content-length:
      - '322'
      content-type:
      - application/json; charset=utf-8
      date:
      - Tue, 21 Feb 2023 03:05:24 GMT
      expires:
      - '-1'
      pragma:
      - no-cache
      request-context:
      - appId=cid-v1:797d7e4e-8180-497e-a254-780fbd39ba4d
      strict-transport-security:
      - max-age=31536000; includeSubDomains
      transfer-encoding:
      - chunked
      vary:
      - Accept-Encoding
      x-content-type-options:
      - nosniff
      x-rp-server-mvid:
      - 6dbdb235-5cc6-4623-8007-38694e14f2b5
    status:
      code: 200
      message: OK
- request:
    body: null
    headers:
      Accept:
      - '*/*'
      Accept-Encoding:
      - gzip, deflate
      CommandName:
      - spring app create
      Connection:
      - keep-alive
      ParameterSetName:
      - -n -g -s --assign-endpoint --memory
      User-Agent:
      - AZURECLI/2.45.0 azsdk-python-mgmt-appplatform/6.1.0 Python/3.8.9 (Windows-10-10.0.22621-SP0)
    method: GET
    uri: https://management.azure.com/subscriptions/00000000-0000-0000-0000-000000000000/resourceGroups/cli/providers/Microsoft.AppPlatform/locations/centralindia/operationStatus/test-crud-app-1/operationId/b7b40835-d672-408f-bd25-e3f3f4c560b9?api-version=2023-03-01-preview
  response:
    body:
      string: '{"id":"subscriptions/d51e3ffe-6b84-49cd-b426-0dc4ec660356/resourceGroups/cli/providers/Microsoft.AppPlatform/locations/centralindia/operationStatus/test-crud-app-1/operationId/b7b40835-d672-408f-bd25-e3f3f4c560b9","name":"b7b40835-d672-408f-bd25-e3f3f4c560b9","status":"Running","startTime":"2023-02-21T03:05:13.7483135Z"}'
    headers:
      cache-control:
      - no-cache
      content-length:
      - '322'
      content-type:
      - application/json; charset=utf-8
      date:
      - Tue, 21 Feb 2023 03:05:34 GMT
      expires:
      - '-1'
      pragma:
      - no-cache
      request-context:
      - appId=cid-v1:797d7e4e-8180-497e-a254-780fbd39ba4d
      strict-transport-security:
      - max-age=31536000; includeSubDomains
      transfer-encoding:
      - chunked
      vary:
      - Accept-Encoding
      x-content-type-options:
      - nosniff
      x-rp-server-mvid:
      - 6dbdb235-5cc6-4623-8007-38694e14f2b5
    status:
      code: 200
      message: OK
- request:
    body: null
    headers:
      Accept:
      - '*/*'
      Accept-Encoding:
      - gzip, deflate
      CommandName:
      - spring app create
      Connection:
      - keep-alive
      ParameterSetName:
      - -n -g -s --assign-endpoint --memory
      User-Agent:
      - AZURECLI/2.45.0 azsdk-python-mgmt-appplatform/6.1.0 Python/3.8.9 (Windows-10-10.0.22621-SP0)
    method: GET
    uri: https://management.azure.com/subscriptions/00000000-0000-0000-0000-000000000000/resourceGroups/cli/providers/Microsoft.AppPlatform/locations/centralindia/operationStatus/test-crud-app-1/operationId/b7b40835-d672-408f-bd25-e3f3f4c560b9?api-version=2023-03-01-preview
  response:
    body:
      string: '{"id":"subscriptions/d51e3ffe-6b84-49cd-b426-0dc4ec660356/resourceGroups/cli/providers/Microsoft.AppPlatform/locations/centralindia/operationStatus/test-crud-app-1/operationId/b7b40835-d672-408f-bd25-e3f3f4c560b9","name":"b7b40835-d672-408f-bd25-e3f3f4c560b9","status":"Succeeded","startTime":"2023-02-21T03:05:13.7483135Z","endTime":"2023-02-21T03:05:45.1874318Z"}'
>>>>>>> 02c128c7
    headers:
      cache-control:
      - no-cache
      content-length:
      - '365'
      content-type:
      - application/json; charset=utf-8
      date:
      - Wed, 29 Mar 2023 08:00:21 GMT
      expires:
      - '-1'
      pragma:
      - no-cache
      request-context:
      - appId=cid-v1:797d7e4e-8180-497e-a254-780fbd39ba4d
      strict-transport-security:
      - max-age=31536000; includeSubDomains
      transfer-encoding:
      - chunked
      vary:
      - Accept-Encoding
      x-content-type-options:
      - nosniff
      x-rp-server-mvid:
      - 2d8cffe0-ed19-4f32-b630-c96199e681e1
    status:
      code: 200
      message: OK
- request:
    body: null
    headers:
      Accept:
      - '*/*'
      Accept-Encoding:
      - gzip, deflate
      CommandName:
      - spring app create
      Connection:
      - keep-alive
      ParameterSetName:
      - -n -g -s --assign-endpoint --memory
      User-Agent:
      - AZURECLI/2.46.0 azsdk-python-mgmt-appplatform/6.1.0 Python/3.8.3 (Windows-10-10.0.22621-SP0)
    method: GET
    uri: https://management.azure.com/subscriptions/00000000-0000-0000-0000-000000000000/resourceGroups/cli/providers/Microsoft.AppPlatform/Spring/cli-unittest/apps/test-crud-app-1?api-version=2023-03-01-preview
  response:
    body:
      string: '{"properties":{"addonConfigs":{"applicationConfigurationService":{},"serviceRegistry":{}},"public":true,"url":"https://cli-unittest-test-crud-app-1.azuremicroservices.io","provisioningState":"Succeeded","fqdn":"cli-unittest.azuremicroservices.io","httpsOnly":false,"temporaryDisk":{"sizeInGB":5,"mountPath":"/tmp"},"persistentDisk":{"sizeInGB":0,"mountPath":"/persistent"},"enableEndToEndTLS":false,"ingressSettings":{"readTimeoutInSeconds":300,"sendTimeoutInSeconds":60,"sessionCookieMaxAge":0,"sessionAffinity":"None","backendProtocol":"Default"}},"type":"Microsoft.AppPlatform/Spring/apps","identity":null,"location":"centralindia","id":"/subscriptions/00000000-0000-0000-0000-000000000000/resourceGroups/cli/providers/Microsoft.AppPlatform/Spring/cli-unittest/apps/test-crud-app-1","name":"test-crud-app-1","systemData":{"createdBy":"qingyliu@microsoft.com","createdByType":"User","createdAt":"2023-03-29T07:59:47.1128864Z","lastModifiedBy":"qingyliu@microsoft.com","lastModifiedByType":"User","lastModifiedAt":"2023-03-29T07:59:47.1128864Z"}}'
    headers:
      cache-control:
      - no-cache
      content-length:
      - '1047'
      content-type:
      - application/json; charset=utf-8
      date:
      - Wed, 29 Mar 2023 08:00:21 GMT
      expires:
      - '-1'
      pragma:
      - no-cache
      request-context:
      - appId=cid-v1:797d7e4e-8180-497e-a254-780fbd39ba4d
      strict-transport-security:
      - max-age=31536000; includeSubDomains
      transfer-encoding:
      - chunked
      vary:
      - Accept-Encoding
      x-content-type-options:
      - nosniff
      x-ms-ratelimit-remaining-subscription-resource-requests:
      - '11998'
      x-rp-server-mvid:
      - 2d8cffe0-ed19-4f32-b630-c96199e681e1
    status:
      code: 200
      message: OK
- request:
    body: '{"properties": {"source": {"type": "Jar", "relativePath": "<default>",
      "runtimeVersion": "Java_11"}, "deploymentSettings": {"resourceRequests": {"cpu":
      "1", "memory": "2Gi"}, "scale": {"minReplicas": 1, "maxReplicas": 10}}, "active":
      true}, "sku": {"name": "S0", "tier": "Standard", "capacity": 1}}'
    headers:
      Accept:
      - application/json
      Accept-Encoding:
      - gzip, deflate
      CommandName:
      - spring app create
      Connection:
      - keep-alive
      Content-Length:
      - '298'
      Content-Type:
      - application/json
      ParameterSetName:
      - -n -g -s --assign-endpoint --memory
      User-Agent:
      - AZURECLI/2.46.0 azsdk-python-mgmt-appplatform/6.1.0 Python/3.8.3 (Windows-10-10.0.22621-SP0)
    method: PUT
    uri: https://management.azure.com/subscriptions/00000000-0000-0000-0000-000000000000/resourceGroups/cli/providers/Microsoft.AppPlatform/Spring/cli-unittest/apps/test-crud-app-1/deployments/mock-deployment?api-version=2023-03-01-preview
  response:
    body:
      string: '{"properties":{"deploymentSettings":{"resourceRequests":{"cpu":"1","memory":"2Gi"},"environmentVariables":null,"terminationGracePeriodSeconds":90},"provisioningState":"Creating","status":"Running","active":true,"instances":null,"source":{"type":"Jar","relativePath":"<default>","runtimeVersion":"Java_11"}},"type":"Microsoft.AppPlatform/Spring/apps/deployments","sku":{"name":"S0","tier":"Standard","capacity":1},"id":"/subscriptions/00000000-0000-0000-0000-000000000000/resourceGroups/cli/providers/Microsoft.AppPlatform/Spring/cli-unittest/apps/test-crud-app-1/deployments/default","name":"default","systemData":{"createdBy":"qingyliu@microsoft.com","createdByType":"User","createdAt":"2023-03-29T08:00:27.0682204Z","lastModifiedBy":"qingyliu@microsoft.com","lastModifiedByType":"User","lastModifiedAt":"2023-03-29T08:00:27.0682204Z"}}'
    headers:
      azure-asyncoperation:
<<<<<<< HEAD
      - https://management.azure.com/subscriptions/00000000-0000-0000-0000-000000000000/resourceGroups/cli/providers/Microsoft.AppPlatform/locations/centralindia/operationStatus/default/operationId/da48aea7-62c6-4495-a7f4-7db211d5bd86?api-version=2023-03-01-preview
=======
      - https://management.azure.com/subscriptions/00000000-0000-0000-0000-000000000000/resourceGroups/cli/providers/Microsoft.AppPlatform/locations/centralindia/operationStatus/default/operationId/59aa01e2-c59a-4832-aea8-d41bb1a627fe?api-version=2023-03-01-preview
>>>>>>> 02c128c7
      cache-control:
      - no-cache
      content-length:
      - '837'
      content-type:
      - application/json; charset=utf-8
      date:
      - Wed, 29 Mar 2023 08:00:28 GMT
      expires:
      - '-1'
      location:
<<<<<<< HEAD
      - https://management.azure.com/subscriptions/00000000-0000-0000-0000-000000000000/resourceGroups/cli/providers/Microsoft.AppPlatform/locations/centralindia/operationResults/da48aea7-62c6-4495-a7f4-7db211d5bd86/Spring/default?api-version=2023-03-01-preview
=======
      - https://management.azure.com/subscriptions/00000000-0000-0000-0000-000000000000/resourceGroups/cli/providers/Microsoft.AppPlatform/locations/centralindia/operationResults/59aa01e2-c59a-4832-aea8-d41bb1a627fe/Spring/default?api-version=2023-03-01-preview
>>>>>>> 02c128c7
      pragma:
      - no-cache
      request-context:
      - appId=cid-v1:797d7e4e-8180-497e-a254-780fbd39ba4d
      strict-transport-security:
      - max-age=31536000; includeSubDomains
      x-content-type-options:
      - nosniff
      x-ms-ratelimit-remaining-subscription-resource-requests:
      - '1199'
      x-rp-server-mvid:
      - 2d8cffe0-ed19-4f32-b630-c96199e681e1
    status:
      code: 201
      message: Created
- request:
    body: '{"properties": {"public": true, "httpsOnly": false, "enableEndToEndTLS":
      false}}'
    headers:
      Accept:
      - application/json
      Accept-Encoding:
      - gzip, deflate
      CommandName:
      - spring app create
      Connection:
      - keep-alive
      Content-Length:
      - '80'
      Content-Type:
      - application/json
      ParameterSetName:
      - -n -g -s --assign-endpoint --memory
      User-Agent:
      - AZURECLI/2.46.0 azsdk-python-mgmt-appplatform/6.1.0 Python/3.8.3 (Windows-10-10.0.22621-SP0)
    method: PATCH
    uri: https://management.azure.com/subscriptions/00000000-0000-0000-0000-000000000000/resourceGroups/cli/providers/Microsoft.AppPlatform/Spring/cli-unittest/apps/test-crud-app-1?api-version=2023-03-01-preview
  response:
    body:
      string: '{"properties":{"addonConfigs":{"applicationConfigurationService":{},"serviceRegistry":{}},"public":true,"url":"https://cli-unittest-test-crud-app-1.azuremicroservices.io","provisioningState":"Updating","fqdn":"cli-unittest.azuremicroservices.io","httpsOnly":false,"temporaryDisk":{"sizeInGB":5,"mountPath":"/tmp"},"persistentDisk":{"sizeInGB":0,"mountPath":"/persistent"},"enableEndToEndTLS":false,"ingressSettings":{"readTimeoutInSeconds":300,"sendTimeoutInSeconds":60,"sessionCookieMaxAge":0,"sessionAffinity":"None","backendProtocol":"Default"}},"type":"Microsoft.AppPlatform/Spring/apps","identity":null,"location":"centralindia","id":"/subscriptions/00000000-0000-0000-0000-000000000000/resourceGroups/cli/providers/Microsoft.AppPlatform/Spring/cli-unittest/apps/test-crud-app-1","name":"test-crud-app-1","systemData":{"createdBy":"qingyliu@microsoft.com","createdByType":"User","createdAt":"2023-03-29T07:59:47.1128864Z","lastModifiedBy":"qingyliu@microsoft.com","lastModifiedByType":"User","lastModifiedAt":"2023-03-29T08:00:28.5370484Z"}}'
    headers:
      azure-asyncoperation:
<<<<<<< HEAD
      - https://management.azure.com/subscriptions/00000000-0000-0000-0000-000000000000/resourceGroups/cli/providers/Microsoft.AppPlatform/locations/centralindia/operationStatus/test-crud-app-1/operationId/7cd3777a-a6f7-4816-bb1f-fdd9f6d72cd8?api-version=2023-03-01-preview
=======
      - https://management.azure.com/subscriptions/00000000-0000-0000-0000-000000000000/resourceGroups/cli/providers/Microsoft.AppPlatform/locations/centralindia/operationStatus/test-crud-app-1/operationId/ef86aaaa-c6d3-4c78-9c97-eef66a32b741?api-version=2023-03-01-preview
>>>>>>> 02c128c7
      cache-control:
      - no-cache
      content-length:
      - '1046'
      content-type:
      - application/json; charset=utf-8
      date:
      - Wed, 29 Mar 2023 08:00:29 GMT
      expires:
      - '-1'
      location:
<<<<<<< HEAD
      - https://management.azure.com/subscriptions/00000000-0000-0000-0000-000000000000/resourceGroups/cli/providers/Microsoft.AppPlatform/locations/centralindia/operationResults/7cd3777a-a6f7-4816-bb1f-fdd9f6d72cd8/Spring/test-crud-app-1?api-version=2023-03-01-preview
=======
      - https://management.azure.com/subscriptions/00000000-0000-0000-0000-000000000000/resourceGroups/cli/providers/Microsoft.AppPlatform/locations/centralindia/operationResults/ef86aaaa-c6d3-4c78-9c97-eef66a32b741/Spring/test-crud-app-1?api-version=2023-03-01-preview
>>>>>>> 02c128c7
      pragma:
      - no-cache
      request-context:
      - appId=cid-v1:797d7e4e-8180-497e-a254-780fbd39ba4d
      strict-transport-security:
      - max-age=31536000; includeSubDomains
      x-content-type-options:
      - nosniff
      x-ms-ratelimit-remaining-subscription-resource-requests:
      - '1198'
      x-rp-server-mvid:
      - 2d8cffe0-ed19-4f32-b630-c96199e681e1
    status:
      code: 202
      message: Accepted
- request:
    body: null
    headers:
      Accept:
      - '*/*'
      Accept-Encoding:
      - gzip, deflate
      CommandName:
      - spring app create
      Connection:
      - keep-alive
      ParameterSetName:
      - -n -g -s --assign-endpoint --memory
      User-Agent:
<<<<<<< HEAD
      - AZURECLI/2.46.0 azsdk-python-mgmt-appplatform/6.1.0 Python/3.8.3 (Windows-10-10.0.22621-SP0)
    method: GET
    uri: https://management.azure.com/subscriptions/00000000-0000-0000-0000-000000000000/resourceGroups/cli/providers/Microsoft.AppPlatform/locations/centralindia/operationStatus/default/operationId/da48aea7-62c6-4495-a7f4-7db211d5bd86?api-version=2023-03-01-preview
=======
      - AZURECLI/2.45.0 azsdk-python-mgmt-appplatform/6.1.0 Python/3.8.9 (Windows-10-10.0.22621-SP0)
    method: GET
    uri: https://management.azure.com/subscriptions/00000000-0000-0000-0000-000000000000/resourceGroups/cli/providers/Microsoft.AppPlatform/locations/centralindia/operationStatus/test-crud-app-1/operationId/ef86aaaa-c6d3-4c78-9c97-eef66a32b741?api-version=2023-03-01-preview
  response:
    body:
      string: '{"id":"subscriptions/d51e3ffe-6b84-49cd-b426-0dc4ec660356/resourceGroups/cli/providers/Microsoft.AppPlatform/locations/centralindia/operationStatus/test-crud-app-1/operationId/ef86aaaa-c6d3-4c78-9c97-eef66a32b741","name":"ef86aaaa-c6d3-4c78-9c97-eef66a32b741","status":"Running","startTime":"2023-02-21T03:05:50.8791407Z"}'
    headers:
      cache-control:
      - no-cache
      content-length:
      - '322'
      content-type:
      - application/json; charset=utf-8
      date:
      - Tue, 21 Feb 2023 03:05:51 GMT
      expires:
      - '-1'
      pragma:
      - no-cache
      request-context:
      - appId=cid-v1:797d7e4e-8180-497e-a254-780fbd39ba4d
      strict-transport-security:
      - max-age=31536000; includeSubDomains
      transfer-encoding:
      - chunked
      vary:
      - Accept-Encoding
      x-content-type-options:
      - nosniff
      x-rp-server-mvid:
      - 6dbdb235-5cc6-4623-8007-38694e14f2b5
    status:
      code: 200
      message: OK
- request:
    body: null
    headers:
      Accept:
      - '*/*'
      Accept-Encoding:
      - gzip, deflate
      CommandName:
      - spring app create
      Connection:
      - keep-alive
      ParameterSetName:
      - -n -g -s --assign-endpoint --memory
      User-Agent:
      - AZURECLI/2.45.0 azsdk-python-mgmt-appplatform/6.1.0 Python/3.8.9 (Windows-10-10.0.22621-SP0)
    method: GET
    uri: https://management.azure.com/subscriptions/00000000-0000-0000-0000-000000000000/resourceGroups/cli/providers/Microsoft.AppPlatform/locations/centralindia/operationStatus/default/operationId/59aa01e2-c59a-4832-aea8-d41bb1a627fe?api-version=2023-03-01-preview
>>>>>>> 02c128c7
  response:
    body:
      string: '{"id":"subscriptions/d51e3ffe-6b84-49cd-b426-0dc4ec660356/resourceGroups/cli/providers/Microsoft.AppPlatform/locations/centralindia/operationStatus/default/operationId/da48aea7-62c6-4495-a7f4-7db211d5bd86","name":"da48aea7-62c6-4495-a7f4-7db211d5bd86","status":"Running","startTime":"2023-03-29T08:00:28.2090114Z"}'
    headers:
      cache-control:
      - no-cache
      content-length:
      - '314'
      content-type:
      - application/json; charset=utf-8
      date:
      - Wed, 29 Mar 2023 08:00:58 GMT
      expires:
      - '-1'
      pragma:
      - no-cache
      request-context:
      - appId=cid-v1:797d7e4e-8180-497e-a254-780fbd39ba4d
      strict-transport-security:
      - max-age=31536000; includeSubDomains
      transfer-encoding:
      - chunked
      vary:
      - Accept-Encoding
      x-content-type-options:
      - nosniff
      x-rp-server-mvid:
      - 2d8cffe0-ed19-4f32-b630-c96199e681e1
    status:
      code: 200
      message: OK
- request:
    body: null
    headers:
      Accept:
      - '*/*'
      Accept-Encoding:
      - gzip, deflate
      CommandName:
      - spring app create
      Connection:
      - keep-alive
      ParameterSetName:
      - -n -g -s --assign-endpoint --memory
      User-Agent:
      - AZURECLI/2.46.0 azsdk-python-mgmt-appplatform/6.1.0 Python/3.8.3 (Windows-10-10.0.22621-SP0)
    method: GET
<<<<<<< HEAD
    uri: https://management.azure.com/subscriptions/00000000-0000-0000-0000-000000000000/resourceGroups/cli/providers/Microsoft.AppPlatform/locations/centralindia/operationStatus/test-crud-app-1/operationId/7cd3777a-a6f7-4816-bb1f-fdd9f6d72cd8?api-version=2023-03-01-preview
=======
    uri: https://management.azure.com/subscriptions/00000000-0000-0000-0000-000000000000/resourceGroups/cli/providers/Microsoft.AppPlatform/locations/centralindia/operationStatus/test-crud-app-1/operationId/ef86aaaa-c6d3-4c78-9c97-eef66a32b741?api-version=2023-03-01-preview
>>>>>>> 02c128c7
  response:
    body:
      string: '{"id":"subscriptions/d51e3ffe-6b84-49cd-b426-0dc4ec660356/resourceGroups/cli/providers/Microsoft.AppPlatform/locations/centralindia/operationStatus/test-crud-app-1/operationId/7cd3777a-a6f7-4816-bb1f-fdd9f6d72cd8","name":"7cd3777a-a6f7-4816-bb1f-fdd9f6d72cd8","status":"Succeeded","startTime":"2023-03-29T08:00:29.0837412Z","endTime":"2023-03-29T08:00:36.4494028Z"}'
    headers:
      cache-control:
      - no-cache
      content-length:
      - '365'
      content-type:
      - application/json; charset=utf-8
      date:
      - Wed, 29 Mar 2023 08:01:00 GMT
      expires:
      - '-1'
      pragma:
      - no-cache
      request-context:
      - appId=cid-v1:797d7e4e-8180-497e-a254-780fbd39ba4d
      strict-transport-security:
      - max-age=31536000; includeSubDomains
      transfer-encoding:
      - chunked
      vary:
      - Accept-Encoding
      x-content-type-options:
      - nosniff
      x-rp-server-mvid:
      - 2d8cffe0-ed19-4f32-b630-c96199e681e1
    status:
      code: 200
      message: OK
- request:
    body: null
    headers:
      Accept:
      - '*/*'
      Accept-Encoding:
      - gzip, deflate
      CommandName:
      - spring app create
      Connection:
      - keep-alive
      ParameterSetName:
      - -n -g -s --assign-endpoint --memory
      User-Agent:
      - AZURECLI/2.46.0 azsdk-python-mgmt-appplatform/6.1.0 Python/3.8.3 (Windows-10-10.0.22621-SP0)
    method: GET
    uri: https://management.azure.com/subscriptions/00000000-0000-0000-0000-000000000000/resourceGroups/cli/providers/Microsoft.AppPlatform/Spring/cli-unittest/apps/test-crud-app-1?api-version=2023-03-01-preview
  response:
    body:
      string: '{"properties":{"addonConfigs":{"applicationConfigurationService":{},"serviceRegistry":{}},"public":true,"url":"https://cli-unittest-test-crud-app-1.azuremicroservices.io","provisioningState":"Succeeded","fqdn":"cli-unittest.azuremicroservices.io","httpsOnly":false,"temporaryDisk":{"sizeInGB":5,"mountPath":"/tmp"},"persistentDisk":{"sizeInGB":0,"mountPath":"/persistent"},"enableEndToEndTLS":false,"ingressSettings":{"readTimeoutInSeconds":300,"sendTimeoutInSeconds":60,"sessionCookieMaxAge":0,"sessionAffinity":"None","backendProtocol":"Default"}},"type":"Microsoft.AppPlatform/Spring/apps","identity":null,"location":"centralindia","id":"/subscriptions/00000000-0000-0000-0000-000000000000/resourceGroups/cli/providers/Microsoft.AppPlatform/Spring/cli-unittest/apps/test-crud-app-1","name":"test-crud-app-1","systemData":{"createdBy":"qingyliu@microsoft.com","createdByType":"User","createdAt":"2023-03-29T07:59:47.1128864Z","lastModifiedBy":"qingyliu@microsoft.com","lastModifiedByType":"User","lastModifiedAt":"2023-03-29T08:00:28.5370484Z"}}'
    headers:
      cache-control:
      - no-cache
      content-length:
      - '1047'
      content-type:
      - application/json; charset=utf-8
      date:
      - Wed, 29 Mar 2023 08:01:00 GMT
      expires:
      - '-1'
      pragma:
      - no-cache
      request-context:
      - appId=cid-v1:797d7e4e-8180-497e-a254-780fbd39ba4d
      strict-transport-security:
      - max-age=31536000; includeSubDomains
      transfer-encoding:
      - chunked
      vary:
      - Accept-Encoding
      x-content-type-options:
      - nosniff
      x-ms-ratelimit-remaining-subscription-resource-requests:
<<<<<<< HEAD
      - '11997'
=======
      - '11999'
      x-rp-server-mvid:
      - 6dbdb235-5cc6-4623-8007-38694e14f2b5
    status:
      code: 200
      message: OK
- request:
    body: null
    headers:
      Accept:
      - '*/*'
      Accept-Encoding:
      - gzip, deflate
      CommandName:
      - spring app create
      Connection:
      - keep-alive
      ParameterSetName:
      - -n -g -s --assign-endpoint --memory
      User-Agent:
      - AZURECLI/2.45.0 azsdk-python-mgmt-appplatform/6.1.0 Python/3.8.9 (Windows-10-10.0.22621-SP0)
    method: GET
    uri: https://management.azure.com/subscriptions/00000000-0000-0000-0000-000000000000/resourceGroups/cli/providers/Microsoft.AppPlatform/locations/centralindia/operationStatus/default/operationId/59aa01e2-c59a-4832-aea8-d41bb1a627fe?api-version=2023-03-01-preview
  response:
    body:
      string: '{"id":"subscriptions/d51e3ffe-6b84-49cd-b426-0dc4ec660356/resourceGroups/cli/providers/Microsoft.AppPlatform/locations/centralindia/operationStatus/default/operationId/59aa01e2-c59a-4832-aea8-d41bb1a627fe","name":"59aa01e2-c59a-4832-aea8-d41bb1a627fe","status":"Running","startTime":"2023-02-21T03:05:49.9972934Z"}'
    headers:
      cache-control:
      - no-cache
      content-length:
      - '314'
      content-type:
      - application/json; charset=utf-8
      date:
      - Tue, 21 Feb 2023 03:06:11 GMT
      expires:
      - '-1'
      pragma:
      - no-cache
      request-context:
      - appId=cid-v1:797d7e4e-8180-497e-a254-780fbd39ba4d
      strict-transport-security:
      - max-age=31536000; includeSubDomains
      transfer-encoding:
      - chunked
      vary:
      - Accept-Encoding
      x-content-type-options:
      - nosniff
>>>>>>> 02c128c7
      x-rp-server-mvid:
      - 2d8cffe0-ed19-4f32-b630-c96199e681e1
    status:
      code: 200
      message: OK
- request:
    body: null
    headers:
      Accept:
      - '*/*'
      Accept-Encoding:
      - gzip, deflate
      CommandName:
      - spring app create
      Connection:
      - keep-alive
      ParameterSetName:
      - -n -g -s --assign-endpoint --memory
      User-Agent:
      - AZURECLI/2.46.0 azsdk-python-mgmt-appplatform/6.1.0 Python/3.8.3 (Windows-10-10.0.22621-SP0)
    method: GET
<<<<<<< HEAD
    uri: https://management.azure.com/subscriptions/00000000-0000-0000-0000-000000000000/resourceGroups/cli/providers/Microsoft.AppPlatform/locations/centralindia/operationStatus/default/operationId/da48aea7-62c6-4495-a7f4-7db211d5bd86?api-version=2023-03-01-preview
=======
    uri: https://management.azure.com/subscriptions/00000000-0000-0000-0000-000000000000/resourceGroups/cli/providers/Microsoft.AppPlatform/locations/centralindia/operationStatus/default/operationId/59aa01e2-c59a-4832-aea8-d41bb1a627fe?api-version=2023-03-01-preview
>>>>>>> 02c128c7
  response:
    body:
      string: '{"id":"subscriptions/d51e3ffe-6b84-49cd-b426-0dc4ec660356/resourceGroups/cli/providers/Microsoft.AppPlatform/locations/centralindia/operationStatus/default/operationId/da48aea7-62c6-4495-a7f4-7db211d5bd86","name":"da48aea7-62c6-4495-a7f4-7db211d5bd86","status":"Succeeded","startTime":"2023-03-29T08:00:28.2090114Z","endTime":"2023-03-29T08:01:06.6822439Z"}'
    headers:
      cache-control:
      - no-cache
      content-length:
      - '357'
      content-type:
      - application/json; charset=utf-8
      date:
      - Wed, 29 Mar 2023 08:01:08 GMT
      expires:
      - '-1'
      pragma:
      - no-cache
      request-context:
      - appId=cid-v1:797d7e4e-8180-497e-a254-780fbd39ba4d
      strict-transport-security:
      - max-age=31536000; includeSubDomains
      transfer-encoding:
      - chunked
      vary:
      - Accept-Encoding
      x-content-type-options:
      - nosniff
      x-rp-server-mvid:
      - 2d8cffe0-ed19-4f32-b630-c96199e681e1
    status:
      code: 200
      message: OK
- request:
    body: null
    headers:
      Accept:
      - '*/*'
      Accept-Encoding:
      - gzip, deflate
      CommandName:
      - spring app create
      Connection:
      - keep-alive
      ParameterSetName:
      - -n -g -s --assign-endpoint --memory
      User-Agent:
      - AZURECLI/2.46.0 azsdk-python-mgmt-appplatform/6.1.0 Python/3.8.3 (Windows-10-10.0.22621-SP0)
    method: GET
<<<<<<< HEAD
    uri: https://management.azure.com/subscriptions/00000000-0000-0000-0000-000000000000/resourceGroups/cli/providers/Microsoft.AppPlatform/Spring/cli-unittest/apps/test-crud-app-1/deployments/mock-deployment?api-version=2023-03-01-preview
=======
    uri: https://management.azure.com/subscriptions/00000000-0000-0000-0000-000000000000/resourceGroups/cli/providers/Microsoft.AppPlatform/locations/centralindia/operationStatus/default/operationId/59aa01e2-c59a-4832-aea8-d41bb1a627fe?api-version=2023-03-01-preview
>>>>>>> 02c128c7
  response:
    body:
      string: '{"properties":{"deploymentSettings":{"resourceRequests":{"cpu":"1","memory":"2Gi"},"environmentVariables":null,"terminationGracePeriodSeconds":90,"livenessProbe":{"disableProbe":false,"failureThreshold":3,"initialDelaySeconds":300,"periodSeconds":10,"successThreshold":1,"timeoutSeconds":3,"probeAction":{"type":"TCPSocketAction"}},"readinessProbe":{"disableProbe":false,"failureThreshold":3,"initialDelaySeconds":0,"periodSeconds":5,"successThreshold":1,"timeoutSeconds":3,"probeAction":{"type":"TCPSocketAction"}}},"provisioningState":"Succeeded","status":"Running","active":true,"instances":[{"name":"test-crud-app-1-default-15-58b8585976-99kql","status":"Running","discoveryStatus":"UNREGISTERED","startTime":"2023-03-29T08:00:33Z"}],"source":{"type":"Jar","relativePath":"<default>","runtimeVersion":"Java_11"}},"type":"Microsoft.AppPlatform/Spring/apps/deployments","sku":{"name":"S0","tier":"Standard","capacity":1},"id":"/subscriptions/00000000-0000-0000-0000-000000000000/resourceGroups/cli/providers/Microsoft.AppPlatform/Spring/cli-unittest/apps/test-crud-app-1/deployments/default","name":"default","systemData":{"createdBy":"qingyliu@microsoft.com","createdByType":"User","createdAt":"2023-03-29T08:00:27.0682204Z","lastModifiedBy":"qingyliu@microsoft.com","lastModifiedByType":"User","lastModifiedAt":"2023-03-29T08:00:27.0682204Z"}}'
    headers:
      cache-control:
      - no-cache
      content-length:
      - '1347'
      content-type:
      - application/json; charset=utf-8
      date:
      - Wed, 29 Mar 2023 08:01:11 GMT
      expires:
      - '-1'
      pragma:
      - no-cache
      request-context:
      - appId=cid-v1:797d7e4e-8180-497e-a254-780fbd39ba4d
      strict-transport-security:
      - max-age=31536000; includeSubDomains
      transfer-encoding:
      - chunked
      vary:
      - Accept-Encoding
      x-content-type-options:
      - nosniff
      x-ms-ratelimit-remaining-subscription-resource-requests:
      - '11999'
      x-rp-server-mvid:
      - 2d8cffe0-ed19-4f32-b630-c96199e681e1
    status:
      code: 200
      message: OK
- request:
    body: null
    headers:
      Accept:
      - application/json
      Accept-Encoding:
      - gzip, deflate
      CommandName:
      - spring app create
      Connection:
      - keep-alive
      ParameterSetName:
      - -n -g -s --assign-endpoint --memory
      User-Agent:
      - AZURECLI/2.46.0 azsdk-python-mgmt-appplatform/6.1.0 Python/3.8.3 (Windows-10-10.0.22621-SP0)
    method: GET
<<<<<<< HEAD
    uri: https://management.azure.com/subscriptions/00000000-0000-0000-0000-000000000000/resourceGroups/cli/providers/Microsoft.AppPlatform/Spring/cli-unittest/apps/test-crud-app-1?api-version=2023-03-01-preview
=======
    uri: https://management.azure.com/subscriptions/00000000-0000-0000-0000-000000000000/resourceGroups/cli/providers/Microsoft.AppPlatform/Spring/cli-unittest/apps/test-crud-app-1/deployments/mock-deployment?api-version=2023-03-01-preview
>>>>>>> 02c128c7
  response:
    body:
      string: '{"properties":{"addonConfigs":{"applicationConfigurationService":{},"serviceRegistry":{}},"public":true,"url":"https://cli-unittest-test-crud-app-1.azuremicroservices.io","provisioningState":"Succeeded","fqdn":"cli-unittest.azuremicroservices.io","httpsOnly":false,"temporaryDisk":{"sizeInGB":5,"mountPath":"/tmp"},"persistentDisk":{"sizeInGB":0,"mountPath":"/persistent"},"enableEndToEndTLS":false,"ingressSettings":{"readTimeoutInSeconds":300,"sendTimeoutInSeconds":60,"sessionCookieMaxAge":0,"sessionAffinity":"None","backendProtocol":"Default"}},"type":"Microsoft.AppPlatform/Spring/apps","identity":null,"location":"centralindia","id":"/subscriptions/00000000-0000-0000-0000-000000000000/resourceGroups/cli/providers/Microsoft.AppPlatform/Spring/cli-unittest/apps/test-crud-app-1","name":"test-crud-app-1","systemData":{"createdBy":"qingyliu@microsoft.com","createdByType":"User","createdAt":"2023-03-29T07:59:47.1128864Z","lastModifiedBy":"qingyliu@microsoft.com","lastModifiedByType":"User","lastModifiedAt":"2023-03-29T08:00:28.5370484Z"}}'
    headers:
      cache-control:
      - no-cache
      content-length:
      - '1047'
      content-type:
      - application/json; charset=utf-8
      date:
      - Wed, 29 Mar 2023 08:01:14 GMT
      expires:
      - '-1'
      pragma:
      - no-cache
      request-context:
      - appId=cid-v1:797d7e4e-8180-497e-a254-780fbd39ba4d
      strict-transport-security:
      - max-age=31536000; includeSubDomains
      transfer-encoding:
      - chunked
      vary:
      - Accept-Encoding
      x-content-type-options:
      - nosniff
      x-ms-ratelimit-remaining-subscription-resource-requests:
      - '11996'
      x-rp-server-mvid:
      - 2d8cffe0-ed19-4f32-b630-c96199e681e1
    status:
      code: 200
      message: OK
- request:
    body: null
    headers:
      Accept:
      - application/json
      Accept-Encoding:
      - gzip, deflate
      CommandName:
      - spring app create
      Connection:
      - keep-alive
      ParameterSetName:
      - -n -g -s --assign-endpoint --memory
      User-Agent:
      - AZURECLI/2.46.0 azsdk-python-mgmt-appplatform/6.1.0 Python/3.8.3 (Windows-10-10.0.22621-SP0)
    method: GET
<<<<<<< HEAD
    uri: https://management.azure.com/subscriptions/00000000-0000-0000-0000-000000000000/resourceGroups/cli/providers/Microsoft.AppPlatform/Spring/cli-unittest/apps/test-crud-app-1/deployments?api-version=2023-03-01-preview
=======
    uri: https://management.azure.com/subscriptions/00000000-0000-0000-0000-000000000000/resourceGroups/cli/providers/Microsoft.AppPlatform/Spring/cli-unittest/apps/test-crud-app-1?api-version=2023-03-01-preview
>>>>>>> 02c128c7
  response:
    body:
      string: '{"value":[{"properties":{"deploymentSettings":{"resourceRequests":{"cpu":"1","memory":"2Gi"},"environmentVariables":null,"terminationGracePeriodSeconds":90,"livenessProbe":{"disableProbe":false,"failureThreshold":3,"initialDelaySeconds":300,"periodSeconds":10,"successThreshold":1,"timeoutSeconds":3,"probeAction":{"type":"TCPSocketAction"}},"readinessProbe":{"disableProbe":false,"failureThreshold":3,"initialDelaySeconds":0,"periodSeconds":5,"successThreshold":1,"timeoutSeconds":3,"probeAction":{"type":"TCPSocketAction"}}},"provisioningState":"Succeeded","status":"Running","active":true,"instances":[{"name":"test-crud-app-1-default-15-58b8585976-99kql","status":"Running","discoveryStatus":"UNREGISTERED","startTime":"2023-03-29T08:00:33Z"}],"source":{"type":"Jar","relativePath":"<default>","runtimeVersion":"Java_11"}},"type":"Microsoft.AppPlatform/Spring/apps/deployments","sku":{"name":"S0","tier":"Standard","capacity":1},"id":"/subscriptions/00000000-0000-0000-0000-000000000000/resourceGroups/cli/providers/Microsoft.AppPlatform/Spring/cli-unittest/apps/test-crud-app-1/deployments/default","name":"default","systemData":{"createdBy":"qingyliu@microsoft.com","createdByType":"User","createdAt":"2023-03-29T08:00:27.0682204Z","lastModifiedBy":"qingyliu@microsoft.com","lastModifiedByType":"User","lastModifiedAt":"2023-03-29T08:00:27.0682204Z"}}]}'
    headers:
      cache-control:
      - no-cache
      content-length:
      - '1359'
      content-type:
      - application/json; charset=utf-8
      date:
      - Wed, 29 Mar 2023 08:01:18 GMT
      expires:
      - '-1'
      pragma:
      - no-cache
      request-context:
      - appId=cid-v1:797d7e4e-8180-497e-a254-780fbd39ba4d
      strict-transport-security:
      - max-age=31536000; includeSubDomains
      transfer-encoding:
      - chunked
      vary:
      - Accept-Encoding
      x-content-type-options:
      - nosniff
      x-ms-ratelimit-remaining-subscription-resource-requests:
      - '11998'
      x-rp-server-mvid:
      - 2d8cffe0-ed19-4f32-b630-c96199e681e1
    status:
      code: 200
      message: OK
- request:
    body: null
    headers:
      Accept:
      - application/json
      Accept-Encoding:
      - gzip, deflate
      CommandName:
      - spring app deployment create
      Connection:
      - keep-alive
      ParameterSetName:
      - -n --app -g -s --skip-clone-settings
      User-Agent:
      - AZURECLI/2.46.0 azsdk-python-mgmt-appplatform/6.1.0 Python/3.8.3 (Windows-10-10.0.22621-SP0)
    method: GET
<<<<<<< HEAD
    uri: https://management.azure.com/subscriptions/00000000-0000-0000-0000-000000000000/resourceGroups/cli/providers/Microsoft.AppPlatform/Spring/cli-unittest/buildServices/default?api-version=2023-03-01-preview
=======
    uri: https://management.azure.com/subscriptions/00000000-0000-0000-0000-000000000000/resourceGroups/cli/providers/Microsoft.AppPlatform/Spring/cli-unittest/apps/test-crud-app-1/deployments?api-version=2023-03-01-preview
>>>>>>> 02c128c7
  response:
    body:
      string: '{"error":{"code":"BadRequest","message":"Feature BuildService is not
        supported in Sku S0 for API version 2023-03-01-preview.","target":null,"details":null}}'
    headers:
      cache-control:
      - no-cache
      content-length:
      - '156'
      content-type:
      - application/json; charset=utf-8
      date:
      - Wed, 29 Mar 2023 08:01:19 GMT
      expires:
      - '-1'
      pragma:
      - no-cache
      request-context:
      - appId=cid-v1:797d7e4e-8180-497e-a254-780fbd39ba4d
      strict-transport-security:
      - max-age=31536000; includeSubDomains
      x-content-type-options:
      - nosniff
      x-rp-server-mvid:
      - 2d8cffe0-ed19-4f32-b630-c96199e681e1
    status:
      code: 400
      message: Bad Request
- request:
    body: null
    headers:
      Accept:
      - application/json
      Accept-Encoding:
      - gzip, deflate
      CommandName:
      - spring app deployment create
      Connection:
      - keep-alive
      ParameterSetName:
      - -n --app -g -s --skip-clone-settings
      User-Agent:
      - AZURECLI/2.46.0 azsdk-python-mgmt-appplatform/6.1.0 Python/3.8.3 (Windows-10-10.0.22621-SP0)
    method: GET
    uri: https://management.azure.com/subscriptions/00000000-0000-0000-0000-000000000000/resourceGroups/cli/providers/Microsoft.AppPlatform/Spring/cli-unittest?api-version=2023-03-01-preview
  response:
    body:
      string: '{"properties":{"provisioningState":"Succeeded","zoneRedundant":false,"version":3,"serviceId":"56e88126a961459ca367bb6223cf4a16","networkProfile":{"outboundIPs":{"publicIPs":["20.219.181.209","20.219.183.20"]},"outboundType":"loadBalancer"},"powerState":"Running","fqdn":"cli-unittest.azuremicroservices.io"},"type":"Microsoft.AppPlatform/Spring","sku":{"name":"S0","tier":"Standard"},"location":"centralindia","tags":{},"id":"/subscriptions/00000000-0000-0000-0000-000000000000/resourceGroups/cli/providers/Microsoft.AppPlatform/Spring/cli-unittest","name":"cli-unittest","systemData":{"createdBy":"pensh@microsoft.com","createdByType":"User","createdAt":"2023-03-23T02:52:58.6146926Z","lastModifiedBy":"pensh@microsoft.com","lastModifiedByType":"User","lastModifiedAt":"2023-03-23T02:57:49.439147Z"}}'
    headers:
      cache-control:
      - no-cache
      content-length:
      - '801'
      content-type:
      - application/json; charset=utf-8
      date:
      - Wed, 29 Mar 2023 08:01:22 GMT
      expires:
      - '-1'
      pragma:
      - no-cache
      request-context:
      - appId=cid-v1:797d7e4e-8180-497e-a254-780fbd39ba4d
      strict-transport-security:
      - max-age=31536000; includeSubDomains
      transfer-encoding:
      - chunked
      vary:
      - Accept-Encoding
      x-content-type-options:
      - nosniff
      x-ms-ratelimit-remaining-subscription-resource-requests:
      - '11999'
      x-rp-server-mvid:
      - 2d8cffe0-ed19-4f32-b630-c96199e681e1
    status:
      code: 200
      message: OK
- request:
    body: '{"properties": {"source": {"type": "Jar", "relativePath": "<default>",
      "runtimeVersion": "Java_11"}, "deploymentSettings": {"resourceRequests": {"cpu":
      "1", "memory": "1Gi"}, "environmentVariables": {}, "scale": {"minReplicas":
      1, "maxReplicas": 10}}}, "sku": {"name": "S0", "tier": "Standard", "capacity":
      1}}'
    headers:
      Accept:
      - application/json
      Accept-Encoding:
      - gzip, deflate
      CommandName:
      - spring app deployment create
      Connection:
      - keep-alive
      Content-Length:
      - '310'
      Content-Type:
      - application/json
      ParameterSetName:
      - -n --app -g -s --skip-clone-settings
      User-Agent:
      - AZURECLI/2.46.0 azsdk-python-mgmt-appplatform/6.1.0 Python/3.8.3 (Windows-10-10.0.22621-SP0)
    method: PUT
    uri: https://management.azure.com/subscriptions/00000000-0000-0000-0000-000000000000/resourceGroups/cli/providers/Microsoft.AppPlatform/Spring/cli-unittest/apps/test-crud-app-1/deployments/mock-deployment?api-version=2023-03-01-preview
  response:
    body:
      string: '{"properties":{"deploymentSettings":{"resourceRequests":{"cpu":"1","memory":"1Gi"},"environmentVariables":{},"terminationGracePeriodSeconds":90},"provisioningState":"Creating","status":"Running","active":false,"instances":null,"source":{"type":"Jar","relativePath":"<default>","runtimeVersion":"Java_11"}},"type":"Microsoft.AppPlatform/Spring/apps/deployments","sku":{"name":"S0","tier":"Standard","capacity":1},"id":"/subscriptions/00000000-0000-0000-0000-000000000000/resourceGroups/cli/providers/Microsoft.AppPlatform/Spring/cli-unittest/apps/test-crud-app-1/deployments/green","name":"green","systemData":{"createdBy":"qingyliu@microsoft.com","createdByType":"User","createdAt":"2023-03-29T08:01:22.9796377Z","lastModifiedBy":"qingyliu@microsoft.com","lastModifiedByType":"User","lastModifiedAt":"2023-03-29T08:01:22.9796377Z"}}'
    headers:
      azure-asyncoperation:
<<<<<<< HEAD
      - https://management.azure.com/subscriptions/00000000-0000-0000-0000-000000000000/resourceGroups/cli/providers/Microsoft.AppPlatform/locations/centralindia/operationStatus/green/operationId/33f7b836-6d75-45ef-9da5-5657b7634d5a?api-version=2023-03-01-preview
=======
      - https://management.azure.com/subscriptions/00000000-0000-0000-0000-000000000000/resourceGroups/cli/providers/Microsoft.AppPlatform/locations/centralindia/operationStatus/green/operationId/5e7d18db-34ef-4bb6-80e3-cd9379ebdebc?api-version=2023-03-01-preview
>>>>>>> 02c128c7
      cache-control:
      - no-cache
      content-length:
      - '832'
      content-type:
      - application/json; charset=utf-8
      date:
      - Wed, 29 Mar 2023 08:01:23 GMT
      expires:
      - '-1'
      location:
<<<<<<< HEAD
      - https://management.azure.com/subscriptions/00000000-0000-0000-0000-000000000000/resourceGroups/cli/providers/Microsoft.AppPlatform/locations/centralindia/operationResults/33f7b836-6d75-45ef-9da5-5657b7634d5a/Spring/green?api-version=2023-03-01-preview
=======
      - https://management.azure.com/subscriptions/00000000-0000-0000-0000-000000000000/resourceGroups/cli/providers/Microsoft.AppPlatform/locations/centralindia/operationResults/5e7d18db-34ef-4bb6-80e3-cd9379ebdebc/Spring/green?api-version=2023-03-01-preview
>>>>>>> 02c128c7
      pragma:
      - no-cache
      request-context:
      - appId=cid-v1:797d7e4e-8180-497e-a254-780fbd39ba4d
      strict-transport-security:
      - max-age=31536000; includeSubDomains
      x-content-type-options:
      - nosniff
      x-ms-ratelimit-remaining-subscription-resource-requests:
      - '1199'
      x-rp-server-mvid:
      - 2d8cffe0-ed19-4f32-b630-c96199e681e1
    status:
      code: 201
      message: Created
- request:
    body: null
    headers:
      Accept:
      - '*/*'
      Accept-Encoding:
      - gzip, deflate
      CommandName:
      - spring app deployment create
      Connection:
      - keep-alive
      ParameterSetName:
      - -n --app -g -s --skip-clone-settings
      User-Agent:
      - AZURECLI/2.46.0 azsdk-python-mgmt-appplatform/6.1.0 Python/3.8.3 (Windows-10-10.0.22621-SP0)
    method: GET
<<<<<<< HEAD
    uri: https://management.azure.com/subscriptions/00000000-0000-0000-0000-000000000000/resourceGroups/cli/providers/Microsoft.AppPlatform/locations/centralindia/operationStatus/green/operationId/33f7b836-6d75-45ef-9da5-5657b7634d5a?api-version=2023-03-01-preview
=======
    uri: https://management.azure.com/subscriptions/00000000-0000-0000-0000-000000000000/resourceGroups/cli/providers/Microsoft.AppPlatform/locations/centralindia/operationStatus/green/operationId/5e7d18db-34ef-4bb6-80e3-cd9379ebdebc?api-version=2023-03-01-preview
>>>>>>> 02c128c7
  response:
    body:
      string: '{"id":"subscriptions/d51e3ffe-6b84-49cd-b426-0dc4ec660356/resourceGroups/cli/providers/Microsoft.AppPlatform/locations/centralindia/operationStatus/green/operationId/33f7b836-6d75-45ef-9da5-5657b7634d5a","name":"33f7b836-6d75-45ef-9da5-5657b7634d5a","status":"Running","startTime":"2023-03-29T08:01:23.9940042Z"}'
    headers:
      cache-control:
      - no-cache
      content-length:
      - '312'
      content-type:
      - application/json; charset=utf-8
      date:
      - Wed, 29 Mar 2023 08:01:53 GMT
      expires:
      - '-1'
      pragma:
      - no-cache
      request-context:
      - appId=cid-v1:797d7e4e-8180-497e-a254-780fbd39ba4d
      strict-transport-security:
      - max-age=31536000; includeSubDomains
      transfer-encoding:
      - chunked
      vary:
      - Accept-Encoding
      x-content-type-options:
      - nosniff
      x-rp-server-mvid:
      - 2d8cffe0-ed19-4f32-b630-c96199e681e1
    status:
      code: 200
      message: OK
- request:
    body: null
    headers:
      Accept:
      - '*/*'
      Accept-Encoding:
      - gzip, deflate
      CommandName:
      - spring app deployment create
      Connection:
      - keep-alive
      ParameterSetName:
      - -n --app -g -s --skip-clone-settings
      User-Agent:
      - AZURECLI/2.46.0 azsdk-python-mgmt-appplatform/6.1.0 Python/3.8.3 (Windows-10-10.0.22621-SP0)
    method: GET
<<<<<<< HEAD
    uri: https://management.azure.com/subscriptions/00000000-0000-0000-0000-000000000000/resourceGroups/cli/providers/Microsoft.AppPlatform/locations/centralindia/operationStatus/green/operationId/33f7b836-6d75-45ef-9da5-5657b7634d5a?api-version=2023-03-01-preview
=======
    uri: https://management.azure.com/subscriptions/00000000-0000-0000-0000-000000000000/resourceGroups/cli/providers/Microsoft.AppPlatform/locations/centralindia/operationStatus/green/operationId/5e7d18db-34ef-4bb6-80e3-cd9379ebdebc?api-version=2023-03-01-preview
>>>>>>> 02c128c7
  response:
    body:
      string: '{"id":"subscriptions/d51e3ffe-6b84-49cd-b426-0dc4ec660356/resourceGroups/cli/providers/Microsoft.AppPlatform/locations/centralindia/operationStatus/green/operationId/33f7b836-6d75-45ef-9da5-5657b7634d5a","name":"33f7b836-6d75-45ef-9da5-5657b7634d5a","status":"Running","startTime":"2023-03-29T08:01:23.9940042Z"}'
    headers:
      cache-control:
      - no-cache
      content-length:
      - '312'
      content-type:
      - application/json; charset=utf-8
      date:
      - Wed, 29 Mar 2023 08:02:05 GMT
      expires:
      - '-1'
      pragma:
      - no-cache
      request-context:
      - appId=cid-v1:797d7e4e-8180-497e-a254-780fbd39ba4d
      strict-transport-security:
      - max-age=31536000; includeSubDomains
      transfer-encoding:
      - chunked
      vary:
      - Accept-Encoding
      x-content-type-options:
      - nosniff
      x-rp-server-mvid:
      - 2d8cffe0-ed19-4f32-b630-c96199e681e1
    status:
      code: 200
      message: OK
- request:
    body: null
    headers:
      Accept:
      - '*/*'
      Accept-Encoding:
      - gzip, deflate
      CommandName:
      - spring app deployment create
      Connection:
      - keep-alive
      ParameterSetName:
      - -n --app -g -s --skip-clone-settings
      User-Agent:
      - AZURECLI/2.46.0 azsdk-python-mgmt-appplatform/6.1.0 Python/3.8.3 (Windows-10-10.0.22621-SP0)
    method: GET
<<<<<<< HEAD
    uri: https://management.azure.com/subscriptions/00000000-0000-0000-0000-000000000000/resourceGroups/cli/providers/Microsoft.AppPlatform/locations/centralindia/operationStatus/green/operationId/33f7b836-6d75-45ef-9da5-5657b7634d5a?api-version=2023-03-01-preview
=======
    uri: https://management.azure.com/subscriptions/00000000-0000-0000-0000-000000000000/resourceGroups/cli/providers/Microsoft.AppPlatform/locations/centralindia/operationStatus/green/operationId/5e7d18db-34ef-4bb6-80e3-cd9379ebdebc?api-version=2023-03-01-preview
>>>>>>> 02c128c7
  response:
    body:
      string: '{"id":"subscriptions/d51e3ffe-6b84-49cd-b426-0dc4ec660356/resourceGroups/cli/providers/Microsoft.AppPlatform/locations/centralindia/operationStatus/green/operationId/33f7b836-6d75-45ef-9da5-5657b7634d5a","name":"33f7b836-6d75-45ef-9da5-5657b7634d5a","status":"Succeeded","startTime":"2023-03-29T08:01:23.9940042Z","endTime":"2023-03-29T08:02:06.918951Z"}'
    headers:
      cache-control:
      - no-cache
      content-length:
      - '354'
      content-type:
      - application/json; charset=utf-8
      date:
      - Wed, 29 Mar 2023 08:02:15 GMT
      expires:
      - '-1'
      pragma:
      - no-cache
      request-context:
      - appId=cid-v1:797d7e4e-8180-497e-a254-780fbd39ba4d
      strict-transport-security:
      - max-age=31536000; includeSubDomains
      transfer-encoding:
      - chunked
      vary:
      - Accept-Encoding
      x-content-type-options:
      - nosniff
      x-rp-server-mvid:
      - 2d8cffe0-ed19-4f32-b630-c96199e681e1
    status:
      code: 200
      message: OK
- request:
    body: null
    headers:
      Accept:
      - '*/*'
      Accept-Encoding:
      - gzip, deflate
      CommandName:
      - spring app deployment create
      Connection:
      - keep-alive
      ParameterSetName:
      - -n --app -g -s --skip-clone-settings
      User-Agent:
      - AZURECLI/2.46.0 azsdk-python-mgmt-appplatform/6.1.0 Python/3.8.3 (Windows-10-10.0.22621-SP0)
    method: GET
<<<<<<< HEAD
    uri: https://management.azure.com/subscriptions/00000000-0000-0000-0000-000000000000/resourceGroups/cli/providers/Microsoft.AppPlatform/Spring/cli-unittest/apps/test-crud-app-1/deployments/mock-deployment?api-version=2023-03-01-preview
=======
    uri: https://management.azure.com/subscriptions/00000000-0000-0000-0000-000000000000/resourceGroups/cli/providers/Microsoft.AppPlatform/locations/centralindia/operationStatus/green/operationId/5e7d18db-34ef-4bb6-80e3-cd9379ebdebc?api-version=2023-03-01-preview
>>>>>>> 02c128c7
  response:
    body:
      string: '{"properties":{"deploymentSettings":{"resourceRequests":{"cpu":"1","memory":"1Gi"},"environmentVariables":{},"terminationGracePeriodSeconds":90,"livenessProbe":{"disableProbe":false,"failureThreshold":3,"initialDelaySeconds":300,"periodSeconds":10,"successThreshold":1,"timeoutSeconds":3,"probeAction":{"type":"TCPSocketAction"}},"readinessProbe":{"disableProbe":false,"failureThreshold":3,"initialDelaySeconds":0,"periodSeconds":5,"successThreshold":1,"timeoutSeconds":3,"probeAction":{"type":"TCPSocketAction"}}},"provisioningState":"Succeeded","status":"Running","active":false,"instances":[{"name":"test-crud-app-1-green-15-5f7b6cf6d9-s5gr5","status":"Running","discoveryStatus":"UNREGISTERED","startTime":"2023-03-29T08:01:26Z"}],"source":{"type":"Jar","relativePath":"<default>","runtimeVersion":"Java_11"}},"type":"Microsoft.AppPlatform/Spring/apps/deployments","sku":{"name":"S0","tier":"Standard","capacity":1},"id":"/subscriptions/00000000-0000-0000-0000-000000000000/resourceGroups/cli/providers/Microsoft.AppPlatform/Spring/cli-unittest/apps/test-crud-app-1/deployments/green","name":"green","systemData":{"createdBy":"qingyliu@microsoft.com","createdByType":"User","createdAt":"2023-03-29T08:01:22.9796377Z","lastModifiedBy":"qingyliu@microsoft.com","lastModifiedByType":"User","lastModifiedAt":"2023-03-29T08:01:22.9796377Z"}}'
    headers:
      cache-control:
      - no-cache
      content-length:
      - '1340'
      content-type:
      - application/json; charset=utf-8
      date:
      - Wed, 29 Mar 2023 08:02:19 GMT
      expires:
      - '-1'
      pragma:
      - no-cache
      request-context:
      - appId=cid-v1:797d7e4e-8180-497e-a254-780fbd39ba4d
      strict-transport-security:
      - max-age=31536000; includeSubDomains
      transfer-encoding:
      - chunked
      vary:
      - Accept-Encoding
      x-content-type-options:
      - nosniff
      x-ms-ratelimit-remaining-subscription-resource-requests:
      - '11998'
      x-rp-server-mvid:
      - 2d8cffe0-ed19-4f32-b630-c96199e681e1
    status:
      code: 200
      message: OK
- request:
    body: null
    headers:
      Accept:
      - application/json
      Accept-Encoding:
      - gzip, deflate
      CommandName:
      - spring app deployment create
      Connection:
      - keep-alive
      ParameterSetName:
      - -n --app -g -s --skip-clone-settings
      User-Agent:
      - AZURECLI/2.46.0 azsdk-python-mgmt-appplatform/6.1.0 Python/3.8.3 (Windows-10-10.0.22621-SP0)
    method: GET
    uri: https://management.azure.com/subscriptions/00000000-0000-0000-0000-000000000000/resourceGroups/cli/providers/Microsoft.AppPlatform/Spring/cli-unittest/apps/test-crud-app-1/deployments/mock-deployment?api-version=2023-03-01-preview
  response:
    body:
      string: '{"properties":{"deploymentSettings":{"resourceRequests":{"cpu":"1","memory":"1Gi"},"environmentVariables":{},"terminationGracePeriodSeconds":90,"livenessProbe":{"disableProbe":false,"failureThreshold":3,"initialDelaySeconds":300,"periodSeconds":10,"successThreshold":1,"timeoutSeconds":3,"probeAction":{"type":"TCPSocketAction"}},"readinessProbe":{"disableProbe":false,"failureThreshold":3,"initialDelaySeconds":0,"periodSeconds":5,"successThreshold":1,"timeoutSeconds":3,"probeAction":{"type":"TCPSocketAction"}}},"provisioningState":"Succeeded","status":"Running","active":false,"instances":[{"name":"test-crud-app-1-green-15-5f7b6cf6d9-s5gr5","status":"Running","discoveryStatus":"UNREGISTERED","startTime":"2023-03-29T08:01:26Z"}],"source":{"type":"Jar","relativePath":"<default>","runtimeVersion":"Java_11"}},"type":"Microsoft.AppPlatform/Spring/apps/deployments","sku":{"name":"S0","tier":"Standard","capacity":1},"id":"/subscriptions/00000000-0000-0000-0000-000000000000/resourceGroups/cli/providers/Microsoft.AppPlatform/Spring/cli-unittest/apps/test-crud-app-1/deployments/green","name":"green","systemData":{"createdBy":"qingyliu@microsoft.com","createdByType":"User","createdAt":"2023-03-29T08:01:22.9796377Z","lastModifiedBy":"qingyliu@microsoft.com","lastModifiedByType":"User","lastModifiedAt":"2023-03-29T08:01:22.9796377Z"}}'
    headers:
      cache-control:
      - no-cache
      content-length:
      - '1340'
      content-type:
      - application/json; charset=utf-8
      date:
      - Wed, 29 Mar 2023 08:02:23 GMT
      expires:
      - '-1'
      pragma:
      - no-cache
      request-context:
      - appId=cid-v1:797d7e4e-8180-497e-a254-780fbd39ba4d
      strict-transport-security:
      - max-age=31536000; includeSubDomains
      transfer-encoding:
      - chunked
      vary:
      - Accept-Encoding
      x-content-type-options:
      - nosniff
      x-ms-ratelimit-remaining-subscription-resource-requests:
      - '11997'
      x-rp-server-mvid:
      - 2d8cffe0-ed19-4f32-b630-c96199e681e1
    status:
      code: 200
      message: OK
- request:
    body: null
    headers:
      Accept:
      - application/json
      Accept-Encoding:
      - gzip, deflate
      CommandName:
      - spring app deployment create
      Connection:
      - keep-alive
      ParameterSetName:
      - -n --app -g -s --skip-clone-settings
      User-Agent:
      - AZURECLI/2.46.0 azsdk-python-mgmt-appplatform/6.1.0 Python/3.8.3 (Windows-10-10.0.22621-SP0)
    method: GET
<<<<<<< HEAD
    uri: https://management.azure.com/subscriptions/00000000-0000-0000-0000-000000000000/resourceGroups/cli/providers/Microsoft.AppPlatform/Spring/cli-unittest?api-version=2023-03-01-preview
=======
    uri: https://management.azure.com/subscriptions/00000000-0000-0000-0000-000000000000/resourceGroups/cli/providers/Microsoft.AppPlatform/Spring/cli-unittest/apps/test-crud-app-1/deployments/mock-deployment?api-version=2023-03-01-preview
>>>>>>> 02c128c7
  response:
    body:
      string: '{"properties":{"provisioningState":"Succeeded","zoneRedundant":false,"version":3,"serviceId":"56e88126a961459ca367bb6223cf4a16","networkProfile":{"outboundIPs":{"publicIPs":["20.219.181.209","20.219.183.20"]},"outboundType":"loadBalancer"},"powerState":"Running","fqdn":"cli-unittest.azuremicroservices.io"},"type":"Microsoft.AppPlatform/Spring","sku":{"name":"S0","tier":"Standard"},"location":"centralindia","tags":{},"id":"/subscriptions/00000000-0000-0000-0000-000000000000/resourceGroups/cli/providers/Microsoft.AppPlatform/Spring/cli-unittest","name":"cli-unittest","systemData":{"createdBy":"pensh@microsoft.com","createdByType":"User","createdAt":"2023-03-23T02:52:58.6146926Z","lastModifiedBy":"pensh@microsoft.com","lastModifiedByType":"User","lastModifiedAt":"2023-03-23T02:57:49.439147Z"}}'
    headers:
      cache-control:
      - no-cache
      content-length:
      - '801'
      content-type:
      - application/json; charset=utf-8
      date:
      - Wed, 29 Mar 2023 08:02:24 GMT
      expires:
      - '-1'
      pragma:
      - no-cache
      request-context:
      - appId=cid-v1:797d7e4e-8180-497e-a254-780fbd39ba4d
      strict-transport-security:
      - max-age=31536000; includeSubDomains
      transfer-encoding:
      - chunked
      vary:
      - Accept-Encoding
      x-content-type-options:
      - nosniff
      x-ms-ratelimit-remaining-subscription-resource-requests:
      - '11998'
      x-rp-server-mvid:
      - 2d8cffe0-ed19-4f32-b630-c96199e681e1
    status:
      code: 200
      message: OK
- request:
    body: null
    headers:
      Accept:
      - application/json
      Accept-Encoding:
      - gzip, deflate
      CommandName:
      - spring app deployment create
      Connection:
      - keep-alive
      Content-Length:
      - '0'
      ParameterSetName:
      - -n --app -g -s --skip-clone-settings
      User-Agent:
      - AZURECLI/2.46.0 azsdk-python-mgmt-appplatform/6.1.0 Python/3.8.3 (Windows-10-10.0.22621-SP0)
    method: POST
    uri: https://management.azure.com/subscriptions/00000000-0000-0000-0000-000000000000/resourceGroups/cli/providers/Microsoft.AppPlatform/Spring/cli-unittest/listTestKeys?api-version=2023-03-01-preview
  response:
    body:
      string: '{"primaryKey":"g8Txb3WjhsLbmSTNRt00QSi7oJMugRsSvwrllEl6k9S9anvSrOG3624SObNEspif","secondaryKey":"e7KVYhTdOPRs7yhnDN0p9oA96TFjn8WtwAHJBRMzkJNP6sBji1m1ovwBKs0X1jIN","primaryTestEndpoint":"https://primary:g8Txb3WjhsLbmSTNRt00QSi7oJMugRsSvwrllEl6k9S9anvSrOG3624SObNEspif@cli-unittest.test.azuremicroservices.io","secondaryTestEndpoint":"https://secondary:e7KVYhTdOPRs7yhnDN0p9oA96TFjn8WtwAHJBRMzkJNP6sBji1m1ovwBKs0X1jIN@cli-unittest.test.azuremicroservices.io","enabled":true}'
    headers:
      cache-control:
      - no-cache
      content-length:
      - '472'
      content-type:
      - application/json; charset=utf-8
      date:
      - Wed, 29 Mar 2023 08:02:25 GMT
      expires:
      - '-1'
      pragma:
      - no-cache
      request-context:
      - appId=cid-v1:797d7e4e-8180-497e-a254-780fbd39ba4d
      strict-transport-security:
      - max-age=31536000; includeSubDomains
      transfer-encoding:
      - chunked
      vary:
      - Accept-Encoding
      x-content-type-options:
      - nosniff
      x-ms-ratelimit-remaining-subscription-writes:
      - '1199'
      x-rp-server-mvid:
      - 2d8cffe0-ed19-4f32-b630-c96199e681e1
    status:
      code: 200
      message: OK
- request:
    body: null
    headers:
      Accept:
      - '*/*'
      Accept-Encoding:
      - gzip, deflate
      Connection:
      - keep-alive
      User-Agent:
      - python-requests/2.27.1
    method: GET
    uri: https://cli-unittest.azuremicroservices.io/api/logstream/apps/test-crud-app-1/instances/test-crud-app-1-green-15-5f7b6cf6d9-s5gr5?tailLines=500&limitBytes=1048576&sinceSeconds=300
  response:
    body:
      string: "BUILD_IN_EUREKA_CLIENT_SERVICEURL_DEFAULTZONE=https://cli-unittest.svc.azuremicroservices.io/eureka/eureka\nBUILD_IN_SPRING_CLOUD_CONFIG_URI=https://cli-unittest.svc.azuremicroservices.io/config\nBUILD_IN_SPRING_CLOUD_CONFIG_FAILFAST=true\n\n
        \ .   ____          _            __ _ _\n /\\\\ / ___'_ __ _ _(_)_ __  __
        _ \\ \\ \\ \\\n( ( )\\___ | '_ | '_| | '_ \\/ _` | \\ \\ \\ \\\n \\\\/  ___)|
        |_)| | | | | || (_| |  ) ) ) )\n  '  |____| .__|_| |_|_| |_\\__, | / / / /\n
        =========|_|==============|___/=/_/_/_/\n :: Spring Boot ::                (v2.7.6)\n\n2023-03-29
        08:01:48.578  INFO 1 --- [           main] hello.Application                        :
        Starting Application v1.0.0 using Java 11.0.18 on test-crud-app-1-green-15-5f7b6cf6d9-s5gr5
        with PID 1 (/app.jar started by cnb in /)\n2023-03-29 08:01:48.582  INFO 1
        --- [           main] hello.Application                        : No active
        profile set, falling back to 1 default profile: \"default\"\n2023-03-29 08:01:51.580
        \ INFO 1 --- [           main] o.s.cloud.context.scope.GenericScope     :
        BeanFactory id=56a0afe6-5735-31dd-a4aa-f431951c6211\n2023-03-29 08:01:52.496
        \ INFO 1 --- [           main] o.s.b.w.embedded.tomcat.TomcatWebServer  :
        Tomcat initialized with port(s): 1025 (http)\n2023-03-29 08:01:52.509  INFO
        1 --- [           main] o.apache.catalina.core.StandardService   : Starting
        service [Tomcat]\n2023-03-29 08:01:52.509  INFO 1 --- [           main] org.apache.catalina.core.StandardEngine
        \ : Starting Servlet engine: [Apache Tomcat/9.0.69]\n2023-03-29 08:01:52.692
        \ INFO 1 --- [           main] o.a.c.c.C.[Tomcat].[localhost].[/]       :
        Initializing Spring embedded WebApplicationContext\n2023-03-29 08:01:52.692
        \ INFO 1 --- [           main] w.s.c.ServletWebServerApplicationContext :
        Root WebApplicationContext: initialization completed in 3990 ms\n2023-03-29
        08:01:54.385  INFO 1 --- [           main] o.s.b.a.w.s.WelcomePageHandlerMapping
        \   : Adding welcome page: class path resource [static/index.html]\n2023-03-29
        08:01:55.178  INFO 1 --- [           main] o.s.b.a.e.web.EndpointLinksResolver
        \     : Exposing 2 endpoint(s) beneath base path '/actuator'\n2023-03-29 08:01:55.296
        \ INFO 1 --- [           main] o.s.b.w.embedded.tomcat.TomcatWebServer  :
        Tomcat started on port(s): 1025 (http) with context path ''\n2023-03-29 08:01:55.369
        \ INFO 1 --- [           main] hello.Application                        :
        Started Application in 8.884 seconds (JVM running for 10.271)\n"
    headers:
      connection:
      - keep-alive
      content-type:
      - text/plain
      date:
      - Wed, 29 Mar 2023 08:02:27 GMT
      strict-transport-security:
      - max-age=15724800; includeSubDomains
      transfer-encoding:
      - chunked
    status:
      code: 200
      message: OK
- request:
    body: null
    headers:
      Accept:
      - application/json
      Accept-Encoding:
      - gzip, deflate
      CommandName:
      - spring app deployment create
      Connection:
      - keep-alive
      ParameterSetName:
      - -n --app -g -s --skip-clone-settings
      User-Agent:
      - AZURECLI/2.46.0 azsdk-python-mgmt-appplatform/6.1.0 Python/3.8.3 (Windows-10-10.0.22621-SP0)
    method: GET
    uri: https://management.azure.com/subscriptions/00000000-0000-0000-0000-000000000000/resourceGroups/cli/providers/Microsoft.AppPlatform/Spring/cli-unittest/apps/test-crud-app-1/deployments/mock-deployment?api-version=2023-03-01-preview
  response:
    body:
      string: '{"properties":{"deploymentSettings":{"resourceRequests":{"cpu":"1","memory":"1Gi"},"environmentVariables":{},"terminationGracePeriodSeconds":90,"livenessProbe":{"disableProbe":false,"failureThreshold":3,"initialDelaySeconds":300,"periodSeconds":10,"successThreshold":1,"timeoutSeconds":3,"probeAction":{"type":"TCPSocketAction"}},"readinessProbe":{"disableProbe":false,"failureThreshold":3,"initialDelaySeconds":0,"periodSeconds":5,"successThreshold":1,"timeoutSeconds":3,"probeAction":{"type":"TCPSocketAction"}}},"provisioningState":"Succeeded","status":"Running","active":false,"instances":[{"name":"test-crud-app-1-green-15-5f7b6cf6d9-s5gr5","status":"Running","discoveryStatus":"UNREGISTERED","startTime":"2023-03-29T08:01:26Z"}],"source":{"type":"Jar","relativePath":"<default>","runtimeVersion":"Java_11"}},"type":"Microsoft.AppPlatform/Spring/apps/deployments","sku":{"name":"S0","tier":"Standard","capacity":1},"id":"/subscriptions/00000000-0000-0000-0000-000000000000/resourceGroups/cli/providers/Microsoft.AppPlatform/Spring/cli-unittest/apps/test-crud-app-1/deployments/green","name":"green","systemData":{"createdBy":"qingyliu@microsoft.com","createdByType":"User","createdAt":"2023-03-29T08:01:22.9796377Z","lastModifiedBy":"qingyliu@microsoft.com","lastModifiedByType":"User","lastModifiedAt":"2023-03-29T08:01:22.9796377Z"}}'
    headers:
      cache-control:
      - no-cache
      content-length:
      - '1340'
      content-type:
      - application/json; charset=utf-8
      date:
      - Wed, 29 Mar 2023 08:02:28 GMT
      expires:
      - '-1'
      pragma:
      - no-cache
      request-context:
      - appId=cid-v1:797d7e4e-8180-497e-a254-780fbd39ba4d
      strict-transport-security:
      - max-age=31536000; includeSubDomains
      transfer-encoding:
      - chunked
      vary:
      - Accept-Encoding
      x-content-type-options:
      - nosniff
      x-ms-ratelimit-remaining-subscription-resource-requests:
      - '11996'
      x-rp-server-mvid:
      - 2d8cffe0-ed19-4f32-b630-c96199e681e1
    status:
      code: 200
      message: OK
version: 1<|MERGE_RESOLUTION|>--- conflicted
+++ resolved
@@ -122,11 +122,7 @@
       string: '{"properties":{"addonConfigs":{"applicationConfigurationService":{},"serviceRegistry":{}},"public":true,"provisioningState":"Creating","httpsOnly":false,"temporaryDisk":{"sizeInGB":5,"mountPath":"/tmp"},"enableEndToEndTLS":false,"ingressSettings":{"readTimeoutInSeconds":300,"sendTimeoutInSeconds":60,"sessionCookieMaxAge":0,"sessionAffinity":"None","backendProtocol":"Default"}},"type":"Microsoft.AppPlatform/Spring/apps","identity":null,"location":"centralindia","id":"/subscriptions/00000000-0000-0000-0000-000000000000/resourceGroups/cli/providers/Microsoft.AppPlatform/Spring/cli-unittest/apps/test-crud-app-1","name":"test-crud-app-1","systemData":{"createdBy":"qingyliu@microsoft.com","createdByType":"User","createdAt":"2023-03-29T07:59:47.1128864Z","lastModifiedBy":"qingyliu@microsoft.com","lastModifiedByType":"User","lastModifiedAt":"2023-03-29T07:59:47.1128864Z"}}'
     headers:
       azure-asyncoperation:
-<<<<<<< HEAD
-      - https://management.azure.com/subscriptions/00000000-0000-0000-0000-000000000000/resourceGroups/cli/providers/Microsoft.AppPlatform/locations/centralindia/operationStatus/test-crud-app-1/operationId/ea3d0105-6ef5-4637-9af7-dd907067525c?api-version=2023-03-01-preview
-=======
       - https://management.azure.com/subscriptions/00000000-0000-0000-0000-000000000000/resourceGroups/cli/providers/Microsoft.AppPlatform/locations/centralindia/operationStatus/test-crud-app-1/operationId/b7b40835-d672-408f-bd25-e3f3f4c560b9?api-version=2023-03-01-preview
->>>>>>> 02c128c7
       cache-control:
       - no-cache
       content-length:
@@ -138,11 +134,7 @@
       expires:
       - '-1'
       location:
-<<<<<<< HEAD
-      - https://management.azure.com/subscriptions/00000000-0000-0000-0000-000000000000/resourceGroups/cli/providers/Microsoft.AppPlatform/locations/centralindia/operationResults/ea3d0105-6ef5-4637-9af7-dd907067525c/Spring/test-crud-app-1?api-version=2023-03-01-preview
-=======
       - https://management.azure.com/subscriptions/00000000-0000-0000-0000-000000000000/resourceGroups/cli/providers/Microsoft.AppPlatform/locations/centralindia/operationResults/b7b40835-d672-408f-bd25-e3f3f4c560b9/Spring/test-crud-app-1?api-version=2023-03-01-preview
->>>>>>> 02c128c7
       pragma:
       - no-cache
       request-context:
@@ -174,12 +166,54 @@
       User-Agent:
       - AZURECLI/2.46.0 azsdk-python-mgmt-appplatform/6.1.0 Python/3.8.3 (Windows-10-10.0.22621-SP0)
     method: GET
-<<<<<<< HEAD
-    uri: https://management.azure.com/subscriptions/00000000-0000-0000-0000-000000000000/resourceGroups/cli/providers/Microsoft.AppPlatform/locations/centralindia/operationStatus/test-crud-app-1/operationId/ea3d0105-6ef5-4637-9af7-dd907067525c?api-version=2023-03-01-preview
+    uri: https://management.azure.com/subscriptions/00000000-0000-0000-0000-000000000000/resourceGroups/cli/providers/Microsoft.AppPlatform/locations/centralindia/operationStatus/test-crud-app-1/operationId/b7b40835-d672-408f-bd25-e3f3f4c560b9?api-version=2023-03-01-preview
   response:
     body:
       string: '{"id":"subscriptions/d51e3ffe-6b84-49cd-b426-0dc4ec660356/resourceGroups/cli/providers/Microsoft.AppPlatform/locations/centralindia/operationStatus/test-crud-app-1/operationId/ea3d0105-6ef5-4637-9af7-dd907067525c","name":"ea3d0105-6ef5-4637-9af7-dd907067525c","status":"Succeeded","startTime":"2023-03-29T07:59:51.6207035Z","endTime":"2023-03-29T08:00:06.0264157Z"}'
-=======
+    headers:
+      cache-control:
+      - no-cache
+      content-length:
+      - '322'
+      content-type:
+      - application/json; charset=utf-8
+      date:
+      - Tue, 21 Feb 2023 03:05:14 GMT
+      expires:
+      - '-1'
+      pragma:
+      - no-cache
+      request-context:
+      - appId=cid-v1:797d7e4e-8180-497e-a254-780fbd39ba4d
+      strict-transport-security:
+      - max-age=31536000; includeSubDomains
+      transfer-encoding:
+      - chunked
+      vary:
+      - Accept-Encoding
+      x-content-type-options:
+      - nosniff
+      x-rp-server-mvid:
+      - 6dbdb235-5cc6-4623-8007-38694e14f2b5
+    status:
+      code: 200
+      message: OK
+- request:
+    body: null
+    headers:
+      Accept:
+      - '*/*'
+      Accept-Encoding:
+      - gzip, deflate
+      CommandName:
+      - spring app create
+      Connection:
+      - keep-alive
+      ParameterSetName:
+      - -n -g -s --assign-endpoint --memory
+      User-Agent:
+      - AZURECLI/2.45.0 azsdk-python-mgmt-appplatform/6.1.0 Python/3.8.9 (Windows-10-10.0.22621-SP0)
+    method: GET
     uri: https://management.azure.com/subscriptions/00000000-0000-0000-0000-000000000000/resourceGroups/cli/providers/Microsoft.AppPlatform/locations/centralindia/operationStatus/test-crud-app-1/operationId/b7b40835-d672-408f-bd25-e3f3f4c560b9?api-version=2023-03-01-preview
   response:
     body:
@@ -192,7 +226,7 @@
       content-type:
       - application/json; charset=utf-8
       date:
-      - Tue, 21 Feb 2023 03:05:14 GMT
+      - Tue, 21 Feb 2023 03:05:24 GMT
       expires:
       - '-1'
       pragma:
@@ -240,7 +274,7 @@
       content-type:
       - application/json; charset=utf-8
       date:
-      - Tue, 21 Feb 2023 03:05:24 GMT
+      - Tue, 21 Feb 2023 03:05:34 GMT
       expires:
       - '-1'
       pragma:
@@ -279,56 +313,7 @@
     uri: https://management.azure.com/subscriptions/00000000-0000-0000-0000-000000000000/resourceGroups/cli/providers/Microsoft.AppPlatform/locations/centralindia/operationStatus/test-crud-app-1/operationId/b7b40835-d672-408f-bd25-e3f3f4c560b9?api-version=2023-03-01-preview
   response:
     body:
-      string: '{"id":"subscriptions/d51e3ffe-6b84-49cd-b426-0dc4ec660356/resourceGroups/cli/providers/Microsoft.AppPlatform/locations/centralindia/operationStatus/test-crud-app-1/operationId/b7b40835-d672-408f-bd25-e3f3f4c560b9","name":"b7b40835-d672-408f-bd25-e3f3f4c560b9","status":"Running","startTime":"2023-02-21T03:05:13.7483135Z"}'
-    headers:
-      cache-control:
-      - no-cache
-      content-length:
-      - '322'
-      content-type:
-      - application/json; charset=utf-8
-      date:
-      - Tue, 21 Feb 2023 03:05:34 GMT
-      expires:
-      - '-1'
-      pragma:
-      - no-cache
-      request-context:
-      - appId=cid-v1:797d7e4e-8180-497e-a254-780fbd39ba4d
-      strict-transport-security:
-      - max-age=31536000; includeSubDomains
-      transfer-encoding:
-      - chunked
-      vary:
-      - Accept-Encoding
-      x-content-type-options:
-      - nosniff
-      x-rp-server-mvid:
-      - 6dbdb235-5cc6-4623-8007-38694e14f2b5
-    status:
-      code: 200
-      message: OK
-- request:
-    body: null
-    headers:
-      Accept:
-      - '*/*'
-      Accept-Encoding:
-      - gzip, deflate
-      CommandName:
-      - spring app create
-      Connection:
-      - keep-alive
-      ParameterSetName:
-      - -n -g -s --assign-endpoint --memory
-      User-Agent:
-      - AZURECLI/2.45.0 azsdk-python-mgmt-appplatform/6.1.0 Python/3.8.9 (Windows-10-10.0.22621-SP0)
-    method: GET
-    uri: https://management.azure.com/subscriptions/00000000-0000-0000-0000-000000000000/resourceGroups/cli/providers/Microsoft.AppPlatform/locations/centralindia/operationStatus/test-crud-app-1/operationId/b7b40835-d672-408f-bd25-e3f3f4c560b9?api-version=2023-03-01-preview
-  response:
-    body:
       string: '{"id":"subscriptions/d51e3ffe-6b84-49cd-b426-0dc4ec660356/resourceGroups/cli/providers/Microsoft.AppPlatform/locations/centralindia/operationStatus/test-crud-app-1/operationId/b7b40835-d672-408f-bd25-e3f3f4c560b9","name":"b7b40835-d672-408f-bd25-e3f3f4c560b9","status":"Succeeded","startTime":"2023-02-21T03:05:13.7483135Z","endTime":"2023-02-21T03:05:45.1874318Z"}'
->>>>>>> 02c128c7
     headers:
       cache-control:
       - no-cache
@@ -436,11 +421,7 @@
       string: '{"properties":{"deploymentSettings":{"resourceRequests":{"cpu":"1","memory":"2Gi"},"environmentVariables":null,"terminationGracePeriodSeconds":90},"provisioningState":"Creating","status":"Running","active":true,"instances":null,"source":{"type":"Jar","relativePath":"<default>","runtimeVersion":"Java_11"}},"type":"Microsoft.AppPlatform/Spring/apps/deployments","sku":{"name":"S0","tier":"Standard","capacity":1},"id":"/subscriptions/00000000-0000-0000-0000-000000000000/resourceGroups/cli/providers/Microsoft.AppPlatform/Spring/cli-unittest/apps/test-crud-app-1/deployments/default","name":"default","systemData":{"createdBy":"qingyliu@microsoft.com","createdByType":"User","createdAt":"2023-03-29T08:00:27.0682204Z","lastModifiedBy":"qingyliu@microsoft.com","lastModifiedByType":"User","lastModifiedAt":"2023-03-29T08:00:27.0682204Z"}}'
     headers:
       azure-asyncoperation:
-<<<<<<< HEAD
-      - https://management.azure.com/subscriptions/00000000-0000-0000-0000-000000000000/resourceGroups/cli/providers/Microsoft.AppPlatform/locations/centralindia/operationStatus/default/operationId/da48aea7-62c6-4495-a7f4-7db211d5bd86?api-version=2023-03-01-preview
-=======
       - https://management.azure.com/subscriptions/00000000-0000-0000-0000-000000000000/resourceGroups/cli/providers/Microsoft.AppPlatform/locations/centralindia/operationStatus/default/operationId/59aa01e2-c59a-4832-aea8-d41bb1a627fe?api-version=2023-03-01-preview
->>>>>>> 02c128c7
       cache-control:
       - no-cache
       content-length:
@@ -452,11 +433,7 @@
       expires:
       - '-1'
       location:
-<<<<<<< HEAD
-      - https://management.azure.com/subscriptions/00000000-0000-0000-0000-000000000000/resourceGroups/cli/providers/Microsoft.AppPlatform/locations/centralindia/operationResults/da48aea7-62c6-4495-a7f4-7db211d5bd86/Spring/default?api-version=2023-03-01-preview
-=======
       - https://management.azure.com/subscriptions/00000000-0000-0000-0000-000000000000/resourceGroups/cli/providers/Microsoft.AppPlatform/locations/centralindia/operationResults/59aa01e2-c59a-4832-aea8-d41bb1a627fe/Spring/default?api-version=2023-03-01-preview
->>>>>>> 02c128c7
       pragma:
       - no-cache
       request-context:
@@ -499,11 +476,7 @@
       string: '{"properties":{"addonConfigs":{"applicationConfigurationService":{},"serviceRegistry":{}},"public":true,"url":"https://cli-unittest-test-crud-app-1.azuremicroservices.io","provisioningState":"Updating","fqdn":"cli-unittest.azuremicroservices.io","httpsOnly":false,"temporaryDisk":{"sizeInGB":5,"mountPath":"/tmp"},"persistentDisk":{"sizeInGB":0,"mountPath":"/persistent"},"enableEndToEndTLS":false,"ingressSettings":{"readTimeoutInSeconds":300,"sendTimeoutInSeconds":60,"sessionCookieMaxAge":0,"sessionAffinity":"None","backendProtocol":"Default"}},"type":"Microsoft.AppPlatform/Spring/apps","identity":null,"location":"centralindia","id":"/subscriptions/00000000-0000-0000-0000-000000000000/resourceGroups/cli/providers/Microsoft.AppPlatform/Spring/cli-unittest/apps/test-crud-app-1","name":"test-crud-app-1","systemData":{"createdBy":"qingyliu@microsoft.com","createdByType":"User","createdAt":"2023-03-29T07:59:47.1128864Z","lastModifiedBy":"qingyliu@microsoft.com","lastModifiedByType":"User","lastModifiedAt":"2023-03-29T08:00:28.5370484Z"}}'
     headers:
       azure-asyncoperation:
-<<<<<<< HEAD
-      - https://management.azure.com/subscriptions/00000000-0000-0000-0000-000000000000/resourceGroups/cli/providers/Microsoft.AppPlatform/locations/centralindia/operationStatus/test-crud-app-1/operationId/7cd3777a-a6f7-4816-bb1f-fdd9f6d72cd8?api-version=2023-03-01-preview
-=======
       - https://management.azure.com/subscriptions/00000000-0000-0000-0000-000000000000/resourceGroups/cli/providers/Microsoft.AppPlatform/locations/centralindia/operationStatus/test-crud-app-1/operationId/ef86aaaa-c6d3-4c78-9c97-eef66a32b741?api-version=2023-03-01-preview
->>>>>>> 02c128c7
       cache-control:
       - no-cache
       content-length:
@@ -515,11 +488,7 @@
       expires:
       - '-1'
       location:
-<<<<<<< HEAD
-      - https://management.azure.com/subscriptions/00000000-0000-0000-0000-000000000000/resourceGroups/cli/providers/Microsoft.AppPlatform/locations/centralindia/operationResults/7cd3777a-a6f7-4816-bb1f-fdd9f6d72cd8/Spring/test-crud-app-1?api-version=2023-03-01-preview
-=======
       - https://management.azure.com/subscriptions/00000000-0000-0000-0000-000000000000/resourceGroups/cli/providers/Microsoft.AppPlatform/locations/centralindia/operationResults/ef86aaaa-c6d3-4c78-9c97-eef66a32b741/Spring/test-crud-app-1?api-version=2023-03-01-preview
->>>>>>> 02c128c7
       pragma:
       - no-cache
       request-context:
@@ -549,321 +518,251 @@
       ParameterSetName:
       - -n -g -s --assign-endpoint --memory
       User-Agent:
-<<<<<<< HEAD
-      - AZURECLI/2.46.0 azsdk-python-mgmt-appplatform/6.1.0 Python/3.8.3 (Windows-10-10.0.22621-SP0)
-    method: GET
-    uri: https://management.azure.com/subscriptions/00000000-0000-0000-0000-000000000000/resourceGroups/cli/providers/Microsoft.AppPlatform/locations/centralindia/operationStatus/default/operationId/da48aea7-62c6-4495-a7f4-7db211d5bd86?api-version=2023-03-01-preview
-=======
+      - AZURECLI/2.46.0 azsdk-python-mgmt-appplatform/6.1.0 Python/3.8.3 (Windows-10-10.0.22621-SP0)
+    method: GET
+    uri: https://management.azure.com/subscriptions/00000000-0000-0000-0000-000000000000/resourceGroups/cli/providers/Microsoft.AppPlatform/locations/centralindia/operationStatus/test-crud-app-1/operationId/ef86aaaa-c6d3-4c78-9c97-eef66a32b741?api-version=2023-03-01-preview
+  response:
+    body:
+      string: '{"id":"subscriptions/d51e3ffe-6b84-49cd-b426-0dc4ec660356/resourceGroups/cli/providers/Microsoft.AppPlatform/locations/centralindia/operationStatus/default/operationId/da48aea7-62c6-4495-a7f4-7db211d5bd86","name":"da48aea7-62c6-4495-a7f4-7db211d5bd86","status":"Running","startTime":"2023-03-29T08:00:28.2090114Z"}'
+    headers:
+      cache-control:
+      - no-cache
+      content-length:
+      - '322'
+      content-type:
+      - application/json; charset=utf-8
+      date:
+      - Tue, 21 Feb 2023 03:05:51 GMT
+      expires:
+      - '-1'
+      pragma:
+      - no-cache
+      request-context:
+      - appId=cid-v1:797d7e4e-8180-497e-a254-780fbd39ba4d
+      strict-transport-security:
+      - max-age=31536000; includeSubDomains
+      transfer-encoding:
+      - chunked
+      vary:
+      - Accept-Encoding
+      x-content-type-options:
+      - nosniff
+      x-rp-server-mvid:
+      - 6dbdb235-5cc6-4623-8007-38694e14f2b5
+    status:
+      code: 200
+      message: OK
+- request:
+    body: null
+    headers:
+      Accept:
+      - '*/*'
+      Accept-Encoding:
+      - gzip, deflate
+      CommandName:
+      - spring app create
+      Connection:
+      - keep-alive
+      ParameterSetName:
+      - -n -g -s --assign-endpoint --memory
+      User-Agent:
       - AZURECLI/2.45.0 azsdk-python-mgmt-appplatform/6.1.0 Python/3.8.9 (Windows-10-10.0.22621-SP0)
     method: GET
+    uri: https://management.azure.com/subscriptions/00000000-0000-0000-0000-000000000000/resourceGroups/cli/providers/Microsoft.AppPlatform/locations/centralindia/operationStatus/default/operationId/59aa01e2-c59a-4832-aea8-d41bb1a627fe?api-version=2023-03-01-preview
+  response:
+    body:
+      string: '{"id":"subscriptions/d51e3ffe-6b84-49cd-b426-0dc4ec660356/resourceGroups/cli/providers/Microsoft.AppPlatform/locations/centralindia/operationStatus/default/operationId/59aa01e2-c59a-4832-aea8-d41bb1a627fe","name":"59aa01e2-c59a-4832-aea8-d41bb1a627fe","status":"Running","startTime":"2023-02-21T03:05:49.9972934Z"}'
+    headers:
+      cache-control:
+      - no-cache
+      content-length:
+      - '314'
+      content-type:
+      - application/json; charset=utf-8
+      date:
+      - Wed, 29 Mar 2023 08:00:58 GMT
+      expires:
+      - '-1'
+      pragma:
+      - no-cache
+      request-context:
+      - appId=cid-v1:797d7e4e-8180-497e-a254-780fbd39ba4d
+      strict-transport-security:
+      - max-age=31536000; includeSubDomains
+      transfer-encoding:
+      - chunked
+      vary:
+      - Accept-Encoding
+      x-content-type-options:
+      - nosniff
+      x-rp-server-mvid:
+      - 2d8cffe0-ed19-4f32-b630-c96199e681e1
+    status:
+      code: 200
+      message: OK
+- request:
+    body: null
+    headers:
+      Accept:
+      - '*/*'
+      Accept-Encoding:
+      - gzip, deflate
+      CommandName:
+      - spring app create
+      Connection:
+      - keep-alive
+      ParameterSetName:
+      - -n -g -s --assign-endpoint --memory
+      User-Agent:
+      - AZURECLI/2.46.0 azsdk-python-mgmt-appplatform/6.1.0 Python/3.8.3 (Windows-10-10.0.22621-SP0)
+    method: GET
     uri: https://management.azure.com/subscriptions/00000000-0000-0000-0000-000000000000/resourceGroups/cli/providers/Microsoft.AppPlatform/locations/centralindia/operationStatus/test-crud-app-1/operationId/ef86aaaa-c6d3-4c78-9c97-eef66a32b741?api-version=2023-03-01-preview
   response:
     body:
-      string: '{"id":"subscriptions/d51e3ffe-6b84-49cd-b426-0dc4ec660356/resourceGroups/cli/providers/Microsoft.AppPlatform/locations/centralindia/operationStatus/test-crud-app-1/operationId/ef86aaaa-c6d3-4c78-9c97-eef66a32b741","name":"ef86aaaa-c6d3-4c78-9c97-eef66a32b741","status":"Running","startTime":"2023-02-21T03:05:50.8791407Z"}'
-    headers:
-      cache-control:
-      - no-cache
-      content-length:
-      - '322'
-      content-type:
-      - application/json; charset=utf-8
-      date:
-      - Tue, 21 Feb 2023 03:05:51 GMT
-      expires:
-      - '-1'
-      pragma:
-      - no-cache
-      request-context:
-      - appId=cid-v1:797d7e4e-8180-497e-a254-780fbd39ba4d
-      strict-transport-security:
-      - max-age=31536000; includeSubDomains
-      transfer-encoding:
-      - chunked
-      vary:
-      - Accept-Encoding
-      x-content-type-options:
-      - nosniff
-      x-rp-server-mvid:
-      - 6dbdb235-5cc6-4623-8007-38694e14f2b5
-    status:
-      code: 200
-      message: OK
-- request:
-    body: null
-    headers:
-      Accept:
-      - '*/*'
-      Accept-Encoding:
-      - gzip, deflate
-      CommandName:
-      - spring app create
-      Connection:
-      - keep-alive
-      ParameterSetName:
-      - -n -g -s --assign-endpoint --memory
-      User-Agent:
-      - AZURECLI/2.45.0 azsdk-python-mgmt-appplatform/6.1.0 Python/3.8.9 (Windows-10-10.0.22621-SP0)
+      string: '{"id":"subscriptions/d51e3ffe-6b84-49cd-b426-0dc4ec660356/resourceGroups/cli/providers/Microsoft.AppPlatform/locations/centralindia/operationStatus/test-crud-app-1/operationId/7cd3777a-a6f7-4816-bb1f-fdd9f6d72cd8","name":"7cd3777a-a6f7-4816-bb1f-fdd9f6d72cd8","status":"Succeeded","startTime":"2023-03-29T08:00:29.0837412Z","endTime":"2023-03-29T08:00:36.4494028Z"}'
+    headers:
+      cache-control:
+      - no-cache
+      content-length:
+      - '365'
+      content-type:
+      - application/json; charset=utf-8
+      date:
+      - Wed, 29 Mar 2023 08:01:00 GMT
+      expires:
+      - '-1'
+      pragma:
+      - no-cache
+      request-context:
+      - appId=cid-v1:797d7e4e-8180-497e-a254-780fbd39ba4d
+      strict-transport-security:
+      - max-age=31536000; includeSubDomains
+      transfer-encoding:
+      - chunked
+      vary:
+      - Accept-Encoding
+      x-content-type-options:
+      - nosniff
+      x-rp-server-mvid:
+      - 2d8cffe0-ed19-4f32-b630-c96199e681e1
+    status:
+      code: 200
+      message: OK
+- request:
+    body: null
+    headers:
+      Accept:
+      - '*/*'
+      Accept-Encoding:
+      - gzip, deflate
+      CommandName:
+      - spring app create
+      Connection:
+      - keep-alive
+      ParameterSetName:
+      - -n -g -s --assign-endpoint --memory
+      User-Agent:
+      - AZURECLI/2.46.0 azsdk-python-mgmt-appplatform/6.1.0 Python/3.8.3 (Windows-10-10.0.22621-SP0)
+    method: GET
+    uri: https://management.azure.com/subscriptions/00000000-0000-0000-0000-000000000000/resourceGroups/cli/providers/Microsoft.AppPlatform/Spring/cli-unittest/apps/test-crud-app-1?api-version=2023-03-01-preview
+  response:
+    body:
+      string: '{"properties":{"addonConfigs":{"applicationConfigurationService":{},"serviceRegistry":{}},"public":true,"url":"https://cli-unittest-test-crud-app-1.azuremicroservices.io","provisioningState":"Succeeded","fqdn":"cli-unittest.azuremicroservices.io","httpsOnly":false,"temporaryDisk":{"sizeInGB":5,"mountPath":"/tmp"},"persistentDisk":{"sizeInGB":0,"mountPath":"/persistent"},"enableEndToEndTLS":false,"ingressSettings":{"readTimeoutInSeconds":300,"sendTimeoutInSeconds":60,"sessionCookieMaxAge":0,"sessionAffinity":"None","backendProtocol":"Default"}},"type":"Microsoft.AppPlatform/Spring/apps","identity":null,"location":"centralindia","id":"/subscriptions/00000000-0000-0000-0000-000000000000/resourceGroups/cli/providers/Microsoft.AppPlatform/Spring/cli-unittest/apps/test-crud-app-1","name":"test-crud-app-1","systemData":{"createdBy":"qingyliu@microsoft.com","createdByType":"User","createdAt":"2023-03-29T07:59:47.1128864Z","lastModifiedBy":"qingyliu@microsoft.com","lastModifiedByType":"User","lastModifiedAt":"2023-03-29T08:00:28.5370484Z"}}'
+    headers:
+      cache-control:
+      - no-cache
+      content-length:
+      - '1047'
+      content-type:
+      - application/json; charset=utf-8
+      date:
+      - Wed, 29 Mar 2023 08:01:00 GMT
+      expires:
+      - '-1'
+      pragma:
+      - no-cache
+      request-context:
+      - appId=cid-v1:797d7e4e-8180-497e-a254-780fbd39ba4d
+      strict-transport-security:
+      - max-age=31536000; includeSubDomains
+      transfer-encoding:
+      - chunked
+      vary:
+      - Accept-Encoding
+      x-content-type-options:
+      - nosniff
+      x-ms-ratelimit-remaining-subscription-resource-requests:
+      - '11997'
+      x-rp-server-mvid:
+      - 2d8cffe0-ed19-4f32-b630-c96199e681e1
+    status:
+      code: 200
+      message: OK
+- request:
+    body: null
+    headers:
+      Accept:
+      - '*/*'
+      Accept-Encoding:
+      - gzip, deflate
+      CommandName:
+      - spring app create
+      Connection:
+      - keep-alive
+      ParameterSetName:
+      - -n -g -s --assign-endpoint --memory
+      User-Agent:
+      - AZURECLI/2.46.0 azsdk-python-mgmt-appplatform/6.1.0 Python/3.8.3 (Windows-10-10.0.22621-SP0)
     method: GET
     uri: https://management.azure.com/subscriptions/00000000-0000-0000-0000-000000000000/resourceGroups/cli/providers/Microsoft.AppPlatform/locations/centralindia/operationStatus/default/operationId/59aa01e2-c59a-4832-aea8-d41bb1a627fe?api-version=2023-03-01-preview
->>>>>>> 02c128c7
-  response:
-    body:
-      string: '{"id":"subscriptions/d51e3ffe-6b84-49cd-b426-0dc4ec660356/resourceGroups/cli/providers/Microsoft.AppPlatform/locations/centralindia/operationStatus/default/operationId/da48aea7-62c6-4495-a7f4-7db211d5bd86","name":"da48aea7-62c6-4495-a7f4-7db211d5bd86","status":"Running","startTime":"2023-03-29T08:00:28.2090114Z"}'
-    headers:
-      cache-control:
-      - no-cache
-      content-length:
-      - '314'
-      content-type:
-      - application/json; charset=utf-8
-      date:
-      - Wed, 29 Mar 2023 08:00:58 GMT
-      expires:
-      - '-1'
-      pragma:
-      - no-cache
-      request-context:
-      - appId=cid-v1:797d7e4e-8180-497e-a254-780fbd39ba4d
-      strict-transport-security:
-      - max-age=31536000; includeSubDomains
-      transfer-encoding:
-      - chunked
-      vary:
-      - Accept-Encoding
-      x-content-type-options:
-      - nosniff
-      x-rp-server-mvid:
-      - 2d8cffe0-ed19-4f32-b630-c96199e681e1
-    status:
-      code: 200
-      message: OK
-- request:
-    body: null
-    headers:
-      Accept:
-      - '*/*'
-      Accept-Encoding:
-      - gzip, deflate
-      CommandName:
-      - spring app create
-      Connection:
-      - keep-alive
-      ParameterSetName:
-      - -n -g -s --assign-endpoint --memory
-      User-Agent:
-      - AZURECLI/2.46.0 azsdk-python-mgmt-appplatform/6.1.0 Python/3.8.3 (Windows-10-10.0.22621-SP0)
-    method: GET
-<<<<<<< HEAD
-    uri: https://management.azure.com/subscriptions/00000000-0000-0000-0000-000000000000/resourceGroups/cli/providers/Microsoft.AppPlatform/locations/centralindia/operationStatus/test-crud-app-1/operationId/7cd3777a-a6f7-4816-bb1f-fdd9f6d72cd8?api-version=2023-03-01-preview
-=======
-    uri: https://management.azure.com/subscriptions/00000000-0000-0000-0000-000000000000/resourceGroups/cli/providers/Microsoft.AppPlatform/locations/centralindia/operationStatus/test-crud-app-1/operationId/ef86aaaa-c6d3-4c78-9c97-eef66a32b741?api-version=2023-03-01-preview
->>>>>>> 02c128c7
-  response:
-    body:
-      string: '{"id":"subscriptions/d51e3ffe-6b84-49cd-b426-0dc4ec660356/resourceGroups/cli/providers/Microsoft.AppPlatform/locations/centralindia/operationStatus/test-crud-app-1/operationId/7cd3777a-a6f7-4816-bb1f-fdd9f6d72cd8","name":"7cd3777a-a6f7-4816-bb1f-fdd9f6d72cd8","status":"Succeeded","startTime":"2023-03-29T08:00:29.0837412Z","endTime":"2023-03-29T08:00:36.4494028Z"}'
-    headers:
-      cache-control:
-      - no-cache
-      content-length:
-      - '365'
-      content-type:
-      - application/json; charset=utf-8
-      date:
-      - Wed, 29 Mar 2023 08:01:00 GMT
-      expires:
-      - '-1'
-      pragma:
-      - no-cache
-      request-context:
-      - appId=cid-v1:797d7e4e-8180-497e-a254-780fbd39ba4d
-      strict-transport-security:
-      - max-age=31536000; includeSubDomains
-      transfer-encoding:
-      - chunked
-      vary:
-      - Accept-Encoding
-      x-content-type-options:
-      - nosniff
-      x-rp-server-mvid:
-      - 2d8cffe0-ed19-4f32-b630-c96199e681e1
-    status:
-      code: 200
-      message: OK
-- request:
-    body: null
-    headers:
-      Accept:
-      - '*/*'
-      Accept-Encoding:
-      - gzip, deflate
-      CommandName:
-      - spring app create
-      Connection:
-      - keep-alive
-      ParameterSetName:
-      - -n -g -s --assign-endpoint --memory
-      User-Agent:
-      - AZURECLI/2.46.0 azsdk-python-mgmt-appplatform/6.1.0 Python/3.8.3 (Windows-10-10.0.22621-SP0)
-    method: GET
-    uri: https://management.azure.com/subscriptions/00000000-0000-0000-0000-000000000000/resourceGroups/cli/providers/Microsoft.AppPlatform/Spring/cli-unittest/apps/test-crud-app-1?api-version=2023-03-01-preview
-  response:
-    body:
-      string: '{"properties":{"addonConfigs":{"applicationConfigurationService":{},"serviceRegistry":{}},"public":true,"url":"https://cli-unittest-test-crud-app-1.azuremicroservices.io","provisioningState":"Succeeded","fqdn":"cli-unittest.azuremicroservices.io","httpsOnly":false,"temporaryDisk":{"sizeInGB":5,"mountPath":"/tmp"},"persistentDisk":{"sizeInGB":0,"mountPath":"/persistent"},"enableEndToEndTLS":false,"ingressSettings":{"readTimeoutInSeconds":300,"sendTimeoutInSeconds":60,"sessionCookieMaxAge":0,"sessionAffinity":"None","backendProtocol":"Default"}},"type":"Microsoft.AppPlatform/Spring/apps","identity":null,"location":"centralindia","id":"/subscriptions/00000000-0000-0000-0000-000000000000/resourceGroups/cli/providers/Microsoft.AppPlatform/Spring/cli-unittest/apps/test-crud-app-1","name":"test-crud-app-1","systemData":{"createdBy":"qingyliu@microsoft.com","createdByType":"User","createdAt":"2023-03-29T07:59:47.1128864Z","lastModifiedBy":"qingyliu@microsoft.com","lastModifiedByType":"User","lastModifiedAt":"2023-03-29T08:00:28.5370484Z"}}'
-    headers:
-      cache-control:
-      - no-cache
-      content-length:
-      - '1047'
-      content-type:
-      - application/json; charset=utf-8
-      date:
-      - Wed, 29 Mar 2023 08:01:00 GMT
-      expires:
-      - '-1'
-      pragma:
-      - no-cache
-      request-context:
-      - appId=cid-v1:797d7e4e-8180-497e-a254-780fbd39ba4d
-      strict-transport-security:
-      - max-age=31536000; includeSubDomains
-      transfer-encoding:
-      - chunked
-      vary:
-      - Accept-Encoding
-      x-content-type-options:
-      - nosniff
-      x-ms-ratelimit-remaining-subscription-resource-requests:
-<<<<<<< HEAD
-      - '11997'
-=======
-      - '11999'
-      x-rp-server-mvid:
-      - 6dbdb235-5cc6-4623-8007-38694e14f2b5
-    status:
-      code: 200
-      message: OK
-- request:
-    body: null
-    headers:
-      Accept:
-      - '*/*'
-      Accept-Encoding:
-      - gzip, deflate
-      CommandName:
-      - spring app create
-      Connection:
-      - keep-alive
-      ParameterSetName:
-      - -n -g -s --assign-endpoint --memory
-      User-Agent:
-      - AZURECLI/2.45.0 azsdk-python-mgmt-appplatform/6.1.0 Python/3.8.9 (Windows-10-10.0.22621-SP0)
+  response:
+    body:
+      string: '{"id":"subscriptions/d51e3ffe-6b84-49cd-b426-0dc4ec660356/resourceGroups/cli/providers/Microsoft.AppPlatform/locations/centralindia/operationStatus/default/operationId/da48aea7-62c6-4495-a7f4-7db211d5bd86","name":"da48aea7-62c6-4495-a7f4-7db211d5bd86","status":"Succeeded","startTime":"2023-03-29T08:00:28.2090114Z","endTime":"2023-03-29T08:01:06.6822439Z"}'
+    headers:
+      cache-control:
+      - no-cache
+      content-length:
+      - '357'
+      content-type:
+      - application/json; charset=utf-8
+      date:
+      - Wed, 29 Mar 2023 08:01:08 GMT
+      expires:
+      - '-1'
+      pragma:
+      - no-cache
+      request-context:
+      - appId=cid-v1:797d7e4e-8180-497e-a254-780fbd39ba4d
+      strict-transport-security:
+      - max-age=31536000; includeSubDomains
+      transfer-encoding:
+      - chunked
+      vary:
+      - Accept-Encoding
+      x-content-type-options:
+      - nosniff
+      x-rp-server-mvid:
+      - 2d8cffe0-ed19-4f32-b630-c96199e681e1
+    status:
+      code: 200
+      message: OK
+- request:
+    body: null
+    headers:
+      Accept:
+      - '*/*'
+      Accept-Encoding:
+      - gzip, deflate
+      CommandName:
+      - spring app create
+      Connection:
+      - keep-alive
+      ParameterSetName:
+      - -n -g -s --assign-endpoint --memory
+      User-Agent:
+      - AZURECLI/2.46.0 azsdk-python-mgmt-appplatform/6.1.0 Python/3.8.3 (Windows-10-10.0.22621-SP0)
     method: GET
     uri: https://management.azure.com/subscriptions/00000000-0000-0000-0000-000000000000/resourceGroups/cli/providers/Microsoft.AppPlatform/locations/centralindia/operationStatus/default/operationId/59aa01e2-c59a-4832-aea8-d41bb1a627fe?api-version=2023-03-01-preview
-  response:
-    body:
-      string: '{"id":"subscriptions/d51e3ffe-6b84-49cd-b426-0dc4ec660356/resourceGroups/cli/providers/Microsoft.AppPlatform/locations/centralindia/operationStatus/default/operationId/59aa01e2-c59a-4832-aea8-d41bb1a627fe","name":"59aa01e2-c59a-4832-aea8-d41bb1a627fe","status":"Running","startTime":"2023-02-21T03:05:49.9972934Z"}'
-    headers:
-      cache-control:
-      - no-cache
-      content-length:
-      - '314'
-      content-type:
-      - application/json; charset=utf-8
-      date:
-      - Tue, 21 Feb 2023 03:06:11 GMT
-      expires:
-      - '-1'
-      pragma:
-      - no-cache
-      request-context:
-      - appId=cid-v1:797d7e4e-8180-497e-a254-780fbd39ba4d
-      strict-transport-security:
-      - max-age=31536000; includeSubDomains
-      transfer-encoding:
-      - chunked
-      vary:
-      - Accept-Encoding
-      x-content-type-options:
-      - nosniff
->>>>>>> 02c128c7
-      x-rp-server-mvid:
-      - 2d8cffe0-ed19-4f32-b630-c96199e681e1
-    status:
-      code: 200
-      message: OK
-- request:
-    body: null
-    headers:
-      Accept:
-      - '*/*'
-      Accept-Encoding:
-      - gzip, deflate
-      CommandName:
-      - spring app create
-      Connection:
-      - keep-alive
-      ParameterSetName:
-      - -n -g -s --assign-endpoint --memory
-      User-Agent:
-      - AZURECLI/2.46.0 azsdk-python-mgmt-appplatform/6.1.0 Python/3.8.3 (Windows-10-10.0.22621-SP0)
-    method: GET
-<<<<<<< HEAD
-    uri: https://management.azure.com/subscriptions/00000000-0000-0000-0000-000000000000/resourceGroups/cli/providers/Microsoft.AppPlatform/locations/centralindia/operationStatus/default/operationId/da48aea7-62c6-4495-a7f4-7db211d5bd86?api-version=2023-03-01-preview
-=======
-    uri: https://management.azure.com/subscriptions/00000000-0000-0000-0000-000000000000/resourceGroups/cli/providers/Microsoft.AppPlatform/locations/centralindia/operationStatus/default/operationId/59aa01e2-c59a-4832-aea8-d41bb1a627fe?api-version=2023-03-01-preview
->>>>>>> 02c128c7
-  response:
-    body:
-      string: '{"id":"subscriptions/d51e3ffe-6b84-49cd-b426-0dc4ec660356/resourceGroups/cli/providers/Microsoft.AppPlatform/locations/centralindia/operationStatus/default/operationId/da48aea7-62c6-4495-a7f4-7db211d5bd86","name":"da48aea7-62c6-4495-a7f4-7db211d5bd86","status":"Succeeded","startTime":"2023-03-29T08:00:28.2090114Z","endTime":"2023-03-29T08:01:06.6822439Z"}'
-    headers:
-      cache-control:
-      - no-cache
-      content-length:
-      - '357'
-      content-type:
-      - application/json; charset=utf-8
-      date:
-      - Wed, 29 Mar 2023 08:01:08 GMT
-      expires:
-      - '-1'
-      pragma:
-      - no-cache
-      request-context:
-      - appId=cid-v1:797d7e4e-8180-497e-a254-780fbd39ba4d
-      strict-transport-security:
-      - max-age=31536000; includeSubDomains
-      transfer-encoding:
-      - chunked
-      vary:
-      - Accept-Encoding
-      x-content-type-options:
-      - nosniff
-      x-rp-server-mvid:
-      - 2d8cffe0-ed19-4f32-b630-c96199e681e1
-    status:
-      code: 200
-      message: OK
-- request:
-    body: null
-    headers:
-      Accept:
-      - '*/*'
-      Accept-Encoding:
-      - gzip, deflate
-      CommandName:
-      - spring app create
-      Connection:
-      - keep-alive
-      ParameterSetName:
-      - -n -g -s --assign-endpoint --memory
-      User-Agent:
-      - AZURECLI/2.46.0 azsdk-python-mgmt-appplatform/6.1.0 Python/3.8.3 (Windows-10-10.0.22621-SP0)
-    method: GET
-<<<<<<< HEAD
-    uri: https://management.azure.com/subscriptions/00000000-0000-0000-0000-000000000000/resourceGroups/cli/providers/Microsoft.AppPlatform/Spring/cli-unittest/apps/test-crud-app-1/deployments/mock-deployment?api-version=2023-03-01-preview
-=======
-    uri: https://management.azure.com/subscriptions/00000000-0000-0000-0000-000000000000/resourceGroups/cli/providers/Microsoft.AppPlatform/locations/centralindia/operationStatus/default/operationId/59aa01e2-c59a-4832-aea8-d41bb1a627fe?api-version=2023-03-01-preview
->>>>>>> 02c128c7
   response:
     body:
       string: '{"properties":{"deploymentSettings":{"resourceRequests":{"cpu":"1","memory":"2Gi"},"environmentVariables":null,"terminationGracePeriodSeconds":90,"livenessProbe":{"disableProbe":false,"failureThreshold":3,"initialDelaySeconds":300,"periodSeconds":10,"successThreshold":1,"timeoutSeconds":3,"probeAction":{"type":"TCPSocketAction"}},"readinessProbe":{"disableProbe":false,"failureThreshold":3,"initialDelaySeconds":0,"periodSeconds":5,"successThreshold":1,"timeoutSeconds":3,"probeAction":{"type":"TCPSocketAction"}}},"provisioningState":"Succeeded","status":"Running","active":true,"instances":[{"name":"test-crud-app-1-default-15-58b8585976-99kql","status":"Running","discoveryStatus":"UNREGISTERED","startTime":"2023-03-29T08:00:33Z"}],"source":{"type":"Jar","relativePath":"<default>","runtimeVersion":"Java_11"}},"type":"Microsoft.AppPlatform/Spring/apps/deployments","sku":{"name":"S0","tier":"Standard","capacity":1},"id":"/subscriptions/00000000-0000-0000-0000-000000000000/resourceGroups/cli/providers/Microsoft.AppPlatform/Spring/cli-unittest/apps/test-crud-app-1/deployments/default","name":"default","systemData":{"createdBy":"qingyliu@microsoft.com","createdByType":"User","createdAt":"2023-03-29T08:00:27.0682204Z","lastModifiedBy":"qingyliu@microsoft.com","lastModifiedByType":"User","lastModifiedAt":"2023-03-29T08:00:27.0682204Z"}}'
@@ -913,23 +812,67 @@
       User-Agent:
       - AZURECLI/2.46.0 azsdk-python-mgmt-appplatform/6.1.0 Python/3.8.3 (Windows-10-10.0.22621-SP0)
     method: GET
-<<<<<<< HEAD
-    uri: https://management.azure.com/subscriptions/00000000-0000-0000-0000-000000000000/resourceGroups/cli/providers/Microsoft.AppPlatform/Spring/cli-unittest/apps/test-crud-app-1?api-version=2023-03-01-preview
-=======
+    uri: https://management.azure.com/subscriptions/00000000-0000-0000-0000-000000000000/resourceGroups/cli/providers/Microsoft.AppPlatform/locations/centralindia/operationStatus/default/operationId/59aa01e2-c59a-4832-aea8-d41bb1a627fe?api-version=2023-03-01-preview
+  response:
+    body:
+      string: '{"properties":{"addonConfigs":{"applicationConfigurationService":{},"serviceRegistry":{}},"public":true,"url":"https://cli-unittest-test-crud-app-1.azuremicroservices.io","provisioningState":"Succeeded","fqdn":"cli-unittest.azuremicroservices.io","httpsOnly":false,"temporaryDisk":{"sizeInGB":5,"mountPath":"/tmp"},"persistentDisk":{"sizeInGB":0,"mountPath":"/persistent"},"enableEndToEndTLS":false,"ingressSettings":{"readTimeoutInSeconds":300,"sendTimeoutInSeconds":60,"sessionCookieMaxAge":0,"sessionAffinity":"None","backendProtocol":"Default"}},"type":"Microsoft.AppPlatform/Spring/apps","identity":null,"location":"centralindia","id":"/subscriptions/00000000-0000-0000-0000-000000000000/resourceGroups/cli/providers/Microsoft.AppPlatform/Spring/cli-unittest/apps/test-crud-app-1","name":"test-crud-app-1","systemData":{"createdBy":"qingyliu@microsoft.com","createdByType":"User","createdAt":"2023-03-29T07:59:47.1128864Z","lastModifiedBy":"qingyliu@microsoft.com","lastModifiedByType":"User","lastModifiedAt":"2023-03-29T08:00:28.5370484Z"}}'
+    headers:
+      cache-control:
+      - no-cache
+      content-length:
+      - '1047'
+      content-type:
+      - application/json; charset=utf-8
+      date:
+      - Wed, 29 Mar 2023 08:01:14 GMT
+      expires:
+      - '-1'
+      pragma:
+      - no-cache
+      request-context:
+      - appId=cid-v1:797d7e4e-8180-497e-a254-780fbd39ba4d
+      strict-transport-security:
+      - max-age=31536000; includeSubDomains
+      transfer-encoding:
+      - chunked
+      vary:
+      - Accept-Encoding
+      x-content-type-options:
+      - nosniff
+      x-rp-server-mvid:
+      - 6dbdb235-5cc6-4623-8007-38694e14f2b5
+    status:
+      code: 200
+      message: OK
+- request:
+    body: null
+    headers:
+      Accept:
+      - '*/*'
+      Accept-Encoding:
+      - gzip, deflate
+      CommandName:
+      - spring app create
+      Connection:
+      - keep-alive
+      ParameterSetName:
+      - -n -g -s --assign-endpoint --memory
+      User-Agent:
+      - AZURECLI/2.45.0 azsdk-python-mgmt-appplatform/6.1.0 Python/3.8.9 (Windows-10-10.0.22621-SP0)
+    method: GET
     uri: https://management.azure.com/subscriptions/00000000-0000-0000-0000-000000000000/resourceGroups/cli/providers/Microsoft.AppPlatform/Spring/cli-unittest/apps/test-crud-app-1/deployments/mock-deployment?api-version=2023-03-01-preview
->>>>>>> 02c128c7
-  response:
-    body:
-      string: '{"properties":{"addonConfigs":{"applicationConfigurationService":{},"serviceRegistry":{}},"public":true,"url":"https://cli-unittest-test-crud-app-1.azuremicroservices.io","provisioningState":"Succeeded","fqdn":"cli-unittest.azuremicroservices.io","httpsOnly":false,"temporaryDisk":{"sizeInGB":5,"mountPath":"/tmp"},"persistentDisk":{"sizeInGB":0,"mountPath":"/persistent"},"enableEndToEndTLS":false,"ingressSettings":{"readTimeoutInSeconds":300,"sendTimeoutInSeconds":60,"sessionCookieMaxAge":0,"sessionAffinity":"None","backendProtocol":"Default"}},"type":"Microsoft.AppPlatform/Spring/apps","identity":null,"location":"centralindia","id":"/subscriptions/00000000-0000-0000-0000-000000000000/resourceGroups/cli/providers/Microsoft.AppPlatform/Spring/cli-unittest/apps/test-crud-app-1","name":"test-crud-app-1","systemData":{"createdBy":"qingyliu@microsoft.com","createdByType":"User","createdAt":"2023-03-29T07:59:47.1128864Z","lastModifiedBy":"qingyliu@microsoft.com","lastModifiedByType":"User","lastModifiedAt":"2023-03-29T08:00:28.5370484Z"}}'
-    headers:
-      cache-control:
-      - no-cache
-      content-length:
-      - '1047'
-      content-type:
-      - application/json; charset=utf-8
-      date:
-      - Wed, 29 Mar 2023 08:01:14 GMT
+  response:
+    body:
+      string: '{"properties":{"deploymentSettings":{"resourceRequests":{"cpu":"1","memory":"2Gi"},"environmentVariables":null,"terminationGracePeriodSeconds":90,"livenessProbe":{"disableProbe":false,"failureThreshold":3,"initialDelaySeconds":300,"periodSeconds":10,"successThreshold":1,"timeoutSeconds":3,"probeAction":{"type":"TCPSocketAction"}},"readinessProbe":{"disableProbe":false,"failureThreshold":3,"initialDelaySeconds":0,"periodSeconds":5,"successThreshold":1,"timeoutSeconds":3,"probeAction":{"type":"TCPSocketAction"}}},"provisioningState":"Succeeded","status":"Running","active":true,"instances":[{"name":"test-crud-app-1-default-15-78bdd84bf5-dsjhl","status":"Running","discoveryStatus":"UNREGISTERED","startTime":"2023-02-21T03:05:53Z"}],"source":{"type":"Jar","relativePath":"<default>","runtimeVersion":"Java_11"}},"type":"Microsoft.AppPlatform/Spring/apps/deployments","sku":{"name":"S0","tier":"Standard","capacity":1},"id":"/subscriptions/00000000-0000-0000-0000-000000000000/resourceGroups/cli/providers/Microsoft.AppPlatform/Spring/cli-unittest/apps/test-crud-app-1/deployments/default","name":"default","systemData":{"createdBy":"pensh@microsoft.com","createdByType":"User","createdAt":"2023-02-21T03:05:49.1060105Z","lastModifiedBy":"pensh@microsoft.com","lastModifiedByType":"User","lastModifiedAt":"2023-02-21T03:05:49.1060105Z"}}'
+    headers:
+      cache-control:
+      - no-cache
+      content-length:
+      - '1341'
+      content-type:
+      - application/json; charset=utf-8
+      date:
+      - Tue, 21 Feb 2023 03:06:35 GMT
       expires:
       - '-1'
       pragma:
@@ -967,11 +910,7 @@
       User-Agent:
       - AZURECLI/2.46.0 azsdk-python-mgmt-appplatform/6.1.0 Python/3.8.3 (Windows-10-10.0.22621-SP0)
     method: GET
-<<<<<<< HEAD
-    uri: https://management.azure.com/subscriptions/00000000-0000-0000-0000-000000000000/resourceGroups/cli/providers/Microsoft.AppPlatform/Spring/cli-unittest/apps/test-crud-app-1/deployments?api-version=2023-03-01-preview
-=======
     uri: https://management.azure.com/subscriptions/00000000-0000-0000-0000-000000000000/resourceGroups/cli/providers/Microsoft.AppPlatform/Spring/cli-unittest/apps/test-crud-app-1?api-version=2023-03-01-preview
->>>>>>> 02c128c7
   response:
     body:
       string: '{"value":[{"properties":{"deploymentSettings":{"resourceRequests":{"cpu":"1","memory":"2Gi"},"environmentVariables":null,"terminationGracePeriodSeconds":90,"livenessProbe":{"disableProbe":false,"failureThreshold":3,"initialDelaySeconds":300,"periodSeconds":10,"successThreshold":1,"timeoutSeconds":3,"probeAction":{"type":"TCPSocketAction"}},"readinessProbe":{"disableProbe":false,"failureThreshold":3,"initialDelaySeconds":0,"periodSeconds":5,"successThreshold":1,"timeoutSeconds":3,"probeAction":{"type":"TCPSocketAction"}}},"provisioningState":"Succeeded","status":"Running","active":true,"instances":[{"name":"test-crud-app-1-default-15-58b8585976-99kql","status":"Running","discoveryStatus":"UNREGISTERED","startTime":"2023-03-29T08:00:33Z"}],"source":{"type":"Jar","relativePath":"<default>","runtimeVersion":"Java_11"}},"type":"Microsoft.AppPlatform/Spring/apps/deployments","sku":{"name":"S0","tier":"Standard","capacity":1},"id":"/subscriptions/00000000-0000-0000-0000-000000000000/resourceGroups/cli/providers/Microsoft.AppPlatform/Spring/cli-unittest/apps/test-crud-app-1/deployments/default","name":"default","systemData":{"createdBy":"qingyliu@microsoft.com","createdByType":"User","createdAt":"2023-03-29T08:00:27.0682204Z","lastModifiedBy":"qingyliu@microsoft.com","lastModifiedByType":"User","lastModifiedAt":"2023-03-29T08:00:27.0682204Z"}}]}'
@@ -1021,11 +960,7 @@
       User-Agent:
       - AZURECLI/2.46.0 azsdk-python-mgmt-appplatform/6.1.0 Python/3.8.3 (Windows-10-10.0.22621-SP0)
     method: GET
-<<<<<<< HEAD
-    uri: https://management.azure.com/subscriptions/00000000-0000-0000-0000-000000000000/resourceGroups/cli/providers/Microsoft.AppPlatform/Spring/cli-unittest/buildServices/default?api-version=2023-03-01-preview
-=======
     uri: https://management.azure.com/subscriptions/00000000-0000-0000-0000-000000000000/resourceGroups/cli/providers/Microsoft.AppPlatform/Spring/cli-unittest/apps/test-crud-app-1/deployments?api-version=2023-03-01-preview
->>>>>>> 02c128c7
   response:
     body:
       string: '{"error":{"code":"BadRequest","message":"Feature BuildService is not
@@ -1134,11 +1069,7 @@
       string: '{"properties":{"deploymentSettings":{"resourceRequests":{"cpu":"1","memory":"1Gi"},"environmentVariables":{},"terminationGracePeriodSeconds":90},"provisioningState":"Creating","status":"Running","active":false,"instances":null,"source":{"type":"Jar","relativePath":"<default>","runtimeVersion":"Java_11"}},"type":"Microsoft.AppPlatform/Spring/apps/deployments","sku":{"name":"S0","tier":"Standard","capacity":1},"id":"/subscriptions/00000000-0000-0000-0000-000000000000/resourceGroups/cli/providers/Microsoft.AppPlatform/Spring/cli-unittest/apps/test-crud-app-1/deployments/green","name":"green","systemData":{"createdBy":"qingyliu@microsoft.com","createdByType":"User","createdAt":"2023-03-29T08:01:22.9796377Z","lastModifiedBy":"qingyliu@microsoft.com","lastModifiedByType":"User","lastModifiedAt":"2023-03-29T08:01:22.9796377Z"}}'
     headers:
       azure-asyncoperation:
-<<<<<<< HEAD
-      - https://management.azure.com/subscriptions/00000000-0000-0000-0000-000000000000/resourceGroups/cli/providers/Microsoft.AppPlatform/locations/centralindia/operationStatus/green/operationId/33f7b836-6d75-45ef-9da5-5657b7634d5a?api-version=2023-03-01-preview
-=======
       - https://management.azure.com/subscriptions/00000000-0000-0000-0000-000000000000/resourceGroups/cli/providers/Microsoft.AppPlatform/locations/centralindia/operationStatus/green/operationId/5e7d18db-34ef-4bb6-80e3-cd9379ebdebc?api-version=2023-03-01-preview
->>>>>>> 02c128c7
       cache-control:
       - no-cache
       content-length:
@@ -1150,11 +1081,7 @@
       expires:
       - '-1'
       location:
-<<<<<<< HEAD
-      - https://management.azure.com/subscriptions/00000000-0000-0000-0000-000000000000/resourceGroups/cli/providers/Microsoft.AppPlatform/locations/centralindia/operationResults/33f7b836-6d75-45ef-9da5-5657b7634d5a/Spring/green?api-version=2023-03-01-preview
-=======
       - https://management.azure.com/subscriptions/00000000-0000-0000-0000-000000000000/resourceGroups/cli/providers/Microsoft.AppPlatform/locations/centralindia/operationResults/5e7d18db-34ef-4bb6-80e3-cd9379ebdebc/Spring/green?api-version=2023-03-01-preview
->>>>>>> 02c128c7
       pragma:
       - no-cache
       request-context:
@@ -1186,11 +1113,7 @@
       User-Agent:
       - AZURECLI/2.46.0 azsdk-python-mgmt-appplatform/6.1.0 Python/3.8.3 (Windows-10-10.0.22621-SP0)
     method: GET
-<<<<<<< HEAD
-    uri: https://management.azure.com/subscriptions/00000000-0000-0000-0000-000000000000/resourceGroups/cli/providers/Microsoft.AppPlatform/locations/centralindia/operationStatus/green/operationId/33f7b836-6d75-45ef-9da5-5657b7634d5a?api-version=2023-03-01-preview
-=======
     uri: https://management.azure.com/subscriptions/00000000-0000-0000-0000-000000000000/resourceGroups/cli/providers/Microsoft.AppPlatform/locations/centralindia/operationStatus/green/operationId/5e7d18db-34ef-4bb6-80e3-cd9379ebdebc?api-version=2023-03-01-preview
->>>>>>> 02c128c7
   response:
     body:
       string: '{"id":"subscriptions/d51e3ffe-6b84-49cd-b426-0dc4ec660356/resourceGroups/cli/providers/Microsoft.AppPlatform/locations/centralindia/operationStatus/green/operationId/33f7b836-6d75-45ef-9da5-5657b7634d5a","name":"33f7b836-6d75-45ef-9da5-5657b7634d5a","status":"Running","startTime":"2023-03-29T08:01:23.9940042Z"}'
@@ -1238,11 +1161,7 @@
       User-Agent:
       - AZURECLI/2.46.0 azsdk-python-mgmt-appplatform/6.1.0 Python/3.8.3 (Windows-10-10.0.22621-SP0)
     method: GET
-<<<<<<< HEAD
-    uri: https://management.azure.com/subscriptions/00000000-0000-0000-0000-000000000000/resourceGroups/cli/providers/Microsoft.AppPlatform/locations/centralindia/operationStatus/green/operationId/33f7b836-6d75-45ef-9da5-5657b7634d5a?api-version=2023-03-01-preview
-=======
     uri: https://management.azure.com/subscriptions/00000000-0000-0000-0000-000000000000/resourceGroups/cli/providers/Microsoft.AppPlatform/locations/centralindia/operationStatus/green/operationId/5e7d18db-34ef-4bb6-80e3-cd9379ebdebc?api-version=2023-03-01-preview
->>>>>>> 02c128c7
   response:
     body:
       string: '{"id":"subscriptions/d51e3ffe-6b84-49cd-b426-0dc4ec660356/resourceGroups/cli/providers/Microsoft.AppPlatform/locations/centralindia/operationStatus/green/operationId/33f7b836-6d75-45ef-9da5-5657b7634d5a","name":"33f7b836-6d75-45ef-9da5-5657b7634d5a","status":"Running","startTime":"2023-03-29T08:01:23.9940042Z"}'
@@ -1290,11 +1209,7 @@
       User-Agent:
       - AZURECLI/2.46.0 azsdk-python-mgmt-appplatform/6.1.0 Python/3.8.3 (Windows-10-10.0.22621-SP0)
     method: GET
-<<<<<<< HEAD
-    uri: https://management.azure.com/subscriptions/00000000-0000-0000-0000-000000000000/resourceGroups/cli/providers/Microsoft.AppPlatform/locations/centralindia/operationStatus/green/operationId/33f7b836-6d75-45ef-9da5-5657b7634d5a?api-version=2023-03-01-preview
-=======
     uri: https://management.azure.com/subscriptions/00000000-0000-0000-0000-000000000000/resourceGroups/cli/providers/Microsoft.AppPlatform/locations/centralindia/operationStatus/green/operationId/5e7d18db-34ef-4bb6-80e3-cd9379ebdebc?api-version=2023-03-01-preview
->>>>>>> 02c128c7
   response:
     body:
       string: '{"id":"subscriptions/d51e3ffe-6b84-49cd-b426-0dc4ec660356/resourceGroups/cli/providers/Microsoft.AppPlatform/locations/centralindia/operationStatus/green/operationId/33f7b836-6d75-45ef-9da5-5657b7634d5a","name":"33f7b836-6d75-45ef-9da5-5657b7634d5a","status":"Succeeded","startTime":"2023-03-29T08:01:23.9940042Z","endTime":"2023-03-29T08:02:06.918951Z"}'
@@ -1342,11 +1257,7 @@
       User-Agent:
       - AZURECLI/2.46.0 azsdk-python-mgmt-appplatform/6.1.0 Python/3.8.3 (Windows-10-10.0.22621-SP0)
     method: GET
-<<<<<<< HEAD
-    uri: https://management.azure.com/subscriptions/00000000-0000-0000-0000-000000000000/resourceGroups/cli/providers/Microsoft.AppPlatform/Spring/cli-unittest/apps/test-crud-app-1/deployments/mock-deployment?api-version=2023-03-01-preview
-=======
     uri: https://management.azure.com/subscriptions/00000000-0000-0000-0000-000000000000/resourceGroups/cli/providers/Microsoft.AppPlatform/locations/centralindia/operationStatus/green/operationId/5e7d18db-34ef-4bb6-80e3-cd9379ebdebc?api-version=2023-03-01-preview
->>>>>>> 02c128c7
   response:
     body:
       string: '{"properties":{"deploymentSettings":{"resourceRequests":{"cpu":"1","memory":"1Gi"},"environmentVariables":{},"terminationGracePeriodSeconds":90,"livenessProbe":{"disableProbe":false,"failureThreshold":3,"initialDelaySeconds":300,"periodSeconds":10,"successThreshold":1,"timeoutSeconds":3,"probeAction":{"type":"TCPSocketAction"}},"readinessProbe":{"disableProbe":false,"failureThreshold":3,"initialDelaySeconds":0,"periodSeconds":5,"successThreshold":1,"timeoutSeconds":3,"probeAction":{"type":"TCPSocketAction"}}},"provisioningState":"Succeeded","status":"Running","active":false,"instances":[{"name":"test-crud-app-1-green-15-5f7b6cf6d9-s5gr5","status":"Running","discoveryStatus":"UNREGISTERED","startTime":"2023-03-29T08:01:26Z"}],"source":{"type":"Jar","relativePath":"<default>","runtimeVersion":"Java_11"}},"type":"Microsoft.AppPlatform/Spring/apps/deployments","sku":{"name":"S0","tier":"Standard","capacity":1},"id":"/subscriptions/00000000-0000-0000-0000-000000000000/resourceGroups/cli/providers/Microsoft.AppPlatform/Spring/cli-unittest/apps/test-crud-app-1/deployments/green","name":"green","systemData":{"createdBy":"qingyliu@microsoft.com","createdByType":"User","createdAt":"2023-03-29T08:01:22.9796377Z","lastModifiedBy":"qingyliu@microsoft.com","lastModifiedByType":"User","lastModifiedAt":"2023-03-29T08:01:22.9796377Z"}}'
@@ -1446,11 +1357,7 @@
       User-Agent:
       - AZURECLI/2.46.0 azsdk-python-mgmt-appplatform/6.1.0 Python/3.8.3 (Windows-10-10.0.22621-SP0)
     method: GET
-<<<<<<< HEAD
-    uri: https://management.azure.com/subscriptions/00000000-0000-0000-0000-000000000000/resourceGroups/cli/providers/Microsoft.AppPlatform/Spring/cli-unittest?api-version=2023-03-01-preview
-=======
     uri: https://management.azure.com/subscriptions/00000000-0000-0000-0000-000000000000/resourceGroups/cli/providers/Microsoft.AppPlatform/Spring/cli-unittest/apps/test-crud-app-1/deployments/mock-deployment?api-version=2023-03-01-preview
->>>>>>> 02c128c7
   response:
     body:
       string: '{"properties":{"provisioningState":"Succeeded","zoneRedundant":false,"version":3,"serviceId":"56e88126a961459ca367bb6223cf4a16","networkProfile":{"outboundIPs":{"publicIPs":["20.219.181.209","20.219.183.20"]},"outboundType":"loadBalancer"},"powerState":"Running","fqdn":"cli-unittest.azuremicroservices.io"},"type":"Microsoft.AppPlatform/Spring","sku":{"name":"S0","tier":"Standard"},"location":"centralindia","tags":{},"id":"/subscriptions/00000000-0000-0000-0000-000000000000/resourceGroups/cli/providers/Microsoft.AppPlatform/Spring/cli-unittest","name":"cli-unittest","systemData":{"createdBy":"pensh@microsoft.com","createdByType":"User","createdAt":"2023-03-23T02:52:58.6146926Z","lastModifiedBy":"pensh@microsoft.com","lastModifiedByType":"User","lastModifiedAt":"2023-03-23T02:57:49.439147Z"}}'
