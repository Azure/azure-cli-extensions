interactions:
- request:
    body: null
    headers:
      Accept:
      - application/json
      Accept-Encoding:
      - gzip, deflate
      CommandName:
      - spring application-accelerator predefined-accelerator list
      Connection:
      - keep-alive
      ParameterSetName:
      - -g -s
      User-Agent:
      - AZURECLI/2.46.0 azsdk-python-mgmt-appplatform/6.1.0 Python/3.9.13 (Windows-10-10.0.22621-SP0)
    method: GET
<<<<<<< HEAD
    uri: https://management.azure.com/subscriptions/00000000-0000-0000-0000-000000000000/resourceGroups/acc/providers/Microsoft.AppPlatform/Spring/acc-test?api-version=2023-01-01-preview
=======
    uri: https://management.azure.com/subscriptions/00000000-0000-0000-0000-000000000000/resourceGroups/clitest.rg000001/providers/Microsoft.AppPlatform/Spring/clitest000002?api-version=2022-11-01-preview
>>>>>>> ff374d96
  response:
    body:
      string: '{"properties":{"provisioningState":"Succeeded","zoneRedundant":false,"version":3,"serviceId":"c99fdaef35b14448870f6a798c6cee2a","networkProfile":{"outboundIPs":{"publicIPs":["20.108.56.145","20.108.58.5"]},"outboundType":"loadBalancer"},"powerState":"Running","fqdn":"clitest000002.azuremicroservices.io","marketplaceResource":{"plan":"asa-ent-hr-mtr","publisher":"vmware-inc","product":"azure-spring-cloud-vmware-tanzu-2"}},"type":"Microsoft.AppPlatform/Spring","sku":{"name":"E0","tier":"Enterprise"},"location":"uksouth","tags":null,"id":"/subscriptions/00000000-0000-0000-0000-000000000000/resourceGroups/clitest.rg000001/providers/Microsoft.AppPlatform/Spring/clitest000002","name":"clitest000002","systemData":{"createdBy":"yuwzho@microsoft.com","createdByType":"User","createdAt":"2023-03-21T05:10:25.297887Z","lastModifiedBy":"yuwzho@microsoft.com","lastModifiedByType":"User","lastModifiedAt":"2023-03-21T05:10:25.297887Z"}}'
    headers:
      cache-control:
      - no-cache
      content-length:
      - '933'
      content-type:
      - application/json
      date:
      - Tue, 21 Mar 2023 05:28:15 GMT
      expires:
      - '-1'
      pragma:
      - no-cache
      request-context:
      - appId=cid-v1:797d7e4e-8180-497e-a254-780fbd39ba4d
      strict-transport-security:
      - max-age=31536000; includeSubDomains
      transfer-encoding:
      - chunked
      vary:
      - Accept-Encoding
      x-content-type-options:
      - nosniff
      x-ms-ratelimit-remaining-subscription-resource-requests:
      - '11999'
      x-rp-server-mvid:
      - e9e97746-2ce9-40c9-b4b8-d25f29e14f66
    status:
      code: 200
      message: OK
- request:
    body: null
    headers:
      Accept:
      - application/json
      Accept-Encoding:
      - gzip, deflate
      CommandName:
      - spring application-accelerator predefined-accelerator list
      Connection:
      - keep-alive
      ParameterSetName:
      - -g -s
      User-Agent:
      - AZURECLI/2.46.0 azsdk-python-mgmt-appplatform/6.1.0 Python/3.9.13 (Windows-10-10.0.22621-SP0)
    method: GET
<<<<<<< HEAD
    uri: https://management.azure.com/subscriptions/00000000-0000-0000-0000-000000000000/resourceGroups/acc/providers/Microsoft.AppPlatform/Spring/acc-test/applicationAccelerators/default/predefinedAccelerators?api-version=2023-01-01-preview
=======
    uri: https://management.azure.com/subscriptions/00000000-0000-0000-0000-000000000000/resourceGroups/clitest.rg000001/providers/Microsoft.AppPlatform/Spring/clitest000002/applicationAccelerators/default/predefinedAccelerators?api-version=2022-11-01-preview
>>>>>>> ff374d96
  response:
    body:
      string: '{"value":[{"properties":{"provisioningState":"Succeeded","displayName":"Acme
        Fitness Store","state":"Enabled"},"type":"Microsoft.AppPlatform/Spring/applicationAccelerators/predefinedAccelerators","id":"/subscriptions/00000000-0000-0000-0000-000000000000/resourceGroups/clitest.rg000001/providers/Microsoft.AppPlatform/Spring/clitest000002/applicationAccelerators/default/predefinedAccelerators/","name":"asa-acme-fitness-store"},{"properties":{"provisioningState":"Succeeded","displayName":"Tanzu
        Java Restful Web App","state":"Enabled"},"type":"Microsoft.AppPlatform/Spring/applicationAccelerators/predefinedAccelerators","id":"/subscriptions/00000000-0000-0000-0000-000000000000/resourceGroups/clitest.rg000001/providers/Microsoft.AppPlatform/Spring/clitest000002/applicationAccelerators/default/predefinedAccelerators/","name":"asa-java-rest-service"},{"properties":{"provisioningState":"Succeeded","displayName":"Node
        Express","state":"Enabled"},"type":"Microsoft.AppPlatform/Spring/applicationAccelerators/predefinedAccelerators","id":"/subscriptions/00000000-0000-0000-0000-000000000000/resourceGroups/clitest.rg000001/providers/Microsoft.AppPlatform/Spring/clitest000002/applicationAccelerators/default/predefinedAccelerators/","name":"asa-node-express"},{"properties":{"provisioningState":"Succeeded","displayName":"Spring
        Cloud Serverless","state":"Enabled"},"type":"Microsoft.AppPlatform/Spring/applicationAccelerators/predefinedAccelerators","id":"/subscriptions/00000000-0000-0000-0000-000000000000/resourceGroups/clitest.rg000001/providers/Microsoft.AppPlatform/Spring/clitest000002/applicationAccelerators/default/predefinedAccelerators/","name":"asa-spring-cloud-serverless"},{"properties":{"provisioningState":"Succeeded","displayName":"C#
        Weather Forecast","state":"Enabled"},"type":"Microsoft.AppPlatform/Spring/applicationAccelerators/predefinedAccelerators","id":"/subscriptions/00000000-0000-0000-0000-000000000000/resourceGroups/clitest.rg000001/providers/Microsoft.AppPlatform/Spring/clitest000002/applicationAccelerators/default/predefinedAccelerators/","name":"asa-weatherforecast-csharp"}]}'
    headers:
      cache-control:
      - no-cache
      content-length:
      - '2116'
      content-type:
      - application/json
      date:
      - Tue, 21 Mar 2023 05:28:17 GMT
      expires:
      - '-1'
      pragma:
      - no-cache
      request-context:
      - appId=cid-v1:797d7e4e-8180-497e-a254-780fbd39ba4d
      strict-transport-security:
      - max-age=31536000; includeSubDomains
      transfer-encoding:
      - chunked
      vary:
      - Accept-Encoding
      x-content-type-options:
      - nosniff
      x-rp-server-mvid:
      - e9e97746-2ce9-40c9-b4b8-d25f29e14f66
    status:
      code: 200
      message: OK
- request:
    body: null
    headers:
      Accept:
      - application/json
      Accept-Encoding:
      - gzip, deflate
      CommandName:
      - spring application-accelerator predefined-accelerator show
      Connection:
      - keep-alive
      ParameterSetName:
      - -n -g -s
      User-Agent:
      - AZURECLI/2.46.0 azsdk-python-mgmt-appplatform/6.1.0 Python/3.9.13 (Windows-10-10.0.22621-SP0)
    method: GET
<<<<<<< HEAD
    uri: https://management.azure.com/subscriptions/00000000-0000-0000-0000-000000000000/resourceGroups/acc/providers/Microsoft.AppPlatform/Spring/acc-test?api-version=2023-01-01-preview
=======
    uri: https://management.azure.com/subscriptions/00000000-0000-0000-0000-000000000000/resourceGroups/clitest.rg000001/providers/Microsoft.AppPlatform/Spring/clitest000002?api-version=2022-11-01-preview
>>>>>>> ff374d96
  response:
    body:
      string: '{"properties":{"provisioningState":"Succeeded","zoneRedundant":false,"version":3,"serviceId":"c99fdaef35b14448870f6a798c6cee2a","networkProfile":{"outboundIPs":{"publicIPs":["20.108.56.145","20.108.58.5"]},"outboundType":"loadBalancer"},"powerState":"Running","fqdn":"clitest000002.azuremicroservices.io","marketplaceResource":{"plan":"asa-ent-hr-mtr","publisher":"vmware-inc","product":"azure-spring-cloud-vmware-tanzu-2"}},"type":"Microsoft.AppPlatform/Spring","sku":{"name":"E0","tier":"Enterprise"},"location":"uksouth","tags":null,"id":"/subscriptions/00000000-0000-0000-0000-000000000000/resourceGroups/clitest.rg000001/providers/Microsoft.AppPlatform/Spring/clitest000002","name":"clitest000002","systemData":{"createdBy":"yuwzho@microsoft.com","createdByType":"User","createdAt":"2023-03-21T05:10:25.297887Z","lastModifiedBy":"yuwzho@microsoft.com","lastModifiedByType":"User","lastModifiedAt":"2023-03-21T05:10:25.297887Z"}}'
    headers:
      cache-control:
      - no-cache
      content-length:
      - '933'
      content-type:
      - application/json
      date:
      - Tue, 21 Mar 2023 05:28:18 GMT
      expires:
      - '-1'
      pragma:
      - no-cache
      request-context:
      - appId=cid-v1:797d7e4e-8180-497e-a254-780fbd39ba4d
      strict-transport-security:
      - max-age=31536000; includeSubDomains
      transfer-encoding:
      - chunked
      vary:
      - Accept-Encoding
      x-content-type-options:
      - nosniff
      x-ms-ratelimit-remaining-subscription-resource-requests:
      - '11999'
      x-rp-server-mvid:
      - e9e97746-2ce9-40c9-b4b8-d25f29e14f66
    status:
      code: 200
      message: OK
- request:
    body: null
    headers:
      Accept:
      - application/json
      Accept-Encoding:
      - gzip, deflate
      CommandName:
      - spring application-accelerator predefined-accelerator show
      Connection:
      - keep-alive
      ParameterSetName:
      - -n -g -s
      User-Agent:
      - AZURECLI/2.46.0 azsdk-python-mgmt-appplatform/6.1.0 Python/3.9.13 (Windows-10-10.0.22621-SP0)
    method: GET
<<<<<<< HEAD
    uri: https://management.azure.com/subscriptions/00000000-0000-0000-0000-000000000000/resourceGroups/acc/providers/Microsoft.AppPlatform/Spring/acc-test/applicationAccelerators/default/predefinedAccelerators/asa-java-rest-service?api-version=2023-01-01-preview
=======
    uri: https://management.azure.com/subscriptions/00000000-0000-0000-0000-000000000000/resourceGroups/clitest.rg000001/providers/Microsoft.AppPlatform/Spring/clitest000002/applicationAccelerators/default/predefinedAccelerators/asa-java-rest-service?api-version=2022-11-01-preview
>>>>>>> ff374d96
  response:
    body:
      string: '{"properties":{"provisioningState":"Succeeded","displayName":"Tanzu
        Java Restful Web App","state":"Enabled"},"type":"Microsoft.AppPlatform/Spring/applicationAccelerators/predefinedAccelerators","id":"/subscriptions/00000000-0000-0000-0000-000000000000/resourceGroups/clitest.rg000001/providers/Microsoft.AppPlatform/Spring/clitest000002/applicationAccelerators/default/predefinedAccelerators/asa-java-rest-service","name":"asa-java-rest-service"}'
    headers:
      cache-control:
      - no-cache
      content-length:
      - '446'
      content-type:
      - application/json
      date:
      - Tue, 21 Mar 2023 05:28:20 GMT
      expires:
      - '-1'
      pragma:
      - no-cache
      request-context:
      - appId=cid-v1:797d7e4e-8180-497e-a254-780fbd39ba4d
      strict-transport-security:
      - max-age=31536000; includeSubDomains
      transfer-encoding:
      - chunked
      vary:
      - Accept-Encoding
      x-content-type-options:
      - nosniff
      x-rp-server-mvid:
      - e9e97746-2ce9-40c9-b4b8-d25f29e14f66
    status:
      code: 200
      message: OK
- request:
    body: null
    headers:
      Accept:
      - application/json
      Accept-Encoding:
      - gzip, deflate
      CommandName:
      - spring application-accelerator predefined-accelerator disable
      Connection:
      - keep-alive
      ParameterSetName:
      - -n -g -s
      User-Agent:
      - AZURECLI/2.46.0 azsdk-python-mgmt-appplatform/6.1.0 Python/3.9.13 (Windows-10-10.0.22621-SP0)
    method: GET
<<<<<<< HEAD
    uri: https://management.azure.com/subscriptions/00000000-0000-0000-0000-000000000000/resourceGroups/acc/providers/Microsoft.AppPlatform/Spring/acc-test?api-version=2023-01-01-preview
=======
    uri: https://management.azure.com/subscriptions/00000000-0000-0000-0000-000000000000/resourceGroups/clitest.rg000001/providers/Microsoft.AppPlatform/Spring/clitest000002?api-version=2022-11-01-preview
>>>>>>> ff374d96
  response:
    body:
      string: '{"properties":{"provisioningState":"Succeeded","zoneRedundant":false,"version":3,"serviceId":"c99fdaef35b14448870f6a798c6cee2a","networkProfile":{"outboundIPs":{"publicIPs":["20.108.56.145","20.108.58.5"]},"outboundType":"loadBalancer"},"powerState":"Running","fqdn":"clitest000002.azuremicroservices.io","marketplaceResource":{"plan":"asa-ent-hr-mtr","publisher":"vmware-inc","product":"azure-spring-cloud-vmware-tanzu-2"}},"type":"Microsoft.AppPlatform/Spring","sku":{"name":"E0","tier":"Enterprise"},"location":"uksouth","tags":null,"id":"/subscriptions/00000000-0000-0000-0000-000000000000/resourceGroups/clitest.rg000001/providers/Microsoft.AppPlatform/Spring/clitest000002","name":"clitest000002","systemData":{"createdBy":"yuwzho@microsoft.com","createdByType":"User","createdAt":"2023-03-21T05:10:25.297887Z","lastModifiedBy":"yuwzho@microsoft.com","lastModifiedByType":"User","lastModifiedAt":"2023-03-21T05:10:25.297887Z"}}'
    headers:
      cache-control:
      - no-cache
      content-length:
      - '933'
      content-type:
      - application/json
      date:
      - Tue, 21 Mar 2023 05:28:23 GMT
      expires:
      - '-1'
      pragma:
      - no-cache
      request-context:
      - appId=cid-v1:797d7e4e-8180-497e-a254-780fbd39ba4d
      strict-transport-security:
      - max-age=31536000; includeSubDomains
      transfer-encoding:
      - chunked
      vary:
      - Accept-Encoding
      x-content-type-options:
      - nosniff
      x-ms-ratelimit-remaining-subscription-resource-requests:
      - '11999'
      x-rp-server-mvid:
      - e9e97746-2ce9-40c9-b4b8-d25f29e14f66
    status:
      code: 200
      message: OK
- request:
    body: null
    headers:
      Accept:
      - application/json
      Accept-Encoding:
      - gzip, deflate
      CommandName:
      - spring application-accelerator predefined-accelerator disable
      Connection:
      - keep-alive
      Content-Length:
      - '0'
      ParameterSetName:
      - -n -g -s
      User-Agent:
      - AZURECLI/2.46.0 azsdk-python-mgmt-appplatform/6.1.0 Python/3.9.13 (Windows-10-10.0.22621-SP0)
    method: POST
<<<<<<< HEAD
    uri: https://management.azure.com/subscriptions/00000000-0000-0000-0000-000000000000/resourceGroups/acc/providers/Microsoft.AppPlatform/Spring/acc-test/applicationAccelerators/default/predefinedAccelerators/asa-java-rest-service/disable?api-version=2023-01-01-preview
=======
    uri: https://management.azure.com/subscriptions/00000000-0000-0000-0000-000000000000/resourceGroups/clitest.rg000001/providers/Microsoft.AppPlatform/Spring/clitest000002/applicationAccelerators/default/predefinedAccelerators/asa-java-rest-service/disable?api-version=2022-11-01-preview
>>>>>>> ff374d96
  response:
    body:
      string: '{"properties":{"provisioningState":"Updating","displayName":"Tanzu
        Java Restful Web App","state":"Enabled"},"type":"Microsoft.AppPlatform/Spring/applicationAccelerators/predefinedAccelerators","id":"/subscriptions/00000000-0000-0000-0000-000000000000/resourceGroups/clitest.rg000001/providers/Microsoft.AppPlatform/Spring/clitest000002/applicationAccelerators/default/predefinedAccelerators/asa-java-rest-service","name":"asa-java-rest-service","systemData":{"createdBy":null,"createdByType":null,"createdAt":null,"lastModifiedBy":"yuwzho@microsoft.com","lastModifiedByType":"User","lastModifiedAt":"2023-03-21T05:28:23.8366939Z"}}'
    headers:
      azure-asyncoperation:
<<<<<<< HEAD
      - https://management.azure.com/subscriptions/00000000-0000-0000-0000-000000000000/resourceGroups/acc/providers/Microsoft.AppPlatform/locations/eastus/operationStatus/acc-test/operationId/b9cd4086-77c9-4e7e-b4fe-5bfc533fe7bf?api-version=2023-01-01-preview
=======
      - https://management.azure.com/subscriptions/00000000-0000-0000-0000-000000000000/resourceGroups/clitest.rg000001/providers/Microsoft.AppPlatform/locations/uksouth/operationStatus/clitest000002/operationId/e89c0ce3-bc7a-497b-aaef-44d0b27eb6d0?api-version=2022-11-01-preview
>>>>>>> ff374d96
      cache-control:
      - no-cache
      content-length:
      - '631'
      content-type:
      - application/json
      date:
      - Tue, 21 Mar 2023 05:28:24 GMT
      expires:
      - '-1'
      location:
<<<<<<< HEAD
      - https://management.azure.com/subscriptions/00000000-0000-0000-0000-000000000000/resourceGroups/acc/providers/Microsoft.AppPlatform/locations/eastus/operationResults/b9cd4086-77c9-4e7e-b4fe-5bfc533fe7bf/Spring/acc-test?api-version=2023-01-01-preview
=======
      - https://management.azure.com/subscriptions/00000000-0000-0000-0000-000000000000/resourceGroups/clitest.rg000001/providers/Microsoft.AppPlatform/locations/uksouth/operationResults/e89c0ce3-bc7a-497b-aaef-44d0b27eb6d0/Spring/clitest000002?api-version=2022-11-01-preview
>>>>>>> ff374d96
      pragma:
      - no-cache
      request-context:
      - appId=cid-v1:797d7e4e-8180-497e-a254-780fbd39ba4d
      strict-transport-security:
      - max-age=31536000; includeSubDomains
      x-content-type-options:
      - nosniff
      x-ms-ratelimit-remaining-subscription-writes:
      - '1199'
      x-rp-server-mvid:
      - e9e97746-2ce9-40c9-b4b8-d25f29e14f66
    status:
      code: 202
      message: Accepted
- request:
    body: null
    headers:
      Accept:
      - '*/*'
      Accept-Encoding:
      - gzip, deflate
      CommandName:
      - spring application-accelerator predefined-accelerator disable
      Connection:
      - keep-alive
      ParameterSetName:
      - -n -g -s
      User-Agent:
      - AZURECLI/2.46.0 azsdk-python-mgmt-appplatform/6.1.0 Python/3.9.13 (Windows-10-10.0.22621-SP0)
    method: GET
    uri: https://management.azure.com/subscriptions/00000000-0000-0000-0000-000000000000/resourceGroups/clitest.rg000001/providers/Microsoft.AppPlatform/locations/uksouth/operationStatus/clitest000002/operationId/e89c0ce3-bc7a-497b-aaef-44d0b27eb6d0?api-version=2022-11-01-preview
  response:
    body:
      string: '{"id":"subscriptions/6c933f90-8115-4392-90f2-7077c9fa5dbd/resourceGroups/clitest.rg000001/providers/Microsoft.AppPlatform/locations/uksouth/operationStatus/clitest000002/operationId/e89c0ce3-bc7a-497b-aaef-44d0b27eb6d0","name":"e89c0ce3-bc7a-497b-aaef-44d0b27eb6d0","status":"Running","startTime":"2023-03-21T05:28:24.677453Z"}'
    headers:
      cache-control:
      - no-cache
      content-length:
      - '327'
      content-type:
      - application/json
      date:
      - Tue, 21 Mar 2023 05:28:24 GMT
      expires:
      - '-1'
      pragma:
      - no-cache
      request-context:
      - appId=cid-v1:797d7e4e-8180-497e-a254-780fbd39ba4d
      strict-transport-security:
      - max-age=31536000; includeSubDomains
      transfer-encoding:
      - chunked
      vary:
      - Accept-Encoding
      x-content-type-options:
      - nosniff
      x-rp-server-mvid:
      - e9e97746-2ce9-40c9-b4b8-d25f29e14f66
    status:
      code: 200
      message: OK
- request:
    body: null
    headers:
      Accept:
      - '*/*'
      Accept-Encoding:
      - gzip, deflate
      CommandName:
      - spring application-accelerator predefined-accelerator disable
      Connection:
      - keep-alive
      ParameterSetName:
      - -n -g -s
      User-Agent:
      - AZURECLI/2.46.0 azsdk-python-mgmt-appplatform/6.1.0 Python/3.9.13 (Windows-10-10.0.22621-SP0)
    method: GET
<<<<<<< HEAD
    uri: https://management.azure.com/subscriptions/00000000-0000-0000-0000-000000000000/resourceGroups/acc/providers/Microsoft.AppPlatform/locations/eastus/operationStatus/acc-test/operationId/b9cd4086-77c9-4e7e-b4fe-5bfc533fe7bf?api-version=2023-01-01-preview
=======
    uri: https://management.azure.com/subscriptions/00000000-0000-0000-0000-000000000000/resourceGroups/clitest.rg000001/providers/Microsoft.AppPlatform/locations/uksouth/operationStatus/clitest000002/operationId/e89c0ce3-bc7a-497b-aaef-44d0b27eb6d0?api-version=2022-11-01-preview
>>>>>>> ff374d96
  response:
    body:
      string: '{"id":"subscriptions/6c933f90-8115-4392-90f2-7077c9fa5dbd/resourceGroups/clitest.rg000001/providers/Microsoft.AppPlatform/locations/uksouth/operationStatus/clitest000002/operationId/e89c0ce3-bc7a-497b-aaef-44d0b27eb6d0","name":"e89c0ce3-bc7a-497b-aaef-44d0b27eb6d0","status":"Succeeded","startTime":"2023-03-21T05:28:24.677453Z","endTime":"2023-03-21T05:28:31.1783556Z"}'
    headers:
      cache-control:
      - no-cache
      content-length:
      - '370'
      content-type:
      - application/json
      date:
      - Tue, 21 Mar 2023 05:28:34 GMT
      expires:
      - '-1'
      pragma:
      - no-cache
      request-context:
      - appId=cid-v1:797d7e4e-8180-497e-a254-780fbd39ba4d
      strict-transport-security:
      - max-age=31536000; includeSubDomains
      transfer-encoding:
      - chunked
      vary:
      - Accept-Encoding
      x-content-type-options:
      - nosniff
      x-rp-server-mvid:
      - e9e97746-2ce9-40c9-b4b8-d25f29e14f66
    status:
      code: 200
      message: OK
- request:
    body: null
    headers:
      Accept:
      - '*/*'
      Accept-Encoding:
      - gzip, deflate
      CommandName:
      - spring application-accelerator predefined-accelerator disable
      Connection:
      - keep-alive
      ParameterSetName:
      - -n -g -s
      User-Agent:
      - AZURECLI/2.46.0 azsdk-python-mgmt-appplatform/6.1.0 Python/3.9.13 (Windows-10-10.0.22621-SP0)
    method: GET
<<<<<<< HEAD
    uri: https://management.azure.com/subscriptions/00000000-0000-0000-0000-000000000000/resourceGroups/acc/providers/Microsoft.AppPlatform/locations/eastus/operationResults/b9cd4086-77c9-4e7e-b4fe-5bfc533fe7bf/Spring/acc-test?api-version=2023-01-01-preview
=======
    uri: https://management.azure.com/subscriptions/00000000-0000-0000-0000-000000000000/resourceGroups/clitest.rg000001/providers/Microsoft.AppPlatform/locations/uksouth/operationResults/e89c0ce3-bc7a-497b-aaef-44d0b27eb6d0/Spring/clitest000002?api-version=2022-11-01-preview
>>>>>>> ff374d96
  response:
    body:
      string: ''
    headers:
      cache-control:
      - no-cache
      content-length:
      - '0'
      date:
      - Tue, 21 Mar 2023 05:28:35 GMT
      expires:
      - '-1'
      pragma:
      - no-cache
      request-context:
      - appId=cid-v1:797d7e4e-8180-497e-a254-780fbd39ba4d
      strict-transport-security:
      - max-age=31536000; includeSubDomains
      x-content-type-options:
      - nosniff
      x-rp-server-mvid:
      - e9e97746-2ce9-40c9-b4b8-d25f29e14f66
    status:
      code: 200
      message: OK
- request:
    body: null
    headers:
      Accept:
      - application/json
      Accept-Encoding:
      - gzip, deflate
      CommandName:
      - spring application-accelerator predefined-accelerator show
      Connection:
      - keep-alive
      ParameterSetName:
      - -n -g -s
      User-Agent:
      - AZURECLI/2.46.0 azsdk-python-mgmt-appplatform/6.1.0 Python/3.9.13 (Windows-10-10.0.22621-SP0)
    method: GET
<<<<<<< HEAD
    uri: https://management.azure.com/subscriptions/00000000-0000-0000-0000-000000000000/resourceGroups/acc/providers/Microsoft.AppPlatform/Spring/acc-test?api-version=2023-01-01-preview
=======
    uri: https://management.azure.com/subscriptions/00000000-0000-0000-0000-000000000000/resourceGroups/clitest.rg000001/providers/Microsoft.AppPlatform/Spring/clitest000002?api-version=2022-11-01-preview
>>>>>>> ff374d96
  response:
    body:
      string: '{"properties":{"provisioningState":"Succeeded","zoneRedundant":false,"version":3,"serviceId":"c99fdaef35b14448870f6a798c6cee2a","networkProfile":{"outboundIPs":{"publicIPs":["20.108.56.145","20.108.58.5"]},"outboundType":"loadBalancer"},"powerState":"Running","fqdn":"clitest000002.azuremicroservices.io","marketplaceResource":{"plan":"asa-ent-hr-mtr","publisher":"vmware-inc","product":"azure-spring-cloud-vmware-tanzu-2"}},"type":"Microsoft.AppPlatform/Spring","sku":{"name":"E0","tier":"Enterprise"},"location":"uksouth","tags":null,"id":"/subscriptions/00000000-0000-0000-0000-000000000000/resourceGroups/clitest.rg000001/providers/Microsoft.AppPlatform/Spring/clitest000002","name":"clitest000002","systemData":{"createdBy":"yuwzho@microsoft.com","createdByType":"User","createdAt":"2023-03-21T05:10:25.297887Z","lastModifiedBy":"yuwzho@microsoft.com","lastModifiedByType":"User","lastModifiedAt":"2023-03-21T05:10:25.297887Z"}}'
    headers:
      cache-control:
      - no-cache
      content-length:
      - '933'
      content-type:
      - application/json
      date:
      - Tue, 21 Mar 2023 05:28:37 GMT
      expires:
      - '-1'
      pragma:
      - no-cache
      request-context:
      - appId=cid-v1:797d7e4e-8180-497e-a254-780fbd39ba4d
      strict-transport-security:
      - max-age=31536000; includeSubDomains
      transfer-encoding:
      - chunked
      vary:
      - Accept-Encoding
      x-content-type-options:
      - nosniff
      x-ms-ratelimit-remaining-subscription-resource-requests:
      - '11999'
      x-rp-server-mvid:
      - e9e97746-2ce9-40c9-b4b8-d25f29e14f66
    status:
      code: 200
      message: OK
- request:
    body: null
    headers:
      Accept:
      - application/json
      Accept-Encoding:
      - gzip, deflate
      CommandName:
      - spring application-accelerator predefined-accelerator show
      Connection:
      - keep-alive
      ParameterSetName:
      - -n -g -s
      User-Agent:
      - AZURECLI/2.46.0 azsdk-python-mgmt-appplatform/6.1.0 Python/3.9.13 (Windows-10-10.0.22621-SP0)
    method: GET
<<<<<<< HEAD
    uri: https://management.azure.com/subscriptions/00000000-0000-0000-0000-000000000000/resourceGroups/acc/providers/Microsoft.AppPlatform/Spring/acc-test/applicationAccelerators/default/predefinedAccelerators/asa-java-rest-service?api-version=2023-01-01-preview
=======
    uri: https://management.azure.com/subscriptions/00000000-0000-0000-0000-000000000000/resourceGroups/clitest.rg000001/providers/Microsoft.AppPlatform/Spring/clitest000002/applicationAccelerators/default/predefinedAccelerators/asa-java-rest-service?api-version=2022-11-01-preview
>>>>>>> ff374d96
  response:
    body:
      string: '{"properties":{"provisioningState":"Succeeded","displayName":"Tanzu
        Java Restful Web App","state":"Disabled"},"type":"Microsoft.AppPlatform/Spring/applicationAccelerators/predefinedAccelerators","id":"/subscriptions/00000000-0000-0000-0000-000000000000/resourceGroups/clitest.rg000001/providers/Microsoft.AppPlatform/Spring/clitest000002/applicationAccelerators/default/predefinedAccelerators/asa-java-rest-service","name":"asa-java-rest-service","systemData":{"createdBy":null,"createdByType":null,"createdAt":null,"lastModifiedBy":"yuwzho@microsoft.com","lastModifiedByType":"User","lastModifiedAt":"2023-03-21T05:28:23.8366939Z"}}'
    headers:
      cache-control:
      - no-cache
      content-length:
      - '633'
      content-type:
      - application/json
      date:
      - Tue, 21 Mar 2023 05:28:38 GMT
      expires:
      - '-1'
      pragma:
      - no-cache
      request-context:
      - appId=cid-v1:797d7e4e-8180-497e-a254-780fbd39ba4d
      strict-transport-security:
      - max-age=31536000; includeSubDomains
      transfer-encoding:
      - chunked
      vary:
      - Accept-Encoding
      x-content-type-options:
      - nosniff
      x-rp-server-mvid:
      - e9e97746-2ce9-40c9-b4b8-d25f29e14f66
    status:
      code: 200
      message: OK
- request:
    body: null
    headers:
      Accept:
      - application/json
      Accept-Encoding:
      - gzip, deflate
      CommandName:
      - spring application-accelerator predefined-accelerator enable
      Connection:
      - keep-alive
      ParameterSetName:
      - -n -g -s
      User-Agent:
      - AZURECLI/2.46.0 azsdk-python-mgmt-appplatform/6.1.0 Python/3.9.13 (Windows-10-10.0.22621-SP0)
    method: GET
<<<<<<< HEAD
    uri: https://management.azure.com/subscriptions/00000000-0000-0000-0000-000000000000/resourceGroups/acc/providers/Microsoft.AppPlatform/Spring/acc-test?api-version=2023-01-01-preview
=======
    uri: https://management.azure.com/subscriptions/00000000-0000-0000-0000-000000000000/resourceGroups/clitest.rg000001/providers/Microsoft.AppPlatform/Spring/clitest000002?api-version=2022-11-01-preview
>>>>>>> ff374d96
  response:
    body:
      string: '{"properties":{"provisioningState":"Succeeded","zoneRedundant":false,"version":3,"serviceId":"c99fdaef35b14448870f6a798c6cee2a","networkProfile":{"outboundIPs":{"publicIPs":["20.108.56.145","20.108.58.5"]},"outboundType":"loadBalancer"},"powerState":"Running","fqdn":"clitest000002.azuremicroservices.io","marketplaceResource":{"plan":"asa-ent-hr-mtr","publisher":"vmware-inc","product":"azure-spring-cloud-vmware-tanzu-2"}},"type":"Microsoft.AppPlatform/Spring","sku":{"name":"E0","tier":"Enterprise"},"location":"uksouth","tags":null,"id":"/subscriptions/00000000-0000-0000-0000-000000000000/resourceGroups/clitest.rg000001/providers/Microsoft.AppPlatform/Spring/clitest000002","name":"clitest000002","systemData":{"createdBy":"yuwzho@microsoft.com","createdByType":"User","createdAt":"2023-03-21T05:10:25.297887Z","lastModifiedBy":"yuwzho@microsoft.com","lastModifiedByType":"User","lastModifiedAt":"2023-03-21T05:10:25.297887Z"}}'
    headers:
      cache-control:
      - no-cache
      content-length:
      - '933'
      content-type:
      - application/json
      date:
      - Tue, 21 Mar 2023 05:28:40 GMT
      expires:
      - '-1'
      pragma:
      - no-cache
      request-context:
      - appId=cid-v1:797d7e4e-8180-497e-a254-780fbd39ba4d
      strict-transport-security:
      - max-age=31536000; includeSubDomains
      transfer-encoding:
      - chunked
      vary:
      - Accept-Encoding
      x-content-type-options:
      - nosniff
      x-ms-ratelimit-remaining-subscription-resource-requests:
      - '11999'
      x-rp-server-mvid:
      - e9e97746-2ce9-40c9-b4b8-d25f29e14f66
    status:
      code: 200
      message: OK
- request:
    body: null
    headers:
      Accept:
      - application/json
      Accept-Encoding:
      - gzip, deflate
      CommandName:
      - spring application-accelerator predefined-accelerator enable
      Connection:
      - keep-alive
      Content-Length:
      - '0'
      ParameterSetName:
      - -n -g -s
      User-Agent:
      - AZURECLI/2.46.0 azsdk-python-mgmt-appplatform/6.1.0 Python/3.9.13 (Windows-10-10.0.22621-SP0)
    method: POST
<<<<<<< HEAD
    uri: https://management.azure.com/subscriptions/00000000-0000-0000-0000-000000000000/resourceGroups/acc/providers/Microsoft.AppPlatform/Spring/acc-test/applicationAccelerators/default/predefinedAccelerators/asa-java-rest-service/enable?api-version=2023-01-01-preview
=======
    uri: https://management.azure.com/subscriptions/00000000-0000-0000-0000-000000000000/resourceGroups/clitest.rg000001/providers/Microsoft.AppPlatform/Spring/clitest000002/applicationAccelerators/default/predefinedAccelerators/asa-java-rest-service/enable?api-version=2022-11-01-preview
>>>>>>> ff374d96
  response:
    body:
      string: '{"properties":{"provisioningState":"Updating","displayName":"Tanzu
        Java Restful Web App","state":"Disabled"},"type":"Microsoft.AppPlatform/Spring/applicationAccelerators/predefinedAccelerators","id":"/subscriptions/00000000-0000-0000-0000-000000000000/resourceGroups/clitest.rg000001/providers/Microsoft.AppPlatform/Spring/clitest000002/applicationAccelerators/default/predefinedAccelerators/asa-java-rest-service","name":"asa-java-rest-service","systemData":{"createdBy":null,"createdByType":null,"createdAt":null,"lastModifiedBy":"yuwzho@microsoft.com","lastModifiedByType":"User","lastModifiedAt":"2023-03-21T05:28:41.4469547Z"}}'
    headers:
      azure-asyncoperation:
<<<<<<< HEAD
      - https://management.azure.com/subscriptions/00000000-0000-0000-0000-000000000000/resourceGroups/acc/providers/Microsoft.AppPlatform/locations/eastus/operationStatus/acc-test/operationId/f000dce6-bedb-40ea-a6f5-576cf393208d?api-version=2023-01-01-preview
=======
      - https://management.azure.com/subscriptions/00000000-0000-0000-0000-000000000000/resourceGroups/clitest.rg000001/providers/Microsoft.AppPlatform/locations/uksouth/operationStatus/clitest000002/operationId/9bb34347-70a6-4eca-8504-c894d825e4e9?api-version=2022-11-01-preview
>>>>>>> ff374d96
      cache-control:
      - no-cache
      content-length:
      - '632'
      content-type:
      - application/json
      date:
      - Tue, 21 Mar 2023 05:28:41 GMT
      expires:
      - '-1'
      location:
<<<<<<< HEAD
      - https://management.azure.com/subscriptions/00000000-0000-0000-0000-000000000000/resourceGroups/acc/providers/Microsoft.AppPlatform/locations/eastus/operationResults/f000dce6-bedb-40ea-a6f5-576cf393208d/Spring/acc-test?api-version=2023-01-01-preview
=======
      - https://management.azure.com/subscriptions/00000000-0000-0000-0000-000000000000/resourceGroups/clitest.rg000001/providers/Microsoft.AppPlatform/locations/uksouth/operationResults/9bb34347-70a6-4eca-8504-c894d825e4e9/Spring/clitest000002?api-version=2022-11-01-preview
>>>>>>> ff374d96
      pragma:
      - no-cache
      request-context:
      - appId=cid-v1:797d7e4e-8180-497e-a254-780fbd39ba4d
      strict-transport-security:
      - max-age=31536000; includeSubDomains
      x-content-type-options:
      - nosniff
      x-ms-ratelimit-remaining-subscription-writes:
      - '1198'
      x-rp-server-mvid:
      - e9e97746-2ce9-40c9-b4b8-d25f29e14f66
    status:
      code: 202
      message: Accepted
- request:
    body: null
    headers:
      Accept:
      - '*/*'
      Accept-Encoding:
      - gzip, deflate
      CommandName:
      - spring application-accelerator predefined-accelerator enable
      Connection:
      - keep-alive
      ParameterSetName:
      - -n -g -s
      User-Agent:
      - AZURECLI/2.46.0 azsdk-python-mgmt-appplatform/6.1.0 Python/3.9.13 (Windows-10-10.0.22621-SP0)
    method: GET
    uri: https://management.azure.com/subscriptions/00000000-0000-0000-0000-000000000000/resourceGroups/clitest.rg000001/providers/Microsoft.AppPlatform/locations/uksouth/operationStatus/clitest000002/operationId/9bb34347-70a6-4eca-8504-c894d825e4e9?api-version=2022-11-01-preview
  response:
    body:
      string: '{"id":"subscriptions/6c933f90-8115-4392-90f2-7077c9fa5dbd/resourceGroups/clitest.rg000001/providers/Microsoft.AppPlatform/locations/uksouth/operationStatus/clitest000002/operationId/9bb34347-70a6-4eca-8504-c894d825e4e9","name":"9bb34347-70a6-4eca-8504-c894d825e4e9","status":"Running","startTime":"2023-03-21T05:28:41.7810452Z"}'
    headers:
      cache-control:
      - no-cache
      content-length:
      - '328'
      content-type:
      - application/json
      date:
      - Tue, 21 Mar 2023 05:28:41 GMT
      expires:
      - '-1'
      pragma:
      - no-cache
      request-context:
      - appId=cid-v1:797d7e4e-8180-497e-a254-780fbd39ba4d
      strict-transport-security:
      - max-age=31536000; includeSubDomains
      transfer-encoding:
      - chunked
      vary:
      - Accept-Encoding
      x-content-type-options:
      - nosniff
      x-rp-server-mvid:
      - e9e97746-2ce9-40c9-b4b8-d25f29e14f66
    status:
      code: 200
      message: OK
- request:
    body: null
    headers:
      Accept:
      - '*/*'
      Accept-Encoding:
      - gzip, deflate
      CommandName:
      - spring application-accelerator predefined-accelerator enable
      Connection:
      - keep-alive
      ParameterSetName:
      - -n -g -s
      User-Agent:
      - AZURECLI/2.46.0 azsdk-python-mgmt-appplatform/6.1.0 Python/3.9.13 (Windows-10-10.0.22621-SP0)
    method: GET
    uri: https://management.azure.com/subscriptions/00000000-0000-0000-0000-000000000000/resourceGroups/clitest.rg000001/providers/Microsoft.AppPlatform/locations/uksouth/operationStatus/clitest000002/operationId/9bb34347-70a6-4eca-8504-c894d825e4e9?api-version=2022-11-01-preview
  response:
    body:
      string: '{"id":"subscriptions/6c933f90-8115-4392-90f2-7077c9fa5dbd/resourceGroups/clitest.rg000001/providers/Microsoft.AppPlatform/locations/uksouth/operationStatus/clitest000002/operationId/9bb34347-70a6-4eca-8504-c894d825e4e9","name":"9bb34347-70a6-4eca-8504-c894d825e4e9","status":"Running","startTime":"2023-03-21T05:28:41.7810452Z"}'
    headers:
      cache-control:
      - no-cache
      content-length:
      - '328'
      content-type:
      - application/json
      date:
      - Tue, 21 Mar 2023 05:28:52 GMT
      expires:
      - '-1'
      pragma:
      - no-cache
      request-context:
      - appId=cid-v1:797d7e4e-8180-497e-a254-780fbd39ba4d
      strict-transport-security:
      - max-age=31536000; includeSubDomains
      transfer-encoding:
      - chunked
      vary:
      - Accept-Encoding
      x-content-type-options:
      - nosniff
      x-rp-server-mvid:
      - e9e97746-2ce9-40c9-b4b8-d25f29e14f66
    status:
      code: 200
      message: OK
- request:
    body: null
    headers:
      Accept:
      - '*/*'
      Accept-Encoding:
      - gzip, deflate
      CommandName:
      - spring application-accelerator predefined-accelerator enable
      Connection:
      - keep-alive
      ParameterSetName:
      - -n -g -s
      User-Agent:
      - AZURECLI/2.46.0 azsdk-python-mgmt-appplatform/6.1.0 Python/3.9.13 (Windows-10-10.0.22621-SP0)
    method: GET
<<<<<<< HEAD
    uri: https://management.azure.com/subscriptions/00000000-0000-0000-0000-000000000000/resourceGroups/acc/providers/Microsoft.AppPlatform/locations/eastus/operationStatus/acc-test/operationId/f000dce6-bedb-40ea-a6f5-576cf393208d?api-version=2023-01-01-preview
=======
    uri: https://management.azure.com/subscriptions/00000000-0000-0000-0000-000000000000/resourceGroups/clitest.rg000001/providers/Microsoft.AppPlatform/locations/uksouth/operationStatus/clitest000002/operationId/9bb34347-70a6-4eca-8504-c894d825e4e9?api-version=2022-11-01-preview
>>>>>>> ff374d96
  response:
    body:
      string: '{"id":"subscriptions/6c933f90-8115-4392-90f2-7077c9fa5dbd/resourceGroups/clitest.rg000001/providers/Microsoft.AppPlatform/locations/uksouth/operationStatus/clitest000002/operationId/9bb34347-70a6-4eca-8504-c894d825e4e9","name":"9bb34347-70a6-4eca-8504-c894d825e4e9","status":"Succeeded","startTime":"2023-03-21T05:28:41.7810452Z","endTime":"2023-03-21T05:28:58.1832321Z"}'
    headers:
      cache-control:
      - no-cache
      content-length:
      - '371'
      content-type:
      - application/json
      date:
      - Tue, 21 Mar 2023 05:29:02 GMT
      expires:
      - '-1'
      pragma:
      - no-cache
      request-context:
      - appId=cid-v1:797d7e4e-8180-497e-a254-780fbd39ba4d
      strict-transport-security:
      - max-age=31536000; includeSubDomains
      transfer-encoding:
      - chunked
      vary:
      - Accept-Encoding
      x-content-type-options:
      - nosniff
      x-rp-server-mvid:
      - e9e97746-2ce9-40c9-b4b8-d25f29e14f66
    status:
      code: 200
      message: OK
- request:
    body: null
    headers:
      Accept:
      - '*/*'
      Accept-Encoding:
      - gzip, deflate
      CommandName:
      - spring application-accelerator predefined-accelerator enable
      Connection:
      - keep-alive
      ParameterSetName:
      - -n -g -s
      User-Agent:
      - AZURECLI/2.46.0 azsdk-python-mgmt-appplatform/6.1.0 Python/3.9.13 (Windows-10-10.0.22621-SP0)
    method: GET
<<<<<<< HEAD
    uri: https://management.azure.com/subscriptions/00000000-0000-0000-0000-000000000000/resourceGroups/acc/providers/Microsoft.AppPlatform/locations/eastus/operationResults/f000dce6-bedb-40ea-a6f5-576cf393208d/Spring/acc-test?api-version=2023-01-01-preview
=======
    uri: https://management.azure.com/subscriptions/00000000-0000-0000-0000-000000000000/resourceGroups/clitest.rg000001/providers/Microsoft.AppPlatform/locations/uksouth/operationResults/9bb34347-70a6-4eca-8504-c894d825e4e9/Spring/clitest000002?api-version=2022-11-01-preview
>>>>>>> ff374d96
  response:
    body:
      string: ''
    headers:
      cache-control:
      - no-cache
      content-length:
      - '0'
      date:
      - Tue, 21 Mar 2023 05:29:02 GMT
      expires:
      - '-1'
      pragma:
      - no-cache
      request-context:
      - appId=cid-v1:797d7e4e-8180-497e-a254-780fbd39ba4d
      strict-transport-security:
      - max-age=31536000; includeSubDomains
      x-content-type-options:
      - nosniff
      x-rp-server-mvid:
      - e9e97746-2ce9-40c9-b4b8-d25f29e14f66
    status:
      code: 200
      message: OK
- request:
    body: null
    headers:
      Accept:
      - application/json
      Accept-Encoding:
      - gzip, deflate
      CommandName:
      - spring application-accelerator predefined-accelerator show
      Connection:
      - keep-alive
      ParameterSetName:
      - -n -g -s
      User-Agent:
      - AZURECLI/2.46.0 azsdk-python-mgmt-appplatform/6.1.0 Python/3.9.13 (Windows-10-10.0.22621-SP0)
    method: GET
<<<<<<< HEAD
    uri: https://management.azure.com/subscriptions/00000000-0000-0000-0000-000000000000/resourceGroups/acc/providers/Microsoft.AppPlatform/Spring/acc-test?api-version=2023-01-01-preview
=======
    uri: https://management.azure.com/subscriptions/00000000-0000-0000-0000-000000000000/resourceGroups/clitest.rg000001/providers/Microsoft.AppPlatform/Spring/clitest000002?api-version=2022-11-01-preview
>>>>>>> ff374d96
  response:
    body:
      string: '{"properties":{"provisioningState":"Succeeded","zoneRedundant":false,"version":3,"serviceId":"c99fdaef35b14448870f6a798c6cee2a","networkProfile":{"outboundIPs":{"publicIPs":["20.108.56.145","20.108.58.5"]},"outboundType":"loadBalancer"},"powerState":"Running","fqdn":"clitest000002.azuremicroservices.io","marketplaceResource":{"plan":"asa-ent-hr-mtr","publisher":"vmware-inc","product":"azure-spring-cloud-vmware-tanzu-2"}},"type":"Microsoft.AppPlatform/Spring","sku":{"name":"E0","tier":"Enterprise"},"location":"uksouth","tags":null,"id":"/subscriptions/00000000-0000-0000-0000-000000000000/resourceGroups/clitest.rg000001/providers/Microsoft.AppPlatform/Spring/clitest000002","name":"clitest000002","systemData":{"createdBy":"yuwzho@microsoft.com","createdByType":"User","createdAt":"2023-03-21T05:10:25.297887Z","lastModifiedBy":"yuwzho@microsoft.com","lastModifiedByType":"User","lastModifiedAt":"2023-03-21T05:10:25.297887Z"}}'
    headers:
      cache-control:
      - no-cache
      content-length:
      - '933'
      content-type:
      - application/json
      date:
      - Tue, 21 Mar 2023 05:29:04 GMT
      expires:
      - '-1'
      pragma:
      - no-cache
      request-context:
      - appId=cid-v1:797d7e4e-8180-497e-a254-780fbd39ba4d
      strict-transport-security:
      - max-age=31536000; includeSubDomains
      transfer-encoding:
      - chunked
      vary:
      - Accept-Encoding
      x-content-type-options:
      - nosniff
      x-ms-ratelimit-remaining-subscription-resource-requests:
      - '11998'
      x-rp-server-mvid:
      - e9e97746-2ce9-40c9-b4b8-d25f29e14f66
    status:
      code: 200
      message: OK
- request:
    body: null
    headers:
      Accept:
      - application/json
      Accept-Encoding:
      - gzip, deflate
      CommandName:
      - spring application-accelerator predefined-accelerator show
      Connection:
      - keep-alive
      ParameterSetName:
      - -n -g -s
      User-Agent:
      - AZURECLI/2.46.0 azsdk-python-mgmt-appplatform/6.1.0 Python/3.9.13 (Windows-10-10.0.22621-SP0)
    method: GET
<<<<<<< HEAD
    uri: https://management.azure.com/subscriptions/00000000-0000-0000-0000-000000000000/resourceGroups/acc/providers/Microsoft.AppPlatform/Spring/acc-test/applicationAccelerators/default/predefinedAccelerators/asa-java-rest-service?api-version=2023-01-01-preview
=======
    uri: https://management.azure.com/subscriptions/00000000-0000-0000-0000-000000000000/resourceGroups/clitest.rg000001/providers/Microsoft.AppPlatform/Spring/clitest000002/applicationAccelerators/default/predefinedAccelerators/asa-java-rest-service?api-version=2022-11-01-preview
>>>>>>> ff374d96
  response:
    body:
      string: '{"properties":{"provisioningState":"Succeeded","displayName":"Tanzu
        Java Restful Web App","state":"Enabled"},"type":"Microsoft.AppPlatform/Spring/applicationAccelerators/predefinedAccelerators","id":"/subscriptions/00000000-0000-0000-0000-000000000000/resourceGroups/clitest.rg000001/providers/Microsoft.AppPlatform/Spring/clitest000002/applicationAccelerators/default/predefinedAccelerators/asa-java-rest-service","name":"asa-java-rest-service","systemData":{"createdBy":null,"createdByType":null,"createdAt":null,"lastModifiedBy":"yuwzho@microsoft.com","lastModifiedByType":"User","lastModifiedAt":"2023-03-21T05:28:41.4469547Z"}}'
    headers:
      cache-control:
      - no-cache
      content-length:
      - '632'
      content-type:
      - application/json
      date:
      - Tue, 21 Mar 2023 05:29:05 GMT
      expires:
      - '-1'
      pragma:
      - no-cache
      request-context:
      - appId=cid-v1:797d7e4e-8180-497e-a254-780fbd39ba4d
      strict-transport-security:
      - max-age=31536000; includeSubDomains
      transfer-encoding:
      - chunked
      vary:
      - Accept-Encoding
      x-content-type-options:
      - nosniff
      x-rp-server-mvid:
      - e9e97746-2ce9-40c9-b4b8-d25f29e14f66
    status:
      code: 200
      message: OK
version: 1
<|MERGE_RESOLUTION|>--- conflicted
+++ resolved
@@ -1,1012 +1,932 @@
-interactions:
-- request:
-    body: null
-    headers:
-      Accept:
-      - application/json
-      Accept-Encoding:
-      - gzip, deflate
-      CommandName:
-      - spring application-accelerator predefined-accelerator list
-      Connection:
-      - keep-alive
-      ParameterSetName:
-      - -g -s
-      User-Agent:
-      - AZURECLI/2.46.0 azsdk-python-mgmt-appplatform/6.1.0 Python/3.9.13 (Windows-10-10.0.22621-SP0)
-    method: GET
-<<<<<<< HEAD
-    uri: https://management.azure.com/subscriptions/00000000-0000-0000-0000-000000000000/resourceGroups/acc/providers/Microsoft.AppPlatform/Spring/acc-test?api-version=2023-01-01-preview
-=======
-    uri: https://management.azure.com/subscriptions/00000000-0000-0000-0000-000000000000/resourceGroups/clitest.rg000001/providers/Microsoft.AppPlatform/Spring/clitest000002?api-version=2022-11-01-preview
->>>>>>> ff374d96
-  response:
-    body:
-      string: '{"properties":{"provisioningState":"Succeeded","zoneRedundant":false,"version":3,"serviceId":"c99fdaef35b14448870f6a798c6cee2a","networkProfile":{"outboundIPs":{"publicIPs":["20.108.56.145","20.108.58.5"]},"outboundType":"loadBalancer"},"powerState":"Running","fqdn":"clitest000002.azuremicroservices.io","marketplaceResource":{"plan":"asa-ent-hr-mtr","publisher":"vmware-inc","product":"azure-spring-cloud-vmware-tanzu-2"}},"type":"Microsoft.AppPlatform/Spring","sku":{"name":"E0","tier":"Enterprise"},"location":"uksouth","tags":null,"id":"/subscriptions/00000000-0000-0000-0000-000000000000/resourceGroups/clitest.rg000001/providers/Microsoft.AppPlatform/Spring/clitest000002","name":"clitest000002","systemData":{"createdBy":"yuwzho@microsoft.com","createdByType":"User","createdAt":"2023-03-21T05:10:25.297887Z","lastModifiedBy":"yuwzho@microsoft.com","lastModifiedByType":"User","lastModifiedAt":"2023-03-21T05:10:25.297887Z"}}'
-    headers:
-      cache-control:
-      - no-cache
-      content-length:
-      - '933'
-      content-type:
-      - application/json
-      date:
-      - Tue, 21 Mar 2023 05:28:15 GMT
-      expires:
-      - '-1'
-      pragma:
-      - no-cache
-      request-context:
-      - appId=cid-v1:797d7e4e-8180-497e-a254-780fbd39ba4d
-      strict-transport-security:
-      - max-age=31536000; includeSubDomains
-      transfer-encoding:
-      - chunked
-      vary:
-      - Accept-Encoding
-      x-content-type-options:
-      - nosniff
-      x-ms-ratelimit-remaining-subscription-resource-requests:
-      - '11999'
-      x-rp-server-mvid:
-      - e9e97746-2ce9-40c9-b4b8-d25f29e14f66
-    status:
-      code: 200
-      message: OK
-- request:
-    body: null
-    headers:
-      Accept:
-      - application/json
-      Accept-Encoding:
-      - gzip, deflate
-      CommandName:
-      - spring application-accelerator predefined-accelerator list
-      Connection:
-      - keep-alive
-      ParameterSetName:
-      - -g -s
-      User-Agent:
-      - AZURECLI/2.46.0 azsdk-python-mgmt-appplatform/6.1.0 Python/3.9.13 (Windows-10-10.0.22621-SP0)
-    method: GET
-<<<<<<< HEAD
-    uri: https://management.azure.com/subscriptions/00000000-0000-0000-0000-000000000000/resourceGroups/acc/providers/Microsoft.AppPlatform/Spring/acc-test/applicationAccelerators/default/predefinedAccelerators?api-version=2023-01-01-preview
-=======
-    uri: https://management.azure.com/subscriptions/00000000-0000-0000-0000-000000000000/resourceGroups/clitest.rg000001/providers/Microsoft.AppPlatform/Spring/clitest000002/applicationAccelerators/default/predefinedAccelerators?api-version=2022-11-01-preview
->>>>>>> ff374d96
-  response:
-    body:
-      string: '{"value":[{"properties":{"provisioningState":"Succeeded","displayName":"Acme
-        Fitness Store","state":"Enabled"},"type":"Microsoft.AppPlatform/Spring/applicationAccelerators/predefinedAccelerators","id":"/subscriptions/00000000-0000-0000-0000-000000000000/resourceGroups/clitest.rg000001/providers/Microsoft.AppPlatform/Spring/clitest000002/applicationAccelerators/default/predefinedAccelerators/","name":"asa-acme-fitness-store"},{"properties":{"provisioningState":"Succeeded","displayName":"Tanzu
-        Java Restful Web App","state":"Enabled"},"type":"Microsoft.AppPlatform/Spring/applicationAccelerators/predefinedAccelerators","id":"/subscriptions/00000000-0000-0000-0000-000000000000/resourceGroups/clitest.rg000001/providers/Microsoft.AppPlatform/Spring/clitest000002/applicationAccelerators/default/predefinedAccelerators/","name":"asa-java-rest-service"},{"properties":{"provisioningState":"Succeeded","displayName":"Node
-        Express","state":"Enabled"},"type":"Microsoft.AppPlatform/Spring/applicationAccelerators/predefinedAccelerators","id":"/subscriptions/00000000-0000-0000-0000-000000000000/resourceGroups/clitest.rg000001/providers/Microsoft.AppPlatform/Spring/clitest000002/applicationAccelerators/default/predefinedAccelerators/","name":"asa-node-express"},{"properties":{"provisioningState":"Succeeded","displayName":"Spring
-        Cloud Serverless","state":"Enabled"},"type":"Microsoft.AppPlatform/Spring/applicationAccelerators/predefinedAccelerators","id":"/subscriptions/00000000-0000-0000-0000-000000000000/resourceGroups/clitest.rg000001/providers/Microsoft.AppPlatform/Spring/clitest000002/applicationAccelerators/default/predefinedAccelerators/","name":"asa-spring-cloud-serverless"},{"properties":{"provisioningState":"Succeeded","displayName":"C#
-        Weather Forecast","state":"Enabled"},"type":"Microsoft.AppPlatform/Spring/applicationAccelerators/predefinedAccelerators","id":"/subscriptions/00000000-0000-0000-0000-000000000000/resourceGroups/clitest.rg000001/providers/Microsoft.AppPlatform/Spring/clitest000002/applicationAccelerators/default/predefinedAccelerators/","name":"asa-weatherforecast-csharp"}]}'
-    headers:
-      cache-control:
-      - no-cache
-      content-length:
-      - '2116'
-      content-type:
-      - application/json
-      date:
-      - Tue, 21 Mar 2023 05:28:17 GMT
-      expires:
-      - '-1'
-      pragma:
-      - no-cache
-      request-context:
-      - appId=cid-v1:797d7e4e-8180-497e-a254-780fbd39ba4d
-      strict-transport-security:
-      - max-age=31536000; includeSubDomains
-      transfer-encoding:
-      - chunked
-      vary:
-      - Accept-Encoding
-      x-content-type-options:
-      - nosniff
-      x-rp-server-mvid:
-      - e9e97746-2ce9-40c9-b4b8-d25f29e14f66
-    status:
-      code: 200
-      message: OK
-- request:
-    body: null
-    headers:
-      Accept:
-      - application/json
-      Accept-Encoding:
-      - gzip, deflate
-      CommandName:
-      - spring application-accelerator predefined-accelerator show
-      Connection:
-      - keep-alive
-      ParameterSetName:
-      - -n -g -s
-      User-Agent:
-      - AZURECLI/2.46.0 azsdk-python-mgmt-appplatform/6.1.0 Python/3.9.13 (Windows-10-10.0.22621-SP0)
-    method: GET
-<<<<<<< HEAD
-    uri: https://management.azure.com/subscriptions/00000000-0000-0000-0000-000000000000/resourceGroups/acc/providers/Microsoft.AppPlatform/Spring/acc-test?api-version=2023-01-01-preview
-=======
-    uri: https://management.azure.com/subscriptions/00000000-0000-0000-0000-000000000000/resourceGroups/clitest.rg000001/providers/Microsoft.AppPlatform/Spring/clitest000002?api-version=2022-11-01-preview
->>>>>>> ff374d96
-  response:
-    body:
-      string: '{"properties":{"provisioningState":"Succeeded","zoneRedundant":false,"version":3,"serviceId":"c99fdaef35b14448870f6a798c6cee2a","networkProfile":{"outboundIPs":{"publicIPs":["20.108.56.145","20.108.58.5"]},"outboundType":"loadBalancer"},"powerState":"Running","fqdn":"clitest000002.azuremicroservices.io","marketplaceResource":{"plan":"asa-ent-hr-mtr","publisher":"vmware-inc","product":"azure-spring-cloud-vmware-tanzu-2"}},"type":"Microsoft.AppPlatform/Spring","sku":{"name":"E0","tier":"Enterprise"},"location":"uksouth","tags":null,"id":"/subscriptions/00000000-0000-0000-0000-000000000000/resourceGroups/clitest.rg000001/providers/Microsoft.AppPlatform/Spring/clitest000002","name":"clitest000002","systemData":{"createdBy":"yuwzho@microsoft.com","createdByType":"User","createdAt":"2023-03-21T05:10:25.297887Z","lastModifiedBy":"yuwzho@microsoft.com","lastModifiedByType":"User","lastModifiedAt":"2023-03-21T05:10:25.297887Z"}}'
-    headers:
-      cache-control:
-      - no-cache
-      content-length:
-      - '933'
-      content-type:
-      - application/json
-      date:
-      - Tue, 21 Mar 2023 05:28:18 GMT
-      expires:
-      - '-1'
-      pragma:
-      - no-cache
-      request-context:
-      - appId=cid-v1:797d7e4e-8180-497e-a254-780fbd39ba4d
-      strict-transport-security:
-      - max-age=31536000; includeSubDomains
-      transfer-encoding:
-      - chunked
-      vary:
-      - Accept-Encoding
-      x-content-type-options:
-      - nosniff
-      x-ms-ratelimit-remaining-subscription-resource-requests:
-      - '11999'
-      x-rp-server-mvid:
-      - e9e97746-2ce9-40c9-b4b8-d25f29e14f66
-    status:
-      code: 200
-      message: OK
-- request:
-    body: null
-    headers:
-      Accept:
-      - application/json
-      Accept-Encoding:
-      - gzip, deflate
-      CommandName:
-      - spring application-accelerator predefined-accelerator show
-      Connection:
-      - keep-alive
-      ParameterSetName:
-      - -n -g -s
-      User-Agent:
-      - AZURECLI/2.46.0 azsdk-python-mgmt-appplatform/6.1.0 Python/3.9.13 (Windows-10-10.0.22621-SP0)
-    method: GET
-<<<<<<< HEAD
-    uri: https://management.azure.com/subscriptions/00000000-0000-0000-0000-000000000000/resourceGroups/acc/providers/Microsoft.AppPlatform/Spring/acc-test/applicationAccelerators/default/predefinedAccelerators/asa-java-rest-service?api-version=2023-01-01-preview
-=======
-    uri: https://management.azure.com/subscriptions/00000000-0000-0000-0000-000000000000/resourceGroups/clitest.rg000001/providers/Microsoft.AppPlatform/Spring/clitest000002/applicationAccelerators/default/predefinedAccelerators/asa-java-rest-service?api-version=2022-11-01-preview
->>>>>>> ff374d96
-  response:
-    body:
-      string: '{"properties":{"provisioningState":"Succeeded","displayName":"Tanzu
-        Java Restful Web App","state":"Enabled"},"type":"Microsoft.AppPlatform/Spring/applicationAccelerators/predefinedAccelerators","id":"/subscriptions/00000000-0000-0000-0000-000000000000/resourceGroups/clitest.rg000001/providers/Microsoft.AppPlatform/Spring/clitest000002/applicationAccelerators/default/predefinedAccelerators/asa-java-rest-service","name":"asa-java-rest-service"}'
-    headers:
-      cache-control:
-      - no-cache
-      content-length:
-      - '446'
-      content-type:
-      - application/json
-      date:
-      - Tue, 21 Mar 2023 05:28:20 GMT
-      expires:
-      - '-1'
-      pragma:
-      - no-cache
-      request-context:
-      - appId=cid-v1:797d7e4e-8180-497e-a254-780fbd39ba4d
-      strict-transport-security:
-      - max-age=31536000; includeSubDomains
-      transfer-encoding:
-      - chunked
-      vary:
-      - Accept-Encoding
-      x-content-type-options:
-      - nosniff
-      x-rp-server-mvid:
-      - e9e97746-2ce9-40c9-b4b8-d25f29e14f66
-    status:
-      code: 200
-      message: OK
-- request:
-    body: null
-    headers:
-      Accept:
-      - application/json
-      Accept-Encoding:
-      - gzip, deflate
-      CommandName:
-      - spring application-accelerator predefined-accelerator disable
-      Connection:
-      - keep-alive
-      ParameterSetName:
-      - -n -g -s
-      User-Agent:
-      - AZURECLI/2.46.0 azsdk-python-mgmt-appplatform/6.1.0 Python/3.9.13 (Windows-10-10.0.22621-SP0)
-    method: GET
-<<<<<<< HEAD
-    uri: https://management.azure.com/subscriptions/00000000-0000-0000-0000-000000000000/resourceGroups/acc/providers/Microsoft.AppPlatform/Spring/acc-test?api-version=2023-01-01-preview
-=======
-    uri: https://management.azure.com/subscriptions/00000000-0000-0000-0000-000000000000/resourceGroups/clitest.rg000001/providers/Microsoft.AppPlatform/Spring/clitest000002?api-version=2022-11-01-preview
->>>>>>> ff374d96
-  response:
-    body:
-      string: '{"properties":{"provisioningState":"Succeeded","zoneRedundant":false,"version":3,"serviceId":"c99fdaef35b14448870f6a798c6cee2a","networkProfile":{"outboundIPs":{"publicIPs":["20.108.56.145","20.108.58.5"]},"outboundType":"loadBalancer"},"powerState":"Running","fqdn":"clitest000002.azuremicroservices.io","marketplaceResource":{"plan":"asa-ent-hr-mtr","publisher":"vmware-inc","product":"azure-spring-cloud-vmware-tanzu-2"}},"type":"Microsoft.AppPlatform/Spring","sku":{"name":"E0","tier":"Enterprise"},"location":"uksouth","tags":null,"id":"/subscriptions/00000000-0000-0000-0000-000000000000/resourceGroups/clitest.rg000001/providers/Microsoft.AppPlatform/Spring/clitest000002","name":"clitest000002","systemData":{"createdBy":"yuwzho@microsoft.com","createdByType":"User","createdAt":"2023-03-21T05:10:25.297887Z","lastModifiedBy":"yuwzho@microsoft.com","lastModifiedByType":"User","lastModifiedAt":"2023-03-21T05:10:25.297887Z"}}'
-    headers:
-      cache-control:
-      - no-cache
-      content-length:
-      - '933'
-      content-type:
-      - application/json
-      date:
-      - Tue, 21 Mar 2023 05:28:23 GMT
-      expires:
-      - '-1'
-      pragma:
-      - no-cache
-      request-context:
-      - appId=cid-v1:797d7e4e-8180-497e-a254-780fbd39ba4d
-      strict-transport-security:
-      - max-age=31536000; includeSubDomains
-      transfer-encoding:
-      - chunked
-      vary:
-      - Accept-Encoding
-      x-content-type-options:
-      - nosniff
-      x-ms-ratelimit-remaining-subscription-resource-requests:
-      - '11999'
-      x-rp-server-mvid:
-      - e9e97746-2ce9-40c9-b4b8-d25f29e14f66
-    status:
-      code: 200
-      message: OK
-- request:
-    body: null
-    headers:
-      Accept:
-      - application/json
-      Accept-Encoding:
-      - gzip, deflate
-      CommandName:
-      - spring application-accelerator predefined-accelerator disable
-      Connection:
-      - keep-alive
-      Content-Length:
-      - '0'
-      ParameterSetName:
-      - -n -g -s
-      User-Agent:
-      - AZURECLI/2.46.0 azsdk-python-mgmt-appplatform/6.1.0 Python/3.9.13 (Windows-10-10.0.22621-SP0)
-    method: POST
-<<<<<<< HEAD
-    uri: https://management.azure.com/subscriptions/00000000-0000-0000-0000-000000000000/resourceGroups/acc/providers/Microsoft.AppPlatform/Spring/acc-test/applicationAccelerators/default/predefinedAccelerators/asa-java-rest-service/disable?api-version=2023-01-01-preview
-=======
-    uri: https://management.azure.com/subscriptions/00000000-0000-0000-0000-000000000000/resourceGroups/clitest.rg000001/providers/Microsoft.AppPlatform/Spring/clitest000002/applicationAccelerators/default/predefinedAccelerators/asa-java-rest-service/disable?api-version=2022-11-01-preview
->>>>>>> ff374d96
-  response:
-    body:
-      string: '{"properties":{"provisioningState":"Updating","displayName":"Tanzu
-        Java Restful Web App","state":"Enabled"},"type":"Microsoft.AppPlatform/Spring/applicationAccelerators/predefinedAccelerators","id":"/subscriptions/00000000-0000-0000-0000-000000000000/resourceGroups/clitest.rg000001/providers/Microsoft.AppPlatform/Spring/clitest000002/applicationAccelerators/default/predefinedAccelerators/asa-java-rest-service","name":"asa-java-rest-service","systemData":{"createdBy":null,"createdByType":null,"createdAt":null,"lastModifiedBy":"yuwzho@microsoft.com","lastModifiedByType":"User","lastModifiedAt":"2023-03-21T05:28:23.8366939Z"}}'
-    headers:
-      azure-asyncoperation:
-<<<<<<< HEAD
-      - https://management.azure.com/subscriptions/00000000-0000-0000-0000-000000000000/resourceGroups/acc/providers/Microsoft.AppPlatform/locations/eastus/operationStatus/acc-test/operationId/b9cd4086-77c9-4e7e-b4fe-5bfc533fe7bf?api-version=2023-01-01-preview
-=======
-      - https://management.azure.com/subscriptions/00000000-0000-0000-0000-000000000000/resourceGroups/clitest.rg000001/providers/Microsoft.AppPlatform/locations/uksouth/operationStatus/clitest000002/operationId/e89c0ce3-bc7a-497b-aaef-44d0b27eb6d0?api-version=2022-11-01-preview
->>>>>>> ff374d96
-      cache-control:
-      - no-cache
-      content-length:
-      - '631'
-      content-type:
-      - application/json
-      date:
-      - Tue, 21 Mar 2023 05:28:24 GMT
-      expires:
-      - '-1'
-      location:
-<<<<<<< HEAD
-      - https://management.azure.com/subscriptions/00000000-0000-0000-0000-000000000000/resourceGroups/acc/providers/Microsoft.AppPlatform/locations/eastus/operationResults/b9cd4086-77c9-4e7e-b4fe-5bfc533fe7bf/Spring/acc-test?api-version=2023-01-01-preview
-=======
-      - https://management.azure.com/subscriptions/00000000-0000-0000-0000-000000000000/resourceGroups/clitest.rg000001/providers/Microsoft.AppPlatform/locations/uksouth/operationResults/e89c0ce3-bc7a-497b-aaef-44d0b27eb6d0/Spring/clitest000002?api-version=2022-11-01-preview
->>>>>>> ff374d96
-      pragma:
-      - no-cache
-      request-context:
-      - appId=cid-v1:797d7e4e-8180-497e-a254-780fbd39ba4d
-      strict-transport-security:
-      - max-age=31536000; includeSubDomains
-      x-content-type-options:
-      - nosniff
-      x-ms-ratelimit-remaining-subscription-writes:
-      - '1199'
-      x-rp-server-mvid:
-      - e9e97746-2ce9-40c9-b4b8-d25f29e14f66
-    status:
-      code: 202
-      message: Accepted
-- request:
-    body: null
-    headers:
-      Accept:
-      - '*/*'
-      Accept-Encoding:
-      - gzip, deflate
-      CommandName:
-      - spring application-accelerator predefined-accelerator disable
-      Connection:
-      - keep-alive
-      ParameterSetName:
-      - -n -g -s
-      User-Agent:
-      - AZURECLI/2.46.0 azsdk-python-mgmt-appplatform/6.1.0 Python/3.9.13 (Windows-10-10.0.22621-SP0)
-    method: GET
-    uri: https://management.azure.com/subscriptions/00000000-0000-0000-0000-000000000000/resourceGroups/clitest.rg000001/providers/Microsoft.AppPlatform/locations/uksouth/operationStatus/clitest000002/operationId/e89c0ce3-bc7a-497b-aaef-44d0b27eb6d0?api-version=2022-11-01-preview
-  response:
-    body:
-      string: '{"id":"subscriptions/6c933f90-8115-4392-90f2-7077c9fa5dbd/resourceGroups/clitest.rg000001/providers/Microsoft.AppPlatform/locations/uksouth/operationStatus/clitest000002/operationId/e89c0ce3-bc7a-497b-aaef-44d0b27eb6d0","name":"e89c0ce3-bc7a-497b-aaef-44d0b27eb6d0","status":"Running","startTime":"2023-03-21T05:28:24.677453Z"}'
-    headers:
-      cache-control:
-      - no-cache
-      content-length:
-      - '327'
-      content-type:
-      - application/json
-      date:
-      - Tue, 21 Mar 2023 05:28:24 GMT
-      expires:
-      - '-1'
-      pragma:
-      - no-cache
-      request-context:
-      - appId=cid-v1:797d7e4e-8180-497e-a254-780fbd39ba4d
-      strict-transport-security:
-      - max-age=31536000; includeSubDomains
-      transfer-encoding:
-      - chunked
-      vary:
-      - Accept-Encoding
-      x-content-type-options:
-      - nosniff
-      x-rp-server-mvid:
-      - e9e97746-2ce9-40c9-b4b8-d25f29e14f66
-    status:
-      code: 200
-      message: OK
-- request:
-    body: null
-    headers:
-      Accept:
-      - '*/*'
-      Accept-Encoding:
-      - gzip, deflate
-      CommandName:
-      - spring application-accelerator predefined-accelerator disable
-      Connection:
-      - keep-alive
-      ParameterSetName:
-      - -n -g -s
-      User-Agent:
-      - AZURECLI/2.46.0 azsdk-python-mgmt-appplatform/6.1.0 Python/3.9.13 (Windows-10-10.0.22621-SP0)
-    method: GET
-<<<<<<< HEAD
-    uri: https://management.azure.com/subscriptions/00000000-0000-0000-0000-000000000000/resourceGroups/acc/providers/Microsoft.AppPlatform/locations/eastus/operationStatus/acc-test/operationId/b9cd4086-77c9-4e7e-b4fe-5bfc533fe7bf?api-version=2023-01-01-preview
-=======
-    uri: https://management.azure.com/subscriptions/00000000-0000-0000-0000-000000000000/resourceGroups/clitest.rg000001/providers/Microsoft.AppPlatform/locations/uksouth/operationStatus/clitest000002/operationId/e89c0ce3-bc7a-497b-aaef-44d0b27eb6d0?api-version=2022-11-01-preview
->>>>>>> ff374d96
-  response:
-    body:
-      string: '{"id":"subscriptions/6c933f90-8115-4392-90f2-7077c9fa5dbd/resourceGroups/clitest.rg000001/providers/Microsoft.AppPlatform/locations/uksouth/operationStatus/clitest000002/operationId/e89c0ce3-bc7a-497b-aaef-44d0b27eb6d0","name":"e89c0ce3-bc7a-497b-aaef-44d0b27eb6d0","status":"Succeeded","startTime":"2023-03-21T05:28:24.677453Z","endTime":"2023-03-21T05:28:31.1783556Z"}'
-    headers:
-      cache-control:
-      - no-cache
-      content-length:
-      - '370'
-      content-type:
-      - application/json
-      date:
-      - Tue, 21 Mar 2023 05:28:34 GMT
-      expires:
-      - '-1'
-      pragma:
-      - no-cache
-      request-context:
-      - appId=cid-v1:797d7e4e-8180-497e-a254-780fbd39ba4d
-      strict-transport-security:
-      - max-age=31536000; includeSubDomains
-      transfer-encoding:
-      - chunked
-      vary:
-      - Accept-Encoding
-      x-content-type-options:
-      - nosniff
-      x-rp-server-mvid:
-      - e9e97746-2ce9-40c9-b4b8-d25f29e14f66
-    status:
-      code: 200
-      message: OK
-- request:
-    body: null
-    headers:
-      Accept:
-      - '*/*'
-      Accept-Encoding:
-      - gzip, deflate
-      CommandName:
-      - spring application-accelerator predefined-accelerator disable
-      Connection:
-      - keep-alive
-      ParameterSetName:
-      - -n -g -s
-      User-Agent:
-      - AZURECLI/2.46.0 azsdk-python-mgmt-appplatform/6.1.0 Python/3.9.13 (Windows-10-10.0.22621-SP0)
-    method: GET
-<<<<<<< HEAD
-    uri: https://management.azure.com/subscriptions/00000000-0000-0000-0000-000000000000/resourceGroups/acc/providers/Microsoft.AppPlatform/locations/eastus/operationResults/b9cd4086-77c9-4e7e-b4fe-5bfc533fe7bf/Spring/acc-test?api-version=2023-01-01-preview
-=======
-    uri: https://management.azure.com/subscriptions/00000000-0000-0000-0000-000000000000/resourceGroups/clitest.rg000001/providers/Microsoft.AppPlatform/locations/uksouth/operationResults/e89c0ce3-bc7a-497b-aaef-44d0b27eb6d0/Spring/clitest000002?api-version=2022-11-01-preview
->>>>>>> ff374d96
-  response:
-    body:
-      string: ''
-    headers:
-      cache-control:
-      - no-cache
-      content-length:
-      - '0'
-      date:
-      - Tue, 21 Mar 2023 05:28:35 GMT
-      expires:
-      - '-1'
-      pragma:
-      - no-cache
-      request-context:
-      - appId=cid-v1:797d7e4e-8180-497e-a254-780fbd39ba4d
-      strict-transport-security:
-      - max-age=31536000; includeSubDomains
-      x-content-type-options:
-      - nosniff
-      x-rp-server-mvid:
-      - e9e97746-2ce9-40c9-b4b8-d25f29e14f66
-    status:
-      code: 200
-      message: OK
-- request:
-    body: null
-    headers:
-      Accept:
-      - application/json
-      Accept-Encoding:
-      - gzip, deflate
-      CommandName:
-      - spring application-accelerator predefined-accelerator show
-      Connection:
-      - keep-alive
-      ParameterSetName:
-      - -n -g -s
-      User-Agent:
-      - AZURECLI/2.46.0 azsdk-python-mgmt-appplatform/6.1.0 Python/3.9.13 (Windows-10-10.0.22621-SP0)
-    method: GET
-<<<<<<< HEAD
-    uri: https://management.azure.com/subscriptions/00000000-0000-0000-0000-000000000000/resourceGroups/acc/providers/Microsoft.AppPlatform/Spring/acc-test?api-version=2023-01-01-preview
-=======
-    uri: https://management.azure.com/subscriptions/00000000-0000-0000-0000-000000000000/resourceGroups/clitest.rg000001/providers/Microsoft.AppPlatform/Spring/clitest000002?api-version=2022-11-01-preview
->>>>>>> ff374d96
-  response:
-    body:
-      string: '{"properties":{"provisioningState":"Succeeded","zoneRedundant":false,"version":3,"serviceId":"c99fdaef35b14448870f6a798c6cee2a","networkProfile":{"outboundIPs":{"publicIPs":["20.108.56.145","20.108.58.5"]},"outboundType":"loadBalancer"},"powerState":"Running","fqdn":"clitest000002.azuremicroservices.io","marketplaceResource":{"plan":"asa-ent-hr-mtr","publisher":"vmware-inc","product":"azure-spring-cloud-vmware-tanzu-2"}},"type":"Microsoft.AppPlatform/Spring","sku":{"name":"E0","tier":"Enterprise"},"location":"uksouth","tags":null,"id":"/subscriptions/00000000-0000-0000-0000-000000000000/resourceGroups/clitest.rg000001/providers/Microsoft.AppPlatform/Spring/clitest000002","name":"clitest000002","systemData":{"createdBy":"yuwzho@microsoft.com","createdByType":"User","createdAt":"2023-03-21T05:10:25.297887Z","lastModifiedBy":"yuwzho@microsoft.com","lastModifiedByType":"User","lastModifiedAt":"2023-03-21T05:10:25.297887Z"}}'
-    headers:
-      cache-control:
-      - no-cache
-      content-length:
-      - '933'
-      content-type:
-      - application/json
-      date:
-      - Tue, 21 Mar 2023 05:28:37 GMT
-      expires:
-      - '-1'
-      pragma:
-      - no-cache
-      request-context:
-      - appId=cid-v1:797d7e4e-8180-497e-a254-780fbd39ba4d
-      strict-transport-security:
-      - max-age=31536000; includeSubDomains
-      transfer-encoding:
-      - chunked
-      vary:
-      - Accept-Encoding
-      x-content-type-options:
-      - nosniff
-      x-ms-ratelimit-remaining-subscription-resource-requests:
-      - '11999'
-      x-rp-server-mvid:
-      - e9e97746-2ce9-40c9-b4b8-d25f29e14f66
-    status:
-      code: 200
-      message: OK
-- request:
-    body: null
-    headers:
-      Accept:
-      - application/json
-      Accept-Encoding:
-      - gzip, deflate
-      CommandName:
-      - spring application-accelerator predefined-accelerator show
-      Connection:
-      - keep-alive
-      ParameterSetName:
-      - -n -g -s
-      User-Agent:
-      - AZURECLI/2.46.0 azsdk-python-mgmt-appplatform/6.1.0 Python/3.9.13 (Windows-10-10.0.22621-SP0)
-    method: GET
-<<<<<<< HEAD
-    uri: https://management.azure.com/subscriptions/00000000-0000-0000-0000-000000000000/resourceGroups/acc/providers/Microsoft.AppPlatform/Spring/acc-test/applicationAccelerators/default/predefinedAccelerators/asa-java-rest-service?api-version=2023-01-01-preview
-=======
-    uri: https://management.azure.com/subscriptions/00000000-0000-0000-0000-000000000000/resourceGroups/clitest.rg000001/providers/Microsoft.AppPlatform/Spring/clitest000002/applicationAccelerators/default/predefinedAccelerators/asa-java-rest-service?api-version=2022-11-01-preview
->>>>>>> ff374d96
-  response:
-    body:
-      string: '{"properties":{"provisioningState":"Succeeded","displayName":"Tanzu
-        Java Restful Web App","state":"Disabled"},"type":"Microsoft.AppPlatform/Spring/applicationAccelerators/predefinedAccelerators","id":"/subscriptions/00000000-0000-0000-0000-000000000000/resourceGroups/clitest.rg000001/providers/Microsoft.AppPlatform/Spring/clitest000002/applicationAccelerators/default/predefinedAccelerators/asa-java-rest-service","name":"asa-java-rest-service","systemData":{"createdBy":null,"createdByType":null,"createdAt":null,"lastModifiedBy":"yuwzho@microsoft.com","lastModifiedByType":"User","lastModifiedAt":"2023-03-21T05:28:23.8366939Z"}}'
-    headers:
-      cache-control:
-      - no-cache
-      content-length:
-      - '633'
-      content-type:
-      - application/json
-      date:
-      - Tue, 21 Mar 2023 05:28:38 GMT
-      expires:
-      - '-1'
-      pragma:
-      - no-cache
-      request-context:
-      - appId=cid-v1:797d7e4e-8180-497e-a254-780fbd39ba4d
-      strict-transport-security:
-      - max-age=31536000; includeSubDomains
-      transfer-encoding:
-      - chunked
-      vary:
-      - Accept-Encoding
-      x-content-type-options:
-      - nosniff
-      x-rp-server-mvid:
-      - e9e97746-2ce9-40c9-b4b8-d25f29e14f66
-    status:
-      code: 200
-      message: OK
-- request:
-    body: null
-    headers:
-      Accept:
-      - application/json
-      Accept-Encoding:
-      - gzip, deflate
-      CommandName:
-      - spring application-accelerator predefined-accelerator enable
-      Connection:
-      - keep-alive
-      ParameterSetName:
-      - -n -g -s
-      User-Agent:
-      - AZURECLI/2.46.0 azsdk-python-mgmt-appplatform/6.1.0 Python/3.9.13 (Windows-10-10.0.22621-SP0)
-    method: GET
-<<<<<<< HEAD
-    uri: https://management.azure.com/subscriptions/00000000-0000-0000-0000-000000000000/resourceGroups/acc/providers/Microsoft.AppPlatform/Spring/acc-test?api-version=2023-01-01-preview
-=======
-    uri: https://management.azure.com/subscriptions/00000000-0000-0000-0000-000000000000/resourceGroups/clitest.rg000001/providers/Microsoft.AppPlatform/Spring/clitest000002?api-version=2022-11-01-preview
->>>>>>> ff374d96
-  response:
-    body:
-      string: '{"properties":{"provisioningState":"Succeeded","zoneRedundant":false,"version":3,"serviceId":"c99fdaef35b14448870f6a798c6cee2a","networkProfile":{"outboundIPs":{"publicIPs":["20.108.56.145","20.108.58.5"]},"outboundType":"loadBalancer"},"powerState":"Running","fqdn":"clitest000002.azuremicroservices.io","marketplaceResource":{"plan":"asa-ent-hr-mtr","publisher":"vmware-inc","product":"azure-spring-cloud-vmware-tanzu-2"}},"type":"Microsoft.AppPlatform/Spring","sku":{"name":"E0","tier":"Enterprise"},"location":"uksouth","tags":null,"id":"/subscriptions/00000000-0000-0000-0000-000000000000/resourceGroups/clitest.rg000001/providers/Microsoft.AppPlatform/Spring/clitest000002","name":"clitest000002","systemData":{"createdBy":"yuwzho@microsoft.com","createdByType":"User","createdAt":"2023-03-21T05:10:25.297887Z","lastModifiedBy":"yuwzho@microsoft.com","lastModifiedByType":"User","lastModifiedAt":"2023-03-21T05:10:25.297887Z"}}'
-    headers:
-      cache-control:
-      - no-cache
-      content-length:
-      - '933'
-      content-type:
-      - application/json
-      date:
-      - Tue, 21 Mar 2023 05:28:40 GMT
-      expires:
-      - '-1'
-      pragma:
-      - no-cache
-      request-context:
-      - appId=cid-v1:797d7e4e-8180-497e-a254-780fbd39ba4d
-      strict-transport-security:
-      - max-age=31536000; includeSubDomains
-      transfer-encoding:
-      - chunked
-      vary:
-      - Accept-Encoding
-      x-content-type-options:
-      - nosniff
-      x-ms-ratelimit-remaining-subscription-resource-requests:
-      - '11999'
-      x-rp-server-mvid:
-      - e9e97746-2ce9-40c9-b4b8-d25f29e14f66
-    status:
-      code: 200
-      message: OK
-- request:
-    body: null
-    headers:
-      Accept:
-      - application/json
-      Accept-Encoding:
-      - gzip, deflate
-      CommandName:
-      - spring application-accelerator predefined-accelerator enable
-      Connection:
-      - keep-alive
-      Content-Length:
-      - '0'
-      ParameterSetName:
-      - -n -g -s
-      User-Agent:
-      - AZURECLI/2.46.0 azsdk-python-mgmt-appplatform/6.1.0 Python/3.9.13 (Windows-10-10.0.22621-SP0)
-    method: POST
-<<<<<<< HEAD
-    uri: https://management.azure.com/subscriptions/00000000-0000-0000-0000-000000000000/resourceGroups/acc/providers/Microsoft.AppPlatform/Spring/acc-test/applicationAccelerators/default/predefinedAccelerators/asa-java-rest-service/enable?api-version=2023-01-01-preview
-=======
-    uri: https://management.azure.com/subscriptions/00000000-0000-0000-0000-000000000000/resourceGroups/clitest.rg000001/providers/Microsoft.AppPlatform/Spring/clitest000002/applicationAccelerators/default/predefinedAccelerators/asa-java-rest-service/enable?api-version=2022-11-01-preview
->>>>>>> ff374d96
-  response:
-    body:
-      string: '{"properties":{"provisioningState":"Updating","displayName":"Tanzu
-        Java Restful Web App","state":"Disabled"},"type":"Microsoft.AppPlatform/Spring/applicationAccelerators/predefinedAccelerators","id":"/subscriptions/00000000-0000-0000-0000-000000000000/resourceGroups/clitest.rg000001/providers/Microsoft.AppPlatform/Spring/clitest000002/applicationAccelerators/default/predefinedAccelerators/asa-java-rest-service","name":"asa-java-rest-service","systemData":{"createdBy":null,"createdByType":null,"createdAt":null,"lastModifiedBy":"yuwzho@microsoft.com","lastModifiedByType":"User","lastModifiedAt":"2023-03-21T05:28:41.4469547Z"}}'
-    headers:
-      azure-asyncoperation:
-<<<<<<< HEAD
-      - https://management.azure.com/subscriptions/00000000-0000-0000-0000-000000000000/resourceGroups/acc/providers/Microsoft.AppPlatform/locations/eastus/operationStatus/acc-test/operationId/f000dce6-bedb-40ea-a6f5-576cf393208d?api-version=2023-01-01-preview
-=======
-      - https://management.azure.com/subscriptions/00000000-0000-0000-0000-000000000000/resourceGroups/clitest.rg000001/providers/Microsoft.AppPlatform/locations/uksouth/operationStatus/clitest000002/operationId/9bb34347-70a6-4eca-8504-c894d825e4e9?api-version=2022-11-01-preview
->>>>>>> ff374d96
-      cache-control:
-      - no-cache
-      content-length:
-      - '632'
-      content-type:
-      - application/json
-      date:
-      - Tue, 21 Mar 2023 05:28:41 GMT
-      expires:
-      - '-1'
-      location:
-<<<<<<< HEAD
-      - https://management.azure.com/subscriptions/00000000-0000-0000-0000-000000000000/resourceGroups/acc/providers/Microsoft.AppPlatform/locations/eastus/operationResults/f000dce6-bedb-40ea-a6f5-576cf393208d/Spring/acc-test?api-version=2023-01-01-preview
-=======
-      - https://management.azure.com/subscriptions/00000000-0000-0000-0000-000000000000/resourceGroups/clitest.rg000001/providers/Microsoft.AppPlatform/locations/uksouth/operationResults/9bb34347-70a6-4eca-8504-c894d825e4e9/Spring/clitest000002?api-version=2022-11-01-preview
->>>>>>> ff374d96
-      pragma:
-      - no-cache
-      request-context:
-      - appId=cid-v1:797d7e4e-8180-497e-a254-780fbd39ba4d
-      strict-transport-security:
-      - max-age=31536000; includeSubDomains
-      x-content-type-options:
-      - nosniff
-      x-ms-ratelimit-remaining-subscription-writes:
-      - '1198'
-      x-rp-server-mvid:
-      - e9e97746-2ce9-40c9-b4b8-d25f29e14f66
-    status:
-      code: 202
-      message: Accepted
-- request:
-    body: null
-    headers:
-      Accept:
-      - '*/*'
-      Accept-Encoding:
-      - gzip, deflate
-      CommandName:
-      - spring application-accelerator predefined-accelerator enable
-      Connection:
-      - keep-alive
-      ParameterSetName:
-      - -n -g -s
-      User-Agent:
-      - AZURECLI/2.46.0 azsdk-python-mgmt-appplatform/6.1.0 Python/3.9.13 (Windows-10-10.0.22621-SP0)
-    method: GET
-    uri: https://management.azure.com/subscriptions/00000000-0000-0000-0000-000000000000/resourceGroups/clitest.rg000001/providers/Microsoft.AppPlatform/locations/uksouth/operationStatus/clitest000002/operationId/9bb34347-70a6-4eca-8504-c894d825e4e9?api-version=2022-11-01-preview
-  response:
-    body:
-      string: '{"id":"subscriptions/6c933f90-8115-4392-90f2-7077c9fa5dbd/resourceGroups/clitest.rg000001/providers/Microsoft.AppPlatform/locations/uksouth/operationStatus/clitest000002/operationId/9bb34347-70a6-4eca-8504-c894d825e4e9","name":"9bb34347-70a6-4eca-8504-c894d825e4e9","status":"Running","startTime":"2023-03-21T05:28:41.7810452Z"}'
-    headers:
-      cache-control:
-      - no-cache
-      content-length:
-      - '328'
-      content-type:
-      - application/json
-      date:
-      - Tue, 21 Mar 2023 05:28:41 GMT
-      expires:
-      - '-1'
-      pragma:
-      - no-cache
-      request-context:
-      - appId=cid-v1:797d7e4e-8180-497e-a254-780fbd39ba4d
-      strict-transport-security:
-      - max-age=31536000; includeSubDomains
-      transfer-encoding:
-      - chunked
-      vary:
-      - Accept-Encoding
-      x-content-type-options:
-      - nosniff
-      x-rp-server-mvid:
-      - e9e97746-2ce9-40c9-b4b8-d25f29e14f66
-    status:
-      code: 200
-      message: OK
-- request:
-    body: null
-    headers:
-      Accept:
-      - '*/*'
-      Accept-Encoding:
-      - gzip, deflate
-      CommandName:
-      - spring application-accelerator predefined-accelerator enable
-      Connection:
-      - keep-alive
-      ParameterSetName:
-      - -n -g -s
-      User-Agent:
-      - AZURECLI/2.46.0 azsdk-python-mgmt-appplatform/6.1.0 Python/3.9.13 (Windows-10-10.0.22621-SP0)
-    method: GET
-    uri: https://management.azure.com/subscriptions/00000000-0000-0000-0000-000000000000/resourceGroups/clitest.rg000001/providers/Microsoft.AppPlatform/locations/uksouth/operationStatus/clitest000002/operationId/9bb34347-70a6-4eca-8504-c894d825e4e9?api-version=2022-11-01-preview
-  response:
-    body:
-      string: '{"id":"subscriptions/6c933f90-8115-4392-90f2-7077c9fa5dbd/resourceGroups/clitest.rg000001/providers/Microsoft.AppPlatform/locations/uksouth/operationStatus/clitest000002/operationId/9bb34347-70a6-4eca-8504-c894d825e4e9","name":"9bb34347-70a6-4eca-8504-c894d825e4e9","status":"Running","startTime":"2023-03-21T05:28:41.7810452Z"}'
-    headers:
-      cache-control:
-      - no-cache
-      content-length:
-      - '328'
-      content-type:
-      - application/json
-      date:
-      - Tue, 21 Mar 2023 05:28:52 GMT
-      expires:
-      - '-1'
-      pragma:
-      - no-cache
-      request-context:
-      - appId=cid-v1:797d7e4e-8180-497e-a254-780fbd39ba4d
-      strict-transport-security:
-      - max-age=31536000; includeSubDomains
-      transfer-encoding:
-      - chunked
-      vary:
-      - Accept-Encoding
-      x-content-type-options:
-      - nosniff
-      x-rp-server-mvid:
-      - e9e97746-2ce9-40c9-b4b8-d25f29e14f66
-    status:
-      code: 200
-      message: OK
-- request:
-    body: null
-    headers:
-      Accept:
-      - '*/*'
-      Accept-Encoding:
-      - gzip, deflate
-      CommandName:
-      - spring application-accelerator predefined-accelerator enable
-      Connection:
-      - keep-alive
-      ParameterSetName:
-      - -n -g -s
-      User-Agent:
-      - AZURECLI/2.46.0 azsdk-python-mgmt-appplatform/6.1.0 Python/3.9.13 (Windows-10-10.0.22621-SP0)
-    method: GET
-<<<<<<< HEAD
-    uri: https://management.azure.com/subscriptions/00000000-0000-0000-0000-000000000000/resourceGroups/acc/providers/Microsoft.AppPlatform/locations/eastus/operationStatus/acc-test/operationId/f000dce6-bedb-40ea-a6f5-576cf393208d?api-version=2023-01-01-preview
-=======
-    uri: https://management.azure.com/subscriptions/00000000-0000-0000-0000-000000000000/resourceGroups/clitest.rg000001/providers/Microsoft.AppPlatform/locations/uksouth/operationStatus/clitest000002/operationId/9bb34347-70a6-4eca-8504-c894d825e4e9?api-version=2022-11-01-preview
->>>>>>> ff374d96
-  response:
-    body:
-      string: '{"id":"subscriptions/6c933f90-8115-4392-90f2-7077c9fa5dbd/resourceGroups/clitest.rg000001/providers/Microsoft.AppPlatform/locations/uksouth/operationStatus/clitest000002/operationId/9bb34347-70a6-4eca-8504-c894d825e4e9","name":"9bb34347-70a6-4eca-8504-c894d825e4e9","status":"Succeeded","startTime":"2023-03-21T05:28:41.7810452Z","endTime":"2023-03-21T05:28:58.1832321Z"}'
-    headers:
-      cache-control:
-      - no-cache
-      content-length:
-      - '371'
-      content-type:
-      - application/json
-      date:
-      - Tue, 21 Mar 2023 05:29:02 GMT
-      expires:
-      - '-1'
-      pragma:
-      - no-cache
-      request-context:
-      - appId=cid-v1:797d7e4e-8180-497e-a254-780fbd39ba4d
-      strict-transport-security:
-      - max-age=31536000; includeSubDomains
-      transfer-encoding:
-      - chunked
-      vary:
-      - Accept-Encoding
-      x-content-type-options:
-      - nosniff
-      x-rp-server-mvid:
-      - e9e97746-2ce9-40c9-b4b8-d25f29e14f66
-    status:
-      code: 200
-      message: OK
-- request:
-    body: null
-    headers:
-      Accept:
-      - '*/*'
-      Accept-Encoding:
-      - gzip, deflate
-      CommandName:
-      - spring application-accelerator predefined-accelerator enable
-      Connection:
-      - keep-alive
-      ParameterSetName:
-      - -n -g -s
-      User-Agent:
-      - AZURECLI/2.46.0 azsdk-python-mgmt-appplatform/6.1.0 Python/3.9.13 (Windows-10-10.0.22621-SP0)
-    method: GET
-<<<<<<< HEAD
-    uri: https://management.azure.com/subscriptions/00000000-0000-0000-0000-000000000000/resourceGroups/acc/providers/Microsoft.AppPlatform/locations/eastus/operationResults/f000dce6-bedb-40ea-a6f5-576cf393208d/Spring/acc-test?api-version=2023-01-01-preview
-=======
-    uri: https://management.azure.com/subscriptions/00000000-0000-0000-0000-000000000000/resourceGroups/clitest.rg000001/providers/Microsoft.AppPlatform/locations/uksouth/operationResults/9bb34347-70a6-4eca-8504-c894d825e4e9/Spring/clitest000002?api-version=2022-11-01-preview
->>>>>>> ff374d96
-  response:
-    body:
-      string: ''
-    headers:
-      cache-control:
-      - no-cache
-      content-length:
-      - '0'
-      date:
-      - Tue, 21 Mar 2023 05:29:02 GMT
-      expires:
-      - '-1'
-      pragma:
-      - no-cache
-      request-context:
-      - appId=cid-v1:797d7e4e-8180-497e-a254-780fbd39ba4d
-      strict-transport-security:
-      - max-age=31536000; includeSubDomains
-      x-content-type-options:
-      - nosniff
-      x-rp-server-mvid:
-      - e9e97746-2ce9-40c9-b4b8-d25f29e14f66
-    status:
-      code: 200
-      message: OK
-- request:
-    body: null
-    headers:
-      Accept:
-      - application/json
-      Accept-Encoding:
-      - gzip, deflate
-      CommandName:
-      - spring application-accelerator predefined-accelerator show
-      Connection:
-      - keep-alive
-      ParameterSetName:
-      - -n -g -s
-      User-Agent:
-      - AZURECLI/2.46.0 azsdk-python-mgmt-appplatform/6.1.0 Python/3.9.13 (Windows-10-10.0.22621-SP0)
-    method: GET
-<<<<<<< HEAD
-    uri: https://management.azure.com/subscriptions/00000000-0000-0000-0000-000000000000/resourceGroups/acc/providers/Microsoft.AppPlatform/Spring/acc-test?api-version=2023-01-01-preview
-=======
-    uri: https://management.azure.com/subscriptions/00000000-0000-0000-0000-000000000000/resourceGroups/clitest.rg000001/providers/Microsoft.AppPlatform/Spring/clitest000002?api-version=2022-11-01-preview
->>>>>>> ff374d96
-  response:
-    body:
-      string: '{"properties":{"provisioningState":"Succeeded","zoneRedundant":false,"version":3,"serviceId":"c99fdaef35b14448870f6a798c6cee2a","networkProfile":{"outboundIPs":{"publicIPs":["20.108.56.145","20.108.58.5"]},"outboundType":"loadBalancer"},"powerState":"Running","fqdn":"clitest000002.azuremicroservices.io","marketplaceResource":{"plan":"asa-ent-hr-mtr","publisher":"vmware-inc","product":"azure-spring-cloud-vmware-tanzu-2"}},"type":"Microsoft.AppPlatform/Spring","sku":{"name":"E0","tier":"Enterprise"},"location":"uksouth","tags":null,"id":"/subscriptions/00000000-0000-0000-0000-000000000000/resourceGroups/clitest.rg000001/providers/Microsoft.AppPlatform/Spring/clitest000002","name":"clitest000002","systemData":{"createdBy":"yuwzho@microsoft.com","createdByType":"User","createdAt":"2023-03-21T05:10:25.297887Z","lastModifiedBy":"yuwzho@microsoft.com","lastModifiedByType":"User","lastModifiedAt":"2023-03-21T05:10:25.297887Z"}}'
-    headers:
-      cache-control:
-      - no-cache
-      content-length:
-      - '933'
-      content-type:
-      - application/json
-      date:
-      - Tue, 21 Mar 2023 05:29:04 GMT
-      expires:
-      - '-1'
-      pragma:
-      - no-cache
-      request-context:
-      - appId=cid-v1:797d7e4e-8180-497e-a254-780fbd39ba4d
-      strict-transport-security:
-      - max-age=31536000; includeSubDomains
-      transfer-encoding:
-      - chunked
-      vary:
-      - Accept-Encoding
-      x-content-type-options:
-      - nosniff
-      x-ms-ratelimit-remaining-subscription-resource-requests:
-      - '11998'
-      x-rp-server-mvid:
-      - e9e97746-2ce9-40c9-b4b8-d25f29e14f66
-    status:
-      code: 200
-      message: OK
-- request:
-    body: null
-    headers:
-      Accept:
-      - application/json
-      Accept-Encoding:
-      - gzip, deflate
-      CommandName:
-      - spring application-accelerator predefined-accelerator show
-      Connection:
-      - keep-alive
-      ParameterSetName:
-      - -n -g -s
-      User-Agent:
-      - AZURECLI/2.46.0 azsdk-python-mgmt-appplatform/6.1.0 Python/3.9.13 (Windows-10-10.0.22621-SP0)
-    method: GET
-<<<<<<< HEAD
-    uri: https://management.azure.com/subscriptions/00000000-0000-0000-0000-000000000000/resourceGroups/acc/providers/Microsoft.AppPlatform/Spring/acc-test/applicationAccelerators/default/predefinedAccelerators/asa-java-rest-service?api-version=2023-01-01-preview
-=======
-    uri: https://management.azure.com/subscriptions/00000000-0000-0000-0000-000000000000/resourceGroups/clitest.rg000001/providers/Microsoft.AppPlatform/Spring/clitest000002/applicationAccelerators/default/predefinedAccelerators/asa-java-rest-service?api-version=2022-11-01-preview
->>>>>>> ff374d96
-  response:
-    body:
-      string: '{"properties":{"provisioningState":"Succeeded","displayName":"Tanzu
-        Java Restful Web App","state":"Enabled"},"type":"Microsoft.AppPlatform/Spring/applicationAccelerators/predefinedAccelerators","id":"/subscriptions/00000000-0000-0000-0000-000000000000/resourceGroups/clitest.rg000001/providers/Microsoft.AppPlatform/Spring/clitest000002/applicationAccelerators/default/predefinedAccelerators/asa-java-rest-service","name":"asa-java-rest-service","systemData":{"createdBy":null,"createdByType":null,"createdAt":null,"lastModifiedBy":"yuwzho@microsoft.com","lastModifiedByType":"User","lastModifiedAt":"2023-03-21T05:28:41.4469547Z"}}'
-    headers:
-      cache-control:
-      - no-cache
-      content-length:
-      - '632'
-      content-type:
-      - application/json
-      date:
-      - Tue, 21 Mar 2023 05:29:05 GMT
-      expires:
-      - '-1'
-      pragma:
-      - no-cache
-      request-context:
-      - appId=cid-v1:797d7e4e-8180-497e-a254-780fbd39ba4d
-      strict-transport-security:
-      - max-age=31536000; includeSubDomains
-      transfer-encoding:
-      - chunked
-      vary:
-      - Accept-Encoding
-      x-content-type-options:
-      - nosniff
-      x-rp-server-mvid:
-      - e9e97746-2ce9-40c9-b4b8-d25f29e14f66
-    status:
-      code: 200
-      message: OK
-version: 1
+interactions:
+- request:
+    body: null
+    headers:
+      Accept:
+      - application/json
+      Accept-Encoding:
+      - gzip, deflate
+      CommandName:
+      - spring application-accelerator predefined-accelerator list
+      Connection:
+      - keep-alive
+      ParameterSetName:
+      - -g -s
+      User-Agent:
+      - AZURECLI/2.46.0 azsdk-python-mgmt-appplatform/6.1.0 Python/3.9.13 (Windows-10-10.0.22621-SP0)
+    method: GET
+    uri: https://management.azure.com/subscriptions/00000000-0000-0000-0000-000000000000/resourceGroups/clitest.rg000001/providers/Microsoft.AppPlatform/Spring/clitest000002?api-version=2023-01-01-preview
+  response:
+    body:
+      string: '{"properties":{"provisioningState":"Succeeded","zoneRedundant":false,"version":3,"serviceId":"c99fdaef35b14448870f6a798c6cee2a","networkProfile":{"outboundIPs":{"publicIPs":["20.108.56.145","20.108.58.5"]},"outboundType":"loadBalancer"},"powerState":"Running","fqdn":"clitest000002.azuremicroservices.io","marketplaceResource":{"plan":"asa-ent-hr-mtr","publisher":"vmware-inc","product":"azure-spring-cloud-vmware-tanzu-2"}},"type":"Microsoft.AppPlatform/Spring","sku":{"name":"E0","tier":"Enterprise"},"location":"uksouth","tags":null,"id":"/subscriptions/00000000-0000-0000-0000-000000000000/resourceGroups/clitest.rg000001/providers/Microsoft.AppPlatform/Spring/clitest000002","name":"clitest000002","systemData":{"createdBy":"yuwzho@microsoft.com","createdByType":"User","createdAt":"2023-03-21T05:10:25.297887Z","lastModifiedBy":"yuwzho@microsoft.com","lastModifiedByType":"User","lastModifiedAt":"2023-03-21T05:10:25.297887Z"}}'
+    headers:
+      cache-control:
+      - no-cache
+      content-length:
+      - '933'
+      content-type:
+      - application/json
+      date:
+      - Tue, 21 Mar 2023 05:28:15 GMT
+      expires:
+      - '-1'
+      pragma:
+      - no-cache
+      request-context:
+      - appId=cid-v1:797d7e4e-8180-497e-a254-780fbd39ba4d
+      strict-transport-security:
+      - max-age=31536000; includeSubDomains
+      transfer-encoding:
+      - chunked
+      vary:
+      - Accept-Encoding
+      x-content-type-options:
+      - nosniff
+      x-ms-ratelimit-remaining-subscription-resource-requests:
+      - '11999'
+      x-rp-server-mvid:
+      - e9e97746-2ce9-40c9-b4b8-d25f29e14f66
+    status:
+      code: 200
+      message: OK
+- request:
+    body: null
+    headers:
+      Accept:
+      - application/json
+      Accept-Encoding:
+      - gzip, deflate
+      CommandName:
+      - spring application-accelerator predefined-accelerator list
+      Connection:
+      - keep-alive
+      ParameterSetName:
+      - -g -s
+      User-Agent:
+      - AZURECLI/2.46.0 azsdk-python-mgmt-appplatform/6.1.0 Python/3.9.13 (Windows-10-10.0.22621-SP0)
+    method: GET
+    uri: https://management.azure.com/subscriptions/00000000-0000-0000-0000-000000000000/resourceGroups/clitest.rg000001/providers/Microsoft.AppPlatform/Spring/clitest000002/applicationAccelerators/default/predefinedAccelerators?api-version=2023-01-01-preview
+  response:
+    body:
+      string: '{"value":[{"properties":{"provisioningState":"Succeeded","displayName":"Acme
+        Fitness Store","state":"Enabled"},"type":"Microsoft.AppPlatform/Spring/applicationAccelerators/predefinedAccelerators","id":"/subscriptions/00000000-0000-0000-0000-000000000000/resourceGroups/clitest.rg000001/providers/Microsoft.AppPlatform/Spring/clitest000002/applicationAccelerators/default/predefinedAccelerators/","name":"asa-acme-fitness-store"},{"properties":{"provisioningState":"Succeeded","displayName":"Tanzu
+        Java Restful Web App","state":"Enabled"},"type":"Microsoft.AppPlatform/Spring/applicationAccelerators/predefinedAccelerators","id":"/subscriptions/00000000-0000-0000-0000-000000000000/resourceGroups/clitest.rg000001/providers/Microsoft.AppPlatform/Spring/clitest000002/applicationAccelerators/default/predefinedAccelerators/","name":"asa-java-rest-service"},{"properties":{"provisioningState":"Succeeded","displayName":"Node
+        Express","state":"Enabled"},"type":"Microsoft.AppPlatform/Spring/applicationAccelerators/predefinedAccelerators","id":"/subscriptions/00000000-0000-0000-0000-000000000000/resourceGroups/clitest.rg000001/providers/Microsoft.AppPlatform/Spring/clitest000002/applicationAccelerators/default/predefinedAccelerators/","name":"asa-node-express"},{"properties":{"provisioningState":"Succeeded","displayName":"Spring
+        Cloud Serverless","state":"Enabled"},"type":"Microsoft.AppPlatform/Spring/applicationAccelerators/predefinedAccelerators","id":"/subscriptions/00000000-0000-0000-0000-000000000000/resourceGroups/clitest.rg000001/providers/Microsoft.AppPlatform/Spring/clitest000002/applicationAccelerators/default/predefinedAccelerators/","name":"asa-spring-cloud-serverless"},{"properties":{"provisioningState":"Succeeded","displayName":"C#
+        Weather Forecast","state":"Enabled"},"type":"Microsoft.AppPlatform/Spring/applicationAccelerators/predefinedAccelerators","id":"/subscriptions/00000000-0000-0000-0000-000000000000/resourceGroups/clitest.rg000001/providers/Microsoft.AppPlatform/Spring/clitest000002/applicationAccelerators/default/predefinedAccelerators/","name":"asa-weatherforecast-csharp"}]}'
+    headers:
+      cache-control:
+      - no-cache
+      content-length:
+      - '2116'
+      content-type:
+      - application/json
+      date:
+      - Tue, 21 Mar 2023 05:28:17 GMT
+      expires:
+      - '-1'
+      pragma:
+      - no-cache
+      request-context:
+      - appId=cid-v1:797d7e4e-8180-497e-a254-780fbd39ba4d
+      strict-transport-security:
+      - max-age=31536000; includeSubDomains
+      transfer-encoding:
+      - chunked
+      vary:
+      - Accept-Encoding
+      x-content-type-options:
+      - nosniff
+      x-rp-server-mvid:
+      - e9e97746-2ce9-40c9-b4b8-d25f29e14f66
+    status:
+      code: 200
+      message: OK
+- request:
+    body: null
+    headers:
+      Accept:
+      - application/json
+      Accept-Encoding:
+      - gzip, deflate
+      CommandName:
+      - spring application-accelerator predefined-accelerator show
+      Connection:
+      - keep-alive
+      ParameterSetName:
+      - -n -g -s
+      User-Agent:
+      - AZURECLI/2.46.0 azsdk-python-mgmt-appplatform/6.1.0 Python/3.9.13 (Windows-10-10.0.22621-SP0)
+    method: GET
+    uri: https://management.azure.com/subscriptions/00000000-0000-0000-0000-000000000000/resourceGroups/clitest.rg000001/providers/Microsoft.AppPlatform/Spring/clitest000002?api-version=2023-01-01-preview
+  response:
+    body:
+      string: '{"properties":{"provisioningState":"Succeeded","zoneRedundant":false,"version":3,"serviceId":"c99fdaef35b14448870f6a798c6cee2a","networkProfile":{"outboundIPs":{"publicIPs":["20.108.56.145","20.108.58.5"]},"outboundType":"loadBalancer"},"powerState":"Running","fqdn":"clitest000002.azuremicroservices.io","marketplaceResource":{"plan":"asa-ent-hr-mtr","publisher":"vmware-inc","product":"azure-spring-cloud-vmware-tanzu-2"}},"type":"Microsoft.AppPlatform/Spring","sku":{"name":"E0","tier":"Enterprise"},"location":"uksouth","tags":null,"id":"/subscriptions/00000000-0000-0000-0000-000000000000/resourceGroups/clitest.rg000001/providers/Microsoft.AppPlatform/Spring/clitest000002","name":"clitest000002","systemData":{"createdBy":"yuwzho@microsoft.com","createdByType":"User","createdAt":"2023-03-21T05:10:25.297887Z","lastModifiedBy":"yuwzho@microsoft.com","lastModifiedByType":"User","lastModifiedAt":"2023-03-21T05:10:25.297887Z"}}'
+    headers:
+      cache-control:
+      - no-cache
+      content-length:
+      - '933'
+      content-type:
+      - application/json
+      date:
+      - Tue, 21 Mar 2023 05:28:18 GMT
+      expires:
+      - '-1'
+      pragma:
+      - no-cache
+      request-context:
+      - appId=cid-v1:797d7e4e-8180-497e-a254-780fbd39ba4d
+      strict-transport-security:
+      - max-age=31536000; includeSubDomains
+      transfer-encoding:
+      - chunked
+      vary:
+      - Accept-Encoding
+      x-content-type-options:
+      - nosniff
+      x-ms-ratelimit-remaining-subscription-resource-requests:
+      - '11999'
+      x-rp-server-mvid:
+      - e9e97746-2ce9-40c9-b4b8-d25f29e14f66
+    status:
+      code: 200
+      message: OK
+- request:
+    body: null
+    headers:
+      Accept:
+      - application/json
+      Accept-Encoding:
+      - gzip, deflate
+      CommandName:
+      - spring application-accelerator predefined-accelerator show
+      Connection:
+      - keep-alive
+      ParameterSetName:
+      - -n -g -s
+      User-Agent:
+      - AZURECLI/2.46.0 azsdk-python-mgmt-appplatform/6.1.0 Python/3.9.13 (Windows-10-10.0.22621-SP0)
+    method: GET
+    uri: https://management.azure.com/subscriptions/00000000-0000-0000-0000-000000000000/resourceGroups/clitest.rg000001/providers/Microsoft.AppPlatform/Spring/clitest000002/applicationAccelerators/default/predefinedAccelerators/asa-java-rest-service?api-version=2023-01-01-preview
+  response:
+    body:
+      string: '{"properties":{"provisioningState":"Succeeded","displayName":"Tanzu
+        Java Restful Web App","state":"Enabled"},"type":"Microsoft.AppPlatform/Spring/applicationAccelerators/predefinedAccelerators","id":"/subscriptions/00000000-0000-0000-0000-000000000000/resourceGroups/clitest.rg000001/providers/Microsoft.AppPlatform/Spring/clitest000002/applicationAccelerators/default/predefinedAccelerators/asa-java-rest-service","name":"asa-java-rest-service"}'
+    headers:
+      cache-control:
+      - no-cache
+      content-length:
+      - '446'
+      content-type:
+      - application/json
+      date:
+      - Tue, 21 Mar 2023 05:28:20 GMT
+      expires:
+      - '-1'
+      pragma:
+      - no-cache
+      request-context:
+      - appId=cid-v1:797d7e4e-8180-497e-a254-780fbd39ba4d
+      strict-transport-security:
+      - max-age=31536000; includeSubDomains
+      transfer-encoding:
+      - chunked
+      vary:
+      - Accept-Encoding
+      x-content-type-options:
+      - nosniff
+      x-rp-server-mvid:
+      - e9e97746-2ce9-40c9-b4b8-d25f29e14f66
+    status:
+      code: 200
+      message: OK
+- request:
+    body: null
+    headers:
+      Accept:
+      - application/json
+      Accept-Encoding:
+      - gzip, deflate
+      CommandName:
+      - spring application-accelerator predefined-accelerator disable
+      Connection:
+      - keep-alive
+      ParameterSetName:
+      - -n -g -s
+      User-Agent:
+      - AZURECLI/2.46.0 azsdk-python-mgmt-appplatform/6.1.0 Python/3.9.13 (Windows-10-10.0.22621-SP0)
+    method: GET
+    uri: https://management.azure.com/subscriptions/00000000-0000-0000-0000-000000000000/resourceGroups/clitest.rg000001/providers/Microsoft.AppPlatform/Spring/clitest000002?api-version=2023-01-01-preview
+  response:
+    body:
+      string: '{"properties":{"provisioningState":"Succeeded","zoneRedundant":false,"version":3,"serviceId":"c99fdaef35b14448870f6a798c6cee2a","networkProfile":{"outboundIPs":{"publicIPs":["20.108.56.145","20.108.58.5"]},"outboundType":"loadBalancer"},"powerState":"Running","fqdn":"clitest000002.azuremicroservices.io","marketplaceResource":{"plan":"asa-ent-hr-mtr","publisher":"vmware-inc","product":"azure-spring-cloud-vmware-tanzu-2"}},"type":"Microsoft.AppPlatform/Spring","sku":{"name":"E0","tier":"Enterprise"},"location":"uksouth","tags":null,"id":"/subscriptions/00000000-0000-0000-0000-000000000000/resourceGroups/clitest.rg000001/providers/Microsoft.AppPlatform/Spring/clitest000002","name":"clitest000002","systemData":{"createdBy":"yuwzho@microsoft.com","createdByType":"User","createdAt":"2023-03-21T05:10:25.297887Z","lastModifiedBy":"yuwzho@microsoft.com","lastModifiedByType":"User","lastModifiedAt":"2023-03-21T05:10:25.297887Z"}}'
+    headers:
+      cache-control:
+      - no-cache
+      content-length:
+      - '933'
+      content-type:
+      - application/json
+      date:
+      - Tue, 21 Mar 2023 05:28:23 GMT
+      expires:
+      - '-1'
+      pragma:
+      - no-cache
+      request-context:
+      - appId=cid-v1:797d7e4e-8180-497e-a254-780fbd39ba4d
+      strict-transport-security:
+      - max-age=31536000; includeSubDomains
+      transfer-encoding:
+      - chunked
+      vary:
+      - Accept-Encoding
+      x-content-type-options:
+      - nosniff
+      x-ms-ratelimit-remaining-subscription-resource-requests:
+      - '11999'
+      x-rp-server-mvid:
+      - e9e97746-2ce9-40c9-b4b8-d25f29e14f66
+    status:
+      code: 200
+      message: OK
+- request:
+    body: null
+    headers:
+      Accept:
+      - application/json
+      Accept-Encoding:
+      - gzip, deflate
+      CommandName:
+      - spring application-accelerator predefined-accelerator disable
+      Connection:
+      - keep-alive
+      Content-Length:
+      - '0'
+      ParameterSetName:
+      - -n -g -s
+      User-Agent:
+      - AZURECLI/2.46.0 azsdk-python-mgmt-appplatform/6.1.0 Python/3.9.13 (Windows-10-10.0.22621-SP0)
+    method: POST
+    uri: https://management.azure.com/subscriptions/00000000-0000-0000-0000-000000000000/resourceGroups/clitest.rg000001/providers/Microsoft.AppPlatform/Spring/clitest000002/applicationAccelerators/default/predefinedAccelerators/asa-java-rest-service/disable?api-version=2023-01-01-preview
+  response:
+    body:
+      string: '{"properties":{"provisioningState":"Updating","displayName":"Tanzu
+        Java Restful Web App","state":"Enabled"},"type":"Microsoft.AppPlatform/Spring/applicationAccelerators/predefinedAccelerators","id":"/subscriptions/00000000-0000-0000-0000-000000000000/resourceGroups/clitest.rg000001/providers/Microsoft.AppPlatform/Spring/clitest000002/applicationAccelerators/default/predefinedAccelerators/asa-java-rest-service","name":"asa-java-rest-service","systemData":{"createdBy":null,"createdByType":null,"createdAt":null,"lastModifiedBy":"yuwzho@microsoft.com","lastModifiedByType":"User","lastModifiedAt":"2023-03-21T05:28:23.8366939Z"}}'
+    headers:
+      azure-asyncoperation:
+      - https://management.azure.com/subscriptions/00000000-0000-0000-0000-000000000000/resourceGroups/clitest.rg000001/providers/Microsoft.AppPlatform/locations/uksouth/operationStatus/clitest000002/operationId/e89c0ce3-bc7a-497b-aaef-44d0b27eb6d0?api-version=2023-01-01-preview
+      cache-control:
+      - no-cache
+      content-length:
+      - '631'
+      content-type:
+      - application/json
+      date:
+      - Tue, 21 Mar 2023 05:28:24 GMT
+      expires:
+      - '-1'
+      location:
+      - https://management.azure.com/subscriptions/00000000-0000-0000-0000-000000000000/resourceGroups/clitest.rg000001/providers/Microsoft.AppPlatform/locations/uksouth/operationResults/e89c0ce3-bc7a-497b-aaef-44d0b27eb6d0/Spring/clitest000002?api-version=2023-01-01-preview
+      pragma:
+      - no-cache
+      request-context:
+      - appId=cid-v1:797d7e4e-8180-497e-a254-780fbd39ba4d
+      strict-transport-security:
+      - max-age=31536000; includeSubDomains
+      x-content-type-options:
+      - nosniff
+      x-ms-ratelimit-remaining-subscription-writes:
+      - '1199'
+      x-rp-server-mvid:
+      - e9e97746-2ce9-40c9-b4b8-d25f29e14f66
+    status:
+      code: 202
+      message: Accepted
+- request:
+    body: null
+    headers:
+      Accept:
+      - '*/*'
+      Accept-Encoding:
+      - gzip, deflate
+      CommandName:
+      - spring application-accelerator predefined-accelerator disable
+      Connection:
+      - keep-alive
+      ParameterSetName:
+      - -n -g -s
+      User-Agent:
+      - AZURECLI/2.46.0 azsdk-python-mgmt-appplatform/6.1.0 Python/3.9.13 (Windows-10-10.0.22621-SP0)
+    method: GET
+    uri: https://management.azure.com/subscriptions/00000000-0000-0000-0000-000000000000/resourceGroups/clitest.rg000001/providers/Microsoft.AppPlatform/locations/uksouth/operationStatus/clitest000002/operationId/e89c0ce3-bc7a-497b-aaef-44d0b27eb6d0?api-version=2023-01-01-preview
+  response:
+    body:
+      string: '{"id":"subscriptions/6c933f90-8115-4392-90f2-7077c9fa5dbd/resourceGroups/clitest.rg000001/providers/Microsoft.AppPlatform/locations/uksouth/operationStatus/clitest000002/operationId/e89c0ce3-bc7a-497b-aaef-44d0b27eb6d0","name":"e89c0ce3-bc7a-497b-aaef-44d0b27eb6d0","status":"Running","startTime":"2023-03-21T05:28:24.677453Z"}'
+    headers:
+      cache-control:
+      - no-cache
+      content-length:
+      - '327'
+      content-type:
+      - application/json
+      date:
+      - Tue, 21 Mar 2023 05:28:24 GMT
+      expires:
+      - '-1'
+      pragma:
+      - no-cache
+      request-context:
+      - appId=cid-v1:797d7e4e-8180-497e-a254-780fbd39ba4d
+      strict-transport-security:
+      - max-age=31536000; includeSubDomains
+      transfer-encoding:
+      - chunked
+      vary:
+      - Accept-Encoding
+      x-content-type-options:
+      - nosniff
+      x-rp-server-mvid:
+      - e9e97746-2ce9-40c9-b4b8-d25f29e14f66
+    status:
+      code: 200
+      message: OK
+- request:
+    body: null
+    headers:
+      Accept:
+      - '*/*'
+      Accept-Encoding:
+      - gzip, deflate
+      CommandName:
+      - spring application-accelerator predefined-accelerator disable
+      Connection:
+      - keep-alive
+      ParameterSetName:
+      - -n -g -s
+      User-Agent:
+      - AZURECLI/2.46.0 azsdk-python-mgmt-appplatform/6.1.0 Python/3.9.13 (Windows-10-10.0.22621-SP0)
+    method: GET
+    uri: https://management.azure.com/subscriptions/00000000-0000-0000-0000-000000000000/resourceGroups/clitest.rg000001/providers/Microsoft.AppPlatform/locations/uksouth/operationStatus/clitest000002/operationId/e89c0ce3-bc7a-497b-aaef-44d0b27eb6d0?api-version=2023-01-01-preview
+  response:
+    body:
+      string: '{"id":"subscriptions/6c933f90-8115-4392-90f2-7077c9fa5dbd/resourceGroups/clitest.rg000001/providers/Microsoft.AppPlatform/locations/uksouth/operationStatus/clitest000002/operationId/e89c0ce3-bc7a-497b-aaef-44d0b27eb6d0","name":"e89c0ce3-bc7a-497b-aaef-44d0b27eb6d0","status":"Succeeded","startTime":"2023-03-21T05:28:24.677453Z","endTime":"2023-03-21T05:28:31.1783556Z"}'
+    headers:
+      cache-control:
+      - no-cache
+      content-length:
+      - '370'
+      content-type:
+      - application/json
+      date:
+      - Tue, 21 Mar 2023 05:28:34 GMT
+      expires:
+      - '-1'
+      pragma:
+      - no-cache
+      request-context:
+      - appId=cid-v1:797d7e4e-8180-497e-a254-780fbd39ba4d
+      strict-transport-security:
+      - max-age=31536000; includeSubDomains
+      transfer-encoding:
+      - chunked
+      vary:
+      - Accept-Encoding
+      x-content-type-options:
+      - nosniff
+      x-rp-server-mvid:
+      - e9e97746-2ce9-40c9-b4b8-d25f29e14f66
+    status:
+      code: 200
+      message: OK
+- request:
+    body: null
+    headers:
+      Accept:
+      - '*/*'
+      Accept-Encoding:
+      - gzip, deflate
+      CommandName:
+      - spring application-accelerator predefined-accelerator disable
+      Connection:
+      - keep-alive
+      ParameterSetName:
+      - -n -g -s
+      User-Agent:
+      - AZURECLI/2.46.0 azsdk-python-mgmt-appplatform/6.1.0 Python/3.9.13 (Windows-10-10.0.22621-SP0)
+    method: GET
+    uri: https://management.azure.com/subscriptions/00000000-0000-0000-0000-000000000000/resourceGroups/clitest.rg000001/providers/Microsoft.AppPlatform/locations/uksouth/operationResults/e89c0ce3-bc7a-497b-aaef-44d0b27eb6d0/Spring/clitest000002?api-version=2023-01-01-preview
+  response:
+    body:
+      string: ''
+    headers:
+      cache-control:
+      - no-cache
+      content-length:
+      - '0'
+      date:
+      - Tue, 21 Mar 2023 05:28:35 GMT
+      expires:
+      - '-1'
+      pragma:
+      - no-cache
+      request-context:
+      - appId=cid-v1:797d7e4e-8180-497e-a254-780fbd39ba4d
+      strict-transport-security:
+      - max-age=31536000; includeSubDomains
+      x-content-type-options:
+      - nosniff
+      x-rp-server-mvid:
+      - e9e97746-2ce9-40c9-b4b8-d25f29e14f66
+    status:
+      code: 200
+      message: OK
+- request:
+    body: null
+    headers:
+      Accept:
+      - application/json
+      Accept-Encoding:
+      - gzip, deflate
+      CommandName:
+      - spring application-accelerator predefined-accelerator show
+      Connection:
+      - keep-alive
+      ParameterSetName:
+      - -n -g -s
+      User-Agent:
+      - AZURECLI/2.46.0 azsdk-python-mgmt-appplatform/6.1.0 Python/3.9.13 (Windows-10-10.0.22621-SP0)
+    method: GET
+    uri: https://management.azure.com/subscriptions/00000000-0000-0000-0000-000000000000/resourceGroups/clitest.rg000001/providers/Microsoft.AppPlatform/Spring/clitest000002?api-version=2023-01-01-preview
+  response:
+    body:
+      string: '{"properties":{"provisioningState":"Succeeded","zoneRedundant":false,"version":3,"serviceId":"c99fdaef35b14448870f6a798c6cee2a","networkProfile":{"outboundIPs":{"publicIPs":["20.108.56.145","20.108.58.5"]},"outboundType":"loadBalancer"},"powerState":"Running","fqdn":"clitest000002.azuremicroservices.io","marketplaceResource":{"plan":"asa-ent-hr-mtr","publisher":"vmware-inc","product":"azure-spring-cloud-vmware-tanzu-2"}},"type":"Microsoft.AppPlatform/Spring","sku":{"name":"E0","tier":"Enterprise"},"location":"uksouth","tags":null,"id":"/subscriptions/00000000-0000-0000-0000-000000000000/resourceGroups/clitest.rg000001/providers/Microsoft.AppPlatform/Spring/clitest000002","name":"clitest000002","systemData":{"createdBy":"yuwzho@microsoft.com","createdByType":"User","createdAt":"2023-03-21T05:10:25.297887Z","lastModifiedBy":"yuwzho@microsoft.com","lastModifiedByType":"User","lastModifiedAt":"2023-03-21T05:10:25.297887Z"}}'
+    headers:
+      cache-control:
+      - no-cache
+      content-length:
+      - '933'
+      content-type:
+      - application/json
+      date:
+      - Tue, 21 Mar 2023 05:28:37 GMT
+      expires:
+      - '-1'
+      pragma:
+      - no-cache
+      request-context:
+      - appId=cid-v1:797d7e4e-8180-497e-a254-780fbd39ba4d
+      strict-transport-security:
+      - max-age=31536000; includeSubDomains
+      transfer-encoding:
+      - chunked
+      vary:
+      - Accept-Encoding
+      x-content-type-options:
+      - nosniff
+      x-ms-ratelimit-remaining-subscription-resource-requests:
+      - '11999'
+      x-rp-server-mvid:
+      - e9e97746-2ce9-40c9-b4b8-d25f29e14f66
+    status:
+      code: 200
+      message: OK
+- request:
+    body: null
+    headers:
+      Accept:
+      - application/json
+      Accept-Encoding:
+      - gzip, deflate
+      CommandName:
+      - spring application-accelerator predefined-accelerator show
+      Connection:
+      - keep-alive
+      ParameterSetName:
+      - -n -g -s
+      User-Agent:
+      - AZURECLI/2.46.0 azsdk-python-mgmt-appplatform/6.1.0 Python/3.9.13 (Windows-10-10.0.22621-SP0)
+    method: GET
+    uri: https://management.azure.com/subscriptions/00000000-0000-0000-0000-000000000000/resourceGroups/clitest.rg000001/providers/Microsoft.AppPlatform/Spring/clitest000002/applicationAccelerators/default/predefinedAccelerators/asa-java-rest-service?api-version=2023-01-01-preview
+  response:
+    body:
+      string: '{"properties":{"provisioningState":"Succeeded","displayName":"Tanzu
+        Java Restful Web App","state":"Disabled"},"type":"Microsoft.AppPlatform/Spring/applicationAccelerators/predefinedAccelerators","id":"/subscriptions/00000000-0000-0000-0000-000000000000/resourceGroups/clitest.rg000001/providers/Microsoft.AppPlatform/Spring/clitest000002/applicationAccelerators/default/predefinedAccelerators/asa-java-rest-service","name":"asa-java-rest-service","systemData":{"createdBy":null,"createdByType":null,"createdAt":null,"lastModifiedBy":"yuwzho@microsoft.com","lastModifiedByType":"User","lastModifiedAt":"2023-03-21T05:28:23.8366939Z"}}'
+    headers:
+      cache-control:
+      - no-cache
+      content-length:
+      - '633'
+      content-type:
+      - application/json
+      date:
+      - Tue, 21 Mar 2023 05:28:38 GMT
+      expires:
+      - '-1'
+      pragma:
+      - no-cache
+      request-context:
+      - appId=cid-v1:797d7e4e-8180-497e-a254-780fbd39ba4d
+      strict-transport-security:
+      - max-age=31536000; includeSubDomains
+      transfer-encoding:
+      - chunked
+      vary:
+      - Accept-Encoding
+      x-content-type-options:
+      - nosniff
+      x-rp-server-mvid:
+      - e9e97746-2ce9-40c9-b4b8-d25f29e14f66
+    status:
+      code: 200
+      message: OK
+- request:
+    body: null
+    headers:
+      Accept:
+      - application/json
+      Accept-Encoding:
+      - gzip, deflate
+      CommandName:
+      - spring application-accelerator predefined-accelerator enable
+      Connection:
+      - keep-alive
+      ParameterSetName:
+      - -n -g -s
+      User-Agent:
+      - AZURECLI/2.46.0 azsdk-python-mgmt-appplatform/6.1.0 Python/3.9.13 (Windows-10-10.0.22621-SP0)
+    method: GET
+    uri: https://management.azure.com/subscriptions/00000000-0000-0000-0000-000000000000/resourceGroups/clitest.rg000001/providers/Microsoft.AppPlatform/Spring/clitest000002?api-version=2023-01-01-preview
+  response:
+    body:
+      string: '{"properties":{"provisioningState":"Succeeded","zoneRedundant":false,"version":3,"serviceId":"c99fdaef35b14448870f6a798c6cee2a","networkProfile":{"outboundIPs":{"publicIPs":["20.108.56.145","20.108.58.5"]},"outboundType":"loadBalancer"},"powerState":"Running","fqdn":"clitest000002.azuremicroservices.io","marketplaceResource":{"plan":"asa-ent-hr-mtr","publisher":"vmware-inc","product":"azure-spring-cloud-vmware-tanzu-2"}},"type":"Microsoft.AppPlatform/Spring","sku":{"name":"E0","tier":"Enterprise"},"location":"uksouth","tags":null,"id":"/subscriptions/00000000-0000-0000-0000-000000000000/resourceGroups/clitest.rg000001/providers/Microsoft.AppPlatform/Spring/clitest000002","name":"clitest000002","systemData":{"createdBy":"yuwzho@microsoft.com","createdByType":"User","createdAt":"2023-03-21T05:10:25.297887Z","lastModifiedBy":"yuwzho@microsoft.com","lastModifiedByType":"User","lastModifiedAt":"2023-03-21T05:10:25.297887Z"}}'
+    headers:
+      cache-control:
+      - no-cache
+      content-length:
+      - '933'
+      content-type:
+      - application/json
+      date:
+      - Tue, 21 Mar 2023 05:28:40 GMT
+      expires:
+      - '-1'
+      pragma:
+      - no-cache
+      request-context:
+      - appId=cid-v1:797d7e4e-8180-497e-a254-780fbd39ba4d
+      strict-transport-security:
+      - max-age=31536000; includeSubDomains
+      transfer-encoding:
+      - chunked
+      vary:
+      - Accept-Encoding
+      x-content-type-options:
+      - nosniff
+      x-ms-ratelimit-remaining-subscription-resource-requests:
+      - '11999'
+      x-rp-server-mvid:
+      - e9e97746-2ce9-40c9-b4b8-d25f29e14f66
+    status:
+      code: 200
+      message: OK
+- request:
+    body: null
+    headers:
+      Accept:
+      - application/json
+      Accept-Encoding:
+      - gzip, deflate
+      CommandName:
+      - spring application-accelerator predefined-accelerator enable
+      Connection:
+      - keep-alive
+      Content-Length:
+      - '0'
+      ParameterSetName:
+      - -n -g -s
+      User-Agent:
+      - AZURECLI/2.46.0 azsdk-python-mgmt-appplatform/6.1.0 Python/3.9.13 (Windows-10-10.0.22621-SP0)
+    method: POST
+    uri: https://management.azure.com/subscriptions/00000000-0000-0000-0000-000000000000/resourceGroups/clitest.rg000001/providers/Microsoft.AppPlatform/Spring/clitest000002/applicationAccelerators/default/predefinedAccelerators/asa-java-rest-service/enable?api-version=2023-01-01-preview
+  response:
+    body:
+      string: '{"properties":{"provisioningState":"Updating","displayName":"Tanzu
+        Java Restful Web App","state":"Disabled"},"type":"Microsoft.AppPlatform/Spring/applicationAccelerators/predefinedAccelerators","id":"/subscriptions/00000000-0000-0000-0000-000000000000/resourceGroups/clitest.rg000001/providers/Microsoft.AppPlatform/Spring/clitest000002/applicationAccelerators/default/predefinedAccelerators/asa-java-rest-service","name":"asa-java-rest-service","systemData":{"createdBy":null,"createdByType":null,"createdAt":null,"lastModifiedBy":"yuwzho@microsoft.com","lastModifiedByType":"User","lastModifiedAt":"2023-03-21T05:28:41.4469547Z"}}'
+    headers:
+      azure-asyncoperation:
+      - https://management.azure.com/subscriptions/00000000-0000-0000-0000-000000000000/resourceGroups/clitest.rg000001/providers/Microsoft.AppPlatform/locations/uksouth/operationStatus/clitest000002/operationId/9bb34347-70a6-4eca-8504-c894d825e4e9?api-version=2023-01-01-preview
+      cache-control:
+      - no-cache
+      content-length:
+      - '632'
+      content-type:
+      - application/json
+      date:
+      - Tue, 21 Mar 2023 05:28:41 GMT
+      expires:
+      - '-1'
+      location:
+      - https://management.azure.com/subscriptions/00000000-0000-0000-0000-000000000000/resourceGroups/clitest.rg000001/providers/Microsoft.AppPlatform/locations/uksouth/operationResults/9bb34347-70a6-4eca-8504-c894d825e4e9/Spring/clitest000002?api-version=2023-01-01-preview
+      pragma:
+      - no-cache
+      request-context:
+      - appId=cid-v1:797d7e4e-8180-497e-a254-780fbd39ba4d
+      strict-transport-security:
+      - max-age=31536000; includeSubDomains
+      x-content-type-options:
+      - nosniff
+      x-ms-ratelimit-remaining-subscription-writes:
+      - '1198'
+      x-rp-server-mvid:
+      - e9e97746-2ce9-40c9-b4b8-d25f29e14f66
+    status:
+      code: 202
+      message: Accepted
+- request:
+    body: null
+    headers:
+      Accept:
+      - '*/*'
+      Accept-Encoding:
+      - gzip, deflate
+      CommandName:
+      - spring application-accelerator predefined-accelerator enable
+      Connection:
+      - keep-alive
+      ParameterSetName:
+      - -n -g -s
+      User-Agent:
+      - AZURECLI/2.46.0 azsdk-python-mgmt-appplatform/6.1.0 Python/3.9.13 (Windows-10-10.0.22621-SP0)
+    method: GET
+    uri: https://management.azure.com/subscriptions/00000000-0000-0000-0000-000000000000/resourceGroups/clitest.rg000001/providers/Microsoft.AppPlatform/locations/uksouth/operationStatus/clitest000002/operationId/9bb34347-70a6-4eca-8504-c894d825e4e9?api-version=2023-01-01-preview
+  response:
+    body:
+      string: '{"id":"subscriptions/6c933f90-8115-4392-90f2-7077c9fa5dbd/resourceGroups/clitest.rg000001/providers/Microsoft.AppPlatform/locations/uksouth/operationStatus/clitest000002/operationId/9bb34347-70a6-4eca-8504-c894d825e4e9","name":"9bb34347-70a6-4eca-8504-c894d825e4e9","status":"Running","startTime":"2023-03-21T05:28:41.7810452Z"}'
+    headers:
+      cache-control:
+      - no-cache
+      content-length:
+      - '328'
+      content-type:
+      - application/json
+      date:
+      - Tue, 21 Mar 2023 05:28:41 GMT
+      expires:
+      - '-1'
+      pragma:
+      - no-cache
+      request-context:
+      - appId=cid-v1:797d7e4e-8180-497e-a254-780fbd39ba4d
+      strict-transport-security:
+      - max-age=31536000; includeSubDomains
+      transfer-encoding:
+      - chunked
+      vary:
+      - Accept-Encoding
+      x-content-type-options:
+      - nosniff
+      x-rp-server-mvid:
+      - e9e97746-2ce9-40c9-b4b8-d25f29e14f66
+    status:
+      code: 200
+      message: OK
+- request:
+    body: null
+    headers:
+      Accept:
+      - '*/*'
+      Accept-Encoding:
+      - gzip, deflate
+      CommandName:
+      - spring application-accelerator predefined-accelerator enable
+      Connection:
+      - keep-alive
+      ParameterSetName:
+      - -n -g -s
+      User-Agent:
+      - AZURECLI/2.46.0 azsdk-python-mgmt-appplatform/6.1.0 Python/3.9.13 (Windows-10-10.0.22621-SP0)
+    method: GET
+    uri: https://management.azure.com/subscriptions/00000000-0000-0000-0000-000000000000/resourceGroups/clitest.rg000001/providers/Microsoft.AppPlatform/locations/uksouth/operationStatus/clitest000002/operationId/9bb34347-70a6-4eca-8504-c894d825e4e9?api-version=2023-01-01-preview
+  response:
+    body:
+      string: '{"id":"subscriptions/6c933f90-8115-4392-90f2-7077c9fa5dbd/resourceGroups/clitest.rg000001/providers/Microsoft.AppPlatform/locations/uksouth/operationStatus/clitest000002/operationId/9bb34347-70a6-4eca-8504-c894d825e4e9","name":"9bb34347-70a6-4eca-8504-c894d825e4e9","status":"Running","startTime":"2023-03-21T05:28:41.7810452Z"}'
+    headers:
+      cache-control:
+      - no-cache
+      content-length:
+      - '328'
+      content-type:
+      - application/json
+      date:
+      - Tue, 21 Mar 2023 05:28:52 GMT
+      expires:
+      - '-1'
+      pragma:
+      - no-cache
+      request-context:
+      - appId=cid-v1:797d7e4e-8180-497e-a254-780fbd39ba4d
+      strict-transport-security:
+      - max-age=31536000; includeSubDomains
+      transfer-encoding:
+      - chunked
+      vary:
+      - Accept-Encoding
+      x-content-type-options:
+      - nosniff
+      x-rp-server-mvid:
+      - e9e97746-2ce9-40c9-b4b8-d25f29e14f66
+    status:
+      code: 200
+      message: OK
+- request:
+    body: null
+    headers:
+      Accept:
+      - '*/*'
+      Accept-Encoding:
+      - gzip, deflate
+      CommandName:
+      - spring application-accelerator predefined-accelerator enable
+      Connection:
+      - keep-alive
+      ParameterSetName:
+      - -n -g -s
+      User-Agent:
+      - AZURECLI/2.46.0 azsdk-python-mgmt-appplatform/6.1.0 Python/3.9.13 (Windows-10-10.0.22621-SP0)
+    method: GET
+    uri: https://management.azure.com/subscriptions/00000000-0000-0000-0000-000000000000/resourceGroups/clitest.rg000001/providers/Microsoft.AppPlatform/locations/uksouth/operationStatus/clitest000002/operationId/9bb34347-70a6-4eca-8504-c894d825e4e9?api-version=2023-01-01-preview
+  response:
+    body:
+      string: '{"id":"subscriptions/6c933f90-8115-4392-90f2-7077c9fa5dbd/resourceGroups/clitest.rg000001/providers/Microsoft.AppPlatform/locations/uksouth/operationStatus/clitest000002/operationId/9bb34347-70a6-4eca-8504-c894d825e4e9","name":"9bb34347-70a6-4eca-8504-c894d825e4e9","status":"Succeeded","startTime":"2023-03-21T05:28:41.7810452Z","endTime":"2023-03-21T05:28:58.1832321Z"}'
+    headers:
+      cache-control:
+      - no-cache
+      content-length:
+      - '371'
+      content-type:
+      - application/json
+      date:
+      - Tue, 21 Mar 2023 05:29:02 GMT
+      expires:
+      - '-1'
+      pragma:
+      - no-cache
+      request-context:
+      - appId=cid-v1:797d7e4e-8180-497e-a254-780fbd39ba4d
+      strict-transport-security:
+      - max-age=31536000; includeSubDomains
+      transfer-encoding:
+      - chunked
+      vary:
+      - Accept-Encoding
+      x-content-type-options:
+      - nosniff
+      x-rp-server-mvid:
+      - e9e97746-2ce9-40c9-b4b8-d25f29e14f66
+    status:
+      code: 200
+      message: OK
+- request:
+    body: null
+    headers:
+      Accept:
+      - '*/*'
+      Accept-Encoding:
+      - gzip, deflate
+      CommandName:
+      - spring application-accelerator predefined-accelerator enable
+      Connection:
+      - keep-alive
+      ParameterSetName:
+      - -n -g -s
+      User-Agent:
+      - AZURECLI/2.46.0 azsdk-python-mgmt-appplatform/6.1.0 Python/3.9.13 (Windows-10-10.0.22621-SP0)
+    method: GET
+    uri: https://management.azure.com/subscriptions/00000000-0000-0000-0000-000000000000/resourceGroups/clitest.rg000001/providers/Microsoft.AppPlatform/locations/uksouth/operationResults/9bb34347-70a6-4eca-8504-c894d825e4e9/Spring/clitest000002?api-version=2023-01-01-preview
+  response:
+    body:
+      string: ''
+    headers:
+      cache-control:
+      - no-cache
+      content-length:
+      - '0'
+      date:
+      - Tue, 21 Mar 2023 05:29:02 GMT
+      expires:
+      - '-1'
+      pragma:
+      - no-cache
+      request-context:
+      - appId=cid-v1:797d7e4e-8180-497e-a254-780fbd39ba4d
+      strict-transport-security:
+      - max-age=31536000; includeSubDomains
+      x-content-type-options:
+      - nosniff
+      x-rp-server-mvid:
+      - e9e97746-2ce9-40c9-b4b8-d25f29e14f66
+    status:
+      code: 200
+      message: OK
+- request:
+    body: null
+    headers:
+      Accept:
+      - application/json
+      Accept-Encoding:
+      - gzip, deflate
+      CommandName:
+      - spring application-accelerator predefined-accelerator show
+      Connection:
+      - keep-alive
+      ParameterSetName:
+      - -n -g -s
+      User-Agent:
+      - AZURECLI/2.46.0 azsdk-python-mgmt-appplatform/6.1.0 Python/3.9.13 (Windows-10-10.0.22621-SP0)
+    method: GET
+    uri: https://management.azure.com/subscriptions/00000000-0000-0000-0000-000000000000/resourceGroups/clitest.rg000001/providers/Microsoft.AppPlatform/Spring/clitest000002?api-version=2023-01-01-preview
+  response:
+    body:
+      string: '{"properties":{"provisioningState":"Succeeded","zoneRedundant":false,"version":3,"serviceId":"c99fdaef35b14448870f6a798c6cee2a","networkProfile":{"outboundIPs":{"publicIPs":["20.108.56.145","20.108.58.5"]},"outboundType":"loadBalancer"},"powerState":"Running","fqdn":"clitest000002.azuremicroservices.io","marketplaceResource":{"plan":"asa-ent-hr-mtr","publisher":"vmware-inc","product":"azure-spring-cloud-vmware-tanzu-2"}},"type":"Microsoft.AppPlatform/Spring","sku":{"name":"E0","tier":"Enterprise"},"location":"uksouth","tags":null,"id":"/subscriptions/00000000-0000-0000-0000-000000000000/resourceGroups/clitest.rg000001/providers/Microsoft.AppPlatform/Spring/clitest000002","name":"clitest000002","systemData":{"createdBy":"yuwzho@microsoft.com","createdByType":"User","createdAt":"2023-03-21T05:10:25.297887Z","lastModifiedBy":"yuwzho@microsoft.com","lastModifiedByType":"User","lastModifiedAt":"2023-03-21T05:10:25.297887Z"}}'
+    headers:
+      cache-control:
+      - no-cache
+      content-length:
+      - '933'
+      content-type:
+      - application/json
+      date:
+      - Tue, 21 Mar 2023 05:29:04 GMT
+      expires:
+      - '-1'
+      pragma:
+      - no-cache
+      request-context:
+      - appId=cid-v1:797d7e4e-8180-497e-a254-780fbd39ba4d
+      strict-transport-security:
+      - max-age=31536000; includeSubDomains
+      transfer-encoding:
+      - chunked
+      vary:
+      - Accept-Encoding
+      x-content-type-options:
+      - nosniff
+      x-ms-ratelimit-remaining-subscription-resource-requests:
+      - '11998'
+      x-rp-server-mvid:
+      - e9e97746-2ce9-40c9-b4b8-d25f29e14f66
+    status:
+      code: 200
+      message: OK
+- request:
+    body: null
+    headers:
+      Accept:
+      - application/json
+      Accept-Encoding:
+      - gzip, deflate
+      CommandName:
+      - spring application-accelerator predefined-accelerator show
+      Connection:
+      - keep-alive
+      ParameterSetName:
+      - -n -g -s
+      User-Agent:
+      - AZURECLI/2.46.0 azsdk-python-mgmt-appplatform/6.1.0 Python/3.9.13 (Windows-10-10.0.22621-SP0)
+    method: GET
+    uri: https://management.azure.com/subscriptions/00000000-0000-0000-0000-000000000000/resourceGroups/clitest.rg000001/providers/Microsoft.AppPlatform/Spring/clitest000002/applicationAccelerators/default/predefinedAccelerators/asa-java-rest-service?api-version=2023-01-01-preview
+  response:
+    body:
+      string: '{"properties":{"provisioningState":"Succeeded","displayName":"Tanzu
+        Java Restful Web App","state":"Enabled"},"type":"Microsoft.AppPlatform/Spring/applicationAccelerators/predefinedAccelerators","id":"/subscriptions/00000000-0000-0000-0000-000000000000/resourceGroups/clitest.rg000001/providers/Microsoft.AppPlatform/Spring/clitest000002/applicationAccelerators/default/predefinedAccelerators/asa-java-rest-service","name":"asa-java-rest-service","systemData":{"createdBy":null,"createdByType":null,"createdAt":null,"lastModifiedBy":"yuwzho@microsoft.com","lastModifiedByType":"User","lastModifiedAt":"2023-03-21T05:28:41.4469547Z"}}'
+    headers:
+      cache-control:
+      - no-cache
+      content-length:
+      - '632'
+      content-type:
+      - application/json
+      date:
+      - Tue, 21 Mar 2023 05:29:05 GMT
+      expires:
+      - '-1'
+      pragma:
+      - no-cache
+      request-context:
+      - appId=cid-v1:797d7e4e-8180-497e-a254-780fbd39ba4d
+      strict-transport-security:
+      - max-age=31536000; includeSubDomains
+      transfer-encoding:
+      - chunked
+      vary:
+      - Accept-Encoding
+      x-content-type-options:
+      - nosniff
+      x-rp-server-mvid:
+      - e9e97746-2ce9-40c9-b4b8-d25f29e14f66
+    status:
+      code: 200
+      message: OK
+version: 1