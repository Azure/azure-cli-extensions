interactions:
- request:
    body: null
    headers:
      Accept:
      - application/json
      Accept-Encoding:
      - gzip, deflate
      CommandName:
      - spring application-accelerator predefined-accelerator list
      Connection:
      - keep-alive
      ParameterSetName:
      - -g -s
      User-Agent:
      - AZURECLI/2.46.0 azsdk-python-mgmt-appplatform/6.1.0 Python/3.9.13 (Windows-10-10.0.22621-SP0)
    method: GET
    uri: https://management.azure.com/subscriptions/00000000-0000-0000-0000-000000000000/resourceGroups/clitest.rg000001/providers/Microsoft.AppPlatform/Spring/clitest000002?api-version=2023-01-01-preview
  response:
    body:
      string: '{"properties":{"provisioningState":"Succeeded","zoneRedundant":false,"version":3,"serviceId":"3660ca33c9f04cb6bd3b4f63701ffa64","networkProfile":{"outboundIPs":{"publicIPs":["20.187.190.78","20.187.190.103"]},"ingressConfig":{"readTimeoutInSeconds":300},"outboundType":"loadBalancer"},"powerState":"Running","fqdn":"clitest000002.azuremicroservices.io","marketplaceResource":{"plan":"asa-ent-hr-mtr","publisher":"vmware-inc","product":"azure-spring-cloud-vmware-tanzu-2"}},"type":"Microsoft.AppPlatform/Spring","sku":{"name":"E0","tier":"Enterprise"},"location":"eastasia","tags":null,"id":"/subscriptions/00000000-0000-0000-0000-000000000000/resourceGroups/clitest.rg000001/providers/Microsoft.AppPlatform/Spring/clitest000002","name":"clitest000002","systemData":{"createdBy":"3462cf92-dc17-43c5-8c7e-e50c11a1c181","createdByType":"Application","createdAt":"2023-03-22T06:18:52.5165906Z","lastModifiedBy":"3462cf92-dc17-43c5-8c7e-e50c11a1c181","lastModifiedByType":"Application","lastModifiedAt":"2023-03-22T06:18:52.5165906Z"}}'
    headers:
      cache-control:
      - no-cache
      content-length:
      - '1030'
      content-type:
      - application/json
      date:
      - Wed, 22 Mar 2023 07:23:12 GMT
      expires:
      - '-1'
      pragma:
      - no-cache
      request-context:
      - appId=cid-v1:797d7e4e-8180-497e-a254-780fbd39ba4d
      strict-transport-security:
      - max-age=31536000; includeSubDomains
      transfer-encoding:
      - chunked
      vary:
      - Accept-Encoding
      x-content-type-options:
      - nosniff
      x-ms-ratelimit-remaining-subscription-resource-requests:
      - '11998'
      x-rp-server-mvid:
      - 2d8cffe0-ed19-4f32-b630-c96199e681e1
    status:
      code: 200
      message: OK
- request:
    body: null
    headers:
      Accept:
      - application/json
      Accept-Encoding:
      - gzip, deflate
      CommandName:
      - spring application-accelerator predefined-accelerator list
      Connection:
      - keep-alive
      ParameterSetName:
      - -g -s
      User-Agent:
      - AZURECLI/2.46.0 azsdk-python-mgmt-appplatform/6.1.0 Python/3.9.13 (Windows-10-10.0.22621-SP0)
    method: GET
    uri: https://management.azure.com/subscriptions/00000000-0000-0000-0000-000000000000/resourceGroups/clitest.rg000001/providers/Microsoft.AppPlatform/Spring/clitest000002/applicationAccelerators/default/predefinedAccelerators?api-version=2023-01-01-preview
  response:
    body:
      string: '{"value":[{"properties":{"provisioningState":"Succeeded","displayName":"Acme
        Fitness Store","state":"Enabled"},"type":"Microsoft.AppPlatform/Spring/applicationAccelerators/predefinedAccelerators","id":"/subscriptions/00000000-0000-0000-0000-000000000000/resourceGroups/clitest.rg000001/providers/Microsoft.AppPlatform/Spring/clitest000002/applicationAccelerators/default/predefinedAccelerators/","name":"asa-acme-fitness-store"},{"properties":{"provisioningState":"Succeeded","displayName":"Tanzu
        Java Restful Web App","state":"Enabled"},"type":"Microsoft.AppPlatform/Spring/applicationAccelerators/predefinedAccelerators","id":"/subscriptions/00000000-0000-0000-0000-000000000000/resourceGroups/clitest.rg000001/providers/Microsoft.AppPlatform/Spring/clitest000002/applicationAccelerators/default/predefinedAccelerators/","name":"asa-java-rest-service","systemData":{"createdBy":null,"createdByType":null,"createdAt":null,"lastModifiedBy":"yuwzho@microsoft.com","lastModifiedByType":"User","lastModifiedAt":"2023-03-22T07:22:37.4988768Z"}},{"properties":{"provisioningState":"Succeeded","displayName":"Node
        Express","state":"Enabled"},"type":"Microsoft.AppPlatform/Spring/applicationAccelerators/predefinedAccelerators","id":"/subscriptions/00000000-0000-0000-0000-000000000000/resourceGroups/clitest.rg000001/providers/Microsoft.AppPlatform/Spring/clitest000002/applicationAccelerators/default/predefinedAccelerators/","name":"asa-node-express"},{"properties":{"provisioningState":"Succeeded","displayName":"Spring
        Cloud Serverless","state":"Enabled"},"type":"Microsoft.AppPlatform/Spring/applicationAccelerators/predefinedAccelerators","id":"/subscriptions/00000000-0000-0000-0000-000000000000/resourceGroups/clitest.rg000001/providers/Microsoft.AppPlatform/Spring/clitest000002/applicationAccelerators/default/predefinedAccelerators/","name":"asa-spring-cloud-serverless"},{"properties":{"provisioningState":"Succeeded","displayName":"C#
        Weather Forecast","state":"Enabled"},"type":"Microsoft.AppPlatform/Spring/applicationAccelerators/predefinedAccelerators","id":"/subscriptions/00000000-0000-0000-0000-000000000000/resourceGroups/clitest.rg000001/providers/Microsoft.AppPlatform/Spring/clitest000002/applicationAccelerators/default/predefinedAccelerators/","name":"asa-weatherforecast-csharp"}]}'
    headers:
      cache-control:
      - no-cache
      content-length:
      - '2302'
      content-type:
      - application/json
      date:
      - Wed, 22 Mar 2023 07:23:13 GMT
      expires:
      - '-1'
      pragma:
      - no-cache
      request-context:
      - appId=cid-v1:797d7e4e-8180-497e-a254-780fbd39ba4d
      strict-transport-security:
      - max-age=31536000; includeSubDomains
      transfer-encoding:
      - chunked
      vary:
      - Accept-Encoding
      x-content-type-options:
      - nosniff
      x-rp-server-mvid:
      - 2d8cffe0-ed19-4f32-b630-c96199e681e1
    status:
      code: 200
      message: OK
- request:
    body: null
    headers:
      Accept:
      - application/json
      Accept-Encoding:
      - gzip, deflate
      CommandName:
      - spring application-accelerator predefined-accelerator show
      Connection:
      - keep-alive
      ParameterSetName:
      - -n -g -s
      User-Agent:
      - AZURECLI/2.46.0 azsdk-python-mgmt-appplatform/6.1.0 Python/3.9.13 (Windows-10-10.0.22621-SP0)
    method: GET
    uri: https://management.azure.com/subscriptions/00000000-0000-0000-0000-000000000000/resourceGroups/clitest.rg000001/providers/Microsoft.AppPlatform/Spring/clitest000002?api-version=2023-01-01-preview
  response:
    body:
      string: '{"properties":{"provisioningState":"Succeeded","zoneRedundant":false,"version":3,"serviceId":"3660ca33c9f04cb6bd3b4f63701ffa64","networkProfile":{"outboundIPs":{"publicIPs":["20.187.190.78","20.187.190.103"]},"ingressConfig":{"readTimeoutInSeconds":300},"outboundType":"loadBalancer"},"powerState":"Running","fqdn":"clitest000002.azuremicroservices.io","marketplaceResource":{"plan":"asa-ent-hr-mtr","publisher":"vmware-inc","product":"azure-spring-cloud-vmware-tanzu-2"}},"type":"Microsoft.AppPlatform/Spring","sku":{"name":"E0","tier":"Enterprise"},"location":"eastasia","tags":null,"id":"/subscriptions/00000000-0000-0000-0000-000000000000/resourceGroups/clitest.rg000001/providers/Microsoft.AppPlatform/Spring/clitest000002","name":"clitest000002","systemData":{"createdBy":"3462cf92-dc17-43c5-8c7e-e50c11a1c181","createdByType":"Application","createdAt":"2023-03-22T06:18:52.5165906Z","lastModifiedBy":"3462cf92-dc17-43c5-8c7e-e50c11a1c181","lastModifiedByType":"Application","lastModifiedAt":"2023-03-22T06:18:52.5165906Z"}}'
    headers:
      cache-control:
      - no-cache
      content-length:
      - '1030'
      content-type:
      - application/json
      date:
      - Wed, 22 Mar 2023 07:23:13 GMT
      expires:
      - '-1'
      pragma:
      - no-cache
      request-context:
      - appId=cid-v1:797d7e4e-8180-497e-a254-780fbd39ba4d
      strict-transport-security:
      - max-age=31536000; includeSubDomains
      transfer-encoding:
      - chunked
      vary:
      - Accept-Encoding
      x-content-type-options:
      - nosniff
      x-ms-ratelimit-remaining-subscription-resource-requests:
      - '11997'
      x-rp-server-mvid:
      - 2d8cffe0-ed19-4f32-b630-c96199e681e1
    status:
      code: 200
      message: OK
- request:
    body: null
    headers:
      Accept:
      - application/json
      Accept-Encoding:
      - gzip, deflate
      CommandName:
      - spring application-accelerator predefined-accelerator show
      Connection:
      - keep-alive
      ParameterSetName:
      - -n -g -s
      User-Agent:
      - AZURECLI/2.46.0 azsdk-python-mgmt-appplatform/6.1.0 Python/3.9.13 (Windows-10-10.0.22621-SP0)
    method: GET
    uri: https://management.azure.com/subscriptions/00000000-0000-0000-0000-000000000000/resourceGroups/clitest.rg000001/providers/Microsoft.AppPlatform/Spring/clitest000002/applicationAccelerators/default/predefinedAccelerators/asa-java-rest-service?api-version=2023-01-01-preview
  response:
    body:
      string: '{"properties":{"provisioningState":"Succeeded","displayName":"Tanzu
        Java Restful Web App","state":"Enabled"},"type":"Microsoft.AppPlatform/Spring/applicationAccelerators/predefinedAccelerators","id":"/subscriptions/00000000-0000-0000-0000-000000000000/resourceGroups/clitest.rg000001/providers/Microsoft.AppPlatform/Spring/clitest000002/applicationAccelerators/default/predefinedAccelerators/asa-java-rest-service","name":"asa-java-rest-service","systemData":{"createdBy":null,"createdByType":null,"createdAt":null,"lastModifiedBy":"yuwzho@microsoft.com","lastModifiedByType":"User","lastModifiedAt":"2023-03-22T07:22:37.4988768Z"}}'
    headers:
      cache-control:
      - no-cache
      content-length:
      - '632'
      content-type:
      - application/json
      date:
      - Wed, 22 Mar 2023 07:23:15 GMT
      expires:
      - '-1'
      pragma:
      - no-cache
      request-context:
      - appId=cid-v1:797d7e4e-8180-497e-a254-780fbd39ba4d
      strict-transport-security:
      - max-age=31536000; includeSubDomains
      transfer-encoding:
      - chunked
      vary:
      - Accept-Encoding
      x-content-type-options:
      - nosniff
      x-rp-server-mvid:
      - 2d8cffe0-ed19-4f32-b630-c96199e681e1
    status:
      code: 200
      message: OK
- request:
    body: null
    headers:
      Accept:
      - application/json
      Accept-Encoding:
      - gzip, deflate
      CommandName:
      - spring application-accelerator predefined-accelerator disable
      Connection:
      - keep-alive
      ParameterSetName:
      - -n -g -s
      User-Agent:
      - AZURECLI/2.46.0 azsdk-python-mgmt-appplatform/6.1.0 Python/3.9.13 (Windows-10-10.0.22621-SP0)
    method: GET
    uri: https://management.azure.com/subscriptions/00000000-0000-0000-0000-000000000000/resourceGroups/clitest.rg000001/providers/Microsoft.AppPlatform/Spring/clitest000002?api-version=2023-01-01-preview
  response:
    body:
      string: '{"properties":{"provisioningState":"Succeeded","zoneRedundant":false,"version":3,"serviceId":"3660ca33c9f04cb6bd3b4f63701ffa64","networkProfile":{"outboundIPs":{"publicIPs":["20.187.190.78","20.187.190.103"]},"ingressConfig":{"readTimeoutInSeconds":300},"outboundType":"loadBalancer"},"powerState":"Running","fqdn":"clitest000002.azuremicroservices.io","marketplaceResource":{"plan":"asa-ent-hr-mtr","publisher":"vmware-inc","product":"azure-spring-cloud-vmware-tanzu-2"}},"type":"Microsoft.AppPlatform/Spring","sku":{"name":"E0","tier":"Enterprise"},"location":"eastasia","tags":null,"id":"/subscriptions/00000000-0000-0000-0000-000000000000/resourceGroups/clitest.rg000001/providers/Microsoft.AppPlatform/Spring/clitest000002","name":"clitest000002","systemData":{"createdBy":"3462cf92-dc17-43c5-8c7e-e50c11a1c181","createdByType":"Application","createdAt":"2023-03-22T06:18:52.5165906Z","lastModifiedBy":"3462cf92-dc17-43c5-8c7e-e50c11a1c181","lastModifiedByType":"Application","lastModifiedAt":"2023-03-22T06:18:52.5165906Z"}}'
    headers:
      cache-control:
      - no-cache
      content-length:
      - '1030'
      content-type:
      - application/json
      date:
      - Wed, 22 Mar 2023 07:23:16 GMT
      expires:
      - '-1'
      pragma:
      - no-cache
      request-context:
      - appId=cid-v1:797d7e4e-8180-497e-a254-780fbd39ba4d
      strict-transport-security:
      - max-age=31536000; includeSubDomains
      transfer-encoding:
      - chunked
      vary:
      - Accept-Encoding
      x-content-type-options:
      - nosniff
      x-ms-ratelimit-remaining-subscription-resource-requests:
      - '11998'
      x-rp-server-mvid:
      - 2d8cffe0-ed19-4f32-b630-c96199e681e1
    status:
      code: 200
      message: OK
- request:
    body: null
    headers:
      Accept:
      - application/json
      Accept-Encoding:
      - gzip, deflate
      CommandName:
      - spring application-accelerator predefined-accelerator disable
      Connection:
      - keep-alive
      Content-Length:
      - '0'
      ParameterSetName:
      - -n -g -s
      User-Agent:
      - AZURECLI/2.46.0 azsdk-python-mgmt-appplatform/6.1.0 Python/3.9.13 (Windows-10-10.0.22621-SP0)
    method: POST
    uri: https://management.azure.com/subscriptions/00000000-0000-0000-0000-000000000000/resourceGroups/clitest.rg000001/providers/Microsoft.AppPlatform/Spring/clitest000002/applicationAccelerators/default/predefinedAccelerators/asa-java-rest-service/disable?api-version=2023-01-01-preview
  response:
    body:
      string: '{"properties":{"provisioningState":"Updating","displayName":"Tanzu
        Java Restful Web App","state":"Enabled"},"type":"Microsoft.AppPlatform/Spring/applicationAccelerators/predefinedAccelerators","id":"/subscriptions/00000000-0000-0000-0000-000000000000/resourceGroups/clitest.rg000001/providers/Microsoft.AppPlatform/Spring/clitest000002/applicationAccelerators/default/predefinedAccelerators/asa-java-rest-service","name":"asa-java-rest-service","systemData":{"createdBy":null,"createdByType":null,"createdAt":null,"lastModifiedBy":"yuwzho@microsoft.com","lastModifiedByType":"User","lastModifiedAt":"2023-03-22T07:23:16.956069Z"}}'
    headers:
      azure-asyncoperation:
<<<<<<< HEAD
      - https://management.azure.com/subscriptions/00000000-0000-0000-0000-000000000000/resourceGroups/clitest.rg000001/providers/Microsoft.AppPlatform/locations/eastasia/operationStatus/clitest000002/operationId/b477dcaa-27b9-4ba5-98b3-2a0773812339?api-version=2022-11-01-preview
=======
      - https://management.azure.com/subscriptions/00000000-0000-0000-0000-000000000000/resourceGroups/clitest.rg000001/providers/Microsoft.AppPlatform/locations/uksouth/operationStatus/clitest000002/operationId/e89c0ce3-bc7a-497b-aaef-44d0b27eb6d0?api-version=2023-01-01-preview
>>>>>>> 4dde28b1
      cache-control:
      - no-cache
      content-length:
      - '630'
      content-type:
      - application/json
      date:
      - Wed, 22 Mar 2023 07:23:16 GMT
      expires:
      - '-1'
      location:
<<<<<<< HEAD
      - https://management.azure.com/subscriptions/00000000-0000-0000-0000-000000000000/resourceGroups/clitest.rg000001/providers/Microsoft.AppPlatform/locations/eastasia/operationResults/b477dcaa-27b9-4ba5-98b3-2a0773812339/Spring/clitest000002?api-version=2022-11-01-preview
=======
      - https://management.azure.com/subscriptions/00000000-0000-0000-0000-000000000000/resourceGroups/clitest.rg000001/providers/Microsoft.AppPlatform/locations/uksouth/operationResults/e89c0ce3-bc7a-497b-aaef-44d0b27eb6d0/Spring/clitest000002?api-version=2023-01-01-preview
>>>>>>> 4dde28b1
      pragma:
      - no-cache
      request-context:
      - appId=cid-v1:797d7e4e-8180-497e-a254-780fbd39ba4d
      strict-transport-security:
      - max-age=31536000; includeSubDomains
      x-content-type-options:
      - nosniff
      x-ms-ratelimit-remaining-subscription-writes:
      - '1199'
      x-rp-server-mvid:
      - 2d8cffe0-ed19-4f32-b630-c96199e681e1
    status:
      code: 202
      message: Accepted
- request:
    body: null
    headers:
      Accept:
      - '*/*'
      Accept-Encoding:
      - gzip, deflate
      CommandName:
      - spring application-accelerator predefined-accelerator disable
      Connection:
      - keep-alive
      ParameterSetName:
      - -n -g -s
      User-Agent:
      - AZURECLI/2.46.0 azsdk-python-mgmt-appplatform/6.1.0 Python/3.9.13 (Windows-10-10.0.22621-SP0)
    method: GET
<<<<<<< HEAD
    uri: https://management.azure.com/subscriptions/00000000-0000-0000-0000-000000000000/resourceGroups/clitest.rg000001/providers/Microsoft.AppPlatform/locations/eastasia/operationStatus/clitest000002/operationId/b477dcaa-27b9-4ba5-98b3-2a0773812339?api-version=2022-11-01-preview
=======
    uri: https://management.azure.com/subscriptions/00000000-0000-0000-0000-000000000000/resourceGroups/clitest.rg000001/providers/Microsoft.AppPlatform/locations/uksouth/operationStatus/clitest000002/operationId/e89c0ce3-bc7a-497b-aaef-44d0b27eb6d0?api-version=2023-01-01-preview
>>>>>>> 4dde28b1
  response:
    body:
      string: '{"id":"subscriptions/6c933f90-8115-4392-90f2-7077c9fa5dbd/resourceGroups/clitest.rg000001/providers/Microsoft.AppPlatform/locations/eastasia/operationStatus/clitest000002/operationId/b477dcaa-27b9-4ba5-98b3-2a0773812339","name":"b477dcaa-27b9-4ba5-98b3-2a0773812339","status":"Running","startTime":"2023-03-22T07:23:17.3990321Z"}'
    headers:
      cache-control:
      - no-cache
      content-length:
      - '329'
      content-type:
      - application/json
      date:
      - Wed, 22 Mar 2023 07:23:17 GMT
      expires:
      - '-1'
      pragma:
      - no-cache
      request-context:
      - appId=cid-v1:797d7e4e-8180-497e-a254-780fbd39ba4d
      strict-transport-security:
      - max-age=31536000; includeSubDomains
      transfer-encoding:
      - chunked
      vary:
      - Accept-Encoding
      x-content-type-options:
      - nosniff
      x-rp-server-mvid:
      - 2d8cffe0-ed19-4f32-b630-c96199e681e1
    status:
      code: 200
      message: OK
- request:
    body: null
    headers:
      Accept:
      - '*/*'
      Accept-Encoding:
      - gzip, deflate
      CommandName:
      - spring application-accelerator predefined-accelerator disable
      Connection:
      - keep-alive
      ParameterSetName:
      - -n -g -s
      User-Agent:
      - AZURECLI/2.46.0 azsdk-python-mgmt-appplatform/6.1.0 Python/3.9.13 (Windows-10-10.0.22621-SP0)
    method: GET
<<<<<<< HEAD
    uri: https://management.azure.com/subscriptions/00000000-0000-0000-0000-000000000000/resourceGroups/clitest.rg000001/providers/Microsoft.AppPlatform/locations/eastasia/operationStatus/clitest000002/operationId/b477dcaa-27b9-4ba5-98b3-2a0773812339?api-version=2022-11-01-preview
=======
    uri: https://management.azure.com/subscriptions/00000000-0000-0000-0000-000000000000/resourceGroups/clitest.rg000001/providers/Microsoft.AppPlatform/locations/uksouth/operationStatus/clitest000002/operationId/e89c0ce3-bc7a-497b-aaef-44d0b27eb6d0?api-version=2023-01-01-preview
>>>>>>> 4dde28b1
  response:
    body:
      string: '{"id":"subscriptions/6c933f90-8115-4392-90f2-7077c9fa5dbd/resourceGroups/clitest.rg000001/providers/Microsoft.AppPlatform/locations/eastasia/operationStatus/clitest000002/operationId/b477dcaa-27b9-4ba5-98b3-2a0773812339","name":"b477dcaa-27b9-4ba5-98b3-2a0773812339","status":"Succeeded","startTime":"2023-03-22T07:23:17.3990321Z","endTime":"2023-03-22T07:23:23.6440362Z"}'
    headers:
      cache-control:
      - no-cache
      content-length:
      - '372'
      content-type:
      - application/json
      date:
      - Wed, 22 Mar 2023 07:23:27 GMT
      expires:
      - '-1'
      pragma:
      - no-cache
      request-context:
      - appId=cid-v1:797d7e4e-8180-497e-a254-780fbd39ba4d
      strict-transport-security:
      - max-age=31536000; includeSubDomains
      transfer-encoding:
      - chunked
      vary:
      - Accept-Encoding
      x-content-type-options:
      - nosniff
      x-rp-server-mvid:
      - 2d8cffe0-ed19-4f32-b630-c96199e681e1
    status:
      code: 200
      message: OK
- request:
    body: null
    headers:
      Accept:
      - '*/*'
      Accept-Encoding:
      - gzip, deflate
      CommandName:
      - spring application-accelerator predefined-accelerator disable
      Connection:
      - keep-alive
      ParameterSetName:
      - -n -g -s
      User-Agent:
      - AZURECLI/2.46.0 azsdk-python-mgmt-appplatform/6.1.0 Python/3.9.13 (Windows-10-10.0.22621-SP0)
    method: GET
<<<<<<< HEAD
    uri: https://management.azure.com/subscriptions/00000000-0000-0000-0000-000000000000/resourceGroups/clitest.rg000001/providers/Microsoft.AppPlatform/locations/eastasia/operationResults/b477dcaa-27b9-4ba5-98b3-2a0773812339/Spring/clitest000002?api-version=2022-11-01-preview
=======
    uri: https://management.azure.com/subscriptions/00000000-0000-0000-0000-000000000000/resourceGroups/clitest.rg000001/providers/Microsoft.AppPlatform/locations/uksouth/operationResults/e89c0ce3-bc7a-497b-aaef-44d0b27eb6d0/Spring/clitest000002?api-version=2023-01-01-preview
>>>>>>> 4dde28b1
  response:
    body:
      string: ''
    headers:
      cache-control:
      - no-cache
      content-length:
      - '0'
      date:
      - Wed, 22 Mar 2023 07:23:27 GMT
      expires:
      - '-1'
      pragma:
      - no-cache
      request-context:
      - appId=cid-v1:797d7e4e-8180-497e-a254-780fbd39ba4d
      strict-transport-security:
      - max-age=31536000; includeSubDomains
      x-content-type-options:
      - nosniff
      x-rp-server-mvid:
      - 2d8cffe0-ed19-4f32-b630-c96199e681e1
    status:
      code: 200
      message: OK
- request:
    body: null
    headers:
      Accept:
      - application/json
      Accept-Encoding:
      - gzip, deflate
      CommandName:
      - spring application-accelerator predefined-accelerator show
      Connection:
      - keep-alive
      ParameterSetName:
      - -n -g -s
      User-Agent:
      - AZURECLI/2.46.0 azsdk-python-mgmt-appplatform/6.1.0 Python/3.9.13 (Windows-10-10.0.22621-SP0)
    method: GET
    uri: https://management.azure.com/subscriptions/00000000-0000-0000-0000-000000000000/resourceGroups/clitest.rg000001/providers/Microsoft.AppPlatform/Spring/clitest000002?api-version=2023-01-01-preview
  response:
    body:
      string: '{"properties":{"provisioningState":"Succeeded","zoneRedundant":false,"version":3,"serviceId":"3660ca33c9f04cb6bd3b4f63701ffa64","networkProfile":{"outboundIPs":{"publicIPs":["20.187.190.78","20.187.190.103"]},"ingressConfig":{"readTimeoutInSeconds":300},"outboundType":"loadBalancer"},"powerState":"Running","fqdn":"clitest000002.azuremicroservices.io","marketplaceResource":{"plan":"asa-ent-hr-mtr","publisher":"vmware-inc","product":"azure-spring-cloud-vmware-tanzu-2"}},"type":"Microsoft.AppPlatform/Spring","sku":{"name":"E0","tier":"Enterprise"},"location":"eastasia","tags":null,"id":"/subscriptions/00000000-0000-0000-0000-000000000000/resourceGroups/clitest.rg000001/providers/Microsoft.AppPlatform/Spring/clitest000002","name":"clitest000002","systemData":{"createdBy":"3462cf92-dc17-43c5-8c7e-e50c11a1c181","createdByType":"Application","createdAt":"2023-03-22T06:18:52.5165906Z","lastModifiedBy":"3462cf92-dc17-43c5-8c7e-e50c11a1c181","lastModifiedByType":"Application","lastModifiedAt":"2023-03-22T06:18:52.5165906Z"}}'
    headers:
      cache-control:
      - no-cache
      content-length:
      - '1030'
      content-type:
      - application/json
      date:
      - Wed, 22 Mar 2023 07:23:28 GMT
      expires:
      - '-1'
      pragma:
      - no-cache
      request-context:
      - appId=cid-v1:797d7e4e-8180-497e-a254-780fbd39ba4d
      strict-transport-security:
      - max-age=31536000; includeSubDomains
      transfer-encoding:
      - chunked
      vary:
      - Accept-Encoding
      x-content-type-options:
      - nosniff
      x-ms-ratelimit-remaining-subscription-resource-requests:
      - '11999'
      x-rp-server-mvid:
      - 2d8cffe0-ed19-4f32-b630-c96199e681e1
    status:
      code: 200
      message: OK
- request:
    body: null
    headers:
      Accept:
      - application/json
      Accept-Encoding:
      - gzip, deflate
      CommandName:
      - spring application-accelerator predefined-accelerator show
      Connection:
      - keep-alive
      ParameterSetName:
      - -n -g -s
      User-Agent:
      - AZURECLI/2.46.0 azsdk-python-mgmt-appplatform/6.1.0 Python/3.9.13 (Windows-10-10.0.22621-SP0)
    method: GET
    uri: https://management.azure.com/subscriptions/00000000-0000-0000-0000-000000000000/resourceGroups/clitest.rg000001/providers/Microsoft.AppPlatform/Spring/clitest000002/applicationAccelerators/default/predefinedAccelerators/asa-java-rest-service?api-version=2023-01-01-preview
  response:
    body:
      string: '{"properties":{"provisioningState":"Succeeded","displayName":"Tanzu
        Java Restful Web App","state":"Disabled"},"type":"Microsoft.AppPlatform/Spring/applicationAccelerators/predefinedAccelerators","id":"/subscriptions/00000000-0000-0000-0000-000000000000/resourceGroups/clitest.rg000001/providers/Microsoft.AppPlatform/Spring/clitest000002/applicationAccelerators/default/predefinedAccelerators/asa-java-rest-service","name":"asa-java-rest-service","systemData":{"createdBy":null,"createdByType":null,"createdAt":null,"lastModifiedBy":"yuwzho@microsoft.com","lastModifiedByType":"User","lastModifiedAt":"2023-03-22T07:23:16.956069Z"}}'
    headers:
      cache-control:
      - no-cache
      content-length:
      - '632'
      content-type:
      - application/json
      date:
      - Wed, 22 Mar 2023 07:23:29 GMT
      expires:
      - '-1'
      pragma:
      - no-cache
      request-context:
      - appId=cid-v1:797d7e4e-8180-497e-a254-780fbd39ba4d
      strict-transport-security:
      - max-age=31536000; includeSubDomains
      transfer-encoding:
      - chunked
      vary:
      - Accept-Encoding
      x-content-type-options:
      - nosniff
      x-rp-server-mvid:
      - 2d8cffe0-ed19-4f32-b630-c96199e681e1
    status:
      code: 200
      message: OK
- request:
    body: null
    headers:
      Accept:
      - application/json
      Accept-Encoding:
      - gzip, deflate
      CommandName:
      - spring application-accelerator predefined-accelerator enable
      Connection:
      - keep-alive
      ParameterSetName:
      - -n -g -s
      User-Agent:
      - AZURECLI/2.46.0 azsdk-python-mgmt-appplatform/6.1.0 Python/3.9.13 (Windows-10-10.0.22621-SP0)
    method: GET
    uri: https://management.azure.com/subscriptions/00000000-0000-0000-0000-000000000000/resourceGroups/clitest.rg000001/providers/Microsoft.AppPlatform/Spring/clitest000002?api-version=2023-01-01-preview
  response:
    body:
      string: '{"properties":{"provisioningState":"Succeeded","zoneRedundant":false,"version":3,"serviceId":"3660ca33c9f04cb6bd3b4f63701ffa64","networkProfile":{"outboundIPs":{"publicIPs":["20.187.190.78","20.187.190.103"]},"ingressConfig":{"readTimeoutInSeconds":300},"outboundType":"loadBalancer"},"powerState":"Running","fqdn":"clitest000002.azuremicroservices.io","marketplaceResource":{"plan":"asa-ent-hr-mtr","publisher":"vmware-inc","product":"azure-spring-cloud-vmware-tanzu-2"}},"type":"Microsoft.AppPlatform/Spring","sku":{"name":"E0","tier":"Enterprise"},"location":"eastasia","tags":null,"id":"/subscriptions/00000000-0000-0000-0000-000000000000/resourceGroups/clitest.rg000001/providers/Microsoft.AppPlatform/Spring/clitest000002","name":"clitest000002","systemData":{"createdBy":"3462cf92-dc17-43c5-8c7e-e50c11a1c181","createdByType":"Application","createdAt":"2023-03-22T06:18:52.5165906Z","lastModifiedBy":"3462cf92-dc17-43c5-8c7e-e50c11a1c181","lastModifiedByType":"Application","lastModifiedAt":"2023-03-22T06:18:52.5165906Z"}}'
    headers:
      cache-control:
      - no-cache
      content-length:
      - '1030'
      content-type:
      - application/json
      date:
      - Wed, 22 Mar 2023 07:23:31 GMT
      expires:
      - '-1'
      pragma:
      - no-cache
      request-context:
      - appId=cid-v1:797d7e4e-8180-497e-a254-780fbd39ba4d
      strict-transport-security:
      - max-age=31536000; includeSubDomains
      transfer-encoding:
      - chunked
      vary:
      - Accept-Encoding
      x-content-type-options:
      - nosniff
      x-ms-ratelimit-remaining-subscription-resource-requests:
      - '11999'
      x-rp-server-mvid:
      - 2d8cffe0-ed19-4f32-b630-c96199e681e1
    status:
      code: 200
      message: OK
- request:
    body: null
    headers:
      Accept:
      - application/json
      Accept-Encoding:
      - gzip, deflate
      CommandName:
      - spring application-accelerator predefined-accelerator enable
      Connection:
      - keep-alive
      Content-Length:
      - '0'
      ParameterSetName:
      - -n -g -s
      User-Agent:
      - AZURECLI/2.46.0 azsdk-python-mgmt-appplatform/6.1.0 Python/3.9.13 (Windows-10-10.0.22621-SP0)
    method: POST
    uri: https://management.azure.com/subscriptions/00000000-0000-0000-0000-000000000000/resourceGroups/clitest.rg000001/providers/Microsoft.AppPlatform/Spring/clitest000002/applicationAccelerators/default/predefinedAccelerators/asa-java-rest-service/enable?api-version=2023-01-01-preview
  response:
    body:
      string: '{"properties":{"provisioningState":"Updating","displayName":"Tanzu
        Java Restful Web App","state":"Disabled"},"type":"Microsoft.AppPlatform/Spring/applicationAccelerators/predefinedAccelerators","id":"/subscriptions/00000000-0000-0000-0000-000000000000/resourceGroups/clitest.rg000001/providers/Microsoft.AppPlatform/Spring/clitest000002/applicationAccelerators/default/predefinedAccelerators/asa-java-rest-service","name":"asa-java-rest-service","systemData":{"createdBy":null,"createdByType":null,"createdAt":null,"lastModifiedBy":"yuwzho@microsoft.com","lastModifiedByType":"User","lastModifiedAt":"2023-03-22T07:23:32.4686416Z"}}'
    headers:
      azure-asyncoperation:
<<<<<<< HEAD
      - https://management.azure.com/subscriptions/00000000-0000-0000-0000-000000000000/resourceGroups/clitest.rg000001/providers/Microsoft.AppPlatform/locations/eastasia/operationStatus/clitest000002/operationId/5d0f00ff-91d0-49c7-9ebf-d772f11b7df7?api-version=2022-11-01-preview
=======
      - https://management.azure.com/subscriptions/00000000-0000-0000-0000-000000000000/resourceGroups/clitest.rg000001/providers/Microsoft.AppPlatform/locations/uksouth/operationStatus/clitest000002/operationId/9bb34347-70a6-4eca-8504-c894d825e4e9?api-version=2023-01-01-preview
>>>>>>> 4dde28b1
      cache-control:
      - no-cache
      content-length:
      - '632'
      content-type:
      - application/json
      date:
      - Wed, 22 Mar 2023 07:23:32 GMT
      expires:
      - '-1'
      location:
<<<<<<< HEAD
      - https://management.azure.com/subscriptions/00000000-0000-0000-0000-000000000000/resourceGroups/clitest.rg000001/providers/Microsoft.AppPlatform/locations/eastasia/operationResults/5d0f00ff-91d0-49c7-9ebf-d772f11b7df7/Spring/clitest000002?api-version=2022-11-01-preview
=======
      - https://management.azure.com/subscriptions/00000000-0000-0000-0000-000000000000/resourceGroups/clitest.rg000001/providers/Microsoft.AppPlatform/locations/uksouth/operationResults/9bb34347-70a6-4eca-8504-c894d825e4e9/Spring/clitest000002?api-version=2023-01-01-preview
>>>>>>> 4dde28b1
      pragma:
      - no-cache
      request-context:
      - appId=cid-v1:797d7e4e-8180-497e-a254-780fbd39ba4d
      strict-transport-security:
      - max-age=31536000; includeSubDomains
      x-content-type-options:
      - nosniff
      x-ms-ratelimit-remaining-subscription-writes:
      - '1199'
      x-rp-server-mvid:
      - 2d8cffe0-ed19-4f32-b630-c96199e681e1
    status:
      code: 202
      message: Accepted
- request:
    body: null
    headers:
      Accept:
      - '*/*'
      Accept-Encoding:
      - gzip, deflate
      CommandName:
      - spring application-accelerator predefined-accelerator enable
      Connection:
      - keep-alive
      ParameterSetName:
      - -n -g -s
      User-Agent:
      - AZURECLI/2.46.0 azsdk-python-mgmt-appplatform/6.1.0 Python/3.9.13 (Windows-10-10.0.22621-SP0)
    method: GET
<<<<<<< HEAD
    uri: https://management.azure.com/subscriptions/00000000-0000-0000-0000-000000000000/resourceGroups/clitest.rg000001/providers/Microsoft.AppPlatform/locations/eastasia/operationStatus/clitest000002/operationId/5d0f00ff-91d0-49c7-9ebf-d772f11b7df7?api-version=2022-11-01-preview
=======
    uri: https://management.azure.com/subscriptions/00000000-0000-0000-0000-000000000000/resourceGroups/clitest.rg000001/providers/Microsoft.AppPlatform/locations/uksouth/operationStatus/clitest000002/operationId/9bb34347-70a6-4eca-8504-c894d825e4e9?api-version=2023-01-01-preview
>>>>>>> 4dde28b1
  response:
    body:
      string: '{"id":"subscriptions/6c933f90-8115-4392-90f2-7077c9fa5dbd/resourceGroups/clitest.rg000001/providers/Microsoft.AppPlatform/locations/eastasia/operationStatus/clitest000002/operationId/5d0f00ff-91d0-49c7-9ebf-d772f11b7df7","name":"5d0f00ff-91d0-49c7-9ebf-d772f11b7df7","status":"Running","startTime":"2023-03-22T07:23:32.9501028Z"}'
    headers:
      cache-control:
      - no-cache
      content-length:
      - '329'
      content-type:
      - application/json
      date:
      - Wed, 22 Mar 2023 07:23:33 GMT
      expires:
      - '-1'
      pragma:
      - no-cache
      request-context:
      - appId=cid-v1:797d7e4e-8180-497e-a254-780fbd39ba4d
      strict-transport-security:
      - max-age=31536000; includeSubDomains
      transfer-encoding:
      - chunked
      vary:
      - Accept-Encoding
      x-content-type-options:
      - nosniff
      x-rp-server-mvid:
      - 2d8cffe0-ed19-4f32-b630-c96199e681e1
    status:
      code: 200
      message: OK
- request:
    body: null
    headers:
      Accept:
      - '*/*'
      Accept-Encoding:
      - gzip, deflate
      CommandName:
      - spring application-accelerator predefined-accelerator enable
      Connection:
      - keep-alive
      ParameterSetName:
      - -n -g -s
      User-Agent:
      - AZURECLI/2.46.0 azsdk-python-mgmt-appplatform/6.1.0 Python/3.9.13 (Windows-10-10.0.22621-SP0)
    method: GET
<<<<<<< HEAD
    uri: https://management.azure.com/subscriptions/00000000-0000-0000-0000-000000000000/resourceGroups/clitest.rg000001/providers/Microsoft.AppPlatform/locations/eastasia/operationStatus/clitest000002/operationId/5d0f00ff-91d0-49c7-9ebf-d772f11b7df7?api-version=2022-11-01-preview
=======
    uri: https://management.azure.com/subscriptions/00000000-0000-0000-0000-000000000000/resourceGroups/clitest.rg000001/providers/Microsoft.AppPlatform/locations/uksouth/operationStatus/clitest000002/operationId/9bb34347-70a6-4eca-8504-c894d825e4e9?api-version=2023-01-01-preview
>>>>>>> 4dde28b1
  response:
    body:
      string: '{"id":"subscriptions/6c933f90-8115-4392-90f2-7077c9fa5dbd/resourceGroups/clitest.rg000001/providers/Microsoft.AppPlatform/locations/eastasia/operationStatus/clitest000002/operationId/5d0f00ff-91d0-49c7-9ebf-d772f11b7df7","name":"5d0f00ff-91d0-49c7-9ebf-d772f11b7df7","status":"Running","startTime":"2023-03-22T07:23:32.9501028Z"}'
    headers:
      cache-control:
      - no-cache
      content-length:
      - '329'
      content-type:
      - application/json
      date:
      - Wed, 22 Mar 2023 07:23:43 GMT
      expires:
      - '-1'
      pragma:
      - no-cache
      request-context:
      - appId=cid-v1:797d7e4e-8180-497e-a254-780fbd39ba4d
      strict-transport-security:
      - max-age=31536000; includeSubDomains
      transfer-encoding:
      - chunked
      vary:
      - Accept-Encoding
      x-content-type-options:
      - nosniff
      x-rp-server-mvid:
      - 2d8cffe0-ed19-4f32-b630-c96199e681e1
    status:
      code: 200
      message: OK
- request:
    body: null
    headers:
      Accept:
      - '*/*'
      Accept-Encoding:
      - gzip, deflate
      CommandName:
      - spring application-accelerator predefined-accelerator enable
      Connection:
      - keep-alive
      ParameterSetName:
      - -n -g -s
      User-Agent:
      - AZURECLI/2.46.0 azsdk-python-mgmt-appplatform/6.1.0 Python/3.9.13 (Windows-10-10.0.22621-SP0)
    method: GET
<<<<<<< HEAD
    uri: https://management.azure.com/subscriptions/00000000-0000-0000-0000-000000000000/resourceGroups/clitest.rg000001/providers/Microsoft.AppPlatform/locations/eastasia/operationStatus/clitest000002/operationId/5d0f00ff-91d0-49c7-9ebf-d772f11b7df7?api-version=2022-11-01-preview
=======
    uri: https://management.azure.com/subscriptions/00000000-0000-0000-0000-000000000000/resourceGroups/clitest.rg000001/providers/Microsoft.AppPlatform/locations/uksouth/operationStatus/clitest000002/operationId/9bb34347-70a6-4eca-8504-c894d825e4e9?api-version=2023-01-01-preview
>>>>>>> 4dde28b1
  response:
    body:
      string: '{"id":"subscriptions/6c933f90-8115-4392-90f2-7077c9fa5dbd/resourceGroups/clitest.rg000001/providers/Microsoft.AppPlatform/locations/eastasia/operationStatus/clitest000002/operationId/5d0f00ff-91d0-49c7-9ebf-d772f11b7df7","name":"5d0f00ff-91d0-49c7-9ebf-d772f11b7df7","status":"Succeeded","startTime":"2023-03-22T07:23:32.9501028Z","endTime":"2023-03-22T07:23:49.2100341Z"}'
    headers:
      cache-control:
      - no-cache
      content-length:
      - '372'
      content-type:
      - application/json
      date:
      - Wed, 22 Mar 2023 07:23:53 GMT
      expires:
      - '-1'
      pragma:
      - no-cache
      request-context:
      - appId=cid-v1:797d7e4e-8180-497e-a254-780fbd39ba4d
      strict-transport-security:
      - max-age=31536000; includeSubDomains
      transfer-encoding:
      - chunked
      vary:
      - Accept-Encoding
      x-content-type-options:
      - nosniff
      x-rp-server-mvid:
      - 2d8cffe0-ed19-4f32-b630-c96199e681e1
    status:
      code: 200
      message: OK
- request:
    body: null
    headers:
      Accept:
      - '*/*'
      Accept-Encoding:
      - gzip, deflate
      CommandName:
      - spring application-accelerator predefined-accelerator enable
      Connection:
      - keep-alive
      ParameterSetName:
      - -n -g -s
      User-Agent:
      - AZURECLI/2.46.0 azsdk-python-mgmt-appplatform/6.1.0 Python/3.9.13 (Windows-10-10.0.22621-SP0)
    method: GET
<<<<<<< HEAD
    uri: https://management.azure.com/subscriptions/00000000-0000-0000-0000-000000000000/resourceGroups/clitest.rg000001/providers/Microsoft.AppPlatform/locations/eastasia/operationResults/5d0f00ff-91d0-49c7-9ebf-d772f11b7df7/Spring/clitest000002?api-version=2022-11-01-preview
=======
    uri: https://management.azure.com/subscriptions/00000000-0000-0000-0000-000000000000/resourceGroups/clitest.rg000001/providers/Microsoft.AppPlatform/locations/uksouth/operationResults/9bb34347-70a6-4eca-8504-c894d825e4e9/Spring/clitest000002?api-version=2023-01-01-preview
>>>>>>> 4dde28b1
  response:
    body:
      string: ''
    headers:
      cache-control:
      - no-cache
      content-length:
      - '0'
      date:
      - Wed, 22 Mar 2023 07:23:53 GMT
      expires:
      - '-1'
      pragma:
      - no-cache
      request-context:
      - appId=cid-v1:797d7e4e-8180-497e-a254-780fbd39ba4d
      strict-transport-security:
      - max-age=31536000; includeSubDomains
      x-content-type-options:
      - nosniff
      x-rp-server-mvid:
      - 2d8cffe0-ed19-4f32-b630-c96199e681e1
    status:
      code: 200
      message: OK
- request:
    body: null
    headers:
      Accept:
      - application/json
      Accept-Encoding:
      - gzip, deflate
      CommandName:
      - spring application-accelerator predefined-accelerator show
      Connection:
      - keep-alive
      ParameterSetName:
      - -n -g -s
      User-Agent:
      - AZURECLI/2.46.0 azsdk-python-mgmt-appplatform/6.1.0 Python/3.9.13 (Windows-10-10.0.22621-SP0)
    method: GET
    uri: https://management.azure.com/subscriptions/00000000-0000-0000-0000-000000000000/resourceGroups/clitest.rg000001/providers/Microsoft.AppPlatform/Spring/clitest000002?api-version=2023-01-01-preview
  response:
    body:
      string: '{"properties":{"provisioningState":"Succeeded","zoneRedundant":false,"version":3,"serviceId":"3660ca33c9f04cb6bd3b4f63701ffa64","networkProfile":{"outboundIPs":{"publicIPs":["20.187.190.78","20.187.190.103"]},"ingressConfig":{"readTimeoutInSeconds":300},"outboundType":"loadBalancer"},"powerState":"Running","fqdn":"clitest000002.azuremicroservices.io","marketplaceResource":{"plan":"asa-ent-hr-mtr","publisher":"vmware-inc","product":"azure-spring-cloud-vmware-tanzu-2"}},"type":"Microsoft.AppPlatform/Spring","sku":{"name":"E0","tier":"Enterprise"},"location":"eastasia","tags":null,"id":"/subscriptions/00000000-0000-0000-0000-000000000000/resourceGroups/clitest.rg000001/providers/Microsoft.AppPlatform/Spring/clitest000002","name":"clitest000002","systemData":{"createdBy":"3462cf92-dc17-43c5-8c7e-e50c11a1c181","createdByType":"Application","createdAt":"2023-03-22T06:18:52.5165906Z","lastModifiedBy":"3462cf92-dc17-43c5-8c7e-e50c11a1c181","lastModifiedByType":"Application","lastModifiedAt":"2023-03-22T06:18:52.5165906Z"}}'
    headers:
      cache-control:
      - no-cache
      content-length:
      - '1030'
      content-type:
      - application/json
      date:
      - Wed, 22 Mar 2023 07:23:55 GMT
      expires:
      - '-1'
      pragma:
      - no-cache
      request-context:
      - appId=cid-v1:797d7e4e-8180-497e-a254-780fbd39ba4d
      strict-transport-security:
      - max-age=31536000; includeSubDomains
      transfer-encoding:
      - chunked
      vary:
      - Accept-Encoding
      x-content-type-options:
      - nosniff
      x-ms-ratelimit-remaining-subscription-resource-requests:
      - '11999'
      x-rp-server-mvid:
      - 2d8cffe0-ed19-4f32-b630-c96199e681e1
    status:
      code: 200
      message: OK
- request:
    body: null
    headers:
      Accept:
      - application/json
      Accept-Encoding:
      - gzip, deflate
      CommandName:
      - spring application-accelerator predefined-accelerator show
      Connection:
      - keep-alive
      ParameterSetName:
      - -n -g -s
      User-Agent:
      - AZURECLI/2.46.0 azsdk-python-mgmt-appplatform/6.1.0 Python/3.9.13 (Windows-10-10.0.22621-SP0)
    method: GET
    uri: https://management.azure.com/subscriptions/00000000-0000-0000-0000-000000000000/resourceGroups/clitest.rg000001/providers/Microsoft.AppPlatform/Spring/clitest000002/applicationAccelerators/default/predefinedAccelerators/asa-java-rest-service?api-version=2023-01-01-preview
  response:
    body:
      string: '{"properties":{"provisioningState":"Succeeded","displayName":"Tanzu
        Java Restful Web App","state":"Enabled"},"type":"Microsoft.AppPlatform/Spring/applicationAccelerators/predefinedAccelerators","id":"/subscriptions/00000000-0000-0000-0000-000000000000/resourceGroups/clitest.rg000001/providers/Microsoft.AppPlatform/Spring/clitest000002/applicationAccelerators/default/predefinedAccelerators/asa-java-rest-service","name":"asa-java-rest-service","systemData":{"createdBy":null,"createdByType":null,"createdAt":null,"lastModifiedBy":"yuwzho@microsoft.com","lastModifiedByType":"User","lastModifiedAt":"2023-03-22T07:23:32.4686416Z"}}'
    headers:
      cache-control:
      - no-cache
      content-length:
      - '632'
      content-type:
      - application/json
      date:
      - Wed, 22 Mar 2023 07:23:55 GMT
      expires:
      - '-1'
      pragma:
      - no-cache
      request-context:
      - appId=cid-v1:797d7e4e-8180-497e-a254-780fbd39ba4d
      strict-transport-security:
      - max-age=31536000; includeSubDomains
      transfer-encoding:
      - chunked
      vary:
      - Accept-Encoding
      x-content-type-options:
      - nosniff
      x-rp-server-mvid:
      - 2d8cffe0-ed19-4f32-b630-c96199e681e1
    status:
      code: 200
      message: OK
version: 1
<|MERGE_RESOLUTION|>--- conflicted
+++ resolved
@@ -1,976 +1,932 @@
-interactions:
-- request:
-    body: null
-    headers:
-      Accept:
-      - application/json
-      Accept-Encoding:
-      - gzip, deflate
-      CommandName:
-      - spring application-accelerator predefined-accelerator list
-      Connection:
-      - keep-alive
-      ParameterSetName:
-      - -g -s
-      User-Agent:
-      - AZURECLI/2.46.0 azsdk-python-mgmt-appplatform/6.1.0 Python/3.9.13 (Windows-10-10.0.22621-SP0)
-    method: GET
-    uri: https://management.azure.com/subscriptions/00000000-0000-0000-0000-000000000000/resourceGroups/clitest.rg000001/providers/Microsoft.AppPlatform/Spring/clitest000002?api-version=2023-01-01-preview
-  response:
-    body:
-      string: '{"properties":{"provisioningState":"Succeeded","zoneRedundant":false,"version":3,"serviceId":"3660ca33c9f04cb6bd3b4f63701ffa64","networkProfile":{"outboundIPs":{"publicIPs":["20.187.190.78","20.187.190.103"]},"ingressConfig":{"readTimeoutInSeconds":300},"outboundType":"loadBalancer"},"powerState":"Running","fqdn":"clitest000002.azuremicroservices.io","marketplaceResource":{"plan":"asa-ent-hr-mtr","publisher":"vmware-inc","product":"azure-spring-cloud-vmware-tanzu-2"}},"type":"Microsoft.AppPlatform/Spring","sku":{"name":"E0","tier":"Enterprise"},"location":"eastasia","tags":null,"id":"/subscriptions/00000000-0000-0000-0000-000000000000/resourceGroups/clitest.rg000001/providers/Microsoft.AppPlatform/Spring/clitest000002","name":"clitest000002","systemData":{"createdBy":"3462cf92-dc17-43c5-8c7e-e50c11a1c181","createdByType":"Application","createdAt":"2023-03-22T06:18:52.5165906Z","lastModifiedBy":"3462cf92-dc17-43c5-8c7e-e50c11a1c181","lastModifiedByType":"Application","lastModifiedAt":"2023-03-22T06:18:52.5165906Z"}}'
-    headers:
-      cache-control:
-      - no-cache
-      content-length:
-      - '1030'
-      content-type:
-      - application/json
-      date:
-      - Wed, 22 Mar 2023 07:23:12 GMT
-      expires:
-      - '-1'
-      pragma:
-      - no-cache
-      request-context:
-      - appId=cid-v1:797d7e4e-8180-497e-a254-780fbd39ba4d
-      strict-transport-security:
-      - max-age=31536000; includeSubDomains
-      transfer-encoding:
-      - chunked
-      vary:
-      - Accept-Encoding
-      x-content-type-options:
-      - nosniff
-      x-ms-ratelimit-remaining-subscription-resource-requests:
-      - '11998'
-      x-rp-server-mvid:
-      - 2d8cffe0-ed19-4f32-b630-c96199e681e1
-    status:
-      code: 200
-      message: OK
-- request:
-    body: null
-    headers:
-      Accept:
-      - application/json
-      Accept-Encoding:
-      - gzip, deflate
-      CommandName:
-      - spring application-accelerator predefined-accelerator list
-      Connection:
-      - keep-alive
-      ParameterSetName:
-      - -g -s
-      User-Agent:
-      - AZURECLI/2.46.0 azsdk-python-mgmt-appplatform/6.1.0 Python/3.9.13 (Windows-10-10.0.22621-SP0)
-    method: GET
-    uri: https://management.azure.com/subscriptions/00000000-0000-0000-0000-000000000000/resourceGroups/clitest.rg000001/providers/Microsoft.AppPlatform/Spring/clitest000002/applicationAccelerators/default/predefinedAccelerators?api-version=2023-01-01-preview
-  response:
-    body:
-      string: '{"value":[{"properties":{"provisioningState":"Succeeded","displayName":"Acme
-        Fitness Store","state":"Enabled"},"type":"Microsoft.AppPlatform/Spring/applicationAccelerators/predefinedAccelerators","id":"/subscriptions/00000000-0000-0000-0000-000000000000/resourceGroups/clitest.rg000001/providers/Microsoft.AppPlatform/Spring/clitest000002/applicationAccelerators/default/predefinedAccelerators/","name":"asa-acme-fitness-store"},{"properties":{"provisioningState":"Succeeded","displayName":"Tanzu
-        Java Restful Web App","state":"Enabled"},"type":"Microsoft.AppPlatform/Spring/applicationAccelerators/predefinedAccelerators","id":"/subscriptions/00000000-0000-0000-0000-000000000000/resourceGroups/clitest.rg000001/providers/Microsoft.AppPlatform/Spring/clitest000002/applicationAccelerators/default/predefinedAccelerators/","name":"asa-java-rest-service","systemData":{"createdBy":null,"createdByType":null,"createdAt":null,"lastModifiedBy":"yuwzho@microsoft.com","lastModifiedByType":"User","lastModifiedAt":"2023-03-22T07:22:37.4988768Z"}},{"properties":{"provisioningState":"Succeeded","displayName":"Node
-        Express","state":"Enabled"},"type":"Microsoft.AppPlatform/Spring/applicationAccelerators/predefinedAccelerators","id":"/subscriptions/00000000-0000-0000-0000-000000000000/resourceGroups/clitest.rg000001/providers/Microsoft.AppPlatform/Spring/clitest000002/applicationAccelerators/default/predefinedAccelerators/","name":"asa-node-express"},{"properties":{"provisioningState":"Succeeded","displayName":"Spring
-        Cloud Serverless","state":"Enabled"},"type":"Microsoft.AppPlatform/Spring/applicationAccelerators/predefinedAccelerators","id":"/subscriptions/00000000-0000-0000-0000-000000000000/resourceGroups/clitest.rg000001/providers/Microsoft.AppPlatform/Spring/clitest000002/applicationAccelerators/default/predefinedAccelerators/","name":"asa-spring-cloud-serverless"},{"properties":{"provisioningState":"Succeeded","displayName":"C#
-        Weather Forecast","state":"Enabled"},"type":"Microsoft.AppPlatform/Spring/applicationAccelerators/predefinedAccelerators","id":"/subscriptions/00000000-0000-0000-0000-000000000000/resourceGroups/clitest.rg000001/providers/Microsoft.AppPlatform/Spring/clitest000002/applicationAccelerators/default/predefinedAccelerators/","name":"asa-weatherforecast-csharp"}]}'
-    headers:
-      cache-control:
-      - no-cache
-      content-length:
-      - '2302'
-      content-type:
-      - application/json
-      date:
-      - Wed, 22 Mar 2023 07:23:13 GMT
-      expires:
-      - '-1'
-      pragma:
-      - no-cache
-      request-context:
-      - appId=cid-v1:797d7e4e-8180-497e-a254-780fbd39ba4d
-      strict-transport-security:
-      - max-age=31536000; includeSubDomains
-      transfer-encoding:
-      - chunked
-      vary:
-      - Accept-Encoding
-      x-content-type-options:
-      - nosniff
-      x-rp-server-mvid:
-      - 2d8cffe0-ed19-4f32-b630-c96199e681e1
-    status:
-      code: 200
-      message: OK
-- request:
-    body: null
-    headers:
-      Accept:
-      - application/json
-      Accept-Encoding:
-      - gzip, deflate
-      CommandName:
-      - spring application-accelerator predefined-accelerator show
-      Connection:
-      - keep-alive
-      ParameterSetName:
-      - -n -g -s
-      User-Agent:
-      - AZURECLI/2.46.0 azsdk-python-mgmt-appplatform/6.1.0 Python/3.9.13 (Windows-10-10.0.22621-SP0)
-    method: GET
-    uri: https://management.azure.com/subscriptions/00000000-0000-0000-0000-000000000000/resourceGroups/clitest.rg000001/providers/Microsoft.AppPlatform/Spring/clitest000002?api-version=2023-01-01-preview
-  response:
-    body:
-      string: '{"properties":{"provisioningState":"Succeeded","zoneRedundant":false,"version":3,"serviceId":"3660ca33c9f04cb6bd3b4f63701ffa64","networkProfile":{"outboundIPs":{"publicIPs":["20.187.190.78","20.187.190.103"]},"ingressConfig":{"readTimeoutInSeconds":300},"outboundType":"loadBalancer"},"powerState":"Running","fqdn":"clitest000002.azuremicroservices.io","marketplaceResource":{"plan":"asa-ent-hr-mtr","publisher":"vmware-inc","product":"azure-spring-cloud-vmware-tanzu-2"}},"type":"Microsoft.AppPlatform/Spring","sku":{"name":"E0","tier":"Enterprise"},"location":"eastasia","tags":null,"id":"/subscriptions/00000000-0000-0000-0000-000000000000/resourceGroups/clitest.rg000001/providers/Microsoft.AppPlatform/Spring/clitest000002","name":"clitest000002","systemData":{"createdBy":"3462cf92-dc17-43c5-8c7e-e50c11a1c181","createdByType":"Application","createdAt":"2023-03-22T06:18:52.5165906Z","lastModifiedBy":"3462cf92-dc17-43c5-8c7e-e50c11a1c181","lastModifiedByType":"Application","lastModifiedAt":"2023-03-22T06:18:52.5165906Z"}}'
-    headers:
-      cache-control:
-      - no-cache
-      content-length:
-      - '1030'
-      content-type:
-      - application/json
-      date:
-      - Wed, 22 Mar 2023 07:23:13 GMT
-      expires:
-      - '-1'
-      pragma:
-      - no-cache
-      request-context:
-      - appId=cid-v1:797d7e4e-8180-497e-a254-780fbd39ba4d
-      strict-transport-security:
-      - max-age=31536000; includeSubDomains
-      transfer-encoding:
-      - chunked
-      vary:
-      - Accept-Encoding
-      x-content-type-options:
-      - nosniff
-      x-ms-ratelimit-remaining-subscription-resource-requests:
-      - '11997'
-      x-rp-server-mvid:
-      - 2d8cffe0-ed19-4f32-b630-c96199e681e1
-    status:
-      code: 200
-      message: OK
-- request:
-    body: null
-    headers:
-      Accept:
-      - application/json
-      Accept-Encoding:
-      - gzip, deflate
-      CommandName:
-      - spring application-accelerator predefined-accelerator show
-      Connection:
-      - keep-alive
-      ParameterSetName:
-      - -n -g -s
-      User-Agent:
-      - AZURECLI/2.46.0 azsdk-python-mgmt-appplatform/6.1.0 Python/3.9.13 (Windows-10-10.0.22621-SP0)
-    method: GET
-    uri: https://management.azure.com/subscriptions/00000000-0000-0000-0000-000000000000/resourceGroups/clitest.rg000001/providers/Microsoft.AppPlatform/Spring/clitest000002/applicationAccelerators/default/predefinedAccelerators/asa-java-rest-service?api-version=2023-01-01-preview
-  response:
-    body:
-      string: '{"properties":{"provisioningState":"Succeeded","displayName":"Tanzu
-        Java Restful Web App","state":"Enabled"},"type":"Microsoft.AppPlatform/Spring/applicationAccelerators/predefinedAccelerators","id":"/subscriptions/00000000-0000-0000-0000-000000000000/resourceGroups/clitest.rg000001/providers/Microsoft.AppPlatform/Spring/clitest000002/applicationAccelerators/default/predefinedAccelerators/asa-java-rest-service","name":"asa-java-rest-service","systemData":{"createdBy":null,"createdByType":null,"createdAt":null,"lastModifiedBy":"yuwzho@microsoft.com","lastModifiedByType":"User","lastModifiedAt":"2023-03-22T07:22:37.4988768Z"}}'
-    headers:
-      cache-control:
-      - no-cache
-      content-length:
-      - '632'
-      content-type:
-      - application/json
-      date:
-      - Wed, 22 Mar 2023 07:23:15 GMT
-      expires:
-      - '-1'
-      pragma:
-      - no-cache
-      request-context:
-      - appId=cid-v1:797d7e4e-8180-497e-a254-780fbd39ba4d
-      strict-transport-security:
-      - max-age=31536000; includeSubDomains
-      transfer-encoding:
-      - chunked
-      vary:
-      - Accept-Encoding
-      x-content-type-options:
-      - nosniff
-      x-rp-server-mvid:
-      - 2d8cffe0-ed19-4f32-b630-c96199e681e1
-    status:
-      code: 200
-      message: OK
-- request:
-    body: null
-    headers:
-      Accept:
-      - application/json
-      Accept-Encoding:
-      - gzip, deflate
-      CommandName:
-      - spring application-accelerator predefined-accelerator disable
-      Connection:
-      - keep-alive
-      ParameterSetName:
-      - -n -g -s
-      User-Agent:
-      - AZURECLI/2.46.0 azsdk-python-mgmt-appplatform/6.1.0 Python/3.9.13 (Windows-10-10.0.22621-SP0)
-    method: GET
-    uri: https://management.azure.com/subscriptions/00000000-0000-0000-0000-000000000000/resourceGroups/clitest.rg000001/providers/Microsoft.AppPlatform/Spring/clitest000002?api-version=2023-01-01-preview
-  response:
-    body:
-      string: '{"properties":{"provisioningState":"Succeeded","zoneRedundant":false,"version":3,"serviceId":"3660ca33c9f04cb6bd3b4f63701ffa64","networkProfile":{"outboundIPs":{"publicIPs":["20.187.190.78","20.187.190.103"]},"ingressConfig":{"readTimeoutInSeconds":300},"outboundType":"loadBalancer"},"powerState":"Running","fqdn":"clitest000002.azuremicroservices.io","marketplaceResource":{"plan":"asa-ent-hr-mtr","publisher":"vmware-inc","product":"azure-spring-cloud-vmware-tanzu-2"}},"type":"Microsoft.AppPlatform/Spring","sku":{"name":"E0","tier":"Enterprise"},"location":"eastasia","tags":null,"id":"/subscriptions/00000000-0000-0000-0000-000000000000/resourceGroups/clitest.rg000001/providers/Microsoft.AppPlatform/Spring/clitest000002","name":"clitest000002","systemData":{"createdBy":"3462cf92-dc17-43c5-8c7e-e50c11a1c181","createdByType":"Application","createdAt":"2023-03-22T06:18:52.5165906Z","lastModifiedBy":"3462cf92-dc17-43c5-8c7e-e50c11a1c181","lastModifiedByType":"Application","lastModifiedAt":"2023-03-22T06:18:52.5165906Z"}}'
-    headers:
-      cache-control:
-      - no-cache
-      content-length:
-      - '1030'
-      content-type:
-      - application/json
-      date:
-      - Wed, 22 Mar 2023 07:23:16 GMT
-      expires:
-      - '-1'
-      pragma:
-      - no-cache
-      request-context:
-      - appId=cid-v1:797d7e4e-8180-497e-a254-780fbd39ba4d
-      strict-transport-security:
-      - max-age=31536000; includeSubDomains
-      transfer-encoding:
-      - chunked
-      vary:
-      - Accept-Encoding
-      x-content-type-options:
-      - nosniff
-      x-ms-ratelimit-remaining-subscription-resource-requests:
-      - '11998'
-      x-rp-server-mvid:
-      - 2d8cffe0-ed19-4f32-b630-c96199e681e1
-    status:
-      code: 200
-      message: OK
-- request:
-    body: null
-    headers:
-      Accept:
-      - application/json
-      Accept-Encoding:
-      - gzip, deflate
-      CommandName:
-      - spring application-accelerator predefined-accelerator disable
-      Connection:
-      - keep-alive
-      Content-Length:
-      - '0'
-      ParameterSetName:
-      - -n -g -s
-      User-Agent:
-      - AZURECLI/2.46.0 azsdk-python-mgmt-appplatform/6.1.0 Python/3.9.13 (Windows-10-10.0.22621-SP0)
-    method: POST
-    uri: https://management.azure.com/subscriptions/00000000-0000-0000-0000-000000000000/resourceGroups/clitest.rg000001/providers/Microsoft.AppPlatform/Spring/clitest000002/applicationAccelerators/default/predefinedAccelerators/asa-java-rest-service/disable?api-version=2023-01-01-preview
-  response:
-    body:
-      string: '{"properties":{"provisioningState":"Updating","displayName":"Tanzu
-        Java Restful Web App","state":"Enabled"},"type":"Microsoft.AppPlatform/Spring/applicationAccelerators/predefinedAccelerators","id":"/subscriptions/00000000-0000-0000-0000-000000000000/resourceGroups/clitest.rg000001/providers/Microsoft.AppPlatform/Spring/clitest000002/applicationAccelerators/default/predefinedAccelerators/asa-java-rest-service","name":"asa-java-rest-service","systemData":{"createdBy":null,"createdByType":null,"createdAt":null,"lastModifiedBy":"yuwzho@microsoft.com","lastModifiedByType":"User","lastModifiedAt":"2023-03-22T07:23:16.956069Z"}}'
-    headers:
-      azure-asyncoperation:
-<<<<<<< HEAD
-      - https://management.azure.com/subscriptions/00000000-0000-0000-0000-000000000000/resourceGroups/clitest.rg000001/providers/Microsoft.AppPlatform/locations/eastasia/operationStatus/clitest000002/operationId/b477dcaa-27b9-4ba5-98b3-2a0773812339?api-version=2022-11-01-preview
-=======
-      - https://management.azure.com/subscriptions/00000000-0000-0000-0000-000000000000/resourceGroups/clitest.rg000001/providers/Microsoft.AppPlatform/locations/uksouth/operationStatus/clitest000002/operationId/e89c0ce3-bc7a-497b-aaef-44d0b27eb6d0?api-version=2023-01-01-preview
->>>>>>> 4dde28b1
-      cache-control:
-      - no-cache
-      content-length:
-      - '630'
-      content-type:
-      - application/json
-      date:
-      - Wed, 22 Mar 2023 07:23:16 GMT
-      expires:
-      - '-1'
-      location:
-<<<<<<< HEAD
-      - https://management.azure.com/subscriptions/00000000-0000-0000-0000-000000000000/resourceGroups/clitest.rg000001/providers/Microsoft.AppPlatform/locations/eastasia/operationResults/b477dcaa-27b9-4ba5-98b3-2a0773812339/Spring/clitest000002?api-version=2022-11-01-preview
-=======
-      - https://management.azure.com/subscriptions/00000000-0000-0000-0000-000000000000/resourceGroups/clitest.rg000001/providers/Microsoft.AppPlatform/locations/uksouth/operationResults/e89c0ce3-bc7a-497b-aaef-44d0b27eb6d0/Spring/clitest000002?api-version=2023-01-01-preview
->>>>>>> 4dde28b1
-      pragma:
-      - no-cache
-      request-context:
-      - appId=cid-v1:797d7e4e-8180-497e-a254-780fbd39ba4d
-      strict-transport-security:
-      - max-age=31536000; includeSubDomains
-      x-content-type-options:
-      - nosniff
-      x-ms-ratelimit-remaining-subscription-writes:
-      - '1199'
-      x-rp-server-mvid:
-      - 2d8cffe0-ed19-4f32-b630-c96199e681e1
-    status:
-      code: 202
-      message: Accepted
-- request:
-    body: null
-    headers:
-      Accept:
-      - '*/*'
-      Accept-Encoding:
-      - gzip, deflate
-      CommandName:
-      - spring application-accelerator predefined-accelerator disable
-      Connection:
-      - keep-alive
-      ParameterSetName:
-      - -n -g -s
-      User-Agent:
-      - AZURECLI/2.46.0 azsdk-python-mgmt-appplatform/6.1.0 Python/3.9.13 (Windows-10-10.0.22621-SP0)
-    method: GET
-<<<<<<< HEAD
-    uri: https://management.azure.com/subscriptions/00000000-0000-0000-0000-000000000000/resourceGroups/clitest.rg000001/providers/Microsoft.AppPlatform/locations/eastasia/operationStatus/clitest000002/operationId/b477dcaa-27b9-4ba5-98b3-2a0773812339?api-version=2022-11-01-preview
-=======
-    uri: https://management.azure.com/subscriptions/00000000-0000-0000-0000-000000000000/resourceGroups/clitest.rg000001/providers/Microsoft.AppPlatform/locations/uksouth/operationStatus/clitest000002/operationId/e89c0ce3-bc7a-497b-aaef-44d0b27eb6d0?api-version=2023-01-01-preview
->>>>>>> 4dde28b1
-  response:
-    body:
-      string: '{"id":"subscriptions/6c933f90-8115-4392-90f2-7077c9fa5dbd/resourceGroups/clitest.rg000001/providers/Microsoft.AppPlatform/locations/eastasia/operationStatus/clitest000002/operationId/b477dcaa-27b9-4ba5-98b3-2a0773812339","name":"b477dcaa-27b9-4ba5-98b3-2a0773812339","status":"Running","startTime":"2023-03-22T07:23:17.3990321Z"}'
-    headers:
-      cache-control:
-      - no-cache
-      content-length:
-      - '329'
-      content-type:
-      - application/json
-      date:
-      - Wed, 22 Mar 2023 07:23:17 GMT
-      expires:
-      - '-1'
-      pragma:
-      - no-cache
-      request-context:
-      - appId=cid-v1:797d7e4e-8180-497e-a254-780fbd39ba4d
-      strict-transport-security:
-      - max-age=31536000; includeSubDomains
-      transfer-encoding:
-      - chunked
-      vary:
-      - Accept-Encoding
-      x-content-type-options:
-      - nosniff
-      x-rp-server-mvid:
-      - 2d8cffe0-ed19-4f32-b630-c96199e681e1
-    status:
-      code: 200
-      message: OK
-- request:
-    body: null
-    headers:
-      Accept:
-      - '*/*'
-      Accept-Encoding:
-      - gzip, deflate
-      CommandName:
-      - spring application-accelerator predefined-accelerator disable
-      Connection:
-      - keep-alive
-      ParameterSetName:
-      - -n -g -s
-      User-Agent:
-      - AZURECLI/2.46.0 azsdk-python-mgmt-appplatform/6.1.0 Python/3.9.13 (Windows-10-10.0.22621-SP0)
-    method: GET
-<<<<<<< HEAD
-    uri: https://management.azure.com/subscriptions/00000000-0000-0000-0000-000000000000/resourceGroups/clitest.rg000001/providers/Microsoft.AppPlatform/locations/eastasia/operationStatus/clitest000002/operationId/b477dcaa-27b9-4ba5-98b3-2a0773812339?api-version=2022-11-01-preview
-=======
-    uri: https://management.azure.com/subscriptions/00000000-0000-0000-0000-000000000000/resourceGroups/clitest.rg000001/providers/Microsoft.AppPlatform/locations/uksouth/operationStatus/clitest000002/operationId/e89c0ce3-bc7a-497b-aaef-44d0b27eb6d0?api-version=2023-01-01-preview
->>>>>>> 4dde28b1
-  response:
-    body:
-      string: '{"id":"subscriptions/6c933f90-8115-4392-90f2-7077c9fa5dbd/resourceGroups/clitest.rg000001/providers/Microsoft.AppPlatform/locations/eastasia/operationStatus/clitest000002/operationId/b477dcaa-27b9-4ba5-98b3-2a0773812339","name":"b477dcaa-27b9-4ba5-98b3-2a0773812339","status":"Succeeded","startTime":"2023-03-22T07:23:17.3990321Z","endTime":"2023-03-22T07:23:23.6440362Z"}'
-    headers:
-      cache-control:
-      - no-cache
-      content-length:
-      - '372'
-      content-type:
-      - application/json
-      date:
-      - Wed, 22 Mar 2023 07:23:27 GMT
-      expires:
-      - '-1'
-      pragma:
-      - no-cache
-      request-context:
-      - appId=cid-v1:797d7e4e-8180-497e-a254-780fbd39ba4d
-      strict-transport-security:
-      - max-age=31536000; includeSubDomains
-      transfer-encoding:
-      - chunked
-      vary:
-      - Accept-Encoding
-      x-content-type-options:
-      - nosniff
-      x-rp-server-mvid:
-      - 2d8cffe0-ed19-4f32-b630-c96199e681e1
-    status:
-      code: 200
-      message: OK
-- request:
-    body: null
-    headers:
-      Accept:
-      - '*/*'
-      Accept-Encoding:
-      - gzip, deflate
-      CommandName:
-      - spring application-accelerator predefined-accelerator disable
-      Connection:
-      - keep-alive
-      ParameterSetName:
-      - -n -g -s
-      User-Agent:
-      - AZURECLI/2.46.0 azsdk-python-mgmt-appplatform/6.1.0 Python/3.9.13 (Windows-10-10.0.22621-SP0)
-    method: GET
-<<<<<<< HEAD
-    uri: https://management.azure.com/subscriptions/00000000-0000-0000-0000-000000000000/resourceGroups/clitest.rg000001/providers/Microsoft.AppPlatform/locations/eastasia/operationResults/b477dcaa-27b9-4ba5-98b3-2a0773812339/Spring/clitest000002?api-version=2022-11-01-preview
-=======
-    uri: https://management.azure.com/subscriptions/00000000-0000-0000-0000-000000000000/resourceGroups/clitest.rg000001/providers/Microsoft.AppPlatform/locations/uksouth/operationResults/e89c0ce3-bc7a-497b-aaef-44d0b27eb6d0/Spring/clitest000002?api-version=2023-01-01-preview
->>>>>>> 4dde28b1
-  response:
-    body:
-      string: ''
-    headers:
-      cache-control:
-      - no-cache
-      content-length:
-      - '0'
-      date:
-      - Wed, 22 Mar 2023 07:23:27 GMT
-      expires:
-      - '-1'
-      pragma:
-      - no-cache
-      request-context:
-      - appId=cid-v1:797d7e4e-8180-497e-a254-780fbd39ba4d
-      strict-transport-security:
-      - max-age=31536000; includeSubDomains
-      x-content-type-options:
-      - nosniff
-      x-rp-server-mvid:
-      - 2d8cffe0-ed19-4f32-b630-c96199e681e1
-    status:
-      code: 200
-      message: OK
-- request:
-    body: null
-    headers:
-      Accept:
-      - application/json
-      Accept-Encoding:
-      - gzip, deflate
-      CommandName:
-      - spring application-accelerator predefined-accelerator show
-      Connection:
-      - keep-alive
-      ParameterSetName:
-      - -n -g -s
-      User-Agent:
-      - AZURECLI/2.46.0 azsdk-python-mgmt-appplatform/6.1.0 Python/3.9.13 (Windows-10-10.0.22621-SP0)
-    method: GET
-    uri: https://management.azure.com/subscriptions/00000000-0000-0000-0000-000000000000/resourceGroups/clitest.rg000001/providers/Microsoft.AppPlatform/Spring/clitest000002?api-version=2023-01-01-preview
-  response:
-    body:
-      string: '{"properties":{"provisioningState":"Succeeded","zoneRedundant":false,"version":3,"serviceId":"3660ca33c9f04cb6bd3b4f63701ffa64","networkProfile":{"outboundIPs":{"publicIPs":["20.187.190.78","20.187.190.103"]},"ingressConfig":{"readTimeoutInSeconds":300},"outboundType":"loadBalancer"},"powerState":"Running","fqdn":"clitest000002.azuremicroservices.io","marketplaceResource":{"plan":"asa-ent-hr-mtr","publisher":"vmware-inc","product":"azure-spring-cloud-vmware-tanzu-2"}},"type":"Microsoft.AppPlatform/Spring","sku":{"name":"E0","tier":"Enterprise"},"location":"eastasia","tags":null,"id":"/subscriptions/00000000-0000-0000-0000-000000000000/resourceGroups/clitest.rg000001/providers/Microsoft.AppPlatform/Spring/clitest000002","name":"clitest000002","systemData":{"createdBy":"3462cf92-dc17-43c5-8c7e-e50c11a1c181","createdByType":"Application","createdAt":"2023-03-22T06:18:52.5165906Z","lastModifiedBy":"3462cf92-dc17-43c5-8c7e-e50c11a1c181","lastModifiedByType":"Application","lastModifiedAt":"2023-03-22T06:18:52.5165906Z"}}'
-    headers:
-      cache-control:
-      - no-cache
-      content-length:
-      - '1030'
-      content-type:
-      - application/json
-      date:
-      - Wed, 22 Mar 2023 07:23:28 GMT
-      expires:
-      - '-1'
-      pragma:
-      - no-cache
-      request-context:
-      - appId=cid-v1:797d7e4e-8180-497e-a254-780fbd39ba4d
-      strict-transport-security:
-      - max-age=31536000; includeSubDomains
-      transfer-encoding:
-      - chunked
-      vary:
-      - Accept-Encoding
-      x-content-type-options:
-      - nosniff
-      x-ms-ratelimit-remaining-subscription-resource-requests:
-      - '11999'
-      x-rp-server-mvid:
-      - 2d8cffe0-ed19-4f32-b630-c96199e681e1
-    status:
-      code: 200
-      message: OK
-- request:
-    body: null
-    headers:
-      Accept:
-      - application/json
-      Accept-Encoding:
-      - gzip, deflate
-      CommandName:
-      - spring application-accelerator predefined-accelerator show
-      Connection:
-      - keep-alive
-      ParameterSetName:
-      - -n -g -s
-      User-Agent:
-      - AZURECLI/2.46.0 azsdk-python-mgmt-appplatform/6.1.0 Python/3.9.13 (Windows-10-10.0.22621-SP0)
-    method: GET
-    uri: https://management.azure.com/subscriptions/00000000-0000-0000-0000-000000000000/resourceGroups/clitest.rg000001/providers/Microsoft.AppPlatform/Spring/clitest000002/applicationAccelerators/default/predefinedAccelerators/asa-java-rest-service?api-version=2023-01-01-preview
-  response:
-    body:
-      string: '{"properties":{"provisioningState":"Succeeded","displayName":"Tanzu
-        Java Restful Web App","state":"Disabled"},"type":"Microsoft.AppPlatform/Spring/applicationAccelerators/predefinedAccelerators","id":"/subscriptions/00000000-0000-0000-0000-000000000000/resourceGroups/clitest.rg000001/providers/Microsoft.AppPlatform/Spring/clitest000002/applicationAccelerators/default/predefinedAccelerators/asa-java-rest-service","name":"asa-java-rest-service","systemData":{"createdBy":null,"createdByType":null,"createdAt":null,"lastModifiedBy":"yuwzho@microsoft.com","lastModifiedByType":"User","lastModifiedAt":"2023-03-22T07:23:16.956069Z"}}'
-    headers:
-      cache-control:
-      - no-cache
-      content-length:
-      - '632'
-      content-type:
-      - application/json
-      date:
-      - Wed, 22 Mar 2023 07:23:29 GMT
-      expires:
-      - '-1'
-      pragma:
-      - no-cache
-      request-context:
-      - appId=cid-v1:797d7e4e-8180-497e-a254-780fbd39ba4d
-      strict-transport-security:
-      - max-age=31536000; includeSubDomains
-      transfer-encoding:
-      - chunked
-      vary:
-      - Accept-Encoding
-      x-content-type-options:
-      - nosniff
-      x-rp-server-mvid:
-      - 2d8cffe0-ed19-4f32-b630-c96199e681e1
-    status:
-      code: 200
-      message: OK
-- request:
-    body: null
-    headers:
-      Accept:
-      - application/json
-      Accept-Encoding:
-      - gzip, deflate
-      CommandName:
-      - spring application-accelerator predefined-accelerator enable
-      Connection:
-      - keep-alive
-      ParameterSetName:
-      - -n -g -s
-      User-Agent:
-      - AZURECLI/2.46.0 azsdk-python-mgmt-appplatform/6.1.0 Python/3.9.13 (Windows-10-10.0.22621-SP0)
-    method: GET
-    uri: https://management.azure.com/subscriptions/00000000-0000-0000-0000-000000000000/resourceGroups/clitest.rg000001/providers/Microsoft.AppPlatform/Spring/clitest000002?api-version=2023-01-01-preview
-  response:
-    body:
-      string: '{"properties":{"provisioningState":"Succeeded","zoneRedundant":false,"version":3,"serviceId":"3660ca33c9f04cb6bd3b4f63701ffa64","networkProfile":{"outboundIPs":{"publicIPs":["20.187.190.78","20.187.190.103"]},"ingressConfig":{"readTimeoutInSeconds":300},"outboundType":"loadBalancer"},"powerState":"Running","fqdn":"clitest000002.azuremicroservices.io","marketplaceResource":{"plan":"asa-ent-hr-mtr","publisher":"vmware-inc","product":"azure-spring-cloud-vmware-tanzu-2"}},"type":"Microsoft.AppPlatform/Spring","sku":{"name":"E0","tier":"Enterprise"},"location":"eastasia","tags":null,"id":"/subscriptions/00000000-0000-0000-0000-000000000000/resourceGroups/clitest.rg000001/providers/Microsoft.AppPlatform/Spring/clitest000002","name":"clitest000002","systemData":{"createdBy":"3462cf92-dc17-43c5-8c7e-e50c11a1c181","createdByType":"Application","createdAt":"2023-03-22T06:18:52.5165906Z","lastModifiedBy":"3462cf92-dc17-43c5-8c7e-e50c11a1c181","lastModifiedByType":"Application","lastModifiedAt":"2023-03-22T06:18:52.5165906Z"}}'
-    headers:
-      cache-control:
-      - no-cache
-      content-length:
-      - '1030'
-      content-type:
-      - application/json
-      date:
-      - Wed, 22 Mar 2023 07:23:31 GMT
-      expires:
-      - '-1'
-      pragma:
-      - no-cache
-      request-context:
-      - appId=cid-v1:797d7e4e-8180-497e-a254-780fbd39ba4d
-      strict-transport-security:
-      - max-age=31536000; includeSubDomains
-      transfer-encoding:
-      - chunked
-      vary:
-      - Accept-Encoding
-      x-content-type-options:
-      - nosniff
-      x-ms-ratelimit-remaining-subscription-resource-requests:
-      - '11999'
-      x-rp-server-mvid:
-      - 2d8cffe0-ed19-4f32-b630-c96199e681e1
-    status:
-      code: 200
-      message: OK
-- request:
-    body: null
-    headers:
-      Accept:
-      - application/json
-      Accept-Encoding:
-      - gzip, deflate
-      CommandName:
-      - spring application-accelerator predefined-accelerator enable
-      Connection:
-      - keep-alive
-      Content-Length:
-      - '0'
-      ParameterSetName:
-      - -n -g -s
-      User-Agent:
-      - AZURECLI/2.46.0 azsdk-python-mgmt-appplatform/6.1.0 Python/3.9.13 (Windows-10-10.0.22621-SP0)
-    method: POST
-    uri: https://management.azure.com/subscriptions/00000000-0000-0000-0000-000000000000/resourceGroups/clitest.rg000001/providers/Microsoft.AppPlatform/Spring/clitest000002/applicationAccelerators/default/predefinedAccelerators/asa-java-rest-service/enable?api-version=2023-01-01-preview
-  response:
-    body:
-      string: '{"properties":{"provisioningState":"Updating","displayName":"Tanzu
-        Java Restful Web App","state":"Disabled"},"type":"Microsoft.AppPlatform/Spring/applicationAccelerators/predefinedAccelerators","id":"/subscriptions/00000000-0000-0000-0000-000000000000/resourceGroups/clitest.rg000001/providers/Microsoft.AppPlatform/Spring/clitest000002/applicationAccelerators/default/predefinedAccelerators/asa-java-rest-service","name":"asa-java-rest-service","systemData":{"createdBy":null,"createdByType":null,"createdAt":null,"lastModifiedBy":"yuwzho@microsoft.com","lastModifiedByType":"User","lastModifiedAt":"2023-03-22T07:23:32.4686416Z"}}'
-    headers:
-      azure-asyncoperation:
-<<<<<<< HEAD
-      - https://management.azure.com/subscriptions/00000000-0000-0000-0000-000000000000/resourceGroups/clitest.rg000001/providers/Microsoft.AppPlatform/locations/eastasia/operationStatus/clitest000002/operationId/5d0f00ff-91d0-49c7-9ebf-d772f11b7df7?api-version=2022-11-01-preview
-=======
-      - https://management.azure.com/subscriptions/00000000-0000-0000-0000-000000000000/resourceGroups/clitest.rg000001/providers/Microsoft.AppPlatform/locations/uksouth/operationStatus/clitest000002/operationId/9bb34347-70a6-4eca-8504-c894d825e4e9?api-version=2023-01-01-preview
->>>>>>> 4dde28b1
-      cache-control:
-      - no-cache
-      content-length:
-      - '632'
-      content-type:
-      - application/json
-      date:
-      - Wed, 22 Mar 2023 07:23:32 GMT
-      expires:
-      - '-1'
-      location:
-<<<<<<< HEAD
-      - https://management.azure.com/subscriptions/00000000-0000-0000-0000-000000000000/resourceGroups/clitest.rg000001/providers/Microsoft.AppPlatform/locations/eastasia/operationResults/5d0f00ff-91d0-49c7-9ebf-d772f11b7df7/Spring/clitest000002?api-version=2022-11-01-preview
-=======
-      - https://management.azure.com/subscriptions/00000000-0000-0000-0000-000000000000/resourceGroups/clitest.rg000001/providers/Microsoft.AppPlatform/locations/uksouth/operationResults/9bb34347-70a6-4eca-8504-c894d825e4e9/Spring/clitest000002?api-version=2023-01-01-preview
->>>>>>> 4dde28b1
-      pragma:
-      - no-cache
-      request-context:
-      - appId=cid-v1:797d7e4e-8180-497e-a254-780fbd39ba4d
-      strict-transport-security:
-      - max-age=31536000; includeSubDomains
-      x-content-type-options:
-      - nosniff
-      x-ms-ratelimit-remaining-subscription-writes:
-      - '1199'
-      x-rp-server-mvid:
-      - 2d8cffe0-ed19-4f32-b630-c96199e681e1
-    status:
-      code: 202
-      message: Accepted
-- request:
-    body: null
-    headers:
-      Accept:
-      - '*/*'
-      Accept-Encoding:
-      - gzip, deflate
-      CommandName:
-      - spring application-accelerator predefined-accelerator enable
-      Connection:
-      - keep-alive
-      ParameterSetName:
-      - -n -g -s
-      User-Agent:
-      - AZURECLI/2.46.0 azsdk-python-mgmt-appplatform/6.1.0 Python/3.9.13 (Windows-10-10.0.22621-SP0)
-    method: GET
-<<<<<<< HEAD
-    uri: https://management.azure.com/subscriptions/00000000-0000-0000-0000-000000000000/resourceGroups/clitest.rg000001/providers/Microsoft.AppPlatform/locations/eastasia/operationStatus/clitest000002/operationId/5d0f00ff-91d0-49c7-9ebf-d772f11b7df7?api-version=2022-11-01-preview
-=======
-    uri: https://management.azure.com/subscriptions/00000000-0000-0000-0000-000000000000/resourceGroups/clitest.rg000001/providers/Microsoft.AppPlatform/locations/uksouth/operationStatus/clitest000002/operationId/9bb34347-70a6-4eca-8504-c894d825e4e9?api-version=2023-01-01-preview
->>>>>>> 4dde28b1
-  response:
-    body:
-      string: '{"id":"subscriptions/6c933f90-8115-4392-90f2-7077c9fa5dbd/resourceGroups/clitest.rg000001/providers/Microsoft.AppPlatform/locations/eastasia/operationStatus/clitest000002/operationId/5d0f00ff-91d0-49c7-9ebf-d772f11b7df7","name":"5d0f00ff-91d0-49c7-9ebf-d772f11b7df7","status":"Running","startTime":"2023-03-22T07:23:32.9501028Z"}'
-    headers:
-      cache-control:
-      - no-cache
-      content-length:
-      - '329'
-      content-type:
-      - application/json
-      date:
-      - Wed, 22 Mar 2023 07:23:33 GMT
-      expires:
-      - '-1'
-      pragma:
-      - no-cache
-      request-context:
-      - appId=cid-v1:797d7e4e-8180-497e-a254-780fbd39ba4d
-      strict-transport-security:
-      - max-age=31536000; includeSubDomains
-      transfer-encoding:
-      - chunked
-      vary:
-      - Accept-Encoding
-      x-content-type-options:
-      - nosniff
-      x-rp-server-mvid:
-      - 2d8cffe0-ed19-4f32-b630-c96199e681e1
-    status:
-      code: 200
-      message: OK
-- request:
-    body: null
-    headers:
-      Accept:
-      - '*/*'
-      Accept-Encoding:
-      - gzip, deflate
-      CommandName:
-      - spring application-accelerator predefined-accelerator enable
-      Connection:
-      - keep-alive
-      ParameterSetName:
-      - -n -g -s
-      User-Agent:
-      - AZURECLI/2.46.0 azsdk-python-mgmt-appplatform/6.1.0 Python/3.9.13 (Windows-10-10.0.22621-SP0)
-    method: GET
-<<<<<<< HEAD
-    uri: https://management.azure.com/subscriptions/00000000-0000-0000-0000-000000000000/resourceGroups/clitest.rg000001/providers/Microsoft.AppPlatform/locations/eastasia/operationStatus/clitest000002/operationId/5d0f00ff-91d0-49c7-9ebf-d772f11b7df7?api-version=2022-11-01-preview
-=======
-    uri: https://management.azure.com/subscriptions/00000000-0000-0000-0000-000000000000/resourceGroups/clitest.rg000001/providers/Microsoft.AppPlatform/locations/uksouth/operationStatus/clitest000002/operationId/9bb34347-70a6-4eca-8504-c894d825e4e9?api-version=2023-01-01-preview
->>>>>>> 4dde28b1
-  response:
-    body:
-      string: '{"id":"subscriptions/6c933f90-8115-4392-90f2-7077c9fa5dbd/resourceGroups/clitest.rg000001/providers/Microsoft.AppPlatform/locations/eastasia/operationStatus/clitest000002/operationId/5d0f00ff-91d0-49c7-9ebf-d772f11b7df7","name":"5d0f00ff-91d0-49c7-9ebf-d772f11b7df7","status":"Running","startTime":"2023-03-22T07:23:32.9501028Z"}'
-    headers:
-      cache-control:
-      - no-cache
-      content-length:
-      - '329'
-      content-type:
-      - application/json
-      date:
-      - Wed, 22 Mar 2023 07:23:43 GMT
-      expires:
-      - '-1'
-      pragma:
-      - no-cache
-      request-context:
-      - appId=cid-v1:797d7e4e-8180-497e-a254-780fbd39ba4d
-      strict-transport-security:
-      - max-age=31536000; includeSubDomains
-      transfer-encoding:
-      - chunked
-      vary:
-      - Accept-Encoding
-      x-content-type-options:
-      - nosniff
-      x-rp-server-mvid:
-      - 2d8cffe0-ed19-4f32-b630-c96199e681e1
-    status:
-      code: 200
-      message: OK
-- request:
-    body: null
-    headers:
-      Accept:
-      - '*/*'
-      Accept-Encoding:
-      - gzip, deflate
-      CommandName:
-      - spring application-accelerator predefined-accelerator enable
-      Connection:
-      - keep-alive
-      ParameterSetName:
-      - -n -g -s
-      User-Agent:
-      - AZURECLI/2.46.0 azsdk-python-mgmt-appplatform/6.1.0 Python/3.9.13 (Windows-10-10.0.22621-SP0)
-    method: GET
-<<<<<<< HEAD
-    uri: https://management.azure.com/subscriptions/00000000-0000-0000-0000-000000000000/resourceGroups/clitest.rg000001/providers/Microsoft.AppPlatform/locations/eastasia/operationStatus/clitest000002/operationId/5d0f00ff-91d0-49c7-9ebf-d772f11b7df7?api-version=2022-11-01-preview
-=======
-    uri: https://management.azure.com/subscriptions/00000000-0000-0000-0000-000000000000/resourceGroups/clitest.rg000001/providers/Microsoft.AppPlatform/locations/uksouth/operationStatus/clitest000002/operationId/9bb34347-70a6-4eca-8504-c894d825e4e9?api-version=2023-01-01-preview
->>>>>>> 4dde28b1
-  response:
-    body:
-      string: '{"id":"subscriptions/6c933f90-8115-4392-90f2-7077c9fa5dbd/resourceGroups/clitest.rg000001/providers/Microsoft.AppPlatform/locations/eastasia/operationStatus/clitest000002/operationId/5d0f00ff-91d0-49c7-9ebf-d772f11b7df7","name":"5d0f00ff-91d0-49c7-9ebf-d772f11b7df7","status":"Succeeded","startTime":"2023-03-22T07:23:32.9501028Z","endTime":"2023-03-22T07:23:49.2100341Z"}'
-    headers:
-      cache-control:
-      - no-cache
-      content-length:
-      - '372'
-      content-type:
-      - application/json
-      date:
-      - Wed, 22 Mar 2023 07:23:53 GMT
-      expires:
-      - '-1'
-      pragma:
-      - no-cache
-      request-context:
-      - appId=cid-v1:797d7e4e-8180-497e-a254-780fbd39ba4d
-      strict-transport-security:
-      - max-age=31536000; includeSubDomains
-      transfer-encoding:
-      - chunked
-      vary:
-      - Accept-Encoding
-      x-content-type-options:
-      - nosniff
-      x-rp-server-mvid:
-      - 2d8cffe0-ed19-4f32-b630-c96199e681e1
-    status:
-      code: 200
-      message: OK
-- request:
-    body: null
-    headers:
-      Accept:
-      - '*/*'
-      Accept-Encoding:
-      - gzip, deflate
-      CommandName:
-      - spring application-accelerator predefined-accelerator enable
-      Connection:
-      - keep-alive
-      ParameterSetName:
-      - -n -g -s
-      User-Agent:
-      - AZURECLI/2.46.0 azsdk-python-mgmt-appplatform/6.1.0 Python/3.9.13 (Windows-10-10.0.22621-SP0)
-    method: GET
-<<<<<<< HEAD
-    uri: https://management.azure.com/subscriptions/00000000-0000-0000-0000-000000000000/resourceGroups/clitest.rg000001/providers/Microsoft.AppPlatform/locations/eastasia/operationResults/5d0f00ff-91d0-49c7-9ebf-d772f11b7df7/Spring/clitest000002?api-version=2022-11-01-preview
-=======
-    uri: https://management.azure.com/subscriptions/00000000-0000-0000-0000-000000000000/resourceGroups/clitest.rg000001/providers/Microsoft.AppPlatform/locations/uksouth/operationResults/9bb34347-70a6-4eca-8504-c894d825e4e9/Spring/clitest000002?api-version=2023-01-01-preview
->>>>>>> 4dde28b1
-  response:
-    body:
-      string: ''
-    headers:
-      cache-control:
-      - no-cache
-      content-length:
-      - '0'
-      date:
-      - Wed, 22 Mar 2023 07:23:53 GMT
-      expires:
-      - '-1'
-      pragma:
-      - no-cache
-      request-context:
-      - appId=cid-v1:797d7e4e-8180-497e-a254-780fbd39ba4d
-      strict-transport-security:
-      - max-age=31536000; includeSubDomains
-      x-content-type-options:
-      - nosniff
-      x-rp-server-mvid:
-      - 2d8cffe0-ed19-4f32-b630-c96199e681e1
-    status:
-      code: 200
-      message: OK
-- request:
-    body: null
-    headers:
-      Accept:
-      - application/json
-      Accept-Encoding:
-      - gzip, deflate
-      CommandName:
-      - spring application-accelerator predefined-accelerator show
-      Connection:
-      - keep-alive
-      ParameterSetName:
-      - -n -g -s
-      User-Agent:
-      - AZURECLI/2.46.0 azsdk-python-mgmt-appplatform/6.1.0 Python/3.9.13 (Windows-10-10.0.22621-SP0)
-    method: GET
-    uri: https://management.azure.com/subscriptions/00000000-0000-0000-0000-000000000000/resourceGroups/clitest.rg000001/providers/Microsoft.AppPlatform/Spring/clitest000002?api-version=2023-01-01-preview
-  response:
-    body:
-      string: '{"properties":{"provisioningState":"Succeeded","zoneRedundant":false,"version":3,"serviceId":"3660ca33c9f04cb6bd3b4f63701ffa64","networkProfile":{"outboundIPs":{"publicIPs":["20.187.190.78","20.187.190.103"]},"ingressConfig":{"readTimeoutInSeconds":300},"outboundType":"loadBalancer"},"powerState":"Running","fqdn":"clitest000002.azuremicroservices.io","marketplaceResource":{"plan":"asa-ent-hr-mtr","publisher":"vmware-inc","product":"azure-spring-cloud-vmware-tanzu-2"}},"type":"Microsoft.AppPlatform/Spring","sku":{"name":"E0","tier":"Enterprise"},"location":"eastasia","tags":null,"id":"/subscriptions/00000000-0000-0000-0000-000000000000/resourceGroups/clitest.rg000001/providers/Microsoft.AppPlatform/Spring/clitest000002","name":"clitest000002","systemData":{"createdBy":"3462cf92-dc17-43c5-8c7e-e50c11a1c181","createdByType":"Application","createdAt":"2023-03-22T06:18:52.5165906Z","lastModifiedBy":"3462cf92-dc17-43c5-8c7e-e50c11a1c181","lastModifiedByType":"Application","lastModifiedAt":"2023-03-22T06:18:52.5165906Z"}}'
-    headers:
-      cache-control:
-      - no-cache
-      content-length:
-      - '1030'
-      content-type:
-      - application/json
-      date:
-      - Wed, 22 Mar 2023 07:23:55 GMT
-      expires:
-      - '-1'
-      pragma:
-      - no-cache
-      request-context:
-      - appId=cid-v1:797d7e4e-8180-497e-a254-780fbd39ba4d
-      strict-transport-security:
-      - max-age=31536000; includeSubDomains
-      transfer-encoding:
-      - chunked
-      vary:
-      - Accept-Encoding
-      x-content-type-options:
-      - nosniff
-      x-ms-ratelimit-remaining-subscription-resource-requests:
-      - '11999'
-      x-rp-server-mvid:
-      - 2d8cffe0-ed19-4f32-b630-c96199e681e1
-    status:
-      code: 200
-      message: OK
-- request:
-    body: null
-    headers:
-      Accept:
-      - application/json
-      Accept-Encoding:
-      - gzip, deflate
-      CommandName:
-      - spring application-accelerator predefined-accelerator show
-      Connection:
-      - keep-alive
-      ParameterSetName:
-      - -n -g -s
-      User-Agent:
-      - AZURECLI/2.46.0 azsdk-python-mgmt-appplatform/6.1.0 Python/3.9.13 (Windows-10-10.0.22621-SP0)
-    method: GET
-    uri: https://management.azure.com/subscriptions/00000000-0000-0000-0000-000000000000/resourceGroups/clitest.rg000001/providers/Microsoft.AppPlatform/Spring/clitest000002/applicationAccelerators/default/predefinedAccelerators/asa-java-rest-service?api-version=2023-01-01-preview
-  response:
-    body:
-      string: '{"properties":{"provisioningState":"Succeeded","displayName":"Tanzu
-        Java Restful Web App","state":"Enabled"},"type":"Microsoft.AppPlatform/Spring/applicationAccelerators/predefinedAccelerators","id":"/subscriptions/00000000-0000-0000-0000-000000000000/resourceGroups/clitest.rg000001/providers/Microsoft.AppPlatform/Spring/clitest000002/applicationAccelerators/default/predefinedAccelerators/asa-java-rest-service","name":"asa-java-rest-service","systemData":{"createdBy":null,"createdByType":null,"createdAt":null,"lastModifiedBy":"yuwzho@microsoft.com","lastModifiedByType":"User","lastModifiedAt":"2023-03-22T07:23:32.4686416Z"}}'
-    headers:
-      cache-control:
-      - no-cache
-      content-length:
-      - '632'
-      content-type:
-      - application/json
-      date:
-      - Wed, 22 Mar 2023 07:23:55 GMT
-      expires:
-      - '-1'
-      pragma:
-      - no-cache
-      request-context:
-      - appId=cid-v1:797d7e4e-8180-497e-a254-780fbd39ba4d
-      strict-transport-security:
-      - max-age=31536000; includeSubDomains
-      transfer-encoding:
-      - chunked
-      vary:
-      - Accept-Encoding
-      x-content-type-options:
-      - nosniff
-      x-rp-server-mvid:
-      - 2d8cffe0-ed19-4f32-b630-c96199e681e1
-    status:
-      code: 200
-      message: OK
-version: 1
+interactions:
+- request:
+    body: null
+    headers:
+      Accept:
+      - application/json
+      Accept-Encoding:
+      - gzip, deflate
+      CommandName:
+      - spring application-accelerator predefined-accelerator list
+      Connection:
+      - keep-alive
+      ParameterSetName:
+      - -g -s
+      User-Agent:
+      - AZURECLI/2.46.0 azsdk-python-mgmt-appplatform/6.1.0 Python/3.9.13 (Windows-10-10.0.22621-SP0)
+    method: GET
+    uri: https://management.azure.com/subscriptions/00000000-0000-0000-0000-000000000000/resourceGroups/clitest.rg000001/providers/Microsoft.AppPlatform/Spring/clitest000002?api-version=2023-01-01-preview
+  response:
+    body:
+      string: '{"properties":{"provisioningState":"Succeeded","zoneRedundant":false,"version":3,"serviceId":"3660ca33c9f04cb6bd3b4f63701ffa64","networkProfile":{"outboundIPs":{"publicIPs":["20.187.190.78","20.187.190.103"]},"ingressConfig":{"readTimeoutInSeconds":300},"outboundType":"loadBalancer"},"powerState":"Running","fqdn":"clitest000002.azuremicroservices.io","marketplaceResource":{"plan":"asa-ent-hr-mtr","publisher":"vmware-inc","product":"azure-spring-cloud-vmware-tanzu-2"}},"type":"Microsoft.AppPlatform/Spring","sku":{"name":"E0","tier":"Enterprise"},"location":"eastasia","tags":null,"id":"/subscriptions/00000000-0000-0000-0000-000000000000/resourceGroups/clitest.rg000001/providers/Microsoft.AppPlatform/Spring/clitest000002","name":"clitest000002","systemData":{"createdBy":"3462cf92-dc17-43c5-8c7e-e50c11a1c181","createdByType":"Application","createdAt":"2023-03-22T06:18:52.5165906Z","lastModifiedBy":"3462cf92-dc17-43c5-8c7e-e50c11a1c181","lastModifiedByType":"Application","lastModifiedAt":"2023-03-22T06:18:52.5165906Z"}}'
+    headers:
+      cache-control:
+      - no-cache
+      content-length:
+      - '1030'
+      content-type:
+      - application/json
+      date:
+      - Wed, 22 Mar 2023 07:23:12 GMT
+      expires:
+      - '-1'
+      pragma:
+      - no-cache
+      request-context:
+      - appId=cid-v1:797d7e4e-8180-497e-a254-780fbd39ba4d
+      strict-transport-security:
+      - max-age=31536000; includeSubDomains
+      transfer-encoding:
+      - chunked
+      vary:
+      - Accept-Encoding
+      x-content-type-options:
+      - nosniff
+      x-ms-ratelimit-remaining-subscription-resource-requests:
+      - '11998'
+      x-rp-server-mvid:
+      - 2d8cffe0-ed19-4f32-b630-c96199e681e1
+    status:
+      code: 200
+      message: OK
+- request:
+    body: null
+    headers:
+      Accept:
+      - application/json
+      Accept-Encoding:
+      - gzip, deflate
+      CommandName:
+      - spring application-accelerator predefined-accelerator list
+      Connection:
+      - keep-alive
+      ParameterSetName:
+      - -g -s
+      User-Agent:
+      - AZURECLI/2.46.0 azsdk-python-mgmt-appplatform/6.1.0 Python/3.9.13 (Windows-10-10.0.22621-SP0)
+    method: GET
+    uri: https://management.azure.com/subscriptions/00000000-0000-0000-0000-000000000000/resourceGroups/clitest.rg000001/providers/Microsoft.AppPlatform/Spring/clitest000002/applicationAccelerators/default/predefinedAccelerators?api-version=2023-01-01-preview
+  response:
+    body:
+      string: '{"value":[{"properties":{"provisioningState":"Succeeded","displayName":"Acme
+        Fitness Store","state":"Enabled"},"type":"Microsoft.AppPlatform/Spring/applicationAccelerators/predefinedAccelerators","id":"/subscriptions/00000000-0000-0000-0000-000000000000/resourceGroups/clitest.rg000001/providers/Microsoft.AppPlatform/Spring/clitest000002/applicationAccelerators/default/predefinedAccelerators/","name":"asa-acme-fitness-store"},{"properties":{"provisioningState":"Succeeded","displayName":"Tanzu
+        Java Restful Web App","state":"Enabled"},"type":"Microsoft.AppPlatform/Spring/applicationAccelerators/predefinedAccelerators","id":"/subscriptions/00000000-0000-0000-0000-000000000000/resourceGroups/clitest.rg000001/providers/Microsoft.AppPlatform/Spring/clitest000002/applicationAccelerators/default/predefinedAccelerators/","name":"asa-java-rest-service","systemData":{"createdBy":null,"createdByType":null,"createdAt":null,"lastModifiedBy":"yuwzho@microsoft.com","lastModifiedByType":"User","lastModifiedAt":"2023-03-22T07:22:37.4988768Z"}},{"properties":{"provisioningState":"Succeeded","displayName":"Node
+        Express","state":"Enabled"},"type":"Microsoft.AppPlatform/Spring/applicationAccelerators/predefinedAccelerators","id":"/subscriptions/00000000-0000-0000-0000-000000000000/resourceGroups/clitest.rg000001/providers/Microsoft.AppPlatform/Spring/clitest000002/applicationAccelerators/default/predefinedAccelerators/","name":"asa-node-express"},{"properties":{"provisioningState":"Succeeded","displayName":"Spring
+        Cloud Serverless","state":"Enabled"},"type":"Microsoft.AppPlatform/Spring/applicationAccelerators/predefinedAccelerators","id":"/subscriptions/00000000-0000-0000-0000-000000000000/resourceGroups/clitest.rg000001/providers/Microsoft.AppPlatform/Spring/clitest000002/applicationAccelerators/default/predefinedAccelerators/","name":"asa-spring-cloud-serverless"},{"properties":{"provisioningState":"Succeeded","displayName":"C#
+        Weather Forecast","state":"Enabled"},"type":"Microsoft.AppPlatform/Spring/applicationAccelerators/predefinedAccelerators","id":"/subscriptions/00000000-0000-0000-0000-000000000000/resourceGroups/clitest.rg000001/providers/Microsoft.AppPlatform/Spring/clitest000002/applicationAccelerators/default/predefinedAccelerators/","name":"asa-weatherforecast-csharp"}]}'
+    headers:
+      cache-control:
+      - no-cache
+      content-length:
+      - '2302'
+      content-type:
+      - application/json
+      date:
+      - Wed, 22 Mar 2023 07:23:13 GMT
+      expires:
+      - '-1'
+      pragma:
+      - no-cache
+      request-context:
+      - appId=cid-v1:797d7e4e-8180-497e-a254-780fbd39ba4d
+      strict-transport-security:
+      - max-age=31536000; includeSubDomains
+      transfer-encoding:
+      - chunked
+      vary:
+      - Accept-Encoding
+      x-content-type-options:
+      - nosniff
+      x-rp-server-mvid:
+      - 2d8cffe0-ed19-4f32-b630-c96199e681e1
+    status:
+      code: 200
+      message: OK
+- request:
+    body: null
+    headers:
+      Accept:
+      - application/json
+      Accept-Encoding:
+      - gzip, deflate
+      CommandName:
+      - spring application-accelerator predefined-accelerator show
+      Connection:
+      - keep-alive
+      ParameterSetName:
+      - -n -g -s
+      User-Agent:
+      - AZURECLI/2.46.0 azsdk-python-mgmt-appplatform/6.1.0 Python/3.9.13 (Windows-10-10.0.22621-SP0)
+    method: GET
+    uri: https://management.azure.com/subscriptions/00000000-0000-0000-0000-000000000000/resourceGroups/clitest.rg000001/providers/Microsoft.AppPlatform/Spring/clitest000002?api-version=2023-01-01-preview
+  response:
+    body:
+      string: '{"properties":{"provisioningState":"Succeeded","zoneRedundant":false,"version":3,"serviceId":"3660ca33c9f04cb6bd3b4f63701ffa64","networkProfile":{"outboundIPs":{"publicIPs":["20.187.190.78","20.187.190.103"]},"ingressConfig":{"readTimeoutInSeconds":300},"outboundType":"loadBalancer"},"powerState":"Running","fqdn":"clitest000002.azuremicroservices.io","marketplaceResource":{"plan":"asa-ent-hr-mtr","publisher":"vmware-inc","product":"azure-spring-cloud-vmware-tanzu-2"}},"type":"Microsoft.AppPlatform/Spring","sku":{"name":"E0","tier":"Enterprise"},"location":"eastasia","tags":null,"id":"/subscriptions/00000000-0000-0000-0000-000000000000/resourceGroups/clitest.rg000001/providers/Microsoft.AppPlatform/Spring/clitest000002","name":"clitest000002","systemData":{"createdBy":"3462cf92-dc17-43c5-8c7e-e50c11a1c181","createdByType":"Application","createdAt":"2023-03-22T06:18:52.5165906Z","lastModifiedBy":"3462cf92-dc17-43c5-8c7e-e50c11a1c181","lastModifiedByType":"Application","lastModifiedAt":"2023-03-22T06:18:52.5165906Z"}}'
+    headers:
+      cache-control:
+      - no-cache
+      content-length:
+      - '1030'
+      content-type:
+      - application/json
+      date:
+      - Wed, 22 Mar 2023 07:23:13 GMT
+      expires:
+      - '-1'
+      pragma:
+      - no-cache
+      request-context:
+      - appId=cid-v1:797d7e4e-8180-497e-a254-780fbd39ba4d
+      strict-transport-security:
+      - max-age=31536000; includeSubDomains
+      transfer-encoding:
+      - chunked
+      vary:
+      - Accept-Encoding
+      x-content-type-options:
+      - nosniff
+      x-ms-ratelimit-remaining-subscription-resource-requests:
+      - '11997'
+      x-rp-server-mvid:
+      - 2d8cffe0-ed19-4f32-b630-c96199e681e1
+    status:
+      code: 200
+      message: OK
+- request:
+    body: null
+    headers:
+      Accept:
+      - application/json
+      Accept-Encoding:
+      - gzip, deflate
+      CommandName:
+      - spring application-accelerator predefined-accelerator show
+      Connection:
+      - keep-alive
+      ParameterSetName:
+      - -n -g -s
+      User-Agent:
+      - AZURECLI/2.46.0 azsdk-python-mgmt-appplatform/6.1.0 Python/3.9.13 (Windows-10-10.0.22621-SP0)
+    method: GET
+    uri: https://management.azure.com/subscriptions/00000000-0000-0000-0000-000000000000/resourceGroups/clitest.rg000001/providers/Microsoft.AppPlatform/Spring/clitest000002/applicationAccelerators/default/predefinedAccelerators/asa-java-rest-service?api-version=2023-01-01-preview
+  response:
+    body:
+      string: '{"properties":{"provisioningState":"Succeeded","displayName":"Tanzu
+        Java Restful Web App","state":"Enabled"},"type":"Microsoft.AppPlatform/Spring/applicationAccelerators/predefinedAccelerators","id":"/subscriptions/00000000-0000-0000-0000-000000000000/resourceGroups/clitest.rg000001/providers/Microsoft.AppPlatform/Spring/clitest000002/applicationAccelerators/default/predefinedAccelerators/asa-java-rest-service","name":"asa-java-rest-service","systemData":{"createdBy":null,"createdByType":null,"createdAt":null,"lastModifiedBy":"yuwzho@microsoft.com","lastModifiedByType":"User","lastModifiedAt":"2023-03-22T07:22:37.4988768Z"}}'
+    headers:
+      cache-control:
+      - no-cache
+      content-length:
+      - '632'
+      content-type:
+      - application/json
+      date:
+      - Wed, 22 Mar 2023 07:23:15 GMT
+      expires:
+      - '-1'
+      pragma:
+      - no-cache
+      request-context:
+      - appId=cid-v1:797d7e4e-8180-497e-a254-780fbd39ba4d
+      strict-transport-security:
+      - max-age=31536000; includeSubDomains
+      transfer-encoding:
+      - chunked
+      vary:
+      - Accept-Encoding
+      x-content-type-options:
+      - nosniff
+      x-rp-server-mvid:
+      - 2d8cffe0-ed19-4f32-b630-c96199e681e1
+    status:
+      code: 200
+      message: OK
+- request:
+    body: null
+    headers:
+      Accept:
+      - application/json
+      Accept-Encoding:
+      - gzip, deflate
+      CommandName:
+      - spring application-accelerator predefined-accelerator disable
+      Connection:
+      - keep-alive
+      ParameterSetName:
+      - -n -g -s
+      User-Agent:
+      - AZURECLI/2.46.0 azsdk-python-mgmt-appplatform/6.1.0 Python/3.9.13 (Windows-10-10.0.22621-SP0)
+    method: GET
+    uri: https://management.azure.com/subscriptions/00000000-0000-0000-0000-000000000000/resourceGroups/clitest.rg000001/providers/Microsoft.AppPlatform/Spring/clitest000002?api-version=2023-01-01-preview
+  response:
+    body:
+      string: '{"properties":{"provisioningState":"Succeeded","zoneRedundant":false,"version":3,"serviceId":"3660ca33c9f04cb6bd3b4f63701ffa64","networkProfile":{"outboundIPs":{"publicIPs":["20.187.190.78","20.187.190.103"]},"ingressConfig":{"readTimeoutInSeconds":300},"outboundType":"loadBalancer"},"powerState":"Running","fqdn":"clitest000002.azuremicroservices.io","marketplaceResource":{"plan":"asa-ent-hr-mtr","publisher":"vmware-inc","product":"azure-spring-cloud-vmware-tanzu-2"}},"type":"Microsoft.AppPlatform/Spring","sku":{"name":"E0","tier":"Enterprise"},"location":"eastasia","tags":null,"id":"/subscriptions/00000000-0000-0000-0000-000000000000/resourceGroups/clitest.rg000001/providers/Microsoft.AppPlatform/Spring/clitest000002","name":"clitest000002","systemData":{"createdBy":"3462cf92-dc17-43c5-8c7e-e50c11a1c181","createdByType":"Application","createdAt":"2023-03-22T06:18:52.5165906Z","lastModifiedBy":"3462cf92-dc17-43c5-8c7e-e50c11a1c181","lastModifiedByType":"Application","lastModifiedAt":"2023-03-22T06:18:52.5165906Z"}}'
+    headers:
+      cache-control:
+      - no-cache
+      content-length:
+      - '1030'
+      content-type:
+      - application/json
+      date:
+      - Wed, 22 Mar 2023 07:23:16 GMT
+      expires:
+      - '-1'
+      pragma:
+      - no-cache
+      request-context:
+      - appId=cid-v1:797d7e4e-8180-497e-a254-780fbd39ba4d
+      strict-transport-security:
+      - max-age=31536000; includeSubDomains
+      transfer-encoding:
+      - chunked
+      vary:
+      - Accept-Encoding
+      x-content-type-options:
+      - nosniff
+      x-ms-ratelimit-remaining-subscription-resource-requests:
+      - '11998'
+      x-rp-server-mvid:
+      - 2d8cffe0-ed19-4f32-b630-c96199e681e1
+    status:
+      code: 200
+      message: OK
+- request:
+    body: null
+    headers:
+      Accept:
+      - application/json
+      Accept-Encoding:
+      - gzip, deflate
+      CommandName:
+      - spring application-accelerator predefined-accelerator disable
+      Connection:
+      - keep-alive
+      Content-Length:
+      - '0'
+      ParameterSetName:
+      - -n -g -s
+      User-Agent:
+      - AZURECLI/2.46.0 azsdk-python-mgmt-appplatform/6.1.0 Python/3.9.13 (Windows-10-10.0.22621-SP0)
+    method: POST
+    uri: https://management.azure.com/subscriptions/00000000-0000-0000-0000-000000000000/resourceGroups/clitest.rg000001/providers/Microsoft.AppPlatform/Spring/clitest000002/applicationAccelerators/default/predefinedAccelerators/asa-java-rest-service/disable?api-version=2023-01-01-preview
+  response:
+    body:
+      string: '{"properties":{"provisioningState":"Updating","displayName":"Tanzu
+        Java Restful Web App","state":"Enabled"},"type":"Microsoft.AppPlatform/Spring/applicationAccelerators/predefinedAccelerators","id":"/subscriptions/00000000-0000-0000-0000-000000000000/resourceGroups/clitest.rg000001/providers/Microsoft.AppPlatform/Spring/clitest000002/applicationAccelerators/default/predefinedAccelerators/asa-java-rest-service","name":"asa-java-rest-service","systemData":{"createdBy":null,"createdByType":null,"createdAt":null,"lastModifiedBy":"yuwzho@microsoft.com","lastModifiedByType":"User","lastModifiedAt":"2023-03-22T07:23:16.956069Z"}}'
+    headers:
+      azure-asyncoperation:
+      - https://management.azure.com/subscriptions/00000000-0000-0000-0000-000000000000/resourceGroups/clitest.rg000001/providers/Microsoft.AppPlatform/locations/eastasia/operationStatus/clitest000002/operationId/b477dcaa-27b9-4ba5-98b3-2a0773812339?api-version=2022-11-01-preview
+      cache-control:
+      - no-cache
+      content-length:
+      - '630'
+      content-type:
+      - application/json
+      date:
+      - Wed, 22 Mar 2023 07:23:16 GMT
+      expires:
+      - '-1'
+      location:
+      - https://management.azure.com/subscriptions/00000000-0000-0000-0000-000000000000/resourceGroups/clitest.rg000001/providers/Microsoft.AppPlatform/locations/eastasia/operationResults/b477dcaa-27b9-4ba5-98b3-2a0773812339/Spring/clitest000002?api-version=2022-11-01-preview
+      pragma:
+      - no-cache
+      request-context:
+      - appId=cid-v1:797d7e4e-8180-497e-a254-780fbd39ba4d
+      strict-transport-security:
+      - max-age=31536000; includeSubDomains
+      x-content-type-options:
+      - nosniff
+      x-ms-ratelimit-remaining-subscription-writes:
+      - '1199'
+      x-rp-server-mvid:
+      - 2d8cffe0-ed19-4f32-b630-c96199e681e1
+    status:
+      code: 202
+      message: Accepted
+- request:
+    body: null
+    headers:
+      Accept:
+      - '*/*'
+      Accept-Encoding:
+      - gzip, deflate
+      CommandName:
+      - spring application-accelerator predefined-accelerator disable
+      Connection:
+      - keep-alive
+      ParameterSetName:
+      - -n -g -s
+      User-Agent:
+      - AZURECLI/2.46.0 azsdk-python-mgmt-appplatform/6.1.0 Python/3.9.13 (Windows-10-10.0.22621-SP0)
+    method: GET
+    uri: https://management.azure.com/subscriptions/00000000-0000-0000-0000-000000000000/resourceGroups/clitest.rg000001/providers/Microsoft.AppPlatform/locations/eastasia/operationStatus/clitest000002/operationId/b477dcaa-27b9-4ba5-98b3-2a0773812339?api-version=2022-11-01-preview
+  response:
+    body:
+      string: '{"id":"subscriptions/6c933f90-8115-4392-90f2-7077c9fa5dbd/resourceGroups/clitest.rg000001/providers/Microsoft.AppPlatform/locations/eastasia/operationStatus/clitest000002/operationId/b477dcaa-27b9-4ba5-98b3-2a0773812339","name":"b477dcaa-27b9-4ba5-98b3-2a0773812339","status":"Running","startTime":"2023-03-22T07:23:17.3990321Z"}'
+    headers:
+      cache-control:
+      - no-cache
+      content-length:
+      - '329'
+      content-type:
+      - application/json
+      date:
+      - Wed, 22 Mar 2023 07:23:17 GMT
+      expires:
+      - '-1'
+      pragma:
+      - no-cache
+      request-context:
+      - appId=cid-v1:797d7e4e-8180-497e-a254-780fbd39ba4d
+      strict-transport-security:
+      - max-age=31536000; includeSubDomains
+      transfer-encoding:
+      - chunked
+      vary:
+      - Accept-Encoding
+      x-content-type-options:
+      - nosniff
+      x-rp-server-mvid:
+      - 2d8cffe0-ed19-4f32-b630-c96199e681e1
+    status:
+      code: 200
+      message: OK
+- request:
+    body: null
+    headers:
+      Accept:
+      - '*/*'
+      Accept-Encoding:
+      - gzip, deflate
+      CommandName:
+      - spring application-accelerator predefined-accelerator disable
+      Connection:
+      - keep-alive
+      ParameterSetName:
+      - -n -g -s
+      User-Agent:
+      - AZURECLI/2.46.0 azsdk-python-mgmt-appplatform/6.1.0 Python/3.9.13 (Windows-10-10.0.22621-SP0)
+    method: GET
+    uri: https://management.azure.com/subscriptions/00000000-0000-0000-0000-000000000000/resourceGroups/clitest.rg000001/providers/Microsoft.AppPlatform/locations/eastasia/operationStatus/clitest000002/operationId/b477dcaa-27b9-4ba5-98b3-2a0773812339?api-version=2022-11-01-preview
+  response:
+    body:
+      string: '{"id":"subscriptions/6c933f90-8115-4392-90f2-7077c9fa5dbd/resourceGroups/clitest.rg000001/providers/Microsoft.AppPlatform/locations/eastasia/operationStatus/clitest000002/operationId/b477dcaa-27b9-4ba5-98b3-2a0773812339","name":"b477dcaa-27b9-4ba5-98b3-2a0773812339","status":"Succeeded","startTime":"2023-03-22T07:23:17.3990321Z","endTime":"2023-03-22T07:23:23.6440362Z"}'
+    headers:
+      cache-control:
+      - no-cache
+      content-length:
+      - '372'
+      content-type:
+      - application/json
+      date:
+      - Wed, 22 Mar 2023 07:23:27 GMT
+      expires:
+      - '-1'
+      pragma:
+      - no-cache
+      request-context:
+      - appId=cid-v1:797d7e4e-8180-497e-a254-780fbd39ba4d
+      strict-transport-security:
+      - max-age=31536000; includeSubDomains
+      transfer-encoding:
+      - chunked
+      vary:
+      - Accept-Encoding
+      x-content-type-options:
+      - nosniff
+      x-rp-server-mvid:
+      - 2d8cffe0-ed19-4f32-b630-c96199e681e1
+    status:
+      code: 200
+      message: OK
+- request:
+    body: null
+    headers:
+      Accept:
+      - '*/*'
+      Accept-Encoding:
+      - gzip, deflate
+      CommandName:
+      - spring application-accelerator predefined-accelerator disable
+      Connection:
+      - keep-alive
+      ParameterSetName:
+      - -n -g -s
+      User-Agent:
+      - AZURECLI/2.46.0 azsdk-python-mgmt-appplatform/6.1.0 Python/3.9.13 (Windows-10-10.0.22621-SP0)
+    method: GET
+    uri: https://management.azure.com/subscriptions/00000000-0000-0000-0000-000000000000/resourceGroups/clitest.rg000001/providers/Microsoft.AppPlatform/locations/eastasia/operationResults/b477dcaa-27b9-4ba5-98b3-2a0773812339/Spring/clitest000002?api-version=2022-11-01-preview
+  response:
+    body:
+      string: ''
+    headers:
+      cache-control:
+      - no-cache
+      content-length:
+      - '0'
+      date:
+      - Wed, 22 Mar 2023 07:23:27 GMT
+      expires:
+      - '-1'
+      pragma:
+      - no-cache
+      request-context:
+      - appId=cid-v1:797d7e4e-8180-497e-a254-780fbd39ba4d
+      strict-transport-security:
+      - max-age=31536000; includeSubDomains
+      x-content-type-options:
+      - nosniff
+      x-rp-server-mvid:
+      - 2d8cffe0-ed19-4f32-b630-c96199e681e1
+    status:
+      code: 200
+      message: OK
+- request:
+    body: null
+    headers:
+      Accept:
+      - application/json
+      Accept-Encoding:
+      - gzip, deflate
+      CommandName:
+      - spring application-accelerator predefined-accelerator show
+      Connection:
+      - keep-alive
+      ParameterSetName:
+      - -n -g -s
+      User-Agent:
+      - AZURECLI/2.46.0 azsdk-python-mgmt-appplatform/6.1.0 Python/3.9.13 (Windows-10-10.0.22621-SP0)
+    method: GET
+    uri: https://management.azure.com/subscriptions/00000000-0000-0000-0000-000000000000/resourceGroups/clitest.rg000001/providers/Microsoft.AppPlatform/Spring/clitest000002?api-version=2023-01-01-preview
+  response:
+    body:
+      string: '{"properties":{"provisioningState":"Succeeded","zoneRedundant":false,"version":3,"serviceId":"3660ca33c9f04cb6bd3b4f63701ffa64","networkProfile":{"outboundIPs":{"publicIPs":["20.187.190.78","20.187.190.103"]},"ingressConfig":{"readTimeoutInSeconds":300},"outboundType":"loadBalancer"},"powerState":"Running","fqdn":"clitest000002.azuremicroservices.io","marketplaceResource":{"plan":"asa-ent-hr-mtr","publisher":"vmware-inc","product":"azure-spring-cloud-vmware-tanzu-2"}},"type":"Microsoft.AppPlatform/Spring","sku":{"name":"E0","tier":"Enterprise"},"location":"eastasia","tags":null,"id":"/subscriptions/00000000-0000-0000-0000-000000000000/resourceGroups/clitest.rg000001/providers/Microsoft.AppPlatform/Spring/clitest000002","name":"clitest000002","systemData":{"createdBy":"3462cf92-dc17-43c5-8c7e-e50c11a1c181","createdByType":"Application","createdAt":"2023-03-22T06:18:52.5165906Z","lastModifiedBy":"3462cf92-dc17-43c5-8c7e-e50c11a1c181","lastModifiedByType":"Application","lastModifiedAt":"2023-03-22T06:18:52.5165906Z"}}'
+    headers:
+      cache-control:
+      - no-cache
+      content-length:
+      - '1030'
+      content-type:
+      - application/json
+      date:
+      - Wed, 22 Mar 2023 07:23:28 GMT
+      expires:
+      - '-1'
+      pragma:
+      - no-cache
+      request-context:
+      - appId=cid-v1:797d7e4e-8180-497e-a254-780fbd39ba4d
+      strict-transport-security:
+      - max-age=31536000; includeSubDomains
+      transfer-encoding:
+      - chunked
+      vary:
+      - Accept-Encoding
+      x-content-type-options:
+      - nosniff
+      x-ms-ratelimit-remaining-subscription-resource-requests:
+      - '11999'
+      x-rp-server-mvid:
+      - 2d8cffe0-ed19-4f32-b630-c96199e681e1
+    status:
+      code: 200
+      message: OK
+- request:
+    body: null
+    headers:
+      Accept:
+      - application/json
+      Accept-Encoding:
+      - gzip, deflate
+      CommandName:
+      - spring application-accelerator predefined-accelerator show
+      Connection:
+      - keep-alive
+      ParameterSetName:
+      - -n -g -s
+      User-Agent:
+      - AZURECLI/2.46.0 azsdk-python-mgmt-appplatform/6.1.0 Python/3.9.13 (Windows-10-10.0.22621-SP0)
+    method: GET
+    uri: https://management.azure.com/subscriptions/00000000-0000-0000-0000-000000000000/resourceGroups/clitest.rg000001/providers/Microsoft.AppPlatform/Spring/clitest000002/applicationAccelerators/default/predefinedAccelerators/asa-java-rest-service?api-version=2023-01-01-preview
+  response:
+    body:
+      string: '{"properties":{"provisioningState":"Succeeded","displayName":"Tanzu
+        Java Restful Web App","state":"Disabled"},"type":"Microsoft.AppPlatform/Spring/applicationAccelerators/predefinedAccelerators","id":"/subscriptions/00000000-0000-0000-0000-000000000000/resourceGroups/clitest.rg000001/providers/Microsoft.AppPlatform/Spring/clitest000002/applicationAccelerators/default/predefinedAccelerators/asa-java-rest-service","name":"asa-java-rest-service","systemData":{"createdBy":null,"createdByType":null,"createdAt":null,"lastModifiedBy":"yuwzho@microsoft.com","lastModifiedByType":"User","lastModifiedAt":"2023-03-22T07:23:16.956069Z"}}'
+    headers:
+      cache-control:
+      - no-cache
+      content-length:
+      - '632'
+      content-type:
+      - application/json
+      date:
+      - Wed, 22 Mar 2023 07:23:29 GMT
+      expires:
+      - '-1'
+      pragma:
+      - no-cache
+      request-context:
+      - appId=cid-v1:797d7e4e-8180-497e-a254-780fbd39ba4d
+      strict-transport-security:
+      - max-age=31536000; includeSubDomains
+      transfer-encoding:
+      - chunked
+      vary:
+      - Accept-Encoding
+      x-content-type-options:
+      - nosniff
+      x-rp-server-mvid:
+      - 2d8cffe0-ed19-4f32-b630-c96199e681e1
+    status:
+      code: 200
+      message: OK
+- request:
+    body: null
+    headers:
+      Accept:
+      - application/json
+      Accept-Encoding:
+      - gzip, deflate
+      CommandName:
+      - spring application-accelerator predefined-accelerator enable
+      Connection:
+      - keep-alive
+      ParameterSetName:
+      - -n -g -s
+      User-Agent:
+      - AZURECLI/2.46.0 azsdk-python-mgmt-appplatform/6.1.0 Python/3.9.13 (Windows-10-10.0.22621-SP0)
+    method: GET
+    uri: https://management.azure.com/subscriptions/00000000-0000-0000-0000-000000000000/resourceGroups/clitest.rg000001/providers/Microsoft.AppPlatform/Spring/clitest000002?api-version=2023-01-01-preview
+  response:
+    body:
+      string: '{"properties":{"provisioningState":"Succeeded","zoneRedundant":false,"version":3,"serviceId":"3660ca33c9f04cb6bd3b4f63701ffa64","networkProfile":{"outboundIPs":{"publicIPs":["20.187.190.78","20.187.190.103"]},"ingressConfig":{"readTimeoutInSeconds":300},"outboundType":"loadBalancer"},"powerState":"Running","fqdn":"clitest000002.azuremicroservices.io","marketplaceResource":{"plan":"asa-ent-hr-mtr","publisher":"vmware-inc","product":"azure-spring-cloud-vmware-tanzu-2"}},"type":"Microsoft.AppPlatform/Spring","sku":{"name":"E0","tier":"Enterprise"},"location":"eastasia","tags":null,"id":"/subscriptions/00000000-0000-0000-0000-000000000000/resourceGroups/clitest.rg000001/providers/Microsoft.AppPlatform/Spring/clitest000002","name":"clitest000002","systemData":{"createdBy":"3462cf92-dc17-43c5-8c7e-e50c11a1c181","createdByType":"Application","createdAt":"2023-03-22T06:18:52.5165906Z","lastModifiedBy":"3462cf92-dc17-43c5-8c7e-e50c11a1c181","lastModifiedByType":"Application","lastModifiedAt":"2023-03-22T06:18:52.5165906Z"}}'
+    headers:
+      cache-control:
+      - no-cache
+      content-length:
+      - '1030'
+      content-type:
+      - application/json
+      date:
+      - Wed, 22 Mar 2023 07:23:31 GMT
+      expires:
+      - '-1'
+      pragma:
+      - no-cache
+      request-context:
+      - appId=cid-v1:797d7e4e-8180-497e-a254-780fbd39ba4d
+      strict-transport-security:
+      - max-age=31536000; includeSubDomains
+      transfer-encoding:
+      - chunked
+      vary:
+      - Accept-Encoding
+      x-content-type-options:
+      - nosniff
+      x-ms-ratelimit-remaining-subscription-resource-requests:
+      - '11999'
+      x-rp-server-mvid:
+      - 2d8cffe0-ed19-4f32-b630-c96199e681e1
+    status:
+      code: 200
+      message: OK
+- request:
+    body: null
+    headers:
+      Accept:
+      - application/json
+      Accept-Encoding:
+      - gzip, deflate
+      CommandName:
+      - spring application-accelerator predefined-accelerator enable
+      Connection:
+      - keep-alive
+      Content-Length:
+      - '0'
+      ParameterSetName:
+      - -n -g -s
+      User-Agent:
+      - AZURECLI/2.46.0 azsdk-python-mgmt-appplatform/6.1.0 Python/3.9.13 (Windows-10-10.0.22621-SP0)
+    method: POST
+    uri: https://management.azure.com/subscriptions/00000000-0000-0000-0000-000000000000/resourceGroups/clitest.rg000001/providers/Microsoft.AppPlatform/Spring/clitest000002/applicationAccelerators/default/predefinedAccelerators/asa-java-rest-service/enable?api-version=2023-01-01-preview
+  response:
+    body:
+      string: '{"properties":{"provisioningState":"Updating","displayName":"Tanzu
+        Java Restful Web App","state":"Disabled"},"type":"Microsoft.AppPlatform/Spring/applicationAccelerators/predefinedAccelerators","id":"/subscriptions/00000000-0000-0000-0000-000000000000/resourceGroups/clitest.rg000001/providers/Microsoft.AppPlatform/Spring/clitest000002/applicationAccelerators/default/predefinedAccelerators/asa-java-rest-service","name":"asa-java-rest-service","systemData":{"createdBy":null,"createdByType":null,"createdAt":null,"lastModifiedBy":"yuwzho@microsoft.com","lastModifiedByType":"User","lastModifiedAt":"2023-03-22T07:23:32.4686416Z"}}'
+    headers:
+      azure-asyncoperation:
+      - https://management.azure.com/subscriptions/00000000-0000-0000-0000-000000000000/resourceGroups/clitest.rg000001/providers/Microsoft.AppPlatform/locations/eastasia/operationStatus/clitest000002/operationId/5d0f00ff-91d0-49c7-9ebf-d772f11b7df7?api-version=2022-11-01-preview
+      cache-control:
+      - no-cache
+      content-length:
+      - '632'
+      content-type:
+      - application/json
+      date:
+      - Wed, 22 Mar 2023 07:23:32 GMT
+      expires:
+      - '-1'
+      location:
+      - https://management.azure.com/subscriptions/00000000-0000-0000-0000-000000000000/resourceGroups/clitest.rg000001/providers/Microsoft.AppPlatform/locations/eastasia/operationResults/5d0f00ff-91d0-49c7-9ebf-d772f11b7df7/Spring/clitest000002?api-version=2022-11-01-preview
+      pragma:
+      - no-cache
+      request-context:
+      - appId=cid-v1:797d7e4e-8180-497e-a254-780fbd39ba4d
+      strict-transport-security:
+      - max-age=31536000; includeSubDomains
+      x-content-type-options:
+      - nosniff
+      x-ms-ratelimit-remaining-subscription-writes:
+      - '1199'
+      x-rp-server-mvid:
+      - 2d8cffe0-ed19-4f32-b630-c96199e681e1
+    status:
+      code: 202
+      message: Accepted
+- request:
+    body: null
+    headers:
+      Accept:
+      - '*/*'
+      Accept-Encoding:
+      - gzip, deflate
+      CommandName:
+      - spring application-accelerator predefined-accelerator enable
+      Connection:
+      - keep-alive
+      ParameterSetName:
+      - -n -g -s
+      User-Agent:
+      - AZURECLI/2.46.0 azsdk-python-mgmt-appplatform/6.1.0 Python/3.9.13 (Windows-10-10.0.22621-SP0)
+    method: GET
+    uri: https://management.azure.com/subscriptions/00000000-0000-0000-0000-000000000000/resourceGroups/clitest.rg000001/providers/Microsoft.AppPlatform/locations/eastasia/operationStatus/clitest000002/operationId/5d0f00ff-91d0-49c7-9ebf-d772f11b7df7?api-version=2022-11-01-preview
+  response:
+    body:
+      string: '{"id":"subscriptions/6c933f90-8115-4392-90f2-7077c9fa5dbd/resourceGroups/clitest.rg000001/providers/Microsoft.AppPlatform/locations/eastasia/operationStatus/clitest000002/operationId/5d0f00ff-91d0-49c7-9ebf-d772f11b7df7","name":"5d0f00ff-91d0-49c7-9ebf-d772f11b7df7","status":"Running","startTime":"2023-03-22T07:23:32.9501028Z"}'
+    headers:
+      cache-control:
+      - no-cache
+      content-length:
+      - '329'
+      content-type:
+      - application/json
+      date:
+      - Wed, 22 Mar 2023 07:23:33 GMT
+      expires:
+      - '-1'
+      pragma:
+      - no-cache
+      request-context:
+      - appId=cid-v1:797d7e4e-8180-497e-a254-780fbd39ba4d
+      strict-transport-security:
+      - max-age=31536000; includeSubDomains
+      transfer-encoding:
+      - chunked
+      vary:
+      - Accept-Encoding
+      x-content-type-options:
+      - nosniff
+      x-rp-server-mvid:
+      - 2d8cffe0-ed19-4f32-b630-c96199e681e1
+    status:
+      code: 200
+      message: OK
+- request:
+    body: null
+    headers:
+      Accept:
+      - '*/*'
+      Accept-Encoding:
+      - gzip, deflate
+      CommandName:
+      - spring application-accelerator predefined-accelerator enable
+      Connection:
+      - keep-alive
+      ParameterSetName:
+      - -n -g -s
+      User-Agent:
+      - AZURECLI/2.46.0 azsdk-python-mgmt-appplatform/6.1.0 Python/3.9.13 (Windows-10-10.0.22621-SP0)
+    method: GET
+    uri: https://management.azure.com/subscriptions/00000000-0000-0000-0000-000000000000/resourceGroups/clitest.rg000001/providers/Microsoft.AppPlatform/locations/eastasia/operationStatus/clitest000002/operationId/5d0f00ff-91d0-49c7-9ebf-d772f11b7df7?api-version=2022-11-01-preview
+  response:
+    body:
+      string: '{"id":"subscriptions/6c933f90-8115-4392-90f2-7077c9fa5dbd/resourceGroups/clitest.rg000001/providers/Microsoft.AppPlatform/locations/eastasia/operationStatus/clitest000002/operationId/5d0f00ff-91d0-49c7-9ebf-d772f11b7df7","name":"5d0f00ff-91d0-49c7-9ebf-d772f11b7df7","status":"Running","startTime":"2023-03-22T07:23:32.9501028Z"}'
+    headers:
+      cache-control:
+      - no-cache
+      content-length:
+      - '329'
+      content-type:
+      - application/json
+      date:
+      - Wed, 22 Mar 2023 07:23:43 GMT
+      expires:
+      - '-1'
+      pragma:
+      - no-cache
+      request-context:
+      - appId=cid-v1:797d7e4e-8180-497e-a254-780fbd39ba4d
+      strict-transport-security:
+      - max-age=31536000; includeSubDomains
+      transfer-encoding:
+      - chunked
+      vary:
+      - Accept-Encoding
+      x-content-type-options:
+      - nosniff
+      x-rp-server-mvid:
+      - 2d8cffe0-ed19-4f32-b630-c96199e681e1
+    status:
+      code: 200
+      message: OK
+- request:
+    body: null
+    headers:
+      Accept:
+      - '*/*'
+      Accept-Encoding:
+      - gzip, deflate
+      CommandName:
+      - spring application-accelerator predefined-accelerator enable
+      Connection:
+      - keep-alive
+      ParameterSetName:
+      - -n -g -s
+      User-Agent:
+      - AZURECLI/2.46.0 azsdk-python-mgmt-appplatform/6.1.0 Python/3.9.13 (Windows-10-10.0.22621-SP0)
+    method: GET
+    uri: https://management.azure.com/subscriptions/00000000-0000-0000-0000-000000000000/resourceGroups/clitest.rg000001/providers/Microsoft.AppPlatform/locations/eastasia/operationStatus/clitest000002/operationId/5d0f00ff-91d0-49c7-9ebf-d772f11b7df7?api-version=2022-11-01-preview
+  response:
+    body:
+      string: '{"id":"subscriptions/6c933f90-8115-4392-90f2-7077c9fa5dbd/resourceGroups/clitest.rg000001/providers/Microsoft.AppPlatform/locations/eastasia/operationStatus/clitest000002/operationId/5d0f00ff-91d0-49c7-9ebf-d772f11b7df7","name":"5d0f00ff-91d0-49c7-9ebf-d772f11b7df7","status":"Succeeded","startTime":"2023-03-22T07:23:32.9501028Z","endTime":"2023-03-22T07:23:49.2100341Z"}'
+    headers:
+      cache-control:
+      - no-cache
+      content-length:
+      - '372'
+      content-type:
+      - application/json
+      date:
+      - Wed, 22 Mar 2023 07:23:53 GMT
+      expires:
+      - '-1'
+      pragma:
+      - no-cache
+      request-context:
+      - appId=cid-v1:797d7e4e-8180-497e-a254-780fbd39ba4d
+      strict-transport-security:
+      - max-age=31536000; includeSubDomains
+      transfer-encoding:
+      - chunked
+      vary:
+      - Accept-Encoding
+      x-content-type-options:
+      - nosniff
+      x-rp-server-mvid:
+      - 2d8cffe0-ed19-4f32-b630-c96199e681e1
+    status:
+      code: 200
+      message: OK
+- request:
+    body: null
+    headers:
+      Accept:
+      - '*/*'
+      Accept-Encoding:
+      - gzip, deflate
+      CommandName:
+      - spring application-accelerator predefined-accelerator enable
+      Connection:
+      - keep-alive
+      ParameterSetName:
+      - -n -g -s
+      User-Agent:
+      - AZURECLI/2.46.0 azsdk-python-mgmt-appplatform/6.1.0 Python/3.9.13 (Windows-10-10.0.22621-SP0)
+    method: GET
+    uri: https://management.azure.com/subscriptions/00000000-0000-0000-0000-000000000000/resourceGroups/clitest.rg000001/providers/Microsoft.AppPlatform/locations/eastasia/operationResults/5d0f00ff-91d0-49c7-9ebf-d772f11b7df7/Spring/clitest000002?api-version=2022-11-01-preview
+  response:
+    body:
+      string: ''
+    headers:
+      cache-control:
+      - no-cache
+      content-length:
+      - '0'
+      date:
+      - Wed, 22 Mar 2023 07:23:53 GMT
+      expires:
+      - '-1'
+      pragma:
+      - no-cache
+      request-context:
+      - appId=cid-v1:797d7e4e-8180-497e-a254-780fbd39ba4d
+      strict-transport-security:
+      - max-age=31536000; includeSubDomains
+      x-content-type-options:
+      - nosniff
+      x-rp-server-mvid:
+      - 2d8cffe0-ed19-4f32-b630-c96199e681e1
+    status:
+      code: 200
+      message: OK
+- request:
+    body: null
+    headers:
+      Accept:
+      - application/json
+      Accept-Encoding:
+      - gzip, deflate
+      CommandName:
+      - spring application-accelerator predefined-accelerator show
+      Connection:
+      - keep-alive
+      ParameterSetName:
+      - -n -g -s
+      User-Agent:
+      - AZURECLI/2.46.0 azsdk-python-mgmt-appplatform/6.1.0 Python/3.9.13 (Windows-10-10.0.22621-SP0)
+    method: GET
+    uri: https://management.azure.com/subscriptions/00000000-0000-0000-0000-000000000000/resourceGroups/clitest.rg000001/providers/Microsoft.AppPlatform/Spring/clitest000002?api-version=2023-01-01-preview
+  response:
+    body:
+      string: '{"properties":{"provisioningState":"Succeeded","zoneRedundant":false,"version":3,"serviceId":"3660ca33c9f04cb6bd3b4f63701ffa64","networkProfile":{"outboundIPs":{"publicIPs":["20.187.190.78","20.187.190.103"]},"ingressConfig":{"readTimeoutInSeconds":300},"outboundType":"loadBalancer"},"powerState":"Running","fqdn":"clitest000002.azuremicroservices.io","marketplaceResource":{"plan":"asa-ent-hr-mtr","publisher":"vmware-inc","product":"azure-spring-cloud-vmware-tanzu-2"}},"type":"Microsoft.AppPlatform/Spring","sku":{"name":"E0","tier":"Enterprise"},"location":"eastasia","tags":null,"id":"/subscriptions/00000000-0000-0000-0000-000000000000/resourceGroups/clitest.rg000001/providers/Microsoft.AppPlatform/Spring/clitest000002","name":"clitest000002","systemData":{"createdBy":"3462cf92-dc17-43c5-8c7e-e50c11a1c181","createdByType":"Application","createdAt":"2023-03-22T06:18:52.5165906Z","lastModifiedBy":"3462cf92-dc17-43c5-8c7e-e50c11a1c181","lastModifiedByType":"Application","lastModifiedAt":"2023-03-22T06:18:52.5165906Z"}}'
+    headers:
+      cache-control:
+      - no-cache
+      content-length:
+      - '1030'
+      content-type:
+      - application/json
+      date:
+      - Wed, 22 Mar 2023 07:23:55 GMT
+      expires:
+      - '-1'
+      pragma:
+      - no-cache
+      request-context:
+      - appId=cid-v1:797d7e4e-8180-497e-a254-780fbd39ba4d
+      strict-transport-security:
+      - max-age=31536000; includeSubDomains
+      transfer-encoding:
+      - chunked
+      vary:
+      - Accept-Encoding
+      x-content-type-options:
+      - nosniff
+      x-ms-ratelimit-remaining-subscription-resource-requests:
+      - '11999'
+      x-rp-server-mvid:
+      - 2d8cffe0-ed19-4f32-b630-c96199e681e1
+    status:
+      code: 200
+      message: OK
+- request:
+    body: null
+    headers:
+      Accept:
+      - application/json
+      Accept-Encoding:
+      - gzip, deflate
+      CommandName:
+      - spring application-accelerator predefined-accelerator show
+      Connection:
+      - keep-alive
+      ParameterSetName:
+      - -n -g -s
+      User-Agent:
+      - AZURECLI/2.46.0 azsdk-python-mgmt-appplatform/6.1.0 Python/3.9.13 (Windows-10-10.0.22621-SP0)
+    method: GET
+    uri: https://management.azure.com/subscriptions/00000000-0000-0000-0000-000000000000/resourceGroups/clitest.rg000001/providers/Microsoft.AppPlatform/Spring/clitest000002/applicationAccelerators/default/predefinedAccelerators/asa-java-rest-service?api-version=2023-01-01-preview
+  response:
+    body:
+      string: '{"properties":{"provisioningState":"Succeeded","displayName":"Tanzu
+        Java Restful Web App","state":"Enabled"},"type":"Microsoft.AppPlatform/Spring/applicationAccelerators/predefinedAccelerators","id":"/subscriptions/00000000-0000-0000-0000-000000000000/resourceGroups/clitest.rg000001/providers/Microsoft.AppPlatform/Spring/clitest000002/applicationAccelerators/default/predefinedAccelerators/asa-java-rest-service","name":"asa-java-rest-service","systemData":{"createdBy":null,"createdByType":null,"createdAt":null,"lastModifiedBy":"yuwzho@microsoft.com","lastModifiedByType":"User","lastModifiedAt":"2023-03-22T07:23:32.4686416Z"}}'
+    headers:
+      cache-control:
+      - no-cache
+      content-length:
+      - '632'
+      content-type:
+      - application/json
+      date:
+      - Wed, 22 Mar 2023 07:23:55 GMT
+      expires:
+      - '-1'
+      pragma:
+      - no-cache
+      request-context:
+      - appId=cid-v1:797d7e4e-8180-497e-a254-780fbd39ba4d
+      strict-transport-security:
+      - max-age=31536000; includeSubDomains
+      transfer-encoding:
+      - chunked
+      vary:
+      - Accept-Encoding
+      x-content-type-options:
+      - nosniff
+      x-rp-server-mvid:
+      - 2d8cffe0-ed19-4f32-b630-c96199e681e1
+    status:
+      code: 200
+      message: OK
+version: 1