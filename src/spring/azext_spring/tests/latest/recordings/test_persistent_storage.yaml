<<<<<<< HEAD
interactions:
- request:
    body: null
    headers:
      Accept:
      - application/json
      Accept-Encoding:
      - gzip, deflate
      CommandName:
      - storage account keys list
      Connection:
      - keep-alive
      Content-Length:
      - '0'
      ParameterSetName:
      - -n -g --query -o
      User-Agent:
      - AZURECLI/2.42.0 azsdk-python-azure-mgmt-storage/20.1.0 Python/3.8.3 (Windows-10-10.0.22621-SP0)
    method: POST
    uri: https://management.azure.com/subscriptions/00000000-0000-0000-0000-000000000000/resourceGroups/clitest.rg000001/providers/Microsoft.Storage/storageAccounts/clitest000002/listKeys?api-version=2022-09-01&$expand=kerb
  response:
    body:
      string: '{"keys":[{"creationTime":"2022-11-25T06:16:38.9664833Z","keyName":"key1","value":"veryFakedStorageAccountKey==","permissions":"FULL"},{"creationTime":"2022-11-25T06:16:38.9664833Z","keyName":"key2","value":"veryFakedStorageAccountKey==","permissions":"FULL"}]}'
    headers:
      cache-control:
      - no-cache
      content-length:
      - '260'
      content-type:
      - application/json
      date:
      - Fri, 25 Nov 2022 06:17:02 GMT
      expires:
      - '-1'
      pragma:
      - no-cache
      server:
      - Microsoft-Azure-Storage-Resource-Provider/1.0,Microsoft-HTTPAPI/2.0 Microsoft-HTTPAPI/2.0
      strict-transport-security:
      - max-age=31536000; includeSubDomains
      transfer-encoding:
      - chunked
      vary:
      - Accept-Encoding
      x-content-type-options:
      - nosniff
      x-ms-ratelimit-remaining-subscription-resource-requests:
      - '11999'
    status:
      code: 200
      message: OK
- request:
    body: '{"type": "Microsoft.AppPlatform/Spring", "name": "cli-unittest"}'
    headers:
      Accept:
      - application/json
      Accept-Encoding:
      - gzip, deflate
      CommandName:
      - spring create
      Connection:
      - keep-alive
      Content-Length:
      - '64'
      Content-Type:
      - application/json
      ParameterSetName:
      - -n -g -l
      User-Agent:
      - AZURECLI/2.42.0 azsdk-python-mgmt-appplatform/6.1.0 Python/3.8.3 (Windows-10-10.0.22621-SP0)
    method: POST
    uri: https://management.azure.com/subscriptions/00000000-0000-0000-0000-000000000000/providers/Microsoft.AppPlatform/locations/centralus/checkNameAvailability?api-version=2023-01-01-preview
  response:
    body:
      string: '{"nameAvailable":true}'
    headers:
      cache-control:
      - no-cache
      content-length:
      - '22'
      content-type:
      - application/json; charset=utf-8
      date:
      - Fri, 25 Nov 2022 06:17:05 GMT
      expires:
      - '-1'
      pragma:
      - no-cache
      request-context:
      - appId=cid-v1:797d7e4e-8180-497e-a254-780fbd39ba4d
      strict-transport-security:
      - max-age=31536000; includeSubDomains
      transfer-encoding:
      - chunked
      vary:
      - Accept-Encoding
      x-content-type-options:
      - nosniff
      x-ms-ratelimit-remaining-subscription-writes:
      - '1199'
      x-rp-server-mvid:
      - 59b5eb15-14b1-47d7-aa3e-7b6c2904efcd
    status:
      code: 200
      message: OK
- request:
    body: '{"location": "centralus", "properties": {"zoneRedundant": false}, "sku":
      {"name": "S0", "tier": "Standard"}}'
    headers:
      Accept:
      - application/json
      Accept-Encoding:
      - gzip, deflate
      CommandName:
      - spring create
      Connection:
      - keep-alive
      Content-Length:
      - '108'
      Content-Type:
      - application/json
      ParameterSetName:
      - -n -g -l
      User-Agent:
      - AZURECLI/2.42.0 azsdk-python-mgmt-appplatform/6.1.0 Python/3.8.3 (Windows-10-10.0.22621-SP0)
    method: PUT
    uri: https://management.azure.com/subscriptions/00000000-0000-0000-0000-000000000000/resourceGroups/clitest.rg000001/providers/Microsoft.AppPlatform/Spring/cli-unittest?api-version=2023-01-01-preview
  response:
    body:
      string: '{"properties":{"provisioningState":"Creating","zoneRedundant":false,"version":3,"serviceId":"8546551355e341bb873e07dd733bffff","powerState":"Running","fqdn":"cli-unittest.azuremicroservices.io"},"type":"Microsoft.AppPlatform/Spring","sku":{"name":"S0","tier":"Standard"},"location":"centralus","tags":null,"id":"/subscriptions/00000000-0000-0000-0000-000000000000/resourceGroups/clitest.rg000001/providers/Microsoft.AppPlatform/Spring/cli-unittest","name":"cli-unittest","systemData":{"createdBy":"yili7@microsoft.com","createdByType":"User","createdAt":"2022-11-25T06:17:09.3853556Z","lastModifiedBy":"yili7@microsoft.com","lastModifiedByType":"User","lastModifiedAt":"2022-11-25T06:17:09.3853556Z"}}'
    headers:
      azure-asyncoperation:
      - https://management.azure.com/subscriptions/00000000-0000-0000-0000-000000000000/resourceGroups/clitest.rg000001/providers/Microsoft.AppPlatform/locations/centralus/operationStatus/cli-unittest/operationId/76979967-97c8-4d0a-8b96-835950907c7f?api-version=2023-01-01-preview
      cache-control:
      - no-cache
      content-length:
      - '701'
      content-type:
      - application/json; charset=utf-8
      date:
      - Fri, 25 Nov 2022 06:17:10 GMT
      expires:
      - '-1'
      location:
      - https://management.azure.com/subscriptions/00000000-0000-0000-0000-000000000000/resourceGroups/clitest.rg000001/providers/Microsoft.AppPlatform/locations/centralus/operationResults/76979967-97c8-4d0a-8b96-835950907c7f/Spring/cli-unittest?api-version=2023-01-01-preview
      pragma:
      - no-cache
      request-context:
      - appId=cid-v1:797d7e4e-8180-497e-a254-780fbd39ba4d
      strict-transport-security:
      - max-age=31536000; includeSubDomains
      x-content-type-options:
      - nosniff
      x-ms-ratelimit-remaining-subscription-resource-requests:
      - '1199'
      x-rp-server-mvid:
      - 59b5eb15-14b1-47d7-aa3e-7b6c2904efcd
    status:
      code: 201
      message: Created
- request:
    body: null
    headers:
      Accept:
      - '*/*'
      Accept-Encoding:
      - gzip, deflate
      CommandName:
      - spring create
      Connection:
      - keep-alive
      ParameterSetName:
      - -n -g -l
      User-Agent:
      - AZURECLI/2.42.0 azsdk-python-mgmt-appplatform/6.1.0 Python/3.8.3 (Windows-10-10.0.22621-SP0)
    method: GET
    uri: https://management.azure.com/subscriptions/00000000-0000-0000-0000-000000000000/resourceGroups/clitest.rg000001/providers/Microsoft.AppPlatform/locations/centralus/operationStatus/cli-unittest/operationId/76979967-97c8-4d0a-8b96-835950907c7f?api-version=2023-01-01-preview
  response:
    body:
      string: '{"id":"subscriptions/d51e3ffe-6b84-49cd-b426-0dc4ec660356/resourceGroups/clitest.rg000001/providers/Microsoft.AppPlatform/locations/centralus/operationStatus/cli-unittest/operationId/76979967-97c8-4d0a-8b96-835950907c7f","name":"76979967-97c8-4d0a-8b96-835950907c7f","status":"Running","startTime":"2022-11-25T06:17:09.8703898Z"}'
    headers:
      cache-control:
      - no-cache
      content-length:
      - '329'
      content-type:
      - application/json; charset=utf-8
      date:
      - Fri, 25 Nov 2022 06:17:41 GMT
      expires:
      - '-1'
      pragma:
      - no-cache
      request-context:
      - appId=cid-v1:797d7e4e-8180-497e-a254-780fbd39ba4d
      strict-transport-security:
      - max-age=31536000; includeSubDomains
      transfer-encoding:
      - chunked
      vary:
      - Accept-Encoding
      x-content-type-options:
      - nosniff
      x-rp-server-mvid:
      - 59b5eb15-14b1-47d7-aa3e-7b6c2904efcd
    status:
      code: 200
      message: OK
- request:
    body: null
    headers:
      Accept:
      - '*/*'
      Accept-Encoding:
      - gzip, deflate
      CommandName:
      - spring create
      Connection:
      - keep-alive
      ParameterSetName:
      - -n -g -l
      User-Agent:
      - AZURECLI/2.42.0 azsdk-python-mgmt-appplatform/6.1.0 Python/3.8.3 (Windows-10-10.0.22621-SP0)
    method: GET
    uri: https://management.azure.com/subscriptions/00000000-0000-0000-0000-000000000000/resourceGroups/clitest.rg000001/providers/Microsoft.AppPlatform/locations/centralus/operationStatus/cli-unittest/operationId/76979967-97c8-4d0a-8b96-835950907c7f?api-version=2023-01-01-preview
  response:
    body:
      string: '{"id":"subscriptions/d51e3ffe-6b84-49cd-b426-0dc4ec660356/resourceGroups/clitest.rg000001/providers/Microsoft.AppPlatform/locations/centralus/operationStatus/cli-unittest/operationId/76979967-97c8-4d0a-8b96-835950907c7f","name":"76979967-97c8-4d0a-8b96-835950907c7f","status":"Running","startTime":"2022-11-25T06:17:09.8703898Z"}'
    headers:
      cache-control:
      - no-cache
      content-length:
      - '329'
      content-type:
      - application/json; charset=utf-8
      date:
      - Fri, 25 Nov 2022 06:17:51 GMT
      expires:
      - '-1'
      pragma:
      - no-cache
      request-context:
      - appId=cid-v1:797d7e4e-8180-497e-a254-780fbd39ba4d
      strict-transport-security:
      - max-age=31536000; includeSubDomains
      transfer-encoding:
      - chunked
      vary:
      - Accept-Encoding
      x-content-type-options:
      - nosniff
      x-rp-server-mvid:
      - 59b5eb15-14b1-47d7-aa3e-7b6c2904efcd
    status:
      code: 200
      message: OK
- request:
    body: null
    headers:
      Accept:
      - '*/*'
      Accept-Encoding:
      - gzip, deflate
      CommandName:
      - spring create
      Connection:
      - keep-alive
      ParameterSetName:
      - -n -g -l
      User-Agent:
      - AZURECLI/2.42.0 azsdk-python-mgmt-appplatform/6.1.0 Python/3.8.3 (Windows-10-10.0.22621-SP0)
    method: GET
    uri: https://management.azure.com/subscriptions/00000000-0000-0000-0000-000000000000/resourceGroups/clitest.rg000001/providers/Microsoft.AppPlatform/locations/centralus/operationStatus/cli-unittest/operationId/76979967-97c8-4d0a-8b96-835950907c7f?api-version=2023-01-01-preview
  response:
    body:
      string: '{"id":"subscriptions/d51e3ffe-6b84-49cd-b426-0dc4ec660356/resourceGroups/clitest.rg000001/providers/Microsoft.AppPlatform/locations/centralus/operationStatus/cli-unittest/operationId/76979967-97c8-4d0a-8b96-835950907c7f","name":"76979967-97c8-4d0a-8b96-835950907c7f","status":"Running","startTime":"2022-11-25T06:17:09.8703898Z"}'
    headers:
      cache-control:
      - no-cache
      content-length:
      - '329'
      content-type:
      - application/json; charset=utf-8
      date:
      - Fri, 25 Nov 2022 06:18:01 GMT
      expires:
      - '-1'
      pragma:
      - no-cache
      request-context:
      - appId=cid-v1:797d7e4e-8180-497e-a254-780fbd39ba4d
      strict-transport-security:
      - max-age=31536000; includeSubDomains
      transfer-encoding:
      - chunked
      vary:
      - Accept-Encoding
      x-content-type-options:
      - nosniff
      x-rp-server-mvid:
      - 59b5eb15-14b1-47d7-aa3e-7b6c2904efcd
    status:
      code: 200
      message: OK
- request:
    body: null
    headers:
      Accept:
      - '*/*'
      Accept-Encoding:
      - gzip, deflate
      CommandName:
      - spring create
      Connection:
      - keep-alive
      ParameterSetName:
      - -n -g -l
      User-Agent:
      - AZURECLI/2.42.0 azsdk-python-mgmt-appplatform/6.1.0 Python/3.8.3 (Windows-10-10.0.22621-SP0)
    method: GET
    uri: https://management.azure.com/subscriptions/00000000-0000-0000-0000-000000000000/resourceGroups/clitest.rg000001/providers/Microsoft.AppPlatform/locations/centralus/operationStatus/cli-unittest/operationId/76979967-97c8-4d0a-8b96-835950907c7f?api-version=2023-01-01-preview
  response:
    body:
      string: '{"id":"subscriptions/d51e3ffe-6b84-49cd-b426-0dc4ec660356/resourceGroups/clitest.rg000001/providers/Microsoft.AppPlatform/locations/centralus/operationStatus/cli-unittest/operationId/76979967-97c8-4d0a-8b96-835950907c7f","name":"76979967-97c8-4d0a-8b96-835950907c7f","status":"Running","startTime":"2022-11-25T06:17:09.8703898Z"}'
    headers:
      cache-control:
      - no-cache
      content-length:
      - '329'
      content-type:
      - application/json; charset=utf-8
      date:
      - Fri, 25 Nov 2022 06:18:12 GMT
      expires:
      - '-1'
      pragma:
      - no-cache
      request-context:
      - appId=cid-v1:797d7e4e-8180-497e-a254-780fbd39ba4d
      strict-transport-security:
      - max-age=31536000; includeSubDomains
      transfer-encoding:
      - chunked
      vary:
      - Accept-Encoding
      x-content-type-options:
      - nosniff
      x-rp-server-mvid:
      - 59b5eb15-14b1-47d7-aa3e-7b6c2904efcd
    status:
      code: 200
      message: OK
- request:
    body: null
    headers:
      Accept:
      - '*/*'
      Accept-Encoding:
      - gzip, deflate
      CommandName:
      - spring create
      Connection:
      - keep-alive
      ParameterSetName:
      - -n -g -l
      User-Agent:
      - AZURECLI/2.42.0 azsdk-python-mgmt-appplatform/6.1.0 Python/3.8.3 (Windows-10-10.0.22621-SP0)
    method: GET
    uri: https://management.azure.com/subscriptions/00000000-0000-0000-0000-000000000000/resourceGroups/clitest.rg000001/providers/Microsoft.AppPlatform/locations/centralus/operationStatus/cli-unittest/operationId/76979967-97c8-4d0a-8b96-835950907c7f?api-version=2023-01-01-preview
  response:
    body:
      string: '{"id":"subscriptions/d51e3ffe-6b84-49cd-b426-0dc4ec660356/resourceGroups/clitest.rg000001/providers/Microsoft.AppPlatform/locations/centralus/operationStatus/cli-unittest/operationId/76979967-97c8-4d0a-8b96-835950907c7f","name":"76979967-97c8-4d0a-8b96-835950907c7f","status":"Running","startTime":"2022-11-25T06:17:09.8703898Z"}'
    headers:
      cache-control:
      - no-cache
      content-length:
      - '329'
      content-type:
      - application/json; charset=utf-8
      date:
      - Fri, 25 Nov 2022 06:18:22 GMT
      expires:
      - '-1'
      pragma:
      - no-cache
      request-context:
      - appId=cid-v1:797d7e4e-8180-497e-a254-780fbd39ba4d
      strict-transport-security:
      - max-age=31536000; includeSubDomains
      transfer-encoding:
      - chunked
      vary:
      - Accept-Encoding
      x-content-type-options:
      - nosniff
      x-rp-server-mvid:
      - 59b5eb15-14b1-47d7-aa3e-7b6c2904efcd
    status:
      code: 200
      message: OK
- request:
    body: null
    headers:
      Accept:
      - '*/*'
      Accept-Encoding:
      - gzip, deflate
      CommandName:
      - spring create
      Connection:
      - keep-alive
      ParameterSetName:
      - -n -g -l
      User-Agent:
      - AZURECLI/2.42.0 azsdk-python-mgmt-appplatform/6.1.0 Python/3.8.3 (Windows-10-10.0.22621-SP0)
    method: GET
    uri: https://management.azure.com/subscriptions/00000000-0000-0000-0000-000000000000/resourceGroups/clitest.rg000001/providers/Microsoft.AppPlatform/locations/centralus/operationStatus/cli-unittest/operationId/76979967-97c8-4d0a-8b96-835950907c7f?api-version=2023-01-01-preview
  response:
    body:
      string: '{"id":"subscriptions/d51e3ffe-6b84-49cd-b426-0dc4ec660356/resourceGroups/clitest.rg000001/providers/Microsoft.AppPlatform/locations/centralus/operationStatus/cli-unittest/operationId/76979967-97c8-4d0a-8b96-835950907c7f","name":"76979967-97c8-4d0a-8b96-835950907c7f","status":"Running","startTime":"2022-11-25T06:17:09.8703898Z"}'
    headers:
      cache-control:
      - no-cache
      content-length:
      - '329'
      content-type:
      - application/json; charset=utf-8
      date:
      - Fri, 25 Nov 2022 06:18:33 GMT
      expires:
      - '-1'
      pragma:
      - no-cache
      request-context:
      - appId=cid-v1:797d7e4e-8180-497e-a254-780fbd39ba4d
      strict-transport-security:
      - max-age=31536000; includeSubDomains
      transfer-encoding:
      - chunked
      vary:
      - Accept-Encoding
      x-content-type-options:
      - nosniff
      x-rp-server-mvid:
      - 59b5eb15-14b1-47d7-aa3e-7b6c2904efcd
    status:
      code: 200
      message: OK
- request:
    body: null
    headers:
      Accept:
      - '*/*'
      Accept-Encoding:
      - gzip, deflate
      CommandName:
      - spring create
      Connection:
      - keep-alive
      ParameterSetName:
      - -n -g -l
      User-Agent:
      - AZURECLI/2.42.0 azsdk-python-mgmt-appplatform/6.1.0 Python/3.8.3 (Windows-10-10.0.22621-SP0)
    method: GET
    uri: https://management.azure.com/subscriptions/00000000-0000-0000-0000-000000000000/resourceGroups/clitest.rg000001/providers/Microsoft.AppPlatform/locations/centralus/operationStatus/cli-unittest/operationId/76979967-97c8-4d0a-8b96-835950907c7f?api-version=2023-01-01-preview
  response:
    body:
      string: '{"id":"subscriptions/d51e3ffe-6b84-49cd-b426-0dc4ec660356/resourceGroups/clitest.rg000001/providers/Microsoft.AppPlatform/locations/centralus/operationStatus/cli-unittest/operationId/76979967-97c8-4d0a-8b96-835950907c7f","name":"76979967-97c8-4d0a-8b96-835950907c7f","status":"Running","startTime":"2022-11-25T06:17:09.8703898Z"}'
    headers:
      cache-control:
      - no-cache
      content-length:
      - '329'
      content-type:
      - application/json; charset=utf-8
      date:
      - Fri, 25 Nov 2022 06:18:43 GMT
      expires:
      - '-1'
      pragma:
      - no-cache
      request-context:
      - appId=cid-v1:797d7e4e-8180-497e-a254-780fbd39ba4d
      strict-transport-security:
      - max-age=31536000; includeSubDomains
      transfer-encoding:
      - chunked
      vary:
      - Accept-Encoding
      x-content-type-options:
      - nosniff
      x-rp-server-mvid:
      - 59b5eb15-14b1-47d7-aa3e-7b6c2904efcd
    status:
      code: 200
      message: OK
- request:
    body: null
    headers:
      Accept:
      - '*/*'
      Accept-Encoding:
      - gzip, deflate
      CommandName:
      - spring create
      Connection:
      - keep-alive
      ParameterSetName:
      - -n -g -l
      User-Agent:
      - AZURECLI/2.42.0 azsdk-python-mgmt-appplatform/6.1.0 Python/3.8.3 (Windows-10-10.0.22621-SP0)
    method: GET
    uri: https://management.azure.com/subscriptions/00000000-0000-0000-0000-000000000000/resourceGroups/clitest.rg000001/providers/Microsoft.AppPlatform/locations/centralus/operationStatus/cli-unittest/operationId/76979967-97c8-4d0a-8b96-835950907c7f?api-version=2023-01-01-preview
  response:
    body:
      string: '{"id":"subscriptions/d51e3ffe-6b84-49cd-b426-0dc4ec660356/resourceGroups/clitest.rg000001/providers/Microsoft.AppPlatform/locations/centralus/operationStatus/cli-unittest/operationId/76979967-97c8-4d0a-8b96-835950907c7f","name":"76979967-97c8-4d0a-8b96-835950907c7f","status":"Running","startTime":"2022-11-25T06:17:09.8703898Z"}'
    headers:
      cache-control:
      - no-cache
      content-length:
      - '329'
      content-type:
      - application/json; charset=utf-8
      date:
      - Fri, 25 Nov 2022 06:18:53 GMT
      expires:
      - '-1'
      pragma:
      - no-cache
      request-context:
      - appId=cid-v1:797d7e4e-8180-497e-a254-780fbd39ba4d
      strict-transport-security:
      - max-age=31536000; includeSubDomains
      transfer-encoding:
      - chunked
      vary:
      - Accept-Encoding
      x-content-type-options:
      - nosniff
      x-rp-server-mvid:
      - 59b5eb15-14b1-47d7-aa3e-7b6c2904efcd
    status:
      code: 200
      message: OK
- request:
    body: null
    headers:
      Accept:
      - '*/*'
      Accept-Encoding:
      - gzip, deflate
      CommandName:
      - spring create
      Connection:
      - keep-alive
      ParameterSetName:
      - -n -g -l
      User-Agent:
      - AZURECLI/2.42.0 azsdk-python-mgmt-appplatform/6.1.0 Python/3.8.3 (Windows-10-10.0.22621-SP0)
    method: GET
    uri: https://management.azure.com/subscriptions/00000000-0000-0000-0000-000000000000/resourceGroups/clitest.rg000001/providers/Microsoft.AppPlatform/locations/centralus/operationStatus/cli-unittest/operationId/76979967-97c8-4d0a-8b96-835950907c7f?api-version=2023-01-01-preview
  response:
    body:
      string: '{"id":"subscriptions/d51e3ffe-6b84-49cd-b426-0dc4ec660356/resourceGroups/clitest.rg000001/providers/Microsoft.AppPlatform/locations/centralus/operationStatus/cli-unittest/operationId/76979967-97c8-4d0a-8b96-835950907c7f","name":"76979967-97c8-4d0a-8b96-835950907c7f","status":"Running","startTime":"2022-11-25T06:17:09.8703898Z"}'
    headers:
      cache-control:
      - no-cache
      content-length:
      - '329'
      content-type:
      - application/json; charset=utf-8
      date:
      - Fri, 25 Nov 2022 06:19:04 GMT
      expires:
      - '-1'
      pragma:
      - no-cache
      request-context:
      - appId=cid-v1:797d7e4e-8180-497e-a254-780fbd39ba4d
      strict-transport-security:
      - max-age=31536000; includeSubDomains
      transfer-encoding:
      - chunked
      vary:
      - Accept-Encoding
      x-content-type-options:
      - nosniff
      x-rp-server-mvid:
      - 59b5eb15-14b1-47d7-aa3e-7b6c2904efcd
    status:
      code: 200
      message: OK
- request:
    body: null
    headers:
      Accept:
      - '*/*'
      Accept-Encoding:
      - gzip, deflate
      CommandName:
      - spring create
      Connection:
      - keep-alive
      ParameterSetName:
      - -n -g -l
      User-Agent:
      - AZURECLI/2.42.0 azsdk-python-mgmt-appplatform/6.1.0 Python/3.8.3 (Windows-10-10.0.22621-SP0)
    method: GET
    uri: https://management.azure.com/subscriptions/00000000-0000-0000-0000-000000000000/resourceGroups/clitest.rg000001/providers/Microsoft.AppPlatform/locations/centralus/operationStatus/cli-unittest/operationId/76979967-97c8-4d0a-8b96-835950907c7f?api-version=2023-01-01-preview
  response:
    body:
      string: '{"id":"subscriptions/d51e3ffe-6b84-49cd-b426-0dc4ec660356/resourceGroups/clitest.rg000001/providers/Microsoft.AppPlatform/locations/centralus/operationStatus/cli-unittest/operationId/76979967-97c8-4d0a-8b96-835950907c7f","name":"76979967-97c8-4d0a-8b96-835950907c7f","status":"Running","startTime":"2022-11-25T06:17:09.8703898Z"}'
    headers:
      cache-control:
      - no-cache
      content-length:
      - '329'
      content-type:
      - application/json; charset=utf-8
      date:
      - Fri, 25 Nov 2022 06:19:14 GMT
      expires:
      - '-1'
      pragma:
      - no-cache
      request-context:
      - appId=cid-v1:797d7e4e-8180-497e-a254-780fbd39ba4d
      strict-transport-security:
      - max-age=31536000; includeSubDomains
      transfer-encoding:
      - chunked
      vary:
      - Accept-Encoding
      x-content-type-options:
      - nosniff
      x-rp-server-mvid:
      - 59b5eb15-14b1-47d7-aa3e-7b6c2904efcd
    status:
      code: 200
      message: OK
- request:
    body: null
    headers:
      Accept:
      - '*/*'
      Accept-Encoding:
      - gzip, deflate
      CommandName:
      - spring create
      Connection:
      - keep-alive
      ParameterSetName:
      - -n -g -l
      User-Agent:
      - AZURECLI/2.42.0 azsdk-python-mgmt-appplatform/6.1.0 Python/3.8.3 (Windows-10-10.0.22621-SP0)
    method: GET
    uri: https://management.azure.com/subscriptions/00000000-0000-0000-0000-000000000000/resourceGroups/clitest.rg000001/providers/Microsoft.AppPlatform/locations/centralus/operationStatus/cli-unittest/operationId/76979967-97c8-4d0a-8b96-835950907c7f?api-version=2023-01-01-preview
  response:
    body:
      string: '{"id":"subscriptions/d51e3ffe-6b84-49cd-b426-0dc4ec660356/resourceGroups/clitest.rg000001/providers/Microsoft.AppPlatform/locations/centralus/operationStatus/cli-unittest/operationId/76979967-97c8-4d0a-8b96-835950907c7f","name":"76979967-97c8-4d0a-8b96-835950907c7f","status":"Running","startTime":"2022-11-25T06:17:09.8703898Z"}'
    headers:
      cache-control:
      - no-cache
      content-length:
      - '329'
      content-type:
      - application/json; charset=utf-8
      date:
      - Fri, 25 Nov 2022 06:19:25 GMT
      expires:
      - '-1'
      pragma:
      - no-cache
      request-context:
      - appId=cid-v1:797d7e4e-8180-497e-a254-780fbd39ba4d
      strict-transport-security:
      - max-age=31536000; includeSubDomains
      transfer-encoding:
      - chunked
      vary:
      - Accept-Encoding
      x-content-type-options:
      - nosniff
      x-rp-server-mvid:
      - 59b5eb15-14b1-47d7-aa3e-7b6c2904efcd
    status:
      code: 200
      message: OK
- request:
    body: null
    headers:
      Accept:
      - '*/*'
      Accept-Encoding:
      - gzip, deflate
      CommandName:
      - spring create
      Connection:
      - keep-alive
      ParameterSetName:
      - -n -g -l
      User-Agent:
      - AZURECLI/2.42.0 azsdk-python-mgmt-appplatform/6.1.0 Python/3.8.3 (Windows-10-10.0.22621-SP0)
    method: GET
    uri: https://management.azure.com/subscriptions/00000000-0000-0000-0000-000000000000/resourceGroups/clitest.rg000001/providers/Microsoft.AppPlatform/locations/centralus/operationStatus/cli-unittest/operationId/76979967-97c8-4d0a-8b96-835950907c7f?api-version=2023-01-01-preview
  response:
    body:
      string: '{"id":"subscriptions/d51e3ffe-6b84-49cd-b426-0dc4ec660356/resourceGroups/clitest.rg000001/providers/Microsoft.AppPlatform/locations/centralus/operationStatus/cli-unittest/operationId/76979967-97c8-4d0a-8b96-835950907c7f","name":"76979967-97c8-4d0a-8b96-835950907c7f","status":"Running","startTime":"2022-11-25T06:17:09.8703898Z"}'
    headers:
      cache-control:
      - no-cache
      content-length:
      - '329'
      content-type:
      - application/json; charset=utf-8
      date:
      - Fri, 25 Nov 2022 06:19:35 GMT
      expires:
      - '-1'
      pragma:
      - no-cache
      request-context:
      - appId=cid-v1:797d7e4e-8180-497e-a254-780fbd39ba4d
      strict-transport-security:
      - max-age=31536000; includeSubDomains
      transfer-encoding:
      - chunked
      vary:
      - Accept-Encoding
      x-content-type-options:
      - nosniff
      x-rp-server-mvid:
      - 59b5eb15-14b1-47d7-aa3e-7b6c2904efcd
    status:
      code: 200
      message: OK
- request:
    body: null
    headers:
      Accept:
      - '*/*'
      Accept-Encoding:
      - gzip, deflate
      CommandName:
      - spring create
      Connection:
      - keep-alive
      ParameterSetName:
      - -n -g -l
      User-Agent:
      - AZURECLI/2.42.0 azsdk-python-mgmt-appplatform/6.1.0 Python/3.8.3 (Windows-10-10.0.22621-SP0)
    method: GET
    uri: https://management.azure.com/subscriptions/00000000-0000-0000-0000-000000000000/resourceGroups/clitest.rg000001/providers/Microsoft.AppPlatform/locations/centralus/operationStatus/cli-unittest/operationId/76979967-97c8-4d0a-8b96-835950907c7f?api-version=2023-01-01-preview
  response:
    body:
      string: '{"id":"subscriptions/d51e3ffe-6b84-49cd-b426-0dc4ec660356/resourceGroups/clitest.rg000001/providers/Microsoft.AppPlatform/locations/centralus/operationStatus/cli-unittest/operationId/76979967-97c8-4d0a-8b96-835950907c7f","name":"76979967-97c8-4d0a-8b96-835950907c7f","status":"Succeeded","startTime":"2022-11-25T06:17:09.8703898Z","endTime":"2022-11-25T06:19:44.0757257Z"}'
    headers:
      cache-control:
      - no-cache
      content-length:
      - '372'
      content-type:
      - application/json; charset=utf-8
      date:
      - Fri, 25 Nov 2022 06:19:45 GMT
      expires:
      - '-1'
      pragma:
      - no-cache
      request-context:
      - appId=cid-v1:797d7e4e-8180-497e-a254-780fbd39ba4d
      strict-transport-security:
      - max-age=31536000; includeSubDomains
      transfer-encoding:
      - chunked
      vary:
      - Accept-Encoding
      x-content-type-options:
      - nosniff
      x-rp-server-mvid:
      - 59b5eb15-14b1-47d7-aa3e-7b6c2904efcd
    status:
      code: 200
      message: OK
- request:
    body: null
    headers:
      Accept:
      - '*/*'
      Accept-Encoding:
      - gzip, deflate
      CommandName:
      - spring create
      Connection:
      - keep-alive
      ParameterSetName:
      - -n -g -l
      User-Agent:
      - AZURECLI/2.42.0 azsdk-python-mgmt-appplatform/6.1.0 Python/3.8.3 (Windows-10-10.0.22621-SP0)
    method: GET
    uri: https://management.azure.com/subscriptions/00000000-0000-0000-0000-000000000000/resourceGroups/clitest.rg000001/providers/Microsoft.AppPlatform/Spring/cli-unittest?api-version=2023-01-01-preview
  response:
    body:
      string: '{"properties":{"provisioningState":"Succeeded","zoneRedundant":false,"version":3,"serviceId":"8546551355e341bb873e07dd733bffff","networkProfile":{"outboundIPs":{"publicIPs":["20.221.81.254","20.221.83.41"]},"outboundType":"loadBalancer"},"powerState":"Running","fqdn":"cli-unittest.azuremicroservices.io"},"type":"Microsoft.AppPlatform/Spring","sku":{"name":"S0","tier":"Standard"},"location":"centralus","tags":null,"id":"/subscriptions/00000000-0000-0000-0000-000000000000/resourceGroups/clitest.rg000001/providers/Microsoft.AppPlatform/Spring/cli-unittest","name":"cli-unittest","systemData":{"createdBy":"yili7@microsoft.com","createdByType":"User","createdAt":"2022-11-25T06:17:09.3853556Z","lastModifiedBy":"yili7@microsoft.com","lastModifiedByType":"User","lastModifiedAt":"2022-11-25T06:17:09.3853556Z"}}'
    headers:
      cache-control:
      - no-cache
      content-length:
      - '812'
      content-type:
      - application/json; charset=utf-8
      date:
      - Fri, 25 Nov 2022 06:19:45 GMT
      expires:
      - '-1'
      pragma:
      - no-cache
      request-context:
      - appId=cid-v1:797d7e4e-8180-497e-a254-780fbd39ba4d
      strict-transport-security:
      - max-age=31536000; includeSubDomains
      transfer-encoding:
      - chunked
      vary:
      - Accept-Encoding
      x-content-type-options:
      - nosniff
      x-ms-ratelimit-remaining-subscription-resource-requests:
      - '11999'
      x-rp-server-mvid:
      - 59b5eb15-14b1-47d7-aa3e-7b6c2904efcd
    status:
      code: 200
      message: OK
- request:
    body: '{"location": "centralus", "kind": "web", "properties": {"Application_Type":
      "web"}}'
    headers:
      Accept:
      - application/json
      Accept-Encoding:
      - gzip, deflate
      CommandName:
      - spring create
      Connection:
      - keep-alive
      Content-Length:
      - '83'
      Content-Type:
      - application/json
      ParameterSetName:
      - -n -g -l
      User-Agent:
      - AZURECLI/2.42.0 azsdk-python-azure-mgmt-applicationinsights/1.0.0 Python/3.8.3
        (Windows-10-10.0.22621-SP0)
    method: PUT
    uri: https://management.azure.com/subscriptions/00000000-0000-0000-0000-000000000000/resourceGroups/clitest.rg000001/providers/Microsoft.Insights/components/cli-unittest?api-version=2015-05-01
  response:
    body:
      string: "{\r\n  \"id\": \"/subscriptions/00000000-0000-0000-0000-000000000000/resourceGroups/clitest.rg000001/providers/microsoft.insights/components/cli-unittest\",\r\n
        \ \"name\": \"cli-unittest\",\r\n  \"type\": \"microsoft.insights/components\",\r\n
        \ \"location\": \"centralus\",\r\n  \"tags\": {},\r\n  \"kind\": \"web\",\r\n
        \ \"etag\": \"\\\"91014a92-0000-0300-0000-63805e8a0000\\\"\",\r\n  \"properties\":
        {\r\n    \"ApplicationId\": \"cli-unittest\",\r\n    \"AppId\": \"ce7e2fec-43f3-44da-be29-317c5201d29b\",\r\n
        \   \"Application_Type\": \"web\",\r\n    \"Flow_Type\": null,\r\n    \"Request_Source\":
        null,\r\n    \"InstrumentationKey\": \"4fd6bb8d-e6c4-44aa-988d-90826cacf718\",\r\n
        \   \"ConnectionString\": \"InstrumentationKey=4fd6bb8d-e6c4-44aa-988d-90826cacf718;IngestionEndpoint=https://centralus-0.in.applicationinsights.azure.com/;LiveEndpoint=https://centralus.livediagnostics.monitor.azure.com/\",\r\n
        \   \"Name\": \"cli-unittest\",\r\n    \"CreationDate\": \"2022-11-25T06:19:54.2157999+00:00\",\r\n
        \   \"TenantId\": \"d51e3ffe-6b84-49cd-b426-0dc4ec660356\",\r\n    \"provisioningState\":
        \"Succeeded\",\r\n    \"SamplingPercentage\": null,\r\n    \"RetentionInDays\":
        90,\r\n    \"IngestionMode\": \"ApplicationInsights\",\r\n    \"publicNetworkAccessForIngestion\":
        \"Enabled\",\r\n    \"publicNetworkAccessForQuery\": \"Enabled\",\r\n    \"Ver\":
        \"v2\"\r\n  }\r\n}"
    headers:
      access-control-expose-headers:
      - Request-Context
      cache-control:
      - no-cache
      content-length:
      - '1234'
      content-type:
      - application/json; charset=utf-8
      date:
      - Fri, 25 Nov 2022 06:19:57 GMT
      expires:
      - '-1'
      pragma:
      - no-cache
      request-context:
      - appId=cid-v1:7f83c1fe-8c94-4d55-9337-4ddc696f61ed
      server:
      - Microsoft-IIS/10.0
      strict-transport-security:
      - max-age=31536000; includeSubDomains
      transfer-encoding:
      - chunked
      vary:
      - Accept-Encoding
      x-content-type-options:
      - nosniff
      x-ms-ratelimit-remaining-subscription-writes:
      - '1199'
      x-powered-by:
      - ASP.NET
    status:
      code: 200
      message: OK
- request:
    body: '{"properties": {"traceEnabled": true, "appInsightsInstrumentationKey":
      "InstrumentationKey=4fd6bb8d-e6c4-44aa-988d-90826cacf718;IngestionEndpoint=https://centralus-0.in.applicationinsights.azure.com/;LiveEndpoint=https://centralus.livediagnostics.monitor.azure.com/"}}'
    headers:
      Accept:
      - application/json
      Accept-Encoding:
      - gzip, deflate
      CommandName:
      - spring create
      Connection:
      - keep-alive
      Content-Length:
      - '268'
      Content-Type:
      - application/json
      ParameterSetName:
      - -n -g -l
      User-Agent:
      - AZURECLI/2.42.0 azsdk-python-mgmt-appplatform/6.1.0 Python/3.8.3 (Windows-10-10.0.22621-SP0)
    method: PUT
    uri: https://management.azure.com/subscriptions/00000000-0000-0000-0000-000000000000/resourceGroups/clitest.rg000001/providers/Microsoft.AppPlatform/Spring/cli-unittest/monitoringSettings/default?api-version=2023-01-01-preview
  response:
    body:
      string: '{"properties":{"appInsightsSamplingRate":10.0,"appInsightsAgentVersions":{"java":"3.3.1"},"provisioningState":"Updating","traceEnabled":true,"appInsightsInstrumentationKey":"InstrumentationKey=4fd6bb8d-e6c4-44aa-988d-90826cacf718;IngestionEndpoint=https://centralus-0.in.applicationinsights.azure.com/;LiveEndpoint=https://centralus.livediagnostics.monitor.azure.com/"},"type":"Microsoft.AppPlatform/Spring/monitoringSettings","id":"/subscriptions/00000000-0000-0000-0000-000000000000/resourceGroups/clitest.rg000001/providers/Microsoft.AppPlatform/Spring/cli-unittest/monitoringSettings/default","name":"default"}'
    headers:
      azure-asyncoperation:
      - https://management.azure.com/subscriptions/00000000-0000-0000-0000-000000000000/resourceGroups/clitest.rg000001/providers/Microsoft.AppPlatform/locations/centralus/operationStatus/cli-unittest/operationId/a85c311a-dd33-44d9-bb01-2c0db0539756?api-version=2023-01-01-preview
      cache-control:
      - no-cache
      content-length:
      - '614'
      content-type:
      - application/json; charset=utf-8
      date:
      - Fri, 25 Nov 2022 06:19:59 GMT
      expires:
      - '-1'
      location:
      - https://management.azure.com/subscriptions/00000000-0000-0000-0000-000000000000/resourceGroups/clitest.rg000001/providers/Microsoft.AppPlatform/locations/centralus/operationResults/a85c311a-dd33-44d9-bb01-2c0db0539756/Spring/cli-unittest?api-version=2023-01-01-preview
      pragma:
      - no-cache
      request-context:
      - appId=cid-v1:797d7e4e-8180-497e-a254-780fbd39ba4d
      strict-transport-security:
      - max-age=31536000; includeSubDomains
      x-content-type-options:
      - nosniff
      x-ms-ratelimit-remaining-subscription-writes:
      - '1199'
      x-rp-server-mvid:
      - 59b5eb15-14b1-47d7-aa3e-7b6c2904efcd
    status:
      code: 202
      message: Accepted
- request:
    body: '{"properties": {"storageType": "StorageAccount", "accountName": "clitest000002",
      "accountKey": "veryFakedStorageAccountKey=="}}'
    headers:
      Accept:
      - application/json
      Accept-Encoding:
      - gzip, deflate
      CommandName:
      - spring storage add
      Connection:
      - keep-alive
      Content-Length:
      - '127'
      Content-Type:
      - application/json
      ParameterSetName:
      - --name --storage-type --account-name --account-key -g -s
      User-Agent:
      - AZURECLI/2.42.0 azsdk-python-mgmt-appplatform/6.1.0 Python/3.8.3 (Windows-10-10.0.22621-SP0)
    method: PUT
    uri: https://management.azure.com/subscriptions/00000000-0000-0000-0000-000000000000/resourceGroups/clitest.rg000001/providers/Microsoft.AppPlatform/Spring/cli-unittest/storages/test-storage-name?api-version=2023-01-01-preview
  response:
    body:
      string: '{"type":"Microsoft.AppPlatform/Spring/storages","properties":{"accountName":"clitest000002","storageType":"StorageAccount"},"id":"/subscriptions/00000000-0000-0000-0000-000000000000/resourceGroups/clitest.rg000001/providers/Microsoft.AppPlatform/Spring/cli-unittest/storages/test-storage-name","name":"test-storage-name"}'
    headers:
      azure-asyncoperation:
      - https://management.azure.com/subscriptions/00000000-0000-0000-0000-000000000000/resourceGroups/clitest.rg000001/providers/Microsoft.AppPlatform/locations/centralus/operationStatus/test-storage-name/operationId/70f0810c-27c3-4005-9b5d-05a953541da9?api-version=2023-01-01-preview
      cache-control:
      - no-cache
      content-length:
      - '321'
      content-type:
      - application/json; charset=utf-8
      date:
      - Fri, 25 Nov 2022 06:20:02 GMT
      expires:
      - '-1'
      location:
      - https://management.azure.com/subscriptions/00000000-0000-0000-0000-000000000000/resourceGroups/clitest.rg000001/providers/Microsoft.AppPlatform/locations/centralus/operationResults/70f0810c-27c3-4005-9b5d-05a953541da9/Spring/test-storage-name?api-version=2023-01-01-preview
      pragma:
      - no-cache
      request-context:
      - appId=cid-v1:797d7e4e-8180-497e-a254-780fbd39ba4d
      strict-transport-security:
      - max-age=31536000; includeSubDomains
      x-content-type-options:
      - nosniff
      x-ms-ratelimit-remaining-subscription-writes:
      - '1199'
      x-rp-server-mvid:
      - 59b5eb15-14b1-47d7-aa3e-7b6c2904efcd
    status:
      code: 201
      message: Created
- request:
    body: null
    headers:
      Accept:
      - '*/*'
      Accept-Encoding:
      - gzip, deflate
      CommandName:
      - spring create
      Connection:
      - keep-alive
      ParameterSetName:
      - -n -g -l
      User-Agent:
      - AZURECLI/2.42.0 azsdk-python-mgmt-appplatform/6.1.0 Python/3.8.3 (Windows-10-10.0.22621-SP0)
    method: GET
    uri: https://management.azure.com/subscriptions/00000000-0000-0000-0000-000000000000/resourceGroups/clitest.rg000001/providers/Microsoft.AppPlatform/locations/centralus/operationStatus/cli-unittest/operationId/a85c311a-dd33-44d9-bb01-2c0db0539756?api-version=2023-01-01-preview
  response:
    body:
      string: '{"id":"subscriptions/d51e3ffe-6b84-49cd-b426-0dc4ec660356/resourceGroups/clitest.rg000001/providers/Microsoft.AppPlatform/locations/centralus/operationStatus/cli-unittest/operationId/a85c311a-dd33-44d9-bb01-2c0db0539756","name":"a85c311a-dd33-44d9-bb01-2c0db0539756","status":"Succeeded","startTime":"2022-11-25T06:19:59.4886001Z","endTime":"2022-11-25T06:20:06.626776Z"}'
    headers:
      cache-control:
      - no-cache
      content-length:
      - '371'
      content-type:
      - application/json; charset=utf-8
      date:
      - Fri, 25 Nov 2022 06:20:29 GMT
      expires:
      - '-1'
      pragma:
      - no-cache
      request-context:
      - appId=cid-v1:797d7e4e-8180-497e-a254-780fbd39ba4d
      strict-transport-security:
      - max-age=31536000; includeSubDomains
      transfer-encoding:
      - chunked
      vary:
      - Accept-Encoding
      x-content-type-options:
      - nosniff
      x-rp-server-mvid:
      - 59b5eb15-14b1-47d7-aa3e-7b6c2904efcd
    status:
      code: 200
      message: OK
- request:
    body: null
    headers:
      Accept:
      - '*/*'
      Accept-Encoding:
      - gzip, deflate
      CommandName:
      - spring create
      Connection:
      - keep-alive
      ParameterSetName:
      - -n -g -l
      User-Agent:
      - AZURECLI/2.42.0 azsdk-python-mgmt-appplatform/6.1.0 Python/3.8.3 (Windows-10-10.0.22621-SP0)
    method: GET
    uri: https://management.azure.com/subscriptions/00000000-0000-0000-0000-000000000000/resourceGroups/clitest.rg000001/providers/Microsoft.AppPlatform/Spring/cli-unittest/monitoringSettings/default?api-version=2023-01-01-preview
  response:
    body:
      string: '{"properties":{"appInsightsSamplingRate":10.0,"appInsightsAgentVersions":{"java":"3.3.1"},"provisioningState":"Succeeded","traceEnabled":true,"appInsightsInstrumentationKey":"InstrumentationKey=4fd6bb8d-e6c4-44aa-988d-90826cacf718;IngestionEndpoint=https://centralus-0.in.applicationinsights.azure.com/;LiveEndpoint=https://centralus.livediagnostics.monitor.azure.com/"},"type":"Microsoft.AppPlatform/Spring/monitoringSettings","id":"/subscriptions/00000000-0000-0000-0000-000000000000/resourceGroups/clitest.rg000001/providers/Microsoft.AppPlatform/Spring/cli-unittest/monitoringSettings/default","name":"default"}'
    headers:
      cache-control:
      - no-cache
      content-length:
      - '615'
      content-type:
      - application/json; charset=utf-8
      date:
      - Fri, 25 Nov 2022 06:20:30 GMT
      expires:
      - '-1'
      pragma:
      - no-cache
      request-context:
      - appId=cid-v1:797d7e4e-8180-497e-a254-780fbd39ba4d
      strict-transport-security:
      - max-age=31536000; includeSubDomains
      transfer-encoding:
      - chunked
      vary:
      - Accept-Encoding
      x-content-type-options:
      - nosniff
      x-rp-server-mvid:
      - 59b5eb15-14b1-47d7-aa3e-7b6c2904efcd
    status:
      code: 200
      message: OK
- request:
    body: null
    headers:
      Accept:
      - '*/*'
      Accept-Encoding:
      - gzip, deflate
      CommandName:
      - spring storage add
      Connection:
      - keep-alive
      ParameterSetName:
      - --name --storage-type --account-name --account-key -g -s
      User-Agent:
      - AZURECLI/2.42.0 azsdk-python-mgmt-appplatform/6.1.0 Python/3.8.3 (Windows-10-10.0.22621-SP0)
    method: GET
    uri: https://management.azure.com/subscriptions/00000000-0000-0000-0000-000000000000/resourceGroups/clitest.rg000001/providers/Microsoft.AppPlatform/locations/centralus/operationStatus/test-storage-name/operationId/70f0810c-27c3-4005-9b5d-05a953541da9?api-version=2023-01-01-preview
  response:
    body:
      string: '{"id":"subscriptions/d51e3ffe-6b84-49cd-b426-0dc4ec660356/resourceGroups/clitest.rg000001/providers/Microsoft.AppPlatform/locations/centralus/operationStatus/test-storage-name/operationId/70f0810c-27c3-4005-9b5d-05a953541da9","name":"70f0810c-27c3-4005-9b5d-05a953541da9","status":"Succeeded","startTime":"2022-11-25T06:20:02.2067271Z","endTime":"2022-11-25T06:20:08.9671555Z"}'
    headers:
      cache-control:
      - no-cache
      content-length:
      - '377'
      content-type:
      - application/json; charset=utf-8
      date:
      - Fri, 25 Nov 2022 06:20:32 GMT
      expires:
      - '-1'
      pragma:
      - no-cache
      request-context:
      - appId=cid-v1:797d7e4e-8180-497e-a254-780fbd39ba4d
      strict-transport-security:
      - max-age=31536000; includeSubDomains
      transfer-encoding:
      - chunked
      vary:
      - Accept-Encoding
      x-content-type-options:
      - nosniff
      x-rp-server-mvid:
      - 59b5eb15-14b1-47d7-aa3e-7b6c2904efcd
    status:
      code: 200
      message: OK
- request:
    body: null
    headers:
      Accept:
      - '*/*'
      Accept-Encoding:
      - gzip, deflate
      CommandName:
      - spring storage add
      Connection:
      - keep-alive
      ParameterSetName:
      - --name --storage-type --account-name --account-key -g -s
      User-Agent:
      - AZURECLI/2.42.0 azsdk-python-mgmt-appplatform/6.1.0 Python/3.8.3 (Windows-10-10.0.22621-SP0)
    method: GET
    uri: https://management.azure.com/subscriptions/00000000-0000-0000-0000-000000000000/resourceGroups/clitest.rg000001/providers/Microsoft.AppPlatform/Spring/cli-unittest/storages/test-storage-name?api-version=2023-01-01-preview
  response:
    body:
      string: '{"type":"Microsoft.AppPlatform/Spring/storages","properties":{"accountName":"clitest000002","storageType":"StorageAccount"},"id":"/subscriptions/00000000-0000-0000-0000-000000000000/resourceGroups/clitest.rg000001/providers/Microsoft.AppPlatform/Spring/cli-unittest/storages/test-storage-name","name":"test-storage-name"}'
    headers:
      cache-control:
      - no-cache
      content-length:
      - '321'
      content-type:
      - application/json; charset=utf-8
      date:
      - Fri, 25 Nov 2022 06:20:32 GMT
      expires:
      - '-1'
      pragma:
      - no-cache
      request-context:
      - appId=cid-v1:797d7e4e-8180-497e-a254-780fbd39ba4d
      strict-transport-security:
      - max-age=31536000; includeSubDomains
      transfer-encoding:
      - chunked
      vary:
      - Accept-Encoding
      x-content-type-options:
      - nosniff
      x-rp-server-mvid:
      - 59b5eb15-14b1-47d7-aa3e-7b6c2904efcd
    status:
      code: 200
      message: OK
- request:
    body: null
    headers:
      Accept:
      - application/json
      Accept-Encoding:
      - gzip, deflate
      CommandName:
      - spring storage show
      Connection:
      - keep-alive
      ParameterSetName:
      - --name -g -s
      User-Agent:
      - AZURECLI/2.42.0 azsdk-python-mgmt-appplatform/6.1.0 Python/3.8.3 (Windows-10-10.0.22621-SP0)
    method: GET
    uri: https://management.azure.com/subscriptions/00000000-0000-0000-0000-000000000000/resourceGroups/clitest.rg000001/providers/Microsoft.AppPlatform/Spring/cli-unittest/storages/test-storage-name?api-version=2023-01-01-preview
  response:
    body:
      string: '{"type":"Microsoft.AppPlatform/Spring/storages","properties":{"accountName":"clitest000002","storageType":"StorageAccount"},"id":"/subscriptions/00000000-0000-0000-0000-000000000000/resourceGroups/clitest.rg000001/providers/Microsoft.AppPlatform/Spring/cli-unittest/storages/test-storage-name","name":"test-storage-name"}'
    headers:
      cache-control:
      - no-cache
      content-length:
      - '321'
      content-type:
      - application/json; charset=utf-8
      date:
      - Fri, 25 Nov 2022 06:20:34 GMT
      expires:
      - '-1'
      pragma:
      - no-cache
      request-context:
      - appId=cid-v1:797d7e4e-8180-497e-a254-780fbd39ba4d
      strict-transport-security:
      - max-age=31536000; includeSubDomains
      transfer-encoding:
      - chunked
      vary:
      - Accept-Encoding
      x-content-type-options:
      - nosniff
      x-rp-server-mvid:
      - 59b5eb15-14b1-47d7-aa3e-7b6c2904efcd
    status:
      code: 200
      message: OK
- request:
    body: null
    headers:
      Accept:
      - application/json
      Accept-Encoding:
      - gzip, deflate
      CommandName:
      - spring storage list
      Connection:
      - keep-alive
      ParameterSetName:
      - -g -s
      User-Agent:
      - AZURECLI/2.42.0 azsdk-python-mgmt-appplatform/6.1.0 Python/3.8.3 (Windows-10-10.0.22621-SP0)
    method: GET
    uri: https://management.azure.com/subscriptions/00000000-0000-0000-0000-000000000000/resourceGroups/clitest.rg000001/providers/Microsoft.AppPlatform/Spring/cli-unittest/storages?api-version=2023-01-01-preview
  response:
    body:
      string: '{"value":[{"type":"Microsoft.AppPlatform/Spring/storages","properties":{"accountName":"clitest000002","storageType":"StorageAccount"},"id":"/subscriptions/00000000-0000-0000-0000-000000000000/resourceGroups/clitest.rg000001/providers/Microsoft.AppPlatform/Spring/cli-unittest/storages/test-storage-name","name":"test-storage-name"}]}'
    headers:
      cache-control:
      - no-cache
      content-length:
      - '333'
      content-type:
      - application/json; charset=utf-8
      date:
      - Fri, 25 Nov 2022 06:20:37 GMT
      expires:
      - '-1'
      pragma:
      - no-cache
      request-context:
      - appId=cid-v1:797d7e4e-8180-497e-a254-780fbd39ba4d
      strict-transport-security:
      - max-age=31536000; includeSubDomains
      transfer-encoding:
      - chunked
      vary:
      - Accept-Encoding
      x-content-type-options:
      - nosniff
      x-rp-server-mvid:
      - 59b5eb15-14b1-47d7-aa3e-7b6c2904efcd
    status:
      code: 200
      message: OK
- request:
    body: null
    headers:
      Accept:
      - application/json
      Accept-Encoding:
      - gzip, deflate
      CommandName:
      - spring storage remove
      Connection:
      - keep-alive
      ParameterSetName:
      - --name -g -s
      User-Agent:
      - AZURECLI/2.42.0 azsdk-python-mgmt-appplatform/6.1.0 Python/3.8.3 (Windows-10-10.0.22621-SP0)
    method: GET
    uri: https://management.azure.com/subscriptions/00000000-0000-0000-0000-000000000000/resourceGroups/clitest.rg000001/providers/Microsoft.AppPlatform/Spring/cli-unittest/storages/test-storage-name?api-version=2023-01-01-preview
  response:
    body:
      string: '{"type":"Microsoft.AppPlatform/Spring/storages","properties":{"accountName":"clitest000002","storageType":"StorageAccount"},"id":"/subscriptions/00000000-0000-0000-0000-000000000000/resourceGroups/clitest.rg000001/providers/Microsoft.AppPlatform/Spring/cli-unittest/storages/test-storage-name","name":"test-storage-name"}'
    headers:
      cache-control:
      - no-cache
      content-length:
      - '321'
      content-type:
      - application/json; charset=utf-8
      date:
      - Fri, 25 Nov 2022 06:20:38 GMT
      expires:
      - '-1'
      pragma:
      - no-cache
      request-context:
      - appId=cid-v1:797d7e4e-8180-497e-a254-780fbd39ba4d
      strict-transport-security:
      - max-age=31536000; includeSubDomains
      transfer-encoding:
      - chunked
      vary:
      - Accept-Encoding
      x-content-type-options:
      - nosniff
      x-rp-server-mvid:
      - 59b5eb15-14b1-47d7-aa3e-7b6c2904efcd
    status:
      code: 200
      message: OK
- request:
    body: null
    headers:
      Accept:
      - application/json
      Accept-Encoding:
      - gzip, deflate
      CommandName:
      - spring storage remove
      Connection:
      - keep-alive
      Content-Length:
      - '0'
      ParameterSetName:
      - --name -g -s
      User-Agent:
      - AZURECLI/2.42.0 azsdk-python-mgmt-appplatform/6.1.0 Python/3.8.3 (Windows-10-10.0.22621-SP0)
    method: DELETE
    uri: https://management.azure.com/subscriptions/00000000-0000-0000-0000-000000000000/resourceGroups/clitest.rg000001/providers/Microsoft.AppPlatform/Spring/cli-unittest/storages/test-storage-name?api-version=2023-01-01-preview
  response:
    body:
      string: ''
    headers:
      azure-asyncoperation:
      - https://management.azure.com/subscriptions/00000000-0000-0000-0000-000000000000/resourceGroups/clitest.rg000001/providers/Microsoft.AppPlatform/locations/centralus/operationStatus/test-storage-name/operationId/8a60a40b-92c1-4f68-950f-c11f17746c44?api-version=2023-01-01-preview
      cache-control:
      - no-cache
      content-length:
      - '0'
      date:
      - Fri, 25 Nov 2022 06:20:39 GMT
      expires:
      - '-1'
      location:
      - https://management.azure.com/subscriptions/00000000-0000-0000-0000-000000000000/resourceGroups/clitest.rg000001/providers/Microsoft.AppPlatform/locations/centralus/operationResults/8a60a40b-92c1-4f68-950f-c11f17746c44/Spring/test-storage-name?api-version=2023-01-01-preview
      pragma:
      - no-cache
      request-context:
      - appId=cid-v1:797d7e4e-8180-497e-a254-780fbd39ba4d
      strict-transport-security:
      - max-age=31536000; includeSubDomains
      x-content-type-options:
      - nosniff
      x-ms-ratelimit-remaining-subscription-deletes:
      - '14999'
      x-rp-server-mvid:
      - 59b5eb15-14b1-47d7-aa3e-7b6c2904efcd
    status:
      code: 202
      message: Accepted
- request:
    body: null
    headers:
      Accept:
      - '*/*'
      Accept-Encoding:
      - gzip, deflate
      CommandName:
      - spring storage remove
      Connection:
      - keep-alive
      ParameterSetName:
      - --name -g -s
      User-Agent:
      - AZURECLI/2.42.0 azsdk-python-mgmt-appplatform/6.1.0 Python/3.8.3 (Windows-10-10.0.22621-SP0)
    method: GET
    uri: https://management.azure.com/subscriptions/00000000-0000-0000-0000-000000000000/resourceGroups/clitest.rg000001/providers/Microsoft.AppPlatform/locations/centralus/operationStatus/test-storage-name/operationId/8a60a40b-92c1-4f68-950f-c11f17746c44?api-version=2023-01-01-preview
  response:
    body:
      string: '{"id":"subscriptions/d51e3ffe-6b84-49cd-b426-0dc4ec660356/resourceGroups/clitest.rg000001/providers/Microsoft.AppPlatform/locations/centralus/operationStatus/test-storage-name/operationId/8a60a40b-92c1-4f68-950f-c11f17746c44","name":"8a60a40b-92c1-4f68-950f-c11f17746c44","status":"Succeeded","startTime":"2022-11-25T06:20:39.990859Z","endTime":"2022-11-25T06:20:46.9660652Z"}'
    headers:
      cache-control:
      - no-cache
      content-length:
      - '376'
      content-type:
      - application/json; charset=utf-8
      date:
      - Fri, 25 Nov 2022 06:21:09 GMT
      expires:
      - '-1'
      pragma:
      - no-cache
      request-context:
      - appId=cid-v1:797d7e4e-8180-497e-a254-780fbd39ba4d
      strict-transport-security:
      - max-age=31536000; includeSubDomains
      transfer-encoding:
      - chunked
      vary:
      - Accept-Encoding
      x-content-type-options:
      - nosniff
      x-rp-server-mvid:
      - 59b5eb15-14b1-47d7-aa3e-7b6c2904efcd
    status:
      code: 200
      message: OK
- request:
    body: null
    headers:
      Accept:
      - application/json
      Accept-Encoding:
      - gzip, deflate
      CommandName:
      - spring storage show
      Connection:
      - keep-alive
      ParameterSetName:
      - --name -g -s
      User-Agent:
      - AZURECLI/2.42.0 azsdk-python-mgmt-appplatform/6.1.0 Python/3.8.3 (Windows-10-10.0.22621-SP0)
    method: GET
    uri: https://management.azure.com/subscriptions/00000000-0000-0000-0000-000000000000/resourceGroups/clitest.rg000001/providers/Microsoft.AppPlatform/Spring/cli-unittest/storages/test-storage-name?api-version=2023-01-01-preview
  response:
    body:
      string: '{"error":{"code":"EntityNotFound","message":"Storage ''test-storage-name''
        not found.","target":null,"details":null}}'
    headers:
      cache-control:
      - no-cache
      content-length:
      - '115'
      content-type:
      - application/json; charset=utf-8
      date:
      - Fri, 25 Nov 2022 06:21:12 GMT
      expires:
      - '-1'
      pragma:
      - no-cache
      request-context:
      - appId=cid-v1:797d7e4e-8180-497e-a254-780fbd39ba4d
      strict-transport-security:
      - max-age=31536000; includeSubDomains
      x-content-type-options:
      - nosniff
      x-rp-server-mvid:
      - 59b5eb15-14b1-47d7-aa3e-7b6c2904efcd
    status:
      code: 404
      message: Not Found
- request:
    body: null
    headers:
      Accept:
      - application/json
      Accept-Encoding:
      - gzip, deflate
      CommandName:
      - spring delete
      Connection:
      - keep-alive
      Content-Length:
      - '0'
      ParameterSetName:
      - -n -g
      User-Agent:
      - AZURECLI/2.42.0 azsdk-python-mgmt-appplatform/6.1.0 Python/3.8.3 (Windows-10-10.0.22621-SP0)
    method: DELETE
    uri: https://management.azure.com/subscriptions/00000000-0000-0000-0000-000000000000/resourceGroups/clitest.rg000001/providers/Microsoft.AppPlatform/Spring/cli-unittest?api-version=2023-01-01-preview
  response:
    body:
      string: ''
    headers:
      azure-asyncoperation:
      - https://management.azure.com/subscriptions/00000000-0000-0000-0000-000000000000/resourceGroups/clitest.rg000001/providers/Microsoft.AppPlatform/locations/centralus/operationStatus/cli-unittest/operationId/8b2d95bb-e694-4e6e-86db-e8c8b443ba4e?api-version=2023-01-01-preview
      cache-control:
      - no-cache
      content-length:
      - '0'
      date:
      - Fri, 25 Nov 2022 06:21:14 GMT
      expires:
      - '-1'
      location:
      - https://management.azure.com/subscriptions/00000000-0000-0000-0000-000000000000/resourceGroups/clitest.rg000001/providers/Microsoft.AppPlatform/locations/centralus/operationResults/8b2d95bb-e694-4e6e-86db-e8c8b443ba4e/Spring/cli-unittest?api-version=2023-01-01-preview
      pragma:
      - no-cache
      request-context:
      - appId=cid-v1:797d7e4e-8180-497e-a254-780fbd39ba4d
      strict-transport-security:
      - max-age=31536000; includeSubDomains
      x-content-type-options:
      - nosniff
      x-ms-ratelimit-remaining-subscription-deletes:
      - '14999'
      x-rp-server-mvid:
      - 59b5eb15-14b1-47d7-aa3e-7b6c2904efcd
    status:
      code: 202
      message: Accepted
- request:
    body: null
    headers:
      Accept:
      - '*/*'
      Accept-Encoding:
      - gzip, deflate
      CommandName:
      - spring delete
      Connection:
      - keep-alive
      ParameterSetName:
      - -n -g
      User-Agent:
      - AZURECLI/2.42.0 azsdk-python-mgmt-appplatform/6.1.0 Python/3.8.3 (Windows-10-10.0.22621-SP0)
    method: GET
    uri: https://management.azure.com/subscriptions/00000000-0000-0000-0000-000000000000/resourceGroups/clitest.rg000001/providers/Microsoft.AppPlatform/locations/centralus/operationStatus/cli-unittest/operationId/8b2d95bb-e694-4e6e-86db-e8c8b443ba4e?api-version=2023-01-01-preview
  response:
    body:
      string: '{"id":"subscriptions/d51e3ffe-6b84-49cd-b426-0dc4ec660356/resourceGroups/clitest.rg000001/providers/Microsoft.AppPlatform/locations/centralus/operationStatus/cli-unittest/operationId/8b2d95bb-e694-4e6e-86db-e8c8b443ba4e","name":"8b2d95bb-e694-4e6e-86db-e8c8b443ba4e","status":"Succeeded","startTime":"2022-11-25T06:21:14.6464076Z","endTime":"2022-11-25T06:21:36.1281415Z"}'
    headers:
      cache-control:
      - no-cache
      content-length:
      - '372'
      content-type:
      - application/json; charset=utf-8
      date:
      - Fri, 25 Nov 2022 06:21:44 GMT
      expires:
      - '-1'
      pragma:
      - no-cache
      request-context:
      - appId=cid-v1:797d7e4e-8180-497e-a254-780fbd39ba4d
      strict-transport-security:
      - max-age=31536000; includeSubDomains
      transfer-encoding:
      - chunked
      vary:
      - Accept-Encoding
      x-content-type-options:
      - nosniff
      x-rp-server-mvid:
      - 59b5eb15-14b1-47d7-aa3e-7b6c2904efcd
    status:
      code: 200
      message: OK
version: 1
=======
interactions:
- request:
    body: null
    headers:
      Accept:
      - application/json
      Accept-Encoding:
      - gzip, deflate
      CommandName:
      - storage account keys list
      Connection:
      - keep-alive
      Content-Length:
      - '0'
      ParameterSetName:
      - -n -g --query -o
      User-Agent:
      - AZURECLI/2.46.0 azsdk-python-azure-mgmt-storage/21.0.0 Python/3.9.13 (Windows-10-10.0.22621-SP0)
    method: POST
    uri: https://management.azure.com/subscriptions/00000000-0000-0000-0000-000000000000/resourceGroups/clitest.rg000001/providers/Microsoft.Storage/storageAccounts/clitest000002/listKeys?api-version=2022-09-01&$expand=kerb
  response:
    body:
      string: '{"keys":[{"creationTime":"2023-03-21T03:41:46.6326588Z","keyName":"key1","value":"veryFakedStorageAccountKey==","permissions":"FULL"},{"creationTime":"2023-03-21T03:41:46.6326588Z","keyName":"key2","value":"veryFakedStorageAccountKey==","permissions":"FULL"}]}'
    headers:
      cache-control:
      - no-cache
      content-length:
      - '260'
      content-type:
      - application/json
      date:
      - Tue, 21 Mar 2023 03:46:23 GMT
      expires:
      - '-1'
      pragma:
      - no-cache
      server:
      - Microsoft-Azure-Storage-Resource-Provider/1.0,Microsoft-HTTPAPI/2.0 Microsoft-HTTPAPI/2.0
      strict-transport-security:
      - max-age=31536000; includeSubDomains
      transfer-encoding:
      - chunked
      vary:
      - Accept-Encoding
      x-content-type-options:
      - nosniff
      x-ms-ratelimit-remaining-subscription-resource-requests:
      - '11999'
    status:
      code: 200
      message: OK
- request:
    body: '{"properties": {"storageType": "StorageAccount", "accountName": "clitest000002",
      "accountKey": "veryFakedStorageAccountKey=="}}'
    headers:
      Accept:
      - application/json
      Accept-Encoding:
      - gzip, deflate
      CommandName:
      - spring storage add
      Connection:
      - keep-alive
      Content-Length:
      - '127'
      Content-Type:
      - application/json
      ParameterSetName:
      - --name --storage-type --account-name --account-key -g -s
      User-Agent:
      - AZURECLI/2.46.0 azsdk-python-mgmt-appplatform/6.1.0 Python/3.9.13 (Windows-10-10.0.22621-SP0)
    method: PUT
    uri: https://management.azure.com/subscriptions/00000000-0000-0000-0000-000000000000/resourceGroups/clitest.rg000001/providers/Microsoft.AppPlatform/Spring/clitest000003/storages/test-storage-name?api-version=2022-11-01-preview
  response:
    body:
      string: '{"type":"Microsoft.AppPlatform/Spring/storages","properties":{"accountName":"clitest000002","storageType":"StorageAccount"},"id":"/subscriptions/00000000-0000-0000-0000-000000000000/resourceGroups/clitest.rg000001/providers/Microsoft.AppPlatform/Spring/clitest000003/storages/test-storage-name","name":"test-storage-name"}'
    headers:
      azure-asyncoperation:
      - https://management.azure.com/subscriptions/00000000-0000-0000-0000-000000000000/resourceGroups/clitest.rg000001/providers/Microsoft.AppPlatform/locations/westus/operationStatus/test-storage-name/operationId/7e870dfd-4de5-4d24-8adf-661a467cea01?api-version=2022-11-01-preview
      cache-control:
      - no-cache
      content-length:
      - '322'
      content-type:
      - application/json; charset=utf-8
      date:
      - Tue, 21 Mar 2023 03:46:24 GMT
      expires:
      - '-1'
      location:
      - https://management.azure.com/subscriptions/00000000-0000-0000-0000-000000000000/resourceGroups/clitest.rg000001/providers/Microsoft.AppPlatform/locations/westus/operationResults/7e870dfd-4de5-4d24-8adf-661a467cea01/Spring/test-storage-name?api-version=2022-11-01-preview
      pragma:
      - no-cache
      request-context:
      - appId=cid-v1:797d7e4e-8180-497e-a254-780fbd39ba4d
      strict-transport-security:
      - max-age=31536000; includeSubDomains
      x-content-type-options:
      - nosniff
      x-ms-ratelimit-remaining-subscription-writes:
      - '1198'
      x-rp-server-mvid:
      - e9e97746-2ce9-40c9-b4b8-d25f29e14f66
    status:
      code: 201
      message: Created
- request:
    body: null
    headers:
      Accept:
      - '*/*'
      Accept-Encoding:
      - gzip, deflate
      CommandName:
      - spring storage add
      Connection:
      - keep-alive
      ParameterSetName:
      - --name --storage-type --account-name --account-key -g -s
      User-Agent:
      - AZURECLI/2.46.0 azsdk-python-mgmt-appplatform/6.1.0 Python/3.9.13 (Windows-10-10.0.22621-SP0)
    method: GET
    uri: https://management.azure.com/subscriptions/00000000-0000-0000-0000-000000000000/resourceGroups/clitest.rg000001/providers/Microsoft.AppPlatform/locations/westus/operationStatus/test-storage-name/operationId/7e870dfd-4de5-4d24-8adf-661a467cea01?api-version=2022-11-01-preview
  response:
    body:
      string: '{"id":"subscriptions/8a40d414-3e12-4334-8812-3872ae485f0a/resourceGroups/clitest.rg000001/providers/Microsoft.AppPlatform/locations/westus/operationStatus/test-storage-name/operationId/7e870dfd-4de5-4d24-8adf-661a467cea01","name":"7e870dfd-4de5-4d24-8adf-661a467cea01","status":"Running","startTime":"2023-03-21T03:46:25.4358813Z"}'
    headers:
      cache-control:
      - no-cache
      content-length:
      - '331'
      content-type:
      - application/json; charset=utf-8
      date:
      - Tue, 21 Mar 2023 03:46:25 GMT
      expires:
      - '-1'
      pragma:
      - no-cache
      request-context:
      - appId=cid-v1:797d7e4e-8180-497e-a254-780fbd39ba4d
      strict-transport-security:
      - max-age=31536000; includeSubDomains
      transfer-encoding:
      - chunked
      vary:
      - Accept-Encoding
      x-content-type-options:
      - nosniff
      x-rp-server-mvid:
      - e9e97746-2ce9-40c9-b4b8-d25f29e14f66
    status:
      code: 200
      message: OK
- request:
    body: null
    headers:
      Accept:
      - '*/*'
      Accept-Encoding:
      - gzip, deflate
      CommandName:
      - spring storage add
      Connection:
      - keep-alive
      ParameterSetName:
      - --name --storage-type --account-name --account-key -g -s
      User-Agent:
      - AZURECLI/2.46.0 azsdk-python-mgmt-appplatform/6.1.0 Python/3.9.13 (Windows-10-10.0.22621-SP0)
    method: GET
    uri: https://management.azure.com/subscriptions/00000000-0000-0000-0000-000000000000/resourceGroups/clitest.rg000001/providers/Microsoft.AppPlatform/locations/westus/operationStatus/test-storage-name/operationId/7e870dfd-4de5-4d24-8adf-661a467cea01?api-version=2022-11-01-preview
  response:
    body:
      string: '{"id":"subscriptions/8a40d414-3e12-4334-8812-3872ae485f0a/resourceGroups/clitest.rg000001/providers/Microsoft.AppPlatform/locations/westus/operationStatus/test-storage-name/operationId/7e870dfd-4de5-4d24-8adf-661a467cea01","name":"7e870dfd-4de5-4d24-8adf-661a467cea01","status":"Succeeded","startTime":"2023-03-21T03:46:25.4358813Z","endTime":"2023-03-21T03:46:32.615197Z"}'
    headers:
      cache-control:
      - no-cache
      content-length:
      - '373'
      content-type:
      - application/json; charset=utf-8
      date:
      - Tue, 21 Mar 2023 03:46:35 GMT
      expires:
      - '-1'
      pragma:
      - no-cache
      request-context:
      - appId=cid-v1:797d7e4e-8180-497e-a254-780fbd39ba4d
      strict-transport-security:
      - max-age=31536000; includeSubDomains
      transfer-encoding:
      - chunked
      vary:
      - Accept-Encoding
      x-content-type-options:
      - nosniff
      x-rp-server-mvid:
      - e9e97746-2ce9-40c9-b4b8-d25f29e14f66
    status:
      code: 200
      message: OK
- request:
    body: null
    headers:
      Accept:
      - '*/*'
      Accept-Encoding:
      - gzip, deflate
      CommandName:
      - spring storage add
      Connection:
      - keep-alive
      ParameterSetName:
      - --name --storage-type --account-name --account-key -g -s
      User-Agent:
      - AZURECLI/2.46.0 azsdk-python-mgmt-appplatform/6.1.0 Python/3.9.13 (Windows-10-10.0.22621-SP0)
    method: GET
    uri: https://management.azure.com/subscriptions/00000000-0000-0000-0000-000000000000/resourceGroups/clitest.rg000001/providers/Microsoft.AppPlatform/Spring/clitest000003/storages/test-storage-name?api-version=2022-11-01-preview
  response:
    body:
      string: '{"type":"Microsoft.AppPlatform/Spring/storages","properties":{"accountName":"clitest000002","storageType":"StorageAccount"},"id":"/subscriptions/00000000-0000-0000-0000-000000000000/resourceGroups/clitest.rg000001/providers/Microsoft.AppPlatform/Spring/clitest000003/storages/test-storage-name","name":"test-storage-name"}'
    headers:
      cache-control:
      - no-cache
      content-length:
      - '322'
      content-type:
      - application/json; charset=utf-8
      date:
      - Tue, 21 Mar 2023 03:46:36 GMT
      expires:
      - '-1'
      pragma:
      - no-cache
      request-context:
      - appId=cid-v1:797d7e4e-8180-497e-a254-780fbd39ba4d
      strict-transport-security:
      - max-age=31536000; includeSubDomains
      transfer-encoding:
      - chunked
      vary:
      - Accept-Encoding
      x-content-type-options:
      - nosniff
      x-rp-server-mvid:
      - e9e97746-2ce9-40c9-b4b8-d25f29e14f66
    status:
      code: 200
      message: OK
- request:
    body: null
    headers:
      Accept:
      - application/json
      Accept-Encoding:
      - gzip, deflate
      CommandName:
      - spring storage show
      Connection:
      - keep-alive
      ParameterSetName:
      - --name -g -s
      User-Agent:
      - AZURECLI/2.46.0 azsdk-python-mgmt-appplatform/6.1.0 Python/3.9.13 (Windows-10-10.0.22621-SP0)
    method: GET
    uri: https://management.azure.com/subscriptions/00000000-0000-0000-0000-000000000000/resourceGroups/clitest.rg000001/providers/Microsoft.AppPlatform/Spring/clitest000003/storages/test-storage-name?api-version=2022-11-01-preview
  response:
    body:
      string: '{"type":"Microsoft.AppPlatform/Spring/storages","properties":{"accountName":"clitest000002","storageType":"StorageAccount"},"id":"/subscriptions/00000000-0000-0000-0000-000000000000/resourceGroups/clitest.rg000001/providers/Microsoft.AppPlatform/Spring/clitest000003/storages/test-storage-name","name":"test-storage-name"}'
    headers:
      cache-control:
      - no-cache
      content-length:
      - '322'
      content-type:
      - application/json; charset=utf-8
      date:
      - Tue, 21 Mar 2023 03:46:38 GMT
      expires:
      - '-1'
      pragma:
      - no-cache
      request-context:
      - appId=cid-v1:797d7e4e-8180-497e-a254-780fbd39ba4d
      strict-transport-security:
      - max-age=31536000; includeSubDomains
      transfer-encoding:
      - chunked
      vary:
      - Accept-Encoding
      x-content-type-options:
      - nosniff
      x-rp-server-mvid:
      - e9e97746-2ce9-40c9-b4b8-d25f29e14f66
    status:
      code: 200
      message: OK
- request:
    body: null
    headers:
      Accept:
      - application/json
      Accept-Encoding:
      - gzip, deflate
      CommandName:
      - spring storage list
      Connection:
      - keep-alive
      ParameterSetName:
      - -g -s
      User-Agent:
      - AZURECLI/2.46.0 azsdk-python-mgmt-appplatform/6.1.0 Python/3.9.13 (Windows-10-10.0.22621-SP0)
    method: GET
    uri: https://management.azure.com/subscriptions/00000000-0000-0000-0000-000000000000/resourceGroups/clitest.rg000001/providers/Microsoft.AppPlatform/Spring/clitest000003/storages?api-version=2022-11-01-preview
  response:
    body:
      string: '{"value":[{"type":"Microsoft.AppPlatform/Spring/storages","properties":{"accountName":"clitest000002","storageType":"StorageAccount"},"id":"/subscriptions/00000000-0000-0000-0000-000000000000/resourceGroups/clitest.rg000001/providers/Microsoft.AppPlatform/Spring/clitest000003/storages/test-storage-name","name":"test-storage-name"}]}'
    headers:
      cache-control:
      - no-cache
      content-length:
      - '334'
      content-type:
      - application/json; charset=utf-8
      date:
      - Tue, 21 Mar 2023 03:46:40 GMT
      expires:
      - '-1'
      pragma:
      - no-cache
      request-context:
      - appId=cid-v1:797d7e4e-8180-497e-a254-780fbd39ba4d
      strict-transport-security:
      - max-age=31536000; includeSubDomains
      transfer-encoding:
      - chunked
      vary:
      - Accept-Encoding
      x-content-type-options:
      - nosniff
      x-rp-server-mvid:
      - e9e97746-2ce9-40c9-b4b8-d25f29e14f66
    status:
      code: 200
      message: OK
- request:
    body: null
    headers:
      Accept:
      - application/json
      Accept-Encoding:
      - gzip, deflate
      CommandName:
      - spring storage remove
      Connection:
      - keep-alive
      ParameterSetName:
      - --name -g -s
      User-Agent:
      - AZURECLI/2.46.0 azsdk-python-mgmt-appplatform/6.1.0 Python/3.9.13 (Windows-10-10.0.22621-SP0)
    method: GET
    uri: https://management.azure.com/subscriptions/00000000-0000-0000-0000-000000000000/resourceGroups/clitest.rg000001/providers/Microsoft.AppPlatform/Spring/clitest000003/storages/test-storage-name?api-version=2022-11-01-preview
  response:
    body:
      string: '{"type":"Microsoft.AppPlatform/Spring/storages","properties":{"accountName":"clitest000002","storageType":"StorageAccount"},"id":"/subscriptions/00000000-0000-0000-0000-000000000000/resourceGroups/clitest.rg000001/providers/Microsoft.AppPlatform/Spring/clitest000003/storages/test-storage-name","name":"test-storage-name"}'
    headers:
      cache-control:
      - no-cache
      content-length:
      - '322'
      content-type:
      - application/json; charset=utf-8
      date:
      - Tue, 21 Mar 2023 03:46:43 GMT
      expires:
      - '-1'
      pragma:
      - no-cache
      request-context:
      - appId=cid-v1:797d7e4e-8180-497e-a254-780fbd39ba4d
      strict-transport-security:
      - max-age=31536000; includeSubDomains
      transfer-encoding:
      - chunked
      vary:
      - Accept-Encoding
      x-content-type-options:
      - nosniff
      x-rp-server-mvid:
      - e9e97746-2ce9-40c9-b4b8-d25f29e14f66
    status:
      code: 200
      message: OK
- request:
    body: null
    headers:
      Accept:
      - application/json
      Accept-Encoding:
      - gzip, deflate
      CommandName:
      - spring storage remove
      Connection:
      - keep-alive
      Content-Length:
      - '0'
      ParameterSetName:
      - --name -g -s
      User-Agent:
      - AZURECLI/2.46.0 azsdk-python-mgmt-appplatform/6.1.0 Python/3.9.13 (Windows-10-10.0.22621-SP0)
    method: DELETE
    uri: https://management.azure.com/subscriptions/00000000-0000-0000-0000-000000000000/resourceGroups/clitest.rg000001/providers/Microsoft.AppPlatform/Spring/clitest000003/storages/test-storage-name?api-version=2022-11-01-preview
  response:
    body:
      string: ''
    headers:
      azure-asyncoperation:
      - https://management.azure.com/subscriptions/00000000-0000-0000-0000-000000000000/resourceGroups/clitest.rg000001/providers/Microsoft.AppPlatform/locations/westus/operationStatus/test-storage-name/operationId/4e28f3c5-ed37-4981-b44e-ba77e167aae6?api-version=2022-11-01-preview
      cache-control:
      - no-cache
      content-length:
      - '0'
      date:
      - Tue, 21 Mar 2023 03:46:44 GMT
      expires:
      - '-1'
      location:
      - https://management.azure.com/subscriptions/00000000-0000-0000-0000-000000000000/resourceGroups/clitest.rg000001/providers/Microsoft.AppPlatform/locations/westus/operationResults/4e28f3c5-ed37-4981-b44e-ba77e167aae6/Spring/test-storage-name?api-version=2022-11-01-preview
      pragma:
      - no-cache
      request-context:
      - appId=cid-v1:797d7e4e-8180-497e-a254-780fbd39ba4d
      strict-transport-security:
      - max-age=31536000; includeSubDomains
      x-content-type-options:
      - nosniff
      x-ms-ratelimit-remaining-subscription-deletes:
      - '14999'
      x-rp-server-mvid:
      - e9e97746-2ce9-40c9-b4b8-d25f29e14f66
    status:
      code: 202
      message: Accepted
- request:
    body: null
    headers:
      Accept:
      - '*/*'
      Accept-Encoding:
      - gzip, deflate
      CommandName:
      - spring storage remove
      Connection:
      - keep-alive
      ParameterSetName:
      - --name -g -s
      User-Agent:
      - AZURECLI/2.46.0 azsdk-python-mgmt-appplatform/6.1.0 Python/3.9.13 (Windows-10-10.0.22621-SP0)
    method: GET
    uri: https://management.azure.com/subscriptions/00000000-0000-0000-0000-000000000000/resourceGroups/clitest.rg000001/providers/Microsoft.AppPlatform/locations/westus/operationStatus/test-storage-name/operationId/4e28f3c5-ed37-4981-b44e-ba77e167aae6?api-version=2022-11-01-preview
  response:
    body:
      string: '{"id":"subscriptions/8a40d414-3e12-4334-8812-3872ae485f0a/resourceGroups/clitest.rg000001/providers/Microsoft.AppPlatform/locations/westus/operationStatus/test-storage-name/operationId/4e28f3c5-ed37-4981-b44e-ba77e167aae6","name":"4e28f3c5-ed37-4981-b44e-ba77e167aae6","status":"Running","startTime":"2023-03-21T03:46:44.7607866Z"}'
    headers:
      cache-control:
      - no-cache
      content-length:
      - '331'
      content-type:
      - application/json; charset=utf-8
      date:
      - Tue, 21 Mar 2023 03:46:44 GMT
      expires:
      - '-1'
      pragma:
      - no-cache
      request-context:
      - appId=cid-v1:797d7e4e-8180-497e-a254-780fbd39ba4d
      strict-transport-security:
      - max-age=31536000; includeSubDomains
      transfer-encoding:
      - chunked
      vary:
      - Accept-Encoding
      x-content-type-options:
      - nosniff
      x-rp-server-mvid:
      - e9e97746-2ce9-40c9-b4b8-d25f29e14f66
    status:
      code: 200
      message: OK
- request:
    body: null
    headers:
      Accept:
      - '*/*'
      Accept-Encoding:
      - gzip, deflate
      CommandName:
      - spring storage remove
      Connection:
      - keep-alive
      ParameterSetName:
      - --name -g -s
      User-Agent:
      - AZURECLI/2.46.0 azsdk-python-mgmt-appplatform/6.1.0 Python/3.9.13 (Windows-10-10.0.22621-SP0)
    method: GET
    uri: https://management.azure.com/subscriptions/00000000-0000-0000-0000-000000000000/resourceGroups/clitest.rg000001/providers/Microsoft.AppPlatform/locations/westus/operationStatus/test-storage-name/operationId/4e28f3c5-ed37-4981-b44e-ba77e167aae6?api-version=2022-11-01-preview
  response:
    body:
      string: '{"id":"subscriptions/8a40d414-3e12-4334-8812-3872ae485f0a/resourceGroups/clitest.rg000001/providers/Microsoft.AppPlatform/locations/westus/operationStatus/test-storage-name/operationId/4e28f3c5-ed37-4981-b44e-ba77e167aae6","name":"4e28f3c5-ed37-4981-b44e-ba77e167aae6","status":"Succeeded","startTime":"2023-03-21T03:46:44.7607866Z","endTime":"2023-03-21T03:46:52.4399612Z"}'
    headers:
      cache-control:
      - no-cache
      content-length:
      - '374'
      content-type:
      - application/json; charset=utf-8
      date:
      - Tue, 21 Mar 2023 03:46:55 GMT
      expires:
      - '-1'
      pragma:
      - no-cache
      request-context:
      - appId=cid-v1:797d7e4e-8180-497e-a254-780fbd39ba4d
      strict-transport-security:
      - max-age=31536000; includeSubDomains
      transfer-encoding:
      - chunked
      vary:
      - Accept-Encoding
      x-content-type-options:
      - nosniff
      x-rp-server-mvid:
      - e9e97746-2ce9-40c9-b4b8-d25f29e14f66
    status:
      code: 200
      message: OK
- request:
    body: null
    headers:
      Accept:
      - application/json
      Accept-Encoding:
      - gzip, deflate
      CommandName:
      - spring storage show
      Connection:
      - keep-alive
      ParameterSetName:
      - --name -g -s
      User-Agent:
      - AZURECLI/2.46.0 azsdk-python-mgmt-appplatform/6.1.0 Python/3.9.13 (Windows-10-10.0.22621-SP0)
    method: GET
    uri: https://management.azure.com/subscriptions/00000000-0000-0000-0000-000000000000/resourceGroups/clitest.rg000001/providers/Microsoft.AppPlatform/Spring/clitest000003/storages/test-storage-name?api-version=2022-11-01-preview
  response:
    body:
      string: '{"error":{"code":"EntityNotFound","message":"Storage ''test-storage-name''
        not found.","target":null,"details":null}}'
    headers:
      cache-control:
      - no-cache
      content-length:
      - '115'
      content-type:
      - application/json; charset=utf-8
      date:
      - Tue, 21 Mar 2023 03:46:56 GMT
      expires:
      - '-1'
      pragma:
      - no-cache
      request-context:
      - appId=cid-v1:797d7e4e-8180-497e-a254-780fbd39ba4d
      strict-transport-security:
      - max-age=31536000; includeSubDomains
      x-content-type-options:
      - nosniff
      x-rp-server-mvid:
      - e9e97746-2ce9-40c9-b4b8-d25f29e14f66
    status:
      code: 404
      message: Not Found
version: 1
>>>>>>> ff374d96
<|MERGE_RESOLUTION|>--- conflicted
+++ resolved
@@ -1,4 +1,3 @@
-<<<<<<< HEAD
 interactions:
 - request:
     body: null
@@ -16,12 +15,12 @@
       ParameterSetName:
       - -n -g --query -o
       User-Agent:
-      - AZURECLI/2.42.0 azsdk-python-azure-mgmt-storage/20.1.0 Python/3.8.3 (Windows-10-10.0.22621-SP0)
+      - AZURECLI/2.46.0 azsdk-python-azure-mgmt-storage/21.0.0 Python/3.9.13 (Windows-10-10.0.22621-SP0)
     method: POST
     uri: https://management.azure.com/subscriptions/00000000-0000-0000-0000-000000000000/resourceGroups/clitest.rg000001/providers/Microsoft.Storage/storageAccounts/clitest000002/listKeys?api-version=2022-09-01&$expand=kerb
   response:
     body:
-      string: '{"keys":[{"creationTime":"2022-11-25T06:16:38.9664833Z","keyName":"key1","value":"veryFakedStorageAccountKey==","permissions":"FULL"},{"creationTime":"2022-11-25T06:16:38.9664833Z","keyName":"key2","value":"veryFakedStorageAccountKey==","permissions":"FULL"}]}'
+      string: '{"keys":[{"creationTime":"2023-03-21T03:41:46.6326588Z","keyName":"key1","value":"veryFakedStorageAccountKey==","permissions":"FULL"},{"creationTime":"2023-03-21T03:41:46.6326588Z","keyName":"key2","value":"veryFakedStorageAccountKey==","permissions":"FULL"}]}'
     headers:
       cache-control:
       - no-cache
@@ -30,7 +29,7 @@
       content-type:
       - application/json
       date:
-      - Fri, 25 Nov 2022 06:17:02 GMT
+      - Tue, 21 Mar 2023 03:46:23 GMT
       expires:
       - '-1'
       pragma:
@@ -50,917 +49,6 @@
     status:
       code: 200
       message: OK
-- request:
-    body: '{"type": "Microsoft.AppPlatform/Spring", "name": "cli-unittest"}'
-    headers:
-      Accept:
-      - application/json
-      Accept-Encoding:
-      - gzip, deflate
-      CommandName:
-      - spring create
-      Connection:
-      - keep-alive
-      Content-Length:
-      - '64'
-      Content-Type:
-      - application/json
-      ParameterSetName:
-      - -n -g -l
-      User-Agent:
-      - AZURECLI/2.42.0 azsdk-python-mgmt-appplatform/6.1.0 Python/3.8.3 (Windows-10-10.0.22621-SP0)
-    method: POST
-    uri: https://management.azure.com/subscriptions/00000000-0000-0000-0000-000000000000/providers/Microsoft.AppPlatform/locations/centralus/checkNameAvailability?api-version=2023-01-01-preview
-  response:
-    body:
-      string: '{"nameAvailable":true}'
-    headers:
-      cache-control:
-      - no-cache
-      content-length:
-      - '22'
-      content-type:
-      - application/json; charset=utf-8
-      date:
-      - Fri, 25 Nov 2022 06:17:05 GMT
-      expires:
-      - '-1'
-      pragma:
-      - no-cache
-      request-context:
-      - appId=cid-v1:797d7e4e-8180-497e-a254-780fbd39ba4d
-      strict-transport-security:
-      - max-age=31536000; includeSubDomains
-      transfer-encoding:
-      - chunked
-      vary:
-      - Accept-Encoding
-      x-content-type-options:
-      - nosniff
-      x-ms-ratelimit-remaining-subscription-writes:
-      - '1199'
-      x-rp-server-mvid:
-      - 59b5eb15-14b1-47d7-aa3e-7b6c2904efcd
-    status:
-      code: 200
-      message: OK
-- request:
-    body: '{"location": "centralus", "properties": {"zoneRedundant": false}, "sku":
-      {"name": "S0", "tier": "Standard"}}'
-    headers:
-      Accept:
-      - application/json
-      Accept-Encoding:
-      - gzip, deflate
-      CommandName:
-      - spring create
-      Connection:
-      - keep-alive
-      Content-Length:
-      - '108'
-      Content-Type:
-      - application/json
-      ParameterSetName:
-      - -n -g -l
-      User-Agent:
-      - AZURECLI/2.42.0 azsdk-python-mgmt-appplatform/6.1.0 Python/3.8.3 (Windows-10-10.0.22621-SP0)
-    method: PUT
-    uri: https://management.azure.com/subscriptions/00000000-0000-0000-0000-000000000000/resourceGroups/clitest.rg000001/providers/Microsoft.AppPlatform/Spring/cli-unittest?api-version=2023-01-01-preview
-  response:
-    body:
-      string: '{"properties":{"provisioningState":"Creating","zoneRedundant":false,"version":3,"serviceId":"8546551355e341bb873e07dd733bffff","powerState":"Running","fqdn":"cli-unittest.azuremicroservices.io"},"type":"Microsoft.AppPlatform/Spring","sku":{"name":"S0","tier":"Standard"},"location":"centralus","tags":null,"id":"/subscriptions/00000000-0000-0000-0000-000000000000/resourceGroups/clitest.rg000001/providers/Microsoft.AppPlatform/Spring/cli-unittest","name":"cli-unittest","systemData":{"createdBy":"yili7@microsoft.com","createdByType":"User","createdAt":"2022-11-25T06:17:09.3853556Z","lastModifiedBy":"yili7@microsoft.com","lastModifiedByType":"User","lastModifiedAt":"2022-11-25T06:17:09.3853556Z"}}'
-    headers:
-      azure-asyncoperation:
-      - https://management.azure.com/subscriptions/00000000-0000-0000-0000-000000000000/resourceGroups/clitest.rg000001/providers/Microsoft.AppPlatform/locations/centralus/operationStatus/cli-unittest/operationId/76979967-97c8-4d0a-8b96-835950907c7f?api-version=2023-01-01-preview
-      cache-control:
-      - no-cache
-      content-length:
-      - '701'
-      content-type:
-      - application/json; charset=utf-8
-      date:
-      - Fri, 25 Nov 2022 06:17:10 GMT
-      expires:
-      - '-1'
-      location:
-      - https://management.azure.com/subscriptions/00000000-0000-0000-0000-000000000000/resourceGroups/clitest.rg000001/providers/Microsoft.AppPlatform/locations/centralus/operationResults/76979967-97c8-4d0a-8b96-835950907c7f/Spring/cli-unittest?api-version=2023-01-01-preview
-      pragma:
-      - no-cache
-      request-context:
-      - appId=cid-v1:797d7e4e-8180-497e-a254-780fbd39ba4d
-      strict-transport-security:
-      - max-age=31536000; includeSubDomains
-      x-content-type-options:
-      - nosniff
-      x-ms-ratelimit-remaining-subscription-resource-requests:
-      - '1199'
-      x-rp-server-mvid:
-      - 59b5eb15-14b1-47d7-aa3e-7b6c2904efcd
-    status:
-      code: 201
-      message: Created
-- request:
-    body: null
-    headers:
-      Accept:
-      - '*/*'
-      Accept-Encoding:
-      - gzip, deflate
-      CommandName:
-      - spring create
-      Connection:
-      - keep-alive
-      ParameterSetName:
-      - -n -g -l
-      User-Agent:
-      - AZURECLI/2.42.0 azsdk-python-mgmt-appplatform/6.1.0 Python/3.8.3 (Windows-10-10.0.22621-SP0)
-    method: GET
-    uri: https://management.azure.com/subscriptions/00000000-0000-0000-0000-000000000000/resourceGroups/clitest.rg000001/providers/Microsoft.AppPlatform/locations/centralus/operationStatus/cli-unittest/operationId/76979967-97c8-4d0a-8b96-835950907c7f?api-version=2023-01-01-preview
-  response:
-    body:
-      string: '{"id":"subscriptions/d51e3ffe-6b84-49cd-b426-0dc4ec660356/resourceGroups/clitest.rg000001/providers/Microsoft.AppPlatform/locations/centralus/operationStatus/cli-unittest/operationId/76979967-97c8-4d0a-8b96-835950907c7f","name":"76979967-97c8-4d0a-8b96-835950907c7f","status":"Running","startTime":"2022-11-25T06:17:09.8703898Z"}'
-    headers:
-      cache-control:
-      - no-cache
-      content-length:
-      - '329'
-      content-type:
-      - application/json; charset=utf-8
-      date:
-      - Fri, 25 Nov 2022 06:17:41 GMT
-      expires:
-      - '-1'
-      pragma:
-      - no-cache
-      request-context:
-      - appId=cid-v1:797d7e4e-8180-497e-a254-780fbd39ba4d
-      strict-transport-security:
-      - max-age=31536000; includeSubDomains
-      transfer-encoding:
-      - chunked
-      vary:
-      - Accept-Encoding
-      x-content-type-options:
-      - nosniff
-      x-rp-server-mvid:
-      - 59b5eb15-14b1-47d7-aa3e-7b6c2904efcd
-    status:
-      code: 200
-      message: OK
-- request:
-    body: null
-    headers:
-      Accept:
-      - '*/*'
-      Accept-Encoding:
-      - gzip, deflate
-      CommandName:
-      - spring create
-      Connection:
-      - keep-alive
-      ParameterSetName:
-      - -n -g -l
-      User-Agent:
-      - AZURECLI/2.42.0 azsdk-python-mgmt-appplatform/6.1.0 Python/3.8.3 (Windows-10-10.0.22621-SP0)
-    method: GET
-    uri: https://management.azure.com/subscriptions/00000000-0000-0000-0000-000000000000/resourceGroups/clitest.rg000001/providers/Microsoft.AppPlatform/locations/centralus/operationStatus/cli-unittest/operationId/76979967-97c8-4d0a-8b96-835950907c7f?api-version=2023-01-01-preview
-  response:
-    body:
-      string: '{"id":"subscriptions/d51e3ffe-6b84-49cd-b426-0dc4ec660356/resourceGroups/clitest.rg000001/providers/Microsoft.AppPlatform/locations/centralus/operationStatus/cli-unittest/operationId/76979967-97c8-4d0a-8b96-835950907c7f","name":"76979967-97c8-4d0a-8b96-835950907c7f","status":"Running","startTime":"2022-11-25T06:17:09.8703898Z"}'
-    headers:
-      cache-control:
-      - no-cache
-      content-length:
-      - '329'
-      content-type:
-      - application/json; charset=utf-8
-      date:
-      - Fri, 25 Nov 2022 06:17:51 GMT
-      expires:
-      - '-1'
-      pragma:
-      - no-cache
-      request-context:
-      - appId=cid-v1:797d7e4e-8180-497e-a254-780fbd39ba4d
-      strict-transport-security:
-      - max-age=31536000; includeSubDomains
-      transfer-encoding:
-      - chunked
-      vary:
-      - Accept-Encoding
-      x-content-type-options:
-      - nosniff
-      x-rp-server-mvid:
-      - 59b5eb15-14b1-47d7-aa3e-7b6c2904efcd
-    status:
-      code: 200
-      message: OK
-- request:
-    body: null
-    headers:
-      Accept:
-      - '*/*'
-      Accept-Encoding:
-      - gzip, deflate
-      CommandName:
-      - spring create
-      Connection:
-      - keep-alive
-      ParameterSetName:
-      - -n -g -l
-      User-Agent:
-      - AZURECLI/2.42.0 azsdk-python-mgmt-appplatform/6.1.0 Python/3.8.3 (Windows-10-10.0.22621-SP0)
-    method: GET
-    uri: https://management.azure.com/subscriptions/00000000-0000-0000-0000-000000000000/resourceGroups/clitest.rg000001/providers/Microsoft.AppPlatform/locations/centralus/operationStatus/cli-unittest/operationId/76979967-97c8-4d0a-8b96-835950907c7f?api-version=2023-01-01-preview
-  response:
-    body:
-      string: '{"id":"subscriptions/d51e3ffe-6b84-49cd-b426-0dc4ec660356/resourceGroups/clitest.rg000001/providers/Microsoft.AppPlatform/locations/centralus/operationStatus/cli-unittest/operationId/76979967-97c8-4d0a-8b96-835950907c7f","name":"76979967-97c8-4d0a-8b96-835950907c7f","status":"Running","startTime":"2022-11-25T06:17:09.8703898Z"}'
-    headers:
-      cache-control:
-      - no-cache
-      content-length:
-      - '329'
-      content-type:
-      - application/json; charset=utf-8
-      date:
-      - Fri, 25 Nov 2022 06:18:01 GMT
-      expires:
-      - '-1'
-      pragma:
-      - no-cache
-      request-context:
-      - appId=cid-v1:797d7e4e-8180-497e-a254-780fbd39ba4d
-      strict-transport-security:
-      - max-age=31536000; includeSubDomains
-      transfer-encoding:
-      - chunked
-      vary:
-      - Accept-Encoding
-      x-content-type-options:
-      - nosniff
-      x-rp-server-mvid:
-      - 59b5eb15-14b1-47d7-aa3e-7b6c2904efcd
-    status:
-      code: 200
-      message: OK
-- request:
-    body: null
-    headers:
-      Accept:
-      - '*/*'
-      Accept-Encoding:
-      - gzip, deflate
-      CommandName:
-      - spring create
-      Connection:
-      - keep-alive
-      ParameterSetName:
-      - -n -g -l
-      User-Agent:
-      - AZURECLI/2.42.0 azsdk-python-mgmt-appplatform/6.1.0 Python/3.8.3 (Windows-10-10.0.22621-SP0)
-    method: GET
-    uri: https://management.azure.com/subscriptions/00000000-0000-0000-0000-000000000000/resourceGroups/clitest.rg000001/providers/Microsoft.AppPlatform/locations/centralus/operationStatus/cli-unittest/operationId/76979967-97c8-4d0a-8b96-835950907c7f?api-version=2023-01-01-preview
-  response:
-    body:
-      string: '{"id":"subscriptions/d51e3ffe-6b84-49cd-b426-0dc4ec660356/resourceGroups/clitest.rg000001/providers/Microsoft.AppPlatform/locations/centralus/operationStatus/cli-unittest/operationId/76979967-97c8-4d0a-8b96-835950907c7f","name":"76979967-97c8-4d0a-8b96-835950907c7f","status":"Running","startTime":"2022-11-25T06:17:09.8703898Z"}'
-    headers:
-      cache-control:
-      - no-cache
-      content-length:
-      - '329'
-      content-type:
-      - application/json; charset=utf-8
-      date:
-      - Fri, 25 Nov 2022 06:18:12 GMT
-      expires:
-      - '-1'
-      pragma:
-      - no-cache
-      request-context:
-      - appId=cid-v1:797d7e4e-8180-497e-a254-780fbd39ba4d
-      strict-transport-security:
-      - max-age=31536000; includeSubDomains
-      transfer-encoding:
-      - chunked
-      vary:
-      - Accept-Encoding
-      x-content-type-options:
-      - nosniff
-      x-rp-server-mvid:
-      - 59b5eb15-14b1-47d7-aa3e-7b6c2904efcd
-    status:
-      code: 200
-      message: OK
-- request:
-    body: null
-    headers:
-      Accept:
-      - '*/*'
-      Accept-Encoding:
-      - gzip, deflate
-      CommandName:
-      - spring create
-      Connection:
-      - keep-alive
-      ParameterSetName:
-      - -n -g -l
-      User-Agent:
-      - AZURECLI/2.42.0 azsdk-python-mgmt-appplatform/6.1.0 Python/3.8.3 (Windows-10-10.0.22621-SP0)
-    method: GET
-    uri: https://management.azure.com/subscriptions/00000000-0000-0000-0000-000000000000/resourceGroups/clitest.rg000001/providers/Microsoft.AppPlatform/locations/centralus/operationStatus/cli-unittest/operationId/76979967-97c8-4d0a-8b96-835950907c7f?api-version=2023-01-01-preview
-  response:
-    body:
-      string: '{"id":"subscriptions/d51e3ffe-6b84-49cd-b426-0dc4ec660356/resourceGroups/clitest.rg000001/providers/Microsoft.AppPlatform/locations/centralus/operationStatus/cli-unittest/operationId/76979967-97c8-4d0a-8b96-835950907c7f","name":"76979967-97c8-4d0a-8b96-835950907c7f","status":"Running","startTime":"2022-11-25T06:17:09.8703898Z"}'
-    headers:
-      cache-control:
-      - no-cache
-      content-length:
-      - '329'
-      content-type:
-      - application/json; charset=utf-8
-      date:
-      - Fri, 25 Nov 2022 06:18:22 GMT
-      expires:
-      - '-1'
-      pragma:
-      - no-cache
-      request-context:
-      - appId=cid-v1:797d7e4e-8180-497e-a254-780fbd39ba4d
-      strict-transport-security:
-      - max-age=31536000; includeSubDomains
-      transfer-encoding:
-      - chunked
-      vary:
-      - Accept-Encoding
-      x-content-type-options:
-      - nosniff
-      x-rp-server-mvid:
-      - 59b5eb15-14b1-47d7-aa3e-7b6c2904efcd
-    status:
-      code: 200
-      message: OK
-- request:
-    body: null
-    headers:
-      Accept:
-      - '*/*'
-      Accept-Encoding:
-      - gzip, deflate
-      CommandName:
-      - spring create
-      Connection:
-      - keep-alive
-      ParameterSetName:
-      - -n -g -l
-      User-Agent:
-      - AZURECLI/2.42.0 azsdk-python-mgmt-appplatform/6.1.0 Python/3.8.3 (Windows-10-10.0.22621-SP0)
-    method: GET
-    uri: https://management.azure.com/subscriptions/00000000-0000-0000-0000-000000000000/resourceGroups/clitest.rg000001/providers/Microsoft.AppPlatform/locations/centralus/operationStatus/cli-unittest/operationId/76979967-97c8-4d0a-8b96-835950907c7f?api-version=2023-01-01-preview
-  response:
-    body:
-      string: '{"id":"subscriptions/d51e3ffe-6b84-49cd-b426-0dc4ec660356/resourceGroups/clitest.rg000001/providers/Microsoft.AppPlatform/locations/centralus/operationStatus/cli-unittest/operationId/76979967-97c8-4d0a-8b96-835950907c7f","name":"76979967-97c8-4d0a-8b96-835950907c7f","status":"Running","startTime":"2022-11-25T06:17:09.8703898Z"}'
-    headers:
-      cache-control:
-      - no-cache
-      content-length:
-      - '329'
-      content-type:
-      - application/json; charset=utf-8
-      date:
-      - Fri, 25 Nov 2022 06:18:33 GMT
-      expires:
-      - '-1'
-      pragma:
-      - no-cache
-      request-context:
-      - appId=cid-v1:797d7e4e-8180-497e-a254-780fbd39ba4d
-      strict-transport-security:
-      - max-age=31536000; includeSubDomains
-      transfer-encoding:
-      - chunked
-      vary:
-      - Accept-Encoding
-      x-content-type-options:
-      - nosniff
-      x-rp-server-mvid:
-      - 59b5eb15-14b1-47d7-aa3e-7b6c2904efcd
-    status:
-      code: 200
-      message: OK
-- request:
-    body: null
-    headers:
-      Accept:
-      - '*/*'
-      Accept-Encoding:
-      - gzip, deflate
-      CommandName:
-      - spring create
-      Connection:
-      - keep-alive
-      ParameterSetName:
-      - -n -g -l
-      User-Agent:
-      - AZURECLI/2.42.0 azsdk-python-mgmt-appplatform/6.1.0 Python/3.8.3 (Windows-10-10.0.22621-SP0)
-    method: GET
-    uri: https://management.azure.com/subscriptions/00000000-0000-0000-0000-000000000000/resourceGroups/clitest.rg000001/providers/Microsoft.AppPlatform/locations/centralus/operationStatus/cli-unittest/operationId/76979967-97c8-4d0a-8b96-835950907c7f?api-version=2023-01-01-preview
-  response:
-    body:
-      string: '{"id":"subscriptions/d51e3ffe-6b84-49cd-b426-0dc4ec660356/resourceGroups/clitest.rg000001/providers/Microsoft.AppPlatform/locations/centralus/operationStatus/cli-unittest/operationId/76979967-97c8-4d0a-8b96-835950907c7f","name":"76979967-97c8-4d0a-8b96-835950907c7f","status":"Running","startTime":"2022-11-25T06:17:09.8703898Z"}'
-    headers:
-      cache-control:
-      - no-cache
-      content-length:
-      - '329'
-      content-type:
-      - application/json; charset=utf-8
-      date:
-      - Fri, 25 Nov 2022 06:18:43 GMT
-      expires:
-      - '-1'
-      pragma:
-      - no-cache
-      request-context:
-      - appId=cid-v1:797d7e4e-8180-497e-a254-780fbd39ba4d
-      strict-transport-security:
-      - max-age=31536000; includeSubDomains
-      transfer-encoding:
-      - chunked
-      vary:
-      - Accept-Encoding
-      x-content-type-options:
-      - nosniff
-      x-rp-server-mvid:
-      - 59b5eb15-14b1-47d7-aa3e-7b6c2904efcd
-    status:
-      code: 200
-      message: OK
-- request:
-    body: null
-    headers:
-      Accept:
-      - '*/*'
-      Accept-Encoding:
-      - gzip, deflate
-      CommandName:
-      - spring create
-      Connection:
-      - keep-alive
-      ParameterSetName:
-      - -n -g -l
-      User-Agent:
-      - AZURECLI/2.42.0 azsdk-python-mgmt-appplatform/6.1.0 Python/3.8.3 (Windows-10-10.0.22621-SP0)
-    method: GET
-    uri: https://management.azure.com/subscriptions/00000000-0000-0000-0000-000000000000/resourceGroups/clitest.rg000001/providers/Microsoft.AppPlatform/locations/centralus/operationStatus/cli-unittest/operationId/76979967-97c8-4d0a-8b96-835950907c7f?api-version=2023-01-01-preview
-  response:
-    body:
-      string: '{"id":"subscriptions/d51e3ffe-6b84-49cd-b426-0dc4ec660356/resourceGroups/clitest.rg000001/providers/Microsoft.AppPlatform/locations/centralus/operationStatus/cli-unittest/operationId/76979967-97c8-4d0a-8b96-835950907c7f","name":"76979967-97c8-4d0a-8b96-835950907c7f","status":"Running","startTime":"2022-11-25T06:17:09.8703898Z"}'
-    headers:
-      cache-control:
-      - no-cache
-      content-length:
-      - '329'
-      content-type:
-      - application/json; charset=utf-8
-      date:
-      - Fri, 25 Nov 2022 06:18:53 GMT
-      expires:
-      - '-1'
-      pragma:
-      - no-cache
-      request-context:
-      - appId=cid-v1:797d7e4e-8180-497e-a254-780fbd39ba4d
-      strict-transport-security:
-      - max-age=31536000; includeSubDomains
-      transfer-encoding:
-      - chunked
-      vary:
-      - Accept-Encoding
-      x-content-type-options:
-      - nosniff
-      x-rp-server-mvid:
-      - 59b5eb15-14b1-47d7-aa3e-7b6c2904efcd
-    status:
-      code: 200
-      message: OK
-- request:
-    body: null
-    headers:
-      Accept:
-      - '*/*'
-      Accept-Encoding:
-      - gzip, deflate
-      CommandName:
-      - spring create
-      Connection:
-      - keep-alive
-      ParameterSetName:
-      - -n -g -l
-      User-Agent:
-      - AZURECLI/2.42.0 azsdk-python-mgmt-appplatform/6.1.0 Python/3.8.3 (Windows-10-10.0.22621-SP0)
-    method: GET
-    uri: https://management.azure.com/subscriptions/00000000-0000-0000-0000-000000000000/resourceGroups/clitest.rg000001/providers/Microsoft.AppPlatform/locations/centralus/operationStatus/cli-unittest/operationId/76979967-97c8-4d0a-8b96-835950907c7f?api-version=2023-01-01-preview
-  response:
-    body:
-      string: '{"id":"subscriptions/d51e3ffe-6b84-49cd-b426-0dc4ec660356/resourceGroups/clitest.rg000001/providers/Microsoft.AppPlatform/locations/centralus/operationStatus/cli-unittest/operationId/76979967-97c8-4d0a-8b96-835950907c7f","name":"76979967-97c8-4d0a-8b96-835950907c7f","status":"Running","startTime":"2022-11-25T06:17:09.8703898Z"}'
-    headers:
-      cache-control:
-      - no-cache
-      content-length:
-      - '329'
-      content-type:
-      - application/json; charset=utf-8
-      date:
-      - Fri, 25 Nov 2022 06:19:04 GMT
-      expires:
-      - '-1'
-      pragma:
-      - no-cache
-      request-context:
-      - appId=cid-v1:797d7e4e-8180-497e-a254-780fbd39ba4d
-      strict-transport-security:
-      - max-age=31536000; includeSubDomains
-      transfer-encoding:
-      - chunked
-      vary:
-      - Accept-Encoding
-      x-content-type-options:
-      - nosniff
-      x-rp-server-mvid:
-      - 59b5eb15-14b1-47d7-aa3e-7b6c2904efcd
-    status:
-      code: 200
-      message: OK
-- request:
-    body: null
-    headers:
-      Accept:
-      - '*/*'
-      Accept-Encoding:
-      - gzip, deflate
-      CommandName:
-      - spring create
-      Connection:
-      - keep-alive
-      ParameterSetName:
-      - -n -g -l
-      User-Agent:
-      - AZURECLI/2.42.0 azsdk-python-mgmt-appplatform/6.1.0 Python/3.8.3 (Windows-10-10.0.22621-SP0)
-    method: GET
-    uri: https://management.azure.com/subscriptions/00000000-0000-0000-0000-000000000000/resourceGroups/clitest.rg000001/providers/Microsoft.AppPlatform/locations/centralus/operationStatus/cli-unittest/operationId/76979967-97c8-4d0a-8b96-835950907c7f?api-version=2023-01-01-preview
-  response:
-    body:
-      string: '{"id":"subscriptions/d51e3ffe-6b84-49cd-b426-0dc4ec660356/resourceGroups/clitest.rg000001/providers/Microsoft.AppPlatform/locations/centralus/operationStatus/cli-unittest/operationId/76979967-97c8-4d0a-8b96-835950907c7f","name":"76979967-97c8-4d0a-8b96-835950907c7f","status":"Running","startTime":"2022-11-25T06:17:09.8703898Z"}'
-    headers:
-      cache-control:
-      - no-cache
-      content-length:
-      - '329'
-      content-type:
-      - application/json; charset=utf-8
-      date:
-      - Fri, 25 Nov 2022 06:19:14 GMT
-      expires:
-      - '-1'
-      pragma:
-      - no-cache
-      request-context:
-      - appId=cid-v1:797d7e4e-8180-497e-a254-780fbd39ba4d
-      strict-transport-security:
-      - max-age=31536000; includeSubDomains
-      transfer-encoding:
-      - chunked
-      vary:
-      - Accept-Encoding
-      x-content-type-options:
-      - nosniff
-      x-rp-server-mvid:
-      - 59b5eb15-14b1-47d7-aa3e-7b6c2904efcd
-    status:
-      code: 200
-      message: OK
-- request:
-    body: null
-    headers:
-      Accept:
-      - '*/*'
-      Accept-Encoding:
-      - gzip, deflate
-      CommandName:
-      - spring create
-      Connection:
-      - keep-alive
-      ParameterSetName:
-      - -n -g -l
-      User-Agent:
-      - AZURECLI/2.42.0 azsdk-python-mgmt-appplatform/6.1.0 Python/3.8.3 (Windows-10-10.0.22621-SP0)
-    method: GET
-    uri: https://management.azure.com/subscriptions/00000000-0000-0000-0000-000000000000/resourceGroups/clitest.rg000001/providers/Microsoft.AppPlatform/locations/centralus/operationStatus/cli-unittest/operationId/76979967-97c8-4d0a-8b96-835950907c7f?api-version=2023-01-01-preview
-  response:
-    body:
-      string: '{"id":"subscriptions/d51e3ffe-6b84-49cd-b426-0dc4ec660356/resourceGroups/clitest.rg000001/providers/Microsoft.AppPlatform/locations/centralus/operationStatus/cli-unittest/operationId/76979967-97c8-4d0a-8b96-835950907c7f","name":"76979967-97c8-4d0a-8b96-835950907c7f","status":"Running","startTime":"2022-11-25T06:17:09.8703898Z"}'
-    headers:
-      cache-control:
-      - no-cache
-      content-length:
-      - '329'
-      content-type:
-      - application/json; charset=utf-8
-      date:
-      - Fri, 25 Nov 2022 06:19:25 GMT
-      expires:
-      - '-1'
-      pragma:
-      - no-cache
-      request-context:
-      - appId=cid-v1:797d7e4e-8180-497e-a254-780fbd39ba4d
-      strict-transport-security:
-      - max-age=31536000; includeSubDomains
-      transfer-encoding:
-      - chunked
-      vary:
-      - Accept-Encoding
-      x-content-type-options:
-      - nosniff
-      x-rp-server-mvid:
-      - 59b5eb15-14b1-47d7-aa3e-7b6c2904efcd
-    status:
-      code: 200
-      message: OK
-- request:
-    body: null
-    headers:
-      Accept:
-      - '*/*'
-      Accept-Encoding:
-      - gzip, deflate
-      CommandName:
-      - spring create
-      Connection:
-      - keep-alive
-      ParameterSetName:
-      - -n -g -l
-      User-Agent:
-      - AZURECLI/2.42.0 azsdk-python-mgmt-appplatform/6.1.0 Python/3.8.3 (Windows-10-10.0.22621-SP0)
-    method: GET
-    uri: https://management.azure.com/subscriptions/00000000-0000-0000-0000-000000000000/resourceGroups/clitest.rg000001/providers/Microsoft.AppPlatform/locations/centralus/operationStatus/cli-unittest/operationId/76979967-97c8-4d0a-8b96-835950907c7f?api-version=2023-01-01-preview
-  response:
-    body:
-      string: '{"id":"subscriptions/d51e3ffe-6b84-49cd-b426-0dc4ec660356/resourceGroups/clitest.rg000001/providers/Microsoft.AppPlatform/locations/centralus/operationStatus/cli-unittest/operationId/76979967-97c8-4d0a-8b96-835950907c7f","name":"76979967-97c8-4d0a-8b96-835950907c7f","status":"Running","startTime":"2022-11-25T06:17:09.8703898Z"}'
-    headers:
-      cache-control:
-      - no-cache
-      content-length:
-      - '329'
-      content-type:
-      - application/json; charset=utf-8
-      date:
-      - Fri, 25 Nov 2022 06:19:35 GMT
-      expires:
-      - '-1'
-      pragma:
-      - no-cache
-      request-context:
-      - appId=cid-v1:797d7e4e-8180-497e-a254-780fbd39ba4d
-      strict-transport-security:
-      - max-age=31536000; includeSubDomains
-      transfer-encoding:
-      - chunked
-      vary:
-      - Accept-Encoding
-      x-content-type-options:
-      - nosniff
-      x-rp-server-mvid:
-      - 59b5eb15-14b1-47d7-aa3e-7b6c2904efcd
-    status:
-      code: 200
-      message: OK
-- request:
-    body: null
-    headers:
-      Accept:
-      - '*/*'
-      Accept-Encoding:
-      - gzip, deflate
-      CommandName:
-      - spring create
-      Connection:
-      - keep-alive
-      ParameterSetName:
-      - -n -g -l
-      User-Agent:
-      - AZURECLI/2.42.0 azsdk-python-mgmt-appplatform/6.1.0 Python/3.8.3 (Windows-10-10.0.22621-SP0)
-    method: GET
-    uri: https://management.azure.com/subscriptions/00000000-0000-0000-0000-000000000000/resourceGroups/clitest.rg000001/providers/Microsoft.AppPlatform/locations/centralus/operationStatus/cli-unittest/operationId/76979967-97c8-4d0a-8b96-835950907c7f?api-version=2023-01-01-preview
-  response:
-    body:
-      string: '{"id":"subscriptions/d51e3ffe-6b84-49cd-b426-0dc4ec660356/resourceGroups/clitest.rg000001/providers/Microsoft.AppPlatform/locations/centralus/operationStatus/cli-unittest/operationId/76979967-97c8-4d0a-8b96-835950907c7f","name":"76979967-97c8-4d0a-8b96-835950907c7f","status":"Succeeded","startTime":"2022-11-25T06:17:09.8703898Z","endTime":"2022-11-25T06:19:44.0757257Z"}'
-    headers:
-      cache-control:
-      - no-cache
-      content-length:
-      - '372'
-      content-type:
-      - application/json; charset=utf-8
-      date:
-      - Fri, 25 Nov 2022 06:19:45 GMT
-      expires:
-      - '-1'
-      pragma:
-      - no-cache
-      request-context:
-      - appId=cid-v1:797d7e4e-8180-497e-a254-780fbd39ba4d
-      strict-transport-security:
-      - max-age=31536000; includeSubDomains
-      transfer-encoding:
-      - chunked
-      vary:
-      - Accept-Encoding
-      x-content-type-options:
-      - nosniff
-      x-rp-server-mvid:
-      - 59b5eb15-14b1-47d7-aa3e-7b6c2904efcd
-    status:
-      code: 200
-      message: OK
-- request:
-    body: null
-    headers:
-      Accept:
-      - '*/*'
-      Accept-Encoding:
-      - gzip, deflate
-      CommandName:
-      - spring create
-      Connection:
-      - keep-alive
-      ParameterSetName:
-      - -n -g -l
-      User-Agent:
-      - AZURECLI/2.42.0 azsdk-python-mgmt-appplatform/6.1.0 Python/3.8.3 (Windows-10-10.0.22621-SP0)
-    method: GET
-    uri: https://management.azure.com/subscriptions/00000000-0000-0000-0000-000000000000/resourceGroups/clitest.rg000001/providers/Microsoft.AppPlatform/Spring/cli-unittest?api-version=2023-01-01-preview
-  response:
-    body:
-      string: '{"properties":{"provisioningState":"Succeeded","zoneRedundant":false,"version":3,"serviceId":"8546551355e341bb873e07dd733bffff","networkProfile":{"outboundIPs":{"publicIPs":["20.221.81.254","20.221.83.41"]},"outboundType":"loadBalancer"},"powerState":"Running","fqdn":"cli-unittest.azuremicroservices.io"},"type":"Microsoft.AppPlatform/Spring","sku":{"name":"S0","tier":"Standard"},"location":"centralus","tags":null,"id":"/subscriptions/00000000-0000-0000-0000-000000000000/resourceGroups/clitest.rg000001/providers/Microsoft.AppPlatform/Spring/cli-unittest","name":"cli-unittest","systemData":{"createdBy":"yili7@microsoft.com","createdByType":"User","createdAt":"2022-11-25T06:17:09.3853556Z","lastModifiedBy":"yili7@microsoft.com","lastModifiedByType":"User","lastModifiedAt":"2022-11-25T06:17:09.3853556Z"}}'
-    headers:
-      cache-control:
-      - no-cache
-      content-length:
-      - '812'
-      content-type:
-      - application/json; charset=utf-8
-      date:
-      - Fri, 25 Nov 2022 06:19:45 GMT
-      expires:
-      - '-1'
-      pragma:
-      - no-cache
-      request-context:
-      - appId=cid-v1:797d7e4e-8180-497e-a254-780fbd39ba4d
-      strict-transport-security:
-      - max-age=31536000; includeSubDomains
-      transfer-encoding:
-      - chunked
-      vary:
-      - Accept-Encoding
-      x-content-type-options:
-      - nosniff
-      x-ms-ratelimit-remaining-subscription-resource-requests:
-      - '11999'
-      x-rp-server-mvid:
-      - 59b5eb15-14b1-47d7-aa3e-7b6c2904efcd
-    status:
-      code: 200
-      message: OK
-- request:
-    body: '{"location": "centralus", "kind": "web", "properties": {"Application_Type":
-      "web"}}'
-    headers:
-      Accept:
-      - application/json
-      Accept-Encoding:
-      - gzip, deflate
-      CommandName:
-      - spring create
-      Connection:
-      - keep-alive
-      Content-Length:
-      - '83'
-      Content-Type:
-      - application/json
-      ParameterSetName:
-      - -n -g -l
-      User-Agent:
-      - AZURECLI/2.42.0 azsdk-python-azure-mgmt-applicationinsights/1.0.0 Python/3.8.3
-        (Windows-10-10.0.22621-SP0)
-    method: PUT
-    uri: https://management.azure.com/subscriptions/00000000-0000-0000-0000-000000000000/resourceGroups/clitest.rg000001/providers/Microsoft.Insights/components/cli-unittest?api-version=2015-05-01
-  response:
-    body:
-      string: "{\r\n  \"id\": \"/subscriptions/00000000-0000-0000-0000-000000000000/resourceGroups/clitest.rg000001/providers/microsoft.insights/components/cli-unittest\",\r\n
-        \ \"name\": \"cli-unittest\",\r\n  \"type\": \"microsoft.insights/components\",\r\n
-        \ \"location\": \"centralus\",\r\n  \"tags\": {},\r\n  \"kind\": \"web\",\r\n
-        \ \"etag\": \"\\\"91014a92-0000-0300-0000-63805e8a0000\\\"\",\r\n  \"properties\":
-        {\r\n    \"ApplicationId\": \"cli-unittest\",\r\n    \"AppId\": \"ce7e2fec-43f3-44da-be29-317c5201d29b\",\r\n
-        \   \"Application_Type\": \"web\",\r\n    \"Flow_Type\": null,\r\n    \"Request_Source\":
-        null,\r\n    \"InstrumentationKey\": \"4fd6bb8d-e6c4-44aa-988d-90826cacf718\",\r\n
-        \   \"ConnectionString\": \"InstrumentationKey=4fd6bb8d-e6c4-44aa-988d-90826cacf718;IngestionEndpoint=https://centralus-0.in.applicationinsights.azure.com/;LiveEndpoint=https://centralus.livediagnostics.monitor.azure.com/\",\r\n
-        \   \"Name\": \"cli-unittest\",\r\n    \"CreationDate\": \"2022-11-25T06:19:54.2157999+00:00\",\r\n
-        \   \"TenantId\": \"d51e3ffe-6b84-49cd-b426-0dc4ec660356\",\r\n    \"provisioningState\":
-        \"Succeeded\",\r\n    \"SamplingPercentage\": null,\r\n    \"RetentionInDays\":
-        90,\r\n    \"IngestionMode\": \"ApplicationInsights\",\r\n    \"publicNetworkAccessForIngestion\":
-        \"Enabled\",\r\n    \"publicNetworkAccessForQuery\": \"Enabled\",\r\n    \"Ver\":
-        \"v2\"\r\n  }\r\n}"
-    headers:
-      access-control-expose-headers:
-      - Request-Context
-      cache-control:
-      - no-cache
-      content-length:
-      - '1234'
-      content-type:
-      - application/json; charset=utf-8
-      date:
-      - Fri, 25 Nov 2022 06:19:57 GMT
-      expires:
-      - '-1'
-      pragma:
-      - no-cache
-      request-context:
-      - appId=cid-v1:7f83c1fe-8c94-4d55-9337-4ddc696f61ed
-      server:
-      - Microsoft-IIS/10.0
-      strict-transport-security:
-      - max-age=31536000; includeSubDomains
-      transfer-encoding:
-      - chunked
-      vary:
-      - Accept-Encoding
-      x-content-type-options:
-      - nosniff
-      x-ms-ratelimit-remaining-subscription-writes:
-      - '1199'
-      x-powered-by:
-      - ASP.NET
-    status:
-      code: 200
-      message: OK
-- request:
-    body: '{"properties": {"traceEnabled": true, "appInsightsInstrumentationKey":
-      "InstrumentationKey=4fd6bb8d-e6c4-44aa-988d-90826cacf718;IngestionEndpoint=https://centralus-0.in.applicationinsights.azure.com/;LiveEndpoint=https://centralus.livediagnostics.monitor.azure.com/"}}'
-    headers:
-      Accept:
-      - application/json
-      Accept-Encoding:
-      - gzip, deflate
-      CommandName:
-      - spring create
-      Connection:
-      - keep-alive
-      Content-Length:
-      - '268'
-      Content-Type:
-      - application/json
-      ParameterSetName:
-      - -n -g -l
-      User-Agent:
-      - AZURECLI/2.42.0 azsdk-python-mgmt-appplatform/6.1.0 Python/3.8.3 (Windows-10-10.0.22621-SP0)
-    method: PUT
-    uri: https://management.azure.com/subscriptions/00000000-0000-0000-0000-000000000000/resourceGroups/clitest.rg000001/providers/Microsoft.AppPlatform/Spring/cli-unittest/monitoringSettings/default?api-version=2023-01-01-preview
-  response:
-    body:
-      string: '{"properties":{"appInsightsSamplingRate":10.0,"appInsightsAgentVersions":{"java":"3.3.1"},"provisioningState":"Updating","traceEnabled":true,"appInsightsInstrumentationKey":"InstrumentationKey=4fd6bb8d-e6c4-44aa-988d-90826cacf718;IngestionEndpoint=https://centralus-0.in.applicationinsights.azure.com/;LiveEndpoint=https://centralus.livediagnostics.monitor.azure.com/"},"type":"Microsoft.AppPlatform/Spring/monitoringSettings","id":"/subscriptions/00000000-0000-0000-0000-000000000000/resourceGroups/clitest.rg000001/providers/Microsoft.AppPlatform/Spring/cli-unittest/monitoringSettings/default","name":"default"}'
-    headers:
-      azure-asyncoperation:
-      - https://management.azure.com/subscriptions/00000000-0000-0000-0000-000000000000/resourceGroups/clitest.rg000001/providers/Microsoft.AppPlatform/locations/centralus/operationStatus/cli-unittest/operationId/a85c311a-dd33-44d9-bb01-2c0db0539756?api-version=2023-01-01-preview
-      cache-control:
-      - no-cache
-      content-length:
-      - '614'
-      content-type:
-      - application/json; charset=utf-8
-      date:
-      - Fri, 25 Nov 2022 06:19:59 GMT
-      expires:
-      - '-1'
-      location:
-      - https://management.azure.com/subscriptions/00000000-0000-0000-0000-000000000000/resourceGroups/clitest.rg000001/providers/Microsoft.AppPlatform/locations/centralus/operationResults/a85c311a-dd33-44d9-bb01-2c0db0539756/Spring/cli-unittest?api-version=2023-01-01-preview
-      pragma:
-      - no-cache
-      request-context:
-      - appId=cid-v1:797d7e4e-8180-497e-a254-780fbd39ba4d
-      strict-transport-security:
-      - max-age=31536000; includeSubDomains
-      x-content-type-options:
-      - nosniff
-      x-ms-ratelimit-remaining-subscription-writes:
-      - '1199'
-      x-rp-server-mvid:
-      - 59b5eb15-14b1-47d7-aa3e-7b6c2904efcd
-    status:
-      code: 202
-      message: Accepted
 - request:
     body: '{"properties": {"storageType": "StorageAccount", "accountName": "clitest000002",
       "accountKey": "veryFakedStorageAccountKey=="}}'
@@ -980,27 +68,27 @@
       ParameterSetName:
       - --name --storage-type --account-name --account-key -g -s
       User-Agent:
-      - AZURECLI/2.42.0 azsdk-python-mgmt-appplatform/6.1.0 Python/3.8.3 (Windows-10-10.0.22621-SP0)
+      - AZURECLI/2.46.0 azsdk-python-mgmt-appplatform/6.1.0 Python/3.9.13 (Windows-10-10.0.22621-SP0)
     method: PUT
-    uri: https://management.azure.com/subscriptions/00000000-0000-0000-0000-000000000000/resourceGroups/clitest.rg000001/providers/Microsoft.AppPlatform/Spring/cli-unittest/storages/test-storage-name?api-version=2023-01-01-preview
-  response:
-    body:
-      string: '{"type":"Microsoft.AppPlatform/Spring/storages","properties":{"accountName":"clitest000002","storageType":"StorageAccount"},"id":"/subscriptions/00000000-0000-0000-0000-000000000000/resourceGroups/clitest.rg000001/providers/Microsoft.AppPlatform/Spring/cli-unittest/storages/test-storage-name","name":"test-storage-name"}'
+    uri: https://management.azure.com/subscriptions/00000000-0000-0000-0000-000000000000/resourceGroups/clitest.rg000001/providers/Microsoft.AppPlatform/Spring/clitest000003/storages/test-storage-name?api-version=2023-01-01-preview
+  response:
+    body:
+      string: '{"type":"Microsoft.AppPlatform/Spring/storages","properties":{"accountName":"clitest000002","storageType":"StorageAccount"},"id":"/subscriptions/00000000-0000-0000-0000-000000000000/resourceGroups/clitest.rg000001/providers/Microsoft.AppPlatform/Spring/clitest000003/storages/test-storage-name","name":"test-storage-name"}'
     headers:
       azure-asyncoperation:
-      - https://management.azure.com/subscriptions/00000000-0000-0000-0000-000000000000/resourceGroups/clitest.rg000001/providers/Microsoft.AppPlatform/locations/centralus/operationStatus/test-storage-name/operationId/70f0810c-27c3-4005-9b5d-05a953541da9?api-version=2023-01-01-preview
-      cache-control:
-      - no-cache
-      content-length:
-      - '321'
-      content-type:
-      - application/json; charset=utf-8
-      date:
-      - Fri, 25 Nov 2022 06:20:02 GMT
+      - https://management.azure.com/subscriptions/00000000-0000-0000-0000-000000000000/resourceGroups/clitest.rg000001/providers/Microsoft.AppPlatform/locations/westus/operationStatus/test-storage-name/operationId/7e870dfd-4de5-4d24-8adf-661a467cea01?api-version=2023-01-01-preview
+      cache-control:
+      - no-cache
+      content-length:
+      - '322'
+      content-type:
+      - application/json; charset=utf-8
+      date:
+      - Tue, 21 Mar 2023 03:46:24 GMT
       expires:
       - '-1'
       location:
-      - https://management.azure.com/subscriptions/00000000-0000-0000-0000-000000000000/resourceGroups/clitest.rg000001/providers/Microsoft.AppPlatform/locations/centralus/operationResults/70f0810c-27c3-4005-9b5d-05a953541da9/Spring/test-storage-name?api-version=2023-01-01-preview
+      - https://management.azure.com/subscriptions/00000000-0000-0000-0000-000000000000/resourceGroups/clitest.rg000001/providers/Microsoft.AppPlatform/locations/westus/operationResults/7e870dfd-4de5-4d24-8adf-661a467cea01/Spring/test-storage-name?api-version=2023-01-01-preview
       pragma:
       - no-cache
       request-context:
@@ -1010,9 +98,9 @@
       x-content-type-options:
       - nosniff
       x-ms-ratelimit-remaining-subscription-writes:
-      - '1199'
-      x-rp-server-mvid:
-      - 59b5eb15-14b1-47d7-aa3e-7b6c2904efcd
+      - '1198'
+      x-rp-server-mvid:
+      - e9e97746-2ce9-40c9-b4b8-d25f29e14f66
     status:
       code: 201
       message: Created
@@ -1024,43 +112,43 @@
       Accept-Encoding:
       - gzip, deflate
       CommandName:
-      - spring create
-      Connection:
-      - keep-alive
-      ParameterSetName:
-      - -n -g -l
-      User-Agent:
-      - AZURECLI/2.42.0 azsdk-python-mgmt-appplatform/6.1.0 Python/3.8.3 (Windows-10-10.0.22621-SP0)
-    method: GET
-    uri: https://management.azure.com/subscriptions/00000000-0000-0000-0000-000000000000/resourceGroups/clitest.rg000001/providers/Microsoft.AppPlatform/locations/centralus/operationStatus/cli-unittest/operationId/a85c311a-dd33-44d9-bb01-2c0db0539756?api-version=2023-01-01-preview
-  response:
-    body:
-      string: '{"id":"subscriptions/d51e3ffe-6b84-49cd-b426-0dc4ec660356/resourceGroups/clitest.rg000001/providers/Microsoft.AppPlatform/locations/centralus/operationStatus/cli-unittest/operationId/a85c311a-dd33-44d9-bb01-2c0db0539756","name":"a85c311a-dd33-44d9-bb01-2c0db0539756","status":"Succeeded","startTime":"2022-11-25T06:19:59.4886001Z","endTime":"2022-11-25T06:20:06.626776Z"}'
-    headers:
-      cache-control:
-      - no-cache
-      content-length:
-      - '371'
-      content-type:
-      - application/json; charset=utf-8
-      date:
-      - Fri, 25 Nov 2022 06:20:29 GMT
-      expires:
-      - '-1'
-      pragma:
-      - no-cache
-      request-context:
-      - appId=cid-v1:797d7e4e-8180-497e-a254-780fbd39ba4d
-      strict-transport-security:
-      - max-age=31536000; includeSubDomains
-      transfer-encoding:
-      - chunked
-      vary:
-      - Accept-Encoding
-      x-content-type-options:
-      - nosniff
-      x-rp-server-mvid:
-      - 59b5eb15-14b1-47d7-aa3e-7b6c2904efcd
+      - spring storage add
+      Connection:
+      - keep-alive
+      ParameterSetName:
+      - --name --storage-type --account-name --account-key -g -s
+      User-Agent:
+      - AZURECLI/2.46.0 azsdk-python-mgmt-appplatform/6.1.0 Python/3.9.13 (Windows-10-10.0.22621-SP0)
+    method: GET
+    uri: https://management.azure.com/subscriptions/00000000-0000-0000-0000-000000000000/resourceGroups/clitest.rg000001/providers/Microsoft.AppPlatform/locations/westus/operationStatus/test-storage-name/operationId/7e870dfd-4de5-4d24-8adf-661a467cea01?api-version=2023-01-01-preview
+  response:
+    body:
+      string: '{"id":"subscriptions/8a40d414-3e12-4334-8812-3872ae485f0a/resourceGroups/clitest.rg000001/providers/Microsoft.AppPlatform/locations/westus/operationStatus/test-storage-name/operationId/7e870dfd-4de5-4d24-8adf-661a467cea01","name":"7e870dfd-4de5-4d24-8adf-661a467cea01","status":"Running","startTime":"2023-03-21T03:46:25.4358813Z"}'
+    headers:
+      cache-control:
+      - no-cache
+      content-length:
+      - '331'
+      content-type:
+      - application/json; charset=utf-8
+      date:
+      - Tue, 21 Mar 2023 03:46:25 GMT
+      expires:
+      - '-1'
+      pragma:
+      - no-cache
+      request-context:
+      - appId=cid-v1:797d7e4e-8180-497e-a254-780fbd39ba4d
+      strict-transport-security:
+      - max-age=31536000; includeSubDomains
+      transfer-encoding:
+      - chunked
+      vary:
+      - Accept-Encoding
+      x-content-type-options:
+      - nosniff
+      x-rp-server-mvid:
+      - e9e97746-2ce9-40c9-b4b8-d25f29e14f66
     status:
       code: 200
       message: OK
@@ -1072,43 +160,43 @@
       Accept-Encoding:
       - gzip, deflate
       CommandName:
-      - spring create
-      Connection:
-      - keep-alive
-      ParameterSetName:
-      - -n -g -l
-      User-Agent:
-      - AZURECLI/2.42.0 azsdk-python-mgmt-appplatform/6.1.0 Python/3.8.3 (Windows-10-10.0.22621-SP0)
-    method: GET
-    uri: https://management.azure.com/subscriptions/00000000-0000-0000-0000-000000000000/resourceGroups/clitest.rg000001/providers/Microsoft.AppPlatform/Spring/cli-unittest/monitoringSettings/default?api-version=2023-01-01-preview
-  response:
-    body:
-      string: '{"properties":{"appInsightsSamplingRate":10.0,"appInsightsAgentVersions":{"java":"3.3.1"},"provisioningState":"Succeeded","traceEnabled":true,"appInsightsInstrumentationKey":"InstrumentationKey=4fd6bb8d-e6c4-44aa-988d-90826cacf718;IngestionEndpoint=https://centralus-0.in.applicationinsights.azure.com/;LiveEndpoint=https://centralus.livediagnostics.monitor.azure.com/"},"type":"Microsoft.AppPlatform/Spring/monitoringSettings","id":"/subscriptions/00000000-0000-0000-0000-000000000000/resourceGroups/clitest.rg000001/providers/Microsoft.AppPlatform/Spring/cli-unittest/monitoringSettings/default","name":"default"}'
-    headers:
-      cache-control:
-      - no-cache
-      content-length:
-      - '615'
-      content-type:
-      - application/json; charset=utf-8
-      date:
-      - Fri, 25 Nov 2022 06:20:30 GMT
-      expires:
-      - '-1'
-      pragma:
-      - no-cache
-      request-context:
-      - appId=cid-v1:797d7e4e-8180-497e-a254-780fbd39ba4d
-      strict-transport-security:
-      - max-age=31536000; includeSubDomains
-      transfer-encoding:
-      - chunked
-      vary:
-      - Accept-Encoding
-      x-content-type-options:
-      - nosniff
-      x-rp-server-mvid:
-      - 59b5eb15-14b1-47d7-aa3e-7b6c2904efcd
+      - spring storage add
+      Connection:
+      - keep-alive
+      ParameterSetName:
+      - --name --storage-type --account-name --account-key -g -s
+      User-Agent:
+      - AZURECLI/2.46.0 azsdk-python-mgmt-appplatform/6.1.0 Python/3.9.13 (Windows-10-10.0.22621-SP0)
+    method: GET
+    uri: https://management.azure.com/subscriptions/00000000-0000-0000-0000-000000000000/resourceGroups/clitest.rg000001/providers/Microsoft.AppPlatform/locations/westus/operationStatus/test-storage-name/operationId/7e870dfd-4de5-4d24-8adf-661a467cea01?api-version=2023-01-01-preview
+  response:
+    body:
+      string: '{"id":"subscriptions/8a40d414-3e12-4334-8812-3872ae485f0a/resourceGroups/clitest.rg000001/providers/Microsoft.AppPlatform/locations/westus/operationStatus/test-storage-name/operationId/7e870dfd-4de5-4d24-8adf-661a467cea01","name":"7e870dfd-4de5-4d24-8adf-661a467cea01","status":"Succeeded","startTime":"2023-03-21T03:46:25.4358813Z","endTime":"2023-03-21T03:46:32.615197Z"}'
+    headers:
+      cache-control:
+      - no-cache
+      content-length:
+      - '373'
+      content-type:
+      - application/json; charset=utf-8
+      date:
+      - Tue, 21 Mar 2023 03:46:35 GMT
+      expires:
+      - '-1'
+      pragma:
+      - no-cache
+      request-context:
+      - appId=cid-v1:797d7e4e-8180-497e-a254-780fbd39ba4d
+      strict-transport-security:
+      - max-age=31536000; includeSubDomains
+      transfer-encoding:
+      - chunked
+      vary:
+      - Accept-Encoding
+      x-content-type-options:
+      - nosniff
+      x-rp-server-mvid:
+      - e9e97746-2ce9-40c9-b4b8-d25f29e14f66
     status:
       code: 200
       message: OK
@@ -1126,85 +214,37 @@
       ParameterSetName:
       - --name --storage-type --account-name --account-key -g -s
       User-Agent:
-      - AZURECLI/2.42.0 azsdk-python-mgmt-appplatform/6.1.0 Python/3.8.3 (Windows-10-10.0.22621-SP0)
-    method: GET
-    uri: https://management.azure.com/subscriptions/00000000-0000-0000-0000-000000000000/resourceGroups/clitest.rg000001/providers/Microsoft.AppPlatform/locations/centralus/operationStatus/test-storage-name/operationId/70f0810c-27c3-4005-9b5d-05a953541da9?api-version=2023-01-01-preview
-  response:
-    body:
-      string: '{"id":"subscriptions/d51e3ffe-6b84-49cd-b426-0dc4ec660356/resourceGroups/clitest.rg000001/providers/Microsoft.AppPlatform/locations/centralus/operationStatus/test-storage-name/operationId/70f0810c-27c3-4005-9b5d-05a953541da9","name":"70f0810c-27c3-4005-9b5d-05a953541da9","status":"Succeeded","startTime":"2022-11-25T06:20:02.2067271Z","endTime":"2022-11-25T06:20:08.9671555Z"}'
-    headers:
-      cache-control:
-      - no-cache
-      content-length:
-      - '377'
-      content-type:
-      - application/json; charset=utf-8
-      date:
-      - Fri, 25 Nov 2022 06:20:32 GMT
-      expires:
-      - '-1'
-      pragma:
-      - no-cache
-      request-context:
-      - appId=cid-v1:797d7e4e-8180-497e-a254-780fbd39ba4d
-      strict-transport-security:
-      - max-age=31536000; includeSubDomains
-      transfer-encoding:
-      - chunked
-      vary:
-      - Accept-Encoding
-      x-content-type-options:
-      - nosniff
-      x-rp-server-mvid:
-      - 59b5eb15-14b1-47d7-aa3e-7b6c2904efcd
-    status:
-      code: 200
-      message: OK
-- request:
-    body: null
-    headers:
-      Accept:
-      - '*/*'
-      Accept-Encoding:
-      - gzip, deflate
-      CommandName:
-      - spring storage add
-      Connection:
-      - keep-alive
-      ParameterSetName:
-      - --name --storage-type --account-name --account-key -g -s
-      User-Agent:
-      - AZURECLI/2.42.0 azsdk-python-mgmt-appplatform/6.1.0 Python/3.8.3 (Windows-10-10.0.22621-SP0)
-    method: GET
-    uri: https://management.azure.com/subscriptions/00000000-0000-0000-0000-000000000000/resourceGroups/clitest.rg000001/providers/Microsoft.AppPlatform/Spring/cli-unittest/storages/test-storage-name?api-version=2023-01-01-preview
-  response:
-    body:
-      string: '{"type":"Microsoft.AppPlatform/Spring/storages","properties":{"accountName":"clitest000002","storageType":"StorageAccount"},"id":"/subscriptions/00000000-0000-0000-0000-000000000000/resourceGroups/clitest.rg000001/providers/Microsoft.AppPlatform/Spring/cli-unittest/storages/test-storage-name","name":"test-storage-name"}'
-    headers:
-      cache-control:
-      - no-cache
-      content-length:
-      - '321'
-      content-type:
-      - application/json; charset=utf-8
-      date:
-      - Fri, 25 Nov 2022 06:20:32 GMT
-      expires:
-      - '-1'
-      pragma:
-      - no-cache
-      request-context:
-      - appId=cid-v1:797d7e4e-8180-497e-a254-780fbd39ba4d
-      strict-transport-security:
-      - max-age=31536000; includeSubDomains
-      transfer-encoding:
-      - chunked
-      vary:
-      - Accept-Encoding
-      x-content-type-options:
-      - nosniff
-      x-rp-server-mvid:
-      - 59b5eb15-14b1-47d7-aa3e-7b6c2904efcd
+      - AZURECLI/2.46.0 azsdk-python-mgmt-appplatform/6.1.0 Python/3.9.13 (Windows-10-10.0.22621-SP0)
+    method: GET
+    uri: https://management.azure.com/subscriptions/00000000-0000-0000-0000-000000000000/resourceGroups/clitest.rg000001/providers/Microsoft.AppPlatform/Spring/clitest000003/storages/test-storage-name?api-version=2023-01-01-preview
+  response:
+    body:
+      string: '{"type":"Microsoft.AppPlatform/Spring/storages","properties":{"accountName":"clitest000002","storageType":"StorageAccount"},"id":"/subscriptions/00000000-0000-0000-0000-000000000000/resourceGroups/clitest.rg000001/providers/Microsoft.AppPlatform/Spring/clitest000003/storages/test-storage-name","name":"test-storage-name"}'
+    headers:
+      cache-control:
+      - no-cache
+      content-length:
+      - '322'
+      content-type:
+      - application/json; charset=utf-8
+      date:
+      - Tue, 21 Mar 2023 03:46:36 GMT
+      expires:
+      - '-1'
+      pragma:
+      - no-cache
+      request-context:
+      - appId=cid-v1:797d7e4e-8180-497e-a254-780fbd39ba4d
+      strict-transport-security:
+      - max-age=31536000; includeSubDomains
+      transfer-encoding:
+      - chunked
+      vary:
+      - Accept-Encoding
+      x-content-type-options:
+      - nosniff
+      x-rp-server-mvid:
+      - e9e97746-2ce9-40c9-b4b8-d25f29e14f66
     status:
       code: 200
       message: OK
@@ -1222,37 +262,37 @@
       ParameterSetName:
       - --name -g -s
       User-Agent:
-      - AZURECLI/2.42.0 azsdk-python-mgmt-appplatform/6.1.0 Python/3.8.3 (Windows-10-10.0.22621-SP0)
-    method: GET
-    uri: https://management.azure.com/subscriptions/00000000-0000-0000-0000-000000000000/resourceGroups/clitest.rg000001/providers/Microsoft.AppPlatform/Spring/cli-unittest/storages/test-storage-name?api-version=2023-01-01-preview
-  response:
-    body:
-      string: '{"type":"Microsoft.AppPlatform/Spring/storages","properties":{"accountName":"clitest000002","storageType":"StorageAccount"},"id":"/subscriptions/00000000-0000-0000-0000-000000000000/resourceGroups/clitest.rg000001/providers/Microsoft.AppPlatform/Spring/cli-unittest/storages/test-storage-name","name":"test-storage-name"}'
-    headers:
-      cache-control:
-      - no-cache
-      content-length:
-      - '321'
-      content-type:
-      - application/json; charset=utf-8
-      date:
-      - Fri, 25 Nov 2022 06:20:34 GMT
-      expires:
-      - '-1'
-      pragma:
-      - no-cache
-      request-context:
-      - appId=cid-v1:797d7e4e-8180-497e-a254-780fbd39ba4d
-      strict-transport-security:
-      - max-age=31536000; includeSubDomains
-      transfer-encoding:
-      - chunked
-      vary:
-      - Accept-Encoding
-      x-content-type-options:
-      - nosniff
-      x-rp-server-mvid:
-      - 59b5eb15-14b1-47d7-aa3e-7b6c2904efcd
+      - AZURECLI/2.46.0 azsdk-python-mgmt-appplatform/6.1.0 Python/3.9.13 (Windows-10-10.0.22621-SP0)
+    method: GET
+    uri: https://management.azure.com/subscriptions/00000000-0000-0000-0000-000000000000/resourceGroups/clitest.rg000001/providers/Microsoft.AppPlatform/Spring/clitest000003/storages/test-storage-name?api-version=2023-01-01-preview
+  response:
+    body:
+      string: '{"type":"Microsoft.AppPlatform/Spring/storages","properties":{"accountName":"clitest000002","storageType":"StorageAccount"},"id":"/subscriptions/00000000-0000-0000-0000-000000000000/resourceGroups/clitest.rg000001/providers/Microsoft.AppPlatform/Spring/clitest000003/storages/test-storage-name","name":"test-storage-name"}'
+    headers:
+      cache-control:
+      - no-cache
+      content-length:
+      - '322'
+      content-type:
+      - application/json; charset=utf-8
+      date:
+      - Tue, 21 Mar 2023 03:46:38 GMT
+      expires:
+      - '-1'
+      pragma:
+      - no-cache
+      request-context:
+      - appId=cid-v1:797d7e4e-8180-497e-a254-780fbd39ba4d
+      strict-transport-security:
+      - max-age=31536000; includeSubDomains
+      transfer-encoding:
+      - chunked
+      vary:
+      - Accept-Encoding
+      x-content-type-options:
+      - nosniff
+      x-rp-server-mvid:
+      - e9e97746-2ce9-40c9-b4b8-d25f29e14f66
     status:
       code: 200
       message: OK
@@ -1270,37 +310,37 @@
       ParameterSetName:
       - -g -s
       User-Agent:
-      - AZURECLI/2.42.0 azsdk-python-mgmt-appplatform/6.1.0 Python/3.8.3 (Windows-10-10.0.22621-SP0)
-    method: GET
-    uri: https://management.azure.com/subscriptions/00000000-0000-0000-0000-000000000000/resourceGroups/clitest.rg000001/providers/Microsoft.AppPlatform/Spring/cli-unittest/storages?api-version=2023-01-01-preview
-  response:
-    body:
-      string: '{"value":[{"type":"Microsoft.AppPlatform/Spring/storages","properties":{"accountName":"clitest000002","storageType":"StorageAccount"},"id":"/subscriptions/00000000-0000-0000-0000-000000000000/resourceGroups/clitest.rg000001/providers/Microsoft.AppPlatform/Spring/cli-unittest/storages/test-storage-name","name":"test-storage-name"}]}'
-    headers:
-      cache-control:
-      - no-cache
-      content-length:
-      - '333'
-      content-type:
-      - application/json; charset=utf-8
-      date:
-      - Fri, 25 Nov 2022 06:20:37 GMT
-      expires:
-      - '-1'
-      pragma:
-      - no-cache
-      request-context:
-      - appId=cid-v1:797d7e4e-8180-497e-a254-780fbd39ba4d
-      strict-transport-security:
-      - max-age=31536000; includeSubDomains
-      transfer-encoding:
-      - chunked
-      vary:
-      - Accept-Encoding
-      x-content-type-options:
-      - nosniff
-      x-rp-server-mvid:
-      - 59b5eb15-14b1-47d7-aa3e-7b6c2904efcd
+      - AZURECLI/2.46.0 azsdk-python-mgmt-appplatform/6.1.0 Python/3.9.13 (Windows-10-10.0.22621-SP0)
+    method: GET
+    uri: https://management.azure.com/subscriptions/00000000-0000-0000-0000-000000000000/resourceGroups/clitest.rg000001/providers/Microsoft.AppPlatform/Spring/clitest000003/storages?api-version=2023-01-01-preview
+  response:
+    body:
+      string: '{"value":[{"type":"Microsoft.AppPlatform/Spring/storages","properties":{"accountName":"clitest000002","storageType":"StorageAccount"},"id":"/subscriptions/00000000-0000-0000-0000-000000000000/resourceGroups/clitest.rg000001/providers/Microsoft.AppPlatform/Spring/clitest000003/storages/test-storage-name","name":"test-storage-name"}]}'
+    headers:
+      cache-control:
+      - no-cache
+      content-length:
+      - '334'
+      content-type:
+      - application/json; charset=utf-8
+      date:
+      - Tue, 21 Mar 2023 03:46:40 GMT
+      expires:
+      - '-1'
+      pragma:
+      - no-cache
+      request-context:
+      - appId=cid-v1:797d7e4e-8180-497e-a254-780fbd39ba4d
+      strict-transport-security:
+      - max-age=31536000; includeSubDomains
+      transfer-encoding:
+      - chunked
+      vary:
+      - Accept-Encoding
+      x-content-type-options:
+      - nosniff
+      x-rp-server-mvid:
+      - e9e97746-2ce9-40c9-b4b8-d25f29e14f66
     status:
       code: 200
       message: OK
@@ -1318,37 +358,37 @@
       ParameterSetName:
       - --name -g -s
       User-Agent:
-      - AZURECLI/2.42.0 azsdk-python-mgmt-appplatform/6.1.0 Python/3.8.3 (Windows-10-10.0.22621-SP0)
-    method: GET
-    uri: https://management.azure.com/subscriptions/00000000-0000-0000-0000-000000000000/resourceGroups/clitest.rg000001/providers/Microsoft.AppPlatform/Spring/cli-unittest/storages/test-storage-name?api-version=2023-01-01-preview
-  response:
-    body:
-      string: '{"type":"Microsoft.AppPlatform/Spring/storages","properties":{"accountName":"clitest000002","storageType":"StorageAccount"},"id":"/subscriptions/00000000-0000-0000-0000-000000000000/resourceGroups/clitest.rg000001/providers/Microsoft.AppPlatform/Spring/cli-unittest/storages/test-storage-name","name":"test-storage-name"}'
-    headers:
-      cache-control:
-      - no-cache
-      content-length:
-      - '321'
-      content-type:
-      - application/json; charset=utf-8
-      date:
-      - Fri, 25 Nov 2022 06:20:38 GMT
-      expires:
-      - '-1'
-      pragma:
-      - no-cache
-      request-context:
-      - appId=cid-v1:797d7e4e-8180-497e-a254-780fbd39ba4d
-      strict-transport-security:
-      - max-age=31536000; includeSubDomains
-      transfer-encoding:
-      - chunked
-      vary:
-      - Accept-Encoding
-      x-content-type-options:
-      - nosniff
-      x-rp-server-mvid:
-      - 59b5eb15-14b1-47d7-aa3e-7b6c2904efcd
+      - AZURECLI/2.46.0 azsdk-python-mgmt-appplatform/6.1.0 Python/3.9.13 (Windows-10-10.0.22621-SP0)
+    method: GET
+    uri: https://management.azure.com/subscriptions/00000000-0000-0000-0000-000000000000/resourceGroups/clitest.rg000001/providers/Microsoft.AppPlatform/Spring/clitest000003/storages/test-storage-name?api-version=2023-01-01-preview
+  response:
+    body:
+      string: '{"type":"Microsoft.AppPlatform/Spring/storages","properties":{"accountName":"clitest000002","storageType":"StorageAccount"},"id":"/subscriptions/00000000-0000-0000-0000-000000000000/resourceGroups/clitest.rg000001/providers/Microsoft.AppPlatform/Spring/clitest000003/storages/test-storage-name","name":"test-storage-name"}'
+    headers:
+      cache-control:
+      - no-cache
+      content-length:
+      - '322'
+      content-type:
+      - application/json; charset=utf-8
+      date:
+      - Tue, 21 Mar 2023 03:46:43 GMT
+      expires:
+      - '-1'
+      pragma:
+      - no-cache
+      request-context:
+      - appId=cid-v1:797d7e4e-8180-497e-a254-780fbd39ba4d
+      strict-transport-security:
+      - max-age=31536000; includeSubDomains
+      transfer-encoding:
+      - chunked
+      vary:
+      - Accept-Encoding
+      x-content-type-options:
+      - nosniff
+      x-rp-server-mvid:
+      - e9e97746-2ce9-40c9-b4b8-d25f29e14f66
     status:
       code: 200
       message: OK
@@ -1368,25 +408,25 @@
       ParameterSetName:
       - --name -g -s
       User-Agent:
-      - AZURECLI/2.42.0 azsdk-python-mgmt-appplatform/6.1.0 Python/3.8.3 (Windows-10-10.0.22621-SP0)
+      - AZURECLI/2.46.0 azsdk-python-mgmt-appplatform/6.1.0 Python/3.9.13 (Windows-10-10.0.22621-SP0)
     method: DELETE
-    uri: https://management.azure.com/subscriptions/00000000-0000-0000-0000-000000000000/resourceGroups/clitest.rg000001/providers/Microsoft.AppPlatform/Spring/cli-unittest/storages/test-storage-name?api-version=2023-01-01-preview
+    uri: https://management.azure.com/subscriptions/00000000-0000-0000-0000-000000000000/resourceGroups/clitest.rg000001/providers/Microsoft.AppPlatform/Spring/clitest000003/storages/test-storage-name?api-version=2023-01-01-preview
   response:
     body:
       string: ''
     headers:
       azure-asyncoperation:
-      - https://management.azure.com/subscriptions/00000000-0000-0000-0000-000000000000/resourceGroups/clitest.rg000001/providers/Microsoft.AppPlatform/locations/centralus/operationStatus/test-storage-name/operationId/8a60a40b-92c1-4f68-950f-c11f17746c44?api-version=2023-01-01-preview
+      - https://management.azure.com/subscriptions/00000000-0000-0000-0000-000000000000/resourceGroups/clitest.rg000001/providers/Microsoft.AppPlatform/locations/westus/operationStatus/test-storage-name/operationId/4e28f3c5-ed37-4981-b44e-ba77e167aae6?api-version=2023-01-01-preview
       cache-control:
       - no-cache
       content-length:
       - '0'
       date:
-      - Fri, 25 Nov 2022 06:20:39 GMT
+      - Tue, 21 Mar 2023 03:46:44 GMT
       expires:
       - '-1'
       location:
-      - https://management.azure.com/subscriptions/00000000-0000-0000-0000-000000000000/resourceGroups/clitest.rg000001/providers/Microsoft.AppPlatform/locations/centralus/operationResults/8a60a40b-92c1-4f68-950f-c11f17746c44/Spring/test-storage-name?api-version=2023-01-01-preview
+      - https://management.azure.com/subscriptions/00000000-0000-0000-0000-000000000000/resourceGroups/clitest.rg000001/providers/Microsoft.AppPlatform/locations/westus/operationResults/4e28f3c5-ed37-4981-b44e-ba77e167aae6/Spring/test-storage-name?api-version=2023-01-01-preview
       pragma:
       - no-cache
       request-context:
@@ -1398,7 +438,7 @@
       x-ms-ratelimit-remaining-subscription-deletes:
       - '14999'
       x-rp-server-mvid:
-      - 59b5eb15-14b1-47d7-aa3e-7b6c2904efcd
+      - e9e97746-2ce9-40c9-b4b8-d25f29e14f66
     status:
       code: 202
       message: Accepted
@@ -1416,37 +456,85 @@
       ParameterSetName:
       - --name -g -s
       User-Agent:
-      - AZURECLI/2.42.0 azsdk-python-mgmt-appplatform/6.1.0 Python/3.8.3 (Windows-10-10.0.22621-SP0)
-    method: GET
-    uri: https://management.azure.com/subscriptions/00000000-0000-0000-0000-000000000000/resourceGroups/clitest.rg000001/providers/Microsoft.AppPlatform/locations/centralus/operationStatus/test-storage-name/operationId/8a60a40b-92c1-4f68-950f-c11f17746c44?api-version=2023-01-01-preview
-  response:
-    body:
-      string: '{"id":"subscriptions/d51e3ffe-6b84-49cd-b426-0dc4ec660356/resourceGroups/clitest.rg000001/providers/Microsoft.AppPlatform/locations/centralus/operationStatus/test-storage-name/operationId/8a60a40b-92c1-4f68-950f-c11f17746c44","name":"8a60a40b-92c1-4f68-950f-c11f17746c44","status":"Succeeded","startTime":"2022-11-25T06:20:39.990859Z","endTime":"2022-11-25T06:20:46.9660652Z"}'
-    headers:
-      cache-control:
-      - no-cache
-      content-length:
-      - '376'
-      content-type:
-      - application/json; charset=utf-8
-      date:
-      - Fri, 25 Nov 2022 06:21:09 GMT
-      expires:
-      - '-1'
-      pragma:
-      - no-cache
-      request-context:
-      - appId=cid-v1:797d7e4e-8180-497e-a254-780fbd39ba4d
-      strict-transport-security:
-      - max-age=31536000; includeSubDomains
-      transfer-encoding:
-      - chunked
-      vary:
-      - Accept-Encoding
-      x-content-type-options:
-      - nosniff
-      x-rp-server-mvid:
-      - 59b5eb15-14b1-47d7-aa3e-7b6c2904efcd
+      - AZURECLI/2.46.0 azsdk-python-mgmt-appplatform/6.1.0 Python/3.9.13 (Windows-10-10.0.22621-SP0)
+    method: GET
+    uri: https://management.azure.com/subscriptions/00000000-0000-0000-0000-000000000000/resourceGroups/clitest.rg000001/providers/Microsoft.AppPlatform/locations/westus/operationStatus/test-storage-name/operationId/4e28f3c5-ed37-4981-b44e-ba77e167aae6?api-version=2023-01-01-preview
+  response:
+    body:
+      string: '{"id":"subscriptions/8a40d414-3e12-4334-8812-3872ae485f0a/resourceGroups/clitest.rg000001/providers/Microsoft.AppPlatform/locations/westus/operationStatus/test-storage-name/operationId/4e28f3c5-ed37-4981-b44e-ba77e167aae6","name":"4e28f3c5-ed37-4981-b44e-ba77e167aae6","status":"Running","startTime":"2023-03-21T03:46:44.7607866Z"}'
+    headers:
+      cache-control:
+      - no-cache
+      content-length:
+      - '331'
+      content-type:
+      - application/json; charset=utf-8
+      date:
+      - Tue, 21 Mar 2023 03:46:44 GMT
+      expires:
+      - '-1'
+      pragma:
+      - no-cache
+      request-context:
+      - appId=cid-v1:797d7e4e-8180-497e-a254-780fbd39ba4d
+      strict-transport-security:
+      - max-age=31536000; includeSubDomains
+      transfer-encoding:
+      - chunked
+      vary:
+      - Accept-Encoding
+      x-content-type-options:
+      - nosniff
+      x-rp-server-mvid:
+      - e9e97746-2ce9-40c9-b4b8-d25f29e14f66
+    status:
+      code: 200
+      message: OK
+- request:
+    body: null
+    headers:
+      Accept:
+      - '*/*'
+      Accept-Encoding:
+      - gzip, deflate
+      CommandName:
+      - spring storage remove
+      Connection:
+      - keep-alive
+      ParameterSetName:
+      - --name -g -s
+      User-Agent:
+      - AZURECLI/2.46.0 azsdk-python-mgmt-appplatform/6.1.0 Python/3.9.13 (Windows-10-10.0.22621-SP0)
+    method: GET
+    uri: https://management.azure.com/subscriptions/00000000-0000-0000-0000-000000000000/resourceGroups/clitest.rg000001/providers/Microsoft.AppPlatform/locations/westus/operationStatus/test-storage-name/operationId/4e28f3c5-ed37-4981-b44e-ba77e167aae6?api-version=2023-01-01-preview
+  response:
+    body:
+      string: '{"id":"subscriptions/8a40d414-3e12-4334-8812-3872ae485f0a/resourceGroups/clitest.rg000001/providers/Microsoft.AppPlatform/locations/westus/operationStatus/test-storage-name/operationId/4e28f3c5-ed37-4981-b44e-ba77e167aae6","name":"4e28f3c5-ed37-4981-b44e-ba77e167aae6","status":"Succeeded","startTime":"2023-03-21T03:46:44.7607866Z","endTime":"2023-03-21T03:46:52.4399612Z"}'
+    headers:
+      cache-control:
+      - no-cache
+      content-length:
+      - '374'
+      content-type:
+      - application/json; charset=utf-8
+      date:
+      - Tue, 21 Mar 2023 03:46:55 GMT
+      expires:
+      - '-1'
+      pragma:
+      - no-cache
+      request-context:
+      - appId=cid-v1:797d7e4e-8180-497e-a254-780fbd39ba4d
+      strict-transport-security:
+      - max-age=31536000; includeSubDomains
+      transfer-encoding:
+      - chunked
+      vary:
+      - Accept-Encoding
+      x-content-type-options:
+      - nosniff
+      x-rp-server-mvid:
+      - e9e97746-2ce9-40c9-b4b8-d25f29e14f66
     status:
       code: 200
       message: OK
@@ -1464,9 +552,9 @@
       ParameterSetName:
       - --name -g -s
       User-Agent:
-      - AZURECLI/2.42.0 azsdk-python-mgmt-appplatform/6.1.0 Python/3.8.3 (Windows-10-10.0.22621-SP0)
-    method: GET
-    uri: https://management.azure.com/subscriptions/00000000-0000-0000-0000-000000000000/resourceGroups/clitest.rg000001/providers/Microsoft.AppPlatform/Spring/cli-unittest/storages/test-storage-name?api-version=2023-01-01-preview
+      - AZURECLI/2.46.0 azsdk-python-mgmt-appplatform/6.1.0 Python/3.9.13 (Windows-10-10.0.22621-SP0)
+    method: GET
+    uri: https://management.azure.com/subscriptions/00000000-0000-0000-0000-000000000000/resourceGroups/clitest.rg000001/providers/Microsoft.AppPlatform/Spring/clitest000003/storages/test-storage-name?api-version=2023-01-01-preview
   response:
     body:
       string: '{"error":{"code":"EntityNotFound","message":"Storage ''test-storage-name''
@@ -1479,706 +567,20 @@
       content-type:
       - application/json; charset=utf-8
       date:
-      - Fri, 25 Nov 2022 06:21:12 GMT
-      expires:
-      - '-1'
-      pragma:
-      - no-cache
-      request-context:
-      - appId=cid-v1:797d7e4e-8180-497e-a254-780fbd39ba4d
-      strict-transport-security:
-      - max-age=31536000; includeSubDomains
-      x-content-type-options:
-      - nosniff
-      x-rp-server-mvid:
-      - 59b5eb15-14b1-47d7-aa3e-7b6c2904efcd
+      - Tue, 21 Mar 2023 03:46:56 GMT
+      expires:
+      - '-1'
+      pragma:
+      - no-cache
+      request-context:
+      - appId=cid-v1:797d7e4e-8180-497e-a254-780fbd39ba4d
+      strict-transport-security:
+      - max-age=31536000; includeSubDomains
+      x-content-type-options:
+      - nosniff
+      x-rp-server-mvid:
+      - e9e97746-2ce9-40c9-b4b8-d25f29e14f66
     status:
       code: 404
       message: Not Found
-- request:
-    body: null
-    headers:
-      Accept:
-      - application/json
-      Accept-Encoding:
-      - gzip, deflate
-      CommandName:
-      - spring delete
-      Connection:
-      - keep-alive
-      Content-Length:
-      - '0'
-      ParameterSetName:
-      - -n -g
-      User-Agent:
-      - AZURECLI/2.42.0 azsdk-python-mgmt-appplatform/6.1.0 Python/3.8.3 (Windows-10-10.0.22621-SP0)
-    method: DELETE
-    uri: https://management.azure.com/subscriptions/00000000-0000-0000-0000-000000000000/resourceGroups/clitest.rg000001/providers/Microsoft.AppPlatform/Spring/cli-unittest?api-version=2023-01-01-preview
-  response:
-    body:
-      string: ''
-    headers:
-      azure-asyncoperation:
-      - https://management.azure.com/subscriptions/00000000-0000-0000-0000-000000000000/resourceGroups/clitest.rg000001/providers/Microsoft.AppPlatform/locations/centralus/operationStatus/cli-unittest/operationId/8b2d95bb-e694-4e6e-86db-e8c8b443ba4e?api-version=2023-01-01-preview
-      cache-control:
-      - no-cache
-      content-length:
-      - '0'
-      date:
-      - Fri, 25 Nov 2022 06:21:14 GMT
-      expires:
-      - '-1'
-      location:
-      - https://management.azure.com/subscriptions/00000000-0000-0000-0000-000000000000/resourceGroups/clitest.rg000001/providers/Microsoft.AppPlatform/locations/centralus/operationResults/8b2d95bb-e694-4e6e-86db-e8c8b443ba4e/Spring/cli-unittest?api-version=2023-01-01-preview
-      pragma:
-      - no-cache
-      request-context:
-      - appId=cid-v1:797d7e4e-8180-497e-a254-780fbd39ba4d
-      strict-transport-security:
-      - max-age=31536000; includeSubDomains
-      x-content-type-options:
-      - nosniff
-      x-ms-ratelimit-remaining-subscription-deletes:
-      - '14999'
-      x-rp-server-mvid:
-      - 59b5eb15-14b1-47d7-aa3e-7b6c2904efcd
-    status:
-      code: 202
-      message: Accepted
-- request:
-    body: null
-    headers:
-      Accept:
-      - '*/*'
-      Accept-Encoding:
-      - gzip, deflate
-      CommandName:
-      - spring delete
-      Connection:
-      - keep-alive
-      ParameterSetName:
-      - -n -g
-      User-Agent:
-      - AZURECLI/2.42.0 azsdk-python-mgmt-appplatform/6.1.0 Python/3.8.3 (Windows-10-10.0.22621-SP0)
-    method: GET
-    uri: https://management.azure.com/subscriptions/00000000-0000-0000-0000-000000000000/resourceGroups/clitest.rg000001/providers/Microsoft.AppPlatform/locations/centralus/operationStatus/cli-unittest/operationId/8b2d95bb-e694-4e6e-86db-e8c8b443ba4e?api-version=2023-01-01-preview
-  response:
-    body:
-      string: '{"id":"subscriptions/d51e3ffe-6b84-49cd-b426-0dc4ec660356/resourceGroups/clitest.rg000001/providers/Microsoft.AppPlatform/locations/centralus/operationStatus/cli-unittest/operationId/8b2d95bb-e694-4e6e-86db-e8c8b443ba4e","name":"8b2d95bb-e694-4e6e-86db-e8c8b443ba4e","status":"Succeeded","startTime":"2022-11-25T06:21:14.6464076Z","endTime":"2022-11-25T06:21:36.1281415Z"}'
-    headers:
-      cache-control:
-      - no-cache
-      content-length:
-      - '372'
-      content-type:
-      - application/json; charset=utf-8
-      date:
-      - Fri, 25 Nov 2022 06:21:44 GMT
-      expires:
-      - '-1'
-      pragma:
-      - no-cache
-      request-context:
-      - appId=cid-v1:797d7e4e-8180-497e-a254-780fbd39ba4d
-      strict-transport-security:
-      - max-age=31536000; includeSubDomains
-      transfer-encoding:
-      - chunked
-      vary:
-      - Accept-Encoding
-      x-content-type-options:
-      - nosniff
-      x-rp-server-mvid:
-      - 59b5eb15-14b1-47d7-aa3e-7b6c2904efcd
-    status:
-      code: 200
-      message: OK
-version: 1
-=======
-interactions:
-- request:
-    body: null
-    headers:
-      Accept:
-      - application/json
-      Accept-Encoding:
-      - gzip, deflate
-      CommandName:
-      - storage account keys list
-      Connection:
-      - keep-alive
-      Content-Length:
-      - '0'
-      ParameterSetName:
-      - -n -g --query -o
-      User-Agent:
-      - AZURECLI/2.46.0 azsdk-python-azure-mgmt-storage/21.0.0 Python/3.9.13 (Windows-10-10.0.22621-SP0)
-    method: POST
-    uri: https://management.azure.com/subscriptions/00000000-0000-0000-0000-000000000000/resourceGroups/clitest.rg000001/providers/Microsoft.Storage/storageAccounts/clitest000002/listKeys?api-version=2022-09-01&$expand=kerb
-  response:
-    body:
-      string: '{"keys":[{"creationTime":"2023-03-21T03:41:46.6326588Z","keyName":"key1","value":"veryFakedStorageAccountKey==","permissions":"FULL"},{"creationTime":"2023-03-21T03:41:46.6326588Z","keyName":"key2","value":"veryFakedStorageAccountKey==","permissions":"FULL"}]}'
-    headers:
-      cache-control:
-      - no-cache
-      content-length:
-      - '260'
-      content-type:
-      - application/json
-      date:
-      - Tue, 21 Mar 2023 03:46:23 GMT
-      expires:
-      - '-1'
-      pragma:
-      - no-cache
-      server:
-      - Microsoft-Azure-Storage-Resource-Provider/1.0,Microsoft-HTTPAPI/2.0 Microsoft-HTTPAPI/2.0
-      strict-transport-security:
-      - max-age=31536000; includeSubDomains
-      transfer-encoding:
-      - chunked
-      vary:
-      - Accept-Encoding
-      x-content-type-options:
-      - nosniff
-      x-ms-ratelimit-remaining-subscription-resource-requests:
-      - '11999'
-    status:
-      code: 200
-      message: OK
-- request:
-    body: '{"properties": {"storageType": "StorageAccount", "accountName": "clitest000002",
-      "accountKey": "veryFakedStorageAccountKey=="}}'
-    headers:
-      Accept:
-      - application/json
-      Accept-Encoding:
-      - gzip, deflate
-      CommandName:
-      - spring storage add
-      Connection:
-      - keep-alive
-      Content-Length:
-      - '127'
-      Content-Type:
-      - application/json
-      ParameterSetName:
-      - --name --storage-type --account-name --account-key -g -s
-      User-Agent:
-      - AZURECLI/2.46.0 azsdk-python-mgmt-appplatform/6.1.0 Python/3.9.13 (Windows-10-10.0.22621-SP0)
-    method: PUT
-    uri: https://management.azure.com/subscriptions/00000000-0000-0000-0000-000000000000/resourceGroups/clitest.rg000001/providers/Microsoft.AppPlatform/Spring/clitest000003/storages/test-storage-name?api-version=2022-11-01-preview
-  response:
-    body:
-      string: '{"type":"Microsoft.AppPlatform/Spring/storages","properties":{"accountName":"clitest000002","storageType":"StorageAccount"},"id":"/subscriptions/00000000-0000-0000-0000-000000000000/resourceGroups/clitest.rg000001/providers/Microsoft.AppPlatform/Spring/clitest000003/storages/test-storage-name","name":"test-storage-name"}'
-    headers:
-      azure-asyncoperation:
-      - https://management.azure.com/subscriptions/00000000-0000-0000-0000-000000000000/resourceGroups/clitest.rg000001/providers/Microsoft.AppPlatform/locations/westus/operationStatus/test-storage-name/operationId/7e870dfd-4de5-4d24-8adf-661a467cea01?api-version=2022-11-01-preview
-      cache-control:
-      - no-cache
-      content-length:
-      - '322'
-      content-type:
-      - application/json; charset=utf-8
-      date:
-      - Tue, 21 Mar 2023 03:46:24 GMT
-      expires:
-      - '-1'
-      location:
-      - https://management.azure.com/subscriptions/00000000-0000-0000-0000-000000000000/resourceGroups/clitest.rg000001/providers/Microsoft.AppPlatform/locations/westus/operationResults/7e870dfd-4de5-4d24-8adf-661a467cea01/Spring/test-storage-name?api-version=2022-11-01-preview
-      pragma:
-      - no-cache
-      request-context:
-      - appId=cid-v1:797d7e4e-8180-497e-a254-780fbd39ba4d
-      strict-transport-security:
-      - max-age=31536000; includeSubDomains
-      x-content-type-options:
-      - nosniff
-      x-ms-ratelimit-remaining-subscription-writes:
-      - '1198'
-      x-rp-server-mvid:
-      - e9e97746-2ce9-40c9-b4b8-d25f29e14f66
-    status:
-      code: 201
-      message: Created
-- request:
-    body: null
-    headers:
-      Accept:
-      - '*/*'
-      Accept-Encoding:
-      - gzip, deflate
-      CommandName:
-      - spring storage add
-      Connection:
-      - keep-alive
-      ParameterSetName:
-      - --name --storage-type --account-name --account-key -g -s
-      User-Agent:
-      - AZURECLI/2.46.0 azsdk-python-mgmt-appplatform/6.1.0 Python/3.9.13 (Windows-10-10.0.22621-SP0)
-    method: GET
-    uri: https://management.azure.com/subscriptions/00000000-0000-0000-0000-000000000000/resourceGroups/clitest.rg000001/providers/Microsoft.AppPlatform/locations/westus/operationStatus/test-storage-name/operationId/7e870dfd-4de5-4d24-8adf-661a467cea01?api-version=2022-11-01-preview
-  response:
-    body:
-      string: '{"id":"subscriptions/8a40d414-3e12-4334-8812-3872ae485f0a/resourceGroups/clitest.rg000001/providers/Microsoft.AppPlatform/locations/westus/operationStatus/test-storage-name/operationId/7e870dfd-4de5-4d24-8adf-661a467cea01","name":"7e870dfd-4de5-4d24-8adf-661a467cea01","status":"Running","startTime":"2023-03-21T03:46:25.4358813Z"}'
-    headers:
-      cache-control:
-      - no-cache
-      content-length:
-      - '331'
-      content-type:
-      - application/json; charset=utf-8
-      date:
-      - Tue, 21 Mar 2023 03:46:25 GMT
-      expires:
-      - '-1'
-      pragma:
-      - no-cache
-      request-context:
-      - appId=cid-v1:797d7e4e-8180-497e-a254-780fbd39ba4d
-      strict-transport-security:
-      - max-age=31536000; includeSubDomains
-      transfer-encoding:
-      - chunked
-      vary:
-      - Accept-Encoding
-      x-content-type-options:
-      - nosniff
-      x-rp-server-mvid:
-      - e9e97746-2ce9-40c9-b4b8-d25f29e14f66
-    status:
-      code: 200
-      message: OK
-- request:
-    body: null
-    headers:
-      Accept:
-      - '*/*'
-      Accept-Encoding:
-      - gzip, deflate
-      CommandName:
-      - spring storage add
-      Connection:
-      - keep-alive
-      ParameterSetName:
-      - --name --storage-type --account-name --account-key -g -s
-      User-Agent:
-      - AZURECLI/2.46.0 azsdk-python-mgmt-appplatform/6.1.0 Python/3.9.13 (Windows-10-10.0.22621-SP0)
-    method: GET
-    uri: https://management.azure.com/subscriptions/00000000-0000-0000-0000-000000000000/resourceGroups/clitest.rg000001/providers/Microsoft.AppPlatform/locations/westus/operationStatus/test-storage-name/operationId/7e870dfd-4de5-4d24-8adf-661a467cea01?api-version=2022-11-01-preview
-  response:
-    body:
-      string: '{"id":"subscriptions/8a40d414-3e12-4334-8812-3872ae485f0a/resourceGroups/clitest.rg000001/providers/Microsoft.AppPlatform/locations/westus/operationStatus/test-storage-name/operationId/7e870dfd-4de5-4d24-8adf-661a467cea01","name":"7e870dfd-4de5-4d24-8adf-661a467cea01","status":"Succeeded","startTime":"2023-03-21T03:46:25.4358813Z","endTime":"2023-03-21T03:46:32.615197Z"}'
-    headers:
-      cache-control:
-      - no-cache
-      content-length:
-      - '373'
-      content-type:
-      - application/json; charset=utf-8
-      date:
-      - Tue, 21 Mar 2023 03:46:35 GMT
-      expires:
-      - '-1'
-      pragma:
-      - no-cache
-      request-context:
-      - appId=cid-v1:797d7e4e-8180-497e-a254-780fbd39ba4d
-      strict-transport-security:
-      - max-age=31536000; includeSubDomains
-      transfer-encoding:
-      - chunked
-      vary:
-      - Accept-Encoding
-      x-content-type-options:
-      - nosniff
-      x-rp-server-mvid:
-      - e9e97746-2ce9-40c9-b4b8-d25f29e14f66
-    status:
-      code: 200
-      message: OK
-- request:
-    body: null
-    headers:
-      Accept:
-      - '*/*'
-      Accept-Encoding:
-      - gzip, deflate
-      CommandName:
-      - spring storage add
-      Connection:
-      - keep-alive
-      ParameterSetName:
-      - --name --storage-type --account-name --account-key -g -s
-      User-Agent:
-      - AZURECLI/2.46.0 azsdk-python-mgmt-appplatform/6.1.0 Python/3.9.13 (Windows-10-10.0.22621-SP0)
-    method: GET
-    uri: https://management.azure.com/subscriptions/00000000-0000-0000-0000-000000000000/resourceGroups/clitest.rg000001/providers/Microsoft.AppPlatform/Spring/clitest000003/storages/test-storage-name?api-version=2022-11-01-preview
-  response:
-    body:
-      string: '{"type":"Microsoft.AppPlatform/Spring/storages","properties":{"accountName":"clitest000002","storageType":"StorageAccount"},"id":"/subscriptions/00000000-0000-0000-0000-000000000000/resourceGroups/clitest.rg000001/providers/Microsoft.AppPlatform/Spring/clitest000003/storages/test-storage-name","name":"test-storage-name"}'
-    headers:
-      cache-control:
-      - no-cache
-      content-length:
-      - '322'
-      content-type:
-      - application/json; charset=utf-8
-      date:
-      - Tue, 21 Mar 2023 03:46:36 GMT
-      expires:
-      - '-1'
-      pragma:
-      - no-cache
-      request-context:
-      - appId=cid-v1:797d7e4e-8180-497e-a254-780fbd39ba4d
-      strict-transport-security:
-      - max-age=31536000; includeSubDomains
-      transfer-encoding:
-      - chunked
-      vary:
-      - Accept-Encoding
-      x-content-type-options:
-      - nosniff
-      x-rp-server-mvid:
-      - e9e97746-2ce9-40c9-b4b8-d25f29e14f66
-    status:
-      code: 200
-      message: OK
-- request:
-    body: null
-    headers:
-      Accept:
-      - application/json
-      Accept-Encoding:
-      - gzip, deflate
-      CommandName:
-      - spring storage show
-      Connection:
-      - keep-alive
-      ParameterSetName:
-      - --name -g -s
-      User-Agent:
-      - AZURECLI/2.46.0 azsdk-python-mgmt-appplatform/6.1.0 Python/3.9.13 (Windows-10-10.0.22621-SP0)
-    method: GET
-    uri: https://management.azure.com/subscriptions/00000000-0000-0000-0000-000000000000/resourceGroups/clitest.rg000001/providers/Microsoft.AppPlatform/Spring/clitest000003/storages/test-storage-name?api-version=2022-11-01-preview
-  response:
-    body:
-      string: '{"type":"Microsoft.AppPlatform/Spring/storages","properties":{"accountName":"clitest000002","storageType":"StorageAccount"},"id":"/subscriptions/00000000-0000-0000-0000-000000000000/resourceGroups/clitest.rg000001/providers/Microsoft.AppPlatform/Spring/clitest000003/storages/test-storage-name","name":"test-storage-name"}'
-    headers:
-      cache-control:
-      - no-cache
-      content-length:
-      - '322'
-      content-type:
-      - application/json; charset=utf-8
-      date:
-      - Tue, 21 Mar 2023 03:46:38 GMT
-      expires:
-      - '-1'
-      pragma:
-      - no-cache
-      request-context:
-      - appId=cid-v1:797d7e4e-8180-497e-a254-780fbd39ba4d
-      strict-transport-security:
-      - max-age=31536000; includeSubDomains
-      transfer-encoding:
-      - chunked
-      vary:
-      - Accept-Encoding
-      x-content-type-options:
-      - nosniff
-      x-rp-server-mvid:
-      - e9e97746-2ce9-40c9-b4b8-d25f29e14f66
-    status:
-      code: 200
-      message: OK
-- request:
-    body: null
-    headers:
-      Accept:
-      - application/json
-      Accept-Encoding:
-      - gzip, deflate
-      CommandName:
-      - spring storage list
-      Connection:
-      - keep-alive
-      ParameterSetName:
-      - -g -s
-      User-Agent:
-      - AZURECLI/2.46.0 azsdk-python-mgmt-appplatform/6.1.0 Python/3.9.13 (Windows-10-10.0.22621-SP0)
-    method: GET
-    uri: https://management.azure.com/subscriptions/00000000-0000-0000-0000-000000000000/resourceGroups/clitest.rg000001/providers/Microsoft.AppPlatform/Spring/clitest000003/storages?api-version=2022-11-01-preview
-  response:
-    body:
-      string: '{"value":[{"type":"Microsoft.AppPlatform/Spring/storages","properties":{"accountName":"clitest000002","storageType":"StorageAccount"},"id":"/subscriptions/00000000-0000-0000-0000-000000000000/resourceGroups/clitest.rg000001/providers/Microsoft.AppPlatform/Spring/clitest000003/storages/test-storage-name","name":"test-storage-name"}]}'
-    headers:
-      cache-control:
-      - no-cache
-      content-length:
-      - '334'
-      content-type:
-      - application/json; charset=utf-8
-      date:
-      - Tue, 21 Mar 2023 03:46:40 GMT
-      expires:
-      - '-1'
-      pragma:
-      - no-cache
-      request-context:
-      - appId=cid-v1:797d7e4e-8180-497e-a254-780fbd39ba4d
-      strict-transport-security:
-      - max-age=31536000; includeSubDomains
-      transfer-encoding:
-      - chunked
-      vary:
-      - Accept-Encoding
-      x-content-type-options:
-      - nosniff
-      x-rp-server-mvid:
-      - e9e97746-2ce9-40c9-b4b8-d25f29e14f66
-    status:
-      code: 200
-      message: OK
-- request:
-    body: null
-    headers:
-      Accept:
-      - application/json
-      Accept-Encoding:
-      - gzip, deflate
-      CommandName:
-      - spring storage remove
-      Connection:
-      - keep-alive
-      ParameterSetName:
-      - --name -g -s
-      User-Agent:
-      - AZURECLI/2.46.0 azsdk-python-mgmt-appplatform/6.1.0 Python/3.9.13 (Windows-10-10.0.22621-SP0)
-    method: GET
-    uri: https://management.azure.com/subscriptions/00000000-0000-0000-0000-000000000000/resourceGroups/clitest.rg000001/providers/Microsoft.AppPlatform/Spring/clitest000003/storages/test-storage-name?api-version=2022-11-01-preview
-  response:
-    body:
-      string: '{"type":"Microsoft.AppPlatform/Spring/storages","properties":{"accountName":"clitest000002","storageType":"StorageAccount"},"id":"/subscriptions/00000000-0000-0000-0000-000000000000/resourceGroups/clitest.rg000001/providers/Microsoft.AppPlatform/Spring/clitest000003/storages/test-storage-name","name":"test-storage-name"}'
-    headers:
-      cache-control:
-      - no-cache
-      content-length:
-      - '322'
-      content-type:
-      - application/json; charset=utf-8
-      date:
-      - Tue, 21 Mar 2023 03:46:43 GMT
-      expires:
-      - '-1'
-      pragma:
-      - no-cache
-      request-context:
-      - appId=cid-v1:797d7e4e-8180-497e-a254-780fbd39ba4d
-      strict-transport-security:
-      - max-age=31536000; includeSubDomains
-      transfer-encoding:
-      - chunked
-      vary:
-      - Accept-Encoding
-      x-content-type-options:
-      - nosniff
-      x-rp-server-mvid:
-      - e9e97746-2ce9-40c9-b4b8-d25f29e14f66
-    status:
-      code: 200
-      message: OK
-- request:
-    body: null
-    headers:
-      Accept:
-      - application/json
-      Accept-Encoding:
-      - gzip, deflate
-      CommandName:
-      - spring storage remove
-      Connection:
-      - keep-alive
-      Content-Length:
-      - '0'
-      ParameterSetName:
-      - --name -g -s
-      User-Agent:
-      - AZURECLI/2.46.0 azsdk-python-mgmt-appplatform/6.1.0 Python/3.9.13 (Windows-10-10.0.22621-SP0)
-    method: DELETE
-    uri: https://management.azure.com/subscriptions/00000000-0000-0000-0000-000000000000/resourceGroups/clitest.rg000001/providers/Microsoft.AppPlatform/Spring/clitest000003/storages/test-storage-name?api-version=2022-11-01-preview
-  response:
-    body:
-      string: ''
-    headers:
-      azure-asyncoperation:
-      - https://management.azure.com/subscriptions/00000000-0000-0000-0000-000000000000/resourceGroups/clitest.rg000001/providers/Microsoft.AppPlatform/locations/westus/operationStatus/test-storage-name/operationId/4e28f3c5-ed37-4981-b44e-ba77e167aae6?api-version=2022-11-01-preview
-      cache-control:
-      - no-cache
-      content-length:
-      - '0'
-      date:
-      - Tue, 21 Mar 2023 03:46:44 GMT
-      expires:
-      - '-1'
-      location:
-      - https://management.azure.com/subscriptions/00000000-0000-0000-0000-000000000000/resourceGroups/clitest.rg000001/providers/Microsoft.AppPlatform/locations/westus/operationResults/4e28f3c5-ed37-4981-b44e-ba77e167aae6/Spring/test-storage-name?api-version=2022-11-01-preview
-      pragma:
-      - no-cache
-      request-context:
-      - appId=cid-v1:797d7e4e-8180-497e-a254-780fbd39ba4d
-      strict-transport-security:
-      - max-age=31536000; includeSubDomains
-      x-content-type-options:
-      - nosniff
-      x-ms-ratelimit-remaining-subscription-deletes:
-      - '14999'
-      x-rp-server-mvid:
-      - e9e97746-2ce9-40c9-b4b8-d25f29e14f66
-    status:
-      code: 202
-      message: Accepted
-- request:
-    body: null
-    headers:
-      Accept:
-      - '*/*'
-      Accept-Encoding:
-      - gzip, deflate
-      CommandName:
-      - spring storage remove
-      Connection:
-      - keep-alive
-      ParameterSetName:
-      - --name -g -s
-      User-Agent:
-      - AZURECLI/2.46.0 azsdk-python-mgmt-appplatform/6.1.0 Python/3.9.13 (Windows-10-10.0.22621-SP0)
-    method: GET
-    uri: https://management.azure.com/subscriptions/00000000-0000-0000-0000-000000000000/resourceGroups/clitest.rg000001/providers/Microsoft.AppPlatform/locations/westus/operationStatus/test-storage-name/operationId/4e28f3c5-ed37-4981-b44e-ba77e167aae6?api-version=2022-11-01-preview
-  response:
-    body:
-      string: '{"id":"subscriptions/8a40d414-3e12-4334-8812-3872ae485f0a/resourceGroups/clitest.rg000001/providers/Microsoft.AppPlatform/locations/westus/operationStatus/test-storage-name/operationId/4e28f3c5-ed37-4981-b44e-ba77e167aae6","name":"4e28f3c5-ed37-4981-b44e-ba77e167aae6","status":"Running","startTime":"2023-03-21T03:46:44.7607866Z"}'
-    headers:
-      cache-control:
-      - no-cache
-      content-length:
-      - '331'
-      content-type:
-      - application/json; charset=utf-8
-      date:
-      - Tue, 21 Mar 2023 03:46:44 GMT
-      expires:
-      - '-1'
-      pragma:
-      - no-cache
-      request-context:
-      - appId=cid-v1:797d7e4e-8180-497e-a254-780fbd39ba4d
-      strict-transport-security:
-      - max-age=31536000; includeSubDomains
-      transfer-encoding:
-      - chunked
-      vary:
-      - Accept-Encoding
-      x-content-type-options:
-      - nosniff
-      x-rp-server-mvid:
-      - e9e97746-2ce9-40c9-b4b8-d25f29e14f66
-    status:
-      code: 200
-      message: OK
-- request:
-    body: null
-    headers:
-      Accept:
-      - '*/*'
-      Accept-Encoding:
-      - gzip, deflate
-      CommandName:
-      - spring storage remove
-      Connection:
-      - keep-alive
-      ParameterSetName:
-      - --name -g -s
-      User-Agent:
-      - AZURECLI/2.46.0 azsdk-python-mgmt-appplatform/6.1.0 Python/3.9.13 (Windows-10-10.0.22621-SP0)
-    method: GET
-    uri: https://management.azure.com/subscriptions/00000000-0000-0000-0000-000000000000/resourceGroups/clitest.rg000001/providers/Microsoft.AppPlatform/locations/westus/operationStatus/test-storage-name/operationId/4e28f3c5-ed37-4981-b44e-ba77e167aae6?api-version=2022-11-01-preview
-  response:
-    body:
-      string: '{"id":"subscriptions/8a40d414-3e12-4334-8812-3872ae485f0a/resourceGroups/clitest.rg000001/providers/Microsoft.AppPlatform/locations/westus/operationStatus/test-storage-name/operationId/4e28f3c5-ed37-4981-b44e-ba77e167aae6","name":"4e28f3c5-ed37-4981-b44e-ba77e167aae6","status":"Succeeded","startTime":"2023-03-21T03:46:44.7607866Z","endTime":"2023-03-21T03:46:52.4399612Z"}'
-    headers:
-      cache-control:
-      - no-cache
-      content-length:
-      - '374'
-      content-type:
-      - application/json; charset=utf-8
-      date:
-      - Tue, 21 Mar 2023 03:46:55 GMT
-      expires:
-      - '-1'
-      pragma:
-      - no-cache
-      request-context:
-      - appId=cid-v1:797d7e4e-8180-497e-a254-780fbd39ba4d
-      strict-transport-security:
-      - max-age=31536000; includeSubDomains
-      transfer-encoding:
-      - chunked
-      vary:
-      - Accept-Encoding
-      x-content-type-options:
-      - nosniff
-      x-rp-server-mvid:
-      - e9e97746-2ce9-40c9-b4b8-d25f29e14f66
-    status:
-      code: 200
-      message: OK
-- request:
-    body: null
-    headers:
-      Accept:
-      - application/json
-      Accept-Encoding:
-      - gzip, deflate
-      CommandName:
-      - spring storage show
-      Connection:
-      - keep-alive
-      ParameterSetName:
-      - --name -g -s
-      User-Agent:
-      - AZURECLI/2.46.0 azsdk-python-mgmt-appplatform/6.1.0 Python/3.9.13 (Windows-10-10.0.22621-SP0)
-    method: GET
-    uri: https://management.azure.com/subscriptions/00000000-0000-0000-0000-000000000000/resourceGroups/clitest.rg000001/providers/Microsoft.AppPlatform/Spring/clitest000003/storages/test-storage-name?api-version=2022-11-01-preview
-  response:
-    body:
-      string: '{"error":{"code":"EntityNotFound","message":"Storage ''test-storage-name''
-        not found.","target":null,"details":null}}'
-    headers:
-      cache-control:
-      - no-cache
-      content-length:
-      - '115'
-      content-type:
-      - application/json; charset=utf-8
-      date:
-      - Tue, 21 Mar 2023 03:46:56 GMT
-      expires:
-      - '-1'
-      pragma:
-      - no-cache
-      request-context:
-      - appId=cid-v1:797d7e4e-8180-497e-a254-780fbd39ba4d
-      strict-transport-security:
-      - max-age=31536000; includeSubDomains
-      x-content-type-options:
-      - nosniff
-      x-rp-server-mvid:
-      - e9e97746-2ce9-40c9-b4b8-d25f29e14f66
-    status:
-      code: 404
-      message: Not Found
-version: 1
->>>>>>> ff374d96
+version: 1