interactions:
- request:
<<<<<<< HEAD
    body: '{"properties": {"type": "KeyVaultCertificate", "vaultUri": "https://integration-test-prod.vault.azure.net/",
      "keyVaultCertName": "cli-unittest", "excludePrivateKey": true}}'
=======
    body: '{"type": "Microsoft.AppPlatform/Spring", "name": "cli-unittest"}'
    headers:
      Accept:
      - application/json
      Accept-Encoding:
      - gzip, deflate
      CommandName:
      - spring create
      Connection:
      - keep-alive
      Content-Length:
      - '64'
      Content-Type:
      - application/json
      ParameterSetName:
      - -n -g -l
      User-Agent:
      - AZURECLI/2.42.0 azsdk-python-mgmt-appplatform/6.1.0 Python/3.8.10 (Linux-5.10.16.3-microsoft-standard-WSL2-x86_64-with-glibc2.29)
    method: POST
    uri: https://management.azure.com/subscriptions/00000000-0000-0000-0000-000000000000/providers/Microsoft.AppPlatform/locations/eastus/checkNameAvailability?api-version=2023-03-01-preview
  response:
    body:
      string: '{"nameAvailable":true}'
    headers:
      cache-control:
      - no-cache
      content-length:
      - '22'
      content-type:
      - application/json; charset=utf-8
      date:
      - Wed, 21 Dec 2022 12:04:20 GMT
      expires:
      - '-1'
      pragma:
      - no-cache
      request-context:
      - appId=cid-v1:ccd65fc4-7cd4-497e-8dc8-9a76e9a43ae2
      strict-transport-security:
      - max-age=31536000; includeSubDomains
      transfer-encoding:
      - chunked
      vary:
      - Accept-Encoding
      x-content-type-options:
      - nosniff
      x-ms-ratelimit-remaining-subscription-writes:
      - '1199'
      x-rp-server-mvid:
      - ced78dcb-d355-45ff-8853-5fd9d07bf15b
    status:
      code: 200
      message: OK
- request:
    body: '{"location": "eastus", "properties": {"zoneRedundant": false}, "sku": {"name":
      "S0", "tier": "Standard"}}'
    headers:
      Accept:
      - application/json
      Accept-Encoding:
      - gzip, deflate
      CommandName:
      - spring create
      Connection:
      - keep-alive
      Content-Length:
      - '105'
      Content-Type:
      - application/json
      ParameterSetName:
      - -n -g -l
      User-Agent:
      - AZURECLI/2.42.0 azsdk-python-mgmt-appplatform/6.1.0 Python/3.8.10 (Linux-5.10.16.3-microsoft-standard-WSL2-x86_64-with-glibc2.29)
    method: PUT
    uri: https://management.azure.com/subscriptions/00000000-0000-0000-0000-000000000000/resourceGroups/cli/providers/Microsoft.AppPlatform/Spring/cli-unittest?api-version=2023-03-01-preview
  response:
    body:
      string: '{"properties":{"provisioningState":"Creating","zoneRedundant":false,"version":3,"serviceId":"d773daacb0b44a8aa65671160fe99c53","powerState":"Running","fqdn":"cli-unittest.asc-test.net"},"type":"Microsoft.AppPlatform/Spring","sku":{"name":"S0","tier":"Standard"},"location":"eastus","tags":null,"id":"/subscriptions/00000000-0000-0000-0000-000000000000/resourceGroups/cli/providers/Microsoft.AppPlatform/Spring/cli-unittest","name":"cli-unittest","systemData":{"createdBy":"haojianzhong@microsoft.com","createdByType":"User","createdAt":"2022-12-21T12:04:23.2024183Z","lastModifiedBy":"haojianzhong@microsoft.com","lastModifiedByType":"User","lastModifiedAt":"2022-12-21T12:04:23.2024183Z"}}'
    headers:
      azure-asyncoperation:
      - https://management.azure.com/subscriptions/00000000-0000-0000-0000-000000000000/resourceGroups/cli/providers/Microsoft.AppPlatform/locations/eastus/operationStatus/cli-unittest/operationId/712f6b93-9620-4978-8c14-e1b96da40ccc?api-version=2023-03-01-preview
      cache-control:
      - no-cache
      content-length:
      - '690'
      content-type:
      - application/json; charset=utf-8
      date:
      - Wed, 21 Dec 2022 12:04:25 GMT
      expires:
      - '-1'
      location:
      - https://management.azure.com/subscriptions/00000000-0000-0000-0000-000000000000/resourceGroups/cli/providers/Microsoft.AppPlatform/locations/eastus/operationResults/712f6b93-9620-4978-8c14-e1b96da40ccc/Spring/cli-unittest?api-version=2023-03-01-preview
      pragma:
      - no-cache
      request-context:
      - appId=cid-v1:ccd65fc4-7cd4-497e-8dc8-9a76e9a43ae2
      strict-transport-security:
      - max-age=31536000; includeSubDomains
      x-content-type-options:
      - nosniff
      x-ms-ratelimit-remaining-subscription-resource-requests:
      - '1199'
      x-rp-server-mvid:
      - ced78dcb-d355-45ff-8853-5fd9d07bf15b
    status:
      code: 201
      message: Created
- request:
    body: null
    headers:
      Accept:
      - '*/*'
      Accept-Encoding:
      - gzip, deflate
      CommandName:
      - spring create
      Connection:
      - keep-alive
      ParameterSetName:
      - -n -g -l
      User-Agent:
      - AZURECLI/2.42.0 azsdk-python-mgmt-appplatform/6.1.0 Python/3.8.10 (Linux-5.10.16.3-microsoft-standard-WSL2-x86_64-with-glibc2.29)
    method: GET
    uri: https://management.azure.com/subscriptions/00000000-0000-0000-0000-000000000000/resourceGroups/cli/providers/Microsoft.AppPlatform/Spring/cli-unittest?api-version=2023-03-01-preview
  response:
    body:
      string: '{"properties":{"provisioningState":"Succeeded","zoneRedundant":false,"version":3,"serviceId":"d773daacb0b44a8aa65671160fe99c53","networkProfile":{"outboundIPs":{"publicIPs":["20.242.240.135","20.242.242.241"]},"outboundType":"loadBalancer"},"powerState":"Running","fqdn":"cli-unittest.asc-test.net"},"type":"Microsoft.AppPlatform/Spring","sku":{"name":"S0","tier":"Standard"},"location":"eastus","tags":null,"id":"/subscriptions/00000000-0000-0000-0000-000000000000/resourceGroups/cli/providers/Microsoft.AppPlatform/Spring/cli-unittest","name":"cli-unittest","systemData":{"createdBy":"haojianzhong@microsoft.com","createdByType":"User","createdAt":"2022-12-21T12:04:23.2024183Z","lastModifiedBy":"haojianzhong@microsoft.com","lastModifiedByType":"User","lastModifiedAt":"2022-12-21T12:04:23.2024183Z"}}'
    headers:
      cache-control:
      - no-cache
      content-length:
      - '804'
      content-type:
      - application/json; charset=utf-8
      date:
      - Wed, 21 Dec 2022 12:18:01 GMT
      expires:
      - '-1'
      pragma:
      - no-cache
      request-context:
      - appId=cid-v1:ccd65fc4-7cd4-497e-8dc8-9a76e9a43ae2
      strict-transport-security:
      - max-age=31536000; includeSubDomains
      transfer-encoding:
      - chunked
      vary:
      - Accept-Encoding
      x-content-type-options:
      - nosniff
      x-ms-ratelimit-remaining-subscription-resource-requests:
      - '11999'
      x-rp-server-mvid:
      - ced78dcb-d355-45ff-8853-5fd9d07bf15b
    status:
      code: 200
      message: OK
- request:
    body: '{"location": "eastus", "kind": "web", "properties": {"Application_Type":
      "web"}}'
    headers:
      Accept:
      - application/json
      Accept-Encoding:
      - gzip, deflate
      CommandName:
      - spring create
      Connection:
      - keep-alive
      Content-Length:
      - '80'
      Content-Type:
      - application/json
      ParameterSetName:
      - -n -g -l
      User-Agent:
      - AZURECLI/2.42.0 azsdk-python-azure-mgmt-applicationinsights/1.0.0 Python/3.8.10
        (Linux-5.10.16.3-microsoft-standard-WSL2-x86_64-with-glibc2.29)
    method: PUT
    uri: https://management.azure.com/subscriptions/00000000-0000-0000-0000-000000000000/resourceGroups/cli/providers/Microsoft.Insights/components/cli-unittest?api-version=2015-05-01
  response:
    body:
      string: "{\r\n  \"id\": \"/subscriptions/00000000-0000-0000-0000-000000000000/resourceGroups/cli/providers/microsoft.insights/components/cli-unittest\",\r\n
        \ \"name\": \"cli-unittest\",\r\n  \"type\": \"microsoft.insights/components\",\r\n
        \ \"location\": \"eastus\",\r\n  \"tags\": {},\r\n  \"kind\": \"web\",\r\n
        \ \"etag\": \"\\\"0a0045a7-0000-0100-0000-63a2f9820000\\\"\",\r\n  \"properties\":
        {\r\n    \"ApplicationId\": \"cli-unittest\",\r\n    \"AppId\": \"66d783ac-8be6-47c9-8149-6396231dbec4\",\r\n
        \   \"Application_Type\": \"web\",\r\n    \"Flow_Type\": null,\r\n    \"Request_Source\":
        null,\r\n    \"InstrumentationKey\": \"eebffb0f-1488-4622-93b5-df9da041b930\",\r\n
        \   \"ConnectionString\": \"InstrumentationKey=eebffb0f-1488-4622-93b5-df9da041b930;IngestionEndpoint=https://eastus-2.in.applicationinsights.azure.com/;LiveEndpoint=https://eastus.livediagnostics.monitor.azure.com/\",\r\n
        \   \"Name\": \"cli-unittest\",\r\n    \"CreationDate\": \"2022-12-21T12:18:10.3112283+00:00\",\r\n
        \   \"TenantId\": \"0753feba-86f1-4242-aff1-27938fb04531\",\r\n    \"provisioningState\":
        \"Succeeded\",\r\n    \"SamplingPercentage\": null,\r\n    \"RetentionInDays\":
        90,\r\n    \"IngestionMode\": \"ApplicationInsights\",\r\n    \"publicNetworkAccessForIngestion\":
        \"Enabled\",\r\n    \"publicNetworkAccessForQuery\": \"Enabled\",\r\n    \"Ver\":
        \"v2\"\r\n  }\r\n}"
    headers:
      access-control-expose-headers:
      - Request-Context
      cache-control:
      - no-cache
      content-length:
      - '1212'
      content-type:
      - application/json; charset=utf-8
      date:
      - Wed, 21 Dec 2022 12:18:13 GMT
      expires:
      - '-1'
      pragma:
      - no-cache
      request-context:
      - appId=cid-v1:7f83c1fe-8c94-4d55-9337-4ddc696f61ed
      server:
      - Microsoft-IIS/10.0
      strict-transport-security:
      - max-age=31536000; includeSubDomains
      transfer-encoding:
      - chunked
      vary:
      - Accept-Encoding
      x-content-type-options:
      - nosniff
      x-ms-ratelimit-remaining-subscription-writes:
      - '1199'
      x-powered-by:
      - ASP.NET
    status:
      code: 200
      message: OK
- request:
    body: '{"properties": {"traceEnabled": true, "appInsightsInstrumentationKey":
      "InstrumentationKey=eebffb0f-1488-4622-93b5-df9da041b930;IngestionEndpoint=https://eastus-2.in.applicationinsights.azure.com/;LiveEndpoint=https://eastus.livediagnostics.monitor.azure.com/"}}'
>>>>>>> 02c128c7
    headers:
      Accept:
      - application/json
      Accept-Encoding:
      - gzip, deflate
      CommandName:
      - spring certificate add
      Connection:
      - keep-alive
      Content-Length:
      - '172'
      Content-Type:
      - application/json
      ParameterSetName:
      - --name --vault-uri --only-public-cert --vault-certificate-name -g -s --query
        -o
      User-Agent:
      - AZURECLI/2.46.0 azsdk-python-mgmt-appplatform/6.1.0 Python/3.8.3 (Windows-10-10.0.22621-SP0)
    method: PUT
<<<<<<< HEAD
    uri: https://management.azure.com/subscriptions/00000000-0000-0000-0000-000000000000/resourceGroups/cli/providers/Microsoft.AppPlatform/Spring/cli-unittest/certificates/test-cert?api-version=2023-03-01-preview
=======
    uri: https://management.azure.com/subscriptions/00000000-0000-0000-0000-000000000000/resourceGroups/cli/providers/Microsoft.AppPlatform/Spring/cli-unittest/monitoringSettings/default?api-version=2023-03-01-preview
>>>>>>> 02c128c7
  response:
    body:
      string: '{"properties":{"vaultUri":"https://integration-test-prod.vault.azure.net/","keyVaultCertName":"cli-unittest","excludePrivateKey":true,"provisioningState":"Creating","type":"KeyVaultCertificate"},"type":"Microsoft.AppPlatform/Spring/certificates","id":"/subscriptions/00000000-0000-0000-0000-000000000000/resourceGroups/cli/providers/Microsoft.AppPlatform/Spring/cli-unittest/certificates/test-cert","name":"test-cert","systemData":{"createdBy":"qingyliu@microsoft.com","createdByType":"User","createdAt":"2023-03-29T10:10:11.9251455Z","lastModifiedBy":"qingyliu@microsoft.com","lastModifiedByType":"User","lastModifiedAt":"2023-03-29T10:10:11.9251455Z"}}'
    headers:
      azure-asyncoperation:
<<<<<<< HEAD
      - https://management.azure.com/subscriptions/00000000-0000-0000-0000-000000000000/resourceGroups/cli/providers/Microsoft.AppPlatform/locations/centralindia/operationStatus/cli-unittest/operationId/3c4c6582-a498-42f1-8dd3-0e15cf03fa1c?api-version=2023-03-01-preview
=======
      - https://management.azure.com/subscriptions/00000000-0000-0000-0000-000000000000/resourceGroups/cli/providers/Microsoft.AppPlatform/locations/eastus/operationStatus/cli-unittest/operationId/47b7e35c-d5ca-4578-8685-d1755c5303ce?api-version=2023-03-01-preview
>>>>>>> 02c128c7
      cache-control:
      - no-cache
      content-length:
      - '654'
      content-type:
      - application/json; charset=utf-8
      date:
      - Wed, 29 Mar 2023 10:10:13 GMT
      expires:
      - '-1'
      location:
<<<<<<< HEAD
      - https://management.azure.com/subscriptions/00000000-0000-0000-0000-000000000000/resourceGroups/cli/providers/Microsoft.AppPlatform/locations/centralindia/operationResults/3c4c6582-a498-42f1-8dd3-0e15cf03fa1c/Spring/cli-unittest?api-version=2023-03-01-preview
=======
      - https://management.azure.com/subscriptions/00000000-0000-0000-0000-000000000000/resourceGroups/cli/providers/Microsoft.AppPlatform/locations/eastus/operationResults/47b7e35c-d5ca-4578-8685-d1755c5303ce/Spring/cli-unittest?api-version=2023-03-01-preview
>>>>>>> 02c128c7
      pragma:
      - no-cache
      request-context:
      - appId=cid-v1:797d7e4e-8180-497e-a254-780fbd39ba4d
      strict-transport-security:
      - max-age=31536000; includeSubDomains
      x-content-type-options:
      - nosniff
      x-ms-ratelimit-remaining-subscription-writes:
      - '1199'
      x-rp-server-mvid:
      - 2d8cffe0-ed19-4f32-b630-c96199e681e1
    status:
      code: 202
      message: Accepted
- request:
    body: null
    headers:
      Accept:
<<<<<<< HEAD
=======
      - application/json
      Accept-Encoding:
      - gzip, deflate
      CommandName:
      - spring app create
      Connection:
      - keep-alive
      ParameterSetName:
      - -n -s -g --assign-endpoint
      User-Agent:
      - AZURECLI/2.42.0 azsdk-python-mgmt-appplatform/6.1.0 Python/3.8.10 (Linux-5.10.16.3-microsoft-standard-WSL2-x86_64-with-glibc2.29)
    method: GET
    uri: https://management.azure.com/subscriptions/00000000-0000-0000-0000-000000000000/resourceGroups/cli/providers/Microsoft.AppPlatform/Spring/cli-unittest?api-version=2023-03-01-preview
  response:
    body:
      string: '{"properties":{"provisioningState":"Succeeded","zoneRedundant":false,"version":3,"serviceId":"d773daacb0b44a8aa65671160fe99c53","networkProfile":{"outboundIPs":{"publicIPs":["20.242.240.135","20.242.242.241"]},"outboundType":"loadBalancer"},"powerState":"Running","fqdn":"cli-unittest.asc-test.net"},"type":"Microsoft.AppPlatform/Spring","sku":{"name":"S0","tier":"Standard"},"location":"eastus","tags":null,"id":"/subscriptions/00000000-0000-0000-0000-000000000000/resourceGroups/cli/providers/Microsoft.AppPlatform/Spring/cli-unittest","name":"cli-unittest","systemData":{"createdBy":"haojianzhong@microsoft.com","createdByType":"User","createdAt":"2022-12-21T12:04:23.2024183Z","lastModifiedBy":"haojianzhong@microsoft.com","lastModifiedByType":"User","lastModifiedAt":"2022-12-21T12:18:15.0269319Z"}}'
    headers:
      cache-control:
      - no-cache
      content-length:
      - '804'
      content-type:
      - application/json
      date:
      - Wed, 21 Dec 2022 12:18:23 GMT
      expires:
      - '-1'
      pragma:
      - no-cache
      request-context:
      - appId=cid-v1:ccd65fc4-7cd4-497e-8dc8-9a76e9a43ae2
      strict-transport-security:
      - max-age=31536000; includeSubDomains
      transfer-encoding:
      - chunked
      vary:
      - Accept-Encoding
      x-content-type-options:
      - nosniff
      x-ms-ratelimit-remaining-subscription-resource-requests:
      - '11999'
      x-rp-server-mvid:
      - ced78dcb-d355-45ff-8853-5fd9d07bf15b
    status:
      code: 200
      message: OK
- request:
    body: '{"properties": {"public": true, "httpsOnly": false, "temporaryDisk": {"sizeInGB":
      5, "mountPath": "/tmp"}, "enableEndToEndTLS": false}}'
    headers:
      Accept:
      - application/json
      Accept-Encoding:
      - gzip, deflate
      CommandName:
      - spring app create
      Connection:
      - keep-alive
      Content-Length:
      - '135'
      Content-Type:
      - application/json
      ParameterSetName:
      - -n -s -g --assign-endpoint
      User-Agent:
      - AZURECLI/2.42.0 azsdk-python-mgmt-appplatform/6.1.0 Python/3.8.10 (Linux-5.10.16.3-microsoft-standard-WSL2-x86_64-with-glibc2.29)
    method: PUT
    uri: https://management.azure.com/subscriptions/00000000-0000-0000-0000-000000000000/resourceGroups/cli/providers/Microsoft.AppPlatform/Spring/cli-unittest/apps/test-client-auth?api-version=2023-03-01-preview
  response:
    body:
      string: '{"properties":{"addonConfigs":{"applicationConfigurationService":{},"serviceRegistry":{}},"public":true,"provisioningState":"Creating","httpsOnly":false,"temporaryDisk":{"sizeInGB":5,"mountPath":"/tmp"},"enableEndToEndTLS":false,"ingressSettings":{"readTimeoutInSeconds":300,"sendTimeoutInSeconds":60,"sessionCookieMaxAge":0,"sessionAffinity":"None","backendProtocol":"Default"}},"type":"Microsoft.AppPlatform/Spring/apps","identity":null,"location":"eastus","id":"/subscriptions/00000000-0000-0000-0000-000000000000/resourceGroups/cli/providers/Microsoft.AppPlatform/Spring/cli-unittest/apps/test-client-auth","name":"test-client-auth","systemData":{"createdBy":"haojianzhong@microsoft.com","createdByType":"User","createdAt":"2022-12-21T12:18:25.5690042Z","lastModifiedBy":"haojianzhong@microsoft.com","lastModifiedByType":"User","lastModifiedAt":"2022-12-21T12:18:25.5690042Z"}}'
    headers:
      azure-asyncoperation:
      - https://management.azure.com/subscriptions/00000000-0000-0000-0000-000000000000/resourceGroups/cli/providers/Microsoft.AppPlatform/locations/eastus/operationStatus/test-client-auth/operationId/3dc326d5-2114-4ae4-ace5-b556fa069444?api-version=2023-03-01-preview
      cache-control:
      - no-cache
      content-length:
      - '881'
      content-type:
      - application/json
      date:
      - Wed, 21 Dec 2022 12:18:26 GMT
      expires:
      - '-1'
      location:
      - https://management.azure.com/subscriptions/00000000-0000-0000-0000-000000000000/resourceGroups/cli/providers/Microsoft.AppPlatform/locations/eastus/operationResults/3dc326d5-2114-4ae4-ace5-b556fa069444/Spring/test-client-auth?api-version=2023-03-01-preview
      pragma:
      - no-cache
      request-context:
      - appId=cid-v1:ccd65fc4-7cd4-497e-8dc8-9a76e9a43ae2
      strict-transport-security:
      - max-age=31536000; includeSubDomains
      x-content-type-options:
      - nosniff
      x-ms-ratelimit-remaining-subscription-resource-requests:
      - '1199'
      x-rp-server-mvid:
      - ced78dcb-d355-45ff-8853-5fd9d07bf15b
    status:
      code: 201
      message: Created
- request:
    body: null
    headers:
      Accept:
>>>>>>> 02c128c7
      - '*/*'
      Accept-Encoding:
      - gzip, deflate
      CommandName:
      - spring certificate add
      Connection:
      - keep-alive
      ParameterSetName:
      - --name --vault-uri --only-public-cert --vault-certificate-name -g -s --query
        -o
      User-Agent:
      - AZURECLI/2.46.0 azsdk-python-mgmt-appplatform/6.1.0 Python/3.8.3 (Windows-10-10.0.22621-SP0)
    method: GET
<<<<<<< HEAD
    uri: https://management.azure.com/subscriptions/00000000-0000-0000-0000-000000000000/resourceGroups/cli/providers/Microsoft.AppPlatform/locations/centralindia/operationStatus/cli-unittest/operationId/3c4c6582-a498-42f1-8dd3-0e15cf03fa1c?api-version=2023-03-01-preview
=======
    uri: https://management.azure.com/subscriptions/00000000-0000-0000-0000-000000000000/resourceGroups/cli/providers/Microsoft.AppPlatform/Spring/cli-unittest/monitoringSettings/default?api-version=2023-03-01-preview
>>>>>>> 02c128c7
  response:
    body:
      string: '{"id":"subscriptions/d51e3ffe-6b84-49cd-b426-0dc4ec660356/resourceGroups/cli/providers/Microsoft.AppPlatform/locations/centralindia/operationStatus/cli-unittest/operationId/3c4c6582-a498-42f1-8dd3-0e15cf03fa1c","name":"3c4c6582-a498-42f1-8dd3-0e15cf03fa1c","status":"Succeeded","startTime":"2023-03-29T10:10:13.2651233Z","endTime":"2023-03-29T10:10:20.5687026Z"}'
    headers:
      cache-control:
      - no-cache
      content-length:
      - '362'
      content-type:
      - application/json; charset=utf-8
      date:
      - Wed, 29 Mar 2023 10:10:43 GMT
      expires:
      - '-1'
      pragma:
      - no-cache
      request-context:
      - appId=cid-v1:797d7e4e-8180-497e-a254-780fbd39ba4d
      strict-transport-security:
      - max-age=31536000; includeSubDomains
      transfer-encoding:
      - chunked
      vary:
      - Accept-Encoding
      x-content-type-options:
      - nosniff
      x-rp-server-mvid:
      - 2d8cffe0-ed19-4f32-b630-c96199e681e1
    status:
      code: 200
      message: OK
- request:
<<<<<<< HEAD
=======
    body: '{"properties": {"source": {"type": "Jar", "relativePath": "<default>",
      "runtimeVersion": "Java_8"}, "deploymentSettings": {"resourceRequests": {"cpu":
      "1", "memory": "1Gi"}}, "active": true}, "sku": {"name": "S0", "tier": "Standard",
      "capacity": 1}}'
    headers:
      Accept:
      - application/json
      Accept-Encoding:
      - gzip, deflate
      CommandName:
      - spring app create
      Connection:
      - keep-alive
      Content-Length:
      - '249'
      Content-Type:
      - application/json
      ParameterSetName:
      - -n -s -g --assign-endpoint
      User-Agent:
      - AZURECLI/2.42.0 azsdk-python-mgmt-appplatform/6.1.0 Python/3.8.10 (Linux-5.10.16.3-microsoft-standard-WSL2-x86_64-with-glibc2.29)
    method: PUT
    uri: https://management.azure.com/subscriptions/00000000-0000-0000-0000-000000000000/resourceGroups/cli/providers/Microsoft.AppPlatform/Spring/cli-unittest/apps/test-client-auth/deployments/default?api-version=2023-03-01-preview
  response:
    body:
      string: '{"properties":{"deploymentSettings":{"resourceRequests":{"cpu":"1","memory":"1Gi"},"environmentVariables":null,"terminationGracePeriodSeconds":90},"provisioningState":"Creating","status":"Running","active":true,"instances":null,"source":{"type":"Jar","relativePath":"<default>","runtimeVersion":"Java_8"}},"type":"Microsoft.AppPlatform/Spring/apps/deployments","sku":{"name":"S0","tier":"Standard","capacity":1},"id":"/subscriptions/00000000-0000-0000-0000-000000000000/resourceGroups/cli/providers/Microsoft.AppPlatform/Spring/cli-unittest/apps/test-client-auth/deployments/default","name":"default","systemData":{"createdBy":"haojianzhong@microsoft.com","createdByType":"User","createdAt":"2022-12-21T12:18:41.8910045Z","lastModifiedBy":"haojianzhong@microsoft.com","lastModifiedByType":"User","lastModifiedAt":"2022-12-21T12:18:41.8910045Z"}}'
    headers:
      azure-asyncoperation:
      - https://management.azure.com/subscriptions/00000000-0000-0000-0000-000000000000/resourceGroups/cli/providers/Microsoft.AppPlatform/locations/eastus/operationStatus/default/operationId/9b3a9eda-b855-49a2-bce1-e0acd3704625?api-version=2023-03-01-preview
      cache-control:
      - no-cache
      content-length:
      - '845'
      content-type:
      - application/json
      date:
      - Wed, 21 Dec 2022 12:18:43 GMT
      expires:
      - '-1'
      location:
      - https://management.azure.com/subscriptions/00000000-0000-0000-0000-000000000000/resourceGroups/cli/providers/Microsoft.AppPlatform/locations/eastus/operationResults/9b3a9eda-b855-49a2-bce1-e0acd3704625/Spring/default?api-version=2023-03-01-preview
      pragma:
      - no-cache
      request-context:
      - appId=cid-v1:ccd65fc4-7cd4-497e-8dc8-9a76e9a43ae2
      strict-transport-security:
      - max-age=31536000; includeSubDomains
      x-content-type-options:
      - nosniff
      x-ms-ratelimit-remaining-subscription-resource-requests:
      - '1199'
      x-rp-server-mvid:
      - ced78dcb-d355-45ff-8853-5fd9d07bf15b
    status:
      code: 201
      message: Created
- request:
>>>>>>> 02c128c7
    body: null
    headers:
      Accept:
      - '*/*'
      Accept-Encoding:
      - gzip, deflate
      CommandName:
<<<<<<< HEAD
=======
      - spring app create
      Connection:
      - keep-alive
      ParameterSetName:
      - -n -s -g --assign-endpoint
      User-Agent:
      - AZURECLI/2.42.0 azsdk-python-mgmt-appplatform/6.1.0 Python/3.8.10 (Linux-5.10.16.3-microsoft-standard-WSL2-x86_64-with-glibc2.29)
    method: GET
    uri: https://management.azure.com/subscriptions/00000000-0000-0000-0000-000000000000/resourceGroups/cli/providers/Microsoft.AppPlatform/Spring/cli-unittest/apps/test-client-auth/deployments/default?api-version=2023-03-01-preview
  response:
    body:
      string: '{"properties":{"deploymentSettings":{"resourceRequests":{"cpu":"1","memory":"1Gi"},"environmentVariables":null,"terminationGracePeriodSeconds":90,"livenessProbe":{"disableProbe":false,"failureThreshold":3,"initialDelaySeconds":300,"periodSeconds":10,"successThreshold":1,"timeoutSeconds":3,"probeAction":{"type":"TCPSocketAction"}},"readinessProbe":{"disableProbe":false,"failureThreshold":3,"initialDelaySeconds":0,"periodSeconds":5,"successThreshold":1,"timeoutSeconds":3,"probeAction":{"type":"TCPSocketAction"}}},"provisioningState":"Succeeded","status":"Running","active":true,"instances":[{"name":"test-client-auth-default-16-74bc7c9f97-zfdtv","status":"Running","discoveryStatus":"UNKNOWN","startTime":"2022-12-21T12:18:47Z"}],"source":{"type":"Jar","relativePath":"<default>","runtimeVersion":"Java_8"}},"type":"Microsoft.AppPlatform/Spring/apps/deployments","sku":{"name":"S0","tier":"Standard","capacity":1},"id":"/subscriptions/00000000-0000-0000-0000-000000000000/resourceGroups/cli/providers/Microsoft.AppPlatform/Spring/cli-unittest/apps/test-client-auth/deployments/default","name":"default","systemData":{"createdBy":"haojianzhong@microsoft.com","createdByType":"User","createdAt":"2022-12-21T12:18:41.8910045Z","lastModifiedBy":"haojianzhong@microsoft.com","lastModifiedByType":"User","lastModifiedAt":"2022-12-21T12:18:41.8910045Z"}}'
    headers:
      cache-control:
      - no-cache
      content-length:
      - '1351'
      content-type:
      - application/json
      date:
      - Wed, 21 Dec 2022 12:19:59 GMT
      expires:
      - '-1'
      pragma:
      - no-cache
      request-context:
      - appId=cid-v1:ccd65fc4-7cd4-497e-8dc8-9a76e9a43ae2
      strict-transport-security:
      - max-age=31536000; includeSubDomains
      transfer-encoding:
      - chunked
      vary:
      - Accept-Encoding
      x-content-type-options:
      - nosniff
      x-ms-ratelimit-remaining-subscription-resource-requests:
      - '11999'
      x-rp-server-mvid:
      - ced78dcb-d355-45ff-8853-5fd9d07bf15b
    status:
      code: 200
      message: OK
- request:
    body: null
    headers:
      Accept:
      - application/json
      Accept-Encoding:
      - gzip, deflate
      CommandName:
      - spring app create
      Connection:
      - keep-alive
      ParameterSetName:
      - -n -s -g --assign-endpoint
      User-Agent:
      - AZURECLI/2.42.0 azsdk-python-mgmt-appplatform/6.1.0 Python/3.8.10 (Linux-5.10.16.3-microsoft-standard-WSL2-x86_64-with-glibc2.29)
    method: GET
    uri: https://management.azure.com/subscriptions/00000000-0000-0000-0000-000000000000/resourceGroups/cli/providers/Microsoft.AppPlatform/Spring/cli-unittest/apps/test-client-auth/deployments?api-version=2023-03-01-preview
  response:
    body:
      string: '{"value":[{"properties":{"deploymentSettings":{"resourceRequests":{"cpu":"1","memory":"1Gi"},"environmentVariables":null,"terminationGracePeriodSeconds":90,"livenessProbe":{"disableProbe":false,"failureThreshold":3,"initialDelaySeconds":300,"periodSeconds":10,"successThreshold":1,"timeoutSeconds":3,"probeAction":{"type":"TCPSocketAction"}},"readinessProbe":{"disableProbe":false,"failureThreshold":3,"initialDelaySeconds":0,"periodSeconds":5,"successThreshold":1,"timeoutSeconds":3,"probeAction":{"type":"TCPSocketAction"}}},"provisioningState":"Succeeded","status":"Running","active":true,"instances":[{"name":"test-client-auth-default-16-74bc7c9f97-zfdtv","status":"Running","discoveryStatus":"UNKNOWN","startTime":"2022-12-21T12:18:47Z"}],"source":{"type":"Jar","relativePath":"<default>","runtimeVersion":"Java_8"}},"type":"Microsoft.AppPlatform/Spring/apps/deployments","sku":{"name":"S0","tier":"Standard","capacity":1},"id":"/subscriptions/00000000-0000-0000-0000-000000000000/resourceGroups/cli/providers/Microsoft.AppPlatform/Spring/cli-unittest/apps/test-client-auth/deployments/default","name":"default","systemData":{"createdBy":"haojianzhong@microsoft.com","createdByType":"User","createdAt":"2022-12-21T12:18:41.8910045Z","lastModifiedBy":"haojianzhong@microsoft.com","lastModifiedByType":"User","lastModifiedAt":"2022-12-21T12:18:41.8910045Z"}}]}'
    headers:
      cache-control:
      - no-cache
      content-length:
      - '1363'
      content-type:
      - application/json
      date:
      - Wed, 21 Dec 2022 12:20:23 GMT
      expires:
      - '-1'
      pragma:
      - no-cache
      request-context:
      - appId=cid-v1:ccd65fc4-7cd4-497e-8dc8-9a76e9a43ae2
      strict-transport-security:
      - max-age=31536000; includeSubDomains
      transfer-encoding:
      - chunked
      vary:
      - Accept-Encoding
      x-content-type-options:
      - nosniff
      x-ms-ratelimit-remaining-subscription-resource-requests:
      - '11998'
      x-rp-server-mvid:
      - ced78dcb-d355-45ff-8853-5fd9d07bf15b
    status:
      code: 200
      message: OK
- request:
    body: '{"properties": {"type": "KeyVaultCertificate", "vaultUri": "https://integration-test-prod.vault.azure.net/",
      "keyVaultCertName": "cli-unittest", "excludePrivateKey": true}}'
    headers:
      Accept:
      - application/json
      Accept-Encoding:
      - gzip, deflate
      CommandName:
>>>>>>> 02c128c7
      - spring certificate add
      Connection:
      - keep-alive
      ParameterSetName:
      - --name --vault-uri --only-public-cert --vault-certificate-name -g -s --query
        -o
      User-Agent:
<<<<<<< HEAD
      - AZURECLI/2.46.0 azsdk-python-mgmt-appplatform/6.1.0 Python/3.8.3 (Windows-10-10.0.22621-SP0)
    method: GET
=======
      - AZURECLI/2.42.0 azsdk-python-mgmt-appplatform/6.1.0 Python/3.8.10 (Linux-5.10.16.3-microsoft-standard-WSL2-x86_64-with-glibc2.29)
    method: PUT
>>>>>>> 02c128c7
    uri: https://management.azure.com/subscriptions/00000000-0000-0000-0000-000000000000/resourceGroups/cli/providers/Microsoft.AppPlatform/Spring/cli-unittest/certificates/test-cert?api-version=2023-03-01-preview
  response:
    body:
      string: '{"properties":{"vaultUri":"https://integration-test-prod.vault.azure.net","keyVaultCertName":"cli-unittest","certVersion":"9f2205d5d2ca43ea97c3516dec1e2e06","excludePrivateKey":true,"thumbprint":"8ee74495d2fe82c19ee118fa52bf7ab88c170972","issuer":"*.asc-test.net","expirationDate":"2023-10-01T04:48:33.000+00:00","activateDate":"2022-10-01T04:38:33.000+00:00","subjectName":"*.asc-test.net","dnsNames":["cli.asc-test.net"],"provisioningState":"Succeeded","type":"KeyVaultCertificate"},"type":"Microsoft.AppPlatform/Spring/certificates","id":"/subscriptions/00000000-0000-0000-0000-000000000000/resourceGroups/cli/providers/Microsoft.AppPlatform/Spring/cli-unittest/certificates/test-cert","name":"test-cert","systemData":{"createdBy":"qingyliu@microsoft.com","createdByType":"User","createdAt":"2023-03-29T10:10:11.9251455Z","lastModifiedBy":"qingyliu@microsoft.com","lastModifiedByType":"User","lastModifiedAt":"2023-03-29T10:10:11.9251455Z"}}'
    headers:
      cache-control:
      - no-cache
      content-length:
      - '944'
      content-type:
      - application/json; charset=utf-8
      date:
      - Wed, 29 Mar 2023 10:10:43 GMT
      expires:
      - '-1'
      pragma:
      - no-cache
      request-context:
      - appId=cid-v1:797d7e4e-8180-497e-a254-780fbd39ba4d
      strict-transport-security:
      - max-age=31536000; includeSubDomains
      transfer-encoding:
      - chunked
      vary:
      - Accept-Encoding
      x-content-type-options:
      - nosniff
      x-rp-server-mvid:
      - 2d8cffe0-ed19-4f32-b630-c96199e681e1
    status:
      code: 200
      message: OK
- request:
    body: null
    headers:
      Accept:
      - application/json
      Accept-Encoding:
      - gzip, deflate
      CommandName:
      - spring app update
      Connection:
      - keep-alive
      ParameterSetName:
      - -n -s -g --client-auth-certs
      User-Agent:
      - AZURECLI/2.46.0 azsdk-python-mgmt-appplatform/6.1.0 Python/3.8.3 (Windows-10-10.0.22621-SP0)
    method: GET
    uri: https://management.azure.com/subscriptions/00000000-0000-0000-0000-000000000000/resourceGroups/cli/providers/Microsoft.AppPlatform/Spring/cli-unittest/apps/test-client-auth/deployments?api-version=2023-03-01-preview
  response:
    body:
      string: '{"value":[{"properties":{"deploymentSettings":{"resourceRequests":{"cpu":"1","memory":"2Gi"},"environmentVariables":null,"terminationGracePeriodSeconds":90,"livenessProbe":{"disableProbe":false,"failureThreshold":3,"initialDelaySeconds":300,"periodSeconds":10,"successThreshold":1,"timeoutSeconds":3,"probeAction":{"type":"TCPSocketAction"}},"readinessProbe":{"disableProbe":false,"failureThreshold":3,"initialDelaySeconds":0,"periodSeconds":5,"successThreshold":1,"timeoutSeconds":3,"probeAction":{"type":"TCPSocketAction"}}},"provisioningState":"Succeeded","status":"Running","active":true,"instances":[{"name":"test-client-auth-default-16-697ff948fb-27992","status":"Running","discoveryStatus":"UNREGISTERED","startTime":"2023-03-29T10:00:13Z"}],"source":{"type":"Jar","relativePath":"<default>","runtimeVersion":"Java_11"}},"type":"Microsoft.AppPlatform/Spring/apps/deployments","sku":{"name":"S0","tier":"Standard","capacity":1},"id":"/subscriptions/00000000-0000-0000-0000-000000000000/resourceGroups/cli/providers/Microsoft.AppPlatform/Spring/cli-unittest/apps/test-client-auth/deployments/default","name":"default","systemData":{"createdBy":"qingyliu@microsoft.com","createdByType":"User","createdAt":"2023-03-29T10:00:09.0231655Z","lastModifiedBy":"qingyliu@microsoft.com","lastModifiedByType":"User","lastModifiedAt":"2023-03-29T10:00:09.0231655Z"}}]}'
    headers:
      cache-control:
      - no-cache
      content-length:
      - '1361'
      content-type:
      - application/json; charset=utf-8
      date:
      - Wed, 29 Mar 2023 10:10:47 GMT
      expires:
      - '-1'
      pragma:
      - no-cache
      request-context:
      - appId=cid-v1:797d7e4e-8180-497e-a254-780fbd39ba4d
      strict-transport-security:
      - max-age=31536000; includeSubDomains
      transfer-encoding:
      - chunked
      vary:
      - Accept-Encoding
      x-content-type-options:
      - nosniff
      x-ms-ratelimit-remaining-subscription-resource-requests:
      - '11999'
      x-rp-server-mvid:
      - 2d8cffe0-ed19-4f32-b630-c96199e681e1
    status:
      code: 200
      message: OK
- request:
    body: '{"properties": {"httpsOnly": false, "ingressSettings": {"clientAuth": {"certificates":
      ["/subscriptions/00000000-0000-0000-0000-000000000000/resourceGroups/cli/providers/Microsoft.AppPlatform/Spring/cli-unittest/certificates/test-cert"]}}}}'
    headers:
      Accept:
      - application/json
      Accept-Encoding:
      - gzip, deflate
      CommandName:
      - spring app update
      Connection:
      - keep-alive
      Content-Length:
      - '240'
      Content-Type:
      - application/json
      ParameterSetName:
      - -n -s -g --client-auth-certs
      User-Agent:
      - AZURECLI/2.46.0 azsdk-python-mgmt-appplatform/6.1.0 Python/3.8.3 (Windows-10-10.0.22621-SP0)
    method: PATCH
    uri: https://management.azure.com/subscriptions/00000000-0000-0000-0000-000000000000/resourceGroups/cli/providers/Microsoft.AppPlatform/Spring/cli-unittest/apps/test-client-auth?api-version=2023-03-01-preview
  response:
    body:
      string: '{"properties":{"addonConfigs":{"applicationConfigurationService":{},"serviceRegistry":{}},"public":false,"provisioningState":"Updating","fqdn":"cli-unittest.azuremicroservices.io","httpsOnly":false,"temporaryDisk":{"sizeInGB":5,"mountPath":"/tmp"},"persistentDisk":{"sizeInGB":0,"mountPath":"/persistent"},"enableEndToEndTLS":false,"ingressSettings":{"clientAuth":{"certificates":["/subscriptions/00000000-0000-0000-0000-000000000000/resourceGroups/cli/providers/Microsoft.AppPlatform/Spring/cli-unittest/certificates/test-cert"]},"readTimeoutInSeconds":300,"sendTimeoutInSeconds":60,"sessionCookieMaxAge":0,"sessionAffinity":"None","backendProtocol":"Default"}},"type":"Microsoft.AppPlatform/Spring/apps","identity":null,"location":"centralindia","id":"/subscriptions/00000000-0000-0000-0000-000000000000/resourceGroups/cli/providers/Microsoft.AppPlatform/Spring/cli-unittest/apps/test-client-auth","name":"test-client-auth","systemData":{"createdBy":"qingyliu@microsoft.com","createdByType":"User","createdAt":"2023-03-29T09:59:55.3199846Z","lastModifiedBy":"qingyliu@microsoft.com","lastModifiedByType":"User","lastModifiedAt":"2023-03-29T10:10:49.3263919Z"}}'
    headers:
      azure-asyncoperation:
<<<<<<< HEAD
      - https://management.azure.com/subscriptions/00000000-0000-0000-0000-000000000000/resourceGroups/cli/providers/Microsoft.AppPlatform/locations/centralindia/operationStatus/test-client-auth/operationId/f2e4e5fc-007b-4c4e-ae0d-8420bd02feaa?api-version=2023-03-01-preview
=======
      - https://management.azure.com/subscriptions/00000000-0000-0000-0000-000000000000/resourceGroups/cli/providers/Microsoft.AppPlatform/locations/eastus/operationStatus/test-client-auth/operationId/7a233536-7528-4ea1-9e29-44e35df4232a?api-version=2023-03-01-preview
>>>>>>> 02c128c7
      cache-control:
      - no-cache
      content-length:
      - '1162'
      content-type:
      - application/json; charset=utf-8
      date:
      - Wed, 29 Mar 2023 10:10:49 GMT
      expires:
      - '-1'
      location:
<<<<<<< HEAD
      - https://management.azure.com/subscriptions/00000000-0000-0000-0000-000000000000/resourceGroups/cli/providers/Microsoft.AppPlatform/locations/centralindia/operationResults/f2e4e5fc-007b-4c4e-ae0d-8420bd02feaa/Spring/test-client-auth?api-version=2023-03-01-preview
=======
      - https://management.azure.com/subscriptions/00000000-0000-0000-0000-000000000000/resourceGroups/cli/providers/Microsoft.AppPlatform/locations/eastus/operationResults/7a233536-7528-4ea1-9e29-44e35df4232a/Spring/test-client-auth?api-version=2023-03-01-preview
>>>>>>> 02c128c7
      pragma:
      - no-cache
      request-context:
      - appId=cid-v1:797d7e4e-8180-497e-a254-780fbd39ba4d
      strict-transport-security:
      - max-age=31536000; includeSubDomains
      x-content-type-options:
      - nosniff
      x-ms-ratelimit-remaining-subscription-resource-requests:
      - '1199'
      x-rp-server-mvid:
      - 2d8cffe0-ed19-4f32-b630-c96199e681e1
    status:
      code: 202
      message: Accepted
- request:
    body: '{"properties": {"deploymentSettings": {}}, "sku": {"name": "S0", "tier":
      "Standard"}}'
    headers:
      Accept:
<<<<<<< HEAD
=======
      - '*/*'
      Accept-Encoding:
      - gzip, deflate
      CommandName:
      - spring app update
      Connection:
      - keep-alive
      ParameterSetName:
      - -n -s -g --client-auth-certs
      User-Agent:
      - AZURECLI/2.42.0 azsdk-python-mgmt-appplatform/6.1.0 Python/3.8.10 (Linux-5.10.16.3-microsoft-standard-WSL2-x86_64-with-glibc2.29)
    method: GET
    uri: https://management.azure.com/subscriptions/00000000-0000-0000-0000-000000000000/resourceGroups/cli/providers/Microsoft.AppPlatform/locations/eastus/operationStatus/test-client-auth/operationId/7a233536-7528-4ea1-9e29-44e35df4232a?api-version=2023-03-01-preview
  response:
    body:
      string: '{"id":"subscriptions/0753feba-86f1-4242-aff1-27938fb04531/resourceGroups/cli/providers/Microsoft.AppPlatform/locations/eastus/operationStatus/test-client-auth/operationId/7a233536-7528-4ea1-9e29-44e35df4232a","name":"7a233536-7528-4ea1-9e29-44e35df4232a","status":"Running","startTime":"2022-12-21T12:21:06.5012228Z"}'
    headers:
      cache-control:
      - no-cache
      content-length:
      - '317'
      content-type:
>>>>>>> 02c128c7
      - application/json
      Accept-Encoding:
      - gzip, deflate
      CommandName:
      - spring app update
      Connection:
      - keep-alive
      Content-Length:
      - '85'
      Content-Type:
      - application/json
      ParameterSetName:
      - -n -s -g --client-auth-certs
      User-Agent:
<<<<<<< HEAD
      - AZURECLI/2.46.0 azsdk-python-mgmt-appplatform/6.1.0 Python/3.8.3 (Windows-10-10.0.22621-SP0)
    method: PATCH
    uri: https://management.azure.com/subscriptions/00000000-0000-0000-0000-000000000000/resourceGroups/cli/providers/Microsoft.AppPlatform/Spring/cli-unittest/apps/test-client-auth/deployments/mock-deployment?api-version=2023-03-01-preview
=======
      - AZURECLI/2.42.0 azsdk-python-mgmt-appplatform/6.1.0 Python/3.8.10 (Linux-5.10.16.3-microsoft-standard-WSL2-x86_64-with-glibc2.29)
    method: GET
    uri: https://management.azure.com/subscriptions/00000000-0000-0000-0000-000000000000/resourceGroups/cli/providers/Microsoft.AppPlatform/locations/eastus/operationStatus/test-client-auth/operationId/7a233536-7528-4ea1-9e29-44e35df4232a?api-version=2023-03-01-preview
>>>>>>> 02c128c7
  response:
    body:
      string: '{"properties":{"deploymentSettings":{"resourceRequests":{"cpu":"1","memory":"2Gi"},"environmentVariables":null,"terminationGracePeriodSeconds":90,"livenessProbe":{"disableProbe":false,"failureThreshold":3,"initialDelaySeconds":300,"periodSeconds":10,"successThreshold":1,"timeoutSeconds":3,"probeAction":{"type":"TCPSocketAction"}},"readinessProbe":{"disableProbe":false,"failureThreshold":3,"initialDelaySeconds":0,"periodSeconds":5,"successThreshold":1,"timeoutSeconds":3,"probeAction":{"type":"TCPSocketAction"}}},"provisioningState":"Succeeded","status":"Running","active":true,"instances":[{"name":"test-client-auth-default-16-697ff948fb-27992","status":"Running","discoveryStatus":"UNREGISTERED","startTime":"2023-03-29T10:00:13Z"}],"source":{"type":"Jar","relativePath":"<default>","runtimeVersion":"Java_11"}},"type":"Microsoft.AppPlatform/Spring/apps/deployments","sku":{"name":"S0","tier":"Standard","capacity":1},"id":"/subscriptions/00000000-0000-0000-0000-000000000000/resourceGroups/cli/providers/Microsoft.AppPlatform/Spring/cli-unittest/apps/test-client-auth/deployments/default","name":"default","systemData":{"createdBy":"qingyliu@microsoft.com","createdByType":"User","createdAt":"2023-03-29T10:00:09.0231655Z","lastModifiedBy":"qingyliu@microsoft.com","lastModifiedByType":"User","lastModifiedAt":"2023-03-29T10:00:09.0231655Z"}}'
    headers:
      cache-control:
      - no-cache
      content-length:
      - '1349'
      content-type:
      - application/json; charset=utf-8
      date:
      - Wed, 29 Mar 2023 10:10:53 GMT
      expires:
      - '-1'
      pragma:
      - no-cache
      request-context:
      - appId=cid-v1:797d7e4e-8180-497e-a254-780fbd39ba4d
      strict-transport-security:
      - max-age=31536000; includeSubDomains
      transfer-encoding:
      - chunked
      vary:
      - Accept-Encoding
      x-content-type-options:
      - nosniff
      x-ms-ratelimit-remaining-subscription-resource-requests:
      - '1199'
      x-rp-server-mvid:
      - 2d8cffe0-ed19-4f32-b630-c96199e681e1
    status:
      code: 200
      message: OK
- request:
    body: null
    headers:
      Accept:
      - '*/*'
      Accept-Encoding:
      - gzip, deflate
      CommandName:
      - spring app update
      Connection:
      - keep-alive
      ParameterSetName:
      - -n -s -g --client-auth-certs
      User-Agent:
      - AZURECLI/2.46.0 azsdk-python-mgmt-appplatform/6.1.0 Python/3.8.3 (Windows-10-10.0.22621-SP0)
    method: GET
<<<<<<< HEAD
    uri: https://management.azure.com/subscriptions/00000000-0000-0000-0000-000000000000/resourceGroups/cli/providers/Microsoft.AppPlatform/locations/centralindia/operationStatus/test-client-auth/operationId/f2e4e5fc-007b-4c4e-ae0d-8420bd02feaa?api-version=2023-03-01-preview
=======
    uri: https://management.azure.com/subscriptions/00000000-0000-0000-0000-000000000000/resourceGroups/cli/providers/Microsoft.AppPlatform/locations/eastus/operationStatus/test-client-auth/operationId/7a233536-7528-4ea1-9e29-44e35df4232a?api-version=2023-03-01-preview
>>>>>>> 02c128c7
  response:
    body:
      string: '{"id":"subscriptions/d51e3ffe-6b84-49cd-b426-0dc4ec660356/resourceGroups/cli/providers/Microsoft.AppPlatform/locations/centralindia/operationStatus/test-client-auth/operationId/f2e4e5fc-007b-4c4e-ae0d-8420bd02feaa","name":"f2e4e5fc-007b-4c4e-ae0d-8420bd02feaa","status":"Succeeded","startTime":"2023-03-29T10:10:50.6230416Z","endTime":"2023-03-29T10:11:03.1616325Z"}'
    headers:
      cache-control:
      - no-cache
      content-length:
      - '366'
      content-type:
      - application/json; charset=utf-8
      date:
      - Wed, 29 Mar 2023 10:11:20 GMT
      expires:
      - '-1'
      pragma:
      - no-cache
      request-context:
      - appId=cid-v1:797d7e4e-8180-497e-a254-780fbd39ba4d
      strict-transport-security:
      - max-age=31536000; includeSubDomains
      transfer-encoding:
      - chunked
      vary:
      - Accept-Encoding
      x-content-type-options:
      - nosniff
      x-rp-server-mvid:
      - 2d8cffe0-ed19-4f32-b630-c96199e681e1
    status:
      code: 200
      message: OK
- request:
    body: null
    headers:
      Accept:
      - '*/*'
      Accept-Encoding:
      - gzip, deflate
      CommandName:
      - spring app update
      Connection:
      - keep-alive
      ParameterSetName:
      - -n -s -g --client-auth-certs
      User-Agent:
      - AZURECLI/2.46.0 azsdk-python-mgmt-appplatform/6.1.0 Python/3.8.3 (Windows-10-10.0.22621-SP0)
    method: GET
    uri: https://management.azure.com/subscriptions/00000000-0000-0000-0000-000000000000/resourceGroups/cli/providers/Microsoft.AppPlatform/Spring/cli-unittest/apps/test-client-auth?api-version=2023-03-01-preview
  response:
    body:
      string: '{"properties":{"addonConfigs":{"applicationConfigurationService":{},"serviceRegistry":{}},"public":false,"provisioningState":"Succeeded","fqdn":"cli-unittest.azuremicroservices.io","httpsOnly":false,"temporaryDisk":{"sizeInGB":5,"mountPath":"/tmp"},"persistentDisk":{"sizeInGB":0,"mountPath":"/persistent"},"enableEndToEndTLS":false,"ingressSettings":{"clientAuth":{"certificates":["/subscriptions/00000000-0000-0000-0000-000000000000/resourceGroups/cli/providers/Microsoft.AppPlatform/Spring/cli-unittest/certificates/test-cert"]},"readTimeoutInSeconds":300,"sendTimeoutInSeconds":60,"sessionCookieMaxAge":0,"sessionAffinity":"None","backendProtocol":"Default"}},"type":"Microsoft.AppPlatform/Spring/apps","identity":null,"location":"centralindia","id":"/subscriptions/00000000-0000-0000-0000-000000000000/resourceGroups/cli/providers/Microsoft.AppPlatform/Spring/cli-unittest/apps/test-client-auth","name":"test-client-auth","systemData":{"createdBy":"qingyliu@microsoft.com","createdByType":"User","createdAt":"2023-03-29T09:59:55.3199846Z","lastModifiedBy":"qingyliu@microsoft.com","lastModifiedByType":"User","lastModifiedAt":"2023-03-29T10:10:49.3263919Z"}}'
    headers:
      cache-control:
      - no-cache
      content-length:
      - '1163'
      content-type:
      - application/json; charset=utf-8
      date:
      - Wed, 29 Mar 2023 10:11:21 GMT
      expires:
      - '-1'
      pragma:
      - no-cache
      request-context:
      - appId=cid-v1:797d7e4e-8180-497e-a254-780fbd39ba4d
      strict-transport-security:
      - max-age=31536000; includeSubDomains
      transfer-encoding:
      - chunked
      vary:
      - Accept-Encoding
      x-content-type-options:
      - nosniff
      x-ms-ratelimit-remaining-subscription-resource-requests:
      - '11999'
      x-rp-server-mvid:
      - 2d8cffe0-ed19-4f32-b630-c96199e681e1
    status:
      code: 200
      message: OK
- request:
    body: null
    headers:
      Accept:
      - application/json
      Accept-Encoding:
      - gzip, deflate
      CommandName:
      - spring app update
      Connection:
      - keep-alive
      ParameterSetName:
      - -n -s -g --client-auth-certs
      User-Agent:
      - AZURECLI/2.46.0 azsdk-python-mgmt-appplatform/6.1.0 Python/3.8.3 (Windows-10-10.0.22621-SP0)
    method: GET
    uri: https://management.azure.com/subscriptions/00000000-0000-0000-0000-000000000000/resourceGroups/cli/providers/Microsoft.AppPlatform/Spring/cli-unittest/apps/test-client-auth?api-version=2023-03-01-preview
  response:
    body:
      string: '{"properties":{"addonConfigs":{"applicationConfigurationService":{},"serviceRegistry":{}},"public":false,"provisioningState":"Succeeded","fqdn":"cli-unittest.azuremicroservices.io","httpsOnly":false,"temporaryDisk":{"sizeInGB":5,"mountPath":"/tmp"},"persistentDisk":{"sizeInGB":0,"mountPath":"/persistent"},"enableEndToEndTLS":false,"ingressSettings":{"clientAuth":{"certificates":["/subscriptions/00000000-0000-0000-0000-000000000000/resourceGroups/cli/providers/Microsoft.AppPlatform/Spring/cli-unittest/certificates/test-cert"]},"readTimeoutInSeconds":300,"sendTimeoutInSeconds":60,"sessionCookieMaxAge":0,"sessionAffinity":"None","backendProtocol":"Default"}},"type":"Microsoft.AppPlatform/Spring/apps","identity":null,"location":"centralindia","id":"/subscriptions/00000000-0000-0000-0000-000000000000/resourceGroups/cli/providers/Microsoft.AppPlatform/Spring/cli-unittest/apps/test-client-auth","name":"test-client-auth","systemData":{"createdBy":"qingyliu@microsoft.com","createdByType":"User","createdAt":"2023-03-29T09:59:55.3199846Z","lastModifiedBy":"qingyliu@microsoft.com","lastModifiedByType":"User","lastModifiedAt":"2023-03-29T10:10:49.3263919Z"}}'
    headers:
      cache-control:
      - no-cache
      content-length:
      - '1163'
      content-type:
      - application/json; charset=utf-8
      date:
      - Wed, 29 Mar 2023 10:11:23 GMT
      expires:
      - '-1'
      pragma:
      - no-cache
      request-context:
      - appId=cid-v1:797d7e4e-8180-497e-a254-780fbd39ba4d
      strict-transport-security:
      - max-age=31536000; includeSubDomains
      transfer-encoding:
      - chunked
      vary:
      - Accept-Encoding
      x-content-type-options:
      - nosniff
      x-ms-ratelimit-remaining-subscription-resource-requests:
      - '11998'
      x-rp-server-mvid:
      - 2d8cffe0-ed19-4f32-b630-c96199e681e1
    status:
      code: 200
      message: OK
- request:
    body: null
    headers:
      Accept:
      - application/json
      Accept-Encoding:
      - gzip, deflate
      CommandName:
      - spring app update
      Connection:
      - keep-alive
      ParameterSetName:
      - -n -s -g --client-auth-certs
      User-Agent:
      - AZURECLI/2.46.0 azsdk-python-mgmt-appplatform/6.1.0 Python/3.8.3 (Windows-10-10.0.22621-SP0)
    method: GET
    uri: https://management.azure.com/subscriptions/00000000-0000-0000-0000-000000000000/resourceGroups/cli/providers/Microsoft.AppPlatform/Spring/cli-unittest/apps/test-client-auth/deployments?api-version=2023-03-01-preview
  response:
    body:
      string: '{"value":[{"properties":{"deploymentSettings":{"resourceRequests":{"cpu":"1","memory":"2Gi"},"environmentVariables":null,"terminationGracePeriodSeconds":90,"livenessProbe":{"disableProbe":false,"failureThreshold":3,"initialDelaySeconds":300,"periodSeconds":10,"successThreshold":1,"timeoutSeconds":3,"probeAction":{"type":"TCPSocketAction"}},"readinessProbe":{"disableProbe":false,"failureThreshold":3,"initialDelaySeconds":0,"periodSeconds":5,"successThreshold":1,"timeoutSeconds":3,"probeAction":{"type":"TCPSocketAction"}}},"provisioningState":"Succeeded","status":"Running","active":true,"instances":[{"name":"test-client-auth-default-16-697ff948fb-27992","status":"Running","discoveryStatus":"UNREGISTERED","startTime":"2023-03-29T10:00:13Z"}],"source":{"type":"Jar","relativePath":"<default>","runtimeVersion":"Java_11"}},"type":"Microsoft.AppPlatform/Spring/apps/deployments","sku":{"name":"S0","tier":"Standard","capacity":1},"id":"/subscriptions/00000000-0000-0000-0000-000000000000/resourceGroups/cli/providers/Microsoft.AppPlatform/Spring/cli-unittest/apps/test-client-auth/deployments/default","name":"default","systemData":{"createdBy":"qingyliu@microsoft.com","createdByType":"User","createdAt":"2023-03-29T10:00:09.0231655Z","lastModifiedBy":"qingyliu@microsoft.com","lastModifiedByType":"User","lastModifiedAt":"2023-03-29T10:00:09.0231655Z"}}]}'
    headers:
      cache-control:
      - no-cache
      content-length:
<<<<<<< HEAD
      - '1361'
=======
      - '1363'
      content-type:
      - application/json
      date:
      - Wed, 21 Dec 2022 12:21:54 GMT
      expires:
      - '-1'
      pragma:
      - no-cache
      request-context:
      - appId=cid-v1:ccd65fc4-7cd4-497e-8dc8-9a76e9a43ae2
      strict-transport-security:
      - max-age=31536000; includeSubDomains
      transfer-encoding:
      - chunked
      vary:
      - Accept-Encoding
      x-content-type-options:
      - nosniff
      x-ms-ratelimit-remaining-subscription-resource-requests:
      - '11999'
      x-rp-server-mvid:
      - ced78dcb-d355-45ff-8853-5fd9d07bf15b
    status:
      code: 200
      message: OK
- request:
    body: '{"properties": {"deploymentSettings": {}}, "sku": {"name": "S0", "tier":
      "Standard"}}'
    headers:
      Accept:
      - application/json
      Accept-Encoding:
      - gzip, deflate
      CommandName:
      - spring app update
      Connection:
      - keep-alive
      Content-Length:
      - '85'
      Content-Type:
      - application/json
      ParameterSetName:
      - -n -g -s --assign-public-endpoint
      User-Agent:
      - AZURECLI/2.39.0 azsdk-python-mgmt-appplatform/6.1.0 Python/3.9.13 (Windows-10-10.0.19044-SP0)
    method: PATCH
    uri: https://management.azure.com/subscriptions/00000000-0000-0000-0000-000000000000/resourceGroups/cli/providers/Microsoft.AppPlatform/Spring/cli-unittest/apps/test-client-auth/deployments/default?api-version=2023-03-01-preview
  response:
    body:
      string: '{"properties":{"deploymentSettings":{"resourceRequests":{"cpu":"1","memory":"1Gi"},"environmentVariables":null,"terminationGracePeriodSeconds":90,"livenessProbe":{"disableProbe":false,"failureThreshold":24,"initialDelaySeconds":60,"periodSeconds":10,"successThreshold":1,"timeoutSeconds":1,"probeAction":{"type":"TCPSocketAction"}},"readinessProbe":{"disableProbe":false,"failureThreshold":3,"initialDelaySeconds":0,"periodSeconds":10,"successThreshold":1,"timeoutSeconds":1,"probeAction":{"type":"TCPSocketAction"}}},"provisioningState":"Succeeded","status":"Running","active":true,"instances":[{"name":"test-app-default-8-57c694d5d4-6dzkv","status":"Running","discoveryStatus":"UNREGISTERED","startTime":"2022-09-07T11:53:23Z"}],"source":{"type":"Jar","relativePath":"<default>","runtimeVersion":"Java_8"}},"type":"Microsoft.AppPlatform/Spring/apps/deployments","sku":{"name":"S0","tier":"Standard","capacity":1},"id":"/subscriptions/00000000-0000-0000-0000-000000000000/resourceGroups/cli/providers/Microsoft.AppPlatform/Spring/cli-unittest/apps/test-client-auth/deployments/default","name":"default","systemData":{"createdBy":"caihuarui@microsoft.com","createdByType":"User","createdAt":"2022-09-07T11:53:18.3498623Z","lastModifiedBy":"caihuarui@microsoft.com","lastModifiedByType":"User","lastModifiedAt":"2022-09-07T11:53:18.3498623Z"}}'
    headers:
      cache-control:
      - no-cache
      content-length:
      - '1364'
>>>>>>> 02c128c7
      content-type:
      - application/json; charset=utf-8
      date:
      - Wed, 29 Mar 2023 10:11:26 GMT
      expires:
      - '-1'
      pragma:
      - no-cache
      request-context:
      - appId=cid-v1:797d7e4e-8180-497e-a254-780fbd39ba4d
      strict-transport-security:
      - max-age=31536000; includeSubDomains
      transfer-encoding:
      - chunked
      vary:
      - Accept-Encoding
      x-content-type-options:
      - nosniff
      x-ms-ratelimit-remaining-subscription-resource-requests:
      - '11999'
      x-rp-server-mvid:
      - 2d8cffe0-ed19-4f32-b630-c96199e681e1
    status:
      code: 200
      message: OK
version: 1<|MERGE_RESOLUTION|>--- conflicted
+++ resolved
@@ -1,25 +1,23 @@
 interactions:
 - request:
-<<<<<<< HEAD
     body: '{"properties": {"type": "KeyVaultCertificate", "vaultUri": "https://integration-test-prod.vault.azure.net/",
       "keyVaultCertName": "cli-unittest", "excludePrivateKey": true}}'
-=======
-    body: '{"type": "Microsoft.AppPlatform/Spring", "name": "cli-unittest"}'
-    headers:
-      Accept:
-      - application/json
-      Accept-Encoding:
-      - gzip, deflate
-      CommandName:
-      - spring create
+    headers:
+      Accept:
+      - application/json
+      Accept-Encoding:
+      - gzip, deflate
+      CommandName:
+      - spring certificate add
       Connection:
       - keep-alive
       Content-Length:
-      - '64'
+      - '172'
       Content-Type:
       - application/json
       ParameterSetName:
-      - -n -g -l
+      - --name --vault-uri --only-public-cert --vault-certificate-name -g -s --query
+        -o
       User-Agent:
       - AZURECLI/2.42.0 azsdk-python-mgmt-appplatform/6.1.0 Python/3.8.10 (Linux-5.10.16.3-microsoft-standard-WSL2-x86_64-with-glibc2.29)
     method: POST
@@ -81,18 +79,18 @@
     uri: https://management.azure.com/subscriptions/00000000-0000-0000-0000-000000000000/resourceGroups/cli/providers/Microsoft.AppPlatform/Spring/cli-unittest?api-version=2023-03-01-preview
   response:
     body:
-      string: '{"properties":{"provisioningState":"Creating","zoneRedundant":false,"version":3,"serviceId":"d773daacb0b44a8aa65671160fe99c53","powerState":"Running","fqdn":"cli-unittest.asc-test.net"},"type":"Microsoft.AppPlatform/Spring","sku":{"name":"S0","tier":"Standard"},"location":"eastus","tags":null,"id":"/subscriptions/00000000-0000-0000-0000-000000000000/resourceGroups/cli/providers/Microsoft.AppPlatform/Spring/cli-unittest","name":"cli-unittest","systemData":{"createdBy":"haojianzhong@microsoft.com","createdByType":"User","createdAt":"2022-12-21T12:04:23.2024183Z","lastModifiedBy":"haojianzhong@microsoft.com","lastModifiedByType":"User","lastModifiedAt":"2022-12-21T12:04:23.2024183Z"}}'
+      string: '{"properties":{"vaultUri":"https://integration-test-prod.vault.azure.net/","keyVaultCertName":"cli-unittest","excludePrivateKey":true,"provisioningState":"Creating","type":"KeyVaultCertificate"},"type":"Microsoft.AppPlatform/Spring/certificates","id":"/subscriptions/00000000-0000-0000-0000-000000000000/resourceGroups/cli/providers/Microsoft.AppPlatform/Spring/cli-unittest/certificates/test-cert","name":"test-cert","systemData":{"createdBy":"qingyliu@microsoft.com","createdByType":"User","createdAt":"2023-03-29T10:10:11.9251455Z","lastModifiedBy":"qingyliu@microsoft.com","lastModifiedByType":"User","lastModifiedAt":"2023-03-29T10:10:11.9251455Z"}}'
     headers:
       azure-asyncoperation:
       - https://management.azure.com/subscriptions/00000000-0000-0000-0000-000000000000/resourceGroups/cli/providers/Microsoft.AppPlatform/locations/eastus/operationStatus/cli-unittest/operationId/712f6b93-9620-4978-8c14-e1b96da40ccc?api-version=2023-03-01-preview
       cache-control:
       - no-cache
       content-length:
-      - '690'
-      content-type:
-      - application/json; charset=utf-8
-      date:
-      - Wed, 21 Dec 2022 12:04:25 GMT
+      - '654'
+      content-type:
+      - application/json; charset=utf-8
+      date:
+      - Wed, 29 Mar 2023 10:10:13 GMT
       expires:
       - '-1'
       location:
@@ -100,7 +98,7 @@
       pragma:
       - no-cache
       request-context:
-      - appId=cid-v1:ccd65fc4-7cd4-497e-8dc8-9a76e9a43ae2
+      - appId=cid-v1:797d7e4e-8180-497e-a254-780fbd39ba4d
       strict-transport-security:
       - max-age=31536000; includeSubDomains
       x-content-type-options:
@@ -238,61 +236,47 @@
 - request:
     body: '{"properties": {"traceEnabled": true, "appInsightsInstrumentationKey":
       "InstrumentationKey=eebffb0f-1488-4622-93b5-df9da041b930;IngestionEndpoint=https://eastus-2.in.applicationinsights.azure.com/;LiveEndpoint=https://eastus.livediagnostics.monitor.azure.com/"}}'
->>>>>>> 02c128c7
-    headers:
-      Accept:
-      - application/json
-      Accept-Encoding:
-      - gzip, deflate
-      CommandName:
-      - spring certificate add
+    headers:
+      Accept:
+      - application/json
+      Accept-Encoding:
+      - gzip, deflate
+      CommandName:
+      - spring create
       Connection:
       - keep-alive
       Content-Length:
-      - '172'
+      - '262'
       Content-Type:
       - application/json
       ParameterSetName:
-      - --name --vault-uri --only-public-cert --vault-certificate-name -g -s --query
-        -o
-      User-Agent:
-      - AZURECLI/2.46.0 azsdk-python-mgmt-appplatform/6.1.0 Python/3.8.3 (Windows-10-10.0.22621-SP0)
+      - -n -g -l
+      User-Agent:
+      - AZURECLI/2.42.0 azsdk-python-mgmt-appplatform/6.1.0 Python/3.8.10 (Linux-5.10.16.3-microsoft-standard-WSL2-x86_64-with-glibc2.29)
     method: PUT
-<<<<<<< HEAD
-    uri: https://management.azure.com/subscriptions/00000000-0000-0000-0000-000000000000/resourceGroups/cli/providers/Microsoft.AppPlatform/Spring/cli-unittest/certificates/test-cert?api-version=2023-03-01-preview
-=======
     uri: https://management.azure.com/subscriptions/00000000-0000-0000-0000-000000000000/resourceGroups/cli/providers/Microsoft.AppPlatform/Spring/cli-unittest/monitoringSettings/default?api-version=2023-03-01-preview
->>>>>>> 02c128c7
-  response:
-    body:
-      string: '{"properties":{"vaultUri":"https://integration-test-prod.vault.azure.net/","keyVaultCertName":"cli-unittest","excludePrivateKey":true,"provisioningState":"Creating","type":"KeyVaultCertificate"},"type":"Microsoft.AppPlatform/Spring/certificates","id":"/subscriptions/00000000-0000-0000-0000-000000000000/resourceGroups/cli/providers/Microsoft.AppPlatform/Spring/cli-unittest/certificates/test-cert","name":"test-cert","systemData":{"createdBy":"qingyliu@microsoft.com","createdByType":"User","createdAt":"2023-03-29T10:10:11.9251455Z","lastModifiedBy":"qingyliu@microsoft.com","lastModifiedByType":"User","lastModifiedAt":"2023-03-29T10:10:11.9251455Z"}}'
+  response:
+    body:
+      string: '{"properties":{"appInsightsSamplingRate":10.0,"appInsightsAgentVersions":{"java":"3.4.4"},"provisioningState":"Updating","traceEnabled":true,"appInsightsInstrumentationKey":"InstrumentationKey=eebffb0f-1488-4622-93b5-df9da041b930;IngestionEndpoint=https://eastus-2.in.applicationinsights.azure.com/;LiveEndpoint=https://eastus.livediagnostics.monitor.azure.com/"},"type":"Microsoft.AppPlatform/Spring/monitoringSettings","id":"/subscriptions/00000000-0000-0000-0000-000000000000/resourceGroups/cli/providers/Microsoft.AppPlatform/Spring/cli-unittest/monitoringSettings/default","name":"default"}'
     headers:
       azure-asyncoperation:
-<<<<<<< HEAD
-      - https://management.azure.com/subscriptions/00000000-0000-0000-0000-000000000000/resourceGroups/cli/providers/Microsoft.AppPlatform/locations/centralindia/operationStatus/cli-unittest/operationId/3c4c6582-a498-42f1-8dd3-0e15cf03fa1c?api-version=2023-03-01-preview
-=======
       - https://management.azure.com/subscriptions/00000000-0000-0000-0000-000000000000/resourceGroups/cli/providers/Microsoft.AppPlatform/locations/eastus/operationStatus/cli-unittest/operationId/47b7e35c-d5ca-4578-8685-d1755c5303ce?api-version=2023-03-01-preview
->>>>>>> 02c128c7
-      cache-control:
-      - no-cache
-      content-length:
-      - '654'
-      content-type:
-      - application/json; charset=utf-8
-      date:
-      - Wed, 29 Mar 2023 10:10:13 GMT
+      cache-control:
+      - no-cache
+      content-length:
+      - '595'
+      content-type:
+      - application/json; charset=utf-8
+      date:
+      - Wed, 21 Dec 2022 12:18:15 GMT
       expires:
       - '-1'
       location:
-<<<<<<< HEAD
-      - https://management.azure.com/subscriptions/00000000-0000-0000-0000-000000000000/resourceGroups/cli/providers/Microsoft.AppPlatform/locations/centralindia/operationResults/3c4c6582-a498-42f1-8dd3-0e15cf03fa1c/Spring/cli-unittest?api-version=2023-03-01-preview
-=======
       - https://management.azure.com/subscriptions/00000000-0000-0000-0000-000000000000/resourceGroups/cli/providers/Microsoft.AppPlatform/locations/eastus/operationResults/47b7e35c-d5ca-4578-8685-d1755c5303ce/Spring/cli-unittest?api-version=2023-03-01-preview
->>>>>>> 02c128c7
-      pragma:
-      - no-cache
-      request-context:
-      - appId=cid-v1:797d7e4e-8180-497e-a254-780fbd39ba4d
+      pragma:
+      - no-cache
+      request-context:
+      - appId=cid-v1:ccd65fc4-7cd4-497e-8dc8-9a76e9a43ae2
       strict-transport-security:
       - max-age=31536000; includeSubDomains
       x-content-type-options:
@@ -308,8 +292,6 @@
     body: null
     headers:
       Accept:
-<<<<<<< HEAD
-=======
       - application/json
       Accept-Encoding:
       - gzip, deflate
@@ -415,7 +397,6 @@
     body: null
     headers:
       Accept:
->>>>>>> 02c128c7
       - '*/*'
       Accept-Encoding:
       - gzip, deflate
@@ -429,11 +410,7 @@
       User-Agent:
       - AZURECLI/2.46.0 azsdk-python-mgmt-appplatform/6.1.0 Python/3.8.3 (Windows-10-10.0.22621-SP0)
     method: GET
-<<<<<<< HEAD
-    uri: https://management.azure.com/subscriptions/00000000-0000-0000-0000-000000000000/resourceGroups/cli/providers/Microsoft.AppPlatform/locations/centralindia/operationStatus/cli-unittest/operationId/3c4c6582-a498-42f1-8dd3-0e15cf03fa1c?api-version=2023-03-01-preview
-=======
     uri: https://management.azure.com/subscriptions/00000000-0000-0000-0000-000000000000/resourceGroups/cli/providers/Microsoft.AppPlatform/Spring/cli-unittest/monitoringSettings/default?api-version=2023-03-01-preview
->>>>>>> 02c128c7
   response:
     body:
       string: '{"id":"subscriptions/d51e3ffe-6b84-49cd-b426-0dc4ec660356/resourceGroups/cli/providers/Microsoft.AppPlatform/locations/centralindia/operationStatus/cli-unittest/operationId/3c4c6582-a498-42f1-8dd3-0e15cf03fa1c","name":"3c4c6582-a498-42f1-8dd3-0e15cf03fa1c","status":"Succeeded","startTime":"2023-03-29T10:10:13.2651233Z","endTime":"2023-03-29T10:10:20.5687026Z"}'
@@ -466,8 +443,6 @@
       code: 200
       message: OK
 - request:
-<<<<<<< HEAD
-=======
     body: '{"properties": {"source": {"type": "Jar", "relativePath": "<default>",
       "runtimeVersion": "Java_8"}, "deploymentSettings": {"resourceRequests": {"cpu":
       "1", "memory": "1Gi"}}, "active": true}, "sku": {"name": "S0", "tier": "Standard",
@@ -525,7 +500,6 @@
       code: 201
       message: Created
 - request:
->>>>>>> 02c128c7
     body: null
     headers:
       Accept:
@@ -533,8 +507,6 @@
       Accept-Encoding:
       - gzip, deflate
       CommandName:
-<<<<<<< HEAD
-=======
       - spring app create
       Connection:
       - keep-alive
@@ -636,7 +608,6 @@
       Accept-Encoding:
       - gzip, deflate
       CommandName:
->>>>>>> 02c128c7
       - spring certificate add
       Connection:
       - keep-alive
@@ -644,13 +615,8 @@
       - --name --vault-uri --only-public-cert --vault-certificate-name -g -s --query
         -o
       User-Agent:
-<<<<<<< HEAD
-      - AZURECLI/2.46.0 azsdk-python-mgmt-appplatform/6.1.0 Python/3.8.3 (Windows-10-10.0.22621-SP0)
-    method: GET
-=======
       - AZURECLI/2.42.0 azsdk-python-mgmt-appplatform/6.1.0 Python/3.8.10 (Linux-5.10.16.3-microsoft-standard-WSL2-x86_64-with-glibc2.29)
     method: PUT
->>>>>>> 02c128c7
     uri: https://management.azure.com/subscriptions/00000000-0000-0000-0000-000000000000/resourceGroups/cli/providers/Microsoft.AppPlatform/Spring/cli-unittest/certificates/test-cert?api-version=2023-03-01-preview
   response:
     body:
@@ -760,11 +726,7 @@
       string: '{"properties":{"addonConfigs":{"applicationConfigurationService":{},"serviceRegistry":{}},"public":false,"provisioningState":"Updating","fqdn":"cli-unittest.azuremicroservices.io","httpsOnly":false,"temporaryDisk":{"sizeInGB":5,"mountPath":"/tmp"},"persistentDisk":{"sizeInGB":0,"mountPath":"/persistent"},"enableEndToEndTLS":false,"ingressSettings":{"clientAuth":{"certificates":["/subscriptions/00000000-0000-0000-0000-000000000000/resourceGroups/cli/providers/Microsoft.AppPlatform/Spring/cli-unittest/certificates/test-cert"]},"readTimeoutInSeconds":300,"sendTimeoutInSeconds":60,"sessionCookieMaxAge":0,"sessionAffinity":"None","backendProtocol":"Default"}},"type":"Microsoft.AppPlatform/Spring/apps","identity":null,"location":"centralindia","id":"/subscriptions/00000000-0000-0000-0000-000000000000/resourceGroups/cli/providers/Microsoft.AppPlatform/Spring/cli-unittest/apps/test-client-auth","name":"test-client-auth","systemData":{"createdBy":"qingyliu@microsoft.com","createdByType":"User","createdAt":"2023-03-29T09:59:55.3199846Z","lastModifiedBy":"qingyliu@microsoft.com","lastModifiedByType":"User","lastModifiedAt":"2023-03-29T10:10:49.3263919Z"}}'
     headers:
       azure-asyncoperation:
-<<<<<<< HEAD
-      - https://management.azure.com/subscriptions/00000000-0000-0000-0000-000000000000/resourceGroups/cli/providers/Microsoft.AppPlatform/locations/centralindia/operationStatus/test-client-auth/operationId/f2e4e5fc-007b-4c4e-ae0d-8420bd02feaa?api-version=2023-03-01-preview
-=======
       - https://management.azure.com/subscriptions/00000000-0000-0000-0000-000000000000/resourceGroups/cli/providers/Microsoft.AppPlatform/locations/eastus/operationStatus/test-client-auth/operationId/7a233536-7528-4ea1-9e29-44e35df4232a?api-version=2023-03-01-preview
->>>>>>> 02c128c7
       cache-control:
       - no-cache
       content-length:
@@ -776,11 +738,7 @@
       expires:
       - '-1'
       location:
-<<<<<<< HEAD
-      - https://management.azure.com/subscriptions/00000000-0000-0000-0000-000000000000/resourceGroups/cli/providers/Microsoft.AppPlatform/locations/centralindia/operationResults/f2e4e5fc-007b-4c4e-ae0d-8420bd02feaa/Spring/test-client-auth?api-version=2023-03-01-preview
-=======
       - https://management.azure.com/subscriptions/00000000-0000-0000-0000-000000000000/resourceGroups/cli/providers/Microsoft.AppPlatform/locations/eastus/operationResults/7a233536-7528-4ea1-9e29-44e35df4232a/Spring/test-client-auth?api-version=2023-03-01-preview
->>>>>>> 02c128c7
       pragma:
       - no-cache
       request-context:
@@ -801,8 +759,6 @@
       "Standard"}}'
     headers:
       Accept:
-<<<<<<< HEAD
-=======
       - '*/*'
       Accept-Encoding:
       - gzip, deflate
@@ -825,7 +781,6 @@
       content-length:
       - '317'
       content-type:
->>>>>>> 02c128c7
       - application/json
       Accept-Encoding:
       - gzip, deflate
@@ -840,27 +795,71 @@
       ParameterSetName:
       - -n -s -g --client-auth-certs
       User-Agent:
-<<<<<<< HEAD
+      - AZURECLI/2.42.0 azsdk-python-mgmt-appplatform/6.1.0 Python/3.8.10 (Linux-5.10.16.3-microsoft-standard-WSL2-x86_64-with-glibc2.29)
+    method: GET
+    uri: https://management.azure.com/subscriptions/00000000-0000-0000-0000-000000000000/resourceGroups/cli/providers/Microsoft.AppPlatform/locations/eastus/operationStatus/test-client-auth/operationId/7a233536-7528-4ea1-9e29-44e35df4232a?api-version=2023-03-01-preview
+  response:
+    body:
+      string: '{"properties":{"deploymentSettings":{"resourceRequests":{"cpu":"1","memory":"2Gi"},"environmentVariables":null,"terminationGracePeriodSeconds":90,"livenessProbe":{"disableProbe":false,"failureThreshold":3,"initialDelaySeconds":300,"periodSeconds":10,"successThreshold":1,"timeoutSeconds":3,"probeAction":{"type":"TCPSocketAction"}},"readinessProbe":{"disableProbe":false,"failureThreshold":3,"initialDelaySeconds":0,"periodSeconds":5,"successThreshold":1,"timeoutSeconds":3,"probeAction":{"type":"TCPSocketAction"}}},"provisioningState":"Succeeded","status":"Running","active":true,"instances":[{"name":"test-client-auth-default-16-697ff948fb-27992","status":"Running","discoveryStatus":"UNREGISTERED","startTime":"2023-03-29T10:00:13Z"}],"source":{"type":"Jar","relativePath":"<default>","runtimeVersion":"Java_11"}},"type":"Microsoft.AppPlatform/Spring/apps/deployments","sku":{"name":"S0","tier":"Standard","capacity":1},"id":"/subscriptions/00000000-0000-0000-0000-000000000000/resourceGroups/cli/providers/Microsoft.AppPlatform/Spring/cli-unittest/apps/test-client-auth/deployments/default","name":"default","systemData":{"createdBy":"qingyliu@microsoft.com","createdByType":"User","createdAt":"2023-03-29T10:00:09.0231655Z","lastModifiedBy":"qingyliu@microsoft.com","lastModifiedByType":"User","lastModifiedAt":"2023-03-29T10:00:09.0231655Z"}}'
+    headers:
+      cache-control:
+      - no-cache
+      content-length:
+      - '1349'
+      content-type:
+      - application/json; charset=utf-8
+      date:
+      - Wed, 29 Mar 2023 10:10:53 GMT
+      expires:
+      - '-1'
+      pragma:
+      - no-cache
+      request-context:
+      - appId=cid-v1:797d7e4e-8180-497e-a254-780fbd39ba4d
+      strict-transport-security:
+      - max-age=31536000; includeSubDomains
+      transfer-encoding:
+      - chunked
+      vary:
+      - Accept-Encoding
+      x-content-type-options:
+      - nosniff
+      x-ms-ratelimit-remaining-subscription-resource-requests:
+      - '1199'
+      x-rp-server-mvid:
+      - 2d8cffe0-ed19-4f32-b630-c96199e681e1
+    status:
+      code: 200
+      message: OK
+- request:
+    body: null
+    headers:
+      Accept:
+      - '*/*'
+      Accept-Encoding:
+      - gzip, deflate
+      CommandName:
+      - spring app update
+      Connection:
+      - keep-alive
+      ParameterSetName:
+      - -n -s -g --client-auth-certs
+      User-Agent:
       - AZURECLI/2.46.0 azsdk-python-mgmt-appplatform/6.1.0 Python/3.8.3 (Windows-10-10.0.22621-SP0)
-    method: PATCH
-    uri: https://management.azure.com/subscriptions/00000000-0000-0000-0000-000000000000/resourceGroups/cli/providers/Microsoft.AppPlatform/Spring/cli-unittest/apps/test-client-auth/deployments/mock-deployment?api-version=2023-03-01-preview
-=======
-      - AZURECLI/2.42.0 azsdk-python-mgmt-appplatform/6.1.0 Python/3.8.10 (Linux-5.10.16.3-microsoft-standard-WSL2-x86_64-with-glibc2.29)
     method: GET
     uri: https://management.azure.com/subscriptions/00000000-0000-0000-0000-000000000000/resourceGroups/cli/providers/Microsoft.AppPlatform/locations/eastus/operationStatus/test-client-auth/operationId/7a233536-7528-4ea1-9e29-44e35df4232a?api-version=2023-03-01-preview
->>>>>>> 02c128c7
-  response:
-    body:
-      string: '{"properties":{"deploymentSettings":{"resourceRequests":{"cpu":"1","memory":"2Gi"},"environmentVariables":null,"terminationGracePeriodSeconds":90,"livenessProbe":{"disableProbe":false,"failureThreshold":3,"initialDelaySeconds":300,"periodSeconds":10,"successThreshold":1,"timeoutSeconds":3,"probeAction":{"type":"TCPSocketAction"}},"readinessProbe":{"disableProbe":false,"failureThreshold":3,"initialDelaySeconds":0,"periodSeconds":5,"successThreshold":1,"timeoutSeconds":3,"probeAction":{"type":"TCPSocketAction"}}},"provisioningState":"Succeeded","status":"Running","active":true,"instances":[{"name":"test-client-auth-default-16-697ff948fb-27992","status":"Running","discoveryStatus":"UNREGISTERED","startTime":"2023-03-29T10:00:13Z"}],"source":{"type":"Jar","relativePath":"<default>","runtimeVersion":"Java_11"}},"type":"Microsoft.AppPlatform/Spring/apps/deployments","sku":{"name":"S0","tier":"Standard","capacity":1},"id":"/subscriptions/00000000-0000-0000-0000-000000000000/resourceGroups/cli/providers/Microsoft.AppPlatform/Spring/cli-unittest/apps/test-client-auth/deployments/default","name":"default","systemData":{"createdBy":"qingyliu@microsoft.com","createdByType":"User","createdAt":"2023-03-29T10:00:09.0231655Z","lastModifiedBy":"qingyliu@microsoft.com","lastModifiedByType":"User","lastModifiedAt":"2023-03-29T10:00:09.0231655Z"}}'
-    headers:
-      cache-control:
-      - no-cache
-      content-length:
-      - '1349'
-      content-type:
-      - application/json; charset=utf-8
-      date:
-      - Wed, 29 Mar 2023 10:10:53 GMT
+  response:
+    body:
+      string: '{"id":"subscriptions/d51e3ffe-6b84-49cd-b426-0dc4ec660356/resourceGroups/cli/providers/Microsoft.AppPlatform/locations/centralindia/operationStatus/test-client-auth/operationId/f2e4e5fc-007b-4c4e-ae0d-8420bd02feaa","name":"f2e4e5fc-007b-4c4e-ae0d-8420bd02feaa","status":"Succeeded","startTime":"2023-03-29T10:10:50.6230416Z","endTime":"2023-03-29T10:11:03.1616325Z"}'
+    headers:
+      cache-control:
+      - no-cache
+      content-length:
+      - '366'
+      content-type:
+      - application/json; charset=utf-8
+      date:
+      - Wed, 29 Mar 2023 10:11:20 GMT
       expires:
       - '-1'
       pragma:
@@ -875,8 +874,6 @@
       - Accept-Encoding
       x-content-type-options:
       - nosniff
-      x-ms-ratelimit-remaining-subscription-resource-requests:
-      - '1199'
       x-rp-server-mvid:
       - 2d8cffe0-ed19-4f32-b630-c96199e681e1
     status:
@@ -898,23 +895,19 @@
       User-Agent:
       - AZURECLI/2.46.0 azsdk-python-mgmt-appplatform/6.1.0 Python/3.8.3 (Windows-10-10.0.22621-SP0)
     method: GET
-<<<<<<< HEAD
-    uri: https://management.azure.com/subscriptions/00000000-0000-0000-0000-000000000000/resourceGroups/cli/providers/Microsoft.AppPlatform/locations/centralindia/operationStatus/test-client-auth/operationId/f2e4e5fc-007b-4c4e-ae0d-8420bd02feaa?api-version=2023-03-01-preview
-=======
-    uri: https://management.azure.com/subscriptions/00000000-0000-0000-0000-000000000000/resourceGroups/cli/providers/Microsoft.AppPlatform/locations/eastus/operationStatus/test-client-auth/operationId/7a233536-7528-4ea1-9e29-44e35df4232a?api-version=2023-03-01-preview
->>>>>>> 02c128c7
-  response:
-    body:
-      string: '{"id":"subscriptions/d51e3ffe-6b84-49cd-b426-0dc4ec660356/resourceGroups/cli/providers/Microsoft.AppPlatform/locations/centralindia/operationStatus/test-client-auth/operationId/f2e4e5fc-007b-4c4e-ae0d-8420bd02feaa","name":"f2e4e5fc-007b-4c4e-ae0d-8420bd02feaa","status":"Succeeded","startTime":"2023-03-29T10:10:50.6230416Z","endTime":"2023-03-29T10:11:03.1616325Z"}'
-    headers:
-      cache-control:
-      - no-cache
-      content-length:
-      - '366'
-      content-type:
-      - application/json; charset=utf-8
-      date:
-      - Wed, 29 Mar 2023 10:11:20 GMT
+    uri: https://management.azure.com/subscriptions/00000000-0000-0000-0000-000000000000/resourceGroups/cli/providers/Microsoft.AppPlatform/Spring/cli-unittest/apps/test-client-auth?api-version=2023-03-01-preview
+  response:
+    body:
+      string: '{"properties":{"addonConfigs":{"applicationConfigurationService":{},"serviceRegistry":{}},"public":false,"provisioningState":"Succeeded","fqdn":"cli-unittest.azuremicroservices.io","httpsOnly":false,"temporaryDisk":{"sizeInGB":5,"mountPath":"/tmp"},"persistentDisk":{"sizeInGB":0,"mountPath":"/persistent"},"enableEndToEndTLS":false,"ingressSettings":{"clientAuth":{"certificates":["/subscriptions/00000000-0000-0000-0000-000000000000/resourceGroups/cli/providers/Microsoft.AppPlatform/Spring/cli-unittest/certificates/test-cert"]},"readTimeoutInSeconds":300,"sendTimeoutInSeconds":60,"sessionCookieMaxAge":0,"sessionAffinity":"None","backendProtocol":"Default"}},"type":"Microsoft.AppPlatform/Spring/apps","identity":null,"location":"centralindia","id":"/subscriptions/00000000-0000-0000-0000-000000000000/resourceGroups/cli/providers/Microsoft.AppPlatform/Spring/cli-unittest/apps/test-client-auth","name":"test-client-auth","systemData":{"createdBy":"qingyliu@microsoft.com","createdByType":"User","createdAt":"2023-03-29T09:59:55.3199846Z","lastModifiedBy":"qingyliu@microsoft.com","lastModifiedByType":"User","lastModifiedAt":"2023-03-29T10:10:49.3263919Z"}}'
+    headers:
+      cache-control:
+      - no-cache
+      content-length:
+      - '1163'
+      content-type:
+      - application/json; charset=utf-8
+      date:
+      - Wed, 29 Mar 2023 10:11:21 GMT
       expires:
       - '-1'
       pragma:
@@ -929,6 +922,8 @@
       - Accept-Encoding
       x-content-type-options:
       - nosniff
+      x-ms-ratelimit-remaining-subscription-resource-requests:
+      - '11999'
       x-rp-server-mvid:
       - 2d8cffe0-ed19-4f32-b630-c96199e681e1
     status:
@@ -938,7 +933,7 @@
     body: null
     headers:
       Accept:
-      - '*/*'
+      - application/json
       Accept-Encoding:
       - gzip, deflate
       CommandName:
@@ -962,7 +957,7 @@
       content-type:
       - application/json; charset=utf-8
       date:
-      - Wed, 29 Mar 2023 10:11:21 GMT
+      - Wed, 29 Mar 2023 10:11:23 GMT
       expires:
       - '-1'
       pragma:
@@ -978,7 +973,7 @@
       x-content-type-options:
       - nosniff
       x-ms-ratelimit-remaining-subscription-resource-requests:
-      - '11999'
+      - '11998'
       x-rp-server-mvid:
       - 2d8cffe0-ed19-4f32-b630-c96199e681e1
     status:
@@ -1000,56 +995,6 @@
       User-Agent:
       - AZURECLI/2.46.0 azsdk-python-mgmt-appplatform/6.1.0 Python/3.8.3 (Windows-10-10.0.22621-SP0)
     method: GET
-    uri: https://management.azure.com/subscriptions/00000000-0000-0000-0000-000000000000/resourceGroups/cli/providers/Microsoft.AppPlatform/Spring/cli-unittest/apps/test-client-auth?api-version=2023-03-01-preview
-  response:
-    body:
-      string: '{"properties":{"addonConfigs":{"applicationConfigurationService":{},"serviceRegistry":{}},"public":false,"provisioningState":"Succeeded","fqdn":"cli-unittest.azuremicroservices.io","httpsOnly":false,"temporaryDisk":{"sizeInGB":5,"mountPath":"/tmp"},"persistentDisk":{"sizeInGB":0,"mountPath":"/persistent"},"enableEndToEndTLS":false,"ingressSettings":{"clientAuth":{"certificates":["/subscriptions/00000000-0000-0000-0000-000000000000/resourceGroups/cli/providers/Microsoft.AppPlatform/Spring/cli-unittest/certificates/test-cert"]},"readTimeoutInSeconds":300,"sendTimeoutInSeconds":60,"sessionCookieMaxAge":0,"sessionAffinity":"None","backendProtocol":"Default"}},"type":"Microsoft.AppPlatform/Spring/apps","identity":null,"location":"centralindia","id":"/subscriptions/00000000-0000-0000-0000-000000000000/resourceGroups/cli/providers/Microsoft.AppPlatform/Spring/cli-unittest/apps/test-client-auth","name":"test-client-auth","systemData":{"createdBy":"qingyliu@microsoft.com","createdByType":"User","createdAt":"2023-03-29T09:59:55.3199846Z","lastModifiedBy":"qingyliu@microsoft.com","lastModifiedByType":"User","lastModifiedAt":"2023-03-29T10:10:49.3263919Z"}}'
-    headers:
-      cache-control:
-      - no-cache
-      content-length:
-      - '1163'
-      content-type:
-      - application/json; charset=utf-8
-      date:
-      - Wed, 29 Mar 2023 10:11:23 GMT
-      expires:
-      - '-1'
-      pragma:
-      - no-cache
-      request-context:
-      - appId=cid-v1:797d7e4e-8180-497e-a254-780fbd39ba4d
-      strict-transport-security:
-      - max-age=31536000; includeSubDomains
-      transfer-encoding:
-      - chunked
-      vary:
-      - Accept-Encoding
-      x-content-type-options:
-      - nosniff
-      x-ms-ratelimit-remaining-subscription-resource-requests:
-      - '11998'
-      x-rp-server-mvid:
-      - 2d8cffe0-ed19-4f32-b630-c96199e681e1
-    status:
-      code: 200
-      message: OK
-- request:
-    body: null
-    headers:
-      Accept:
-      - application/json
-      Accept-Encoding:
-      - gzip, deflate
-      CommandName:
-      - spring app update
-      Connection:
-      - keep-alive
-      ParameterSetName:
-      - -n -s -g --client-auth-certs
-      User-Agent:
-      - AZURECLI/2.46.0 azsdk-python-mgmt-appplatform/6.1.0 Python/3.8.3 (Windows-10-10.0.22621-SP0)
-    method: GET
     uri: https://management.azure.com/subscriptions/00000000-0000-0000-0000-000000000000/resourceGroups/cli/providers/Microsoft.AppPlatform/Spring/cli-unittest/apps/test-client-auth/deployments?api-version=2023-03-01-preview
   response:
     body:
@@ -1058,10 +1003,7 @@
       cache-control:
       - no-cache
       content-length:
-<<<<<<< HEAD
       - '1361'
-=======
-      - '1363'
       content-type:
       - application/json
       date:
@@ -1117,7 +1059,6 @@
       - no-cache
       content-length:
       - '1364'
->>>>>>> 02c128c7
       content-type:
       - application/json; charset=utf-8
       date:
