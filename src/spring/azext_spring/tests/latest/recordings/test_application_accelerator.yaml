--- conflicted
+++ resolved
@@ -1,3062 +1,2818 @@
-interactions:
-- request:
-    body: '{"properties": {"public": true, "features": {"applicationAccelerator":
-      {"state": "Enabled"}, "applicationLiveView": {"state": "Enabled"}}}}'
-    headers:
-      Accept:
-      - application/json
-      Accept-Encoding:
-      - gzip, deflate
-      CommandName:
-      - spring dev-tool create
-      Connection:
-      - keep-alive
-      Content-Length:
-      - '139'
-      Content-Type:
-      - application/json
-      ParameterSetName:
-      - -g -s --assign-endpoint
-      User-Agent:
-      - AZURECLI/2.46.0 azsdk-python-mgmt-appplatform/6.1.0 Python/3.9.13 (Windows-10-10.0.22621-SP0)
-    method: PUT
-<<<<<<< HEAD
-    uri: https://management.azure.com/subscriptions/00000000-0000-0000-0000-000000000000/resourceGroups/acc/providers/Microsoft.AppPlatform/Spring/acc-test/DevToolPortals/default?api-version=2023-01-01-preview
-=======
-    uri: https://management.azure.com/subscriptions/00000000-0000-0000-0000-000000000000/resourceGroups/clitest.rg000001/providers/Microsoft.AppPlatform/Spring/clitest000002/DevToolPortals/default?api-version=2022-11-01-preview
->>>>>>> ff374d96
-  response:
-    body:
-      string: '{"properties":{"provisioningState":"Creating","public":true,"resourceRequests":{"cpu":"500m","memory":"1Gi","instanceCount":1},"features":{"applicationAccelerator":{"state":"Enabled","route":"create"},"applicationLiveView":{"state":"Enabled","route":"app-live-view"}}},"type":"Microsoft.AppPlatform/Spring/devToolPortals","id":"/subscriptions/00000000-0000-0000-0000-000000000000/resourceGroups/clitest.rg000001/providers/Microsoft.AppPlatform/Spring/clitest000002/devToolPortals/default","name":"default","systemData":{"createdBy":"yuwzho@microsoft.com","createdByType":"User","createdAt":"2023-03-21T05:24:27.971299Z","lastModifiedBy":"yuwzho@microsoft.com","lastModifiedByType":"User","lastModifiedAt":"2023-03-21T05:24:27.971299Z"}}'
-    headers:
-      azure-asyncoperation:
-<<<<<<< HEAD
-      - https://management.azure.com/subscriptions/00000000-0000-0000-0000-000000000000/resourceGroups/acc/providers/Microsoft.AppPlatform/locations/eastus/operationStatus/acc-test/operationId/699d5966-a311-4dbf-82d4-93d821de7c48?api-version=2023-01-01-preview
-=======
-      - https://management.azure.com/subscriptions/00000000-0000-0000-0000-000000000000/resourceGroups/clitest.rg000001/providers/Microsoft.AppPlatform/locations/uksouth/operationStatus/clitest000002/operationId/484cb398-020c-41ba-aca3-235514f6c4ef?api-version=2022-11-01-preview
->>>>>>> ff374d96
-      cache-control:
-      - no-cache
-      content-length:
-      - '736'
-      content-type:
-      - application/json
-      date:
-      - Tue, 21 Mar 2023 05:24:27 GMT
-      expires:
-      - '-1'
-      location:
-<<<<<<< HEAD
-      - https://management.azure.com/subscriptions/00000000-0000-0000-0000-000000000000/resourceGroups/acc/providers/Microsoft.AppPlatform/locations/eastus/operationResults/699d5966-a311-4dbf-82d4-93d821de7c48/Spring/acc-test?api-version=2023-01-01-preview
-=======
-      - https://management.azure.com/subscriptions/00000000-0000-0000-0000-000000000000/resourceGroups/clitest.rg000001/providers/Microsoft.AppPlatform/locations/uksouth/operationResults/484cb398-020c-41ba-aca3-235514f6c4ef/Spring/clitest000002?api-version=2022-11-01-preview
->>>>>>> ff374d96
-      pragma:
-      - no-cache
-      request-context:
-      - appId=cid-v1:797d7e4e-8180-497e-a254-780fbd39ba4d
-      strict-transport-security:
-      - max-age=31536000; includeSubDomains
-      x-content-type-options:
-      - nosniff
-      x-ms-ratelimit-remaining-subscription-writes:
-      - '1199'
-      x-rp-server-mvid:
-      - e9e97746-2ce9-40c9-b4b8-d25f29e14f66
-    status:
-      code: 201
-      message: Created
-- request:
-    body: null
-    headers:
-      Accept:
-      - '*/*'
-      Accept-Encoding:
-      - gzip, deflate
-      CommandName:
-      - spring dev-tool create
-      Connection:
-      - keep-alive
-      ParameterSetName:
-      - -g -s --assign-endpoint
-      User-Agent:
-      - AZURECLI/2.46.0 azsdk-python-mgmt-appplatform/6.1.0 Python/3.9.13 (Windows-10-10.0.22621-SP0)
-    method: GET
-    uri: https://management.azure.com/subscriptions/00000000-0000-0000-0000-000000000000/resourceGroups/clitest.rg000001/providers/Microsoft.AppPlatform/locations/uksouth/operationStatus/clitest000002/operationId/484cb398-020c-41ba-aca3-235514f6c4ef?api-version=2022-11-01-preview
-  response:
-    body:
-      string: '{"id":"subscriptions/6c933f90-8115-4392-90f2-7077c9fa5dbd/resourceGroups/clitest.rg000001/providers/Microsoft.AppPlatform/locations/uksouth/operationStatus/clitest000002/operationId/484cb398-020c-41ba-aca3-235514f6c4ef","name":"484cb398-020c-41ba-aca3-235514f6c4ef","status":"Running","startTime":"2023-03-21T05:24:28.3599584Z"}'
-    headers:
-      cache-control:
-      - no-cache
-      content-length:
-      - '328'
-      content-type:
-      - application/json
-      date:
-      - Tue, 21 Mar 2023 05:24:28 GMT
-      expires:
-      - '-1'
-      pragma:
-      - no-cache
-      request-context:
-      - appId=cid-v1:797d7e4e-8180-497e-a254-780fbd39ba4d
-      strict-transport-security:
-      - max-age=31536000; includeSubDomains
-      transfer-encoding:
-      - chunked
-      vary:
-      - Accept-Encoding
-      x-content-type-options:
-      - nosniff
-      x-rp-server-mvid:
-      - e9e97746-2ce9-40c9-b4b8-d25f29e14f66
-    status:
-      code: 200
-      message: OK
-- request:
-    body: null
-    headers:
-      Accept:
-      - '*/*'
-      Accept-Encoding:
-      - gzip, deflate
-      CommandName:
-      - spring dev-tool create
-      Connection:
-      - keep-alive
-      ParameterSetName:
-      - -g -s --assign-endpoint
-      User-Agent:
-      - AZURECLI/2.46.0 azsdk-python-mgmt-appplatform/6.1.0 Python/3.9.13 (Windows-10-10.0.22621-SP0)
-    method: GET
-    uri: https://management.azure.com/subscriptions/00000000-0000-0000-0000-000000000000/resourceGroups/clitest.rg000001/providers/Microsoft.AppPlatform/locations/uksouth/operationStatus/clitest000002/operationId/484cb398-020c-41ba-aca3-235514f6c4ef?api-version=2022-11-01-preview
-  response:
-    body:
-      string: '{"id":"subscriptions/6c933f90-8115-4392-90f2-7077c9fa5dbd/resourceGroups/clitest.rg000001/providers/Microsoft.AppPlatform/locations/uksouth/operationStatus/clitest000002/operationId/484cb398-020c-41ba-aca3-235514f6c4ef","name":"484cb398-020c-41ba-aca3-235514f6c4ef","status":"Running","startTime":"2023-03-21T05:24:28.3599584Z"}'
-    headers:
-      cache-control:
-      - no-cache
-      content-length:
-      - '328'
-      content-type:
-      - application/json
-      date:
-      - Tue, 21 Mar 2023 05:24:38 GMT
-      expires:
-      - '-1'
-      pragma:
-      - no-cache
-      request-context:
-      - appId=cid-v1:797d7e4e-8180-497e-a254-780fbd39ba4d
-      strict-transport-security:
-      - max-age=31536000; includeSubDomains
-      transfer-encoding:
-      - chunked
-      vary:
-      - Accept-Encoding
-      x-content-type-options:
-      - nosniff
-      x-rp-server-mvid:
-      - e9e97746-2ce9-40c9-b4b8-d25f29e14f66
-    status:
-      code: 200
-      message: OK
-- request:
-    body: null
-    headers:
-      Accept:
-      - '*/*'
-      Accept-Encoding:
-      - gzip, deflate
-      CommandName:
-      - spring dev-tool create
-      Connection:
-      - keep-alive
-      ParameterSetName:
-      - -g -s --assign-endpoint
-      User-Agent:
-      - AZURECLI/2.46.0 azsdk-python-mgmt-appplatform/6.1.0 Python/3.9.13 (Windows-10-10.0.22621-SP0)
-    method: GET
-<<<<<<< HEAD
-    uri: https://management.azure.com/subscriptions/00000000-0000-0000-0000-000000000000/resourceGroups/acc/providers/Microsoft.AppPlatform/locations/eastus/operationStatus/acc-test/operationId/699d5966-a311-4dbf-82d4-93d821de7c48?api-version=2023-01-01-preview
-=======
-    uri: https://management.azure.com/subscriptions/00000000-0000-0000-0000-000000000000/resourceGroups/clitest.rg000001/providers/Microsoft.AppPlatform/locations/uksouth/operationStatus/clitest000002/operationId/484cb398-020c-41ba-aca3-235514f6c4ef?api-version=2022-11-01-preview
->>>>>>> ff374d96
-  response:
-    body:
-      string: '{"id":"subscriptions/6c933f90-8115-4392-90f2-7077c9fa5dbd/resourceGroups/clitest.rg000001/providers/Microsoft.AppPlatform/locations/uksouth/operationStatus/clitest000002/operationId/484cb398-020c-41ba-aca3-235514f6c4ef","name":"484cb398-020c-41ba-aca3-235514f6c4ef","status":"Running","startTime":"2023-03-21T05:24:28.3599584Z"}'
-    headers:
-      cache-control:
-      - no-cache
-      content-length:
-      - '328'
-      content-type:
-      - application/json
-      date:
-      - Tue, 21 Mar 2023 05:24:49 GMT
-      expires:
-      - '-1'
-      pragma:
-      - no-cache
-      request-context:
-      - appId=cid-v1:797d7e4e-8180-497e-a254-780fbd39ba4d
-      strict-transport-security:
-      - max-age=31536000; includeSubDomains
-      transfer-encoding:
-      - chunked
-      vary:
-      - Accept-Encoding
-      x-content-type-options:
-      - nosniff
-      x-rp-server-mvid:
-      - e9e97746-2ce9-40c9-b4b8-d25f29e14f66
-    status:
-      code: 200
-      message: OK
-- request:
-    body: null
-    headers:
-      Accept:
-      - '*/*'
-      Accept-Encoding:
-      - gzip, deflate
-      CommandName:
-      - spring dev-tool create
-      Connection:
-      - keep-alive
-      ParameterSetName:
-      - -g -s --assign-endpoint
-      User-Agent:
-      - AZURECLI/2.46.0 azsdk-python-mgmt-appplatform/6.1.0 Python/3.9.13 (Windows-10-10.0.22621-SP0)
-    method: GET
-<<<<<<< HEAD
-    uri: https://management.azure.com/subscriptions/00000000-0000-0000-0000-000000000000/resourceGroups/acc/providers/Microsoft.AppPlatform/locations/eastus/operationStatus/acc-test/operationId/699d5966-a311-4dbf-82d4-93d821de7c48?api-version=2023-01-01-preview
-=======
-    uri: https://management.azure.com/subscriptions/00000000-0000-0000-0000-000000000000/resourceGroups/clitest.rg000001/providers/Microsoft.AppPlatform/locations/uksouth/operationStatus/clitest000002/operationId/484cb398-020c-41ba-aca3-235514f6c4ef?api-version=2022-11-01-preview
->>>>>>> ff374d96
-  response:
-    body:
-      string: '{"id":"subscriptions/6c933f90-8115-4392-90f2-7077c9fa5dbd/resourceGroups/clitest.rg000001/providers/Microsoft.AppPlatform/locations/uksouth/operationStatus/clitest000002/operationId/484cb398-020c-41ba-aca3-235514f6c4ef","name":"484cb398-020c-41ba-aca3-235514f6c4ef","status":"Running","startTime":"2023-03-21T05:24:28.3599584Z"}'
-    headers:
-      cache-control:
-      - no-cache
-      content-length:
-      - '328'
-      content-type:
-      - application/json
-      date:
-      - Tue, 21 Mar 2023 05:24:59 GMT
-      expires:
-      - '-1'
-      pragma:
-      - no-cache
-      request-context:
-      - appId=cid-v1:797d7e4e-8180-497e-a254-780fbd39ba4d
-      strict-transport-security:
-      - max-age=31536000; includeSubDomains
-      transfer-encoding:
-      - chunked
-      vary:
-      - Accept-Encoding
-      x-content-type-options:
-      - nosniff
-      x-rp-server-mvid:
-      - e9e97746-2ce9-40c9-b4b8-d25f29e14f66
-    status:
-      code: 200
-      message: OK
-- request:
-    body: null
-    headers:
-      Accept:
-      - '*/*'
-      Accept-Encoding:
-      - gzip, deflate
-      CommandName:
-      - spring dev-tool create
-      Connection:
-      - keep-alive
-      ParameterSetName:
-      - -g -s --assign-endpoint
-      User-Agent:
-      - AZURECLI/2.46.0 azsdk-python-mgmt-appplatform/6.1.0 Python/3.9.13 (Windows-10-10.0.22621-SP0)
-    method: GET
-<<<<<<< HEAD
-    uri: https://management.azure.com/subscriptions/00000000-0000-0000-0000-000000000000/resourceGroups/acc/providers/Microsoft.AppPlatform/locations/eastus/operationStatus/acc-test/operationId/699d5966-a311-4dbf-82d4-93d821de7c48?api-version=2023-01-01-preview
-=======
-    uri: https://management.azure.com/subscriptions/00000000-0000-0000-0000-000000000000/resourceGroups/clitest.rg000001/providers/Microsoft.AppPlatform/locations/uksouth/operationStatus/clitest000002/operationId/484cb398-020c-41ba-aca3-235514f6c4ef?api-version=2022-11-01-preview
->>>>>>> ff374d96
-  response:
-    body:
-      string: '{"id":"subscriptions/6c933f90-8115-4392-90f2-7077c9fa5dbd/resourceGroups/clitest.rg000001/providers/Microsoft.AppPlatform/locations/uksouth/operationStatus/clitest000002/operationId/484cb398-020c-41ba-aca3-235514f6c4ef","name":"484cb398-020c-41ba-aca3-235514f6c4ef","status":"Running","startTime":"2023-03-21T05:24:28.3599584Z"}'
-    headers:
-      cache-control:
-      - no-cache
-      content-length:
-      - '328'
-      content-type:
-      - application/json
-      date:
-      - Tue, 21 Mar 2023 05:25:09 GMT
-      expires:
-      - '-1'
-      pragma:
-      - no-cache
-      request-context:
-      - appId=cid-v1:797d7e4e-8180-497e-a254-780fbd39ba4d
-      strict-transport-security:
-      - max-age=31536000; includeSubDomains
-      transfer-encoding:
-      - chunked
-      vary:
-      - Accept-Encoding
-      x-content-type-options:
-      - nosniff
-      x-rp-server-mvid:
-      - e9e97746-2ce9-40c9-b4b8-d25f29e14f66
-    status:
-      code: 200
-      message: OK
-- request:
-    body: null
-    headers:
-      Accept:
-      - '*/*'
-      Accept-Encoding:
-      - gzip, deflate
-      CommandName:
-      - spring dev-tool create
-      Connection:
-      - keep-alive
-      ParameterSetName:
-      - -g -s --assign-endpoint
-      User-Agent:
-      - AZURECLI/2.46.0 azsdk-python-mgmt-appplatform/6.1.0 Python/3.9.13 (Windows-10-10.0.22621-SP0)
-    method: GET
-<<<<<<< HEAD
-    uri: https://management.azure.com/subscriptions/00000000-0000-0000-0000-000000000000/resourceGroups/acc/providers/Microsoft.AppPlatform/Spring/acc-test/DevToolPortals/default?api-version=2023-01-01-preview
-=======
-    uri: https://management.azure.com/subscriptions/00000000-0000-0000-0000-000000000000/resourceGroups/clitest.rg000001/providers/Microsoft.AppPlatform/locations/uksouth/operationStatus/clitest000002/operationId/484cb398-020c-41ba-aca3-235514f6c4ef?api-version=2022-11-01-preview
->>>>>>> ff374d96
-  response:
-    body:
-      string: '{"id":"subscriptions/6c933f90-8115-4392-90f2-7077c9fa5dbd/resourceGroups/clitest.rg000001/providers/Microsoft.AppPlatform/locations/uksouth/operationStatus/clitest000002/operationId/484cb398-020c-41ba-aca3-235514f6c4ef","name":"484cb398-020c-41ba-aca3-235514f6c4ef","status":"Succeeded","startTime":"2023-03-21T05:24:28.3599584Z","endTime":"2023-03-21T05:25:13.0459886Z"}'
-    headers:
-      cache-control:
-      - no-cache
-      content-length:
-      - '371'
-      content-type:
-      - application/json
-      date:
-      - Tue, 21 Mar 2023 05:25:19 GMT
-      expires:
-      - '-1'
-      pragma:
-      - no-cache
-      request-context:
-      - appId=cid-v1:797d7e4e-8180-497e-a254-780fbd39ba4d
-      strict-transport-security:
-      - max-age=31536000; includeSubDomains
-      transfer-encoding:
-      - chunked
-      vary:
-      - Accept-Encoding
-      x-content-type-options:
-      - nosniff
-      x-rp-server-mvid:
-      - e9e97746-2ce9-40c9-b4b8-d25f29e14f66
-    status:
-      code: 200
-      message: OK
-- request:
-    body: null
-    headers:
-      Accept:
-      - '*/*'
-      Accept-Encoding:
-      - gzip, deflate
-      CommandName:
-      - spring dev-tool create
-      Connection:
-      - keep-alive
-      ParameterSetName:
-      - -g -s --assign-endpoint
-      User-Agent:
-      - AZURECLI/2.46.0 azsdk-python-mgmt-appplatform/6.1.0 Python/3.9.13 (Windows-10-10.0.22621-SP0)
-    method: GET
-    uri: https://management.azure.com/subscriptions/00000000-0000-0000-0000-000000000000/resourceGroups/clitest.rg000001/providers/Microsoft.AppPlatform/Spring/clitest000002/DevToolPortals/default?api-version=2022-11-01-preview
-  response:
-    body:
-      string: '{"properties":{"provisioningState":"Succeeded","public":true,"url":"clitest000002-devtoolportal-29135.svc.azuremicroservices.io","resourceRequests":{"cpu":"500m","memory":"1Gi","instanceCount":1},"instances":[{"name":"server-f79765868-qmhrz","status":"Running"}],"features":{"applicationAccelerator":{"state":"Enabled","route":"create"},"applicationLiveView":{"state":"Enabled","route":"app-live-view"}}},"type":"Microsoft.AppPlatform/Spring/devToolPortals","id":"/subscriptions/00000000-0000-0000-0000-000000000000/resourceGroups/clitest.rg000001/providers/Microsoft.AppPlatform/Spring/clitest000002/devToolPortals/default","name":"default","systemData":{"createdBy":"yuwzho@microsoft.com","createdByType":"User","createdAt":"2023-03-21T05:24:27.971299Z","lastModifiedBy":"yuwzho@microsoft.com","lastModifiedByType":"User","lastModifiedAt":"2023-03-21T05:24:27.971299Z"}}'
-    headers:
-      cache-control:
-      - no-cache
-      content-length:
-      - '872'
-      content-type:
-      - application/json
-      date:
-      - Tue, 21 Mar 2023 05:25:20 GMT
-      expires:
-      - '-1'
-      pragma:
-      - no-cache
-      request-context:
-      - appId=cid-v1:797d7e4e-8180-497e-a254-780fbd39ba4d
-      strict-transport-security:
-      - max-age=31536000; includeSubDomains
-      transfer-encoding:
-      - chunked
-      vary:
-      - Accept-Encoding
-      x-content-type-options:
-      - nosniff
-      x-rp-server-mvid:
-      - e9e97746-2ce9-40c9-b4b8-d25f29e14f66
-    status:
-      code: 200
-      message: OK
-- request:
-    body: null
-    headers:
-      Accept:
-      - application/json
-      Accept-Encoding:
-      - gzip, deflate
-      CommandName:
-      - spring application-accelerator create
-      Connection:
-      - keep-alive
-      ParameterSetName:
-      - -g -s
-      User-Agent:
-      - AZURECLI/2.46.0 azsdk-python-mgmt-appplatform/6.1.0 Python/3.9.13 (Windows-10-10.0.22621-SP0)
-    method: GET
-<<<<<<< HEAD
-    uri: https://management.azure.com/subscriptions/00000000-0000-0000-0000-000000000000/resourceGroups/acc/providers/Microsoft.AppPlatform/Spring/acc-test?api-version=2023-01-01-preview
-=======
-    uri: https://management.azure.com/subscriptions/00000000-0000-0000-0000-000000000000/resourceGroups/clitest.rg000001/providers/Microsoft.AppPlatform/Spring/clitest000002?api-version=2022-11-01-preview
->>>>>>> ff374d96
-  response:
-    body:
-      string: '{"properties":{"provisioningState":"Succeeded","zoneRedundant":false,"version":3,"serviceId":"00eca48ce3af4c59b90a8039dd9cbd8b","networkProfile":{"outboundIPs":{"publicIPs":["20.108.219.255","20.108.220.91"]},"outboundType":"loadBalancer"},"powerState":"Running","fqdn":"clitest000002.azuremicroservices.io","marketplaceResource":{"plan":"asa-ent-hr-mtr","publisher":"vmware-inc","product":"azure-spring-cloud-vmware-tanzu-2"}},"type":"Microsoft.AppPlatform/Spring","sku":{"name":"E0","tier":"Enterprise"},"location":"uksouth","tags":null,"id":"/subscriptions/00000000-0000-0000-0000-000000000000/resourceGroups/clitest.rg000001/providers/Microsoft.AppPlatform/Spring/clitest000002","name":"clitest000002","systemData":{"createdBy":"yuwzho@microsoft.com","createdByType":"User","createdAt":"2023-03-21T05:10:08.9584474Z","lastModifiedBy":"yuwzho@microsoft.com","lastModifiedByType":"User","lastModifiedAt":"2023-03-21T05:10:08.9584474Z"}}'
-    headers:
-      cache-control:
-      - no-cache
-      content-length:
-      - '938'
-      content-type:
-      - application/json
-      date:
-      - Tue, 21 Mar 2023 05:25:23 GMT
-      expires:
-      - '-1'
-      pragma:
-      - no-cache
-      request-context:
-      - appId=cid-v1:797d7e4e-8180-497e-a254-780fbd39ba4d
-      strict-transport-security:
-      - max-age=31536000; includeSubDomains
-      transfer-encoding:
-      - chunked
-      vary:
-      - Accept-Encoding
-      x-content-type-options:
-      - nosniff
-      x-ms-ratelimit-remaining-subscription-resource-requests:
-      - '11999'
-      x-rp-server-mvid:
-      - e9e97746-2ce9-40c9-b4b8-d25f29e14f66
-    status:
-      code: 200
-      message: OK
-- request:
-    body: '{"properties": {}}'
-    headers:
-      Accept:
-      - application/json
-      Accept-Encoding:
-      - gzip, deflate
-      CommandName:
-      - spring application-accelerator create
-      Connection:
-      - keep-alive
-      Content-Length:
-      - '18'
-      Content-Type:
-      - application/json
-      ParameterSetName:
-      - -g -s
-      User-Agent:
-      - AZURECLI/2.46.0 azsdk-python-mgmt-appplatform/6.1.0 Python/3.9.13 (Windows-10-10.0.22621-SP0)
-    method: PUT
-<<<<<<< HEAD
-    uri: https://management.azure.com/subscriptions/00000000-0000-0000-0000-000000000000/resourceGroups/acc/providers/Microsoft.AppPlatform/Spring/acc-test/applicationAccelerators/default?api-version=2023-01-01-preview
-=======
-    uri: https://management.azure.com/subscriptions/00000000-0000-0000-0000-000000000000/resourceGroups/clitest.rg000001/providers/Microsoft.AppPlatform/Spring/clitest000002/applicationAccelerators/default?api-version=2022-11-01-preview
->>>>>>> ff374d96
-  response:
-    body:
-      string: '{"properties":{"provisioningState":"Creating","components":[{"name":"accelerator-server","resourceRequests":{"cpu":"200m","memory":"256Mi","instanceCount":2},"instances":[]},{"name":"accelerator-engine","resourceRequests":{"cpu":"1000m","memory":"3Gi","instanceCount":1},"instances":[]},{"name":"accelerator-controller","resourceRequests":{"cpu":"200m","memory":"256Mi","instanceCount":1},"instances":[]},{"name":"source-controller","resourceRequests":{"cpu":"200m","memory":"256Mi","instanceCount":1},"instances":[]},{"name":"cert-manager","resourceRequests":{"cpu":"200m","memory":"256Mi","instanceCount":1},"instances":[]},{"name":"cert-manager-webhook","resourceRequests":{"cpu":"200m","memory":"256Mi","instanceCount":1},"instances":[]},{"name":"cert-manager-cainjector","resourceRequests":{"cpu":"200m","memory":"256Mi","instanceCount":1},"instances":[]},{"name":"flux-source-controller","resourceRequests":{"cpu":"200m","memory":"256Mi","instanceCount":1},"instances":[]}]},"type":"Microsoft.AppPlatform/Spring/applicationAccelerators","id":"/subscriptions/00000000-0000-0000-0000-000000000000/resourceGroups/clitest.rg000001/providers/Microsoft.AppPlatform/Spring/clitest000002/applicationAccelerators/default","name":"default","systemData":{"createdBy":"yuwzho@microsoft.com","createdByType":"User","createdAt":"2023-03-21T05:25:23.9580488Z","lastModifiedBy":"yuwzho@microsoft.com","lastModifiedByType":"User","lastModifiedAt":"2023-03-21T05:25:23.9580488Z"}}'
-    headers:
-      azure-asyncoperation:
-<<<<<<< HEAD
-      - https://management.azure.com/subscriptions/00000000-0000-0000-0000-000000000000/resourceGroups/acc/providers/Microsoft.AppPlatform/locations/eastus/operationStatus/acc-test/operationId/254f4b52-920a-486c-8bf5-eac9de629c66?api-version=2023-01-01-preview
-=======
-      - https://management.azure.com/subscriptions/00000000-0000-0000-0000-000000000000/resourceGroups/clitest.rg000001/providers/Microsoft.AppPlatform/locations/uksouth/operationStatus/clitest000002/operationId/d4039eeb-fcc2-4cf2-b820-d7613d29a11f?api-version=2022-11-01-preview
->>>>>>> ff374d96
-      cache-control:
-      - no-cache
-      content-length:
-      - '1468'
-      content-type:
-      - application/json
-      date:
-      - Tue, 21 Mar 2023 05:25:24 GMT
-      expires:
-      - '-1'
-      location:
-<<<<<<< HEAD
-      - https://management.azure.com/subscriptions/00000000-0000-0000-0000-000000000000/resourceGroups/acc/providers/Microsoft.AppPlatform/locations/eastus/operationResults/254f4b52-920a-486c-8bf5-eac9de629c66/Spring/acc-test?api-version=2023-01-01-preview
-=======
-      - https://management.azure.com/subscriptions/00000000-0000-0000-0000-000000000000/resourceGroups/clitest.rg000001/providers/Microsoft.AppPlatform/locations/uksouth/operationResults/d4039eeb-fcc2-4cf2-b820-d7613d29a11f/Spring/clitest000002?api-version=2022-11-01-preview
->>>>>>> ff374d96
-      pragma:
-      - no-cache
-      request-context:
-      - appId=cid-v1:797d7e4e-8180-497e-a254-780fbd39ba4d
-      strict-transport-security:
-      - max-age=31536000; includeSubDomains
-      x-content-type-options:
-      - nosniff
-      x-ms-ratelimit-remaining-subscription-writes:
-      - '1199'
-      x-rp-server-mvid:
-      - e9e97746-2ce9-40c9-b4b8-d25f29e14f66
-    status:
-      code: 201
-      message: Created
-- request:
-    body: null
-    headers:
-      Accept:
-      - application/json
-      Accept-Encoding:
-      - gzip, deflate
-      CommandName:
-      - spring application-accelerator create
-      Connection:
-      - keep-alive
-      ParameterSetName:
-      - -g -s
-      User-Agent:
-      - AZURECLI/2.46.0 azsdk-python-mgmt-appplatform/6.1.0 Python/3.9.13 (Windows-10-10.0.22621-SP0)
-    method: GET
-    uri: https://management.azure.com/subscriptions/00000000-0000-0000-0000-000000000000/resourceGroups/clitest.rg000001/providers/Microsoft.AppPlatform/Spring/clitest000002/DevToolPortals/default?api-version=2022-11-01-preview
-  response:
-    body:
-      string: '{"properties":{"provisioningState":"Succeeded","public":true,"url":"clitest000002-devtoolportal-29135.svc.azuremicroservices.io","resourceRequests":{"cpu":"500m","memory":"1Gi","instanceCount":1},"instances":[{"name":"server-f79765868-qmhrz","status":"Running"}],"features":{"applicationAccelerator":{"state":"Enabled","route":"create"},"applicationLiveView":{"state":"Enabled","route":"app-live-view"}}},"type":"Microsoft.AppPlatform/Spring/devToolPortals","id":"/subscriptions/00000000-0000-0000-0000-000000000000/resourceGroups/clitest.rg000001/providers/Microsoft.AppPlatform/Spring/clitest000002/devToolPortals/default","name":"default","systemData":{"createdBy":"yuwzho@microsoft.com","createdByType":"User","createdAt":"2023-03-21T05:24:27.971299Z","lastModifiedBy":"yuwzho@microsoft.com","lastModifiedByType":"User","lastModifiedAt":"2023-03-21T05:24:27.971299Z"}}'
-    headers:
-      cache-control:
-      - no-cache
-      content-length:
-      - '872'
-      content-type:
-      - application/json
-      date:
-      - Tue, 21 Mar 2023 05:25:25 GMT
-      expires:
-      - '-1'
-      pragma:
-      - no-cache
-      request-context:
-      - appId=cid-v1:797d7e4e-8180-497e-a254-780fbd39ba4d
-      strict-transport-security:
-      - max-age=31536000; includeSubDomains
-      transfer-encoding:
-      - chunked
-      vary:
-      - Accept-Encoding
-      x-content-type-options:
-      - nosniff
-      x-rp-server-mvid:
-      - e9e97746-2ce9-40c9-b4b8-d25f29e14f66
-    status:
-      code: 200
-      message: OK
-- request:
-    body: null
-    headers:
-      Accept:
-      - '*/*'
-      Accept-Encoding:
-      - gzip, deflate
-      CommandName:
-      - spring application-accelerator create
-      Connection:
-      - keep-alive
-      ParameterSetName:
-      - -g -s
-      User-Agent:
-      - AZURECLI/2.46.0 azsdk-python-mgmt-appplatform/6.1.0 Python/3.9.13 (Windows-10-10.0.22621-SP0)
-    method: GET
-<<<<<<< HEAD
-    uri: https://management.azure.com/subscriptions/00000000-0000-0000-0000-000000000000/resourceGroups/acc/providers/Microsoft.AppPlatform/Spring/acc-test/DevToolPortals/default?api-version=2023-01-01-preview
-=======
-    uri: https://management.azure.com/subscriptions/00000000-0000-0000-0000-000000000000/resourceGroups/clitest.rg000001/providers/Microsoft.AppPlatform/locations/uksouth/operationStatus/clitest000002/operationId/d4039eeb-fcc2-4cf2-b820-d7613d29a11f?api-version=2022-11-01-preview
->>>>>>> ff374d96
-  response:
-    body:
-      string: '{"id":"subscriptions/6c933f90-8115-4392-90f2-7077c9fa5dbd/resourceGroups/clitest.rg000001/providers/Microsoft.AppPlatform/locations/uksouth/operationStatus/clitest000002/operationId/d4039eeb-fcc2-4cf2-b820-d7613d29a11f","name":"d4039eeb-fcc2-4cf2-b820-d7613d29a11f","status":"Running","startTime":"2023-03-21T05:25:24.8175275Z"}'
-    headers:
-      cache-control:
-      - no-cache
-      content-length:
-      - '328'
-      content-type:
-      - application/json
-      date:
-      - Tue, 21 Mar 2023 05:25:36 GMT
-      expires:
-      - '-1'
-      pragma:
-      - no-cache
-      request-context:
-      - appId=cid-v1:797d7e4e-8180-497e-a254-780fbd39ba4d
-      strict-transport-security:
-      - max-age=31536000; includeSubDomains
-      transfer-encoding:
-      - chunked
-      vary:
-      - Accept-Encoding
-      x-content-type-options:
-      - nosniff
-      x-rp-server-mvid:
-      - e9e97746-2ce9-40c9-b4b8-d25f29e14f66
-    status:
-      code: 200
-      message: OK
-- request:
-    body: null
-    headers:
-      Accept:
-      - '*/*'
-      Accept-Encoding:
-      - gzip, deflate
-      CommandName:
-      - spring application-accelerator create
-      Connection:
-      - keep-alive
-      ParameterSetName:
-      - -g -s
-      User-Agent:
-      - AZURECLI/2.46.0 azsdk-python-mgmt-appplatform/6.1.0 Python/3.9.13 (Windows-10-10.0.22621-SP0)
-    method: GET
-<<<<<<< HEAD
-    uri: https://management.azure.com/subscriptions/00000000-0000-0000-0000-000000000000/resourceGroups/acc/providers/Microsoft.AppPlatform/locations/eastus/operationStatus/acc-test/operationId/254f4b52-920a-486c-8bf5-eac9de629c66?api-version=2023-01-01-preview
-=======
-    uri: https://management.azure.com/subscriptions/00000000-0000-0000-0000-000000000000/resourceGroups/clitest.rg000001/providers/Microsoft.AppPlatform/locations/uksouth/operationStatus/clitest000002/operationId/d4039eeb-fcc2-4cf2-b820-d7613d29a11f?api-version=2022-11-01-preview
->>>>>>> ff374d96
-  response:
-    body:
-      string: '{"id":"subscriptions/6c933f90-8115-4392-90f2-7077c9fa5dbd/resourceGroups/clitest.rg000001/providers/Microsoft.AppPlatform/locations/uksouth/operationStatus/clitest000002/operationId/d4039eeb-fcc2-4cf2-b820-d7613d29a11f","name":"d4039eeb-fcc2-4cf2-b820-d7613d29a11f","status":"Running","startTime":"2023-03-21T05:25:24.8175275Z"}'
-    headers:
-      cache-control:
-      - no-cache
-      content-length:
-      - '328'
-      content-type:
-      - application/json
-      date:
-      - Tue, 21 Mar 2023 05:25:47 GMT
-      expires:
-      - '-1'
-      pragma:
-      - no-cache
-      request-context:
-      - appId=cid-v1:797d7e4e-8180-497e-a254-780fbd39ba4d
-      strict-transport-security:
-      - max-age=31536000; includeSubDomains
-      transfer-encoding:
-      - chunked
-      vary:
-      - Accept-Encoding
-      x-content-type-options:
-      - nosniff
-      x-rp-server-mvid:
-      - e9e97746-2ce9-40c9-b4b8-d25f29e14f66
-    status:
-      code: 200
-      message: OK
-- request:
-    body: null
-    headers:
-      Accept:
-      - '*/*'
-      Accept-Encoding:
-      - gzip, deflate
-      CommandName:
-      - spring application-accelerator create
-      Connection:
-      - keep-alive
-      ParameterSetName:
-      - -g -s
-      User-Agent:
-      - AZURECLI/2.46.0 azsdk-python-mgmt-appplatform/6.1.0 Python/3.9.13 (Windows-10-10.0.22621-SP0)
-    method: GET
-<<<<<<< HEAD
-    uri: https://management.azure.com/subscriptions/00000000-0000-0000-0000-000000000000/resourceGroups/acc/providers/Microsoft.AppPlatform/locations/eastus/operationStatus/acc-test/operationId/254f4b52-920a-486c-8bf5-eac9de629c66?api-version=2023-01-01-preview
-=======
-    uri: https://management.azure.com/subscriptions/00000000-0000-0000-0000-000000000000/resourceGroups/clitest.rg000001/providers/Microsoft.AppPlatform/locations/uksouth/operationStatus/clitest000002/operationId/d4039eeb-fcc2-4cf2-b820-d7613d29a11f?api-version=2022-11-01-preview
->>>>>>> ff374d96
-  response:
-    body:
-      string: '{"id":"subscriptions/6c933f90-8115-4392-90f2-7077c9fa5dbd/resourceGroups/clitest.rg000001/providers/Microsoft.AppPlatform/locations/uksouth/operationStatus/clitest000002/operationId/d4039eeb-fcc2-4cf2-b820-d7613d29a11f","name":"d4039eeb-fcc2-4cf2-b820-d7613d29a11f","status":"Running","startTime":"2023-03-21T05:25:24.8175275Z"}'
-    headers:
-      cache-control:
-      - no-cache
-      content-length:
-      - '328'
-      content-type:
-      - application/json
-      date:
-      - Tue, 21 Mar 2023 05:25:57 GMT
-      expires:
-      - '-1'
-      pragma:
-      - no-cache
-      request-context:
-      - appId=cid-v1:797d7e4e-8180-497e-a254-780fbd39ba4d
-      strict-transport-security:
-      - max-age=31536000; includeSubDomains
-      transfer-encoding:
-      - chunked
-      vary:
-      - Accept-Encoding
-      x-content-type-options:
-      - nosniff
-      x-rp-server-mvid:
-      - e9e97746-2ce9-40c9-b4b8-d25f29e14f66
-    status:
-      code: 200
-      message: OK
-- request:
-    body: null
-    headers:
-      Accept:
-      - '*/*'
-      Accept-Encoding:
-      - gzip, deflate
-      CommandName:
-      - spring application-accelerator create
-      Connection:
-      - keep-alive
-      ParameterSetName:
-      - -g -s
-      User-Agent:
-      - AZURECLI/2.46.0 azsdk-python-mgmt-appplatform/6.1.0 Python/3.9.13 (Windows-10-10.0.22621-SP0)
-    method: GET
-<<<<<<< HEAD
-    uri: https://management.azure.com/subscriptions/00000000-0000-0000-0000-000000000000/resourceGroups/acc/providers/Microsoft.AppPlatform/locations/eastus/operationStatus/acc-test/operationId/254f4b52-920a-486c-8bf5-eac9de629c66?api-version=2023-01-01-preview
-=======
-    uri: https://management.azure.com/subscriptions/00000000-0000-0000-0000-000000000000/resourceGroups/clitest.rg000001/providers/Microsoft.AppPlatform/locations/uksouth/operationStatus/clitest000002/operationId/d4039eeb-fcc2-4cf2-b820-d7613d29a11f?api-version=2022-11-01-preview
->>>>>>> ff374d96
-  response:
-    body:
-      string: '{"id":"subscriptions/6c933f90-8115-4392-90f2-7077c9fa5dbd/resourceGroups/clitest.rg000001/providers/Microsoft.AppPlatform/locations/uksouth/operationStatus/clitest000002/operationId/d4039eeb-fcc2-4cf2-b820-d7613d29a11f","name":"d4039eeb-fcc2-4cf2-b820-d7613d29a11f","status":"Running","startTime":"2023-03-21T05:25:24.8175275Z"}'
-    headers:
-      cache-control:
-      - no-cache
-      content-length:
-      - '328'
-      content-type:
-      - application/json
-      date:
-      - Tue, 21 Mar 2023 05:26:07 GMT
-      expires:
-      - '-1'
-      pragma:
-      - no-cache
-      request-context:
-      - appId=cid-v1:797d7e4e-8180-497e-a254-780fbd39ba4d
-      strict-transport-security:
-      - max-age=31536000; includeSubDomains
-      transfer-encoding:
-      - chunked
-      vary:
-      - Accept-Encoding
-      x-content-type-options:
-      - nosniff
-      x-rp-server-mvid:
-      - e9e97746-2ce9-40c9-b4b8-d25f29e14f66
-    status:
-      code: 200
-      message: OK
-- request:
-    body: null
-    headers:
-      Accept:
-      - '*/*'
-      Accept-Encoding:
-      - gzip, deflate
-      CommandName:
-      - spring application-accelerator create
-      Connection:
-      - keep-alive
-      ParameterSetName:
-      - -g -s
-      User-Agent:
-      - AZURECLI/2.46.0 azsdk-python-mgmt-appplatform/6.1.0 Python/3.9.13 (Windows-10-10.0.22621-SP0)
-    method: GET
-<<<<<<< HEAD
-    uri: https://management.azure.com/subscriptions/00000000-0000-0000-0000-000000000000/resourceGroups/acc/providers/Microsoft.AppPlatform/locations/eastus/operationStatus/acc-test/operationId/254f4b52-920a-486c-8bf5-eac9de629c66?api-version=2023-01-01-preview
-=======
-    uri: https://management.azure.com/subscriptions/00000000-0000-0000-0000-000000000000/resourceGroups/clitest.rg000001/providers/Microsoft.AppPlatform/locations/uksouth/operationStatus/clitest000002/operationId/d4039eeb-fcc2-4cf2-b820-d7613d29a11f?api-version=2022-11-01-preview
->>>>>>> ff374d96
-  response:
-    body:
-      string: '{"id":"subscriptions/6c933f90-8115-4392-90f2-7077c9fa5dbd/resourceGroups/clitest.rg000001/providers/Microsoft.AppPlatform/locations/uksouth/operationStatus/clitest000002/operationId/d4039eeb-fcc2-4cf2-b820-d7613d29a11f","name":"d4039eeb-fcc2-4cf2-b820-d7613d29a11f","status":"Running","startTime":"2023-03-21T05:25:24.8175275Z"}'
-    headers:
-      cache-control:
-      - no-cache
-      content-length:
-      - '328'
-      content-type:
-      - application/json
-      date:
-      - Tue, 21 Mar 2023 05:26:17 GMT
-      expires:
-      - '-1'
-      pragma:
-      - no-cache
-      request-context:
-      - appId=cid-v1:797d7e4e-8180-497e-a254-780fbd39ba4d
-      strict-transport-security:
-      - max-age=31536000; includeSubDomains
-      transfer-encoding:
-      - chunked
-      vary:
-      - Accept-Encoding
-      x-content-type-options:
-      - nosniff
-      x-rp-server-mvid:
-      - e9e97746-2ce9-40c9-b4b8-d25f29e14f66
-    status:
-      code: 200
-      message: OK
-- request:
-    body: null
-    headers:
-      Accept:
-      - '*/*'
-      Accept-Encoding:
-      - gzip, deflate
-      CommandName:
-      - spring application-accelerator create
-      Connection:
-      - keep-alive
-      ParameterSetName:
-      - -g -s
-      User-Agent:
-      - AZURECLI/2.46.0 azsdk-python-mgmt-appplatform/6.1.0 Python/3.9.13 (Windows-10-10.0.22621-SP0)
-    method: GET
-<<<<<<< HEAD
-    uri: https://management.azure.com/subscriptions/00000000-0000-0000-0000-000000000000/resourceGroups/acc/providers/Microsoft.AppPlatform/locations/eastus/operationStatus/acc-test/operationId/254f4b52-920a-486c-8bf5-eac9de629c66?api-version=2023-01-01-preview
-=======
-    uri: https://management.azure.com/subscriptions/00000000-0000-0000-0000-000000000000/resourceGroups/clitest.rg000001/providers/Microsoft.AppPlatform/locations/uksouth/operationStatus/clitest000002/operationId/d4039eeb-fcc2-4cf2-b820-d7613d29a11f?api-version=2022-11-01-preview
->>>>>>> ff374d96
-  response:
-    body:
-      string: '{"id":"subscriptions/6c933f90-8115-4392-90f2-7077c9fa5dbd/resourceGroups/clitest.rg000001/providers/Microsoft.AppPlatform/locations/uksouth/operationStatus/clitest000002/operationId/d4039eeb-fcc2-4cf2-b820-d7613d29a11f","name":"d4039eeb-fcc2-4cf2-b820-d7613d29a11f","status":"Running","startTime":"2023-03-21T05:25:24.8175275Z"}'
-    headers:
-      cache-control:
-      - no-cache
-      content-length:
-      - '328'
-      content-type:
-      - application/json
-      date:
-      - Tue, 21 Mar 2023 05:26:28 GMT
-      expires:
-      - '-1'
-      pragma:
-      - no-cache
-      request-context:
-      - appId=cid-v1:797d7e4e-8180-497e-a254-780fbd39ba4d
-      strict-transport-security:
-      - max-age=31536000; includeSubDomains
-      transfer-encoding:
-      - chunked
-      vary:
-      - Accept-Encoding
-      x-content-type-options:
-      - nosniff
-      x-rp-server-mvid:
-      - e9e97746-2ce9-40c9-b4b8-d25f29e14f66
-    status:
-      code: 200
-      message: OK
-- request:
-    body: null
-    headers:
-      Accept:
-      - '*/*'
-      Accept-Encoding:
-      - gzip, deflate
-      CommandName:
-      - spring application-accelerator create
-      Connection:
-      - keep-alive
-      ParameterSetName:
-      - -g -s
-      User-Agent:
-      - AZURECLI/2.46.0 azsdk-python-mgmt-appplatform/6.1.0 Python/3.9.13 (Windows-10-10.0.22621-SP0)
-    method: GET
-<<<<<<< HEAD
-    uri: https://management.azure.com/subscriptions/00000000-0000-0000-0000-000000000000/resourceGroups/acc/providers/Microsoft.AppPlatform/locations/eastus/operationStatus/acc-test/operationId/254f4b52-920a-486c-8bf5-eac9de629c66?api-version=2023-01-01-preview
-=======
-    uri: https://management.azure.com/subscriptions/00000000-0000-0000-0000-000000000000/resourceGroups/clitest.rg000001/providers/Microsoft.AppPlatform/locations/uksouth/operationStatus/clitest000002/operationId/d4039eeb-fcc2-4cf2-b820-d7613d29a11f?api-version=2022-11-01-preview
->>>>>>> ff374d96
-  response:
-    body:
-      string: '{"id":"subscriptions/6c933f90-8115-4392-90f2-7077c9fa5dbd/resourceGroups/clitest.rg000001/providers/Microsoft.AppPlatform/locations/uksouth/operationStatus/clitest000002/operationId/d4039eeb-fcc2-4cf2-b820-d7613d29a11f","name":"d4039eeb-fcc2-4cf2-b820-d7613d29a11f","status":"Running","startTime":"2023-03-21T05:25:24.8175275Z"}'
-    headers:
-      cache-control:
-      - no-cache
-      content-length:
-      - '328'
-      content-type:
-      - application/json
-      date:
-      - Tue, 21 Mar 2023 05:26:38 GMT
-      expires:
-      - '-1'
-      pragma:
-      - no-cache
-      request-context:
-      - appId=cid-v1:797d7e4e-8180-497e-a254-780fbd39ba4d
-      strict-transport-security:
-      - max-age=31536000; includeSubDomains
-      transfer-encoding:
-      - chunked
-      vary:
-      - Accept-Encoding
-      x-content-type-options:
-      - nosniff
-      x-rp-server-mvid:
-      - e9e97746-2ce9-40c9-b4b8-d25f29e14f66
-    status:
-      code: 200
-      message: OK
-- request:
-    body: null
-    headers:
-      Accept:
-      - '*/*'
-      Accept-Encoding:
-      - gzip, deflate
-      CommandName:
-      - spring application-accelerator create
-      Connection:
-      - keep-alive
-      ParameterSetName:
-      - -g -s
-      User-Agent:
-      - AZURECLI/2.46.0 azsdk-python-mgmt-appplatform/6.1.0 Python/3.9.13 (Windows-10-10.0.22621-SP0)
-    method: GET
-<<<<<<< HEAD
-    uri: https://management.azure.com/subscriptions/00000000-0000-0000-0000-000000000000/resourceGroups/acc/providers/Microsoft.AppPlatform/locations/eastus/operationStatus/acc-test/operationId/254f4b52-920a-486c-8bf5-eac9de629c66?api-version=2023-01-01-preview
-=======
-    uri: https://management.azure.com/subscriptions/00000000-0000-0000-0000-000000000000/resourceGroups/clitest.rg000001/providers/Microsoft.AppPlatform/locations/uksouth/operationStatus/clitest000002/operationId/d4039eeb-fcc2-4cf2-b820-d7613d29a11f?api-version=2022-11-01-preview
->>>>>>> ff374d96
-  response:
-    body:
-      string: '{"id":"subscriptions/6c933f90-8115-4392-90f2-7077c9fa5dbd/resourceGroups/clitest.rg000001/providers/Microsoft.AppPlatform/locations/uksouth/operationStatus/clitest000002/operationId/d4039eeb-fcc2-4cf2-b820-d7613d29a11f","name":"d4039eeb-fcc2-4cf2-b820-d7613d29a11f","status":"Running","startTime":"2023-03-21T05:25:24.8175275Z"}'
-    headers:
-      cache-control:
-      - no-cache
-      content-length:
-      - '328'
-      content-type:
-      - application/json
-      date:
-      - Tue, 21 Mar 2023 05:26:48 GMT
-      expires:
-      - '-1'
-      pragma:
-      - no-cache
-      request-context:
-      - appId=cid-v1:797d7e4e-8180-497e-a254-780fbd39ba4d
-      strict-transport-security:
-      - max-age=31536000; includeSubDomains
-      transfer-encoding:
-      - chunked
-      vary:
-      - Accept-Encoding
-      x-content-type-options:
-      - nosniff
-      x-rp-server-mvid:
-      - e9e97746-2ce9-40c9-b4b8-d25f29e14f66
-    status:
-      code: 200
-      message: OK
-- request:
-    body: null
-    headers:
-      Accept:
-      - '*/*'
-      Accept-Encoding:
-      - gzip, deflate
-      CommandName:
-      - spring application-accelerator create
-      Connection:
-      - keep-alive
-      ParameterSetName:
-      - -g -s
-      User-Agent:
-      - AZURECLI/2.46.0 azsdk-python-mgmt-appplatform/6.1.0 Python/3.9.13 (Windows-10-10.0.22621-SP0)
-    method: GET
-<<<<<<< HEAD
-    uri: https://management.azure.com/subscriptions/00000000-0000-0000-0000-000000000000/resourceGroups/acc/providers/Microsoft.AppPlatform/locations/eastus/operationStatus/acc-test/operationId/254f4b52-920a-486c-8bf5-eac9de629c66?api-version=2023-01-01-preview
-=======
-    uri: https://management.azure.com/subscriptions/00000000-0000-0000-0000-000000000000/resourceGroups/clitest.rg000001/providers/Microsoft.AppPlatform/locations/uksouth/operationStatus/clitest000002/operationId/d4039eeb-fcc2-4cf2-b820-d7613d29a11f?api-version=2022-11-01-preview
->>>>>>> ff374d96
-  response:
-    body:
-      string: '{"id":"subscriptions/6c933f90-8115-4392-90f2-7077c9fa5dbd/resourceGroups/clitest.rg000001/providers/Microsoft.AppPlatform/locations/uksouth/operationStatus/clitest000002/operationId/d4039eeb-fcc2-4cf2-b820-d7613d29a11f","name":"d4039eeb-fcc2-4cf2-b820-d7613d29a11f","status":"Running","startTime":"2023-03-21T05:25:24.8175275Z"}'
-    headers:
-      cache-control:
-      - no-cache
-      content-length:
-      - '328'
-      content-type:
-      - application/json
-      date:
-      - Tue, 21 Mar 2023 05:26:59 GMT
-      expires:
-      - '-1'
-      pragma:
-      - no-cache
-      request-context:
-      - appId=cid-v1:797d7e4e-8180-497e-a254-780fbd39ba4d
-      strict-transport-security:
-      - max-age=31536000; includeSubDomains
-      transfer-encoding:
-      - chunked
-      vary:
-      - Accept-Encoding
-      x-content-type-options:
-      - nosniff
-      x-rp-server-mvid:
-      - e9e97746-2ce9-40c9-b4b8-d25f29e14f66
-    status:
-      code: 200
-      message: OK
-- request:
-    body: null
-    headers:
-      Accept:
-      - '*/*'
-      Accept-Encoding:
-      - gzip, deflate
-      CommandName:
-      - spring application-accelerator create
-      Connection:
-      - keep-alive
-      ParameterSetName:
-      - -g -s
-      User-Agent:
-      - AZURECLI/2.46.0 azsdk-python-mgmt-appplatform/6.1.0 Python/3.9.13 (Windows-10-10.0.22621-SP0)
-    method: GET
-<<<<<<< HEAD
-    uri: https://management.azure.com/subscriptions/00000000-0000-0000-0000-000000000000/resourceGroups/acc/providers/Microsoft.AppPlatform/locations/eastus/operationStatus/acc-test/operationId/254f4b52-920a-486c-8bf5-eac9de629c66?api-version=2023-01-01-preview
-=======
-    uri: https://management.azure.com/subscriptions/00000000-0000-0000-0000-000000000000/resourceGroups/clitest.rg000001/providers/Microsoft.AppPlatform/locations/uksouth/operationStatus/clitest000002/operationId/d4039eeb-fcc2-4cf2-b820-d7613d29a11f?api-version=2022-11-01-preview
->>>>>>> ff374d96
-  response:
-    body:
-      string: '{"id":"subscriptions/6c933f90-8115-4392-90f2-7077c9fa5dbd/resourceGroups/clitest.rg000001/providers/Microsoft.AppPlatform/locations/uksouth/operationStatus/clitest000002/operationId/d4039eeb-fcc2-4cf2-b820-d7613d29a11f","name":"d4039eeb-fcc2-4cf2-b820-d7613d29a11f","status":"Running","startTime":"2023-03-21T05:25:24.8175275Z"}'
-    headers:
-      cache-control:
-      - no-cache
-      content-length:
-      - '328'
-      content-type:
-      - application/json
-      date:
-      - Tue, 21 Mar 2023 05:27:09 GMT
-      expires:
-      - '-1'
-      pragma:
-      - no-cache
-      request-context:
-      - appId=cid-v1:797d7e4e-8180-497e-a254-780fbd39ba4d
-      strict-transport-security:
-      - max-age=31536000; includeSubDomains
-      transfer-encoding:
-      - chunked
-      vary:
-      - Accept-Encoding
-      x-content-type-options:
-      - nosniff
-      x-rp-server-mvid:
-      - e9e97746-2ce9-40c9-b4b8-d25f29e14f66
-    status:
-      code: 200
-      message: OK
-- request:
-    body: null
-    headers:
-      Accept:
-      - '*/*'
-      Accept-Encoding:
-      - gzip, deflate
-      CommandName:
-      - spring application-accelerator create
-      Connection:
-      - keep-alive
-      ParameterSetName:
-      - -g -s
-      User-Agent:
-      - AZURECLI/2.46.0 azsdk-python-mgmt-appplatform/6.1.0 Python/3.9.13 (Windows-10-10.0.22621-SP0)
-    method: GET
-<<<<<<< HEAD
-    uri: https://management.azure.com/subscriptions/00000000-0000-0000-0000-000000000000/resourceGroups/acc/providers/Microsoft.AppPlatform/locations/eastus/operationStatus/acc-test/operationId/254f4b52-920a-486c-8bf5-eac9de629c66?api-version=2023-01-01-preview
-=======
-    uri: https://management.azure.com/subscriptions/00000000-0000-0000-0000-000000000000/resourceGroups/clitest.rg000001/providers/Microsoft.AppPlatform/locations/uksouth/operationStatus/clitest000002/operationId/d4039eeb-fcc2-4cf2-b820-d7613d29a11f?api-version=2022-11-01-preview
->>>>>>> ff374d96
-  response:
-    body:
-      string: '{"id":"subscriptions/6c933f90-8115-4392-90f2-7077c9fa5dbd/resourceGroups/clitest.rg000001/providers/Microsoft.AppPlatform/locations/uksouth/operationStatus/clitest000002/operationId/d4039eeb-fcc2-4cf2-b820-d7613d29a11f","name":"d4039eeb-fcc2-4cf2-b820-d7613d29a11f","status":"Running","startTime":"2023-03-21T05:25:24.8175275Z"}'
-    headers:
-      cache-control:
-      - no-cache
-      content-length:
-      - '328'
-      content-type:
-      - application/json
-      date:
-      - Tue, 21 Mar 2023 05:27:20 GMT
-      expires:
-      - '-1'
-      pragma:
-      - no-cache
-      request-context:
-      - appId=cid-v1:797d7e4e-8180-497e-a254-780fbd39ba4d
-      strict-transport-security:
-      - max-age=31536000; includeSubDomains
-      transfer-encoding:
-      - chunked
-      vary:
-      - Accept-Encoding
-      x-content-type-options:
-      - nosniff
-      x-rp-server-mvid:
-      - e9e97746-2ce9-40c9-b4b8-d25f29e14f66
-    status:
-      code: 200
-      message: OK
-- request:
-    body: null
-    headers:
-      Accept:
-      - '*/*'
-      Accept-Encoding:
-      - gzip, deflate
-      CommandName:
-      - spring application-accelerator create
-      Connection:
-      - keep-alive
-      ParameterSetName:
-      - -g -s
-      User-Agent:
-      - AZURECLI/2.46.0 azsdk-python-mgmt-appplatform/6.1.0 Python/3.9.13 (Windows-10-10.0.22621-SP0)
-    method: GET
-<<<<<<< HEAD
-    uri: https://management.azure.com/subscriptions/00000000-0000-0000-0000-000000000000/resourceGroups/acc/providers/Microsoft.AppPlatform/locations/eastus/operationStatus/acc-test/operationId/254f4b52-920a-486c-8bf5-eac9de629c66?api-version=2023-01-01-preview
-=======
-    uri: https://management.azure.com/subscriptions/00000000-0000-0000-0000-000000000000/resourceGroups/clitest.rg000001/providers/Microsoft.AppPlatform/locations/uksouth/operationStatus/clitest000002/operationId/d4039eeb-fcc2-4cf2-b820-d7613d29a11f?api-version=2022-11-01-preview
->>>>>>> ff374d96
-  response:
-    body:
-      string: '{"id":"subscriptions/6c933f90-8115-4392-90f2-7077c9fa5dbd/resourceGroups/clitest.rg000001/providers/Microsoft.AppPlatform/locations/uksouth/operationStatus/clitest000002/operationId/d4039eeb-fcc2-4cf2-b820-d7613d29a11f","name":"d4039eeb-fcc2-4cf2-b820-d7613d29a11f","status":"Running","startTime":"2023-03-21T05:25:24.8175275Z"}'
-    headers:
-      cache-control:
-      - no-cache
-      content-length:
-      - '328'
-      content-type:
-      - application/json
-      date:
-      - Tue, 21 Mar 2023 05:27:30 GMT
-      expires:
-      - '-1'
-      pragma:
-      - no-cache
-      request-context:
-      - appId=cid-v1:797d7e4e-8180-497e-a254-780fbd39ba4d
-      strict-transport-security:
-      - max-age=31536000; includeSubDomains
-      transfer-encoding:
-      - chunked
-      vary:
-      - Accept-Encoding
-      x-content-type-options:
-      - nosniff
-      x-rp-server-mvid:
-      - e9e97746-2ce9-40c9-b4b8-d25f29e14f66
-    status:
-      code: 200
-      message: OK
-- request:
-    body: null
-    headers:
-      Accept:
-      - '*/*'
-      Accept-Encoding:
-      - gzip, deflate
-      CommandName:
-      - spring application-accelerator create
-      Connection:
-      - keep-alive
-      ParameterSetName:
-      - -g -s
-      User-Agent:
-      - AZURECLI/2.46.0 azsdk-python-mgmt-appplatform/6.1.0 Python/3.9.13 (Windows-10-10.0.22621-SP0)
-    method: GET
-<<<<<<< HEAD
-    uri: https://management.azure.com/subscriptions/00000000-0000-0000-0000-000000000000/resourceGroups/acc/providers/Microsoft.AppPlatform/locations/eastus/operationStatus/acc-test/operationId/254f4b52-920a-486c-8bf5-eac9de629c66?api-version=2023-01-01-preview
-=======
-    uri: https://management.azure.com/subscriptions/00000000-0000-0000-0000-000000000000/resourceGroups/clitest.rg000001/providers/Microsoft.AppPlatform/locations/uksouth/operationStatus/clitest000002/operationId/d4039eeb-fcc2-4cf2-b820-d7613d29a11f?api-version=2022-11-01-preview
->>>>>>> ff374d96
-  response:
-    body:
-      string: '{"id":"subscriptions/6c933f90-8115-4392-90f2-7077c9fa5dbd/resourceGroups/clitest.rg000001/providers/Microsoft.AppPlatform/locations/uksouth/operationStatus/clitest000002/operationId/d4039eeb-fcc2-4cf2-b820-d7613d29a11f","name":"d4039eeb-fcc2-4cf2-b820-d7613d29a11f","status":"Running","startTime":"2023-03-21T05:25:24.8175275Z"}'
-    headers:
-      cache-control:
-      - no-cache
-      content-length:
-      - '328'
-      content-type:
-      - application/json
-      date:
-      - Tue, 21 Mar 2023 05:27:40 GMT
-      expires:
-      - '-1'
-      pragma:
-      - no-cache
-      request-context:
-      - appId=cid-v1:797d7e4e-8180-497e-a254-780fbd39ba4d
-      strict-transport-security:
-      - max-age=31536000; includeSubDomains
-      transfer-encoding:
-      - chunked
-      vary:
-      - Accept-Encoding
-      x-content-type-options:
-      - nosniff
-      x-rp-server-mvid:
-      - e9e97746-2ce9-40c9-b4b8-d25f29e14f66
-    status:
-      code: 200
-      message: OK
-- request:
-    body: null
-    headers:
-      Accept:
-      - '*/*'
-      Accept-Encoding:
-      - gzip, deflate
-      CommandName:
-      - spring application-accelerator create
-      Connection:
-      - keep-alive
-      ParameterSetName:
-      - -g -s
-      User-Agent:
-      - AZURECLI/2.46.0 azsdk-python-mgmt-appplatform/6.1.0 Python/3.9.13 (Windows-10-10.0.22621-SP0)
-    method: GET
-<<<<<<< HEAD
-    uri: https://management.azure.com/subscriptions/00000000-0000-0000-0000-000000000000/resourceGroups/acc/providers/Microsoft.AppPlatform/locations/eastus/operationStatus/acc-test/operationId/254f4b52-920a-486c-8bf5-eac9de629c66?api-version=2023-01-01-preview
-=======
-    uri: https://management.azure.com/subscriptions/00000000-0000-0000-0000-000000000000/resourceGroups/clitest.rg000001/providers/Microsoft.AppPlatform/locations/uksouth/operationStatus/clitest000002/operationId/d4039eeb-fcc2-4cf2-b820-d7613d29a11f?api-version=2022-11-01-preview
->>>>>>> ff374d96
-  response:
-    body:
-      string: '{"id":"subscriptions/6c933f90-8115-4392-90f2-7077c9fa5dbd/resourceGroups/clitest.rg000001/providers/Microsoft.AppPlatform/locations/uksouth/operationStatus/clitest000002/operationId/d4039eeb-fcc2-4cf2-b820-d7613d29a11f","name":"d4039eeb-fcc2-4cf2-b820-d7613d29a11f","status":"Running","startTime":"2023-03-21T05:25:24.8175275Z"}'
-    headers:
-      cache-control:
-      - no-cache
-      content-length:
-      - '328'
-      content-type:
-      - application/json
-      date:
-      - Tue, 21 Mar 2023 05:27:50 GMT
-      expires:
-      - '-1'
-      pragma:
-      - no-cache
-      request-context:
-      - appId=cid-v1:797d7e4e-8180-497e-a254-780fbd39ba4d
-      strict-transport-security:
-      - max-age=31536000; includeSubDomains
-      transfer-encoding:
-      - chunked
-      vary:
-      - Accept-Encoding
-      x-content-type-options:
-      - nosniff
-      x-rp-server-mvid:
-      - e9e97746-2ce9-40c9-b4b8-d25f29e14f66
-    status:
-      code: 200
-      message: OK
-- request:
-    body: null
-    headers:
-      Accept:
-      - '*/*'
-      Accept-Encoding:
-      - gzip, deflate
-      CommandName:
-      - spring application-accelerator create
-      Connection:
-      - keep-alive
-      ParameterSetName:
-      - -g -s
-      User-Agent:
-      - AZURECLI/2.46.0 azsdk-python-mgmt-appplatform/6.1.0 Python/3.9.13 (Windows-10-10.0.22621-SP0)
-    method: GET
-<<<<<<< HEAD
-    uri: https://management.azure.com/subscriptions/00000000-0000-0000-0000-000000000000/resourceGroups/acc/providers/Microsoft.AppPlatform/locations/eastus/operationStatus/acc-test/operationId/254f4b52-920a-486c-8bf5-eac9de629c66?api-version=2023-01-01-preview
-=======
-    uri: https://management.azure.com/subscriptions/00000000-0000-0000-0000-000000000000/resourceGroups/clitest.rg000001/providers/Microsoft.AppPlatform/locations/uksouth/operationStatus/clitest000002/operationId/d4039eeb-fcc2-4cf2-b820-d7613d29a11f?api-version=2022-11-01-preview
->>>>>>> ff374d96
-  response:
-    body:
-      string: '{"id":"subscriptions/6c933f90-8115-4392-90f2-7077c9fa5dbd/resourceGroups/clitest.rg000001/providers/Microsoft.AppPlatform/locations/uksouth/operationStatus/clitest000002/operationId/d4039eeb-fcc2-4cf2-b820-d7613d29a11f","name":"d4039eeb-fcc2-4cf2-b820-d7613d29a11f","status":"Running","startTime":"2023-03-21T05:25:24.8175275Z"}'
-    headers:
-      cache-control:
-      - no-cache
-      content-length:
-      - '328'
-      content-type:
-      - application/json
-      date:
-      - Tue, 21 Mar 2023 05:28:00 GMT
-      expires:
-      - '-1'
-      pragma:
-      - no-cache
-      request-context:
-      - appId=cid-v1:797d7e4e-8180-497e-a254-780fbd39ba4d
-      strict-transport-security:
-      - max-age=31536000; includeSubDomains
-      transfer-encoding:
-      - chunked
-      vary:
-      - Accept-Encoding
-      x-content-type-options:
-      - nosniff
-      x-rp-server-mvid:
-      - e9e97746-2ce9-40c9-b4b8-d25f29e14f66
-    status:
-      code: 200
-      message: OK
-- request:
-    body: null
-    headers:
-      Accept:
-      - '*/*'
-      Accept-Encoding:
-      - gzip, deflate
-      CommandName:
-      - spring application-accelerator create
-      Connection:
-      - keep-alive
-      ParameterSetName:
-      - -g -s
-      User-Agent:
-      - AZURECLI/2.46.0 azsdk-python-mgmt-appplatform/6.1.0 Python/3.9.13 (Windows-10-10.0.22621-SP0)
-    method: GET
-<<<<<<< HEAD
-    uri: https://management.azure.com/subscriptions/00000000-0000-0000-0000-000000000000/resourceGroups/acc/providers/Microsoft.AppPlatform/locations/eastus/operationStatus/acc-test/operationId/254f4b52-920a-486c-8bf5-eac9de629c66?api-version=2023-01-01-preview
-=======
-    uri: https://management.azure.com/subscriptions/00000000-0000-0000-0000-000000000000/resourceGroups/clitest.rg000001/providers/Microsoft.AppPlatform/locations/uksouth/operationStatus/clitest000002/operationId/d4039eeb-fcc2-4cf2-b820-d7613d29a11f?api-version=2022-11-01-preview
->>>>>>> ff374d96
-  response:
-    body:
-      string: '{"id":"subscriptions/6c933f90-8115-4392-90f2-7077c9fa5dbd/resourceGroups/clitest.rg000001/providers/Microsoft.AppPlatform/locations/uksouth/operationStatus/clitest000002/operationId/d4039eeb-fcc2-4cf2-b820-d7613d29a11f","name":"d4039eeb-fcc2-4cf2-b820-d7613d29a11f","status":"Running","startTime":"2023-03-21T05:25:24.8175275Z"}'
-    headers:
-      cache-control:
-      - no-cache
-      content-length:
-      - '328'
-      content-type:
-      - application/json
-      date:
-      - Tue, 21 Mar 2023 05:28:11 GMT
-      expires:
-      - '-1'
-      pragma:
-      - no-cache
-      request-context:
-      - appId=cid-v1:797d7e4e-8180-497e-a254-780fbd39ba4d
-      strict-transport-security:
-      - max-age=31536000; includeSubDomains
-      transfer-encoding:
-      - chunked
-      vary:
-      - Accept-Encoding
-      x-content-type-options:
-      - nosniff
-      x-rp-server-mvid:
-      - e9e97746-2ce9-40c9-b4b8-d25f29e14f66
-    status:
-      code: 200
-      message: OK
-- request:
-    body: null
-    headers:
-      Accept:
-      - '*/*'
-      Accept-Encoding:
-      - gzip, deflate
-      CommandName:
-      - spring application-accelerator create
-      Connection:
-      - keep-alive
-      ParameterSetName:
-      - -g -s
-      User-Agent:
-      - AZURECLI/2.46.0 azsdk-python-mgmt-appplatform/6.1.0 Python/3.9.13 (Windows-10-10.0.22621-SP0)
-    method: GET
-<<<<<<< HEAD
-    uri: https://management.azure.com/subscriptions/00000000-0000-0000-0000-000000000000/resourceGroups/acc/providers/Microsoft.AppPlatform/locations/eastus/operationStatus/acc-test/operationId/254f4b52-920a-486c-8bf5-eac9de629c66?api-version=2023-01-01-preview
-=======
-    uri: https://management.azure.com/subscriptions/00000000-0000-0000-0000-000000000000/resourceGroups/clitest.rg000001/providers/Microsoft.AppPlatform/locations/uksouth/operationStatus/clitest000002/operationId/d4039eeb-fcc2-4cf2-b820-d7613d29a11f?api-version=2022-11-01-preview
->>>>>>> ff374d96
-  response:
-    body:
-      string: '{"id":"subscriptions/6c933f90-8115-4392-90f2-7077c9fa5dbd/resourceGroups/clitest.rg000001/providers/Microsoft.AppPlatform/locations/uksouth/operationStatus/clitest000002/operationId/d4039eeb-fcc2-4cf2-b820-d7613d29a11f","name":"d4039eeb-fcc2-4cf2-b820-d7613d29a11f","status":"Running","startTime":"2023-03-21T05:25:24.8175275Z"}'
-    headers:
-      cache-control:
-      - no-cache
-      content-length:
-      - '328'
-      content-type:
-      - application/json
-      date:
-      - Tue, 21 Mar 2023 05:28:22 GMT
-      expires:
-      - '-1'
-      pragma:
-      - no-cache
-      request-context:
-      - appId=cid-v1:797d7e4e-8180-497e-a254-780fbd39ba4d
-      strict-transport-security:
-      - max-age=31536000; includeSubDomains
-      transfer-encoding:
-      - chunked
-      vary:
-      - Accept-Encoding
-      x-content-type-options:
-      - nosniff
-      x-rp-server-mvid:
-      - e9e97746-2ce9-40c9-b4b8-d25f29e14f66
-    status:
-      code: 200
-      message: OK
-- request:
-    body: null
-    headers:
-      Accept:
-      - '*/*'
-      Accept-Encoding:
-      - gzip, deflate
-      CommandName:
-      - spring application-accelerator create
-      Connection:
-      - keep-alive
-      ParameterSetName:
-      - -g -s
-      User-Agent:
-      - AZURECLI/2.46.0 azsdk-python-mgmt-appplatform/6.1.0 Python/3.9.13 (Windows-10-10.0.22621-SP0)
-    method: GET
-<<<<<<< HEAD
-    uri: https://management.azure.com/subscriptions/00000000-0000-0000-0000-000000000000/resourceGroups/acc/providers/Microsoft.AppPlatform/locations/eastus/operationStatus/acc-test/operationId/254f4b52-920a-486c-8bf5-eac9de629c66?api-version=2023-01-01-preview
-=======
-    uri: https://management.azure.com/subscriptions/00000000-0000-0000-0000-000000000000/resourceGroups/clitest.rg000001/providers/Microsoft.AppPlatform/locations/uksouth/operationStatus/clitest000002/operationId/d4039eeb-fcc2-4cf2-b820-d7613d29a11f?api-version=2022-11-01-preview
->>>>>>> ff374d96
-  response:
-    body:
-      string: '{"id":"subscriptions/6c933f90-8115-4392-90f2-7077c9fa5dbd/resourceGroups/clitest.rg000001/providers/Microsoft.AppPlatform/locations/uksouth/operationStatus/clitest000002/operationId/d4039eeb-fcc2-4cf2-b820-d7613d29a11f","name":"d4039eeb-fcc2-4cf2-b820-d7613d29a11f","status":"Running","startTime":"2023-03-21T05:25:24.8175275Z"}'
-    headers:
-      cache-control:
-      - no-cache
-      content-length:
-      - '328'
-      content-type:
-      - application/json
-      date:
-      - Tue, 21 Mar 2023 05:28:32 GMT
-      expires:
-      - '-1'
-      pragma:
-      - no-cache
-      request-context:
-      - appId=cid-v1:797d7e4e-8180-497e-a254-780fbd39ba4d
-      strict-transport-security:
-      - max-age=31536000; includeSubDomains
-      transfer-encoding:
-      - chunked
-      vary:
-      - Accept-Encoding
-      x-content-type-options:
-      - nosniff
-      x-rp-server-mvid:
-      - e9e97746-2ce9-40c9-b4b8-d25f29e14f66
-    status:
-      code: 200
-      message: OK
-- request:
-    body: null
-    headers:
-      Accept:
-      - '*/*'
-      Accept-Encoding:
-      - gzip, deflate
-      CommandName:
-      - spring application-accelerator create
-      Connection:
-      - keep-alive
-      ParameterSetName:
-      - -g -s
-      User-Agent:
-      - AZURECLI/2.46.0 azsdk-python-mgmt-appplatform/6.1.0 Python/3.9.13 (Windows-10-10.0.22621-SP0)
-    method: GET
-<<<<<<< HEAD
-    uri: https://management.azure.com/subscriptions/00000000-0000-0000-0000-000000000000/resourceGroups/acc/providers/Microsoft.AppPlatform/locations/eastus/operationStatus/acc-test/operationId/254f4b52-920a-486c-8bf5-eac9de629c66?api-version=2023-01-01-preview
-=======
-    uri: https://management.azure.com/subscriptions/00000000-0000-0000-0000-000000000000/resourceGroups/clitest.rg000001/providers/Microsoft.AppPlatform/locations/uksouth/operationStatus/clitest000002/operationId/d4039eeb-fcc2-4cf2-b820-d7613d29a11f?api-version=2022-11-01-preview
->>>>>>> ff374d96
-  response:
-    body:
-      string: '{"id":"subscriptions/6c933f90-8115-4392-90f2-7077c9fa5dbd/resourceGroups/clitest.rg000001/providers/Microsoft.AppPlatform/locations/uksouth/operationStatus/clitest000002/operationId/d4039eeb-fcc2-4cf2-b820-d7613d29a11f","name":"d4039eeb-fcc2-4cf2-b820-d7613d29a11f","status":"Running","startTime":"2023-03-21T05:25:24.8175275Z"}'
-    headers:
-      cache-control:
-      - no-cache
-      content-length:
-      - '328'
-      content-type:
-      - application/json
-      date:
-      - Tue, 21 Mar 2023 05:28:42 GMT
-      expires:
-      - '-1'
-      pragma:
-      - no-cache
-      request-context:
-      - appId=cid-v1:797d7e4e-8180-497e-a254-780fbd39ba4d
-      strict-transport-security:
-      - max-age=31536000; includeSubDomains
-      transfer-encoding:
-      - chunked
-      vary:
-      - Accept-Encoding
-      x-content-type-options:
-      - nosniff
-      x-rp-server-mvid:
-      - e9e97746-2ce9-40c9-b4b8-d25f29e14f66
-    status:
-      code: 200
-      message: OK
-- request:
-    body: null
-    headers:
-      Accept:
-      - '*/*'
-      Accept-Encoding:
-      - gzip, deflate
-      CommandName:
-      - spring application-accelerator create
-      Connection:
-      - keep-alive
-      ParameterSetName:
-      - -g -s
-      User-Agent:
-      - AZURECLI/2.46.0 azsdk-python-mgmt-appplatform/6.1.0 Python/3.9.13 (Windows-10-10.0.22621-SP0)
-    method: GET
-<<<<<<< HEAD
-    uri: https://management.azure.com/subscriptions/00000000-0000-0000-0000-000000000000/resourceGroups/acc/providers/Microsoft.AppPlatform/locations/eastus/operationStatus/acc-test/operationId/254f4b52-920a-486c-8bf5-eac9de629c66?api-version=2023-01-01-preview
-=======
-    uri: https://management.azure.com/subscriptions/00000000-0000-0000-0000-000000000000/resourceGroups/clitest.rg000001/providers/Microsoft.AppPlatform/locations/uksouth/operationStatus/clitest000002/operationId/d4039eeb-fcc2-4cf2-b820-d7613d29a11f?api-version=2022-11-01-preview
->>>>>>> ff374d96
-  response:
-    body:
-      string: '{"id":"subscriptions/6c933f90-8115-4392-90f2-7077c9fa5dbd/resourceGroups/clitest.rg000001/providers/Microsoft.AppPlatform/locations/uksouth/operationStatus/clitest000002/operationId/d4039eeb-fcc2-4cf2-b820-d7613d29a11f","name":"d4039eeb-fcc2-4cf2-b820-d7613d29a11f","status":"Running","startTime":"2023-03-21T05:25:24.8175275Z"}'
-    headers:
-      cache-control:
-      - no-cache
-      content-length:
-      - '328'
-      content-type:
-      - application/json
-      date:
-      - Tue, 21 Mar 2023 05:28:53 GMT
-      expires:
-      - '-1'
-      pragma:
-      - no-cache
-      request-context:
-      - appId=cid-v1:797d7e4e-8180-497e-a254-780fbd39ba4d
-      strict-transport-security:
-      - max-age=31536000; includeSubDomains
-      transfer-encoding:
-      - chunked
-      vary:
-      - Accept-Encoding
-      x-content-type-options:
-      - nosniff
-      x-rp-server-mvid:
-      - e9e97746-2ce9-40c9-b4b8-d25f29e14f66
-    status:
-      code: 200
-      message: OK
-- request:
-    body: null
-    headers:
-      Accept:
-      - '*/*'
-      Accept-Encoding:
-      - gzip, deflate
-      CommandName:
-      - spring application-accelerator create
-      Connection:
-      - keep-alive
-      ParameterSetName:
-      - -g -s
-      User-Agent:
-      - AZURECLI/2.46.0 azsdk-python-mgmt-appplatform/6.1.0 Python/3.9.13 (Windows-10-10.0.22621-SP0)
-    method: GET
-<<<<<<< HEAD
-    uri: https://management.azure.com/subscriptions/00000000-0000-0000-0000-000000000000/resourceGroups/acc/providers/Microsoft.AppPlatform/locations/eastus/operationStatus/acc-test/operationId/254f4b52-920a-486c-8bf5-eac9de629c66?api-version=2023-01-01-preview
-=======
-    uri: https://management.azure.com/subscriptions/00000000-0000-0000-0000-000000000000/resourceGroups/clitest.rg000001/providers/Microsoft.AppPlatform/locations/uksouth/operationStatus/clitest000002/operationId/d4039eeb-fcc2-4cf2-b820-d7613d29a11f?api-version=2022-11-01-preview
->>>>>>> ff374d96
-  response:
-    body:
-      string: '{"id":"subscriptions/6c933f90-8115-4392-90f2-7077c9fa5dbd/resourceGroups/clitest.rg000001/providers/Microsoft.AppPlatform/locations/uksouth/operationStatus/clitest000002/operationId/d4039eeb-fcc2-4cf2-b820-d7613d29a11f","name":"d4039eeb-fcc2-4cf2-b820-d7613d29a11f","status":"Running","startTime":"2023-03-21T05:25:24.8175275Z"}'
-    headers:
-      cache-control:
-      - no-cache
-      content-length:
-      - '328'
-      content-type:
-      - application/json
-      date:
-      - Tue, 21 Mar 2023 05:29:03 GMT
-      expires:
-      - '-1'
-      pragma:
-      - no-cache
-      request-context:
-      - appId=cid-v1:797d7e4e-8180-497e-a254-780fbd39ba4d
-      strict-transport-security:
-      - max-age=31536000; includeSubDomains
-      transfer-encoding:
-      - chunked
-      vary:
-      - Accept-Encoding
-      x-content-type-options:
-      - nosniff
-      x-rp-server-mvid:
-      - e9e97746-2ce9-40c9-b4b8-d25f29e14f66
-    status:
-      code: 200
-      message: OK
-- request:
-    body: null
-    headers:
-      Accept:
-      - '*/*'
-      Accept-Encoding:
-      - gzip, deflate
-      CommandName:
-      - spring application-accelerator create
-      Connection:
-      - keep-alive
-      ParameterSetName:
-      - -g -s
-      User-Agent:
-      - AZURECLI/2.46.0 azsdk-python-mgmt-appplatform/6.1.0 Python/3.9.13 (Windows-10-10.0.22621-SP0)
-    method: GET
-<<<<<<< HEAD
-    uri: https://management.azure.com/subscriptions/00000000-0000-0000-0000-000000000000/resourceGroups/acc/providers/Microsoft.AppPlatform/locations/eastus/operationStatus/acc-test/operationId/254f4b52-920a-486c-8bf5-eac9de629c66?api-version=2023-01-01-preview
-=======
-    uri: https://management.azure.com/subscriptions/00000000-0000-0000-0000-000000000000/resourceGroups/clitest.rg000001/providers/Microsoft.AppPlatform/locations/uksouth/operationStatus/clitest000002/operationId/d4039eeb-fcc2-4cf2-b820-d7613d29a11f?api-version=2022-11-01-preview
->>>>>>> ff374d96
-  response:
-    body:
-      string: '{"id":"subscriptions/6c933f90-8115-4392-90f2-7077c9fa5dbd/resourceGroups/clitest.rg000001/providers/Microsoft.AppPlatform/locations/uksouth/operationStatus/clitest000002/operationId/d4039eeb-fcc2-4cf2-b820-d7613d29a11f","name":"d4039eeb-fcc2-4cf2-b820-d7613d29a11f","status":"Succeeded","startTime":"2023-03-21T05:25:24.8175275Z","endTime":"2023-03-21T05:29:04.8635818Z"}'
-    headers:
-      cache-control:
-      - no-cache
-      content-length:
-      - '371'
-      content-type:
-      - application/json
-      date:
-      - Tue, 21 Mar 2023 05:29:13 GMT
-      expires:
-      - '-1'
-      pragma:
-      - no-cache
-      request-context:
-      - appId=cid-v1:797d7e4e-8180-497e-a254-780fbd39ba4d
-      strict-transport-security:
-      - max-age=31536000; includeSubDomains
-      transfer-encoding:
-      - chunked
-      vary:
-      - Accept-Encoding
-      x-content-type-options:
-      - nosniff
-      x-rp-server-mvid:
-      - e9e97746-2ce9-40c9-b4b8-d25f29e14f66
-    status:
-      code: 200
-      message: OK
-- request:
-    body: null
-    headers:
-      Accept:
-      - '*/*'
-      Accept-Encoding:
-      - gzip, deflate
-      CommandName:
-      - spring application-accelerator create
-      Connection:
-      - keep-alive
-      ParameterSetName:
-      - -g -s
-      User-Agent:
-      - AZURECLI/2.46.0 azsdk-python-mgmt-appplatform/6.1.0 Python/3.9.13 (Windows-10-10.0.22621-SP0)
-    method: GET
-<<<<<<< HEAD
-    uri: https://management.azure.com/subscriptions/00000000-0000-0000-0000-000000000000/resourceGroups/acc/providers/Microsoft.AppPlatform/Spring/acc-test/applicationAccelerators/default?api-version=2023-01-01-preview
-=======
-    uri: https://management.azure.com/subscriptions/00000000-0000-0000-0000-000000000000/resourceGroups/clitest.rg000001/providers/Microsoft.AppPlatform/Spring/clitest000002/applicationAccelerators/default?api-version=2022-11-01-preview
->>>>>>> ff374d96
-  response:
-    body:
-      string: '{"properties":{"provisioningState":"Succeeded","components":[{"name":"accelerator-server","resourceRequests":{"cpu":"200m","memory":"256Mi","instanceCount":2},"instances":[{"name":"acc-server-75f94b8485-b4rsd","status":"Running"},{"name":"acc-server-75f94b8485-k5dpx","status":"Running"}]},{"name":"accelerator-engine","resourceRequests":{"cpu":"1000m","memory":"3Gi","instanceCount":1},"instances":[{"name":"acc-engine-67cb449b99-g2jdp","status":"Running"}]},{"name":"accelerator-controller","resourceRequests":{"cpu":"200m","memory":"256Mi","instanceCount":1},"instances":[{"name":"accelerator-controller-manager-85d59795dd-t7cqh","status":"Running"}]},{"name":"source-controller","resourceRequests":{"cpu":"200m","memory":"256Mi","instanceCount":1},"instances":[{"name":"source-controller-manager-ccccdb8c5-zwmm5","status":"Running"}]},{"name":"cert-manager","resourceRequests":{"cpu":"200m","memory":"256Mi","instanceCount":1},"instances":[{"name":"cert-manager-8596f796c4-h9g8f","status":"Running"}]},{"name":"cert-manager-webhook","resourceRequests":{"cpu":"200m","memory":"256Mi","instanceCount":1},"instances":[{"name":"cert-manager-webhook-86db8c4f5d-f4mfk","status":"Running"}]},{"name":"cert-manager-cainjector","resourceRequests":{"cpu":"200m","memory":"256Mi","instanceCount":1},"instances":[{"name":"cert-manager-cainjector-78558d99c-4fj9h","status":"Running"}]},{"name":"flux-source-controller","resourceRequests":{"cpu":"200m","memory":"256Mi","instanceCount":1},"instances":[{"name":"fluxcd-source-controller-8597db5c46-zmscb","status":"Running"}]}]},"type":"Microsoft.AppPlatform/Spring/applicationAccelerators","id":"/subscriptions/00000000-0000-0000-0000-000000000000/resourceGroups/clitest.rg000001/providers/Microsoft.AppPlatform/Spring/clitest000002/applicationAccelerators/default","name":"default","systemData":{"createdBy":"yuwzho@microsoft.com","createdByType":"User","createdAt":"2023-03-21T05:25:23.9580488Z","lastModifiedBy":"yuwzho@microsoft.com","lastModifiedByType":"User","lastModifiedAt":"2023-03-21T05:25:23.9580488Z"}}'
-    headers:
-      cache-control:
-      - no-cache
-      content-length:
-      - '2055'
-      content-type:
-      - application/json
-      date:
-      - Tue, 21 Mar 2023 05:29:14 GMT
-      expires:
-      - '-1'
-      pragma:
-      - no-cache
-      request-context:
-      - appId=cid-v1:797d7e4e-8180-497e-a254-780fbd39ba4d
-      strict-transport-security:
-      - max-age=31536000; includeSubDomains
-      transfer-encoding:
-      - chunked
-      vary:
-      - Accept-Encoding
-      x-content-type-options:
-      - nosniff
-      x-rp-server-mvid:
-      - e9e97746-2ce9-40c9-b4b8-d25f29e14f66
-    status:
-      code: 200
-      message: OK
-- request:
-    body: null
-    headers:
-      Accept:
-      - application/json
-      Accept-Encoding:
-      - gzip, deflate
-      CommandName:
-      - spring dev-tool show
-      Connection:
-      - keep-alive
-      ParameterSetName:
-      - -g -s
-      User-Agent:
-      - AZURECLI/2.46.0 azsdk-python-mgmt-appplatform/6.1.0 Python/3.9.13 (Windows-10-10.0.22621-SP0)
-    method: GET
-<<<<<<< HEAD
-    uri: https://management.azure.com/subscriptions/00000000-0000-0000-0000-000000000000/resourceGroups/acc/providers/Microsoft.AppPlatform/Spring/acc-test?api-version=2023-01-01-preview
-=======
-    uri: https://management.azure.com/subscriptions/00000000-0000-0000-0000-000000000000/resourceGroups/clitest.rg000001/providers/Microsoft.AppPlatform/Spring/clitest000002?api-version=2022-11-01-preview
->>>>>>> ff374d96
-  response:
-    body:
-      string: '{"properties":{"provisioningState":"Succeeded","zoneRedundant":false,"version":3,"serviceId":"00eca48ce3af4c59b90a8039dd9cbd8b","networkProfile":{"outboundIPs":{"publicIPs":["20.108.219.255","20.108.220.91"]},"outboundType":"loadBalancer"},"powerState":"Running","fqdn":"clitest000002.azuremicroservices.io","marketplaceResource":{"plan":"asa-ent-hr-mtr","publisher":"vmware-inc","product":"azure-spring-cloud-vmware-tanzu-2"}},"type":"Microsoft.AppPlatform/Spring","sku":{"name":"E0","tier":"Enterprise"},"location":"uksouth","tags":null,"id":"/subscriptions/00000000-0000-0000-0000-000000000000/resourceGroups/clitest.rg000001/providers/Microsoft.AppPlatform/Spring/clitest000002","name":"clitest000002","systemData":{"createdBy":"yuwzho@microsoft.com","createdByType":"User","createdAt":"2023-03-21T05:10:08.9584474Z","lastModifiedBy":"yuwzho@microsoft.com","lastModifiedByType":"User","lastModifiedAt":"2023-03-21T05:10:08.9584474Z"}}'
-    headers:
-      cache-control:
-      - no-cache
-      content-length:
-      - '938'
-      content-type:
-      - application/json
-      date:
-      - Tue, 21 Mar 2023 05:29:17 GMT
-      expires:
-      - '-1'
-      pragma:
-      - no-cache
-      request-context:
-      - appId=cid-v1:797d7e4e-8180-497e-a254-780fbd39ba4d
-      strict-transport-security:
-      - max-age=31536000; includeSubDomains
-      transfer-encoding:
-      - chunked
-      vary:
-      - Accept-Encoding
-      x-content-type-options:
-      - nosniff
-      x-ms-ratelimit-remaining-subscription-resource-requests:
-      - '11999'
-      x-rp-server-mvid:
-      - e9e97746-2ce9-40c9-b4b8-d25f29e14f66
-    status:
-      code: 200
-      message: OK
-- request:
-    body: null
-    headers:
-      Accept:
-      - application/json
-      Accept-Encoding:
-      - gzip, deflate
-      CommandName:
-      - spring dev-tool show
-      Connection:
-      - keep-alive
-      ParameterSetName:
-      - -g -s
-      User-Agent:
-      - AZURECLI/2.46.0 azsdk-python-mgmt-appplatform/6.1.0 Python/3.9.13 (Windows-10-10.0.22621-SP0)
-    method: GET
-<<<<<<< HEAD
-    uri: https://management.azure.com/subscriptions/00000000-0000-0000-0000-000000000000/resourceGroups/acc/providers/Microsoft.AppPlatform/Spring/acc-test/DevToolPortals/default?api-version=2023-01-01-preview
-=======
-    uri: https://management.azure.com/subscriptions/00000000-0000-0000-0000-000000000000/resourceGroups/clitest.rg000001/providers/Microsoft.AppPlatform/Spring/clitest000002/DevToolPortals/default?api-version=2022-11-01-preview
->>>>>>> ff374d96
-  response:
-    body:
-      string: '{"properties":{"provisioningState":"Succeeded","public":true,"url":"clitest000002-devtoolportal-29135.svc.azuremicroservices.io","resourceRequests":{"cpu":"500m","memory":"1Gi","instanceCount":1},"instances":[{"name":"server-f79765868-qmhrz","status":"Running"}],"features":{"applicationAccelerator":{"state":"Enabled","route":"create"},"applicationLiveView":{"state":"Enabled","route":"app-live-view"}}},"type":"Microsoft.AppPlatform/Spring/devToolPortals","id":"/subscriptions/00000000-0000-0000-0000-000000000000/resourceGroups/clitest.rg000001/providers/Microsoft.AppPlatform/Spring/clitest000002/devToolPortals/default","name":"default","systemData":{"createdBy":"yuwzho@microsoft.com","createdByType":"User","createdAt":"2023-03-21T05:24:27.971299Z","lastModifiedBy":"yuwzho@microsoft.com","lastModifiedByType":"User","lastModifiedAt":"2023-03-21T05:24:27.971299Z"}}'
-    headers:
-      cache-control:
-      - no-cache
-      content-length:
-      - '872'
-      content-type:
-      - application/json
-      date:
-      - Tue, 21 Mar 2023 05:29:19 GMT
-      expires:
-      - '-1'
-      pragma:
-      - no-cache
-      request-context:
-      - appId=cid-v1:797d7e4e-8180-497e-a254-780fbd39ba4d
-      strict-transport-security:
-      - max-age=31536000; includeSubDomains
-      transfer-encoding:
-      - chunked
-      vary:
-      - Accept-Encoding
-      x-content-type-options:
-      - nosniff
-      x-rp-server-mvid:
-      - e9e97746-2ce9-40c9-b4b8-d25f29e14f66
-    status:
-      code: 200
-      message: OK
-- request:
-    body: null
-    headers:
-      Accept:
-      - application/json
-      Accept-Encoding:
-      - gzip, deflate
-      CommandName:
-      - spring application-accelerator show
-      Connection:
-      - keep-alive
-      ParameterSetName:
-      - -g -s
-      User-Agent:
-      - AZURECLI/2.46.0 azsdk-python-mgmt-appplatform/6.1.0 Python/3.9.13 (Windows-10-10.0.22621-SP0)
-    method: GET
-<<<<<<< HEAD
-    uri: https://management.azure.com/subscriptions/00000000-0000-0000-0000-000000000000/resourceGroups/acc/providers/Microsoft.AppPlatform/Spring/acc-test?api-version=2023-01-01-preview
-=======
-    uri: https://management.azure.com/subscriptions/00000000-0000-0000-0000-000000000000/resourceGroups/clitest.rg000001/providers/Microsoft.AppPlatform/Spring/clitest000002?api-version=2022-11-01-preview
->>>>>>> ff374d96
-  response:
-    body:
-      string: '{"properties":{"provisioningState":"Succeeded","zoneRedundant":false,"version":3,"serviceId":"00eca48ce3af4c59b90a8039dd9cbd8b","networkProfile":{"outboundIPs":{"publicIPs":["20.108.219.255","20.108.220.91"]},"outboundType":"loadBalancer"},"powerState":"Running","fqdn":"clitest000002.azuremicroservices.io","marketplaceResource":{"plan":"asa-ent-hr-mtr","publisher":"vmware-inc","product":"azure-spring-cloud-vmware-tanzu-2"}},"type":"Microsoft.AppPlatform/Spring","sku":{"name":"E0","tier":"Enterprise"},"location":"uksouth","tags":null,"id":"/subscriptions/00000000-0000-0000-0000-000000000000/resourceGroups/clitest.rg000001/providers/Microsoft.AppPlatform/Spring/clitest000002","name":"clitest000002","systemData":{"createdBy":"yuwzho@microsoft.com","createdByType":"User","createdAt":"2023-03-21T05:10:08.9584474Z","lastModifiedBy":"yuwzho@microsoft.com","lastModifiedByType":"User","lastModifiedAt":"2023-03-21T05:10:08.9584474Z"}}'
-    headers:
-      cache-control:
-      - no-cache
-      content-length:
-      - '938'
-      content-type:
-      - application/json
-      date:
-      - Tue, 21 Mar 2023 05:29:21 GMT
-      expires:
-      - '-1'
-      pragma:
-      - no-cache
-      request-context:
-      - appId=cid-v1:797d7e4e-8180-497e-a254-780fbd39ba4d
-      strict-transport-security:
-      - max-age=31536000; includeSubDomains
-      transfer-encoding:
-      - chunked
-      vary:
-      - Accept-Encoding
-      x-content-type-options:
-      - nosniff
-      x-ms-ratelimit-remaining-subscription-resource-requests:
-      - '11999'
-      x-rp-server-mvid:
-      - e9e97746-2ce9-40c9-b4b8-d25f29e14f66
-    status:
-      code: 200
-      message: OK
-- request:
-    body: null
-    headers:
-      Accept:
-      - application/json
-      Accept-Encoding:
-      - gzip, deflate
-      CommandName:
-      - spring application-accelerator show
-      Connection:
-      - keep-alive
-      ParameterSetName:
-      - -g -s
-      User-Agent:
-      - AZURECLI/2.46.0 azsdk-python-mgmt-appplatform/6.1.0 Python/3.9.13 (Windows-10-10.0.22621-SP0)
-    method: GET
-<<<<<<< HEAD
-    uri: https://management.azure.com/subscriptions/00000000-0000-0000-0000-000000000000/resourceGroups/acc/providers/Microsoft.AppPlatform/Spring/acc-test/applicationAccelerators/default?api-version=2023-01-01-preview
-=======
-    uri: https://management.azure.com/subscriptions/00000000-0000-0000-0000-000000000000/resourceGroups/clitest.rg000001/providers/Microsoft.AppPlatform/Spring/clitest000002/applicationAccelerators/default?api-version=2022-11-01-preview
->>>>>>> ff374d96
-  response:
-    body:
-      string: '{"properties":{"provisioningState":"Succeeded","components":[{"name":"accelerator-server","resourceRequests":{"cpu":"200m","memory":"256Mi","instanceCount":2},"instances":[{"name":"acc-server-75f94b8485-b4rsd","status":"Running"},{"name":"acc-server-75f94b8485-k5dpx","status":"Running"}]},{"name":"accelerator-engine","resourceRequests":{"cpu":"1000m","memory":"3Gi","instanceCount":1},"instances":[{"name":"acc-engine-67cb449b99-g2jdp","status":"Running"}]},{"name":"accelerator-controller","resourceRequests":{"cpu":"200m","memory":"256Mi","instanceCount":1},"instances":[{"name":"accelerator-controller-manager-85d59795dd-t7cqh","status":"Running"}]},{"name":"source-controller","resourceRequests":{"cpu":"200m","memory":"256Mi","instanceCount":1},"instances":[{"name":"source-controller-manager-ccccdb8c5-zwmm5","status":"Running"}]},{"name":"cert-manager","resourceRequests":{"cpu":"200m","memory":"256Mi","instanceCount":1},"instances":[{"name":"cert-manager-8596f796c4-h9g8f","status":"Running"}]},{"name":"cert-manager-webhook","resourceRequests":{"cpu":"200m","memory":"256Mi","instanceCount":1},"instances":[{"name":"cert-manager-webhook-86db8c4f5d-f4mfk","status":"Running"}]},{"name":"cert-manager-cainjector","resourceRequests":{"cpu":"200m","memory":"256Mi","instanceCount":1},"instances":[{"name":"cert-manager-cainjector-78558d99c-4fj9h","status":"Running"}]},{"name":"flux-source-controller","resourceRequests":{"cpu":"200m","memory":"256Mi","instanceCount":1},"instances":[{"name":"fluxcd-source-controller-8597db5c46-zmscb","status":"Running"}]}]},"type":"Microsoft.AppPlatform/Spring/applicationAccelerators","id":"/subscriptions/00000000-0000-0000-0000-000000000000/resourceGroups/clitest.rg000001/providers/Microsoft.AppPlatform/Spring/clitest000002/applicationAccelerators/default","name":"default","systemData":{"createdBy":"yuwzho@microsoft.com","createdByType":"User","createdAt":"2023-03-21T05:25:23.9580488Z","lastModifiedBy":"yuwzho@microsoft.com","lastModifiedByType":"User","lastModifiedAt":"2023-03-21T05:25:23.9580488Z"}}'
-    headers:
-      cache-control:
-      - no-cache
-      content-length:
-      - '2055'
-      content-type:
-      - application/json
-      date:
-      - Tue, 21 Mar 2023 05:29:22 GMT
-      expires:
-      - '-1'
-      pragma:
-      - no-cache
-      request-context:
-      - appId=cid-v1:797d7e4e-8180-497e-a254-780fbd39ba4d
-      strict-transport-security:
-      - max-age=31536000; includeSubDomains
-      transfer-encoding:
-      - chunked
-      vary:
-      - Accept-Encoding
-      x-content-type-options:
-      - nosniff
-      x-rp-server-mvid:
-      - e9e97746-2ce9-40c9-b4b8-d25f29e14f66
-    status:
-      code: 200
-      message: OK
-- request:
-    body: null
-    headers:
-      Accept:
-      - application/json
-      Accept-Encoding:
-      - gzip, deflate
-      CommandName:
-      - spring application-accelerator delete
-      Connection:
-      - keep-alive
-      ParameterSetName:
-      - --yes -g -s
-      User-Agent:
-      - AZURECLI/2.46.0 azsdk-python-mgmt-appplatform/6.1.0 Python/3.9.13 (Windows-10-10.0.22621-SP0)
-    method: GET
-<<<<<<< HEAD
-    uri: https://management.azure.com/subscriptions/00000000-0000-0000-0000-000000000000/resourceGroups/acc/providers/Microsoft.AppPlatform/Spring/acc-test?api-version=2023-01-01-preview
-=======
-    uri: https://management.azure.com/subscriptions/00000000-0000-0000-0000-000000000000/resourceGroups/clitest.rg000001/providers/Microsoft.AppPlatform/Spring/clitest000002?api-version=2022-11-01-preview
->>>>>>> ff374d96
-  response:
-    body:
-      string: '{"properties":{"provisioningState":"Succeeded","zoneRedundant":false,"version":3,"serviceId":"00eca48ce3af4c59b90a8039dd9cbd8b","networkProfile":{"outboundIPs":{"publicIPs":["20.108.219.255","20.108.220.91"]},"outboundType":"loadBalancer"},"powerState":"Running","fqdn":"clitest000002.azuremicroservices.io","marketplaceResource":{"plan":"asa-ent-hr-mtr","publisher":"vmware-inc","product":"azure-spring-cloud-vmware-tanzu-2"}},"type":"Microsoft.AppPlatform/Spring","sku":{"name":"E0","tier":"Enterprise"},"location":"uksouth","tags":null,"id":"/subscriptions/00000000-0000-0000-0000-000000000000/resourceGroups/clitest.rg000001/providers/Microsoft.AppPlatform/Spring/clitest000002","name":"clitest000002","systemData":{"createdBy":"yuwzho@microsoft.com","createdByType":"User","createdAt":"2023-03-21T05:10:08.9584474Z","lastModifiedBy":"yuwzho@microsoft.com","lastModifiedByType":"User","lastModifiedAt":"2023-03-21T05:10:08.9584474Z"}}'
-    headers:
-      cache-control:
-      - no-cache
-      content-length:
-      - '938'
-      content-type:
-      - application/json
-      date:
-      - Tue, 21 Mar 2023 05:29:24 GMT
-      expires:
-      - '-1'
-      pragma:
-      - no-cache
-      request-context:
-      - appId=cid-v1:797d7e4e-8180-497e-a254-780fbd39ba4d
-      strict-transport-security:
-      - max-age=31536000; includeSubDomains
-      transfer-encoding:
-      - chunked
-      vary:
-      - Accept-Encoding
-      x-content-type-options:
-      - nosniff
-      x-ms-ratelimit-remaining-subscription-resource-requests:
-      - '11998'
-      x-rp-server-mvid:
-      - e9e97746-2ce9-40c9-b4b8-d25f29e14f66
-    status:
-      code: 200
-      message: OK
-- request:
-    body: null
-    headers:
-      Accept:
-      - application/json
-      Accept-Encoding:
-      - gzip, deflate
-      CommandName:
-      - spring application-accelerator delete
-      Connection:
-      - keep-alive
-      Content-Length:
-      - '0'
-      ParameterSetName:
-      - --yes -g -s
-      User-Agent:
-      - AZURECLI/2.46.0 azsdk-python-mgmt-appplatform/6.1.0 Python/3.9.13 (Windows-10-10.0.22621-SP0)
-    method: DELETE
-<<<<<<< HEAD
-    uri: https://management.azure.com/subscriptions/00000000-0000-0000-0000-000000000000/resourceGroups/acc/providers/Microsoft.AppPlatform/Spring/acc-test/applicationAccelerators/default?api-version=2023-01-01-preview
-=======
-    uri: https://management.azure.com/subscriptions/00000000-0000-0000-0000-000000000000/resourceGroups/clitest.rg000001/providers/Microsoft.AppPlatform/Spring/clitest000002/applicationAccelerators/default?api-version=2022-11-01-preview
->>>>>>> ff374d96
-  response:
-    body:
-      string: ''
-    headers:
-      azure-asyncoperation:
-<<<<<<< HEAD
-      - https://management.azure.com/subscriptions/00000000-0000-0000-0000-000000000000/resourceGroups/acc/providers/Microsoft.AppPlatform/locations/eastus/operationStatus/acc-test/operationId/5117edb0-3799-4588-a0b6-1912a83ea56e?api-version=2023-01-01-preview
-=======
-      - https://management.azure.com/subscriptions/00000000-0000-0000-0000-000000000000/resourceGroups/clitest.rg000001/providers/Microsoft.AppPlatform/locations/uksouth/operationStatus/clitest000002/operationId/eb7f2f31-b639-47d7-bc5c-f8d733b076b4?api-version=2022-11-01-preview
->>>>>>> ff374d96
-      cache-control:
-      - no-cache
-      content-length:
-      - '0'
-      date:
-      - Tue, 21 Mar 2023 05:29:26 GMT
-      expires:
-      - '-1'
-      location:
-<<<<<<< HEAD
-      - https://management.azure.com/subscriptions/00000000-0000-0000-0000-000000000000/resourceGroups/acc/providers/Microsoft.AppPlatform/locations/eastus/operationResults/5117edb0-3799-4588-a0b6-1912a83ea56e/Spring/acc-test?api-version=2023-01-01-preview
-=======
-      - https://management.azure.com/subscriptions/00000000-0000-0000-0000-000000000000/resourceGroups/clitest.rg000001/providers/Microsoft.AppPlatform/locations/uksouth/operationResults/eb7f2f31-b639-47d7-bc5c-f8d733b076b4/Spring/clitest000002?api-version=2022-11-01-preview
->>>>>>> ff374d96
-      pragma:
-      - no-cache
-      request-context:
-      - appId=cid-v1:797d7e4e-8180-497e-a254-780fbd39ba4d
-      strict-transport-security:
-      - max-age=31536000; includeSubDomains
-      x-content-type-options:
-      - nosniff
-      x-ms-ratelimit-remaining-subscription-deletes:
-      - '14999'
-      x-rp-server-mvid:
-      - e9e97746-2ce9-40c9-b4b8-d25f29e14f66
-    status:
-      code: 202
-      message: Accepted
-- request:
-    body: null
-    headers:
-      Accept:
-      - application/json
-      Accept-Encoding:
-      - gzip, deflate
-      CommandName:
-      - spring application-accelerator delete
-      Connection:
-      - keep-alive
-      ParameterSetName:
-      - --yes -g -s
-      User-Agent:
-      - AZURECLI/2.46.0 azsdk-python-mgmt-appplatform/6.1.0 Python/3.9.13 (Windows-10-10.0.22621-SP0)
-    method: GET
-<<<<<<< HEAD
-    uri: https://management.azure.com/subscriptions/00000000-0000-0000-0000-000000000000/resourceGroups/acc/providers/Microsoft.AppPlatform/Spring/acc-test/DevToolPortals/default?api-version=2023-01-01-preview
-=======
-    uri: https://management.azure.com/subscriptions/00000000-0000-0000-0000-000000000000/resourceGroups/clitest.rg000001/providers/Microsoft.AppPlatform/Spring/clitest000002/DevToolPortals/default?api-version=2022-11-01-preview
->>>>>>> ff374d96
-  response:
-    body:
-      string: '{"properties":{"provisioningState":"Succeeded","public":true,"url":"clitest000002-devtoolportal-29135.svc.azuremicroservices.io","resourceRequests":{"cpu":"500m","memory":"1Gi","instanceCount":1},"instances":[{"name":"server-f79765868-qmhrz","status":"Running"}],"features":{"applicationAccelerator":{"state":"Enabled","route":"create"},"applicationLiveView":{"state":"Enabled","route":"app-live-view"}}},"type":"Microsoft.AppPlatform/Spring/devToolPortals","id":"/subscriptions/00000000-0000-0000-0000-000000000000/resourceGroups/clitest.rg000001/providers/Microsoft.AppPlatform/Spring/clitest000002/devToolPortals/default","name":"default","systemData":{"createdBy":"yuwzho@microsoft.com","createdByType":"User","createdAt":"2023-03-21T05:24:27.971299Z","lastModifiedBy":"yuwzho@microsoft.com","lastModifiedByType":"User","lastModifiedAt":"2023-03-21T05:24:27.971299Z"}}'
-    headers:
-      cache-control:
-      - no-cache
-      content-length:
-      - '872'
-      content-type:
-      - application/json
-      date:
-      - Tue, 21 Mar 2023 05:29:27 GMT
-      expires:
-      - '-1'
-      pragma:
-      - no-cache
-      request-context:
-      - appId=cid-v1:797d7e4e-8180-497e-a254-780fbd39ba4d
-      strict-transport-security:
-      - max-age=31536000; includeSubDomains
-      transfer-encoding:
-      - chunked
-      vary:
-      - Accept-Encoding
-      x-content-type-options:
-      - nosniff
-      x-rp-server-mvid:
-      - e9e97746-2ce9-40c9-b4b8-d25f29e14f66
-    status:
-      code: 200
-      message: OK
-- request:
-    body: '{"properties": {"public": true, "features": {"applicationAccelerator":
-      {"state": "Disabled"}, "applicationLiveView": {"state": "Enabled"}}}}'
-    headers:
-      Accept:
-      - application/json
-      Accept-Encoding:
-      - gzip, deflate
-      CommandName:
-      - spring application-accelerator delete
-      Connection:
-      - keep-alive
-      Content-Length:
-      - '140'
-      Content-Type:
-      - application/json
-      ParameterSetName:
-      - --yes -g -s
-      User-Agent:
-      - AZURECLI/2.46.0 azsdk-python-mgmt-appplatform/6.1.0 Python/3.9.13 (Windows-10-10.0.22621-SP0)
-    method: PUT
-<<<<<<< HEAD
-    uri: https://management.azure.com/subscriptions/00000000-0000-0000-0000-000000000000/resourceGroups/acc/providers/Microsoft.AppPlatform/Spring/acc-test/DevToolPortals/default?api-version=2023-01-01-preview
-=======
-    uri: https://management.azure.com/subscriptions/00000000-0000-0000-0000-000000000000/resourceGroups/clitest.rg000001/providers/Microsoft.AppPlatform/Spring/clitest000002/DevToolPortals/default?api-version=2022-11-01-preview
->>>>>>> ff374d96
-  response:
-    body:
-      string: '{"properties":{"provisioningState":"Updating","public":true,"url":"clitest000002-devtoolportal-29135.svc.azuremicroservices.io","resourceRequests":{"cpu":"500m","memory":"1Gi","instanceCount":1},"features":{"applicationAccelerator":{"state":"Disabled","route":"create"},"applicationLiveView":{"state":"Enabled","route":"app-live-view"}}},"type":"Microsoft.AppPlatform/Spring/devToolPortals","id":"/subscriptions/00000000-0000-0000-0000-000000000000/resourceGroups/clitest.rg000001/providers/Microsoft.AppPlatform/Spring/clitest000002/devToolPortals/default","name":"default","systemData":{"createdBy":"yuwzho@microsoft.com","createdByType":"User","createdAt":"2023-03-21T05:24:27.971299Z","lastModifiedBy":"yuwzho@microsoft.com","lastModifiedByType":"User","lastModifiedAt":"2023-03-21T05:29:27.3328996Z"}}'
-    headers:
-      azure-asyncoperation:
-<<<<<<< HEAD
-      - https://management.azure.com/subscriptions/00000000-0000-0000-0000-000000000000/resourceGroups/acc/providers/Microsoft.AppPlatform/locations/eastus/operationStatus/acc-test/operationId/3685d75b-3ad9-4e25-87e8-0acf8ae92b1c?api-version=2023-01-01-preview
-=======
-      - https://management.azure.com/subscriptions/00000000-0000-0000-0000-000000000000/resourceGroups/clitest.rg000001/providers/Microsoft.AppPlatform/locations/uksouth/operationStatus/clitest000002/operationId/16e57bb7-67db-446c-96f3-d435f59f187b?api-version=2022-11-01-preview
->>>>>>> ff374d96
-      cache-control:
-      - no-cache
-      content-length:
-      - '806'
-      content-type:
-      - application/json
-      date:
-      - Tue, 21 Mar 2023 05:29:27 GMT
-      expires:
-      - '-1'
-      location:
-<<<<<<< HEAD
-      - https://management.azure.com/subscriptions/00000000-0000-0000-0000-000000000000/resourceGroups/acc/providers/Microsoft.AppPlatform/locations/eastus/operationResults/3685d75b-3ad9-4e25-87e8-0acf8ae92b1c/Spring/acc-test?api-version=2023-01-01-preview
-=======
-      - https://management.azure.com/subscriptions/00000000-0000-0000-0000-000000000000/resourceGroups/clitest.rg000001/providers/Microsoft.AppPlatform/locations/uksouth/operationResults/16e57bb7-67db-446c-96f3-d435f59f187b/Spring/clitest000002?api-version=2022-11-01-preview
->>>>>>> ff374d96
-      pragma:
-      - no-cache
-      request-context:
-      - appId=cid-v1:797d7e4e-8180-497e-a254-780fbd39ba4d
-      strict-transport-security:
-      - max-age=31536000; includeSubDomains
-      x-content-type-options:
-      - nosniff
-      x-ms-ratelimit-remaining-subscription-writes:
-      - '1198'
-      x-rp-server-mvid:
-      - e9e97746-2ce9-40c9-b4b8-d25f29e14f66
-    status:
-      code: 201
-      message: Created
-- request:
-    body: null
-    headers:
-      Accept:
-      - '*/*'
-      Accept-Encoding:
-      - gzip, deflate
-      CommandName:
-      - spring application-accelerator delete
-      Connection:
-      - keep-alive
-      ParameterSetName:
-      - --yes -g -s
-      User-Agent:
-      - AZURECLI/2.46.0 azsdk-python-mgmt-appplatform/6.1.0 Python/3.9.13 (Windows-10-10.0.22621-SP0)
-    method: GET
-<<<<<<< HEAD
-    uri: https://management.azure.com/subscriptions/00000000-0000-0000-0000-000000000000/resourceGroups/acc/providers/Microsoft.AppPlatform/locations/eastus/operationStatus/acc-test/operationId/5117edb0-3799-4588-a0b6-1912a83ea56e?api-version=2023-01-01-preview
-=======
-    uri: https://management.azure.com/subscriptions/00000000-0000-0000-0000-000000000000/resourceGroups/clitest.rg000001/providers/Microsoft.AppPlatform/locations/uksouth/operationStatus/clitest000002/operationId/16e57bb7-67db-446c-96f3-d435f59f187b?api-version=2022-11-01-preview
->>>>>>> ff374d96
-  response:
-    body:
-      string: '{"id":"subscriptions/6c933f90-8115-4392-90f2-7077c9fa5dbd/resourceGroups/clitest.rg000001/providers/Microsoft.AppPlatform/locations/uksouth/operationStatus/clitest000002/operationId/16e57bb7-67db-446c-96f3-d435f59f187b","name":"16e57bb7-67db-446c-96f3-d435f59f187b","status":"Running","startTime":"2023-03-21T05:29:27.7411997Z"}'
-    headers:
-      cache-control:
-      - no-cache
-      content-length:
-      - '328'
-      content-type:
-      - application/json
-      date:
-      - Tue, 21 Mar 2023 05:29:28 GMT
-      expires:
-      - '-1'
-      pragma:
-      - no-cache
-      request-context:
-      - appId=cid-v1:797d7e4e-8180-497e-a254-780fbd39ba4d
-      strict-transport-security:
-      - max-age=31536000; includeSubDomains
-      transfer-encoding:
-      - chunked
-      vary:
-      - Accept-Encoding
-      x-content-type-options:
-      - nosniff
-      x-rp-server-mvid:
-      - e9e97746-2ce9-40c9-b4b8-d25f29e14f66
-    status:
-      code: 200
-      message: OK
-- request:
-    body: null
-    headers:
-      Accept:
-      - '*/*'
-      Accept-Encoding:
-      - gzip, deflate
-      CommandName:
-      - spring application-accelerator delete
-      Connection:
-      - keep-alive
-      ParameterSetName:
-      - --yes -g -s
-      User-Agent:
-      - AZURECLI/2.46.0 azsdk-python-mgmt-appplatform/6.1.0 Python/3.9.13 (Windows-10-10.0.22621-SP0)
-    method: GET
-<<<<<<< HEAD
-    uri: https://management.azure.com/subscriptions/00000000-0000-0000-0000-000000000000/resourceGroups/acc/providers/Microsoft.AppPlatform/locations/eastus/operationStatus/acc-test/operationId/3685d75b-3ad9-4e25-87e8-0acf8ae92b1c?api-version=2023-01-01-preview
-=======
-    uri: https://management.azure.com/subscriptions/00000000-0000-0000-0000-000000000000/resourceGroups/clitest.rg000001/providers/Microsoft.AppPlatform/locations/uksouth/operationStatus/clitest000002/operationId/eb7f2f31-b639-47d7-bc5c-f8d733b076b4?api-version=2022-11-01-preview
->>>>>>> ff374d96
-  response:
-    body:
-      string: '{"id":"subscriptions/6c933f90-8115-4392-90f2-7077c9fa5dbd/resourceGroups/clitest.rg000001/providers/Microsoft.AppPlatform/locations/uksouth/operationStatus/clitest000002/operationId/eb7f2f31-b639-47d7-bc5c-f8d733b076b4","name":"eb7f2f31-b639-47d7-bc5c-f8d733b076b4","status":"Running","startTime":"2023-03-21T05:29:25.922614Z"}'
-    headers:
-      cache-control:
-      - no-cache
-      content-length:
-      - '327'
-      content-type:
-      - application/json
-      date:
-      - Tue, 21 Mar 2023 05:29:37 GMT
-      expires:
-      - '-1'
-      pragma:
-      - no-cache
-      request-context:
-      - appId=cid-v1:797d7e4e-8180-497e-a254-780fbd39ba4d
-      strict-transport-security:
-      - max-age=31536000; includeSubDomains
-      transfer-encoding:
-      - chunked
-      vary:
-      - Accept-Encoding
-      x-content-type-options:
-      - nosniff
-      x-rp-server-mvid:
-      - e9e97746-2ce9-40c9-b4b8-d25f29e14f66
-    status:
-      code: 200
-      message: OK
-- request:
-    body: null
-    headers:
-      Accept:
-      - '*/*'
-      Accept-Encoding:
-      - gzip, deflate
-      CommandName:
-      - spring application-accelerator delete
-      Connection:
-      - keep-alive
-      ParameterSetName:
-      - --yes -g -s
-      User-Agent:
-      - AZURECLI/2.46.0 azsdk-python-mgmt-appplatform/6.1.0 Python/3.9.13 (Windows-10-10.0.22621-SP0)
-    method: GET
-<<<<<<< HEAD
-    uri: https://management.azure.com/subscriptions/00000000-0000-0000-0000-000000000000/resourceGroups/acc/providers/Microsoft.AppPlatform/Spring/acc-test/DevToolPortals/default?api-version=2023-01-01-preview
-=======
-    uri: https://management.azure.com/subscriptions/00000000-0000-0000-0000-000000000000/resourceGroups/clitest.rg000001/providers/Microsoft.AppPlatform/locations/uksouth/operationStatus/clitest000002/operationId/16e57bb7-67db-446c-96f3-d435f59f187b?api-version=2022-11-01-preview
->>>>>>> ff374d96
-  response:
-    body:
-      string: '{"id":"subscriptions/6c933f90-8115-4392-90f2-7077c9fa5dbd/resourceGroups/clitest.rg000001/providers/Microsoft.AppPlatform/locations/uksouth/operationStatus/clitest000002/operationId/16e57bb7-67db-446c-96f3-d435f59f187b","name":"16e57bb7-67db-446c-96f3-d435f59f187b","status":"Succeeded","startTime":"2023-03-21T05:29:27.7411997Z","endTime":"2023-03-21T05:29:36.8039105Z"}'
-    headers:
-      cache-control:
-      - no-cache
-      content-length:
-      - '371'
-      content-type:
-      - application/json
-      date:
-      - Tue, 21 Mar 2023 05:29:38 GMT
-      expires:
-      - '-1'
-      pragma:
-      - no-cache
-      request-context:
-      - appId=cid-v1:797d7e4e-8180-497e-a254-780fbd39ba4d
-      strict-transport-security:
-      - max-age=31536000; includeSubDomains
-      transfer-encoding:
-      - chunked
-      vary:
-      - Accept-Encoding
-      x-content-type-options:
-      - nosniff
-      x-rp-server-mvid:
-      - e9e97746-2ce9-40c9-b4b8-d25f29e14f66
-    status:
-      code: 200
-      message: OK
-- request:
-    body: null
-    headers:
-      Accept:
-      - '*/*'
-      Accept-Encoding:
-      - gzip, deflate
-      CommandName:
-      - spring application-accelerator delete
-      Connection:
-      - keep-alive
-      ParameterSetName:
-      - --yes -g -s
-      User-Agent:
-      - AZURECLI/2.46.0 azsdk-python-mgmt-appplatform/6.1.0 Python/3.9.13 (Windows-10-10.0.22621-SP0)
-    method: GET
-<<<<<<< HEAD
-    uri: https://management.azure.com/subscriptions/00000000-0000-0000-0000-000000000000/resourceGroups/acc/providers/Microsoft.AppPlatform/locations/eastus/operationStatus/acc-test/operationId/5117edb0-3799-4588-a0b6-1912a83ea56e?api-version=2023-01-01-preview
-=======
-    uri: https://management.azure.com/subscriptions/00000000-0000-0000-0000-000000000000/resourceGroups/clitest.rg000001/providers/Microsoft.AppPlatform/Spring/clitest000002/DevToolPortals/default?api-version=2022-11-01-preview
->>>>>>> ff374d96
-  response:
-    body:
-      string: '{"properties":{"provisioningState":"Succeeded","public":true,"url":"clitest000002-devtoolportal-29135.svc.azuremicroservices.io","resourceRequests":{"cpu":"500m","memory":"1Gi","instanceCount":1},"instances":[{"name":"server-f79765868-qmhrz","status":"Running"}],"features":{"applicationAccelerator":{"state":"Disabled","route":"create"},"applicationLiveView":{"state":"Enabled","route":"app-live-view"}}},"type":"Microsoft.AppPlatform/Spring/devToolPortals","id":"/subscriptions/00000000-0000-0000-0000-000000000000/resourceGroups/clitest.rg000001/providers/Microsoft.AppPlatform/Spring/clitest000002/devToolPortals/default","name":"default","systemData":{"createdBy":"yuwzho@microsoft.com","createdByType":"User","createdAt":"2023-03-21T05:24:27.971299Z","lastModifiedBy":"yuwzho@microsoft.com","lastModifiedByType":"User","lastModifiedAt":"2023-03-21T05:29:27.3328996Z"}}'
-    headers:
-      cache-control:
-      - no-cache
-      content-length:
-      - '874'
-      content-type:
-      - application/json
-      date:
-      - Tue, 21 Mar 2023 05:29:38 GMT
-      expires:
-      - '-1'
-      pragma:
-      - no-cache
-      request-context:
-      - appId=cid-v1:797d7e4e-8180-497e-a254-780fbd39ba4d
-      strict-transport-security:
-      - max-age=31536000; includeSubDomains
-      transfer-encoding:
-      - chunked
-      vary:
-      - Accept-Encoding
-      x-content-type-options:
-      - nosniff
-      x-rp-server-mvid:
-      - e9e97746-2ce9-40c9-b4b8-d25f29e14f66
-    status:
-      code: 200
-      message: OK
-- request:
-    body: null
-    headers:
-      Accept:
-      - '*/*'
-      Accept-Encoding:
-      - gzip, deflate
-      CommandName:
-      - spring application-accelerator delete
-      Connection:
-      - keep-alive
-      ParameterSetName:
-      - --yes -g -s
-      User-Agent:
-      - AZURECLI/2.46.0 azsdk-python-mgmt-appplatform/6.1.0 Python/3.9.13 (Windows-10-10.0.22621-SP0)
-    method: GET
-<<<<<<< HEAD
-    uri: https://management.azure.com/subscriptions/00000000-0000-0000-0000-000000000000/resourceGroups/acc/providers/Microsoft.AppPlatform/locations/eastus/operationStatus/acc-test/operationId/5117edb0-3799-4588-a0b6-1912a83ea56e?api-version=2023-01-01-preview
-=======
-    uri: https://management.azure.com/subscriptions/00000000-0000-0000-0000-000000000000/resourceGroups/clitest.rg000001/providers/Microsoft.AppPlatform/locations/uksouth/operationStatus/clitest000002/operationId/eb7f2f31-b639-47d7-bc5c-f8d733b076b4?api-version=2022-11-01-preview
->>>>>>> ff374d96
-  response:
-    body:
-      string: '{"id":"subscriptions/6c933f90-8115-4392-90f2-7077c9fa5dbd/resourceGroups/clitest.rg000001/providers/Microsoft.AppPlatform/locations/uksouth/operationStatus/clitest000002/operationId/eb7f2f31-b639-47d7-bc5c-f8d733b076b4","name":"eb7f2f31-b639-47d7-bc5c-f8d733b076b4","status":"Running","startTime":"2023-03-21T05:29:25.922614Z"}'
-    headers:
-      cache-control:
-      - no-cache
-      content-length:
-      - '327'
-      content-type:
-      - application/json
-      date:
-      - Tue, 21 Mar 2023 05:29:47 GMT
-      expires:
-      - '-1'
-      pragma:
-      - no-cache
-      request-context:
-      - appId=cid-v1:797d7e4e-8180-497e-a254-780fbd39ba4d
-      strict-transport-security:
-      - max-age=31536000; includeSubDomains
-      transfer-encoding:
-      - chunked
-      vary:
-      - Accept-Encoding
-      x-content-type-options:
-      - nosniff
-      x-rp-server-mvid:
-      - e9e97746-2ce9-40c9-b4b8-d25f29e14f66
-    status:
-      code: 200
-      message: OK
-- request:
-    body: null
-    headers:
-      Accept:
-      - '*/*'
-      Accept-Encoding:
-      - gzip, deflate
-      CommandName:
-      - spring application-accelerator delete
-      Connection:
-      - keep-alive
-      ParameterSetName:
-      - --yes -g -s
-      User-Agent:
-      - AZURECLI/2.46.0 azsdk-python-mgmt-appplatform/6.1.0 Python/3.9.13 (Windows-10-10.0.22621-SP0)
-    method: GET
-<<<<<<< HEAD
-    uri: https://management.azure.com/subscriptions/00000000-0000-0000-0000-000000000000/resourceGroups/acc/providers/Microsoft.AppPlatform/locations/eastus/operationStatus/acc-test/operationId/5117edb0-3799-4588-a0b6-1912a83ea56e?api-version=2023-01-01-preview
-=======
-    uri: https://management.azure.com/subscriptions/00000000-0000-0000-0000-000000000000/resourceGroups/clitest.rg000001/providers/Microsoft.AppPlatform/locations/uksouth/operationStatus/clitest000002/operationId/eb7f2f31-b639-47d7-bc5c-f8d733b076b4?api-version=2022-11-01-preview
->>>>>>> ff374d96
-  response:
-    body:
-      string: '{"id":"subscriptions/6c933f90-8115-4392-90f2-7077c9fa5dbd/resourceGroups/clitest.rg000001/providers/Microsoft.AppPlatform/locations/uksouth/operationStatus/clitest000002/operationId/eb7f2f31-b639-47d7-bc5c-f8d733b076b4","name":"eb7f2f31-b639-47d7-bc5c-f8d733b076b4","status":"Running","startTime":"2023-03-21T05:29:25.922614Z"}'
-    headers:
-      cache-control:
-      - no-cache
-      content-length:
-      - '327'
-      content-type:
-      - application/json
-      date:
-      - Tue, 21 Mar 2023 05:29:58 GMT
-      expires:
-      - '-1'
-      pragma:
-      - no-cache
-      request-context:
-      - appId=cid-v1:797d7e4e-8180-497e-a254-780fbd39ba4d
-      strict-transport-security:
-      - max-age=31536000; includeSubDomains
-      transfer-encoding:
-      - chunked
-      vary:
-      - Accept-Encoding
-      x-content-type-options:
-      - nosniff
-      x-rp-server-mvid:
-      - e9e97746-2ce9-40c9-b4b8-d25f29e14f66
-    status:
-      code: 200
-      message: OK
-- request:
-    body: null
-    headers:
-      Accept:
-      - '*/*'
-      Accept-Encoding:
-      - gzip, deflate
-      CommandName:
-      - spring application-accelerator delete
-      Connection:
-      - keep-alive
-      ParameterSetName:
-      - --yes -g -s
-      User-Agent:
-      - AZURECLI/2.46.0 azsdk-python-mgmt-appplatform/6.1.0 Python/3.9.13 (Windows-10-10.0.22621-SP0)
-    method: GET
-<<<<<<< HEAD
-    uri: https://management.azure.com/subscriptions/00000000-0000-0000-0000-000000000000/resourceGroups/acc/providers/Microsoft.AppPlatform/locations/eastus/operationStatus/acc-test/operationId/5117edb0-3799-4588-a0b6-1912a83ea56e?api-version=2023-01-01-preview
-=======
-    uri: https://management.azure.com/subscriptions/00000000-0000-0000-0000-000000000000/resourceGroups/clitest.rg000001/providers/Microsoft.AppPlatform/locations/uksouth/operationStatus/clitest000002/operationId/eb7f2f31-b639-47d7-bc5c-f8d733b076b4?api-version=2022-11-01-preview
->>>>>>> ff374d96
-  response:
-    body:
-      string: '{"id":"subscriptions/6c933f90-8115-4392-90f2-7077c9fa5dbd/resourceGroups/clitest.rg000001/providers/Microsoft.AppPlatform/locations/uksouth/operationStatus/clitest000002/operationId/eb7f2f31-b639-47d7-bc5c-f8d733b076b4","name":"eb7f2f31-b639-47d7-bc5c-f8d733b076b4","status":"Running","startTime":"2023-03-21T05:29:25.922614Z"}'
-    headers:
-      cache-control:
-      - no-cache
-      content-length:
-      - '327'
-      content-type:
-      - application/json
-      date:
-      - Tue, 21 Mar 2023 05:30:08 GMT
-      expires:
-      - '-1'
-      pragma:
-      - no-cache
-      request-context:
-      - appId=cid-v1:797d7e4e-8180-497e-a254-780fbd39ba4d
-      strict-transport-security:
-      - max-age=31536000; includeSubDomains
-      transfer-encoding:
-      - chunked
-      vary:
-      - Accept-Encoding
-      x-content-type-options:
-      - nosniff
-      x-rp-server-mvid:
-      - e9e97746-2ce9-40c9-b4b8-d25f29e14f66
-    status:
-      code: 200
-      message: OK
-- request:
-    body: null
-    headers:
-      Accept:
-      - '*/*'
-      Accept-Encoding:
-      - gzip, deflate
-      CommandName:
-      - spring application-accelerator delete
-      Connection:
-      - keep-alive
-      ParameterSetName:
-      - --yes -g -s
-      User-Agent:
-      - AZURECLI/2.46.0 azsdk-python-mgmt-appplatform/6.1.0 Python/3.9.13 (Windows-10-10.0.22621-SP0)
-    method: GET
-<<<<<<< HEAD
-    uri: https://management.azure.com/subscriptions/00000000-0000-0000-0000-000000000000/resourceGroups/acc/providers/Microsoft.AppPlatform/locations/eastus/operationStatus/acc-test/operationId/5117edb0-3799-4588-a0b6-1912a83ea56e?api-version=2023-01-01-preview
-=======
-    uri: https://management.azure.com/subscriptions/00000000-0000-0000-0000-000000000000/resourceGroups/clitest.rg000001/providers/Microsoft.AppPlatform/locations/uksouth/operationStatus/clitest000002/operationId/eb7f2f31-b639-47d7-bc5c-f8d733b076b4?api-version=2022-11-01-preview
->>>>>>> ff374d96
-  response:
-    body:
-      string: '{"id":"subscriptions/6c933f90-8115-4392-90f2-7077c9fa5dbd/resourceGroups/clitest.rg000001/providers/Microsoft.AppPlatform/locations/uksouth/operationStatus/clitest000002/operationId/eb7f2f31-b639-47d7-bc5c-f8d733b076b4","name":"eb7f2f31-b639-47d7-bc5c-f8d733b076b4","status":"Running","startTime":"2023-03-21T05:29:25.922614Z"}'
-    headers:
-      cache-control:
-      - no-cache
-      content-length:
-      - '327'
-      content-type:
-      - application/json
-      date:
-      - Tue, 21 Mar 2023 05:30:18 GMT
-      expires:
-      - '-1'
-      pragma:
-      - no-cache
-      request-context:
-      - appId=cid-v1:797d7e4e-8180-497e-a254-780fbd39ba4d
-      strict-transport-security:
-      - max-age=31536000; includeSubDomains
-      transfer-encoding:
-      - chunked
-      vary:
-      - Accept-Encoding
-      x-content-type-options:
-      - nosniff
-      x-rp-server-mvid:
-      - e9e97746-2ce9-40c9-b4b8-d25f29e14f66
-    status:
-      code: 200
-      message: OK
-- request:
-    body: null
-    headers:
-      Accept:
-      - '*/*'
-      Accept-Encoding:
-      - gzip, deflate
-      CommandName:
-      - spring application-accelerator delete
-      Connection:
-      - keep-alive
-      ParameterSetName:
-      - --yes -g -s
-      User-Agent:
-      - AZURECLI/2.46.0 azsdk-python-mgmt-appplatform/6.1.0 Python/3.9.13 (Windows-10-10.0.22621-SP0)
-    method: GET
-<<<<<<< HEAD
-    uri: https://management.azure.com/subscriptions/00000000-0000-0000-0000-000000000000/resourceGroups/acc/providers/Microsoft.AppPlatform/locations/eastus/operationStatus/acc-test/operationId/5117edb0-3799-4588-a0b6-1912a83ea56e?api-version=2023-01-01-preview
-=======
-    uri: https://management.azure.com/subscriptions/00000000-0000-0000-0000-000000000000/resourceGroups/clitest.rg000001/providers/Microsoft.AppPlatform/locations/uksouth/operationStatus/clitest000002/operationId/eb7f2f31-b639-47d7-bc5c-f8d733b076b4?api-version=2022-11-01-preview
->>>>>>> ff374d96
-  response:
-    body:
-      string: '{"id":"subscriptions/6c933f90-8115-4392-90f2-7077c9fa5dbd/resourceGroups/clitest.rg000001/providers/Microsoft.AppPlatform/locations/uksouth/operationStatus/clitest000002/operationId/eb7f2f31-b639-47d7-bc5c-f8d733b076b4","name":"eb7f2f31-b639-47d7-bc5c-f8d733b076b4","status":"Running","startTime":"2023-03-21T05:29:25.922614Z"}'
-    headers:
-      cache-control:
-      - no-cache
-      content-length:
-      - '327'
-      content-type:
-      - application/json
-      date:
-      - Tue, 21 Mar 2023 05:30:28 GMT
-      expires:
-      - '-1'
-      pragma:
-      - no-cache
-      request-context:
-      - appId=cid-v1:797d7e4e-8180-497e-a254-780fbd39ba4d
-      strict-transport-security:
-      - max-age=31536000; includeSubDomains
-      transfer-encoding:
-      - chunked
-      vary:
-      - Accept-Encoding
-      x-content-type-options:
-      - nosniff
-      x-rp-server-mvid:
-      - e9e97746-2ce9-40c9-b4b8-d25f29e14f66
-    status:
-      code: 200
-      message: OK
-- request:
-    body: null
-    headers:
-      Accept:
-      - '*/*'
-      Accept-Encoding:
-      - gzip, deflate
-      CommandName:
-      - spring application-accelerator delete
-      Connection:
-      - keep-alive
-      ParameterSetName:
-      - --yes -g -s
-      User-Agent:
-      - AZURECLI/2.46.0 azsdk-python-mgmt-appplatform/6.1.0 Python/3.9.13 (Windows-10-10.0.22621-SP0)
-    method: GET
-<<<<<<< HEAD
-    uri: https://management.azure.com/subscriptions/00000000-0000-0000-0000-000000000000/resourceGroups/acc/providers/Microsoft.AppPlatform/locations/eastus/operationStatus/acc-test/operationId/5117edb0-3799-4588-a0b6-1912a83ea56e?api-version=2023-01-01-preview
-=======
-    uri: https://management.azure.com/subscriptions/00000000-0000-0000-0000-000000000000/resourceGroups/clitest.rg000001/providers/Microsoft.AppPlatform/locations/uksouth/operationStatus/clitest000002/operationId/eb7f2f31-b639-47d7-bc5c-f8d733b076b4?api-version=2022-11-01-preview
->>>>>>> ff374d96
-  response:
-    body:
-      string: '{"id":"subscriptions/6c933f90-8115-4392-90f2-7077c9fa5dbd/resourceGroups/clitest.rg000001/providers/Microsoft.AppPlatform/locations/uksouth/operationStatus/clitest000002/operationId/eb7f2f31-b639-47d7-bc5c-f8d733b076b4","name":"eb7f2f31-b639-47d7-bc5c-f8d733b076b4","status":"Running","startTime":"2023-03-21T05:29:25.922614Z"}'
-    headers:
-      cache-control:
-      - no-cache
-      content-length:
-      - '327'
-      content-type:
-      - application/json
-      date:
-      - Tue, 21 Mar 2023 05:30:38 GMT
-      expires:
-      - '-1'
-      pragma:
-      - no-cache
-      request-context:
-      - appId=cid-v1:797d7e4e-8180-497e-a254-780fbd39ba4d
-      strict-transport-security:
-      - max-age=31536000; includeSubDomains
-      transfer-encoding:
-      - chunked
-      vary:
-      - Accept-Encoding
-      x-content-type-options:
-      - nosniff
-      x-rp-server-mvid:
-      - e9e97746-2ce9-40c9-b4b8-d25f29e14f66
-    status:
-      code: 200
-      message: OK
-- request:
-    body: null
-    headers:
-      Accept:
-      - '*/*'
-      Accept-Encoding:
-      - gzip, deflate
-      CommandName:
-      - spring application-accelerator delete
-      Connection:
-      - keep-alive
-      ParameterSetName:
-      - --yes -g -s
-      User-Agent:
-      - AZURECLI/2.46.0 azsdk-python-mgmt-appplatform/6.1.0 Python/3.9.13 (Windows-10-10.0.22621-SP0)
-    method: GET
-<<<<<<< HEAD
-    uri: https://management.azure.com/subscriptions/00000000-0000-0000-0000-000000000000/resourceGroups/acc/providers/Microsoft.AppPlatform/locations/eastus/operationStatus/acc-test/operationId/5117edb0-3799-4588-a0b6-1912a83ea56e?api-version=2023-01-01-preview
-=======
-    uri: https://management.azure.com/subscriptions/00000000-0000-0000-0000-000000000000/resourceGroups/clitest.rg000001/providers/Microsoft.AppPlatform/locations/uksouth/operationStatus/clitest000002/operationId/eb7f2f31-b639-47d7-bc5c-f8d733b076b4?api-version=2022-11-01-preview
->>>>>>> ff374d96
-  response:
-    body:
-      string: '{"id":"subscriptions/6c933f90-8115-4392-90f2-7077c9fa5dbd/resourceGroups/clitest.rg000001/providers/Microsoft.AppPlatform/locations/uksouth/operationStatus/clitest000002/operationId/eb7f2f31-b639-47d7-bc5c-f8d733b076b4","name":"eb7f2f31-b639-47d7-bc5c-f8d733b076b4","status":"Running","startTime":"2023-03-21T05:29:25.922614Z"}'
-    headers:
-      cache-control:
-      - no-cache
-      content-length:
-      - '327'
-      content-type:
-      - application/json
-      date:
-      - Tue, 21 Mar 2023 05:30:50 GMT
-      expires:
-      - '-1'
-      pragma:
-      - no-cache
-      request-context:
-      - appId=cid-v1:797d7e4e-8180-497e-a254-780fbd39ba4d
-      strict-transport-security:
-      - max-age=31536000; includeSubDomains
-      transfer-encoding:
-      - chunked
-      vary:
-      - Accept-Encoding
-      x-content-type-options:
-      - nosniff
-      x-rp-server-mvid:
-      - e9e97746-2ce9-40c9-b4b8-d25f29e14f66
-    status:
-      code: 200
-      message: OK
-- request:
-    body: null
-    headers:
-      Accept:
-      - '*/*'
-      Accept-Encoding:
-      - gzip, deflate
-      CommandName:
-      - spring application-accelerator delete
-      Connection:
-      - keep-alive
-      ParameterSetName:
-      - --yes -g -s
-      User-Agent:
-      - AZURECLI/2.46.0 azsdk-python-mgmt-appplatform/6.1.0 Python/3.9.13 (Windows-10-10.0.22621-SP0)
-    method: GET
-<<<<<<< HEAD
-    uri: https://management.azure.com/subscriptions/00000000-0000-0000-0000-000000000000/resourceGroups/acc/providers/Microsoft.AppPlatform/locations/eastus/operationStatus/acc-test/operationId/5117edb0-3799-4588-a0b6-1912a83ea56e?api-version=2023-01-01-preview
-=======
-    uri: https://management.azure.com/subscriptions/00000000-0000-0000-0000-000000000000/resourceGroups/clitest.rg000001/providers/Microsoft.AppPlatform/locations/uksouth/operationStatus/clitest000002/operationId/eb7f2f31-b639-47d7-bc5c-f8d733b076b4?api-version=2022-11-01-preview
->>>>>>> ff374d96
-  response:
-    body:
-      string: '{"id":"subscriptions/6c933f90-8115-4392-90f2-7077c9fa5dbd/resourceGroups/clitest.rg000001/providers/Microsoft.AppPlatform/locations/uksouth/operationStatus/clitest000002/operationId/eb7f2f31-b639-47d7-bc5c-f8d733b076b4","name":"eb7f2f31-b639-47d7-bc5c-f8d733b076b4","status":"Running","startTime":"2023-03-21T05:29:25.922614Z"}'
-    headers:
-      cache-control:
-      - no-cache
-      content-length:
-      - '327'
-      content-type:
-      - application/json
-      date:
-      - Tue, 21 Mar 2023 05:31:00 GMT
-      expires:
-      - '-1'
-      pragma:
-      - no-cache
-      request-context:
-      - appId=cid-v1:797d7e4e-8180-497e-a254-780fbd39ba4d
-      strict-transport-security:
-      - max-age=31536000; includeSubDomains
-      transfer-encoding:
-      - chunked
-      vary:
-      - Accept-Encoding
-      x-content-type-options:
-      - nosniff
-      x-rp-server-mvid:
-      - e9e97746-2ce9-40c9-b4b8-d25f29e14f66
-    status:
-      code: 200
-      message: OK
-- request:
-    body: null
-    headers:
-      Accept:
-      - '*/*'
-      Accept-Encoding:
-      - gzip, deflate
-      CommandName:
-      - spring application-accelerator delete
-      Connection:
-      - keep-alive
-      ParameterSetName:
-      - --yes -g -s
-      User-Agent:
-      - AZURECLI/2.46.0 azsdk-python-mgmt-appplatform/6.1.0 Python/3.9.13 (Windows-10-10.0.22621-SP0)
-    method: GET
-<<<<<<< HEAD
-    uri: https://management.azure.com/subscriptions/00000000-0000-0000-0000-000000000000/resourceGroups/acc/providers/Microsoft.AppPlatform/locations/eastus/operationStatus/acc-test/operationId/5117edb0-3799-4588-a0b6-1912a83ea56e?api-version=2023-01-01-preview
-=======
-    uri: https://management.azure.com/subscriptions/00000000-0000-0000-0000-000000000000/resourceGroups/clitest.rg000001/providers/Microsoft.AppPlatform/locations/uksouth/operationStatus/clitest000002/operationId/eb7f2f31-b639-47d7-bc5c-f8d733b076b4?api-version=2022-11-01-preview
->>>>>>> ff374d96
-  response:
-    body:
-      string: '{"id":"subscriptions/6c933f90-8115-4392-90f2-7077c9fa5dbd/resourceGroups/clitest.rg000001/providers/Microsoft.AppPlatform/locations/uksouth/operationStatus/clitest000002/operationId/eb7f2f31-b639-47d7-bc5c-f8d733b076b4","name":"eb7f2f31-b639-47d7-bc5c-f8d733b076b4","status":"Running","startTime":"2023-03-21T05:29:25.922614Z"}'
-    headers:
-      cache-control:
-      - no-cache
-      content-length:
-      - '327'
-      content-type:
-      - application/json
-      date:
-      - Tue, 21 Mar 2023 05:31:10 GMT
-      expires:
-      - '-1'
-      pragma:
-      - no-cache
-      request-context:
-      - appId=cid-v1:797d7e4e-8180-497e-a254-780fbd39ba4d
-      strict-transport-security:
-      - max-age=31536000; includeSubDomains
-      transfer-encoding:
-      - chunked
-      vary:
-      - Accept-Encoding
-      x-content-type-options:
-      - nosniff
-      x-rp-server-mvid:
-      - e9e97746-2ce9-40c9-b4b8-d25f29e14f66
-    status:
-      code: 200
-      message: OK
-- request:
-    body: null
-    headers:
-      Accept:
-      - '*/*'
-      Accept-Encoding:
-      - gzip, deflate
-      CommandName:
-      - spring application-accelerator delete
-      Connection:
-      - keep-alive
-      ParameterSetName:
-      - --yes -g -s
-      User-Agent:
-      - AZURECLI/2.46.0 azsdk-python-mgmt-appplatform/6.1.0 Python/3.9.13 (Windows-10-10.0.22621-SP0)
-    method: GET
-    uri: https://management.azure.com/subscriptions/00000000-0000-0000-0000-000000000000/resourceGroups/clitest.rg000001/providers/Microsoft.AppPlatform/locations/uksouth/operationStatus/clitest000002/operationId/eb7f2f31-b639-47d7-bc5c-f8d733b076b4?api-version=2022-11-01-preview
-  response:
-    body:
-      string: '{"id":"subscriptions/6c933f90-8115-4392-90f2-7077c9fa5dbd/resourceGroups/clitest.rg000001/providers/Microsoft.AppPlatform/locations/uksouth/operationStatus/clitest000002/operationId/eb7f2f31-b639-47d7-bc5c-f8d733b076b4","name":"eb7f2f31-b639-47d7-bc5c-f8d733b076b4","status":"Succeeded","startTime":"2023-03-21T05:29:25.922614Z","endTime":"2023-03-21T05:31:13.5564058Z"}'
-    headers:
-      cache-control:
-      - no-cache
-      content-length:
-      - '370'
-      content-type:
-      - application/json
-      date:
-      - Tue, 21 Mar 2023 05:31:20 GMT
-      expires:
-      - '-1'
-      pragma:
-      - no-cache
-      request-context:
-      - appId=cid-v1:797d7e4e-8180-497e-a254-780fbd39ba4d
-      strict-transport-security:
-      - max-age=31536000; includeSubDomains
-      transfer-encoding:
-      - chunked
-      vary:
-      - Accept-Encoding
-      x-content-type-options:
-      - nosniff
-      x-rp-server-mvid:
-      - e9e97746-2ce9-40c9-b4b8-d25f29e14f66
-    status:
-      code: 200
-      message: OK
-- request:
-    body: null
-    headers:
-      Accept:
-      - application/json
-      Accept-Encoding:
-      - gzip, deflate
-      CommandName:
-      - spring dev-tool show
-      Connection:
-      - keep-alive
-      ParameterSetName:
-      - -g -s
-      User-Agent:
-      - AZURECLI/2.46.0 azsdk-python-mgmt-appplatform/6.1.0 Python/3.9.13 (Windows-10-10.0.22621-SP0)
-    method: GET
-<<<<<<< HEAD
-    uri: https://management.azure.com/subscriptions/00000000-0000-0000-0000-000000000000/resourceGroups/acc/providers/Microsoft.AppPlatform/Spring/acc-test?api-version=2023-01-01-preview
-=======
-    uri: https://management.azure.com/subscriptions/00000000-0000-0000-0000-000000000000/resourceGroups/clitest.rg000001/providers/Microsoft.AppPlatform/Spring/clitest000002?api-version=2022-11-01-preview
->>>>>>> ff374d96
-  response:
-    body:
-      string: '{"properties":{"provisioningState":"Succeeded","zoneRedundant":false,"version":3,"serviceId":"00eca48ce3af4c59b90a8039dd9cbd8b","networkProfile":{"outboundIPs":{"publicIPs":["20.108.219.255","20.108.220.91"]},"outboundType":"loadBalancer"},"powerState":"Running","fqdn":"clitest000002.azuremicroservices.io","marketplaceResource":{"plan":"asa-ent-hr-mtr","publisher":"vmware-inc","product":"azure-spring-cloud-vmware-tanzu-2"}},"type":"Microsoft.AppPlatform/Spring","sku":{"name":"E0","tier":"Enterprise"},"location":"uksouth","tags":null,"id":"/subscriptions/00000000-0000-0000-0000-000000000000/resourceGroups/clitest.rg000001/providers/Microsoft.AppPlatform/Spring/clitest000002","name":"clitest000002","systemData":{"createdBy":"yuwzho@microsoft.com","createdByType":"User","createdAt":"2023-03-21T05:10:08.9584474Z","lastModifiedBy":"yuwzho@microsoft.com","lastModifiedByType":"User","lastModifiedAt":"2023-03-21T05:10:08.9584474Z"}}'
-    headers:
-      cache-control:
-      - no-cache
-      content-length:
-      - '938'
-      content-type:
-      - application/json
-      date:
-      - Tue, 21 Mar 2023 05:31:24 GMT
-      expires:
-      - '-1'
-      pragma:
-      - no-cache
-      request-context:
-      - appId=cid-v1:797d7e4e-8180-497e-a254-780fbd39ba4d
-      strict-transport-security:
-      - max-age=31536000; includeSubDomains
-      transfer-encoding:
-      - chunked
-      vary:
-      - Accept-Encoding
-      x-content-type-options:
-      - nosniff
-      x-ms-ratelimit-remaining-subscription-resource-requests:
-      - '11998'
-      x-rp-server-mvid:
-      - e9e97746-2ce9-40c9-b4b8-d25f29e14f66
-    status:
-      code: 200
-      message: OK
-- request:
-    body: null
-    headers:
-      Accept:
-      - application/json
-      Accept-Encoding:
-      - gzip, deflate
-      CommandName:
-      - spring dev-tool show
-      Connection:
-      - keep-alive
-      ParameterSetName:
-      - -g -s
-      User-Agent:
-      - AZURECLI/2.46.0 azsdk-python-mgmt-appplatform/6.1.0 Python/3.9.13 (Windows-10-10.0.22621-SP0)
-    method: GET
-<<<<<<< HEAD
-    uri: https://management.azure.com/subscriptions/00000000-0000-0000-0000-000000000000/resourceGroups/acc/providers/Microsoft.AppPlatform/Spring/acc-test/DevToolPortals/default?api-version=2023-01-01-preview
-=======
-    uri: https://management.azure.com/subscriptions/00000000-0000-0000-0000-000000000000/resourceGroups/clitest.rg000001/providers/Microsoft.AppPlatform/Spring/clitest000002/DevToolPortals/default?api-version=2022-11-01-preview
->>>>>>> ff374d96
-  response:
-    body:
-      string: '{"properties":{"provisioningState":"Succeeded","public":true,"url":"clitest000002-devtoolportal-29135.svc.azuremicroservices.io","resourceRequests":{"cpu":"500m","memory":"1Gi","instanceCount":1},"instances":[{"name":"server-6b4f64cdb7-7zjd9","status":"Running"}],"features":{"applicationAccelerator":{"state":"Disabled","route":"create"},"applicationLiveView":{"state":"Enabled","route":"app-live-view"}}},"type":"Microsoft.AppPlatform/Spring/devToolPortals","id":"/subscriptions/00000000-0000-0000-0000-000000000000/resourceGroups/clitest.rg000001/providers/Microsoft.AppPlatform/Spring/clitest000002/devToolPortals/default","name":"default","systemData":{"createdBy":"yuwzho@microsoft.com","createdByType":"User","createdAt":"2023-03-21T05:24:27.971299Z","lastModifiedBy":"yuwzho@microsoft.com","lastModifiedByType":"User","lastModifiedAt":"2023-03-21T05:29:27.3328996Z"}}'
-    headers:
-      cache-control:
-      - no-cache
-      content-length:
-      - '875'
-      content-type:
-      - application/json
-      date:
-      - Tue, 21 Mar 2023 05:31:25 GMT
-      expires:
-      - '-1'
-      pragma:
-      - no-cache
-      request-context:
-      - appId=cid-v1:797d7e4e-8180-497e-a254-780fbd39ba4d
-      strict-transport-security:
-      - max-age=31536000; includeSubDomains
-      transfer-encoding:
-      - chunked
-      vary:
-      - Accept-Encoding
-      x-content-type-options:
-      - nosniff
-      x-rp-server-mvid:
-      - e9e97746-2ce9-40c9-b4b8-d25f29e14f66
-    status:
-      code: 200
-      message: OK
-version: 1
+interactions:
+- request:
+    body: '{"properties": {"public": true, "features": {"applicationAccelerator":
+      {"state": "Enabled"}, "applicationLiveView": {"state": "Enabled"}}}}'
+    headers:
+      Accept:
+      - application/json
+      Accept-Encoding:
+      - gzip, deflate
+      CommandName:
+      - spring dev-tool create
+      Connection:
+      - keep-alive
+      Content-Length:
+      - '139'
+      Content-Type:
+      - application/json
+      ParameterSetName:
+      - -g -s --assign-endpoint
+      User-Agent:
+      - AZURECLI/2.46.0 azsdk-python-mgmt-appplatform/6.1.0 Python/3.9.13 (Windows-10-10.0.22621-SP0)
+    method: PUT
+    uri: https://management.azure.com/subscriptions/00000000-0000-0000-0000-000000000000/resourceGroups/clitest.rg000001/providers/Microsoft.AppPlatform/Spring/clitest000002/DevToolPortals/default?api-version=2023-01-01-preview
+  response:
+    body:
+      string: '{"properties":{"provisioningState":"Creating","public":true,"resourceRequests":{"cpu":"500m","memory":"1Gi","instanceCount":1},"features":{"applicationAccelerator":{"state":"Enabled","route":"create"},"applicationLiveView":{"state":"Enabled","route":"app-live-view"}}},"type":"Microsoft.AppPlatform/Spring/devToolPortals","id":"/subscriptions/00000000-0000-0000-0000-000000000000/resourceGroups/clitest.rg000001/providers/Microsoft.AppPlatform/Spring/clitest000002/devToolPortals/default","name":"default","systemData":{"createdBy":"yuwzho@microsoft.com","createdByType":"User","createdAt":"2023-03-21T05:24:27.971299Z","lastModifiedBy":"yuwzho@microsoft.com","lastModifiedByType":"User","lastModifiedAt":"2023-03-21T05:24:27.971299Z"}}'
+    headers:
+      azure-asyncoperation:
+      - https://management.azure.com/subscriptions/00000000-0000-0000-0000-000000000000/resourceGroups/clitest.rg000001/providers/Microsoft.AppPlatform/locations/uksouth/operationStatus/clitest000002/operationId/484cb398-020c-41ba-aca3-235514f6c4ef?api-version=2023-01-01-preview
+      cache-control:
+      - no-cache
+      content-length:
+      - '736'
+      content-type:
+      - application/json
+      date:
+      - Tue, 21 Mar 2023 05:24:27 GMT
+      expires:
+      - '-1'
+      location:
+      - https://management.azure.com/subscriptions/00000000-0000-0000-0000-000000000000/resourceGroups/clitest.rg000001/providers/Microsoft.AppPlatform/locations/uksouth/operationResults/484cb398-020c-41ba-aca3-235514f6c4ef/Spring/clitest000002?api-version=2023-01-01-preview
+      pragma:
+      - no-cache
+      request-context:
+      - appId=cid-v1:797d7e4e-8180-497e-a254-780fbd39ba4d
+      strict-transport-security:
+      - max-age=31536000; includeSubDomains
+      x-content-type-options:
+      - nosniff
+      x-ms-ratelimit-remaining-subscription-writes:
+      - '1199'
+      x-rp-server-mvid:
+      - e9e97746-2ce9-40c9-b4b8-d25f29e14f66
+    status:
+      code: 201
+      message: Created
+- request:
+    body: null
+    headers:
+      Accept:
+      - '*/*'
+      Accept-Encoding:
+      - gzip, deflate
+      CommandName:
+      - spring dev-tool create
+      Connection:
+      - keep-alive
+      ParameterSetName:
+      - -g -s --assign-endpoint
+      User-Agent:
+      - AZURECLI/2.46.0 azsdk-python-mgmt-appplatform/6.1.0 Python/3.9.13 (Windows-10-10.0.22621-SP0)
+    method: GET
+    uri: https://management.azure.com/subscriptions/00000000-0000-0000-0000-000000000000/resourceGroups/clitest.rg000001/providers/Microsoft.AppPlatform/locations/uksouth/operationStatus/clitest000002/operationId/484cb398-020c-41ba-aca3-235514f6c4ef?api-version=2023-01-01-preview
+  response:
+    body:
+      string: '{"id":"subscriptions/6c933f90-8115-4392-90f2-7077c9fa5dbd/resourceGroups/clitest.rg000001/providers/Microsoft.AppPlatform/locations/uksouth/operationStatus/clitest000002/operationId/484cb398-020c-41ba-aca3-235514f6c4ef","name":"484cb398-020c-41ba-aca3-235514f6c4ef","status":"Running","startTime":"2023-03-21T05:24:28.3599584Z"}'
+    headers:
+      cache-control:
+      - no-cache
+      content-length:
+      - '328'
+      content-type:
+      - application/json
+      date:
+      - Tue, 21 Mar 2023 05:24:28 GMT
+      expires:
+      - '-1'
+      pragma:
+      - no-cache
+      request-context:
+      - appId=cid-v1:797d7e4e-8180-497e-a254-780fbd39ba4d
+      strict-transport-security:
+      - max-age=31536000; includeSubDomains
+      transfer-encoding:
+      - chunked
+      vary:
+      - Accept-Encoding
+      x-content-type-options:
+      - nosniff
+      x-rp-server-mvid:
+      - e9e97746-2ce9-40c9-b4b8-d25f29e14f66
+    status:
+      code: 200
+      message: OK
+- request:
+    body: null
+    headers:
+      Accept:
+      - '*/*'
+      Accept-Encoding:
+      - gzip, deflate
+      CommandName:
+      - spring dev-tool create
+      Connection:
+      - keep-alive
+      ParameterSetName:
+      - -g -s --assign-endpoint
+      User-Agent:
+      - AZURECLI/2.46.0 azsdk-python-mgmt-appplatform/6.1.0 Python/3.9.13 (Windows-10-10.0.22621-SP0)
+    method: GET
+    uri: https://management.azure.com/subscriptions/00000000-0000-0000-0000-000000000000/resourceGroups/clitest.rg000001/providers/Microsoft.AppPlatform/locations/uksouth/operationStatus/clitest000002/operationId/484cb398-020c-41ba-aca3-235514f6c4ef?api-version=2023-01-01-preview
+  response:
+    body:
+      string: '{"id":"subscriptions/6c933f90-8115-4392-90f2-7077c9fa5dbd/resourceGroups/clitest.rg000001/providers/Microsoft.AppPlatform/locations/uksouth/operationStatus/clitest000002/operationId/484cb398-020c-41ba-aca3-235514f6c4ef","name":"484cb398-020c-41ba-aca3-235514f6c4ef","status":"Running","startTime":"2023-03-21T05:24:28.3599584Z"}'
+    headers:
+      cache-control:
+      - no-cache
+      content-length:
+      - '328'
+      content-type:
+      - application/json
+      date:
+      - Tue, 21 Mar 2023 05:24:38 GMT
+      expires:
+      - '-1'
+      pragma:
+      - no-cache
+      request-context:
+      - appId=cid-v1:797d7e4e-8180-497e-a254-780fbd39ba4d
+      strict-transport-security:
+      - max-age=31536000; includeSubDomains
+      transfer-encoding:
+      - chunked
+      vary:
+      - Accept-Encoding
+      x-content-type-options:
+      - nosniff
+      x-rp-server-mvid:
+      - e9e97746-2ce9-40c9-b4b8-d25f29e14f66
+    status:
+      code: 200
+      message: OK
+- request:
+    body: null
+    headers:
+      Accept:
+      - '*/*'
+      Accept-Encoding:
+      - gzip, deflate
+      CommandName:
+      - spring dev-tool create
+      Connection:
+      - keep-alive
+      ParameterSetName:
+      - -g -s --assign-endpoint
+      User-Agent:
+      - AZURECLI/2.46.0 azsdk-python-mgmt-appplatform/6.1.0 Python/3.9.13 (Windows-10-10.0.22621-SP0)
+    method: GET
+    uri: https://management.azure.com/subscriptions/00000000-0000-0000-0000-000000000000/resourceGroups/clitest.rg000001/providers/Microsoft.AppPlatform/locations/uksouth/operationStatus/clitest000002/operationId/484cb398-020c-41ba-aca3-235514f6c4ef?api-version=2023-01-01-preview
+  response:
+    body:
+      string: '{"id":"subscriptions/6c933f90-8115-4392-90f2-7077c9fa5dbd/resourceGroups/clitest.rg000001/providers/Microsoft.AppPlatform/locations/uksouth/operationStatus/clitest000002/operationId/484cb398-020c-41ba-aca3-235514f6c4ef","name":"484cb398-020c-41ba-aca3-235514f6c4ef","status":"Running","startTime":"2023-03-21T05:24:28.3599584Z"}'
+    headers:
+      cache-control:
+      - no-cache
+      content-length:
+      - '328'
+      content-type:
+      - application/json
+      date:
+      - Tue, 21 Mar 2023 05:24:49 GMT
+      expires:
+      - '-1'
+      pragma:
+      - no-cache
+      request-context:
+      - appId=cid-v1:797d7e4e-8180-497e-a254-780fbd39ba4d
+      strict-transport-security:
+      - max-age=31536000; includeSubDomains
+      transfer-encoding:
+      - chunked
+      vary:
+      - Accept-Encoding
+      x-content-type-options:
+      - nosniff
+      x-rp-server-mvid:
+      - e9e97746-2ce9-40c9-b4b8-d25f29e14f66
+    status:
+      code: 200
+      message: OK
+- request:
+    body: null
+    headers:
+      Accept:
+      - '*/*'
+      Accept-Encoding:
+      - gzip, deflate
+      CommandName:
+      - spring dev-tool create
+      Connection:
+      - keep-alive
+      ParameterSetName:
+      - -g -s --assign-endpoint
+      User-Agent:
+      - AZURECLI/2.46.0 azsdk-python-mgmt-appplatform/6.1.0 Python/3.9.13 (Windows-10-10.0.22621-SP0)
+    method: GET
+    uri: https://management.azure.com/subscriptions/00000000-0000-0000-0000-000000000000/resourceGroups/clitest.rg000001/providers/Microsoft.AppPlatform/locations/uksouth/operationStatus/clitest000002/operationId/484cb398-020c-41ba-aca3-235514f6c4ef?api-version=2023-01-01-preview
+  response:
+    body:
+      string: '{"id":"subscriptions/6c933f90-8115-4392-90f2-7077c9fa5dbd/resourceGroups/clitest.rg000001/providers/Microsoft.AppPlatform/locations/uksouth/operationStatus/clitest000002/operationId/484cb398-020c-41ba-aca3-235514f6c4ef","name":"484cb398-020c-41ba-aca3-235514f6c4ef","status":"Running","startTime":"2023-03-21T05:24:28.3599584Z"}'
+    headers:
+      cache-control:
+      - no-cache
+      content-length:
+      - '328'
+      content-type:
+      - application/json
+      date:
+      - Tue, 21 Mar 2023 05:24:59 GMT
+      expires:
+      - '-1'
+      pragma:
+      - no-cache
+      request-context:
+      - appId=cid-v1:797d7e4e-8180-497e-a254-780fbd39ba4d
+      strict-transport-security:
+      - max-age=31536000; includeSubDomains
+      transfer-encoding:
+      - chunked
+      vary:
+      - Accept-Encoding
+      x-content-type-options:
+      - nosniff
+      x-rp-server-mvid:
+      - e9e97746-2ce9-40c9-b4b8-d25f29e14f66
+    status:
+      code: 200
+      message: OK
+- request:
+    body: null
+    headers:
+      Accept:
+      - '*/*'
+      Accept-Encoding:
+      - gzip, deflate
+      CommandName:
+      - spring dev-tool create
+      Connection:
+      - keep-alive
+      ParameterSetName:
+      - -g -s --assign-endpoint
+      User-Agent:
+      - AZURECLI/2.46.0 azsdk-python-mgmt-appplatform/6.1.0 Python/3.9.13 (Windows-10-10.0.22621-SP0)
+    method: GET
+    uri: https://management.azure.com/subscriptions/00000000-0000-0000-0000-000000000000/resourceGroups/clitest.rg000001/providers/Microsoft.AppPlatform/locations/uksouth/operationStatus/clitest000002/operationId/484cb398-020c-41ba-aca3-235514f6c4ef?api-version=2023-01-01-preview
+  response:
+    body:
+      string: '{"id":"subscriptions/6c933f90-8115-4392-90f2-7077c9fa5dbd/resourceGroups/clitest.rg000001/providers/Microsoft.AppPlatform/locations/uksouth/operationStatus/clitest000002/operationId/484cb398-020c-41ba-aca3-235514f6c4ef","name":"484cb398-020c-41ba-aca3-235514f6c4ef","status":"Running","startTime":"2023-03-21T05:24:28.3599584Z"}'
+    headers:
+      cache-control:
+      - no-cache
+      content-length:
+      - '328'
+      content-type:
+      - application/json
+      date:
+      - Tue, 21 Mar 2023 05:25:09 GMT
+      expires:
+      - '-1'
+      pragma:
+      - no-cache
+      request-context:
+      - appId=cid-v1:797d7e4e-8180-497e-a254-780fbd39ba4d
+      strict-transport-security:
+      - max-age=31536000; includeSubDomains
+      transfer-encoding:
+      - chunked
+      vary:
+      - Accept-Encoding
+      x-content-type-options:
+      - nosniff
+      x-rp-server-mvid:
+      - e9e97746-2ce9-40c9-b4b8-d25f29e14f66
+    status:
+      code: 200
+      message: OK
+- request:
+    body: null
+    headers:
+      Accept:
+      - '*/*'
+      Accept-Encoding:
+      - gzip, deflate
+      CommandName:
+      - spring dev-tool create
+      Connection:
+      - keep-alive
+      ParameterSetName:
+      - -g -s --assign-endpoint
+      User-Agent:
+      - AZURECLI/2.46.0 azsdk-python-mgmt-appplatform/6.1.0 Python/3.9.13 (Windows-10-10.0.22621-SP0)
+    method: GET
+    uri: https://management.azure.com/subscriptions/00000000-0000-0000-0000-000000000000/resourceGroups/clitest.rg000001/providers/Microsoft.AppPlatform/locations/uksouth/operationStatus/clitest000002/operationId/484cb398-020c-41ba-aca3-235514f6c4ef?api-version=2023-01-01-preview
+  response:
+    body:
+      string: '{"id":"subscriptions/6c933f90-8115-4392-90f2-7077c9fa5dbd/resourceGroups/clitest.rg000001/providers/Microsoft.AppPlatform/locations/uksouth/operationStatus/clitest000002/operationId/484cb398-020c-41ba-aca3-235514f6c4ef","name":"484cb398-020c-41ba-aca3-235514f6c4ef","status":"Succeeded","startTime":"2023-03-21T05:24:28.3599584Z","endTime":"2023-03-21T05:25:13.0459886Z"}'
+    headers:
+      cache-control:
+      - no-cache
+      content-length:
+      - '371'
+      content-type:
+      - application/json
+      date:
+      - Tue, 21 Mar 2023 05:25:19 GMT
+      expires:
+      - '-1'
+      pragma:
+      - no-cache
+      request-context:
+      - appId=cid-v1:797d7e4e-8180-497e-a254-780fbd39ba4d
+      strict-transport-security:
+      - max-age=31536000; includeSubDomains
+      transfer-encoding:
+      - chunked
+      vary:
+      - Accept-Encoding
+      x-content-type-options:
+      - nosniff
+      x-rp-server-mvid:
+      - e9e97746-2ce9-40c9-b4b8-d25f29e14f66
+    status:
+      code: 200
+      message: OK
+- request:
+    body: null
+    headers:
+      Accept:
+      - '*/*'
+      Accept-Encoding:
+      - gzip, deflate
+      CommandName:
+      - spring dev-tool create
+      Connection:
+      - keep-alive
+      ParameterSetName:
+      - -g -s --assign-endpoint
+      User-Agent:
+      - AZURECLI/2.46.0 azsdk-python-mgmt-appplatform/6.1.0 Python/3.9.13 (Windows-10-10.0.22621-SP0)
+    method: GET
+    uri: https://management.azure.com/subscriptions/00000000-0000-0000-0000-000000000000/resourceGroups/clitest.rg000001/providers/Microsoft.AppPlatform/Spring/clitest000002/DevToolPortals/default?api-version=2023-01-01-preview
+  response:
+    body:
+      string: '{"properties":{"provisioningState":"Succeeded","public":true,"url":"clitest000002-devtoolportal-29135.svc.azuremicroservices.io","resourceRequests":{"cpu":"500m","memory":"1Gi","instanceCount":1},"instances":[{"name":"server-f79765868-qmhrz","status":"Running"}],"features":{"applicationAccelerator":{"state":"Enabled","route":"create"},"applicationLiveView":{"state":"Enabled","route":"app-live-view"}}},"type":"Microsoft.AppPlatform/Spring/devToolPortals","id":"/subscriptions/00000000-0000-0000-0000-000000000000/resourceGroups/clitest.rg000001/providers/Microsoft.AppPlatform/Spring/clitest000002/devToolPortals/default","name":"default","systemData":{"createdBy":"yuwzho@microsoft.com","createdByType":"User","createdAt":"2023-03-21T05:24:27.971299Z","lastModifiedBy":"yuwzho@microsoft.com","lastModifiedByType":"User","lastModifiedAt":"2023-03-21T05:24:27.971299Z"}}'
+    headers:
+      cache-control:
+      - no-cache
+      content-length:
+      - '872'
+      content-type:
+      - application/json
+      date:
+      - Tue, 21 Mar 2023 05:25:20 GMT
+      expires:
+      - '-1'
+      pragma:
+      - no-cache
+      request-context:
+      - appId=cid-v1:797d7e4e-8180-497e-a254-780fbd39ba4d
+      strict-transport-security:
+      - max-age=31536000; includeSubDomains
+      transfer-encoding:
+      - chunked
+      vary:
+      - Accept-Encoding
+      x-content-type-options:
+      - nosniff
+      x-rp-server-mvid:
+      - e9e97746-2ce9-40c9-b4b8-d25f29e14f66
+    status:
+      code: 200
+      message: OK
+- request:
+    body: null
+    headers:
+      Accept:
+      - application/json
+      Accept-Encoding:
+      - gzip, deflate
+      CommandName:
+      - spring application-accelerator create
+      Connection:
+      - keep-alive
+      ParameterSetName:
+      - -g -s
+      User-Agent:
+      - AZURECLI/2.46.0 azsdk-python-mgmt-appplatform/6.1.0 Python/3.9.13 (Windows-10-10.0.22621-SP0)
+    method: GET
+    uri: https://management.azure.com/subscriptions/00000000-0000-0000-0000-000000000000/resourceGroups/clitest.rg000001/providers/Microsoft.AppPlatform/Spring/clitest000002?api-version=2023-01-01-preview
+  response:
+    body:
+      string: '{"properties":{"provisioningState":"Succeeded","zoneRedundant":false,"version":3,"serviceId":"00eca48ce3af4c59b90a8039dd9cbd8b","networkProfile":{"outboundIPs":{"publicIPs":["20.108.219.255","20.108.220.91"]},"outboundType":"loadBalancer"},"powerState":"Running","fqdn":"clitest000002.azuremicroservices.io","marketplaceResource":{"plan":"asa-ent-hr-mtr","publisher":"vmware-inc","product":"azure-spring-cloud-vmware-tanzu-2"}},"type":"Microsoft.AppPlatform/Spring","sku":{"name":"E0","tier":"Enterprise"},"location":"uksouth","tags":null,"id":"/subscriptions/00000000-0000-0000-0000-000000000000/resourceGroups/clitest.rg000001/providers/Microsoft.AppPlatform/Spring/clitest000002","name":"clitest000002","systemData":{"createdBy":"yuwzho@microsoft.com","createdByType":"User","createdAt":"2023-03-21T05:10:08.9584474Z","lastModifiedBy":"yuwzho@microsoft.com","lastModifiedByType":"User","lastModifiedAt":"2023-03-21T05:10:08.9584474Z"}}'
+    headers:
+      cache-control:
+      - no-cache
+      content-length:
+      - '938'
+      content-type:
+      - application/json
+      date:
+      - Tue, 21 Mar 2023 05:25:23 GMT
+      expires:
+      - '-1'
+      pragma:
+      - no-cache
+      request-context:
+      - appId=cid-v1:797d7e4e-8180-497e-a254-780fbd39ba4d
+      strict-transport-security:
+      - max-age=31536000; includeSubDomains
+      transfer-encoding:
+      - chunked
+      vary:
+      - Accept-Encoding
+      x-content-type-options:
+      - nosniff
+      x-ms-ratelimit-remaining-subscription-resource-requests:
+      - '11999'
+      x-rp-server-mvid:
+      - e9e97746-2ce9-40c9-b4b8-d25f29e14f66
+    status:
+      code: 200
+      message: OK
+- request:
+    body: '{"properties": {}}'
+    headers:
+      Accept:
+      - application/json
+      Accept-Encoding:
+      - gzip, deflate
+      CommandName:
+      - spring application-accelerator create
+      Connection:
+      - keep-alive
+      Content-Length:
+      - '18'
+      Content-Type:
+      - application/json
+      ParameterSetName:
+      - -g -s
+      User-Agent:
+      - AZURECLI/2.46.0 azsdk-python-mgmt-appplatform/6.1.0 Python/3.9.13 (Windows-10-10.0.22621-SP0)
+    method: PUT
+    uri: https://management.azure.com/subscriptions/00000000-0000-0000-0000-000000000000/resourceGroups/clitest.rg000001/providers/Microsoft.AppPlatform/Spring/clitest000002/applicationAccelerators/default?api-version=2023-01-01-preview
+  response:
+    body:
+      string: '{"properties":{"provisioningState":"Creating","components":[{"name":"accelerator-server","resourceRequests":{"cpu":"200m","memory":"256Mi","instanceCount":2},"instances":[]},{"name":"accelerator-engine","resourceRequests":{"cpu":"1000m","memory":"3Gi","instanceCount":1},"instances":[]},{"name":"accelerator-controller","resourceRequests":{"cpu":"200m","memory":"256Mi","instanceCount":1},"instances":[]},{"name":"source-controller","resourceRequests":{"cpu":"200m","memory":"256Mi","instanceCount":1},"instances":[]},{"name":"cert-manager","resourceRequests":{"cpu":"200m","memory":"256Mi","instanceCount":1},"instances":[]},{"name":"cert-manager-webhook","resourceRequests":{"cpu":"200m","memory":"256Mi","instanceCount":1},"instances":[]},{"name":"cert-manager-cainjector","resourceRequests":{"cpu":"200m","memory":"256Mi","instanceCount":1},"instances":[]},{"name":"flux-source-controller","resourceRequests":{"cpu":"200m","memory":"256Mi","instanceCount":1},"instances":[]}]},"type":"Microsoft.AppPlatform/Spring/applicationAccelerators","id":"/subscriptions/00000000-0000-0000-0000-000000000000/resourceGroups/clitest.rg000001/providers/Microsoft.AppPlatform/Spring/clitest000002/applicationAccelerators/default","name":"default","systemData":{"createdBy":"yuwzho@microsoft.com","createdByType":"User","createdAt":"2023-03-21T05:25:23.9580488Z","lastModifiedBy":"yuwzho@microsoft.com","lastModifiedByType":"User","lastModifiedAt":"2023-03-21T05:25:23.9580488Z"}}'
+    headers:
+      azure-asyncoperation:
+      - https://management.azure.com/subscriptions/00000000-0000-0000-0000-000000000000/resourceGroups/clitest.rg000001/providers/Microsoft.AppPlatform/locations/uksouth/operationStatus/clitest000002/operationId/d4039eeb-fcc2-4cf2-b820-d7613d29a11f?api-version=2023-01-01-preview
+      cache-control:
+      - no-cache
+      content-length:
+      - '1468'
+      content-type:
+      - application/json
+      date:
+      - Tue, 21 Mar 2023 05:25:24 GMT
+      expires:
+      - '-1'
+      location:
+      - https://management.azure.com/subscriptions/00000000-0000-0000-0000-000000000000/resourceGroups/clitest.rg000001/providers/Microsoft.AppPlatform/locations/uksouth/operationResults/d4039eeb-fcc2-4cf2-b820-d7613d29a11f/Spring/clitest000002?api-version=2023-01-01-preview
+      pragma:
+      - no-cache
+      request-context:
+      - appId=cid-v1:797d7e4e-8180-497e-a254-780fbd39ba4d
+      strict-transport-security:
+      - max-age=31536000; includeSubDomains
+      x-content-type-options:
+      - nosniff
+      x-ms-ratelimit-remaining-subscription-writes:
+      - '1199'
+      x-rp-server-mvid:
+      - e9e97746-2ce9-40c9-b4b8-d25f29e14f66
+    status:
+      code: 201
+      message: Created
+- request:
+    body: null
+    headers:
+      Accept:
+      - application/json
+      Accept-Encoding:
+      - gzip, deflate
+      CommandName:
+      - spring application-accelerator create
+      Connection:
+      - keep-alive
+      ParameterSetName:
+      - -g -s
+      User-Agent:
+      - AZURECLI/2.46.0 azsdk-python-mgmt-appplatform/6.1.0 Python/3.9.13 (Windows-10-10.0.22621-SP0)
+    method: GET
+    uri: https://management.azure.com/subscriptions/00000000-0000-0000-0000-000000000000/resourceGroups/clitest.rg000001/providers/Microsoft.AppPlatform/Spring/clitest000002/DevToolPortals/default?api-version=2023-01-01-preview
+  response:
+    body:
+      string: '{"properties":{"provisioningState":"Succeeded","public":true,"url":"clitest000002-devtoolportal-29135.svc.azuremicroservices.io","resourceRequests":{"cpu":"500m","memory":"1Gi","instanceCount":1},"instances":[{"name":"server-f79765868-qmhrz","status":"Running"}],"features":{"applicationAccelerator":{"state":"Enabled","route":"create"},"applicationLiveView":{"state":"Enabled","route":"app-live-view"}}},"type":"Microsoft.AppPlatform/Spring/devToolPortals","id":"/subscriptions/00000000-0000-0000-0000-000000000000/resourceGroups/clitest.rg000001/providers/Microsoft.AppPlatform/Spring/clitest000002/devToolPortals/default","name":"default","systemData":{"createdBy":"yuwzho@microsoft.com","createdByType":"User","createdAt":"2023-03-21T05:24:27.971299Z","lastModifiedBy":"yuwzho@microsoft.com","lastModifiedByType":"User","lastModifiedAt":"2023-03-21T05:24:27.971299Z"}}'
+    headers:
+      cache-control:
+      - no-cache
+      content-length:
+      - '872'
+      content-type:
+      - application/json
+      date:
+      - Tue, 21 Mar 2023 05:25:25 GMT
+      expires:
+      - '-1'
+      pragma:
+      - no-cache
+      request-context:
+      - appId=cid-v1:797d7e4e-8180-497e-a254-780fbd39ba4d
+      strict-transport-security:
+      - max-age=31536000; includeSubDomains
+      transfer-encoding:
+      - chunked
+      vary:
+      - Accept-Encoding
+      x-content-type-options:
+      - nosniff
+      x-rp-server-mvid:
+      - e9e97746-2ce9-40c9-b4b8-d25f29e14f66
+    status:
+      code: 200
+      message: OK
+- request:
+    body: null
+    headers:
+      Accept:
+      - '*/*'
+      Accept-Encoding:
+      - gzip, deflate
+      CommandName:
+      - spring application-accelerator create
+      Connection:
+      - keep-alive
+      ParameterSetName:
+      - -g -s
+      User-Agent:
+      - AZURECLI/2.46.0 azsdk-python-mgmt-appplatform/6.1.0 Python/3.9.13 (Windows-10-10.0.22621-SP0)
+    method: GET
+    uri: https://management.azure.com/subscriptions/00000000-0000-0000-0000-000000000000/resourceGroups/clitest.rg000001/providers/Microsoft.AppPlatform/locations/uksouth/operationStatus/clitest000002/operationId/d4039eeb-fcc2-4cf2-b820-d7613d29a11f?api-version=2023-01-01-preview
+  response:
+    body:
+      string: '{"id":"subscriptions/6c933f90-8115-4392-90f2-7077c9fa5dbd/resourceGroups/clitest.rg000001/providers/Microsoft.AppPlatform/locations/uksouth/operationStatus/clitest000002/operationId/d4039eeb-fcc2-4cf2-b820-d7613d29a11f","name":"d4039eeb-fcc2-4cf2-b820-d7613d29a11f","status":"Running","startTime":"2023-03-21T05:25:24.8175275Z"}'
+    headers:
+      cache-control:
+      - no-cache
+      content-length:
+      - '328'
+      content-type:
+      - application/json
+      date:
+      - Tue, 21 Mar 2023 05:25:36 GMT
+      expires:
+      - '-1'
+      pragma:
+      - no-cache
+      request-context:
+      - appId=cid-v1:797d7e4e-8180-497e-a254-780fbd39ba4d
+      strict-transport-security:
+      - max-age=31536000; includeSubDomains
+      transfer-encoding:
+      - chunked
+      vary:
+      - Accept-Encoding
+      x-content-type-options:
+      - nosniff
+      x-rp-server-mvid:
+      - e9e97746-2ce9-40c9-b4b8-d25f29e14f66
+    status:
+      code: 200
+      message: OK
+- request:
+    body: null
+    headers:
+      Accept:
+      - '*/*'
+      Accept-Encoding:
+      - gzip, deflate
+      CommandName:
+      - spring application-accelerator create
+      Connection:
+      - keep-alive
+      ParameterSetName:
+      - -g -s
+      User-Agent:
+      - AZURECLI/2.46.0 azsdk-python-mgmt-appplatform/6.1.0 Python/3.9.13 (Windows-10-10.0.22621-SP0)
+    method: GET
+    uri: https://management.azure.com/subscriptions/00000000-0000-0000-0000-000000000000/resourceGroups/clitest.rg000001/providers/Microsoft.AppPlatform/locations/uksouth/operationStatus/clitest000002/operationId/d4039eeb-fcc2-4cf2-b820-d7613d29a11f?api-version=2023-01-01-preview
+  response:
+    body:
+      string: '{"id":"subscriptions/6c933f90-8115-4392-90f2-7077c9fa5dbd/resourceGroups/clitest.rg000001/providers/Microsoft.AppPlatform/locations/uksouth/operationStatus/clitest000002/operationId/d4039eeb-fcc2-4cf2-b820-d7613d29a11f","name":"d4039eeb-fcc2-4cf2-b820-d7613d29a11f","status":"Running","startTime":"2023-03-21T05:25:24.8175275Z"}'
+    headers:
+      cache-control:
+      - no-cache
+      content-length:
+      - '328'
+      content-type:
+      - application/json
+      date:
+      - Tue, 21 Mar 2023 05:25:47 GMT
+      expires:
+      - '-1'
+      pragma:
+      - no-cache
+      request-context:
+      - appId=cid-v1:797d7e4e-8180-497e-a254-780fbd39ba4d
+      strict-transport-security:
+      - max-age=31536000; includeSubDomains
+      transfer-encoding:
+      - chunked
+      vary:
+      - Accept-Encoding
+      x-content-type-options:
+      - nosniff
+      x-rp-server-mvid:
+      - e9e97746-2ce9-40c9-b4b8-d25f29e14f66
+    status:
+      code: 200
+      message: OK
+- request:
+    body: null
+    headers:
+      Accept:
+      - '*/*'
+      Accept-Encoding:
+      - gzip, deflate
+      CommandName:
+      - spring application-accelerator create
+      Connection:
+      - keep-alive
+      ParameterSetName:
+      - -g -s
+      User-Agent:
+      - AZURECLI/2.46.0 azsdk-python-mgmt-appplatform/6.1.0 Python/3.9.13 (Windows-10-10.0.22621-SP0)
+    method: GET
+    uri: https://management.azure.com/subscriptions/00000000-0000-0000-0000-000000000000/resourceGroups/clitest.rg000001/providers/Microsoft.AppPlatform/locations/uksouth/operationStatus/clitest000002/operationId/d4039eeb-fcc2-4cf2-b820-d7613d29a11f?api-version=2023-01-01-preview
+  response:
+    body:
+      string: '{"id":"subscriptions/6c933f90-8115-4392-90f2-7077c9fa5dbd/resourceGroups/clitest.rg000001/providers/Microsoft.AppPlatform/locations/uksouth/operationStatus/clitest000002/operationId/d4039eeb-fcc2-4cf2-b820-d7613d29a11f","name":"d4039eeb-fcc2-4cf2-b820-d7613d29a11f","status":"Running","startTime":"2023-03-21T05:25:24.8175275Z"}'
+    headers:
+      cache-control:
+      - no-cache
+      content-length:
+      - '328'
+      content-type:
+      - application/json
+      date:
+      - Tue, 21 Mar 2023 05:25:57 GMT
+      expires:
+      - '-1'
+      pragma:
+      - no-cache
+      request-context:
+      - appId=cid-v1:797d7e4e-8180-497e-a254-780fbd39ba4d
+      strict-transport-security:
+      - max-age=31536000; includeSubDomains
+      transfer-encoding:
+      - chunked
+      vary:
+      - Accept-Encoding
+      x-content-type-options:
+      - nosniff
+      x-rp-server-mvid:
+      - e9e97746-2ce9-40c9-b4b8-d25f29e14f66
+    status:
+      code: 200
+      message: OK
+- request:
+    body: null
+    headers:
+      Accept:
+      - '*/*'
+      Accept-Encoding:
+      - gzip, deflate
+      CommandName:
+      - spring application-accelerator create
+      Connection:
+      - keep-alive
+      ParameterSetName:
+      - -g -s
+      User-Agent:
+      - AZURECLI/2.46.0 azsdk-python-mgmt-appplatform/6.1.0 Python/3.9.13 (Windows-10-10.0.22621-SP0)
+    method: GET
+    uri: https://management.azure.com/subscriptions/00000000-0000-0000-0000-000000000000/resourceGroups/clitest.rg000001/providers/Microsoft.AppPlatform/locations/uksouth/operationStatus/clitest000002/operationId/d4039eeb-fcc2-4cf2-b820-d7613d29a11f?api-version=2023-01-01-preview
+  response:
+    body:
+      string: '{"id":"subscriptions/6c933f90-8115-4392-90f2-7077c9fa5dbd/resourceGroups/clitest.rg000001/providers/Microsoft.AppPlatform/locations/uksouth/operationStatus/clitest000002/operationId/d4039eeb-fcc2-4cf2-b820-d7613d29a11f","name":"d4039eeb-fcc2-4cf2-b820-d7613d29a11f","status":"Running","startTime":"2023-03-21T05:25:24.8175275Z"}'
+    headers:
+      cache-control:
+      - no-cache
+      content-length:
+      - '328'
+      content-type:
+      - application/json
+      date:
+      - Tue, 21 Mar 2023 05:26:07 GMT
+      expires:
+      - '-1'
+      pragma:
+      - no-cache
+      request-context:
+      - appId=cid-v1:797d7e4e-8180-497e-a254-780fbd39ba4d
+      strict-transport-security:
+      - max-age=31536000; includeSubDomains
+      transfer-encoding:
+      - chunked
+      vary:
+      - Accept-Encoding
+      x-content-type-options:
+      - nosniff
+      x-rp-server-mvid:
+      - e9e97746-2ce9-40c9-b4b8-d25f29e14f66
+    status:
+      code: 200
+      message: OK
+- request:
+    body: null
+    headers:
+      Accept:
+      - '*/*'
+      Accept-Encoding:
+      - gzip, deflate
+      CommandName:
+      - spring application-accelerator create
+      Connection:
+      - keep-alive
+      ParameterSetName:
+      - -g -s
+      User-Agent:
+      - AZURECLI/2.46.0 azsdk-python-mgmt-appplatform/6.1.0 Python/3.9.13 (Windows-10-10.0.22621-SP0)
+    method: GET
+    uri: https://management.azure.com/subscriptions/00000000-0000-0000-0000-000000000000/resourceGroups/clitest.rg000001/providers/Microsoft.AppPlatform/locations/uksouth/operationStatus/clitest000002/operationId/d4039eeb-fcc2-4cf2-b820-d7613d29a11f?api-version=2023-01-01-preview
+  response:
+    body:
+      string: '{"id":"subscriptions/6c933f90-8115-4392-90f2-7077c9fa5dbd/resourceGroups/clitest.rg000001/providers/Microsoft.AppPlatform/locations/uksouth/operationStatus/clitest000002/operationId/d4039eeb-fcc2-4cf2-b820-d7613d29a11f","name":"d4039eeb-fcc2-4cf2-b820-d7613d29a11f","status":"Running","startTime":"2023-03-21T05:25:24.8175275Z"}'
+    headers:
+      cache-control:
+      - no-cache
+      content-length:
+      - '328'
+      content-type:
+      - application/json
+      date:
+      - Tue, 21 Mar 2023 05:26:17 GMT
+      expires:
+      - '-1'
+      pragma:
+      - no-cache
+      request-context:
+      - appId=cid-v1:797d7e4e-8180-497e-a254-780fbd39ba4d
+      strict-transport-security:
+      - max-age=31536000; includeSubDomains
+      transfer-encoding:
+      - chunked
+      vary:
+      - Accept-Encoding
+      x-content-type-options:
+      - nosniff
+      x-rp-server-mvid:
+      - e9e97746-2ce9-40c9-b4b8-d25f29e14f66
+    status:
+      code: 200
+      message: OK
+- request:
+    body: null
+    headers:
+      Accept:
+      - '*/*'
+      Accept-Encoding:
+      - gzip, deflate
+      CommandName:
+      - spring application-accelerator create
+      Connection:
+      - keep-alive
+      ParameterSetName:
+      - -g -s
+      User-Agent:
+      - AZURECLI/2.46.0 azsdk-python-mgmt-appplatform/6.1.0 Python/3.9.13 (Windows-10-10.0.22621-SP0)
+    method: GET
+    uri: https://management.azure.com/subscriptions/00000000-0000-0000-0000-000000000000/resourceGroups/clitest.rg000001/providers/Microsoft.AppPlatform/locations/uksouth/operationStatus/clitest000002/operationId/d4039eeb-fcc2-4cf2-b820-d7613d29a11f?api-version=2023-01-01-preview
+  response:
+    body:
+      string: '{"id":"subscriptions/6c933f90-8115-4392-90f2-7077c9fa5dbd/resourceGroups/clitest.rg000001/providers/Microsoft.AppPlatform/locations/uksouth/operationStatus/clitest000002/operationId/d4039eeb-fcc2-4cf2-b820-d7613d29a11f","name":"d4039eeb-fcc2-4cf2-b820-d7613d29a11f","status":"Running","startTime":"2023-03-21T05:25:24.8175275Z"}'
+    headers:
+      cache-control:
+      - no-cache
+      content-length:
+      - '328'
+      content-type:
+      - application/json
+      date:
+      - Tue, 21 Mar 2023 05:26:28 GMT
+      expires:
+      - '-1'
+      pragma:
+      - no-cache
+      request-context:
+      - appId=cid-v1:797d7e4e-8180-497e-a254-780fbd39ba4d
+      strict-transport-security:
+      - max-age=31536000; includeSubDomains
+      transfer-encoding:
+      - chunked
+      vary:
+      - Accept-Encoding
+      x-content-type-options:
+      - nosniff
+      x-rp-server-mvid:
+      - e9e97746-2ce9-40c9-b4b8-d25f29e14f66
+    status:
+      code: 200
+      message: OK
+- request:
+    body: null
+    headers:
+      Accept:
+      - '*/*'
+      Accept-Encoding:
+      - gzip, deflate
+      CommandName:
+      - spring application-accelerator create
+      Connection:
+      - keep-alive
+      ParameterSetName:
+      - -g -s
+      User-Agent:
+      - AZURECLI/2.46.0 azsdk-python-mgmt-appplatform/6.1.0 Python/3.9.13 (Windows-10-10.0.22621-SP0)
+    method: GET
+    uri: https://management.azure.com/subscriptions/00000000-0000-0000-0000-000000000000/resourceGroups/clitest.rg000001/providers/Microsoft.AppPlatform/locations/uksouth/operationStatus/clitest000002/operationId/d4039eeb-fcc2-4cf2-b820-d7613d29a11f?api-version=2023-01-01-preview
+  response:
+    body:
+      string: '{"id":"subscriptions/6c933f90-8115-4392-90f2-7077c9fa5dbd/resourceGroups/clitest.rg000001/providers/Microsoft.AppPlatform/locations/uksouth/operationStatus/clitest000002/operationId/d4039eeb-fcc2-4cf2-b820-d7613d29a11f","name":"d4039eeb-fcc2-4cf2-b820-d7613d29a11f","status":"Running","startTime":"2023-03-21T05:25:24.8175275Z"}'
+    headers:
+      cache-control:
+      - no-cache
+      content-length:
+      - '328'
+      content-type:
+      - application/json
+      date:
+      - Tue, 21 Mar 2023 05:26:38 GMT
+      expires:
+      - '-1'
+      pragma:
+      - no-cache
+      request-context:
+      - appId=cid-v1:797d7e4e-8180-497e-a254-780fbd39ba4d
+      strict-transport-security:
+      - max-age=31536000; includeSubDomains
+      transfer-encoding:
+      - chunked
+      vary:
+      - Accept-Encoding
+      x-content-type-options:
+      - nosniff
+      x-rp-server-mvid:
+      - e9e97746-2ce9-40c9-b4b8-d25f29e14f66
+    status:
+      code: 200
+      message: OK
+- request:
+    body: null
+    headers:
+      Accept:
+      - '*/*'
+      Accept-Encoding:
+      - gzip, deflate
+      CommandName:
+      - spring application-accelerator create
+      Connection:
+      - keep-alive
+      ParameterSetName:
+      - -g -s
+      User-Agent:
+      - AZURECLI/2.46.0 azsdk-python-mgmt-appplatform/6.1.0 Python/3.9.13 (Windows-10-10.0.22621-SP0)
+    method: GET
+    uri: https://management.azure.com/subscriptions/00000000-0000-0000-0000-000000000000/resourceGroups/clitest.rg000001/providers/Microsoft.AppPlatform/locations/uksouth/operationStatus/clitest000002/operationId/d4039eeb-fcc2-4cf2-b820-d7613d29a11f?api-version=2023-01-01-preview
+  response:
+    body:
+      string: '{"id":"subscriptions/6c933f90-8115-4392-90f2-7077c9fa5dbd/resourceGroups/clitest.rg000001/providers/Microsoft.AppPlatform/locations/uksouth/operationStatus/clitest000002/operationId/d4039eeb-fcc2-4cf2-b820-d7613d29a11f","name":"d4039eeb-fcc2-4cf2-b820-d7613d29a11f","status":"Running","startTime":"2023-03-21T05:25:24.8175275Z"}'
+    headers:
+      cache-control:
+      - no-cache
+      content-length:
+      - '328'
+      content-type:
+      - application/json
+      date:
+      - Tue, 21 Mar 2023 05:26:48 GMT
+      expires:
+      - '-1'
+      pragma:
+      - no-cache
+      request-context:
+      - appId=cid-v1:797d7e4e-8180-497e-a254-780fbd39ba4d
+      strict-transport-security:
+      - max-age=31536000; includeSubDomains
+      transfer-encoding:
+      - chunked
+      vary:
+      - Accept-Encoding
+      x-content-type-options:
+      - nosniff
+      x-rp-server-mvid:
+      - e9e97746-2ce9-40c9-b4b8-d25f29e14f66
+    status:
+      code: 200
+      message: OK
+- request:
+    body: null
+    headers:
+      Accept:
+      - '*/*'
+      Accept-Encoding:
+      - gzip, deflate
+      CommandName:
+      - spring application-accelerator create
+      Connection:
+      - keep-alive
+      ParameterSetName:
+      - -g -s
+      User-Agent:
+      - AZURECLI/2.46.0 azsdk-python-mgmt-appplatform/6.1.0 Python/3.9.13 (Windows-10-10.0.22621-SP0)
+    method: GET
+    uri: https://management.azure.com/subscriptions/00000000-0000-0000-0000-000000000000/resourceGroups/clitest.rg000001/providers/Microsoft.AppPlatform/locations/uksouth/operationStatus/clitest000002/operationId/d4039eeb-fcc2-4cf2-b820-d7613d29a11f?api-version=2023-01-01-preview
+  response:
+    body:
+      string: '{"id":"subscriptions/6c933f90-8115-4392-90f2-7077c9fa5dbd/resourceGroups/clitest.rg000001/providers/Microsoft.AppPlatform/locations/uksouth/operationStatus/clitest000002/operationId/d4039eeb-fcc2-4cf2-b820-d7613d29a11f","name":"d4039eeb-fcc2-4cf2-b820-d7613d29a11f","status":"Running","startTime":"2023-03-21T05:25:24.8175275Z"}'
+    headers:
+      cache-control:
+      - no-cache
+      content-length:
+      - '328'
+      content-type:
+      - application/json
+      date:
+      - Tue, 21 Mar 2023 05:26:59 GMT
+      expires:
+      - '-1'
+      pragma:
+      - no-cache
+      request-context:
+      - appId=cid-v1:797d7e4e-8180-497e-a254-780fbd39ba4d
+      strict-transport-security:
+      - max-age=31536000; includeSubDomains
+      transfer-encoding:
+      - chunked
+      vary:
+      - Accept-Encoding
+      x-content-type-options:
+      - nosniff
+      x-rp-server-mvid:
+      - e9e97746-2ce9-40c9-b4b8-d25f29e14f66
+    status:
+      code: 200
+      message: OK
+- request:
+    body: null
+    headers:
+      Accept:
+      - '*/*'
+      Accept-Encoding:
+      - gzip, deflate
+      CommandName:
+      - spring application-accelerator create
+      Connection:
+      - keep-alive
+      ParameterSetName:
+      - -g -s
+      User-Agent:
+      - AZURECLI/2.46.0 azsdk-python-mgmt-appplatform/6.1.0 Python/3.9.13 (Windows-10-10.0.22621-SP0)
+    method: GET
+    uri: https://management.azure.com/subscriptions/00000000-0000-0000-0000-000000000000/resourceGroups/clitest.rg000001/providers/Microsoft.AppPlatform/locations/uksouth/operationStatus/clitest000002/operationId/d4039eeb-fcc2-4cf2-b820-d7613d29a11f?api-version=2023-01-01-preview
+  response:
+    body:
+      string: '{"id":"subscriptions/6c933f90-8115-4392-90f2-7077c9fa5dbd/resourceGroups/clitest.rg000001/providers/Microsoft.AppPlatform/locations/uksouth/operationStatus/clitest000002/operationId/d4039eeb-fcc2-4cf2-b820-d7613d29a11f","name":"d4039eeb-fcc2-4cf2-b820-d7613d29a11f","status":"Running","startTime":"2023-03-21T05:25:24.8175275Z"}'
+    headers:
+      cache-control:
+      - no-cache
+      content-length:
+      - '328'
+      content-type:
+      - application/json
+      date:
+      - Tue, 21 Mar 2023 05:27:09 GMT
+      expires:
+      - '-1'
+      pragma:
+      - no-cache
+      request-context:
+      - appId=cid-v1:797d7e4e-8180-497e-a254-780fbd39ba4d
+      strict-transport-security:
+      - max-age=31536000; includeSubDomains
+      transfer-encoding:
+      - chunked
+      vary:
+      - Accept-Encoding
+      x-content-type-options:
+      - nosniff
+      x-rp-server-mvid:
+      - e9e97746-2ce9-40c9-b4b8-d25f29e14f66
+    status:
+      code: 200
+      message: OK
+- request:
+    body: null
+    headers:
+      Accept:
+      - '*/*'
+      Accept-Encoding:
+      - gzip, deflate
+      CommandName:
+      - spring application-accelerator create
+      Connection:
+      - keep-alive
+      ParameterSetName:
+      - -g -s
+      User-Agent:
+      - AZURECLI/2.46.0 azsdk-python-mgmt-appplatform/6.1.0 Python/3.9.13 (Windows-10-10.0.22621-SP0)
+    method: GET
+    uri: https://management.azure.com/subscriptions/00000000-0000-0000-0000-000000000000/resourceGroups/clitest.rg000001/providers/Microsoft.AppPlatform/locations/uksouth/operationStatus/clitest000002/operationId/d4039eeb-fcc2-4cf2-b820-d7613d29a11f?api-version=2023-01-01-preview
+  response:
+    body:
+      string: '{"id":"subscriptions/6c933f90-8115-4392-90f2-7077c9fa5dbd/resourceGroups/clitest.rg000001/providers/Microsoft.AppPlatform/locations/uksouth/operationStatus/clitest000002/operationId/d4039eeb-fcc2-4cf2-b820-d7613d29a11f","name":"d4039eeb-fcc2-4cf2-b820-d7613d29a11f","status":"Running","startTime":"2023-03-21T05:25:24.8175275Z"}'
+    headers:
+      cache-control:
+      - no-cache
+      content-length:
+      - '328'
+      content-type:
+      - application/json
+      date:
+      - Tue, 21 Mar 2023 05:27:20 GMT
+      expires:
+      - '-1'
+      pragma:
+      - no-cache
+      request-context:
+      - appId=cid-v1:797d7e4e-8180-497e-a254-780fbd39ba4d
+      strict-transport-security:
+      - max-age=31536000; includeSubDomains
+      transfer-encoding:
+      - chunked
+      vary:
+      - Accept-Encoding
+      x-content-type-options:
+      - nosniff
+      x-rp-server-mvid:
+      - e9e97746-2ce9-40c9-b4b8-d25f29e14f66
+    status:
+      code: 200
+      message: OK
+- request:
+    body: null
+    headers:
+      Accept:
+      - '*/*'
+      Accept-Encoding:
+      - gzip, deflate
+      CommandName:
+      - spring application-accelerator create
+      Connection:
+      - keep-alive
+      ParameterSetName:
+      - -g -s
+      User-Agent:
+      - AZURECLI/2.46.0 azsdk-python-mgmt-appplatform/6.1.0 Python/3.9.13 (Windows-10-10.0.22621-SP0)
+    method: GET
+    uri: https://management.azure.com/subscriptions/00000000-0000-0000-0000-000000000000/resourceGroups/clitest.rg000001/providers/Microsoft.AppPlatform/locations/uksouth/operationStatus/clitest000002/operationId/d4039eeb-fcc2-4cf2-b820-d7613d29a11f?api-version=2023-01-01-preview
+  response:
+    body:
+      string: '{"id":"subscriptions/6c933f90-8115-4392-90f2-7077c9fa5dbd/resourceGroups/clitest.rg000001/providers/Microsoft.AppPlatform/locations/uksouth/operationStatus/clitest000002/operationId/d4039eeb-fcc2-4cf2-b820-d7613d29a11f","name":"d4039eeb-fcc2-4cf2-b820-d7613d29a11f","status":"Running","startTime":"2023-03-21T05:25:24.8175275Z"}'
+    headers:
+      cache-control:
+      - no-cache
+      content-length:
+      - '328'
+      content-type:
+      - application/json
+      date:
+      - Tue, 21 Mar 2023 05:27:30 GMT
+      expires:
+      - '-1'
+      pragma:
+      - no-cache
+      request-context:
+      - appId=cid-v1:797d7e4e-8180-497e-a254-780fbd39ba4d
+      strict-transport-security:
+      - max-age=31536000; includeSubDomains
+      transfer-encoding:
+      - chunked
+      vary:
+      - Accept-Encoding
+      x-content-type-options:
+      - nosniff
+      x-rp-server-mvid:
+      - e9e97746-2ce9-40c9-b4b8-d25f29e14f66
+    status:
+      code: 200
+      message: OK
+- request:
+    body: null
+    headers:
+      Accept:
+      - '*/*'
+      Accept-Encoding:
+      - gzip, deflate
+      CommandName:
+      - spring application-accelerator create
+      Connection:
+      - keep-alive
+      ParameterSetName:
+      - -g -s
+      User-Agent:
+      - AZURECLI/2.46.0 azsdk-python-mgmt-appplatform/6.1.0 Python/3.9.13 (Windows-10-10.0.22621-SP0)
+    method: GET
+    uri: https://management.azure.com/subscriptions/00000000-0000-0000-0000-000000000000/resourceGroups/clitest.rg000001/providers/Microsoft.AppPlatform/locations/uksouth/operationStatus/clitest000002/operationId/d4039eeb-fcc2-4cf2-b820-d7613d29a11f?api-version=2023-01-01-preview
+  response:
+    body:
+      string: '{"id":"subscriptions/6c933f90-8115-4392-90f2-7077c9fa5dbd/resourceGroups/clitest.rg000001/providers/Microsoft.AppPlatform/locations/uksouth/operationStatus/clitest000002/operationId/d4039eeb-fcc2-4cf2-b820-d7613d29a11f","name":"d4039eeb-fcc2-4cf2-b820-d7613d29a11f","status":"Running","startTime":"2023-03-21T05:25:24.8175275Z"}'
+    headers:
+      cache-control:
+      - no-cache
+      content-length:
+      - '328'
+      content-type:
+      - application/json
+      date:
+      - Tue, 21 Mar 2023 05:27:40 GMT
+      expires:
+      - '-1'
+      pragma:
+      - no-cache
+      request-context:
+      - appId=cid-v1:797d7e4e-8180-497e-a254-780fbd39ba4d
+      strict-transport-security:
+      - max-age=31536000; includeSubDomains
+      transfer-encoding:
+      - chunked
+      vary:
+      - Accept-Encoding
+      x-content-type-options:
+      - nosniff
+      x-rp-server-mvid:
+      - e9e97746-2ce9-40c9-b4b8-d25f29e14f66
+    status:
+      code: 200
+      message: OK
+- request:
+    body: null
+    headers:
+      Accept:
+      - '*/*'
+      Accept-Encoding:
+      - gzip, deflate
+      CommandName:
+      - spring application-accelerator create
+      Connection:
+      - keep-alive
+      ParameterSetName:
+      - -g -s
+      User-Agent:
+      - AZURECLI/2.46.0 azsdk-python-mgmt-appplatform/6.1.0 Python/3.9.13 (Windows-10-10.0.22621-SP0)
+    method: GET
+    uri: https://management.azure.com/subscriptions/00000000-0000-0000-0000-000000000000/resourceGroups/clitest.rg000001/providers/Microsoft.AppPlatform/locations/uksouth/operationStatus/clitest000002/operationId/d4039eeb-fcc2-4cf2-b820-d7613d29a11f?api-version=2023-01-01-preview
+  response:
+    body:
+      string: '{"id":"subscriptions/6c933f90-8115-4392-90f2-7077c9fa5dbd/resourceGroups/clitest.rg000001/providers/Microsoft.AppPlatform/locations/uksouth/operationStatus/clitest000002/operationId/d4039eeb-fcc2-4cf2-b820-d7613d29a11f","name":"d4039eeb-fcc2-4cf2-b820-d7613d29a11f","status":"Running","startTime":"2023-03-21T05:25:24.8175275Z"}'
+    headers:
+      cache-control:
+      - no-cache
+      content-length:
+      - '328'
+      content-type:
+      - application/json
+      date:
+      - Tue, 21 Mar 2023 05:27:50 GMT
+      expires:
+      - '-1'
+      pragma:
+      - no-cache
+      request-context:
+      - appId=cid-v1:797d7e4e-8180-497e-a254-780fbd39ba4d
+      strict-transport-security:
+      - max-age=31536000; includeSubDomains
+      transfer-encoding:
+      - chunked
+      vary:
+      - Accept-Encoding
+      x-content-type-options:
+      - nosniff
+      x-rp-server-mvid:
+      - e9e97746-2ce9-40c9-b4b8-d25f29e14f66
+    status:
+      code: 200
+      message: OK
+- request:
+    body: null
+    headers:
+      Accept:
+      - '*/*'
+      Accept-Encoding:
+      - gzip, deflate
+      CommandName:
+      - spring application-accelerator create
+      Connection:
+      - keep-alive
+      ParameterSetName:
+      - -g -s
+      User-Agent:
+      - AZURECLI/2.46.0 azsdk-python-mgmt-appplatform/6.1.0 Python/3.9.13 (Windows-10-10.0.22621-SP0)
+    method: GET
+    uri: https://management.azure.com/subscriptions/00000000-0000-0000-0000-000000000000/resourceGroups/clitest.rg000001/providers/Microsoft.AppPlatform/locations/uksouth/operationStatus/clitest000002/operationId/d4039eeb-fcc2-4cf2-b820-d7613d29a11f?api-version=2023-01-01-preview
+  response:
+    body:
+      string: '{"id":"subscriptions/6c933f90-8115-4392-90f2-7077c9fa5dbd/resourceGroups/clitest.rg000001/providers/Microsoft.AppPlatform/locations/uksouth/operationStatus/clitest000002/operationId/d4039eeb-fcc2-4cf2-b820-d7613d29a11f","name":"d4039eeb-fcc2-4cf2-b820-d7613d29a11f","status":"Running","startTime":"2023-03-21T05:25:24.8175275Z"}'
+    headers:
+      cache-control:
+      - no-cache
+      content-length:
+      - '328'
+      content-type:
+      - application/json
+      date:
+      - Tue, 21 Mar 2023 05:28:00 GMT
+      expires:
+      - '-1'
+      pragma:
+      - no-cache
+      request-context:
+      - appId=cid-v1:797d7e4e-8180-497e-a254-780fbd39ba4d
+      strict-transport-security:
+      - max-age=31536000; includeSubDomains
+      transfer-encoding:
+      - chunked
+      vary:
+      - Accept-Encoding
+      x-content-type-options:
+      - nosniff
+      x-rp-server-mvid:
+      - e9e97746-2ce9-40c9-b4b8-d25f29e14f66
+    status:
+      code: 200
+      message: OK
+- request:
+    body: null
+    headers:
+      Accept:
+      - '*/*'
+      Accept-Encoding:
+      - gzip, deflate
+      CommandName:
+      - spring application-accelerator create
+      Connection:
+      - keep-alive
+      ParameterSetName:
+      - -g -s
+      User-Agent:
+      - AZURECLI/2.46.0 azsdk-python-mgmt-appplatform/6.1.0 Python/3.9.13 (Windows-10-10.0.22621-SP0)
+    method: GET
+    uri: https://management.azure.com/subscriptions/00000000-0000-0000-0000-000000000000/resourceGroups/clitest.rg000001/providers/Microsoft.AppPlatform/locations/uksouth/operationStatus/clitest000002/operationId/d4039eeb-fcc2-4cf2-b820-d7613d29a11f?api-version=2023-01-01-preview
+  response:
+    body:
+      string: '{"id":"subscriptions/6c933f90-8115-4392-90f2-7077c9fa5dbd/resourceGroups/clitest.rg000001/providers/Microsoft.AppPlatform/locations/uksouth/operationStatus/clitest000002/operationId/d4039eeb-fcc2-4cf2-b820-d7613d29a11f","name":"d4039eeb-fcc2-4cf2-b820-d7613d29a11f","status":"Running","startTime":"2023-03-21T05:25:24.8175275Z"}'
+    headers:
+      cache-control:
+      - no-cache
+      content-length:
+      - '328'
+      content-type:
+      - application/json
+      date:
+      - Tue, 21 Mar 2023 05:28:11 GMT
+      expires:
+      - '-1'
+      pragma:
+      - no-cache
+      request-context:
+      - appId=cid-v1:797d7e4e-8180-497e-a254-780fbd39ba4d
+      strict-transport-security:
+      - max-age=31536000; includeSubDomains
+      transfer-encoding:
+      - chunked
+      vary:
+      - Accept-Encoding
+      x-content-type-options:
+      - nosniff
+      x-rp-server-mvid:
+      - e9e97746-2ce9-40c9-b4b8-d25f29e14f66
+    status:
+      code: 200
+      message: OK
+- request:
+    body: null
+    headers:
+      Accept:
+      - '*/*'
+      Accept-Encoding:
+      - gzip, deflate
+      CommandName:
+      - spring application-accelerator create
+      Connection:
+      - keep-alive
+      ParameterSetName:
+      - -g -s
+      User-Agent:
+      - AZURECLI/2.46.0 azsdk-python-mgmt-appplatform/6.1.0 Python/3.9.13 (Windows-10-10.0.22621-SP0)
+    method: GET
+    uri: https://management.azure.com/subscriptions/00000000-0000-0000-0000-000000000000/resourceGroups/clitest.rg000001/providers/Microsoft.AppPlatform/locations/uksouth/operationStatus/clitest000002/operationId/d4039eeb-fcc2-4cf2-b820-d7613d29a11f?api-version=2023-01-01-preview
+  response:
+    body:
+      string: '{"id":"subscriptions/6c933f90-8115-4392-90f2-7077c9fa5dbd/resourceGroups/clitest.rg000001/providers/Microsoft.AppPlatform/locations/uksouth/operationStatus/clitest000002/operationId/d4039eeb-fcc2-4cf2-b820-d7613d29a11f","name":"d4039eeb-fcc2-4cf2-b820-d7613d29a11f","status":"Running","startTime":"2023-03-21T05:25:24.8175275Z"}'
+    headers:
+      cache-control:
+      - no-cache
+      content-length:
+      - '328'
+      content-type:
+      - application/json
+      date:
+      - Tue, 21 Mar 2023 05:28:22 GMT
+      expires:
+      - '-1'
+      pragma:
+      - no-cache
+      request-context:
+      - appId=cid-v1:797d7e4e-8180-497e-a254-780fbd39ba4d
+      strict-transport-security:
+      - max-age=31536000; includeSubDomains
+      transfer-encoding:
+      - chunked
+      vary:
+      - Accept-Encoding
+      x-content-type-options:
+      - nosniff
+      x-rp-server-mvid:
+      - e9e97746-2ce9-40c9-b4b8-d25f29e14f66
+    status:
+      code: 200
+      message: OK
+- request:
+    body: null
+    headers:
+      Accept:
+      - '*/*'
+      Accept-Encoding:
+      - gzip, deflate
+      CommandName:
+      - spring application-accelerator create
+      Connection:
+      - keep-alive
+      ParameterSetName:
+      - -g -s
+      User-Agent:
+      - AZURECLI/2.46.0 azsdk-python-mgmt-appplatform/6.1.0 Python/3.9.13 (Windows-10-10.0.22621-SP0)
+    method: GET
+    uri: https://management.azure.com/subscriptions/00000000-0000-0000-0000-000000000000/resourceGroups/clitest.rg000001/providers/Microsoft.AppPlatform/locations/uksouth/operationStatus/clitest000002/operationId/d4039eeb-fcc2-4cf2-b820-d7613d29a11f?api-version=2023-01-01-preview
+  response:
+    body:
+      string: '{"id":"subscriptions/6c933f90-8115-4392-90f2-7077c9fa5dbd/resourceGroups/clitest.rg000001/providers/Microsoft.AppPlatform/locations/uksouth/operationStatus/clitest000002/operationId/d4039eeb-fcc2-4cf2-b820-d7613d29a11f","name":"d4039eeb-fcc2-4cf2-b820-d7613d29a11f","status":"Running","startTime":"2023-03-21T05:25:24.8175275Z"}'
+    headers:
+      cache-control:
+      - no-cache
+      content-length:
+      - '328'
+      content-type:
+      - application/json
+      date:
+      - Tue, 21 Mar 2023 05:28:32 GMT
+      expires:
+      - '-1'
+      pragma:
+      - no-cache
+      request-context:
+      - appId=cid-v1:797d7e4e-8180-497e-a254-780fbd39ba4d
+      strict-transport-security:
+      - max-age=31536000; includeSubDomains
+      transfer-encoding:
+      - chunked
+      vary:
+      - Accept-Encoding
+      x-content-type-options:
+      - nosniff
+      x-rp-server-mvid:
+      - e9e97746-2ce9-40c9-b4b8-d25f29e14f66
+    status:
+      code: 200
+      message: OK
+- request:
+    body: null
+    headers:
+      Accept:
+      - '*/*'
+      Accept-Encoding:
+      - gzip, deflate
+      CommandName:
+      - spring application-accelerator create
+      Connection:
+      - keep-alive
+      ParameterSetName:
+      - -g -s
+      User-Agent:
+      - AZURECLI/2.46.0 azsdk-python-mgmt-appplatform/6.1.0 Python/3.9.13 (Windows-10-10.0.22621-SP0)
+    method: GET
+    uri: https://management.azure.com/subscriptions/00000000-0000-0000-0000-000000000000/resourceGroups/clitest.rg000001/providers/Microsoft.AppPlatform/locations/uksouth/operationStatus/clitest000002/operationId/d4039eeb-fcc2-4cf2-b820-d7613d29a11f?api-version=2023-01-01-preview
+  response:
+    body:
+      string: '{"id":"subscriptions/6c933f90-8115-4392-90f2-7077c9fa5dbd/resourceGroups/clitest.rg000001/providers/Microsoft.AppPlatform/locations/uksouth/operationStatus/clitest000002/operationId/d4039eeb-fcc2-4cf2-b820-d7613d29a11f","name":"d4039eeb-fcc2-4cf2-b820-d7613d29a11f","status":"Running","startTime":"2023-03-21T05:25:24.8175275Z"}'
+    headers:
+      cache-control:
+      - no-cache
+      content-length:
+      - '328'
+      content-type:
+      - application/json
+      date:
+      - Tue, 21 Mar 2023 05:28:42 GMT
+      expires:
+      - '-1'
+      pragma:
+      - no-cache
+      request-context:
+      - appId=cid-v1:797d7e4e-8180-497e-a254-780fbd39ba4d
+      strict-transport-security:
+      - max-age=31536000; includeSubDomains
+      transfer-encoding:
+      - chunked
+      vary:
+      - Accept-Encoding
+      x-content-type-options:
+      - nosniff
+      x-rp-server-mvid:
+      - e9e97746-2ce9-40c9-b4b8-d25f29e14f66
+    status:
+      code: 200
+      message: OK
+- request:
+    body: null
+    headers:
+      Accept:
+      - '*/*'
+      Accept-Encoding:
+      - gzip, deflate
+      CommandName:
+      - spring application-accelerator create
+      Connection:
+      - keep-alive
+      ParameterSetName:
+      - -g -s
+      User-Agent:
+      - AZURECLI/2.46.0 azsdk-python-mgmt-appplatform/6.1.0 Python/3.9.13 (Windows-10-10.0.22621-SP0)
+    method: GET
+    uri: https://management.azure.com/subscriptions/00000000-0000-0000-0000-000000000000/resourceGroups/clitest.rg000001/providers/Microsoft.AppPlatform/locations/uksouth/operationStatus/clitest000002/operationId/d4039eeb-fcc2-4cf2-b820-d7613d29a11f?api-version=2023-01-01-preview
+  response:
+    body:
+      string: '{"id":"subscriptions/6c933f90-8115-4392-90f2-7077c9fa5dbd/resourceGroups/clitest.rg000001/providers/Microsoft.AppPlatform/locations/uksouth/operationStatus/clitest000002/operationId/d4039eeb-fcc2-4cf2-b820-d7613d29a11f","name":"d4039eeb-fcc2-4cf2-b820-d7613d29a11f","status":"Running","startTime":"2023-03-21T05:25:24.8175275Z"}'
+    headers:
+      cache-control:
+      - no-cache
+      content-length:
+      - '328'
+      content-type:
+      - application/json
+      date:
+      - Tue, 21 Mar 2023 05:28:53 GMT
+      expires:
+      - '-1'
+      pragma:
+      - no-cache
+      request-context:
+      - appId=cid-v1:797d7e4e-8180-497e-a254-780fbd39ba4d
+      strict-transport-security:
+      - max-age=31536000; includeSubDomains
+      transfer-encoding:
+      - chunked
+      vary:
+      - Accept-Encoding
+      x-content-type-options:
+      - nosniff
+      x-rp-server-mvid:
+      - e9e97746-2ce9-40c9-b4b8-d25f29e14f66
+    status:
+      code: 200
+      message: OK
+- request:
+    body: null
+    headers:
+      Accept:
+      - '*/*'
+      Accept-Encoding:
+      - gzip, deflate
+      CommandName:
+      - spring application-accelerator create
+      Connection:
+      - keep-alive
+      ParameterSetName:
+      - -g -s
+      User-Agent:
+      - AZURECLI/2.46.0 azsdk-python-mgmt-appplatform/6.1.0 Python/3.9.13 (Windows-10-10.0.22621-SP0)
+    method: GET
+    uri: https://management.azure.com/subscriptions/00000000-0000-0000-0000-000000000000/resourceGroups/clitest.rg000001/providers/Microsoft.AppPlatform/locations/uksouth/operationStatus/clitest000002/operationId/d4039eeb-fcc2-4cf2-b820-d7613d29a11f?api-version=2023-01-01-preview
+  response:
+    body:
+      string: '{"id":"subscriptions/6c933f90-8115-4392-90f2-7077c9fa5dbd/resourceGroups/clitest.rg000001/providers/Microsoft.AppPlatform/locations/uksouth/operationStatus/clitest000002/operationId/d4039eeb-fcc2-4cf2-b820-d7613d29a11f","name":"d4039eeb-fcc2-4cf2-b820-d7613d29a11f","status":"Running","startTime":"2023-03-21T05:25:24.8175275Z"}'
+    headers:
+      cache-control:
+      - no-cache
+      content-length:
+      - '328'
+      content-type:
+      - application/json
+      date:
+      - Tue, 21 Mar 2023 05:29:03 GMT
+      expires:
+      - '-1'
+      pragma:
+      - no-cache
+      request-context:
+      - appId=cid-v1:797d7e4e-8180-497e-a254-780fbd39ba4d
+      strict-transport-security:
+      - max-age=31536000; includeSubDomains
+      transfer-encoding:
+      - chunked
+      vary:
+      - Accept-Encoding
+      x-content-type-options:
+      - nosniff
+      x-rp-server-mvid:
+      - e9e97746-2ce9-40c9-b4b8-d25f29e14f66
+    status:
+      code: 200
+      message: OK
+- request:
+    body: null
+    headers:
+      Accept:
+      - '*/*'
+      Accept-Encoding:
+      - gzip, deflate
+      CommandName:
+      - spring application-accelerator create
+      Connection:
+      - keep-alive
+      ParameterSetName:
+      - -g -s
+      User-Agent:
+      - AZURECLI/2.46.0 azsdk-python-mgmt-appplatform/6.1.0 Python/3.9.13 (Windows-10-10.0.22621-SP0)
+    method: GET
+    uri: https://management.azure.com/subscriptions/00000000-0000-0000-0000-000000000000/resourceGroups/clitest.rg000001/providers/Microsoft.AppPlatform/locations/uksouth/operationStatus/clitest000002/operationId/d4039eeb-fcc2-4cf2-b820-d7613d29a11f?api-version=2023-01-01-preview
+  response:
+    body:
+      string: '{"id":"subscriptions/6c933f90-8115-4392-90f2-7077c9fa5dbd/resourceGroups/clitest.rg000001/providers/Microsoft.AppPlatform/locations/uksouth/operationStatus/clitest000002/operationId/d4039eeb-fcc2-4cf2-b820-d7613d29a11f","name":"d4039eeb-fcc2-4cf2-b820-d7613d29a11f","status":"Succeeded","startTime":"2023-03-21T05:25:24.8175275Z","endTime":"2023-03-21T05:29:04.8635818Z"}'
+    headers:
+      cache-control:
+      - no-cache
+      content-length:
+      - '371'
+      content-type:
+      - application/json
+      date:
+      - Tue, 21 Mar 2023 05:29:13 GMT
+      expires:
+      - '-1'
+      pragma:
+      - no-cache
+      request-context:
+      - appId=cid-v1:797d7e4e-8180-497e-a254-780fbd39ba4d
+      strict-transport-security:
+      - max-age=31536000; includeSubDomains
+      transfer-encoding:
+      - chunked
+      vary:
+      - Accept-Encoding
+      x-content-type-options:
+      - nosniff
+      x-rp-server-mvid:
+      - e9e97746-2ce9-40c9-b4b8-d25f29e14f66
+    status:
+      code: 200
+      message: OK
+- request:
+    body: null
+    headers:
+      Accept:
+      - '*/*'
+      Accept-Encoding:
+      - gzip, deflate
+      CommandName:
+      - spring application-accelerator create
+      Connection:
+      - keep-alive
+      ParameterSetName:
+      - -g -s
+      User-Agent:
+      - AZURECLI/2.46.0 azsdk-python-mgmt-appplatform/6.1.0 Python/3.9.13 (Windows-10-10.0.22621-SP0)
+    method: GET
+    uri: https://management.azure.com/subscriptions/00000000-0000-0000-0000-000000000000/resourceGroups/clitest.rg000001/providers/Microsoft.AppPlatform/Spring/clitest000002/applicationAccelerators/default?api-version=2023-01-01-preview
+  response:
+    body:
+      string: '{"properties":{"provisioningState":"Succeeded","components":[{"name":"accelerator-server","resourceRequests":{"cpu":"200m","memory":"256Mi","instanceCount":2},"instances":[{"name":"acc-server-75f94b8485-b4rsd","status":"Running"},{"name":"acc-server-75f94b8485-k5dpx","status":"Running"}]},{"name":"accelerator-engine","resourceRequests":{"cpu":"1000m","memory":"3Gi","instanceCount":1},"instances":[{"name":"acc-engine-67cb449b99-g2jdp","status":"Running"}]},{"name":"accelerator-controller","resourceRequests":{"cpu":"200m","memory":"256Mi","instanceCount":1},"instances":[{"name":"accelerator-controller-manager-85d59795dd-t7cqh","status":"Running"}]},{"name":"source-controller","resourceRequests":{"cpu":"200m","memory":"256Mi","instanceCount":1},"instances":[{"name":"source-controller-manager-ccccdb8c5-zwmm5","status":"Running"}]},{"name":"cert-manager","resourceRequests":{"cpu":"200m","memory":"256Mi","instanceCount":1},"instances":[{"name":"cert-manager-8596f796c4-h9g8f","status":"Running"}]},{"name":"cert-manager-webhook","resourceRequests":{"cpu":"200m","memory":"256Mi","instanceCount":1},"instances":[{"name":"cert-manager-webhook-86db8c4f5d-f4mfk","status":"Running"}]},{"name":"cert-manager-cainjector","resourceRequests":{"cpu":"200m","memory":"256Mi","instanceCount":1},"instances":[{"name":"cert-manager-cainjector-78558d99c-4fj9h","status":"Running"}]},{"name":"flux-source-controller","resourceRequests":{"cpu":"200m","memory":"256Mi","instanceCount":1},"instances":[{"name":"fluxcd-source-controller-8597db5c46-zmscb","status":"Running"}]}]},"type":"Microsoft.AppPlatform/Spring/applicationAccelerators","id":"/subscriptions/00000000-0000-0000-0000-000000000000/resourceGroups/clitest.rg000001/providers/Microsoft.AppPlatform/Spring/clitest000002/applicationAccelerators/default","name":"default","systemData":{"createdBy":"yuwzho@microsoft.com","createdByType":"User","createdAt":"2023-03-21T05:25:23.9580488Z","lastModifiedBy":"yuwzho@microsoft.com","lastModifiedByType":"User","lastModifiedAt":"2023-03-21T05:25:23.9580488Z"}}'
+    headers:
+      cache-control:
+      - no-cache
+      content-length:
+      - '2055'
+      content-type:
+      - application/json
+      date:
+      - Tue, 21 Mar 2023 05:29:14 GMT
+      expires:
+      - '-1'
+      pragma:
+      - no-cache
+      request-context:
+      - appId=cid-v1:797d7e4e-8180-497e-a254-780fbd39ba4d
+      strict-transport-security:
+      - max-age=31536000; includeSubDomains
+      transfer-encoding:
+      - chunked
+      vary:
+      - Accept-Encoding
+      x-content-type-options:
+      - nosniff
+      x-rp-server-mvid:
+      - e9e97746-2ce9-40c9-b4b8-d25f29e14f66
+    status:
+      code: 200
+      message: OK
+- request:
+    body: null
+    headers:
+      Accept:
+      - application/json
+      Accept-Encoding:
+      - gzip, deflate
+      CommandName:
+      - spring dev-tool show
+      Connection:
+      - keep-alive
+      ParameterSetName:
+      - -g -s
+      User-Agent:
+      - AZURECLI/2.46.0 azsdk-python-mgmt-appplatform/6.1.0 Python/3.9.13 (Windows-10-10.0.22621-SP0)
+    method: GET
+    uri: https://management.azure.com/subscriptions/00000000-0000-0000-0000-000000000000/resourceGroups/clitest.rg000001/providers/Microsoft.AppPlatform/Spring/clitest000002?api-version=2023-01-01-preview
+  response:
+    body:
+      string: '{"properties":{"provisioningState":"Succeeded","zoneRedundant":false,"version":3,"serviceId":"00eca48ce3af4c59b90a8039dd9cbd8b","networkProfile":{"outboundIPs":{"publicIPs":["20.108.219.255","20.108.220.91"]},"outboundType":"loadBalancer"},"powerState":"Running","fqdn":"clitest000002.azuremicroservices.io","marketplaceResource":{"plan":"asa-ent-hr-mtr","publisher":"vmware-inc","product":"azure-spring-cloud-vmware-tanzu-2"}},"type":"Microsoft.AppPlatform/Spring","sku":{"name":"E0","tier":"Enterprise"},"location":"uksouth","tags":null,"id":"/subscriptions/00000000-0000-0000-0000-000000000000/resourceGroups/clitest.rg000001/providers/Microsoft.AppPlatform/Spring/clitest000002","name":"clitest000002","systemData":{"createdBy":"yuwzho@microsoft.com","createdByType":"User","createdAt":"2023-03-21T05:10:08.9584474Z","lastModifiedBy":"yuwzho@microsoft.com","lastModifiedByType":"User","lastModifiedAt":"2023-03-21T05:10:08.9584474Z"}}'
+    headers:
+      cache-control:
+      - no-cache
+      content-length:
+      - '938'
+      content-type:
+      - application/json
+      date:
+      - Tue, 21 Mar 2023 05:29:17 GMT
+      expires:
+      - '-1'
+      pragma:
+      - no-cache
+      request-context:
+      - appId=cid-v1:797d7e4e-8180-497e-a254-780fbd39ba4d
+      strict-transport-security:
+      - max-age=31536000; includeSubDomains
+      transfer-encoding:
+      - chunked
+      vary:
+      - Accept-Encoding
+      x-content-type-options:
+      - nosniff
+      x-ms-ratelimit-remaining-subscription-resource-requests:
+      - '11999'
+      x-rp-server-mvid:
+      - e9e97746-2ce9-40c9-b4b8-d25f29e14f66
+    status:
+      code: 200
+      message: OK
+- request:
+    body: null
+    headers:
+      Accept:
+      - application/json
+      Accept-Encoding:
+      - gzip, deflate
+      CommandName:
+      - spring dev-tool show
+      Connection:
+      - keep-alive
+      ParameterSetName:
+      - -g -s
+      User-Agent:
+      - AZURECLI/2.46.0 azsdk-python-mgmt-appplatform/6.1.0 Python/3.9.13 (Windows-10-10.0.22621-SP0)
+    method: GET
+    uri: https://management.azure.com/subscriptions/00000000-0000-0000-0000-000000000000/resourceGroups/clitest.rg000001/providers/Microsoft.AppPlatform/Spring/clitest000002/DevToolPortals/default?api-version=2023-01-01-preview
+  response:
+    body:
+      string: '{"properties":{"provisioningState":"Succeeded","public":true,"url":"clitest000002-devtoolportal-29135.svc.azuremicroservices.io","resourceRequests":{"cpu":"500m","memory":"1Gi","instanceCount":1},"instances":[{"name":"server-f79765868-qmhrz","status":"Running"}],"features":{"applicationAccelerator":{"state":"Enabled","route":"create"},"applicationLiveView":{"state":"Enabled","route":"app-live-view"}}},"type":"Microsoft.AppPlatform/Spring/devToolPortals","id":"/subscriptions/00000000-0000-0000-0000-000000000000/resourceGroups/clitest.rg000001/providers/Microsoft.AppPlatform/Spring/clitest000002/devToolPortals/default","name":"default","systemData":{"createdBy":"yuwzho@microsoft.com","createdByType":"User","createdAt":"2023-03-21T05:24:27.971299Z","lastModifiedBy":"yuwzho@microsoft.com","lastModifiedByType":"User","lastModifiedAt":"2023-03-21T05:24:27.971299Z"}}'
+    headers:
+      cache-control:
+      - no-cache
+      content-length:
+      - '872'
+      content-type:
+      - application/json
+      date:
+      - Tue, 21 Mar 2023 05:29:19 GMT
+      expires:
+      - '-1'
+      pragma:
+      - no-cache
+      request-context:
+      - appId=cid-v1:797d7e4e-8180-497e-a254-780fbd39ba4d
+      strict-transport-security:
+      - max-age=31536000; includeSubDomains
+      transfer-encoding:
+      - chunked
+      vary:
+      - Accept-Encoding
+      x-content-type-options:
+      - nosniff
+      x-rp-server-mvid:
+      - e9e97746-2ce9-40c9-b4b8-d25f29e14f66
+    status:
+      code: 200
+      message: OK
+- request:
+    body: null
+    headers:
+      Accept:
+      - application/json
+      Accept-Encoding:
+      - gzip, deflate
+      CommandName:
+      - spring application-accelerator show
+      Connection:
+      - keep-alive
+      ParameterSetName:
+      - -g -s
+      User-Agent:
+      - AZURECLI/2.46.0 azsdk-python-mgmt-appplatform/6.1.0 Python/3.9.13 (Windows-10-10.0.22621-SP0)
+    method: GET
+    uri: https://management.azure.com/subscriptions/00000000-0000-0000-0000-000000000000/resourceGroups/clitest.rg000001/providers/Microsoft.AppPlatform/Spring/clitest000002?api-version=2023-01-01-preview
+  response:
+    body:
+      string: '{"properties":{"provisioningState":"Succeeded","zoneRedundant":false,"version":3,"serviceId":"00eca48ce3af4c59b90a8039dd9cbd8b","networkProfile":{"outboundIPs":{"publicIPs":["20.108.219.255","20.108.220.91"]},"outboundType":"loadBalancer"},"powerState":"Running","fqdn":"clitest000002.azuremicroservices.io","marketplaceResource":{"plan":"asa-ent-hr-mtr","publisher":"vmware-inc","product":"azure-spring-cloud-vmware-tanzu-2"}},"type":"Microsoft.AppPlatform/Spring","sku":{"name":"E0","tier":"Enterprise"},"location":"uksouth","tags":null,"id":"/subscriptions/00000000-0000-0000-0000-000000000000/resourceGroups/clitest.rg000001/providers/Microsoft.AppPlatform/Spring/clitest000002","name":"clitest000002","systemData":{"createdBy":"yuwzho@microsoft.com","createdByType":"User","createdAt":"2023-03-21T05:10:08.9584474Z","lastModifiedBy":"yuwzho@microsoft.com","lastModifiedByType":"User","lastModifiedAt":"2023-03-21T05:10:08.9584474Z"}}'
+    headers:
+      cache-control:
+      - no-cache
+      content-length:
+      - '938'
+      content-type:
+      - application/json
+      date:
+      - Tue, 21 Mar 2023 05:29:21 GMT
+      expires:
+      - '-1'
+      pragma:
+      - no-cache
+      request-context:
+      - appId=cid-v1:797d7e4e-8180-497e-a254-780fbd39ba4d
+      strict-transport-security:
+      - max-age=31536000; includeSubDomains
+      transfer-encoding:
+      - chunked
+      vary:
+      - Accept-Encoding
+      x-content-type-options:
+      - nosniff
+      x-ms-ratelimit-remaining-subscription-resource-requests:
+      - '11999'
+      x-rp-server-mvid:
+      - e9e97746-2ce9-40c9-b4b8-d25f29e14f66
+    status:
+      code: 200
+      message: OK
+- request:
+    body: null
+    headers:
+      Accept:
+      - application/json
+      Accept-Encoding:
+      - gzip, deflate
+      CommandName:
+      - spring application-accelerator show
+      Connection:
+      - keep-alive
+      ParameterSetName:
+      - -g -s
+      User-Agent:
+      - AZURECLI/2.46.0 azsdk-python-mgmt-appplatform/6.1.0 Python/3.9.13 (Windows-10-10.0.22621-SP0)
+    method: GET
+    uri: https://management.azure.com/subscriptions/00000000-0000-0000-0000-000000000000/resourceGroups/clitest.rg000001/providers/Microsoft.AppPlatform/Spring/clitest000002/applicationAccelerators/default?api-version=2023-01-01-preview
+  response:
+    body:
+      string: '{"properties":{"provisioningState":"Succeeded","components":[{"name":"accelerator-server","resourceRequests":{"cpu":"200m","memory":"256Mi","instanceCount":2},"instances":[{"name":"acc-server-75f94b8485-b4rsd","status":"Running"},{"name":"acc-server-75f94b8485-k5dpx","status":"Running"}]},{"name":"accelerator-engine","resourceRequests":{"cpu":"1000m","memory":"3Gi","instanceCount":1},"instances":[{"name":"acc-engine-67cb449b99-g2jdp","status":"Running"}]},{"name":"accelerator-controller","resourceRequests":{"cpu":"200m","memory":"256Mi","instanceCount":1},"instances":[{"name":"accelerator-controller-manager-85d59795dd-t7cqh","status":"Running"}]},{"name":"source-controller","resourceRequests":{"cpu":"200m","memory":"256Mi","instanceCount":1},"instances":[{"name":"source-controller-manager-ccccdb8c5-zwmm5","status":"Running"}]},{"name":"cert-manager","resourceRequests":{"cpu":"200m","memory":"256Mi","instanceCount":1},"instances":[{"name":"cert-manager-8596f796c4-h9g8f","status":"Running"}]},{"name":"cert-manager-webhook","resourceRequests":{"cpu":"200m","memory":"256Mi","instanceCount":1},"instances":[{"name":"cert-manager-webhook-86db8c4f5d-f4mfk","status":"Running"}]},{"name":"cert-manager-cainjector","resourceRequests":{"cpu":"200m","memory":"256Mi","instanceCount":1},"instances":[{"name":"cert-manager-cainjector-78558d99c-4fj9h","status":"Running"}]},{"name":"flux-source-controller","resourceRequests":{"cpu":"200m","memory":"256Mi","instanceCount":1},"instances":[{"name":"fluxcd-source-controller-8597db5c46-zmscb","status":"Running"}]}]},"type":"Microsoft.AppPlatform/Spring/applicationAccelerators","id":"/subscriptions/00000000-0000-0000-0000-000000000000/resourceGroups/clitest.rg000001/providers/Microsoft.AppPlatform/Spring/clitest000002/applicationAccelerators/default","name":"default","systemData":{"createdBy":"yuwzho@microsoft.com","createdByType":"User","createdAt":"2023-03-21T05:25:23.9580488Z","lastModifiedBy":"yuwzho@microsoft.com","lastModifiedByType":"User","lastModifiedAt":"2023-03-21T05:25:23.9580488Z"}}'
+    headers:
+      cache-control:
+      - no-cache
+      content-length:
+      - '2055'
+      content-type:
+      - application/json
+      date:
+      - Tue, 21 Mar 2023 05:29:22 GMT
+      expires:
+      - '-1'
+      pragma:
+      - no-cache
+      request-context:
+      - appId=cid-v1:797d7e4e-8180-497e-a254-780fbd39ba4d
+      strict-transport-security:
+      - max-age=31536000; includeSubDomains
+      transfer-encoding:
+      - chunked
+      vary:
+      - Accept-Encoding
+      x-content-type-options:
+      - nosniff
+      x-rp-server-mvid:
+      - e9e97746-2ce9-40c9-b4b8-d25f29e14f66
+    status:
+      code: 200
+      message: OK
+- request:
+    body: null
+    headers:
+      Accept:
+      - application/json
+      Accept-Encoding:
+      - gzip, deflate
+      CommandName:
+      - spring application-accelerator delete
+      Connection:
+      - keep-alive
+      ParameterSetName:
+      - --yes -g -s
+      User-Agent:
+      - AZURECLI/2.46.0 azsdk-python-mgmt-appplatform/6.1.0 Python/3.9.13 (Windows-10-10.0.22621-SP0)
+    method: GET
+    uri: https://management.azure.com/subscriptions/00000000-0000-0000-0000-000000000000/resourceGroups/clitest.rg000001/providers/Microsoft.AppPlatform/Spring/clitest000002?api-version=2023-01-01-preview
+  response:
+    body:
+      string: '{"properties":{"provisioningState":"Succeeded","zoneRedundant":false,"version":3,"serviceId":"00eca48ce3af4c59b90a8039dd9cbd8b","networkProfile":{"outboundIPs":{"publicIPs":["20.108.219.255","20.108.220.91"]},"outboundType":"loadBalancer"},"powerState":"Running","fqdn":"clitest000002.azuremicroservices.io","marketplaceResource":{"plan":"asa-ent-hr-mtr","publisher":"vmware-inc","product":"azure-spring-cloud-vmware-tanzu-2"}},"type":"Microsoft.AppPlatform/Spring","sku":{"name":"E0","tier":"Enterprise"},"location":"uksouth","tags":null,"id":"/subscriptions/00000000-0000-0000-0000-000000000000/resourceGroups/clitest.rg000001/providers/Microsoft.AppPlatform/Spring/clitest000002","name":"clitest000002","systemData":{"createdBy":"yuwzho@microsoft.com","createdByType":"User","createdAt":"2023-03-21T05:10:08.9584474Z","lastModifiedBy":"yuwzho@microsoft.com","lastModifiedByType":"User","lastModifiedAt":"2023-03-21T05:10:08.9584474Z"}}'
+    headers:
+      cache-control:
+      - no-cache
+      content-length:
+      - '938'
+      content-type:
+      - application/json
+      date:
+      - Tue, 21 Mar 2023 05:29:24 GMT
+      expires:
+      - '-1'
+      pragma:
+      - no-cache
+      request-context:
+      - appId=cid-v1:797d7e4e-8180-497e-a254-780fbd39ba4d
+      strict-transport-security:
+      - max-age=31536000; includeSubDomains
+      transfer-encoding:
+      - chunked
+      vary:
+      - Accept-Encoding
+      x-content-type-options:
+      - nosniff
+      x-ms-ratelimit-remaining-subscription-resource-requests:
+      - '11998'
+      x-rp-server-mvid:
+      - e9e97746-2ce9-40c9-b4b8-d25f29e14f66
+    status:
+      code: 200
+      message: OK
+- request:
+    body: null
+    headers:
+      Accept:
+      - application/json
+      Accept-Encoding:
+      - gzip, deflate
+      CommandName:
+      - spring application-accelerator delete
+      Connection:
+      - keep-alive
+      Content-Length:
+      - '0'
+      ParameterSetName:
+      - --yes -g -s
+      User-Agent:
+      - AZURECLI/2.46.0 azsdk-python-mgmt-appplatform/6.1.0 Python/3.9.13 (Windows-10-10.0.22621-SP0)
+    method: DELETE
+    uri: https://management.azure.com/subscriptions/00000000-0000-0000-0000-000000000000/resourceGroups/clitest.rg000001/providers/Microsoft.AppPlatform/Spring/clitest000002/applicationAccelerators/default?api-version=2023-01-01-preview
+  response:
+    body:
+      string: ''
+    headers:
+      azure-asyncoperation:
+      - https://management.azure.com/subscriptions/00000000-0000-0000-0000-000000000000/resourceGroups/clitest.rg000001/providers/Microsoft.AppPlatform/locations/uksouth/operationStatus/clitest000002/operationId/eb7f2f31-b639-47d7-bc5c-f8d733b076b4?api-version=2023-01-01-preview
+      cache-control:
+      - no-cache
+      content-length:
+      - '0'
+      date:
+      - Tue, 21 Mar 2023 05:29:26 GMT
+      expires:
+      - '-1'
+      location:
+      - https://management.azure.com/subscriptions/00000000-0000-0000-0000-000000000000/resourceGroups/clitest.rg000001/providers/Microsoft.AppPlatform/locations/uksouth/operationResults/eb7f2f31-b639-47d7-bc5c-f8d733b076b4/Spring/clitest000002?api-version=2023-01-01-preview
+      pragma:
+      - no-cache
+      request-context:
+      - appId=cid-v1:797d7e4e-8180-497e-a254-780fbd39ba4d
+      strict-transport-security:
+      - max-age=31536000; includeSubDomains
+      x-content-type-options:
+      - nosniff
+      x-ms-ratelimit-remaining-subscription-deletes:
+      - '14999'
+      x-rp-server-mvid:
+      - e9e97746-2ce9-40c9-b4b8-d25f29e14f66
+    status:
+      code: 202
+      message: Accepted
+- request:
+    body: null
+    headers:
+      Accept:
+      - application/json
+      Accept-Encoding:
+      - gzip, deflate
+      CommandName:
+      - spring application-accelerator delete
+      Connection:
+      - keep-alive
+      ParameterSetName:
+      - --yes -g -s
+      User-Agent:
+      - AZURECLI/2.46.0 azsdk-python-mgmt-appplatform/6.1.0 Python/3.9.13 (Windows-10-10.0.22621-SP0)
+    method: GET
+    uri: https://management.azure.com/subscriptions/00000000-0000-0000-0000-000000000000/resourceGroups/clitest.rg000001/providers/Microsoft.AppPlatform/Spring/clitest000002/DevToolPortals/default?api-version=2023-01-01-preview
+  response:
+    body:
+      string: '{"properties":{"provisioningState":"Succeeded","public":true,"url":"clitest000002-devtoolportal-29135.svc.azuremicroservices.io","resourceRequests":{"cpu":"500m","memory":"1Gi","instanceCount":1},"instances":[{"name":"server-f79765868-qmhrz","status":"Running"}],"features":{"applicationAccelerator":{"state":"Enabled","route":"create"},"applicationLiveView":{"state":"Enabled","route":"app-live-view"}}},"type":"Microsoft.AppPlatform/Spring/devToolPortals","id":"/subscriptions/00000000-0000-0000-0000-000000000000/resourceGroups/clitest.rg000001/providers/Microsoft.AppPlatform/Spring/clitest000002/devToolPortals/default","name":"default","systemData":{"createdBy":"yuwzho@microsoft.com","createdByType":"User","createdAt":"2023-03-21T05:24:27.971299Z","lastModifiedBy":"yuwzho@microsoft.com","lastModifiedByType":"User","lastModifiedAt":"2023-03-21T05:24:27.971299Z"}}'
+    headers:
+      cache-control:
+      - no-cache
+      content-length:
+      - '872'
+      content-type:
+      - application/json
+      date:
+      - Tue, 21 Mar 2023 05:29:27 GMT
+      expires:
+      - '-1'
+      pragma:
+      - no-cache
+      request-context:
+      - appId=cid-v1:797d7e4e-8180-497e-a254-780fbd39ba4d
+      strict-transport-security:
+      - max-age=31536000; includeSubDomains
+      transfer-encoding:
+      - chunked
+      vary:
+      - Accept-Encoding
+      x-content-type-options:
+      - nosniff
+      x-rp-server-mvid:
+      - e9e97746-2ce9-40c9-b4b8-d25f29e14f66
+    status:
+      code: 200
+      message: OK
+- request:
+    body: '{"properties": {"public": true, "features": {"applicationAccelerator":
+      {"state": "Disabled"}, "applicationLiveView": {"state": "Enabled"}}}}'
+    headers:
+      Accept:
+      - application/json
+      Accept-Encoding:
+      - gzip, deflate
+      CommandName:
+      - spring application-accelerator delete
+      Connection:
+      - keep-alive
+      Content-Length:
+      - '140'
+      Content-Type:
+      - application/json
+      ParameterSetName:
+      - --yes -g -s
+      User-Agent:
+      - AZURECLI/2.46.0 azsdk-python-mgmt-appplatform/6.1.0 Python/3.9.13 (Windows-10-10.0.22621-SP0)
+    method: PUT
+    uri: https://management.azure.com/subscriptions/00000000-0000-0000-0000-000000000000/resourceGroups/clitest.rg000001/providers/Microsoft.AppPlatform/Spring/clitest000002/DevToolPortals/default?api-version=2023-01-01-preview
+  response:
+    body:
+      string: '{"properties":{"provisioningState":"Updating","public":true,"url":"clitest000002-devtoolportal-29135.svc.azuremicroservices.io","resourceRequests":{"cpu":"500m","memory":"1Gi","instanceCount":1},"features":{"applicationAccelerator":{"state":"Disabled","route":"create"},"applicationLiveView":{"state":"Enabled","route":"app-live-view"}}},"type":"Microsoft.AppPlatform/Spring/devToolPortals","id":"/subscriptions/00000000-0000-0000-0000-000000000000/resourceGroups/clitest.rg000001/providers/Microsoft.AppPlatform/Spring/clitest000002/devToolPortals/default","name":"default","systemData":{"createdBy":"yuwzho@microsoft.com","createdByType":"User","createdAt":"2023-03-21T05:24:27.971299Z","lastModifiedBy":"yuwzho@microsoft.com","lastModifiedByType":"User","lastModifiedAt":"2023-03-21T05:29:27.3328996Z"}}'
+    headers:
+      azure-asyncoperation:
+      - https://management.azure.com/subscriptions/00000000-0000-0000-0000-000000000000/resourceGroups/clitest.rg000001/providers/Microsoft.AppPlatform/locations/uksouth/operationStatus/clitest000002/operationId/16e57bb7-67db-446c-96f3-d435f59f187b?api-version=2023-01-01-preview
+      cache-control:
+      - no-cache
+      content-length:
+      - '806'
+      content-type:
+      - application/json
+      date:
+      - Tue, 21 Mar 2023 05:29:27 GMT
+      expires:
+      - '-1'
+      location:
+      - https://management.azure.com/subscriptions/00000000-0000-0000-0000-000000000000/resourceGroups/clitest.rg000001/providers/Microsoft.AppPlatform/locations/uksouth/operationResults/16e57bb7-67db-446c-96f3-d435f59f187b/Spring/clitest000002?api-version=2023-01-01-preview
+      pragma:
+      - no-cache
+      request-context:
+      - appId=cid-v1:797d7e4e-8180-497e-a254-780fbd39ba4d
+      strict-transport-security:
+      - max-age=31536000; includeSubDomains
+      x-content-type-options:
+      - nosniff
+      x-ms-ratelimit-remaining-subscription-writes:
+      - '1198'
+      x-rp-server-mvid:
+      - e9e97746-2ce9-40c9-b4b8-d25f29e14f66
+    status:
+      code: 201
+      message: Created
+- request:
+    body: null
+    headers:
+      Accept:
+      - '*/*'
+      Accept-Encoding:
+      - gzip, deflate
+      CommandName:
+      - spring application-accelerator delete
+      Connection:
+      - keep-alive
+      ParameterSetName:
+      - --yes -g -s
+      User-Agent:
+      - AZURECLI/2.46.0 azsdk-python-mgmt-appplatform/6.1.0 Python/3.9.13 (Windows-10-10.0.22621-SP0)
+    method: GET
+    uri: https://management.azure.com/subscriptions/00000000-0000-0000-0000-000000000000/resourceGroups/clitest.rg000001/providers/Microsoft.AppPlatform/locations/uksouth/operationStatus/clitest000002/operationId/16e57bb7-67db-446c-96f3-d435f59f187b?api-version=2023-01-01-preview
+  response:
+    body:
+      string: '{"id":"subscriptions/6c933f90-8115-4392-90f2-7077c9fa5dbd/resourceGroups/clitest.rg000001/providers/Microsoft.AppPlatform/locations/uksouth/operationStatus/clitest000002/operationId/16e57bb7-67db-446c-96f3-d435f59f187b","name":"16e57bb7-67db-446c-96f3-d435f59f187b","status":"Running","startTime":"2023-03-21T05:29:27.7411997Z"}'
+    headers:
+      cache-control:
+      - no-cache
+      content-length:
+      - '328'
+      content-type:
+      - application/json
+      date:
+      - Tue, 21 Mar 2023 05:29:28 GMT
+      expires:
+      - '-1'
+      pragma:
+      - no-cache
+      request-context:
+      - appId=cid-v1:797d7e4e-8180-497e-a254-780fbd39ba4d
+      strict-transport-security:
+      - max-age=31536000; includeSubDomains
+      transfer-encoding:
+      - chunked
+      vary:
+      - Accept-Encoding
+      x-content-type-options:
+      - nosniff
+      x-rp-server-mvid:
+      - e9e97746-2ce9-40c9-b4b8-d25f29e14f66
+    status:
+      code: 200
+      message: OK
+- request:
+    body: null
+    headers:
+      Accept:
+      - '*/*'
+      Accept-Encoding:
+      - gzip, deflate
+      CommandName:
+      - spring application-accelerator delete
+      Connection:
+      - keep-alive
+      ParameterSetName:
+      - --yes -g -s
+      User-Agent:
+      - AZURECLI/2.46.0 azsdk-python-mgmt-appplatform/6.1.0 Python/3.9.13 (Windows-10-10.0.22621-SP0)
+    method: GET
+    uri: https://management.azure.com/subscriptions/00000000-0000-0000-0000-000000000000/resourceGroups/clitest.rg000001/providers/Microsoft.AppPlatform/locations/uksouth/operationStatus/clitest000002/operationId/eb7f2f31-b639-47d7-bc5c-f8d733b076b4?api-version=2023-01-01-preview
+  response:
+    body:
+      string: '{"id":"subscriptions/6c933f90-8115-4392-90f2-7077c9fa5dbd/resourceGroups/clitest.rg000001/providers/Microsoft.AppPlatform/locations/uksouth/operationStatus/clitest000002/operationId/eb7f2f31-b639-47d7-bc5c-f8d733b076b4","name":"eb7f2f31-b639-47d7-bc5c-f8d733b076b4","status":"Running","startTime":"2023-03-21T05:29:25.922614Z"}'
+    headers:
+      cache-control:
+      - no-cache
+      content-length:
+      - '327'
+      content-type:
+      - application/json
+      date:
+      - Tue, 21 Mar 2023 05:29:37 GMT
+      expires:
+      - '-1'
+      pragma:
+      - no-cache
+      request-context:
+      - appId=cid-v1:797d7e4e-8180-497e-a254-780fbd39ba4d
+      strict-transport-security:
+      - max-age=31536000; includeSubDomains
+      transfer-encoding:
+      - chunked
+      vary:
+      - Accept-Encoding
+      x-content-type-options:
+      - nosniff
+      x-rp-server-mvid:
+      - e9e97746-2ce9-40c9-b4b8-d25f29e14f66
+    status:
+      code: 200
+      message: OK
+- request:
+    body: null
+    headers:
+      Accept:
+      - '*/*'
+      Accept-Encoding:
+      - gzip, deflate
+      CommandName:
+      - spring application-accelerator delete
+      Connection:
+      - keep-alive
+      ParameterSetName:
+      - --yes -g -s
+      User-Agent:
+      - AZURECLI/2.46.0 azsdk-python-mgmt-appplatform/6.1.0 Python/3.9.13 (Windows-10-10.0.22621-SP0)
+    method: GET
+    uri: https://management.azure.com/subscriptions/00000000-0000-0000-0000-000000000000/resourceGroups/clitest.rg000001/providers/Microsoft.AppPlatform/locations/uksouth/operationStatus/clitest000002/operationId/16e57bb7-67db-446c-96f3-d435f59f187b?api-version=2023-01-01-preview
+  response:
+    body:
+      string: '{"id":"subscriptions/6c933f90-8115-4392-90f2-7077c9fa5dbd/resourceGroups/clitest.rg000001/providers/Microsoft.AppPlatform/locations/uksouth/operationStatus/clitest000002/operationId/16e57bb7-67db-446c-96f3-d435f59f187b","name":"16e57bb7-67db-446c-96f3-d435f59f187b","status":"Succeeded","startTime":"2023-03-21T05:29:27.7411997Z","endTime":"2023-03-21T05:29:36.8039105Z"}'
+    headers:
+      cache-control:
+      - no-cache
+      content-length:
+      - '371'
+      content-type:
+      - application/json
+      date:
+      - Tue, 21 Mar 2023 05:29:38 GMT
+      expires:
+      - '-1'
+      pragma:
+      - no-cache
+      request-context:
+      - appId=cid-v1:797d7e4e-8180-497e-a254-780fbd39ba4d
+      strict-transport-security:
+      - max-age=31536000; includeSubDomains
+      transfer-encoding:
+      - chunked
+      vary:
+      - Accept-Encoding
+      x-content-type-options:
+      - nosniff
+      x-rp-server-mvid:
+      - e9e97746-2ce9-40c9-b4b8-d25f29e14f66
+    status:
+      code: 200
+      message: OK
+- request:
+    body: null
+    headers:
+      Accept:
+      - '*/*'
+      Accept-Encoding:
+      - gzip, deflate
+      CommandName:
+      - spring application-accelerator delete
+      Connection:
+      - keep-alive
+      ParameterSetName:
+      - --yes -g -s
+      User-Agent:
+      - AZURECLI/2.46.0 azsdk-python-mgmt-appplatform/6.1.0 Python/3.9.13 (Windows-10-10.0.22621-SP0)
+    method: GET
+    uri: https://management.azure.com/subscriptions/00000000-0000-0000-0000-000000000000/resourceGroups/clitest.rg000001/providers/Microsoft.AppPlatform/Spring/clitest000002/DevToolPortals/default?api-version=2023-01-01-preview
+  response:
+    body:
+      string: '{"properties":{"provisioningState":"Succeeded","public":true,"url":"clitest000002-devtoolportal-29135.svc.azuremicroservices.io","resourceRequests":{"cpu":"500m","memory":"1Gi","instanceCount":1},"instances":[{"name":"server-f79765868-qmhrz","status":"Running"}],"features":{"applicationAccelerator":{"state":"Disabled","route":"create"},"applicationLiveView":{"state":"Enabled","route":"app-live-view"}}},"type":"Microsoft.AppPlatform/Spring/devToolPortals","id":"/subscriptions/00000000-0000-0000-0000-000000000000/resourceGroups/clitest.rg000001/providers/Microsoft.AppPlatform/Spring/clitest000002/devToolPortals/default","name":"default","systemData":{"createdBy":"yuwzho@microsoft.com","createdByType":"User","createdAt":"2023-03-21T05:24:27.971299Z","lastModifiedBy":"yuwzho@microsoft.com","lastModifiedByType":"User","lastModifiedAt":"2023-03-21T05:29:27.3328996Z"}}'
+    headers:
+      cache-control:
+      - no-cache
+      content-length:
+      - '874'
+      content-type:
+      - application/json
+      date:
+      - Tue, 21 Mar 2023 05:29:38 GMT
+      expires:
+      - '-1'
+      pragma:
+      - no-cache
+      request-context:
+      - appId=cid-v1:797d7e4e-8180-497e-a254-780fbd39ba4d
+      strict-transport-security:
+      - max-age=31536000; includeSubDomains
+      transfer-encoding:
+      - chunked
+      vary:
+      - Accept-Encoding
+      x-content-type-options:
+      - nosniff
+      x-rp-server-mvid:
+      - e9e97746-2ce9-40c9-b4b8-d25f29e14f66
+    status:
+      code: 200
+      message: OK
+- request:
+    body: null
+    headers:
+      Accept:
+      - '*/*'
+      Accept-Encoding:
+      - gzip, deflate
+      CommandName:
+      - spring application-accelerator delete
+      Connection:
+      - keep-alive
+      ParameterSetName:
+      - --yes -g -s
+      User-Agent:
+      - AZURECLI/2.46.0 azsdk-python-mgmt-appplatform/6.1.0 Python/3.9.13 (Windows-10-10.0.22621-SP0)
+    method: GET
+    uri: https://management.azure.com/subscriptions/00000000-0000-0000-0000-000000000000/resourceGroups/clitest.rg000001/providers/Microsoft.AppPlatform/locations/uksouth/operationStatus/clitest000002/operationId/eb7f2f31-b639-47d7-bc5c-f8d733b076b4?api-version=2023-01-01-preview
+  response:
+    body:
+      string: '{"id":"subscriptions/6c933f90-8115-4392-90f2-7077c9fa5dbd/resourceGroups/clitest.rg000001/providers/Microsoft.AppPlatform/locations/uksouth/operationStatus/clitest000002/operationId/eb7f2f31-b639-47d7-bc5c-f8d733b076b4","name":"eb7f2f31-b639-47d7-bc5c-f8d733b076b4","status":"Running","startTime":"2023-03-21T05:29:25.922614Z"}'
+    headers:
+      cache-control:
+      - no-cache
+      content-length:
+      - '327'
+      content-type:
+      - application/json
+      date:
+      - Tue, 21 Mar 2023 05:29:47 GMT
+      expires:
+      - '-1'
+      pragma:
+      - no-cache
+      request-context:
+      - appId=cid-v1:797d7e4e-8180-497e-a254-780fbd39ba4d
+      strict-transport-security:
+      - max-age=31536000; includeSubDomains
+      transfer-encoding:
+      - chunked
+      vary:
+      - Accept-Encoding
+      x-content-type-options:
+      - nosniff
+      x-rp-server-mvid:
+      - e9e97746-2ce9-40c9-b4b8-d25f29e14f66
+    status:
+      code: 200
+      message: OK
+- request:
+    body: null
+    headers:
+      Accept:
+      - '*/*'
+      Accept-Encoding:
+      - gzip, deflate
+      CommandName:
+      - spring application-accelerator delete
+      Connection:
+      - keep-alive
+      ParameterSetName:
+      - --yes -g -s
+      User-Agent:
+      - AZURECLI/2.46.0 azsdk-python-mgmt-appplatform/6.1.0 Python/3.9.13 (Windows-10-10.0.22621-SP0)
+    method: GET
+    uri: https://management.azure.com/subscriptions/00000000-0000-0000-0000-000000000000/resourceGroups/clitest.rg000001/providers/Microsoft.AppPlatform/locations/uksouth/operationStatus/clitest000002/operationId/eb7f2f31-b639-47d7-bc5c-f8d733b076b4?api-version=2023-01-01-preview
+  response:
+    body:
+      string: '{"id":"subscriptions/6c933f90-8115-4392-90f2-7077c9fa5dbd/resourceGroups/clitest.rg000001/providers/Microsoft.AppPlatform/locations/uksouth/operationStatus/clitest000002/operationId/eb7f2f31-b639-47d7-bc5c-f8d733b076b4","name":"eb7f2f31-b639-47d7-bc5c-f8d733b076b4","status":"Running","startTime":"2023-03-21T05:29:25.922614Z"}'
+    headers:
+      cache-control:
+      - no-cache
+      content-length:
+      - '327'
+      content-type:
+      - application/json
+      date:
+      - Tue, 21 Mar 2023 05:29:58 GMT
+      expires:
+      - '-1'
+      pragma:
+      - no-cache
+      request-context:
+      - appId=cid-v1:797d7e4e-8180-497e-a254-780fbd39ba4d
+      strict-transport-security:
+      - max-age=31536000; includeSubDomains
+      transfer-encoding:
+      - chunked
+      vary:
+      - Accept-Encoding
+      x-content-type-options:
+      - nosniff
+      x-rp-server-mvid:
+      - e9e97746-2ce9-40c9-b4b8-d25f29e14f66
+    status:
+      code: 200
+      message: OK
+- request:
+    body: null
+    headers:
+      Accept:
+      - '*/*'
+      Accept-Encoding:
+      - gzip, deflate
+      CommandName:
+      - spring application-accelerator delete
+      Connection:
+      - keep-alive
+      ParameterSetName:
+      - --yes -g -s
+      User-Agent:
+      - AZURECLI/2.46.0 azsdk-python-mgmt-appplatform/6.1.0 Python/3.9.13 (Windows-10-10.0.22621-SP0)
+    method: GET
+    uri: https://management.azure.com/subscriptions/00000000-0000-0000-0000-000000000000/resourceGroups/clitest.rg000001/providers/Microsoft.AppPlatform/locations/uksouth/operationStatus/clitest000002/operationId/eb7f2f31-b639-47d7-bc5c-f8d733b076b4?api-version=2023-01-01-preview
+  response:
+    body:
+      string: '{"id":"subscriptions/6c933f90-8115-4392-90f2-7077c9fa5dbd/resourceGroups/clitest.rg000001/providers/Microsoft.AppPlatform/locations/uksouth/operationStatus/clitest000002/operationId/eb7f2f31-b639-47d7-bc5c-f8d733b076b4","name":"eb7f2f31-b639-47d7-bc5c-f8d733b076b4","status":"Running","startTime":"2023-03-21T05:29:25.922614Z"}'
+    headers:
+      cache-control:
+      - no-cache
+      content-length:
+      - '327'
+      content-type:
+      - application/json
+      date:
+      - Tue, 21 Mar 2023 05:30:08 GMT
+      expires:
+      - '-1'
+      pragma:
+      - no-cache
+      request-context:
+      - appId=cid-v1:797d7e4e-8180-497e-a254-780fbd39ba4d
+      strict-transport-security:
+      - max-age=31536000; includeSubDomains
+      transfer-encoding:
+      - chunked
+      vary:
+      - Accept-Encoding
+      x-content-type-options:
+      - nosniff
+      x-rp-server-mvid:
+      - e9e97746-2ce9-40c9-b4b8-d25f29e14f66
+    status:
+      code: 200
+      message: OK
+- request:
+    body: null
+    headers:
+      Accept:
+      - '*/*'
+      Accept-Encoding:
+      - gzip, deflate
+      CommandName:
+      - spring application-accelerator delete
+      Connection:
+      - keep-alive
+      ParameterSetName:
+      - --yes -g -s
+      User-Agent:
+      - AZURECLI/2.46.0 azsdk-python-mgmt-appplatform/6.1.0 Python/3.9.13 (Windows-10-10.0.22621-SP0)
+    method: GET
+    uri: https://management.azure.com/subscriptions/00000000-0000-0000-0000-000000000000/resourceGroups/clitest.rg000001/providers/Microsoft.AppPlatform/locations/uksouth/operationStatus/clitest000002/operationId/eb7f2f31-b639-47d7-bc5c-f8d733b076b4?api-version=2023-01-01-preview
+  response:
+    body:
+      string: '{"id":"subscriptions/6c933f90-8115-4392-90f2-7077c9fa5dbd/resourceGroups/clitest.rg000001/providers/Microsoft.AppPlatform/locations/uksouth/operationStatus/clitest000002/operationId/eb7f2f31-b639-47d7-bc5c-f8d733b076b4","name":"eb7f2f31-b639-47d7-bc5c-f8d733b076b4","status":"Running","startTime":"2023-03-21T05:29:25.922614Z"}'
+    headers:
+      cache-control:
+      - no-cache
+      content-length:
+      - '327'
+      content-type:
+      - application/json
+      date:
+      - Tue, 21 Mar 2023 05:30:18 GMT
+      expires:
+      - '-1'
+      pragma:
+      - no-cache
+      request-context:
+      - appId=cid-v1:797d7e4e-8180-497e-a254-780fbd39ba4d
+      strict-transport-security:
+      - max-age=31536000; includeSubDomains
+      transfer-encoding:
+      - chunked
+      vary:
+      - Accept-Encoding
+      x-content-type-options:
+      - nosniff
+      x-rp-server-mvid:
+      - e9e97746-2ce9-40c9-b4b8-d25f29e14f66
+    status:
+      code: 200
+      message: OK
+- request:
+    body: null
+    headers:
+      Accept:
+      - '*/*'
+      Accept-Encoding:
+      - gzip, deflate
+      CommandName:
+      - spring application-accelerator delete
+      Connection:
+      - keep-alive
+      ParameterSetName:
+      - --yes -g -s
+      User-Agent:
+      - AZURECLI/2.46.0 azsdk-python-mgmt-appplatform/6.1.0 Python/3.9.13 (Windows-10-10.0.22621-SP0)
+    method: GET
+    uri: https://management.azure.com/subscriptions/00000000-0000-0000-0000-000000000000/resourceGroups/clitest.rg000001/providers/Microsoft.AppPlatform/locations/uksouth/operationStatus/clitest000002/operationId/eb7f2f31-b639-47d7-bc5c-f8d733b076b4?api-version=2023-01-01-preview
+  response:
+    body:
+      string: '{"id":"subscriptions/6c933f90-8115-4392-90f2-7077c9fa5dbd/resourceGroups/clitest.rg000001/providers/Microsoft.AppPlatform/locations/uksouth/operationStatus/clitest000002/operationId/eb7f2f31-b639-47d7-bc5c-f8d733b076b4","name":"eb7f2f31-b639-47d7-bc5c-f8d733b076b4","status":"Running","startTime":"2023-03-21T05:29:25.922614Z"}'
+    headers:
+      cache-control:
+      - no-cache
+      content-length:
+      - '327'
+      content-type:
+      - application/json
+      date:
+      - Tue, 21 Mar 2023 05:30:28 GMT
+      expires:
+      - '-1'
+      pragma:
+      - no-cache
+      request-context:
+      - appId=cid-v1:797d7e4e-8180-497e-a254-780fbd39ba4d
+      strict-transport-security:
+      - max-age=31536000; includeSubDomains
+      transfer-encoding:
+      - chunked
+      vary:
+      - Accept-Encoding
+      x-content-type-options:
+      - nosniff
+      x-rp-server-mvid:
+      - e9e97746-2ce9-40c9-b4b8-d25f29e14f66
+    status:
+      code: 200
+      message: OK
+- request:
+    body: null
+    headers:
+      Accept:
+      - '*/*'
+      Accept-Encoding:
+      - gzip, deflate
+      CommandName:
+      - spring application-accelerator delete
+      Connection:
+      - keep-alive
+      ParameterSetName:
+      - --yes -g -s
+      User-Agent:
+      - AZURECLI/2.46.0 azsdk-python-mgmt-appplatform/6.1.0 Python/3.9.13 (Windows-10-10.0.22621-SP0)
+    method: GET
+    uri: https://management.azure.com/subscriptions/00000000-0000-0000-0000-000000000000/resourceGroups/clitest.rg000001/providers/Microsoft.AppPlatform/locations/uksouth/operationStatus/clitest000002/operationId/eb7f2f31-b639-47d7-bc5c-f8d733b076b4?api-version=2023-01-01-preview
+  response:
+    body:
+      string: '{"id":"subscriptions/6c933f90-8115-4392-90f2-7077c9fa5dbd/resourceGroups/clitest.rg000001/providers/Microsoft.AppPlatform/locations/uksouth/operationStatus/clitest000002/operationId/eb7f2f31-b639-47d7-bc5c-f8d733b076b4","name":"eb7f2f31-b639-47d7-bc5c-f8d733b076b4","status":"Running","startTime":"2023-03-21T05:29:25.922614Z"}'
+    headers:
+      cache-control:
+      - no-cache
+      content-length:
+      - '327'
+      content-type:
+      - application/json
+      date:
+      - Tue, 21 Mar 2023 05:30:38 GMT
+      expires:
+      - '-1'
+      pragma:
+      - no-cache
+      request-context:
+      - appId=cid-v1:797d7e4e-8180-497e-a254-780fbd39ba4d
+      strict-transport-security:
+      - max-age=31536000; includeSubDomains
+      transfer-encoding:
+      - chunked
+      vary:
+      - Accept-Encoding
+      x-content-type-options:
+      - nosniff
+      x-rp-server-mvid:
+      - e9e97746-2ce9-40c9-b4b8-d25f29e14f66
+    status:
+      code: 200
+      message: OK
+- request:
+    body: null
+    headers:
+      Accept:
+      - '*/*'
+      Accept-Encoding:
+      - gzip, deflate
+      CommandName:
+      - spring application-accelerator delete
+      Connection:
+      - keep-alive
+      ParameterSetName:
+      - --yes -g -s
+      User-Agent:
+      - AZURECLI/2.46.0 azsdk-python-mgmt-appplatform/6.1.0 Python/3.9.13 (Windows-10-10.0.22621-SP0)
+    method: GET
+    uri: https://management.azure.com/subscriptions/00000000-0000-0000-0000-000000000000/resourceGroups/clitest.rg000001/providers/Microsoft.AppPlatform/locations/uksouth/operationStatus/clitest000002/operationId/eb7f2f31-b639-47d7-bc5c-f8d733b076b4?api-version=2023-01-01-preview
+  response:
+    body:
+      string: '{"id":"subscriptions/6c933f90-8115-4392-90f2-7077c9fa5dbd/resourceGroups/clitest.rg000001/providers/Microsoft.AppPlatform/locations/uksouth/operationStatus/clitest000002/operationId/eb7f2f31-b639-47d7-bc5c-f8d733b076b4","name":"eb7f2f31-b639-47d7-bc5c-f8d733b076b4","status":"Running","startTime":"2023-03-21T05:29:25.922614Z"}'
+    headers:
+      cache-control:
+      - no-cache
+      content-length:
+      - '327'
+      content-type:
+      - application/json
+      date:
+      - Tue, 21 Mar 2023 05:30:50 GMT
+      expires:
+      - '-1'
+      pragma:
+      - no-cache
+      request-context:
+      - appId=cid-v1:797d7e4e-8180-497e-a254-780fbd39ba4d
+      strict-transport-security:
+      - max-age=31536000; includeSubDomains
+      transfer-encoding:
+      - chunked
+      vary:
+      - Accept-Encoding
+      x-content-type-options:
+      - nosniff
+      x-rp-server-mvid:
+      - e9e97746-2ce9-40c9-b4b8-d25f29e14f66
+    status:
+      code: 200
+      message: OK
+- request:
+    body: null
+    headers:
+      Accept:
+      - '*/*'
+      Accept-Encoding:
+      - gzip, deflate
+      CommandName:
+      - spring application-accelerator delete
+      Connection:
+      - keep-alive
+      ParameterSetName:
+      - --yes -g -s
+      User-Agent:
+      - AZURECLI/2.46.0 azsdk-python-mgmt-appplatform/6.1.0 Python/3.9.13 (Windows-10-10.0.22621-SP0)
+    method: GET
+    uri: https://management.azure.com/subscriptions/00000000-0000-0000-0000-000000000000/resourceGroups/clitest.rg000001/providers/Microsoft.AppPlatform/locations/uksouth/operationStatus/clitest000002/operationId/eb7f2f31-b639-47d7-bc5c-f8d733b076b4?api-version=2023-01-01-preview
+  response:
+    body:
+      string: '{"id":"subscriptions/6c933f90-8115-4392-90f2-7077c9fa5dbd/resourceGroups/clitest.rg000001/providers/Microsoft.AppPlatform/locations/uksouth/operationStatus/clitest000002/operationId/eb7f2f31-b639-47d7-bc5c-f8d733b076b4","name":"eb7f2f31-b639-47d7-bc5c-f8d733b076b4","status":"Running","startTime":"2023-03-21T05:29:25.922614Z"}'
+    headers:
+      cache-control:
+      - no-cache
+      content-length:
+      - '327'
+      content-type:
+      - application/json
+      date:
+      - Tue, 21 Mar 2023 05:31:00 GMT
+      expires:
+      - '-1'
+      pragma:
+      - no-cache
+      request-context:
+      - appId=cid-v1:797d7e4e-8180-497e-a254-780fbd39ba4d
+      strict-transport-security:
+      - max-age=31536000; includeSubDomains
+      transfer-encoding:
+      - chunked
+      vary:
+      - Accept-Encoding
+      x-content-type-options:
+      - nosniff
+      x-rp-server-mvid:
+      - e9e97746-2ce9-40c9-b4b8-d25f29e14f66
+    status:
+      code: 200
+      message: OK
+- request:
+    body: null
+    headers:
+      Accept:
+      - '*/*'
+      Accept-Encoding:
+      - gzip, deflate
+      CommandName:
+      - spring application-accelerator delete
+      Connection:
+      - keep-alive
+      ParameterSetName:
+      - --yes -g -s
+      User-Agent:
+      - AZURECLI/2.46.0 azsdk-python-mgmt-appplatform/6.1.0 Python/3.9.13 (Windows-10-10.0.22621-SP0)
+    method: GET
+    uri: https://management.azure.com/subscriptions/00000000-0000-0000-0000-000000000000/resourceGroups/clitest.rg000001/providers/Microsoft.AppPlatform/locations/uksouth/operationStatus/clitest000002/operationId/eb7f2f31-b639-47d7-bc5c-f8d733b076b4?api-version=2023-01-01-preview
+  response:
+    body:
+      string: '{"id":"subscriptions/6c933f90-8115-4392-90f2-7077c9fa5dbd/resourceGroups/clitest.rg000001/providers/Microsoft.AppPlatform/locations/uksouth/operationStatus/clitest000002/operationId/eb7f2f31-b639-47d7-bc5c-f8d733b076b4","name":"eb7f2f31-b639-47d7-bc5c-f8d733b076b4","status":"Running","startTime":"2023-03-21T05:29:25.922614Z"}'
+    headers:
+      cache-control:
+      - no-cache
+      content-length:
+      - '327'
+      content-type:
+      - application/json
+      date:
+      - Tue, 21 Mar 2023 05:31:10 GMT
+      expires:
+      - '-1'
+      pragma:
+      - no-cache
+      request-context:
+      - appId=cid-v1:797d7e4e-8180-497e-a254-780fbd39ba4d
+      strict-transport-security:
+      - max-age=31536000; includeSubDomains
+      transfer-encoding:
+      - chunked
+      vary:
+      - Accept-Encoding
+      x-content-type-options:
+      - nosniff
+      x-rp-server-mvid:
+      - e9e97746-2ce9-40c9-b4b8-d25f29e14f66
+    status:
+      code: 200
+      message: OK
+- request:
+    body: null
+    headers:
+      Accept:
+      - '*/*'
+      Accept-Encoding:
+      - gzip, deflate
+      CommandName:
+      - spring application-accelerator delete
+      Connection:
+      - keep-alive
+      ParameterSetName:
+      - --yes -g -s
+      User-Agent:
+      - AZURECLI/2.46.0 azsdk-python-mgmt-appplatform/6.1.0 Python/3.9.13 (Windows-10-10.0.22621-SP0)
+    method: GET
+    uri: https://management.azure.com/subscriptions/00000000-0000-0000-0000-000000000000/resourceGroups/clitest.rg000001/providers/Microsoft.AppPlatform/locations/uksouth/operationStatus/clitest000002/operationId/eb7f2f31-b639-47d7-bc5c-f8d733b076b4?api-version=2023-01-01-preview
+  response:
+    body:
+      string: '{"id":"subscriptions/6c933f90-8115-4392-90f2-7077c9fa5dbd/resourceGroups/clitest.rg000001/providers/Microsoft.AppPlatform/locations/uksouth/operationStatus/clitest000002/operationId/eb7f2f31-b639-47d7-bc5c-f8d733b076b4","name":"eb7f2f31-b639-47d7-bc5c-f8d733b076b4","status":"Succeeded","startTime":"2023-03-21T05:29:25.922614Z","endTime":"2023-03-21T05:31:13.5564058Z"}'
+    headers:
+      cache-control:
+      - no-cache
+      content-length:
+      - '370'
+      content-type:
+      - application/json
+      date:
+      - Tue, 21 Mar 2023 05:31:20 GMT
+      expires:
+      - '-1'
+      pragma:
+      - no-cache
+      request-context:
+      - appId=cid-v1:797d7e4e-8180-497e-a254-780fbd39ba4d
+      strict-transport-security:
+      - max-age=31536000; includeSubDomains
+      transfer-encoding:
+      - chunked
+      vary:
+      - Accept-Encoding
+      x-content-type-options:
+      - nosniff
+      x-rp-server-mvid:
+      - e9e97746-2ce9-40c9-b4b8-d25f29e14f66
+    status:
+      code: 200
+      message: OK
+- request:
+    body: null
+    headers:
+      Accept:
+      - application/json
+      Accept-Encoding:
+      - gzip, deflate
+      CommandName:
+      - spring dev-tool show
+      Connection:
+      - keep-alive
+      ParameterSetName:
+      - -g -s
+      User-Agent:
+      - AZURECLI/2.46.0 azsdk-python-mgmt-appplatform/6.1.0 Python/3.9.13 (Windows-10-10.0.22621-SP0)
+    method: GET
+    uri: https://management.azure.com/subscriptions/00000000-0000-0000-0000-000000000000/resourceGroups/clitest.rg000001/providers/Microsoft.AppPlatform/Spring/clitest000002?api-version=2023-01-01-preview
+  response:
+    body:
+      string: '{"properties":{"provisioningState":"Succeeded","zoneRedundant":false,"version":3,"serviceId":"00eca48ce3af4c59b90a8039dd9cbd8b","networkProfile":{"outboundIPs":{"publicIPs":["20.108.219.255","20.108.220.91"]},"outboundType":"loadBalancer"},"powerState":"Running","fqdn":"clitest000002.azuremicroservices.io","marketplaceResource":{"plan":"asa-ent-hr-mtr","publisher":"vmware-inc","product":"azure-spring-cloud-vmware-tanzu-2"}},"type":"Microsoft.AppPlatform/Spring","sku":{"name":"E0","tier":"Enterprise"},"location":"uksouth","tags":null,"id":"/subscriptions/00000000-0000-0000-0000-000000000000/resourceGroups/clitest.rg000001/providers/Microsoft.AppPlatform/Spring/clitest000002","name":"clitest000002","systemData":{"createdBy":"yuwzho@microsoft.com","createdByType":"User","createdAt":"2023-03-21T05:10:08.9584474Z","lastModifiedBy":"yuwzho@microsoft.com","lastModifiedByType":"User","lastModifiedAt":"2023-03-21T05:10:08.9584474Z"}}'
+    headers:
+      cache-control:
+      - no-cache
+      content-length:
+      - '938'
+      content-type:
+      - application/json
+      date:
+      - Tue, 21 Mar 2023 05:31:24 GMT
+      expires:
+      - '-1'
+      pragma:
+      - no-cache
+      request-context:
+      - appId=cid-v1:797d7e4e-8180-497e-a254-780fbd39ba4d
+      strict-transport-security:
+      - max-age=31536000; includeSubDomains
+      transfer-encoding:
+      - chunked
+      vary:
+      - Accept-Encoding
+      x-content-type-options:
+      - nosniff
+      x-ms-ratelimit-remaining-subscription-resource-requests:
+      - '11998'
+      x-rp-server-mvid:
+      - e9e97746-2ce9-40c9-b4b8-d25f29e14f66
+    status:
+      code: 200
+      message: OK
+- request:
+    body: null
+    headers:
+      Accept:
+      - application/json
+      Accept-Encoding:
+      - gzip, deflate
+      CommandName:
+      - spring dev-tool show
+      Connection:
+      - keep-alive
+      ParameterSetName:
+      - -g -s
+      User-Agent:
+      - AZURECLI/2.46.0 azsdk-python-mgmt-appplatform/6.1.0 Python/3.9.13 (Windows-10-10.0.22621-SP0)
+    method: GET
+    uri: https://management.azure.com/subscriptions/00000000-0000-0000-0000-000000000000/resourceGroups/clitest.rg000001/providers/Microsoft.AppPlatform/Spring/clitest000002/DevToolPortals/default?api-version=2023-01-01-preview
+  response:
+    body:
+      string: '{"properties":{"provisioningState":"Succeeded","public":true,"url":"clitest000002-devtoolportal-29135.svc.azuremicroservices.io","resourceRequests":{"cpu":"500m","memory":"1Gi","instanceCount":1},"instances":[{"name":"server-6b4f64cdb7-7zjd9","status":"Running"}],"features":{"applicationAccelerator":{"state":"Disabled","route":"create"},"applicationLiveView":{"state":"Enabled","route":"app-live-view"}}},"type":"Microsoft.AppPlatform/Spring/devToolPortals","id":"/subscriptions/00000000-0000-0000-0000-000000000000/resourceGroups/clitest.rg000001/providers/Microsoft.AppPlatform/Spring/clitest000002/devToolPortals/default","name":"default","systemData":{"createdBy":"yuwzho@microsoft.com","createdByType":"User","createdAt":"2023-03-21T05:24:27.971299Z","lastModifiedBy":"yuwzho@microsoft.com","lastModifiedByType":"User","lastModifiedAt":"2023-03-21T05:29:27.3328996Z"}}'
+    headers:
+      cache-control:
+      - no-cache
+      content-length:
+      - '875'
+      content-type:
+      - application/json
+      date:
+      - Tue, 21 Mar 2023 05:31:25 GMT
+      expires:
+      - '-1'
+      pragma:
+      - no-cache
+      request-context:
+      - appId=cid-v1:797d7e4e-8180-497e-a254-780fbd39ba4d
+      strict-transport-security:
+      - max-age=31536000; includeSubDomains
+      transfer-encoding:
+      - chunked
+      vary:
+      - Accept-Encoding
+      x-content-type-options:
+      - nosniff
+      x-rp-server-mvid:
+      - e9e97746-2ce9-40c9-b4b8-d25f29e14f66
+    status:
+      code: 200
+      message: OK
+version: 1