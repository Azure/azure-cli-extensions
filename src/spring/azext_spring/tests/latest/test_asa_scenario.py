--- conflicted
+++ resolved
@@ -228,7 +228,7 @@
             self.check('name', 'green'),
             self.check('properties.source.type', 'Container'),
             self.check('properties.source.customContainer.containerImage', '{containerImage}'),
-<<<<<<< HEAD
+            self.check('properties.source.customContainer.languageFramework', 'springboot'),
         ])
 
 class AppConnectTest(ScenarioTest):
@@ -241,8 +241,4 @@
         })
 
         # Test the failed case only since this is an interactive command
-        self.cmd('spring app connect -s {serviceName} -g {resourceGroup} -n {app} --shell-cmd /bin/placeholder', expect_failure=True)
-=======
-            self.check('properties.source.customContainer.languageFramework', 'springboot'),
-        ])
->>>>>>> 0869ce09
+        self.cmd('spring app connect -s {serviceName} -g {resourceGroup} -n {app} --shell-cmd /bin/placeholder', expect_failure=True)