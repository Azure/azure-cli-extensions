--- conflicted
+++ resolved
@@ -191,14 +191,7 @@
 
 @record_only()
 class CustomImageTest(ScenarioTest):
-
-<<<<<<< HEAD
     def test_app_deploy_container(self):
-=======
-    @SpringResourceGroupPreparer(dev_setting_name=SpringTestEnvironmentEnum.STANDARD['resource_group_name'])
-    @SpringPreparer(**SpringTestEnvironmentEnum.STANDARD['spring'])
-    def test_app_deploy_container(self, resource_group, spring):
->>>>>>> 81abf6a1
         self.kwargs.update({
             'app': 'test-container',
             'serviceName': 'cli-unittest',
