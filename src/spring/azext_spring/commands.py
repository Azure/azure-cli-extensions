# --------------------------------------------------------------------------------------------
# Copyright (c) Microsoft Corporation. All rights reserved.
# Licensed under the MIT License. See License.txt in the project root for license information.
# --------------------------------------------------------------------------------------------

# pylint: disable=line-too-long
from azure.cli.core.commands import CliCommandType
from azext_spring._utils import handle_asc_exception

from ._client_factory import (cf_spring_20221101preview,
                              cf_spring_20220901preview,
                              cf_spring_20220501preview,
                              cf_spring_20220301preview,
                              cf_spring_20220101preview,
                              cf_spring_20201101preview,
                              cf_config_servers)
from ._transformers import (transform_spring_table_output,
                            transform_app_table_output,
                            transform_spring_deployment_output,
                            transform_spring_certificate_output,
                            transform_spring_custom_domain_output,
                            transform_application_configuration_service_output,
                            transform_service_registry_output,
                            transform_spring_cloud_gateway_output,
<<<<<<< HEAD
                            transform_api_portal_output,
                            transform_application_accelerator_output,
                            transform_predefined_accelerator_output,
                            transform_customized_accelerator_output)
=======
                            transform_dev_tool_portal_output,
                            transform_live_view_output,
                            transform_api_portal_output)
>>>>>>> 120b9f49
from ._validators import validate_app_insights_command_not_supported_tier
from ._marketplace import (transform_marketplace_plan_output)
from ._validators_enterprise import (validate_gateway_update, validate_api_portal_update, validate_dev_tool_portal)
from ._app_managed_identity_validator import (validate_app_identity_remove_or_warning,
                                              validate_app_identity_assign_or_warning)


# pylint: disable=too-many-statements
def load_command_table(self, _):
    spring_routing_util = CliCommandType(
        operations_tmpl='azext_spring.spring_instance#{}',
        client_factory=cf_spring_20221101preview
    )

    app_command = CliCommandType(
        operations_tmpl='azext_spring.app#{}',
        client_factory=cf_spring_20220901preview
    )

    app_managed_identity_command = CliCommandType(
        operations_tmpl='azext_spring.app_managed_identity#{}',
        client_factory=cf_spring_20220301preview
    )

    service_registry_cmd_group = CliCommandType(
        operations_tmpl='azext_spring.service_registry#{}',
        client_factory=cf_spring_20220101preview
    )

    builder_cmd_group = CliCommandType(
        operations_tmpl="azext_spring._build_service#{}",
        client_factory=cf_spring_20220901preview
    )

    buildpack_binding_cmd_group = CliCommandType(
        operations_tmpl="azext_spring.buildpack_binding#{}",
        client_factory=cf_spring_20220101preview
    )

    application_configuration_service_cmd_group = CliCommandType(
        operations_tmpl='azext_spring.application_configuration_service#{}',
        client_factory=cf_spring_20220101preview
    )

    application_live_view_cmd_group = CliCommandType(
        operations_tmpl='azext_spring.application_live_view#{}',
        client_factory=cf_spring_20221101preview
    )

    dev_tool_portal_cmd_group = CliCommandType(
        operations_tmpl='azext_spring.dev_tool_portal#{}',
        client_factory=cf_spring_20221101preview
    )

    gateway_cmd_group = CliCommandType(
        operations_tmpl='azext_spring.gateway#{}',
        client_factory=cf_spring_20220101preview
    )

    gateway_custom_domain_cmd_group = CliCommandType(
        operations_tmpl='azext_spring.gateway#{}',
        client_factory=cf_spring_20220101preview
    )

    gateway_route_config_cmd_group = CliCommandType(
        operations_tmpl='azext_spring.gateway#{}',
        client_factory=cf_spring_20220901preview
    )

    api_portal_cmd_group = CliCommandType(
        operations_tmpl='azext_spring.api_portal#{}',
        client_factory=cf_spring_20220101preview
    )

    api_portal_custom_domain_cmd_group = CliCommandType(
        operations_tmpl='azext_spring.api_portal#{}',
        client_factory=cf_spring_20220101preview
    )

    application_accelerator_cmd_group = CliCommandType(
        operations_tmpl='azext_spring.application_accelerator#{}',
        client_factory=cf_spring_20221101preview
    )

    predefined_accelerator_cmd_group = CliCommandType(
        operations_tmpl='azext_spring.predefined_accelerator#{}',
        client_factory=cf_spring_20221101preview
    )

    customized_accelerator_cmd_group = CliCommandType(
        operations_tmpl='azext_spring.customized_accelerator#{}',
        client_factory=cf_spring_20221101preview
    )

    with self.command_group('spring', custom_command_type=spring_routing_util,
                            exception_handler=handle_asc_exception) as g:
        g.custom_command('create', 'spring_create', supports_no_wait=True)
        g.custom_command('list-marketplace-plan', 'spring_list_marketplace_plan',
                         is_preview=True,
                         table_transformer=transform_marketplace_plan_output)

    with self.command_group('spring', client_factory=cf_spring_20220501preview,
                            exception_handler=handle_asc_exception) as g:
        g.custom_command('update', 'spring_update', supports_no_wait=True)
        g.custom_command('delete', 'spring_delete', supports_no_wait=True)
        g.custom_command('start', 'spring_start', supports_no_wait=True)
        g.custom_command('stop', 'spring_stop', supports_no_wait=True)
        g.custom_command('list', 'spring_list', table_transformer=transform_spring_table_output)
        g.custom_show_command('show', 'spring_get', table_transformer=transform_spring_table_output)

    with self.command_group('spring test-endpoint', client_factory=cf_spring_20220101preview,
                            exception_handler=handle_asc_exception) as g:
        g.custom_command('enable ', 'enable_test_endpoint')
        g.custom_show_command('disable ', 'disable_test_endpoint')
        g.custom_command('renew-key', 'regenerate_keys')
        g.custom_command('list', 'list_keys')

    with self.command_group('spring config-server', client_factory=cf_config_servers,
                            exception_handler=handle_asc_exception) as g:
        g.custom_command('set', 'config_set', supports_no_wait=True)
        g.custom_command('clear', 'config_delete')
        g.custom_show_command('show', 'config_get')

    with self.command_group('spring config-server git', client_factory=cf_config_servers,
                            supports_local_cache=True, exception_handler=handle_asc_exception) as g:
        g.custom_command('set', 'config_git_set')
        g.custom_command('repo add', 'config_repo_add')
        g.custom_command('repo remove', 'config_repo_delete')
        g.custom_command('repo update', 'config_repo_update')
        g.custom_command('repo list', 'config_repo_list')

    with self.command_group('spring app', custom_command_type=app_command,
                            exception_handler=handle_asc_exception) as g:
        g.custom_command('create', 'app_create')
        g.custom_command('update', 'app_update', supports_no_wait=True)

    with self.command_group('spring app', client_factory=cf_spring_20220901preview,
                            exception_handler=handle_asc_exception) as g:
        g.custom_command('set-deployment', 'app_set_deployment',
                         supports_no_wait=True)
        g.custom_command('unset-deployment', 'app_unset_deployment',
                         supports_no_wait=True)
        g.custom_command('scale', 'app_scale', supports_no_wait=True)
        g.custom_command('show-deploy-log', 'app_get_build_log')
        g.custom_command('delete', 'app_delete')
        g.custom_command('list', 'app_list',
                         table_transformer=transform_app_table_output)
        g.custom_show_command(
            'show', 'app_get', table_transformer=transform_app_table_output)
        g.custom_command('start', 'app_start', supports_no_wait=True)
        g.custom_command('stop', 'app_stop', supports_no_wait=True)
        g.custom_command('restart', 'app_restart', supports_no_wait=True)
        g.custom_command('logs', 'app_tail_log')
        g.custom_command('append-persistent-storage', 'app_append_persistent_storage')
        g.custom_command('append-loaded-public-certificate', 'app_append_loaded_public_certificate')
        g.custom_command('connect', 'app_connect')
        g.custom_command('enable-remote-debugging', 'deployment_enable_remote_debugging', supports_no_wait=True)
        g.custom_command('disable-remote-debugging', 'deployment_disable_remote_debugging', supports_no_wait=True)
        g.custom_command('get-remote-debugging-config', 'deployment_get_remote_debugging')

    with self.command_group('spring app identity', custom_command_type=app_managed_identity_command,
                            exception_handler=handle_asc_exception) as g:
        g.custom_command('assign', 'app_identity_assign', validator=validate_app_identity_assign_or_warning)
        g.custom_command('remove', 'app_identity_remove', validator=validate_app_identity_remove_or_warning)
        g.custom_command('force-set', 'app_identity_force_set')
        g.custom_show_command('show', 'app_identity_show')

    with self.command_group('spring app log', client_factory=cf_spring_20220101preview,
                            deprecate_info=g.deprecate(redirect='az spring app logs', hide=True),
                            exception_handler=handle_asc_exception) as g:
        g.custom_command('tail', 'app_tail_log')

    with self.command_group('spring app', custom_command_type=app_command, client_factory=cf_spring_20220501preview,
                            exception_handler=handle_asc_exception) as g:
        g.custom_command('deploy', 'app_deploy', supports_no_wait=True)

    with self.command_group('spring app deployment', custom_command_type=app_command, client_factory=cf_spring_20220501preview,
                            exception_handler=handle_asc_exception) as g:
        g.custom_command('create', 'deployment_create', supports_no_wait=True)

    with self.command_group('spring app deployment', client_factory=cf_spring_20220501preview,
                            exception_handler=handle_asc_exception) as g:
        g.custom_command('list', 'deployment_list',
                         table_transformer=transform_spring_deployment_output)
        g.custom_show_command(
            'show', 'deployment_get', table_transformer=transform_spring_deployment_output)
        g.custom_command('delete', 'deployment_delete', supports_no_wait=True)
        g.custom_command('generate-heap-dump', 'deployment_generate_heap_dump')
        g.custom_command('generate-thread-dump', 'deployment_generate_thread_dump')
        g.custom_command('start-jfr', 'deployment_start_jfr')

    with self.command_group('spring app binding', client_factory=cf_spring_20220101preview,
                            exception_handler=handle_asc_exception) as g:
        g.custom_command('list', 'binding_list')
        g.custom_show_command('show', 'binding_get')
        g.custom_command('cosmos add', 'binding_cosmos_add')
        g.custom_command('cosmos update', 'binding_cosmos_update')
        g.custom_command('mysql add', 'binding_mysql_add')
        g.custom_command('mysql update', 'binding_mysql_update')
        g.custom_command('redis add', 'binding_redis_add')
        g.custom_command('redis update', 'binding_redis_update')
        g.custom_show_command('remove', 'binding_remove')

    with self.command_group('spring storage', client_factory=cf_spring_20220101preview,
                            exception_handler=handle_asc_exception) as g:
        g.custom_command('list', 'storage_list')
        g.custom_show_command('show', 'storage_get')
        g.custom_command('add', 'storage_add')
        g.custom_command('update', 'storage_update')
        g.custom_command('remove', 'storage_remove')
        g.custom_command('list-persistent-storage', "storage_list_persistent_storage", table_transformer=transform_app_table_output)

    with self.command_group('spring certificate', client_factory=cf_spring_20220101preview,
                            exception_handler=handle_asc_exception) as g:
        g.custom_command('add', 'certificate_add')
        g.custom_show_command('show', 'certificate_show', table_transformer=transform_spring_certificate_output)
        g.custom_command('list', 'certificate_list', table_transformer=transform_spring_certificate_output)
        g.custom_command('remove', 'certificate_remove')
        g.custom_command('list-reference-app', 'certificate_list_reference_app', table_transformer=transform_app_table_output)

    with self.command_group('spring app custom-domain', client_factory=cf_spring_20220101preview,
                            exception_handler=handle_asc_exception) as g:
        g.custom_command('bind', 'domain_bind')
        g.custom_show_command('show', 'domain_show', table_transformer=transform_spring_custom_domain_output)
        g.custom_command('list', 'domain_list', table_transformer=transform_spring_custom_domain_output)
        g.custom_command('update', 'domain_update')
        g.custom_command('unbind', 'domain_unbind')

    with self.command_group('spring app-insights',
                            client_factory=cf_spring_20201101preview,
                            exception_handler=handle_asc_exception) as g:
        g.custom_command('update', 'app_insights_update', supports_no_wait=True)
        g.custom_show_command('show', 'app_insights_show',
                              validator=validate_app_insights_command_not_supported_tier)

    with self.command_group('spring service-registry',
                            custom_command_type=service_registry_cmd_group,
                            exception_handler=handle_asc_exception) as g:
        g.custom_show_command('show', 'service_registry_show',
                              table_transformer=transform_service_registry_output)
        g.custom_command('bind', 'service_registry_bind')
        g.custom_command('unbind', 'service_registry_unbind')

    with self.command_group('spring dev-tool', is_preview=True,
                            custom_command_type=dev_tool_portal_cmd_group,
                            exception_handler=handle_asc_exception) as g:
        g.custom_show_command('show', 'show',
                              table_transformer=transform_dev_tool_portal_output)
        g.custom_command('create', 'create', table_transformer=transform_dev_tool_portal_output, validator=validate_dev_tool_portal, supports_no_wait=True)
        g.custom_command('update', 'update', table_transformer=transform_dev_tool_portal_output, validator=validate_dev_tool_portal, supports_no_wait=True)
        g.custom_command('delete', 'delete')

    with self.command_group('spring application-live-view', is_preview=True,
                            custom_command_type=application_live_view_cmd_group,
                            exception_handler=handle_asc_exception) as g:
        g.custom_show_command('show', 'show',
                              table_transformer=transform_live_view_output)
        g.custom_command('create', 'create', table_transformer=transform_live_view_output, supports_no_wait=True)
        g.custom_command('delete', 'delete', supports_no_wait=True)

    with self.command_group('spring application-configuration-service',
                            custom_command_type=application_configuration_service_cmd_group,
                            exception_handler=handle_asc_exception) as g:
        g.custom_command('clear', 'application_configuration_service_clear')
        g.custom_show_command('show', 'application_configuration_service_show',
                              table_transformer=transform_application_configuration_service_output)
        g.custom_command('bind', 'application_configuration_service_bind')
        g.custom_command('unbind', 'application_configuration_service_unbind')

    with self.command_group('spring application-configuration-service git repo',
                            custom_command_type=application_configuration_service_cmd_group,
                            exception_handler=handle_asc_exception) as g:
        g.custom_command('add', 'application_configuration_service_git_add')
        g.custom_command('update', 'application_configuration_service_git_update')
        g.custom_command('remove', 'application_configuration_service_git_remove')
        g.custom_command('list', 'application_configuration_service_git_list')

    with self.command_group('spring gateway',
                            custom_command_type=gateway_cmd_group,
                            exception_handler=handle_asc_exception) as g:
        g.custom_show_command('show', 'gateway_show', table_transformer=transform_spring_cloud_gateway_output)
        g.custom_command('update', 'gateway_update', validator=validate_gateway_update, supports_no_wait=True)
        g.custom_command('clear', 'gateway_clear', supports_no_wait=True)

    with self.command_group('spring gateway custom-domain',
                            custom_command_type=gateway_custom_domain_cmd_group,
                            exception_handler=handle_asc_exception) as g:
        g.custom_show_command('show', 'gateway_custom_domain_show',
                              table_transformer=transform_spring_custom_domain_output)
        g.custom_command('list', 'gateway_custom_domain_list',
                         table_transformer=transform_spring_custom_domain_output)
        g.custom_command('bind', 'gateway_custom_domain_update')
        g.custom_command('unbind', 'gateway_custom_domain_unbind')
        g.custom_command('update', 'gateway_custom_domain_update')

    with self.command_group('spring gateway route-config',
                            custom_command_type=gateway_route_config_cmd_group,
                            exception_handler=handle_asc_exception) as g:
        g.custom_show_command('show', 'gateway_route_config_show')
        g.custom_command('list', 'gateway_route_config_list')
        g.custom_command('create', 'gateway_route_config_create')
        g.custom_command('update', 'gateway_route_config_update')
        g.custom_command('remove', 'gateway_route_config_remove')

    with self.command_group('spring api-portal',
                            custom_command_type=api_portal_cmd_group,
                            exception_handler=handle_asc_exception) as g:
        g.custom_show_command('show', 'api_portal_show', table_transformer=transform_api_portal_output)
        g.custom_command('update', 'api_portal_update', validator=validate_api_portal_update)
        g.custom_command('clear', 'api_portal_clear')

    with self.command_group('spring api-portal custom-domain',
                            custom_command_type=api_portal_custom_domain_cmd_group,
                            exception_handler=handle_asc_exception) as g:
        g.custom_show_command('show', 'api_portal_custom_domain_show',
                              table_transformer=transform_spring_custom_domain_output)
        g.custom_command('list', 'api_portal_custom_domain_list',
                         table_transformer=transform_spring_custom_domain_output)
        g.custom_command('bind', 'api_portal_custom_domain_update')
        g.custom_command('unbind', 'api_portal_custom_domain_unbind')
        g.custom_command('update', 'api_portal_custom_domain_update')

    with self.command_group('spring application-accelerator',
                            custom_command_type=application_accelerator_cmd_group,
                            exception_handler=handle_asc_exception) as g:
        g.custom_show_command('show', 'application_accelerator_show', table_transformer=transform_application_accelerator_output)
        g.custom_command('create', 'application_accelerator_create', table_transformer=transform_application_accelerator_output, supports_no_wait=True)
        g.custom_command('delete', 'application_accelerator_delete', supports_no_wait=True)

    with self.command_group('spring application-accelerator predefined-accelerator',
                            custom_command_type=predefined_accelerator_cmd_group,
                            exception_handler=handle_asc_exception) as g:
        g.custom_command('list', 'predefined_accelerator_list', table_transformer=transform_predefined_accelerator_output)                        
        g.custom_show_command('show', 'predefined_accelerator_show', table_transformer=transform_predefined_accelerator_output)
        g.custom_command('disable', 'predefined_accelerator_disable', supports_no_wait=True)
        g.custom_command('enable', 'predefined_accelerator_enable', supports_no_wait=True)

    with self.command_group('spring application-accelerator customized-accelerator',
                            custom_command_type=customized_accelerator_cmd_group,
                            exception_handler=handle_asc_exception) as g:
        g.custom_command('list', 'customized_accelerator_list', table_transformer=transform_customized_accelerator_output)                        
        g.custom_show_command('show', 'customized_accelerator_show', table_transformer=transform_customized_accelerator_output)
        g.custom_command('create', 'customized_accelerator_upsert', supports_no_wait=True)
        g.custom_command('update', 'customized_accelerator_upsert', supports_no_wait=True)
        g.custom_command('delete', 'customized_accelerator_delete', supports_no_wait=True)

    with self.command_group('spring build-service builder',
                            custom_command_type=builder_cmd_group,
                            exception_handler=handle_asc_exception) as g:
        g.custom_command('create', 'create_or_update_builder', supports_no_wait=True)
        g.custom_command('update', 'create_or_update_builder', supports_no_wait=True)
        g.custom_show_command('show', 'builder_show')
        g.custom_show_command('show-deployments', 'builder_show_deployments')
        g.custom_command('delete', 'builder_delete', supports_no_wait=True, confirmation=True)

    with self.command_group('spring build-service builder buildpack-binding',
                            custom_command_type=buildpack_binding_cmd_group,
                            exception_handler=handle_asc_exception) as g:
        g.custom_command('create', 'create_or_update_buildpack_binding')
        g.custom_command('set', 'create_or_update_buildpack_binding')
        g.custom_show_command('show', 'buildpack_binding_show')
        g.custom_command('list', 'buildpack_binding_list')
        g.custom_command('delete', 'buildpack_binding_delete', confirmation=True)

    with self.command_group('spring build-service', exception_handler=handle_asc_exception):
        pass

    with self.command_group('spring', exception_handler=handle_asc_exception):
        pass<|MERGE_RESOLUTION|>--- conflicted
+++ resolved
@@ -22,16 +22,12 @@
                             transform_application_configuration_service_output,
                             transform_service_registry_output,
                             transform_spring_cloud_gateway_output,
-<<<<<<< HEAD
+                            transform_dev_tool_portal_output,
+                            transform_live_view_output,
                             transform_api_portal_output,
                             transform_application_accelerator_output,
                             transform_predefined_accelerator_output,
                             transform_customized_accelerator_output)
-=======
-                            transform_dev_tool_portal_output,
-                            transform_live_view_output,
-                            transform_api_portal_output)
->>>>>>> 120b9f49
 from ._validators import validate_app_insights_command_not_supported_tier
 from ._marketplace import (transform_marketplace_plan_output)
 from ._validators_enterprise import (validate_gateway_update, validate_api_portal_update, validate_dev_tool_portal)
@@ -364,7 +360,7 @@
     with self.command_group('spring application-accelerator predefined-accelerator',
                             custom_command_type=predefined_accelerator_cmd_group,
                             exception_handler=handle_asc_exception) as g:
-        g.custom_command('list', 'predefined_accelerator_list', table_transformer=transform_predefined_accelerator_output)                        
+        g.custom_command('list', 'predefined_accelerator_list', table_transformer=transform_predefined_accelerator_output)
         g.custom_show_command('show', 'predefined_accelerator_show', table_transformer=transform_predefined_accelerator_output)
         g.custom_command('disable', 'predefined_accelerator_disable', supports_no_wait=True)
         g.custom_command('enable', 'predefined_accelerator_enable', supports_no_wait=True)
@@ -372,7 +368,7 @@
     with self.command_group('spring application-accelerator customized-accelerator',
                             custom_command_type=customized_accelerator_cmd_group,
                             exception_handler=handle_asc_exception) as g:
-        g.custom_command('list', 'customized_accelerator_list', table_transformer=transform_customized_accelerator_output)                        
+        g.custom_command('list', 'customized_accelerator_list', table_transformer=transform_customized_accelerator_output)
         g.custom_show_command('show', 'customized_accelerator_show', table_transformer=transform_customized_accelerator_output)
         g.custom_command('create', 'customized_accelerator_upsert', supports_no_wait=True)
         g.custom_command('update', 'customized_accelerator_upsert', supports_no_wait=True)
