--- conflicted
+++ resolved
@@ -25,12 +25,9 @@
                             transform_customized_accelerator_output,
                             transform_build_output,
                             transform_build_result_output,
-<<<<<<< HEAD
                             transform_apm_output,
-                            transform_apm_type_output)
-=======
+                            transform_apm_type_output,
                             transform_container_registry_output)
->>>>>>> 5362377e
 from ._validators import validate_app_insights_command_not_supported_tier
 from ._marketplace import (transform_marketplace_plan_output)
 from ._validators_enterprise import (validate_gateway_update, validate_api_portal_update, validate_dev_tool_portal, validate_customized_accelerator, validate_central_build_instance)
