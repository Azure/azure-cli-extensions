from .base_converter import ConverterTemplate

# Concrete Converter Subclass for Read Me
class MainConverter(ConverterTemplate):
    def load_source(self, source):
        self.source = source
        self.apps = source["apps"]
        self.managedComponents = source["managedComponents"]
        self.certs = source["certs"]

    def calculate_data(self):
        self.data.setdefault("certs", [])
        for item in self.certs:
            certName = item['name'].split('/')[-1]
            moduleName = "cert_" + certName.replace("-", "_")
            templateName = f"{certName}_cert.bicep"
            certData = {
                "certName": certName,
                "moduleName": moduleName,
                "templateName": templateName,
            }
            self.data["certs"].append(certData)

        self.data.setdefault("apps", [])
        for item in self.apps:
            appName = item['name'].split('/')[-1]
            moduleName = appName.replace("-", "_")
            templateName = f"{appName}_app.bicep"
            appData = {
                "appName": appName,
                "moduleName": moduleName,
                "templateName": templateName,
<<<<<<< HEAD
                "containerAppImageName": "containerImageFor_"+appName.replace("-", "_"),
            })
=======
            }
            self.data["apps"].append(appData)

>>>>>>> d56a62fe
        for name, value in self.managedComponents.items():
            self.data[name] = value

    def get_template_name(self):
        return "main.bicep"<|MERGE_RESOLUTION|>--- conflicted
+++ resolved
@@ -30,14 +30,10 @@
                 "appName": appName,
                 "moduleName": moduleName,
                 "templateName": templateName,
-<<<<<<< HEAD
                 "containerAppImageName": "containerImageFor_"+appName.replace("-", "_"),
-            })
-=======
             }
             self.data["apps"].append(appData)
 
->>>>>>> d56a62fe
         for name, value in self.managedComponents.items():
             self.data[name] = value
 
