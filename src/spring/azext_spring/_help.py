# coding=utf-8
# --------------------------------------------------------------------------------------------
# Copyright (c) Microsoft Corporation. All rights reserved.
# Licensed under the MIT License. See License.txt in the project root for license information.
# --------------------------------------------------------------------------------------------

from knack.help_files import helps  # pylint: disable=unused-import

helps['spring'] = """
    type: group
    short-summary: Commands to manage Azure Spring Apps.
"""

helps['spring create'] = """
    type: command
    short-summary: Create an Azure Spring Apps.
    examples:
    - name: Create a new Azure Spring Apps in westus.
      text: az spring create -n MyService -g MyResourceGroup -l westus
    - name: Create a new Azure Spring Apps in westus with an existing Application Insights by using the Connection string (recommended) or Instrumentation key.
      text: az spring create -n MyService -g MyResourceGroup -l westus --app-insights-key \"MyConnectionString\"
    - name: Create a new Azure Spring Apps in westus with an existing Application Insights.
      text: az spring create -n MyService -g MyResourceGroup -l westus --app-insights appInsightsName
    - name: Create a new Azure Spring Apps in westus with an existing Application Insights and specify the sampling rate.
      text: az spring create -n MyService -g MyResourceGroup -l westus --app-insights appInsightsName --sampling-rate 10
    - name: Create a new Azure Spring Apps with Application Insights disabled.
      text: az spring create -n MyService -g MyResourceGroup --disable-app-insights
    - name: Create a new Azure Spring Apps with VNet-injected via giving VNet name in current resource group
      text: az spring create -n MyService -g MyResourceGroup --vnet MyVNet --app-subnet MyAppSubnet --service-runtime-subnet MyServiceRuntimeSubnet
    - name: Create a new Azure Spring Apps with VNet-injected via giving subnets resource ID
      text: az spring create -n MyService -g MyResourceGroup --app-subnet /subscriptions/00000000-0000-0000-0000-000000000000/resourceGroups/MyVnetRg/providers/Microsoft.Network/VirtualNetworks/test-vnet/subnets/app --service-runtime-subnet /subscriptions/00000000-0000-0000-0000-000000000000/resourceGroups/MyVnetRg/providers/Microsoft.Network/VirtualNetworks/test-vnet/subnets/svc --reserved-cidr-range 10.0.0.0/16,10.1.0.0/16,10.2.0.1/16
    - name: Create a Azure Spring Apps Enterprise instance if the Azure Subscription never hosts Azure Spring Apps Enterprise instance
      text: |
        az provider register -n Microsoft.SaaS
        az term accept --publisher vmware-inc --product azure-spring-cloud-vmware-tanzu-2 --plan asa-ent-hr-mtr
        az spring create -n MyService -g MyResourceGroup --sku Enterprise
    - name: Create a Azure Spring Apps Enterprise instance with Tanzu components enabled.
      text: |
<<<<<<< HEAD
        az spring create -n MyService -g MyResourceGroup --sku Enterprise --enable-application-configuration-service --enable-service-registry --enable-gateway --enable-api-portal --enable-application-accelerator
=======
        az provider register -n Microsoft.SaaS
        az term accept --publisher vmware-inc --product azure-spring-cloud-vmware-tanzu-2 --plan asa-ent-hr-mtr
        az spring create -n MyService -g MyResourceGroup --sku Enterprise --enable-application-configuration-service --enable-service-registry --enable-gateway --enable-api-portal --enable-application-live-view
>>>>>>> 120b9f49
"""

helps['spring list-marketplace-plan'] = """
    type: command
    short-summary: (Enterprise Tier Only) List Marketplace plan to be purchased.
    examples:
    - name: List all plans.
      text: az spring list-marketplace-plan -o table
"""

helps['spring update'] = """
    type: command
    short-summary: Update an Azure Spring Apps.
    examples:
    - name: Update pricing tier.
      text: az spring update -n MyService --sku Standard -g MyResourceGroup
    - name: Update the tags of the existing Azure Spring Apps.
      text: az spring update -n MyService -g MyResourceGroup --tags key1=value1 key2=value2
"""

helps['spring delete'] = """
    type: command
    short-summary: Delete an Azure Spring Apps.
"""

helps['spring start'] = """
    type: command
    short-summary: Start an Azure Spring Apps.
"""

helps['spring stop'] = """
    type: command
    short-summary: Stop an Azure Spring Apps.
"""

helps['spring list'] = """
    type: command
    short-summary: List all Azure Spring Apps in the given resource group, otherwise list the subscription's.
"""

helps['spring show'] = """
    type: command
    short-summary: Show the details for an Azure Spring Apps.
"""

helps['spring test-endpoint'] = """
    type: group
    short-summary: Commands to manage test endpoint in Azure Spring Apps.
"""

helps['spring test-endpoint enable'] = """
    type: command
    short-summary: Enable test endpoint of the Azure Spring Apps.
"""

helps['spring test-endpoint disable'] = """
    type: command
    short-summary: Disable test endpoint of the Azure Spring Apps.
"""

helps['spring test-endpoint list'] = """
    type: command
    short-summary: List test endpoint keys of the Azure Spring Apps.
"""

helps['spring test-endpoint renew-key'] = """
    type: command
    short-summary: Regenerate a test-endpoint key for the Azure Spring Apps.
"""

helps['spring storage'] = """
    type: group
    short-summary: Commands to manage Storages in Azure Spring Apps.
"""

helps['spring storage add'] = """
    type: command
    short-summary: Create a new storage in the Azure Spring Apps.
    examples:
    - name: Create a Storage resource with your own storage account.
      text: az spring storage add --storage-type StorageAccount --account-name MyAccountName --account-key MyAccountKey  -g MyResourceGroup -s MyService -n MyStorageName
"""

helps['spring storage update'] = """
    type: command
    short-summary: Update an existing storage in the Azure Spring Apps.
    examples:
    - name: Update a Storage resource with new name or new key.
      text: az spring storage update --storage-type StorageAccount --account-name MyAccountName --account-key MyAccountKey  -g MyResourceGroup -s MyService -n MyStorageName
"""

helps['spring storage show'] = """
    type: command
    short-summary: Get an existing storage in the Azure Spring Apps.
    examples:
    - name: Get a Storage resource.
      text: az spring storage show -g MyResourceGroup -s MyService -n MyStorageName
"""

helps['spring storage list'] = """
    type: command
    short-summary: List all existing storages in the Azure Spring Apps.
    examples:
    - name: List all Storage resources.
      text: az spring storage list -g MyResourceGroup -s MyService
"""

helps['spring storage remove'] = """
    type: command
    short-summary: Remove an existing storage in the Azure Spring Apps.
    examples:
    - name: Remove a Storage resource.
      text: az spring storage remove -g MyResourceGroup -s MyService -n MyStorageName
"""

helps['spring storage list-persistent-storage'] = """
    type: command
    short-summary: List all the persistent storages related to an existing storage in the Azure Spring Apps.
    examples:
    - name: list all the persistent-storage related to an existing storage.
      text: az spring storage list-persistent-storage -g MyResourceGroup -s MyService -n MyStorageName
"""

helps['spring app'] = """
    type: group
    short-summary: Commands to manage apps in Azure Spring Apps.
"""

helps['spring app create'] = """
    type: command
    short-summary: Create a new app with a default deployment in the Azure Spring Apps.
    examples:
    - name: Create an app with the default configuration.
      text: az spring app create -n MyApp -s MyCluster -g MyResourceGroup
    - name: Create an public accessible app with 3 instances and 2 cpu cores and 3 GB of memory per instance.
      text: az spring app create -n MyApp -s MyCluster -g MyResourceGroup --assign-endpoint true --cpu 2 --memory 3 --instance-count 3
"""

helps['spring app append-persistent-storage'] = """
    type: command
    short-summary: Append a new persistent storage to an app in the Azure Spring Apps.
    examples:
    - name: Append a new persistent storage to an app.
      text: az spring app append-persistent-storage --persistent-storage-type AzureFileVolume --share-name MyShareName --mount-path /MyMountPath --storage-name MyStorageName -n MyApp -g MyResourceGroup -s MyService
"""

helps['spring app update'] = """
    type: command
    short-summary: Update configurations of an app.
    examples:
    - name: Add an environment variable for the app.
      text: az spring app update -n MyApp -s MyCluster -g MyResourceGroup --env foo=bar
"""

helps['spring app delete'] = """
    type: command
    short-summary: Delete an app in the Azure Spring Apps.
"""

helps['spring app list'] = """
    type: command
    short-summary: List all apps in the Azure Spring Apps.
    examples:
    - name: Query status of persistent storage of all apps
      text: az spring app list -s MyCluster -g MyResourceGroup -o json --query '[].{Name:name, PersistentStorage:properties.persistentDisk}'
"""

helps['spring app show'] = """
    type: command
    short-summary: Show the details of an app in the Azure Spring Apps.
"""

helps['spring app start'] = """
    type: command
    short-summary: Start instances of the app, default to production deployment.
"""

helps['spring app stop'] = """
    type: command
    short-summary: Stop instances of the app, default to production deployment.
"""

helps['spring app restart'] = """
    type: command
    short-summary: Restart instances of the app, default to production deployment.
"""

helps['spring app enable-remote-debugging'] = """
    type: command
    short-summary: Enable remote debugging for a deployment.
"""

helps['spring app disable-remote-debugging'] = """
    type: command
    short-summary: Disable remote debugging for a deployment.
"""

helps['spring app get-remote-debugging-config'] = """
    type: command
    short-summary: Get the remote debugging configuration of a deployment.
"""

helps['spring app deploy'] = """
    type: command
    short-summary: Deploy source code or pre-built binary to an app and update related configurations.
    examples:
    - name: Deploy source code to an app. This will pack current directory, build binary with Pivotal Build Service and then deploy to the app.
      text: az spring app deploy -n MyApp -s MyCluster -g MyResourceGroup --source-path
    - name: Deploy a pre-built jar to an app with jvm options and environment variables.
      text: az spring app deploy -n MyApp -s MyCluster -g MyResourceGroup --artifact-path app.jar --jvm-options="-XX:+UseG1GC -XX:+UseStringDeduplication" --env foo=bar
    - name: Deploy source code to a specific deployment of an app.
      text: az spring app deploy -n MyApp -s MyCluster -g MyResourceGroup -d green-deployment --source-path
    - name: Deploy a container image on Docker Hub to an app.
      text: az spring app deploy -n MyApp -s MyCluster -g MyResourceGroup --container-image contoso/your-app:v1
    - name: Deploy a container image on a private registry to an app.
      text: az spring app deploy -n MyApp -s MyCluster -g MyResourceGroup --container-image contoso/your-app:v1 --container-registry myacr.azurecr.io --registry-username <username> --registry-password <password>
    - name: Deploy with Application Configuration Service config file patterns to an app.
      text: az spring app deploy -n MyApp -s MyCluster -g MyResourceGroup --config-file-patterns MyPatterns --artifact-path app.jar
"""

helps['spring app scale'] = """
    type: command
    short-summary: Manually scale an app or its deployments.
    examples:
    - name: Scale up an app to 4 cpu cores and 8 Gb of memory per instance.
      text: az spring app scale -n MyApp -s MyCluster -g MyResourceGroup --cpu 3 --memory 8
    - name: Scale out a deployment of the app to 5 instances.
      text: az spring app scale -n MyApp -s MyCluster -g MyResourceGroup -d green-deployment --instance-count 5
"""

helps['spring app show-deploy-log'] = """
    type: command
    short-summary: Show build log of the last deploy, only apply to source code deploy, default to production deployment.
"""

helps['spring app log tail'] = """
    type: command
    short-summary: Show logs of an app instance, logs will be streamed when setting '-f/--follow'.
"""

helps['spring app identity'] = """
    type: group
    short-summary: Manage an app's managed identities.
"""

helps['spring app identity assign'] = """
    type: command
    short-summary: Enable system-assigned managed identity or assign user-assigned managed identities to an app.
    examples:
    - name: Enable the system assigned identity.
      text: az spring app identity assign -n MyApp -s MyCluster -g MyResourceGroup --system-assigned
    - name: Enable the system assigned identity on an app with the 'Reader' role.
      text: az spring app identity assign -n MyApp -s MyCluster -g MyResourceGroup --system-assigned --role Reader --scope /subscriptions/xxxxxxxx-xxxx-xxxx-xxxx-xxxxxxxxxxxx/resourceGroups/xxxxx/providers/Microsoft.KeyVault/vaults/xxxxx
    - name: Assign two user-assigned managed identities to an app.
      text: az spring app identity assign -n MyApp -s MyCluster -g MyResourceGroup --user-assigned IdentityResourceId1 IdentityResourceId2
"""

helps['spring app identity remove'] = """
    type: command
    short-summary: Remove managed identity from an app.
    examples:
    - name: Remove the system-assigned managed identity from an app.
      text: az spring app identity remove -n MyApp -s MyCluster -g MyResourceGroup --system-assigned
    - name: Remove the system-assigned and user-assigned managed identities from an app.
      text: az spring app identity remove -n MyApp -s MyCluster -g MyResourceGroup --system-assigned --user-assigned IdentityResourceId1 IdentityResourceId2
    - name: Remove ALL user-assigned managed identities from an app.
      text: az spring app identity remove -n MyApp -s MyCluster -g MyResourceGroup --user-assigned
"""

helps['spring app identity show'] = """
    type: command
    short-summary: Display app's managed identity info.
    examples:
    - name: Display an app's managed identity info.
      text: az spring app identity show -n MyApp -s MyCluster -g MyResourceGroup
"""

helps['spring app identity force-set'] = """
    type: command
    short-summary: Force set managed identities on an app.
    examples:
    - name: Force remove all managed identities on an app.
      text: az spring app identity force-set -n MyApp -s MyCluster -g MyResourceGroup --system-assigned disable --user-assigned disable
    - name: Force remove all user-assigned managed identities on an app, and enable or keep system-assigned managed identity.
      text: az spring app identity force-set -n MyApp -s MyCluster -g MyResourceGroup --system-assigned enable --user-assigned disable
    - name: Force remove system-assigned managed identity on an app, and assign or keep user-assigned managed identities.
      text: az spring app identity force-set -n MyApp -s MyCluster -g MyResourceGroup --system-assigned disable --user-assigned IdentityResourceId1 IdentityResourceId2
"""

helps['spring app set-deployment'] = """
    type: command
    short-summary: Set production deployment of an app.
    examples:
    - name: Swap a staging deployment of an app to production.
      text: az spring app set-deployment -d green-deployment -n MyApp -s MyCluster -g MyResourceGroup
"""

helps['spring app unset-deployment'] = """
    type: command
    short-summary: Unset production deployment of an app.
    examples:
    - name: Swap the production deployment of an app to staging if the app has the production deployment.
      text: az spring app unset-deployment -n MyApp -s MyCluster -g MyResourceGroup
"""

helps['spring app log'] = """
    type: group
    short-summary: Commands to tail app instances logs with multiple options. If the app has only one instance, the instance name is optional.
"""

helps['spring app logs'] = """
    type: command
    short-summary: Show logs of an app instance, logs will be streamed when setting '-f/--follow'.
"""

helps['spring app connect'] = """
    type: command
    short-summary: Connect to the interactive shell of an app instance for troubleshooting'.
"""

helps['spring app deployment'] = """
    type: group
    short-summary: Commands to manage life cycle of deployments of an app in Azure Spring Apps. More operations on deployments can be done on app level with parameter --deployment. e.g. az spring app deploy --deployment <staging deployment>
"""

helps['spring app deployment list'] = """
    type: command
    short-summary: List all deployments in an app.
"""

helps['spring app deployment show'] = """
    type: command
    short-summary: Show details of a deployment.
"""

helps['spring app deployment delete'] = """
    type: command
    short-summary: Delete a deployment of the app.
"""

helps['spring app deployment create'] = """
    type: command
    short-summary: Create a staging deployment for the app. To deploy code or update setting to an existing deployment, use `az spring app deploy/update --deployment <staging deployment>`.
    examples:
    - name: Deploy source code to a new deployment of an app. This will pack current directory, build binary with Pivotal Build Service and then deploy.
      text: az spring app deployment create -n green-deployment --app MyApp -s MyCluster -g MyResourceGroup --source-path
    - name: Deploy a pre-built jar to an app with jvm options and environment variables.
      text: az spring app deployment create -n green-deployment --app MyApp -s MyCluster -g MyResourceGroup --artifact-path app.jar --jvm-options="-XX:+UseG1GC -XX:+UseStringDeduplication" --env foo=bar
    - name: Deploy a container image on Docker Hub to an app.
      text: az spring app deployment create -n green-deployment --app MyApp -s MyCluster -g MyResourceGroup --container-image contoso/your-app:v1
    - name: Deploy a container image on a private registry to an app.
      text: az spring app deployment create -n green-deployment --app MyApp -s MyCluster -g MyResourceGroup --container-image contoso/your-app:v1 --container-registry myacr.azurecr.io --registry-username <username> --registry-password <password>
"""

helps['spring app deployment generate-heap-dump'] = """
    type: command
    short-summary: Generate a heap dump of your target app instance to given file path.
"""

helps['spring app deployment generate-thread-dump'] = """
    type: command
    short-summary: Generate a thread dump of your target app instance to given file path.
"""

helps['spring app deployment start-jfr'] = """
    type: command
    short-summary: Start a JFR on your target app instance to given file path.
"""

helps['spring config-server'] = """
    type: group
    short-summary: (Support Standard Tier and Basic Tier) Commands to manage Config Server in Azure Spring Apps.
"""

helps['spring config-server show'] = """
    type: command
    short-summary: Show Config Server.
"""

helps['spring config-server set'] = """
    type: command
    short-summary: Set Config Server from a yaml file.
"""

helps['spring config-server clear'] = """
    type: command
    short-summary: Erase all settings in Config Server.
"""

helps['spring config-server git'] = """
    type: group
    short-summary: Commands to manage Config Server git property in Azure Spring Apps.
"""

helps['spring config-server git repo'] = """
    type: group
    short-summary: Commands to manage Config Server git repository in Azure Spring Apps.
"""

helps['spring config-server git set'] = """
    type: command
    short-summary: Set git property of Config Server, will totally override the old one.
"""

helps['spring config-server git repo add'] = """
    type: command
    short-summary: Add a new repository of git property of Config Server.
"""

helps['spring config-server git repo remove'] = """
    type: command
    short-summary: Remove an existing repository of git property of Config Server.
"""

helps['spring config-server git repo update'] = """
    type: command
    short-summary: Override an existing repository of git property of Config Server, will totally override the old one.
"""

helps['spring config-server git repo list'] = """
    type: command
    short-summary: List all repositories of git property of Config Server.
"""

helps['spring app binding'] = """
    type: group
    short-summary: Commands to manage bindings with Azure Data Services, you need to manually restart app to make settings take effect.
"""

helps['spring app binding cosmos'] = """
    type: group
    short-summary: Commands to manage Azure Cosmos DB bindings.
"""

helps['spring app binding mysql'] = """
    type: group
    short-summary: Commands to manage Azure Database for MySQL bindings.
"""

helps['spring app binding redis'] = """
    type: group
    short-summary: Commands to manage Azure Cache for Redis bindings.
"""
helps['spring app binding list'] = """
    type: command
    short-summary: List all service bindings in an app.
"""

helps['spring app binding show'] = """
    type: command
    short-summary: Show the details of a service binding.
"""
helps['spring app binding remove'] = """
    type: command
    short-summary: Remove a service binding of the app.
"""

helps['spring app binding cosmos add'] = """
    type: command
    short-summary: Bind an Azure Cosmos DB with the app.
    examples:
    - name: Bind an Azure Cosmos DB.
      text: az spring app binding cosmos add -n cosmosProduction --app MyApp --resource-id ${COSMOSDB_ID} --api-type mongo --database mymongo -g MyResourceGroup -s MyService
"""

helps['spring app binding cosmos update'] = """
    type: command
    short-summary: Update an Azure Cosmos DB service binding of the app.
"""

helps['spring app binding mysql add'] = """
    type: command
    short-summary: Bind an Azure Database for MySQL with the app.
"""

helps['spring app binding mysql update'] = """
    type: command
    short-summary: Update an Azure Database for MySQL service binding of the app.
"""

helps['spring app binding redis add'] = """
    type: command
    short-summary: Bind an Azure Cache for Redis with the app.
"""

helps['spring app binding redis update'] = """
    type: command
    short-summary: Update an Azure Cache for Redis service binding of the app.
"""

helps['spring app append-loaded-public-certificate'] = """
    type: command
    short-summary: Append a new loaded public certificate to an app in the Azure Spring Apps.
    examples:
    - name: Append a new loaded public certificate to an app.
      text: az spring app append-loaded-public-certificate --name MyApp --service MyCluster --resource-group MyResourceGroup --certificate-name MyCertName --load-trust-store true
"""

helps['spring certificate'] = """
    type: group
    short-summary: Commands to manage certificates.
"""

helps['spring certificate add'] = """
    type: command
    short-summary: Add a certificate in Azure Spring Apps.
    examples:
    - name: Import certificate from key vault.
      text: az spring certificate add --name MyCertName --vault-uri MyKeyVaultUri --vault-certificate-name MyKeyVaultCertName --service MyCluster --resource-group MyResourceGroup
"""

helps['spring certificate show'] = """
    type: command
    short-summary: Show a certificate in Azure Spring Apps.
"""

helps['spring certificate list'] = """
    type: command
    short-summary: List all certificates in Azure Spring Apps.
    examples:
    - name: List all certificates in Spring service.
      text: az spring certificate list --service MyCluster --resource-group MyResourceGroup -o table
"""

helps['spring certificate remove'] = """
    type: command
    short-summary: Remove a certificate in Azure Spring Apps.
"""

helps['spring certificate list-reference-app'] = """
    type: command
    short-summary: List all the apps reference an existing certificate in the Azure Spring Apps.
    examples:
    - name: List all the apps reference an existing certificate in Spring service.
      text: az spring certificate list-reference-app --service MyCluster --resource-group MyResourceGroup --name MyCertName
"""

helps['spring app custom-domain'] = """
    type: group
    short-summary: Commands to manage custom domains.
"""

helps['spring app custom-domain bind'] = """
    type: command
    short-summary: Bind a custom domain with the app.
    examples:
    - name: Bind a custom domain to app.
      text: az spring app custom-domain bind --domain-name MyDomainName --certificate MyCertName --app MyAppName --service MyCluster --resource-group MyResourceGroup
"""

helps['spring app custom-domain show'] = """
    type: command
    short-summary: Show details of a custom domain.
"""

helps['spring app custom-domain list'] = """
    type: command
    short-summary: List all custom domains of the app.
    examples:
    - name: List all custom domains of the app.
      text: az spring app custom-domain list --app MyAppName --service MyCluster --resource-group MyResourceGroup -o table
"""

helps['spring app custom-domain update'] = """
    type: command
    short-summary: Update a custom domain of the app.
    examples:
    - name: Bind custom domain with a specified certificate.
      text: az spring app custom-domain update --domain-name MyDomainName --certificate MCertName --app MyAppName --service MyCluster --resource-group MyResourceGroup
"""

helps['spring app custom-domain unbind'] = """
    type: command
    short-summary: Unbind a custom-domain of the app.
"""

helps['spring app-insights'] = """
    type: group
    short-summary: Commands to management Application Insights in Azure Spring Apps.
"""

helps['spring app-insights show'] = """
    type: command
    short-summary: Show Application Insights settings.
"""

helps['spring app-insights update'] = """
    type: command
    short-summary: Update Application Insights settings.
    examples:
        - name: Enable Application Insights by using the Connection string (recommended) or Instrumentation key.
          text: az spring app-insights update -n MyService -g MyResourceGroup --app-insights-key \"MyConnectionString\" --sampling-rate 100
        - name: Disable Application Insights.
          text: az spring app-insights update -n MyService -g MyResourceGroup --disable
"""

helps['spring service-registry'] = """
    type: group
    short-summary: (Enterprise Tier Only) Commands to manage Service Registry in Azure Spring Apps.
"""

helps['spring service-registry show'] = """
    type: command
    short-summary: Show the provisioning status and runtime status of Service Registry.
"""

helps['spring service-registry bind'] = """
    type: command
    short-summary: Bind an app to Service Registry.
    examples:
        - name: Bind an app to Service Registry.
          text: az spring service-registry bind --app MyApp -s MyService -g MyResourceGroup
"""

helps['spring service-registry unbind'] = """
    type: command
    short-summary: Unbind an app from Service Registry.
    examples:
        - name: Unbind an app from Service Registry.
          text: az spring service-registry unbind --app MyApp -s MyService -g MyResourceGroup
"""

helps['spring build-service'] = """
    type: group
    short-summary: (Enterprise Tier Only) Commands to manage Build Service
"""

helps['spring build-service builder'] = """
    type: group
    short-summary: (Enterprise Tier Only) Commands to manage Builder Resource
"""

helps['spring build-service builder create'] = """
    type: command
    short-summary: Create a builder.
    examples:
        - name: Create a builder using JSON file.
          text: az spring build-service builder create --name my-builder --builder-file MyJson.json --service clitest --resource-group cli
"""

helps['spring build-service builder update'] = """
    type: command
    short-summary: Update a builder.
    examples:
        - name: Update a builder using JSON file.
          text: az spring build-service builder update --name my-builder --builder-file MyJson.json --service clitest --resource-group cli
"""

helps['spring build-service builder show'] = """
    type: command
    short-summary: Show a builder.
    examples:
        - name: Show a builder.
          text: az spring build-service builder show --name my-builder --service clitest --resource-group cli
"""

helps['spring build-service builder show-deployments'] = """
    type: command
    short-summary: Show deployments.
    examples:
        - name: Show the list of deployments using this builder.
          text: az spring build-service builder show-deployments --name my-builder --service clitest --resource-group cli
"""

helps['spring build-service builder delete'] = """
    type: command
    short-summary: Delete a builder.
    examples:
        - name: Delete a builder.
          text: az spring build-service builder delete --name my-builder --service clitest --resource-group cli
"""

helps['spring application-live-view'] = """
    type: group
    short-summary: (Enterprise Tier Only) Commands to manage Application Live View in Azure Spring Apps. Application Live View presents application instance metrics, and makes it easy for developers to monitor application runtimes.
"""

helps['spring application-live-view show'] = """
    type: command
    short-summary: Show the provisioning state, running status and settings of Application Live View.
"""

helps['spring application-live-view create'] = """
    type: command
    short-summary: Create Application Live View.
    examples:
        - name: Create Application Live View
          text: az spring application-live-view create -s MyService -g MyResourceGroup
"""

helps['spring application-live-view delete'] = """
    type: command
    short-summary: Delete Application Live View.
"""

helps['spring dev-tool'] = """
    type: group
    short-summary: (Enterprise Tier Only) Commands to manage Dev Tools in Azure Spring Apps. The Dev Tools Portal is an underlying application that hosts the developer tools.
"""

helps['spring dev-tool show'] = """
    type: command
    short-summary: Show the provisioning state, running status and settings of Dev Tool Portal.
"""

helps['spring dev-tool create'] = """
    type: command
    short-summary: Create Dev Tool Portal.
    examples:
        - name: Create Dev Tool Portal with public endpoint exposed
          text: az spring dev-tool create -s MyService -g MyResourceGroup --assign-endpoint
        - name: Create Dev Tool Portal with SSO enabled
          text: az spring dev-tool create -s MyService -g MyResourceGroup --client-id 00000000-0000-0000-000000000000 --scopes scope1,scope2  --client-secret MySecret --metadata-url "https://example.com/.well-known/openid-configuration" --assign-endpoint
"""

helps['spring dev-tool update'] = """
    type: command
    short-summary: Update Dev Tool Portal.
    examples:
        - name: Update Dev Tool Portal with public endpoint exposed
          text: az spring dev-tool update -s MyService -g MyResourceGroup --assign-endpoint
        - name: Update Dev Tool Portal with SSO enabled
          text: az spring dev-tool update -s MyService -g MyResourceGroup --client-id 00000000-0000-0000-000000000000 --scopes scope1,scope2  --client-secret MySecret --metadata-url "https://example.com/.well-known/openid-configuration" --assign-endpoint
"""

helps['spring dev-tool delete'] = """
    type: command
    short-summary: Delete Dev Tool Portal.
"""

helps['spring application-configuration-service'] = """
    type: group
    short-summary: (Enterprise Tier Only) Commands to manage Application Configuration Service in Azure Spring Apps.
"""

helps['spring application-configuration-service show'] = """
    type: command
    short-summary: Show the provisioning status, runtime status, and settings of Application Configuration Service.
"""

helps['spring application-configuration-service clear'] = """
    type: command
    short-summary: Reset all Application Configuration Service settings.
"""

helps['spring application-configuration-service git'] = """
    type: group
    short-summary: Commands to manage Application Configuration Service git property in Azure Spring Apps.
"""

helps['spring application-configuration-service git repo'] = """
    type: group
    short-summary: Commands to manage Application Configuration Service git repository in Azure Spring Apps.
"""

helps['spring application-configuration-service git repo add'] = """
    type: command
    short-summary: Add a Git property to the Application Configuration Service settings.
    examples:
        - name: Add a Git property.
          text: az spring application-configuration-service git repo add -s MyService -g MyResourceGroup --name MyName --patterns MyPattern --uri https://MyURI --label master
"""

helps['spring application-configuration-service git repo update'] = """
    type: command
    short-summary: Update an existing Git property in the Application Configuration Service settings.
    examples:
        - name: Update a Git property.
          text: az spring application-configuration-service git repo update -s MyService -g MyResourceGroup --name MyName --patterns MyPattern
"""

helps['spring application-configuration-service git repo remove'] = """
    type: command
    short-summary: Delete an existing Git property from the Application Configuration Service settings.
    examples:
        - name: Delete a Git property.
          text: az spring application-configuration-service git repo remove -s MyService -g MyResourceGroup --name MyName
"""

helps['spring application-configuration-service git repo list'] = """
    type: command
    short-summary: List all Git settings of Application Configuration Service.
"""

helps['spring application-configuration-service bind'] = """
    type: command
    short-summary: Bind an app to Application Configuration Service.
    examples:
        - name: Bind an app to Application Configuration Service.
          text: az spring application-configuration-service bind --app MyApp -s MyService -g MyResourceGroup
"""

helps['spring application-configuration-service unbind'] = """
    type: command
    short-summary: Unbind an app from Application Configuration Service.
    examples:
        - name: Unbind an app from Application Configuration Service.
          text: az spring application-configuration-service unbind --app MyApp -s MyService -g MyResourceGroup
"""

helps['spring gateway'] = """
    type: group
    short-summary: (Enterprise Tier Only) Commands to manage gateway in Azure Spring Apps.
"""

helps['spring gateway clear'] = """
    type: command
    short-summary: Clear all settings of gateway.
"""

helps['spring gateway show'] = """
    type: command
    short-summary: Show the settings, provisioning status and runtime status of gateway.
"""

helps['spring gateway update'] = """
    type: command
    short-summary: Update an existing gateway properties.
    examples:
        - name: Update gateway property.
          text: az spring gateway update -s MyService -g MyResourceGroup --assign-endpoint true --https-only true
"""

helps['spring gateway route-config'] = """
    type: group
    short-summary: Commands to manage gateway route configs in Azure Spring Apps.
"""

helps['spring gateway route-config create'] = """
    type: command
    short-summary: Create a gateway route config with routing rules of Json array format.
    examples:
        - name: Create a gateway route config targeting the app in Azure Spring Apps.
          text: az spring gateway route-config create -s MyService -g MyResourceGroup --name MyName --app-name MyApp --routes-file MyJson.json
"""

helps['spring gateway route-config update'] = """
    type: command
    short-summary: Update an existing gateway route config with routing rules of Json array format.
    examples:
        - name: Update an existing gateway route config targeting the app in Azure Spring Apps.
          text: az spring gateway route-config update -s MyService -g MyResourceGroup --name MyName --app-name MyApp --routes-file MyJson.json
"""

helps['spring gateway route-config remove'] = """
    type: command
    short-summary: Delete an existing gateway route config.
    examples:
        - name: Delete an existing gateway route config.
          text: az spring gateway route-config remove -s MyService -g MyResourceGroup --name MyName
"""

helps['spring gateway route-config show'] = """
    type: command
    short-summary: Get an existing gateway route config.
    examples:
        - name: Get an existing gateway route config.
          text: az spring gateway route-config show -s MyService -g MyResourceGroup --name MyName
"""

helps['spring gateway route-config list'] = """
    type: command
    short-summary: List all existing gateway route configs.
    examples:
        - name: List all existing gateway route configs.
          text: az spring gateway route-config list -s MyService -g MyResourceGroup
"""

helps['spring gateway custom-domain'] = """
    type: group
    short-summary: Commands to manage custom domains for gateway.
"""

helps['spring gateway custom-domain bind'] = """
    type: command
    short-summary: Bind a custom domain with the gateway.
    examples:
    - name: Bind a custom domain to gateway.
      text: az spring gateway custom-domain bind --domain-name MyDomainName --certificate MyCertName --service MyCluster --resource-group MyResourceGroup
"""

helps['spring gateway custom-domain show'] = """
    type: command
    short-summary: Show details of a custom domain.
"""

helps['spring gateway custom-domain list'] = """
    type: command
    short-summary: List all custom domains of the gateway.
    examples:
    - name: List all custom domains of the gateway.
      text: az spring gateway custom-domain list --service MyCluster --resource-group MyResourceGroup
"""

helps['spring gateway custom-domain update'] = """
    type: command
    short-summary: Update a custom domain of the gateway.
    examples:
    - name: Bind custom domain with a specified certificate.
      text: az spring gateway custom-domain update --domain-name MyDomainName --certificate MCertName --service MyCluster --resource-group MyResourceGroup
"""

helps['spring gateway custom-domain unbind'] = """
    type: command
    short-summary: Unbind a custom-domain of the gateway.
"""

helps['spring api-portal'] = """
    type: group
    short-summary: (Enterprise Tier Only) Commands to manage API portal in Azure Spring Apps.
"""

helps['spring api-portal clear'] = """
    type: command
    short-summary: Clear all settings of API portal.
"""

helps['spring api-portal show'] = """
    type: command
    short-summary: Show the settings, provisioning status and runtime status of API portal.
"""

helps['spring api-portal update'] = """
    type: command
    short-summary: Update an existing API portal properties.
    examples:
        - name: Update API portal property.
          text: az spring api-portal update -s MyService -g MyResourceGroup --assign-endpoint true --https-only true
"""

helps['spring api-portal custom-domain'] = """
    type: group
    short-summary: Commands to manage custom domains for API portal.
"""

helps['spring api-portal custom-domain bind'] = """
    type: command
    short-summary: Bind a custom domain with the API portal.
    examples:
    - name: Bind a custom domain to API portal.
      text: az spring api-portal custom-domain bind --domain-name MyDomainName --certificate MyCertName --service MyCluster --resource-group MyResourceGroup
"""

helps['spring api-portal custom-domain show'] = """
    type: command
    short-summary: Show details of a custom domain.
"""

helps['spring api-portal custom-domain list'] = """
    type: command
    short-summary: List all custom domains of the API portal.
    examples:
    - name: List all custom domains of the API portal.
      text: az spring api-portal custom-domain list --service MyCluster --resource-group MyResourceGroup
"""

helps['spring api-portal custom-domain update'] = """
    type: command
    short-summary: Update a custom domain of the API portal.
    examples:
    - name: Bind custom domain with a specified certificate.
      text: az spring api-portal custom-domain update --domain-name MyDomainName --certificate MCertName --service MyCluster --resource-group MyResourceGroup
"""

helps['spring api-portal custom-domain unbind'] = """
    type: command
    short-summary: Unbind a custom-domain of the API portal.
"""

helps['spring build-service'] = """
    type: group
    short-summary: (Enterprise Tier Only) Commands to manage build service in Azure Spring Apps.
"""

helps['spring build-service builder'] = """
    type: group
    short-summary: (Enterprise Tier Only) Commands to manage builder of build service.
"""

helps['spring build-service builder buildpack-binding'] = """
    type: group
    short-summary: (Enterprise Tier Only) Commands to manage buildpack-binding of builder.
"""

helps['spring build-service builder buildpack-binding create'] = """
    type: command
    short-summary: (Enterprise Tier Only) Create a buildpack binding.
    examples:
        - name: Create a buildpack binding without properties or secrets.
          text: az spring build-service builder buildpack-binding create --name first-binding --builder-name first-builder --type ApplicationInsights --service MyCluster --resource-group MyResourceGroup
        - name: Create a buildpack binding with only secrets.
          text: az spring build-service builder buildpack-binding create --name first-binding --builder-name first-builder --type ApplicationInsights --secrets k1=v1 k2=v2 --service MyCluster --resource-group MyResourceGroup
        - name: Create a buildpack binding with only properties.
          text: az spring build-service builder buildpack-binding create --name first-binding --builder-name first-builder --type ApplicationInsights --properties a=b c=d --service MyCluster --resource-group MyResourceGroup
        - name: Create a buildpack binding with properties and secrets.
          text: az spring build-service builder buildpack-binding create --name first-binding --builder-name first-builder --type ApplicationInsights --properties a=b c=d --secrets k1=v1 k2=v2 --service MyCluster --resource-group MyResourceGroup
"""

helps['spring build-service builder buildpack-binding set'] = """
    type: command
    short-summary: (Enterprise Tier Only) Set a buildpack binding.
    examples:
        - name: Set a buildpack binding with properties and secrets.
          text: az spring build-service builder buildpack-binding set --name first-binding --builder-name first-builder --type ApplicationInsights --properties a=b c=d --secrets k1=v1 k2=v2 --service MyCluster --resource-group MyResourceGroup
"""

helps['spring build-service builder buildpack-binding show'] = """
    type: command
    short-summary: (Enterprise Tier Only) Show a buildpack binding. The secrets will be masked.
    examples:
        - name: Show a buildpack binding.
          text: az spring build-service builder buildpack-binding show --name first-binding --builder-name first-builder --service MyCluster --resource-group MyResourceGroup
"""

helps['spring build-service builder buildpack-binding list'] = """
    type: command
    short-summary: (Enterprise Tier Only) List all buildpack binding in a builder. The secrets will be masked.
    examples:
        - name: List all buildpack binding of a builder.
          text: az spring build-service builder buildpack-binding list --builder-name first-builder --service MyCluster --resource-group MyResourceGroup
"""

helps['spring build-service builder buildpack-binding delete'] = """
    type: command
    short-summary: (Enterprise Tier Only) Delete a buildpack binding.
    examples:
        - name: Delete a buildpack binding.
          text: az spring build-service builder buildpack-binding delete --name first-binding --builder-name first-builder --service MyCluster --resource-group MyResourceGroup
"""

helps['spring application-accelerator'] = """
    type: group
    short-summary: (Enterprise Tier Only) Commands to manage Application Accelerator in Azure Spring Apps.
"""

helps['spring application-accelerator create'] = """
    type: command
    short-summary: (Enterprise Tier Only) Create Application Accelerator in Azure Spring Apps instance.
    examples:
        - name: Create Application Accelerator in Azure Spring Apps instance.
          text: az spring application-accelerator create --service MyCluster --resource-group MyResourceGroup
"""

helps['spring application-accelerator show'] = """
    type: command
    short-summary: (Enterprise Tier Only) Show the settings, provisioning status and runtime status of Application Accelerator.
    examples:
        - name: Show details of a Application Accelerator.
          text: az spring application-accelerator show --service MyCluster --resource-group MyResourceGroup
"""

helps['spring application-accelerator delete'] = """
    type: command
    short-summary: (Enterprise Tier Only) Delete Application Accelerator from Azure Spring Apps instance.
    examples:
        - name: Delete Application Accelerator from Azure Spring Apps instance.
          text: az spring application-accelerator delete --service MyCluster --resource-group MyResourceGroup
"""

helps['spring application-accelerator predefined-accelerator'] = """
    type: group
    short-summary: (Enterprise Tier Only) Commands to manage predefined accelerator in Azure Spring Apps.
"""

helps['spring application-accelerator predefined-accelerator list'] = """
    type: command
    short-summary: (Enterprise Tier Only) List all existing predefined accelerators.
    examples:
        - name: List all existing predefined accelerators.
          text: az spring application-accelerator predefined-accelerator list --service MyCluster --resource-group MyResourceGroup
"""

helps['spring application-accelerator predefined-accelerator show'] = """
    type: command
    short-summary: (Enterprise Tier Only) Show the settings, provisioning status and runtime status of predefined accelerator.
    examples:
        - name: Show details of a predefined accelerator.
          text: az spring application-accelerator predefined-accelerator show --name AcceleratorName --service MyCluster --resource-group MyResourceGroup
"""

helps['spring application-accelerator predefined-accelerator disable'] = """
    type: command
    short-summary: (Enterprise Tier Only) Disable a predefined accelerator.
    examples:
        - name: Disable a predefined accelerator.
          text: az spring application-accelerator predefined-accelerator disable --name AcceleratorName --service MyCluster --resource-group MyResourceGroup
"""

helps['spring application-accelerator predefined-accelerator enable'] = """
    type: command
    short-summary: (Enterprise Tier Only) Enable a predefined accelerator.
    examples:
        - name: Enable a predefined accelerator.
          text: az spring application-accelerator predefined-accelerator enable --name AcceleratorName --service MyCluster --resource-group MyResourceGroup
"""

helps['spring application-accelerator customized-accelerator'] = """
    type: group
    short-summary: (Enterprise Tier Only) Commands to manage customized accelerator in Azure Spring Apps.
"""

helps['spring application-accelerator customized-accelerator list'] = """
    type: command
    short-summary: (Enterprise Tier Only) List all existing customized accelerators.
    examples:
        - name: List all existing customized accelerators.
          text: az spring application-accelerator customized-accelerator list --service MyCluster --resource-group MyResourceGroup
"""

helps['spring application-accelerator customized-accelerator show'] = """
    type: command
    short-summary: (Enterprise Tier Only) Show the settings, provisioning status and runtime status of customized accelerator.
    examples:
        - name: Show details of a customized accelerator.
          text: az spring application-accelerator customized-accelerator show --name AcceleratorName --service MyCluster --resource-group MyResourceGroup
"""

helps['spring application-accelerator customized-accelerator create'] = """
    type: command
    short-summary: (Enterprise Tier Only) Create a customized accelerator.
    examples:
        - name: Create a customized accelerator.
          text: az spring application-accelerator customized-accelerator create --name AcceleratorName --service MyCluster --resource-group MyResourceGroup --git-url https://github.com/xxx --git-branch main --display-name acc-name
"""

helps['spring application-accelerator customized-accelerator update'] = """
    type: command
    short-summary: (Enterprise Tier Only) Update a customized accelerator.
    examples:
        - name: Update a customized accelerator.
          text: az spring application-accelerator customized-accelerator update --name AcceleratorName --service MyCluster --resource-group MyResourceGroup --git-url https://github.com/xxx --git-branch main --display-name acc-name
"""

helps['spring application-accelerator customized-accelerator delete'] = """
    type: command
    short-summary: (Enterprise Tier Only) Delete a customized accelerator.
    examples:
        - name: Delete a customized accelerator.
          text: az spring application-accelerator customized-accelerator delete --name AcceleratorName --service MyCluster --resource-group MyResourceGroup
"""<|MERGE_RESOLUTION|>--- conflicted
+++ resolved
@@ -36,13 +36,9 @@
         az spring create -n MyService -g MyResourceGroup --sku Enterprise
     - name: Create a Azure Spring Apps Enterprise instance with Tanzu components enabled.
       text: |
-<<<<<<< HEAD
-        az spring create -n MyService -g MyResourceGroup --sku Enterprise --enable-application-configuration-service --enable-service-registry --enable-gateway --enable-api-portal --enable-application-accelerator
-=======
         az provider register -n Microsoft.SaaS
         az term accept --publisher vmware-inc --product azure-spring-cloud-vmware-tanzu-2 --plan asa-ent-hr-mtr
-        az spring create -n MyService -g MyResourceGroup --sku Enterprise --enable-application-configuration-service --enable-service-registry --enable-gateway --enable-api-portal --enable-application-live-view
->>>>>>> 120b9f49
+        az spring create -n MyService -g MyResourceGroup --sku Enterprise --enable-application-configuration-service --enable-service-registry --enable-gateway --enable-api-portal --enable-application-live-view  --enable-application-accelerator
 """
 
 helps['spring list-marketplace-plan'] = """
