--- conflicted
+++ resolved
@@ -1658,40 +1658,6 @@
           text: az spring component instance list --component spring-cloud-gateway-operator --service MyAzureSpringAppsInstance --resource-group MyResourceGroup
 """
 
-<<<<<<< HEAD
-helps['spring private-dns-zone'] = """
-    type: group
-    short-summary: Commands to configure constumer private DNS zone with Azure Spring Apps.
-"""
-
-helps['spring private-dns-zone add'] = """
-    type: command
-    short-summary: Commands to add a constumer private DNS zone with Azure Spring Apps.
-    examples:
-        - name: Add a private DNS zone to Azure Spring Apps.
-          text: az spring private-dns-zone add --service MyAzureSpringAppsInstance --resource-group MyResourceGroup --zone-id MyPrivateDNSZoneId
-"""
-
-helps['spring private-dns-zone update'] = """
-    type: command
-    short-summary: Commands to update constumer private DNS zone in Azure Spring Apps.
-    examples:
-        - name: Update a private DNS zone in Azure Spring Apps.
-          text: az spring private-dns-zone update --service MyAzureSpringAppsInstance --resource-group MyResourceGroup --zone-id MyPrivateDNSZoneId
-"""
-
-helps['spring private-dns-zone clean'] = """
-    type: command
-    short-summary: Commands to clean up constumer private DNS zone in Azure Spring Apps.
-    examples:
-        - name: Clean up private DNS zone with Azure Spring Apps.
-          text: az spring private-dns-zone clean --service MyAzureSpringAppsInstance --resource-group MyResourceGroup
-=======
-helps['spring job'] = """
-    type: group
-    short-summary: (Enterprise Tier Only) Commands to manage jobs of Azure Spring Apps service.
-"""
-
 helps['spring job create'] = """
     type: command
     short-summary: Create a new job in Azure Spring Apps service.
@@ -1808,5 +1774,38 @@
           text: az spring job logs --name job-name --execution job-execution-nam --all-instances --follow -s MyService -g MyResourceGroup
         - name: Stream and watch logs for a specific instance of a job execution.
           text: az spring job logs --name job-name --execution job-execution-nam --instance MyJobExecutionInstance --follow -s MyService -g MyResourceGroup
->>>>>>> e1d6a22d
+"""
+
+helps['spring private-dns-zone'] = """
+    type: group
+    short-summary: Commands to configure constumer private DNS zone with Azure Spring Apps.
+"""
+
+helps['spring private-dns-zone add'] = """
+    type: command
+    short-summary: Commands to add a constumer private DNS zone with Azure Spring Apps.
+    examples:
+        - name: Add a private DNS zone to Azure Spring Apps.
+          text: az spring private-dns-zone add --service MyAzureSpringAppsInstance --resource-group MyResourceGroup --zone-id MyPrivateDNSZoneId
+"""
+
+helps['spring private-dns-zone update'] = """
+    type: command
+    short-summary: Commands to update constumer private DNS zone in Azure Spring Apps.
+    examples:
+        - name: Update a private DNS zone in Azure Spring Apps.
+          text: az spring private-dns-zone update --service MyAzureSpringAppsInstance --resource-group MyResourceGroup --zone-id MyPrivateDNSZoneId
+"""
+
+helps['spring private-dns-zone clean'] = """
+    type: command
+    short-summary: Commands to clean up constumer private DNS zone in Azure Spring Apps.
+    examples:
+        - name: Clean up private DNS zone with Azure Spring Apps.
+          text: az spring private-dns-zone clean --service MyAzureSpringAppsInstance --resource-group MyResourceGroup
+"""
+
+helps['spring job'] = """
+    type: group
+    short-summary: (Enterprise Tier Only) Commands to manage jobs of Azure Spring Apps service.
 """