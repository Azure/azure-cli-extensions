# --------------------------------------------------------------------------------------------
# Copyright (c) Microsoft Corporation. All rights reserved.
# Licensed under the MIT License. See License.txt in the project root for license information.
# --------------------------------------------------------------------------------------------
from datetime import datetime

# pylint: disable=wrong-import-order
from knack.log import get_logger
from azure.cli.core.util import sdk_no_wait
from azure.cli.core.azclierror import (ValidationError, ArgumentUsageError)
from .custom import app_get, _get_app_log
from ._utils import (get_spring_sku, wait_till_end, convert_argument_to_parameter_list)
from ._deployment_factory import (deployment_selector,
                                  deployment_settings_options_from_resource,
                                  deployment_source_options_from_resource,
                                  default_deployment_create_options)
from ._app_factory import app_selector
from ._deployment_deployable_factory import deployable_selector
from ._app_validator import _get_active_deployment
from .custom import app_tail_log_internal
import datetime
from time import sleep

logger = get_logger(__name__)
DEFAULT_DEPLOYMENT_NAME = "default"

# pylint: disable=line-too-long
LOG_RUNNING_PROMPT = "This command usually takes minutes to run. Add '--verbose' parameter if needed."


#  App's command usually operates an Spring/Apps and the active Spring/Apps/Deployments under the app.
# The general idea of these command is putting all input command in parameter dict and let the Resource factory to construct the payload.
# - _app_factory construct the App's properties
# - _deployment_factory construct the Deployment's properties, which includes source and other settings.
# - There are 5 types for different deployment source types, here use _deployment_source_factory to construct the payload according to the source_type
# - A deployment must consume a path can be deployable, it can be a relative path, custom container or build result resource id,
#   - _deployment_deployable_factory determines the deployable type and upload necessary binary/code to the service when constructing the deployable_path.
#   - _deployment_uploadable_factory will upload the local file to a given destination, or compress the local folder and upload according to the parameter.


def app_create(cmd, client, resource_group, service, name,
               deployment_name=None,
               # deployment.settings
               cpu=None,
               memory=None,
               instance_count=None,
               disable_probe=None,
               env=None,
               # deployment.source
               runtime_version=None,
               jvm_options=None,
               # app.create
               assign_identity=None,
               system_assigned=None,
               user_assigned=None,
               # app.update
               enable_persistent_storage=None,
               persistent_storage=None,
               assign_endpoint=None,
               enable_liveness_probe=None,
               enable_readiness_probe=None,
               enable_startup_probe=None,
               liveness_probe_config=None,
               readiness_probe_config=None,
               startup_probe_config=None,
               termination_grace_period_seconds=None,
               assign_public_endpoint=None,
               loaded_public_certificate_file=None,
               ingress_read_timeout=None,
               ingress_send_timeout=None,
               session_affinity=None,
               session_max_age=None,
               backend_protocol=None,
               client_auth_certs=None,
               # StandardGen2
               min_replicas=None,
               max_replicas=None,
               scale_rule_name=None,
               scale_rule_type=None,
               scale_rule_http_concurrency=None,
               scale_rule_metadata=None,
               scale_rule_auth=None,
               secrets=None):
    '''app_create
    Create app with an active deployment, deployment should be deployed with default banner
    1. Create app
    2. Create deployment with default banner
    3. [Optional] Update app properties which needs an active deployment exist
    '''
    logger.warning(LOG_RUNNING_PROMPT)
    _ensure_app_not_exist(client, resource_group, service, name)
    sku = get_spring_sku(client, resource_group, service)

    if sku.tier.upper() == 'STANDARDGEN2':
        if cpu is None and memory is None:
            cpu = '500m'
            memory = '1Gi'
    else:
        if cpu is None:
            cpu = 1
        if memory is None:
            memory = '1Gi'

    basic_kwargs = {
        'cmd': cmd,
        'client': client,
        'resource_group': resource_group,
        'service': service,
        'app': name,
        'deployment': 'default',
        'sku': sku
    }

    create_app_kwargs = {
        'system_assigned': system_assigned,
        'user_assigned': user_assigned,
        'enable_temporary_disk': True,
        'enable_persistent_storage': enable_persistent_storage,
        'persistent_storage': persistent_storage,
        'public': assign_endpoint,
        'public_for_vnet': assign_public_endpoint,
        'loaded_public_certificate_file': loaded_public_certificate_file,
        'ingress_read_timeout': ingress_read_timeout,
        'ingress_send_timeout': ingress_send_timeout,
        'session_affinity': session_affinity,
        'session_max_age': session_max_age,
        'backend_protocol': backend_protocol,
        'client_auth_certs': client_auth_certs,
        'secrets': secrets
    }
    create_deployment_kwargs = {
        'cpu': cpu,
        'memory': memory,
        'instance_count': instance_count,
        'active': True,
        'disable_probe': disable_probe,
        'env': env,
        'runtime_version': runtime_version,
        'jvm_options': jvm_options,
        'enable_liveness_probe': enable_liveness_probe,
        'enable_readiness_probe': enable_readiness_probe,
        'enable_startup_probe': enable_startup_probe,
        'liveness_probe_config_file_path': liveness_probe_config,
        'readiness_probe_config_file_path': readiness_probe_config,
        'startup_probe_config_file_path': startup_probe_config,
        'termination_grace_period_seconds': termination_grace_period_seconds,
        # StandardGen2
        'min_replicas': min_replicas,
        'max_replicas': max_replicas,
        'scale_rule_name': scale_rule_name,
        'scale_rule_type': scale_rule_type,
        'scale_rule_http_concurrency': scale_rule_http_concurrency,
        'scale_rule_metadata': scale_rule_metadata,
        'scale_rule_auth': scale_rule_auth,
    }
    update_app_kwargs = {
        'enable_persistent_storage': enable_persistent_storage,
        'public': assign_endpoint,
        'public_for_vnet': assign_public_endpoint,
        'ingress_read_timeout': ingress_read_timeout,
        'ingress_send_timeout': ingress_send_timeout,
        'session_affinity': session_affinity,
        'session_max_age': session_max_age,
        'backend_protocol': backend_protocol,
        'client_auth_certs': client_auth_certs
    }

    deployable = deployable_selector(**create_deployment_kwargs, **basic_kwargs)
    create_deployment_kwargs['source_type'] = deployable.get_source_type(**create_deployment_kwargs, **basic_kwargs)
    create_deployment_kwargs['deployable_path'] = deployable.build_deployable_path(**create_deployment_kwargs, **basic_kwargs)
    deployment_factory = deployment_selector(**create_deployment_kwargs, **basic_kwargs)
    app_factory = app_selector(sku)
    deployment_factory.validate_instance_count(instance_count)

    app_resource = app_factory.format_resource(**create_app_kwargs, **basic_kwargs)
    logger.warning('[1/3] Creating app {}'.format(name))
    app_poller = client.apps.begin_create_or_update(resource_group, service, name, app_resource)
    wait_till_end(cmd, app_poller)

    banner_deployment_name = deployment_name or DEFAULT_DEPLOYMENT_NAME
    logger.warning('[2/3] Creating default deployment with name "{}"'.format(banner_deployment_name))
    deployment_resource = deployment_factory.format_resource(**create_deployment_kwargs, **basic_kwargs)
    poller = client.deployments.begin_create_or_update(resource_group,
                                                       service,
                                                       name,
                                                       banner_deployment_name,
                                                       deployment_resource)
    logger.warning('[3/3] Updating app "{}" (this operation can take a while to complete)'.format(name))
    app_resource = app_factory.format_resource(**update_app_kwargs, **basic_kwargs)
    app_poller = client.apps.begin_update(resource_group, service, name, app_resource)

    wait_till_end(cmd, poller, app_poller)
    logger.warning('App create succeeded')
    return app_get(cmd, client, resource_group, service, name)


def app_update(cmd, client, resource_group, service, name,
               deployment=None,  # set by validator
               # app
               assign_endpoint=None,
               assign_public_endpoint=None,
               enable_persistent_storage=None,
               enable_ingress_to_app_tls=None,
               https_only=None,
               persistent_storage=None,
               loaded_public_certificate_file=None,
               ingress_read_timeout=None,
               ingress_send_timeout=None,
               session_affinity=None,
               session_max_age=None,
               backend_protocol=None,
               client_auth_certs=None,
               # deployment.source
               runtime_version=None,
               jvm_options=None,
               main_entry=None,
               # deployment.settings
               env=None,
               disable_probe=None,
               config_file_patterns=None,
               enable_liveness_probe=None,
               enable_readiness_probe=None,
               enable_startup_probe=None,
               liveness_probe_config=None,
               readiness_probe_config=None,
               startup_probe_config=None,
               termination_grace_period_seconds=None,
               secrets=None,
               # general
               no_wait=False):
    '''app_update
    Update app and active deployment according to the input
    1. Update app
    2. Update deployment
    '''
    logger.warning(LOG_RUNNING_PROMPT)
    basic_kwargs = {
        'cmd': cmd,
        'client': client,
        'resource_group': resource_group,
        'service': service,
        'app': name,
        'sku': deployment.sku if deployment else get_spring_sku(client, resource_group, service),
        'deployment': deployment.name if deployment else None,
        'deployment_resource': deployment,
    }

    deployment_kwargs = {
        'disable_probe': disable_probe,
        'config_file_patterns': config_file_patterns,
        'env': env,
        'runtime_version': runtime_version,
        'jvm_options': jvm_options,
        'main_entry': main_entry,
        'source_type': deployment.properties.source.type if deployment else None,
        'enable_liveness_probe': enable_liveness_probe,
        'enable_readiness_probe': enable_readiness_probe,
        'enable_startup_probe': enable_startup_probe,
        'liveness_probe_config_file_path': liveness_probe_config,
        'readiness_probe_config_file_path': readiness_probe_config,
        'startup_probe_config_file_path': startup_probe_config,
        'termination_grace_period_seconds': termination_grace_period_seconds,
    }

    app_kwargs = {
        'public': assign_endpoint,
        'public_for_vnet': assign_public_endpoint,
        'enable_persistent_storage': enable_persistent_storage,
        'persistent_storage': persistent_storage,
        'loaded_public_certificate_file': loaded_public_certificate_file,
        'enable_end_to_end_tls': enable_ingress_to_app_tls,
        'https_only': https_only,
        'ingress_read_timeout': ingress_read_timeout,
        'ingress_send_timeout': ingress_send_timeout,
        'session_affinity': session_affinity,
        'session_max_age': session_max_age,
        'backend_protocol': backend_protocol,
        'client_auth_certs': client_auth_certs,
        'secrets': secrets,
    }
    if deployment is None:
        updated_deployment_kwargs = {k: v for k, v in deployment_kwargs.items() if v}
        if updated_deployment_kwargs:
            raise ArgumentUsageError('{} cannot be set when there is no active deployment.'
                                     .format(convert_argument_to_parameter_list(updated_deployment_kwargs.keys())))

    deployment_factory = deployment_selector(**deployment_kwargs, **basic_kwargs)
    app_factory = app_selector(**basic_kwargs)
    deployment_kwargs.update(deployment_factory.get_update_backfill_options(**deployment_kwargs, **basic_kwargs))

    app_resource = app_factory.format_resource(**app_kwargs, **basic_kwargs)
    deployment_factory.source_factory.validate_source(**deployment_kwargs, **basic_kwargs)
    deployment_resource = deployment_factory.format_resource(**deployment_kwargs, **basic_kwargs)

    pollers = [
        client.apps.begin_update(resource_group, service, name, app_resource)
    ]
    if deployment:
        pollers.append(client.deployments.begin_update(resource_group,
                                                       service,
                                                       name,
                                                       deployment.name,
                                                       deployment_resource))
    if no_wait:
        return
    wait_till_end(cmd, *pollers)
    return app_get(cmd, client, resource_group, service, name)


def app_deploy(cmd, client, resource_group, service, name,
               deployment=None,  # set by validator
               # only used in validator
               disable_validation=None,
               # deployment.source
               version=None,
               artifact_path=None,
               source_path=None,
               target_module=None,
               runtime_version=None,
               jvm_options=None,
               main_entry=None,
               container_image=None,
               container_registry=None,
               registry_username=None,
               registry_password=None,
               container_command=None,
               container_args=None,
               language_framework=None,
               build_env=None,
               builder=None,
               build_cpu=None,
               build_memory=None,
               # deployment.settings
               env=None,
               disable_probe=None,
               config_file_patterns=None,
               enable_liveness_probe=None,
               enable_readiness_probe=None,
               enable_startup_probe=None,
               liveness_probe_config=None,
               readiness_probe_config=None,
               startup_probe_config=None,
               termination_grace_period_seconds=None,
               disable_app_log=False,
               # general
               no_wait=False):
    '''app_deploy
    Deploy the local file or container image to the given deployment
    1. Prepare the deployable path for deployment which can be apply to deployment.source
        - [BYOC] construct DeploymentResourceSource directly
        - [Enterprise] Format a BuildResult user info
        - [Source Code for Standard] Compress and Upload
        - [Others] Upload
    2. Prepare the Deployment Source
    2. Update Deployment resource
    '''
    logger.warning(LOG_RUNNING_PROMPT)
    kwargs = {
        'cmd': cmd,
        'client': client,
        'resource_group': resource_group,
        'service': service,
        'app': name,
        'deployment': deployment.name,
        'deployment_resource': deployment,
        'sku': deployment.sku,
        'disable_probe': disable_probe,
        'config_file_patterns': config_file_patterns,
        'env': env,
        'runtime_version': runtime_version,
        'jvm_options': jvm_options,
        'main_entry': main_entry,
        'version': version,
        'artifact_path': artifact_path,
        'source_path': source_path,
        'target_module': target_module,
        'container_image': container_image,
        'container_registry': container_registry,
        'registry_username': registry_username,
        'registry_password': registry_password,
        'container_command': container_command,
        'container_args': container_args,
        'language_framework': language_framework,
        'build_env': build_env,
        'build_cpu': build_cpu,
        'build_memory': build_memory,
        'builder': builder,
        'enable_liveness_probe': enable_liveness_probe,
        'enable_readiness_probe': enable_readiness_probe,
        'enable_startup_probe': enable_startup_probe,
        'liveness_probe_config_file_path': liveness_probe_config,
        'readiness_probe_config_file_path': readiness_probe_config,
        'startup_probe_config_file_path': startup_probe_config,
        'termination_grace_period_seconds': termination_grace_period_seconds,
        'no_wait': no_wait
    }

    # inherit source type or runtime version from the existing deployment if not specified in command.
    orginal_source_options = deployment_source_options_from_resource(deployment)
    orginal_source_options.update({k: v for k, v in kwargs.items() if v})
    kwargs.update(orginal_source_options)

    deploy = deployable_selector(**kwargs)
    kwargs['source_type'] = deploy.get_source_type(**kwargs)
    kwargs['total_steps'] = deploy.get_total_deploy_steps(**kwargs)
    kwargs['deployable_path'] = deploy.build_deployable_path(**kwargs)

    deployment_factory = deployment_selector(**kwargs)
    kwargs.update(deployment_factory.get_fulfill_options(**kwargs))
    deployment_resource = deployment_factory.format_resource(**kwargs)
    logger.warning('[{}/{}] Updating deployment in app "{}" (this operation can take a '
                   'while to complete)'.format(kwargs['total_steps'],
                                               kwargs['total_steps'],
                                               name))
    poller = sdk_no_wait(no_wait, deployment_factory.get_deploy_method(**kwargs),
                         resource_group, service, name, deployment.name,
                         deployment_resource)
    if not disable_app_log:
        _log_application(cmd, client, no_wait, poller, resource_group, service, name, deployment.name)
    if "succeeded" != poller.status().lower():
        return poller
    return client.deployments.get(resource_group, service, name, deployment.name)


def _log_application(cmd, client, no_wait, poller, resource_group, service, app_name, deployment_name,
                     print_deploy_process=True):
    if no_wait:
        return
    deployment_error = None
    # We will wait for the poller to be done to print the deploy process
    if print_deploy_process:
        deployment_error = _print_deploy_process(client, poller, resource_group, service, app_name, deployment_name)
    # If we do not print deploy process, we should wait for the poller to be done here
    else:
        try:
            poller.result()
        except Exception as err:
            deployment_error = err
    try:
        deployment_resource = client.deployments.get(resource_group, service, app_name, deployment_name)
        instances = deployment_resource.properties.instances
        start_time = instances[0].start_time
        instance_name = instances[0].name

        # print the newly created instance log
        for temp_instance in instances:
            if temp_instance.start_time > start_time:
                start_time = temp_instance.start_time
                instance_name = temp_instance.name

        logger.warning('Application logs:')
        # For failed deployment we need to print logs as much as possible, we use follow=true to print enough logs
        # for troubleshooting. We add a timeout to force stop logs then the cli can be exited.
        app_tail_log_internal(cmd, client, resource_group, service, app_name, deployment_resource, instance_name,
                              follow=False if deployment_error is None else True, lines=500, limit=1024 * 1024,
                              since=300, timeout=10, get_app_log=_get_app_log_deploy_phase)
    except Exception:
        # ignore
        return
    if deployment_error:
        raise deployment_error


<<<<<<< HEAD
def _print_deploy_process(client, poller, resource_group, service, app_name, deployment_name):
    try:
        deployment_resource = _get_deployment_ignore_exception(client, resource_group, service, app_name,
                                                               deployment_name)
        if deployment_resource is not None:
            instance_count = deployment_resource.sku.capacity
            rolling_number = max(1, instance_count // 4)
            rounds = int(instance_count // rolling_number + 0 if instance_count % rolling_number == 0 else 1)

            if instance_count > 1:
                instance_desc = str(instance_count) + " instances"
                rounds_desc = str(rounds) + " rounds"
            else:
                instance_desc = str(instance_count) + " instance"
                rounds_desc = str(rounds) + " round"
            logger.warning('ASA will use rolling upgrade to update your deployment, you have {}, '
                           'ASA will update the deployment in {}'.format(instance_desc, rounds_desc))
            last_round = 0

            deployment_time = datetime.datetime.now(tz=datetime.timezone.utc).strftime("%Y-%m-%dT%H:%M:%S%z")
            while not poller.done():
                deployment_resource = _get_deployment_ignore_exception(client, resource_group, service, app_name,
                                                                       deployment_name)
                if deployment_resource is not None:
                    instances = deployment_resource.properties.instances
                    new_instance_count = 0
                    for temp_instance in instances:
                        if temp_instance.start_time > deployment_time:
                            new_instance_count += 1
                    instance_round = instance_count // rounds
                    current_round = new_instance_count // instance_round + (0 if new_instance_count % instance_round == 0 else 1)
                    if current_round != last_round:
                        if int(current_round) > 1:
                            old_desc = "{} old instances are".format(int(new_instance_count))
                        else:
                            old_desc = "{} old instance is".format(int(new_instance_count))
                        if int(new_instance_count) > 1:
                            new_desc = "{} new instances are".format(int(new_instance_count))
                        else:
                            new_desc = "{} new instance is".format(int(new_instance_count))
                        logger.warning(
                            'The deployment is in round {}, {} deleted/deleting and {} '
                            'started/starting'.format(int(current_round), old_desc, new_desc))
                        last_round = current_round
                sleep(5)
    except Exception as err:
        return err


def _get_deployment_ignore_exception(client, resource_group, service, app_name, deployment_name):
    try:
        return client.deployments.get(resource_group, service, app_name, deployment_name)
    except Exception:
        pass


def _get_app_log_deploy_phase(url, user_name, password, format_json, exceptions):
=======
def _get_app_log_deploy_phase(url, auth, format_json, exceptions):
>>>>>>> dc997393
    try:
        _get_app_log(url, auth, format_json, exceptions, chunk_size=10 * 1024, stderr=True)
    except Exception:
        pass


def deployment_create(cmd, client, resource_group, service, app, name,
                      disable_validation=None,
                      # deployment.source
                      version=None,
                      artifact_path=None,
                      source_path=None,
                      target_module=None,
                      runtime_version=None,
                      jvm_options=None,
                      main_entry=None,
                      container_image=None,
                      container_registry=None,
                      registry_username=None,
                      registry_password=None,
                      container_command=None,
                      container_args=None,
                      language_framework=None,
                      build_env=None,
                      builder=None,
                      # deployment.settings
                      skip_clone_settings=False,
                      cpu=None,
                      memory=None,
                      instance_count=None,
                      env=None,
                      disable_probe=None,
                      config_file_patterns=None,
                      enable_liveness_probe=None,
                      enable_readiness_probe=None,
                      enable_startup_probe=None,
                      liveness_probe_config=None,
                      readiness_probe_config=None,
                      startup_probe_config=None,
                      termination_grace_period_seconds=None,
                      disable_app_log=False,
                      # StandardGen2
                      min_replicas=None,
                      max_replicas=None,
                      scale_rule_name=None,
                      scale_rule_type=None,
                      scale_rule_http_concurrency=None,
                      scale_rule_metadata=None,
                      scale_rule_auth=None,
                      # general
                      no_wait=False):
    '''deployment_create
    Create a deployment under app as in-active
    1. Copy settings from active deployment if --skip-clone-settings not set
    2. Prepare the Deployment.Source
        - Prepare default user source info
        - [BYOC] construct DeploymentResourceSource directly
        - [Enterprise] Format a BuildResult user info
        - [Source Code for Standard] Compress and Upload
        - [Others] Upload
    3. Create Deployment resource
    '''
    kwargs = {
        'cmd': cmd,
        'client': client,
        'resource_group': resource_group,
        'service': service,
        'app': app,
        'deployment': name,
        'disable_probe': disable_probe,
        'config_file_patterns': config_file_patterns,
        'env': env,
        'runtime_version': runtime_version,
        'jvm_options': jvm_options,
        'main_entry': main_entry,
        'version': version,
        'artifact_path': artifact_path,
        'source_path': source_path,
        'target_module': target_module,
        'container_image': container_image,
        'container_registry': container_registry,
        'registry_username': registry_username,
        'registry_password': registry_password,
        'container_command': container_command,
        'container_args': container_args,
        'language_framework': language_framework,
        'cpu': cpu,
        'memory': memory,
        'instance_count': instance_count,
        'build_env': build_env,
        'builder': builder,
        'enable_liveness_probe': enable_liveness_probe,
        'enable_readiness_probe': enable_readiness_probe,
        'enable_startup_probe': enable_startup_probe,
        'liveness_probe_config_file_path': liveness_probe_config,
        'readiness_probe_config_file_path': readiness_probe_config,
        'startup_probe_config_file_path': startup_probe_config,
        'termination_grace_period_seconds': termination_grace_period_seconds,
        # StandardGen2
        'min_replicas': min_replicas,
        'max_replicas': max_replicas,
        'scale_rule_name': scale_rule_name,
        'scale_rule_type': scale_rule_type,
        'scale_rule_http_concurrency': scale_rule_http_concurrency,
        'scale_rule_metadata': scale_rule_metadata,
        'scale_rule_auth': scale_rule_auth,
        'no_wait': no_wait
    }

    kwargs.update(_fulfill_deployment_creation_options(skip_clone_settings, **kwargs))

    deploy = deployable_selector(**kwargs)
    kwargs['source_type'] = deploy.get_source_type(**kwargs)
    kwargs['total_steps'] = deploy.get_total_deploy_steps()
    kwargs['deployable_path'] = deploy.build_deployable_path(**kwargs)
    deployment_factory = deployment_selector(**kwargs)
    deployment_resource = deployment_factory.format_resource(**kwargs)
    logger.warning('[{}/{}] Creating deployment in app "{}" (this operation can take a '
                   'while to complete)'.format(kwargs['total_steps'],
                                               kwargs['total_steps'],
                                               app))
    poller = sdk_no_wait(no_wait, client.deployments.begin_create_or_update,
                         resource_group, service, app, name,
                         deployment_resource)
    if not disable_app_log:
        _log_application(cmd, client, no_wait, poller, resource_group, service, app, name, print_deploy_process=False)
    if "succeeded" != poller.status().lower():
        return poller
    return client.deployments.get(resource_group, service, app, name)


def _ensure_app_not_exist(client, resource_group, service, name):
    app = None
    try:
        app = client.apps.get(resource_group, service, name)
    except Exception:
        # ignore
        return
    if app:
        raise ValidationError('App {} already exist.'.format(app.id))


def _fulfill_deployment_creation_options(skip_clone_settings, client, resource_group, service, app, **kwargs):
    options = default_deployment_create_options()
    if not skip_clone_settings:
        active_deployment = _get_active_deployment(client, resource_group, service, app)
        if not active_deployment:
            logger.warning('No production deployment found, use --skip-clone-settings to skip copying settings from '
                           'production deployment.')
        else:
            options.update(deployment_settings_options_from_resource(active_deployment))
            options.update(deployment_source_options_from_resource(active_deployment))
    if not options.get('sku', None):
        options['sku'] = get_spring_sku(client, resource_group, service)

    # For StandardGen2, if skip the deployment settings clone and don't input any value for CPU and memory, will use default value
    if options['sku'].tier.upper() == 'STANDARDGEN2' and skip_clone_settings and kwargs['cpu'] is None and kwargs['memory'] is None:
        options['cpu'] = '500m'
        options['memory'] = '1Gi'

    options.update({k: v for k, v in kwargs.items() if v})
    return options<|MERGE_RESOLUTION|>--- conflicted
+++ resolved
@@ -461,7 +461,6 @@
         raise deployment_error
 
 
-<<<<<<< HEAD
 def _print_deploy_process(client, poller, resource_group, service, app_name, deployment_name):
     try:
         deployment_resource = _get_deployment_ignore_exception(client, resource_group, service, app_name,
@@ -518,10 +517,7 @@
         pass
 
 
-def _get_app_log_deploy_phase(url, user_name, password, format_json, exceptions):
-=======
 def _get_app_log_deploy_phase(url, auth, format_json, exceptions):
->>>>>>> dc997393
     try:
         _get_app_log(url, auth, format_json, exceptions, chunk_size=10 * 1024, stderr=True)
     except Exception:
