# --------------------------------------------------------------------------------------------
# Copyright (c) Microsoft Corporation. All rights reserved.
# Licensed under the MIT License. See License.txt in the project root for license information.
# --------------------------------------------------------------------------------------------

# pylint: disable=wrong-import-order
from knack.log import get_logger
from azure.cli.core.util import sdk_no_wait
from azure.cli.core.azclierror import (ValidationError, ArgumentUsageError)
from .custom import app_get
from ._utils import (get_spring_sku, wait_till_end, convert_argument_to_parameter_list)
from ._deployment_factory import (deployment_selector,
                                  deployment_settings_options_from_resource,
                                  deployment_source_options_from_resource,
                                  default_deployment_create_options)
from ._app_factory import app_selector
from ._deployment_deployable_factory import deployable_selector
from ._app_validator import _get_active_deployment


logger = get_logger(__name__)
DEFAULT_DEPLOYMENT_NAME = "default"

# pylint: disable=line-too-long
LOG_RUNNING_PROMPT = "This command usually takes minutes to run. Add '--verbose' parameter if needed."

#  App's command usually operates an Spring/Apps and the active Spring/Apps/Deployments under the app.
# The general idea of these command is putting all input command in parameter dict and let the Resource factory to construct the payload.
# - _app_factory construct the App's properties
# - _deployment_factory construct the Deployment's properties, which includes source and other settings.
# - There are 5 types for different deployment source types, here use _deployment_source_factory to construct the payload according to the source_type
# - A deployment must consume a path can be deployable, it can be a relative path, custom container or build result resource id,
#   - _deployment_deployable_factory determines the deployable type and upload necessary binary/code to the service when constructing the deployable_path.
#   - _deployment_uploadable_factory will upload the local file to a given destination, or compress the local folder and upload according to the parameter.


def app_create(cmd, client, resource_group, service, name,
               # deployment.settings
               cpu=None,
               memory=None,
               instance_count=None,
               disable_probe=None,
               env=None,
               # deployment.source
               runtime_version=None,
               jvm_options=None,
               # app.create
               assign_identity=None,
               system_assigned=None,
               user_assigned=None,
               # app.update
               enable_persistent_storage=None,
               persistent_storage=None,
               assign_endpoint=None,
<<<<<<< HEAD
               loaded_public_certificate_file=None,
               enable_liveness_probe=None,
               enable_readiness_probe=None,
               enable_startup_probe=None,
               liveness_probe_config=None,
               readiness_probe_config=None,
               startup_probe_config=None):
=======
               assign_public_endpoint=None,
               loaded_public_certificate_file=None):
>>>>>>> ac285136
    '''app_create
    Create app with an active deployment, deployment should be deployed with default banner
    1. Create app
    2. Create deployment with default banner
    3. [Optional] Update app properties which needs an active deployment exist
    '''
    logger.warning(LOG_RUNNING_PROMPT)
    _ensure_app_not_exist(client, resource_group, service, name)
    sku = get_spring_sku(client, resource_group, service)
    basic_kwargs = {
        'cmd': cmd,
        'client': client,
        'resource_group': resource_group,
        'service': service,
        'app': name,
        'deployment': 'default',
        'sku': sku
    }

    create_app_kwargs = {
        'system_assigned': system_assigned,
        'user_assigned': user_assigned,
        'enable_temporary_disk': True,
        'enable_persistent_storage': enable_persistent_storage,
        'persistent_storage': persistent_storage,
        'public': assign_endpoint,
        'public_for_vnet': assign_public_endpoint,
        'loaded_public_certificate_file': loaded_public_certificate_file
    }
    create_deployment_kwargs = {
        'cpu': cpu,
        'memory': memory,
        'instance_count': instance_count,
        'active': True,
        'disable_probe': disable_probe,
        'env': env,
        'runtime_version': runtime_version,
        'jvm_options': jvm_options,
        'enable_liveness_probe': enable_liveness_probe,
        'enable_readiness_probe': enable_readiness_probe,
        'enable_startup_probe': enable_startup_probe,
        'liveness_probe_config_file_path': liveness_probe_config,
        'readiness_probe_config_file_path': readiness_probe_config,
        'startup_probe_config_file_path': startup_probe_config,
    }
    update_app_kwargs = {
        'enable_persistent_storage': enable_persistent_storage,
        'public': assign_endpoint,
        'public_for_vnet': assign_public_endpoint
    }

    deployable = deployable_selector(**create_deployment_kwargs, **basic_kwargs)
    create_deployment_kwargs['source_type'] = deployable.get_source_type(**create_deployment_kwargs, **basic_kwargs)
    create_deployment_kwargs['deployable_path'] = deployable.build_deployable_path(**create_deployment_kwargs, **basic_kwargs)
    deployment_factory = deployment_selector(**create_deployment_kwargs, **basic_kwargs)
    app_factory = app_selector(sku)
    deployment_factory.validate_instance_count(instance_count)

    app_resource = app_factory.format_resource(**create_app_kwargs, **basic_kwargs)
    logger.warning('[1/3] Creating app {}'.format(name))
    app_poller = client.apps.begin_create_or_update(resource_group, service, name, app_resource)
    wait_till_end(cmd, app_poller)

    logger.warning('[2/3] Creating default deployment with name "{}"'.format(DEFAULT_DEPLOYMENT_NAME))
    deployment_resource = deployment_factory.format_resource(**create_deployment_kwargs, **basic_kwargs)
    poller = client.deployments.begin_create_or_update(resource_group,
                                                       service,
                                                       name,
                                                       DEFAULT_DEPLOYMENT_NAME,
                                                       deployment_resource)
    logger.warning('[3/3] Updating app "{}" (this operation can take a while to complete)'.format(name))
    app_resource = app_factory.format_resource(**update_app_kwargs, **basic_kwargs)
    app_poller = client.apps.begin_update(resource_group, service, name, app_resource)

    wait_till_end(cmd, poller, app_poller)
    logger.warning('App create succeeded')
    return app_get(cmd, client, resource_group, service, name)


def app_update(cmd, client, resource_group, service, name,
               deployment=None,  # set by validator
               # app
               assign_endpoint=None,
               assign_public_endpoint=None,
               enable_persistent_storage=None,
               enable_ingress_to_app_tls=None,
               https_only=None,
               persistent_storage=None,
               loaded_public_certificate_file=None,
               # deployment.source
               runtime_version=None,
               jvm_options=None,
               main_entry=None,
               # deployment.settings
               env=None,
               disable_probe=None,
               config_file_patterns=None,
               enable_liveness_probe=None,
               enable_readiness_probe=None,
               enable_startup_probe=None,
               liveness_probe_config=None,
               readiness_probe_config=None,
               startup_probe_config=None,
               # general
               no_wait=False):
    '''app_update
    Update app and active deployment according to the input
    1. Update app
    2. Update deployment
    '''
    logger.warning(LOG_RUNNING_PROMPT)
    basic_kwargs = {
        'cmd': cmd,
        'client': client,
        'resource_group': resource_group,
        'service': service,
        'app': name,
        'sku': deployment.sku if deployment else get_spring_sku(client, resource_group, service),
        'deployment': deployment.name if deployment else None,
        'deployment_resource': deployment,
    }

    deployment_kwargs = {
        'disable_probe': disable_probe,
        'config_file_patterns': config_file_patterns,
        'env': env,
        'runtime_version': runtime_version,
        'jvm_options': jvm_options,
        'main_entry': main_entry,
        'source_type': deployment.properties.source.type if deployment else None,
        'enable_liveness_probe': enable_liveness_probe,
        'enable_readiness_probe': enable_readiness_probe,
        'enable_startup_probe': enable_startup_probe,
        'liveness_probe_config_file_path': liveness_probe_config,
        'readiness_probe_config_file_path': readiness_probe_config,
        'startup_probe_config_file_path': startup_probe_config,
    }

    app_kwargs = {
        'public': assign_endpoint,
        'public_for_vnet': assign_public_endpoint,
        'enable_persistent_storage': enable_persistent_storage,
        'persistent_storage': persistent_storage,
        'loaded_public_certificate_file': loaded_public_certificate_file,
        'enable_end_to_end_tls': enable_ingress_to_app_tls,
        'https_only': https_only,
    }
    if deployment is None:
        updated_deployment_kwargs = {k: v for k, v in deployment_kwargs.items() if v}
        if updated_deployment_kwargs:
            raise ArgumentUsageError('{} cannot be set when there is no active deployment.'
                                     .format(convert_argument_to_parameter_list(updated_deployment_kwargs.keys())))

    deployment_factory = deployment_selector(**deployment_kwargs, **basic_kwargs)
    app_factory = app_selector(**basic_kwargs)
    deployment_kwargs.update(deployment_factory.get_update_backfill_options(**deployment_kwargs, **basic_kwargs))

    app_resource = app_factory.format_resource(**app_kwargs, **basic_kwargs)
    deployment_factory.source_factory.validate_source(**deployment_kwargs, **basic_kwargs)
    deployment_resource = deployment_factory.format_resource(**deployment_kwargs, **basic_kwargs)

    pollers = [
        client.apps.begin_update(resource_group, service, name, app_resource)
    ]
    if deployment:
        pollers.append(client.deployments.begin_update(resource_group,
                                                       service,
                                                       name,
                                                       deployment.name,
                                                       deployment_resource))
    if no_wait:
        return
    wait_till_end(cmd, *pollers)
    return app_get(cmd, client, resource_group, service, name)


def app_deploy(cmd, client, resource_group, service, name,
               deployment=None,  # set by validator
               # only used in validator
               disable_validation=None,
               # deployment.source
               version=None,
               artifact_path=None,
               source_path=None,
               target_module=None,
               runtime_version=None,
               jvm_options=None,
               main_entry=None,
               container_image=None,
               container_registry=None,
               registry_username=None,
               registry_password=None,
               container_command=None,
               container_args=None,
               build_env=None,
               builder=None,
               build_cpu=None,
               build_memory=None,
               # deployment.settings
               env=None,
               disable_probe=None,
               config_file_patterns=None,
               enable_liveness_probe=None,
               enable_readiness_probe=None,
               enable_startup_probe=None,
               liveness_probe_config=None,
               readiness_probe_config=None,
               startup_probe_config=None,
               # general
               no_wait=False):
    '''app_deploy
    Deploy the local file or container image to the given deployment
    1. Prepare the deployable path for deployment which can be apply to deployment.source
        - [BYOC] construct DeploymentResourceSource directly
        - [Enterprise] Format a BuildResult user info
        - [Source Code for Standard] Compress and Upload
        - [Others] Upload
    2. Prepare the Deployment Source
    2. Update Deployment resource
    '''
    logger.warning(LOG_RUNNING_PROMPT)
    kwargs = {
        'cmd': cmd,
        'client': client,
        'resource_group': resource_group,
        'service': service,
        'app': name,
        'deployment': deployment.name,
        'deployment_resource': deployment,
        'sku': deployment.sku,
        'disable_probe': disable_probe,
        'config_file_patterns': config_file_patterns,
        'env': env,
        'runtime_version': runtime_version,
        'jvm_options': jvm_options,
        'main_entry': main_entry,
        'version': version,
        'artifact_path': artifact_path,
        'source_path': source_path,
        'target_module': target_module,
        'container_image': container_image,
        'container_registry': container_registry,
        'registry_username': registry_username,
        'registry_password': registry_password,
        'container_command': container_command,
        'container_args': container_args,
        'build_env': build_env,
        'build_cpu': build_cpu,
        'build_memory': build_memory,
        'builder': builder,
        'enable_liveness_probe': enable_liveness_probe,
        'enable_readiness_probe': enable_readiness_probe,
        'enable_startup_probe': enable_startup_probe,
        'liveness_probe_config_file_path': liveness_probe_config,
        'readiness_probe_config_file_path': readiness_probe_config,
        'startup_probe_config_file_path': startup_probe_config,
        'no_wait': no_wait
    }

    # inherit source type or runtime version from the existing deployment if not specified in command.
    orginal_source_options = deployment_source_options_from_resource(deployment)
    orginal_source_options.update({k: v for k, v in kwargs.items() if v})
    kwargs.update(orginal_source_options)

    deploy = deployable_selector(**kwargs)
    kwargs['source_type'] = deploy.get_source_type(**kwargs)
    kwargs['total_steps'] = deploy.get_total_deploy_steps(**kwargs)
    kwargs['deployable_path'] = deploy.build_deployable_path(**kwargs)

    deployment_factory = deployment_selector(**kwargs)
    kwargs.update(deployment_factory.get_fulfill_options(**kwargs))
    deployment_resource = deployment_factory.format_resource(**kwargs)
    logger.warning('[{}/{}] Updating deployment in app "{}" (this operation can take a '
                   'while to complete)'.format(kwargs['total_steps'],
                                               kwargs['total_steps'],
                                               name))
    return sdk_no_wait(no_wait, deployment_factory.get_deploy_method(**kwargs),
                       resource_group, service, name, deployment.name,
                       deployment_resource)


def deployment_create(cmd, client, resource_group, service, app, name,
                      disable_validation=None,
                      # deployment.source
                      version=None,
                      artifact_path=None,
                      source_path=None,
                      target_module=None,
                      runtime_version=None,
                      jvm_options=None,
                      main_entry=None,
                      container_image=None,
                      container_registry=None,
                      registry_username=None,
                      registry_password=None,
                      container_command=None,
                      container_args=None,
                      build_env=None,
                      builder=None,
                      # deployment.settings
                      skip_clone_settings=False,
                      cpu=None,
                      memory=None,
                      instance_count=None,
                      env=None,
                      disable_probe=None,
                      config_file_patterns=None,
                      enable_liveness_probe=None,
                      enable_readiness_probe=None,
                      enable_startup_probe=None,
                      liveness_probe_config=None,
                      readiness_probe_config=None,
                      startup_probe_config=None,
                      # general
                      no_wait=False):
    '''deployment_create
    Create a deployment under app as in-active
    1. Copy settings from active deployment if --skip-clone-settings not set
    2. Prepare the Deployment.Source
        - Prepare default user source info
        - [BYOC] construct DeploymentResourceSource directly
        - [Enterprise] Format a BuildResult user info
        - [Source Code for Standard] Compress and Upload
        - [Others] Upload
    3. Create Deployment resource
    '''
    kwargs = {
        'cmd': cmd,
        'client': client,
        'resource_group': resource_group,
        'service': service,
        'app': app,
        'deployment': name,
        'disable_probe': disable_probe,
        'config_file_patterns': config_file_patterns,
        'env': env,
        'runtime_version': runtime_version,
        'jvm_options': jvm_options,
        'main_entry': main_entry,
        'version': version,
        'artifact_path': artifact_path,
        'source_path': source_path,
        'target_module': target_module,
        'container_image': container_image,
        'container_registry': container_registry,
        'registry_username': registry_username,
        'registry_password': registry_password,
        'container_command': container_command,
        'container_args': container_args,
        'cpu': cpu,
        'memory': memory,
        'instance_count': instance_count,
        'build_env': build_env,
        'builder': builder,
        'enable_liveness_probe': enable_liveness_probe,
        'enable_readiness_probe': enable_readiness_probe,
        'enable_startup_probe': enable_startup_probe,
        'liveness_probe_config_file_path': liveness_probe_config,
        'readiness_probe_config_file_path': readiness_probe_config,
        'startup_probe_config_file_path': startup_probe_config,
        'no_wait': no_wait
    }

    kwargs.update(_fulfill_deployment_creation_options(skip_clone_settings, **kwargs))

    deploy = deployable_selector(**kwargs)
    kwargs['source_type'] = deploy.get_source_type(**kwargs)
    kwargs['total_steps'] = deploy.get_total_deploy_steps()
    kwargs['deployable_path'] = deploy.build_deployable_path(**kwargs)
    deployment_factory = deployment_selector(**kwargs)
    deployment_resource = deployment_factory.format_resource(**kwargs)
    logger.warning('[{}/{}] Creating deployment in app "{}" (this operation can take a '
                   'while to complete)'.format(kwargs['total_steps'],
                                               kwargs['total_steps'],
                                               app))
    return sdk_no_wait(no_wait, client.deployments.begin_create_or_update,
                       resource_group, service, app, name,
                       deployment_resource)


def _ensure_app_not_exist(client, resource_group, service, name):
    app = None
    try:
        app = client.apps.get(resource_group, service, name)
    except Exception:
        # ignore
        return
    if app:
        raise ValidationError('App {} already exist.'.format(app.id))


def _fulfill_deployment_creation_options(skip_clone_settings, client, resource_group, service, app, **kwargs):
    options = default_deployment_create_options()
    if not skip_clone_settings:
        active_deployment = _get_active_deployment(client, resource_group, service, app)
        if not active_deployment:
            logger.warning('No production deployment found, use --skip-clone-settings to skip copying settings from '
                           'production deployment.')
        else:
            options.update(deployment_settings_options_from_resource(active_deployment))
            options.update(deployment_source_options_from_resource(active_deployment))
    if not options.get('sku', None):
        options['sku'] = get_spring_sku(client, resource_group, service)
    options.update({k: v for k, v in kwargs.items() if v})
    return options<|MERGE_RESOLUTION|>--- conflicted
+++ resolved
@@ -52,18 +52,14 @@
                enable_persistent_storage=None,
                persistent_storage=None,
                assign_endpoint=None,
-<<<<<<< HEAD
-               loaded_public_certificate_file=None,
                enable_liveness_probe=None,
                enable_readiness_probe=None,
                enable_startup_probe=None,
                liveness_probe_config=None,
                readiness_probe_config=None,
-               startup_probe_config=None):
-=======
+               startup_probe_config=None,
                assign_public_endpoint=None,
                loaded_public_certificate_file=None):
->>>>>>> ac285136
     '''app_create
     Create app with an active deployment, deployment should be deployed with default banner
     1. Create app
