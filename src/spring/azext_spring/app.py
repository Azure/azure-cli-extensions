# --------------------------------------------------------------------------------------------
# Copyright (c) Microsoft Corporation. All rights reserved.
# Licensed under the MIT License. See License.txt in the project root for license information.
# --------------------------------------------------------------------------------------------

# pylint: disable=wrong-import-order
from knack.log import get_logger
from azure.cli.core.util import sdk_no_wait
from azure.cli.core.azclierror import (ValidationError, ArgumentUsageError)
from .custom import app_get, _get_app_log
from ._utils import (get_spring_sku, wait_till_end, convert_argument_to_parameter_list)
from ._deployment_factory import (deployment_selector,
                                  deployment_settings_options_from_resource,
                                  deployment_source_options_from_resource,
                                  default_deployment_create_options)
from ._app_factory import app_selector
from ._deployment_deployable_factory import deployable_selector
from ._app_validator import _get_active_deployment
from .custom import app_tail_log_internal

logger = get_logger(__name__)
DEFAULT_DEPLOYMENT_NAME = "default"

# pylint: disable=line-too-long
LOG_RUNNING_PROMPT = "This command usually takes minutes to run. Add '--verbose' parameter if needed."


#  App's command usually operates an Spring/Apps and the active Spring/Apps/Deployments under the app.
# The general idea of these command is putting all input command in parameter dict and let the Resource factory to construct the payload.
# - _app_factory construct the App's properties
# - _deployment_factory construct the Deployment's properties, which includes source and other settings.
# - There are 5 types for different deployment source types, here use _deployment_source_factory to construct the payload according to the source_type
# - A deployment must consume a path can be deployable, it can be a relative path, custom container or build result resource id,
#   - _deployment_deployable_factory determines the deployable type and upload necessary binary/code to the service when constructing the deployable_path.
#   - _deployment_uploadable_factory will upload the local file to a given destination, or compress the local folder and upload according to the parameter.


def app_create(cmd, client, resource_group, service, name,
               deployment_name=None,
               # deployment.settings
               cpu=None,
               memory=None,
               instance_count=None,
               disable_probe=None,
               env=None,
               # deployment.source
               runtime_version=None,
               jvm_options=None,
               # app.create
               assign_identity=None,
               system_assigned=None,
               user_assigned=None,
               # app.update
               enable_persistent_storage=None,
               persistent_storage=None,
               assign_endpoint=None,
               enable_liveness_probe=None,
               enable_readiness_probe=None,
               enable_startup_probe=None,
               liveness_probe_config=None,
               readiness_probe_config=None,
               startup_probe_config=None,
               termination_grace_period_seconds=None,
               assign_public_endpoint=None,
               loaded_public_certificate_file=None,
               ingress_read_timeout=None,
               ingress_send_timeout=None,
               session_affinity=None,
               session_max_age=None,
               backend_protocol=None,
               client_auth_certs=None,
               # StandardGen2
               min_replicas=None,
               max_replicas=None,
               scale_rule_name=None,
               scale_rule_type=None,
               scale_rule_http_concurrency=None,
               scale_rule_metadata=None,
               scale_rule_auth=None,
               secrets=None):
    '''app_create
    Create app with an active deployment, deployment should be deployed with default banner
    1. Create app
    2. Create deployment with default banner
    3. [Optional] Update app properties which needs an active deployment exist
    '''
    logger.warning(LOG_RUNNING_PROMPT)
    _ensure_app_not_exist(client, resource_group, service, name)
    sku = get_spring_sku(client, resource_group, service)

    if sku.tier.upper() == 'STANDARDGEN2':
        if cpu is None and memory is None:
            cpu = '500m'
            memory = '1Gi'
    else:
        if cpu is None:
            cpu = 1
        if memory is None:
            memory = '1Gi'

    basic_kwargs = {
        'cmd': cmd,
        'client': client,
        'resource_group': resource_group,
        'service': service,
        'app': name,
        'deployment': 'default',
        'sku': sku
    }

    create_app_kwargs = {
        'system_assigned': system_assigned,
        'user_assigned': user_assigned,
        'enable_temporary_disk': True,
        'enable_persistent_storage': enable_persistent_storage,
        'persistent_storage': persistent_storage,
        'public': assign_endpoint,
        'public_for_vnet': assign_public_endpoint,
        'loaded_public_certificate_file': loaded_public_certificate_file,
        'ingress_read_timeout': ingress_read_timeout,
        'ingress_send_timeout': ingress_send_timeout,
        'session_affinity': session_affinity,
        'session_max_age': session_max_age,
        'backend_protocol': backend_protocol,
        'client_auth_certs': client_auth_certs,
        'secrets': secrets
    }
    create_deployment_kwargs = {
        'cpu': cpu,
        'memory': memory,
        'instance_count': instance_count,
        'active': True,
        'disable_probe': disable_probe,
        'env': env,
        'runtime_version': runtime_version,
        'jvm_options': jvm_options,
        'enable_liveness_probe': enable_liveness_probe,
        'enable_readiness_probe': enable_readiness_probe,
        'enable_startup_probe': enable_startup_probe,
        'liveness_probe_config_file_path': liveness_probe_config,
        'readiness_probe_config_file_path': readiness_probe_config,
        'startup_probe_config_file_path': startup_probe_config,
        'termination_grace_period_seconds': termination_grace_period_seconds,
        # StandardGen2
        'min_replicas': min_replicas,
        'max_replicas': max_replicas,
        'scale_rule_name': scale_rule_name,
        'scale_rule_type': scale_rule_type,
        'scale_rule_http_concurrency': scale_rule_http_concurrency,
        'scale_rule_metadata': scale_rule_metadata,
        'scale_rule_auth': scale_rule_auth,
    }
    update_app_kwargs = {
        'enable_persistent_storage': enable_persistent_storage,
        'public': assign_endpoint,
        'public_for_vnet': assign_public_endpoint,
        'ingress_read_timeout': ingress_read_timeout,
        'ingress_send_timeout': ingress_send_timeout,
        'session_affinity': session_affinity,
        'session_max_age': session_max_age,
        'backend_protocol': backend_protocol,
        'client_auth_certs': client_auth_certs
    }

    deployable = deployable_selector(**create_deployment_kwargs, **basic_kwargs)
    create_deployment_kwargs['source_type'] = deployable.get_source_type(**create_deployment_kwargs, **basic_kwargs)
    create_deployment_kwargs['deployable_path'] = deployable.build_deployable_path(**create_deployment_kwargs, **basic_kwargs)
    deployment_factory = deployment_selector(**create_deployment_kwargs, **basic_kwargs)
    app_factory = app_selector(sku)
    deployment_factory.validate_instance_count(instance_count)

    app_resource = app_factory.format_resource(**create_app_kwargs, **basic_kwargs)
    logger.warning('[1/3] Creating app {}'.format(name))
    app_poller = client.apps.begin_create_or_update(resource_group, service, name, app_resource)
    wait_till_end(cmd, app_poller)

    banner_deployment_name = deployment_name or DEFAULT_DEPLOYMENT_NAME
    logger.warning('[2/3] Creating default deployment with name "{}"'.format(banner_deployment_name))
    deployment_resource = deployment_factory.format_resource(**create_deployment_kwargs, **basic_kwargs)
    poller = client.deployments.begin_create_or_update(resource_group,
                                                       service,
                                                       name,
                                                       banner_deployment_name,
                                                       deployment_resource)
    logger.warning('[3/3] Updating app "{}" (this operation can take a while to complete)'.format(name))
    app_resource = app_factory.format_resource(**update_app_kwargs, **basic_kwargs)
    app_poller = client.apps.begin_update(resource_group, service, name, app_resource)

    wait_till_end(cmd, poller, app_poller)
    logger.warning('App create succeeded')
    return app_get(cmd, client, resource_group, service, name)


def app_update(cmd, client, resource_group, service, name,
               deployment=None,  # set by validator
               # app
               assign_endpoint=None,
               assign_public_endpoint=None,
               enable_persistent_storage=None,
               enable_ingress_to_app_tls=None,
               https_only=None,
               persistent_storage=None,
               loaded_public_certificate_file=None,
               ingress_read_timeout=None,
               ingress_send_timeout=None,
               session_affinity=None,
               session_max_age=None,
               backend_protocol=None,
               client_auth_certs=None,
               # deployment.source
               runtime_version=None,
               jvm_options=None,
               main_entry=None,
               # deployment.settings
               env=None,
               disable_probe=None,
               config_file_patterns=None,
               enable_liveness_probe=None,
               enable_readiness_probe=None,
               enable_startup_probe=None,
               liveness_probe_config=None,
               readiness_probe_config=None,
               startup_probe_config=None,
               termination_grace_period_seconds=None,
               secrets=None,
               # general
               no_wait=False):
    '''app_update
    Update app and active deployment according to the input
    1. Update app
    2. Update deployment
    '''
    logger.warning(LOG_RUNNING_PROMPT)
    basic_kwargs = {
        'cmd': cmd,
        'client': client,
        'resource_group': resource_group,
        'service': service,
        'app': name,
        'sku': deployment.sku if deployment else get_spring_sku(client, resource_group, service),
        'deployment': deployment.name if deployment else None,
        'deployment_resource': deployment,
    }

    deployment_kwargs = {
        'disable_probe': disable_probe,
        'config_file_patterns': config_file_patterns,
        'env': env,
        'runtime_version': runtime_version,
        'jvm_options': jvm_options,
        'main_entry': main_entry,
        'source_type': deployment.properties.source.type if deployment else None,
        'enable_liveness_probe': enable_liveness_probe,
        'enable_readiness_probe': enable_readiness_probe,
        'enable_startup_probe': enable_startup_probe,
        'liveness_probe_config_file_path': liveness_probe_config,
        'readiness_probe_config_file_path': readiness_probe_config,
        'startup_probe_config_file_path': startup_probe_config,
        'termination_grace_period_seconds': termination_grace_period_seconds,
    }

    app_kwargs = {
        'public': assign_endpoint,
        'public_for_vnet': assign_public_endpoint,
        'enable_persistent_storage': enable_persistent_storage,
        'persistent_storage': persistent_storage,
        'loaded_public_certificate_file': loaded_public_certificate_file,
        'enable_end_to_end_tls': enable_ingress_to_app_tls,
        'https_only': https_only,
        'ingress_read_timeout': ingress_read_timeout,
        'ingress_send_timeout': ingress_send_timeout,
        'session_affinity': session_affinity,
        'session_max_age': session_max_age,
        'backend_protocol': backend_protocol,
        'client_auth_certs': client_auth_certs,
        'secrets': secrets,
    }
    if deployment is None:
        updated_deployment_kwargs = {k: v for k, v in deployment_kwargs.items() if v}
        if updated_deployment_kwargs:
            raise ArgumentUsageError('{} cannot be set when there is no active deployment.'
                                     .format(convert_argument_to_parameter_list(updated_deployment_kwargs.keys())))

    deployment_factory = deployment_selector(**deployment_kwargs, **basic_kwargs)
    app_factory = app_selector(**basic_kwargs)
    deployment_kwargs.update(deployment_factory.get_update_backfill_options(**deployment_kwargs, **basic_kwargs))

    app_resource = app_factory.format_resource(**app_kwargs, **basic_kwargs)
    deployment_factory.source_factory.validate_source(**deployment_kwargs, **basic_kwargs)
    deployment_resource = deployment_factory.format_resource(**deployment_kwargs, **basic_kwargs)

    pollers = [
        client.apps.begin_update(resource_group, service, name, app_resource)
    ]
    if deployment:
        pollers.append(client.deployments.begin_update(resource_group,
                                                       service,
                                                       name,
                                                       deployment.name,
                                                       deployment_resource))
    if no_wait:
        return
    wait_till_end(cmd, *pollers)
    return app_get(cmd, client, resource_group, service, name)


def app_deploy(cmd, client, resource_group, service, name,
               deployment=None,  # set by validator
               # only used in validator
               disable_validation=None,
               # deployment.source
               version=None,
               artifact_path=None,
               source_path=None,
               target_module=None,
               runtime_version=None,
               jvm_options=None,
               main_entry=None,
               container_image=None,
               container_registry=None,
               registry_username=None,
               registry_password=None,
               container_command=None,
               container_args=None,
               language_framework=None,
               build_env=None,
               builder=None,
               build_cpu=None,
               build_memory=None,
               # deployment.settings
               env=None,
               disable_probe=None,
               config_file_patterns=None,
               enable_liveness_probe=None,
               enable_readiness_probe=None,
               enable_startup_probe=None,
               liveness_probe_config=None,
               readiness_probe_config=None,
               startup_probe_config=None,
               termination_grace_period_seconds=None,
               disable_app_log=False,
               # general
               no_wait=False):
    '''app_deploy
    Deploy the local file or container image to the given deployment
    1. Prepare the deployable path for deployment which can be apply to deployment.source
        - [BYOC] construct DeploymentResourceSource directly
        - [Enterprise] Format a BuildResult user info
        - [Source Code for Standard] Compress and Upload
        - [Others] Upload
    2. Prepare the Deployment Source
    2. Update Deployment resource
    '''
    logger.warning(LOG_RUNNING_PROMPT)
    kwargs = {
        'cmd': cmd,
        'client': client,
        'resource_group': resource_group,
        'service': service,
        'app': name,
        'deployment': deployment.name,
        'deployment_resource': deployment,
        'sku': deployment.sku,
        'disable_probe': disable_probe,
        'config_file_patterns': config_file_patterns,
        'env': env,
        'runtime_version': runtime_version,
        'jvm_options': jvm_options,
        'main_entry': main_entry,
        'version': version,
        'artifact_path': artifact_path,
        'source_path': source_path,
        'target_module': target_module,
        'container_image': container_image,
        'container_registry': container_registry,
        'registry_username': registry_username,
        'registry_password': registry_password,
        'container_command': container_command,
        'container_args': container_args,
        'language_framework': language_framework,
        'build_env': build_env,
        'build_cpu': build_cpu,
        'build_memory': build_memory,
        'builder': builder,
        'enable_liveness_probe': enable_liveness_probe,
        'enable_readiness_probe': enable_readiness_probe,
        'enable_startup_probe': enable_startup_probe,
        'liveness_probe_config_file_path': liveness_probe_config,
        'readiness_probe_config_file_path': readiness_probe_config,
        'startup_probe_config_file_path': startup_probe_config,
        'termination_grace_period_seconds': termination_grace_period_seconds,
        'no_wait': no_wait
    }

    # inherit source type or runtime version from the existing deployment if not specified in command.
    orginal_source_options = deployment_source_options_from_resource(deployment)
    orginal_source_options.update({k: v for k, v in kwargs.items() if v})
    kwargs.update(orginal_source_options)

    deploy = deployable_selector(**kwargs)
    kwargs['source_type'] = deploy.get_source_type(**kwargs)
    kwargs['total_steps'] = deploy.get_total_deploy_steps(**kwargs)
    kwargs['deployable_path'] = deploy.build_deployable_path(**kwargs)

    deployment_factory = deployment_selector(**kwargs)
    kwargs.update(deployment_factory.get_fulfill_options(**kwargs))
    deployment_resource = deployment_factory.format_resource(**kwargs)
    logger.warning('[{}/{}] Updating deployment in app "{}" (this operation can take a '
                   'while to complete)'.format(kwargs['total_steps'],
                                               kwargs['total_steps'],
                                               name))
    poller = sdk_no_wait(no_wait, deployment_factory.get_deploy_method(**kwargs),
                         resource_group, service, name, deployment.name,
                         deployment_resource)
    if not disable_app_log:
        _log_application(cmd, client, no_wait, poller, resource_group, service, name, deployment.name)
    if "succeeded" != poller.status().lower():
        return poller
    return client.deployments.get(resource_group, service, name, deployment.name)


def _log_application(cmd, client, no_wait, poller, resource_group, service, app_name, deployment_name):
    if no_wait:
        return
    deployment_error = None
    try:
        poller.result()
    except Exception as err:
        deployment_error = err
    try:
        deployment_resource = client.deployments.get(resource_group, service, app_name, deployment_name)
        instances = deployment_resource.properties.instances
        start_time = instances[0].start_time
        instance_name = instances[0].name

        # print the newly created instance log
        for temp_instance in instances:
            if temp_instance.start_time > start_time:
                start_time = temp_instance.start_time
                instance_name = temp_instance.name

        logger.warning('Application logs:')
        # For failed deployment we need to print logs as much as possible, we use follow=true to print enough logs
        # for troubleshooting. We add a timeout to force stop logs then the cli can be exited.
        app_tail_log_internal(cmd, client, resource_group, service, app_name, deployment_resource, instance_name,
                              follow=False if deployment_error is None else True, lines=500, limit=1024 * 1024,
                              since=300, timeout=10, get_app_log=_get_app_log_deploy_phase)
    except Exception:
        # ignore
        return
    if deployment_error:
        raise deployment_error


def _get_app_log_deploy_phase(url, user_name, password, format_json, exceptions):
    try:
        _get_app_log(url, user_name, password, format_json, exceptions, chunk_size=10 * 1024, stderr=True)
    except Exception:
        pass


def deployment_create(cmd, client, resource_group, service, app, name,
                      disable_validation=None,
                      # deployment.source
                      version=None,
                      artifact_path=None,
                      source_path=None,
                      target_module=None,
                      runtime_version=None,
                      jvm_options=None,
                      main_entry=None,
                      container_image=None,
                      container_registry=None,
                      registry_username=None,
                      registry_password=None,
                      container_command=None,
                      container_args=None,
                      language_framework=None,
                      build_env=None,
                      builder=None,
                      # deployment.settings
                      skip_clone_settings=False,
                      cpu=None,
                      memory=None,
                      instance_count=None,
                      env=None,
                      disable_probe=None,
                      config_file_patterns=None,
                      enable_liveness_probe=None,
                      enable_readiness_probe=None,
                      enable_startup_probe=None,
                      liveness_probe_config=None,
                      readiness_probe_config=None,
                      startup_probe_config=None,
                      termination_grace_period_seconds=None,
<<<<<<< HEAD
                      disable_app_log=False,
=======
                      # StandardGen2
                      min_replicas=None,
                      max_replicas=None,
                      scale_rule_name=None,
                      scale_rule_type=None,
                      scale_rule_http_concurrency=None,
                      scale_rule_metadata=None,
                      scale_rule_auth=None,
>>>>>>> 0c89a8be
                      # general
                      no_wait=False):
    '''deployment_create
    Create a deployment under app as in-active
    1. Copy settings from active deployment if --skip-clone-settings not set
    2. Prepare the Deployment.Source
        - Prepare default user source info
        - [BYOC] construct DeploymentResourceSource directly
        - [Enterprise] Format a BuildResult user info
        - [Source Code for Standard] Compress and Upload
        - [Others] Upload
    3. Create Deployment resource
    '''
    kwargs = {
        'cmd': cmd,
        'client': client,
        'resource_group': resource_group,
        'service': service,
        'app': app,
        'deployment': name,
        'disable_probe': disable_probe,
        'config_file_patterns': config_file_patterns,
        'env': env,
        'runtime_version': runtime_version,
        'jvm_options': jvm_options,
        'main_entry': main_entry,
        'version': version,
        'artifact_path': artifact_path,
        'source_path': source_path,
        'target_module': target_module,
        'container_image': container_image,
        'container_registry': container_registry,
        'registry_username': registry_username,
        'registry_password': registry_password,
        'container_command': container_command,
        'container_args': container_args,
        'language_framework': language_framework,
        'cpu': cpu,
        'memory': memory,
        'instance_count': instance_count,
        'build_env': build_env,
        'builder': builder,
        'enable_liveness_probe': enable_liveness_probe,
        'enable_readiness_probe': enable_readiness_probe,
        'enable_startup_probe': enable_startup_probe,
        'liveness_probe_config_file_path': liveness_probe_config,
        'readiness_probe_config_file_path': readiness_probe_config,
        'startup_probe_config_file_path': startup_probe_config,
        'termination_grace_period_seconds': termination_grace_period_seconds,
        # StandardGen2
        'min_replicas': min_replicas,
        'max_replicas': max_replicas,
        'scale_rule_name': scale_rule_name,
        'scale_rule_type': scale_rule_type,
        'scale_rule_http_concurrency': scale_rule_http_concurrency,
        'scale_rule_metadata': scale_rule_metadata,
        'scale_rule_auth': scale_rule_auth,
        'no_wait': no_wait
    }

    kwargs.update(_fulfill_deployment_creation_options(skip_clone_settings, **kwargs))

    deploy = deployable_selector(**kwargs)
    kwargs['source_type'] = deploy.get_source_type(**kwargs)
    kwargs['total_steps'] = deploy.get_total_deploy_steps()
    kwargs['deployable_path'] = deploy.build_deployable_path(**kwargs)
    deployment_factory = deployment_selector(**kwargs)
    deployment_resource = deployment_factory.format_resource(**kwargs)
    logger.warning('[{}/{}] Creating deployment in app "{}" (this operation can take a '
                   'while to complete)'.format(kwargs['total_steps'],
                                               kwargs['total_steps'],
                                               app))
    poller = sdk_no_wait(no_wait, client.deployments.begin_create_or_update,
                         resource_group, service, app, name,
                         deployment_resource)
    if not disable_app_log:
        _log_application(cmd, client, no_wait, poller, resource_group, service, app, name)
    if "succeeded" != poller.status().lower():
        return poller
    return client.deployments.get(resource_group, service, app, name)


def _ensure_app_not_exist(client, resource_group, service, name):
    app = None
    try:
        app = client.apps.get(resource_group, service, name)
    except Exception:
        # ignore
        return
    if app:
        raise ValidationError('App {} already exist.'.format(app.id))


def _fulfill_deployment_creation_options(skip_clone_settings, client, resource_group, service, app, **kwargs):
    options = default_deployment_create_options()
    if not skip_clone_settings:
        active_deployment = _get_active_deployment(client, resource_group, service, app)
        if not active_deployment:
            logger.warning('No production deployment found, use --skip-clone-settings to skip copying settings from '
                           'production deployment.')
        else:
            options.update(deployment_settings_options_from_resource(active_deployment))
            options.update(deployment_source_options_from_resource(active_deployment))
    if not options.get('sku', None):
        options['sku'] = get_spring_sku(client, resource_group, service)

    if options['sku'].tier.upper() == 'STANDARDGEN2' and skip_clone_settings and kwargs['cpu'] is None and kwargs['memory'] is None:
        options['cpu'] = '500m'
        options['memory'] = '1Gi'

    options.update({k: v for k, v in kwargs.items() if v})
    return options<|MERGE_RESOLUTION|>--- conflicted
+++ resolved
@@ -493,9 +493,7 @@
                       readiness_probe_config=None,
                       startup_probe_config=None,
                       termination_grace_period_seconds=None,
-<<<<<<< HEAD
                       disable_app_log=False,
-=======
                       # StandardGen2
                       min_replicas=None,
                       max_replicas=None,
@@ -504,7 +502,6 @@
                       scale_rule_http_concurrency=None,
                       scale_rule_metadata=None,
                       scale_rule_auth=None,
->>>>>>> 0c89a8be
                       # general
                       no_wait=False):
     '''deployment_create
