--- conflicted
+++ resolved
@@ -8,11 +8,7 @@
 from codecs import open
 from setuptools import setup, find_packages
 
-<<<<<<< HEAD
-VERSION = "0.5.2"
-=======
-VERSION = "0.5.3"
->>>>>>> 83eb81c0
+VERSION = "0.5.4"
 
 CLASSIFIERS = [
     'Development Status :: 4 - Beta',
