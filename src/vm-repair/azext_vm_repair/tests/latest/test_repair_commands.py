--- conflicted
+++ resolved
@@ -1127,28 +1127,72 @@
 
         # Call Restore
         self.cmd('vm repair restore -g {rg} -n {vm} --yes')
-<<<<<<< HEAD
-        
-@pytest.mark.linuxLongParams
-class LinuxLongParametersParsing(LiveScenarioTest):
-
-    @ResourceGroupPreparer(location='westus2')
-    def test_vmrepair_LongoptionsParams(self, resource_group):
-=======
-
+
+        
 @pytest.mark.RefactorSanityTest
 class WindowsResourceIdParseAfterRefactor(LiveScenarioTest):
 
     @ResourceGroupPreparer(location='westus2')
     def test_vmrepair_WinRunRepairVMIdafterRefactor(self, resource_group):
->>>>>>> 416af7b8
         import uuid
         import secrets
         import string
         base_password = "Passw0rd2024"
         guid_suffix = str(uuid.uuid4())
         secure_password = base_password + guid_suffix
-<<<<<<< HEAD
+        username_length = 8
+        secure_username = ''.join(secrets.choice(string.ascii_letters + string.digits) for _ in range(username_length))
+        self.kwargs.update({
+            'vm': 'vm1',
+            'admin_password': secure_password,
+            'admin_username': secure_username
+        })
+
+        # Create test VM
+        self.cmd('vm create -g {rg} -n {vm} --admin-username {admin_username} --admin-password {admin_password} --image MicrosoftWindowsServer:WindowsServer:2022-datacenter-g2:latest')
+        vms = self.cmd('vm list -g {rg} -o json').get_output_in_json()
+        # Something wrong with vm create command if it fails here
+        assert len(vms) == 1
+
+        # Create Repair VM
+        repair_vm = self.cmd('vm repair create -g {rg} -n {vm} --repair-username {admin_username} --repair-password {admin_password}  --yes -o json').get_output_in_json()
+        assert repair_vm['status'] == STATUS_SUCCESS, repair_vm['error_message']
+        # Check repair VM
+        self.kwargs.update({
+            'vm': 'vm1',
+            'admin_password': secure_password,
+            'admin_username': secure_username,
+            'repair_resource_group': repair_vm['repair_resource_group']
+        })
+        repair_vms = self.cmd('vm list -g {repair_resource_group} -o json').get_output_in_json()
+        assert len(repair_vms) == 1
+        repair_vm = repair_vms[0]
+        repair_vm_id = repair_vm['id']
+        self.kwargs.update({
+            'vm': 'vm1',
+            'admin_password': secure_password,
+            'admin_username': secure_username,
+            'repair_vm_id': repair_vm_id
+        })
+        # Run a script for testing repair-vm-id
+        result_run = self.cmd('vm repair run -g {rg} -n {vm} --run-id win-hello-world --repair-vm-id {repair_vm_id} --run-on-repair -o json').get_output_in_json()
+        assert result_run['status'] == STATUS_SUCCESS, result_run['error_message']
+
+        # Call Restore
+        self.cmd('vm repair restore -g {rg} -n {vm} --yes')
+        
+
+@pytest.mark.linuxLongParams
+class LinuxLongParametersParsing(LiveScenarioTest):
+
+    @ResourceGroupPreparer(location='westus2')
+    def test_vmrepair_LongoptionsParams(self, resource_group):
+        import uuid
+        import secrets
+        import string
+        base_password = "Passw0rd2024"
+        guid_suffix = str(uuid.uuid4())
+        secure_password = base_password + guid_suffix
         # Username generation for linux
         username_length = 8
         allowed_characters = string.ascii_lowercase + string.digits  # Only lowercase letters and digits
@@ -1158,24 +1202,14 @@
         while secure_username[0] in "-$":
             secure_username = ''.join(secrets.choice(allowed_characters) for _ in range(username_length))
         
-=======
-        username_length = 8
-        secure_username = ''.join(secrets.choice(string.ascii_letters + string.digits) for _ in range(username_length))
->>>>>>> 416af7b8
         self.kwargs.update({
             'vm': 'vm1',
             'admin_password': secure_password,
             'admin_username': secure_username
         })
-<<<<<<< HEAD
         
         # Create test VM
         self.cmd('vm create -g {rg} -n {vm} --admin-username {admin_username} --admin-password {admin_password} --image Canonical:0001-com-ubuntu-server-jammy:22_04-lts-gen2:latest')
-=======
-
-        # Create test VM
-        self.cmd('vm create -g {rg} -n {vm} --admin-username {admin_username} --admin-password {admin_password} --image MicrosoftWindowsServer:WindowsServer:2022-datacenter-g2:latest')
->>>>>>> 416af7b8
         vms = self.cmd('vm list -g {rg} -o json').get_output_in_json()
         # Something wrong with vm create command if it fails here
         assert len(vms) == 1
@@ -1193,7 +1227,6 @@
         repair_vms = self.cmd('vm list -g {repair_resource_group} -o json').get_output_in_json()
         assert len(repair_vms) == 1
         repair_vm = repair_vms[0]
-<<<<<<< HEAD
         # Verify the image sku is the expected sku from source vm.
         image_info = repair_vm['storageProfile']['imageReference']  
         assert image_info['sku'] == "22_04-lts-gen2"
@@ -1208,18 +1241,6 @@
         assert result_run['status'] == STATUS_SUCCESS, result_run['error_message']
         log_contains_initiator_selfhelp = "initiator=selfhelp" in result_run['logs'].lower()  
         assert log_contains_initiator_selfhelp, "The logs do not contain 'initiator=selfhelp'"  
-=======
-        repair_vm_id = repair_vm['id']
-        self.kwargs.update({
-            'vm': 'vm1',
-            'admin_password': secure_password,
-            'admin_username': secure_username,
-            'repair_vm_id': repair_vm_id
-        })
-        # Run a script for testing repair-vm-id
-        result_run = self.cmd('vm repair run -g {rg} -n {vm} --run-id win-hello-world --repair-vm-id {repair_vm_id} --run-on-repair -o json').get_output_in_json()
-        assert result_run['status'] == STATUS_SUCCESS, result_run['error_message']
->>>>>>> 416af7b8
 
         # Call Restore
         self.cmd('vm repair restore -g {rg} -n {vm} --yes')