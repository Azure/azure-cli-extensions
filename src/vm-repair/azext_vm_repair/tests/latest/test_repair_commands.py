--- conflicted
+++ resolved
@@ -959,16 +959,6 @@
         source_vm = vms[0]
         assert source_vm['storageProfile']['osDisk']['name'] == result['copied_disk_name']
         
-<<<<<<< HEAD
-@pytest.mark.winDefaultGen1Image
-class WindowsDefaultGen1Image(LiveScenarioTest):
-
-    @ResourceGroupPreparer(location='westus2')
-    def test_vmrepair_DefaultGen1Image(self, resource_group):
-        import uuid
-        import secrets
-        import string
-=======
         
         
 
@@ -977,7 +967,6 @@
 
     @ResourceGroupPreparer(location='westus2')
     def test_vmrepair_WindowsNoPublicIPByDefault(self, resource_group):
->>>>>>> c3daaea2
         base_password = "Passw0rd2024"
         guid_suffix = str(uuid.uuid4())
         secure_password = base_password + guid_suffix
@@ -989,23 +978,14 @@
             'admin_username': secure_username
         })
 
-<<<<<<< HEAD
-        # Create test VM
-        self.cmd('vm create -g {rg} -n {vm} --admin-username {admin_username} --admin-password {admin_password} --image MicrosoftWindowsServer:windowsserver:2019-datacenter-gs:latest')
-=======
         # Create test VM without public IP
         self.cmd('vm create -g {rg} -n {vm} --admin-username {admin_username} --admin-password {admin_password} --image MicrosoftWindowsServer:windowsserver:2022-datacenter:latest')
->>>>>>> c3daaea2
         vms = self.cmd('vm list -g {rg} -o json').get_output_in_json()
         # Something wrong with vm create command if it fails here
         assert len(vms) == 1
 
         # Create Repair VM
-<<<<<<< HEAD
-        repair_vm = self.cmd('vm repair create -g {rg} -n {vm} --repair-username {admin_username} --repair-password {admin_password}  --yes -o json').get_output_in_json()
-=======
         repair_vm = self.cmd('vm repair create -g {rg} -n {vm} --repair-username {admin_username} --repair-password {admin_password} --yes -o json').get_output_in_json()
->>>>>>> c3daaea2
         assert repair_vm['status'] == STATUS_SUCCESS, repair_vm['error_message']
         # Check repair VM
         self.kwargs.update({
@@ -1014,13 +994,10 @@
             'admin_username': secure_username,
             'repair_resource_group': repair_vm['repair_resource_group']
         })
-<<<<<<< HEAD
-=======
         # need to verify there is no public ip on the vm
         public_ip_list = self.cmd('network public-ip list -g {repair_resource_group} -o json').get_output_in_json()
         assert len(public_ip_list) == 0
         
->>>>>>> c3daaea2
         repair_vms = self.cmd('vm list -g {repair_resource_group} -o json').get_output_in_json()
         assert len(repair_vms) == 1
         repair_vm = repair_vms[0]
@@ -1031,14 +1008,6 @@
             'admin_username': secure_username,
             'repair_vm_id': repair_vm_id
         })
-<<<<<<< HEAD
-        # Run a script for testing repair-vm-id
-        result_run = self.cmd('vm repair run -g {rg} -n {vm} --run-id win-hello-world --repair-vm-id {repair_vm_id} --run-on-repair -o json').get_output_in_json()
-        assert result_run['status'] == STATUS_SUCCESS, result_run['error_message']
-
-        # Call Restore
-        self.cmd('vm repair restore -g {rg} -n {vm} --yes')
-=======
         
         # Run a script for testing repair-vm-id
         result_run = self.cmd('vm repair run -g {rg} -n {vm} --run-id win-hello-world --repair-vm-id {repair_vm_id} --run-on-repair -o json').get_output_in_json()
@@ -1102,4 +1071,55 @@
         
         # Call Restore
         self.cmd('vm repair restore -g {rg} -n {vm} --yes') 
->>>>>>> c3daaea2
+        
+@pytest.mark.winDefaultGen1Image
+class WindowsDefaultGen1Image(LiveScenarioTest):
+
+    @ResourceGroupPreparer(location='westus2')
+    def test_vmrepair_DefaultGen1Image(self, resource_group):
+        import uuid
+        import secrets
+        import string
+        base_password = "Passw0rd2024"
+        guid_suffix = str(uuid.uuid4())
+        secure_password = base_password + guid_suffix
+        username_length = 8
+        secure_username = ''.join(secrets.choice(string.ascii_letters + string.digits) for _ in range(username_length))
+        self.kwargs.update({
+            'vm': 'vm1',
+            'admin_password': secure_password,
+            'admin_username': secure_username
+        })
+
+        # Create test VM
+        self.cmd('vm create -g {rg} -n {vm} --admin-username {admin_username} --admin-password {admin_password} --image MicrosoftWindowsServer:windowsserver:2019-datacenter-gs:latest')
+        vms = self.cmd('vm list -g {rg} -o json').get_output_in_json()
+        # Something wrong with vm create command if it fails here
+        assert len(vms) == 1
+
+        # Create Repair VM
+        repair_vm = self.cmd('vm repair create -g {rg} -n {vm} --repair-username {admin_username} --repair-password {admin_password}  --yes -o json').get_output_in_json()
+        assert repair_vm['status'] == STATUS_SUCCESS, repair_vm['error_message']
+        # Check repair VM
+        self.kwargs.update({
+            'vm': 'vm1',
+            'admin_password': secure_password,
+            'admin_username': secure_username,
+            'repair_resource_group': repair_vm['repair_resource_group']
+        })
+        repair_vms = self.cmd('vm list -g {repair_resource_group} -o json').get_output_in_json()
+        assert len(repair_vms) == 1
+        repair_vm = repair_vms[0]
+        repair_vm_id = repair_vm['id']
+        self.kwargs.update({
+            'vm': 'vm1',
+            'admin_password': secure_password,
+            'admin_username': secure_username,
+            'repair_vm_id': repair_vm_id
+        })
+        # Run a script for testing repair-vm-id
+        result_run = self.cmd('vm repair run -g {rg} -n {vm} --run-id win-hello-world --repair-vm-id {repair_vm_id} --run-on-repair -o json').get_output_in_json()
+        assert result_run['status'] == STATUS_SUCCESS, result_run['error_message']
+
+        # Call Restore
+        self.cmd('vm repair restore -g {rg} -n {vm} --yes')