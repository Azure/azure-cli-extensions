# --------------------------------------------------------------------------------------------
# Copyright (c) Microsoft Corporation. All rights reserved.
# Licensed under the MIT License. See License.txt in the project root for license information.
# --------------------------------------------------------------------------------------------
# pylint: disable=line-too-long, unused-argument
import time

import pytest
from azure.cli.testsdk import LiveScenarioTest, ResourceGroupPreparer
import json
import re

STATUS_SUCCESS = 'SUCCESS'

@pytest.mark.WindowsManaged
class WindowsManagedDiskCreateRestoreTest(LiveScenarioTest):

    @ResourceGroupPreparer(location='westus2')
    def test_vmrepair_WinManagedCreateRestore(self, resource_group):
        self.kwargs.update({
            'vm': 'vm1'
        })

        # Create test VM
        self.cmd('vm create -g {rg} -n {vm} --admin-username azureadmin --image Win2016Datacenter --admin-password !Passw0rd2018')
        vms = self.cmd('vm list -g {rg} -o json').get_output_in_json()
        # Something wrong with vm create command if it fails here
        assert len(vms) == 1

        # Test create
        result = self.cmd('vm repair create -g {rg} -n {vm} --repair-username azureadmin --repair-password !Passw0rd2018 -o json --yes').get_output_in_json()
        assert result['status'] == STATUS_SUCCESS, result['error_message']

        # Check repair VM
        repair_vms = self.cmd('vm list -g {} -o json'.format(result['repair_resource_group'])).get_output_in_json()
        assert len(repair_vms) == 1
        repair_vm = repair_vms[0]
        # Check attached data disk
        assert repair_vm['storageProfile']['dataDisks'][0]['name'] == result['copied_disk_name']

        # Call Restore
        self.cmd('vm repair restore -g {rg} -n {vm} --yes')

        # Check swapped OS disk
        vms = self.cmd('vm list -g {rg} -o json').get_output_in_json()
        source_vm = vms[0]
        assert source_vm['storageProfile']['osDisk']['name'] == result['copied_disk_name']

@pytest.mark.WindowsUnmanaged
class WindowsUnmanagedDiskCreateRestoreTest(LiveScenarioTest):

    @ResourceGroupPreparer(location='westus2')
    def test_vmrepair_WinUnmanagedCreateRestore(self, resource_group):
        self.kwargs.update({
            'vm': 'vm1'
        })

        # Create test VM
        self.cmd('vm create -g {rg} -n {vm} --admin-username azureadmin --image Win2016Datacenter --admin-password !Passw0rd2018 --use-unmanaged-disk')
        vms = self.cmd('vm list -g {rg} -o json').get_output_in_json()
        # Something wrong with vm create command if it fails here
        assert len(vms) == 1

        # Test create
        result = self.cmd('vm repair create -g {rg} -n {vm} --repair-username azureadmin --repair-password !Passw0rd2018 --yes -o json').get_output_in_json()
        assert result['status'] == STATUS_SUCCESS, result['error_message']

        # Check repair VM
        repair_vms = self.cmd('vm list -g {} -o json'.format(result['repair_resource_group'])).get_output_in_json()
        assert len(repair_vms) == 1
        repair_vm = repair_vms[0]
        # Check attached data disk
        assert repair_vm['storageProfile']['dataDisks'][0]['name'] == result['copied_disk_name']

        # Call Restore
        self.cmd('vm repair restore -g {rg} -n {vm} --yes')

        # Check swapped OS disk
        vms = self.cmd('vm list -g {rg} -o json').get_output_in_json()
        source_vm = vms[0]
        assert source_vm['storageProfile']['osDisk']['vhd']['uri'] == result['copied_disk_uri']


@pytest.mark.linuxManaged
class LinuxManagedDiskCreateRestoreTest(LiveScenarioTest):

    @ResourceGroupPreparer(location='westus2')
    def test_vmrepair_LinuxManagedCreateRestore(self, resource_group):
        self.kwargs.update({
            'vm': 'vm1'
        })

        # Create test VM
        self.cmd('vm create -g {rg} -n {vm} --image Canonical:UbuntuServer:18.04-LTS:latest --admin-username azureadmin --admin-password !Passw0rd2018')
        vms = self.cmd('vm list -g {rg} -o json').get_output_in_json()
        # Something wrong with vm create command if it fails here
        assert len(vms) == 1

        # Test create
        result = self.cmd('vm repair create -g {rg} -n {vm} --repair-username azureadmin --repair-password !Passw0rd2018 --yes -o json').get_output_in_json()
        assert result['status'] == STATUS_SUCCESS, result['error_message']

        # Check repair VM
        repair_vms = self.cmd('vm list -g {} -o json'.format(result['repair_resource_group'])).get_output_in_json()
        assert len(repair_vms) == 1
        repair_vm = repair_vms[0]
        # Check attached data disk
        assert repair_vm['storageProfile']['dataDisks'][0]['name'] == result['copied_disk_name']

        # Call Restore
        self.cmd('vm repair restore -g {rg} -n {vm} --yes')

        # Check swapped OS disk
        vms = self.cmd('vm list -g {rg} -o json').get_output_in_json()
        source_vm = vms[0]
        assert source_vm['storageProfile']['osDisk']['name'] == result['copied_disk_name']


@pytest.mark.linuxUnmanaged
class LinuxUnmanagedDiskCreateRestoreTest(LiveScenarioTest):

    @ResourceGroupPreparer(location='westus2')
    def test_vmrepair_LinuxUnmanagedCreateRestore(self, resource_group):
        self.kwargs.update({
            'vm': 'vm1'
        })

        # Create test VM
        self.cmd('vm create -g {rg} -n {vm} --image Canonical:UbuntuServer:18.04-LTS:latest --admin-username azureadmin --admin-password !Passw0rd2018 --use-unmanaged-disk')
        vms = self.cmd('vm list -g {rg} -o json').get_output_in_json()
        # Something wrong with vm create command if it fails here
        assert len(vms) == 1

        # Test create
        result = self.cmd('vm repair create -g {rg} -n {vm} --repair-username azureadmin --repair-password !Passw0rd2018 --yes -o json').get_output_in_json()
        assert result['status'] == STATUS_SUCCESS, result['error_message']

        # Check repair VM
        repair_vms = self.cmd('vm list -g {} -o json'.format(result['repair_resource_group'])).get_output_in_json()
        assert len(repair_vms) == 1
        repair_vm = repair_vms[0]
        # Check attached data disk
        assert repair_vm['storageProfile']['dataDisks'][0]['name'] == result['copied_disk_name']

        # Call Restore
        self.cmd('vm repair restore -g {rg} -n {vm} --yes')

        # Check swapped OS disk
        vms = self.cmd('vm list -g {rg} -o json').get_output_in_json()
        source_vm = vms[0]
        assert source_vm['storageProfile']['osDisk']['vhd']['uri'] == result['copied_disk_uri']

@pytest.mark.WinManagedDiskPubIpRestore
class WindowsManagedDiskCreateRestoreTestwithpublicip(LiveScenarioTest):

    @ResourceGroupPreparer(location='westus2')
    def test_vmrepair_WinManagedCreateRestorePublicIp(self, resource_group):
        self.kwargs.update({
            'vm': 'vm1'
        })

        # Create test VM
        self.cmd('vm create -g {rg} -n {vm} --admin-username azureadmin --image Win2016Datacenter --admin-password !Passw0rd2018')
        vms = self.cmd('vm list -g {rg} -o json').get_output_in_json()
        # Something wrong with vm create command if it fails here
        assert len(vms) == 1

        # Test create
        result = self.cmd('vm repair create -g {rg} -n {vm} --repair-username azureadmin --repair-password !Passw0rd2018 --yes -o json').get_output_in_json()
        assert result['status'] == STATUS_SUCCESS, result['error_message']

        # Check repair VM
        repair_vms = self.cmd('vm list -g {} -o json'.format(result['repair_resource_group'])).get_output_in_json()
        assert len(repair_vms) == 1
        repair_vm = repair_vms[0]
        # Check attached data disk
        assert repair_vm['storageProfile']['dataDisks'][0]['name'] == result['copied_disk_name']

        # Call Restore
        self.cmd('vm repair restore -g {rg} -n {vm} --yes')

        # Check swapped OS disk
        vms = self.cmd('vm list -g {rg} -o json').get_output_in_json()
        source_vm = vms[0]
        assert source_vm['storageProfile']['osDisk']['name'] == result['copied_disk_name']

@pytest.mark.WinUnmanagedDiskPubIpRestore
class WindowsUnmanagedDiskCreateRestoreTestwithpublicip(LiveScenarioTest):

    @ResourceGroupPreparer(location='westus2')
    def test_vmrepair_WinUnmanagedCreateRestorePublicIp(self, resource_group):
        self.kwargs.update({
            'vm': 'vm1'
        })

        # Create test VM
        self.cmd('vm create -g {rg} -n {vm} --admin-username azureadmin --image Win2022Datacenter --admin-password !Passw0rd2018 --use-unmanaged-disk')
        vms = self.cmd('vm list -g {rg} -o json').get_output_in_json()
        # Something wrong with vm create command if it fails here
        assert len(vms) == 1

        # Test create
        result = self.cmd('vm repair create -g {rg} -n {vm} --repair-username azureadmin --repair-password !Passw0rd2018 --yes -o json').get_output_in_json()
        assert result['status'] == STATUS_SUCCESS, result['error_message']

        # Check repair VM
        repair_vms = self.cmd('vm list -g {} -o json'.format(result['repair_resource_group'])).get_output_in_json()
        assert len(repair_vms) == 1
        repair_vm = repair_vms[0]
        # Check attached data disk
        assert repair_vm['storageProfile']['dataDisks'][0]['name'] == result['copied_disk_name']

        # Call Restore
        self.cmd('vm repair restore -g {rg} -n {vm} --yes')

        # Check swapped OS disk
        vms = self.cmd('vm list -g {rg} -o json').get_output_in_json()
        source_vm = vms[0]
        assert source_vm['storageProfile']['osDisk']['vhd']['uri'] == result['copied_disk_uri']

@pytest.mark.LinuxManagedDiskPubIpRestore
class LinuxManagedDiskCreateRestoreTestwithpublicip(LiveScenarioTest):

    @ResourceGroupPreparer(location='westus2')
    def test_vmrepair_LinuxManagedCreateRestorePublicIp(self, resource_group):
        self.kwargs.update({
            'vm': 'vm1'
        })

        # Create test VM
        self.cmd('vm create -g {rg} -n {vm} --image Canonical:UbuntuServer:18.04-LTS:latest --admin-username azureadmin --admin-password !Passw0rd2018')
        vms = self.cmd('vm list -g {rg} -o json').get_output_in_json()
        # Something wrong with vm create command if it fails here
        assert len(vms) == 1

        # Test create
        result = self.cmd('vm repair create -g {rg} -n {vm} --repair-username azureadmin --repair-password !Passw0rd2018 --yes -o json').get_output_in_json()
        assert result['status'] == STATUS_SUCCESS, result['error_message']

        # Check repair VM
        repair_vms = self.cmd('vm list -g {} -o json'.format(result['repair_resource_group'])).get_output_in_json()
        assert len(repair_vms) == 1
        repair_vm = repair_vms[0]
        # Check attached data disk
        assert repair_vm['storageProfile']['dataDisks'][0]['name'] == result['copied_disk_name']

        # Call Restore
        self.cmd('vm repair restore -g {rg} -n {vm} --yes')

        # Check swapped OS disk
        vms = self.cmd('vm list -g {rg} -o json').get_output_in_json()
        source_vm = vms[0]
        assert source_vm['storageProfile']['osDisk']['name'] == result['copied_disk_name']

@pytest.mark.LinuxUnmanagedDiskPubIpRestore
class LinuxUnmanagedDiskCreateRestoreTestwithpublicip(LiveScenarioTest):

    @ResourceGroupPreparer(location='westus2')
    def test_vmrepair_LinuxUnmanagedCreateRestorePublicIp(self, resource_group):
        self.kwargs.update({
            'vm': 'vm1'
        })

        # Create test VM
        self.cmd('vm create -g {rg} -n {vm} --image Canonical:UbuntuServer:18.04-LTS:latest --admin-username azureadmin --admin-password !Passw0rd2018 --use-unmanaged-disk')
        vms = self.cmd('vm list -g {rg} -o json').get_output_in_json()
        # Something wrong with vm create command if it fails here
        assert len(vms) == 1

        # Test create
        result = self.cmd('vm repair create -g {rg} -n {vm} --repair-username azureadmin --repair-password !Passw0rd2018 --yes -o json').get_output_in_json()
        assert result['status'] == STATUS_SUCCESS, result['error_message']

        # Check repair VM
        repair_vms = self.cmd('vm list -g {} -o json'.format(result['repair_resource_group'])).get_output_in_json()
        assert len(repair_vms) == 1
        repair_vm = repair_vms[0]
        # Check attached data disk
        assert repair_vm['storageProfile']['dataDisks'][0]['name'] == result['copied_disk_name']

        # Call Restore
        self.cmd('vm repair restore -g {rg} -n {vm} --yes')

        # Check swapped OS disk
        vms = self.cmd('vm list -g {rg} -o json').get_output_in_json()
        source_vm = vms[0]
        assert source_vm['storageProfile']['osDisk']['vhd']['uri'] == result['copied_disk_uri']


@pytest.mark.encryption
class WindowsSinglepassKekEncryptedManagedDiskCreateRestoreTest(LiveScenarioTest):

    @ResourceGroupPreparer(location='westus2')
    def test_vmrepair_WinSinglepassKekEncryptedManagedDiskCreateRestore(self, resource_group):
        self.kwargs.update({
            'vm': 'vm1',
            'kv': self.create_random_name(prefix='cli', length=8),
            'key': 'key1'
        })

        # Create test VM
        self.cmd('vm create -g {rg} -n {vm} --admin-username azureadmin --image Win2016Datacenter --admin-password !Passw0rd2018 --size Standard_D2s_v3')
        vms = self.cmd('vm list -g {rg} -o json').get_output_in_json()
        # Something wrong with vm create command if it fails here
        assert len(vms) == 1

        # Create key vault
        self.cmd('keyvault create -n {kv} -g {rg} --enabled-for-disk-encryption True')

        # Check keyvault
        keyvault = self.cmd('keyvault list -g {rg} -o json').get_output_in_json()
        assert len(keyvault) == 1

        # Create key
        self.cmd('keyvault key create --vault-name {kv} --name {key} --protection software')

        # Check key
        key = self.cmd('keyvault key list --vault-name {kv} -o json').get_output_in_json()
        assert len(key) == 1

        # Enable encryption
        self.cmd('vm encryption enable -g {rg} -n {vm} --disk-encryption-keyvault {kv} --key-encryption-key {key}')

        # Test create
        result = self.cmd('vm repair create -g {rg} -n {vm} --repair-username azureadmin --repair-password !Passw0rd2018 --unlock-encrypted-vm --yes -o json').get_output_in_json()
        assert result['status'] == STATUS_SUCCESS, result['error_message']

        # Check repair VM
        repair_vms = self.cmd('vm list -g {} -o json'.format(result['repair_resource_group'])).get_output_in_json()
        assert len(repair_vms) == 1
        repair_vm = repair_vms[0]
        # Check attached data disk
        assert repair_vm['storageProfile']['dataDisks'][0]['name'] == result['copied_disk_name']

        # Call Restore
        self.cmd('vm repair restore -g {rg} -n {vm} --yes')

        # Check swapped OS disk
        vms = self.cmd('vm list -g {rg} -o json').get_output_in_json()
        source_vm = vms[0]
        assert source_vm['storageProfile']['osDisk']['name'] == result['copied_disk_name']


@pytest.mark.linuxencryption
class LinuxSinglepassKekEncryptedManagedDiskCreateRestoreTest(LiveScenarioTest):

    @ResourceGroupPreparer(location='westus2')
    def test_vmrepair_LinuxSinglepassKekEncryptedManagedDiskCreateRestore(self, resource_group):
        self.kwargs.update({
            'vm': 'vm1',
            'kv': self.create_random_name(prefix='cli', length=8),
            'key': 'key1'
        })

        # Create test VM
        self.cmd('vm create -g {rg} -n {vm} --image Canonical:UbuntuServer:18.04-LTS:latest --admin-username azureadmin --admin-password !Passw0rd2018 --size Standard_D2s_v3')
        vms = self.cmd('vm list -g {rg} -o json').get_output_in_json()
        # Something wrong with vm create command if it fails here
        assert len(vms) == 1

        # Create key vault
        self.cmd('keyvault create -n {kv} -g {rg} --enabled-for-disk-encryption True')

        # Check keyvault
        keyvault = self.cmd('keyvault list -g {rg} -o json').get_output_in_json()
        assert len(keyvault) == 1

        # Create key
        self.cmd('keyvault key create --vault-name {kv} --name {key} --protection software')

        # Check key
        key = self.cmd('keyvault key list --vault-name {kv} -o json').get_output_in_json()
        assert len(key) == 1

        # Enable encryption
        self.cmd('vm encryption enable -g {rg} -n {vm} --disk-encryption-keyvault {kv} --key-encryption-key {key}')
        # Add buffer time for encryption settings to be set
        time.sleep(300)

        # Test create
        result = self.cmd('vm repair create -g {rg} -n {vm} --repair-username azureadmin --repair-password !Passw0rd2018 --unlock-encrypted-vm --yes -o json').get_output_in_json()
        assert result['status'] == STATUS_SUCCESS, result['error_message']

        # Check repair VM
        repair_vms = self.cmd('vm list -g {} -o json'.format(result['repair_resource_group'])).get_output_in_json()
        assert len(repair_vms) == 1
        repair_vm = repair_vms[0]
        # Check attached data disk
        assert repair_vm['storageProfile']['dataDisks'][0]['name'] == result['copied_disk_name']

        # Call Restore
        self.cmd('vm repair restore -g {rg} -n {vm} --yes')

        # Check swapped OS disk
        vms = self.cmd('vm list -g {rg} -o json').get_output_in_json()
        source_vm = vms[0]
        assert source_vm['storageProfile']['osDisk']['name'] == result['copied_disk_name']

@pytest.mark.WindowsNoKekRestore
class WindowsSinglepassNoKekEncryptedManagedDiskCreateRestoreTest(LiveScenarioTest):

    @ResourceGroupPreparer(location='westus2')
    def test_vmrepair_WinSinglepassNoKekEncryptedManagedDiskCreateRestore(self, resource_group):
        self.kwargs.update({
            'vm': 'vm1',
            'kv': self.create_random_name(prefix='cli', length=8),
        })

        # Create test VM
        self.cmd('vm create -g {rg} -n {vm} --admin-username azureadmin --image Win2016Datacenter --admin-password !Passw0rd2018 --size Standard_D2s_v3')
        vms = self.cmd('vm list -g {rg} -o json').get_output_in_json()
        # Something wrong with vm create command if it fails here
        assert len(vms) == 1

        # Create key vault
        self.cmd('keyvault create -n {kv} -g {rg} --enabled-for-disk-encryption True')

        # Check keyvault
        keyvault = self.cmd('keyvault list -g {rg} -o json').get_output_in_json()
        assert len(keyvault) == 1

        # Enable encryption
        self.cmd('vm encryption enable -g {rg} -n {vm} --disk-encryption-keyvault {kv}')

        # Test create
        result = self.cmd('vm repair create -g {rg} -n {vm} --repair-username azureadmin --repair-password !Passw0rd2018 --unlock-encrypted-vm --yes -o json').get_output_in_json()
        assert result['status'] == STATUS_SUCCESS, result['error_message']

        # Check repair VM
        repair_vms = self.cmd('vm list -g {} -o json'.format(result['repair_resource_group'])).get_output_in_json()
        assert len(repair_vms) == 1
        repair_vm = repair_vms[0]
        # Check attached data disk
        assert repair_vm['storageProfile']['dataDisks'][0]['name'] == result['copied_disk_name']

        # Call Restore
        self.cmd('vm repair restore -g {rg} -n {vm} --yes')

        # Check swapped OS disk
        vms = self.cmd('vm list -g {rg} -o json').get_output_in_json()
        source_vm = vms[0]
        assert source_vm['storageProfile']['osDisk']['name'] == result['copied_disk_name']

@pytest.mark.LinuxNoKekRestore
class LinuxSinglepassNoKekEncryptedManagedDiskCreateRestoreTest(LiveScenarioTest):

    @ResourceGroupPreparer(location='westus2')
    def test_vmrepair_LinuxSinglepassNoKekEncryptedManagedDiskCreateRestoreTest(self, resource_group):
        self.kwargs.update({
            'vm': 'vm1',
            'kv': self.create_random_name(prefix='cli', length=8),
        })

        # Create test VM
        self.cmd('vm create -g {rg} -n {vm} --image Canonical:UbuntuServer:18.04-LTS:latest --admin-username azureadmin --admin-password !Passw0rd2018 --size Standard_D2s_v3')
        vms = self.cmd('vm list -g {rg} -o json').get_output_in_json()
        # Something wrong with vm create command if it fails here
        assert len(vms) == 1

        # Create key vault
        self.cmd('keyvault create -n {kv} -g {rg} --enabled-for-disk-encryption True')

        # Check keyvault
        keyvault = self.cmd('keyvault list -g {rg} -o json').get_output_in_json()
        assert len(keyvault) == 1

        # Enable encryption
        self.cmd('vm encryption enable -g {rg} -n {vm} --disk-encryption-keyvault {kv}')
        # Add buffer time for encryption settings to be set
        time.sleep(300)

        # Test create
        result = self.cmd('vm repair create -g {rg} -n {vm} --repair-username azureadmin --repair-password !Passw0rd2018 --unlock-encrypted-vm --yes -o json').get_output_in_json()
        assert result['status'] == STATUS_SUCCESS, result['error_message']

        # Check repair VM
        repair_vms = self.cmd('vm list -g {} -o json'.format(result['repair_resource_group'])).get_output_in_json()
        assert len(repair_vms) == 1
        repair_vm = repair_vms[0]
        # Check attached data disk
        assert repair_vm['storageProfile']['dataDisks'][0]['name'] == result['copied_disk_name']

        # Call Restore
        self.cmd('vm repair restore -g {rg} -n {vm} --yes')

        # Check swapped OS disk
        vms = self.cmd('vm list -g {rg} -o json').get_output_in_json()
        source_vm = vms[0]
        assert source_vm['storageProfile']['osDisk']['name'] == result['copied_disk_name']

@pytest.mark.WindHelloWorld
class WindowsRunHelloWorldTest(LiveScenarioTest):

    @ResourceGroupPreparer(location='westus2')
    def test_vmrepair_WinRunHelloWorld(self, resource_group):
        self.kwargs.update({
            'vm': 'vm1'
        })

        # Create test VM
        self.cmd('vm create -g {rg} -n {vm} --admin-username azureadmin --image Win2016Datacenter --admin-password !Passw0rd2018')
        vms = self.cmd('vm list -g {rg} -o json').get_output_in_json()
        # Something wrong with vm create command if it fails here
        assert len(vms) == 1

        # Test create
        result = self.cmd('vm repair run -g {rg} -n {vm} --run-id win-hello-world -o json').get_output_in_json()

        # Check Output
        assert 'Hello World!' in result['output']

@pytest.mark.LinHelloWorld
class LinuxRunHelloWorldTest(LiveScenarioTest):

    @ResourceGroupPreparer(location='westus2')
    def test_vmrepair_LinuxRunHelloWorld(self, resource_group):
        self.kwargs.update({
            'vm': 'vm1'
        })

        # Create test VM
        self.cmd('vm create -g {rg} -n {vm} --admin-username azureadmin --image Canonical:UbuntuServer:18.04-LTS:latest --admin-password !Passw0rd2018')
        vms = self.cmd('vm list -g {rg} -o json').get_output_in_json()
        # Something wrong with vm create command if it fails here
        assert len(vms) == 1

        # Test create
        result = self.cmd('vm repair run -g {rg} -n {vm} --run-id linux-hello-world -o json').get_output_in_json()

        # Check Output
        assert 'Hello World!' in result['output']

@pytest.mark.ManagedDiskGen2
class WindowsManagedDiskCreateRestoreGen2Test(LiveScenarioTest):

    @ResourceGroupPreparer(location='westus2')
    def test_vmrepair_WinManagedCreateRestoreGen2(self, resource_group):
        self.kwargs.update({
            'vm': 'vm1'
        })

        # Create test VM
        self.cmd('vm create -g {rg} -n {vm} --admin-username azureadmin --image MicrosoftWindowsServer:windowsserver-gen2preview:2019-datacenter-gen2:2019.0.20190620 --admin-password !Passw0rd2018')
        vms = self.cmd('vm list -g {rg} -o json').get_output_in_json()
        # Something wrong with vm create command if it fails here
        assert len(vms) == 1

        # Test create
        result = self.cmd('vm repair create -g {rg} -n {vm} --repair-username azureadmin --repair-password !Passw0rd2018 --yes -o json').get_output_in_json()
        assert result['status'] == STATUS_SUCCESS, result['error_message']

        # Check repair VM
        repair_vms = self.cmd('vm list -g {} -o json'.format(result['repair_resource_group'])).get_output_in_json()
        assert len(repair_vms) == 1
        repair_vm = repair_vms[0]
        # Check attached data disk
        assert repair_vm['storageProfile']['dataDisks'][0]['name'] == result['copied_disk_name']

        # Call Restore
        self.cmd('vm repair restore -g {rg} -n {vm} --yes')

        # Check swapped OS disk
        vms = self.cmd('vm list -g {rg} -o json').get_output_in_json()
        source_vm = vms[0]
        assert source_vm['storageProfile']['osDisk']['name'] == result['copied_disk_name']

@pytest.mark.linuxKekRHEL
class LinuxSinglepassKekEncryptedManagedDiskWithRHEL8DistroCreateRestoreTest(LiveScenarioTest):

    @ResourceGroupPreparer(location='westus2')
    def test_vmrepair_LinuxSinglepassKekEncryptedManagedDiskCreateRestoreRHEL8(self, resource_group):
        self.kwargs.update({
            'vm': 'vm1',
            'kv': self.create_random_name(prefix='cli', length=8),
            'key': 'key1'
        })

        # Create test VM
        self.cmd('vm create -g {rg} -n {vm} --image Canonical:UbuntuServer:18.04-LTS:latest --admin-username azureadmin --admin-password !Passw0rd2018 --size Standard_D2s_v3')
        vms = self.cmd('vm list -g {rg} -o json').get_output_in_json()
        # Something wrong with vm create command if it fails here
        assert len(vms) == 1

        # Create key vault
        self.cmd('keyvault create -n {kv} -g {rg} --enabled-for-disk-encryption True')

        # Check keyvault
        keyvault = self.cmd('keyvault list -g {rg} -o json').get_output_in_json()
        assert len(keyvault) == 1

        # Create key
        self.cmd('keyvault key create --vault-name {kv} --name {key} --protection software')

        # Check key
        key = self.cmd('keyvault key list --vault-name {kv} -o json').get_output_in_json()
        assert len(key) == 1

        # Enable encryption
        self.cmd('vm encryption enable -g {rg} -n {vm} --disk-encryption-keyvault {kv} --key-encryption-key {key}')
        # Add buffer time for encryption settings to be set
        time.sleep(300)

        # Test create
        result = self.cmd('vm repair create -g {rg} -n {vm} --repair-username azureadmin --repair-password !Passw0rd2018 --distro rhel8 --unlock-encrypted-vm --yes -o json').get_output_in_json()
        assert result['status'] == STATUS_SUCCESS, result['error_message']

        # Check repair VM
        repair_vms = self.cmd('vm list -g {} -o json'.format(result['repair_resource_group'])).get_output_in_json()
        assert len(repair_vms) == 1
        repair_vm = repair_vms[0]
        # Check attached data disk
        assert repair_vm['storageProfile']['dataDisks'][0]['name'] == result['copied_disk_name']

        # Call Restore
        self.cmd('vm repair restore -g {rg} -n {vm} --yes')

        # Check swapped OS disk
        vms = self.cmd('vm list -g {rg} -o json').get_output_in_json()
        source_vm = vms[0]
        assert source_vm['storageProfile']['osDisk']['name'] == result['copied_disk_name']

@pytest.mark.linuxNoKekWithSles
class LinuxSinglepassNoKekEncryptedManagedDiskWithSLES15CreateRestoreTest(LiveScenarioTest):

    @ResourceGroupPreparer(location='westus2')
    def test_vmrepair_LinuxSinglepassNoKekEncryptedManagedDiskCreateRestoreTestSLES15(self, resource_group):
        self.kwargs.update({
            'vm': 'vm1',
            'kv': self.create_random_name(prefix='cli', length=8),
        })

        # Create test VM
        self.cmd('vm create -g {rg} -n {vm} --image Canonical:UbuntuServer:18.04-LTS:latest --admin-username azureadmin --admin-password !Passw0rd2018 --size Standard_D2s_v3')
        vms = self.cmd('vm list -g {rg} -o json').get_output_in_json()
        # Something wrong with vm create command if it fails here
        assert len(vms) == 1

        # Create key vault
        self.cmd('keyvault create -n {kv} -g {rg} --enabled-for-disk-encryption True')

        # Check keyvault
        keyvault = self.cmd('keyvault list -g {rg} -o json').get_output_in_json()
        assert len(keyvault) == 1

        # Enable encryption
        self.cmd('vm encryption enable -g {rg} -n {vm} --disk-encryption-keyvault {kv}')
        # Add buffer time for encryption settings to be set
        time.sleep(300)

        # Test create SUSE
        result = self.cmd('vm repair create -g {rg} -n {vm} --repair-username azureadmin --repair-password !Passw0rd2018 --distro sles15 --unlock-encrypted-vm --yes -o json').get_output_in_json()
        assert result['status'] == STATUS_SUCCESS, result['error_message']

        # Check repair VM
        repair_vms = self.cmd('vm list -g {} -o json'.format(result['repair_resource_group'])).get_output_in_json()
        assert len(repair_vms) == 1
        repair_vm = repair_vms[0]
        # Check attached data disk
        assert repair_vm['storageProfile']['dataDisks'][0]['name'] == result['copied_disk_name']

        # Call Restore
        self.cmd('vm repair restore -g {rg} -n {vm} --yes')

        # Check swapped OS disk
        vms = self.cmd('vm list -g {rg} -o json').get_output_in_json()
        source_vm = vms[0]
        assert source_vm['storageProfile']['osDisk']['name'] == result['copied_disk_name']

@pytest.mark.LinuxManagedPubIpOracle
class LinuxManagedDiskCreateRestoreTestwithOracle8andpublicip(LiveScenarioTest):

    @ResourceGroupPreparer(location='westus2')
    def test_vmrepair_LinuxManagedCreateRestoreOracle8PublicIp(self, resource_group):
        self.kwargs.update({
            'vm': 'vm1'
        })

        # Create test VM
        self.cmd('vm create -g {rg} -n {vm} --image Canonical:UbuntuServer:18.04-LTS:latest --admin-username azureadmin --admin-password !Passw0rd2018')
        vms = self.cmd('vm list -g {rg} -o json').get_output_in_json()
        # Something wrong with vm create command if it fails here
        assert len(vms) == 1

        # Test create
        result = self.cmd('vm repair create -g {rg} -n {vm} --repair-username azureadmin --repair-password !Passw0rd2018 --distro oracle8 --yes -o json').get_output_in_json()
        assert result['status'] == STATUS_SUCCESS, result['error_message']

        # Check repair VM
        repair_vms = self.cmd('vm list -g {} -o json'.format(result['repair_resource_group'])).get_output_in_json()
        assert len(repair_vms) == 1
        repair_vm = repair_vms[0]
        # Check attached data disk
        assert repair_vm['storageProfile']['dataDisks'][0]['name'] == result['copied_disk_name']

        # Call Restore
        self.cmd('vm repair restore -g {rg} -n {vm} --yes')

        # Check swapped OS disk
        vms = self.cmd('vm list -g {rg} -o json').get_output_in_json()
        source_vm = vms[0]
        assert source_vm['storageProfile']['osDisk']['name'] == result['copied_disk_name']

@pytest.mark.WindowsResetNic
class ResetNICWindowsVM(LiveScenarioTest):

    @ResourceGroupPreparer(location='westus2')
    def test_vmrepair_ResetNicWindowsVM(self, resource_group):
        self.kwargs.update({
            'vm': 'vm1'
        })

        # Create test VM
        self.cmd('vm create -g {rg} -n {vm} --admin-username azureadmin --image Win2016Datacenter --admin-password !Passw0rd2018')
        vms = self.cmd('vm list -g {rg} -o json').get_output_in_json()
        # Something wrong with vm create command if it fails here
        assert len(vms) == 1

        # Test Reset NIC
        self.cmd('vm repair reset-nic -g {rg} -n {vm} --yes')

        # Mac address should be changed in the Guest OS but no way to assert from here.
        # Assert that the VM is still running afterwards
        vm_instance_view = self.cmd('vm get-instance-view -g {rg} -n {vm} -o json').get_output_in_json()
        vm_power_state = vm_instance_view['instanceView']['statuses'][1]['code']
        assert vm_power_state == 'PowerState/running'


@pytest.mark.repairandrestore
class RepairAndRestoreLinuxVM(LiveScenarioTest):

    @ResourceGroupPreparer(location='westus2')
    def test_vmrepair_RepairAndRestoreLinuxVM(self, resource_group):
        self.kwargs.update({
            'vm': 'vm1'
        })

        # Create test VM
        self.cmd('vm create -g {rg} -n {vm} --admin-username azureadmin --image Win2016Datacenter --admin-password !Passw0rd2018')
        vms = self.cmd('vm list -g {rg} -o json').get_output_in_json()
        # Something wrong with vm create command if it fails here
        assert len(vms) == 1

        # Test Repair and restore
        result = self.cmd('vm repair repair-and-restore -g {rg} -n {vm}')
        assert result['status'] == STATUS_SUCCESS, result['error_message']

        # Check swapped OS disk
        vms = self.cmd('vm list -g {rg} -o json').get_output_in_json()
        source_vm = vms[0]
        assert source_vm['storageProfile']['osDisk']['name'] == result['copied_disk_name']


@pytest.mark.arm64
class LinuxARMManagedDiskCreateRestoreTest(LiveScenarioTest):

<<<<<<< HEAD
    @ResourceGroupPreparer(location='westus2')
    def test_vmrepair_LinuxManagedCreateRestore(self, resource_group):
=======
    @ResourceGroupPreparer(location='eastus')
    def test_vmrepair_LinuxARMManagedCreateRestore(self, resource_group):
>>>>>>> c93c410a
        self.kwargs.update({
            'vm': 'vm1'
        })

        # Create test VM
        self.cmd('vm create -g {rg} -n {vm} --image Canonical:UbuntuServer:18_04-lts-arm64:latest --admin-username azureadmin --admin-password !Passw0rd2018')
        vms = self.cmd('vm list -g {rg} -o json').get_output_in_json()
        # Something wrong with vm create command if it fails here
        assert len(vms) == 1

        # Test create
        result = self.cmd('vm repair create -g {rg} -n {vm} --repair-username azureadmin --repair-password !Passw0rd2018 --yes -o json').get_output_in_json()
        assert result['status'] == STATUS_SUCCESS, result['error_message']

        # Check repair VM
        repair_vms = self.cmd('vm list -g {} -o json'.format(result['repair_resource_group'])).get_output_in_json()
        assert len(repair_vms) == 1
        repair_vm = repair_vms[0]
        # Check attached data disk
        assert repair_vm['storageProfile']['dataDisks'][0]['name'] == result['copied_disk_name']

        # Call Restore
        self.cmd('vm repair restore -g {rg} -n {vm} --yes')

        # Check swapped OS disk
        vms = self.cmd('vm list -g {rg} -o json').get_output_in_json()
        source_vm = vms[0]
        assert source_vm['storageProfile']['osDisk']['name'] == result['copied_disk_name']
        
@pytest.mark.ResetNic        
class ResetNICWithASG(LiveScenarioTest):

    @ResourceGroupPreparer(location='westus2')
    def test_vmrepair_ResetNicWithASGWindowsVM(self, resource_group):
        self.kwargs.update({
            'vm': 'vm1'
        })

        # Create test VM
        self.cmd('vm create -g {rg} -n {vm} --admin-username azureadmin --image Win2016Datacenter --admin-password !Passw0rd2018')
        vms = self.cmd('vm list -g {rg} -o json').get_output_in_json()
        # Something wrong with vm create command if it fails here
        assert len(vms) == 1

        #create ASG
        self.cmd('az network asg create \
                  --resource-group myResourceGroup \
                  --name myASG')

        # Test Reset NIC
        self.cmd('vm repair reset-nic -g {rg} -n {vm} --yes')

        # Mac address should be changed in the Guest OS but no way to assert from here.
        # Assert that the VM is still running afterwards
        vm_instance_view = self.cmd('vm get-instance-view -g {rg} -n {vm} -o json').get_output_in_json()
        vm_power_state = vm_instance_view['instanceView']['statuses'][1]['code']
        assert vm_power_state == 'PowerState/running'

@pytest.mark.ConfVM
class WindowsConfidentialVMRepair(LiveScenarioTest):

    @ResourceGroupPreparer(location='westus2')
    def test_vmrepair_ConfidentialVMAndUnlockDisk(self, resource_group):
        self.kwargs.update({
            'vm': 'vm1',  
            'rg': resource_group  
        })

        # Create test VM
        # need to create a cvm
        self.cmd('vm create -g {rg} -n {vm} --admin-username azureadmin --admin-password !Passw0rd2024 --image Win2022Datacenter')
        vms = self.cmd('vm list -g {rg} -o json').get_output_in_json()
        # Something wrong with vm create command if it fails here
        assert len(vms) == 1

        # Test create
        result = self.cmd('vm repair create -g {rg} -n {vm} --repair-username azureadmin --repair-password !Passw0rd2024 --unlock-encrypted-vm --encrypt-recovery-key !Passw0rd2024 --yes --verbose -o json').get_output_in_json()
        assert result['status'] == STATUS_SUCCESS, result['error_message']

        # Check repair VM
        repair_vms = self.cmd('vm list -g {} -o json'.format(result['repair_resource_group'])).get_output_in_json()
        assert len(repair_vms) == 1
        repair_vm = repair_vms[0]
        # Check attached data disk
        assert repair_vm['storageProfile']['dataDisks'][0]['name'] == result['copied_disk_name']

        # Call Restore
        self.cmd('vm repair restore -g {rg} -n {vm} --yes')

        # Check swapped OS disk
        vms = self.cmd('vm list -g {rg} -o json').get_output_in_json()
        source_vm = vms[0]
        assert source_vm['storageProfile']['osDisk']['name'] == result['copied_disk_name']<|MERGE_RESOLUTION|>--- conflicted
+++ resolved
@@ -753,13 +753,8 @@
 @pytest.mark.arm64
 class LinuxARMManagedDiskCreateRestoreTest(LiveScenarioTest):
 
-<<<<<<< HEAD
-    @ResourceGroupPreparer(location='westus2')
-    def test_vmrepair_LinuxManagedCreateRestore(self, resource_group):
-=======
-    @ResourceGroupPreparer(location='eastus')
+    @ResourceGroupPreparer(location='westus2')
     def test_vmrepair_LinuxARMManagedCreateRestore(self, resource_group):
->>>>>>> c93c410a
         self.kwargs.update({
             'vm': 'vm1'
         })
