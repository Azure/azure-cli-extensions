# --------------------------------------------------------------------------------------------
# Copyright (c) Microsoft Corporation. All rights reserved.
# Licensed under the MIT License. See License.txt in the project root for license information.
# --------------------------------------------------------------------------------------------
# pylint: disable=line-too-long, unused-argument
import time

import pytest
from azure.cli.testsdk import LiveScenarioTest, ResourceGroupPreparer
import json
import re

STATUS_SUCCESS = 'SUCCESS'

@pytest.mark.WindowsManaged
class WindowsManagedDiskCreateRestoreTest(LiveScenarioTest):

    @ResourceGroupPreparer(location='westus2')
    def test_vmrepair_WinManagedCreateRestore(self, resource_group):
        self.kwargs.update({
            'vm': 'vm1'
        })

        # Create test VM
        self.cmd('vm create -g {rg} -n {vm} --admin-username azureadmin --image Win2016Datacenter --admin-password !Passw0rd2018')
        vms = self.cmd('vm list -g {rg} -o json').get_output_in_json()
        # Something wrong with vm create command if it fails here
        assert len(vms) == 1

        # Test create
        result = self.cmd('vm repair create -g {rg} -n {vm} --repair-username azureadmin --repair-password !Passw0rd2018 -o json --yes').get_output_in_json()
        assert result['status'] == STATUS_SUCCESS, result['error_message']

        # Check repair VM
        repair_vms = self.cmd('vm list -g {} -o json'.format(result['repair_resource_group'])).get_output_in_json()
        assert len(repair_vms) == 1
        repair_vm = repair_vms[0]
        # Check attached data disk
        assert repair_vm['storageProfile']['dataDisks'][0]['name'] == result['copied_disk_name']

        # Call Restore
        self.cmd('vm repair restore -g {rg} -n {vm} --yes')

        # Check swapped OS disk
        vms = self.cmd('vm list -g {rg} -o json').get_output_in_json()
        source_vm = vms[0]
        assert source_vm['storageProfile']['osDisk']['name'] == result['copied_disk_name']

@pytest.mark.WindowsUnmanaged
class WindowsUnmanagedDiskCreateRestoreTest(LiveScenarioTest):

    @ResourceGroupPreparer(location='westus2')
    def test_vmrepair_WinUnmanagedCreateRestore(self, resource_group):
        self.kwargs.update({
            'vm': 'vm1'
        })

        # Create test VM
        self.cmd('vm create -g {rg} -n {vm} --admin-username azureadmin --image Win2016Datacenter --admin-password !Passw0rd2018 --use-unmanaged-disk')
        vms = self.cmd('vm list -g {rg} -o json').get_output_in_json()
        # Something wrong with vm create command if it fails here
        assert len(vms) == 1

        # Test create
        result = self.cmd('vm repair create -g {rg} -n {vm} --repair-username azureadmin --repair-password !Passw0rd2018 --yes -o json').get_output_in_json()
        assert result['status'] == STATUS_SUCCESS, result['error_message']

        # Check repair VM
        repair_vms = self.cmd('vm list -g {} -o json'.format(result['repair_resource_group'])).get_output_in_json()
        assert len(repair_vms) == 1
        repair_vm = repair_vms[0]
        # Check attached data disk
        assert repair_vm['storageProfile']['dataDisks'][0]['name'] == result['copied_disk_name']

        # Call Restore
        self.cmd('vm repair restore -g {rg} -n {vm} --yes')

        # Check swapped OS disk
        vms = self.cmd('vm list -g {rg} -o json').get_output_in_json()
        source_vm = vms[0]
        assert source_vm['storageProfile']['osDisk']['vhd']['uri'] == result['copied_disk_uri']


@pytest.mark.linuxManaged
class LinuxManagedDiskCreateRestoreTest(LiveScenarioTest):

    @ResourceGroupPreparer(location='westus2')
    def test_vmrepair_LinuxManagedCreateRestore(self, resource_group):
        self.kwargs.update({
            'vm': 'vm1'
        })

        # Create test VM
        self.cmd('vm create -g {rg} -n {vm} --image Canonical:UbuntuServer:18.04-LTS:latest --admin-username azureadmin --admin-password !Passw0rd2018')
        vms = self.cmd('vm list -g {rg} -o json').get_output_in_json()
        # Something wrong with vm create command if it fails here
        assert len(vms) == 1

        # Test create
        result = self.cmd('vm repair create -g {rg} -n {vm} --repair-username azureadmin --repair-password !Passw0rd2018 --yes -o json').get_output_in_json()
        assert result['status'] == STATUS_SUCCESS, result['error_message']

        # Check repair VM
        repair_vms = self.cmd('vm list -g {} -o json'.format(result['repair_resource_group'])).get_output_in_json()
        assert len(repair_vms) == 1
        repair_vm = repair_vms[0]
        # Check attached data disk
        assert repair_vm['storageProfile']['dataDisks'][0]['name'] == result['copied_disk_name']

        # Call Restore
        self.cmd('vm repair restore -g {rg} -n {vm} --yes')

        # Check swapped OS disk
        vms = self.cmd('vm list -g {rg} -o json').get_output_in_json()
        source_vm = vms[0]
        assert source_vm['storageProfile']['osDisk']['name'] == result['copied_disk_name']


@pytest.mark.linuxUnmanaged
class LinuxUnmanagedDiskCreateRestoreTest(LiveScenarioTest):

    @ResourceGroupPreparer(location='westus2')
    def test_vmrepair_LinuxUnmanagedCreateRestore(self, resource_group):
        self.kwargs.update({
            'vm': 'vm1'
        })

        # Create test VM
        self.cmd('vm create -g {rg} -n {vm} --image Canonical:UbuntuServer:18.04-LTS:latest --admin-username azureadmin --admin-password !Passw0rd2018 --use-unmanaged-disk')
        vms = self.cmd('vm list -g {rg} -o json').get_output_in_json()
        # Something wrong with vm create command if it fails here
        assert len(vms) == 1

        # Test create
        result = self.cmd('vm repair create -g {rg} -n {vm} --repair-username azureadmin --repair-password !Passw0rd2018 --yes -o json').get_output_in_json()
        assert result['status'] == STATUS_SUCCESS, result['error_message']

        # Check repair VM
        repair_vms = self.cmd('vm list -g {} -o json'.format(result['repair_resource_group'])).get_output_in_json()
        assert len(repair_vms) == 1
        repair_vm = repair_vms[0]
        # Check attached data disk
        assert repair_vm['storageProfile']['dataDisks'][0]['name'] == result['copied_disk_name']

        # Call Restore
        self.cmd('vm repair restore -g {rg} -n {vm} --yes')

        # Check swapped OS disk
        vms = self.cmd('vm list -g {rg} -o json').get_output_in_json()
        source_vm = vms[0]
        assert source_vm['storageProfile']['osDisk']['vhd']['uri'] == result['copied_disk_uri']

@pytest.mark.WinManagedDiskPubIpRestore
class WindowsManagedDiskCreateRestoreTestwithpublicip(LiveScenarioTest):

    @ResourceGroupPreparer(location='westus2')
    def test_vmrepair_WinManagedCreateRestorePublicIp(self, resource_group):
        self.kwargs.update({
            'vm': 'vm1'
        })

        # Create test VM
        self.cmd('vm create -g {rg} -n {vm} --admin-username azureadmin --image Win2016Datacenter --admin-password !Passw0rd2018')
        vms = self.cmd('vm list -g {rg} -o json').get_output_in_json()
        # Something wrong with vm create command if it fails here
        assert len(vms) == 1

        # Test create
        result = self.cmd('vm repair create -g {rg} -n {vm} --repair-username azureadmin --repair-password !Passw0rd2018 --yes -o json').get_output_in_json()
        assert result['status'] == STATUS_SUCCESS, result['error_message']

        # Check repair VM
        repair_vms = self.cmd('vm list -g {} -o json'.format(result['repair_resource_group'])).get_output_in_json()
        assert len(repair_vms) == 1
        repair_vm = repair_vms[0]
        # Check attached data disk
        assert repair_vm['storageProfile']['dataDisks'][0]['name'] == result['copied_disk_name']

        # Call Restore
        self.cmd('vm repair restore -g {rg} -n {vm} --yes')

        # Check swapped OS disk
        vms = self.cmd('vm list -g {rg} -o json').get_output_in_json()
        source_vm = vms[0]
        assert source_vm['storageProfile']['osDisk']['name'] == result['copied_disk_name']

@pytest.mark.WinUnmanagedDiskPubIpRestore
class WindowsUnmanagedDiskCreateRestoreTestwithpublicip(LiveScenarioTest):

    @ResourceGroupPreparer(location='westus2')
    def test_vmrepair_WinUnmanagedCreateRestorePublicIp(self, resource_group):
        self.kwargs.update({
            'vm': 'vm1'
        })

        # Create test VM
        self.cmd('vm create -g {rg} -n {vm} --admin-username azureadmin --image Win2022Datacenter --admin-password !Passw0rd2018 --use-unmanaged-disk')
        vms = self.cmd('vm list -g {rg} -o json').get_output_in_json()
        # Something wrong with vm create command if it fails here
        assert len(vms) == 1

        # Test create
        result = self.cmd('vm repair create -g {rg} -n {vm} --repair-username azureadmin --repair-password !Passw0rd2018 --yes -o json').get_output_in_json()
        assert result['status'] == STATUS_SUCCESS, result['error_message']

        # Check repair VM
        repair_vms = self.cmd('vm list -g {} -o json'.format(result['repair_resource_group'])).get_output_in_json()
        assert len(repair_vms) == 1
        repair_vm = repair_vms[0]
        # Check attached data disk
        assert repair_vm['storageProfile']['dataDisks'][0]['name'] == result['copied_disk_name']

        # Call Restore
        self.cmd('vm repair restore -g {rg} -n {vm} --yes')

        # Check swapped OS disk
        vms = self.cmd('vm list -g {rg} -o json').get_output_in_json()
        source_vm = vms[0]
        assert source_vm['storageProfile']['osDisk']['vhd']['uri'] == result['copied_disk_uri']

@pytest.mark.LinuxManagedDiskPubIpRestore
class LinuxManagedDiskCreateRestoreTestwithpublicip(LiveScenarioTest):

    @ResourceGroupPreparer(location='westus2')
    def test_vmrepair_LinuxManagedCreateRestorePublicIp(self, resource_group):
        self.kwargs.update({
            'vm': 'vm1'
        })

        # Create test VM
        self.cmd('vm create -g {rg} -n {vm} --image Canonical:UbuntuServer:18.04-LTS:latest --admin-username azureadmin --admin-password !Passw0rd2018')
        vms = self.cmd('vm list -g {rg} -o json').get_output_in_json()
        # Something wrong with vm create command if it fails here
        assert len(vms) == 1

        # Test create
        result = self.cmd('vm repair create -g {rg} -n {vm} --repair-username azureadmin --repair-password !Passw0rd2018 --yes -o json').get_output_in_json()
        assert result['status'] == STATUS_SUCCESS, result['error_message']

        # Check repair VM
        repair_vms = self.cmd('vm list -g {} -o json'.format(result['repair_resource_group'])).get_output_in_json()
        assert len(repair_vms) == 1
        repair_vm = repair_vms[0]
        # Check attached data disk
        assert repair_vm['storageProfile']['dataDisks'][0]['name'] == result['copied_disk_name']

        # Call Restore
        self.cmd('vm repair restore -g {rg} -n {vm} --yes')

        # Check swapped OS disk
        vms = self.cmd('vm list -g {rg} -o json').get_output_in_json()
        source_vm = vms[0]
        assert source_vm['storageProfile']['osDisk']['name'] == result['copied_disk_name']

@pytest.mark.LinuxUnmanagedDiskPubIpRestore
class LinuxUnmanagedDiskCreateRestoreTestwithpublicip(LiveScenarioTest):

    @ResourceGroupPreparer(location='westus2')
    def test_vmrepair_LinuxUnmanagedCreateRestorePublicIp(self, resource_group):
        self.kwargs.update({
            'vm': 'vm1'
        })

        # Create test VM
        self.cmd('vm create -g {rg} -n {vm} --image Canonical:UbuntuServer:18.04-LTS:latest --admin-username azureadmin --admin-password !Passw0rd2018 --use-unmanaged-disk')
        vms = self.cmd('vm list -g {rg} -o json').get_output_in_json()
        # Something wrong with vm create command if it fails here
        assert len(vms) == 1

        # Test create
        result = self.cmd('vm repair create -g {rg} -n {vm} --repair-username azureadmin --repair-password !Passw0rd2018 --yes -o json').get_output_in_json()
        assert result['status'] == STATUS_SUCCESS, result['error_message']

        # Check repair VM
        repair_vms = self.cmd('vm list -g {} -o json'.format(result['repair_resource_group'])).get_output_in_json()
        assert len(repair_vms) == 1
        repair_vm = repair_vms[0]
        # Check attached data disk
        assert repair_vm['storageProfile']['dataDisks'][0]['name'] == result['copied_disk_name']

        # Call Restore
        self.cmd('vm repair restore -g {rg} -n {vm} --yes')

        # Check swapped OS disk
        vms = self.cmd('vm list -g {rg} -o json').get_output_in_json()
        source_vm = vms[0]
        assert source_vm['storageProfile']['osDisk']['vhd']['uri'] == result['copied_disk_uri']


@pytest.mark.encryption
class WindowsSinglepassKekEncryptedManagedDiskCreateRestoreTest(LiveScenarioTest):

    @ResourceGroupPreparer(location='westus2')
    def test_vmrepair_WinSinglepassKekEncryptedManagedDiskCreateRestore(self, resource_group):
        self.kwargs.update({
            'vm': 'vm1',
            'kv': self.create_random_name(prefix='cli', length=8),
            'key': 'key1'
        })

        # Create test VM
        self.cmd('vm create -g {rg} -n {vm} --admin-username azureadmin --image Win2016Datacenter --admin-password !Passw0rd2018 --size Standard_D2s_v3')
        vms = self.cmd('vm list -g {rg} -o json').get_output_in_json()
        # Something wrong with vm create command if it fails here
        assert len(vms) == 1

        # Create key vault
        self.cmd('keyvault create -n {kv} -g {rg} --enabled-for-disk-encryption True')

        # Check keyvault
        keyvault = self.cmd('keyvault list -g {rg} -o json').get_output_in_json()
        assert len(keyvault) == 1

        # Create key
        self.cmd('keyvault key create --vault-name {kv} --name {key} --protection software')

        # Check key
        key = self.cmd('keyvault key list --vault-name {kv} -o json').get_output_in_json()
        assert len(key) == 1

        # Enable encryption
        self.cmd('vm encryption enable -g {rg} -n {vm} --disk-encryption-keyvault {kv} --key-encryption-key {key}')

        # Test create
        result = self.cmd('vm repair create -g {rg} -n {vm} --repair-username azureadmin --repair-password !Passw0rd2018 --unlock-encrypted-vm --yes -o json').get_output_in_json()
        assert result['status'] == STATUS_SUCCESS, result['error_message']

        # Check repair VM
        repair_vms = self.cmd('vm list -g {} -o json'.format(result['repair_resource_group'])).get_output_in_json()
        assert len(repair_vms) == 1
        repair_vm = repair_vms[0]
        # Check attached data disk
        assert repair_vm['storageProfile']['dataDisks'][0]['name'] == result['copied_disk_name']

        # Call Restore
        self.cmd('vm repair restore -g {rg} -n {vm} --yes')

        # Check swapped OS disk
        vms = self.cmd('vm list -g {rg} -o json').get_output_in_json()
        source_vm = vms[0]
        assert source_vm['storageProfile']['osDisk']['name'] == result['copied_disk_name']


@pytest.mark.linuxencryption
class LinuxSinglepassKekEncryptedManagedDiskCreateRestoreTest(LiveScenarioTest):

    @ResourceGroupPreparer(location='westus2')
    def test_vmrepair_LinuxSinglepassKekEncryptedManagedDiskCreateRestore(self, resource_group):
        self.kwargs.update({
            'vm': 'vm1',
            'kv': self.create_random_name(prefix='cli', length=8),
            'key': 'key1'
        })

        # Create test VM
        self.cmd('vm create -g {rg} -n {vm} --image Canonical:UbuntuServer:18.04-LTS:latest --admin-username azureadmin --admin-password !Passw0rd2018 --size Standard_D2s_v3')
        vms = self.cmd('vm list -g {rg} -o json').get_output_in_json()
        # Something wrong with vm create command if it fails here
        assert len(vms) == 1

        # Create key vault
        self.cmd('keyvault create -n {kv} -g {rg} --enabled-for-disk-encryption True')

        # Check keyvault
        keyvault = self.cmd('keyvault list -g {rg} -o json').get_output_in_json()
        assert len(keyvault) == 1

        # Create key
        self.cmd('keyvault key create --vault-name {kv} --name {key} --protection software')

        # Check key
        key = self.cmd('keyvault key list --vault-name {kv} -o json').get_output_in_json()
        assert len(key) == 1

        # Enable encryption
        self.cmd('vm encryption enable -g {rg} -n {vm} --disk-encryption-keyvault {kv} --key-encryption-key {key}')
        # Add buffer time for encryption settings to be set
        time.sleep(300)

        # Test create
        result = self.cmd('vm repair create -g {rg} -n {vm} --repair-username azureadmin --repair-password !Passw0rd2018 --unlock-encrypted-vm --yes -o json').get_output_in_json()
        assert result['status'] == STATUS_SUCCESS, result['error_message']

        # Check repair VM
        repair_vms = self.cmd('vm list -g {} -o json'.format(result['repair_resource_group'])).get_output_in_json()
        assert len(repair_vms) == 1
        repair_vm = repair_vms[0]
        # Check attached data disk
        assert repair_vm['storageProfile']['dataDisks'][0]['name'] == result['copied_disk_name']

        # Call Restore
        self.cmd('vm repair restore -g {rg} -n {vm} --yes')

        # Check swapped OS disk
        vms = self.cmd('vm list -g {rg} -o json').get_output_in_json()
        source_vm = vms[0]
        assert source_vm['storageProfile']['osDisk']['name'] == result['copied_disk_name']

@pytest.mark.WindowsNoKekRestore
class WindowsSinglepassNoKekEncryptedManagedDiskCreateRestoreTest(LiveScenarioTest):

    @ResourceGroupPreparer(location='westus2')
    def test_vmrepair_WinSinglepassNoKekEncryptedManagedDiskCreateRestore(self, resource_group):
        self.kwargs.update({
            'vm': 'vm1',
            'kv': self.create_random_name(prefix='cli', length=8),
        })

        # Create test VM
        self.cmd('vm create -g {rg} -n {vm} --admin-username azureadmin --image Win2016Datacenter --admin-password !Passw0rd2018 --size Standard_D2s_v3')
        vms = self.cmd('vm list -g {rg} -o json').get_output_in_json()
        # Something wrong with vm create command if it fails here
        assert len(vms) == 1

        # Create key vault
        self.cmd('keyvault create -n {kv} -g {rg} --enabled-for-disk-encryption True')

        # Check keyvault
        keyvault = self.cmd('keyvault list -g {rg} -o json').get_output_in_json()
        assert len(keyvault) == 1

        # Enable encryption
        self.cmd('vm encryption enable -g {rg} -n {vm} --disk-encryption-keyvault {kv}')

        # Test create
        result = self.cmd('vm repair create -g {rg} -n {vm} --repair-username azureadmin --repair-password !Passw0rd2018 --unlock-encrypted-vm --yes -o json').get_output_in_json()
        assert result['status'] == STATUS_SUCCESS, result['error_message']

        # Check repair VM
        repair_vms = self.cmd('vm list -g {} -o json'.format(result['repair_resource_group'])).get_output_in_json()
        assert len(repair_vms) == 1
        repair_vm = repair_vms[0]
        # Check attached data disk
        assert repair_vm['storageProfile']['dataDisks'][0]['name'] == result['copied_disk_name']

        # Call Restore
        self.cmd('vm repair restore -g {rg} -n {vm} --yes')

        # Check swapped OS disk
        vms = self.cmd('vm list -g {rg} -o json').get_output_in_json()
        source_vm = vms[0]
        assert source_vm['storageProfile']['osDisk']['name'] == result['copied_disk_name']

@pytest.mark.LinuxNoKekRestore
class LinuxSinglepassNoKekEncryptedManagedDiskCreateRestoreTest(LiveScenarioTest):

    @ResourceGroupPreparer(location='westus2')
    def test_vmrepair_LinuxSinglepassNoKekEncryptedManagedDiskCreateRestoreTest(self, resource_group):
        self.kwargs.update({
            'vm': 'vm1',
            'kv': self.create_random_name(prefix='cli', length=8),
        })

        # Create test VM
        self.cmd('vm create -g {rg} -n {vm} --image Canonical:UbuntuServer:18.04-LTS:latest --admin-username azureadmin --admin-password !Passw0rd2018 --size Standard_D2s_v3')
        vms = self.cmd('vm list -g {rg} -o json').get_output_in_json()
        # Something wrong with vm create command if it fails here
        assert len(vms) == 1

        # Create key vault
        self.cmd('keyvault create -n {kv} -g {rg} --enabled-for-disk-encryption True')

        # Check keyvault
        keyvault = self.cmd('keyvault list -g {rg} -o json').get_output_in_json()
        assert len(keyvault) == 1

        # Enable encryption
        self.cmd('vm encryption enable -g {rg} -n {vm} --disk-encryption-keyvault {kv}')
        # Add buffer time for encryption settings to be set
        time.sleep(300)

        # Test create
        result = self.cmd('vm repair create -g {rg} -n {vm} --repair-username azureadmin --repair-password !Passw0rd2018 --unlock-encrypted-vm --yes -o json').get_output_in_json()
        assert result['status'] == STATUS_SUCCESS, result['error_message']

        # Check repair VM
        repair_vms = self.cmd('vm list -g {} -o json'.format(result['repair_resource_group'])).get_output_in_json()
        assert len(repair_vms) == 1
        repair_vm = repair_vms[0]
        # Check attached data disk
        assert repair_vm['storageProfile']['dataDisks'][0]['name'] == result['copied_disk_name']

        # Call Restore
        self.cmd('vm repair restore -g {rg} -n {vm} --yes')

        # Check swapped OS disk
        vms = self.cmd('vm list -g {rg} -o json').get_output_in_json()
        source_vm = vms[0]
        assert source_vm['storageProfile']['osDisk']['name'] == result['copied_disk_name']

@pytest.mark.WindHelloWorld
class WindowsRunHelloWorldTest(LiveScenarioTest):

    @ResourceGroupPreparer(location='westus2')
    def test_vmrepair_WinRunHelloWorld(self, resource_group):
        self.kwargs.update({
            'vm': 'vm1'
        })

        # Create test VM
        self.cmd('vm create -g {rg} -n {vm} --admin-username azureadmin --image Win2016Datacenter --admin-password !Passw0rd2018')
        vms = self.cmd('vm list -g {rg} -o json').get_output_in_json()
        # Something wrong with vm create command if it fails here
        assert len(vms) == 1

        # Test create
        result = self.cmd('vm repair run -g {rg} -n {vm} --run-id win-hello-world -o json').get_output_in_json()

        # Check Output
        assert 'Hello World!' in result['output']

@pytest.mark.LinHelloWorld
class LinuxRunHelloWorldTest(LiveScenarioTest):

    @ResourceGroupPreparer(location='westus2')
    def test_vmrepair_LinuxRunHelloWorld(self, resource_group):
        self.kwargs.update({
            'vm': 'vm1'
        })

        # Create test VM
        self.cmd('vm create -g {rg} -n {vm} --admin-username azureadmin --image Canonical:UbuntuServer:18.04-LTS:latest --admin-password !Passw0rd2018')
        vms = self.cmd('vm list -g {rg} -o json').get_output_in_json()
        # Something wrong with vm create command if it fails here
        assert len(vms) == 1

        # Test create
        result = self.cmd('vm repair run -g {rg} -n {vm} --run-id linux-hello-world -o json').get_output_in_json()

        # Check Output
        assert 'Hello World!' in result['output']

@pytest.mark.ManagedDiskGen2
class WindowsManagedDiskCreateRestoreGen2Test(LiveScenarioTest):

    @ResourceGroupPreparer(location='westus2')
    def test_vmrepair_WinManagedCreateRestoreGen2(self, resource_group):
        self.kwargs.update({
            'vm': 'vm1'
        })

        # Create test VM
        self.cmd('vm create -g {rg} -n {vm} --admin-username azureadmin --image MicrosoftWindowsServer:windowsserver-gen2preview:2019-datacenter-gen2:2019.0.20190620 --admin-password !Passw0rd2018')
        vms = self.cmd('vm list -g {rg} -o json').get_output_in_json()
        # Something wrong with vm create command if it fails here
        assert len(vms) == 1

        # Test create
        result = self.cmd('vm repair create -g {rg} -n {vm} --repair-username azureadmin --repair-password !Passw0rd2018 --yes -o json').get_output_in_json()
        assert result['status'] == STATUS_SUCCESS, result['error_message']

        # Check repair VM
        repair_vms = self.cmd('vm list -g {} -o json'.format(result['repair_resource_group'])).get_output_in_json()
        assert len(repair_vms) == 1
        repair_vm = repair_vms[0]
        # Check attached data disk
        assert repair_vm['storageProfile']['dataDisks'][0]['name'] == result['copied_disk_name']

        # Call Restore
        self.cmd('vm repair restore -g {rg} -n {vm} --yes')

        # Check swapped OS disk
        vms = self.cmd('vm list -g {rg} -o json').get_output_in_json()
        source_vm = vms[0]
        assert source_vm['storageProfile']['osDisk']['name'] == result['copied_disk_name']

@pytest.mark.linuxKekRHEL
class LinuxSinglepassKekEncryptedManagedDiskWithRHEL8DistroCreateRestoreTest(LiveScenarioTest):

    @ResourceGroupPreparer(location='westus2')
    def test_vmrepair_LinuxSinglepassKekEncryptedManagedDiskCreateRestoreRHEL8(self, resource_group):
        self.kwargs.update({
            'vm': 'vm1',
            'kv': self.create_random_name(prefix='cli', length=8),
            'key': 'key1'
        })

        # Create test VM
        self.cmd('vm create -g {rg} -n {vm} --image Canonical:UbuntuServer:18.04-LTS:latest --admin-username azureadmin --admin-password !Passw0rd2018 --size Standard_D2s_v3')
        vms = self.cmd('vm list -g {rg} -o json').get_output_in_json()
        # Something wrong with vm create command if it fails here
        assert len(vms) == 1

        # Create key vault
        self.cmd('keyvault create -n {kv} -g {rg} --enabled-for-disk-encryption True')

        # Check keyvault
        keyvault = self.cmd('keyvault list -g {rg} -o json').get_output_in_json()
        assert len(keyvault) == 1

        # Create key
        self.cmd('keyvault key create --vault-name {kv} --name {key} --protection software')

        # Check key
        key = self.cmd('keyvault key list --vault-name {kv} -o json').get_output_in_json()
        assert len(key) == 1

        # Enable encryption
        self.cmd('vm encryption enable -g {rg} -n {vm} --disk-encryption-keyvault {kv} --key-encryption-key {key}')
        # Add buffer time for encryption settings to be set
        time.sleep(300)

        # Test create
        result = self.cmd('vm repair create -g {rg} -n {vm} --repair-username azureadmin --repair-password !Passw0rd2018 --distro rhel8 --unlock-encrypted-vm --yes -o json').get_output_in_json()
        assert result['status'] == STATUS_SUCCESS, result['error_message']

        # Check repair VM
        repair_vms = self.cmd('vm list -g {} -o json'.format(result['repair_resource_group'])).get_output_in_json()
        assert len(repair_vms) == 1
        repair_vm = repair_vms[0]
        # Check attached data disk
        assert repair_vm['storageProfile']['dataDisks'][0]['name'] == result['copied_disk_name']

        # Call Restore
        self.cmd('vm repair restore -g {rg} -n {vm} --yes')

        # Check swapped OS disk
        vms = self.cmd('vm list -g {rg} -o json').get_output_in_json()
        source_vm = vms[0]
        assert source_vm['storageProfile']['osDisk']['name'] == result['copied_disk_name']

@pytest.mark.linuxNoKekWithSles
class LinuxSinglepassNoKekEncryptedManagedDiskWithSLES15CreateRestoreTest(LiveScenarioTest):

    @ResourceGroupPreparer(location='westus2')
    def test_vmrepair_LinuxSinglepassNoKekEncryptedManagedDiskCreateRestoreTestSLES15(self, resource_group):
        self.kwargs.update({
            'vm': 'vm1',
            'kv': self.create_random_name(prefix='cli', length=8),
        })

        # Create test VM
        self.cmd('vm create -g {rg} -n {vm} --image Canonical:UbuntuServer:18.04-LTS:latest --admin-username azureadmin --admin-password !Passw0rd2018 --size Standard_D2s_v3')
        vms = self.cmd('vm list -g {rg} -o json').get_output_in_json()
        # Something wrong with vm create command if it fails here
        assert len(vms) == 1

        # Create key vault
        self.cmd('keyvault create -n {kv} -g {rg} --enabled-for-disk-encryption True')

        # Check keyvault
        keyvault = self.cmd('keyvault list -g {rg} -o json').get_output_in_json()
        assert len(keyvault) == 1

        # Enable encryption
        self.cmd('vm encryption enable -g {rg} -n {vm} --disk-encryption-keyvault {kv}')
        # Add buffer time for encryption settings to be set
        time.sleep(300)

        # Test create SUSE
        result = self.cmd('vm repair create -g {rg} -n {vm} --repair-username azureadmin --repair-password !Passw0rd2018 --distro sles15 --unlock-encrypted-vm --yes -o json').get_output_in_json()
        assert result['status'] == STATUS_SUCCESS, result['error_message']

        # Check repair VM
        repair_vms = self.cmd('vm list -g {} -o json'.format(result['repair_resource_group'])).get_output_in_json()
        assert len(repair_vms) == 1
        repair_vm = repair_vms[0]
        # Check attached data disk
        assert repair_vm['storageProfile']['dataDisks'][0]['name'] == result['copied_disk_name']

        # Call Restore
        self.cmd('vm repair restore -g {rg} -n {vm} --yes')

        # Check swapped OS disk
        vms = self.cmd('vm list -g {rg} -o json').get_output_in_json()
        source_vm = vms[0]
        assert source_vm['storageProfile']['osDisk']['name'] == result['copied_disk_name']

@pytest.mark.LinuxManagedPubIpOracle
class LinuxManagedDiskCreateRestoreTestwithOracle8andpublicip(LiveScenarioTest):

    @ResourceGroupPreparer(location='westus2')
    def test_vmrepair_LinuxManagedCreateRestoreOracle8PublicIp(self, resource_group):
        self.kwargs.update({
            'vm': 'vm1'
        })

        # Create test VM
        self.cmd('vm create -g {rg} -n {vm} --image Canonical:UbuntuServer:18.04-LTS:latest --admin-username azureadmin --admin-password !Passw0rd2018')
        vms = self.cmd('vm list -g {rg} -o json').get_output_in_json()
        # Something wrong with vm create command if it fails here
        assert len(vms) == 1

        # Test create
        result = self.cmd('vm repair create -g {rg} -n {vm} --repair-username azureadmin --repair-password !Passw0rd2018 --distro oracle8 --yes -o json').get_output_in_json()
        assert result['status'] == STATUS_SUCCESS, result['error_message']

        # Check repair VM
        repair_vms = self.cmd('vm list -g {} -o json'.format(result['repair_resource_group'])).get_output_in_json()
        assert len(repair_vms) == 1
        repair_vm = repair_vms[0]
        # Check attached data disk
        assert repair_vm['storageProfile']['dataDisks'][0]['name'] == result['copied_disk_name']

        # Call Restore
        self.cmd('vm repair restore -g {rg} -n {vm} --yes')

        # Check swapped OS disk
        vms = self.cmd('vm list -g {rg} -o json').get_output_in_json()
        source_vm = vms[0]
        assert source_vm['storageProfile']['osDisk']['name'] == result['copied_disk_name']

@pytest.mark.WindowsResetNic
class ResetNICWindowsVM(LiveScenarioTest):

    @ResourceGroupPreparer(location='westus2')
    def test_vmrepair_ResetNicWindowsVM(self, resource_group):
        self.kwargs.update({
            'vm': 'vm1'
        })

        # Create test VM
        self.cmd('vm create -g {rg} -n {vm} --admin-username azureadmin --image Win2016Datacenter --admin-password !Passw0rd2018')
        vms = self.cmd('vm list -g {rg} -o json').get_output_in_json()
        # Something wrong with vm create command if it fails here
        assert len(vms) == 1

        # Test Reset NIC
        self.cmd('vm repair reset-nic -g {rg} -n {vm} --yes')

        # Mac address should be changed in the Guest OS but no way to assert from here.
        # Assert that the VM is still running afterwards
        vm_instance_view = self.cmd('vm get-instance-view -g {rg} -n {vm} -o json').get_output_in_json()
        vm_power_state = vm_instance_view['instanceView']['statuses'][1]['code']
        assert vm_power_state == 'PowerState/running'


@pytest.mark.repairandrestore
class RepairAndRestoreLinuxVM(LiveScenarioTest):

    @ResourceGroupPreparer(location='westus2')
    def test_vmrepair_RepairAndRestoreLinuxVM(self, resource_group):
        self.kwargs.update({
            'vm': 'vm1'
        })

        # Create test VM
        self.cmd('vm create -g {rg} -n {vm} --admin-username azureadmin --image Win2016Datacenter --admin-password !Passw0rd2018')
        vms = self.cmd('vm list -g {rg} -o json').get_output_in_json()
        # Something wrong with vm create command if it fails here
        assert len(vms) == 1

        # Test Repair and restore
        result = self.cmd('vm repair repair-and-restore -g {rg} -n {vm}')
        assert result['status'] == STATUS_SUCCESS, result['error_message']

        # Check swapped OS disk
        vms = self.cmd('vm list -g {rg} -o json').get_output_in_json()
        source_vm = vms[0]
        assert source_vm['storageProfile']['osDisk']['name'] == result['copied_disk_name']

@pytest.mark.repairbutton
class RepairButtonLinuxVM(LiveScenarioTest):

    @ResourceGroupPreparer(location='westus2')
    def test_vmrepair_RepairButton(self, resource_group):
        self.kwargs.update({
            'vm': 'vm1'
        })

        # Create test VM
        self.cmd('vm create -g {rg} -n {vm} --admin-username azureadmin --image Win2022Datacenter --admin-password !Passw0rd2018')
        vms = self.cmd('vm list -g {rg} -o json').get_output_in_json()
        # Something wrong with vm create command if it fails here
        assert len(vms) == 1

        # Test Repair and restore
        result = self.cmd('vm repair repair-button -g {rg} -n {vm} --button-command initrd')
        assert result['status'] == STATUS_SUCCESS, result['error_message']

        # Check swapped OS disk
        vms = self.cmd('vm list -g {rg} -o json').get_output_in_json()
        source_vm = vms[0]
        assert source_vm['storageProfile']['osDisk']['name'] == result['copied_disk_name']

@pytest.mark.arm64
class LinuxARMManagedDiskCreateRestoreTest(LiveScenarioTest):

    @ResourceGroupPreparer(location='westus2')
    def test_vmrepair_LinuxARMManagedCreateRestore(self, resource_group):
        self.kwargs.update({
            'vm': 'vm1'
        })

        # Create test VM
        self.cmd('vm create -g {rg} -n {vm} --image Canonical:UbuntuServer:18_04-lts-arm64:latest --admin-username azureadmin --admin-password !Passw0rd2018')
        vms = self.cmd('vm list -g {rg} -o json').get_output_in_json()
        # Something wrong with vm create command if it fails here
        assert len(vms) == 1

        # Test create
        result = self.cmd('vm repair create -g {rg} -n {vm} --repair-username azureadmin --repair-password !Passw0rd2018 --yes -o json').get_output_in_json()
        assert result['status'] == STATUS_SUCCESS, result['error_message']

        # Check repair VM
        repair_vms = self.cmd('vm list -g {} -o json'.format(result['repair_resource_group'])).get_output_in_json()
        assert len(repair_vms) == 1
        repair_vm = repair_vms[0]
        # Check attached data disk
        assert repair_vm['storageProfile']['dataDisks'][0]['name'] == result['copied_disk_name']

        # Call Restore
        self.cmd('vm repair restore -g {rg} -n {vm} --yes')

        # Check swapped OS disk
        vms = self.cmd('vm list -g {rg} -o json').get_output_in_json()
        source_vm = vms[0]
        assert source_vm['storageProfile']['osDisk']['name'] == result['copied_disk_name']
        
@pytest.mark.ResetNic        
class ResetNICWithASG(LiveScenarioTest):

    @ResourceGroupPreparer(location='westus2')
    def test_vmrepair_ResetNicWithASGWindowsVM(self, resource_group):
        self.kwargs.update({
            'vm': 'vm1'
        })

        # Create test VM
        self.cmd('vm create -g {rg} -n {vm} --admin-username azureadmin --image Win2016Datacenter --admin-password !Passw0rd2018')
        vms = self.cmd('vm list -g {rg} -o json').get_output_in_json()
        # Something wrong with vm create command if it fails here
        assert len(vms) == 1

        #create ASG
        self.cmd('az network asg create \
                  --resource-group myResourceGroup \
                  --name myASG')

        # Test Reset NIC
        self.cmd('vm repair reset-nic -g {rg} -n {vm} --yes')

        # Mac address should be changed in the Guest OS but no way to assert from here.
        # Assert that the VM is still running afterwards
        vm_instance_view = self.cmd('vm get-instance-view -g {rg} -n {vm} -o json').get_output_in_json()
        vm_power_state = vm_instance_view['instanceView']['statuses'][1]['code']
        assert vm_power_state == 'PowerState/running'

@pytest.mark.ConfVM
class WindowsConfidentialVMRepair(LiveScenarioTest):

    @ResourceGroupPreparer(location='westus2')
    def test_vmrepair_ConfidentialVMAndUnlockDisk(self, resource_group):
        self.kwargs.update({
            'vm': 'vm1',  
            'rg': resource_group  
        })

        # Create test VM
        # need to create a cvm
        self.cmd('vm create -g {rg} -n {vm} --admin-username azureadmin --admin-password !Passw0rd2024 --image Win2022Datacenter')
        vms = self.cmd('vm list -g {rg} -o json').get_output_in_json()
        # Something wrong with vm create command if it fails here
        assert len(vms) == 1

        # Test create
        result = self.cmd('vm repair create -g {rg} -n {vm} --repair-username azureadmin --repair-password !Passw0rd2024 --unlock-encrypted-vm --encrypt-recovery-key !Passw0rd2024 --yes --verbose -o json').get_output_in_json()
        assert result['status'] == STATUS_SUCCESS, result['error_message']

        # Check repair VM
        repair_vms = self.cmd('vm list -g {} -o json'.format(result['repair_resource_group'])).get_output_in_json()
        assert len(repair_vms) == 1
        repair_vm = repair_vms[0]
        # Check attached data disk
        assert repair_vm['storageProfile']['dataDisks'][0]['name'] == result['copied_disk_name']

        # Call Restore
        self.cmd('vm repair restore -g {rg} -n {vm} --yes')

        # Check swapped OS disk
        vms = self.cmd('vm list -g {rg} -o json').get_output_in_json()
        source_vm = vms[0]
        assert source_vm['storageProfile']['osDisk']['name'] == result['copied_disk_name']
<<<<<<< HEAD
        
        
@pytest.mark.RefactorSanityTest
class WindowsResourceIdParseAfterRefactor(LiveScenarioTest):

    @ResourceGroupPreparer(location='westus2')
    def test_vmrepair_WinRunRepairVMIdafterRefactor(self, resource_group):
        import uuid
        import secrets
        import string
        base_password = "Passw0rd2024"
        guid_suffix = str(uuid.uuid4())
        secure_password = base_password + guid_suffix
        username_length = 8
        secure_username = ''.join(secrets.choice(string.ascii_letters + string.digits) for _ in range(username_length))
        self.kwargs.update({
            'vm': 'vm1',
            'admin_password': secure_password,
            'admin_username': secure_username
        })

        # Create test VM
        self.cmd('vm create -g {rg} -n {vm} --admin-username {admin_username} --admin-password {admin_password} --image MicrosoftWindowsServer:WindowsServer:2022-datacenter-g2:latest')
=======


@pytest.mark.winTrustedLaunchVMFlag
class WindowsTrustedLaunchVMFlag(LiveScenarioTest):

    @ResourceGroupPreparer(location='westus2')
    def test_vmrepair_TrustedLaunchVMFlag(self, resource_group):
        self.kwargs.update({
            'vm': 'vm1',  
            'rg': resource_group  
        })

        # Create test VM
        # need to create a TL VM
        self.cmd('vm create -g {rg} -n {vm} --admin-username azureadmin --admin-password !Passw0rd2024 --image Win2022Datacenter')
>>>>>>> 479aa27e
        vms = self.cmd('vm list -g {rg} -o json').get_output_in_json()
        # Something wrong with vm create command if it fails here
        assert len(vms) == 1

<<<<<<< HEAD
        # Create Repair VM
        repair_vm = self.cmd('vm repair create -g {rg} -n {vm} --repair-username {admin_username} --repair-password {admin_password}  --yes -o json').get_output_in_json()
        assert repair_vm['status'] == STATUS_SUCCESS, repair_vm['error_message']
        # Check repair VM
        self.kwargs.update({
            'vm': 'vm1',
            'admin_password': secure_password,
            'admin_username': secure_username,
            'repair_resource_group': repair_vm['repair_resource_group']
        })
        repair_vms = self.cmd('vm list -g {repair_resource_group} -o json').get_output_in_json()
        assert len(repair_vms) == 1
        repair_vm = repair_vms[0]
        repair_vm_id = repair_vm['id']
        self.kwargs.update({
            'vm': 'vm1',
            'admin_password': secure_password,
            'admin_username': secure_username,
            'repair_vm_id': repair_vm_id
        })
        # Run a script for testing repair-vm-id
        result_run = self.cmd('vm repair run -g {rg} -n {vm} --run-id win-hello-world --repair-vm-id {repair_vm_id} --run-on-repair -o json').get_output_in_json()
        assert result_run['status'] == STATUS_SUCCESS, result_run['error_message']
        
        # Call Restore
        self.cmd('vm repair restore -g {rg} -n {vm} --yes')
=======
        # Test create
        result = self.cmd('vm repair create -g {rg} -n {vm} --repair-username azureadmin --repair-password !Passw0rd2024 --yes  --unlock-encrypted-vm --encrypt-recovery-key !Passw0rd2024 --disable-trusted-launch --verbose -o json').get_output_in_json()
        assert result['status'] == STATUS_SUCCESS, result['error_message']

        # Check repair VM
        repair_vms = self.cmd('vm list -g {} -o json'.format(result['repair_resource_group'])).get_output_in_json()
        assert len(repair_vms) == 1
        repair_vm = repair_vms[0]
        print("Printing repair VM Output")
        print(repair_vm)
        security_profile_repair_vm = repair_vm.get("securityProfile")  
        assert security_profile_repair_vm is None
        # Check attached data disk
        assert repair_vm['storageProfile']['dataDisks'][0]['name'] == result['copied_disk_name']

        # Call Restore
        self.cmd('vm repair restore -g {rg} -n {vm} --yes')

        # Check swapped OS disk
        vms = self.cmd('vm list -g {rg} -o json').get_output_in_json()
        source_vm = vms[0]
        assert source_vm['storageProfile']['osDisk']['name'] == result['copied_disk_name']
>>>>>>> 479aa27e
<|MERGE_RESOLUTION|>--- conflicted
+++ resolved
@@ -753,7 +753,7 @@
 class RepairButtonLinuxVM(LiveScenarioTest):
 
     @ResourceGroupPreparer(location='westus2')
-    def test_vmrepair_RepairButton(self, resource_group):
+    def test_vmrepair_RepairAndRestoreLinuxVM(self, resource_group):
         self.kwargs.update({
             'vm': 'vm1'
         })
@@ -871,31 +871,6 @@
         vms = self.cmd('vm list -g {rg} -o json').get_output_in_json()
         source_vm = vms[0]
         assert source_vm['storageProfile']['osDisk']['name'] == result['copied_disk_name']
-<<<<<<< HEAD
-        
-        
-@pytest.mark.RefactorSanityTest
-class WindowsResourceIdParseAfterRefactor(LiveScenarioTest):
-
-    @ResourceGroupPreparer(location='westus2')
-    def test_vmrepair_WinRunRepairVMIdafterRefactor(self, resource_group):
-        import uuid
-        import secrets
-        import string
-        base_password = "Passw0rd2024"
-        guid_suffix = str(uuid.uuid4())
-        secure_password = base_password + guid_suffix
-        username_length = 8
-        secure_username = ''.join(secrets.choice(string.ascii_letters + string.digits) for _ in range(username_length))
-        self.kwargs.update({
-            'vm': 'vm1',
-            'admin_password': secure_password,
-            'admin_username': secure_username
-        })
-
-        # Create test VM
-        self.cmd('vm create -g {rg} -n {vm} --admin-username {admin_username} --admin-password {admin_password} --image MicrosoftWindowsServer:WindowsServer:2022-datacenter-g2:latest')
-=======
 
 
 @pytest.mark.winTrustedLaunchVMFlag
@@ -911,39 +886,10 @@
         # Create test VM
         # need to create a TL VM
         self.cmd('vm create -g {rg} -n {vm} --admin-username azureadmin --admin-password !Passw0rd2024 --image Win2022Datacenter')
->>>>>>> 479aa27e
-        vms = self.cmd('vm list -g {rg} -o json').get_output_in_json()
-        # Something wrong with vm create command if it fails here
-        assert len(vms) == 1
-
-<<<<<<< HEAD
-        # Create Repair VM
-        repair_vm = self.cmd('vm repair create -g {rg} -n {vm} --repair-username {admin_username} --repair-password {admin_password}  --yes -o json').get_output_in_json()
-        assert repair_vm['status'] == STATUS_SUCCESS, repair_vm['error_message']
-        # Check repair VM
-        self.kwargs.update({
-            'vm': 'vm1',
-            'admin_password': secure_password,
-            'admin_username': secure_username,
-            'repair_resource_group': repair_vm['repair_resource_group']
-        })
-        repair_vms = self.cmd('vm list -g {repair_resource_group} -o json').get_output_in_json()
-        assert len(repair_vms) == 1
-        repair_vm = repair_vms[0]
-        repair_vm_id = repair_vm['id']
-        self.kwargs.update({
-            'vm': 'vm1',
-            'admin_password': secure_password,
-            'admin_username': secure_username,
-            'repair_vm_id': repair_vm_id
-        })
-        # Run a script for testing repair-vm-id
-        result_run = self.cmd('vm repair run -g {rg} -n {vm} --run-id win-hello-world --repair-vm-id {repair_vm_id} --run-on-repair -o json').get_output_in_json()
-        assert result_run['status'] == STATUS_SUCCESS, result_run['error_message']
-        
-        # Call Restore
-        self.cmd('vm repair restore -g {rg} -n {vm} --yes')
-=======
+        vms = self.cmd('vm list -g {rg} -o json').get_output_in_json()
+        # Something wrong with vm create command if it fails here
+        assert len(vms) == 1
+
         # Test create
         result = self.cmd('vm repair create -g {rg} -n {vm} --repair-username azureadmin --repair-password !Passw0rd2024 --yes  --unlock-encrypted-vm --encrypt-recovery-key !Passw0rd2024 --disable-trusted-launch --verbose -o json').get_output_in_json()
         assert result['status'] == STATUS_SUCCESS, result['error_message']
@@ -966,4 +912,46 @@
         vms = self.cmd('vm list -g {rg} -o json').get_output_in_json()
         source_vm = vms[0]
         assert source_vm['storageProfile']['osDisk']['name'] == result['copied_disk_name']
->>>>>>> 479aa27e
+
+@pytest.mark.RepairVMIdAPIChange
+class WindowsRunWithRepairVMId(LiveScenarioTest):
+
+    @ResourceGroupPreparer(location='westus2')
+    def test_vmrepair_WindowsRunWithRepairIdAPIChange(self, resource_group):
+        self.kwargs.update({
+            'vm': 'vm1',  
+            'rg': resource_group  
+        })
+
+        rgname = resource_group
+        vmname = 'vm1'
+
+        # Create test VM
+        self.cmd('vm create -g {} -n {} --admin-username azureadmin --admin-password !Passw0rd2024 --image Win2022Datacenter'.format(rgname, vmname))
+        vms = self.cmd('vm list -g {} -o json'.format(rgname)).get_output_in_json()
+        # Something wrong with vm create command if it fails here
+        assert len(vms) == 1
+
+        # Create repair vm
+        result = self.cmd('vm repair create -g {} -n {} --repair-username azureadmin --repair-password !Passw0rd2024 --unlock-encrypted-vm --encrypt-recovery-key !Passw0rd2024 --yes --distro Win2022Datacenter --verbose -o json'.format(rgname, vmname)).get_output_in_json()
+        assert result['status'] == STATUS_SUCCESS, result['error_message']
+
+        # Check repair VM
+        repair_vms = self.cmd('vm list -g {} -o json'.format(result['repair_resource_group'])).get_output_in_json()
+        assert len(repair_vms) == 1
+        repair_vm = repair_vms[0]
+        # Check attached data disk
+        assert repair_vm['storageProfile']['dataDisks'][0]['name'] == result['copied_disk_name']
+        repair_vm_id = repair_vm['id']
+        resourceGroup = resource_group
+        # az vm repair run -g $rgname -n $vmname --run-id win-hello-world --run-on-repair --repair-vm-id $resourceId --verbose --debug;
+        run_result = self.cmd('vm repair run -g {} -n {} --run-id win-crowdstrike-fix-bootloop-v2 --run-on-repair --repair-vm-id {}'.format(rgname, vmname, repair_vm_id))
+        assert result['status'] == STATUS_SUCCESS, result['error_message']
+
+        # Call Restore
+        self.cmd('vm repair restore -g {} -n {} --yes'.format(rgname, vmname))
+
+        # Check swapped OS disk
+        vms = self.cmd('vm list -g {} -o json'.format(rgname)).get_output_in_json()
+        source_vm = vms[0]
+        assert source_vm['storageProfile']['osDisk']['name'] == result['copied_disk_name']