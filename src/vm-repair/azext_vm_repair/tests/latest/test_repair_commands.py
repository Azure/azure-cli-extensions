--- conflicted
+++ resolved
@@ -959,11 +959,6 @@
         source_vm = vms[0]
         assert source_vm['storageProfile']['osDisk']['name'] == result['copied_disk_name']
         
-<<<<<<< HEAD
-=======
-        
-        
->>>>>>> b09ccf50
 
 @pytest.mark.winNoPublicIPByDefault
 class WindowsNoPubIPByDefault(LiveScenarioTest):
@@ -1131,7 +1126,6 @@
         assert result_run['status'] == STATUS_SUCCESS, result_run['error_message']
 
         # Call Restore
-<<<<<<< HEAD
         self.cmd('vm repair restore -g {rg} -n {vm} --yes')
 
 @pytest.mark.RefactorSanityTest
@@ -1184,6 +1178,4 @@
         assert result_run['status'] == STATUS_SUCCESS, result_run['error_message']
 
         # Call Restore
-=======
->>>>>>> b09ccf50
         self.cmd('vm repair restore -g {rg} -n {vm} --yes')