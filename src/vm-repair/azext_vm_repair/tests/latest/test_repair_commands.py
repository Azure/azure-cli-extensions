# --------------------------------------------------------------------------------------------
# Copyright (c) Microsoft Corporation. All rights reserved.
# Licensed under the MIT License. See License.txt in the project root for license information.
# --------------------------------------------------------------------------------------------
# pylint: disable=line-too-long, unused-argument
import time

import pytest
from azure.cli.testsdk import LiveScenarioTest, ResourceGroupPreparer
import json
import re
import uuid
import secrets
import string

STATUS_SUCCESS = 'SUCCESS'

@pytest.mark.WindowsManaged
class WindowsManagedDiskCreateRestoreTest(LiveScenarioTest):

    @ResourceGroupPreparer(location='westus2')
    def test_vmrepair_WinManagedCreateRestore(self, resource_group):
        self.kwargs.update({
            'vm': 'vm1'
        })

        # Create test VM
        self.cmd('vm create -g {rg} -n {vm} --admin-username azureadmin --image Win2016Datacenter --admin-password !Passw0rd2018')
        vms = self.cmd('vm list -g {rg} -o json').get_output_in_json()
        # Something wrong with vm create command if it fails here
        assert len(vms) == 1

        # Test create
        result = self.cmd('vm repair create -g {rg} -n {vm} --repair-username azureadmin --repair-password !Passw0rd2018 -o json --yes').get_output_in_json()
        assert result['status'] == STATUS_SUCCESS, result['error_message']

        # Check repair VM
        repair_vms = self.cmd('vm list -g {} -o json'.format(result['repair_resource_group'])).get_output_in_json()
        assert len(repair_vms) == 1
        repair_vm = repair_vms[0]
        # Check attached data disk
        assert repair_vm['storageProfile']['dataDisks'][0]['name'] == result['copied_disk_name']

        # Call Restore
        self.cmd('vm repair restore -g {rg} -n {vm} --yes')

        # Check swapped OS disk
        vms = self.cmd('vm list -g {rg} -o json').get_output_in_json()
        source_vm = vms[0]
        assert source_vm['storageProfile']['osDisk']['name'] == result['copied_disk_name']

@pytest.mark.WindowsUnmanaged
class WindowsUnmanagedDiskCreateRestoreTest(LiveScenarioTest):

    @ResourceGroupPreparer(location='westus2')
    def test_vmrepair_WinUnmanagedCreateRestore(self, resource_group):
        self.kwargs.update({
            'vm': 'vm1'
        })

        # Create test VM
        self.cmd('vm create -g {rg} -n {vm} --admin-username azureadmin --image Win2016Datacenter --admin-password !Passw0rd2018 --use-unmanaged-disk')
        vms = self.cmd('vm list -g {rg} -o json').get_output_in_json()
        # Something wrong with vm create command if it fails here
        assert len(vms) == 1

        # Test create
        result = self.cmd('vm repair create -g {rg} -n {vm} --repair-username azureadmin --repair-password !Passw0rd2018 --yes -o json').get_output_in_json()
        assert result['status'] == STATUS_SUCCESS, result['error_message']

        # Check repair VM
        repair_vms = self.cmd('vm list -g {} -o json'.format(result['repair_resource_group'])).get_output_in_json()
        assert len(repair_vms) == 1
        repair_vm = repair_vms[0]
        # Check attached data disk
        assert repair_vm['storageProfile']['dataDisks'][0]['name'] == result['copied_disk_name']

        # Call Restore
        self.cmd('vm repair restore -g {rg} -n {vm} --yes')

        # Check swapped OS disk
        vms = self.cmd('vm list -g {rg} -o json').get_output_in_json()
        source_vm = vms[0]
        assert source_vm['storageProfile']['osDisk']['vhd']['uri'] == result['copied_disk_uri']


@pytest.mark.linuxManaged
class LinuxManagedDiskCreateRestoreTest(LiveScenarioTest):

    @ResourceGroupPreparer(location='westus2')
    def test_vmrepair_LinuxManagedCreateRestore(self, resource_group):
        self.kwargs.update({
            'vm': 'vm1'
        })

        # Create test VM
        self.cmd('vm create -g {rg} -n {vm} --image Canonical:UbuntuServer:18.04-LTS:latest --admin-username azureadmin --admin-password !Passw0rd2018')
        vms = self.cmd('vm list -g {rg} -o json').get_output_in_json()
        # Something wrong with vm create command if it fails here
        assert len(vms) == 1

        # Test create
        result = self.cmd('vm repair create -g {rg} -n {vm} --repair-username azureadmin --repair-password !Passw0rd2018 --yes -o json').get_output_in_json()
        assert result['status'] == STATUS_SUCCESS, result['error_message']

        # Check repair VM
        repair_vms = self.cmd('vm list -g {} -o json'.format(result['repair_resource_group'])).get_output_in_json()
        assert len(repair_vms) == 1
        repair_vm = repair_vms[0]
        # Check attached data disk
        assert repair_vm['storageProfile']['dataDisks'][0]['name'] == result['copied_disk_name']

        # Call Restore
        self.cmd('vm repair restore -g {rg} -n {vm} --yes')

        # Check swapped OS disk
        vms = self.cmd('vm list -g {rg} -o json').get_output_in_json()
        source_vm = vms[0]
        assert source_vm['storageProfile']['osDisk']['name'] == result['copied_disk_name']


@pytest.mark.linuxUnmanaged
class LinuxUnmanagedDiskCreateRestoreTest(LiveScenarioTest):

    @ResourceGroupPreparer(location='westus2')
    def test_vmrepair_LinuxUnmanagedCreateRestore(self, resource_group):
        self.kwargs.update({
            'vm': 'vm1'
        })

        # Create test VM
        self.cmd('vm create -g {rg} -n {vm} --image Canonical:UbuntuServer:18.04-LTS:latest --admin-username azureadmin --admin-password !Passw0rd2018 --use-unmanaged-disk')
        vms = self.cmd('vm list -g {rg} -o json').get_output_in_json()
        # Something wrong with vm create command if it fails here
        assert len(vms) == 1

        # Test create
        result = self.cmd('vm repair create -g {rg} -n {vm} --repair-username azureadmin --repair-password !Passw0rd2018 --yes -o json').get_output_in_json()
        assert result['status'] == STATUS_SUCCESS, result['error_message']

        # Check repair VM
        repair_vms = self.cmd('vm list -g {} -o json'.format(result['repair_resource_group'])).get_output_in_json()
        assert len(repair_vms) == 1
        repair_vm = repair_vms[0]
        # Check attached data disk
        assert repair_vm['storageProfile']['dataDisks'][0]['name'] == result['copied_disk_name']

        # Call Restore
        self.cmd('vm repair restore -g {rg} -n {vm} --yes')

        # Check swapped OS disk
        vms = self.cmd('vm list -g {rg} -o json').get_output_in_json()
        source_vm = vms[0]
        assert source_vm['storageProfile']['osDisk']['vhd']['uri'] == result['copied_disk_uri']

@pytest.mark.WinManagedDiskPubIpRestore
class WindowsManagedDiskCreateRestoreTestwithpublicip(LiveScenarioTest):

    @ResourceGroupPreparer(location='westus2')
    def test_vmrepair_WinManagedCreateRestorePublicIp(self, resource_group):
        self.kwargs.update({
            'vm': 'vm1'
        })

        # Create test VM
        self.cmd('vm create -g {rg} -n {vm} --admin-username azureadmin --image Win2016Datacenter --admin-password !Passw0rd2018')
        vms = self.cmd('vm list -g {rg} -o json').get_output_in_json()
        # Something wrong with vm create command if it fails here
        assert len(vms) == 1

        # Test create
        result = self.cmd('vm repair create -g {rg} -n {vm} --repair-username azureadmin --repair-password !Passw0rd2018 --yes -o json').get_output_in_json()
        assert result['status'] == STATUS_SUCCESS, result['error_message']

        # Check repair VM
        repair_vms = self.cmd('vm list -g {} -o json'.format(result['repair_resource_group'])).get_output_in_json()
        assert len(repair_vms) == 1
        repair_vm = repair_vms[0]
        # Check attached data disk
        assert repair_vm['storageProfile']['dataDisks'][0]['name'] == result['copied_disk_name']

        # Call Restore
        self.cmd('vm repair restore -g {rg} -n {vm} --yes')

        # Check swapped OS disk
        vms = self.cmd('vm list -g {rg} -o json').get_output_in_json()
        source_vm = vms[0]
        assert source_vm['storageProfile']['osDisk']['name'] == result['copied_disk_name']

@pytest.mark.WinUnmanagedDiskPubIpRestore
class WindowsUnmanagedDiskCreateRestoreTestwithpublicip(LiveScenarioTest):

    @ResourceGroupPreparer(location='westus2')
    def test_vmrepair_WinUnmanagedCreateRestorePublicIp(self, resource_group):
        self.kwargs.update({
            'vm': 'vm1'
        })

        # Create test VM
        self.cmd('vm create -g {rg} -n {vm} --admin-username azureadmin --image Win2022Datacenter --admin-password !Passw0rd2018 --use-unmanaged-disk')
        vms = self.cmd('vm list -g {rg} -o json').get_output_in_json()
        # Something wrong with vm create command if it fails here
        assert len(vms) == 1

        # Test create
        result = self.cmd('vm repair create -g {rg} -n {vm} --repair-username azureadmin --repair-password !Passw0rd2018 --yes -o json').get_output_in_json()
        assert result['status'] == STATUS_SUCCESS, result['error_message']

        # Check repair VM
        repair_vms = self.cmd('vm list -g {} -o json'.format(result['repair_resource_group'])).get_output_in_json()
        assert len(repair_vms) == 1
        repair_vm = repair_vms[0]
        # Check attached data disk
        assert repair_vm['storageProfile']['dataDisks'][0]['name'] == result['copied_disk_name']

        # Call Restore
        self.cmd('vm repair restore -g {rg} -n {vm} --yes')

        # Check swapped OS disk
        vms = self.cmd('vm list -g {rg} -o json').get_output_in_json()
        source_vm = vms[0]
        assert source_vm['storageProfile']['osDisk']['vhd']['uri'] == result['copied_disk_uri']

@pytest.mark.LinuxManagedDiskPubIpRestore
class LinuxManagedDiskCreateRestoreTestwithpublicip(LiveScenarioTest):

    @ResourceGroupPreparer(location='westus2')
    def test_vmrepair_LinuxManagedCreateRestorePublicIp(self, resource_group):
        self.kwargs.update({
            'vm': 'vm1'
        })

        # Create test VM
        self.cmd('vm create -g {rg} -n {vm} --image Canonical:UbuntuServer:18.04-LTS:latest --admin-username azureadmin --admin-password !Passw0rd2018')
        vms = self.cmd('vm list -g {rg} -o json').get_output_in_json()
        # Something wrong with vm create command if it fails here
        assert len(vms) == 1

        # Test create
        result = self.cmd('vm repair create -g {rg} -n {vm} --repair-username azureadmin --repair-password !Passw0rd2018 --yes -o json').get_output_in_json()
        assert result['status'] == STATUS_SUCCESS, result['error_message']

        # Check repair VM
        repair_vms = self.cmd('vm list -g {} -o json'.format(result['repair_resource_group'])).get_output_in_json()
        assert len(repair_vms) == 1
        repair_vm = repair_vms[0]
        # Check attached data disk
        assert repair_vm['storageProfile']['dataDisks'][0]['name'] == result['copied_disk_name']

        # Call Restore
        self.cmd('vm repair restore -g {rg} -n {vm} --yes')

        # Check swapped OS disk
        vms = self.cmd('vm list -g {rg} -o json').get_output_in_json()
        source_vm = vms[0]
        assert source_vm['storageProfile']['osDisk']['name'] == result['copied_disk_name']

@pytest.mark.LinuxUnmanagedDiskPubIpRestore
class LinuxUnmanagedDiskCreateRestoreTestwithpublicip(LiveScenarioTest):

    @ResourceGroupPreparer(location='westus2')
    def test_vmrepair_LinuxUnmanagedCreateRestorePublicIp(self, resource_group):
        self.kwargs.update({
            'vm': 'vm1'
        })

        # Create test VM
        self.cmd('vm create -g {rg} -n {vm} --image Canonical:UbuntuServer:18.04-LTS:latest --admin-username azureadmin --admin-password !Passw0rd2018 --use-unmanaged-disk')
        vms = self.cmd('vm list -g {rg} -o json').get_output_in_json()
        # Something wrong with vm create command if it fails here
        assert len(vms) == 1

        # Test create
        result = self.cmd('vm repair create -g {rg} -n {vm} --repair-username azureadmin --repair-password !Passw0rd2018 --yes -o json').get_output_in_json()
        assert result['status'] == STATUS_SUCCESS, result['error_message']

        # Check repair VM
        repair_vms = self.cmd('vm list -g {} -o json'.format(result['repair_resource_group'])).get_output_in_json()
        assert len(repair_vms) == 1
        repair_vm = repair_vms[0]
        # Check attached data disk
        assert repair_vm['storageProfile']['dataDisks'][0]['name'] == result['copied_disk_name']

        # Call Restore
        self.cmd('vm repair restore -g {rg} -n {vm} --yes')

        # Check swapped OS disk
        vms = self.cmd('vm list -g {rg} -o json').get_output_in_json()
        source_vm = vms[0]
        assert source_vm['storageProfile']['osDisk']['vhd']['uri'] == result['copied_disk_uri']


@pytest.mark.encryption
class WindowsSinglepassKekEncryptedManagedDiskCreateRestoreTest(LiveScenarioTest):

    @ResourceGroupPreparer(location='westus2')
    def test_vmrepair_WinSinglepassKekEncryptedManagedDiskCreateRestore(self, resource_group):
        self.kwargs.update({
            'vm': 'vm1',
            'kv': self.create_random_name(prefix='cli', length=8),
            'key': 'key1'
        })

        # Create test VM
        self.cmd('vm create -g {rg} -n {vm} --admin-username azureadmin --image Win2016Datacenter --admin-password !Passw0rd2018 --size Standard_D2s_v3')
        vms = self.cmd('vm list -g {rg} -o json').get_output_in_json()
        # Something wrong with vm create command if it fails here
        assert len(vms) == 1

        # Create key vault
        self.cmd('keyvault create -n {kv} -g {rg} --enabled-for-disk-encryption True')

        # Check keyvault
        keyvault = self.cmd('keyvault list -g {rg} -o json').get_output_in_json()
        assert len(keyvault) == 1

        # Create key
        self.cmd('keyvault key create --vault-name {kv} --name {key} --protection software')

        # Check key
        key = self.cmd('keyvault key list --vault-name {kv} -o json').get_output_in_json()
        assert len(key) == 1

        # Enable encryption
        self.cmd('vm encryption enable -g {rg} -n {vm} --disk-encryption-keyvault {kv} --key-encryption-key {key}')

        # Test create
        result = self.cmd('vm repair create -g {rg} -n {vm} --repair-username azureadmin --repair-password !Passw0rd2018 --unlock-encrypted-vm --yes -o json').get_output_in_json()
        assert result['status'] == STATUS_SUCCESS, result['error_message']

        # Check repair VM
        repair_vms = self.cmd('vm list -g {} -o json'.format(result['repair_resource_group'])).get_output_in_json()
        assert len(repair_vms) == 1
        repair_vm = repair_vms[0]
        # Check attached data disk
        assert repair_vm['storageProfile']['dataDisks'][0]['name'] == result['copied_disk_name']

        # Call Restore
        self.cmd('vm repair restore -g {rg} -n {vm} --yes')

        # Check swapped OS disk
        vms = self.cmd('vm list -g {rg} -o json').get_output_in_json()
        source_vm = vms[0]
        assert source_vm['storageProfile']['osDisk']['name'] == result['copied_disk_name']


@pytest.mark.linuxencryption
class LinuxSinglepassKekEncryptedManagedDiskCreateRestoreTest(LiveScenarioTest):

    @ResourceGroupPreparer(location='westus2')
    def test_vmrepair_LinuxSinglepassKekEncryptedManagedDiskCreateRestore(self, resource_group):
        self.kwargs.update({
            'vm': 'vm1',
            'kv': self.create_random_name(prefix='cli', length=8),
            'key': 'key1'
        })

        # Create test VM
        self.cmd('vm create -g {rg} -n {vm} --image Canonical:UbuntuServer:18.04-LTS:latest --admin-username azureadmin --admin-password !Passw0rd2018 --size Standard_D2s_v3')
        vms = self.cmd('vm list -g {rg} -o json').get_output_in_json()
        # Something wrong with vm create command if it fails here
        assert len(vms) == 1

        # Create key vault
        self.cmd('keyvault create -n {kv} -g {rg} --enabled-for-disk-encryption True')

        # Check keyvault
        keyvault = self.cmd('keyvault list -g {rg} -o json').get_output_in_json()
        assert len(keyvault) == 1

        # Create key
        self.cmd('keyvault key create --vault-name {kv} --name {key} --protection software')

        # Check key
        key = self.cmd('keyvault key list --vault-name {kv} -o json').get_output_in_json()
        assert len(key) == 1

        # Enable encryption
        self.cmd('vm encryption enable -g {rg} -n {vm} --disk-encryption-keyvault {kv} --key-encryption-key {key}')
        # Add buffer time for encryption settings to be set
        time.sleep(300)

        # Test create
        result = self.cmd('vm repair create -g {rg} -n {vm} --repair-username azureadmin --repair-password !Passw0rd2018 --unlock-encrypted-vm --yes -o json').get_output_in_json()
        assert result['status'] == STATUS_SUCCESS, result['error_message']

        # Check repair VM
        repair_vms = self.cmd('vm list -g {} -o json'.format(result['repair_resource_group'])).get_output_in_json()
        assert len(repair_vms) == 1
        repair_vm = repair_vms[0]
        # Check attached data disk
        assert repair_vm['storageProfile']['dataDisks'][0]['name'] == result['copied_disk_name']

        # Call Restore
        self.cmd('vm repair restore -g {rg} -n {vm} --yes')

        # Check swapped OS disk
        vms = self.cmd('vm list -g {rg} -o json').get_output_in_json()
        source_vm = vms[0]
        assert source_vm['storageProfile']['osDisk']['name'] == result['copied_disk_name']

@pytest.mark.WindowsNoKekRestore
class WindowsSinglepassNoKekEncryptedManagedDiskCreateRestoreTest(LiveScenarioTest):

    @ResourceGroupPreparer(location='westus2')
    def test_vmrepair_WinSinglepassNoKekEncryptedManagedDiskCreateRestore(self, resource_group):
        self.kwargs.update({
            'vm': 'vm1',
            'kv': self.create_random_name(prefix='cli', length=8),
        })

        # Create test VM
        self.cmd('vm create -g {rg} -n {vm} --admin-username azureadmin --image Win2016Datacenter --admin-password !Passw0rd2018 --size Standard_D2s_v3')
        vms = self.cmd('vm list -g {rg} -o json').get_output_in_json()
        # Something wrong with vm create command if it fails here
        assert len(vms) == 1

        # Create key vault
        self.cmd('keyvault create -n {kv} -g {rg} --enabled-for-disk-encryption True')

        # Check keyvault
        keyvault = self.cmd('keyvault list -g {rg} -o json').get_output_in_json()
        assert len(keyvault) == 1

        # Enable encryption
        self.cmd('vm encryption enable -g {rg} -n {vm} --disk-encryption-keyvault {kv}')

        # Test create
        result = self.cmd('vm repair create -g {rg} -n {vm} --repair-username azureadmin --repair-password !Passw0rd2018 --unlock-encrypted-vm --yes -o json').get_output_in_json()
        assert result['status'] == STATUS_SUCCESS, result['error_message']

        # Check repair VM
        repair_vms = self.cmd('vm list -g {} -o json'.format(result['repair_resource_group'])).get_output_in_json()
        assert len(repair_vms) == 1
        repair_vm = repair_vms[0]
        # Check attached data disk
        assert repair_vm['storageProfile']['dataDisks'][0]['name'] == result['copied_disk_name']

        # Call Restore
        self.cmd('vm repair restore -g {rg} -n {vm} --yes')

        # Check swapped OS disk
        vms = self.cmd('vm list -g {rg} -o json').get_output_in_json()
        source_vm = vms[0]
        assert source_vm['storageProfile']['osDisk']['name'] == result['copied_disk_name']

@pytest.mark.LinuxNoKekRestore
class LinuxSinglepassNoKekEncryptedManagedDiskCreateRestoreTest(LiveScenarioTest):

    @ResourceGroupPreparer(location='westus2')
    def test_vmrepair_LinuxSinglepassNoKekEncryptedManagedDiskCreateRestoreTest(self, resource_group):
        self.kwargs.update({
            'vm': 'vm1',
            'kv': self.create_random_name(prefix='cli', length=8),
        })

        # Create test VM
        self.cmd('vm create -g {rg} -n {vm} --image Canonical:UbuntuServer:18.04-LTS:latest --admin-username azureadmin --admin-password !Passw0rd2018 --size Standard_D2s_v3')
        vms = self.cmd('vm list -g {rg} -o json').get_output_in_json()
        # Something wrong with vm create command if it fails here
        assert len(vms) == 1

        # Create key vault
        self.cmd('keyvault create -n {kv} -g {rg} --enabled-for-disk-encryption True')

        # Check keyvault
        keyvault = self.cmd('keyvault list -g {rg} -o json').get_output_in_json()
        assert len(keyvault) == 1

        # Enable encryption
        self.cmd('vm encryption enable -g {rg} -n {vm} --disk-encryption-keyvault {kv}')
        # Add buffer time for encryption settings to be set
        time.sleep(300)

        # Test create
        result = self.cmd('vm repair create -g {rg} -n {vm} --repair-username azureadmin --repair-password !Passw0rd2018 --unlock-encrypted-vm --yes -o json').get_output_in_json()
        assert result['status'] == STATUS_SUCCESS, result['error_message']

        # Check repair VM
        repair_vms = self.cmd('vm list -g {} -o json'.format(result['repair_resource_group'])).get_output_in_json()
        assert len(repair_vms) == 1
        repair_vm = repair_vms[0]
        # Check attached data disk
        assert repair_vm['storageProfile']['dataDisks'][0]['name'] == result['copied_disk_name']

        # Call Restore
        self.cmd('vm repair restore -g {rg} -n {vm} --yes')

        # Check swapped OS disk
        vms = self.cmd('vm list -g {rg} -o json').get_output_in_json()
        source_vm = vms[0]
        assert source_vm['storageProfile']['osDisk']['name'] == result['copied_disk_name']

@pytest.mark.WindHelloWorld
class WindowsRunHelloWorldTest(LiveScenarioTest):

    @ResourceGroupPreparer(location='westus2')
    def test_vmrepair_WinRunHelloWorld(self, resource_group):
        self.kwargs.update({
            'vm': 'vm1'
        })

        # Create test VM
        self.cmd('vm create -g {rg} -n {vm} --admin-username azureadmin --image Win2016Datacenter --admin-password !Passw0rd2018')
        vms = self.cmd('vm list -g {rg} -o json').get_output_in_json()
        # Something wrong with vm create command if it fails here
        assert len(vms) == 1

        # Test create
        result = self.cmd('vm repair run -g {rg} -n {vm} --run-id win-hello-world -o json').get_output_in_json()

        # Check Output
        assert 'Hello World!' in result['output']

@pytest.mark.LinHelloWorld
class LinuxRunHelloWorldTest(LiveScenarioTest):

    @ResourceGroupPreparer(location='westus2')
    def test_vmrepair_LinuxRunHelloWorld(self, resource_group):
        self.kwargs.update({
            'vm': 'vm1'
        })

        # Create test VM
        self.cmd('vm create -g {rg} -n {vm} --admin-username azureadmin --image Canonical:UbuntuServer:18.04-LTS:latest --admin-password !Passw0rd2018')
        vms = self.cmd('vm list -g {rg} -o json').get_output_in_json()
        # Something wrong with vm create command if it fails here
        assert len(vms) == 1

        # Test create
        result = self.cmd('vm repair run -g {rg} -n {vm} --run-id linux-hello-world -o json').get_output_in_json()

        # Check Output
        assert 'Hello World!' in result['output']

@pytest.mark.ManagedDiskGen2
class WindowsManagedDiskCreateRestoreGen2Test(LiveScenarioTest):

    @ResourceGroupPreparer(location='westus2')
    def test_vmrepair_WinManagedCreateRestoreGen2(self, resource_group):
        self.kwargs.update({
            'vm': 'vm1'
        })

        # Create test VM
        self.cmd('vm create -g {rg} -n {vm} --admin-username azureadmin --image MicrosoftWindowsServer:windowsserver-gen2preview:2019-datacenter-gen2:2019.0.20190620 --admin-password !Passw0rd2018')
        vms = self.cmd('vm list -g {rg} -o json').get_output_in_json()
        # Something wrong with vm create command if it fails here
        assert len(vms) == 1

        # Test create
        result = self.cmd('vm repair create -g {rg} -n {vm} --repair-username azureadmin --repair-password !Passw0rd2018 --yes -o json').get_output_in_json()
        assert result['status'] == STATUS_SUCCESS, result['error_message']

        # Check repair VM
        repair_vms = self.cmd('vm list -g {} -o json'.format(result['repair_resource_group'])).get_output_in_json()
        assert len(repair_vms) == 1
        repair_vm = repair_vms[0]
        # Check attached data disk
        assert repair_vm['storageProfile']['dataDisks'][0]['name'] == result['copied_disk_name']

        # Call Restore
        self.cmd('vm repair restore -g {rg} -n {vm} --yes')

        # Check swapped OS disk
        vms = self.cmd('vm list -g {rg} -o json').get_output_in_json()
        source_vm = vms[0]
        assert source_vm['storageProfile']['osDisk']['name'] == result['copied_disk_name']

@pytest.mark.linuxKekRHEL
class LinuxSinglepassKekEncryptedManagedDiskWithRHEL8DistroCreateRestoreTest(LiveScenarioTest):

    @ResourceGroupPreparer(location='westus2')
    def test_vmrepair_LinuxSinglepassKekEncryptedManagedDiskCreateRestoreRHEL8(self, resource_group):
        self.kwargs.update({
            'vm': 'vm1',
            'kv': self.create_random_name(prefix='cli', length=8),
            'key': 'key1'
        })

        # Create test VM
        self.cmd('vm create -g {rg} -n {vm} --image Canonical:UbuntuServer:18.04-LTS:latest --admin-username azureadmin --admin-password !Passw0rd2018 --size Standard_D2s_v3')
        vms = self.cmd('vm list -g {rg} -o json').get_output_in_json()
        # Something wrong with vm create command if it fails here
        assert len(vms) == 1

        # Create key vault
        self.cmd('keyvault create -n {kv} -g {rg} --enabled-for-disk-encryption True')

        # Check keyvault
        keyvault = self.cmd('keyvault list -g {rg} -o json').get_output_in_json()
        assert len(keyvault) == 1

        # Create key
        self.cmd('keyvault key create --vault-name {kv} --name {key} --protection software')

        # Check key
        key = self.cmd('keyvault key list --vault-name {kv} -o json').get_output_in_json()
        assert len(key) == 1

        # Enable encryption
        self.cmd('vm encryption enable -g {rg} -n {vm} --disk-encryption-keyvault {kv} --key-encryption-key {key}')
        # Add buffer time for encryption settings to be set
        time.sleep(300)

        # Test create
        result = self.cmd('vm repair create -g {rg} -n {vm} --repair-username azureadmin --repair-password !Passw0rd2018 --distro rhel8 --unlock-encrypted-vm --yes -o json').get_output_in_json()
        assert result['status'] == STATUS_SUCCESS, result['error_message']

        # Check repair VM
        repair_vms = self.cmd('vm list -g {} -o json'.format(result['repair_resource_group'])).get_output_in_json()
        assert len(repair_vms) == 1
        repair_vm = repair_vms[0]
        # Check attached data disk
        assert repair_vm['storageProfile']['dataDisks'][0]['name'] == result['copied_disk_name']

        # Call Restore
        self.cmd('vm repair restore -g {rg} -n {vm} --yes')

        # Check swapped OS disk
        vms = self.cmd('vm list -g {rg} -o json').get_output_in_json()
        source_vm = vms[0]
        assert source_vm['storageProfile']['osDisk']['name'] == result['copied_disk_name']

@pytest.mark.linuxNoKekWithSles
class LinuxSinglepassNoKekEncryptedManagedDiskWithSLES15CreateRestoreTest(LiveScenarioTest):

    @ResourceGroupPreparer(location='westus2')
    def test_vmrepair_LinuxSinglepassNoKekEncryptedManagedDiskCreateRestoreTestSLES15(self, resource_group):
        self.kwargs.update({
            'vm': 'vm1',
            'kv': self.create_random_name(prefix='cli', length=8),
        })

        # Create test VM
        self.cmd('vm create -g {rg} -n {vm} --image Canonical:UbuntuServer:18.04-LTS:latest --admin-username azureadmin --admin-password !Passw0rd2018 --size Standard_D2s_v3')
        vms = self.cmd('vm list -g {rg} -o json').get_output_in_json()
        # Something wrong with vm create command if it fails here
        assert len(vms) == 1

        # Create key vault
        self.cmd('keyvault create -n {kv} -g {rg} --enabled-for-disk-encryption True')

        # Check keyvault
        keyvault = self.cmd('keyvault list -g {rg} -o json').get_output_in_json()
        assert len(keyvault) == 1

        # Enable encryption
        self.cmd('vm encryption enable -g {rg} -n {vm} --disk-encryption-keyvault {kv}')
        # Add buffer time for encryption settings to be set
        time.sleep(300)

        # Test create SUSE
        result = self.cmd('vm repair create -g {rg} -n {vm} --repair-username azureadmin --repair-password !Passw0rd2018 --distro sles15 --unlock-encrypted-vm --yes -o json').get_output_in_json()
        assert result['status'] == STATUS_SUCCESS, result['error_message']

        # Check repair VM
        repair_vms = self.cmd('vm list -g {} -o json'.format(result['repair_resource_group'])).get_output_in_json()
        assert len(repair_vms) == 1
        repair_vm = repair_vms[0]
        # Check attached data disk
        assert repair_vm['storageProfile']['dataDisks'][0]['name'] == result['copied_disk_name']

        # Call Restore
        self.cmd('vm repair restore -g {rg} -n {vm} --yes')

        # Check swapped OS disk
        vms = self.cmd('vm list -g {rg} -o json').get_output_in_json()
        source_vm = vms[0]
        assert source_vm['storageProfile']['osDisk']['name'] == result['copied_disk_name']

@pytest.mark.LinuxManagedPubIpOracle
class LinuxManagedDiskCreateRestoreTestwithOracle8andpublicip(LiveScenarioTest):

    @ResourceGroupPreparer(location='westus2')
    def test_vmrepair_LinuxManagedCreateRestoreOracle8PublicIp(self, resource_group):
        self.kwargs.update({
            'vm': 'vm1'
        })

        # Create test VM
        self.cmd('vm create -g {rg} -n {vm} --image Canonical:UbuntuServer:18.04-LTS:latest --admin-username azureadmin --admin-password !Passw0rd2018')
        vms = self.cmd('vm list -g {rg} -o json').get_output_in_json()
        # Something wrong with vm create command if it fails here
        assert len(vms) == 1

        # Test create
        result = self.cmd('vm repair create -g {rg} -n {vm} --repair-username azureadmin --repair-password !Passw0rd2018 --distro oracle8 --yes -o json').get_output_in_json()
        assert result['status'] == STATUS_SUCCESS, result['error_message']

        # Check repair VM
        repair_vms = self.cmd('vm list -g {} -o json'.format(result['repair_resource_group'])).get_output_in_json()
        assert len(repair_vms) == 1
        repair_vm = repair_vms[0]
        # Check attached data disk
        assert repair_vm['storageProfile']['dataDisks'][0]['name'] == result['copied_disk_name']

        # Call Restore
        self.cmd('vm repair restore -g {rg} -n {vm} --yes')

        # Check swapped OS disk
        vms = self.cmd('vm list -g {rg} -o json').get_output_in_json()
        source_vm = vms[0]
        assert source_vm['storageProfile']['osDisk']['name'] == result['copied_disk_name']

@pytest.mark.WindowsResetNic
class ResetNICWindowsVM(LiveScenarioTest):

    @ResourceGroupPreparer(location='westus2')
    def test_vmrepair_ResetNicWindowsVM(self, resource_group):
        self.kwargs.update({
            'vm': 'vm1'
        })

        # Create test VM
        self.cmd('vm create -g {rg} -n {vm} --admin-username azureadmin --image Win2016Datacenter --admin-password !Passw0rd2018')
        vms = self.cmd('vm list -g {rg} -o json').get_output_in_json()
        # Something wrong with vm create command if it fails here
        assert len(vms) == 1

        # Test Reset NIC
        self.cmd('vm repair reset-nic -g {rg} -n {vm} --yes')

        # Mac address should be changed in the Guest OS but no way to assert from here.
        # Assert that the VM is still running afterwards
        vm_instance_view = self.cmd('vm get-instance-view -g {rg} -n {vm} -o json').get_output_in_json()
        vm_power_state = vm_instance_view['instanceView']['statuses'][1]['code']
        assert vm_power_state == 'PowerState/running'


@pytest.mark.repairandrestore
class RepairAndRestoreLinuxVM(LiveScenarioTest):

    @ResourceGroupPreparer(location='westus2')
    def test_vmrepair_RepairAndRestoreLinuxVM(self, resource_group):
        self.kwargs.update({
            'vm': 'vm1'
        })

        # Create test VM
        self.cmd('vm create -g {rg} -n {vm} --admin-username azureadmin --image Win2016Datacenter --admin-password !Passw0rd2018')
        vms = self.cmd('vm list -g {rg} -o json').get_output_in_json()
        # Something wrong with vm create command if it fails here
        assert len(vms) == 1

        # Test Repair and restore
        result = self.cmd('vm repair repair-and-restore -g {rg} -n {vm}')
        assert result['status'] == STATUS_SUCCESS, result['error_message']

        # Check swapped OS disk
        vms = self.cmd('vm list -g {rg} -o json').get_output_in_json()
        source_vm = vms[0]
        assert source_vm['storageProfile']['osDisk']['name'] == result['copied_disk_name']

@pytest.mark.repairbutton
class RepairButtonLinuxVM(LiveScenarioTest):

    @ResourceGroupPreparer(location='westus2')
    def test_vmrepair_RepairAndRestoreLinuxVM(self, resource_group):
        self.kwargs.update({
            'vm': 'vm1'
        })

        # Create test VM
        self.cmd('vm create -g {rg} -n {vm} --admin-username azureadmin --image Win2022Datacenter --admin-password !Passw0rd2018')
        vms = self.cmd('vm list -g {rg} -o json').get_output_in_json()
        # Something wrong with vm create command if it fails here
        assert len(vms) == 1

        # Test Repair and restore
        result = self.cmd('vm repair repair-button -g {rg} -n {vm} --button-command initrd')
        assert result['status'] == STATUS_SUCCESS, result['error_message']

        # Check swapped OS disk
        vms = self.cmd('vm list -g {rg} -o json').get_output_in_json()
        source_vm = vms[0]
        assert source_vm['storageProfile']['osDisk']['name'] == result['copied_disk_name']

@pytest.mark.arm64
class LinuxARMManagedDiskCreateRestoreTest(LiveScenarioTest):

    @ResourceGroupPreparer(location='westus2')
    def test_vmrepair_LinuxARMManagedCreateRestore(self, resource_group):
        self.kwargs.update({
            'vm': 'vm1'
        })

        # Create test VM
        self.cmd('vm create -g {rg} -n {vm} --image Canonical:UbuntuServer:18_04-lts-arm64:latest --admin-username azureadmin --admin-password !Passw0rd2018')
        vms = self.cmd('vm list -g {rg} -o json').get_output_in_json()
        # Something wrong with vm create command if it fails here
        assert len(vms) == 1

        # Test create
        result = self.cmd('vm repair create -g {rg} -n {vm} --repair-username azureadmin --repair-password !Passw0rd2018 --yes -o json').get_output_in_json()
        assert result['status'] == STATUS_SUCCESS, result['error_message']

        # Check repair VM
        repair_vms = self.cmd('vm list -g {} -o json'.format(result['repair_resource_group'])).get_output_in_json()
        assert len(repair_vms) == 1
        repair_vm = repair_vms[0]
        # Check attached data disk
        assert repair_vm['storageProfile']['dataDisks'][0]['name'] == result['copied_disk_name']

        # Call Restore
        self.cmd('vm repair restore -g {rg} -n {vm} --yes')

        # Check swapped OS disk
        vms = self.cmd('vm list -g {rg} -o json').get_output_in_json()
        source_vm = vms[0]
        assert source_vm['storageProfile']['osDisk']['name'] == result['copied_disk_name']
        
@pytest.mark.ResetNic        
class ResetNICWithASG(LiveScenarioTest):

    @ResourceGroupPreparer(location='westus2')
    def test_vmrepair_ResetNicWithASGWindowsVM(self, resource_group):
        self.kwargs.update({
            'vm': 'vm1'
        })

        # Create test VM
        self.cmd('vm create -g {rg} -n {vm} --admin-username azureadmin --image Win2016Datacenter --admin-password !Passw0rd2018')
        vms = self.cmd('vm list -g {rg} -o json').get_output_in_json()
        # Something wrong with vm create command if it fails here
        assert len(vms) == 1

        #create ASG
        self.cmd('az network asg create \
                  --resource-group myResourceGroup \
                  --name myASG')

        # Test Reset NIC
        self.cmd('vm repair reset-nic -g {rg} -n {vm} --yes')

        # Mac address should be changed in the Guest OS but no way to assert from here.
        # Assert that the VM is still running afterwards
        vm_instance_view = self.cmd('vm get-instance-view -g {rg} -n {vm} -o json').get_output_in_json()
        vm_power_state = vm_instance_view['instanceView']['statuses'][1]['code']
        assert vm_power_state == 'PowerState/running'

@pytest.mark.ConfVM
class WindowsConfidentialVMRepair(LiveScenarioTest):

    @ResourceGroupPreparer(location='westus2')
    def test_vmrepair_ConfidentialVMAndUnlockDisk(self, resource_group):
        self.kwargs.update({
            'vm': 'vm1',  
            'rg': resource_group  
        })

        # Create test VM
        # need to create a cvm
        self.cmd('vm create -g {rg} -n {vm} --admin-username azureadmin --admin-password !Passw0rd2024 --image Win2022Datacenter')
        vms = self.cmd('vm list -g {rg} -o json').get_output_in_json()
        # Something wrong with vm create command if it fails here
        assert len(vms) == 1

        # Test create
        result = self.cmd('vm repair create -g {rg} -n {vm} --repair-username azureadmin --repair-password !Passw0rd2024 --unlock-encrypted-vm --encrypt-recovery-key !Passw0rd2024 --yes --verbose -o json').get_output_in_json()
        assert result['status'] == STATUS_SUCCESS, result['error_message']

        # Check repair VM
        repair_vms = self.cmd('vm list -g {} -o json'.format(result['repair_resource_group'])).get_output_in_json()
        assert len(repair_vms) == 1
        repair_vm = repair_vms[0]
        # Check attached data disk
        assert repair_vm['storageProfile']['dataDisks'][0]['name'] == result['copied_disk_name']

        # Call Restore
        self.cmd('vm repair restore -g {rg} -n {vm} --yes')

        # Check swapped OS disk
        vms = self.cmd('vm list -g {rg} -o json').get_output_in_json()
        source_vm = vms[0]
        assert source_vm['storageProfile']['osDisk']['name'] == result['copied_disk_name']


@pytest.mark.winTrustedLaunchVMFlag
class WindowsTrustedLaunchVMFlag(LiveScenarioTest):

    @ResourceGroupPreparer(location='westus2')
    def test_vmrepair_TrustedLaunchVMFlag(self, resource_group):
        self.kwargs.update({
            'vm': 'vm1',  
            'rg': resource_group  
        })

        # Create test VM
        # need to create a TL VM
        self.cmd('vm create -g {rg} -n {vm} --admin-username azureadmin --admin-password !Passw0rd2024 --image Win2022Datacenter')
        vms = self.cmd('vm list -g {rg} -o json').get_output_in_json()
        # Something wrong with vm create command if it fails here
        assert len(vms) == 1

        # Test create
        result = self.cmd('vm repair create -g {rg} -n {vm} --repair-username azureadmin --repair-password !Passw0rd2024 --yes  --unlock-encrypted-vm --encrypt-recovery-key !Passw0rd2024 --disable-trusted-launch --verbose -o json').get_output_in_json()
        assert result['status'] == STATUS_SUCCESS, result['error_message']

        # Check repair VM
        repair_vms = self.cmd('vm list -g {} -o json'.format(result['repair_resource_group'])).get_output_in_json()
        assert len(repair_vms) == 1
        repair_vm = repair_vms[0]
        print("Printing repair VM Output")
        print(repair_vm)
        security_profile_repair_vm = repair_vm.get("securityProfile")  
        assert security_profile_repair_vm is None
        # Check attached data disk
        assert repair_vm['storageProfile']['dataDisks'][0]['name'] == result['copied_disk_name']

        # Call Restore
        self.cmd('vm repair restore -g {rg} -n {vm} --yes')

        # Check swapped OS disk
        vms = self.cmd('vm list -g {rg} -o json').get_output_in_json()
        source_vm = vms[0]
        assert source_vm['storageProfile']['osDisk']['name'] == result['copied_disk_name']

@pytest.mark.RepairVMIdAPIChange
class WindowsRunWithRepairVMId(LiveScenarioTest):

    @ResourceGroupPreparer(location='westus2')
    def test_vmrepair_WindowsRunWithRepairIdAPIChange(self, resource_group):
        self.kwargs.update({
            'vm': 'vm1',  
            'rg': resource_group  
        })

        rgname = resource_group
        vmname = 'vm1'

        # Create test VM
        self.cmd('vm create -g {} -n {} --admin-username azureadmin --admin-password !Passw0rd2024 --image Win2022Datacenter'.format(rgname, vmname))
        vms = self.cmd('vm list -g {} -o json'.format(rgname)).get_output_in_json()
        # Something wrong with vm create command if it fails here
        assert len(vms) == 1

        # Create repair vm
        result = self.cmd('vm repair create -g {} -n {} --repair-username azureadmin --repair-password !Passw0rd2024 --unlock-encrypted-vm --encrypt-recovery-key !Passw0rd2024 --yes --distro Win2022Datacenter --verbose -o json'.format(rgname, vmname)).get_output_in_json()
        assert result['status'] == STATUS_SUCCESS, result['error_message']

        # Check repair VM
        repair_vms = self.cmd('vm list -g {} -o json'.format(result['repair_resource_group'])).get_output_in_json()
        assert len(repair_vms) == 1
        repair_vm = repair_vms[0]
        # Check attached data disk
        assert repair_vm['storageProfile']['dataDisks'][0]['name'] == result['copied_disk_name']
        repair_vm_id = repair_vm['id']
        resourceGroup = resource_group
        # az vm repair run -g $rgname -n $vmname --run-id win-hello-world --run-on-repair --repair-vm-id $resourceId --verbose --debug;
        run_result = self.cmd('vm repair run -g {} -n {} --run-id win-crowdstrike-fix-bootloop-v2 --run-on-repair --repair-vm-id {}'.format(rgname, vmname, repair_vm_id))
        assert result['status'] == STATUS_SUCCESS, result['error_message']

        # Call Restore
        self.cmd('vm repair restore -g {} -n {} --yes'.format(rgname, vmname))

        # Check swapped OS disk
        vms = self.cmd('vm list -g {} -o json'.format(rgname)).get_output_in_json()
        source_vm = vms[0]
        assert source_vm['storageProfile']['osDisk']['name'] == result['copied_disk_name']
        

@pytest.mark.winNoPublicIPByDefault
class WindowsNoPubIPByDefault(LiveScenarioTest):

    @ResourceGroupPreparer(location='westus2')
    def test_vmrepair_WindowsNoPublicIPByDefault(self, resource_group):
        base_password = "Passw0rd2024"
        guid_suffix = str(uuid.uuid4())
        secure_password = base_password + guid_suffix
        username_length = 8
        secure_username = ''.join(secrets.choice(string.ascii_letters + string.digits) for _ in range(username_length))
        self.kwargs.update({
            'vm': 'vm1',
            'admin_password': secure_password,
            'admin_username': secure_username
        })

        # Create test VM without public IP
        self.cmd('vm create -g {rg} -n {vm} --admin-username {admin_username} --admin-password {admin_password} --image MicrosoftWindowsServer:windowsserver:2022-datacenter:latest')
        vms = self.cmd('vm list -g {rg} -o json').get_output_in_json()
        # Something wrong with vm create command if it fails here
        assert len(vms) == 1

        # Create Repair VM
        repair_vm = self.cmd('vm repair create -g {rg} -n {vm} --repair-username {admin_username} --repair-password {admin_password} --yes -o json').get_output_in_json()
        assert repair_vm['status'] == STATUS_SUCCESS, repair_vm['error_message']
        # Check repair VM
        self.kwargs.update({
            'vm': 'vm1',
            'admin_password': secure_password,
            'admin_username': secure_username,
            'repair_resource_group': repair_vm['repair_resource_group']
        })
        # need to verify there is no public ip on the vm
        public_ip_list = self.cmd('network public-ip list -g {repair_resource_group} -o json').get_output_in_json()
        assert len(public_ip_list) == 0
        
        repair_vms = self.cmd('vm list -g {repair_resource_group} -o json').get_output_in_json()
        assert len(repair_vms) == 1
        repair_vm = repair_vms[0]
        repair_vm_id = repair_vm['id']
        self.kwargs.update({
            'vm': 'vm1',
            'admin_password': secure_password,
            'admin_username': secure_username,
            'repair_vm_id': repair_vm_id
        })
        
        # Run a script for testing repair-vm-id
        result_run = self.cmd('vm repair run -g {rg} -n {vm} --run-id win-hello-world --repair-vm-id {repair_vm_id} --run-on-repair -o json').get_output_in_json()
        assert result_run['status'] == STATUS_SUCCESS, result_run['error_message']
        
        # Call Restore
        self.cmd('vm repair restore -g {rg} -n {vm} --yes')


@pytest.mark.winPublicIPWithParameter
class WindowsPublicIPWithParameter(LiveScenarioTest):

    @ResourceGroupPreparer(location='westus2')
    def test_vmrepair_WindowsPublicIPWithParameter(self, resource_group):

        base_password = "Passw0rd2024"
        guid_suffix = str(uuid.uuid4())
        secure_password = base_password + guid_suffix
        username_length = 8
        secure_username = ''.join(secrets.choice(string.ascii_letters + string.digits) for _ in range(username_length))
        self.kwargs.update({
            'vm': 'vm1',
            'admin_password': secure_password,
            'admin_username': secure_username
        })
        
        # Create test VM with public IP
        self.cmd('vm create -g {rg} -n {vm} --admin-username {admin_username} --admin-password {admin_password} --image MicrosoftWindowsServer:windowsserver:2022-datacenter:latest')
        vms = self.cmd('vm list -g {rg} -o json').get_output_in_json()
        # Something wrong with vm create command if it fails here
        assert len(vms) == 1

        # Create Repair VM
        repair_vm = self.cmd('vm repair create -g {rg} -n {vm} --repair-username {admin_username} --repair-password {admin_password} --debug --verbose --associate-public-ip --yes -o json').get_output_in_json()
        assert repair_vm['status'] == STATUS_SUCCESS, repair_vm['error_message']
        # Check repair VM
        self.kwargs.update({
            'vm': 'vm1',
            'admin_password': secure_password,
            'admin_username': secure_username,
            'repair_resource_group': repair_vm['repair_resource_group']
        })
        # need to verify there is no public ip on the vm
        public_ip_list = self.cmd('network public-ip list -g {repair_resource_group} --debug --verbose -o json').get_output_in_json()
        assert len(public_ip_list) == 1
        
        repair_vms = self.cmd('vm list -g {repair_resource_group} -o json').get_output_in_json()
        assert len(repair_vms) == 1
        repair_vm = repair_vms[0]
        repair_vm_id = repair_vm['id']
        self.kwargs.update({
            'vm': 'vm1',
            'admin_password': secure_password,
            'admin_username': secure_username,
            'repair_vm_id': repair_vm_id
        })
        
        # Run a script for testing repair-vm-id
        result_run = self.cmd('vm repair run -g {rg} -n {vm} --run-id win-hello-world --repair-vm-id {repair_vm_id} --run-on-repair --debug --verbose -o json').get_output_in_json()
        assert result_run['status'] == STATUS_SUCCESS, result_run['error_message']
        
        # Call Restore
        self.cmd('vm repair restore -g {rg} -n {vm} --yes') 
        
@pytest.mark.winDefaultGen1Image
class WindowsDefaultGen1Image(LiveScenarioTest):

    @ResourceGroupPreparer(location='westus2')
    def test_vmrepair_DefaultGen1Image(self, resource_group):
        import uuid
        import secrets
        import string
        base_password = "Passw0rd2024"
        guid_suffix = str(uuid.uuid4())
        secure_password = base_password + guid_suffix
        username_length = 8
        secure_username = ''.join(secrets.choice(string.ascii_letters + string.digits) for _ in range(username_length))
        self.kwargs.update({
            'vm': 'vm1',
            'admin_password': secure_password,
            'admin_username': secure_username
        })
        
        # Use current default sku for Windows scenario. 
        defaultSku = "2022-datacenter-smalldisk"
        # Create test VM
        self.cmd('vm create -g {rg} -n {vm} --admin-username {admin_username} --admin-password {admin_password} --image MicrosoftWindowsServer:windowsserver:2019-datacenter-gs:latest')
        vms = self.cmd('vm list -g {rg} -o json').get_output_in_json()
        # Something wrong with vm create command if it fails here
        assert len(vms) == 1

        # Create Repair VM
        repair_vm = self.cmd('vm repair create -g {rg} -n {vm} --repair-username {admin_username} --repair-password {admin_password}  --yes -o json').get_output_in_json()
        assert repair_vm['status'] == STATUS_SUCCESS, repair_vm['error_message']
        # Check repair VM
        self.kwargs.update({
            'vm': 'vm1',
            'admin_password': secure_password,
            'admin_username': secure_username,
            'repair_resource_group': repair_vm['repair_resource_group']
        })
        repair_vms = self.cmd('vm list -g {repair_resource_group} -o json').get_output_in_json()
        assert len(repair_vms) == 1
        repair_vm = repair_vms[0]
        repair_vm_id = repair_vm['id']
        # Verify the image sku is the default sku
        image_info = repair_vm['storageProfile']['imageReference']  
        assert image_info['sku'] == defaultSku
        
        self.kwargs.update({
            'vm': 'vm1',
            'admin_password': secure_password,
            'admin_username': secure_username,
            'repair_vm_id': repair_vm_id
        })
        # Run a script for testing repair-vm-id
        result_run = self.cmd('vm repair run -g {rg} -n {vm} --run-id win-hello-world --repair-vm-id {repair_vm_id} --run-on-repair -o json').get_output_in_json()
        assert result_run['status'] == STATUS_SUCCESS, result_run['error_message']

        # Call Restore
        self.cmd('vm repair restore -g {rg} -n {vm} --yes')

        
@pytest.mark.RefactorSanityTest
class WindowsResourceIdParseAfterRefactor(LiveScenarioTest):

    @ResourceGroupPreparer(location='westus2')
    def test_vmrepair_WinRunRepairVMIdafterRefactor(self, resource_group):
        import uuid
        import secrets
        import string
        base_password = "Passw0rd2024"
        guid_suffix = str(uuid.uuid4())
        secure_password = base_password + guid_suffix
        username_length = 8
        secure_username = ''.join(secrets.choice(string.ascii_letters + string.digits) for _ in range(username_length))
        self.kwargs.update({
            'vm': 'vm1',
            'admin_password': secure_password,
            'admin_username': secure_username
        })

        # Create test VM
        self.cmd('vm create -g {rg} -n {vm} --admin-username {admin_username} --admin-password {admin_password} --image MicrosoftWindowsServer:WindowsServer:2022-datacenter-g2:latest')
        vms = self.cmd('vm list -g {rg} -o json').get_output_in_json()
        # Something wrong with vm create command if it fails here
        assert len(vms) == 1

        # Create Repair VM
        repair_vm = self.cmd('vm repair create -g {rg} -n {vm} --repair-username {admin_username} --repair-password {admin_password}  --yes -o json').get_output_in_json()
        assert repair_vm['status'] == STATUS_SUCCESS, repair_vm['error_message']
        # Check repair VM
        self.kwargs.update({
            'vm': 'vm1',
            'admin_password': secure_password,
            'admin_username': secure_username,
            'repair_resource_group': repair_vm['repair_resource_group']
        })
        repair_vms = self.cmd('vm list -g {repair_resource_group} -o json').get_output_in_json()
        assert len(repair_vms) == 1
        repair_vm = repair_vms[0]
        repair_vm_id = repair_vm['id']
        self.kwargs.update({
            'vm': 'vm1',
            'admin_password': secure_password,
            'admin_username': secure_username,
            'repair_vm_id': repair_vm_id
        })
        # Run a script for testing repair-vm-id
        result_run = self.cmd('vm repair run -g {rg} -n {vm} --run-id win-hello-world --repair-vm-id {repair_vm_id} --run-on-repair -o json').get_output_in_json()
        assert result_run['status'] == STATUS_SUCCESS, result_run['error_message']

        # Call Restore
        self.cmd('vm repair restore -g {rg} -n {vm} --yes')
<<<<<<< HEAD

@pytest.mark.NonPremiumOSDisk
class WindowsNonPremiumOSDiskRepairVM(LiveScenarioTest):

    @ResourceGroupPreparer(location='westus2')
    def test_vmrepair_WinNonPremiumOSDiskRepairVM(self, resource_group):
=======
        

@pytest.mark.linuxLongParams
class LinuxLongParametersParsing(LiveScenarioTest):

    @ResourceGroupPreparer(location='westus2')
    def test_vmrepair_LongoptionsParams(self, resource_group):
>>>>>>> f15cd077
        import uuid
        import secrets
        import string
        base_password = "Passw0rd2024"
        guid_suffix = str(uuid.uuid4())
        secure_password = base_password + guid_suffix
<<<<<<< HEAD
        username_length = 8
        secure_username = ''.join(secrets.choice(string.ascii_letters + string.digits) for _ in range(username_length))
        stnd_os_disk_type = "StandardSSD_LRS"
        self.kwargs.update({
            'vm': 'vm1',
            'admin_password': secure_password,
            'admin_username': secure_username,
            'stnd_os_disk_type': stnd_os_disk_type
        })

        # Create test VM
        self.cmd('vm create -g {rg} -n {vm} --admin-username {admin_username} --admin-password {admin_password} --image MicrosoftWindowsServer:WindowsServer:2022-datacenter-g2:latest')
=======
        # Username generation for linux
        username_length = 8
        allowed_characters = string.ascii_lowercase + string.digits  # Only lowercase letters and digits
        secure_username = ''.join(secrets.choice(allowed_characters) for _ in range(username_length))

        # Ensure username doesn't start with "-" or "$"
        while secure_username[0] in "-$":
            secure_username = ''.join(secrets.choice(allowed_characters) for _ in range(username_length))
        
        self.kwargs.update({
            'vm': 'vm1',
            'admin_password': secure_password,
            'admin_username': secure_username
        })
        
        # Create test VM
        self.cmd('vm create -g {rg} -n {vm} --admin-username {admin_username} --admin-password {admin_password} --image Canonical:0001-com-ubuntu-server-jammy:22_04-lts-gen2:latest')
>>>>>>> f15cd077
        vms = self.cmd('vm list -g {rg} -o json').get_output_in_json()
        # Something wrong with vm create command if it fails here
        assert len(vms) == 1

        # Create Repair VM
<<<<<<< HEAD
        repair_vm = self.cmd('vm repair create -g {rg} -n {vm} --repair-username {admin_username} --repair-password {admin_password} --yes --os-disk-type {stnd_os_disk_type} -o json').get_output_in_json()
=======
        repair_vm = self.cmd('vm repair create -g {rg} -n {vm} --repair-username {admin_username} --repair-password {admin_password}  --yes -o json').get_output_in_json()
>>>>>>> f15cd077
        assert repair_vm['status'] == STATUS_SUCCESS, repair_vm['error_message']
        # Check repair VM
        self.kwargs.update({
            'vm': 'vm1',
            'admin_password': secure_password,
            'admin_username': secure_username,
            'repair_resource_group': repair_vm['repair_resource_group']
        })
        repair_vms = self.cmd('vm list -g {repair_resource_group} -o json').get_output_in_json()
        assert len(repair_vms) == 1
        repair_vm = repair_vms[0]
<<<<<<< HEAD
        repair_vm_id = repair_vm['id']
        # Verify the image sku is the default sku
        os_disk_type = repair_vm['storageProfile']['osDisk']['managedDisk']['storageAccountType']
        assert os_disk_type == stnd_os_disk_type, "Os Disk Storage Account Type is not the expected value."
          
        repair_vm_id = repair_vm['id']
        self.kwargs.update({
            'vm': 'vm1',
            'admin_password': secure_password,
            'admin_username': secure_username,
            'repair_vm_id': repair_vm_id
        })
        # Run a script for testing repair-vm-id
        result_run = self.cmd('vm repair run -g {rg} -n {vm} --run-id win-hello-world --repair-vm-id {repair_vm_id} --run-on-repair -o json').get_output_in_json()
        assert result_run['status'] == STATUS_SUCCESS, result_run['error_message']
=======
        # Verify the image sku is the expected sku from source vm.
        image_info = repair_vm['storageProfile']['imageReference']  
        assert image_info['sku'] == "22_04-lts-gen2"
        
        self.kwargs.update({
            'vm': 'vm1',
            'admin_password': secure_password,
            'admin_username': secure_username
        })
        # Run a script using long parameter parsing
        result_run = self.cmd('vm repair run -g {rg} -n {vm} --run-on-repair --run-id linux-alar2 --parameters test ++initiator=SELFHELP -o json').get_output_in_json()
        assert result_run['status'] == STATUS_SUCCESS, result_run['error_message']
        log_contains_initiator_selfhelp = "initiator=selfhelp" in result_run['logs'].lower()  
        assert log_contains_initiator_selfhelp, "The logs do not contain 'initiator=selfhelp'"  
>>>>>>> f15cd077

        # Call Restore
        self.cmd('vm repair restore -g {rg} -n {vm} --yes')<|MERGE_RESOLUTION|>--- conflicted
+++ resolved
@@ -1180,42 +1180,21 @@
 
         # Call Restore
         self.cmd('vm repair restore -g {rg} -n {vm} --yes')
-<<<<<<< HEAD
-
-@pytest.mark.NonPremiumOSDisk
-class WindowsNonPremiumOSDiskRepairVM(LiveScenarioTest):
-
-    @ResourceGroupPreparer(location='westus2')
-    def test_vmrepair_WinNonPremiumOSDiskRepairVM(self, resource_group):
-=======
-        
+
+        
+     
 
 @pytest.mark.linuxLongParams
 class LinuxLongParametersParsing(LiveScenarioTest):
 
     @ResourceGroupPreparer(location='westus2')
     def test_vmrepair_LongoptionsParams(self, resource_group):
->>>>>>> f15cd077
         import uuid
         import secrets
         import string
         base_password = "Passw0rd2024"
         guid_suffix = str(uuid.uuid4())
         secure_password = base_password + guid_suffix
-<<<<<<< HEAD
-        username_length = 8
-        secure_username = ''.join(secrets.choice(string.ascii_letters + string.digits) for _ in range(username_length))
-        stnd_os_disk_type = "StandardSSD_LRS"
-        self.kwargs.update({
-            'vm': 'vm1',
-            'admin_password': secure_password,
-            'admin_username': secure_username,
-            'stnd_os_disk_type': stnd_os_disk_type
-        })
-
-        # Create test VM
-        self.cmd('vm create -g {rg} -n {vm} --admin-username {admin_username} --admin-password {admin_password} --image MicrosoftWindowsServer:WindowsServer:2022-datacenter-g2:latest')
-=======
         # Username generation for linux
         username_length = 8
         allowed_characters = string.ascii_lowercase + string.digits  # Only lowercase letters and digits
@@ -1233,17 +1212,12 @@
         
         # Create test VM
         self.cmd('vm create -g {rg} -n {vm} --admin-username {admin_username} --admin-password {admin_password} --image Canonical:0001-com-ubuntu-server-jammy:22_04-lts-gen2:latest')
->>>>>>> f15cd077
         vms = self.cmd('vm list -g {rg} -o json').get_output_in_json()
         # Something wrong with vm create command if it fails here
         assert len(vms) == 1
 
         # Create Repair VM
-<<<<<<< HEAD
-        repair_vm = self.cmd('vm repair create -g {rg} -n {vm} --repair-username {admin_username} --repair-password {admin_password} --yes --os-disk-type {stnd_os_disk_type} -o json').get_output_in_json()
-=======
         repair_vm = self.cmd('vm repair create -g {rg} -n {vm} --repair-username {admin_username} --repair-password {admin_password}  --yes -o json').get_output_in_json()
->>>>>>> f15cd077
         assert repair_vm['status'] == STATUS_SUCCESS, repair_vm['error_message']
         # Check repair VM
         self.kwargs.update({
@@ -1255,7 +1229,65 @@
         repair_vms = self.cmd('vm list -g {repair_resource_group} -o json').get_output_in_json()
         assert len(repair_vms) == 1
         repair_vm = repair_vms[0]
-<<<<<<< HEAD
+        # Verify the image sku is the expected sku from source vm.
+        image_info = repair_vm['storageProfile']['imageReference']  
+        assert image_info['sku'] == "22_04-lts-gen2"
+        
+        self.kwargs.update({
+            'vm': 'vm1',
+            'admin_password': secure_password,
+            'admin_username': secure_username
+        })
+        # Run a script using long parameter parsing
+        result_run = self.cmd('vm repair run -g {rg} -n {vm} --run-on-repair --run-id linux-alar2 --parameters test ++initiator=SELFHELP -o json').get_output_in_json()
+        assert result_run['status'] == STATUS_SUCCESS, result_run['error_message']
+        log_contains_initiator_selfhelp = "initiator=selfhelp" in result_run['logs'].lower()  
+        assert log_contains_initiator_selfhelp, "The logs do not contain 'initiator=selfhelp'"  
+
+        # Call Restore
+        self.cmd('vm repair restore -g {rg} -n {vm} --yes')
+        
+        
+@pytest.mark.NonPremiumOSDisk
+class WindowsNonPremiumOSDiskRepairVM(LiveScenarioTest):
+
+    @ResourceGroupPreparer(location='westus2')
+    def test_vmrepair_WinNonPremiumOSDiskRepairVM(self, resource_group):
+        import uuid
+        import secrets
+        import string
+        base_password = "Passw0rd2024"
+        guid_suffix = str(uuid.uuid4())
+        secure_password = base_password + guid_suffix
+        username_length = 8
+        secure_username = ''.join(secrets.choice(string.ascii_letters + string.digits) for _ in range(username_length))
+        stnd_os_disk_type = "StandardSSD_LRS"
+        self.kwargs.update({
+            'vm': 'vm1',
+            'admin_password': secure_password,
+            'admin_username': secure_username,
+            'stnd_os_disk_type': stnd_os_disk_type
+        })
+
+        # Create test VM
+        self.cmd('vm create -g {rg} -n {vm} --admin-username {admin_username} --admin-password {admin_password} --image MicrosoftWindowsServer:WindowsServer:2022-datacenter-g2:latest')
+        vms = self.cmd('vm list -g {rg} -o json').get_output_in_json()
+        # Something wrong with vm create command if it fails here
+        assert len(vms) == 1
+
+        # Create Repair VM
+        repair_vm = self.cmd('vm repair create -g {rg} -n {vm} --repair-username {admin_username} --repair-password {admin_password} --yes --os-disk-type {stnd_os_disk_type} -o json').get_output_in_json()
+        assert repair_vm['status'] == STATUS_SUCCESS, repair_vm['error_message']
+        # Check repair VM
+        self.kwargs.update({
+            'vm': 'vm1',
+            'admin_password': secure_password,
+            'admin_username': secure_username,
+            'repair_resource_group': repair_vm['repair_resource_group']
+        })
+        repair_vms = self.cmd('vm list -g {repair_resource_group} -o json').get_output_in_json()
+        assert len(repair_vms) == 1
+        repair_vm = repair_vms[0]
         repair_vm_id = repair_vm['id']
         # Verify the image sku is the default sku
         os_disk_type = repair_vm['storageProfile']['osDisk']['managedDisk']['storageAccountType']
@@ -1271,22 +1303,6 @@
         # Run a script for testing repair-vm-id
         result_run = self.cmd('vm repair run -g {rg} -n {vm} --run-id win-hello-world --repair-vm-id {repair_vm_id} --run-on-repair -o json').get_output_in_json()
         assert result_run['status'] == STATUS_SUCCESS, result_run['error_message']
-=======
-        # Verify the image sku is the expected sku from source vm.
-        image_info = repair_vm['storageProfile']['imageReference']  
-        assert image_info['sku'] == "22_04-lts-gen2"
-        
-        self.kwargs.update({
-            'vm': 'vm1',
-            'admin_password': secure_password,
-            'admin_username': secure_username
-        })
-        # Run a script using long parameter parsing
-        result_run = self.cmd('vm repair run -g {rg} -n {vm} --run-on-repair --run-id linux-alar2 --parameters test ++initiator=SELFHELP -o json').get_output_in_json()
-        assert result_run['status'] == STATUS_SUCCESS, result_run['error_message']
-        log_contains_initiator_selfhelp = "initiator=selfhelp" in result_run['logs'].lower()  
-        assert log_contains_initiator_selfhelp, "The logs do not contain 'initiator=selfhelp'"  
->>>>>>> f15cd077
 
         # Call Restore
         self.cmd('vm repair restore -g {rg} -n {vm} --yes')