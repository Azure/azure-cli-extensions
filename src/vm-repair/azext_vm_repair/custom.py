# --------------------------------------------------------------------------------------------
# Copyright (c) Microsoft Corporation. All rights reserved.
# Licensed under the MIT License. See License.txt in the project root for license information.
# --------------------------------------------------------------------------------------------

# pylint: disable=line-too-long, too-many-locals, too-many-statements, broad-except, too-many-branches
import json
import timeit
import traceback
import requests

from knack.log import get_logger

from azure.cli.command_modules.vm.custom import get_vm, _is_linux_os
from azure.cli.command_modules.storage.storage_url_helpers import StorageResourceIdentifier
from msrestazure.tools import parse_resource_id
from .exceptions import AzCommandError, SkuNotAvailableError, UnmanagedDiskCopyError, WindowsOsNotAvailableError, RunScriptNotFoundForIdError, SkuDoesNotSupportHyperV, ScriptReturnsError, SupportingResourceNotFoundError, CommandCanceledByUserError

from .command_helper_class import command_helper
from .repair_utils import (
    _uses_managed_disk,
    _call_az_command,
    _clean_up_resources,
    _fetch_compatible_sku,
    _list_resource_ids_in_rg,
    _get_repair_resource_tag,
    _fetch_compatible_windows_os_urn,
    _fetch_run_script_map,
    _fetch_run_script_path,
    _process_ps_parameters,
    _process_bash_parameters,
    _parse_run_script_raw_logs,
    _check_script_succeeded,
    _fetch_disk_info,
    _unlock_singlepass_encrypted_disk,
    _invoke_run_command,
    _get_cloud_init_script,
    _select_distro_linux,
    _check_linux_hyperV_gen,
    _select_distro_linux_gen2,
    _set_repair_map_url,
    _is_gen2,
    _unlock_encrypted_vm_run,
    _create_repair_vm,
    _check_n_start_vm,
    _check_existing_rg,
    _fetch_architecture,
    _select_distro_linux_Arm64,
    _fetch_vm_security_profile_parameters,
    _fetch_osdisk_security_profile_parameters,
    _fetch_compatible_windows_os_urn_v2
)
from .exceptions import AzCommandError, RunScriptNotFoundForIdError, SupportingResourceNotFoundError, CommandCanceledByUserError
logger = get_logger(__name__)


<<<<<<< HEAD
def create(cmd, vm_name, resource_group_name, repair_password=None, repair_username=None, repair_vm_name=None, copy_disk_name=None, repair_group_name=None, unlock_encrypted_vm=False, enable_nested=False, associate_public_ip=False, distro='ubuntu', yes=False, no=False):

    # log all the parameters
    logger.debug('vm repair create command parameters: vm_name: %s, resource_group_name: %s, repair_password: %s, repair_username: %s, repair_vm_name: %s, copy_disk_name: %s, repair_group_name: %s, unlock_encrypted_vm: %s, enable_nested: %s, associate_public_ip: %s, distro: %s, yes: %s, no: %s', vm_name, resource_group_name, repair_password, repair_username, repair_vm_name, copy_disk_name, repair_group_name, unlock_encrypted_vm, enable_nested, associate_public_ip, distro, yes, no)
=======
def create(cmd, vm_name, resource_group_name, repair_password=None, repair_username=None, repair_vm_name=None, copy_disk_name=None, repair_group_name=None, unlock_encrypted_vm=False, enable_nested=False, associate_public_ip=False, distro='ubuntu', yes=False, encrypt_recovery_key="", disable_trusted_launch=False):
    # Breaking change warning
    logger.warning('After the November 2024 release, if the image of the source Windows VM is not found, the \'az vm repair create\' command will default to use a 2022-Datacenter image for the repair VM.')
    # log all the parameters not logging the bitlocker key
    logger.debug('vm repair create command parameters: vm_name: %s, resource_group_name: %s, repair_password: %s, repair_username: %s, repair_vm_name: %s, copy_disk_name: %s, repair_group_name: %s, unlock_encrypted_vm: %s, enable_nested: %s, associate_public_ip: %s, distro: %s, yes: %s, disable_trusted_launch: %s', vm_name, resource_group_name, repair_password, repair_username, repair_vm_name, copy_disk_name, repair_group_name, unlock_encrypted_vm, enable_nested, associate_public_ip, distro, yes, disable_trusted_launch)

>>>>>>> 5a0f4167
    # Init command helper object
    command = command_helper(logger, cmd, 'vm repair create')
    # Main command calling block
    try:
        # Fetch source VM data
        source_vm = get_vm(cmd, resource_group_name, vm_name)
        source_vm_instance_view = get_vm(cmd, resource_group_name, vm_name, 'instanceView')

        is_linux = _is_linux_os(source_vm)
        vm_hypervgen = _is_gen2(source_vm_instance_view)

        target_disk_name = source_vm.storage_profile.os_disk.name
        is_managed = _uses_managed_disk(source_vm)
        copy_disk_id = None
        resource_tag = _get_repair_resource_tag(resource_group_name, vm_name)
        created_resources = []
        architecture_type = _fetch_architecture(source_vm)

        # Fetch OS image urn and set OS type for disk create
        if is_linux and _uses_managed_disk(source_vm):
            # os_image_urn = "UbuntuLTS"
            os_type = 'Linux'
            hyperV_generation_linux = _check_linux_hyperV_gen(source_vm)
            if hyperV_generation_linux == 'V2':
                logger.info('Generation 2 VM detected')
                os_image_urn = _select_distro_linux_gen2(distro)
            if architecture_type == 'Arm64':
                logger.info('ARM64 VM detected')
                os_image_urn = _select_distro_linux_Arm64(distro)
            else:
                os_image_urn = _select_distro_linux(distro)
        else:
            if encrypt_recovery_key:
                os_image_urn = _fetch_compatible_windows_os_urn_v2(source_vm)
            else:
                os_image_urn = _fetch_compatible_windows_os_urn(source_vm)
            os_type = 'Windows'

        public_ip_name = '""'
        if associate_public_ip or yes and (not no):
            public_ip_name = ('repair-' + vm_name + '_PublicIP')
            
        # Set up base create vm command
        if is_linux:
            create_repair_vm_command = 'az vm create -g {g} -n {n} --tag {tag} --image {image} --admin-username {username} --admin-password {password} --public-ip-address {option} --custom-data {cloud_init_script}' \
                .format(g=repair_group_name, n=repair_vm_name, tag=resource_tag, image=os_image_urn, username=repair_username, password=repair_password, option=public_ip_name, cloud_init_script=_get_cloud_init_script())
        else:
            create_repair_vm_command = 'az vm create -g {g} -n {n} --tag {tag} --image {image} --admin-username {username} --admin-password {password} --public-ip-address {option}' \
                .format(g=repair_group_name, n=repair_vm_name, tag=resource_tag, image=os_image_urn, username=repair_username, password=repair_password, option=public_ip_name)

        # Fetch VM size of repair VM
        sku = _fetch_compatible_sku(source_vm, enable_nested)
        if not sku:
            raise SkuNotAvailableError('Failed to find compatible VM size for source VM\'s OS disk within given region and subscription.')
        create_repair_vm_command += ' --size {sku}'.format(sku=sku)

        # Set availability zone for vm
        if source_vm.zones:
            zone = source_vm.zones[0]
            create_repair_vm_command += ' --zone {zone}'.format(zone=zone)

        if disable_trusted_launch:  
            logger.debug('Set security-type to Standard...')  
            create_repair_vm_command += ' --security-type Standard'  
        else:  
            # For confidential VM and Trusted VM security tags some of the SKU expects the right security type, secure_boot_enabled and vtpm_enabled 
            
            # Note: I don't think TL VMs have an envrypted disk, so I don't think they need the encrypt_recovery_key parameter. Needs to be investigated and reworked.
            # TL VMs still have a security profile to copy over though.  
            if encrypt_recovery_key:  
                logger.debug('Fetching VM security profile...')  
                vm_security_params = _fetch_vm_security_profile_parameters(source_vm)  
                if vm_security_params:  
                    create_repair_vm_command += vm_security_params  
        # For confidential VM and Trusted Launch VM security tags on disks, the disk security profile needs to be brought over as well.  
        if encrypt_recovery_key:  
            logger.debug('Fetching OS Disk security profile...')  
            osdisk_security_params = _fetch_osdisk_security_profile_parameters(source_vm)  
            if osdisk_security_params:  
                create_repair_vm_command += osdisk_security_params  

        # Create new resource group
        existing_rg = _check_existing_rg(repair_group_name)
        if not existing_rg:
            create_resource_group_command = 'az group create -l {loc} -n {group_name}' \
                                            .format(loc=source_vm.location, group_name=repair_group_name)
            logger.info('Creating resource group for repair VM and its resources...')
            _call_az_command(create_resource_group_command)

        # MANAGED DISK
        if is_managed:
            logger.info('Source VM uses managed disks. Creating repair VM with managed disks.\n')

            # Copy OS disk command
            disk_sku, location, os_type, hyperV_generation = _fetch_disk_info(resource_group_name, target_disk_name)
            copy_disk_command = 'az disk create -g {g} -n {n} --source {s} --sku {sku} --location {loc} --os-type {os_type} --query id -o tsv' \
                                .format(g=resource_group_name, n=copy_disk_name, s=target_disk_name, sku=disk_sku, loc=location, os_type=os_type)

            # Only add hyperV variable when available
            if hyperV_generation:
                copy_disk_command += ' --hyper-v-generation {hyperV}'.format(hyperV=hyperV_generation)
            elif is_linux and hyperV_generation_linux == 'V2':
                logger.info('The disk did not contain the information of gen2 , but the machine is created from gen2 image')
                copy_disk_command += ' --hyper-v-generation {hyperV}'.format(hyperV=hyperV_generation_linux)
            # Set availability zone for vm when available
            if source_vm.zones:
                zone = source_vm.zones[0]
                copy_disk_command += ' --zone {zone}'.format(zone=zone)
            # Copy OS Disk
            logger.info('Copying OS disk of source VM...')
            copy_disk_id = _call_az_command(copy_disk_command).strip('\n')

            # Create VM according to the two conditions: is_linux, unlock_encrypted_vm
            # Only in the case of a Linux VM without encryption the data-disk gets attached after VM creation.
            # This is required to prevent an incorrect boot due to an UUID mismatch
            if not is_linux:
                # windows
                _create_repair_vm(copy_disk_id, create_repair_vm_command, repair_password, repair_username)

            if not is_linux and unlock_encrypted_vm:
                # windows with encryption
                _create_repair_vm(copy_disk_id, create_repair_vm_command, repair_password, repair_username)
                _unlock_encrypted_vm_run(repair_vm_name, repair_group_name, is_linux, encrypt_recovery_key)

            if is_linux and unlock_encrypted_vm:
                # linux with encryption
                _create_repair_vm(copy_disk_id, create_repair_vm_command, repair_password, repair_username)
                _unlock_encrypted_vm_run(repair_vm_name, repair_group_name, is_linux)

            if is_linux and (not unlock_encrypted_vm):
                # linux without encryption
                _create_repair_vm(copy_disk_id, create_repair_vm_command, repair_password, repair_username, fix_uuid=True)
                logger.info('Attaching copied disk to repair VM as data disk...')
                attach_disk_command = "az vm disk attach -g {g} --name {disk_id} --vm-name {vm_name} ".format(g=repair_group_name, disk_id=copy_disk_id, vm_name=repair_vm_name)
                _call_az_command(attach_disk_command)

        # UNMANAGED DISK
        else:
            logger.info('Source VM uses unmanaged disks. Creating repair VM with unmanaged disks.\n')
            os_disk_uri = source_vm.storage_profile.os_disk.vhd.uri
            copy_disk_name = copy_disk_name + '.vhd'
            storage_account = StorageResourceIdentifier(cmd.cli_ctx.cloud, os_disk_uri)
            # Validate create vm create command to validate parameters before runnning copy disk commands
            validate_create_vm_command = create_repair_vm_command + ' --validate'
            logger.info('Validating VM template before continuing...')
            _call_az_command(validate_create_vm_command, secure_params=[repair_password, repair_username])

            # get storage account connection string
            get_connection_string_command = 'az storage account show-connection-string -g {g} -n {n} --query connectionString -o tsv' \
                                            .format(g=resource_group_name, n=storage_account.account_name)
            logger.debug('Fetching storage account connection string...')
            connection_string = _call_az_command(get_connection_string_command).strip('\n')

            # Create Snapshot of Unmanaged Disk
            make_snapshot_command = 'az storage blob snapshot -c {c} -n {n} --connection-string "{con_string}" --query snapshot -o tsv' \
                                    .format(c=storage_account.container, n=storage_account.blob, con_string=connection_string)
            logger.info('Creating snapshot of OS disk...')
            snapshot_timestamp = _call_az_command(make_snapshot_command, secure_params=[connection_string]).strip('\n')
            snapshot_uri = os_disk_uri + '?snapshot={timestamp}'.format(timestamp=snapshot_timestamp)

            # Copy Snapshot into unmanaged Disk
            copy_snapshot_command = 'az storage blob copy start -c {c} -b {name} --source-uri {source} --connection-string "{con_string}"' \
                                    .format(c=storage_account.container, name=copy_disk_name, source=snapshot_uri, con_string=connection_string)
            logger.info('Creating a copy disk from the snapshot...')
            _call_az_command(copy_snapshot_command, secure_params=[connection_string])
            # Generate the copied disk uri
            copy_disk_id = os_disk_uri.rstrip(storage_account.blob) + copy_disk_name

            # Create new repair VM with copied ummanaged disk command
            create_repair_vm_command = create_repair_vm_command + ' --use-unmanaged-disk'
            logger.info('Creating repair VM while disk copy is in progress...')
            _call_az_command(create_repair_vm_command, secure_params=[repair_password, repair_username])

            logger.info('Checking if disk copy is done...')
            copy_check_command = 'az storage blob show -c {c} -n {name} --connection-string "{con_string}" --query properties.copy.status -o tsv' \
                                 .format(c=storage_account.container, name=copy_disk_name, con_string=connection_string)
            copy_result = _call_az_command(copy_check_command, secure_params=[connection_string]).strip('\n')
            if copy_result != 'success':
                raise UnmanagedDiskCopyError('Unmanaged disk copy failed.')

            # Attach copied unmanaged disk to new vm
            logger.info('Attaching copied disk to repair VM as data disk...')
            attach_disk_command = "az vm unmanaged-disk attach -g {g} -n {disk_name} --vm-name {vm_name} --vhd-uri {uri}" \
                                  .format(g=repair_group_name, disk_name=copy_disk_name, vm_name=repair_vm_name, uri=copy_disk_id)
            _call_az_command(attach_disk_command)

        # invoke enable-NestedHyperV.ps1 again to attach Disk to Nested
        if enable_nested:
            logger.info("Running Script win-enable-nested-hyperv.ps1 to install HyperV")

            run_hyperv_command = "az vm repair run -g {g} -n {name} --run-id win-enable-nested-hyperv --parameters gen={gen}" \
                .format(g=repair_group_name, name=repair_vm_name, gen=vm_hypervgen)
            ret_enable_nested = _call_az_command(run_hyperv_command)

            logger.debug("az vm repair run hyperv command returned: %s", ret_enable_nested)

            if str.find(ret_enable_nested, "SuccessRestartRequired") > -1:
                restart_cmd = 'az vm restart -g {rg} -n {vm}'.format(rg=repair_group_name, vm=repair_vm_name)
                logger.info("Restarting Repair VM")
                restart_ret = _call_az_command(restart_cmd)
                logger.debug(restart_ret)

                # invoking hyperv script again
                logger.info("Running win-enable-nested-hyperv.ps1 again to create nested VM")
                run_hyperv_command = "az vm repair run -g {g} -n {name} --run-id win-enable-nested-hyperv --parameters gen={gen}" \
                    .format(g=repair_group_name, name=repair_vm_name, gen=vm_hypervgen)
                ret_enable_nested_again = _call_az_command(run_hyperv_command)

                logger.debug("stderr: %s", ret_enable_nested_again)

        created_resources = _list_resource_ids_in_rg(repair_group_name)
        command.set_status_success()

    # Some error happened. Stop command and clean-up resources.
    except KeyboardInterrupt:
        command.error_stack_trace = traceback.format_exc()
        command.error_message = "Command interrupted by user input."
        command.message = "Command interrupted by user input. Cleaning up resources."
    except AzCommandError as azCommandError:
        command.error_stack_trace = traceback.format_exc()
        command.error_message = str(azCommandError)
        command.message = "Repair create failed. Cleaning up created resources."
    except SkuDoesNotSupportHyperV as skuDoesNotSupportHyperV:
        command.error_stack_trace = traceback.format_exc()
        command.error_message = str(skuDoesNotSupportHyperV)
        command.message = "v2 sku does not support nested VM in hyperv. Please run command without --enabled-nested."
    except ScriptReturnsError as scriptReturnsError:
        command.error_stack_trace = traceback.format_exc()
        command.error_message = str(scriptReturnsError)
        command.message = "Error returned from script when enabling hyperv."
    except SkuNotAvailableError as skuNotAvailableError:
        command.error_stack_trace = traceback.format_exc()
        command.error_message = str(skuNotAvailableError)
        command.message = "Please check if the current subscription can create more VM resources. Cleaning up created resources."
    except UnmanagedDiskCopyError as unmanagedDiskCopyError:
        command.error_stack_trace = traceback.format_exc()
        command.error_message = str(unmanagedDiskCopyError)
        command.message = "Repair create failed. Please try again at another time. Cleaning up created resources."
    except WindowsOsNotAvailableError:
        command.error_stack_trace = traceback.format_exc()
        command.error_message = 'Compatible Windows OS image not available.'
        command.message = 'A compatible Windows OS image is not available at this time, please check subscription.'
    except Exception as exception:
        command.error_stack_trace = traceback.format_exc()
        command.error_message = str(exception)
        command.message = 'An unexpected error occurred. Try running again with the --debug flag to debug.'

    finally:
        if command.error_stack_trace:
            logger.debug(command.error_stack_trace)
    # Generate return results depending on command state
    if not command.is_status_success():
        command.set_status_error()
        return_dict = command.init_return_dict()
        if existing_rg:
            _clean_up_resources(repair_group_name, confirm=True)
        else:
            _clean_up_resources(repair_group_name, confirm=False)
    else:
        created_resources.append(copy_disk_id)
        command.message = 'Your repair VM \'{n}\' has been created in the resource group \'{repair_rg}\' with disk \'{d}\' attached as data disk. ' \
                          'Please use this VM to troubleshoot and repair. Once the repairs are complete use the command ' \
                          '\'az vm repair restore -n {source_vm} -g {rg} --verbose\' to restore disk to the source VM. ' \
                          'Note that the copied disk is created within the original resource group \'{rg}\'.' \
                          .format(n=repair_vm_name, repair_rg=repair_group_name, d=copy_disk_name, rg=resource_group_name, source_vm=vm_name)
        return_dict = command.init_return_dict()
        # Add additional custom return properties
        return_dict['repair_vm_name'] = repair_vm_name
        return_dict['copied_disk_name'] = copy_disk_name
        return_dict['copied_disk_uri'] = copy_disk_id
        return_dict['repair_resource_group'] = repair_group_name
        return_dict['resource_tag'] = resource_tag
        return_dict['created_resources'] = created_resources

        logger.info('\n%s\n', command.message)
    return return_dict


def restore(cmd, vm_name, resource_group_name, disk_name=None, repair_vm_id=None, yes=False):

    # Init command helper object
    command = command_helper(logger, cmd, 'vm repair restore')

    try:
        # Fetch source and repair VM data
        source_vm = get_vm(cmd, resource_group_name, vm_name)
        is_managed = _uses_managed_disk(source_vm)
        logger.info('Repair VM ID: %s', repair_vm_id)
        repair_vm_id = parse_resource_id(repair_vm_id)
        repair_vm_name = repair_vm_id['name']
        repair_resource_group = repair_vm_id['resource_group']
        source_disk = None

        # MANAGED DISK
        if is_managed:
            source_disk = source_vm.storage_profile.os_disk.name
            # Detach repaired data disk command
            detach_disk_command = 'az vm disk detach -g {g} --vm-name {repair} --name {disk}' \
                                  .format(g=repair_resource_group, repair=repair_vm_name, disk=disk_name)
            # Update OS disk with repaired data disk
            attach_fixed_command = 'az vm update -g {g} -n {n} --os-disk {disk}' \
                                   .format(g=resource_group_name, n=vm_name, disk=disk_name)

            # Maybe run attach and delete concurrently
            logger.info('Detaching repaired data disk from repair VM...')
            _call_az_command(detach_disk_command)
            logger.info('Attaching repaired data disk to source VM as an OS disk...')
            _call_az_command(attach_fixed_command)
        # UNMANAGED DISK
        else:
            source_disk = source_vm.storage_profile.os_disk.vhd.uri
            # Get disk uri from disk name
            repair_vm = get_vm(cmd, repair_vm_id['resource_group'], repair_vm_id['name'])
            data_disks = repair_vm.storage_profile.data_disks
            # The params went through validator so no need for existence checks
            disk_uri = [disk.vhd.uri for disk in data_disks if disk.name == disk_name][0]

            detach_unamanged_command = 'az vm unmanaged-disk detach -g {g} --vm-name {repair} --name {disk}' \
                                       .format(g=repair_resource_group, repair=repair_vm_name, disk=disk_name)
            # Update OS disk with disk
            # storageProfile.osDisk.name="{disk}"
            attach_unmanaged_command = 'az vm update -g {g} -n {n} --set storageProfile.osDisk.vhd.uri="{uri}"' \
                                       .format(g=resource_group_name, n=vm_name, uri=disk_uri)
            logger.info('Detaching repaired data disk from repair VM...')
            _call_az_command(detach_unamanged_command)
            logger.info('Attaching repaired data disk to source VM as an OS disk...')
            _call_az_command(attach_unmanaged_command)
        # Clean
        _clean_up_resources(repair_resource_group, confirm=not yes)
        command.set_status_success()
    except KeyboardInterrupt:
        command.error_stack_trace = traceback.format_exc()
        command.error_message = "Command interrupted by user input."
        command.message = "Command interrupted by user input. If the restore command fails at retry, please rerun the repair process from \'az vm repair create\'."
    except AzCommandError as azCommandError:
        command.error_stack_trace = traceback.format_exc()
        command.error_message = str(azCommandError)
        command.message = "Repair restore failed. If the restore command fails at retry, please rerun the repair process from \'az vm repair create\'."
    except Exception as exception:
        command.error_stack_trace = traceback.format_exc()
        command.error_message = str(exception)
        command.message = 'An unexpected error occurred. Try running again with the --debug flag to debug.'
    finally:
        if command.error_stack_trace:
            logger.debug(command.error_stack_trace)

    if not command.is_status_success():
        command.set_status_error()
        return_dict = command.init_return_dict()
    else:
        # Construct return dict
        command.message = '\'{disk}\' successfully attached to \'{n}\' as an OS disk. Please test your repairs and once confirmed, ' \
                          'you may choose to delete the source OS disk \'{src_disk}\' within resource group \'{rg}\' manually if you no longer need it, to avoid any undesired costs.' \
                          .format(disk=disk_name, n=vm_name, src_disk=source_disk, rg=resource_group_name)
        return_dict = command.init_return_dict()
        logger.info('\n%s\n', return_dict['message'])

    return return_dict


def run(cmd, vm_name, resource_group_name, run_id=None, repair_vm_id=None, custom_script_file=None, parameters=None, run_on_repair=False, preview=None):

    # log method parameters
    logger.debug('vm repair run parameters: vm_name: %s, resource_group_name: %s, run_id: %s, repair_vm_id: %s, custom_script_file: %s, parameters: %s, run_on_repair: %s, preview: %s',
                 vm_name, resource_group_name, run_id, repair_vm_id, custom_script_file, parameters, run_on_repair, preview)

    # Init command helper object
    command = command_helper(logger, cmd, 'vm repair run')
    LINUX_RUN_SCRIPT_NAME = 'linux-run-driver.sh'
    WINDOWS_RUN_SCRIPT_NAME = 'win-run-driver.ps1'
    if preview:
        _set_repair_map_url(preview)

    try:
        # Fetch VM data
        source_vm = get_vm(cmd, resource_group_name, vm_name)
        is_linux = _is_linux_os(source_vm)

        if is_linux:
            script_name = LINUX_RUN_SCRIPT_NAME
        else:
            script_name = WINDOWS_RUN_SCRIPT_NAME

        # If run_on_repair is False, then repair_vm is the source_vm (scripts run directly on source vm)
        if run_on_repair:
            repair_vm_id = parse_resource_id(repair_vm_id)
            repair_vm_name = repair_vm_id['name']
            repair_resource_group = repair_vm_id['resource_group']
        else:
            repair_vm_name = vm_name
            repair_resource_group = resource_group_name

        run_command_params = []
        additional_scripts = []

        # Normal scenario with run id
        if not custom_script_file:
            # Fetch run path from GitHub
            repair_script_path = _fetch_run_script_path(run_id)
            run_command_params.append('script_path="./{}"'.format(repair_script_path))
        # Custom script scenario for script testers
        else:
            run_command_params.append('script_path=no-op')
            additional_scripts.append(custom_script_file)

        if preview:
            parts = preview.split('/')
            if len(parts) < 7 or parts.index('map.json') == -1:
                raise Exception('Invalid preview url. Write full URL of map.json file. example https://github.com/Azure/repair-script-library/blob/main/map.json')
            last_index = parts.index('map.json')
            fork_name = parts[last_index - 4]
            branch_name = parts[last_index - 1]
            run_command_params.append('repo_fork="{}"'.format(fork_name))
            run_command_params.append('repo_branch="{}"'.format(branch_name))

        # Append Parameters
        if parameters:
            if is_linux:
                param_string = _process_bash_parameters(parameters)
            else:
                param_string = _process_ps_parameters(parameters)
            run_command_params.append('params="{}"'.format(param_string))
        if run_on_repair:
            vm_string = 'repair VM'
        else:
            vm_string = 'VM'
        logger.info('Running script on %s: %s', vm_string, repair_vm_name)

        # Run script and measure script run-time
        script_start_time = timeit.default_timer()
        stdout, stderr = _invoke_run_command(script_name, repair_vm_name, repair_resource_group, is_linux, run_command_params, additional_scripts)
        command.script.run_time = timeit.default_timer() - script_start_time
        logger.debug("stderr: %s", stderr)

        # Parse through stdout to populate log properties: 'level', 'message'
        run_script_succeeded = _check_script_succeeded(stdout)
        logs = _parse_run_script_raw_logs(stdout)

        # Process log-start and log-end
        # Log is cutoff at the start if over 4k bytes
        log_cutoff = True
        log_fullpath = ''
        for log in logs:
            if log['level'] == 'Log-Start':
                log_cutoff = False
            if log['level'] == 'Log-End':
                split_log = log['message'].split(']')
                if len(split_log) == 2:
                    log_fullpath = split_log[1]
        if log_cutoff:
            logger.warning('Log file is too large and has been cutoff at the start of file. Please locate the log file within the %s using the logFullpath to check full logs.', vm_string)

        # Output 'output' or 'error' level logs depending on status
        if run_script_succeeded:
            command.script.set_status_success()
            command.message = 'Script completed succesfully.'
            command.script.output = '\n'.join([log['message'] for log in logs if log['level'].lower() == 'output'])
            logger.info('\nScript returned with output:\n%s\n', command.script.output)
        else:
            command.script.set_status_error()
            command.message = 'Script completed with errors.'
            command.script.output = '\n'.join([log['message'] for log in logs if log['level'].lower() == 'error'])
            logger.error('\nScript returned with error:\n%s\n', command.script.output)

        command.set_status_success()
    except KeyboardInterrupt:
        command.error_stack_trace = traceback.format_exc()
        command.error_message = "Command interrupted by user input."
        command.message = "Repair run failed. Command interrupted by user input."
    except AzCommandError as azCommandError:
        command.error_stack_trace = traceback.format_exc()
        command.error_message = str(azCommandError)
        command.message = "Repair run failed."
    except requests.exceptions.RequestException as exception:
        command.error_stack_trace = traceback.format_exc()
        command.error_message = str(exception)
        command.message = "Failed to fetch run script data from GitHub. Please check this repository is reachable: https://github.com/Azure/repair-script-library"
    except RunScriptNotFoundForIdError as exception:
        command.error_stack_trace = traceback.format_exc()
        command.error_message = str(exception)
        command.message = "Repair run failed. Run ID not found."
    except Exception as exception:
        command.error_stack_trace = traceback.format_exc()
        command.error_message = str(exception)
        command.message = 'An unexpected error occurred. Try running again with the --debug flag to debug.'
    finally:
        if command.error_stack_trace:
            logger.debug(command.error_stack_trace)

    if not command.is_status_success():
        command.set_status_error()
        command.script.output = 'Repair run failed.'
        return_dict = command.init_return_dict()
    else:
        # Build return Dict
        return_dict = command.init_return_dict()
        return_dict['script_status'] = command.script.status
        return_dict['logs'] = stdout
        return_dict['err'] = stderr
        return_dict['log_full_path'] = log_fullpath
        return_dict['output'] = command.script.output
        return_dict['vm_name'] = repair_vm_name
        return_dict['resource_group'] = repair_resource_group

    return return_dict


def list_scripts(cmd, preview=None):

    # Init command helper object
    command = command_helper(logger, cmd, 'vm repair list-scripts')
    if preview:
        _set_repair_map_url(preview)

    try:
        run_map = _fetch_run_script_map()
        command.set_status_success()
    except requests.exceptions.RequestException as exception:
        command.error_stack_trace = traceback.format_exc()
        command.error_message = str(exception)
        command.message = "Failed to fetch run script data from GitHub. Please check this repository is reachable: https://github.com/Azure/repair-script-library"
    except Exception as exception:
        command.error_stack_trace = traceback.format_exc()
        command.error_message = str(exception)
        command.message = 'An unexpected error occurred. Try running again with the --debug flag to debug.'
    finally:
        if command.error_stack_trace:
            logger.debug(command.error_stack_trace)

    if not command.is_status_success():
        command.set_status_error()
        return_dict = command.init_return_dict()
    else:
        command.message = 'Available script list succesfully fetched from https://github.com/Azure/repair-script-library'
        return_dict = command.init_return_dict()
        return_dict['map'] = run_map

    return return_dict


def reset_nic(cmd, vm_name, resource_group_name, yes=False):

    # Init command helper object
    command = command_helper(logger, cmd, 'vm repair reset-nic')
    DYNAMIC_CONFIG = 'Dynamic'

    try:
        # 0) Check if VM is deallocated or off. If it is, ask to run start the VM.
        VM_OFF_MESSAGE = 'VM is not running. The VM must be in running to reset its NIC.\n'

        vm_instance_view = get_vm(cmd, resource_group_name, vm_name, 'instanceView')
        VM_started = _check_n_start_vm(vm_name, resource_group_name, not yes, VM_OFF_MESSAGE, vm_instance_view)
        if not VM_started:
            raise CommandCanceledByUserError("Could not get consent to run VM before resetting the NIC.")

        # 1) Fetch vm network info
        logger.info('Fetching necessary VM network information to reset the NIC...\n')
        # Fetch primary nic id. The primary field is null or true for primary nics.
        get_primary_nic_id_command = 'az vm nic list -g {g} --vm-name {n} --query "[[?primary].id || [?primary==null].id][0][0]" -o tsv' \
                                     .format(g=resource_group_name, n=vm_name)
        primary_nic_id = _call_az_command(get_primary_nic_id_command)
        if not primary_nic_id:
            # Raise no primary nic excpetion
            raise SupportingResourceNotFoundError('The primary NIC for the VM was not found on Azure.')
        primary_nic_name = primary_nic_id.split('/')[-1]

        # Get ip config info to get: vnet name, current private ip, ipconfig name, subnet id
        get_primary_ip_config = 'az network nic ip-config list -g {g} --nic-name {nic_name} --query [[?primary]][0][0]' \
                                .format(g=resource_group_name, nic_name=primary_nic_name)
        ip_config_string = _call_az_command(get_primary_ip_config)
        if not ip_config_string:
            # Raise primary ip_config not found
            raise SupportingResourceNotFoundError('The primary IP configuration for the VM NIC was not found on Azure.')
        ip_config_object = json.loads(ip_config_string)

        subnet_id = ip_config_object['subnet']['id']
        subnet_id_tokens = subnet_id.split('/')
        subnet_name = subnet_id_tokens[-1]
        vnet_name = subnet_id_tokens[-3]
        vnet_resource_group = subnet_id_tokens[-7]
        ipconfig_name = ip_config_object['name']
        orig_ip_address = ip_config_object['privateIPAddress']
        application_names = ""
        applicationSecurityGroups = 'applicationSecurityGroups'
        if applicationSecurityGroups in ip_config_object:
            for item in ip_config_object[applicationSecurityGroups]:
                application_id_tokens = item['id'].split('/')
                if application_id_tokens[-1] is not None:

                    application_names += application_id_tokens[-1] + " "

        logger.info('applicationSecurityGroups {application_names}...\n')

        # Dynamic | Static
        orig_ip_allocation_method = ip_config_object['privateIPAllocationMethod']

        # Get aviailable ip address within subnet
        get_available_ip_command = 'az network vnet subnet list-available-ips -g {g} --vnet-name {vnet} --name {subnet} --query [0] -o tsv' \
                                   .format(g=vnet_resource_group, vnet=vnet_name, subnet=subnet_name)
        swap_ip_address = _call_az_command(get_available_ip_command)
        if not swap_ip_address:
            # Raise available IP not found
            raise SupportingResourceNotFoundError('Available IP address was not found within the VM subnet.')

        # 3) Update private IP address to another in subnet. This will invoke and wait for a VM restart.
        logger.info('Updating VM IP configuration. This might take a few minutes...\n')
        # Update IP address
        if application_names:
            update_ip_command = 'az network nic ip-config update -g {g} --nic-name {nic} -n {config} --private-ip-address {ip} --asgs {asgs}' \
                                .format(g=resource_group_name, nic=primary_nic_name, config=ipconfig_name, ip=swap_ip_address, asgs=application_names)
        else:
            logger.info('applicationSecurityGroups do not exist...\n')
            update_ip_command = 'az network nic ip-config update -g {g} --nic-name {nic} -n {config} --private-ip-address {ip}' \
                                .format(g=resource_group_name, nic=primary_nic_name, config=ipconfig_name, ip=swap_ip_address)
        _call_az_command(update_ip_command)

        # Wait for IP updated
        wait_ip_update_command = 'az network nic ip-config wait --updated -g {g} --nic-name {nic}' \
            .format(g=resource_group_name, nic=primary_nic_name)
        _call_az_command(wait_ip_update_command)

        # 4) Change things back. This will also invoke and wait for a VM restart.
        logger.info('NIC reset is complete. Now reverting back to your original configuration...\n')
        # If user had dynamic config, change back to dynamic
        revert_ip_command = None
        if orig_ip_allocation_method == DYNAMIC_CONFIG:
            # Revert Static to Dynamic
            if application_names:
                revert_ip_command = 'az network nic ip-config update -g {g} --nic-name {nic} -n {config} --set privateIpAllocationMethod={method} --asgs {asgs}' \
                                    .format(g=resource_group_name, nic=primary_nic_name, config=ipconfig_name, method=DYNAMIC_CONFIG, asgs=application_names)
            else:
                revert_ip_command = 'az network nic ip-config update -g {g} --nic-name {nic} -n {config} --set privateIpAllocationMethod={method}' \
                                    .format(g=resource_group_name, nic=primary_nic_name, config=ipconfig_name, method=DYNAMIC_CONFIG)
        else:
            # Revert to original static ip
            if application_names:
                revert_ip_command = 'az network nic ip-config update -g {g} --nic-name {nic} -n {config} --private-ip-address {ip} --asgs {asgs}' \
                                    .format(g=resource_group_name, nic=primary_nic_name, config=ipconfig_name, ip=orig_ip_address, asgs=application_names)
            else:
                revert_ip_command = 'az network nic ip-config update -g {g} --nic-name {nic} -n {config} --private-ip-address {ip} ' \
                                    .format(g=resource_group_name, nic=primary_nic_name, config=ipconfig_name, ip=orig_ip_address)

        _call_az_command(revert_ip_command)
        logger.info('VM guest NIC reset is complete and all configurations are reverted.')
    # Some error happened. Stop command and revert back as needed.
    except KeyboardInterrupt:
        command.set_status_error()
        command.error_stack_trace = traceback.format_exc()
        command.error_message = "Command interrupted by user input."
        command.message = "Command interrupted by user input."
    except AzCommandError as azCommandError:
        command.set_status_error()
        command.error_stack_trace = traceback.format_exc()
        command.error_message = str(azCommandError)
        command.message = "Reset NIC failed."
    except SupportingResourceNotFoundError as resourceError:
        command.set_status_error()
        command.error_stack_trace = traceback.format_exc()
        command.error_message = str(resourceError)
        command.message = "Reset NIC could not be initiated."
    except CommandCanceledByUserError as canceledError:
        command.set_status_error()
        command.error_stack_trace = traceback.format_exc()
        command.error_message = str(canceledError)
        command.message = VM_OFF_MESSAGE
    except Exception as exception:
        command.set_status_error()
        command.error_stack_trace = traceback.format_exc()
        command.error_message = str(exception)
        command.message = 'An unexpected error occurred. Try running again with the --debug flag to debug.'
    else:
        command.set_status_success()
        command.message = 'VM guest NIC reset complete. The VM is in running state.'
    finally:
        if command.error_stack_trace:
            logger.debug(command.error_stack_trace)
        # Generate return object and log errors if needed
        return_dict = command.init_return_dict()

    return return_dict


def repair_and_restore(cmd, vm_name, resource_group_name, repair_password=None, repair_username=None, repair_vm_name=None, copy_disk_name=None, repair_group_name=None):
    from datetime import datetime
    import secrets
    import string

    # Init command helper object
    command = command_helper(logger, cmd, 'vm repair repair-and-restore')

    password_length = 30
    password_characters = string.ascii_lowercase + string.digits + string.ascii_uppercase
    repair_password = ''.join(secrets.choice(password_characters) for i in range(password_length))

    username_length = 20
    username_characters = string.ascii_lowercase + string.digits
    repair_username = ''.join(secrets.choice(username_characters) for i in range(username_length))

    timestamp = datetime.utcnow().strftime('%Y%m%d%H%M%S')
    repair_vm_name = ('repair-' + vm_name)[:14] + '_'
    copy_disk_name = vm_name + '-DiskCopy-' + timestamp
    repair_group_name = 'repair-' + vm_name + '-' + timestamp
    existing_rg = _check_existing_rg(repair_group_name)

    create_out = create(cmd, vm_name, resource_group_name, repair_password, repair_username, repair_vm_name=repair_vm_name, copy_disk_name=copy_disk_name, repair_group_name=repair_group_name, associate_public_ip=False, yes=True)

    # log create_out
    logger.info('create_out: %s', create_out)

    repair_vm_name = create_out['repair_vm_name']
    copy_disk_name = create_out['copied_disk_name']
    repair_group_name = create_out['repair_resource_group']

    logger.info('Running fstab run command')

    try:
        run_out = run(cmd, repair_vm_name, repair_group_name, run_id='linux-alar2', parameters=["fstab", "initiator=SELFHELP"])

    except Exception:
        command.set_status_error()
        command.error_stack_trace = traceback.format_exc()
        command.error_message = "Command failed when running fstab script."
        command.message = "Command failed when running fstab script."
        if existing_rg:
            _clean_up_resources(repair_group_name, confirm=True)
        else:
            _clean_up_resources(repair_group_name, confirm=False)
        return

    # log run_out
    logger.info('run_out: %s', run_out)

    if run_out['script_status'] == 'ERROR':
        logger.error('fstab script returned an error.')
        if existing_rg:
            _clean_up_resources(repair_group_name, confirm=True)
        else:
            _clean_up_resources(repair_group_name, confirm=False)
        return

    logger.info('Running restore command')
    show_vm_id = 'az vm show -g {g} -n {n} --query id -o tsv' \
        .format(g=repair_group_name, n=repair_vm_name)

    repair_vm_id = _call_az_command(show_vm_id)

    restore(cmd, vm_name, resource_group_name, copy_disk_name, repair_vm_id, yes=True)

    command.message = 'fstab script has been applied to the source VM. A new repair VM \'{n}\' was created in the resource group \'{repair_rg}\' with disk \'{d}\' attached as data disk. ' \
        'The repairs were complete using the fstab script and the repair VM was then deleted. ' \
        'The repair disk was restored to the source VM. ' \
        .format(n=repair_vm_name, repair_rg=repair_group_name, d=copy_disk_name)

    command.set_status_success()
    if command.error_stack_trace:
        logger.debug(command.error_stack_trace)
    # Generate return object and log errors if needed
    return_dict = command.init_return_dict()

    logger.info('\n%s\n', command.message)

    return return_dict

def repair_button(cmd, vm_name, resource_group_name, button_command, repair_password=None, repair_username=None, repair_vm_name=None, copy_disk_name=None, repair_group_name=None):
    from datetime import datetime
    import secrets
    import string

    # Init command helper object
    command = command_helper(logger, cmd, 'vm repair repair-button')

    password_length = 30
    password_characters = string.ascii_lowercase + string.digits + string.ascii_uppercase
    repair_password = ''.join(secrets.choice(password_characters) for i in range(password_length))

    username_length = 20
    username_characters = string.ascii_lowercase + string.digits
    repair_username = ''.join(secrets.choice(username_characters) for i in range(username_length))

    timestamp = datetime.utcnow().strftime('%Y%m%d%H%M%S')
    repair_vm_name = ('repair-' + vm_name)[:14] + '_'
    copy_disk_name = vm_name + '-DiskCopy-' + timestamp
    repair_group_name = 'repair-' + vm_name + '-' + timestamp
    existing_rg = _check_existing_rg(repair_group_name)

    create_out = create(cmd, vm_name, resource_group_name, repair_password, repair_username, repair_vm_name=repair_vm_name, copy_disk_name=copy_disk_name, repair_group_name=repair_group_name, associate_public_ip=False, yes=True)

    # log create_out
    logger.info('create_out: %s', create_out)

    repair_vm_name = create_out['repair_vm_name']
    copy_disk_name = create_out['copied_disk_name']
    repair_group_name = create_out['repair_resource_group']

    logger.info('Running command')

    try:
        run_out = run(cmd, repair_vm_name, repair_group_name, run_id='linux-alar2', parameters=[button_command, "initiator=SELFHELP"])

    except Exception:
        command.set_status_error()
        command.error_stack_trace = traceback.format_exc()
        command.error_message = "Command failed when running  script."
        command.message = "Command failed when running script."
        if existing_rg:
            _clean_up_resources(repair_group_name, confirm=True)
        else:
            _clean_up_resources(repair_group_name, confirm=False)
        return

    # log run_out
    logger.info('run_out: %s', run_out)

    if run_out['script_status'] == 'ERROR':
        logger.error(' script returned an error.')
        if existing_rg:
            _clean_up_resources(repair_group_name, confirm=True)
        else:
            _clean_up_resources(repair_group_name, confirm=False)
        return

    logger.info('Running restore command')
    show_vm_id = 'az vm show -g {g} -n {n} --query id -o tsv' \
        .format(g=repair_group_name, n=repair_vm_name)

    repair_vm_id = _call_az_command(show_vm_id)

    restore(cmd, vm_name, resource_group_name, copy_disk_name, repair_vm_id, yes=True)

    command.message = 'script has been applied to the source VM. A new repair VM \'{n}\' was created in the resource group \'{repair_rg}\' with disk \'{d}\' attached as data disk. ' \
        'The repairs were complete using the script and the repair VM was then deleted. ' \
        'The repair disk was restored to the source VM. ' \
        .format(n=repair_vm_name, repair_rg=repair_group_name, d=copy_disk_name)

    command.set_status_success()
    if command.error_stack_trace:
        logger.debug(command.error_stack_trace)
    # Generate return object and log errors if needed
    return_dict = command.init_return_dict()

    logger.info('\n%s\n', command.message)

    return return_dict<|MERGE_RESOLUTION|>--- conflicted
+++ resolved
@@ -54,19 +54,11 @@
 logger = get_logger(__name__)
 
 
-<<<<<<< HEAD
-def create(cmd, vm_name, resource_group_name, repair_password=None, repair_username=None, repair_vm_name=None, copy_disk_name=None, repair_group_name=None, unlock_encrypted_vm=False, enable_nested=False, associate_public_ip=False, distro='ubuntu', yes=False, no=False):
-
-    # log all the parameters
-    logger.debug('vm repair create command parameters: vm_name: %s, resource_group_name: %s, repair_password: %s, repair_username: %s, repair_vm_name: %s, copy_disk_name: %s, repair_group_name: %s, unlock_encrypted_vm: %s, enable_nested: %s, associate_public_ip: %s, distro: %s, yes: %s, no: %s', vm_name, resource_group_name, repair_password, repair_username, repair_vm_name, copy_disk_name, repair_group_name, unlock_encrypted_vm, enable_nested, associate_public_ip, distro, yes, no)
-=======
-def create(cmd, vm_name, resource_group_name, repair_password=None, repair_username=None, repair_vm_name=None, copy_disk_name=None, repair_group_name=None, unlock_encrypted_vm=False, enable_nested=False, associate_public_ip=False, distro='ubuntu', yes=False, encrypt_recovery_key="", disable_trusted_launch=False):
+def create(cmd, vm_name, resource_group_name, repair_password=None, repair_username=None, repair_vm_name=None, copy_disk_name=None, repair_group_name=None, unlock_encrypted_vm=False, enable_nested=False, associate_public_ip=False, distro='ubuntu', yes=False, encrypt_recovery_key="", disable_trusted_launch=False, no=False):
     # Breaking change warning
     logger.warning('After the November 2024 release, if the image of the source Windows VM is not found, the \'az vm repair create\' command will default to use a 2022-Datacenter image for the repair VM.')
     # log all the parameters not logging the bitlocker key
-    logger.debug('vm repair create command parameters: vm_name: %s, resource_group_name: %s, repair_password: %s, repair_username: %s, repair_vm_name: %s, copy_disk_name: %s, repair_group_name: %s, unlock_encrypted_vm: %s, enable_nested: %s, associate_public_ip: %s, distro: %s, yes: %s, disable_trusted_launch: %s', vm_name, resource_group_name, repair_password, repair_username, repair_vm_name, copy_disk_name, repair_group_name, unlock_encrypted_vm, enable_nested, associate_public_ip, distro, yes, disable_trusted_launch)
-
->>>>>>> 5a0f4167
+    logger.debug('vm repair create command parameters: vm_name: %s, resource_group_name: %s, repair_password: %s, repair_username: %s, repair_vm_name: %s, copy_disk_name: %s, repair_group_name: %s, unlock_encrypted_vm: %s, enable_nested: %s, associate_public_ip: %s, distro: %s, yes: %s, disable_trusted_launch: %s, no: %s', vm_name, resource_group_name, repair_password, repair_username, repair_vm_name, copy_disk_name, repair_group_name, unlock_encrypted_vm, enable_nested, associate_public_ip, distro, yes, disable_trusted_launch, no)
     # Init command helper object
     command = command_helper(logger, cmd, 'vm repair create')
     # Main command calling block
