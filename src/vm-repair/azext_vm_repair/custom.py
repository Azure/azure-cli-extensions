--- conflicted
+++ resolved
@@ -79,12 +79,9 @@
     - os_disk_type: Set the OS disk storage account type of the repair VM to the specified type. The default is PremiumSSD_LRS. 
     """  
     
-<<<<<<< HEAD
     # A warning about a future breaking change.  
     logger.warning('After the Build 2025 release, the --associate-public-ip option will be changed to just be a flag parameter instead of a boolean.')  
       
-=======
->>>>>>> c94713e4
     # Logging all the command parameters, except the sensitive data.
     # Mask sensitive information
     masked_repair_password = '****' if repair_password else None
