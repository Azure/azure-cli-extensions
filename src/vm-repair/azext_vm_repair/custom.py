# --------------------------------------------------------------------------------------------
# Copyright (c) Microsoft Corporation. All rights reserved.
# Licensed under the MIT License. See License.txt in the project root for license information.
# --------------------------------------------------------------------------------------------

# pylint: disable=line-too-long, too-many-locals, too-many-statements, broad-except, too-many-branches
import json
import timeit
import traceback
import requests

from knack.log import get_logger

from azure.cli.command_modules.vm.custom import get_vm, _is_linux_os
from azure.cli.command_modules.storage.storage_url_helpers import StorageResourceIdentifier
from msrestazure.tools import parse_resource_id
from .exceptions import AzCommandError, SkuNotAvailableError, UnmanagedDiskCopyError, WindowsOsNotAvailableError, RunScriptNotFoundForIdError, SkuDoesNotSupportHyperV, ScriptReturnsError, SupportingResourceNotFoundError, CommandCanceledByUserError

from .command_helper_class import command_helper
from .repair_utils import (
    _uses_managed_disk,
    _call_az_command,
    _clean_up_resources,
    _fetch_compatible_sku,
    _list_resource_ids_in_rg,
    _get_repair_resource_tag,
    _fetch_compatible_windows_os_urn,
    _fetch_run_script_map,
    _fetch_run_script_path,
    _process_ps_parameters,
    _process_bash_parameters,
    _parse_run_script_raw_logs,
    _check_script_succeeded,
    _fetch_disk_info,
    _unlock_singlepass_encrypted_disk,
    _invoke_run_command,
    _get_cloud_init_script,
    _select_distro_linux,
    _check_linux_hyperV_gen,
    _select_distro_linux_gen2,
    _set_repair_map_url,
    _is_gen2,
    _unlock_encrypted_vm_run,
    _create_repair_vm,
    _check_n_start_vm,
    _check_existing_rg,
    _fetch_architecture,
    _select_distro_linux_Arm64,
    _fetch_vm_security_profile_parameters,
    _fetch_osdisk_security_profile_parameters,
    _fetch_compatible_windows_os_urn_v2
)
from .exceptions import AzCommandError, RunScriptNotFoundForIdError, SupportingResourceNotFoundError, CommandCanceledByUserError
logger = get_logger(__name__)


<<<<<<< HEAD
def create(cmd, vm_name, resource_group_name, repair_password=None, repair_username=None, repair_vm_name=None, copy_disk_name=None, repair_group_name=None, unlock_encrypted_vm=False, enable_nested=False, associate_public_ip=False, distro='ubuntu', yes=False, encrypt_recovery_key=""):  
    """  
    This function creates a repair VM.  
      
    Parameters:  
    - cmd: The command to be executed.  
    - vm_name: The name of the virtual machine.  
    - resource_group_name: The name of the resource group.  
    - repair_password: The password for the repair VM. If not provided, a default will be used.  
    - repair_username: The username for the repair VM. If not provided, a default will be used.  
    - repair_vm_name: The name of the repair VM. If not provided, a default will be used.  
    - copy_disk_name: The name of the disk to be copied. If not provided, the OS disk of the source VM will be used.  
    - repair_group_name: The name of the repair group. If not provided, a default will be used.  
    - unlock_encrypted_vm: If True, the encrypted VM will be unlocked. Default is False.  
    - enable_nested: If True, nested virtualization will be enabled. Default is False.  
    - associate_public_ip: If True, a public IP will be associated with the VM. Default is False.  
    - distro: The Linux distribution to use for the repair VM. Default is 'ubuntu'.  
    - yes: If True, confirmation prompts will be skipped. Default is False.  
    - encrypt_recovery_key: The Bitlocker recovery key to use for encrypting the VM. Default is an empty string.  
    """  
    
    # A warning about a future breaking change.  
    logger.warning('After the November 2024 release, if the image of the source Windows VM is not found, the \'az vm repair create\' command will default to use a 2022-Datacenter image for the repair VM.')  
      
    # Logging all the command parameters, except the sensitive data.
    # Mask sensitive information
    masked_repair_password = '****' if repair_password else None
    masked_repair_username = '****' if repair_username else None
    masked_repair_encrypt_recovery_key = '****' if encrypt_recovery_key else None
    logger.debug('vm repair create command parameters: vm_name: %s, resource_group_name: %s, repair_password: %s, repair_username: %s, repair_vm_name: %s, copy_disk_name: %s, repair_group_name: %s, unlock_encrypted_vm: %s, enable_nested: %s, associate_public_ip: %s, distro: %s, yes: %s, encrypt_recovery_key: %s', 
                 vm_name, resource_group_name, masked_repair_password, masked_repair_username, repair_vm_name, copy_disk_name, repair_group_name, unlock_encrypted_vm, enable_nested, associate_public_ip, distro, yes, masked_repair_encrypt_recovery_key)  
  
    # Initializing a command helper object.  
    command = command_helper(logger, cmd, 'vm repair create')  
      
    # The main command execution block.  
    try:  
        # Set parameters used in exception handling to avoid Unbound errors:
        existing_rg = None
        copy_disk_id = None  
        
        # Fetching the data of the source VM.  
        source_vm = get_vm(cmd, resource_group_name, vm_name)  
        source_vm_instance_view = get_vm(cmd, resource_group_name, vm_name, 'instanceView')  
  
        # Checking if the OS of the source VM is Linux and what the Hyper-V generation is.  
        is_linux = _is_linux_os(source_vm)  
        vm_hypervgen = _is_gen2(source_vm_instance_view)  
  
        # Fetching the name of the OS disk and checking if it's managed.  
        target_disk_name = source_vm.storage_profile.os_disk.name  
        is_managed = _uses_managed_disk(source_vm)  
        # Fetching the tag for the repair resource and initializing the list of created resources.  
        resource_tag = _get_repair_resource_tag(resource_group_name, vm_name)  
        created_resources = []  
        # Fetching the architecture of the source VM.  
        architecture_type = _fetch_architecture(source_vm)  
  
        # Checking if the source VM's OS is Linux and if it uses a managed disk.  
        if is_linux and _uses_managed_disk(source_vm):  
            # Setting the OS type to 'Linux'.  
            os_type = 'Linux'  
            # Checking the Hyper-V generation of the source VM.  
            hyperV_generation_linux = _check_linux_hyperV_gen(source_vm)  
            if hyperV_generation_linux == 'V2':  
                # If the Hyper-V generation is 'V2', log this information and select the Linux distribution for a Gen2 VM.  
                logger.info('Generation 2 VM detected')  
                os_image_urn = _select_distro_linux_gen2(distro)  
            if architecture_type == 'Arm64':  
                # If the architecture type is 'Arm64', log this information and select the Linux distribution for an Arm64 VM.  
                logger.info('ARM64 VM detected')  
                os_image_urn = _select_distro_linux_Arm64(distro)  
            else:  
                # If the architecture type is not 'Arm64', select the Linux distribution for a regular VM.  
                os_image_urn = _select_distro_linux(distro)  
        else:  
            # If the source VM's OS is not Linux, check if a recovery key is provided.  
            if encrypt_recovery_key:  
                # If a recovery key is provided, fetch the compatible Windows OS URN for a VM with Bitlocker encryption.  
                os_image_urn = _fetch_compatible_windows_os_urn_v2(source_vm)  
            else:  
                # If no recovery key is provided, fetch the compatible Windows OS URN for a regular VM.  
                os_image_urn = _fetch_compatible_windows_os_urn(source_vm)  
            # Setting the OS type to 'Windows'.  
=======
def create(cmd, vm_name, resource_group_name, repair_password=None, repair_username=None, repair_vm_name=None, copy_disk_name=None, repair_group_name=None, unlock_encrypted_vm=False, enable_nested=False, associate_public_ip=False, distro='ubuntu', yes=False, encrypt_recovery_key="", disable_trusted_launch=False):
    # Breaking change warning
    logger.warning('After the November 2024 release, if the image of the source Windows VM is not found, the \'az vm repair create\' command will default to use a 2022-Datacenter image for the repair VM.')
    # log all the parameters not logging the bitlocker key
    logger.debug('vm repair create command parameters: vm_name: %s, resource_group_name: %s, repair_password: %s, repair_username: %s, repair_vm_name: %s, copy_disk_name: %s, repair_group_name: %s, unlock_encrypted_vm: %s, enable_nested: %s, associate_public_ip: %s, distro: %s, yes: %s, disable_trusted_launch: %s', vm_name, resource_group_name, repair_password, repair_username, repair_vm_name, copy_disk_name, repair_group_name, unlock_encrypted_vm, enable_nested, associate_public_ip, distro, yes, disable_trusted_launch)

    # Init command helper object
    command = command_helper(logger, cmd, 'vm repair create')
    # Main command calling block
    try:
        # Fetch source VM data
        source_vm = get_vm(cmd, resource_group_name, vm_name)
        source_vm_instance_view = get_vm(cmd, resource_group_name, vm_name, 'instanceView')

        is_linux = _is_linux_os(source_vm)
        vm_hypervgen = _is_gen2(source_vm_instance_view)

        target_disk_name = source_vm.storage_profile.os_disk.name
        is_managed = _uses_managed_disk(source_vm)
        copy_disk_id = None
        resource_tag = _get_repair_resource_tag(resource_group_name, vm_name)
        created_resources = []
        architecture_type = _fetch_architecture(source_vm)

        # Fetch OS image urn and set OS type for disk create
        if is_linux and _uses_managed_disk(source_vm):
            # os_image_urn = "UbuntuLTS"
            os_type = 'Linux'
            hyperV_generation_linux = _check_linux_hyperV_gen(source_vm)
            if hyperV_generation_linux == 'V2':
                logger.info('Generation 2 VM detected')
                os_image_urn = _select_distro_linux_gen2(distro)
            if architecture_type == 'Arm64':
                logger.info('ARM64 VM detected')
                os_image_urn = _select_distro_linux_Arm64(distro)
            else:
                os_image_urn = _select_distro_linux(distro)
        else:
            if encrypt_recovery_key:
                os_image_urn = _fetch_compatible_windows_os_urn_v2(source_vm)
            else:
                os_image_urn = _fetch_compatible_windows_os_urn(source_vm)
>>>>>>> 479aa27e
            os_type = 'Windows'
  
        # Setting up the base command to create the repair VM.  
        if is_linux:  
            # If the source VM's OS is Linux, the command includes a custom data script.  
            create_repair_vm_command = 'az vm create -g {g} -n {n} --tag {tag} --image {image} --admin-username {username} --admin-password {password} --public-ip-address {option} --custom-data {cloud_init_script}' \
                .format(g=repair_group_name, n=repair_vm_name, tag=resource_tag, image=os_image_urn, username=repair_username, password=repair_password, option=associate_public_ip, cloud_init_script=_get_cloud_init_script())  
        else:  
            # If the source VM's OS is not Linux, the command does not include a custom data script.  
            create_repair_vm_command = 'az vm create -g {g} -n {n} --tag {tag} --image {image} --admin-username {username} --admin-password {password} --public-ip-address {option}' \
<<<<<<< HEAD
                .format(g=repair_group_name, n=repair_vm_name, tag=resource_tag, image=os_image_urn, username=repair_username, password=repair_password, option=associate_public_ip)  
  
        # Fetching the size of the repair VM.  
        sku = _fetch_compatible_sku(source_vm, enable_nested)  
        if not sku:  
            # If no compatible size is found, raise an error.  
            raise SkuNotAvailableError('Failed to find compatible VM size for source VM\'s OS disk within given region and subscription.')  
        # Adding the size to the command.  
        create_repair_vm_command += ' --size {sku}'.format(sku=sku)  


        # Setting the availability zone for the repair VM.  
        # If the source VM has availability zones, the first one is chosen for the repair VM.  
        if source_vm.zones:  
            zone = source_vm.zones[0]  
            create_repair_vm_command += ' --zone {zone}'.format(zone=zone)  
  
        # If a Bitlocker recovery key is provided, this indicates the source VM is encrypted.  
        # In this case, the VM and OS disk security profiles need to be fetched and added to the repair VM creation command.  
        if encrypt_recovery_key:  
            # For confidential VM and Trusted VM, some SKUs expect specific security types, secure_boot_enabled and vtpm_enabled.  
            # Fetching the VM security profile and adding it to the command if it exists.  
            logger.debug('Fetching VM security profile...')  
            vm_security_params = _fetch_vm_security_profile_parameters(source_vm)  
            if vm_security_params:  
                create_repair_vm_command += vm_security_params  
  
            # Fetching the OS Disk security profile and adding it to the command if it exists.  
=======
                .format(g=repair_group_name, n=repair_vm_name, tag=resource_tag, image=os_image_urn, username=repair_username, password=repair_password, option=associate_public_ip)

        # Fetch VM size of repair VM
        sku = _fetch_compatible_sku(source_vm, enable_nested)
        if not sku:
            raise SkuNotAvailableError('Failed to find compatible VM size for source VM\'s OS disk within given region and subscription.')
        create_repair_vm_command += ' --size {sku}'.format(sku=sku)

        # Set availability zone for vm
        if source_vm.zones:
            zone = source_vm.zones[0]
            create_repair_vm_command += ' --zone {zone}'.format(zone=zone)

        if disable_trusted_launch:  
            logger.debug('Set security-type to Standard...')  
            create_repair_vm_command += ' --security-type Standard'  
        else:  
            # For confidential VM and Trusted VM security tags some of the SKU expects the right security type, secure_boot_enabled and vtpm_enabled 
            
            # Note: I don't think TL VMs have an envrypted disk, so I don't think they need the encrypt_recovery_key parameter. Needs to be investigated and reworked.
            # TL VMs still have a security profile to copy over though.  
            if encrypt_recovery_key:  
                logger.debug('Fetching VM security profile...')  
                vm_security_params = _fetch_vm_security_profile_parameters(source_vm)  
                if vm_security_params:  
                    create_repair_vm_command += vm_security_params  
        # For confidential VM and Trusted Launch VM security tags on disks, the disk security profile needs to be brought over as well.  
        if encrypt_recovery_key:  
>>>>>>> 479aa27e
            logger.debug('Fetching OS Disk security profile...')  
            osdisk_security_params = _fetch_osdisk_security_profile_parameters(source_vm)  
            if osdisk_security_params:  
                create_repair_vm_command += osdisk_security_params  
<<<<<<< HEAD
  
        # Creating a new resource group for the repair VM and its resources.  
        # First, check if the repair group already exists.  
        # If it doesn't, create a new resource group at the same location as the source VM.  
        existing_rg = _check_existing_rg(repair_group_name)  
        if not existing_rg:  
=======

        # Create new resource group
        existing_rg = _check_existing_rg(repair_group_name)
        if not existing_rg:
>>>>>>> 479aa27e
            create_resource_group_command = 'az group create -l {loc} -n {group_name}' \
                .format(loc=source_vm.location, group_name=repair_group_name)  
            logger.info('Creating resource group for repair VM and its resources...')  
            _call_az_command(create_resource_group_command)  


                # Check if the source VM uses managed disks.  
        # If it does, the repair VM will also be created with managed disks.  
        if is_managed:  
            logger.info('Source VM uses managed disks. Creating repair VM with managed disks.\n')  
  
            # Fetch the SKU, location, OS type, and Hyper-V generation of the disk from the source VM.  
            disk_sku, location, os_type, hyperV_generation = _fetch_disk_info(resource_group_name, target_disk_name)  
  
            # Prepare the command to create a copy of the source VM's OS disk.  
            # The command includes the resource group name, copy disk name, target disk name, SKU, location, and OS type.  
            copy_disk_command = 'az disk create -g {g} -n {n} --source {s} --sku {sku} --location {loc} --os-type {os_type} --query id -o tsv' \
                .format(g=resource_group_name, n=copy_disk_name, s=target_disk_name, sku=disk_sku, loc=location, os_type=os_type)  
  
            # If the Hyper-V generation for the disk is available, append it to the copy disk command.  
            if hyperV_generation:  
                copy_disk_command += ' --hyper-v-generation {hyperV}'.format(hyperV=hyperV_generation)  
  
            # If the source VM is a Linux Gen2 VM but the Hyper-V generation is not available in the disk info,  
            # log this situation and manually add 'V2' to the copy disk command.  
            elif is_linux and hyperV_generation_linux == 'V2':  
                logger.info('The disk did not contain the information of gen2, but the machine is created from gen2 image')  
                copy_disk_command += ' --hyper-v-generation {hyperV}'.format(hyperV=hyperV_generation_linux)  
  
            # If the source VM has availability zones, get the first one and add it to the copy disk command.  
            if source_vm.zones:  
                zone = source_vm.zones[0]  
                copy_disk_command += ' --zone {zone}'.format(zone=zone)  
  
            # Execute the command to create a copy of the OS disk of the source VM.  
            logger.info('Copying OS disk of source VM...')  
            copy_disk_id = _call_az_command(copy_disk_command).strip('\n')  


            # Depending on the operating system of the source VM and whether it's encrypted, different steps are taken.  
            # If the source VM is not a Linux machine, create the repair VM.  
            # This is the case for Windows VMs, both encrypted and not encrypted.  
            if not is_linux:  
                # Call the method to create the repair VM, providing the necessary parameters.  
                _create_repair_vm(copy_disk_id, create_repair_vm_command, repair_password, repair_username)  
  
            # If the source VM is a Windows machine and it is encrypted, unlock the encrypted VM after creation.  
            if not is_linux and unlock_encrypted_vm:  
                # Call the method to create the repair VM.  
                _create_repair_vm(copy_disk_id, create_repair_vm_command, repair_password, repair_username)  
                # Call the method to unlock the encrypted VM, providing the necessary parameters.  
                _unlock_encrypted_vm_run(repair_vm_name, repair_group_name, is_linux, encrypt_recovery_key)  
  
            # If the source VM is a Linux machine and it is encrypted, create the repair VM and then unlock it.  
            if is_linux and unlock_encrypted_vm:  
                # Call the method to create the repair VM.  
                _create_repair_vm(copy_disk_id, create_repair_vm_command, repair_password, repair_username)  
                # Call the method to unlock the encrypted VM.  
                _unlock_encrypted_vm_run(repair_vm_name, repair_group_name, is_linux)  
  
            # If the source VM is a Linux machine and it is not encrypted, create the repair VM and then attach the data disk.  
            # This is done after VM creation to avoid a UUID mismatch causing an incorrect boot.  
            if is_linux and (not unlock_encrypted_vm):  
                # Call the method to create the repair VM, with the fix_uuid parameter set to True.  
                _create_repair_vm(copy_disk_id, create_repair_vm_command, repair_password, repair_username, fix_uuid=True)  
                logger.info('Attaching copied disk to repair VM as data disk...')  
                # Set up the command to attach the copied disk to the repair VM.  
                attach_disk_command = "az vm disk attach -g {g} --name {disk_id} --vm-name {vm_name} ".format(g=repair_group_name, disk_id=copy_disk_id, vm_name=repair_vm_name)  
                # Execute the command to attach the disk.  
                _call_az_command(attach_disk_command)  


        # Check if the source VM uses unmanaged disks.  
        # If it does, the repair VM will also be created with unmanaged disks.  
        else:  
            logger.info('Source VM uses unmanaged disks. Creating repair VM with unmanaged disks.\n')  
  
            # Get the URI of the OS disk from the source VM.  
            os_disk_uri = source_vm.storage_profile.os_disk.vhd.uri  
  
            # Create the name of the copy disk by appending '.vhd' to the existing name.  
            copy_disk_name = copy_disk_name + '.vhd'  
  
            # Create a StorageResourceIdentifier object for the storage account associated with the OS disk.  
            storage_account = StorageResourceIdentifier(cmd.cli_ctx.cloud, os_disk_uri)  
  
            # Validate the VM creation command to ensure all parameters are correct before proceeding.  
            validate_create_vm_command = create_repair_vm_command + ' --validate'  
            logger.info('Validating VM template before continuing...')  
            _call_az_command(validate_create_vm_command, secure_params=[repair_password, repair_username])  
  
            # Fetch the connection string of the storage account.  
            get_connection_string_command = 'az storage account show-connection-string -g {g} -n {n} --query connectionString -o tsv' \
                .format(g=resource_group_name, n=storage_account.account_name)  
            logger.debug('Fetching storage account connection string...')  
            connection_string = _call_az_command(get_connection_string_command).strip('\n')  
  
            # Create a snapshot of the unmanaged OS disk.  
            make_snapshot_command = 'az storage blob snapshot -c {c} -n {n} --connection-string "{con_string}" --query snapshot -o tsv' \
                .format(c=storage_account.container, n=storage_account.blob, con_string=connection_string)  
            logger.info('Creating snapshot of OS disk...')  
            snapshot_timestamp = _call_az_command(make_snapshot_command, secure_params=[connection_string]).strip('\n')  
            snapshot_uri = os_disk_uri + '?snapshot={timestamp}'.format(timestamp=snapshot_timestamp)  
  
            # Create a copy of the snapshot into an unmanaged disk.  
            copy_snapshot_command = 'az storage blob copy start -c {c} -b {name} --source-uri {source} --connection-string "{con_string}"' \
                .format(c=storage_account.container, name=copy_disk_name, source=snapshot_uri, con_string=connection_string)  
            logger.info('Creating a copy disk from the snapshot...')  
            _call_az_command(copy_snapshot_command, secure_params=[connection_string])  
  
            # Generate the URI of the copied disk.  
            copy_disk_id = os_disk_uri.rstrip(storage_account.blob) + copy_disk_name  
  
            # Create the repair VM with the copied unmanaged disk.  
            create_repair_vm_command = create_repair_vm_command + ' --use-unmanaged-disk'  
            logger.info('Creating repair VM while disk copy is in progress...')  
            _call_az_command(create_repair_vm_command, secure_params=[repair_password, repair_username])  
  
            # Check if the disk copy process is done.  
            logger.info('Checking if disk copy is done...')  
            copy_check_command = 'az storage blob show -c {c} -n {name} --connection-string "{con_string}" --query properties.copy.status -o tsv' \
                .format(c=storage_account.container, name=copy_disk_name, con_string=connection_string)  
            copy_result = _call_az_command(copy_check_command, secure_params=[connection_string]).strip('\n')  
  
            # If the disk copy process failed, raise an error.  
            if copy_result != 'success':  
                raise UnmanagedDiskCopyError('Unmanaged disk copy failed.')  
  
            # Attach the copied unmanaged disk to the repair VM.  
            logger.info('Attaching copied disk to repair VM as data disk...')  
            attach_disk_command = "az vm unmanaged-disk attach -g {g} -n {disk_name} --vm-name {vm_name} --vhd-uri {uri}" \
                .format(g=repair_group_name, disk_name=copy_disk_name, vm_name=repair_vm_name, uri=copy_disk_id)  
            _call_az_command(attach_disk_command)  


        # Check if the Nested Hyper-V needs to be enabled.  
        # If it does, run the script to install Hyper-V and create the nested VM.  
        if enable_nested:  
            logger.info("Running Script win-enable-nested-hyperv.ps1 to install HyperV")  
  
            # Set up the command to run the script to enable Nested Hyper-V.  
            run_hyperv_command = "az vm repair run -g {g} -n {name} --run-id win-enable-nested-hyperv --parameters gen={gen}" \
                .format(g=repair_group_name, name=repair_vm_name, gen=vm_hypervgen)  
  
            # Execute the command to enable Nested Hyper-V.  
            ret_enable_nested = _call_az_command(run_hyperv_command)  
            logger.debug("az vm repair run hyperv command returned: %s", ret_enable_nested)  
  
            # If the script indicates that a restart is required, restart the repair VM.  
            if str.find(ret_enable_nested, "SuccessRestartRequired") > -1:  
                restart_cmd = 'az vm restart -g {rg} -n {vm}'.format(rg=repair_group_name, vm=repair_vm_name)  
                logger.info("Restarting Repair VM")  
                restart_ret = _call_az_command(restart_cmd)  
                logger.debug(restart_ret)  
  
                # After the restart, run the script to enable Nested Hyper-V again to create the nested VM.  
                logger.info("Running win-enable-nested-hyperv.ps1 again to create nested VM")  
                run_hyperv_command = "az vm repair run -g {g} -n {name} --run-id win-enable-nested-hyperv --parameters gen={gen}" \
                    .format(g=repair_group_name, name=repair_vm_name, gen=vm_hypervgen)  
                ret_enable_nested_again = _call_az_command(run_hyperv_command)  
                logger.debug("stderr: %s", ret_enable_nested_again)  
  
        # List all the resources in the repair resource group.  
        created_resources = _list_resource_ids_in_rg(repair_group_name)  
  
        # Set the command status to success.  
        command.set_status_success()  

    # Some error happened. Stop command and clean-up resources.
    except KeyboardInterrupt:
        command.error_stack_trace = traceback.format_exc()
        command.error_message = "Command interrupted by user input."
        command.message = "Command interrupted by user input. Cleaning up resources."
    except AzCommandError as azCommandError:
        command.error_stack_trace = traceback.format_exc()
        command.error_message = str(azCommandError)
        command.message = "Repair create failed. Cleaning up created resources."
    except SkuDoesNotSupportHyperV as skuDoesNotSupportHyperV:
        command.error_stack_trace = traceback.format_exc()
        command.error_message = str(skuDoesNotSupportHyperV)
        command.message = "v2 sku does not support nested VM in hyperv. Please run command without --enabled-nested."
    except ScriptReturnsError as scriptReturnsError:
        command.error_stack_trace = traceback.format_exc()
        command.error_message = str(scriptReturnsError)
        command.message = "Error returned from script when enabling hyperv."
    except SkuNotAvailableError as skuNotAvailableError:
        command.error_stack_trace = traceback.format_exc()
        command.error_message = str(skuNotAvailableError)
        command.message = "Please check if the current subscription can create more VM resources. Cleaning up created resources."
    except UnmanagedDiskCopyError as unmanagedDiskCopyError:
        command.error_stack_trace = traceback.format_exc()
        command.error_message = str(unmanagedDiskCopyError)
        command.message = "Repair create failed. Please try again at another time. Cleaning up created resources."
    except WindowsOsNotAvailableError:
        command.error_stack_trace = traceback.format_exc()
        command.error_message = 'Compatible Windows OS image not available.'
        command.message = 'A compatible Windows OS image is not available at this time, please check subscription.'
    except Exception as exception:
        command.error_stack_trace = traceback.format_exc()
        command.error_message = str(exception)
        command.message = 'An unexpected error occurred. Try running again with the --debug flag to debug.'

    finally:
        if command.error_stack_trace:
            logger.debug(command.error_stack_trace)
    # Generate return results depending on command state
    if not command.is_status_success():
        command.set_status_error()
        return_dict = command.init_return_dict()
        if existing_rg:
            _clean_up_resources(repair_group_name, confirm=True)
        else:
            _clean_up_resources(repair_group_name, confirm=False)
    else:
        created_resources.append(copy_disk_id if copy_disk_id is not None else "")
        command.message = 'Your repair VM \'{n}\' has been created in the resource group \'{repair_rg}\' with disk \'{d}\' attached as data disk. ' \
                          'Please use this VM to troubleshoot and repair. Once the repairs are complete use the command ' \
                          '\'az vm repair restore -n {source_vm} -g {rg} --verbose\' to restore disk to the source VM. ' \
                          'Note that the copied disk is created within the original resource group \'{rg}\'.' \
                          .format(n=repair_vm_name, repair_rg=repair_group_name, d=copy_disk_name, rg=resource_group_name, source_vm=vm_name)
        return_dict = command.init_return_dict()
        # Add additional custom return properties
        return_dict['repair_vm_name'] = repair_vm_name
        return_dict['copied_disk_name'] = copy_disk_name
        return_dict['copied_disk_uri'] = copy_disk_id if copy_disk_id is not None else ""
        return_dict['repair_resource_group'] = repair_group_name
        return_dict['resource_tag'] = resource_tag
        return_dict['created_resources'] = created_resources

        logger.info('\n%s\n', command.message)
    return return_dict


# This method is responsible for restoring the VM after repair  
def restore(cmd, vm_name, resource_group_name, disk_name=None, repair_vm_id=None, yes=False):  
  
    # Create an instance of the command helper object to facilitate logging and status tracking.  
    command = command_helper(logger, cmd, 'vm repair restore')  
  
    try:  
        # Fetch source and repair VM data  
        source_vm = get_vm(cmd, resource_group_name, vm_name)  # Fetch the source VM data  
        is_managed = _uses_managed_disk(source_vm)  # Check if the source VM uses managed disks  
        if repair_vm_id:  
            logger.info('Repair VM ID: %s', repair_vm_id)  
            repair_vm_id = parse_resource_id(repair_vm_id)  # Parse the repair VM ID  
            repair_vm_name = repair_vm_id['name']  
            repair_resource_group = repair_vm_id['resource_group']  
        source_disk = None  
  
        # For MANAGED DISK  
        if is_managed:  
            source_disk = source_vm.storage_profile.os_disk.name  
            # Commands to detach the repaired data disk from the repair VM and attach it to the source VM as an OS disk  
            detach_disk_command = 'az vm disk detach -g {g} --vm-name {repair} --name {disk}' \
                .format(g=repair_resource_group, repair=repair_vm_name, disk=disk_name)  
            attach_fixed_command = 'az vm update -g {g} -n {n} --os-disk {disk}' \
                .format(g=resource_group_name, n=vm_name, disk=disk_name)  
  
            # Detach the repaired data disk from the repair VM and attach it to the source VM as an OS disk  
            logger.info('Detaching repaired data disk from repair VM...')  
            _call_az_command(detach_disk_command)  
            logger.info('Attaching repaired data disk to source VM as an OS disk...')  
            _call_az_command(attach_fixed_command)  
          
        # For UNMANAGED DISK  
        else:  
            source_disk = source_vm.storage_profile.os_disk.vhd.uri  
            # Fetch disk uri from disk name  
            repair_vm = get_vm(cmd, repair_vm_id['resource_group'], repair_vm_id['name'])  
            data_disks = repair_vm.storage_profile.data_disks  
  
            # The params went through validator so no need for existence checks  
            disk_uri = [disk.vhd.uri for disk in data_disks if disk.name == disk_name][0]  
  
            # Commands to detach the repaired data disk from the repair VM and attach it to the source VM as an OS disk  
            detach_unamanged_command = 'az vm unmanaged-disk detach -g {g} --vm-name {repair} --name {disk}' \
                .format(g=repair_resource_group, repair=repair_vm_name, disk=disk_name)  
            attach_unmanaged_command = 'az vm update -g {g} -n {n} --set storageProfile.osDisk.vhd.uri="{uri}"' \
                .format(g=resource_group_name, n=vm_name, uri=disk_uri)  
  
            # Detach the repaired data disk from the repair VM and attach it to the source VM as an OS disk  
            logger.info('Detaching repaired data disk from repair VM...')  
            _call_az_command(detach_unamanged_command)  
            logger.info('Attaching repaired data disk to source VM as an OS disk...')  
            _call_az_command(attach_unmanaged_command)  
  
        # Clean up the resources in the repair resource group  
        _clean_up_resources(repair_resource_group, confirm=not yes)  
        command.set_status_success()  # Set the command status to success  
    # Handle possible exceptions  
    except KeyboardInterrupt:  
        # Capture the stack trace and set the error message if the command is interrupted by the user  
        command.error_stack_trace = traceback.format_exc()  
        command.error_message = "Command interrupted by user input."  
        command.message = "Command interrupted by user input. If the restore command fails at retry, please rerun the repair process from \'az vm repair create\'."  
    except AzCommandError as azCommandError:  
        # Capture the stack trace and set the error message if an Azure command error occurs  
        command.error_stack_trace = traceback.format_exc()  
        command.error_message = str(azCommandError)  
        command.message = "Repair restore failed. If the restore command fails at retry, please rerun the repair process from \'az vm repair create\'."  
    except Exception as exception:  
        # Capture the stack trace and set the error message if an unexpected error occurs  
        command.error_stack_trace = traceback.format_exc()  
        command.error_message = str(exception)  
        command.message = 'An unexpected error occurred. Try running again with the --debug flag to debug.'  
    finally:  
        # Log the stack trace if an error has occurred  
        if command.error_stack_trace:  
            logger.debug(command.error_stack_trace)  
  
    # Set the command status to error if it's not success  
    if not command.is_status_success():  
        command.set_status_error()  
        return_dict = command.init_return_dict()  
    else:  
        # Construct return dict  
        command.message = '\'{disk}\' successfully attached to \'{n}\' as an OS disk. Please test your repairs and once confirmed, ' \
            'you may choose to delete the source OS disk \'{src_disk}\' within resource group \'{rg}\' manually if you no longer need it, to avoid any undesired costs.' \
                .format(disk=disk_name, n=vm_name, src_disk=source_disk, rg=resource_group_name)  
        return_dict = command.init_return_dict()  
        logger.info('\n%s\n', return_dict['message'])  
  
    return return_dict  


# This method is responsible for running a script on a VM  
def run(cmd, vm_name, resource_group_name, run_id=None, repair_vm_id=None, custom_script_file=None, parameters=None, run_on_repair=False, preview=None):  
  
    # Log the input parameters for the method  
    logger.debug('vm repair run parameters: vm_name: %s, resource_group_name: %s, run_id: %s, repair_vm_id: %s, custom_script_file: %s, parameters: %s, run_on_repair: %s, preview: %s',  
                 vm_name, resource_group_name, run_id, repair_vm_id, custom_script_file, parameters, run_on_repair, preview)  
  
    # Initiate a command helper object for logging and status tracking  
    command = command_helper(logger, cmd, 'vm repair run')  
  
    # Define the script names for Linux and Windows  
    LINUX_RUN_SCRIPT_NAME = 'linux-run-driver.sh'  
    WINDOWS_RUN_SCRIPT_NAME = 'win-run-driver.ps1'  
  
    # Set the repair map URL if a preview is available  
    if preview:  
        _set_repair_map_url(preview)  
  
    try:  
        # Fetch data of the VM on which the script is to be run  
        source_vm = get_vm(cmd, resource_group_name, vm_name)  
  
        # Determine the OS of the source VM  
        is_linux = _is_linux_os(source_vm)  
  
        # Choose the appropriate script based on the OS of the source VM  
        if is_linux:  
            script_name = LINUX_RUN_SCRIPT_NAME  
        else:  
            script_name = WINDOWS_RUN_SCRIPT_NAME  
  
        # If run_on_repair is False, then the repair VM is the same as the source VM (i.e., scripts run directly on the source VM)  
        if run_on_repair:  
            repair_vm_id = parse_resource_id(repair_vm_id)  
            repair_vm_name = repair_vm_id['name']  
            repair_resource_group = repair_vm_id['resource_group']  
        else:  
            repair_vm_name = vm_name  
            repair_resource_group = resource_group_name  
  
        run_command_params = []  
        additional_scripts = []  
  
        # For the default scenario where a run ID is provided  
        if not custom_script_file:  
            # Fetch the path to the script from GitHub using the run ID  
            repair_script_path = _fetch_run_script_path(run_id)  
            run_command_params.append('script_path="./{}"'.format(repair_script_path))  
        # For the custom script scenario for script testers  
        else:  
            run_command_params.append('script_path=no-op')  
            additional_scripts.append(custom_script_file)  
  
        # If a preview URL is provided, validate it and extract the fork and branch names  
        if preview:  
            parts = preview.split('/')  
            if len(parts) < 7 or parts.index('map.json') == -1:  
                raise Exception('Invalid preview url. Write full URL of map.json file. example https://github.com/Azure/repair-script-library/blob/main/map.json')  
            last_index = parts.index('map.json')  
            fork_name = parts[last_index - 4]  
            branch_name = parts[last_index - 1]  
            run_command_params.append('repo_fork="{}"'.format(fork_name))  
            run_command_params.append('repo_branch="{}"'.format(branch_name))  
  
        # Append parameters for the script  
        if parameters:  
            if is_linux:  
                param_string = _process_bash_parameters(parameters)  
            else:  
                param_string = _process_ps_parameters(parameters)  
            run_command_params.append('params="{}"'.format(param_string))  
  
        if run_on_repair:  
            vm_string = 'repair VM'  
        else:  
            vm_string = 'VM'  
  
        logger.info('Running script on %s: %s', vm_string, repair_vm_name)  # Log the VM on which the script is being run  


                # Start the timer to measure the run-time of the script  
        script_start_time = timeit.default_timer()  
  
        # Invoke the run command on the VM and capture the standard output and error  
        stdout, stderr = _invoke_run_command(script_name, repair_vm_name, repair_resource_group, is_linux, run_command_params, additional_scripts)  
  
        # Calculate the run-time of the script and log it  
        command.script.run_time = timeit.default_timer() - script_start_time  
        logger.debug("stderr: %s", stderr)  
  
        # Parse the standard output to check if the script execution was successful  
        run_script_succeeded = _check_script_succeeded(stdout)  
  
        # Parse the raw logs from the standard output  
        logs = _parse_run_script_raw_logs(stdout)  
  
        # Process the start and end of the log  
        # If the log is over 4k bytes, it gets cutoff at the start  
        log_cutoff = True  
        log_fullpath = ''  
        for log in logs:  
            if log['level'] == 'Log-Start':  
                log_cutoff = False  
            if log['level'] == 'Log-End':  
                split_log = log['message'].split(']')  
                if len(split_log) == 2:  
                    log_fullpath = split_log[1]  
  
        # If the log is cutoff, give a warning to the user  
        if log_cutoff:  
            logger.warning('Log file is too large and has been cutoff at the start of file. Please locate the log file within the %s using the logFullpath to check full logs.', vm_string)  
  
        # If the script execution was successful, set the status to success and log the output  
        # If the script execution was unsuccessful, set the status to error and log the error  
        if run_script_succeeded:  
            command.script.set_status_success()  
            command.message = 'Script completed succesfully.'  
            command.script.output = '\n'.join([log['message'] for log in logs if log['level'].lower() == 'output'])  
            logger.info('\nScript returned with output:\n%s\n', command.script.output)  
        else:  
            command.script.set_status_error()  
            command.message = 'Script completed with errors.'  
            command.script.output = '\n'.join([log['message'] for log in logs if log['level'].lower() == 'error'])  
            logger.error('\nScript returned with error:\n%s\n', command.script.output)  
  
        # Set the overall command status to success  
        command.set_status_success()  

    except KeyboardInterrupt:
        command.error_stack_trace = traceback.format_exc()
        command.error_message = "Command interrupted by user input."
        command.message = "Repair run failed. Command interrupted by user input."
    except AzCommandError as azCommandError:
        command.error_stack_trace = traceback.format_exc()
        command.error_message = str(azCommandError)
        command.message = "Repair run failed."
    except requests.exceptions.RequestException as exception:
        command.error_stack_trace = traceback.format_exc()
        command.error_message = str(exception)
        command.message = "Failed to fetch run script data from GitHub. Please check this repository is reachable: https://github.com/Azure/repair-script-library"
    except RunScriptNotFoundForIdError as exception:
        command.error_stack_trace = traceback.format_exc()
        command.error_message = str(exception)
        command.message = "Repair run failed. Run ID not found."
    except Exception as exception:
        command.error_stack_trace = traceback.format_exc()
        command.error_message = str(exception)
        command.message = 'An unexpected error occurred. Try running again with the --debug flag to debug.'
    finally:
        if command.error_stack_trace:
            logger.debug(command.error_stack_trace)

    if not command.is_status_success():
        command.set_status_error()
        command.script.output = 'Repair run failed.'
        return_dict = command.init_return_dict()
    else:
        # Build return Dict
        return_dict = command.init_return_dict()
        return_dict['script_status'] = command.script.status
        return_dict['logs'] = stdout
        return_dict['err'] = stderr
        return_dict['log_full_path'] = log_fullpath
        return_dict['output'] = command.script.output
        return_dict['vm_name'] = repair_vm_name
        return_dict['resource_group'] = repair_resource_group

    return return_dict


# This method lists all available repair scripts  
def list_scripts(cmd, preview=None):  
    # Initiate a command helper object for logging and status tracking  
    command = command_helper(logger, cmd, 'vm repair list-scripts')  
  
    # Set the repair map URL if a preview is available  
    if preview:  
        _set_repair_map_url(preview)  
  
    try:  
        # Fetch the map of all available scripts  
        run_map = _fetch_run_script_map()  
  
        # Set the command status to success  
        command.set_status_success()  
  
    # Handle possible exceptions  
    except requests.exceptions.RequestException as exception:  
        # Capture the stack trace and set the error message if a request exception occurs  
        command.error_stack_trace = traceback.format_exc()  
        command.error_message = str(exception)  
        command.message = "Failed to fetch run script data from GitHub. Please check this repository is reachable: https://github.com/Azure/repair-script-library"  
    except Exception as exception:  
        # Capture the stack trace and set the error message if an unexpected error occurs  
        command.error_stack_trace = traceback.format_exc()  
        command.error_message = str(exception)  
        command.message = 'An unexpected error occurred. Try running again with the --debug flag to debug.'  
    finally:  
        # Log the stack trace if an error has occurred  
        if command.error_stack_trace:  
            logger.debug(command.error_stack_trace)  
  
    # Set the command status to error if it's not success  
    if not command.is_status_success():  
        command.set_status_error()  
        return_dict = command.init_return_dict()  
    else:  
        # Construct return dict  
        command.message = 'Available script list succesfully fetched from https://github.com/Azure/repair-script-library'  
        return_dict = command.init_return_dict()  
        return_dict['map'] = run_map  
  
    return return_dict  


# This method resets the network interface card (NIC) of a virtual machine (VM)  
def reset_nic(cmd, vm_name, resource_group_name, yes=False):  
    # Initiate a command helper object for logging and status tracking  
    command = command_helper(logger, cmd, 'vm repair reset-nic')  
    DYNAMIC_CONFIG = 'Dynamic'  
  
    try:  
        # 0) Check if VM is off. If it is, ask to start the VM.  
        # VM must be running to reset its NIC.  
        VM_OFF_MESSAGE = 'VM is not running. The VM must be in running to reset its NIC.\n'  
  
        vm_instance_view = get_vm(cmd, resource_group_name, vm_name, 'instanceView')  
        VM_started = _check_n_start_vm(vm_name, resource_group_name, not yes, VM_OFF_MESSAGE, vm_instance_view)  
  
        # If VM is not started, raise an error  
        if not VM_started:  
            raise CommandCanceledByUserError("Could not get consent to run VM before resetting the NIC.")  
  
        # 1) Fetch VM network info  
        logger.info('Fetching necessary VM network information to reset the NIC...\n')  
          
        # Fetch primary NIC ID. The primary field is null or true for primary NICs.  
        get_primary_nic_id_command = 'az vm nic list -g {g} --vm-name {n} --query "[[?primary].id || [?primary==null].id][0][0]" -o tsv' \
            .format(g=resource_group_name, n=vm_name)  
        primary_nic_id = _call_az_command(get_primary_nic_id_command)  
  
        # If no primary NIC is found, raise an error  
        if not primary_nic_id:  
            raise SupportingResourceNotFoundError('The primary NIC for the VM was not found on Azure.')  
        primary_nic_name = primary_nic_id.split('/')[-1]  
  
        # Get IP config info to get: vnet name, current private IP, IP config name, subnet ID  
        get_primary_ip_config = 'az network nic ip-config list -g {g} --nic-name {nic_name} --query [[?primary]][0][0]' \
            .format(g=resource_group_name, nic_name=primary_nic_name)  
        ip_config_string = _call_az_command(get_primary_ip_config)  
  
        # If no primary IP configuration is found, raise an error  
        if not ip_config_string:  
            raise SupportingResourceNotFoundError('The primary IP configuration for the VM NIC was not found on Azure.')  
        ip_config_object = json.loads(ip_config_string)  

                # Extract subnet ID from the IP configuration  
        subnet_id = ip_config_object['subnet']['id']  
  
        # Tokenize the subnet ID to extract various components  
        subnet_id_tokens = subnet_id.split('/')  
        subnet_name = subnet_id_tokens[-1]  # Last token is subnet name  
        vnet_name = subnet_id_tokens[-3]  # The third token from last is VNet name  
        vnet_resource_group = subnet_id_tokens[-7]  # The seventh token from last is VNet resource group  
        ipconfig_name = ip_config_object['name']  # Extract IP configuration name  
        orig_ip_address = ip_config_object['privateIPAddress']  # Extract original IP address  
  
        # Extract application security groups, if any  
        application_names = ""  
        applicationSecurityGroups = 'applicationSecurityGroups'  
        if applicationSecurityGroups in ip_config_object:  
            for item in ip_config_object[applicationSecurityGroups]:  
                application_id_tokens = item['id'].split('/')  
                if application_id_tokens[-1] is not None:  
                    application_names += application_id_tokens[-1] + " "  
  
        logger.info('applicationSecurityGroups {application_names}...\n')  
  
        # Extract original IP allocation method (Dynamic or Static)  
        orig_ip_allocation_method = ip_config_object['privateIPAllocationMethod']  
  
        # Get available IP address within subnet  
        get_available_ip_command = 'az network vnet subnet list-available-ips -g {g} --vnet-name {vnet} --name {subnet} --query [0] -o tsv' \
            .format(g=vnet_resource_group, vnet=vnet_name, subnet=subnet_name)  
        swap_ip_address = _call_az_command(get_available_ip_command)  
        if not swap_ip_address:  
            # Raise available IP not found error  
            raise SupportingResourceNotFoundError('Available IP address was not found within the VM subnet.')  
  
        # 3) Update private IP address to another in subnet. This will invoke and wait for a VM restart.  
        logger.info('Updating VM IP configuration. This might take a few minutes...\n')  
  
        # Update IP address  
        if application_names:  
            update_ip_command = 'az network nic ip-config update -g {g} --nic-name {nic} -n {config} --private-ip-address {ip} --asgs {asgs}' \
                .format(g=resource_group_name, nic=primary_nic_name, config=ipconfig_name, ip=swap_ip_address, asgs=application_names)  
        else:  
            logger.info('applicationSecurityGroups do not exist...\n')  
            update_ip_command = 'az network nic ip-config update -g {g} --nic-name {nic} -n {config} --private-ip-address {ip}' \
                .format(g=resource_group_name, nic=primary_nic_name, config=ipconfig_name, ip=swap_ip_address)  
        _call_az_command(update_ip_command)  

                # Wait for IP to be updated  
        # This command waits for the network interface card (NIC) IP configuration to be updated  
        wait_ip_update_command = 'az network nic ip-config wait --updated -g {g} --nic-name {nic}' \
            .format(g=resource_group_name, nic=primary_nic_name)  
        _call_az_command(wait_ip_update_command)  
  
        # 4) Revert the configurations. This will also invoke and wait for a VM restart.  
        logger.info('NIC reset is complete. Now reverting back to your original configuration...\n')  
  
        # Initialize the revert IP command variable  
        revert_ip_command = None  
  
        # If the original IP allocation method was dynamic, revert back to dynamic  
        if orig_ip_allocation_method == DYNAMIC_CONFIG:  
            # If there are application security groups, include them in the command  
            if application_names:  
                revert_ip_command = 'az network nic ip-config update -g {g} --nic-name {nic} -n {config} --set privateIpAllocationMethod={method} --asgs {asgs}' \
                    .format(g=resource_group_name, nic=primary_nic_name, config=ipconfig_name, method=DYNAMIC_CONFIG, asgs=application_names)  
            else:  
                revert_ip_command = 'az network nic ip-config update -g {g} --nic-name {nic} -n {config} --set privateIpAllocationMethod={method}' \
                    .format(g=resource_group_name, nic=primary_nic_name, config=ipconfig_name, method=DYNAMIC_CONFIG)  
        else:  
            # If the original IP allocation method was not dynamic, revert to the original static IP  
            # If there are application security groups, include them in the command  
            if application_names:  
                revert_ip_command = 'az network nic ip-config update -g {g} --nic-name {nic} -n {config} --private-ip-address {ip} --asgs {asgs}' \
                    .format(g=resource_group_name, nic=primary_nic_name, config=ipconfig_name, ip=orig_ip_address, asgs=application_names)  
            else:  
                revert_ip_command = 'az network nic ip-config update -g {g} --nic-name {nic} -n {config} --private-ip-address {ip} ' \
                    .format(g=resource_group_name, nic=primary_nic_name, config=ipconfig_name, ip=orig_ip_address)  
  
        # Execute the revert IP command  
        _call_az_command(revert_ip_command)  
        logger.info('VM guest NIC reset is complete and all configurations are reverted.')  
        
    # Some error happened. Stop command and revert back as needed.
    except KeyboardInterrupt:
        command.set_status_error()
        command.error_stack_trace = traceback.format_exc()
        command.error_message = "Command interrupted by user input."
        command.message = "Command interrupted by user input."
    except AzCommandError as azCommandError:
        command.set_status_error()
        command.error_stack_trace = traceback.format_exc()
        command.error_message = str(azCommandError)
        command.message = "Reset NIC failed."
    except SupportingResourceNotFoundError as resourceError:
        command.set_status_error()
        command.error_stack_trace = traceback.format_exc()
        command.error_message = str(resourceError)
        command.message = "Reset NIC could not be initiated."
    except CommandCanceledByUserError as canceledError:
        command.set_status_error()
        command.error_stack_trace = traceback.format_exc()
        command.error_message = str(canceledError)
        command.message = VM_OFF_MESSAGE
    except Exception as exception:
        command.set_status_error()
        command.error_stack_trace = traceback.format_exc()
        command.error_message = str(exception)
        command.message = 'An unexpected error occurred. Try running again with the --debug flag to debug.'
    else:
        command.set_status_success()
        command.message = 'VM guest NIC reset complete. The VM is in running state.'
    finally:
        if command.error_stack_trace:
            logger.debug(command.error_stack_trace)
        # Generate return object and log errors if needed
        return_dict = command.init_return_dict()

    return return_dict


def repair_and_restore(cmd, vm_name, resource_group_name, repair_password=None, repair_username=None, repair_vm_name=None, copy_disk_name=None, repair_group_name=None):    
    """    
    This function manages the process of repairing and restoring a specified virtual machine (VM). The process involves  
    the creation of a repair VM, the generation of a copy of the problem VM's disk, and the formation of a new resource   
    group specifically for the repair operation.   
  
    :param cmd: Command object that is used to execute Azure CLI commands.  
    :param vm_name: The name of the VM that is targeted for repair.  
    :param resource_group_name: The name of the resource group in which the targeted VM is located.  
    :param repair_password: (Optional) Password to be used for the repair operation. If not provided, a random password is generated.  
    :param repair_username: (Optional) Username to be used for the repair operation. If not provided, a random username is generated.  
    :param repair_vm_name: (Optional) The name to assign to the repair VM. If not provided, a unique name is generated.  
    :param copy_disk_name: (Optional) The name to assign to the copy of the disk. If not provided, a unique name is generated.  
    :param repair_group_name: (Optional) The name of the repair resource group. If not provided, a unique name is generated.  
    """  
    from datetime import datetime  
    import secrets  
    import string  
  
    # Initialize command helper object  
    command = command_helper(logger, cmd, 'vm repair repair-and-restore')  
  
    # Generate a random password for the repair operation  
    password_length = 30  
    password_characters = string.ascii_lowercase + string.digits + string.ascii_uppercase  
    repair_password = ''.join(secrets.choice(password_characters) for i in range(password_length))  
  
    # Generate a random username for the repair operation  
    username_length = 20  
    username_characters = string.ascii_lowercase + string.digits  
    repair_username = ''.join(secrets.choice(username_characters) for i in range(username_length))  
  
    # Generate unique names for the repair VM, copied disk, and repair resource group  
    timestamp = datetime.utcnow().strftime('%Y%m%d%H%M%S')  
    repair_vm_name = ('repair-' + vm_name)[:14] + '_'  
    copy_disk_name = vm_name + '-DiskCopy-' + timestamp  
    repair_group_name = 'repair-' + vm_name + '-' + timestamp  
  
    # Check if a resource group with the same name already exists  
    existing_rg = _check_existing_rg(repair_group_name)  
  
    # Create a repair VM, copy of the disk, and a new resource group  
    create_out = create(cmd, vm_name, resource_group_name, repair_password, repair_username, repair_vm_name=repair_vm_name, copy_disk_name=copy_disk_name, repair_group_name=repair_group_name, associate_public_ip=False, yes=True)  
  
    # Log the output of the create operation  
    logger.info('create_out: %s', create_out)  
  
    # Extract the repair VM name, copied disk name, and repair resource group from the output  
    repair_vm_name = create_out['repair_vm_name']  
    copy_disk_name = create_out['copied_disk_name']  
    repair_group_name = create_out['repair_resource_group']  
  
    # Log that the fstab run command is about to be executed  
    logger.info('Running fstab run command')  

    try:  
        # Run the fstab script on the repair VM  
        run_out = run(cmd, repair_vm_name, repair_group_name, run_id='linux-alar2', parameters=["fstab", "initiator=SELFHELP"])  
  
    except Exception:  
        # If running the fstab script fails, log the error and clean up resources  
        command.set_status_error()  
        command.error_stack_trace = traceback.format_exc()  
        command.error_message = "Command failed when running fstab script."  
        command.message = "Command failed when running fstab script."  
    
        # If the resource group existed before, confirm before cleaning up resources  
        # Otherwise, clean up resources without confirmation  
        if existing_rg:  
            _clean_up_resources(repair_group_name, confirm=True)  
        else:  
            _clean_up_resources(repair_group_name, confirm=False)  
        return  
    
    # Log the output of the run command  
    logger.info('run_out: %s', run_out)  
    
    # If the fstab script returned an error, log the error and clean up resources  
    if run_out['script_status'] == 'ERROR':  
        logger.error('fstab script returned an error.')  
        if existing_rg:  
            _clean_up_resources(repair_group_name, confirm=True)  
        else:  
            _clean_up_resources(repair_group_name, confirm=False)  
        return  
    
    # Run the restore command  
    logger.info('Running restore command')  
    show_vm_id = 'az vm show -g {g} -n {n} --query id -o tsv' \
        .format(g=repair_group_name, n=repair_vm_name)  
    
    repair_vm_id = _call_az_command(show_vm_id)  
    
    restore(cmd, vm_name, resource_group_name, copy_disk_name, repair_vm_id, yes=True)  
    
    # Set the success message  
    command.message = 'fstab script has been applied to the source VM. A new repair VM \'{n}\' was created in the resource group \'{repair_rg}\' with disk \'{d}\' attached as data disk. ' \
        'The repairs were complete using the fstab script and the repair VM was then deleted. ' \
        'The repair disk was restored to the source VM. ' \
            .format(n=repair_vm_name, repair_rg=repair_group_name, d=copy_disk_name)  
    
    # Mark the operation as successful  
    command.set_status_success()  
    
    # If there were any errors, log the stack trace  
    if command.error_stack_trace:  
        logger.debug(command.error_stack_trace)  
    
    # Initialize the return dictionary and log the success message  
    return_dict = command.init_return_dict()  
    
    logger.info('\n%s\n', command.message)  
    
    # Return the result of the operation  
    return return_dict

def repair_button(cmd, vm_name, resource_group_name, button_command, repair_password=None, repair_username=None, repair_vm_name=None, copy_disk_name=None, repair_group_name=None):
    from datetime import datetime
    import secrets
    import string

    # Init command helper object
    command = command_helper(logger, cmd, 'vm repair repair-button')

    password_length = 30
    password_characters = string.ascii_lowercase + string.digits + string.ascii_uppercase
    repair_password = ''.join(secrets.choice(password_characters) for i in range(password_length))

    username_length = 20
    username_characters = string.ascii_lowercase + string.digits
    repair_username = ''.join(secrets.choice(username_characters) for i in range(username_length))

    timestamp = datetime.utcnow().strftime('%Y%m%d%H%M%S')
    repair_vm_name = ('repair-' + vm_name)[:14] + '_'
    copy_disk_name = vm_name + '-DiskCopy-' + timestamp
    repair_group_name = 'repair-' + vm_name + '-' + timestamp
    existing_rg = _check_existing_rg(repair_group_name)

    create_out = create(cmd, vm_name, resource_group_name, repair_password, repair_username, repair_vm_name=repair_vm_name, copy_disk_name=copy_disk_name, repair_group_name=repair_group_name, associate_public_ip=False, yes=True)

    # log create_out
    logger.info('create_out: %s', create_out)

    repair_vm_name = create_out['repair_vm_name']
    copy_disk_name = create_out['copied_disk_name']
    repair_group_name = create_out['repair_resource_group']

    logger.info('Running command')

    try:
        run_out = run(cmd, repair_vm_name, repair_group_name, run_id='linux-alar2', parameters=[button_command, "initiator=SELFHELP"])

    except Exception:
        command.set_status_error()
        command.error_stack_trace = traceback.format_exc()
        command.error_message = "Command failed when running  script."
        command.message = "Command failed when running script."
        if existing_rg:
            _clean_up_resources(repair_group_name, confirm=True)
        else:
            _clean_up_resources(repair_group_name, confirm=False)
        return

    # log run_out
    logger.info('run_out: %s', run_out)

    if run_out['script_status'] == 'ERROR':
        logger.error(' script returned an error.')
        if existing_rg:
            _clean_up_resources(repair_group_name, confirm=True)
        else:
            _clean_up_resources(repair_group_name, confirm=False)
        return

    logger.info('Running restore command')
    show_vm_id = 'az vm show -g {g} -n {n} --query id -o tsv' \
        .format(g=repair_group_name, n=repair_vm_name)

    repair_vm_id = _call_az_command(show_vm_id)

    restore(cmd, vm_name, resource_group_name, copy_disk_name, repair_vm_id, yes=True)

    command.message = 'script has been applied to the source VM. A new repair VM \'{n}\' was created in the resource group \'{repair_rg}\' with disk \'{d}\' attached as data disk. ' \
        'The repairs were complete using the script and the repair VM was then deleted. ' \
        'The repair disk was restored to the source VM. ' \
        .format(n=repair_vm_name, repair_rg=repair_group_name, d=copy_disk_name)

    command.set_status_success()
    if command.error_stack_trace:
        logger.debug(command.error_stack_trace)
    # Generate return object and log errors if needed
    return_dict = command.init_return_dict()

    logger.info('\n%s\n', command.message)

    return return_dict<|MERGE_RESOLUTION|>--- conflicted
+++ resolved
@@ -13,7 +13,7 @@
 
 from azure.cli.command_modules.vm.custom import get_vm, _is_linux_os
 from azure.cli.command_modules.storage.storage_url_helpers import StorageResourceIdentifier
-from msrestazure.tools import parse_resource_id
+from azure.mgmt.core.tools import parse_resource_id
 from .exceptions import AzCommandError, SkuNotAvailableError, UnmanagedDiskCopyError, WindowsOsNotAvailableError, RunScriptNotFoundForIdError, SkuDoesNotSupportHyperV, ScriptReturnsError, SupportingResourceNotFoundError, CommandCanceledByUserError
 
 from .command_helper_class import command_helper
@@ -54,92 +54,6 @@
 logger = get_logger(__name__)
 
 
-<<<<<<< HEAD
-def create(cmd, vm_name, resource_group_name, repair_password=None, repair_username=None, repair_vm_name=None, copy_disk_name=None, repair_group_name=None, unlock_encrypted_vm=False, enable_nested=False, associate_public_ip=False, distro='ubuntu', yes=False, encrypt_recovery_key=""):  
-    """  
-    This function creates a repair VM.  
-      
-    Parameters:  
-    - cmd: The command to be executed.  
-    - vm_name: The name of the virtual machine.  
-    - resource_group_name: The name of the resource group.  
-    - repair_password: The password for the repair VM. If not provided, a default will be used.  
-    - repair_username: The username for the repair VM. If not provided, a default will be used.  
-    - repair_vm_name: The name of the repair VM. If not provided, a default will be used.  
-    - copy_disk_name: The name of the disk to be copied. If not provided, the OS disk of the source VM will be used.  
-    - repair_group_name: The name of the repair group. If not provided, a default will be used.  
-    - unlock_encrypted_vm: If True, the encrypted VM will be unlocked. Default is False.  
-    - enable_nested: If True, nested virtualization will be enabled. Default is False.  
-    - associate_public_ip: If True, a public IP will be associated with the VM. Default is False.  
-    - distro: The Linux distribution to use for the repair VM. Default is 'ubuntu'.  
-    - yes: If True, confirmation prompts will be skipped. Default is False.  
-    - encrypt_recovery_key: The Bitlocker recovery key to use for encrypting the VM. Default is an empty string.  
-    """  
-    
-    # A warning about a future breaking change.  
-    logger.warning('After the November 2024 release, if the image of the source Windows VM is not found, the \'az vm repair create\' command will default to use a 2022-Datacenter image for the repair VM.')  
-      
-    # Logging all the command parameters, except the sensitive data.
-    # Mask sensitive information
-    masked_repair_password = '****' if repair_password else None
-    masked_repair_username = '****' if repair_username else None
-    masked_repair_encrypt_recovery_key = '****' if encrypt_recovery_key else None
-    logger.debug('vm repair create command parameters: vm_name: %s, resource_group_name: %s, repair_password: %s, repair_username: %s, repair_vm_name: %s, copy_disk_name: %s, repair_group_name: %s, unlock_encrypted_vm: %s, enable_nested: %s, associate_public_ip: %s, distro: %s, yes: %s, encrypt_recovery_key: %s', 
-                 vm_name, resource_group_name, masked_repair_password, masked_repair_username, repair_vm_name, copy_disk_name, repair_group_name, unlock_encrypted_vm, enable_nested, associate_public_ip, distro, yes, masked_repair_encrypt_recovery_key)  
-  
-    # Initializing a command helper object.  
-    command = command_helper(logger, cmd, 'vm repair create')  
-      
-    # The main command execution block.  
-    try:  
-        # Set parameters used in exception handling to avoid Unbound errors:
-        existing_rg = None
-        copy_disk_id = None  
-        
-        # Fetching the data of the source VM.  
-        source_vm = get_vm(cmd, resource_group_name, vm_name)  
-        source_vm_instance_view = get_vm(cmd, resource_group_name, vm_name, 'instanceView')  
-  
-        # Checking if the OS of the source VM is Linux and what the Hyper-V generation is.  
-        is_linux = _is_linux_os(source_vm)  
-        vm_hypervgen = _is_gen2(source_vm_instance_view)  
-  
-        # Fetching the name of the OS disk and checking if it's managed.  
-        target_disk_name = source_vm.storage_profile.os_disk.name  
-        is_managed = _uses_managed_disk(source_vm)  
-        # Fetching the tag for the repair resource and initializing the list of created resources.  
-        resource_tag = _get_repair_resource_tag(resource_group_name, vm_name)  
-        created_resources = []  
-        # Fetching the architecture of the source VM.  
-        architecture_type = _fetch_architecture(source_vm)  
-  
-        # Checking if the source VM's OS is Linux and if it uses a managed disk.  
-        if is_linux and _uses_managed_disk(source_vm):  
-            # Setting the OS type to 'Linux'.  
-            os_type = 'Linux'  
-            # Checking the Hyper-V generation of the source VM.  
-            hyperV_generation_linux = _check_linux_hyperV_gen(source_vm)  
-            if hyperV_generation_linux == 'V2':  
-                # If the Hyper-V generation is 'V2', log this information and select the Linux distribution for a Gen2 VM.  
-                logger.info('Generation 2 VM detected')  
-                os_image_urn = _select_distro_linux_gen2(distro)  
-            if architecture_type == 'Arm64':  
-                # If the architecture type is 'Arm64', log this information and select the Linux distribution for an Arm64 VM.  
-                logger.info('ARM64 VM detected')  
-                os_image_urn = _select_distro_linux_Arm64(distro)  
-            else:  
-                # If the architecture type is not 'Arm64', select the Linux distribution for a regular VM.  
-                os_image_urn = _select_distro_linux(distro)  
-        else:  
-            # If the source VM's OS is not Linux, check if a recovery key is provided.  
-            if encrypt_recovery_key:  
-                # If a recovery key is provided, fetch the compatible Windows OS URN for a VM with Bitlocker encryption.  
-                os_image_urn = _fetch_compatible_windows_os_urn_v2(source_vm)  
-            else:  
-                # If no recovery key is provided, fetch the compatible Windows OS URN for a regular VM.  
-                os_image_urn = _fetch_compatible_windows_os_urn(source_vm)  
-            # Setting the OS type to 'Windows'.  
-=======
 def create(cmd, vm_name, resource_group_name, repair_password=None, repair_username=None, repair_vm_name=None, copy_disk_name=None, repair_group_name=None, unlock_encrypted_vm=False, enable_nested=False, associate_public_ip=False, distro='ubuntu', yes=False, encrypt_recovery_key="", disable_trusted_launch=False):
     # Breaking change warning
     logger.warning('After the November 2024 release, if the image of the source Windows VM is not found, the \'az vm repair create\' command will default to use a 2022-Datacenter image for the repair VM.')
@@ -182,47 +96,14 @@
                 os_image_urn = _fetch_compatible_windows_os_urn_v2(source_vm)
             else:
                 os_image_urn = _fetch_compatible_windows_os_urn(source_vm)
->>>>>>> 479aa27e
             os_type = 'Windows'
-  
-        # Setting up the base command to create the repair VM.  
-        if is_linux:  
-            # If the source VM's OS is Linux, the command includes a custom data script.  
+
+        # Set up base create vm command
+        if is_linux:
             create_repair_vm_command = 'az vm create -g {g} -n {n} --tag {tag} --image {image} --admin-username {username} --admin-password {password} --public-ip-address {option} --custom-data {cloud_init_script}' \
-                .format(g=repair_group_name, n=repair_vm_name, tag=resource_tag, image=os_image_urn, username=repair_username, password=repair_password, option=associate_public_ip, cloud_init_script=_get_cloud_init_script())  
-        else:  
-            # If the source VM's OS is not Linux, the command does not include a custom data script.  
+                .format(g=repair_group_name, n=repair_vm_name, tag=resource_tag, image=os_image_urn, username=repair_username, password=repair_password, option=associate_public_ip, cloud_init_script=_get_cloud_init_script())
+        else:
             create_repair_vm_command = 'az vm create -g {g} -n {n} --tag {tag} --image {image} --admin-username {username} --admin-password {password} --public-ip-address {option}' \
-<<<<<<< HEAD
-                .format(g=repair_group_name, n=repair_vm_name, tag=resource_tag, image=os_image_urn, username=repair_username, password=repair_password, option=associate_public_ip)  
-  
-        # Fetching the size of the repair VM.  
-        sku = _fetch_compatible_sku(source_vm, enable_nested)  
-        if not sku:  
-            # If no compatible size is found, raise an error.  
-            raise SkuNotAvailableError('Failed to find compatible VM size for source VM\'s OS disk within given region and subscription.')  
-        # Adding the size to the command.  
-        create_repair_vm_command += ' --size {sku}'.format(sku=sku)  
-
-
-        # Setting the availability zone for the repair VM.  
-        # If the source VM has availability zones, the first one is chosen for the repair VM.  
-        if source_vm.zones:  
-            zone = source_vm.zones[0]  
-            create_repair_vm_command += ' --zone {zone}'.format(zone=zone)  
-  
-        # If a Bitlocker recovery key is provided, this indicates the source VM is encrypted.  
-        # In this case, the VM and OS disk security profiles need to be fetched and added to the repair VM creation command.  
-        if encrypt_recovery_key:  
-            # For confidential VM and Trusted VM, some SKUs expect specific security types, secure_boot_enabled and vtpm_enabled.  
-            # Fetching the VM security profile and adding it to the command if it exists.  
-            logger.debug('Fetching VM security profile...')  
-            vm_security_params = _fetch_vm_security_profile_parameters(source_vm)  
-            if vm_security_params:  
-                create_repair_vm_command += vm_security_params  
-  
-            # Fetching the OS Disk security profile and adding it to the command if it exists.  
-=======
                 .format(g=repair_group_name, n=repair_vm_name, tag=resource_tag, image=os_image_urn, username=repair_username, password=repair_password, option=associate_public_ip)
 
         # Fetch VM size of repair VM
@@ -251,191 +132,142 @@
                     create_repair_vm_command += vm_security_params  
         # For confidential VM and Trusted Launch VM security tags on disks, the disk security profile needs to be brought over as well.  
         if encrypt_recovery_key:  
->>>>>>> 479aa27e
             logger.debug('Fetching OS Disk security profile...')  
             osdisk_security_params = _fetch_osdisk_security_profile_parameters(source_vm)  
             if osdisk_security_params:  
                 create_repair_vm_command += osdisk_security_params  
-<<<<<<< HEAD
-  
-        # Creating a new resource group for the repair VM and its resources.  
-        # First, check if the repair group already exists.  
-        # If it doesn't, create a new resource group at the same location as the source VM.  
-        existing_rg = _check_existing_rg(repair_group_name)  
-        if not existing_rg:  
-=======
 
         # Create new resource group
         existing_rg = _check_existing_rg(repair_group_name)
         if not existing_rg:
->>>>>>> 479aa27e
             create_resource_group_command = 'az group create -l {loc} -n {group_name}' \
-                .format(loc=source_vm.location, group_name=repair_group_name)  
-            logger.info('Creating resource group for repair VM and its resources...')  
-            _call_az_command(create_resource_group_command)  
-
-
-                # Check if the source VM uses managed disks.  
-        # If it does, the repair VM will also be created with managed disks.  
-        if is_managed:  
-            logger.info('Source VM uses managed disks. Creating repair VM with managed disks.\n')  
-  
-            # Fetch the SKU, location, OS type, and Hyper-V generation of the disk from the source VM.  
-            disk_sku, location, os_type, hyperV_generation = _fetch_disk_info(resource_group_name, target_disk_name)  
-  
-            # Prepare the command to create a copy of the source VM's OS disk.  
-            # The command includes the resource group name, copy disk name, target disk name, SKU, location, and OS type.  
+                                            .format(loc=source_vm.location, group_name=repair_group_name)
+            logger.info('Creating resource group for repair VM and its resources...')
+            _call_az_command(create_resource_group_command)
+
+        # MANAGED DISK
+        if is_managed:
+            logger.info('Source VM uses managed disks. Creating repair VM with managed disks.\n')
+
+            # Copy OS disk command
+            disk_sku, location, os_type, hyperV_generation = _fetch_disk_info(resource_group_name, target_disk_name)
             copy_disk_command = 'az disk create -g {g} -n {n} --source {s} --sku {sku} --location {loc} --os-type {os_type} --query id -o tsv' \
-                .format(g=resource_group_name, n=copy_disk_name, s=target_disk_name, sku=disk_sku, loc=location, os_type=os_type)  
-  
-            # If the Hyper-V generation for the disk is available, append it to the copy disk command.  
-            if hyperV_generation:  
-                copy_disk_command += ' --hyper-v-generation {hyperV}'.format(hyperV=hyperV_generation)  
-  
-            # If the source VM is a Linux Gen2 VM but the Hyper-V generation is not available in the disk info,  
-            # log this situation and manually add 'V2' to the copy disk command.  
-            elif is_linux and hyperV_generation_linux == 'V2':  
-                logger.info('The disk did not contain the information of gen2, but the machine is created from gen2 image')  
-                copy_disk_command += ' --hyper-v-generation {hyperV}'.format(hyperV=hyperV_generation_linux)  
-  
-            # If the source VM has availability zones, get the first one and add it to the copy disk command.  
-            if source_vm.zones:  
-                zone = source_vm.zones[0]  
-                copy_disk_command += ' --zone {zone}'.format(zone=zone)  
-  
-            # Execute the command to create a copy of the OS disk of the source VM.  
-            logger.info('Copying OS disk of source VM...')  
-            copy_disk_id = _call_az_command(copy_disk_command).strip('\n')  
-
-
-            # Depending on the operating system of the source VM and whether it's encrypted, different steps are taken.  
-            # If the source VM is not a Linux machine, create the repair VM.  
-            # This is the case for Windows VMs, both encrypted and not encrypted.  
-            if not is_linux:  
-                # Call the method to create the repair VM, providing the necessary parameters.  
-                _create_repair_vm(copy_disk_id, create_repair_vm_command, repair_password, repair_username)  
-  
-            # If the source VM is a Windows machine and it is encrypted, unlock the encrypted VM after creation.  
-            if not is_linux and unlock_encrypted_vm:  
-                # Call the method to create the repair VM.  
-                _create_repair_vm(copy_disk_id, create_repair_vm_command, repair_password, repair_username)  
-                # Call the method to unlock the encrypted VM, providing the necessary parameters.  
-                _unlock_encrypted_vm_run(repair_vm_name, repair_group_name, is_linux, encrypt_recovery_key)  
-  
-            # If the source VM is a Linux machine and it is encrypted, create the repair VM and then unlock it.  
-            if is_linux and unlock_encrypted_vm:  
-                # Call the method to create the repair VM.  
-                _create_repair_vm(copy_disk_id, create_repair_vm_command, repair_password, repair_username)  
-                # Call the method to unlock the encrypted VM.  
-                _unlock_encrypted_vm_run(repair_vm_name, repair_group_name, is_linux)  
-  
-            # If the source VM is a Linux machine and it is not encrypted, create the repair VM and then attach the data disk.  
-            # This is done after VM creation to avoid a UUID mismatch causing an incorrect boot.  
-            if is_linux and (not unlock_encrypted_vm):  
-                # Call the method to create the repair VM, with the fix_uuid parameter set to True.  
-                _create_repair_vm(copy_disk_id, create_repair_vm_command, repair_password, repair_username, fix_uuid=True)  
-                logger.info('Attaching copied disk to repair VM as data disk...')  
-                # Set up the command to attach the copied disk to the repair VM.  
-                attach_disk_command = "az vm disk attach -g {g} --name {disk_id} --vm-name {vm_name} ".format(g=repair_group_name, disk_id=copy_disk_id, vm_name=repair_vm_name)  
-                # Execute the command to attach the disk.  
-                _call_az_command(attach_disk_command)  
-
-
-        # Check if the source VM uses unmanaged disks.  
-        # If it does, the repair VM will also be created with unmanaged disks.  
-        else:  
-            logger.info('Source VM uses unmanaged disks. Creating repair VM with unmanaged disks.\n')  
-  
-            # Get the URI of the OS disk from the source VM.  
-            os_disk_uri = source_vm.storage_profile.os_disk.vhd.uri  
-  
-            # Create the name of the copy disk by appending '.vhd' to the existing name.  
-            copy_disk_name = copy_disk_name + '.vhd'  
-  
-            # Create a StorageResourceIdentifier object for the storage account associated with the OS disk.  
-            storage_account = StorageResourceIdentifier(cmd.cli_ctx.cloud, os_disk_uri)  
-  
-            # Validate the VM creation command to ensure all parameters are correct before proceeding.  
-            validate_create_vm_command = create_repair_vm_command + ' --validate'  
-            logger.info('Validating VM template before continuing...')  
-            _call_az_command(validate_create_vm_command, secure_params=[repair_password, repair_username])  
-  
-            # Fetch the connection string of the storage account.  
+                                .format(g=resource_group_name, n=copy_disk_name, s=target_disk_name, sku=disk_sku, loc=location, os_type=os_type)
+
+            # Only add hyperV variable when available
+            if hyperV_generation:
+                copy_disk_command += ' --hyper-v-generation {hyperV}'.format(hyperV=hyperV_generation)
+            elif is_linux and hyperV_generation_linux == 'V2':
+                logger.info('The disk did not contain the information of gen2 , but the machine is created from gen2 image')
+                copy_disk_command += ' --hyper-v-generation {hyperV}'.format(hyperV=hyperV_generation_linux)
+            # Set availability zone for vm when available
+            if source_vm.zones:
+                zone = source_vm.zones[0]
+                copy_disk_command += ' --zone {zone}'.format(zone=zone)
+            # Copy OS Disk
+            logger.info('Copying OS disk of source VM...')
+            copy_disk_id = _call_az_command(copy_disk_command).strip('\n')
+
+            # Create VM according to the two conditions: is_linux, unlock_encrypted_vm
+            # Only in the case of a Linux VM without encryption the data-disk gets attached after VM creation.
+            # This is required to prevent an incorrect boot due to an UUID mismatch
+            if not is_linux:
+                # windows
+                _create_repair_vm(copy_disk_id, create_repair_vm_command, repair_password, repair_username)
+
+            if not is_linux and unlock_encrypted_vm:
+                # windows with encryption
+                _create_repair_vm(copy_disk_id, create_repair_vm_command, repair_password, repair_username)
+                _unlock_encrypted_vm_run(repair_vm_name, repair_group_name, is_linux, encrypt_recovery_key)
+
+            if is_linux and unlock_encrypted_vm:
+                # linux with encryption
+                _create_repair_vm(copy_disk_id, create_repair_vm_command, repair_password, repair_username)
+                _unlock_encrypted_vm_run(repair_vm_name, repair_group_name, is_linux)
+
+            if is_linux and (not unlock_encrypted_vm):
+                # linux without encryption
+                _create_repair_vm(copy_disk_id, create_repair_vm_command, repair_password, repair_username, fix_uuid=True)
+                logger.info('Attaching copied disk to repair VM as data disk...')
+                attach_disk_command = "az vm disk attach -g {g} --name {disk_id} --vm-name {vm_name} ".format(g=repair_group_name, disk_id=copy_disk_id, vm_name=repair_vm_name)
+                _call_az_command(attach_disk_command)
+
+        # UNMANAGED DISK
+        else:
+            logger.info('Source VM uses unmanaged disks. Creating repair VM with unmanaged disks.\n')
+            os_disk_uri = source_vm.storage_profile.os_disk.vhd.uri
+            copy_disk_name = copy_disk_name + '.vhd'
+            storage_account = StorageResourceIdentifier(cmd.cli_ctx.cloud, os_disk_uri)
+            # Validate create vm create command to validate parameters before runnning copy disk commands
+            validate_create_vm_command = create_repair_vm_command + ' --validate'
+            logger.info('Validating VM template before continuing...')
+            _call_az_command(validate_create_vm_command, secure_params=[repair_password, repair_username])
+
+            # get storage account connection string
             get_connection_string_command = 'az storage account show-connection-string -g {g} -n {n} --query connectionString -o tsv' \
-                .format(g=resource_group_name, n=storage_account.account_name)  
-            logger.debug('Fetching storage account connection string...')  
-            connection_string = _call_az_command(get_connection_string_command).strip('\n')  
-  
-            # Create a snapshot of the unmanaged OS disk.  
+                                            .format(g=resource_group_name, n=storage_account.account_name)
+            logger.debug('Fetching storage account connection string...')
+            connection_string = _call_az_command(get_connection_string_command).strip('\n')
+
+            # Create Snapshot of Unmanaged Disk
             make_snapshot_command = 'az storage blob snapshot -c {c} -n {n} --connection-string "{con_string}" --query snapshot -o tsv' \
-                .format(c=storage_account.container, n=storage_account.blob, con_string=connection_string)  
-            logger.info('Creating snapshot of OS disk...')  
-            snapshot_timestamp = _call_az_command(make_snapshot_command, secure_params=[connection_string]).strip('\n')  
-            snapshot_uri = os_disk_uri + '?snapshot={timestamp}'.format(timestamp=snapshot_timestamp)  
-  
-            # Create a copy of the snapshot into an unmanaged disk.  
+                                    .format(c=storage_account.container, n=storage_account.blob, con_string=connection_string)
+            logger.info('Creating snapshot of OS disk...')
+            snapshot_timestamp = _call_az_command(make_snapshot_command, secure_params=[connection_string]).strip('\n')
+            snapshot_uri = os_disk_uri + '?snapshot={timestamp}'.format(timestamp=snapshot_timestamp)
+
+            # Copy Snapshot into unmanaged Disk
             copy_snapshot_command = 'az storage blob copy start -c {c} -b {name} --source-uri {source} --connection-string "{con_string}"' \
-                .format(c=storage_account.container, name=copy_disk_name, source=snapshot_uri, con_string=connection_string)  
-            logger.info('Creating a copy disk from the snapshot...')  
-            _call_az_command(copy_snapshot_command, secure_params=[connection_string])  
-  
-            # Generate the URI of the copied disk.  
-            copy_disk_id = os_disk_uri.rstrip(storage_account.blob) + copy_disk_name  
-  
-            # Create the repair VM with the copied unmanaged disk.  
-            create_repair_vm_command = create_repair_vm_command + ' --use-unmanaged-disk'  
-            logger.info('Creating repair VM while disk copy is in progress...')  
-            _call_az_command(create_repair_vm_command, secure_params=[repair_password, repair_username])  
-  
-            # Check if the disk copy process is done.  
-            logger.info('Checking if disk copy is done...')  
+                                    .format(c=storage_account.container, name=copy_disk_name, source=snapshot_uri, con_string=connection_string)
+            logger.info('Creating a copy disk from the snapshot...')
+            _call_az_command(copy_snapshot_command, secure_params=[connection_string])
+            # Generate the copied disk uri
+            copy_disk_id = os_disk_uri.rstrip(storage_account.blob) + copy_disk_name
+
+            # Create new repair VM with copied ummanaged disk command
+            create_repair_vm_command = create_repair_vm_command + ' --use-unmanaged-disk'
+            logger.info('Creating repair VM while disk copy is in progress...')
+            _call_az_command(create_repair_vm_command, secure_params=[repair_password, repair_username])
+
+            logger.info('Checking if disk copy is done...')
             copy_check_command = 'az storage blob show -c {c} -n {name} --connection-string "{con_string}" --query properties.copy.status -o tsv' \
-                .format(c=storage_account.container, name=copy_disk_name, con_string=connection_string)  
-            copy_result = _call_az_command(copy_check_command, secure_params=[connection_string]).strip('\n')  
-  
-            # If the disk copy process failed, raise an error.  
-            if copy_result != 'success':  
-                raise UnmanagedDiskCopyError('Unmanaged disk copy failed.')  
-  
-            # Attach the copied unmanaged disk to the repair VM.  
-            logger.info('Attaching copied disk to repair VM as data disk...')  
+                                 .format(c=storage_account.container, name=copy_disk_name, con_string=connection_string)
+            copy_result = _call_az_command(copy_check_command, secure_params=[connection_string]).strip('\n')
+            if copy_result != 'success':
+                raise UnmanagedDiskCopyError('Unmanaged disk copy failed.')
+
+            # Attach copied unmanaged disk to new vm
+            logger.info('Attaching copied disk to repair VM as data disk...')
             attach_disk_command = "az vm unmanaged-disk attach -g {g} -n {disk_name} --vm-name {vm_name} --vhd-uri {uri}" \
-                .format(g=repair_group_name, disk_name=copy_disk_name, vm_name=repair_vm_name, uri=copy_disk_id)  
-            _call_az_command(attach_disk_command)  
-
-
-        # Check if the Nested Hyper-V needs to be enabled.  
-        # If it does, run the script to install Hyper-V and create the nested VM.  
-        if enable_nested:  
-            logger.info("Running Script win-enable-nested-hyperv.ps1 to install HyperV")  
-  
-            # Set up the command to run the script to enable Nested Hyper-V.  
+                                  .format(g=repair_group_name, disk_name=copy_disk_name, vm_name=repair_vm_name, uri=copy_disk_id)
+            _call_az_command(attach_disk_command)
+
+        # invoke enable-NestedHyperV.ps1 again to attach Disk to Nested
+        if enable_nested:
+            logger.info("Running Script win-enable-nested-hyperv.ps1 to install HyperV")
+
             run_hyperv_command = "az vm repair run -g {g} -n {name} --run-id win-enable-nested-hyperv --parameters gen={gen}" \
-                .format(g=repair_group_name, name=repair_vm_name, gen=vm_hypervgen)  
-  
-            # Execute the command to enable Nested Hyper-V.  
-            ret_enable_nested = _call_az_command(run_hyperv_command)  
-            logger.debug("az vm repair run hyperv command returned: %s", ret_enable_nested)  
-  
-            # If the script indicates that a restart is required, restart the repair VM.  
-            if str.find(ret_enable_nested, "SuccessRestartRequired") > -1:  
-                restart_cmd = 'az vm restart -g {rg} -n {vm}'.format(rg=repair_group_name, vm=repair_vm_name)  
-                logger.info("Restarting Repair VM")  
-                restart_ret = _call_az_command(restart_cmd)  
-                logger.debug(restart_ret)  
-  
-                # After the restart, run the script to enable Nested Hyper-V again to create the nested VM.  
-                logger.info("Running win-enable-nested-hyperv.ps1 again to create nested VM")  
+                .format(g=repair_group_name, name=repair_vm_name, gen=vm_hypervgen)
+            ret_enable_nested = _call_az_command(run_hyperv_command)
+
+            logger.debug("az vm repair run hyperv command returned: %s", ret_enable_nested)
+
+            if str.find(ret_enable_nested, "SuccessRestartRequired") > -1:
+                restart_cmd = 'az vm restart -g {rg} -n {vm}'.format(rg=repair_group_name, vm=repair_vm_name)
+                logger.info("Restarting Repair VM")
+                restart_ret = _call_az_command(restart_cmd)
+                logger.debug(restart_ret)
+
+                # invoking hyperv script again
+                logger.info("Running win-enable-nested-hyperv.ps1 again to create nested VM")
                 run_hyperv_command = "az vm repair run -g {g} -n {name} --run-id win-enable-nested-hyperv --parameters gen={gen}" \
-                    .format(g=repair_group_name, name=repair_vm_name, gen=vm_hypervgen)  
-                ret_enable_nested_again = _call_az_command(run_hyperv_command)  
-                logger.debug("stderr: %s", ret_enable_nested_again)  
-  
-        # List all the resources in the repair resource group.  
-        created_resources = _list_resource_ids_in_rg(repair_group_name)  
-  
-        # Set the command status to success.  
-        command.set_status_success()  
+                    .format(g=repair_group_name, name=repair_vm_name, gen=vm_hypervgen)
+                ret_enable_nested_again = _call_az_command(run_hyperv_command)
+
+                logger.debug("stderr: %s", ret_enable_nested_again)
+
+        created_resources = _list_resource_ids_in_rg(repair_group_name)
+        command.set_status_success()
 
     # Some error happened. Stop command and clean-up resources.
     except KeyboardInterrupt:
@@ -483,7 +315,7 @@
         else:
             _clean_up_resources(repair_group_name, confirm=False)
     else:
-        created_resources.append(copy_disk_id if copy_disk_id is not None else "")
+        created_resources.append(copy_disk_id)
         command.message = 'Your repair VM \'{n}\' has been created in the resource group \'{repair_rg}\' with disk \'{d}\' attached as data disk. ' \
                           'Please use this VM to troubleshoot and repair. Once the repairs are complete use the command ' \
                           '\'az vm repair restore -n {source_vm} -g {rg} --verbose\' to restore disk to the source VM. ' \
@@ -493,7 +325,7 @@
         # Add additional custom return properties
         return_dict['repair_vm_name'] = repair_vm_name
         return_dict['copied_disk_name'] = copy_disk_name
-        return_dict['copied_disk_uri'] = copy_disk_id if copy_disk_id is not None else ""
+        return_dict['copied_disk_uri'] = copy_disk_id
         return_dict['repair_resource_group'] = repair_group_name
         return_dict['resource_tag'] = resource_tag
         return_dict['created_resources'] = created_resources
@@ -502,227 +334,195 @@
     return return_dict
 
 
-# This method is responsible for restoring the VM after repair  
-def restore(cmd, vm_name, resource_group_name, disk_name=None, repair_vm_id=None, yes=False):  
-  
-    # Create an instance of the command helper object to facilitate logging and status tracking.  
-    command = command_helper(logger, cmd, 'vm repair restore')  
-  
-    try:  
-        # Fetch source and repair VM data  
-        source_vm = get_vm(cmd, resource_group_name, vm_name)  # Fetch the source VM data  
-        is_managed = _uses_managed_disk(source_vm)  # Check if the source VM uses managed disks  
-        if repair_vm_id:  
-            logger.info('Repair VM ID: %s', repair_vm_id)  
-            repair_vm_id = parse_resource_id(repair_vm_id)  # Parse the repair VM ID  
-            repair_vm_name = repair_vm_id['name']  
-            repair_resource_group = repair_vm_id['resource_group']  
-        source_disk = None  
-  
-        # For MANAGED DISK  
-        if is_managed:  
-            source_disk = source_vm.storage_profile.os_disk.name  
-            # Commands to detach the repaired data disk from the repair VM and attach it to the source VM as an OS disk  
+def restore(cmd, vm_name, resource_group_name, disk_name=None, repair_vm_id=None, yes=False):
+
+    # Init command helper object
+    command = command_helper(logger, cmd, 'vm repair restore')
+
+    try:
+        # Fetch source and repair VM data
+        source_vm = get_vm(cmd, resource_group_name, vm_name)
+        is_managed = _uses_managed_disk(source_vm)
+        if repair_vm_id:
+            logger.info('Repair VM ID: %s', repair_vm_id)
+            repair_vm_id = parse_resource_id(repair_vm_id)
+            repair_vm_name = repair_vm_id['name']
+            repair_resource_group = repair_vm_id['resource_group']
+        source_disk = None
+
+        # MANAGED DISK
+        if is_managed:
+            source_disk = source_vm.storage_profile.os_disk.name
+            # Detach repaired data disk command
             detach_disk_command = 'az vm disk detach -g {g} --vm-name {repair} --name {disk}' \
-                .format(g=repair_resource_group, repair=repair_vm_name, disk=disk_name)  
+                                  .format(g=repair_resource_group, repair=repair_vm_name, disk=disk_name)
+            # Update OS disk with repaired data disk
             attach_fixed_command = 'az vm update -g {g} -n {n} --os-disk {disk}' \
-                .format(g=resource_group_name, n=vm_name, disk=disk_name)  
-  
-            # Detach the repaired data disk from the repair VM and attach it to the source VM as an OS disk  
-            logger.info('Detaching repaired data disk from repair VM...')  
-            _call_az_command(detach_disk_command)  
-            logger.info('Attaching repaired data disk to source VM as an OS disk...')  
-            _call_az_command(attach_fixed_command)  
-          
-        # For UNMANAGED DISK  
-        else:  
-            source_disk = source_vm.storage_profile.os_disk.vhd.uri  
-            # Fetch disk uri from disk name  
-            repair_vm = get_vm(cmd, repair_vm_id['resource_group'], repair_vm_id['name'])  
-            data_disks = repair_vm.storage_profile.data_disks  
-  
-            # The params went through validator so no need for existence checks  
-            disk_uri = [disk.vhd.uri for disk in data_disks if disk.name == disk_name][0]  
-  
-            # Commands to detach the repaired data disk from the repair VM and attach it to the source VM as an OS disk  
+                                   .format(g=resource_group_name, n=vm_name, disk=disk_name)
+
+            # Maybe run attach and delete concurrently
+            logger.info('Detaching repaired data disk from repair VM...')
+            _call_az_command(detach_disk_command)
+            logger.info('Attaching repaired data disk to source VM as an OS disk...')
+            _call_az_command(attach_fixed_command)
+        # UNMANAGED DISK
+        else:
+            source_disk = source_vm.storage_profile.os_disk.vhd.uri
+            # Get disk uri from disk name
+            repair_vm = get_vm(cmd, repair_vm_id['resource_group'], repair_vm_id['name'])
+            data_disks = repair_vm.storage_profile.data_disks
+            # The params went through validator so no need for existence checks
+            disk_uri = [disk.vhd.uri for disk in data_disks if disk.name == disk_name][0]
+
             detach_unamanged_command = 'az vm unmanaged-disk detach -g {g} --vm-name {repair} --name {disk}' \
-                .format(g=repair_resource_group, repair=repair_vm_name, disk=disk_name)  
+                                       .format(g=repair_resource_group, repair=repair_vm_name, disk=disk_name)
+            # Update OS disk with disk
+            # storageProfile.osDisk.name="{disk}"
             attach_unmanaged_command = 'az vm update -g {g} -n {n} --set storageProfile.osDisk.vhd.uri="{uri}"' \
-                .format(g=resource_group_name, n=vm_name, uri=disk_uri)  
-  
-            # Detach the repaired data disk from the repair VM and attach it to the source VM as an OS disk  
-            logger.info('Detaching repaired data disk from repair VM...')  
-            _call_az_command(detach_unamanged_command)  
-            logger.info('Attaching repaired data disk to source VM as an OS disk...')  
-            _call_az_command(attach_unmanaged_command)  
-  
-        # Clean up the resources in the repair resource group  
-        _clean_up_resources(repair_resource_group, confirm=not yes)  
-        command.set_status_success()  # Set the command status to success  
-    # Handle possible exceptions  
-    except KeyboardInterrupt:  
-        # Capture the stack trace and set the error message if the command is interrupted by the user  
-        command.error_stack_trace = traceback.format_exc()  
-        command.error_message = "Command interrupted by user input."  
-        command.message = "Command interrupted by user input. If the restore command fails at retry, please rerun the repair process from \'az vm repair create\'."  
-    except AzCommandError as azCommandError:  
-        # Capture the stack trace and set the error message if an Azure command error occurs  
-        command.error_stack_trace = traceback.format_exc()  
-        command.error_message = str(azCommandError)  
-        command.message = "Repair restore failed. If the restore command fails at retry, please rerun the repair process from \'az vm repair create\'."  
-    except Exception as exception:  
-        # Capture the stack trace and set the error message if an unexpected error occurs  
-        command.error_stack_trace = traceback.format_exc()  
-        command.error_message = str(exception)  
-        command.message = 'An unexpected error occurred. Try running again with the --debug flag to debug.'  
-    finally:  
-        # Log the stack trace if an error has occurred  
-        if command.error_stack_trace:  
-            logger.debug(command.error_stack_trace)  
-  
-    # Set the command status to error if it's not success  
-    if not command.is_status_success():  
-        command.set_status_error()  
-        return_dict = command.init_return_dict()  
-    else:  
-        # Construct return dict  
+                                       .format(g=resource_group_name, n=vm_name, uri=disk_uri)
+            logger.info('Detaching repaired data disk from repair VM...')
+            _call_az_command(detach_unamanged_command)
+            logger.info('Attaching repaired data disk to source VM as an OS disk...')
+            _call_az_command(attach_unmanaged_command)
+        # Clean
+        _clean_up_resources(repair_resource_group, confirm=not yes)
+        command.set_status_success()
+    except KeyboardInterrupt:
+        command.error_stack_trace = traceback.format_exc()
+        command.error_message = "Command interrupted by user input."
+        command.message = "Command interrupted by user input. If the restore command fails at retry, please rerun the repair process from \'az vm repair create\'."
+    except AzCommandError as azCommandError:
+        command.error_stack_trace = traceback.format_exc()
+        command.error_message = str(azCommandError)
+        command.message = "Repair restore failed. If the restore command fails at retry, please rerun the repair process from \'az vm repair create\'."
+    except Exception as exception:
+        command.error_stack_trace = traceback.format_exc()
+        command.error_message = str(exception)
+        command.message = 'An unexpected error occurred. Try running again with the --debug flag to debug.'
+    finally:
+        if command.error_stack_trace:
+            logger.debug(command.error_stack_trace)
+
+    if not command.is_status_success():
+        command.set_status_error()
+        return_dict = command.init_return_dict()
+    else:
+        # Construct return dict
         command.message = '\'{disk}\' successfully attached to \'{n}\' as an OS disk. Please test your repairs and once confirmed, ' \
-            'you may choose to delete the source OS disk \'{src_disk}\' within resource group \'{rg}\' manually if you no longer need it, to avoid any undesired costs.' \
-                .format(disk=disk_name, n=vm_name, src_disk=source_disk, rg=resource_group_name)  
-        return_dict = command.init_return_dict()  
-        logger.info('\n%s\n', return_dict['message'])  
-  
-    return return_dict  
-
-
-# This method is responsible for running a script on a VM  
-def run(cmd, vm_name, resource_group_name, run_id=None, repair_vm_id=None, custom_script_file=None, parameters=None, run_on_repair=False, preview=None):  
-  
-    # Log the input parameters for the method  
-    logger.debug('vm repair run parameters: vm_name: %s, resource_group_name: %s, run_id: %s, repair_vm_id: %s, custom_script_file: %s, parameters: %s, run_on_repair: %s, preview: %s',  
-                 vm_name, resource_group_name, run_id, repair_vm_id, custom_script_file, parameters, run_on_repair, preview)  
-  
-    # Initiate a command helper object for logging and status tracking  
-    command = command_helper(logger, cmd, 'vm repair run')  
-  
-    # Define the script names for Linux and Windows  
-    LINUX_RUN_SCRIPT_NAME = 'linux-run-driver.sh'  
-    WINDOWS_RUN_SCRIPT_NAME = 'win-run-driver.ps1'  
-  
-    # Set the repair map URL if a preview is available  
-    if preview:  
-        _set_repair_map_url(preview)  
-  
-    try:  
-        # Fetch data of the VM on which the script is to be run  
-        source_vm = get_vm(cmd, resource_group_name, vm_name)  
-  
-        # Determine the OS of the source VM  
-        is_linux = _is_linux_os(source_vm)  
-  
-        # Choose the appropriate script based on the OS of the source VM  
-        if is_linux:  
-            script_name = LINUX_RUN_SCRIPT_NAME  
-        else:  
-            script_name = WINDOWS_RUN_SCRIPT_NAME  
-  
-        # If run_on_repair is False, then the repair VM is the same as the source VM (i.e., scripts run directly on the source VM)  
-        if run_on_repair:  
-            repair_vm_id = parse_resource_id(repair_vm_id)  
-            repair_vm_name = repair_vm_id['name']  
-            repair_resource_group = repair_vm_id['resource_group']  
-        else:  
-            repair_vm_name = vm_name  
-            repair_resource_group = resource_group_name  
-  
-        run_command_params = []  
-        additional_scripts = []  
-  
-        # For the default scenario where a run ID is provided  
-        if not custom_script_file:  
-            # Fetch the path to the script from GitHub using the run ID  
-            repair_script_path = _fetch_run_script_path(run_id)  
-            run_command_params.append('script_path="./{}"'.format(repair_script_path))  
-        # For the custom script scenario for script testers  
-        else:  
-            run_command_params.append('script_path=no-op')  
-            additional_scripts.append(custom_script_file)  
-  
-        # If a preview URL is provided, validate it and extract the fork and branch names  
-        if preview:  
-            parts = preview.split('/')  
-            if len(parts) < 7 or parts.index('map.json') == -1:  
-                raise Exception('Invalid preview url. Write full URL of map.json file. example https://github.com/Azure/repair-script-library/blob/main/map.json')  
-            last_index = parts.index('map.json')  
-            fork_name = parts[last_index - 4]  
-            branch_name = parts[last_index - 1]  
-            run_command_params.append('repo_fork="{}"'.format(fork_name))  
-            run_command_params.append('repo_branch="{}"'.format(branch_name))  
-  
-        # Append parameters for the script  
-        if parameters:  
-            if is_linux:  
-                param_string = _process_bash_parameters(parameters)  
-            else:  
-                param_string = _process_ps_parameters(parameters)  
-            run_command_params.append('params="{}"'.format(param_string))  
-  
-        if run_on_repair:  
-            vm_string = 'repair VM'  
-        else:  
-            vm_string = 'VM'  
-  
-        logger.info('Running script on %s: %s', vm_string, repair_vm_name)  # Log the VM on which the script is being run  
-
-
-                # Start the timer to measure the run-time of the script  
-        script_start_time = timeit.default_timer()  
-  
-        # Invoke the run command on the VM and capture the standard output and error  
-        stdout, stderr = _invoke_run_command(script_name, repair_vm_name, repair_resource_group, is_linux, run_command_params, additional_scripts)  
-  
-        # Calculate the run-time of the script and log it  
-        command.script.run_time = timeit.default_timer() - script_start_time  
-        logger.debug("stderr: %s", stderr)  
-  
-        # Parse the standard output to check if the script execution was successful  
-        run_script_succeeded = _check_script_succeeded(stdout)  
-  
-        # Parse the raw logs from the standard output  
-        logs = _parse_run_script_raw_logs(stdout)  
-  
-        # Process the start and end of the log  
-        # If the log is over 4k bytes, it gets cutoff at the start  
-        log_cutoff = True  
-        log_fullpath = ''  
-        for log in logs:  
-            if log['level'] == 'Log-Start':  
-                log_cutoff = False  
-            if log['level'] == 'Log-End':  
-                split_log = log['message'].split(']')  
-                if len(split_log) == 2:  
-                    log_fullpath = split_log[1]  
-  
-        # If the log is cutoff, give a warning to the user  
-        if log_cutoff:  
-            logger.warning('Log file is too large and has been cutoff at the start of file. Please locate the log file within the %s using the logFullpath to check full logs.', vm_string)  
-  
-        # If the script execution was successful, set the status to success and log the output  
-        # If the script execution was unsuccessful, set the status to error and log the error  
-        if run_script_succeeded:  
-            command.script.set_status_success()  
-            command.message = 'Script completed succesfully.'  
-            command.script.output = '\n'.join([log['message'] for log in logs if log['level'].lower() == 'output'])  
-            logger.info('\nScript returned with output:\n%s\n', command.script.output)  
-        else:  
-            command.script.set_status_error()  
-            command.message = 'Script completed with errors.'  
-            command.script.output = '\n'.join([log['message'] for log in logs if log['level'].lower() == 'error'])  
-            logger.error('\nScript returned with error:\n%s\n', command.script.output)  
-  
-        # Set the overall command status to success  
-        command.set_status_success()  
-
+                          'you may choose to delete the source OS disk \'{src_disk}\' within resource group \'{rg}\' manually if you no longer need it, to avoid any undesired costs.' \
+                          .format(disk=disk_name, n=vm_name, src_disk=source_disk, rg=resource_group_name)
+        return_dict = command.init_return_dict()
+        logger.info('\n%s\n', return_dict['message'])
+
+    return return_dict
+
+
+def run(cmd, vm_name, resource_group_name, run_id=None, repair_vm_id=None, custom_script_file=None, parameters=None, run_on_repair=False, preview=None):
+
+    # log method parameters
+    logger.debug('vm repair run parameters: vm_name: %s, resource_group_name: %s, run_id: %s, repair_vm_id: %s, custom_script_file: %s, parameters: %s, run_on_repair: %s, preview: %s',
+                 vm_name, resource_group_name, run_id, repair_vm_id, custom_script_file, parameters, run_on_repair, preview)
+
+    # Init command helper object
+    command = command_helper(logger, cmd, 'vm repair run')
+    LINUX_RUN_SCRIPT_NAME = 'linux-run-driver.sh'
+    WINDOWS_RUN_SCRIPT_NAME = 'win-run-driver.ps1'
+    if preview:
+        _set_repair_map_url(preview)
+
+    try:
+        # Fetch VM data
+        source_vm = get_vm(cmd, resource_group_name, vm_name)
+        is_linux = _is_linux_os(source_vm)
+
+        if is_linux:
+            script_name = LINUX_RUN_SCRIPT_NAME
+        else:
+            script_name = WINDOWS_RUN_SCRIPT_NAME
+
+        # If run_on_repair is False, then repair_vm is the source_vm (scripts run directly on source vm)
+        if run_on_repair:
+            logger.info('Parsing repair vm id when running on repair VM.')
+            repair_vm_id = parse_resource_id(repair_vm_id)
+            repair_vm_name = repair_vm_id['name']
+            repair_resource_group = repair_vm_id['resource_group']
+        else:
+            repair_vm_name = vm_name
+            repair_resource_group = resource_group_name
+
+        run_command_params = []
+        additional_scripts = []
+
+        # Normal scenario with run id
+        if not custom_script_file:
+            # Fetch run path from GitHub
+            repair_script_path = _fetch_run_script_path(run_id)
+            run_command_params.append('script_path="./{}"'.format(repair_script_path))
+        # Custom script scenario for script testers
+        else:
+            run_command_params.append('script_path=no-op')
+            additional_scripts.append(custom_script_file)
+
+        if preview:
+            parts = preview.split('/')
+            if len(parts) < 7 or parts.index('map.json') == -1:
+                raise Exception('Invalid preview url. Write full URL of map.json file. example https://github.com/Azure/repair-script-library/blob/main/map.json')
+            last_index = parts.index('map.json')
+            fork_name = parts[last_index - 4]
+            branch_name = parts[last_index - 1]
+            run_command_params.append('repo_fork="{}"'.format(fork_name))
+            run_command_params.append('repo_branch="{}"'.format(branch_name))
+
+        # Append Parameters
+        if parameters:
+            if is_linux:
+                param_string = _process_bash_parameters(parameters)
+            else:
+                param_string = _process_ps_parameters(parameters)
+            run_command_params.append('params="{}"'.format(param_string))
+        if run_on_repair:
+            vm_string = 'repair VM'
+        else:
+            vm_string = 'VM'
+        logger.info('Running script on %s: %s', vm_string, repair_vm_name)
+
+        # Run script and measure script run-time
+        script_start_time = timeit.default_timer()
+        stdout, stderr = _invoke_run_command(script_name, repair_vm_name, repair_resource_group, is_linux, run_command_params, additional_scripts)
+        command.script.run_time = timeit.default_timer() - script_start_time
+        logger.debug("stderr: %s", stderr)
+
+        # Parse through stdout to populate log properties: 'level', 'message'
+        run_script_succeeded = _check_script_succeeded(stdout)
+        logs = _parse_run_script_raw_logs(stdout)
+
+        # Process log-start and log-end
+        # Log is cutoff at the start if over 4k bytes
+        log_cutoff = True
+        log_fullpath = ''
+        for log in logs:
+            if log['level'] == 'Log-Start':
+                log_cutoff = False
+            if log['level'] == 'Log-End':
+                split_log = log['message'].split(']')
+                if len(split_log) == 2:
+                    log_fullpath = split_log[1]
+        if log_cutoff:
+            logger.warning('Log file is too large and has been cutoff at the start of file. Please locate the log file within the %s using the logFullpath to check full logs.', vm_string)
+
+        # Output 'output' or 'error' level logs depending on status
+        if run_script_succeeded:
+            command.script.set_status_success()
+            command.message = 'Script completed succesfully.'
+            command.script.output = '\n'.join([log['message'] for log in logs if log['level'].lower() == 'output'])
+            logger.info('\nScript returned with output:\n%s\n', command.script.output)
+        else:
+            command.script.set_status_error()
+            command.message = 'Script completed with errors.'
+            command.script.output = '\n'.join([log['message'] for log in logs if log['level'].lower() == 'error'])
+            logger.error('\nScript returned with error:\n%s\n', command.script.output)
+
+        command.set_status_success()
     except KeyboardInterrupt:
         command.error_stack_trace = traceback.format_exc()
         command.error_message = "Command interrupted by user input."
@@ -765,173 +565,143 @@
     return return_dict
 
 
-# This method lists all available repair scripts  
-def list_scripts(cmd, preview=None):  
-    # Initiate a command helper object for logging and status tracking  
-    command = command_helper(logger, cmd, 'vm repair list-scripts')  
-  
-    # Set the repair map URL if a preview is available  
-    if preview:  
-        _set_repair_map_url(preview)  
-  
-    try:  
-        # Fetch the map of all available scripts  
-        run_map = _fetch_run_script_map()  
-  
-        # Set the command status to success  
-        command.set_status_success()  
-  
-    # Handle possible exceptions  
-    except requests.exceptions.RequestException as exception:  
-        # Capture the stack trace and set the error message if a request exception occurs  
-        command.error_stack_trace = traceback.format_exc()  
-        command.error_message = str(exception)  
-        command.message = "Failed to fetch run script data from GitHub. Please check this repository is reachable: https://github.com/Azure/repair-script-library"  
-    except Exception as exception:  
-        # Capture the stack trace and set the error message if an unexpected error occurs  
-        command.error_stack_trace = traceback.format_exc()  
-        command.error_message = str(exception)  
-        command.message = 'An unexpected error occurred. Try running again with the --debug flag to debug.'  
-    finally:  
-        # Log the stack trace if an error has occurred  
-        if command.error_stack_trace:  
-            logger.debug(command.error_stack_trace)  
-  
-    # Set the command status to error if it's not success  
-    if not command.is_status_success():  
-        command.set_status_error()  
-        return_dict = command.init_return_dict()  
-    else:  
-        # Construct return dict  
-        command.message = 'Available script list succesfully fetched from https://github.com/Azure/repair-script-library'  
-        return_dict = command.init_return_dict()  
-        return_dict['map'] = run_map  
-  
-    return return_dict  
-
-
-# This method resets the network interface card (NIC) of a virtual machine (VM)  
-def reset_nic(cmd, vm_name, resource_group_name, yes=False):  
-    # Initiate a command helper object for logging and status tracking  
-    command = command_helper(logger, cmd, 'vm repair reset-nic')  
-    DYNAMIC_CONFIG = 'Dynamic'  
-  
-    try:  
-        # 0) Check if VM is off. If it is, ask to start the VM.  
-        # VM must be running to reset its NIC.  
-        VM_OFF_MESSAGE = 'VM is not running. The VM must be in running to reset its NIC.\n'  
-  
-        vm_instance_view = get_vm(cmd, resource_group_name, vm_name, 'instanceView')  
-        VM_started = _check_n_start_vm(vm_name, resource_group_name, not yes, VM_OFF_MESSAGE, vm_instance_view)  
-  
-        # If VM is not started, raise an error  
-        if not VM_started:  
-            raise CommandCanceledByUserError("Could not get consent to run VM before resetting the NIC.")  
-  
-        # 1) Fetch VM network info  
-        logger.info('Fetching necessary VM network information to reset the NIC...\n')  
-          
-        # Fetch primary NIC ID. The primary field is null or true for primary NICs.  
+def list_scripts(cmd, preview=None):
+
+    # Init command helper object
+    command = command_helper(logger, cmd, 'vm repair list-scripts')
+    if preview:
+        _set_repair_map_url(preview)
+
+    try:
+        run_map = _fetch_run_script_map()
+        command.set_status_success()
+    except requests.exceptions.RequestException as exception:
+        command.error_stack_trace = traceback.format_exc()
+        command.error_message = str(exception)
+        command.message = "Failed to fetch run script data from GitHub. Please check this repository is reachable: https://github.com/Azure/repair-script-library"
+    except Exception as exception:
+        command.error_stack_trace = traceback.format_exc()
+        command.error_message = str(exception)
+        command.message = 'An unexpected error occurred. Try running again with the --debug flag to debug.'
+    finally:
+        if command.error_stack_trace:
+            logger.debug(command.error_stack_trace)
+
+    if not command.is_status_success():
+        command.set_status_error()
+        return_dict = command.init_return_dict()
+    else:
+        command.message = 'Available script list succesfully fetched from https://github.com/Azure/repair-script-library'
+        return_dict = command.init_return_dict()
+        return_dict['map'] = run_map
+
+    return return_dict
+
+
+def reset_nic(cmd, vm_name, resource_group_name, yes=False):
+
+    # Init command helper object
+    command = command_helper(logger, cmd, 'vm repair reset-nic')
+    DYNAMIC_CONFIG = 'Dynamic'
+
+    try:
+        # 0) Check if VM is deallocated or off. If it is, ask to run start the VM.
+        VM_OFF_MESSAGE = 'VM is not running. The VM must be in running to reset its NIC.\n'
+
+        vm_instance_view = get_vm(cmd, resource_group_name, vm_name, 'instanceView')
+        VM_started = _check_n_start_vm(vm_name, resource_group_name, not yes, VM_OFF_MESSAGE, vm_instance_view)
+        if not VM_started:
+            raise CommandCanceledByUserError("Could not get consent to run VM before resetting the NIC.")
+
+        # 1) Fetch vm network info
+        logger.info('Fetching necessary VM network information to reset the NIC...\n')
+        # Fetch primary nic id. The primary field is null or true for primary nics.
         get_primary_nic_id_command = 'az vm nic list -g {g} --vm-name {n} --query "[[?primary].id || [?primary==null].id][0][0]" -o tsv' \
-            .format(g=resource_group_name, n=vm_name)  
-        primary_nic_id = _call_az_command(get_primary_nic_id_command)  
-  
-        # If no primary NIC is found, raise an error  
-        if not primary_nic_id:  
-            raise SupportingResourceNotFoundError('The primary NIC for the VM was not found on Azure.')  
-        primary_nic_name = primary_nic_id.split('/')[-1]  
-  
-        # Get IP config info to get: vnet name, current private IP, IP config name, subnet ID  
+                                     .format(g=resource_group_name, n=vm_name)
+        primary_nic_id = _call_az_command(get_primary_nic_id_command)
+        if not primary_nic_id:
+            # Raise no primary nic excpetion
+            raise SupportingResourceNotFoundError('The primary NIC for the VM was not found on Azure.')
+        primary_nic_name = primary_nic_id.split('/')[-1]
+
+        # Get ip config info to get: vnet name, current private ip, ipconfig name, subnet id
         get_primary_ip_config = 'az network nic ip-config list -g {g} --nic-name {nic_name} --query [[?primary]][0][0]' \
-            .format(g=resource_group_name, nic_name=primary_nic_name)  
-        ip_config_string = _call_az_command(get_primary_ip_config)  
-  
-        # If no primary IP configuration is found, raise an error  
-        if not ip_config_string:  
-            raise SupportingResourceNotFoundError('The primary IP configuration for the VM NIC was not found on Azure.')  
-        ip_config_object = json.loads(ip_config_string)  
-
-                # Extract subnet ID from the IP configuration  
-        subnet_id = ip_config_object['subnet']['id']  
-  
-        # Tokenize the subnet ID to extract various components  
-        subnet_id_tokens = subnet_id.split('/')  
-        subnet_name = subnet_id_tokens[-1]  # Last token is subnet name  
-        vnet_name = subnet_id_tokens[-3]  # The third token from last is VNet name  
-        vnet_resource_group = subnet_id_tokens[-7]  # The seventh token from last is VNet resource group  
-        ipconfig_name = ip_config_object['name']  # Extract IP configuration name  
-        orig_ip_address = ip_config_object['privateIPAddress']  # Extract original IP address  
-  
-        # Extract application security groups, if any  
-        application_names = ""  
-        applicationSecurityGroups = 'applicationSecurityGroups'  
-        if applicationSecurityGroups in ip_config_object:  
-            for item in ip_config_object[applicationSecurityGroups]:  
-                application_id_tokens = item['id'].split('/')  
-                if application_id_tokens[-1] is not None:  
-                    application_names += application_id_tokens[-1] + " "  
-  
-        logger.info('applicationSecurityGroups {application_names}...\n')  
-  
-        # Extract original IP allocation method (Dynamic or Static)  
-        orig_ip_allocation_method = ip_config_object['privateIPAllocationMethod']  
-  
-        # Get available IP address within subnet  
+                                .format(g=resource_group_name, nic_name=primary_nic_name)
+        ip_config_string = _call_az_command(get_primary_ip_config)
+        if not ip_config_string:
+            # Raise primary ip_config not found
+            raise SupportingResourceNotFoundError('The primary IP configuration for the VM NIC was not found on Azure.')
+        ip_config_object = json.loads(ip_config_string)
+
+        subnet_id = ip_config_object['subnet']['id']
+        subnet_id_tokens = subnet_id.split('/')
+        subnet_name = subnet_id_tokens[-1]
+        vnet_name = subnet_id_tokens[-3]
+        vnet_resource_group = subnet_id_tokens[-7]
+        ipconfig_name = ip_config_object['name']
+        orig_ip_address = ip_config_object['privateIPAddress']
+        application_names = ""
+        applicationSecurityGroups = 'applicationSecurityGroups'
+        if applicationSecurityGroups in ip_config_object:
+            for item in ip_config_object[applicationSecurityGroups]:
+                application_id_tokens = item['id'].split('/')
+                if application_id_tokens[-1] is not None:
+
+                    application_names += application_id_tokens[-1] + " "
+
+        logger.info('applicationSecurityGroups {application_names}...\n')
+
+        # Dynamic | Static
+        orig_ip_allocation_method = ip_config_object['privateIPAllocationMethod']
+
+        # Get aviailable ip address within subnet
         get_available_ip_command = 'az network vnet subnet list-available-ips -g {g} --vnet-name {vnet} --name {subnet} --query [0] -o tsv' \
-            .format(g=vnet_resource_group, vnet=vnet_name, subnet=subnet_name)  
-        swap_ip_address = _call_az_command(get_available_ip_command)  
-        if not swap_ip_address:  
-            # Raise available IP not found error  
-            raise SupportingResourceNotFoundError('Available IP address was not found within the VM subnet.')  
-  
-        # 3) Update private IP address to another in subnet. This will invoke and wait for a VM restart.  
-        logger.info('Updating VM IP configuration. This might take a few minutes...\n')  
-  
-        # Update IP address  
-        if application_names:  
+                                   .format(g=vnet_resource_group, vnet=vnet_name, subnet=subnet_name)
+        swap_ip_address = _call_az_command(get_available_ip_command)
+        if not swap_ip_address:
+            # Raise available IP not found
+            raise SupportingResourceNotFoundError('Available IP address was not found within the VM subnet.')
+
+        # 3) Update private IP address to another in subnet. This will invoke and wait for a VM restart.
+        logger.info('Updating VM IP configuration. This might take a few minutes...\n')
+        # Update IP address
+        if application_names:
             update_ip_command = 'az network nic ip-config update -g {g} --nic-name {nic} -n {config} --private-ip-address {ip} --asgs {asgs}' \
-                .format(g=resource_group_name, nic=primary_nic_name, config=ipconfig_name, ip=swap_ip_address, asgs=application_names)  
-        else:  
-            logger.info('applicationSecurityGroups do not exist...\n')  
+                                .format(g=resource_group_name, nic=primary_nic_name, config=ipconfig_name, ip=swap_ip_address, asgs=application_names)
+        else:
+            logger.info('applicationSecurityGroups do not exist...\n')
             update_ip_command = 'az network nic ip-config update -g {g} --nic-name {nic} -n {config} --private-ip-address {ip}' \
-                .format(g=resource_group_name, nic=primary_nic_name, config=ipconfig_name, ip=swap_ip_address)  
-        _call_az_command(update_ip_command)  
-
-                # Wait for IP to be updated  
-        # This command waits for the network interface card (NIC) IP configuration to be updated  
+                                .format(g=resource_group_name, nic=primary_nic_name, config=ipconfig_name, ip=swap_ip_address)
+        _call_az_command(update_ip_command)
+
+        # Wait for IP updated
         wait_ip_update_command = 'az network nic ip-config wait --updated -g {g} --nic-name {nic}' \
-            .format(g=resource_group_name, nic=primary_nic_name)  
-        _call_az_command(wait_ip_update_command)  
-  
-        # 4) Revert the configurations. This will also invoke and wait for a VM restart.  
-        logger.info('NIC reset is complete. Now reverting back to your original configuration...\n')  
-  
-        # Initialize the revert IP command variable  
-        revert_ip_command = None  
-  
-        # If the original IP allocation method was dynamic, revert back to dynamic  
-        if orig_ip_allocation_method == DYNAMIC_CONFIG:  
-            # If there are application security groups, include them in the command  
-            if application_names:  
+            .format(g=resource_group_name, nic=primary_nic_name)
+        _call_az_command(wait_ip_update_command)
+
+        # 4) Change things back. This will also invoke and wait for a VM restart.
+        logger.info('NIC reset is complete. Now reverting back to your original configuration...\n')
+        # If user had dynamic config, change back to dynamic
+        revert_ip_command = None
+        if orig_ip_allocation_method == DYNAMIC_CONFIG:
+            # Revert Static to Dynamic
+            if application_names:
                 revert_ip_command = 'az network nic ip-config update -g {g} --nic-name {nic} -n {config} --set privateIpAllocationMethod={method} --asgs {asgs}' \
-                    .format(g=resource_group_name, nic=primary_nic_name, config=ipconfig_name, method=DYNAMIC_CONFIG, asgs=application_names)  
-            else:  
+                                    .format(g=resource_group_name, nic=primary_nic_name, config=ipconfig_name, method=DYNAMIC_CONFIG, asgs=application_names)
+            else:
                 revert_ip_command = 'az network nic ip-config update -g {g} --nic-name {nic} -n {config} --set privateIpAllocationMethod={method}' \
-                    .format(g=resource_group_name, nic=primary_nic_name, config=ipconfig_name, method=DYNAMIC_CONFIG)  
-        else:  
-            # If the original IP allocation method was not dynamic, revert to the original static IP  
-            # If there are application security groups, include them in the command  
-            if application_names:  
+                                    .format(g=resource_group_name, nic=primary_nic_name, config=ipconfig_name, method=DYNAMIC_CONFIG)
+        else:
+            # Revert to original static ip
+            if application_names:
                 revert_ip_command = 'az network nic ip-config update -g {g} --nic-name {nic} -n {config} --private-ip-address {ip} --asgs {asgs}' \
-                    .format(g=resource_group_name, nic=primary_nic_name, config=ipconfig_name, ip=orig_ip_address, asgs=application_names)  
-            else:  
+                                    .format(g=resource_group_name, nic=primary_nic_name, config=ipconfig_name, ip=orig_ip_address, asgs=application_names)
+            else:
                 revert_ip_command = 'az network nic ip-config update -g {g} --nic-name {nic} -n {config} --private-ip-address {ip} ' \
-                    .format(g=resource_group_name, nic=primary_nic_name, config=ipconfig_name, ip=orig_ip_address)  
-  
-        # Execute the revert IP command  
-        _call_az_command(revert_ip_command)  
-        logger.info('VM guest NIC reset is complete and all configurations are reverted.')  
-        
+                                    .format(g=resource_group_name, nic=primary_nic_name, config=ipconfig_name, ip=orig_ip_address)
+
+        _call_az_command(revert_ip_command)
+        logger.info('VM guest NIC reset is complete and all configurations are reverted.')
     # Some error happened. Stop command and revert back as needed.
     except KeyboardInterrupt:
         command.set_status_error()
@@ -970,129 +740,13 @@
     return return_dict
 
 
-def repair_and_restore(cmd, vm_name, resource_group_name, repair_password=None, repair_username=None, repair_vm_name=None, copy_disk_name=None, repair_group_name=None):    
-    """    
-    This function manages the process of repairing and restoring a specified virtual machine (VM). The process involves  
-    the creation of a repair VM, the generation of a copy of the problem VM's disk, and the formation of a new resource   
-    group specifically for the repair operation.   
-  
-    :param cmd: Command object that is used to execute Azure CLI commands.  
-    :param vm_name: The name of the VM that is targeted for repair.  
-    :param resource_group_name: The name of the resource group in which the targeted VM is located.  
-    :param repair_password: (Optional) Password to be used for the repair operation. If not provided, a random password is generated.  
-    :param repair_username: (Optional) Username to be used for the repair operation. If not provided, a random username is generated.  
-    :param repair_vm_name: (Optional) The name to assign to the repair VM. If not provided, a unique name is generated.  
-    :param copy_disk_name: (Optional) The name to assign to the copy of the disk. If not provided, a unique name is generated.  
-    :param repair_group_name: (Optional) The name of the repair resource group. If not provided, a unique name is generated.  
-    """  
-    from datetime import datetime  
-    import secrets  
-    import string  
-  
-    # Initialize command helper object  
-    command = command_helper(logger, cmd, 'vm repair repair-and-restore')  
-  
-    # Generate a random password for the repair operation  
-    password_length = 30  
-    password_characters = string.ascii_lowercase + string.digits + string.ascii_uppercase  
-    repair_password = ''.join(secrets.choice(password_characters) for i in range(password_length))  
-  
-    # Generate a random username for the repair operation  
-    username_length = 20  
-    username_characters = string.ascii_lowercase + string.digits  
-    repair_username = ''.join(secrets.choice(username_characters) for i in range(username_length))  
-  
-    # Generate unique names for the repair VM, copied disk, and repair resource group  
-    timestamp = datetime.utcnow().strftime('%Y%m%d%H%M%S')  
-    repair_vm_name = ('repair-' + vm_name)[:14] + '_'  
-    copy_disk_name = vm_name + '-DiskCopy-' + timestamp  
-    repair_group_name = 'repair-' + vm_name + '-' + timestamp  
-  
-    # Check if a resource group with the same name already exists  
-    existing_rg = _check_existing_rg(repair_group_name)  
-  
-    # Create a repair VM, copy of the disk, and a new resource group  
-    create_out = create(cmd, vm_name, resource_group_name, repair_password, repair_username, repair_vm_name=repair_vm_name, copy_disk_name=copy_disk_name, repair_group_name=repair_group_name, associate_public_ip=False, yes=True)  
-  
-    # Log the output of the create operation  
-    logger.info('create_out: %s', create_out)  
-  
-    # Extract the repair VM name, copied disk name, and repair resource group from the output  
-    repair_vm_name = create_out['repair_vm_name']  
-    copy_disk_name = create_out['copied_disk_name']  
-    repair_group_name = create_out['repair_resource_group']  
-  
-    # Log that the fstab run command is about to be executed  
-    logger.info('Running fstab run command')  
-
-    try:  
-        # Run the fstab script on the repair VM  
-        run_out = run(cmd, repair_vm_name, repair_group_name, run_id='linux-alar2', parameters=["fstab", "initiator=SELFHELP"])  
-  
-    except Exception:  
-        # If running the fstab script fails, log the error and clean up resources  
-        command.set_status_error()  
-        command.error_stack_trace = traceback.format_exc()  
-        command.error_message = "Command failed when running fstab script."  
-        command.message = "Command failed when running fstab script."  
-    
-        # If the resource group existed before, confirm before cleaning up resources  
-        # Otherwise, clean up resources without confirmation  
-        if existing_rg:  
-            _clean_up_resources(repair_group_name, confirm=True)  
-        else:  
-            _clean_up_resources(repair_group_name, confirm=False)  
-        return  
-    
-    # Log the output of the run command  
-    logger.info('run_out: %s', run_out)  
-    
-    # If the fstab script returned an error, log the error and clean up resources  
-    if run_out['script_status'] == 'ERROR':  
-        logger.error('fstab script returned an error.')  
-        if existing_rg:  
-            _clean_up_resources(repair_group_name, confirm=True)  
-        else:  
-            _clean_up_resources(repair_group_name, confirm=False)  
-        return  
-    
-    # Run the restore command  
-    logger.info('Running restore command')  
-    show_vm_id = 'az vm show -g {g} -n {n} --query id -o tsv' \
-        .format(g=repair_group_name, n=repair_vm_name)  
-    
-    repair_vm_id = _call_az_command(show_vm_id)  
-    
-    restore(cmd, vm_name, resource_group_name, copy_disk_name, repair_vm_id, yes=True)  
-    
-    # Set the success message  
-    command.message = 'fstab script has been applied to the source VM. A new repair VM \'{n}\' was created in the resource group \'{repair_rg}\' with disk \'{d}\' attached as data disk. ' \
-        'The repairs were complete using the fstab script and the repair VM was then deleted. ' \
-        'The repair disk was restored to the source VM. ' \
-            .format(n=repair_vm_name, repair_rg=repair_group_name, d=copy_disk_name)  
-    
-    # Mark the operation as successful  
-    command.set_status_success()  
-    
-    # If there were any errors, log the stack trace  
-    if command.error_stack_trace:  
-        logger.debug(command.error_stack_trace)  
-    
-    # Initialize the return dictionary and log the success message  
-    return_dict = command.init_return_dict()  
-    
-    logger.info('\n%s\n', command.message)  
-    
-    # Return the result of the operation  
-    return return_dict
-
-def repair_button(cmd, vm_name, resource_group_name, button_command, repair_password=None, repair_username=None, repair_vm_name=None, copy_disk_name=None, repair_group_name=None):
+def repair_and_restore(cmd, vm_name, resource_group_name, repair_password=None, repair_username=None, repair_vm_name=None, copy_disk_name=None, repair_group_name=None):
     from datetime import datetime
     import secrets
     import string
 
     # Init command helper object
-    command = command_helper(logger, cmd, 'vm repair repair-button')
+    command = command_helper(logger, cmd, 'vm repair repair-and-restore')
 
     password_length = 30
     password_characters = string.ascii_lowercase + string.digits + string.ascii_uppercase
@@ -1117,16 +771,16 @@
     copy_disk_name = create_out['copied_disk_name']
     repair_group_name = create_out['repair_resource_group']
 
-    logger.info('Running command')
+    logger.info('Running fstab run command')
 
     try:
-        run_out = run(cmd, repair_vm_name, repair_group_name, run_id='linux-alar2', parameters=[button_command, "initiator=SELFHELP"])
+        run_out = run(cmd, repair_vm_name, repair_group_name, run_id='linux-alar2', parameters=["fstab", "initiator=SELFHELP"])
 
     except Exception:
         command.set_status_error()
         command.error_stack_trace = traceback.format_exc()
-        command.error_message = "Command failed when running  script."
-        command.message = "Command failed when running script."
+        command.error_message = "Command failed when running fstab script."
+        command.message = "Command failed when running fstab script."
         if existing_rg:
             _clean_up_resources(repair_group_name, confirm=True)
         else:
@@ -1137,7 +791,7 @@
     logger.info('run_out: %s', run_out)
 
     if run_out['script_status'] == 'ERROR':
-        logger.error(' script returned an error.')
+        logger.error('fstab script returned an error.')
         if existing_rg:
             _clean_up_resources(repair_group_name, confirm=True)
         else:
@@ -1152,8 +806,8 @@
 
     restore(cmd, vm_name, resource_group_name, copy_disk_name, repair_vm_id, yes=True)
 
-    command.message = 'script has been applied to the source VM. A new repair VM \'{n}\' was created in the resource group \'{repair_rg}\' with disk \'{d}\' attached as data disk. ' \
-        'The repairs were complete using the script and the repair VM was then deleted. ' \
+    command.message = 'fstab script has been applied to the source VM. A new repair VM \'{n}\' was created in the resource group \'{repair_rg}\' with disk \'{d}\' attached as data disk. ' \
+        'The repairs were complete using the fstab script and the repair VM was then deleted. ' \
         'The repair disk was restored to the source VM. ' \
         .format(n=repair_vm_name, repair_rg=repair_group_name, d=copy_disk_name)
 
@@ -1165,4 +819,85 @@
 
     logger.info('\n%s\n', command.message)
 
+    return return_dict
+
+def repair_button(cmd, vm_name, resource_group_name, button_command, repair_password=None, repair_username=None, repair_vm_name=None, copy_disk_name=None, repair_group_name=None):
+    from datetime import datetime
+    import secrets
+    import string
+
+    # Init command helper object
+    command = command_helper(logger, cmd, 'vm repair repair-button')
+
+    password_length = 30
+    password_characters = string.ascii_lowercase + string.digits + string.ascii_uppercase
+    repair_password = ''.join(secrets.choice(password_characters) for i in range(password_length))
+
+    username_length = 20
+    username_characters = string.ascii_lowercase + string.digits
+    repair_username = ''.join(secrets.choice(username_characters) for i in range(username_length))
+
+    timestamp = datetime.utcnow().strftime('%Y%m%d%H%M%S')
+    repair_vm_name = ('repair-' + vm_name)[:14] + '_'
+    copy_disk_name = vm_name + '-DiskCopy-' + timestamp
+    repair_group_name = 'repair-' + vm_name + '-' + timestamp
+    existing_rg = _check_existing_rg(repair_group_name)
+
+    create_out = create(cmd, vm_name, resource_group_name, repair_password, repair_username, repair_vm_name=repair_vm_name, copy_disk_name=copy_disk_name, repair_group_name=repair_group_name, associate_public_ip=False, yes=True)
+
+    # log create_out
+    logger.info('create_out: %s', create_out)
+
+    repair_vm_name = create_out['repair_vm_name']
+    copy_disk_name = create_out['copied_disk_name']
+    repair_group_name = create_out['repair_resource_group']
+
+    logger.info('Running command')
+
+    try:
+        run_out = run(cmd, repair_vm_name, repair_group_name, run_id='linux-alar2', parameters=[button_command, "initiator=SELFHELP"])
+
+    except Exception:
+        command.set_status_error()
+        command.error_stack_trace = traceback.format_exc()
+        command.error_message = "Command failed when running  script."
+        command.message = "Command failed when running script."
+        if existing_rg:
+            _clean_up_resources(repair_group_name, confirm=True)
+        else:
+            _clean_up_resources(repair_group_name, confirm=False)
+        return
+
+    # log run_out
+    logger.info('run_out: %s', run_out)
+
+    if run_out['script_status'] == 'ERROR':
+        logger.error(' script returned an error.')
+        if existing_rg:
+            _clean_up_resources(repair_group_name, confirm=True)
+        else:
+            _clean_up_resources(repair_group_name, confirm=False)
+        return
+
+    logger.info('Running restore command')
+    show_vm_id = 'az vm show -g {g} -n {n} --query id -o tsv' \
+        .format(g=repair_group_name, n=repair_vm_name)
+
+    repair_vm_id = _call_az_command(show_vm_id)
+
+    restore(cmd, vm_name, resource_group_name, copy_disk_name, repair_vm_id, yes=True)
+
+    command.message = 'script has been applied to the source VM. A new repair VM \'{n}\' was created in the resource group \'{repair_rg}\' with disk \'{d}\' attached as data disk. ' \
+        'The repairs were complete using the script and the repair VM was then deleted. ' \
+        'The repair disk was restored to the source VM. ' \
+        .format(n=repair_vm_name, repair_rg=repair_group_name, d=copy_disk_name)
+
+    command.set_status_success()
+    if command.error_stack_trace:
+        logger.debug(command.error_stack_trace)
+    # Generate return object and log errors if needed
+    return_dict = command.init_return_dict()
+
+    logger.info('\n%s\n', command.message)
+
     return return_dict