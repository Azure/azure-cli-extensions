# --------------------------------------------------------------------------------------------
# Copyright (c) Microsoft Corporation. All rights reserved.
# Licensed under the MIT License. See License.txt in the project root for license information.
# --------------------------------------------------------------------------------------------

# pylint: disable=line-too-long, too-many-locals, too-many-statements, broad-except, too-many-branches
import json
import timeit
import traceback
import requests

from knack.log import get_logger

from azure.cli.command_modules.vm.custom import get_vm, _is_linux_os
from azure.cli.command_modules.storage.storage_url_helpers import StorageResourceIdentifier
from azure.mgmt.core.tools import parse_resource_id
from .exceptions import AzCommandError, SkuNotAvailableError, UnmanagedDiskCopyError, WindowsOsNotAvailableError, RunScriptNotFoundForIdError, SkuDoesNotSupportHyperV, ScriptReturnsError, SupportingResourceNotFoundError, CommandCanceledByUserError

from .command_helper_class import command_helper
from .repair_utils import (
    _uses_managed_disk,
    _call_az_command,
    _clean_up_resources,
    _fetch_compatible_sku,
    _list_resource_ids_in_rg,
    _get_repair_resource_tag,
    _fetch_compatible_windows_os_urn,
    _fetch_compatible_windows_os_urn_v2,
    _fetch_run_script_map,
    _fetch_run_script_path,
    _process_ps_parameters,
    _process_bash_parameters,
    _parse_run_script_raw_logs,
    _check_script_succeeded,
    _fetch_disk_info,
    _unlock_singlepass_encrypted_disk,
    _invoke_run_command,
    _get_cloud_init_script,
    _select_distro_linux,
    _check_linux_hyperV_gen,
    _select_distro_linux_gen2,
    _set_repair_map_url,
    _is_gen2,
    _unlock_encrypted_vm_run,
    _create_repair_vm,
    _check_n_start_vm,
    _check_existing_rg,
    _fetch_architecture,
    _select_distro_linux_Arm64,
    _fetch_vm_security_profile_parameters,
<<<<<<< HEAD
    _fetch_osdisk_security_profile_parameters
=======
    _fetch_osdisk_security_profile_parameters,
    _fetch_compatible_windows_os_urn_v2,
    _make_public_ip_name
>>>>>>> c3daaea2
)
from .exceptions import AzCommandError, RunScriptNotFoundForIdError, SupportingResourceNotFoundError, CommandCanceledByUserError
logger = get_logger(__name__)


def create(cmd, vm_name, resource_group_name, repair_password=None, repair_username=None, repair_vm_name=None, copy_disk_name=None, repair_group_name=None, unlock_encrypted_vm=False, enable_nested=False, associate_public_ip=False, distro='ubuntu', yes=False, encrypt_recovery_key="", disable_trusted_launch=False):
    # Breaking change warning
    logger.warning('After the November 2024 release, if the image of the source Windows VM is not found, the \'az vm repair create\' command will default to use a 2022-Datacenter image for the repair VM.')
    # log all the parameters not logging the bitlocker key
    logger.debug('vm repair create command parameters: vm_name: %s, resource_group_name: %s, repair_password: %s, repair_username: %s, repair_vm_name: %s, copy_disk_name: %s, repair_group_name: %s, unlock_encrypted_vm: %s, enable_nested: %s, associate_public_ip: %s, distro: %s, yes: %s, disable_trusted_launch: %s', vm_name, resource_group_name, repair_password, repair_username, repair_vm_name, copy_disk_name, repair_group_name, unlock_encrypted_vm, enable_nested, associate_public_ip, distro, yes, disable_trusted_launch)
    # Init command helper object
    command = command_helper(logger, cmd, 'vm repair create')
    # Main command calling block
    try:
        # Fetch source VM data
        source_vm = get_vm(cmd, resource_group_name, vm_name)
        source_vm_instance_view = get_vm(cmd, resource_group_name, vm_name, 'instanceView')

        is_linux = _is_linux_os(source_vm)
        vm_hypervgen = _is_gen2(source_vm_instance_view)

        target_disk_name = source_vm.storage_profile.os_disk.name
        is_managed = _uses_managed_disk(source_vm)
        copy_disk_id = None
        resource_tag = _get_repair_resource_tag(resource_group_name, vm_name)
        created_resources = []
        architecture_type = _fetch_architecture(source_vm)

        # Fetch OS image urn and set OS type for disk create
        if is_linux and _uses_managed_disk(source_vm):
            # os_image_urn = "UbuntuLTS"
            os_type = 'Linux'
            hyperV_generation_linux = _check_linux_hyperV_gen(source_vm)
            if hyperV_generation_linux == 'V2':
                logger.info('Generation 2 VM detected')
                os_image_urn = _select_distro_linux_gen2(distro)
            if architecture_type == 'Arm64':
                logger.info('ARM64 VM detected')
                os_image_urn = _select_distro_linux_Arm64(distro)
            else:
                os_image_urn = _select_distro_linux(distro)
        else:
            os_type = 'Windows'
            if encrypt_recovery_key:
                # Call the new URN matching logic. 
                os_image_urn = _fetch_compatible_windows_os_urn_v2(source_vm)
            else:
                # Use the old default to 2022 image logic. 
                os_image_urn = _fetch_compatible_windows_os_urn(source_vm)

        # Set public IP address for repair VM
        public_ip_name = _make_public_ip_name(repair_vm_name, associate_public_ip)
        
        # Set up base create vm command
        if is_linux:
            create_repair_vm_command = 'az vm create -g {g} -n {n} --tag {tag} --image {image} --admin-username {username} --admin-password {password} --public-ip-address {option} --custom-data {cloud_init_script}' \
                .format(g=repair_group_name, n=repair_vm_name, tag=resource_tag, image=os_image_urn, username=repair_username, password=repair_password, option=public_ip_name, cloud_init_script=_get_cloud_init_script())
        else:
            create_repair_vm_command = 'az vm create -g {g} -n {n} --tag {tag} --image {image} --admin-username {username} --admin-password {password} --public-ip-address {option}' \
                .format(g=repair_group_name, n=repair_vm_name, tag=resource_tag, image=os_image_urn, username=repair_username, password=repair_password, option=public_ip_name)

        # Fetch VM size of repair VM
        sku = _fetch_compatible_sku(source_vm, enable_nested)
        if not sku:
            raise SkuNotAvailableError('Failed to find compatible VM size for source VM\'s OS disk within given region and subscription.')
        create_repair_vm_command += ' --size {sku}'.format(sku=sku)

        # Set availability zone for vm
        if source_vm.zones:
            zone = source_vm.zones[0]
            create_repair_vm_command += ' --zone {zone}'.format(zone=zone)

        if disable_trusted_launch:  
            logger.debug('Set security-type to Standard...')  
            create_repair_vm_command += ' --security-type Standard'  
        else:  
            # For confidential VM and Trusted VM security tags some of the SKU expects the right security type, secure_boot_enabled and vtpm_enabled 
            
            # Note: I don't think TL VMs have an envrypted disk, so I don't think they need the encrypt_recovery_key parameter. Needs to be investigated and reworked.
            # TL VMs still have a security profile to copy over though.  
            if encrypt_recovery_key:  
                logger.debug('Fetching VM security profile...')  
                vm_security_params = _fetch_vm_security_profile_parameters(source_vm)  
                if vm_security_params:  
                    create_repair_vm_command += vm_security_params  
        # For confidential VM and Trusted Launch VM security tags on disks, the disk security profile needs to be brought over as well.  
        if encrypt_recovery_key:  
            logger.debug('Fetching OS Disk security profile...')  
            osdisk_security_params = _fetch_osdisk_security_profile_parameters(source_vm)  
            if osdisk_security_params:  
                create_repair_vm_command += osdisk_security_params  

        # Create new resource group
        existing_rg = _check_existing_rg(repair_group_name)
        if not existing_rg:
            create_resource_group_command = 'az group create -l {loc} -n {group_name}' \
                                            .format(loc=source_vm.location, group_name=repair_group_name)
            logger.info('Creating resource group for repair VM and its resources...')
            _call_az_command(create_resource_group_command)

        # MANAGED DISK
        if is_managed:
            logger.info('Source VM uses managed disks. Creating repair VM with managed disks.\n')

            # Copy OS disk command
            disk_sku, location, os_type, hyperV_generation = _fetch_disk_info(resource_group_name, target_disk_name)
            copy_disk_command = 'az disk create -g {g} -n {n} --source {s} --sku {sku} --location {loc} --os-type {os_type} --query id -o tsv' \
                                .format(g=resource_group_name, n=copy_disk_name, s=target_disk_name, sku=disk_sku, loc=location, os_type=os_type)

            # Only add hyperV variable when available
            if hyperV_generation:
                copy_disk_command += ' --hyper-v-generation {hyperV}'.format(hyperV=hyperV_generation)
            elif is_linux and hyperV_generation_linux == 'V2':
                logger.info('The disk did not contain the information of gen2 , but the machine is created from gen2 image')
                copy_disk_command += ' --hyper-v-generation {hyperV}'.format(hyperV=hyperV_generation_linux)
            # Set availability zone for vm when available
            if source_vm.zones:
                zone = source_vm.zones[0]
                copy_disk_command += ' --zone {zone}'.format(zone=zone)
            # Copy OS Disk
            logger.info('Copying OS disk of source VM...')
            copy_disk_id = _call_az_command(copy_disk_command).strip('\n')

            # Create VM according to the two conditions: is_linux, unlock_encrypted_vm
            # Only in the case of a Linux VM without encryption the data-disk gets attached after VM creation.
            # This is required to prevent an incorrect boot due to an UUID mismatch
            if not is_linux:
                # windows
                _create_repair_vm(copy_disk_id, create_repair_vm_command, repair_password, repair_username)

            if not is_linux and unlock_encrypted_vm:
                # windows with encryption
                _create_repair_vm(copy_disk_id, create_repair_vm_command, repair_password, repair_username)
                _unlock_encrypted_vm_run(repair_vm_name, repair_group_name, is_linux, encrypt_recovery_key)

            if is_linux and unlock_encrypted_vm:
                # linux with encryption
                _create_repair_vm(copy_disk_id, create_repair_vm_command, repair_password, repair_username)
                _unlock_encrypted_vm_run(repair_vm_name, repair_group_name, is_linux)

            if is_linux and (not unlock_encrypted_vm):
                # linux without encryption
                _create_repair_vm(copy_disk_id, create_repair_vm_command, repair_password, repair_username, fix_uuid=True)
                logger.info('Attaching copied disk to repair VM as data disk...')
                attach_disk_command = "az vm disk attach -g {g} --name {disk_id} --vm-name {vm_name} ".format(g=repair_group_name, disk_id=copy_disk_id, vm_name=repair_vm_name)
                _call_az_command(attach_disk_command)

        # UNMANAGED DISK
        else:
            logger.info('Source VM uses unmanaged disks. Creating repair VM with unmanaged disks.\n')
            os_disk_uri = source_vm.storage_profile.os_disk.vhd.uri
            copy_disk_name = copy_disk_name + '.vhd'
            storage_account = StorageResourceIdentifier(cmd.cli_ctx.cloud, os_disk_uri)
            # Validate create vm create command to validate parameters before runnning copy disk commands
            validate_create_vm_command = create_repair_vm_command + ' --validate'
            logger.info('Validating VM template before continuing...')
            _call_az_command(validate_create_vm_command, secure_params=[repair_password, repair_username])

            # get storage account connection string
            get_connection_string_command = 'az storage account show-connection-string -g {g} -n {n} --query connectionString -o tsv' \
                                            .format(g=resource_group_name, n=storage_account.account_name)
            logger.debug('Fetching storage account connection string...')
            connection_string = _call_az_command(get_connection_string_command).strip('\n')

            # Create Snapshot of Unmanaged Disk
            make_snapshot_command = 'az storage blob snapshot -c {c} -n {n} --connection-string "{con_string}" --query snapshot -o tsv' \
                                    .format(c=storage_account.container, n=storage_account.blob, con_string=connection_string)
            logger.info('Creating snapshot of OS disk...')
            snapshot_timestamp = _call_az_command(make_snapshot_command, secure_params=[connection_string]).strip('\n')
            snapshot_uri = os_disk_uri + '?snapshot={timestamp}'.format(timestamp=snapshot_timestamp)

            # Copy Snapshot into unmanaged Disk
            copy_snapshot_command = 'az storage blob copy start -c {c} -b {name} --source-uri {source} --connection-string "{con_string}"' \
                                    .format(c=storage_account.container, name=copy_disk_name, source=snapshot_uri, con_string=connection_string)
            logger.info('Creating a copy disk from the snapshot...')
            _call_az_command(copy_snapshot_command, secure_params=[connection_string])
            # Generate the copied disk uri
            copy_disk_id = os_disk_uri.rstrip(storage_account.blob) + copy_disk_name

            # Create new repair VM with copied ummanaged disk command
            create_repair_vm_command = create_repair_vm_command + ' --use-unmanaged-disk'
            logger.info('Creating repair VM while disk copy is in progress...')
            _call_az_command(create_repair_vm_command, secure_params=[repair_password, repair_username])

            logger.info('Checking if disk copy is done...')
            copy_check_command = 'az storage blob show -c {c} -n {name} --connection-string "{con_string}" --query properties.copy.status -o tsv' \
                                 .format(c=storage_account.container, name=copy_disk_name, con_string=connection_string)
            copy_result = _call_az_command(copy_check_command, secure_params=[connection_string]).strip('\n')
            if copy_result != 'success':
                raise UnmanagedDiskCopyError('Unmanaged disk copy failed.')

            # Attach copied unmanaged disk to new vm
            logger.info('Attaching copied disk to repair VM as data disk...')
            attach_disk_command = "az vm unmanaged-disk attach -g {g} -n {disk_name} --vm-name {vm_name} --vhd-uri {uri}" \
                                  .format(g=repair_group_name, disk_name=copy_disk_name, vm_name=repair_vm_name, uri=copy_disk_id)
            _call_az_command(attach_disk_command)

        # invoke enable-NestedHyperV.ps1 again to attach Disk to Nested
        if enable_nested:
            logger.info("Running Script win-enable-nested-hyperv.ps1 to install HyperV")

            run_hyperv_command = "az vm repair run -g {g} -n {name} --run-id win-enable-nested-hyperv --parameters gen={gen}" \
                .format(g=repair_group_name, name=repair_vm_name, gen=vm_hypervgen)
            ret_enable_nested = _call_az_command(run_hyperv_command)

            logger.debug("az vm repair run hyperv command returned: %s", ret_enable_nested)

            if str.find(ret_enable_nested, "SuccessRestartRequired") > -1:
                restart_cmd = 'az vm restart -g {rg} -n {vm}'.format(rg=repair_group_name, vm=repair_vm_name)
                logger.info("Restarting Repair VM")
                restart_ret = _call_az_command(restart_cmd)
                logger.debug(restart_ret)

                # invoking hyperv script again
                logger.info("Running win-enable-nested-hyperv.ps1 again to create nested VM")
                run_hyperv_command = "az vm repair run -g {g} -n {name} --run-id win-enable-nested-hyperv --parameters gen={gen}" \
                    .format(g=repair_group_name, name=repair_vm_name, gen=vm_hypervgen)
                ret_enable_nested_again = _call_az_command(run_hyperv_command)

                logger.debug("stderr: %s", ret_enable_nested_again)

        created_resources = _list_resource_ids_in_rg(repair_group_name)
        command.set_status_success()

    # Some error happened. Stop command and clean-up resources.
    except KeyboardInterrupt:
        command.error_stack_trace = traceback.format_exc()
        command.error_message = "Command interrupted by user input."
        command.message = "Command interrupted by user input. Cleaning up resources."
    except AzCommandError as azCommandError:
        command.error_stack_trace = traceback.format_exc()
        command.error_message = str(azCommandError)
        command.message = "Repair create failed. Cleaning up created resources."
    except SkuDoesNotSupportHyperV as skuDoesNotSupportHyperV:
        command.error_stack_trace = traceback.format_exc()
        command.error_message = str(skuDoesNotSupportHyperV)
        command.message = "v2 sku does not support nested VM in hyperv. Please run command without --enabled-nested."
    except ScriptReturnsError as scriptReturnsError:
        command.error_stack_trace = traceback.format_exc()
        command.error_message = str(scriptReturnsError)
        command.message = "Error returned from script when enabling hyperv."
    except SkuNotAvailableError as skuNotAvailableError:
        command.error_stack_trace = traceback.format_exc()
        command.error_message = str(skuNotAvailableError)
        command.message = "Please check if the current subscription can create more VM resources. Cleaning up created resources."
    except UnmanagedDiskCopyError as unmanagedDiskCopyError:
        command.error_stack_trace = traceback.format_exc()
        command.error_message = str(unmanagedDiskCopyError)
        command.message = "Repair create failed. Please try again at another time. Cleaning up created resources."
    except WindowsOsNotAvailableError:
        command.error_stack_trace = traceback.format_exc()
        command.error_message = 'Compatible Windows OS image not available.'
        command.message = 'A compatible Windows OS image is not available at this time, please check subscription.'
    except Exception as exception:
        command.error_stack_trace = traceback.format_exc()
        command.error_message = str(exception)
        command.message = 'An unexpected error occurred. Try running again with the --debug flag to debug.'

    finally:
        if command.error_stack_trace:
            logger.debug(command.error_stack_trace)
    # Generate return results depending on command state
    if not command.is_status_success():
        command.set_status_error()
        return_dict = command.init_return_dict()
        if existing_rg:
            _clean_up_resources(repair_group_name, confirm=True)
        else:
            _clean_up_resources(repair_group_name, confirm=False)
    else:
        created_resources.append(copy_disk_id)
        command.message = 'Your repair VM \'{n}\' has been created in the resource group \'{repair_rg}\' with disk \'{d}\' attached as data disk. ' \
                          'Please use this VM to troubleshoot and repair. Once the repairs are complete use the command ' \
                          '\'az vm repair restore -n {source_vm} -g {rg} --verbose\' to restore disk to the source VM. ' \
                          'Note that the copied disk is created within the original resource group \'{rg}\'.' \
                          .format(n=repair_vm_name, repair_rg=repair_group_name, d=copy_disk_name, rg=resource_group_name, source_vm=vm_name)
        return_dict = command.init_return_dict()
        # Add additional custom return properties
        return_dict['repair_vm_name'] = repair_vm_name
        return_dict['copied_disk_name'] = copy_disk_name
        return_dict['copied_disk_uri'] = copy_disk_id
        return_dict['repair_resource_group'] = repair_group_name
        return_dict['resource_tag'] = resource_tag
        return_dict['created_resources'] = created_resources

        logger.info('\n%s\n', command.message)
    return return_dict


def restore(cmd, vm_name, resource_group_name, disk_name=None, repair_vm_id=None, yes=False):

    # Init command helper object
    command = command_helper(logger, cmd, 'vm repair restore')

    try:
        # Fetch source and repair VM data
        source_vm = get_vm(cmd, resource_group_name, vm_name)
        is_managed = _uses_managed_disk(source_vm)
        logger.info('Repair VM ID: %s', repair_vm_id)
        if repair_vm_id:
            logger.info('Repair VM ID: %s', repair_vm_id)
            repair_vm_id = parse_resource_id(repair_vm_id)
            repair_vm_name = repair_vm_id['name']
            repair_resource_group = repair_vm_id['resource_group']
        source_disk = None
        
        # MANAGED DISK
        if is_managed:
            source_disk = source_vm.storage_profile.os_disk.name
            # Detach repaired data disk command
            detach_disk_command = 'az vm disk detach -g {g} --vm-name {repair} --name {disk}' \
                                  .format(g=repair_resource_group, repair=repair_vm_name, disk=disk_name)
            # Update OS disk with repaired data disk
            attach_fixed_command = 'az vm update -g {g} -n {n} --os-disk {disk}' \
                                   .format(g=resource_group_name, n=vm_name, disk=disk_name)

            # Maybe run attach and delete concurrently
            logger.info('Detaching repaired data disk from repair VM...')
            _call_az_command(detach_disk_command)
            logger.info('Attaching repaired data disk to source VM as an OS disk...')
            _call_az_command(attach_fixed_command)
        # UNMANAGED DISK
        else:
            source_disk = source_vm.storage_profile.os_disk.vhd.uri
            # Get disk uri from disk name
            repair_vm = get_vm(cmd, repair_vm_id['resource_group'], repair_vm_id['name'])
            data_disks = repair_vm.storage_profile.data_disks
            # The params went through validator so no need for existence checks
            disk_uri = [disk.vhd.uri for disk in data_disks if disk.name == disk_name][0]

            detach_unamanged_command = 'az vm unmanaged-disk detach -g {g} --vm-name {repair} --name {disk}' \
                                       .format(g=repair_resource_group, repair=repair_vm_name, disk=disk_name)
            # Update OS disk with disk
            # storageProfile.osDisk.name="{disk}"
            attach_unmanaged_command = 'az vm update -g {g} -n {n} --set storageProfile.osDisk.vhd.uri="{uri}"' \
                                       .format(g=resource_group_name, n=vm_name, uri=disk_uri)
            logger.info('Detaching repaired data disk from repair VM...')
            _call_az_command(detach_unamanged_command)
            logger.info('Attaching repaired data disk to source VM as an OS disk...')
            _call_az_command(attach_unmanaged_command)
        # Clean
        _clean_up_resources(repair_resource_group, confirm=not yes)
        command.set_status_success()
    except KeyboardInterrupt:
        command.error_stack_trace = traceback.format_exc()
        command.error_message = "Command interrupted by user input."
        command.message = "Command interrupted by user input. If the restore command fails at retry, please rerun the repair process from \'az vm repair create\'."
    except AzCommandError as azCommandError:
        command.error_stack_trace = traceback.format_exc()
        command.error_message = str(azCommandError)
        command.message = "Repair restore failed. If the restore command fails at retry, please rerun the repair process from \'az vm repair create\'."
    except Exception as exception:
        command.error_stack_trace = traceback.format_exc()
        command.error_message = str(exception)
        command.message = 'An unexpected error occurred. Try running again with the --debug flag to debug.'
    finally:
        if command.error_stack_trace:
            logger.debug(command.error_stack_trace)

    if not command.is_status_success():
        command.set_status_error()
        return_dict = command.init_return_dict()
    else:
        # Construct return dict
        command.message = '\'{disk}\' successfully attached to \'{n}\' as an OS disk. Please test your repairs and once confirmed, ' \
                          'you may choose to delete the source OS disk \'{src_disk}\' within resource group \'{rg}\' manually if you no longer need it, to avoid any undesired costs.' \
                          .format(disk=disk_name, n=vm_name, src_disk=source_disk, rg=resource_group_name)
        return_dict = command.init_return_dict()
        logger.info('\n%s\n', return_dict['message'])

    return return_dict


def run(cmd, vm_name, resource_group_name, run_id=None, repair_vm_id=None, custom_script_file=None, parameters=None, run_on_repair=False, preview=None):

    # log method parameters
    logger.debug('vm repair run parameters: vm_name: %s, resource_group_name: %s, run_id: %s, repair_vm_id: %s, custom_script_file: %s, parameters: %s, run_on_repair: %s, preview: %s',
                 vm_name, resource_group_name, run_id, repair_vm_id, custom_script_file, parameters, run_on_repair, preview)

    # Init command helper object
    command = command_helper(logger, cmd, 'vm repair run')
    LINUX_RUN_SCRIPT_NAME = 'linux-run-driver.sh'
    WINDOWS_RUN_SCRIPT_NAME = 'win-run-driver.ps1'
    if preview:
        _set_repair_map_url(preview)

    try:
        # Fetch VM data
        source_vm = get_vm(cmd, resource_group_name, vm_name)
        is_linux = _is_linux_os(source_vm)

        if is_linux:
            script_name = LINUX_RUN_SCRIPT_NAME
        else:
            script_name = WINDOWS_RUN_SCRIPT_NAME

        # If run_on_repair is False, then repair_vm is the source_vm (scripts run directly on source vm)
        if run_on_repair:
            logger.info('Parsing repair vm id when running on repair VM.')
            repair_vm_id = parse_resource_id(repair_vm_id)
            repair_vm_name = repair_vm_id['name']
            repair_resource_group = repair_vm_id['resource_group']
        else:
            repair_vm_name = vm_name
            repair_resource_group = resource_group_name

        run_command_params = []
        additional_scripts = []

        # Normal scenario with run id
        if not custom_script_file:
            # Fetch run path from GitHub
            repair_script_path = _fetch_run_script_path(run_id)
            run_command_params.append('script_path="./{}"'.format(repair_script_path))
        # Custom script scenario for script testers
        else:
            run_command_params.append('script_path=no-op')
            additional_scripts.append(custom_script_file)

        if preview:
            parts = preview.split('/')
            if len(parts) < 7 or parts.index('map.json') == -1:
                raise Exception('Invalid preview url. Write full URL of map.json file. example https://github.com/Azure/repair-script-library/blob/main/map.json')
            last_index = parts.index('map.json')
            fork_name = parts[last_index - 4]
            branch_name = parts[last_index - 1]
            run_command_params.append('repo_fork="{}"'.format(fork_name))
            run_command_params.append('repo_branch="{}"'.format(branch_name))

        # Append Parameters
        if parameters:
            if is_linux:
                param_string = _process_bash_parameters(parameters)
            else:
                param_string = _process_ps_parameters(parameters)
            run_command_params.append('params="{}"'.format(param_string))
        if run_on_repair:
            vm_string = 'repair VM'
        else:
            vm_string = 'VM'
        logger.info('Running script on %s: %s', vm_string, repair_vm_name)

        # Run script and measure script run-time
        script_start_time = timeit.default_timer()
        stdout, stderr = _invoke_run_command(script_name, repair_vm_name, repair_resource_group, is_linux, run_command_params, additional_scripts)
        command.script.run_time = timeit.default_timer() - script_start_time
        logger.debug("stderr: %s", stderr)

        # Parse through stdout to populate log properties: 'level', 'message'
        run_script_succeeded = _check_script_succeeded(stdout)
        logs = _parse_run_script_raw_logs(stdout)

        # Process log-start and log-end
        # Log is cutoff at the start if over 4k bytes
        log_cutoff = True
        log_fullpath = ''
        for log in logs:
            if log['level'] == 'Log-Start':
                log_cutoff = False
            if log['level'] == 'Log-End':
                split_log = log['message'].split(']')
                if len(split_log) == 2:
                    log_fullpath = split_log[1]
        if log_cutoff:
            logger.warning('Log file is too large and has been cutoff at the start of file. Please locate the log file within the %s using the logFullpath to check full logs.', vm_string)

        # Output 'output' or 'error' level logs depending on status
        if run_script_succeeded:
            command.script.set_status_success()
            command.message = 'Script completed succesfully.'
            command.script.output = '\n'.join([log['message'] for log in logs if log['level'].lower() == 'output'])
            logger.info('\nScript returned with output:\n%s\n', command.script.output)
        else:
            command.script.set_status_error()
            command.message = 'Script completed with errors.'
            command.script.output = '\n'.join([log['message'] for log in logs if log['level'].lower() == 'error'])
            logger.error('\nScript returned with error:\n%s\n', command.script.output)

        command.set_status_success()
    except KeyboardInterrupt:
        command.error_stack_trace = traceback.format_exc()
        command.error_message = "Command interrupted by user input."
        command.message = "Repair run failed. Command interrupted by user input."
    except AzCommandError as azCommandError:
        command.error_stack_trace = traceback.format_exc()
        command.error_message = str(azCommandError)
        command.message = "Repair run failed."
    except requests.exceptions.RequestException as exception:
        command.error_stack_trace = traceback.format_exc()
        command.error_message = str(exception)
        command.message = "Failed to fetch run script data from GitHub. Please check this repository is reachable: https://github.com/Azure/repair-script-library"
    except RunScriptNotFoundForIdError as exception:
        command.error_stack_trace = traceback.format_exc()
        command.error_message = str(exception)
        command.message = "Repair run failed. Run ID not found."
    except Exception as exception:
        command.error_stack_trace = traceback.format_exc()
        command.error_message = str(exception)
        command.message = 'An unexpected error occurred. Try running again with the --debug flag to debug.'
    finally:
        if command.error_stack_trace:
            logger.debug(command.error_stack_trace)

    if not command.is_status_success():
        command.set_status_error()
        command.script.output = 'Repair run failed.'
        return_dict = command.init_return_dict()
    else:
        # Build return Dict
        return_dict = command.init_return_dict()
        return_dict['script_status'] = command.script.status
        return_dict['logs'] = stdout
        return_dict['err'] = stderr
        return_dict['log_full_path'] = log_fullpath
        return_dict['output'] = command.script.output
        return_dict['vm_name'] = repair_vm_name
        return_dict['resource_group'] = repair_resource_group

    return return_dict


def list_scripts(cmd, preview=None):

    # Init command helper object
    command = command_helper(logger, cmd, 'vm repair list-scripts')
    if preview:
        _set_repair_map_url(preview)

    try:
        run_map = _fetch_run_script_map()
        command.set_status_success()
    except requests.exceptions.RequestException as exception:
        command.error_stack_trace = traceback.format_exc()
        command.error_message = str(exception)
        command.message = "Failed to fetch run script data from GitHub. Please check this repository is reachable: https://github.com/Azure/repair-script-library"
    except Exception as exception:
        command.error_stack_trace = traceback.format_exc()
        command.error_message = str(exception)
        command.message = 'An unexpected error occurred. Try running again with the --debug flag to debug.'
    finally:
        if command.error_stack_trace:
            logger.debug(command.error_stack_trace)

    if not command.is_status_success():
        command.set_status_error()
        return_dict = command.init_return_dict()
    else:
        command.message = 'Available script list succesfully fetched from https://github.com/Azure/repair-script-library'
        return_dict = command.init_return_dict()
        return_dict['map'] = run_map

    return return_dict


def reset_nic(cmd, vm_name, resource_group_name, yes=False):

    # Init command helper object
    command = command_helper(logger, cmd, 'vm repair reset-nic')
    DYNAMIC_CONFIG = 'Dynamic'

    try:
        # 0) Check if VM is deallocated or off. If it is, ask to run start the VM.
        VM_OFF_MESSAGE = 'VM is not running. The VM must be in running to reset its NIC.\n'

        vm_instance_view = get_vm(cmd, resource_group_name, vm_name, 'instanceView')
        VM_started = _check_n_start_vm(vm_name, resource_group_name, not yes, VM_OFF_MESSAGE, vm_instance_view)
        if not VM_started:
            raise CommandCanceledByUserError("Could not get consent to run VM before resetting the NIC.")

        # 1) Fetch vm network info
        logger.info('Fetching necessary VM network information to reset the NIC...\n')
        # Fetch primary nic id. The primary field is null or true for primary nics.
        get_primary_nic_id_command = 'az vm nic list -g {g} --vm-name {n} --query "[[?primary].id || [?primary==null].id][0][0]" -o tsv' \
                                     .format(g=resource_group_name, n=vm_name)
        primary_nic_id = _call_az_command(get_primary_nic_id_command)
        if not primary_nic_id:
            # Raise no primary nic excpetion
            raise SupportingResourceNotFoundError('The primary NIC for the VM was not found on Azure.')
        primary_nic_name = primary_nic_id.split('/')[-1]

        # Get ip config info to get: vnet name, current private ip, ipconfig name, subnet id
        get_primary_ip_config = 'az network nic ip-config list -g {g} --nic-name {nic_name} --query [[?primary]][0][0]' \
                                .format(g=resource_group_name, nic_name=primary_nic_name)
        ip_config_string = _call_az_command(get_primary_ip_config)
        if not ip_config_string:
            # Raise primary ip_config not found
            raise SupportingResourceNotFoundError('The primary IP configuration for the VM NIC was not found on Azure.')
        ip_config_object = json.loads(ip_config_string)

        subnet_id = ip_config_object['subnet']['id']
        subnet_id_tokens = subnet_id.split('/')
        subnet_name = subnet_id_tokens[-1]
        vnet_name = subnet_id_tokens[-3]
        vnet_resource_group = subnet_id_tokens[-7]
        ipconfig_name = ip_config_object['name']
        orig_ip_address = ip_config_object['privateIPAddress']
        application_names = ""
        applicationSecurityGroups = 'applicationSecurityGroups'
        if applicationSecurityGroups in ip_config_object:
            for item in ip_config_object[applicationSecurityGroups]:
                application_id_tokens = item['id'].split('/')
                if application_id_tokens[-1] is not None:

                    application_names += application_id_tokens[-1] + " "

        logger.info('applicationSecurityGroups {application_names}...\n')

        # Dynamic | Static
        orig_ip_allocation_method = ip_config_object['privateIPAllocationMethod']

        # Get aviailable ip address within subnet
        get_available_ip_command = 'az network vnet subnet list-available-ips -g {g} --vnet-name {vnet} --name {subnet} --query [0] -o tsv' \
                                   .format(g=vnet_resource_group, vnet=vnet_name, subnet=subnet_name)
        swap_ip_address = _call_az_command(get_available_ip_command)
        if not swap_ip_address:
            # Raise available IP not found
            raise SupportingResourceNotFoundError('Available IP address was not found within the VM subnet.')

        # 3) Update private IP address to another in subnet. This will invoke and wait for a VM restart.
        logger.info('Updating VM IP configuration. This might take a few minutes...\n')
        # Update IP address
        if application_names:
            update_ip_command = 'az network nic ip-config update -g {g} --nic-name {nic} -n {config} --private-ip-address {ip} --asgs {asgs}' \
                                .format(g=resource_group_name, nic=primary_nic_name, config=ipconfig_name, ip=swap_ip_address, asgs=application_names)
        else:
            logger.info('applicationSecurityGroups do not exist...\n')
            update_ip_command = 'az network nic ip-config update -g {g} --nic-name {nic} -n {config} --private-ip-address {ip}' \
                                .format(g=resource_group_name, nic=primary_nic_name, config=ipconfig_name, ip=swap_ip_address)
        _call_az_command(update_ip_command)

        # Wait for IP updated
        wait_ip_update_command = 'az network nic ip-config wait --updated -g {g} --nic-name {nic}' \
            .format(g=resource_group_name, nic=primary_nic_name)
        _call_az_command(wait_ip_update_command)

        # 4) Change things back. This will also invoke and wait for a VM restart.
        logger.info('NIC reset is complete. Now reverting back to your original configuration...\n')
        # If user had dynamic config, change back to dynamic
        revert_ip_command = None
        if orig_ip_allocation_method == DYNAMIC_CONFIG:
            # Revert Static to Dynamic
            if application_names:
                revert_ip_command = 'az network nic ip-config update -g {g} --nic-name {nic} -n {config} --set privateIpAllocationMethod={method} --asgs {asgs}' \
                                    .format(g=resource_group_name, nic=primary_nic_name, config=ipconfig_name, method=DYNAMIC_CONFIG, asgs=application_names)
            else:
                revert_ip_command = 'az network nic ip-config update -g {g} --nic-name {nic} -n {config} --set privateIpAllocationMethod={method}' \
                                    .format(g=resource_group_name, nic=primary_nic_name, config=ipconfig_name, method=DYNAMIC_CONFIG)
        else:
            # Revert to original static ip
            if application_names:
                revert_ip_command = 'az network nic ip-config update -g {g} --nic-name {nic} -n {config} --private-ip-address {ip} --asgs {asgs}' \
                                    .format(g=resource_group_name, nic=primary_nic_name, config=ipconfig_name, ip=orig_ip_address, asgs=application_names)
            else:
                revert_ip_command = 'az network nic ip-config update -g {g} --nic-name {nic} -n {config} --private-ip-address {ip} ' \
                                    .format(g=resource_group_name, nic=primary_nic_name, config=ipconfig_name, ip=orig_ip_address)

        _call_az_command(revert_ip_command)
        logger.info('VM guest NIC reset is complete and all configurations are reverted.')
    # Some error happened. Stop command and revert back as needed.
    except KeyboardInterrupt:
        command.set_status_error()
        command.error_stack_trace = traceback.format_exc()
        command.error_message = "Command interrupted by user input."
        command.message = "Command interrupted by user input."
    except AzCommandError as azCommandError:
        command.set_status_error()
        command.error_stack_trace = traceback.format_exc()
        command.error_message = str(azCommandError)
        command.message = "Reset NIC failed."
    except SupportingResourceNotFoundError as resourceError:
        command.set_status_error()
        command.error_stack_trace = traceback.format_exc()
        command.error_message = str(resourceError)
        command.message = "Reset NIC could not be initiated."
    except CommandCanceledByUserError as canceledError:
        command.set_status_error()
        command.error_stack_trace = traceback.format_exc()
        command.error_message = str(canceledError)
        command.message = VM_OFF_MESSAGE
    except Exception as exception:
        command.set_status_error()
        command.error_stack_trace = traceback.format_exc()
        command.error_message = str(exception)
        command.message = 'An unexpected error occurred. Try running again with the --debug flag to debug.'
    else:
        command.set_status_success()
        command.message = 'VM guest NIC reset complete. The VM is in running state.'
    finally:
        if command.error_stack_trace:
            logger.debug(command.error_stack_trace)
        # Generate return object and log errors if needed
        return_dict = command.init_return_dict()

    return return_dict


def repair_and_restore(cmd, vm_name, resource_group_name, repair_password=None, repair_username=None, repair_vm_name=None, copy_disk_name=None, repair_group_name=None):
    from datetime import datetime
    import secrets
    import string

    # Init command helper object
    command = command_helper(logger, cmd, 'vm repair repair-and-restore')

    password_length = 30
    password_characters = string.ascii_lowercase + string.digits + string.ascii_uppercase
    repair_password = ''.join(secrets.choice(password_characters) for i in range(password_length))

    username_length = 20
    username_characters = string.ascii_lowercase + string.digits
    repair_username = ''.join(secrets.choice(username_characters) for i in range(username_length))

    timestamp = datetime.utcnow().strftime('%Y%m%d%H%M%S')
    repair_vm_name = ('repair-' + vm_name)[:14] + '_'
    copy_disk_name = vm_name + '-DiskCopy-' + timestamp
    repair_group_name = 'repair-' + vm_name + '-' + timestamp
    existing_rg = _check_existing_rg(repair_group_name)

    create_out = create(cmd, vm_name, resource_group_name, repair_password, repair_username, repair_vm_name=repair_vm_name, copy_disk_name=copy_disk_name, repair_group_name=repair_group_name, associate_public_ip=False, yes=True)

    # log create_out
    logger.info('create_out: %s', create_out)

    repair_vm_name = create_out['repair_vm_name']
    copy_disk_name = create_out['copied_disk_name']
    repair_group_name = create_out['repair_resource_group']

    logger.info('Running fstab run command')

    try:
        run_out = run(cmd, repair_vm_name, repair_group_name, run_id='linux-alar2', parameters=["fstab", "initiator=SELFHELP"])

    except Exception:
        command.set_status_error()
        command.error_stack_trace = traceback.format_exc()
        command.error_message = "Command failed when running fstab script."
        command.message = "Command failed when running fstab script."
        if existing_rg:
            _clean_up_resources(repair_group_name, confirm=True)
        else:
            _clean_up_resources(repair_group_name, confirm=False)
        return

    # log run_out
    logger.info('run_out: %s', run_out)

    if run_out['script_status'] == 'ERROR':
        logger.error('fstab script returned an error.')
        if existing_rg:
            _clean_up_resources(repair_group_name, confirm=True)
        else:
            _clean_up_resources(repair_group_name, confirm=False)
        return

    logger.info('Running restore command')
    show_vm_id = 'az vm show -g {g} -n {n} --query id -o tsv' \
        .format(g=repair_group_name, n=repair_vm_name)

    repair_vm_id = _call_az_command(show_vm_id)

    restore(cmd, vm_name, resource_group_name, copy_disk_name, repair_vm_id, yes=True)

    command.message = 'fstab script has been applied to the source VM. A new repair VM \'{n}\' was created in the resource group \'{repair_rg}\' with disk \'{d}\' attached as data disk. ' \
        'The repairs were complete using the fstab script and the repair VM was then deleted. ' \
        'The repair disk was restored to the source VM. ' \
        .format(n=repair_vm_name, repair_rg=repair_group_name, d=copy_disk_name)

    command.set_status_success()
    if command.error_stack_trace:
        logger.debug(command.error_stack_trace)
    # Generate return object and log errors if needed
    return_dict = command.init_return_dict()

    logger.info('\n%s\n', command.message)

    return return_dict

def repair_button(cmd, vm_name, resource_group_name, button_command, repair_password=None, repair_username=None, repair_vm_name=None, copy_disk_name=None, repair_group_name=None):
    from datetime import datetime
    import secrets
    import string

    # Init command helper object
    command = command_helper(logger, cmd, 'vm repair repair-button')

    password_length = 30
    password_characters = string.ascii_lowercase + string.digits + string.ascii_uppercase
    repair_password = ''.join(secrets.choice(password_characters) for i in range(password_length))

    username_length = 20
    username_characters = string.ascii_lowercase + string.digits
    repair_username = ''.join(secrets.choice(username_characters) for i in range(username_length))

    timestamp = datetime.utcnow().strftime('%Y%m%d%H%M%S')
    repair_vm_name = ('repair-' + vm_name)[:14] + '_'
    copy_disk_name = vm_name + '-DiskCopy-' + timestamp
    repair_group_name = 'repair-' + vm_name + '-' + timestamp
    existing_rg = _check_existing_rg(repair_group_name)

    create_out = create(cmd, vm_name, resource_group_name, repair_password, repair_username, repair_vm_name=repair_vm_name, copy_disk_name=copy_disk_name, repair_group_name=repair_group_name, associate_public_ip=False, yes=True)

    # log create_out
    logger.info('create_out: %s', create_out)

    repair_vm_name = create_out['repair_vm_name']
    copy_disk_name = create_out['copied_disk_name']
    repair_group_name = create_out['repair_resource_group']

    logger.info('Running command')

    try:
        run_out = run(cmd, repair_vm_name, repair_group_name, run_id='linux-alar2', parameters=[button_command, "initiator=SELFHELP"])

    except Exception:
        command.set_status_error()
        command.error_stack_trace = traceback.format_exc()
        command.error_message = "Command failed when running  script."
        command.message = "Command failed when running script."
        if existing_rg:
            _clean_up_resources(repair_group_name, confirm=True)
        else:
            _clean_up_resources(repair_group_name, confirm=False)
        return

    # log run_out
    logger.info('run_out: %s', run_out)

    if run_out['script_status'] == 'ERROR':
        logger.error(' script returned an error.')
        if existing_rg:
            _clean_up_resources(repair_group_name, confirm=True)
        else:
            _clean_up_resources(repair_group_name, confirm=False)
        return

    logger.info('Running restore command')
    show_vm_id = 'az vm show -g {g} -n {n} --query id -o tsv' \
        .format(g=repair_group_name, n=repair_vm_name)

    repair_vm_id = _call_az_command(show_vm_id)

    restore(cmd, vm_name, resource_group_name, copy_disk_name, repair_vm_id, yes=True)

    command.message = 'script has been applied to the source VM. A new repair VM \'{n}\' was created in the resource group \'{repair_rg}\' with disk \'{d}\' attached as data disk. ' \
        'The repairs were complete using the script and the repair VM was then deleted. ' \
        'The repair disk was restored to the source VM. ' \
        .format(n=repair_vm_name, repair_rg=repair_group_name, d=copy_disk_name)

    command.set_status_success()
    if command.error_stack_trace:
        logger.debug(command.error_stack_trace)
    # Generate return object and log errors if needed
    return_dict = command.init_return_dict()

    logger.info('\n%s\n', command.message)

    return return_dict<|MERGE_RESOLUTION|>--- conflicted
+++ resolved
@@ -48,13 +48,9 @@
     _fetch_architecture,
     _select_distro_linux_Arm64,
     _fetch_vm_security_profile_parameters,
-<<<<<<< HEAD
-    _fetch_osdisk_security_profile_parameters
-=======
     _fetch_osdisk_security_profile_parameters,
     _fetch_compatible_windows_os_urn_v2,
     _make_public_ip_name
->>>>>>> c3daaea2
 )
 from .exceptions import AzCommandError, RunScriptNotFoundForIdError, SupportingResourceNotFoundError, CommandCanceledByUserError
 logger = get_logger(__name__)
