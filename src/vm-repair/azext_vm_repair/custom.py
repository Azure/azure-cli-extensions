--- conflicted
+++ resolved
@@ -618,14 +618,11 @@
             for item in ip_config_object[applicationSecurityGroups]:
                 application_id_tokens = item['id'].split('/')
                 if application_id_tokens[-1] is not None:
-<<<<<<< HEAD
+
                     application_names+=application_id_tokens[-1]+ " "
                     
         logger.info('applicationSecurityGroups {application_names}...\n')
-=======
-                    application_names+=application_id_tokens[-1]+ " "  
-        
->>>>>>> a02b7f46
+
         
         # Dynamic | Static
         orig_ip_allocation_method = ip_config_object['privateIPAllocationMethod']
