--- conflicted
+++ resolved
@@ -4,9 +4,11 @@
 # --------------------------------------------------------------------------------------------
 
 # pylint: disable=line-too-long, too-many-locals, too-many-statements, broad-except, too-many-branches
+import json
 import timeit
 import traceback
 import requests
+
 from knack.log import get_logger
 
 from azure.cli.command_modules.vm.custom import get_vm, _is_linux_os
@@ -32,7 +34,6 @@
     _fetch_disk_info,
     _unlock_singlepass_encrypted_disk,
     _invoke_run_command,
-    _check_hyperV_gen,
     _get_cloud_init_script,
     _select_distro_linux,
     _check_linux_hyperV_gen,
@@ -40,16 +41,16 @@
     _set_repair_map_url,
     _is_gen2,
     _unlock_encrypted_vm_run,
-    _create_repair_vm
+    _create_repair_vm,
+    _check_n_start_vm
 )
-from .exceptions import AzCommandError, SkuNotAvailableError, UnmanagedDiskCopyError, WindowsOsNotAvailableError, RunScriptNotFoundForIdError, SkuDoesNotSupportHyperV, ScriptReturnsError
+from .exceptions import AzCommandError, SkuNotAvailableError, UnmanagedDiskCopyError, WindowsOsNotAvailableError, RunScriptNotFoundForIdError, SkuDoesNotSupportHyperV, ScriptReturnsError, SupportingResourceNotFoundError, CommandCanceledByUserError
 logger = get_logger(__name__)
 
 
 def create(cmd, vm_name, resource_group_name, repair_password=None, repair_username=None, repair_vm_name=None, copy_disk_name=None, repair_group_name=None, unlock_encrypted_vm=False, enable_nested=False, associate_public_ip=False, distro='ubuntu', yes=False):
     # Init command helper object
     command = command_helper(logger, cmd, 'vm repair create')
-    logger.debug("value for yes is %s", yes)
     # Main command calling block
     try:
         # Fetch source VM data
@@ -532,7 +533,6 @@
         return_dict['map'] = run_map
 
     return return_dict
-<<<<<<< HEAD
 
 
 def reset_nic(cmd, vm_name, resource_group_name, yes=False):
@@ -644,6 +644,4 @@
         # Generate return object and log errors if needed
         return_dict = command.init_return_dict()
 
-    return return_dict
-=======
->>>>>>> 8e49f5ea
+    return return_dict