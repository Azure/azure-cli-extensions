--- conflicted
+++ resolved
@@ -313,11 +313,7 @@
     # Find repair VM
     tag = _get_repair_resource_tag(namespace.resource_group_name, namespace.vm_name)
     try:
-<<<<<<< HEAD
-        find_repair_command = 'az resource list --tag {tag} --query "[?type==\'microsoft.compute/virtualmachines\']" -o json' \
-=======
         find_repair_command = 'az resource list --tag {tag} --query "[?type==\'microsoft.compute/virtualmachines\' || type==\'Microsoft.Compute/virtualMachines\']" -o json' \
->>>>>>> 8e49f5ea
                               .format(tag=tag)
         logger.info('Searching for repair-vm within subscription...')
         output = _call_az_command(find_repair_command)
