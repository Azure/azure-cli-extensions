# --------------------------------------------------------------------------------------------
# Copyright (c) Microsoft Corporation. All rights reserved.
# Licensed under the MIT License. See License.txt in the project root for license information.
# --------------------------------------------------------------------------------------------

from azure.cli.core import azclierror
from unittest import mock
import unittest
import platform
import os

from azext_ssh import ssh_utils
from azext_ssh import ssh_info


class SSHUtilsTests(unittest.TestCase): 
    @mock.patch.object(ssh_utils, 'do_cleanup')
    @mock.patch.object(ssh_utils, '_read_ssh_logs')
    @mock.patch.object(ssh_utils, 'get_ssh_client_path')
    @mock.patch('subprocess.Popen')
    @mock.patch('os.environ.copy')
    @mock.patch('platform.system')
    def test_start_ssh_connection_compute_aad_windows(self, mock_system, mock_copy_env, mock_call, mock_path, mock_read, mock_cleanup):

        op_info = ssh_info.SSHSession("rg", "vm", "ip", None, None, False, "user", None, "port", None, ['arg1', 'arg2', 'arg3'], False, "Microsof.Compute/virtualMachines", None, None, False)
        op_info.public_key_file = "pub"
        op_info.private_key_file = "priv"
        op_info.cert_file = "cert"
        op_info.ssh_client_folder = "client"

        ssh_process = mock.Mock()
        ssh_process.poll.return_value = 0

        mock_system.return_value = 'Windows'
        mock_call.return_value = 0
        mock_path.return_value = 'ssh'
        mock_call.return_value = ssh_process
        mock_copy_env.return_value = {'var1':'value1', 'var2':'value2', 'var3':'value3'}
<<<<<<< HEAD
        expected_command = ['ssh', 'user@ip', '-i', 'priv', '-o', 'CertificateFile=\"cert\"', '-p', 'port', '-v', 'arg1', 'arg2', 'arg3']
=======
        mock_startcleanup.return_value = 'log', ['arg1', 'arg2', 'arg3', '-E', 'log', '-v'], 'cleanup process'
        expected_command = ['ssh', 'ip', '-l', 'user', '-i', 'priv', '-o', 'CertificateFile=\"cert\"', '-p', 'port', 'arg1', 'arg2', 'arg3', '-E', 'log', '-v']
>>>>>>> bf266dea
        expected_env = {'var1':'value1', 'var2':'value2', 'var3':'value3'}

        ssh_utils.start_ssh_connection(op_info, True, True)

        mock_path.assert_called_once_with('ssh', 'client')
        mock_call.assert_called_once_with(expected_command, stderr=mock.ANY, env=expected_env, encoding='utf-8')
        mock_read.assert_called_once_with(ssh_process, op_info, True, True)
        mock_cleanup.assert_called_once_with(True, True, False, 'cert', 'priv', 'pub')
 
    @mock.patch.object(ssh_utils, 'do_cleanup')
    @mock.patch.object(ssh_utils, '_wait_to_delete_credentials')
    @mock.patch.object(ssh_utils, 'get_ssh_client_path')
    @mock.patch('subprocess.Popen')
    @mock.patch('os.environ.copy')
    @mock.patch('platform.system')
    def test_start_ssh_connection_compute_local_linux(self, mock_system, mock_copy_env, mock_call, mock_path, mock_wait, mock_cleanup):

        op_info = ssh_info.SSHSession("rg", "vm", "ip", None, None, False, "user", None, "port", None, ['arg1', 'arg2', 'arg3'], False, "Microsof.Compute", None, None, False)
        op_info.public_key_file = "pub"
        op_info.private_key_file = "priv"
        op_info.cert_file = "cert"
        op_info.ssh_client_folder = "client"

        ssh_process = mock.Mock()
        ssh_process.poll.return_value = 0

        mock_system.return_value = 'Linux'
        mock_call.return_value = 0
        mock_path.return_value = 'ssh'
        mock_call.return_value = ssh_process
        mock_copy_env.return_value = {'var1':'value1', 'var2':'value2', 'var3':'value3'}
        expected_command = ['ssh', 'user@ip', '-i', 'priv', '-o', 'CertificateFile=\"cert\"', '-p', 'port', 'arg1', 'arg2', 'arg3']
        expected_env = {'var1':'value1', 'var2':'value2', 'var3':'value3'}

        ssh_utils.start_ssh_connection(op_info, False, False)

        mock_path.assert_called_once_with('ssh', 'client')
        mock_call.assert_called_once_with(expected_command, env=expected_env, encoding='utf-8')
        mock_wait.assert_called_once_with(ssh_process, op_info, False, False)
        mock_cleanup.assert_called_once_with(False, False, False, 'cert', 'priv', 'pub')


    @mock.patch.object(ssh_utils, 'do_cleanup')
    @mock.patch.object(ssh_utils, '_read_ssh_logs')
    @mock.patch.object(ssh_utils, 'get_ssh_client_path')
    @mock.patch('os.environ.copy')
    @mock.patch('subprocess.Popen')
    @mock.patch('azext_ssh.custom.connectivity_utils.format_relay_info_string')
    @mock.patch('platform.system')
    def test_start_ssh_connection_arc_aad_windows(self, mock_platform, mock_relay_str, mock_call, mock_copy_env, mock_path, mock_read, mock_cleanup):
        
        op_info = ssh_info.SSHSession("rg", "vm", None, None, None, False, "user", None, "port", None, ['arg1'], False, "Microsoft.HybridCompute", None, None, False)
        op_info.public_key_file = "pub"
        op_info.private_key_file = "priv"
        op_info.cert_file = "cert"
        op_info.ssh_client_folder = "client"
        op_info.proxy_path = "proxy"
        op_info.relay_info = "relay"

        ssh_process = mock.Mock()
        ssh_process.poll.return_value = 0
        
        mock_platform.return_value = 'Windows'
        mock_call.return_value = ssh_process
        mock_relay_str.return_value = 'relay_string'
        mock_copy_env.return_value = {'var1':'value1', 'var2':'value2', 'var3':'value3'}
        mock_path.return_value = 'ssh'
        expected_command = ['ssh', 'user@vm', '-o', 'ProxyCommand=\"proxy\" -p port', '-i', 'priv', '-o', 'CertificateFile=\"cert\"', '-v', 'arg1']
        expected_env = {'var1':'value1', 'var2':'value2', 'var3':'value3', 'SSHPROXY_RELAY_INFO':'relay_string'}

        ssh_utils.start_ssh_connection(op_info, True, True)

        mock_relay_str.assert_called_once_with('relay')
        mock_path.assert_called_once_with('ssh', 'client')
        mock_call.assert_called_once_with(expected_command, stderr=mock.ANY, env=expected_env, encoding='utf-8')
        mock_cleanup.assert_called_once_with(True, True, False, 'cert', 'priv', 'pub')
        mock_read.assert_called_once_with(ssh_process, op_info, True, True)


    @mock.patch.object(ssh_utils, 'do_cleanup')
    @mock.patch.object(ssh_utils, '_wait_to_delete_credentials')
    @mock.patch.object(ssh_utils, 'get_ssh_client_path')
    @mock.patch('os.environ.copy')
    @mock.patch('subprocess.Popen')
    @mock.patch('azext_ssh.custom.connectivity_utils.format_relay_info_string')
    @mock.patch('platform.system')
    def test_start_ssh_connection_arc_local_linux(self, mock_platform, mock_relay_str, mock_call, mock_copy_env, mock_path, mock_wait, mock_cleanup):
        
        op_info = ssh_info.SSHSession("rg", "vm", None, None, None, False, "user", None, "port", None, ['arg1'], False, "Microsoft.HybridCompute", None, None, False)
        op_info.public_key_file = "pub"
        op_info.private_key_file = "priv"
        op_info.cert_file = "cert"
        op_info.ssh_client_folder = "client"
        op_info.proxy_path = "proxy"
        op_info.relay_info = "relay"

        ssh_process = mock.Mock()
        ssh_process.poll.return_value = 0
        
        mock_platform.return_value = 'Linux'
        mock_call.return_value = ssh_process
        mock_relay_str.return_value = 'relay_string'
        mock_copy_env.return_value = {'var1':'value1', 'var2':'value2', 'var3':'value3'}
        mock_path.return_value = 'ssh'
        expected_command = ['ssh', 'vm', '-l', 'user', '-o', 'ProxyCommand=\"proxy\" -p port', '-i', 'priv', '-o', 'CertificateFile=\"cert\"', 'arg1']
        expected_env = {'var1':'value1', 'var2':'value2', 'var3':'value3', 'SSHPROXY_RELAY_INFO':'relay_string'}

        ssh_utils.start_ssh_connection(op_info, False, False)

        mock_relay_str.assert_called_once_with('relay')
        mock_path.assert_called_once_with('ssh', 'client')
        mock_call.assert_called_once_with(expected_command, env=expected_env, encoding='utf-8')
        mock_cleanup.assert_called_once_with(False, False, False, 'cert', 'priv', 'pub')
        mock_wait.assert_called_once_with(ssh_process, op_info, False, False)

  
    @mock.patch.object(ssh_utils, '_issue_config_cleanup_warning')
    @mock.patch('os.path.abspath')
    def test_write_ssh_config_ip_and_vm_compute_append(self, mock_abspath, mock_warning):
        op_info = ssh_info.ConfigSession("config", "rg", "vm", "ip", None, None, False, False, "user", None, "port", "Microsoft.Compute", None, None, "client")
        op_info.config_path = "config"
        op_info.ssh_client_folder = "client"
        op_info.private_key_file = "priv"
        op_info.public_key_file = "pub"
        op_info.cert_file = "cert"
        expected_lines = [
            "",
            "Host rg-vm",
            "\tUser user",
            "\tHostName ip",
            "\tCertificateFile \"cert\"",
            "\tIdentityFile \"priv\"",
            "\tPort port",
            "Host ip",
            "\tUser user",
            "\tCertificateFile \"cert\"",
            "\tIdentityFile \"priv\"",
            "\tPort port"
        ]

        with mock.patch('builtins.open') as mock_open:
            mock_file = mock.Mock()
            mock_open.return_value.__enter__.return_value = mock_file
            ssh_utils.write_ssh_config(
                op_info, True, True)

        mock_warning.assert_called_once_with(True, True, False, "cert", None, "client")
        mock_open.assert_called_once_with("config", 'a', encoding='utf-8')
        mock_file.write.assert_called_once_with('\n'.join(expected_lines))

    @mock.patch.object(ssh_utils, '_issue_config_cleanup_warning')
    @mock.patch('os.path.abspath')
    @mock.patch.object(ssh_info.ConfigSession, '_create_relay_info_file')
    def test_write_ssh_config_arc_overwrite(self, mock_create_file, mock_abspath, mock_warning):
        op_info = ssh_info.ConfigSession("config", "rg", "vm", None, None, None, True, False, "user", None, "port", "Microsoft.HybridCompute", None, None, "client")
        op_info.config_path = "config"
        op_info.ssh_client_folder = "client"
        op_info.private_key_file = "priv"
        op_info.public_key_file = "pub"
        op_info.cert_file = "cert"
        op_info.proxy_path = "proxy"
        mock_create_file.return_value = "relay"
        expected_lines = [
            "",
            "Host rg-vm",
            "\tHostName vm",
            "\tUser user",
            "\tCertificateFile \"cert\"",
            "\tIdentityFile \"priv\"",
            "\tProxyCommand \"proxy\" -r \"relay\" -p port"
        ]

        with mock.patch('builtins.open') as mock_open:
            mock_file = mock.Mock()
            mock_open.return_value.__enter__.return_value = mock_file
            ssh_utils.write_ssh_config(
                op_info, True, True)

        mock_warning.assert_called_once_with(True, True, True, "cert", "relay", "client")
        mock_open.assert_called_once_with("config", 'w', encoding='utf-8')
        mock_file.write.assert_called_once_with('\n'.join(expected_lines))
    
    @mock.patch('os.path.join')
    @mock.patch('platform.system')
    @mock.patch('os.path.isfile')
    def test_get_ssh_client_path_with_client_folder_non_windows(self, mock_isfile, mock_system, mock_join):
        mock_join.return_value = "ssh_path"
        mock_system.return_value = "Linux"
        mock_isfile.return_value = True
        actual_path = ssh_utils.get_ssh_client_path(ssh_client_folder='/client/folder')
        self.assertEqual(actual_path, "ssh_path")
        mock_join.assert_called_once_with('/client/folder', 'ssh')
        mock_isfile.assert_called_once_with("ssh_path")

    @mock.patch('os.path.join')
    @mock.patch('platform.system')
    @mock.patch('os.path.isfile')
    def test_get_ssh_client_path_with_client_folder_windows(self, mock_isfile, mock_system, mock_join):
        mock_join.return_value = "ssh_keygen_path"
        mock_system.return_value = "Windows"
        mock_isfile.return_value = True
        actual_path = ssh_utils.get_ssh_client_path(ssh_command='ssh-keygen', ssh_client_folder='/client/folder')
        self.assertEqual(actual_path, "ssh_keygen_path.exe")
        mock_join.assert_called_once_with('/client/folder', 'ssh-keygen')
        mock_isfile.assert_called_once_with("ssh_keygen_path.exe")

    @mock.patch('os.path.join')
    @mock.patch('platform.system')
    @mock.patch('os.path.isfile')
    def test_get_ssh_client_path_with_client_folder_no_file(self, mock_isfile, mock_system, mock_join):
        mock_join.return_value = "ssh_path"
        mock_system.return_value = "Mac"
        mock_isfile.return_value = False
        actual_path = ssh_utils.get_ssh_client_path(ssh_client_folder='/client/folder')
        self.assertEqual(actual_path, "ssh")
        mock_join.assert_called_once_with('/client/folder', 'ssh')
        mock_isfile.assert_called_once_with("ssh_path")

    @mock.patch('platform.system')
    def test_get_ssh_client_preinstalled_non_windows(self, mock_system):
        mock_system.return_value = "Mac"
        actual_path = ssh_utils.get_ssh_client_path()
        self.assertEqual('ssh', actual_path)
        mock_system.assert_called_once_with()

    def test_get_ssh_client_preinstalled_windows_32bit(self):
        self._test_get_ssh_client_path_preinstalled_windows('32bit', 'x86', 'System32')

    def test_get_ssh_client_preinstalled_windows_64bitOS_32bitPlatform(self):
        self._test_get_ssh_client_path_preinstalled_windows('32bit', 'x64', 'SysNative')

    def test_get_ssh_client_preinstalled_windows_64bitOS_64bitPlatform(self):
        self._test_get_ssh_client_path_preinstalled_windows('64bit', 'x64', 'System32')

    @mock.patch('platform.system')
    @mock.patch('platform.architecture')
    @mock.patch('platform.machine')
    @mock.patch('os.path.join')
    @mock.patch('os.environ')
    @mock.patch('os.path.isfile')
    def _test_get_ssh_client_path_preinstalled_windows(self, platform_arch, os_arch, expected_sysfolder, mock_isfile, mock_environ, mock_join, mock_machine, mock_arch, mock_system):
        mock_system.return_value = "Windows"
        mock_arch.return_value = (platform_arch, "foo", "bar")
        mock_machine.return_value = os_arch
        mock_environ.__getitem__.return_value = "rootpath"
        mock_join.side_effect = ["system32path", "sshfilepath"]
        mock_isfile.return_value = True

        expected_join_calls = [
            mock.call("rootpath", expected_sysfolder),
            mock.call("system32path", "openSSH", "ssh.exe")
        ]
        
        actual_path = ssh_utils.get_ssh_client_path()

        self.assertEqual("sshfilepath", actual_path)
        mock_system.assert_called_once_with()
        mock_arch.assert_called_once_with()
        mock_environ.__getitem__.assert_called_once_with("SystemRoot")
        mock_join.assert_has_calls(expected_join_calls)
        mock_isfile.assert_called_once_with("sshfilepath")


    @mock.patch('platform.system')
    @mock.patch('platform.architecture')
    @mock.patch('platform.machine')
    @mock.patch('os.environ')
    @mock.patch('os.path.isfile')
    def test_get_ssh_path_windows_ssh_preinstalled_not_found(self, mock_isfile, mock_environ, mock_machine, mock_arch, mock_sys):
        mock_sys.return_value = "Windows"
        mock_arch.return_value = ("32bit", "foo", "bar")
        mock_machine.return_value = "x64"
        mock_environ.__getitem__.return_value = "rootpath"
        mock_isfile.return_value = False

        self.assertRaises(azclierror.UnclassifiedUserFault, ssh_utils.get_ssh_client_path)<|MERGE_RESOLUTION|>--- conflicted
+++ resolved
@@ -36,12 +36,7 @@
         mock_path.return_value = 'ssh'
         mock_call.return_value = ssh_process
         mock_copy_env.return_value = {'var1':'value1', 'var2':'value2', 'var3':'value3'}
-<<<<<<< HEAD
-        expected_command = ['ssh', 'user@ip', '-i', 'priv', '-o', 'CertificateFile=\"cert\"', '-p', 'port', '-v', 'arg1', 'arg2', 'arg3']
-=======
-        mock_startcleanup.return_value = 'log', ['arg1', 'arg2', 'arg3', '-E', 'log', '-v'], 'cleanup process'
         expected_command = ['ssh', 'ip', '-l', 'user', '-i', 'priv', '-o', 'CertificateFile=\"cert\"', '-p', 'port', 'arg1', 'arg2', 'arg3', '-E', 'log', '-v']
->>>>>>> bf266dea
         expected_env = {'var1':'value1', 'var2':'value2', 'var3':'value3'}
 
         ssh_utils.start_ssh_connection(op_info, True, True)
