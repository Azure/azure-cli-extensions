# --------------------------------------------------------------------------------------------
# Copyright (c) Microsoft Corporation. All rights reserved.
# Licensed under the MIT License. See License.txt in the project root for license information.
# --------------------------------------------------------------------------------------------

import io
<<<<<<< HEAD
from azure.cli.core import azclierror
import mock
=======
from knack import util
from unittest import mock
>>>>>>> 2b587a9a
import unittest

from azext_ssh import custom


class SshCustomCommandTest(unittest.TestCase):
    @mock.patch('azext_ssh.custom._do_ssh_op')
    @mock.patch('azext_ssh.custom.ssh_utils')
    def test_ssh_vm(self, mock_ssh_utils, mock_do_op):
        cmd = mock.Mock()
        custom.ssh_vm(cmd, "rg", "vm", "ip", "public", "private", False)

        mock_do_op.assert_called_once_with(
            cmd, "rg", "vm", "ip", "public", "private", False, mock.ANY)

    @mock.patch('azext_ssh.custom._do_ssh_op')
    @mock.patch('azext_ssh.ssh_utils.write_ssh_config')
    def test_ssh_config(self, mock_ssh_utils, mock_do_op):
        cmd = mock.Mock()

        def do_op_side_effect(cmd, resource_group, vm_name, ssh_ip, public_key_file, private_key_file, use_private_ip, op_call):
            op_call(ssh_ip, "username", "cert_file", private_key_file)

        mock_do_op.side_effect = do_op_side_effect
        custom.ssh_config(cmd, "path/to/file", "rg", "vm", "ip", "public", "private", False, False)

        mock_ssh_utils.assert_called_once_with("path/to/file", "rg", "vm", False, "ip", "username", "cert_file", "private")

        mock_do_op.assert_called_once_with(
            cmd, "rg", "vm", "ip", "public", "private", False, mock.ANY)

    @mock.patch('azext_ssh.ssh_utils.get_ssh_cert_principals')
    @mock.patch('os.path.join')
    @mock.patch('azext_ssh.custom._assert_args')
    @mock.patch('azext_ssh.custom._check_or_create_public_private_files')
    @mock.patch('azext_ssh.ip_utils.get_ssh_ip')
    @mock.patch('azext_ssh.custom._get_modulus_exponent')
    @mock.patch('azure.cli.core._profile.Profile')
    @mock.patch('azext_ssh.custom._write_cert_file')
    def test_do_ssh_op(self, mock_write_cert, mock_ssh_creds, mock_get_mod_exp, mock_ip,
                       mock_check_files, mock_assert, mock_join, mock_principal):
        cmd = mock.Mock()
        cmd.cli_ctx = mock.Mock()
        cmd.cli_ctx.cloud = mock.Mock()
        cmd.cli_ctx.cloud.name = "azurecloud"
        mock_op = mock.Mock()
        mock_check_files.return_value = "public", "private"
        mock_principal.return_value = ["username"]
        mock_get_mod_exp.return_value = "modulus", "exponent"
        profile = mock_ssh_creds.return_value
        profile._adal_cache = True
        profile.get_msal_token.return_value = "username", "certificate"
        mock_join.return_value = "public-aadcert.pub"

        custom._do_ssh_op(cmd, None, None, "1.2.3.4", "publicfile", "privatefile", False, mock_op)

        mock_assert.assert_called_once_with(None, None, "1.2.3.4")
        mock_check_files.assert_called_once_with("publicfile", "privatefile")
        mock_ip.assert_not_called()
        mock_get_mod_exp.assert_called_once_with("public")
        mock_write_cert.assert_called_once_with("certificate", "public-aadcert.pub")
        mock_op.assert_called_once_with(
            "1.2.3.4", "username", "public-aadcert.pub", "private")

    @mock.patch('azext_ssh.custom._assert_args')
    @mock.patch('azext_ssh.custom._check_or_create_public_private_files')
    @mock.patch('azext_ssh.ip_utils.get_ssh_ip')
    @mock.patch('azext_ssh.custom._get_modulus_exponent')
    def test_do_ssh_op_no_public_ip(self, mock_get_mod_exp, mock_ip, mock_check_files, mock_assert):
        cmd = mock.Mock()
        mock_op = mock.Mock()
        mock_check_files.return_value = "public", "private"
        mock_get_mod_exp.return_value = "modulus", "exponent"
        mock_ip.return_value = None

        self.assertRaises(
            azclierror.ResourceNotFoundError, custom._do_ssh_op, cmd, "rg", "vm", None,
            "publicfile", "privatefile", False, mock_op)

        mock_assert.assert_called_once_with("rg", "vm", None)
        mock_check_files.assert_called_once_with("publicfile", "privatefile")
        mock_ip.assert_called_once_with(cmd, "rg", "vm", False)

    def test_assert_args_no_ip_or_vm(self):
        self.assertRaises(azclierror.RequiredArgumentMissingError, custom._assert_args, None, None, None)

    def test_assert_args_vm_rg_mismatch(self):
        self.assertRaises(azclierror.MutuallyExclusiveArgumentError, custom._assert_args, "rg", None, None)
        self.assertRaises(azclierror.MutuallyExclusiveArgumentError, custom._assert_args, None, "vm", None)

    def test_assert_args_ip_with_vm_or_rg(self):
        self.assertRaises(azclierror.MutuallyExclusiveArgumentError, custom._assert_args, None, "vm", "ip")
        self.assertRaises(azclierror.MutuallyExclusiveArgumentError, custom._assert_args, "rg", "vm", "ip")

    @mock.patch('azext_ssh.ssh_utils.create_ssh_keyfile')
    @mock.patch('tempfile.mkdtemp')
    @mock.patch('os.path.isfile')
    @mock.patch('os.path.join')
    def test_check_or_create_public_private_files_defaults(self, mock_join, mock_isfile, mock_temp, mock_create):
        mock_isfile.return_value = True
        mock_temp.return_value = "/tmp/aadtemp"
        mock_join.side_effect = ['/tmp/aadtemp/id_rsa.pub', '/tmp/aadtemp/id_rsa']

        public, private = custom._check_or_create_public_private_files(None, None)

        self.assertEqual('/tmp/aadtemp/id_rsa.pub', public)
        self.assertEqual('/tmp/aadtemp/id_rsa', private)
        mock_join.assert_has_calls([
            mock.call("/tmp/aadtemp", "id_rsa.pub"),
            mock.call("/tmp/aadtemp", "id_rsa")
        ])
        mock_isfile.assert_has_calls([
            mock.call('/tmp/aadtemp/id_rsa.pub'),
            mock.call('/tmp/aadtemp/id_rsa')
        ])
        mock_create.assert_has_calls([
            mock.call('/tmp/aadtemp/id_rsa')
        ])

    @mock.patch('os.path.isfile')
    @mock.patch('os.path.join')
    def test_check_or_create_public_private_files_no_public(self, mock_join, mock_isfile):
        mock_isfile.side_effect = [False]
        self.assertRaises(
            azclierror.FileOperationError, custom._check_or_create_public_private_files, "public", None)

        mock_isfile.assert_called_once_with("public")

    @mock.patch('os.path.isfile')
    @mock.patch('os.path.join')
    def test_check_or_create_public_private_files_no_private(self, mock_join, mock_isfile):
        mock_isfile.side_effect = [True, False]

        self.assertRaises(
            azclierror.FileOperationError, custom._check_or_create_public_private_files, "public", "private")

        mock_join.assert_not_called()
        mock_isfile.assert_has_calls([
            mock.call("public"),
            mock.call("private")
        ])

    @mock.patch('builtins.open')
    def test_write_cert_file(self, mock_open):
        mock_file = mock.Mock()
        mock_open.return_value.__enter__.return_value = mock_file

        custom._write_cert_file("cert", "publickey-aadcert.pub")

        mock_open.assert_called_once_with("publickey-aadcert.pub", 'w')
        mock_file.write.assert_called_once_with("ssh-rsa-cert-v01@openssh.com cert")

    @mock.patch('azext_ssh.rsa_parser.RSAParser')
    @mock.patch('os.path.isfile')
    @mock.patch('builtins.open')
    def test_get_modulus_exponent_success(self, mock_open, mock_isfile, mock_parser):
        mock_isfile.return_value = True
        mock_open.return_value = io.StringIO('publickey')

        modulus, exponent = custom._get_modulus_exponent('file')

        self.assertEqual(mock_parser.return_value.modulus, modulus)
        self.assertEqual(mock_parser.return_value.exponent, exponent)
        mock_isfile.assert_called_once_with('file')
        mock_open.assert_called_once_with('file', 'r')
        mock_parser.return_value.parse.assert_called_once_with('publickey')

    @mock.patch('os.path.isfile')
    def test_get_modulus_exponent_file_not_found(self, mock_isfile):
        mock_isfile.return_value = False

        self.assertRaises(azclierror.FileOperationError, custom._get_modulus_exponent, 'file')
        mock_isfile.assert_called_once_with('file')

    @mock.patch('azext_ssh.rsa_parser.RSAParser')
    @mock.patch('os.path.isfile')
    @mock.patch('builtins.open')
    def test_get_modulus_exponent_parse_error(self, mock_open, mock_isfile, mock_parser):
        mock_isfile.return_value = True
        mock_open.return_value = io.StringIO('publickey')
        mock_parser_obj = mock.Mock()
        mock_parser.return_value = mock_parser_obj
        mock_parser_obj.parse.side_effect = ValueError

        self.assertRaises(azclierror.FileOperationError, custom._get_modulus_exponent, 'file')


if __name__ == '__main__':
    unittest.main()<|MERGE_RESOLUTION|>--- conflicted
+++ resolved
@@ -4,13 +4,8 @@
 # --------------------------------------------------------------------------------------------
 
 import io
-<<<<<<< HEAD
 from azure.cli.core import azclierror
-import mock
-=======
-from knack import util
 from unittest import mock
->>>>>>> 2b587a9a
 import unittest
 
 from azext_ssh import custom
