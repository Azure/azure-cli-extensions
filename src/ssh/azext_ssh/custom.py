--- conflicted
+++ resolved
@@ -31,7 +31,6 @@
 
 def ssh_vm(cmd, resource_group_name=None, vm_name=None, ssh_ip=None, public_key_file=None,
            private_key_file=None, use_private_ip=False, local_user=None, cert_file=None, port=None,
-<<<<<<< HEAD
            ssh_client_path=None, delete_credentials=False, resource_type=None, ssh_args=None):
 
     if delete_credentials and os.environ.get("AZUREPS_HOST_ENVIRONMENT") != "cloud-shell/1.0":
@@ -43,19 +42,10 @@
                                 ssh_client_path, ssh_args, delete_credentials, credentials_folder)
     do_ssh_op(cmd, vm_name, resource_group_name, ssh_ip, public_key_file, private_key_file, local_user,
               cert_file, port, use_private_ip, credentials_folder)
-=======
-           ssh_args=None):
-    _assert_args(resource_group_name, vm_name, ssh_ip, cert_file, local_user)
-    credentials_folder = None
-    op_call = functools.partial(ssh_utils.start_ssh_connection, port, ssh_args)
-    _do_ssh_op(cmd, resource_group_name, vm_name, ssh_ip, public_key_file, private_key_file, use_private_ip,
-               local_user, cert_file, credentials_folder, op_call)
->>>>>>> 5d3c6bf1
 
 
 def ssh_config(cmd, config_path, resource_group_name=None, vm_name=None, ssh_ip=None,
                public_key_file=None, private_key_file=None, overwrite=False, use_private_ip=False,
-<<<<<<< HEAD
                local_user=None, cert_file=None, port=None, resource_type=None, credentials_folder=None):
 
     if (public_key_file or private_key_file) and credentials_folder:
@@ -63,16 +53,6 @@
                                             "--public-key-file/-p or --private-key-file/-i.")
     _assert_args(resource_group_name, vm_name, ssh_ip, resource_type, cert_file, local_user)
 
-=======
-               local_user=None, cert_file=None, port=None, credentials_folder=None):
-    _assert_args(resource_group_name, vm_name, ssh_ip, cert_file, local_user)
-    # If user provides their own key pair, certificate will be written in the same folder as public key.
-    if (public_key_file or private_key_file) and credentials_folder:
-        raise azclierror.ArgumentUsageError("--keys-destination-folder can't be used in conjunction with "
-                                            "--public-key-file/-p or --private-key-file/-i.")
-
-    op_call = functools.partial(ssh_utils.write_ssh_config, config_path, resource_group_name, vm_name, overwrite, port)
->>>>>>> 5d3c6bf1
     # Default credential location
     if not credentials_folder:
         config_folder = os.path.dirname(config_path)
@@ -82,7 +62,6 @@
         folder_name = ssh_ip
         if resource_group_name and vm_name:
             folder_name = resource_group_name + "-" + vm_name
-<<<<<<< HEAD
 
         credentials_folder = os.path.join(config_folder, os.path.join("az_ssh_config", folder_name))
 
@@ -90,12 +69,6 @@
                                 None, None, False, credentials_folder)
     do_ssh_op(cmd, vm_name, resource_group_name, ssh_ip, public_key_file, private_key_file, local_user,
               cert_file, port, use_private_ip, credentials_folder)
-=======
-        credentials_folder = os.path.join(config_folder, os.path.join("az_ssh_config", folder_name))
-
-    _do_ssh_op(cmd, resource_group_name, vm_name, ssh_ip, public_key_file, private_key_file, use_private_ip,
-               local_user, cert_file, credentials_folder, op_call)
->>>>>>> 5d3c6bf1
 
 
 def ssh_cert(cmd, cert_path=None, public_key_file=None):
@@ -114,7 +87,6 @@
     print(cert_file + "\n")
 
 
-<<<<<<< HEAD
 def ssh_arc(cmd, resource_group_name=None, vm_name=None, public_key_file=None, private_key_file=None,
             local_user=None, cert_file=None, port=None, ssh_client_path=None, delete_credentials=False, ssh_args=None):
 
@@ -122,12 +94,6 @@
         raise azclierror.ArgumentUsageError("Can't use --delete-private-key outside an Azure Cloud Shell session.")
 
     _assert_args(resource_group_name, vm_name, None, "Microsoft.HybridCompute", cert_file, local_user)
-=======
-def _do_ssh_op(cmd, resource_group, vm_name, ssh_ip, public_key_file, private_key_file, use_private_ip,
-               username, cert_file, credentials_folder, op_call):
-    # Get ssh_ip before getting public key to avoid getting "ResourceNotFound" exception after creating the keys
-    ssh_ip = ssh_ip or ip_utils.get_ssh_ip(cmd, resource_group, vm_name, use_private_ip)
->>>>>>> 5d3c6bf1
 
     credentials_folder = None
 
@@ -136,7 +102,6 @@
     _do_ssh_op(cmd, vm_name, resource_group_name, None, public_key_file, private_key_file, local_user, cert_file, port,
                False, credentials_folder, op_call, True)
 
-<<<<<<< HEAD
 
 def _do_ssh_op(cmd, vm_name, resource_group_name, ssh_ip, public_key_file, private_key_file, username,
                cert_file, port, use_private_ip, credentials_folder, op_call, is_arc):
@@ -157,12 +122,6 @@
     # If user provides local user, no credentials should be deleted.
     delete_keys = False
     delete_cert = False
-=======
-    # If user provides local user, no credentials should be deleted.
-    delete_keys = False
-    delete_cert = False
-    # If user provides a local user, use the provided credentials for authentication
->>>>>>> 5d3c6bf1
     if not username:
         delete_cert = True
         public_key_file, private_key_file, delete_keys = _check_or_create_public_private_files(public_key_file,
@@ -170,12 +129,8 @@
                                                                                                credentials_folder)
         cert_file, username = _get_and_write_certificate(cmd, public_key_file, None)
 
-<<<<<<< HEAD
     op_call(relay_info, proxy_path, vm_name, ssh_ip, username, cert_file, private_key_file, port, is_arc, delete_keys,
             delete_cert, public_key_file)
-=======
-    op_call(ssh_ip, username, cert_file, private_key_file, delete_keys, delete_cert)
->>>>>>> 5d3c6bf1
 
 
 def _get_and_write_certificate(cmd, public_key_file, cert_file):
@@ -238,15 +193,11 @@
     return data
 
 
-<<<<<<< HEAD
 def _assert_args(resource_group, vm_name, ssh_ip, resource_type, cert_file, username):
     if resource_type and resource_type != "Microsoft.Compute" and resource_type != "Microsoft.HybridCompute":
         raise azclierror.InvalidArgumentValueError("--resource-type must be either \"Microsoft.Compute\" "
                                                    "for Azure VMs or \"Microsoft.HybridCompute\" for Arc Servers.")
 
-=======
-def _assert_args(resource_group, vm_name, ssh_ip, cert_file, username):
->>>>>>> 5d3c6bf1
     if not (resource_group or vm_name or ssh_ip):
         raise azclierror.RequiredArgumentMissingError(
             "The VM must be specified by --ip or --resource-group and "
@@ -263,7 +214,6 @@
     if cert_file and not username:
         raise azclierror.MutuallyExclusiveArgumentError(
             "To authenticate with a certificate you need to provide a --local-user")
-<<<<<<< HEAD
 
     if cert_file and not os.path.isfile(cert_file):
         raise azclierror.FileOperationError(f"Certificate file {cert_file} not found")
@@ -272,16 +222,6 @@
 def _check_or_create_public_private_files(public_key_file, private_key_file, credentials_folder):
     delete_keys = False
     # If nothing is passed in create a temporary directory with a ephemeral keypair
-=======
-
-    if cert_file and not os.path.isfile(cert_file):
-        raise azclierror.FileOperationError(f"Certificate file {cert_file} not found")
-
-
-def _check_or_create_public_private_files(public_key_file, private_key_file, credentials_folder):
-    delete_keys = False
-    # If nothing is passed, then create a directory with a ephemeral keypair
->>>>>>> 5d3c6bf1
     if not public_key_file and not private_key_file:
         # We only want to delete the keys if the user hasn't provided their own keys
         # Only ssh vm deletes generated keys.
