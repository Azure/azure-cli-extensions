# --------------------------------------------------------------------------------------------
# Copyright (c) Microsoft Corporation. All rights reserved.
# Licensed under the MIT License. See License.txt in the project root for license information.
# --------------------------------------------------------------------------------------------

import os
import hashlib
import json
import tempfile
import time
import platform
import oschmod

from knack import log
from azure.cli.core import azclierror
from azure.cli.core import telemetry
from azure.cli.core.style import Style, print_styled_text

from . import ip_utils
from . import rdp_utils
from . import rsa_parser
from . import ssh_utils
from . import connectivity_utils
from . import ssh_info
from . import file_utils
from . import constants as const
from . import resource_type_utils
from . import target_properties_utils
from . import bastion_utils

logger = log.get_logger(__name__)


def ssh_vm(cmd, resource_group_name=None, vm_name=None, ssh_ip=None, public_key_file=None,
           private_key_file=None, use_private_ip=False, local_user=None, cert_file=None, port=None,
           ssh_client_folder=None, delete_credentials=False, resource_type=None, ssh_proxy_folder=None,
           winrdp=False, yes_without_prompt=False, ssh_args=None, bastion=False):

    # delete_credentials can only be used by Azure Portal to provide one-click experience on CloudShell.
    if delete_credentials and os.environ.get("AZUREPS_HOST_ENVIRONMENT") != "cloud-shell/1.0":
        raise azclierror.ArgumentUsageError("Can't use --delete-private-key outside an Azure Cloud Shell session.")

    # include openssh client logs to --debug output to make it easier to users to debug connection issued.
    if '--debug' in cmd.cli_ctx.data['safe_params'] and set(['-v', '-vv', '-vvv']).isdisjoint(ssh_args):
        ssh_args = ['-vvv'] if not ssh_args else ['-vvv'] + ssh_args

    _assert_args(resource_group_name, vm_name, ssh_ip, resource_type, cert_file, local_user)

    # all credentials for this command are saved in temp folder and deleted at the end of execution.
    credentials_folder = None

    op_call = ssh_utils.start_ssh_connection
    if winrdp:
        if platform.system() != 'Windows':
            raise azclierror.BadRequestError("RDP connection is not supported for this platform. "
                                             "Supported platforms: Windows")
        op_call = rdp_utils.start_rdp_connection

    ssh_session = ssh_info.SSHSession(resource_group_name, vm_name, ssh_ip, public_key_file,
                                      private_key_file, use_private_ip, local_user, cert_file, port,
                                      ssh_client_folder, ssh_args, delete_credentials, resource_type,
                                      ssh_proxy_folder, credentials_folder, winrdp, yes_without_prompt, bastion)
    ssh_session.resource_type = resource_type_utils.decide_resource_type(cmd, ssh_session)
    target_properties_utils.handle_target_machine_properties(cmd, ssh_session)
    _do_ssh_op(cmd, ssh_session, op_call)


def ssh_config(cmd, config_path, resource_group_name=None, vm_name=None, ssh_ip=None,
               public_key_file=None, private_key_file=None, overwrite=False, use_private_ip=False,
               local_user=None, cert_file=None, port=None, resource_type=None, credentials_folder=None,
               ssh_proxy_folder=None, ssh_client_folder=None, yes_without_prompt=False):

    # If user provides their own key pair, certificate will be written in the same folder as public key.
    if (public_key_file or private_key_file) and credentials_folder:
        raise azclierror.ArgumentUsageError("--keys-destination-folder can't be used in conjunction with "
                                            "--public-key-file/-p or --private-key-file/-i.")
    _assert_args(resource_group_name, vm_name, ssh_ip, resource_type, cert_file, local_user)

    config_session = ssh_info.ConfigSession(config_path, resource_group_name, vm_name, ssh_ip,
                                            public_key_file, private_key_file, overwrite, use_private_ip,
                                            local_user, cert_file, port, resource_type, credentials_folder,
                                            ssh_proxy_folder, ssh_client_folder, yes_without_prompt)
    op_call = ssh_utils.write_ssh_config

    config_session.resource_type = resource_type_utils.decide_resource_type(cmd, config_session)
    target_properties_utils.handle_target_machine_properties(cmd, config_session)

    # if the folder doesn't exist, this extension won't create a new one.
    config_folder = os.path.dirname(config_session.config_path)
    if not os.path.isdir(config_folder):
        raise azclierror.InvalidArgumentValueError(f"Config file destination folder {config_folder} "
                                                   "does not exist.")
    if not credentials_folder:
        # * is not a valid name for a folder in Windows. Treat this as a special case.
        folder_name = config_session.ip if config_session.ip != "*" else "all_ips"
        if config_session.resource_group_name and config_session.vm_name:
            folder_name = config_session.resource_group_name + "-" + config_session.vm_name
        if not set(folder_name).isdisjoint(set(const.WINDOWS_INVALID_FOLDERNAME_CHARS)) and \
           platform.system() == "Windows" and (not config_session.local_user or config_session.is_arc()):
            folder_name = file_utils.remove_invalid_characters_foldername(folder_name)
            if folder_name == "":
                raise azclierror.RequiredArgumentMissingError("Can't create default folder for generated keys. "
                                                              "Please provide --keys-destination-folder.")
        config_session.credentials_folder = os.path.join(config_folder, os.path.join("az_ssh_config", folder_name))

    _do_ssh_op(cmd, config_session, op_call)


def ssh_cert(cmd, cert_path=None, public_key_file=None, ssh_client_folder=None):
    if not cert_path and not public_key_file:
        raise azclierror.RequiredArgumentMissingError("--file or --public-key-file must be provided.")
    if cert_path and not os.path.isdir(os.path.dirname(cert_path)):
        raise azclierror.InvalidArgumentValueError(f"{os.path.dirname(cert_path)} folder doesn't exist")

    if public_key_file:
        public_key_file = os.path.abspath(public_key_file)
    if cert_path:
        cert_path = os.path.abspath(cert_path)
    if ssh_client_folder:
        ssh_client_folder = os.path.abspath(ssh_client_folder)

    # If user doesn't provide a public key, save generated key pair to the same folder as --file
    keys_folder = None
    if not public_key_file:
        keys_folder = os.path.dirname(cert_path)

    public_key_file, _, _ = _check_or_create_public_private_files(public_key_file, None, keys_folder, ssh_client_folder)
    cert_file, _ = _get_and_write_certificate(cmd, public_key_file, cert_path, ssh_client_folder)

    if keys_folder:
        logger.warning("%s contains sensitive information (id_rsa, id_rsa.pub). "
                       "Please delete once this certificate is no longer being used.", keys_folder)
    # pylint: disable=broad-except
    try:
        cert_expiration = ssh_utils.get_certificate_start_and_end_times(cert_file, ssh_client_folder)[1]
        print_styled_text((Style.SUCCESS,
                           f"Generated SSH certificate {cert_file} is valid until {cert_expiration} in local time."))
    except Exception as e:
        logger.warning("Couldn't determine certificate validity. Error: %s", str(e))
        print_styled_text((Style.SUCCESS, f"Generated SSH certificate {cert_file}."))


def ssh_arc(cmd, resource_group_name=None, vm_name=None, public_key_file=None, private_key_file=None,
            local_user=None, cert_file=None, port=None, resource_type=None, ssh_client_folder=None,
            delete_credentials=False, ssh_proxy_folder=None, winrdp=False, yes_without_prompt=False, ssh_args=None):

    if not resource_type:
        resource_type = const.ARC_RESOURCE_TYPE_PLACEHOLDER

    ssh_vm(cmd, resource_group_name, vm_name, None, public_key_file, private_key_file,
           False, local_user, cert_file, port, ssh_client_folder, delete_credentials,
           resource_type, ssh_proxy_folder, winrdp, yes_without_prompt, ssh_args)


def _do_ssh_op(cmd, op_info, op_call):
    # Determine the IP address for non-Arc machines
    if not op_info.is_arc():
        if op_info.ssh_proxy_folder:
            logger.warning("Target machine is not an Arc Server, --ssh-proxy-folder value will be ignored.")
<<<<<<< HEAD
        op_info.ip = op_info.ip or ip_utils.get_ssh_ip(
            cmd, op_info.resource_group_name, op_info.vm_name, op_info.use_private_ip, op_info
        )

=======
        
        op_info.ip = op_info.ip or ip_utils.get_ssh_ip(
                cmd, op_info.resource_group_name, op_info.vm_name, op_info.use_private_ip, op_info
            )

        if op_info.ip and op_info.bastion:
            logger.warning("Bastion Developer Sku is not supported using Public IP. Ignoring --bastion.")
            op_info.bastion = False
        
>>>>>>> 3dd23f8b
        if not op_info.ip and not op_info.bastion:
            if not op_info.use_private_ip:
                raise azclierror.ResourceNotFoundError(f"VM '{op_info.vm_name}' does not have a public "
                                                       "IP address to SSH to")
            raise azclierror.ResourceNotFoundError("Internal Error. Couldn't determine the IP address.")

<<<<<<< HEAD
        if op_info.bastion:
            bastion_utils.validate_no_custome_port(op_info)
            bastion_utils.handle_bastion_properties(cmd, op_info, op_info.network_interface)

=======
        if op_info.bastion and op_info.network_interface:
            bastion_utils.validate_no_custome_port(op_info)
            bastion_utils.handle_bastion_properties(cmd, op_info, op_info.network_interf)
>>>>>>> 3dd23f8b
    # If user provides local user, no credentials should be deleted.
    delete_keys = False
    delete_cert = False
    cert_lifetime = None
    # If user provides a local user, use the provided credentials for authentication
    if not op_info.local_user:
        delete_cert = True
        op_info.public_key_file, op_info.private_key_file, delete_keys = \
            _check_or_create_public_private_files(op_info.public_key_file, op_info.private_key_file,
                                                  op_info.credentials_folder, op_info.ssh_client_folder)
        op_info.cert_file, op_info.local_user = _get_and_write_certificate(cmd, op_info.public_key_file,
                                                                           None, op_info.ssh_client_folder)
        if op_info.is_arc():
            # pylint: disable=broad-except
            try:
                cert_lifetime = ssh_utils.get_certificate_lifetime(op_info.cert_file,
                                                                   op_info.ssh_client_folder).total_seconds()
            except Exception as e:
                logger.warning("Couldn't determine certificate expiration. Error: %s", str(e))

    try:
        if op_info.bastion and not op_info.is_arc():
            bastion_utils.ssh_bastion_host(cmd, op_info, delete_keys, delete_cert)

        if op_info.is_arc():
<<<<<<< HEAD
            op_info.proxy_path = connectivity_utils.install_client_side_proxy(op_info.ssh_proxy_folder)
            (op_info.relay_info, op_info.new_service_config) = connectivity_utils.get_relay_information(
                cmd, op_info.resource_group_name, op_info.vm_name, op_info.resource_type,
                cert_lifetime, op_info.port, op_info.yes_without_prompt
            )
    except Exception as e:
        if delete_keys or delete_cert:
            logger.debug(
                "An error occured before operation concluded. Deleting generated keys: %s %s %s",
                op_info.private_key_file + ', ' if delete_keys else "",
                op_info.public_key_file + ', ' if delete_keys else "",
                op_info.cert_file if delete_cert else ""
            )
            ssh_utils.do_cleanup(
                delete_keys, delete_cert, op_info.delete_credentials,
                op_info.cert_file, op_info.private_key_file, op_info.public_key_file
            )
=======
                    op_info.proxy_path = connectivity_utils.install_client_side_proxy(op_info.ssh_proxy_folder)
                    (op_info.relay_info, op_info.new_service_config) = connectivity_utils.get_relay_information(
                        cmd, op_info.resource_group_name, op_info.vm_name, op_info.resource_type,
                        cert_lifetime, op_info.port, op_info.yes_without_prompt)
    except Exception as e:
        if delete_keys or delete_cert:
            logger.debug("An error occured before operation concluded. Deleting generated keys: %s %s %s",
                        op_info.private_key_file + ', ' if delete_keys else "",
                        op_info.public_key_file + ', ' if delete_keys else "",
                        op_info.cert_file if delete_cert else "")
            ssh_utils.do_cleanup(delete_keys, delete_cert, op_info.delete_credentials, op_info.cert_file,
                                op_info.private_key_file, op_info.public_key_file)
>>>>>>> 3dd23f8b
        raise e
    if not op_info.bastion:
        op_call(op_info, delete_keys, delete_cert)


def _get_and_write_certificate(cmd, public_key_file, cert_file, ssh_client_folder):
    cloudtoscope = {
        "azurecloud": "https://pas.windows.net/CheckMyAccess/Linux/.default",
        "azurechinacloud": "https://pas.chinacloudapi.cn/CheckMyAccess/Linux/.default",
        "azureusgovernment": "https://pasff.usgovcloudapi.net/CheckMyAccess/Linux/.default"
    }
    scope = cloudtoscope.get(cmd.cli_ctx.cloud.name.lower(), None)
    if not scope:
        raise azclierror.InvalidArgumentValueError(
            f"Unsupported cloud {cmd.cli_ctx.cloud.name.lower()}",
            "Supported clouds include azurecloud,azurechinacloud,azureusgovernment")

    scopes = [scope]
    data = _prepare_jwk_data(public_key_file)
    from azure.cli.core._profile import Profile
    profile = Profile(cli_ctx=cmd.cli_ctx)

    t0 = time.time()
    # We currently are using the presence of get_msal_token to detect if we are running on an older azure cli client
    # TODO: Remove when adal has been deprecated for a while
    if hasattr(profile, "get_msal_token"):
        # we used to use the username from the token but now we throw it away
        _, certificate = profile.get_msal_token(scopes, data)
    else:
        credential, _, _ = profile.get_login_credentials(subscription_id=profile.get_subscription()["id"])
        certificatedata = credential.get_token(*scopes, data=data)
        certificate = certificatedata.token

    time_elapsed = time.time() - t0
    telemetry.add_extension_event('ssh', {'Context.Default.AzureCLI.SSHGetCertificateTime': time_elapsed})

    if not cert_file:
        cert_file = public_key_file + "-aadcert.pub"

    logger.debug("Generating certificate %s", cert_file)
    _write_cert_file(certificate, cert_file)
    # instead we use the validprincipals from the cert due to mismatched upn and email in guest scenarios
    username = ssh_utils.get_ssh_cert_principals(cert_file, ssh_client_folder)[0]
    return cert_file, username.lower()


def _prepare_jwk_data(public_key_file):
    modulus, exponent = _get_modulus_exponent(public_key_file)
    key_hash = hashlib.sha256()
    key_hash.update(modulus.encode('utf-8'))
    key_hash.update(exponent.encode('utf-8'))
    key_id = key_hash.hexdigest()
    jwk = {
        "kty": "RSA",
        "n": modulus,
        "e": exponent,
        "kid": key_id
    }
    json_jwk = json.dumps(jwk)
    data = {
        "token_type": "ssh-cert",
        "req_cnf": json_jwk,
        "key_id": key_id
    }
    return data


def _assert_args(resource_group, vm_name, ssh_ip, resource_type, cert_file, username):

    if resource_type and \
       resource_type.lower() not in const.SUPPORTED_RESOURCE_TYPES and \
       resource_type.lower() not in const.LEGACY_SUPPORTED_RESOURCE_TYPES and \
       resource_type != const.ARC_RESOURCE_TYPE_PLACEHOLDER:
        raise azclierror.InvalidArgumentValueError("--resource-type must be either "
                                                   "\"Microsoft.Compute/virtualMachines\", "
                                                   "\"Microsoft.HybridCompute/machines\", "
                                                   "or \"Microsoft.ConnectedVMwarevSphere/virtualMachines\".")

    if not (resource_group or vm_name or ssh_ip):
        raise azclierror.RequiredArgumentMissingError(
            "The VM must be specified by --ip or --resource-group and "
            "--vm-name/--name")

    if resource_group and not vm_name or vm_name and not resource_group:
        raise azclierror.MutuallyExclusiveArgumentError(
            "--resource-group and --vm-name/--name must be provided together")

    if ssh_ip and (vm_name or resource_group):
        raise azclierror.MutuallyExclusiveArgumentError(
            "--ip cannot be used with --resource-group or --vm-name/--name")

    if cert_file and not username:
        raise azclierror.MutuallyExclusiveArgumentError(
            "To authenticate with a certificate you need to provide a --local-user")

    if cert_file and not os.path.isfile(cert_file):
        raise azclierror.FileOperationError(f"Certificate file {cert_file} not found")


def _check_or_create_public_private_files(public_key_file, private_key_file, credentials_folder,
                                          ssh_client_folder=None):
    delete_keys = False
    # If nothing is passed in create a temporary directory with a ephemeral keypair
    if not public_key_file and not private_key_file:
        # We only want to delete the keys if the user hasn't provided their own keys
        # Only ssh vm deletes generated keys.
        delete_keys = True
        if not credentials_folder:
            # az ssh vm: Create keys on temp folder and delete folder once connection succeeds/fails.
            credentials_folder = tempfile.mkdtemp(prefix="aadsshcert")
        else:
            # az ssh config: Keys saved to the same folder as --file or to --keys-destination-folder.
            # az ssh cert: Keys saved to the same folder as --file.
            if not os.path.isdir(credentials_folder):
                os.makedirs(credentials_folder)
        public_key_file = os.path.join(credentials_folder, "id_rsa.pub")
        private_key_file = os.path.join(credentials_folder, "id_rsa")
        ssh_utils.create_ssh_keyfile(private_key_file, ssh_client_folder)

    if not public_key_file:
        if private_key_file:
            public_key_file = private_key_file + ".pub"
        else:
            raise azclierror.RequiredArgumentMissingError("Public key file not specified")

    if not os.path.isfile(public_key_file):
        raise azclierror.FileOperationError(f"Public key file {public_key_file} not found")

    # The private key is not required as the user may be using a keypair
    # stored in ssh-agent (and possibly in a hardware token)
    if private_key_file:
        if not os.path.isfile(private_key_file):
            raise azclierror.FileOperationError(f"Private key file {private_key_file} not found")

    # Try to get private key if it's saved next to the public key. Not fail if it can't be found.
    if not private_key_file:
        if public_key_file.endswith(".pub"):
            private_key_file = public_key_file[:-4] if os.path.isfile(public_key_file[:-4]) else None

    return public_key_file, private_key_file, delete_keys


def _write_cert_file(certificate_contents, cert_file):
    with open(cert_file, 'w', encoding='utf-8') as f:
        f.write(f"ssh-rsa-cert-v01@openssh.com {certificate_contents}")
    oschmod.set_mode(cert_file, 0o644)
    return cert_file


def _get_modulus_exponent(public_key_file):
    if not os.path.isfile(public_key_file):
        raise azclierror.FileOperationError(f"Public key file '{public_key_file}' was not found")

    with open(public_key_file, 'r', encoding='utf-8') as f:
        public_key_text = f.read()

    parser = rsa_parser.RSAParser()
    try:
        parser.parse(public_key_text)
    except Exception as e:
        raise azclierror.FileOperationError(f"Could not parse public key. Error: {str(e)}")
    modulus = parser.modulus
    exponent = parser.exponent

    return modulus, exponent<|MERGE_RESOLUTION|>--- conflicted
+++ resolved
@@ -157,38 +157,20 @@
     if not op_info.is_arc():
         if op_info.ssh_proxy_folder:
             logger.warning("Target machine is not an Arc Server, --ssh-proxy-folder value will be ignored.")
-<<<<<<< HEAD
         op_info.ip = op_info.ip or ip_utils.get_ssh_ip(
             cmd, op_info.resource_group_name, op_info.vm_name, op_info.use_private_ip, op_info
         )
 
-=======
-        
-        op_info.ip = op_info.ip or ip_utils.get_ssh_ip(
-                cmd, op_info.resource_group_name, op_info.vm_name, op_info.use_private_ip, op_info
-            )
-
-        if op_info.ip and op_info.bastion:
-            logger.warning("Bastion Developer Sku is not supported using Public IP. Ignoring --bastion.")
-            op_info.bastion = False
-        
->>>>>>> 3dd23f8b
         if not op_info.ip and not op_info.bastion:
             if not op_info.use_private_ip:
                 raise azclierror.ResourceNotFoundError(f"VM '{op_info.vm_name}' does not have a public "
                                                        "IP address to SSH to")
             raise azclierror.ResourceNotFoundError("Internal Error. Couldn't determine the IP address.")
 
-<<<<<<< HEAD
         if op_info.bastion:
             bastion_utils.validate_no_custome_port(op_info)
             bastion_utils.handle_bastion_properties(cmd, op_info, op_info.network_interface)
 
-=======
-        if op_info.bastion and op_info.network_interface:
-            bastion_utils.validate_no_custome_port(op_info)
-            bastion_utils.handle_bastion_properties(cmd, op_info, op_info.network_interf)
->>>>>>> 3dd23f8b
     # If user provides local user, no credentials should be deleted.
     delete_keys = False
     delete_cert = False
@@ -208,31 +190,11 @@
                                                                    op_info.ssh_client_folder).total_seconds()
             except Exception as e:
                 logger.warning("Couldn't determine certificate expiration. Error: %s", str(e))
-
     try:
         if op_info.bastion and not op_info.is_arc():
             bastion_utils.ssh_bastion_host(cmd, op_info, delete_keys, delete_cert)
 
         if op_info.is_arc():
-<<<<<<< HEAD
-            op_info.proxy_path = connectivity_utils.install_client_side_proxy(op_info.ssh_proxy_folder)
-            (op_info.relay_info, op_info.new_service_config) = connectivity_utils.get_relay_information(
-                cmd, op_info.resource_group_name, op_info.vm_name, op_info.resource_type,
-                cert_lifetime, op_info.port, op_info.yes_without_prompt
-            )
-    except Exception as e:
-        if delete_keys or delete_cert:
-            logger.debug(
-                "An error occured before operation concluded. Deleting generated keys: %s %s %s",
-                op_info.private_key_file + ', ' if delete_keys else "",
-                op_info.public_key_file + ', ' if delete_keys else "",
-                op_info.cert_file if delete_cert else ""
-            )
-            ssh_utils.do_cleanup(
-                delete_keys, delete_cert, op_info.delete_credentials,
-                op_info.cert_file, op_info.private_key_file, op_info.public_key_file
-            )
-=======
                     op_info.proxy_path = connectivity_utils.install_client_side_proxy(op_info.ssh_proxy_folder)
                     (op_info.relay_info, op_info.new_service_config) = connectivity_utils.get_relay_information(
                         cmd, op_info.resource_group_name, op_info.vm_name, op_info.resource_type,
@@ -245,7 +207,6 @@
                         op_info.cert_file if delete_cert else "")
             ssh_utils.do_cleanup(delete_keys, delete_cert, op_info.delete_credentials, op_info.cert_file,
                                 op_info.private_key_file, op_info.public_key_file)
->>>>>>> 3dd23f8b
         raise e
     if not op_info.bastion:
         op_call(op_info, delete_keys, delete_cert)
