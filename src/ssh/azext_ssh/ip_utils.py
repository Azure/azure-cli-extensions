--- conflicted
+++ resolved
@@ -32,11 +32,7 @@
             'resource_group': parsed_id['resource_group']
         }
         nic = InterfaceShow(cli_ctx=cmd.cli_ctx)(command_args=get_args)
-<<<<<<< HEAD
         op_info.network_interface = nic
-=======
-        op_info.nic = nic
->>>>>>> 3dd23f8b
         for ip_config in nic["ipConfigurations"]:
             if use_private_ip and ip_config.get("privateIPAddress", None):
                 return ip_config["privateIPAddress"]
