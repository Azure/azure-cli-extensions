--- conflicted
+++ resolved
@@ -54,23 +54,13 @@
             while cleanup_process.is_alive() and (time.time() - t0) < CLEANUP_AWAIT_TERMINATION_IN_SECONDS:
                 time.sleep(1)
 
-<<<<<<< HEAD
-    # Make sure all files have been properly removed.
-    _do_cleanup(delete_keys, cert_file, private_key_file)
-    if log_file:
-        file_utils.delete_file(log_file, f"Couldn't delete temporary log file {log_file}. ", True)
-    if delete_keys:
-        temp_dir = os.path.dirname(cert_file)
-        file_utils.delete_folder(temp_dir, f"Couldn't delete temporary folder {temp_dir}", True)
-=======
         # Make sure all files have been properly removed.
         _do_cleanup(delete_keys, delete_cert, cert_file, private_key_file)
         if log_file:
-            file_utils.delete_file(log_file, f"Couldn't delete temporary log file {cert_file}. ", True)
+            file_utils.delete_file(log_file, f"Couldn't delete temporary log file {log_file}. ", True)
         if delete_keys:
             temp_dir = os.path.dirname(cert_file)
             file_utils.delete_folder(temp_dir, f"Couldn't delete temporary folder {temp_dir}", True)
->>>>>>> 6f1f93ee
 
 
 def create_ssh_keyfile(private_key_file):
