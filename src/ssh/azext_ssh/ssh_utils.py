--- conflicted
+++ resolved
@@ -46,12 +46,8 @@
         if op_info.is_arc():
             env['SSHPROXY_RELAY_INFO'] = connectivity_utils.format_relay_info_string(op_info.relay_info)
 
-<<<<<<< HEAD
-        command = [get_ssh_client_path('ssh', op_info.ssh_client_folder), op_info.get_host()]
-=======
         # Get ssh client before starting the clean up process in case there is an error in getting client.
         command = [get_ssh_client_path('ssh', op_info.ssh_client_folder), op_info.get_host(), "-l", op_info.local_user]
->>>>>>> bf266dea
 
         command = command + op_info.build_args() + ssh_arg_list
 
