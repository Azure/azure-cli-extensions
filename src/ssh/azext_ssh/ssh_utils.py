--- conflicted
+++ resolved
@@ -5,17 +5,15 @@
 import os
 import platform
 import subprocess
-import stat
 import multiprocessing as mp
-<<<<<<< HEAD
 import time
 import datetime
+import colorama
 import oschmod
-=======
-import datetime
 import re
-from azext_ssh import file_utils
->>>>>>> 053f5c51
+
+from colorama import Fore
+from colorama import Style
 
 from knack import log
 from azure.cli.core import azclierror
@@ -28,125 +26,49 @@
 logger = log.get_logger(__name__)
 
 
-def start_ssh_connection(relay_info, proxy_path, vm_name, ip, username, cert_file, private_key_file, port,
-                         is_arc, delete_keys, delete_cert, public_key_file, ssh_client_path, ssh_args,
-                         delete_credentials):
-
-<<<<<<< HEAD
-    if not ssh_client_path:
-        ssh_client_path = _get_ssh_path()
-=======
-def start_ssh_connection(ssh_info, delete_keys, delete_cert):
->>>>>>> 053f5c51
-
-    ssh_arg_list = []
-    if ssh_info.ssh_args:
-        ssh_arg_list = ssh_info.ssh_args
-
-    command = [_get_ssh_client_path('ssh', ssh_info.ssh_client_folder), ssh_info.get_host()]
-
-<<<<<<< HEAD
-    env = os.environ.copy()
-
-    if is_arc:
-        env['SSHPROXY_RELAY_INFO'] = connectivity_utils.format_relay_info_string(relay_info)
-        if port:
-            pcommand = f"ProxyCommand={proxy_path} -p {port}"
-        else:
-            pcommand = f"ProxyCommand={proxy_path}"
-        args = ["-o", pcommand] + _build_args(cert_file, private_key_file, None)
-        host = _get_host(username, vm_name)
-    else:
-        host = _get_host(username, ip)
-        args = _build_args(cert_file, private_key_file, port)
-
-    if not cert_file and not private_key_file:
-        # In this case, even if delete_credentials is true, there is nothing to clean-up.
-        delete_credentials = False
-
-    log_file, ssh_arg_list, cleanup_process = _start_cleanup(cert_file, private_key_file,
-                                                             public_key_file, delete_credentials,
-                                                             delete_keys, delete_cert, ssh_arg_list)
-
-    command = [ssh_client_path, host]
-    command = command + args + ssh_arg_list
-
-    connection_duration = time.time()
-
-    logger.debug("Running ssh command %s", ' '.join(command))
-    subprocess.call(command, shell=platform.system() == 'Windows', env=env)
-=======
-    log_file = None
-    if delete_keys or delete_cert:
-        if '-E' not in ssh_arg_list and set(['-v', '-vv', '-vvv']).isdisjoint(ssh_arg_list):
-            # If the user either provides his own client log file (-E) or
-            # wants the client log messages to be printed to the console (-vvv/-vv/-v),
-            # we should not use the log files to check for connection success.
-            log_file_dir = os.path.dirname(ssh_info.cert_file)
-            log_file_name = 'ssh_client_log_' + str(os.getpid())
-            log_file = os.path.join(log_file_dir, log_file_name)
-            ssh_arg_list = ['-E', log_file, '-v'] + ssh_arg_list
-        # Create a new process that will wait until the connection is established and then delete keys.
-        cleanup_process = mp.Process(target=_do_cleanup, args=(delete_keys, delete_cert, ssh_info.cert_file,
-                                     ssh_info.private_key_file, ssh_info.public_key_file, log_file, True))
-        cleanup_process.start()
-
-    command = command + ssh_info.build_args() + ssh_arg_list
-
-    logger.debug("Running ssh command %s", ' '.join(command))
-    connection_status = subprocess.call(command, shell=platform.system() == 'Windows')
->>>>>>> 053f5c51
-
-    connection_duration = (time.time() - connection_duration) / 60
-
-<<<<<<< HEAD
-    ssh_connection_data = {'Context.Default.AzureCLI.SSHConnectionDurationInMinutes': connection_duration}
-    if log_file and _get_connection_status(log_file):
-        ssh_connection_data['Context.Default.AzureCLI.SSHConnectionStatus'] = "Success"
-    telemetry.add_extension_event('ssh', ssh_connection_data)
-
-    _terminate_cleanup(delete_keys, delete_cert, delete_credentials, cleanup_process, cert_file,
-                       private_key_file, public_key_file, log_file)
-=======
-        if log_file:
-            _print_error_messages_from_ssh_log(log_file, connection_status)
-
-        # Make sure all files have been properly removed.
-        _do_cleanup(delete_keys, delete_cert, ssh_info.cert_file, ssh_info.private_key_file, ssh_info.public_key_file)
-        if log_file:
-            file_utils.delete_file(log_file, f"Couldn't delete temporary log file {log_file}. ", True)
-        if delete_keys:
-            temp_dir = os.path.dirname(ssh_info.cert_file)
-            file_utils.delete_folder(temp_dir, f"Couldn't delete temporary folder {temp_dir}", True)
->>>>>>> 053f5c51
-
+def start_ssh_connection(op_info, delete_keys, delete_cert):
+
+    try:
+        ssh_arg_list = []
+        if op_info.ssh_args:
+            ssh_arg_list = op_info.ssh_args
+
+        env = os.environ.copy()
+        if op_info.is_arc():
+            env['SSHPROXY_RELAY_INFO'] = connectivity_utils.format_relay_info_string(op_info.relay_info)
+
+        if not op_info.cert_file and not op_info.private_key_file:
+            # In this case, even if delete_credentials is true, there is nothing to clean-up.
+            op_info.delete_credentials = False
+    
+        log_file, ssh_arg_list, cleanup_process = _start_cleanup(op_info.cert_file, op_info.private_key_file,
+                                                                op_info.public_key_file, op_info.delete_credentials,
+                                                                delete_keys, delete_cert, ssh_arg_list)
+        
+        command = [_get_ssh_client_path('ssh', op_info.ssh_client_folder), op_info.get_host()]
+        command = command + op_info.build_args() + ssh_arg_list
+
+        connection_duration = time.time()
+        logger.debug("Running ssh command %s", ' '.join(command))
+        connection_status = subprocess.call(command, shell=platform.system() == 'Windows', env=env)
+
+        connection_duration = (time.time() - connection_duration) / 60
+        ssh_connection_data = {'Context.Default.AzureCLI.SSHConnectionDurationInMinutes': connection_duration}
+        if _get_connection_status(log_file, connection_status):
+            ssh_connection_data['Context.Default.AzureCLI.SSHConnectionStatus'] = "Success"
+        telemetry.add_extension_event('ssh', ssh_connection_data)
+
+        _terminate_cleanup(delete_keys, delete_cert, op_info.delete_credentials, cleanup_process, op_info.cert_file,
+                        op_info.private_key_file, op_info.public_key_file, log_file, connection_status)
+    finally:
+        _do_cleanup(delete_keys, delete_cert, op_info.cert_file, op_info.private_key_file, op_info.public_key_file)
 
 def write_ssh_config(config_info, delete_keys, delete_cert):
 
-    if delete_keys or delete_cert:
-        # Warn users to delete credentials once config file is no longer being used.
-        # If user provided keys, only ask them to delete the certificate.
-        path_to_delete = os.path.dirname(config_info.cert_file)
-        items_to_delete = " (id_rsa, id_rsa.pub, id_rsa.pub-aadcert.pub)"
-        if not delete_keys:
-            path_to_delete = config_info.cert_file
-            items_to_delete = ""
-
-        expiration = None
-        # pylint: disable=broad-except
-        try:
-            expiration = get_certificate_start_and_end_times(config_info.cert_file, config_info.ssh_client_folder)[1]
-            expiration = expiration.strftime("%Y-%m-%d %I:%M:%S %p")
-        except Exception as e:
-            logger.warning("Couldn't determine certificate expiration. Error: %s", str(e))
-
-        if expiration:
-            logger.warning("The generated certificate %s is valid until %s in local time.",
-                           config_info.cert_file, expiration)
-        logger.warning("%s contains sensitive information%s. Please delete it once you no longer this config file.",
-                       path_to_delete, items_to_delete)
-
     config_text = config_info.get_config_text()
+
+    _issue_config_cleanup_warning(delete_cert, delete_keys, config_info.is_arc(), 
+                                  config_info.cert_file, config_info.relay_info_path)
 
     if config_info.overwrite:
         mode = 'w'
@@ -154,7 +76,7 @@
         mode = 'a'
     with open(config_info.config_path, mode, encoding='utf-8') as f:
         f.write('\n'.join(config_text))
-
+    
 
 def create_ssh_keyfile(private_key_file, ssh_client_folder=None):
     sshkeygen_path = _get_ssh_client_path("ssh-keygen", ssh_client_folder)
@@ -170,18 +92,17 @@
     return subprocess.check_output(command, shell=platform.system() == 'Windows').decode().splitlines()
 
 
-<<<<<<< HEAD
-def _get_ssh_cert_validity(cert_file):
+def _get_ssh_cert_validity(cert_file, ssh_client_folder=None):
     if cert_file:
-        info = get_ssh_cert_info(cert_file)
+        info = get_ssh_cert_info(cert_file, ssh_client_folder)
         for line in info:
             if "Valid:" in line:
                 return line.strip()
     return None
 
 
-def get_certificate_start_and_end_times(cert_file):
-    validity_str = _get_ssh_cert_validity(cert_file)
+def get_certificate_start_and_end_times(cert_file, ssh_client_folder=None):
+    validity_str = _get_ssh_cert_validity(cert_file, ssh_client_folder)
     times = None
     if validity_str and "Valid: from " in validity_str and " to " in validity_str:
         times = validity_str.replace("Valid: from ", "").split(" to ")
@@ -191,20 +112,16 @@
     return times
 
 
-def get_certificate_lifetime(cert_file):
-    times = get_certificate_start_and_end_times(cert_file)
+def get_certificate_lifetime(cert_file, ssh_client_folder=None):
+    times = get_certificate_start_and_end_times(cert_file, ssh_client_folder)
     lifetime = None
     if times:
         lifetime = times[1] - times[0]
     return lifetime
 
 
-def get_ssh_cert_principals(cert_file):
-    info = get_ssh_cert_info(cert_file)
-=======
 def get_ssh_cert_principals(cert_file, ssh_client_folder=None):
     info = get_ssh_cert_info(cert_file, ssh_client_folder)
->>>>>>> 053f5c51
     principals = []
     in_principal = False
     for line in info:
@@ -217,74 +134,6 @@
             principals.append(line.strip())
 
     return principals
-
-
-<<<<<<< HEAD
-def write_ssh_config(relay_info, proxy_path, vm_name, ip, username,
-                     cert_file, private_key_file, port, is_arc, delete_keys, delete_cert, _,
-                     config_path, overwrite, resource_group, credentials_folder):
-
-    common_lines = []
-    common_lines.append("\tUser " + username)
-    if cert_file:
-        common_lines.append("\tCertificateFile \"" + cert_file + "\"")
-    if private_key_file:
-        common_lines.append("\tIdentityFile \"" + private_key_file + "\"")
-
-    lines = [""]
-    relay_info_path = None
-    relay_info_filename = None
-    if is_arc:
-        relay_info_path, relay_info_filename = _prepare_relay_info_file(relay_info, credentials_folder,
-                                                                        vm_name, resource_group)
-
-        lines.append("Host " + resource_group + "-" + vm_name)
-        lines.append("\tHostName " + vm_name)
-        lines = lines + common_lines
-        if port:
-            lines.append("\tProxyCommand \"" + proxy_path + "\" " + "-r \"" + relay_info_path + "\" " + "-p " + port)
-        else:
-            lines.append("\tProxyCommand \"" + proxy_path + "\" " + "-r \"" + relay_info_path + "\"")
-    else:
-        if resource_group and vm_name:
-            lines.append("Host " + resource_group + "-" + vm_name)
-            lines.append("\tHostName " + ip)
-            lines = lines + common_lines
-            if port:
-                lines.append("\tPort " + port)
-
-        # default to all hosts for config
-        if not ip:
-            ip = "*"
-
-        lines.append("Host " + ip)
-        lines = lines + common_lines
-        if port:
-            lines.append("\tPort " + port)
-
-    if overwrite:
-        mode = 'w'
-    else:
-        mode = 'a'
-=======
-def _get_ssh_cert_validity(cert_file, ssh_client_folder=None):
-    if cert_file:
-        info = get_ssh_cert_info(cert_file, ssh_client_folder)
-        for line in info:
-            if "Valid:" in line:
-                return line.strip()
-    return None
-
-
-def get_certificate_start_and_end_times(cert_file, ssh_client_folder=None):
-    validity_str = _get_ssh_cert_validity(cert_file, ssh_client_folder)
-    times = None
-    if validity_str and "Valid: from " in validity_str and " to " in validity_str:
-        times = validity_str.replace("Valid: from ", "").split(" to ")
-        t0 = datetime.datetime.strptime(times[0], '%Y-%m-%dT%X')
-        t1 = datetime.datetime.strptime(times[1], '%Y-%m-%dT%X')
-        times = (t0, t1)
-    return times
 
 
 def _print_error_messages_from_ssh_log(log_file, connection_status):
@@ -334,13 +183,8 @@
         if substring in line:
             return line
     return None
->>>>>>> 053f5c51
-
-
-<<<<<<< HEAD
-    _issue_config_cleanup_warning(delete_cert, delete_keys, is_arc, cert_file, relay_info_filename, relay_info_path)
-
-=======
+
+
 def _get_ssh_client_path(ssh_command="ssh", ssh_client_folder=None):
     if ssh_client_folder:
         ssh_path = os.path.join(ssh_client_folder, ssh_command)
@@ -351,7 +195,6 @@
             return ssh_path
         logger.warning("Could not find %s in provided --ssh-client-folder %s. "
                        "Attempting to get pre-installed OpenSSH bits.", ssh_command, ssh_client_folder)
->>>>>>> 053f5c51
 
     ssh_path = ssh_command
 
@@ -396,40 +239,13 @@
     return ssh_path
 
 
-<<<<<<< HEAD
-def _get_host(username, target):
-    return username + "@" + target
-
-
-def _build_args(cert_file, private_key_file, port):
-    private_key = []
-    port_arg = []
-    certificate = []
-    if private_key_file:
-        private_key = ["-i", private_key_file]
-    if port:
-        port_arg = ["-p", port]
-    if cert_file:
-        certificate = ["-o", "CertificateFile=" + cert_file]
-    return private_key + certificate + port_arg
-
-
 def _do_cleanup(delete_keys, delete_cert, cert_file, private_key, public_key, log_file=None, wait=False):
     if log_file:
         t0 = time.time()
         match = False
         while (time.time() - t0) < const.CLEANUP_TOTAL_TIME_LIMIT_IN_SECONDS and not match:
             time.sleep(const.CLEANUP_TIME_INTERVAL_IN_SECONDS)
-=======
-def _do_cleanup(delete_keys, delete_cert, cert_file, private_key, public_key, log_file=None, wait=False):
-    # if there is a log file, use it to check for the connection success
-    if log_file:
-        t0 = time.time()
-        match = False
-        while (time.time() - t0) < CLEANUP_TOTAL_TIME_LIMIT_IN_SECONDS and not match:
-            time.sleep(CLEANUP_TIME_INTERVAL_IN_SECONDS)
             # pylint: disable=bare-except
->>>>>>> 053f5c51
             try:
                 with open(log_file, 'r', encoding='utf-8') as ssh_client_log:
                     match = "debug1: Authentication succeeded" in ssh_client_log.read()
@@ -452,7 +268,6 @@
 
 def _start_cleanup(cert_file, private_key_file, public_key_file, delete_credentials, delete_keys,
                    delete_cert, ssh_arg_list):
-
     log_file = None
     cleanup_process = None
     if delete_keys or delete_cert or delete_credentials:
@@ -478,7 +293,8 @@
 
 
 def _terminate_cleanup(delete_keys, delete_cert, delete_credentials, cleanup_process, cert_file,
-                       private_key_file, public_key_file, log_file):
+                       private_key_file, public_key_file, log_file, connection_status):
+
     if delete_keys or delete_cert or delete_credentials:
         if cleanup_process.is_alive():
             cleanup_process.terminate()
@@ -486,6 +302,9 @@
             t0 = time.time()
             while cleanup_process.is_alive() and (time.time() - t0) < const.CLEANUP_AWAIT_TERMINATION_IN_SECONDS:
                 time.sleep(1)
+        
+        if log_file:
+            _print_error_messages_from_ssh_log(log_file, connection_status)
 
         # Make sure all files have been properly removed.
         _do_cleanup(delete_keys or delete_credentials, delete_cert or delete_credentials,
@@ -498,37 +317,14 @@
             file_utils.delete_folder(temp_dir, f"Couldn't delete temporary folder {temp_dir}", True)
 
 
-def _prepare_relay_info_file(relay_info, credentials_folder, vm_name, resource_group):
-    # create the custom folder
-    relay_info_dir = credentials_folder
-    if not os.path.isdir(relay_info_dir):
-        os.makedirs(relay_info_dir)
-
-    if vm_name and resource_group:
-        relay_info_filename = resource_group + "-" + vm_name + "-relay_info"
-
-    relay_info_path = os.path.join(relay_info_dir, relay_info_filename)
-    # Overwrite relay_info if it already exists in that folder.
-    file_utils.delete_file(relay_info_path, f"{relay_info_path} already exists, and couldn't be overwritten.")
-    file_utils.write_to_file(relay_info_path, 'w', connectivity_utils.format_relay_info_string(relay_info),
-                             f"Couldn't write relay information to file {relay_info_path}.", 'utf-8')
-    oschmod.set_mode(relay_info_path, stat.S_IRUSR)
-
-    # Print the expiration of the relay information
-    expiration = datetime.datetime.fromtimestamp(relay_info.expires_on)
-    expiration = expiration.strftime("%Y-%m-%d %I:%M:%S %p")
-    print(f"Generated relay information {relay_info_path} is valid until {expiration}.\n")
-
-    return relay_info_path, relay_info_filename
-
-
-def _issue_config_cleanup_warning(delete_cert, delete_keys, is_arc, cert_file, relay_info_filename, relay_info_path):
+def _issue_config_cleanup_warning(delete_cert, delete_keys, is_arc, cert_file, relay_info_path):
     if delete_cert:
+        colorama.init()
+        # pylint: disable=broad-except
         try:
             expiration = get_certificate_start_and_end_times(cert_file)[1]
             expiration = expiration.strftime("%Y-%m-%d %I:%M:%S %p")
-            print(f"Generated SSH certificate {cert_file} is valid until",
-                  f"{expiration}.\n")
+            print(Fore.GREEN + f"Generated SSH certificate {cert_file} is valid until {expiration} in local time." + Style.RESET_ALL)
         except Exception as e:
             logger.warning("Couldn't determine certificate expiration. Error: %s", str(e))
 
@@ -536,6 +332,7 @@
         # Warn users to delete credentials once config file is no longer being used.
         # If user provided keys, only ask them to delete the certificate.
         if is_arc:
+            relay_info_filename = os.path.basename(relay_info_path)
             if delete_keys and delete_cert:
                 path_to_delete = os.path.dirname(cert_file)
                 items_to_delete = f" (id_rsa, id_rsa.pub, id_rsa.pub-aadcert.pub, {relay_info_filename})"
@@ -552,15 +349,17 @@
                 path_to_delete = cert_file
                 items_to_delete = ""
 
-        print(f"{path_to_delete} contain sensitive information{items_to_delete}. "
-              "Please delete it once you no longer need this config file.\n")
-
-
-def _get_connection_status(log_file):
-    try:
-        with open(log_file, 'r') as ssh_client_log:
-            match = "debug1: Authentication succeeded" in ssh_client_log.read()
-            ssh_client_log.close()
-    except:
-        return False
-    return match+        logger.warning(f"{path_to_delete} contain sensitive information{items_to_delete}. "
+                       "Please delete it once you no longer need this config file.\n")
+
+
+def _get_connection_status(log_file, connection_status):
+    if log_file:
+        try:
+            with open(log_file, 'r') as ssh_client_log:
+                match = "debug1: Authentication succeeded" in ssh_client_log.read()
+                ssh_client_log.close()
+        except:
+            return False
+        return match and connection_status == 0
+    return connection_status == 0