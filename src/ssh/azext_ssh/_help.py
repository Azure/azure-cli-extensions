--- conflicted
+++ resolved
@@ -12,24 +12,14 @@
 
 helps['ssh vm'] = """
     type: command
-<<<<<<< HEAD
     short-summary: SSH into Azure VMs or Arc Servers.
-    long-summary: Users can now login using AAD issued certificates or using local user credentials. We recommend login using AAD issued certificates as azure automatically rotate SSH CA keys. To SSH as a local user in the target machine, you must provide the local user name using the --local-user argument.
-=======
-    short-summary: SSH into Azure VMs using an ssh certificate
     long-summary: Users can login using AAD issued certificates or using local user credentials. We recommend login using AAD issued certificates. To SSH as a local user in the target machine, you must provide the local user name using the --local-user argument.
->>>>>>> 5d3c6bf1
     examples:
         - name: Give a resource group and VM to SSH using AAD issued certificates
           text: |
-<<<<<<< HEAD
             az ssh vm --resource-group myResourceGroup --vm-name myVM
+
         - name: Give the public IP (or hostname) of a VM to SSH to SSH using AAD issued certificates
-=======
-            az ssh vm --resource-group myResourceGroup --vm-name myVm
-
-        - name: Give the public IP (or hostname) of a VM to SSH to
->>>>>>> 5d3c6bf1
           text: |
             az ssh vm --ip 1.2.3.4
             az ssh vm --hostname example.com
@@ -41,20 +31,10 @@
         - name: Using additional ssh arguments
           text: |
             az ssh vm --ip 1.2.3.4 -- -A -o ForwardX11=yes
-<<<<<<< HEAD
+
         - name: Give the Resource Type of a VM to SSH using AAD issued certificates. Using the resource type is useful when there is an Azure VM and a Arc Server with the same name in the same resource group.
           text: |
             az ssh vm --resource-type Microsoft.Compute --resource-group myResourceGroup --vm-name myVM
-        - name: Give a local user name to SSH using local user credentials on the target machine using certificate based authentication.
-          text: |
-            az ssh vm --local-user username --ip 1.2.3.4 --certificate-file cert.pub --private-key key
-        - name: Give a local user name to SSH using local user credentials on the target machine using key based authentication.
-          text: |
-            az ssh vm --local-user username --resource-group myResourceGroup --vm-name myVM --private-key-file key
-        - name: Give a local user name to SSH using local user credentials on the target machine using password based authentication.
-          text: |
-            az ssh vm --local-user username --resource-group myResourceGroup --vm-name myArcServer
-=======
 
         - name: Give a local user name to SSH using local user credentials on the target machine using certificate based authentication.
           text: |
@@ -66,8 +46,7 @@
 
         - name: Give a local user name to SSH using local user credentials on the target machine using password based authentication.
           text: |
-            az ssh vm --local-user username --ip 1.2.3.4
->>>>>>> 5d3c6bf1
+            az ssh vm --local-user username --resource-group myResourceGroup --vm-name myArcServer
 """
 
 helps['ssh config'] = """
@@ -116,15 +95,19 @@
         - name: Give a resource group and Arc Server Name to SSH using AAD issued certificates
           text: |
             az ssh arc --resource-group myResourceGroup --vm-name myArcServer
+
         - name: Using a custom private key file
           text: |
             az ssh arc --resource-group myResourceGroup --vm-name myArcServer --private-key-file key --public-key-file key.pub
+
         - name: Give a local user name to SSH to a local user using certificate-based authentication
           text: |
             az ssh arc  --resource-group myResourceGroup --vm-name myArcServer --certificate-file cert.pub --private-key key --local-user name
+
         - name: Give a local user name to SSH to a local user using key-based authentication
           text: |
             az ssh arc --resource-group myRG --vm-name myVM --local-user name --private-key-file key
+
         - name: Give a local user name to SSH to a local user using password-based authentication
           text: |
             az ssh arc --resource-group myResourceGroup --vm-name myArcServer --local-user username
