#!/usr/bin/env python

# --------------------------------------------------------------------------------------------
# Copyright (c) Microsoft Corporation. All rights reserved.
# Licensed under the MIT License. See License.txt in the project root for license information.
# --------------------------------------------------------------------------------------------

from setuptools import setup, find_packages

<<<<<<< HEAD
VERSION = "0.2.2"
=======
VERSION = "1.0.1"
>>>>>>> 053f5c51

CLASSIFIERS = [
    'Development Status :: 4 - Beta',
    'Intended Audience :: Developers',
    'Intended Audience :: System Administrators',
    'Programming Language :: Python',
    'Programming Language :: Python :: 3',
    'Programming Language :: Python :: 3.6',
    'Programming Language :: Python :: 3.7',
    'Programming Language :: Python :: 3.8',
    'License :: OSI Approved :: MIT License',
]

DEPENDENCIES = [
    'cryptography',
    'oschmod==0.3.12'
]

setup(
    name='ssh',
    version=VERSION,
    description='SSH into Azure VMs using RBAC and AAD OpenSSH Certificates',
    long_description='SSH into Azure VMs using RBAC and AAD OpenSSH Certificates.  The client generates (or uses existing) OpenSSH keys that are then signed by AAD into OpenSSH certificates for access to Azure VMs with the AAD Extension installed.',
    license='MIT',
    author='Microsoft Corporation',
    author_email='azpycli@microsoft.com',
    url='https://github.com/Azure/azure-cli-extensions/tree/main/src/ssh',
    classifiers=CLASSIFIERS,
    packages=find_packages(),
    install_requires=DEPENDENCIES,
    package_data={'azext_ssh': ['azext_metadata.json']}
)<|MERGE_RESOLUTION|>--- conflicted
+++ resolved
@@ -7,11 +7,7 @@
 
 from setuptools import setup, find_packages
 
-<<<<<<< HEAD
-VERSION = "0.2.2"
-=======
-VERSION = "1.0.1"
->>>>>>> 053f5c51
+VERSION = "2.0.0"
 
 CLASSIFIERS = [
     'Development Status :: 4 - Beta',
