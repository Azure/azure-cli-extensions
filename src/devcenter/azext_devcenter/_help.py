# coding=utf-8
# --------------------------------------------------------------------------------------------
# Copyright (c) Microsoft Corporation. All rights reserved.
# Licensed under the MIT License. See License.txt in the project root for license information.
# --------------------------------------------------------------------------------------------

from knack.help_files import helps  # pylint: disable=unused-import

helps[
    "devcenter dev"
] = """
    type: group
    short-summary: "Manages devcenter developer resources"
"""
helps[
    "devcenter dev project"
] = """
    type: group
    short-summary: Manage project with devcenter
"""

helps[
    "devcenter dev project list"
] = """
    type: command
    short-summary: "Lists all projects."
    examples:
      - name: Project_ListByDevCenter
        text: |-
               az devcenter dev project list --dev-center-name "{devCenterName}"
"""

helps[
    "devcenter dev project show"
] = """
    type: command
    short-summary: "Gets a project."
    examples:
      - name: Project_Get
        text: |-
               az devcenter dev project show --dev-center-name "{devCenterName}" \
--name "{projectName}"
"""

helps[
    "devcenter dev pool"
] = """
    type: group
    short-summary: Manage pool with devcenter
"""

helps[
    "devcenter dev pool list"
] = """
    type: command
    short-summary: "Lists available pools."
    examples:
      - name: listPools
        text: |-
               az devcenter dev pool list --dev-center-name "{devCenterName}" \
--project-name "{projectName}"
"""

helps[
    "devcenter dev pool show"
] = """
    type: command
    short-summary: "Gets a pool."
    examples:
      - name: Pools_Get
        text: |-
               az devcenter dev pool show --dev-center-name "{devCenterName}" --name \
"{poolName}" --project-name "{projectName}"
"""

helps[
    "devcenter dev schedule"
] = """
    type: group
    short-summary: Manage schedule with devcenter
"""

helps[
    "devcenter dev schedule list"
] = """
    type: command
    short-summary: "Lists available schedules for a pool."
    examples:
      - name: listSchedules
        text: |-
               az devcenter dev schedule list --dev-center-name "{devCenterName}" \
--pool-name "{poolName}" --project-name "{projectName}"
"""

helps[
    "devcenter dev schedule show"
] = """
    type: command
    short-summary: "Gets a schedule."
    examples:
      - name: Schedule_Get
        text: |-
               az devcenter dev schedule show --dev-center-name "{devCenterName}" \
--pool-name "{poolName}" --project-name "{projectName}" --name "{scheduleName}"
"""

helps[
    "devcenter dev dev-box"
] = """
    type: group
    short-summary: Manage dev box with devcenter
"""

helps[
    "devcenter dev dev-box list"
] = """
    type: command
    short-summary: "Lists dev boxes in the project for a particular user, lists dev boxes in the dev center for a \
particular user, or lists dev boxes that the caller has access to in the dev center."
    examples:
      - name: DevBox_ListByUserByProject
        text: |-
               az devcenter dev dev-box list --dev-center-name "{devCenterName}" \
--project-name "{projectName}" --user-id "me"
      - name: DevBox_ListByUser
        text: |-
               az devcenter dev dev-box list --dev-center-name "{devCenterName}" \
--user-id "me"
      - name: DevBox_List
        text: |-
               az devcenter dev dev-box list --dev-center-name "{devCenterName}"
"""

helps[
    "devcenter dev dev-box show"
] = """
    type: command
    short-summary: "Gets a dev box."
    examples:
      - name: getDevBoxForUser
        text: |-
               az devcenter dev dev-box show --name "MyDevBox" --dev-center-name "{devCenterName}" \
               --project-name "{projectName}" --user-id "me"
"""

helps[
    "devcenter dev dev-box create"
] = """
    type: command
    short-summary: "Creates a dev box."
    examples:
      - name: createDevBox
        text: |-
               az devcenter dev dev-box create --pool-name "LargeDevWorkStationPool" --name "MyDevBox" --dev-center-name \
"{devCenterName}" --project-name "{projectName}" --user-id "me"
"""

helps[
    "devcenter dev dev-box delete"
] = """
    type: command
    short-summary: "Deletes a dev box."
    examples:
      - name: deleteDevBox
        text: |-
               az devcenter dev dev-box delete --name "MyDevBox" --dev-center-name "{devCenterName}"  \
               --project-name "{projectName}" --user-id "me"
"""

helps[
    "devcenter dev dev-box show-remote-connection"
] = """
    type: command
    short-summary: "Gets Connection info."
    examples:
      - name: DevBox_GetRemoteConnection
        text: |-
               az devcenter dev dev-box show-remote-connection --name "MyDevBox" --dev-center-name "{devCenterName}" \
               --project-name "{projectName}" --user-id "me"
"""

helps[
    "devcenter dev dev-box start"
] = """
    type: command
    short-summary: "Starts a dev box."
    examples:
      - name: DevBoxes_StartDevBox
        text: |-
               az devcenter dev dev-box start --name "MyDevBox" --dev-center-name "{devCenterName}" \
               --project-name "{projectName}" --user-id "me"
"""

helps[
    "devcenter dev dev-box restart"
] = """
    type: command
    short-summary: "Restarts a Dev Box."
    examples:
      - name: DevBoxes_StartDevBox
        text: |-
               az devcenter dev dev-box restart --name "MyDevBox" --dev-center-name "{devCenterName}" \
               --project-name "{projectName}" --user-id "me"
"""

helps[
    "devcenter dev dev-box stop"
] = """
    type: command
    short-summary: "Stops a dev box."
    examples:
      - name: DevBoxes_StopDevBox
        text: |-
               az devcenter dev dev-box stop --name "MyDevBox" --dev-center-name "{devCenterName}" \
               --project-name "{projectName}" --user-id "me" --hibernate "true"
"""

helps[
    "devcenter dev dev-box list-action"
] = """
    type: command
    short-summary: "Lists actions on a Dev Box."
    examples:
      - name: DevBoxes_ListActions
        text: |-
               az devcenter dev dev-box list-action --dev-center-name "{devCenterName}" \
--project-name "{projectName}" --name "myDevBox" --user-id "me"
"""

helps[
    "devcenter dev dev-box delay-action"
] = """
    type: command
    short-summary: "Delays an action."
    examples:
      - name: DevBoxes_DelayAction
        text: |-
               az devcenter dev dev-box delay-action --dev-center-name "{devCenterName}" \
--project-name "{projectName}" --delay-time "04:30" --name "myDevBox" \
--action-name "schedule-default" --user-id "00000000-0000-0000-0000-000000000000"
"""

helps[
    "devcenter dev dev-box delay-all-actions"
] = """
    type: command
    short-summary: "Delays all action."
    examples:
      - name: DevBoxes_DelayActions
        text: |-
               az devcenter dev dev-box delay-all-actions --dev-center-name "{devCenterName}" \
--project-name "{projectName}" --until "2022-09-30T17:00:00Z" --name "myDevBox" \
--user-id "00000000-0000-0000-0000-000000000000"
"""

helps[
    "devcenter dev dev-box show-action"
] = """
    type: command
    short-summary: "Gets an action."
    examples:
      - name: DevBoxes_GetAction
        text: |-
               az devcenter dev dev-box show-action --dev-center-name "{devCenterName}" \
--project-name "{projectName}" --name "myDevBox" --action-name \
"schedule-default" --user-id "me"
"""

helps[
    "devcenter dev dev-box skip-action"
] = """
    type: command
    short-summary: "Skips an action."
    examples:
      - name: DevBoxes_SkipAction
        text: |-
               az devcenter dev dev-box skip-action --dev-center-name "{devCenterName}" \
--project-name "{projectName}" --name "myDevBox" --action-name \
"schedule-default" --user-id "me"
"""

helps[
    "devcenter dev environment"
] = """
    type: group
    short-summary: Manage environment with devcenter
"""

helps[
    "devcenter dev environment list"
] = """
    type: command
    short-summary: "Lists the environments for a project or lists the environments for a user within a project."
    examples:
      - name: Environments_ListByProject
        text: |-
              az devcenter dev environment list --dev-center-name "{devCenterName}" \
--project-name "{projectName}"
      - name: Environments_ListEnvironmentsByUser
        text: |-
               az devcenter dev environment list --dev-center-name "{devCenterName}" \
--project-name "{projectName}" --user-id "me"
"""

helps[
    "devcenter dev environment show"
] = """
    type: command
    short-summary: "Gets an environment."
    examples:
      - name: Environments_Get
        text: |-
              az devcenter dev environment show --dev-center-name "{devCenterName}" \
--name "{environmentName}" --project-name "{projectName}" --user-id "{userId}"
"""

helps[
    "devcenter dev environment create"
] = """
    type: command
    short-summary: "Create an environment."
    examples:
      - name: Environments_CreateByEnvironmentDefinition
        text: |-
<<<<<<< HEAD
               az devcenter dev environment create --dev-center-name "{devCenterName}" --project-name "{projectName}" \
--catalog-name "main" --environment-definition-name "helloworld" --environment-type "DevTest" --parameters "{\\"functionAppRuntime\\":\\"node\
\\",\\"storageAccountType\\":\\"Standard_LRS\\"}" --name "mydevenv" --user-id "me"
=======
              az devcenter dev environment create --description "Personal Dev Environment" --catalog-item-name \
"helloworld" --catalog-name "main" --environment-type "DevTest" --parameters "{\\"functionAppRuntime\\":\\"node\\",\\"s\
torageAccountType\\":\\"Standard_LRS\\"}" --dev-center-name "{devCenterName}" \
--name "{environmentName}" --project-name "{projectName}" --user-id "{userId}"
"""

helps[
    "devcenter dev environment update"
] = """
    type: command
    short-summary: "Partially updates an environment."
    examples:
      - name: Environments_Update
        text: |-
              az devcenter dev environment update --description "Personal Dev Environment 2" --dev-center-name "{devCenterName}" \
--name "{environmentName}" --project-name "{projectName}" --user-id "{userId}"
>>>>>>> 7add8610
"""

helps[
    "devcenter dev environment delete"
] = """
    type: command
    short-summary: "Deletes an environment and all its associated resources."
    examples:
      - name: Environments_Delete
        text: |-
              az devcenter dev environment delete --dev-center-name "{devCenterName}"  \
              --name "{environmentName}" --project-name "{projectName}" --user-id "{userId}"
"""

helps[
    "devcenter dev catalog"
] = """
    type: group
    short-summary: Manage catalog with devcenter
"""

helps[
    "devcenter dev catalog list"
] = """
    type: command
    short-summary: "Lists all of the catalogs available for a project."
    examples:
      - name: Environments_ListCatalogsByProject
        text: |-
               az devcenter dev catalog list --dev-center-name "{devCenterName}" \
               --project-name "{projectName}"
"""

helps[
    "devcenter dev catalog show"
] = """
    type: command
    short-summary: "Gets the specified catalog within the project."
    examples:
      - name: Environments_GetCatalog
        text: |-
               az devcenter dev catalog show --dev-center-name "{devCenterName}" \
               --project-name "{projectName}" --catalog-name "foo"
"""

helps[
    "devcenter dev environment-type"
] = """
    type: group
    short-summary: Manage environment type with devcenter
"""

helps[
    "devcenter dev environment-type list"
] = """
    type: command
    short-summary: "Lists all environment types configured for a project."
    examples:
      - name: EnvironmentType_ListByProject
        text: |-
               az devcenter dev environment-type list --dev-center-name "{devCenterName}"  \
              --project-name "{projectName}"
"""

helps[
    "devcenter dev notification-setting"
] = """
    type: group
    short-summary: Manage notification setting with devcenter
"""

helps[
    "devcenter dev notification-setting show"
] = """
    type: command
    short-summary: "Gets notification settings for user in the project."
    examples:
      - name: DevCenter_GetNotificationSettings
        text: |-
               az devcenter dev notification-setting show --dev-center-name "{devCenterName}"  \
              --project-name "{projectName}" --user-id "me"
"""

helps[
    "devcenter dev notification-setting create"
] = """
    type: command
    short-summary: "Creates or updates notification settings."
    parameters:
      - name: --email-notification
        short-summary: "The email notification"
        long-summary: |
            Usage: --email-notification enabled=XX recipients=XX cc=XX

            enabled: Required. If email notification is enabled
            recipients: The recipients of the email notification
            cc: The cc of the email notification
      - name: --webhook-notification
        short-summary: "The webhook notification"
        long-summary: |
            Usage: --webhook-notification enabled=XX url=XX

            enabled: Required. If webhook notification is enabled
            url: The url of the webhook
    examples:
      - name: DevCenter_CreateNotificationSettings
        text: |-
               az devcenter dev notification-setting create --dev-center-name "{devCenterName}"  \
--project-name "{projectName}" --culture "en-us" --enabled false --boolean-enabled \
true --email-notification cc="stubcc@domain.com" enabled=true recipients="stubrecipient@domain.com" \
--webhook-notification enabled=false url="https://fake.domain/url/hook" --user-id "me"
"""

helps[
    "devcenter dev notification-setting list-allowed-culture"
] = """
    type: command
    short-summary: "Lists allowed culture codes for notification settings."
    examples:
      - name: DevCenter_ListNotificationSettingsAllowedCultures
        text: |-
              az devcenter dev notification-setting list-allowed-culture --dev-center-name "{devCenterName}"  \
--project-name "{projectName}" --user-id "me"
<<<<<<< HEAD
"""

helps[
    "devcenter dev environment-definition"
] = """
    type: group
    short-summary: Manage environment definition with devcenter
"""

helps[
    "devcenter dev environment-definition list"
] = """
    type: command
    short-summary: "Lists all environment definitions available within a catalog. And Lists all environment \
definitions available for a project."
    examples:
      - name: Environments_ListEnvironmentDefinitionsByCatalog
        text: |-
               az devcenter dev environment-definition list --dev-center-name "{devCenterName}"  \
--project-name "{projectName}" --catalog-name "myCatalog"
      - name: Environments_ListEnvironmentDefinitions
        text: |-
               az devcenter dev environment-definition list --dev-center-name "{devCenterName}"  \
--project-name "{projectName}"
"""

helps[
    "devcenter dev environment-definition show"
] = """
    type: command
    short-summary: "Get an environment definition from a catalog."
    examples:
      - name: Environments_GetEnvironmentDefinition
        text: |-
               az devcenter dev environment-definition show --dev-center-name "{devCenterName}"  \
--project-name "{projectName}" --catalog-name "myCatalog" --definition-name "foo"
"""

# control plane
helps[
    "devcenter"
] = """
    type: group
    short-summary: Manage Microsoft Dev Box and Azure Deployment Environments
"""

helps[
    "devcenter admin devcenter"
] = """
    type: group
    short-summary: Manage dev center with devcenter
"""

helps[
    "devcenter admin devcenter list"
] = """
    type: command
    short-summary: "Lists all dev centers in a resource group or lists all dev centers in a subscription."
    examples:
      - name: DevCenters_ListByResourceGroup
        text: |-
               az devcenter admin devcenter list --resource-group "rg1"
      - name: DevCenters_ListBySubscription
        text: |-
               az devcenter admin devcenter list
"""

helps[
    "devcenter admin devcenter show"
] = """
    type: command
    short-summary: "Gets a devcenter."
    examples:
      - name: DevCenters_Get
        text: |-
               az devcenter admin devcenter show --name "Contoso" --resource-group "rg1"
"""

helps[
    "devcenter admin devcenter create"
] = """
    type: command
    short-summary: "Create a devcenter resource."
    examples:
      - name: DevCenters_Create
        text: |-
               az devcenter admin devcenter create --location "eastus" --tags CostCode="12345" --name "Contoso" \
--resource-group "rg1"
      - name: DevCenters_CreateWithUserIdentity
        text: |-
               az devcenter admin devcenter create --identity-type "UserAssigned" --user-assigned-identities \
"{\\"/subscriptions/00000000-0000-0000-0000-000000000000/resourcegroups/identityGroup/providers/Microsoft.ManagedIdenti\
ty/userAssignedIdentities/testidentity1\\":{}}" --location "eastus" --tags CostCode="12345" --name "Contoso" \
--resource-group "rg1"
"""

helps[
    "devcenter admin devcenter update"
] = """
    type: command
    short-summary: "Partially updates a devcenter."
    examples:
      - name: DevCenters_Update
        text: |-
               az devcenter admin devcenter update --tags CostCode="12345" --name "Contoso" --resource-group "rg1"
"""

helps[
    "devcenter admin devcenter delete"
] = """
    type: command
    short-summary: "Deletes a devcenter."
    examples:
      - name: DevCenters_Delete
        text: |-
               az devcenter admin devcenter delete --name "Contoso" --resource-group "rg1"
"""

helps[
    "devcenter admin devcenter wait"
] = """
    type: command
    short-summary: Place the CLI in a waiting state until a condition of the devcenter dev-center is met.
    examples:
      - name: Pause executing next line of CLI script until the devcenter dev-center is successfully created.
        text: |-
               az devcenter admin devcenter wait --name "Contoso" --resource-group "rg1" --created
      - name: Pause executing next line of CLI script until the devcenter dev-center is successfully updated.
        text: |-
               az devcenter admin devcenter wait --name "Contoso" --resource-group "rg1" --updated
      - name: Pause executing next line of CLI script until the devcenter dev-center is successfully deleted.
        text: |-
               az devcenter admin devcenter wait --name "Contoso" --resource-group "rg1" --deleted
"""

helps[
    "devcenter admin project"
] = """
    type: group
    short-summary: Manage project with devcenter
"""

helps[
    "devcenter admin project list"
] = """
    type: command
    short-summary: "Lists all projects in the resource group or lists all projects in the subscription."
    examples:
      - name: Projects_ListByResourceGroup
        text: |-
               az devcenter admin project list --resource-group "rg1"
      - name: Projects_ListBySubscription
        text: |-
               az devcenter admin project list
"""

helps[
    "devcenter admin project show"
] = """
    type: command
    short-summary: "Gets a specific project."
    examples:
      - name: Projects_Get
        text: |-
               az devcenter admin project show --name "{projectName}" --resource-group "rg1"
"""

helps[
    "devcenter admin project create"
] = """
    type: command
    short-summary: "Create a project."
    examples:
      - name: Projects_CreateOrUpdate
        text: |-
               az devcenter admin project create --location "eastus" --description "This is my first project." \
--dev-center-id "/subscriptions/{subscriptionId}/resourceGroups/rg1/providers/Microsoft.DevCenter/devcenters/{devCenterNa\
me}" --tags CostCenter="R&D" --name "{projectName}" --resource-group "rg1"
"""

helps[
    "devcenter admin project update"
] = """
    type: command
    short-summary: "Partially updates a project."
    examples:
      - name: Projects_Update
        text: |-
               az devcenter admin project update --description "This is my first project." --tags CostCenter="R&D" --name \
"{projectName}" --resource-group "rg1"
"""

helps[
    "devcenter admin project delete"
] = """
    type: command
    short-summary: "Deletes a project resource."
    examples:
      - name: Projects_Delete
        text: |-
               az devcenter admin project delete --name "{projectName}" --resource-group "rg1"
"""

helps[
    "devcenter admin project wait"
] = """
    type: command
    short-summary: Place the CLI in a waiting state until a condition of the devcenter project is met.
    examples:
      - name: Pause executing next line of CLI script until the devcenter project is successfully created.
        text: |-
               az devcenter admin project wait --name "{projectName}" --resource-group "rg1" --created
      - name: Pause executing next line of CLI script until the devcenter project is successfully updated.
        text: |-
               az devcenter admin project wait --name "{projectName}" --resource-group "rg1" --updated
      - name: Pause executing next line of CLI script until the devcenter project is successfully deleted.
        text: |-
               az devcenter admin project wait --name "{projectName}" --resource-group "rg1" --deleted
"""

helps[
    "devcenter admin attached-network"
] = """
    type: group
    short-summary: Manage attached network with devcenter
"""

helps[
    "devcenter admin attached-network list"
] = """
    type: command
    short-summary: "Lists the attached network connections for a project or lists the attached network connections for \
a DevCenter."
    examples:
      - name: AttachedNetworks_ListByProject
        text: |-
               az devcenter admin attached-network list --project-name "{projectName}" --resource-group "rg1"
      - name: AttachedNetworks_ListByDevCenter
        text: |-
               az devcenter admin attached-network list --dev-center-name "Contoso" --resource-group "rg1"
"""

helps[
    "devcenter admin attached-network show"
] = """
    type: command
    short-summary: "Gets an attached network connection."
    examples:
      - name: AttachedNetworks_GetByProject
        text: |-
               az devcenter admin attached-network show --name "{attachedNetworkConnectionName}" \
--project-name "{projectName}" --resource-group "rg1"
      - name: AttachedNetworks_GetByDevCenter
        text: |-
               az devcenter admin attached-network show --name "{attachedNetworkConnectionName}" \
--dev-center-name "Contoso" --resource-group "rg1"
"""

helps[
    "devcenter admin attached-network create"
] = """
    type: command
    short-summary: "Create an attached network connection."
    examples:
      - name: AttachedNetworks_Create
        text: |-
               az devcenter admin attached-network create --attached-network-connection-name "{attachedNetworkConnectionName}" \
--network-connection-id "/subscriptions/{subscriptionId}/resourceGroups/rg1/providers/Microsoft.DevCenter/networ\
kConnections/{networkConnectionName}" --dev-center-name "Contoso" --resource-group "rg1"
"""

helps[
    "devcenter admin attached-network delete"
] = """
    type: command
    short-summary: "Detach a network connection."
    examples:
      - name: AttachedNetworks_Delete
        text: |-
               az devcenter admin attached-network delete --attached-network-connection-name "{attachedNetworkConnectionName}" \
--dev-center-name "Contoso" --resource-group "rg1"
"""

helps[
    "devcenter admin attached-network wait"
] = """
    type: command
    short-summary: Place the CLI in a waiting state until a condition of the devcenter admin attached-network is met.
    examples:
      - name: Pause executing next line of CLI script until the devcenter admin attached-network is successfully created.
        text: |-
               az devcenter admin attached-network wait --attached-network-connection-name "{attachedNetworkConnectionName}" \
--dev-center-name "Contoso" --resource-group "rg1" --created
      - name: Pause executing next line of CLI script until the devcenter admin attached-network is successfully updated.
        text: |-
               az devcenter admin attached-network wait --attached-network-connection-name "{attachedNetworkConnectionName}" \
--dev-center-name "Contoso" --resource-group "rg1" --updated
      - name: Pause executing next line of CLI script until the devcenter admin attached-network is successfully deleted.
        text: |-
               az devcenter admin attached-network wait --attached-network-connection-name "{attachedNetworkConnectionName}" \
--dev-center-name "Contoso" --resource-group "rg1" --deleted
"""

helps[
    "devcenter admin environment-type"
] = """
    type: group
    short-summary: Manage environment type with devcenter
"""

helps[
    "devcenter admin environment-type list"
] = """
    type: command
    short-summary: "Lists all environment types configured for the devcenter."
    examples:
      - name: EnvironmentTypes_ListByDevCenter
        text: |-
               az devcenter admin environment-type list --dev-center-name "Contoso" --resource-group "rg1"
"""

helps[
    "devcenter admin environment-type show"
] = """
    type: command
    short-summary: "Gets an environment type."
    examples:
      - name: EnvironmentTypes_Get
        text: |-
               az devcenter admin environment-type show --dev-center-name "Contoso" --name "{environmentTypeName}" \
--resource-group "rg1"
"""

helps[
    "devcenter admin environment-type create"
] = """
    type: command
    short-summary: "Create an environment type."
    examples:
      - name: EnvironmentTypes_CreateOrUpdate
        text: |-
               az devcenter admin environment-type create --tags Owner="superuser" --dev-center-name \
"Contoso" --name "{environmentTypeName}" --resource-group "rg1"
"""

helps[
    "devcenter admin environment-type update"
] = """
    type: command
    short-summary: "Partially updates an environment type."
    examples:
      - name: EnvironmentTypes_Update
        text: |-
               az devcenter admin environment-type update --tags Owner="superuser" --dev-center-name "Contoso" \
--name "{environmentTypeName}" --resource-group "rg1"
"""

helps[
    "devcenter admin environment-type delete"
] = """
    type: command
    short-summary: "Deletes an environment type."
    examples:
      - name: EnvironmentTypes_Delete
        text: |-
               az devcenter admin environment-type delete --dev-center-name "Contoso" --name "{environmentTypeName}" \
--resource-group "rg1"
"""

helps[
    "devcenter admin project-environment-type"
] = """
    type: group
    short-summary: Manage environment types for a given project
"""

helps[
    "devcenter admin project-environment-type list"
] = """
    type: command
    short-summary: "Lists environment types for a project."
    examples:
      - name: ProjectEnvironmentTypes_List
        text: |-
               az devcenter admin project-environment-type list --project-name "ContosoProj" --resource-group "rg1"
"""

helps[
    "devcenter admin project-environment-type show"
] = """
    type: command
    short-summary: "Gets a project environment type."
    examples:
      - name: ProjectEnvironmentTypes_Get
        text: |-
               az devcenter admin project-environment-type show --environment-type-name "{environmentTypeName}" \
--project-name "ContosoProj" --resource-group "rg1"
"""

helps[
    "devcenter admin project-environment-type create"
] = """
    type: command
    short-summary: "Create a project environment type."
    examples:
      - name: ProjectEnvironmentTypes_CreateOrUpdate
        text: |-
               az devcenter admin project-environment-type create --identity-type "UserAssigned" --user-assigned-identities \
"{\\"/subscriptions/00000000-0000-0000-0000-000000000000/resourcegroups/identityGroup/providers/Microsoft.ManagedIdenti\
ty/userAssignedIdentities/testidentity1\\":{}}" --roles "{\\"4cbf0b6c-e750-441c-98a7-10da8387e4d6\\":{}}" \
--deployment-target-id "/subscriptions/00000000-0000-0000-0000-000000000000" --status "Enabled" \
--user-role-assignments "{\\"e45e3m7c-176e-416a-b466-0c5ec8298f8a\\":{\\"roles\\":{\\"4cbf0b6c-e750-441c-98a7-10da8387e\
4d6\\":{}}}}" --tags CostCenter="RnD" --environment-type-name "{environmentTypeName}" --project-name "ContosoProj" \
--resource-group "rg1"
"""

helps[
    "devcenter admin project-environment-type update"
] = """
    type: command
    short-summary: "Partially updates a project environment type."
    examples:
      - name: ProjectEnvironmentTypes_Update
        text: |-
               az devcenter admin project-environment-type update --identity-type "UserAssigned" --user-assigned-identities \
"{\\"/subscriptions/00000000-0000-0000-0000-000000000000/resourcegroups/identityGroup/providers/Microsoft.ManagedIdenti\
ty/userAssignedIdentities/testidentity1\\":{}}" --deployment-target-id "/subscriptions/00000000-0000-0000-0000-00000000\
0000" --status "Enabled" --user-role-assignments "{\\"e45e3m7c-176e-416a-b466-0c5ec8298f8a\\":{\\"roles\\":{\\"4cbf0b6c\
-e750-441c-98a7-10da8387e4d6\\":{}}}}" --tags CostCenter="RnD" --environment-type-name "{environmentTypeName}" \
--project-name "ContosoProj" --resource-group "rg1"
"""


helps[
    "devcenter admin project-environment-type delete"
] = """
    type: command
    short-summary: "Deletes a project environment type."
    examples:
      - name: ProjectEnvironmentTypes_Delete
        text: |-
               az devcenter admin project-environment-type delete --environment-type-name "{environmentTypeName}" \
--project-name "ContosoProj" --resource-group "rg1"
"""

helps[
    "devcenter admin project-allowed-environment-type"
] = """
    type: group
    short-summary: Manage project allowed environment type with devcenter
"""

helps[
    "devcenter admin project-allowed-environment-type list"
] = """
    type: command
    short-summary: "Lists allowed environment types for a project."
    examples:
      - name: ProjectAllowedEnvironmentTypes_List
        text: |-
               az devcenter admin project-allowed-environment-type list --project-name "Contoso" --resource-group "rg1"
"""

helps[
    "devcenter admin project-allowed-environment-type show"
] = """
    type: command
    short-summary: "Gets an allowed environment type."
    examples:
      - name: ProjectAllowedEnvironmentTypes_Get
        text: |-
               az devcenter admin project-allowed-environment-type show --environment-type-name "{environmentTypeName}" \
--project-name "Contoso" --resource-group "rg1"
"""


helps[
    "devcenter admin catalog"
] = """
    type: group
    short-summary: Manage catalog with devcenter
"""

helps[
    "devcenter admin catalog list"
] = """
    type: command
    short-summary: "Lists catalogs for a devcenter."
    examples:
      - name: Catalogs_ListByDevCenter
        text: |-
               az devcenter admin catalog list --dev-center-name "Contoso" --resource-group "rg1"
"""

helps[
    "devcenter admin catalog show"
] = """
    type: command
    short-summary: "Gets a catalog."
    examples:
      - name: Catalogs_Get
        text: |-
               az devcenter admin catalog show --name "{catalogName}" --dev-center-name "Contoso" --resource-group "rg1"
"""

helps[
    "devcenter admin catalog create"
] = """
    type: command
    short-summary: "Create a catalog."
    parameters:
      - name: --git-hub
        short-summary: "Properties for a GitHub catalog type."
        long-summary: |
            Usage: --git-hub uri=XX branch=XX secret-identifier=XX path=XX

            uri: Git URI.
            branch: Git branch.
            secret-identifier: A reference to the Key Vault secret containing a security token to authenticate to a \
Git repository.
            path: The folder where the catalog items can be found inside the repository.
      - name: --ado-git
        short-summary: "Properties for an Azure DevOps catalog type."
        long-summary: |
            Usage: --ado-git uri=XX branch=XX secret-identifier=XX path=XX

            uri: Git URI.
            branch: Git branch.
            secret-identifier: A reference to the Key Vault secret containing a security token to authenticate to a \
Git repository.
            path: The folder where the catalog items can be found inside the repository.
    examples:
      - name: Catalogs_CreateOrUpdateAdo
        text: |-
               az devcenter admin catalog create --ado-git path="/templates" branch="main" secret-identifier="https://contosokv\
.vault.azure.net/secrets/CentralRepoPat" uri="https://contoso@dev.azure.com/contoso/contosoOrg/_git/centralrepo-fakecon\
toso" --name "{catalogName}" --dev-center-name "Contoso" --resource-group "rg1"
      - name: Catalogs_CreateOrUpdateGitHub
        text: |-
               az devcenter admin catalog create --git-hub path="/templates" branch="main" secret-identifier="https://contosokv\
.vault.azure.net/secrets/CentralRepoPat" uri="https://github.com/Contoso/centralrepo-fake.git" --name "{catalogName}" \
--dev-center-name "Contoso" --resource-group "rg1"
"""

helps[
    "devcenter admin catalog update"
] = """
    type: command
    short-summary: "Partially updates a catalog."
    parameters:
      - name: --git-hub
        short-summary: "Properties for a GitHub catalog type."
        long-summary: |
            Usage: --git-hub uri=XX branch=XX secret-identifier=XX path=XX

            uri: Git URI.
            branch: Git branch.
            secret-identifier: A reference to the Key Vault secret containing a security token to authenticate to a \
Git repository.
            path: The folder where the catalog items can be found inside the repository.
      - name: --ado-git
        short-summary: "Properties for an Azure DevOps catalog type."
        long-summary: |
            Usage: --ado-git uri=XX branch=XX secret-identifier=XX path=XX

            uri: Git URI.
            branch: Git branch.
            secret-identifier: A reference to the Key Vault secret containing a security token to authenticate to a \
Git repository.
            path: The folder where the catalog items can be found inside the repository.
    examples:
      - name: Catalogs_Update
        text: |-
               az devcenter admin catalog update --git-hub path="/environments" --name "{catalogName}" --dev-center-name \
"Contoso" --resource-group "rg1"
"""

helps[
    "devcenter admin catalog delete"
] = """
    type: command
    short-summary: "Deletes a catalog resource."
    examples:
      - name: Catalogs_Delete
        text: |-
               az devcenter admin catalog delete --name "{catalogName}" --dev-center-name "Contoso" --resource-group "rg1"
"""

helps[
    "devcenter admin catalog sync"
] = """
    type: command
    short-summary: "Syncs templates for a template source."
    examples:
      - name: Catalogs_Sync
        text: |-
               az devcenter admin catalog sync --name "{catalogName}" --dev-center-name "Contoso" --resource-group "rg1"
"""

helps[
    "devcenter admin catalog wait"
] = """
    type: command
    short-summary: Place the CLI in a waiting state until a condition of the devcenter catalog is met.
    examples:
      - name: Pause executing next line of CLI script until the devcenter catalog is successfully created.
        text: |-
               az devcenter admin catalog wait --name "{catalogName}" --dev-center-name "Contoso" --resource-group "rg1" \
--created
      - name: Pause executing next line of CLI script until the devcenter catalog is successfully updated.
        text: |-
               az devcenter admin catalog wait --name "{catalogName}" --dev-center-name "Contoso" --resource-group "rg1" \
--updated
      - name: Pause executing next line of CLI script until the devcenter catalog is successfully deleted.
        text: |-
               az devcenter admin catalog wait --name "{catalogName}" --dev-center-name "Contoso" --resource-group "rg1" \
--deleted
"""

helps[
    "devcenter admin devbox-definition"
] = """
    type: group
    short-summary: Manage dev box definition with devcenter
"""

helps[
    "devcenter admin devbox-definition list"
] = """
    type: command
    short-summary: "List dev box definitions for a dev center or for a project."
    examples:
      - name: DevBoxDefinitions_ListByDevCenter
        text: |-
               az devcenter admin devbox-definition list --dev-center-name "Contoso" --resource-group "rg1"
      - name: DevBoxDefinitions_ListByProject
        text: |-
               az devcenter admin devbox-definition list --project-name "ContosoProject" --resource-group "rg1"
"""

helps[
    "devcenter admin devbox-definition show"
] = """
    type: command
    short-summary: "Gets a dev box definition for a dev center or for a project."
    examples:
      - name: DevBoxDefinitions_Get
        text: |-
               az devcenter admin devbox-definition show --name "WebDevBox" --dev-center-name "Contoso" --resource-group \
"rg1"
      - name: DevBoxDefinitions_GetByProject
        text: |-
               az devcenter admin devbox-definition show --name "WebDevBox" --project-name "ContosoProject" \
--resource-group "rg1"
"""

helps[
    "devcenter admin devbox-definition create"
] = """
    type: command
    short-summary: "Create a dev box definition."
    parameters:
      - name: --image-reference
        short-summary: "Image reference information"
        long-summary: |
            Usage: --image-reference id=XX publisher=XX offer=XX sku=XX

            id: Image ID, or Image version ID. When Image ID is provided, its latest version will be used.
            publisher: The image publisher.
            offer: The image offer.
            sku: The image sku.
      - name: --sku
        short-summary: "The SKU for Dev Boxes created using this definition"
        long-summary: |
            Usage: --sku name=XX tier=XX size=XX family=XX capacity=XX

            name: Required. The name of the SKU. Ex - P3. It is typically a letter+number code
            tier: This field is required to be implemented by the Resource Provider if the service has more than one \
tier, but is not required on a PUT.
            size: The SKU size. When the name field is the combination of tier and some other value, this would be the \
standalone code.
            family: If the service has different generations of hardware, for the same SKU, then that can be captured \
here.
            capacity: If the SKU supports scale out/in then the capacity integer should be included. If scale out/in \
is not possible for the resource this may be omitted.
    examples:
      - name: DevBoxDefinitions_Create
        text: |-
               az devcenter admin devbox-definition create --location "eastus" --hibernate-support "Enabled" \
--image-reference id="/subscriptions/0ac520ee-14c0-480f-b6c9-0a90c58ffff/resourceGroups/Example/providers/Microsoft.Dev\
Center/devcenters/Contoso/galleries/contosogallery/images/exampleImage/version/1.0.0" --os-storage-type "ssd_1024gb" \
--sku name="general_a_8c32gb_v1" --name "WebDevBox" --dev-center-name "Contoso" --resource-group "rg1"
"""

helps[
    "devcenter admin devbox-definition update"
] = """
    type: command
    short-summary: "Partially updates a dev box definition."
    parameters:
      - name: --image-reference
        short-summary: "Image reference information."
        long-summary: |
            Usage: --image-reference id=XX publisher=XX offer=XX sku=XX

            id: Image ID, or Image version ID. When Image ID is provided, its latest version will be used.
            publisher: The image publisher.
            offer: The image offer.
            sku: The image sku.
      - name: --sku
        short-summary: "The SKU for Dev Boxes created using this definition."
        long-summary: |
            Usage: --sku name=XX tier=XX size=XX family=XX capacity=XX

            name: Required. The name of the SKU. Ex - P3. It is typically a letter+number code
            tier: This field is required to be implemented by the Resource Provider if the service has more than one \
tier, but is not required on a PUT.
            size: The SKU size. When the name field is the combination of tier and some other value, this would be the \
standalone code.
            family: If the service has different generations of hardware, for the same SKU, then that can be captured \
here.
            capacity: If the SKU supports scale out/in then the capacity integer should be included. If scale out/in \
is not possible for the resource this may be omitted.
    examples:
      - name: DevBoxDefinitions_Patch
        text: |-
               az devcenter admin devbox-definition update --image-reference id="/subscriptions/0ac520ee-14c0-480f-b6c9-0a90\
c58ffff/resourceGroups/Example/providers/Microsoft.DevCenter/devcenters/Contoso/galleries/contosogallery/images/example\
Image/version/2.0.0" --name "WebDevBox" --dev-center-name "Contoso" --resource-group "rg1"
"""

helps[
    "devcenter admin devbox-definition delete"
] = """
    type: command
    short-summary: "Deletes a dev box definition."
    examples:
      - name: DevBoxDefinitions_Delete
        text: |-
               az devcenter admin devbox-definition delete --name "WebDevBox" --dev-center-name "Contoso" --resource-group \
"rg1"
"""

helps[
    "devcenter admin devbox-definition wait"
] = """
    type: command
    short-summary: Place the CLI in a waiting state until a condition of the devcenter admin devbox-definition is met.
    examples:
      - name: Pause executing next line of CLI script until the devcenter admin devbox-definition is successfully created.
        text: |-
               az devcenter admin devbox-definition wait --name "WebDevBox" --dev-center-name "Contoso" --resource-group \
"rg1" --created
      - name: Pause executing next line of CLI script until the devcenter admin devbox-definition is successfully updated.
        text: |-
               az devcenter admin devbox-definition wait --name "WebDevBox" --dev-center-name "Contoso" --resource-group \
"rg1" --updated
      - name: Pause executing next line of CLI script until the devcenter admin devbox-definition is successfully deleted.
        text: |-
               az devcenter admin devbox-definition wait --name "WebDevBox" --dev-center-name "Contoso" --resource-group \
"rg1" --deleted
"""

helps[
    "devcenter admin check-name-availability"
] = """
    type: group
    short-summary: Manage check name availability with devcenter.
"""

helps[
    "devcenter admin check-name-availability execute"
] = """
    type: command
    short-summary: "Check the availability of name for resource."
    examples:
      - name: NameAvailability
        text: |-
               az devcenter admin check-name-availability execute --name "name1" --type "Microsoft.DevCenter/devcenters"
"""

helps[
    "devcenter admin operation-statuses"
] = """
    type: group
    short-summary: Manage operation statuses with devcenter
"""

helps[
    "devcenter admin operation-statuses show"
] = """
    type: command
    short-summary: "Gets the current status of an async operation."
    examples:
      - name: Get OperationStatus
        text: |-
               az devcenter admin operation-statuses show --operation-id "{operationId}" --location "{location}"
"""

helps[
    "devcenter admin sku"
] = """
    type: group
    short-summary: Manage sku with devcenter
"""

helps[
    "devcenter admin sku list"
] = """
    type: command
    short-summary: "Lists the Microsoft.DevCenter SKUs available in a subscription."
    examples:
      - name: Skus_ListBySubscription
        text: |-
               az devcenter admin sku list
"""


helps[
    "devcenter admin pool"
] = """
    type: group
    short-summary: Manage pool with devcenter
"""

helps[
    "devcenter admin pool list"
] = """
    type: command
    short-summary: "Lists pools for a project."
    examples:
      - name: Pools_ListByProject
        text: |-
               az devcenter admin pool list --project-name "{projectName}" --resource-group "rg1"
"""

helps[
    "devcenter admin pool show"
] = """
    type: command
    short-summary: "Gets a dev box pool."
    examples:
      - name: Pools_Get
        text: |-
               az devcenter admin pool show --name "{poolName}" --project-name "{projectName}" --resource-group "rg1"
"""

helps[
    "devcenter admin pool create"
] = """
    type: command
    short-summary: "Create a dev box pool."
    examples:
      - name: Pools_CreateOrUpdate
        text: |-
               az devcenter admin pool create --location "eastus" --devbox-definition-name "WebDevBox" \
--network-connection-name "Network1-westus2" --pool-name "{poolName}" --project-name "{projectName}" --resource-group \
"rg1" --local-administrator Enabled
"""

helps[
    "devcenter admin pool update"
] = """
    type: command
    short-summary: "Partially updates a dev box pool."
    examples:
      - name: Pools_Update
        text: |-
               az devcenter admin pool update --devbox-definition-name "WebDevBox2" --pool-name "{poolName}" --project-name \
"{projectName}" --resource-group "rg1"
"""

helps[
    "devcenter admin pool delete"
] = """
    type: command
    short-summary: "Deletes a dev box pool."
    examples:
      - name: Pools_Delete
        text: |-
               az devcenter admin pool delete --name "poolName" --project-name "{projectName}" --resource-group "rg1"
"""

helps[
    "devcenter admin pool wait"
] = """
    type: command
    short-summary: Place the CLI in a waiting state until a condition of the devcenter pool is met.
    examples:
      - name: Pause executing next line of CLI script until the devcenter pool is successfully created.
        text: |-
               az devcenter admin pool wait --name "{poolName}" --project-name "{projectName}" --resource-group "rg1" \
--created
      - name: Pause executing next line of CLI script until the devcenter pool is successfully updated.
        text: |-
               az devcenter admin pool wait --name "{poolName}" --project-name "{projectName}" --resource-group "rg1" \
--updated
      - name: Pause executing next line of CLI script until the devcenter pool is successfully deleted.
        text: |-
               az devcenter admin pool wait --name "{poolName}" --project-name "{projectName}" --resource-group "rg1" \
--deleted
"""

helps[
    "devcenter admin schedule"
] = """
    type: group
    short-summary: Manage schedule with devcenter
"""

helps[
    "devcenter admin schedule show"
] = """
    type: command
    short-summary: "Gets a schedule."
    examples:
      - name: Schedules_GetByPool
        text: |-
               az devcenter admin schedule show --pool-name "DevPool" --project-name "TestProject" --resource-group "rg1"
"""

helps[
    "devcenter admin schedule create"
] = """
    type: command
    short-summary: "Create a schedule."
    examples:
      - name: Schedules_CreateDailyShutdownPoolSchedule
        text: |-
               az devcenter admin schedule create --state "Enabled" --time "17:30" --time-zone "America/Los_Angeles" \
--pool-name "DevPool" --project-name "DevProject" --resource-group "rg1"
"""

helps[
    "devcenter admin schedule update"
] = """
    type: command
    short-summary: "Partially updates a schedule."
    examples:
      - name: Schedules_Update
        text: |-
               az devcenter admin schedule update --time "18:00" --pool-name "DevPool" --project-name "TestProject" \
--resource-group "rg1"
"""

helps[
    "devcenter admin schedule delete"
] = """
    type: command
    short-summary: "Deletes a schedule."
    examples:
      - name: Schedules_Delete
        text: |-
               az devcenter admin schedule delete --pool-name "DevPool" --project-name "TestProject" --resource-group "rg1"
"""

helps[
    "devcenter admin schedule wait"
] = """
    type: command
    short-summary: Place the CLI in a waiting state until a condition of the devcenter admin schedule is met.
    examples:
      - name: Pause executing next line of CLI script until the devcenter admin schedule is successfully created.
        text: |-
               az devcenter admin schedule wait --pool-name "DevPool" --project-name "TestProject" --resource-group "rg1" \
--created
      - name: Pause executing next line of CLI script until the devcenter admin schedule is successfully updated.
        text: |-
               az devcenter admin schedule wait --pool-name "DevPool" --project-name "TestProject" --resource-group "rg1" \
--updated
      - name: Pause executing next line of CLI script until the devcenter admin schedule is successfully deleted.
        text: |-
               az devcenter admin schedule wait --pool-name "DevPool" --project-name "TestProject" --resource-group "rg1" \
--deleted
"""


helps[
    "devcenter admin network-connection"
] = """
    type: group
    short-summary: Manage network connection with devcenter
"""

helps[
    "devcenter admin network-connection list"
] = """
    type: command
    short-summary: "Lists network connection in a resource group or in a subscription."
    examples:
      - name: NetworkConnections_ListByResourceGroup
        text: |-
               az devcenter admin network-connection list --resource-group "rg1"
      - name: NetworkConnections_ListBySubscription
        text: |-
               az devcenter admin network-connection list
"""

helps[
    "devcenter admin network-connection show"
] = """
    type: command
    short-summary: "Gets a network connection."
    examples:
      - name: NetworkConnections_Get
        text: |-
               az devcenter admin network-connection show --name "{networkConnectionName}" --resource-group "rg1"
"""

helps[
    "devcenter admin network-connection create"
] = """
    type: command
    short-summary: "Create a network connection."
    examples:
      - name: NetworkConnections_CreateHybridJoined
        text: |-
               az devcenter admin network-connection create --location "eastus" --domain-join-type "HybridAzureADJoin" \
--domain-name "mydomaincontroller.local" --domain-password "Password value for user" --domain-username \
"testuser@mydomaincontroller.local" --subnet-id "/subscriptions/00000000-0000-0000-0000-000000000000/resourceGroups/ExampleRG/pr\
oviders/Microsoft.Network/virtualNetworks/ExampleVNet/subnets/default" --name "{networkConnectionName}" --resource-group \
"rg1"
      - name: NetworkConnections_CreateAzureJoined
        text: |-
               az devcenter admin network-connection create --location "eastus" --domain-join-type "AzureADJoin" \
--networking-resource-group-name "NetworkInterfacesRG" --subnet-id "/subscriptions/00000000-0000-0000-0000-000000000000/resourceGroups/ExampleRG/pr\
oviders/Microsoft.Network/virtualNetworks/ExampleVNet/subnets/default" --name "{networkConnectionName}" --resource-group \
"rg1"
"""

helps[
    "devcenter admin network-connection update"
] = """
    type: command
    short-summary: "Partially updates a network connection."
    examples:
      - name: NetworkConnections_Update
        text: |-
               az devcenter admin network-connection update --domain-password "New Password value for user" --name \
"{networkConnectionName}" --resource-group "rg1"
"""

helps[
    "devcenter admin network-connection delete"
] = """
    type: command
    short-summary: "Deletes a network connection."
    examples:
      - name: NetworkConnections_Delete
        text: |-
               az devcenter admin network-connection delete --name "{networkConnectionName}" --resource-group "rg1"
"""

helps[
    "devcenter admin network-connection list-health-detail"
] = """
    type: command
    short-summary: "Lists health check status details."
    examples:
      - name: NetworkConnections_ListHealthDetails
        text: |-
               az devcenter admin network-connection list-health-detail --network-connection-name "uswest3network" --resource-group "rg1"
"""

helps[
    "devcenter admin network-connection run-health-check"
] = """
    type: command
    short-summary: "Triggers a new health check run. The execution and health check result can be tracked via the \
network Connection health check details."
    examples:
      - name: NetworkConnections_RunHealthChecks
        text: |-
               az devcenter admin network-connection run-health-check --name "uswest3network" --resource-group "rg1"
"""

helps[
    "devcenter admin network-connection show-health-detail"
] = """
    type: command
    short-summary: "Gets health check status details."
    examples:
      - name: NetworkConnections_GetHealthDetails
        text: |-
               az devcenter admin network-connection show-health-detail --name "{networkConnectionName}" --resource-group "rg1"
"""

helps[
    "devcenter admin network-connection wait"
] = """
    type: command
    short-summary: Place the CLI in a waiting state until a condition of the devcenter network-connection is met.
    examples:
      - name: Pause executing next line of CLI script until the devcenter network-connection is successfully created.
        text: |-
               az devcenter admin network-connection wait --name "{networkConnectionName}" --resource-group "rg1" --created
      - name: Pause executing next line of CLI script until the devcenter network-connection is successfully updated.
        text: |-
               az devcenter admin network-connection wait --name "{networkConnectionName}" --resource-group "rg1" --updated
      - name: Pause executing next line of CLI script until the devcenter network-connection is successfully deleted.
        text: |-
               az devcenter admin network-connection wait --name "{networkConnectionName}" --resource-group "rg1" --deleted
"""

helps[
    "devcenter admin gallery"
] = """
    type: group
    short-summary: Manage gallery with devcenter
"""

helps[
    "devcenter admin gallery list"
] = """
    type: command
    short-summary: "Lists galleries for a devcenter."
    examples:
      - name: Galleries_ListByDevCenter
        text: |-
               az devcenter admin gallery list --dev-center-name "Contoso" --resource-group "rg1"
"""

helps[
    "devcenter admin gallery show"
] = """
    type: command
    short-summary: "Gets a gallery."
    examples:
      - name: Galleries_Get
        text: |-
               az devcenter admin gallery show --dev-center-name "Contoso" --name "{galleryName}" --resource-group "rg1"
"""

helps[
    "devcenter admin gallery create"
] = """
    type: command
    short-summary: "Create a gallery."
    examples:
      - name: Galleries_CreateOrUpdate
        text: |-
               az devcenter admin gallery create --gallery-resource-id "/subscriptions/{subscriptionId}/resourceGroups/rg1/prov\
iders/Microsoft.Compute/galleries/{galleryName}" --dev-center-name "Contoso" --name "{galleryName}" --resource-group \
"rg1"
"""

helps[
    "devcenter admin gallery delete"
] = """
    type: command
    short-summary: "Deletes a gallery resource."
    examples:
      - name: Galleries_Delete
        text: |-
               az devcenter admin gallery delete --dev-center-name "Contoso" --name "{galleryName}" --resource-group "rg1"
"""

helps[
    "devcenter admin gallery wait"
] = """
    type: command
    short-summary: Place the CLI in a waiting state until a condition of the devcenter gallery is met.
    examples:
      - name: Pause executing next line of CLI script until the devcenter gallery is successfully created.
        text: |-
               az devcenter admin gallery wait --dev-center-name "Contoso" --name "{galleryName}" --resource-group "rg1" \
--created
      - name: Pause executing next line of CLI script until the devcenter gallery is successfully updated.
        text: |-
               az devcenter admin gallery wait --dev-center-name "Contoso" --name "{galleryName}" --resource-group "rg1" \
--updated
      - name: Pause executing next line of CLI script until the devcenter gallery is successfully deleted.
        text: |-
               az devcenter admin gallery wait --dev-center-name "Contoso" --name "{galleryName}" --resource-group "rg1" \
--deleted
"""

helps[
    "devcenter admin image"
] = """
    type: group
    short-summary: Manage image with devcenter
"""

helps[
    "devcenter admin image list"
] = """
    type: command
    short-summary: "Lists images for a gallery or lists images for a devcenter."
    examples:
      - name: Images_ListByGallery
        text: |-
               az devcenter admin image list --dev-center-name "Contoso" --gallery-name "DevGallery" --resource-group "rg1"
      - name: Images_ListByDevCenter
        text: |-
               az devcenter admin image list --dev-center-name "Contoso" --resource-group "rg1"
"""

helps[
    "devcenter admin image show"
] = """
    type: command
    short-summary: "Gets a gallery image."
    examples:
      - name: Images_Get
        text: |-
               az devcenter admin image show --dev-center-name "Contoso" --gallery-name "DefaultDevGallery" --name \
"{imageName}" --resource-group "rg1"
"""

helps[
    "devcenter admin image-version"
] = """
    type: group
    short-summary: Manage image version with devcenter
"""

helps[
    "devcenter admin image-version list"
] = """
    type: command
    short-summary: "Lists versions for an image."
    examples:
      - name: ImageVersions_ListByImage
        text: |-
               az devcenter admin image-version list --dev-center-name "Contoso" --gallery-name "DefaultDevGallery" \
--image-name "Win11" --resource-group "rg1"
"""

helps[
    "devcenter admin image-version show"
] = """
    type: command
    short-summary: "Gets an image version."
    examples:
      - name: Versions_Get
        text: |-
               az devcenter admin image-version show --dev-center-name "Contoso" --gallery-name "DefaultDevGallery" \
--image-name "Win11" --resource-group "rg1" --version-name "{versionName}"
=======
>>>>>>> 7add8610
"""<|MERGE_RESOLUTION|>--- conflicted
+++ resolved
@@ -322,28 +322,9 @@
     examples:
       - name: Environments_CreateByEnvironmentDefinition
         text: |-
-<<<<<<< HEAD
                az devcenter dev environment create --dev-center-name "{devCenterName}" --project-name "{projectName}" \
 --catalog-name "main" --environment-definition-name "helloworld" --environment-type "DevTest" --parameters "{\\"functionAppRuntime\\":\\"node\
 \\",\\"storageAccountType\\":\\"Standard_LRS\\"}" --name "mydevenv" --user-id "me"
-=======
-              az devcenter dev environment create --description "Personal Dev Environment" --catalog-item-name \
-"helloworld" --catalog-name "main" --environment-type "DevTest" --parameters "{\\"functionAppRuntime\\":\\"node\\",\\"s\
-torageAccountType\\":\\"Standard_LRS\\"}" --dev-center-name "{devCenterName}" \
---name "{environmentName}" --project-name "{projectName}" --user-id "{userId}"
-"""
-
-helps[
-    "devcenter dev environment update"
-] = """
-    type: command
-    short-summary: "Partially updates an environment."
-    examples:
-      - name: Environments_Update
-        text: |-
-              az devcenter dev environment update --description "Personal Dev Environment 2" --dev-center-name "{devCenterName}" \
---name "{environmentName}" --project-name "{projectName}" --user-id "{userId}"
->>>>>>> 7add8610
 """
 
 helps[
@@ -467,7 +448,6 @@
         text: |-
               az devcenter dev notification-setting list-allowed-culture --dev-center-name "{devCenterName}"  \
 --project-name "{projectName}" --user-id "me"
-<<<<<<< HEAD
 """
 
 helps[
@@ -504,1209 +484,4 @@
         text: |-
                az devcenter dev environment-definition show --dev-center-name "{devCenterName}"  \
 --project-name "{projectName}" --catalog-name "myCatalog" --definition-name "foo"
-"""
-
-# control plane
-helps[
-    "devcenter"
-] = """
-    type: group
-    short-summary: Manage Microsoft Dev Box and Azure Deployment Environments
-"""
-
-helps[
-    "devcenter admin devcenter"
-] = """
-    type: group
-    short-summary: Manage dev center with devcenter
-"""
-
-helps[
-    "devcenter admin devcenter list"
-] = """
-    type: command
-    short-summary: "Lists all dev centers in a resource group or lists all dev centers in a subscription."
-    examples:
-      - name: DevCenters_ListByResourceGroup
-        text: |-
-               az devcenter admin devcenter list --resource-group "rg1"
-      - name: DevCenters_ListBySubscription
-        text: |-
-               az devcenter admin devcenter list
-"""
-
-helps[
-    "devcenter admin devcenter show"
-] = """
-    type: command
-    short-summary: "Gets a devcenter."
-    examples:
-      - name: DevCenters_Get
-        text: |-
-               az devcenter admin devcenter show --name "Contoso" --resource-group "rg1"
-"""
-
-helps[
-    "devcenter admin devcenter create"
-] = """
-    type: command
-    short-summary: "Create a devcenter resource."
-    examples:
-      - name: DevCenters_Create
-        text: |-
-               az devcenter admin devcenter create --location "eastus" --tags CostCode="12345" --name "Contoso" \
---resource-group "rg1"
-      - name: DevCenters_CreateWithUserIdentity
-        text: |-
-               az devcenter admin devcenter create --identity-type "UserAssigned" --user-assigned-identities \
-"{\\"/subscriptions/00000000-0000-0000-0000-000000000000/resourcegroups/identityGroup/providers/Microsoft.ManagedIdenti\
-ty/userAssignedIdentities/testidentity1\\":{}}" --location "eastus" --tags CostCode="12345" --name "Contoso" \
---resource-group "rg1"
-"""
-
-helps[
-    "devcenter admin devcenter update"
-] = """
-    type: command
-    short-summary: "Partially updates a devcenter."
-    examples:
-      - name: DevCenters_Update
-        text: |-
-               az devcenter admin devcenter update --tags CostCode="12345" --name "Contoso" --resource-group "rg1"
-"""
-
-helps[
-    "devcenter admin devcenter delete"
-] = """
-    type: command
-    short-summary: "Deletes a devcenter."
-    examples:
-      - name: DevCenters_Delete
-        text: |-
-               az devcenter admin devcenter delete --name "Contoso" --resource-group "rg1"
-"""
-
-helps[
-    "devcenter admin devcenter wait"
-] = """
-    type: command
-    short-summary: Place the CLI in a waiting state until a condition of the devcenter dev-center is met.
-    examples:
-      - name: Pause executing next line of CLI script until the devcenter dev-center is successfully created.
-        text: |-
-               az devcenter admin devcenter wait --name "Contoso" --resource-group "rg1" --created
-      - name: Pause executing next line of CLI script until the devcenter dev-center is successfully updated.
-        text: |-
-               az devcenter admin devcenter wait --name "Contoso" --resource-group "rg1" --updated
-      - name: Pause executing next line of CLI script until the devcenter dev-center is successfully deleted.
-        text: |-
-               az devcenter admin devcenter wait --name "Contoso" --resource-group "rg1" --deleted
-"""
-
-helps[
-    "devcenter admin project"
-] = """
-    type: group
-    short-summary: Manage project with devcenter
-"""
-
-helps[
-    "devcenter admin project list"
-] = """
-    type: command
-    short-summary: "Lists all projects in the resource group or lists all projects in the subscription."
-    examples:
-      - name: Projects_ListByResourceGroup
-        text: |-
-               az devcenter admin project list --resource-group "rg1"
-      - name: Projects_ListBySubscription
-        text: |-
-               az devcenter admin project list
-"""
-
-helps[
-    "devcenter admin project show"
-] = """
-    type: command
-    short-summary: "Gets a specific project."
-    examples:
-      - name: Projects_Get
-        text: |-
-               az devcenter admin project show --name "{projectName}" --resource-group "rg1"
-"""
-
-helps[
-    "devcenter admin project create"
-] = """
-    type: command
-    short-summary: "Create a project."
-    examples:
-      - name: Projects_CreateOrUpdate
-        text: |-
-               az devcenter admin project create --location "eastus" --description "This is my first project." \
---dev-center-id "/subscriptions/{subscriptionId}/resourceGroups/rg1/providers/Microsoft.DevCenter/devcenters/{devCenterNa\
-me}" --tags CostCenter="R&D" --name "{projectName}" --resource-group "rg1"
-"""
-
-helps[
-    "devcenter admin project update"
-] = """
-    type: command
-    short-summary: "Partially updates a project."
-    examples:
-      - name: Projects_Update
-        text: |-
-               az devcenter admin project update --description "This is my first project." --tags CostCenter="R&D" --name \
-"{projectName}" --resource-group "rg1"
-"""
-
-helps[
-    "devcenter admin project delete"
-] = """
-    type: command
-    short-summary: "Deletes a project resource."
-    examples:
-      - name: Projects_Delete
-        text: |-
-               az devcenter admin project delete --name "{projectName}" --resource-group "rg1"
-"""
-
-helps[
-    "devcenter admin project wait"
-] = """
-    type: command
-    short-summary: Place the CLI in a waiting state until a condition of the devcenter project is met.
-    examples:
-      - name: Pause executing next line of CLI script until the devcenter project is successfully created.
-        text: |-
-               az devcenter admin project wait --name "{projectName}" --resource-group "rg1" --created
-      - name: Pause executing next line of CLI script until the devcenter project is successfully updated.
-        text: |-
-               az devcenter admin project wait --name "{projectName}" --resource-group "rg1" --updated
-      - name: Pause executing next line of CLI script until the devcenter project is successfully deleted.
-        text: |-
-               az devcenter admin project wait --name "{projectName}" --resource-group "rg1" --deleted
-"""
-
-helps[
-    "devcenter admin attached-network"
-] = """
-    type: group
-    short-summary: Manage attached network with devcenter
-"""
-
-helps[
-    "devcenter admin attached-network list"
-] = """
-    type: command
-    short-summary: "Lists the attached network connections for a project or lists the attached network connections for \
-a DevCenter."
-    examples:
-      - name: AttachedNetworks_ListByProject
-        text: |-
-               az devcenter admin attached-network list --project-name "{projectName}" --resource-group "rg1"
-      - name: AttachedNetworks_ListByDevCenter
-        text: |-
-               az devcenter admin attached-network list --dev-center-name "Contoso" --resource-group "rg1"
-"""
-
-helps[
-    "devcenter admin attached-network show"
-] = """
-    type: command
-    short-summary: "Gets an attached network connection."
-    examples:
-      - name: AttachedNetworks_GetByProject
-        text: |-
-               az devcenter admin attached-network show --name "{attachedNetworkConnectionName}" \
---project-name "{projectName}" --resource-group "rg1"
-      - name: AttachedNetworks_GetByDevCenter
-        text: |-
-               az devcenter admin attached-network show --name "{attachedNetworkConnectionName}" \
---dev-center-name "Contoso" --resource-group "rg1"
-"""
-
-helps[
-    "devcenter admin attached-network create"
-] = """
-    type: command
-    short-summary: "Create an attached network connection."
-    examples:
-      - name: AttachedNetworks_Create
-        text: |-
-               az devcenter admin attached-network create --attached-network-connection-name "{attachedNetworkConnectionName}" \
---network-connection-id "/subscriptions/{subscriptionId}/resourceGroups/rg1/providers/Microsoft.DevCenter/networ\
-kConnections/{networkConnectionName}" --dev-center-name "Contoso" --resource-group "rg1"
-"""
-
-helps[
-    "devcenter admin attached-network delete"
-] = """
-    type: command
-    short-summary: "Detach a network connection."
-    examples:
-      - name: AttachedNetworks_Delete
-        text: |-
-               az devcenter admin attached-network delete --attached-network-connection-name "{attachedNetworkConnectionName}" \
---dev-center-name "Contoso" --resource-group "rg1"
-"""
-
-helps[
-    "devcenter admin attached-network wait"
-] = """
-    type: command
-    short-summary: Place the CLI in a waiting state until a condition of the devcenter admin attached-network is met.
-    examples:
-      - name: Pause executing next line of CLI script until the devcenter admin attached-network is successfully created.
-        text: |-
-               az devcenter admin attached-network wait --attached-network-connection-name "{attachedNetworkConnectionName}" \
---dev-center-name "Contoso" --resource-group "rg1" --created
-      - name: Pause executing next line of CLI script until the devcenter admin attached-network is successfully updated.
-        text: |-
-               az devcenter admin attached-network wait --attached-network-connection-name "{attachedNetworkConnectionName}" \
---dev-center-name "Contoso" --resource-group "rg1" --updated
-      - name: Pause executing next line of CLI script until the devcenter admin attached-network is successfully deleted.
-        text: |-
-               az devcenter admin attached-network wait --attached-network-connection-name "{attachedNetworkConnectionName}" \
---dev-center-name "Contoso" --resource-group "rg1" --deleted
-"""
-
-helps[
-    "devcenter admin environment-type"
-] = """
-    type: group
-    short-summary: Manage environment type with devcenter
-"""
-
-helps[
-    "devcenter admin environment-type list"
-] = """
-    type: command
-    short-summary: "Lists all environment types configured for the devcenter."
-    examples:
-      - name: EnvironmentTypes_ListByDevCenter
-        text: |-
-               az devcenter admin environment-type list --dev-center-name "Contoso" --resource-group "rg1"
-"""
-
-helps[
-    "devcenter admin environment-type show"
-] = """
-    type: command
-    short-summary: "Gets an environment type."
-    examples:
-      - name: EnvironmentTypes_Get
-        text: |-
-               az devcenter admin environment-type show --dev-center-name "Contoso" --name "{environmentTypeName}" \
---resource-group "rg1"
-"""
-
-helps[
-    "devcenter admin environment-type create"
-] = """
-    type: command
-    short-summary: "Create an environment type."
-    examples:
-      - name: EnvironmentTypes_CreateOrUpdate
-        text: |-
-               az devcenter admin environment-type create --tags Owner="superuser" --dev-center-name \
-"Contoso" --name "{environmentTypeName}" --resource-group "rg1"
-"""
-
-helps[
-    "devcenter admin environment-type update"
-] = """
-    type: command
-    short-summary: "Partially updates an environment type."
-    examples:
-      - name: EnvironmentTypes_Update
-        text: |-
-               az devcenter admin environment-type update --tags Owner="superuser" --dev-center-name "Contoso" \
---name "{environmentTypeName}" --resource-group "rg1"
-"""
-
-helps[
-    "devcenter admin environment-type delete"
-] = """
-    type: command
-    short-summary: "Deletes an environment type."
-    examples:
-      - name: EnvironmentTypes_Delete
-        text: |-
-               az devcenter admin environment-type delete --dev-center-name "Contoso" --name "{environmentTypeName}" \
---resource-group "rg1"
-"""
-
-helps[
-    "devcenter admin project-environment-type"
-] = """
-    type: group
-    short-summary: Manage environment types for a given project
-"""
-
-helps[
-    "devcenter admin project-environment-type list"
-] = """
-    type: command
-    short-summary: "Lists environment types for a project."
-    examples:
-      - name: ProjectEnvironmentTypes_List
-        text: |-
-               az devcenter admin project-environment-type list --project-name "ContosoProj" --resource-group "rg1"
-"""
-
-helps[
-    "devcenter admin project-environment-type show"
-] = """
-    type: command
-    short-summary: "Gets a project environment type."
-    examples:
-      - name: ProjectEnvironmentTypes_Get
-        text: |-
-               az devcenter admin project-environment-type show --environment-type-name "{environmentTypeName}" \
---project-name "ContosoProj" --resource-group "rg1"
-"""
-
-helps[
-    "devcenter admin project-environment-type create"
-] = """
-    type: command
-    short-summary: "Create a project environment type."
-    examples:
-      - name: ProjectEnvironmentTypes_CreateOrUpdate
-        text: |-
-               az devcenter admin project-environment-type create --identity-type "UserAssigned" --user-assigned-identities \
-"{\\"/subscriptions/00000000-0000-0000-0000-000000000000/resourcegroups/identityGroup/providers/Microsoft.ManagedIdenti\
-ty/userAssignedIdentities/testidentity1\\":{}}" --roles "{\\"4cbf0b6c-e750-441c-98a7-10da8387e4d6\\":{}}" \
---deployment-target-id "/subscriptions/00000000-0000-0000-0000-000000000000" --status "Enabled" \
---user-role-assignments "{\\"e45e3m7c-176e-416a-b466-0c5ec8298f8a\\":{\\"roles\\":{\\"4cbf0b6c-e750-441c-98a7-10da8387e\
-4d6\\":{}}}}" --tags CostCenter="RnD" --environment-type-name "{environmentTypeName}" --project-name "ContosoProj" \
---resource-group "rg1"
-"""
-
-helps[
-    "devcenter admin project-environment-type update"
-] = """
-    type: command
-    short-summary: "Partially updates a project environment type."
-    examples:
-      - name: ProjectEnvironmentTypes_Update
-        text: |-
-               az devcenter admin project-environment-type update --identity-type "UserAssigned" --user-assigned-identities \
-"{\\"/subscriptions/00000000-0000-0000-0000-000000000000/resourcegroups/identityGroup/providers/Microsoft.ManagedIdenti\
-ty/userAssignedIdentities/testidentity1\\":{}}" --deployment-target-id "/subscriptions/00000000-0000-0000-0000-00000000\
-0000" --status "Enabled" --user-role-assignments "{\\"e45e3m7c-176e-416a-b466-0c5ec8298f8a\\":{\\"roles\\":{\\"4cbf0b6c\
--e750-441c-98a7-10da8387e4d6\\":{}}}}" --tags CostCenter="RnD" --environment-type-name "{environmentTypeName}" \
---project-name "ContosoProj" --resource-group "rg1"
-"""
-
-
-helps[
-    "devcenter admin project-environment-type delete"
-] = """
-    type: command
-    short-summary: "Deletes a project environment type."
-    examples:
-      - name: ProjectEnvironmentTypes_Delete
-        text: |-
-               az devcenter admin project-environment-type delete --environment-type-name "{environmentTypeName}" \
---project-name "ContosoProj" --resource-group "rg1"
-"""
-
-helps[
-    "devcenter admin project-allowed-environment-type"
-] = """
-    type: group
-    short-summary: Manage project allowed environment type with devcenter
-"""
-
-helps[
-    "devcenter admin project-allowed-environment-type list"
-] = """
-    type: command
-    short-summary: "Lists allowed environment types for a project."
-    examples:
-      - name: ProjectAllowedEnvironmentTypes_List
-        text: |-
-               az devcenter admin project-allowed-environment-type list --project-name "Contoso" --resource-group "rg1"
-"""
-
-helps[
-    "devcenter admin project-allowed-environment-type show"
-] = """
-    type: command
-    short-summary: "Gets an allowed environment type."
-    examples:
-      - name: ProjectAllowedEnvironmentTypes_Get
-        text: |-
-               az devcenter admin project-allowed-environment-type show --environment-type-name "{environmentTypeName}" \
---project-name "Contoso" --resource-group "rg1"
-"""
-
-
-helps[
-    "devcenter admin catalog"
-] = """
-    type: group
-    short-summary: Manage catalog with devcenter
-"""
-
-helps[
-    "devcenter admin catalog list"
-] = """
-    type: command
-    short-summary: "Lists catalogs for a devcenter."
-    examples:
-      - name: Catalogs_ListByDevCenter
-        text: |-
-               az devcenter admin catalog list --dev-center-name "Contoso" --resource-group "rg1"
-"""
-
-helps[
-    "devcenter admin catalog show"
-] = """
-    type: command
-    short-summary: "Gets a catalog."
-    examples:
-      - name: Catalogs_Get
-        text: |-
-               az devcenter admin catalog show --name "{catalogName}" --dev-center-name "Contoso" --resource-group "rg1"
-"""
-
-helps[
-    "devcenter admin catalog create"
-] = """
-    type: command
-    short-summary: "Create a catalog."
-    parameters:
-      - name: --git-hub
-        short-summary: "Properties for a GitHub catalog type."
-        long-summary: |
-            Usage: --git-hub uri=XX branch=XX secret-identifier=XX path=XX
-
-            uri: Git URI.
-            branch: Git branch.
-            secret-identifier: A reference to the Key Vault secret containing a security token to authenticate to a \
-Git repository.
-            path: The folder where the catalog items can be found inside the repository.
-      - name: --ado-git
-        short-summary: "Properties for an Azure DevOps catalog type."
-        long-summary: |
-            Usage: --ado-git uri=XX branch=XX secret-identifier=XX path=XX
-
-            uri: Git URI.
-            branch: Git branch.
-            secret-identifier: A reference to the Key Vault secret containing a security token to authenticate to a \
-Git repository.
-            path: The folder where the catalog items can be found inside the repository.
-    examples:
-      - name: Catalogs_CreateOrUpdateAdo
-        text: |-
-               az devcenter admin catalog create --ado-git path="/templates" branch="main" secret-identifier="https://contosokv\
-.vault.azure.net/secrets/CentralRepoPat" uri="https://contoso@dev.azure.com/contoso/contosoOrg/_git/centralrepo-fakecon\
-toso" --name "{catalogName}" --dev-center-name "Contoso" --resource-group "rg1"
-      - name: Catalogs_CreateOrUpdateGitHub
-        text: |-
-               az devcenter admin catalog create --git-hub path="/templates" branch="main" secret-identifier="https://contosokv\
-.vault.azure.net/secrets/CentralRepoPat" uri="https://github.com/Contoso/centralrepo-fake.git" --name "{catalogName}" \
---dev-center-name "Contoso" --resource-group "rg1"
-"""
-
-helps[
-    "devcenter admin catalog update"
-] = """
-    type: command
-    short-summary: "Partially updates a catalog."
-    parameters:
-      - name: --git-hub
-        short-summary: "Properties for a GitHub catalog type."
-        long-summary: |
-            Usage: --git-hub uri=XX branch=XX secret-identifier=XX path=XX
-
-            uri: Git URI.
-            branch: Git branch.
-            secret-identifier: A reference to the Key Vault secret containing a security token to authenticate to a \
-Git repository.
-            path: The folder where the catalog items can be found inside the repository.
-      - name: --ado-git
-        short-summary: "Properties for an Azure DevOps catalog type."
-        long-summary: |
-            Usage: --ado-git uri=XX branch=XX secret-identifier=XX path=XX
-
-            uri: Git URI.
-            branch: Git branch.
-            secret-identifier: A reference to the Key Vault secret containing a security token to authenticate to a \
-Git repository.
-            path: The folder where the catalog items can be found inside the repository.
-    examples:
-      - name: Catalogs_Update
-        text: |-
-               az devcenter admin catalog update --git-hub path="/environments" --name "{catalogName}" --dev-center-name \
-"Contoso" --resource-group "rg1"
-"""
-
-helps[
-    "devcenter admin catalog delete"
-] = """
-    type: command
-    short-summary: "Deletes a catalog resource."
-    examples:
-      - name: Catalogs_Delete
-        text: |-
-               az devcenter admin catalog delete --name "{catalogName}" --dev-center-name "Contoso" --resource-group "rg1"
-"""
-
-helps[
-    "devcenter admin catalog sync"
-] = """
-    type: command
-    short-summary: "Syncs templates for a template source."
-    examples:
-      - name: Catalogs_Sync
-        text: |-
-               az devcenter admin catalog sync --name "{catalogName}" --dev-center-name "Contoso" --resource-group "rg1"
-"""
-
-helps[
-    "devcenter admin catalog wait"
-] = """
-    type: command
-    short-summary: Place the CLI in a waiting state until a condition of the devcenter catalog is met.
-    examples:
-      - name: Pause executing next line of CLI script until the devcenter catalog is successfully created.
-        text: |-
-               az devcenter admin catalog wait --name "{catalogName}" --dev-center-name "Contoso" --resource-group "rg1" \
---created
-      - name: Pause executing next line of CLI script until the devcenter catalog is successfully updated.
-        text: |-
-               az devcenter admin catalog wait --name "{catalogName}" --dev-center-name "Contoso" --resource-group "rg1" \
---updated
-      - name: Pause executing next line of CLI script until the devcenter catalog is successfully deleted.
-        text: |-
-               az devcenter admin catalog wait --name "{catalogName}" --dev-center-name "Contoso" --resource-group "rg1" \
---deleted
-"""
-
-helps[
-    "devcenter admin devbox-definition"
-] = """
-    type: group
-    short-summary: Manage dev box definition with devcenter
-"""
-
-helps[
-    "devcenter admin devbox-definition list"
-] = """
-    type: command
-    short-summary: "List dev box definitions for a dev center or for a project."
-    examples:
-      - name: DevBoxDefinitions_ListByDevCenter
-        text: |-
-               az devcenter admin devbox-definition list --dev-center-name "Contoso" --resource-group "rg1"
-      - name: DevBoxDefinitions_ListByProject
-        text: |-
-               az devcenter admin devbox-definition list --project-name "ContosoProject" --resource-group "rg1"
-"""
-
-helps[
-    "devcenter admin devbox-definition show"
-] = """
-    type: command
-    short-summary: "Gets a dev box definition for a dev center or for a project."
-    examples:
-      - name: DevBoxDefinitions_Get
-        text: |-
-               az devcenter admin devbox-definition show --name "WebDevBox" --dev-center-name "Contoso" --resource-group \
-"rg1"
-      - name: DevBoxDefinitions_GetByProject
-        text: |-
-               az devcenter admin devbox-definition show --name "WebDevBox" --project-name "ContosoProject" \
---resource-group "rg1"
-"""
-
-helps[
-    "devcenter admin devbox-definition create"
-] = """
-    type: command
-    short-summary: "Create a dev box definition."
-    parameters:
-      - name: --image-reference
-        short-summary: "Image reference information"
-        long-summary: |
-            Usage: --image-reference id=XX publisher=XX offer=XX sku=XX
-
-            id: Image ID, or Image version ID. When Image ID is provided, its latest version will be used.
-            publisher: The image publisher.
-            offer: The image offer.
-            sku: The image sku.
-      - name: --sku
-        short-summary: "The SKU for Dev Boxes created using this definition"
-        long-summary: |
-            Usage: --sku name=XX tier=XX size=XX family=XX capacity=XX
-
-            name: Required. The name of the SKU. Ex - P3. It is typically a letter+number code
-            tier: This field is required to be implemented by the Resource Provider if the service has more than one \
-tier, but is not required on a PUT.
-            size: The SKU size. When the name field is the combination of tier and some other value, this would be the \
-standalone code.
-            family: If the service has different generations of hardware, for the same SKU, then that can be captured \
-here.
-            capacity: If the SKU supports scale out/in then the capacity integer should be included. If scale out/in \
-is not possible for the resource this may be omitted.
-    examples:
-      - name: DevBoxDefinitions_Create
-        text: |-
-               az devcenter admin devbox-definition create --location "eastus" --hibernate-support "Enabled" \
---image-reference id="/subscriptions/0ac520ee-14c0-480f-b6c9-0a90c58ffff/resourceGroups/Example/providers/Microsoft.Dev\
-Center/devcenters/Contoso/galleries/contosogallery/images/exampleImage/version/1.0.0" --os-storage-type "ssd_1024gb" \
---sku name="general_a_8c32gb_v1" --name "WebDevBox" --dev-center-name "Contoso" --resource-group "rg1"
-"""
-
-helps[
-    "devcenter admin devbox-definition update"
-] = """
-    type: command
-    short-summary: "Partially updates a dev box definition."
-    parameters:
-      - name: --image-reference
-        short-summary: "Image reference information."
-        long-summary: |
-            Usage: --image-reference id=XX publisher=XX offer=XX sku=XX
-
-            id: Image ID, or Image version ID. When Image ID is provided, its latest version will be used.
-            publisher: The image publisher.
-            offer: The image offer.
-            sku: The image sku.
-      - name: --sku
-        short-summary: "The SKU for Dev Boxes created using this definition."
-        long-summary: |
-            Usage: --sku name=XX tier=XX size=XX family=XX capacity=XX
-
-            name: Required. The name of the SKU. Ex - P3. It is typically a letter+number code
-            tier: This field is required to be implemented by the Resource Provider if the service has more than one \
-tier, but is not required on a PUT.
-            size: The SKU size. When the name field is the combination of tier and some other value, this would be the \
-standalone code.
-            family: If the service has different generations of hardware, for the same SKU, then that can be captured \
-here.
-            capacity: If the SKU supports scale out/in then the capacity integer should be included. If scale out/in \
-is not possible for the resource this may be omitted.
-    examples:
-      - name: DevBoxDefinitions_Patch
-        text: |-
-               az devcenter admin devbox-definition update --image-reference id="/subscriptions/0ac520ee-14c0-480f-b6c9-0a90\
-c58ffff/resourceGroups/Example/providers/Microsoft.DevCenter/devcenters/Contoso/galleries/contosogallery/images/example\
-Image/version/2.0.0" --name "WebDevBox" --dev-center-name "Contoso" --resource-group "rg1"
-"""
-
-helps[
-    "devcenter admin devbox-definition delete"
-] = """
-    type: command
-    short-summary: "Deletes a dev box definition."
-    examples:
-      - name: DevBoxDefinitions_Delete
-        text: |-
-               az devcenter admin devbox-definition delete --name "WebDevBox" --dev-center-name "Contoso" --resource-group \
-"rg1"
-"""
-
-helps[
-    "devcenter admin devbox-definition wait"
-] = """
-    type: command
-    short-summary: Place the CLI in a waiting state until a condition of the devcenter admin devbox-definition is met.
-    examples:
-      - name: Pause executing next line of CLI script until the devcenter admin devbox-definition is successfully created.
-        text: |-
-               az devcenter admin devbox-definition wait --name "WebDevBox" --dev-center-name "Contoso" --resource-group \
-"rg1" --created
-      - name: Pause executing next line of CLI script until the devcenter admin devbox-definition is successfully updated.
-        text: |-
-               az devcenter admin devbox-definition wait --name "WebDevBox" --dev-center-name "Contoso" --resource-group \
-"rg1" --updated
-      - name: Pause executing next line of CLI script until the devcenter admin devbox-definition is successfully deleted.
-        text: |-
-               az devcenter admin devbox-definition wait --name "WebDevBox" --dev-center-name "Contoso" --resource-group \
-"rg1" --deleted
-"""
-
-helps[
-    "devcenter admin check-name-availability"
-] = """
-    type: group
-    short-summary: Manage check name availability with devcenter.
-"""
-
-helps[
-    "devcenter admin check-name-availability execute"
-] = """
-    type: command
-    short-summary: "Check the availability of name for resource."
-    examples:
-      - name: NameAvailability
-        text: |-
-               az devcenter admin check-name-availability execute --name "name1" --type "Microsoft.DevCenter/devcenters"
-"""
-
-helps[
-    "devcenter admin operation-statuses"
-] = """
-    type: group
-    short-summary: Manage operation statuses with devcenter
-"""
-
-helps[
-    "devcenter admin operation-statuses show"
-] = """
-    type: command
-    short-summary: "Gets the current status of an async operation."
-    examples:
-      - name: Get OperationStatus
-        text: |-
-               az devcenter admin operation-statuses show --operation-id "{operationId}" --location "{location}"
-"""
-
-helps[
-    "devcenter admin sku"
-] = """
-    type: group
-    short-summary: Manage sku with devcenter
-"""
-
-helps[
-    "devcenter admin sku list"
-] = """
-    type: command
-    short-summary: "Lists the Microsoft.DevCenter SKUs available in a subscription."
-    examples:
-      - name: Skus_ListBySubscription
-        text: |-
-               az devcenter admin sku list
-"""
-
-
-helps[
-    "devcenter admin pool"
-] = """
-    type: group
-    short-summary: Manage pool with devcenter
-"""
-
-helps[
-    "devcenter admin pool list"
-] = """
-    type: command
-    short-summary: "Lists pools for a project."
-    examples:
-      - name: Pools_ListByProject
-        text: |-
-               az devcenter admin pool list --project-name "{projectName}" --resource-group "rg1"
-"""
-
-helps[
-    "devcenter admin pool show"
-] = """
-    type: command
-    short-summary: "Gets a dev box pool."
-    examples:
-      - name: Pools_Get
-        text: |-
-               az devcenter admin pool show --name "{poolName}" --project-name "{projectName}" --resource-group "rg1"
-"""
-
-helps[
-    "devcenter admin pool create"
-] = """
-    type: command
-    short-summary: "Create a dev box pool."
-    examples:
-      - name: Pools_CreateOrUpdate
-        text: |-
-               az devcenter admin pool create --location "eastus" --devbox-definition-name "WebDevBox" \
---network-connection-name "Network1-westus2" --pool-name "{poolName}" --project-name "{projectName}" --resource-group \
-"rg1" --local-administrator Enabled
-"""
-
-helps[
-    "devcenter admin pool update"
-] = """
-    type: command
-    short-summary: "Partially updates a dev box pool."
-    examples:
-      - name: Pools_Update
-        text: |-
-               az devcenter admin pool update --devbox-definition-name "WebDevBox2" --pool-name "{poolName}" --project-name \
-"{projectName}" --resource-group "rg1"
-"""
-
-helps[
-    "devcenter admin pool delete"
-] = """
-    type: command
-    short-summary: "Deletes a dev box pool."
-    examples:
-      - name: Pools_Delete
-        text: |-
-               az devcenter admin pool delete --name "poolName" --project-name "{projectName}" --resource-group "rg1"
-"""
-
-helps[
-    "devcenter admin pool wait"
-] = """
-    type: command
-    short-summary: Place the CLI in a waiting state until a condition of the devcenter pool is met.
-    examples:
-      - name: Pause executing next line of CLI script until the devcenter pool is successfully created.
-        text: |-
-               az devcenter admin pool wait --name "{poolName}" --project-name "{projectName}" --resource-group "rg1" \
---created
-      - name: Pause executing next line of CLI script until the devcenter pool is successfully updated.
-        text: |-
-               az devcenter admin pool wait --name "{poolName}" --project-name "{projectName}" --resource-group "rg1" \
---updated
-      - name: Pause executing next line of CLI script until the devcenter pool is successfully deleted.
-        text: |-
-               az devcenter admin pool wait --name "{poolName}" --project-name "{projectName}" --resource-group "rg1" \
---deleted
-"""
-
-helps[
-    "devcenter admin schedule"
-] = """
-    type: group
-    short-summary: Manage schedule with devcenter
-"""
-
-helps[
-    "devcenter admin schedule show"
-] = """
-    type: command
-    short-summary: "Gets a schedule."
-    examples:
-      - name: Schedules_GetByPool
-        text: |-
-               az devcenter admin schedule show --pool-name "DevPool" --project-name "TestProject" --resource-group "rg1"
-"""
-
-helps[
-    "devcenter admin schedule create"
-] = """
-    type: command
-    short-summary: "Create a schedule."
-    examples:
-      - name: Schedules_CreateDailyShutdownPoolSchedule
-        text: |-
-               az devcenter admin schedule create --state "Enabled" --time "17:30" --time-zone "America/Los_Angeles" \
---pool-name "DevPool" --project-name "DevProject" --resource-group "rg1"
-"""
-
-helps[
-    "devcenter admin schedule update"
-] = """
-    type: command
-    short-summary: "Partially updates a schedule."
-    examples:
-      - name: Schedules_Update
-        text: |-
-               az devcenter admin schedule update --time "18:00" --pool-name "DevPool" --project-name "TestProject" \
---resource-group "rg1"
-"""
-
-helps[
-    "devcenter admin schedule delete"
-] = """
-    type: command
-    short-summary: "Deletes a schedule."
-    examples:
-      - name: Schedules_Delete
-        text: |-
-               az devcenter admin schedule delete --pool-name "DevPool" --project-name "TestProject" --resource-group "rg1"
-"""
-
-helps[
-    "devcenter admin schedule wait"
-] = """
-    type: command
-    short-summary: Place the CLI in a waiting state until a condition of the devcenter admin schedule is met.
-    examples:
-      - name: Pause executing next line of CLI script until the devcenter admin schedule is successfully created.
-        text: |-
-               az devcenter admin schedule wait --pool-name "DevPool" --project-name "TestProject" --resource-group "rg1" \
---created
-      - name: Pause executing next line of CLI script until the devcenter admin schedule is successfully updated.
-        text: |-
-               az devcenter admin schedule wait --pool-name "DevPool" --project-name "TestProject" --resource-group "rg1" \
---updated
-      - name: Pause executing next line of CLI script until the devcenter admin schedule is successfully deleted.
-        text: |-
-               az devcenter admin schedule wait --pool-name "DevPool" --project-name "TestProject" --resource-group "rg1" \
---deleted
-"""
-
-
-helps[
-    "devcenter admin network-connection"
-] = """
-    type: group
-    short-summary: Manage network connection with devcenter
-"""
-
-helps[
-    "devcenter admin network-connection list"
-] = """
-    type: command
-    short-summary: "Lists network connection in a resource group or in a subscription."
-    examples:
-      - name: NetworkConnections_ListByResourceGroup
-        text: |-
-               az devcenter admin network-connection list --resource-group "rg1"
-      - name: NetworkConnections_ListBySubscription
-        text: |-
-               az devcenter admin network-connection list
-"""
-
-helps[
-    "devcenter admin network-connection show"
-] = """
-    type: command
-    short-summary: "Gets a network connection."
-    examples:
-      - name: NetworkConnections_Get
-        text: |-
-               az devcenter admin network-connection show --name "{networkConnectionName}" --resource-group "rg1"
-"""
-
-helps[
-    "devcenter admin network-connection create"
-] = """
-    type: command
-    short-summary: "Create a network connection."
-    examples:
-      - name: NetworkConnections_CreateHybridJoined
-        text: |-
-               az devcenter admin network-connection create --location "eastus" --domain-join-type "HybridAzureADJoin" \
---domain-name "mydomaincontroller.local" --domain-password "Password value for user" --domain-username \
-"testuser@mydomaincontroller.local" --subnet-id "/subscriptions/00000000-0000-0000-0000-000000000000/resourceGroups/ExampleRG/pr\
-oviders/Microsoft.Network/virtualNetworks/ExampleVNet/subnets/default" --name "{networkConnectionName}" --resource-group \
-"rg1"
-      - name: NetworkConnections_CreateAzureJoined
-        text: |-
-               az devcenter admin network-connection create --location "eastus" --domain-join-type "AzureADJoin" \
---networking-resource-group-name "NetworkInterfacesRG" --subnet-id "/subscriptions/00000000-0000-0000-0000-000000000000/resourceGroups/ExampleRG/pr\
-oviders/Microsoft.Network/virtualNetworks/ExampleVNet/subnets/default" --name "{networkConnectionName}" --resource-group \
-"rg1"
-"""
-
-helps[
-    "devcenter admin network-connection update"
-] = """
-    type: command
-    short-summary: "Partially updates a network connection."
-    examples:
-      - name: NetworkConnections_Update
-        text: |-
-               az devcenter admin network-connection update --domain-password "New Password value for user" --name \
-"{networkConnectionName}" --resource-group "rg1"
-"""
-
-helps[
-    "devcenter admin network-connection delete"
-] = """
-    type: command
-    short-summary: "Deletes a network connection."
-    examples:
-      - name: NetworkConnections_Delete
-        text: |-
-               az devcenter admin network-connection delete --name "{networkConnectionName}" --resource-group "rg1"
-"""
-
-helps[
-    "devcenter admin network-connection list-health-detail"
-] = """
-    type: command
-    short-summary: "Lists health check status details."
-    examples:
-      - name: NetworkConnections_ListHealthDetails
-        text: |-
-               az devcenter admin network-connection list-health-detail --network-connection-name "uswest3network" --resource-group "rg1"
-"""
-
-helps[
-    "devcenter admin network-connection run-health-check"
-] = """
-    type: command
-    short-summary: "Triggers a new health check run. The execution and health check result can be tracked via the \
-network Connection health check details."
-    examples:
-      - name: NetworkConnections_RunHealthChecks
-        text: |-
-               az devcenter admin network-connection run-health-check --name "uswest3network" --resource-group "rg1"
-"""
-
-helps[
-    "devcenter admin network-connection show-health-detail"
-] = """
-    type: command
-    short-summary: "Gets health check status details."
-    examples:
-      - name: NetworkConnections_GetHealthDetails
-        text: |-
-               az devcenter admin network-connection show-health-detail --name "{networkConnectionName}" --resource-group "rg1"
-"""
-
-helps[
-    "devcenter admin network-connection wait"
-] = """
-    type: command
-    short-summary: Place the CLI in a waiting state until a condition of the devcenter network-connection is met.
-    examples:
-      - name: Pause executing next line of CLI script until the devcenter network-connection is successfully created.
-        text: |-
-               az devcenter admin network-connection wait --name "{networkConnectionName}" --resource-group "rg1" --created
-      - name: Pause executing next line of CLI script until the devcenter network-connection is successfully updated.
-        text: |-
-               az devcenter admin network-connection wait --name "{networkConnectionName}" --resource-group "rg1" --updated
-      - name: Pause executing next line of CLI script until the devcenter network-connection is successfully deleted.
-        text: |-
-               az devcenter admin network-connection wait --name "{networkConnectionName}" --resource-group "rg1" --deleted
-"""
-
-helps[
-    "devcenter admin gallery"
-] = """
-    type: group
-    short-summary: Manage gallery with devcenter
-"""
-
-helps[
-    "devcenter admin gallery list"
-] = """
-    type: command
-    short-summary: "Lists galleries for a devcenter."
-    examples:
-      - name: Galleries_ListByDevCenter
-        text: |-
-               az devcenter admin gallery list --dev-center-name "Contoso" --resource-group "rg1"
-"""
-
-helps[
-    "devcenter admin gallery show"
-] = """
-    type: command
-    short-summary: "Gets a gallery."
-    examples:
-      - name: Galleries_Get
-        text: |-
-               az devcenter admin gallery show --dev-center-name "Contoso" --name "{galleryName}" --resource-group "rg1"
-"""
-
-helps[
-    "devcenter admin gallery create"
-] = """
-    type: command
-    short-summary: "Create a gallery."
-    examples:
-      - name: Galleries_CreateOrUpdate
-        text: |-
-               az devcenter admin gallery create --gallery-resource-id "/subscriptions/{subscriptionId}/resourceGroups/rg1/prov\
-iders/Microsoft.Compute/galleries/{galleryName}" --dev-center-name "Contoso" --name "{galleryName}" --resource-group \
-"rg1"
-"""
-
-helps[
-    "devcenter admin gallery delete"
-] = """
-    type: command
-    short-summary: "Deletes a gallery resource."
-    examples:
-      - name: Galleries_Delete
-        text: |-
-               az devcenter admin gallery delete --dev-center-name "Contoso" --name "{galleryName}" --resource-group "rg1"
-"""
-
-helps[
-    "devcenter admin gallery wait"
-] = """
-    type: command
-    short-summary: Place the CLI in a waiting state until a condition of the devcenter gallery is met.
-    examples:
-      - name: Pause executing next line of CLI script until the devcenter gallery is successfully created.
-        text: |-
-               az devcenter admin gallery wait --dev-center-name "Contoso" --name "{galleryName}" --resource-group "rg1" \
---created
-      - name: Pause executing next line of CLI script until the devcenter gallery is successfully updated.
-        text: |-
-               az devcenter admin gallery wait --dev-center-name "Contoso" --name "{galleryName}" --resource-group "rg1" \
---updated
-      - name: Pause executing next line of CLI script until the devcenter gallery is successfully deleted.
-        text: |-
-               az devcenter admin gallery wait --dev-center-name "Contoso" --name "{galleryName}" --resource-group "rg1" \
---deleted
-"""
-
-helps[
-    "devcenter admin image"
-] = """
-    type: group
-    short-summary: Manage image with devcenter
-"""
-
-helps[
-    "devcenter admin image list"
-] = """
-    type: command
-    short-summary: "Lists images for a gallery or lists images for a devcenter."
-    examples:
-      - name: Images_ListByGallery
-        text: |-
-               az devcenter admin image list --dev-center-name "Contoso" --gallery-name "DevGallery" --resource-group "rg1"
-      - name: Images_ListByDevCenter
-        text: |-
-               az devcenter admin image list --dev-center-name "Contoso" --resource-group "rg1"
-"""
-
-helps[
-    "devcenter admin image show"
-] = """
-    type: command
-    short-summary: "Gets a gallery image."
-    examples:
-      - name: Images_Get
-        text: |-
-               az devcenter admin image show --dev-center-name "Contoso" --gallery-name "DefaultDevGallery" --name \
-"{imageName}" --resource-group "rg1"
-"""
-
-helps[
-    "devcenter admin image-version"
-] = """
-    type: group
-    short-summary: Manage image version with devcenter
-"""
-
-helps[
-    "devcenter admin image-version list"
-] = """
-    type: command
-    short-summary: "Lists versions for an image."
-    examples:
-      - name: ImageVersions_ListByImage
-        text: |-
-               az devcenter admin image-version list --dev-center-name "Contoso" --gallery-name "DefaultDevGallery" \
---image-name "Win11" --resource-group "rg1"
-"""
-
-helps[
-    "devcenter admin image-version show"
-] = """
-    type: command
-    short-summary: "Gets an image version."
-    examples:
-      - name: Versions_Get
-        text: |-
-               az devcenter admin image-version show --dev-center-name "Contoso" --gallery-name "DefaultDevGallery" \
---image-name "Win11" --resource-group "rg1" --version-name "{versionName}"
-=======
->>>>>>> 7add8610
 """