# --------------------------------------------------------------------------------------------
# Copyright (c) Microsoft Corporation. All rights reserved.
# Licensed under the MIT License. See License.txt in the project root for license information.
# --------------------------------------------------------------------------------------------
# pylint: disable=line-too-long
# pylint: disable=unused-import
# pylint: disable=too-many-statements

from knack.arguments import CLIArgumentType
from azure.cli.core.commands.parameters import (
    get_enum_type,
    tags_type,
    get_three_state_flag,
)
from azure.cli.core.commands.validators import (
    validate_file_or_dict,
)
from azext_devcenter.action import (
    AddEmailNotification,
    AddWebhookNotification,
)

<<<<<<< HEAD
from ._validators import (
    validate_attached_network_or_dev_box_def,
    validate_dev_box_list,
    validate_time,
)
=======
from ._validators import validate_dev_box_list, validate_time
>>>>>>> 7add8610


dev_center_type = CLIArgumentType(
    options_list=["--dev-center-name", "--dev-center", "-d"],
    help="The name of the dev center. Use az configure -d dev-center=<dev_center_name> to configure a default.",
    configured_default="dev-center",
)

project_type = CLIArgumentType(
    options_list=["--project", "--project-name"],
    help="The name of the project. Use az configure -d project=<project_name> to configure a default.",
    configured_default="project",
)


def load_arguments(self, _):
    with self.argument_context("devcenter dev project list") as c:
        c.argument(
            "dev_center",
            arg_type=dev_center_type,
        )

    with self.argument_context("devcenter dev project show") as c:
        c.argument(
            "dev_center",
            arg_type=dev_center_type,
        )
        c.argument(
            "project_name",
            options_list=["--name", "-n"],
            type=str,
            help="The DevCenter " "Project upon which to execute operations.",
        )

    with self.argument_context("devcenter dev pool list") as c:
        c.argument(
            "dev_center",
            arg_type=dev_center_type,
        )
        c.argument(
            "project_name",
            arg_type=project_type,
        )

    with self.argument_context("devcenter dev pool show") as c:
        c.argument(
            "dev_center",
            arg_type=dev_center_type,
        )
        c.argument(
            "project_name",
            arg_type=project_type,
        )
        c.argument(
            "pool_name",
            options_list=["--name", "-n", "--pool-name"],
            type=str,
            help="The name of a pool of " "Dev Boxes.",
        )

    with self.argument_context("devcenter dev schedule list") as c:
        c.argument(
            "dev_center",
            arg_type=dev_center_type,
        )
        c.argument(
            "project_name",
            arg_type=project_type,
        )
        c.argument(
            "pool_name",
            options_list=["--pool-name", "--pool"],
            type=str,
            help="The name of a pool of Dev Boxes.",
        )

    with self.argument_context("devcenter dev schedule show") as c:
        c.argument(
            "dev_center",
            arg_type=dev_center_type,
        )
        c.argument(
            "project_name",
            arg_type=project_type,
        )
        c.argument(
            "pool_name",
            options_list=["--pool-name", "--pool"],
            type=str,
            help="The name of a pool of Dev Boxes.",
        )
        c.argument(
            "schedule_name",
            options_list=["--name", "-n", "--schedule-name"],
            type=str,
            help="The name of a " "schedule.",
        )

    with self.argument_context(
        "devcenter dev dev-box list", validator=validate_dev_box_list
    ) as c:
        c.argument(
            "dev_center",
            arg_type=dev_center_type,
        )
        c.argument(
            "project_name",
            arg_type=project_type,
        )
        c.argument(
            "user_id",
            type=str,
            help="The AAD object id of the user. If value is 'me', the identity is taken from the "
            "authentication context",
        )

    with self.argument_context("devcenter dev dev-box show") as c:
        c.argument(
            "dev_center",
            arg_type=dev_center_type,
        )
        c.argument(
            "project_name",
            arg_type=project_type,
        )
        c.argument(
            "user_id",
            type=str,
            help="The AAD object id of the user. If value is 'me', the identity is taken from the "
            "authentication context",
        )
        c.argument(
            "dev_box_name",
            options_list=["--name", "-n", "--dev-box-name"],
            type=str,
            help="The name of a Dev " "Box.",
        )

    with self.argument_context("devcenter dev dev-box create") as c:
        c.argument(
            "dev_center",
            arg_type=dev_center_type,
        )
        c.argument(
            "project_name",
            arg_type=project_type,
        )
        c.argument(
            "user_id",
            type=str,
            help="The AAD object id of the user. If value is 'me', the identity is taken from the "
            "authentication context",
        )
        c.argument(
            "dev_box_name",
            options_list=["--name", "-n", "--dev-box-name"],
            type=str,
            help="The name of a Dev " "Box.",
        )
        c.argument(
            "pool_name",
            options_list=["--pool-name", "--pool"],
            type=str,
            help="The name of the Dev Box pool this machine belongs to.",
        )
        c.argument(
            "local_administrator",
            arg_type=get_enum_type(["Enabled", "Disabled"]),
            help="Indicates whether the "
            "owner of the Dev Box is a local administrator.",
        )

    with self.argument_context("devcenter dev dev-box delete") as c:
        c.argument(
            "dev_center",
            arg_type=dev_center_type,
        )
        c.argument(
            "project_name",
            arg_type=project_type,
        )
        c.argument(
            "user_id",
            type=str,
            help="The AAD object id of the user. If value is 'me', the identity is taken from the "
            "authentication context",
        )
        c.argument(
            "dev_box_name",
            options_list=["--name", "-n", "--dev-box-name"],
            type=str,
            help="The name of a Dev " "Box.",
        )

    with self.argument_context("devcenter dev dev-box show-remote-connection") as c:
        c.argument(
            "dev_center",
            arg_type=dev_center_type,
        )
        c.argument(
            "project_name",
            arg_type=project_type,
        )
        c.argument(
            "user_id",
            type=str,
            help="The AAD object id of the user. If value is 'me', the identity is taken from the "
            "authentication context",
        )
        c.argument(
            "dev_box_name",
            options_list=["--name", "-n", "--dev-box-name"],
            type=str,
            help="The name of a Dev " "Box.",
        )

    with self.argument_context("devcenter dev dev-box start") as c:
        c.argument(
            "dev_center",
            arg_type=dev_center_type,
        )
        c.argument(
            "project_name",
            arg_type=project_type,
        )
        c.argument(
            "user_id",
            type=str,
            help="The AAD object id of the user. If value is 'me', the identity is taken from the "
            "authentication context",
        )
        c.argument(
            "dev_box_name",
            options_list=["--name", "-n", "--dev-box-name"],
            type=str,
            help="The name of a Dev " "Box.",
        )

    with self.argument_context("devcenter dev dev-box restart") as c:
        c.argument(
            "dev_center",
            arg_type=dev_center_type,
        )
        c.argument(
            "project_name",
            arg_type=project_type,
        )
        c.argument(
            "user_id",
            type=str,
            help="The AAD object id of the user. If value is 'me', the identity is taken "
            "from the authentication context.",
        )
        c.argument(
            "dev_box_name",
            options_list=["--name", "-n", "--dev-box-name"],
            type=str,
            help="The name of a Dev " "Box.",
        )

    with self.argument_context("devcenter dev dev-box stop") as c:
        c.argument(
            "dev_center",
            arg_type=dev_center_type,
        )
        c.argument(
            "project_name",
            arg_type=project_type,
        )
        c.argument(
            "user_id",
            type=str,
            help="The AAD object id of the user. If value is 'me', the identity is taken from the "
            "authentication context",
        )
        c.argument(
            "dev_box_name",
            options_list=["--name", "-n", "--dev-box-name"],
            type=str,
            help="The name of a Dev " "Box.",
        )
        c.argument(
            "hibernate",
            arg_type=get_three_state_flag(),
            help="Optional parameter to hibernate the dev box.",
        )

    with self.argument_context(
        "devcenter dev dev-box delay-action", validator=validate_time
    ) as c:
        c.argument(
            "dev_center",
            arg_type=dev_center_type,
        )
        c.argument(
            "project_name",
            arg_type=project_type,
        )
        c.argument(
            "user_id",
            type=str,
            help="The AAD object id of the user. If value is 'me', the identity is taken "
            "from the authentication context.",
        )
        c.argument(
            "dev_box_name",
            options_list=["--name", "-n", "--dev-box-name"],
            type=str,
            help="The name of a Dev " "Box.",
        )
        c.argument(
            "action_name",
            type=str,
            help="The name of an action that will take place on a Dev Box.",
        )
        c.argument(
            "delay_time",
            help="The delayed timespan from the most recent scheduled time. Format HH:MM",
        )

    with self.argument_context("devcenter dev dev-box delay-all-actions") as c:
        c.argument(
            "dev_center",
            arg_type=dev_center_type,
        )
        c.argument(
            "project_name",
            arg_type=project_type,
        )
        c.argument(
            "user_id",
            type=str,
            help="The AAD object id of the user. If value is 'me', the identity is taken "
            "from the authentication context.",
        )
        c.argument(
            "dev_box_name",
            options_list=["--name", "-n", "--dev-box-name"],
            type=str,
            help="The name of a Dev " "Box.",
        )
        c.argument(
            "until", help="The time to delay the Dev Box action or actions until."
        )

    with self.argument_context("devcenter dev dev-box list-action") as c:
        c.argument(
            "dev_center",
            arg_type=dev_center_type,
        )
        c.argument(
            "project_name",
            arg_type=project_type,
        )
        c.argument(
            "user_id",
            type=str,
            help="The AAD object id of the user. If value is 'me', the identity is taken "
            "from the authentication context.",
        )
        c.argument(
            "dev_box_name",
            options_list=["--name", "-n", "--dev-box-name"],
            type=str,
            help="The name of a Dev " "Box.",
        )

    with self.argument_context("devcenter dev dev-box show-action") as c:
        c.argument(
            "dev_center",
            arg_type=dev_center_type,
        )
        c.argument(
            "project_name",
            arg_type=project_type,
        )
        c.argument(
            "user_id",
            type=str,
            help="The AAD object id of the user. If value is 'me', the identity is taken "
            "from the authentication context.",
        )
        c.argument(
            "dev_box_name",
            options_list=["--name", "-n", "--dev-box-name"],
            type=str,
            help="The name of a Dev " "Box.",
        )
        c.argument(
            "action_name",
            type=str,
            help="The name of an action that will take place on a Dev Box.",
        )

    with self.argument_context("devcenter dev dev-box skip-action") as c:
        c.argument(
            "dev_center",
            arg_type=dev_center_type,
        )
        c.argument(
            "project_name",
            arg_type=project_type,
        )
        c.argument(
            "user_id",
            type=str,
            help="The AAD object id of the user. If value is 'me', the identity is taken "
            "from the authentication context.",
        )
        c.argument(
            "dev_box_name",
            options_list=["--name", "-n", "--dev-box-name"],
            type=str,
            help="The name of a Dev " "Box.",
        )
        c.argument(
            "action_name",
            type=str,
            help="The name of an action that will take place on a Dev Box.",
        )

    with self.argument_context("devcenter dev environment list") as c:
        c.argument(
            "dev_center",
            arg_type=dev_center_type,
        )
        c.argument(
            "project_name",
            arg_type=project_type,
        )
        c.argument(
            "user_id",
            type=str,
            help="The AAD object id of the user. If value is 'me', the identity is taken "
            "from the authentication context.",
        )

    with self.argument_context("devcenter dev environment show") as c:
        c.argument(
            "dev_center",
            arg_type=dev_center_type,
        )
        c.argument(
            "project_name",
            arg_type=project_type,
        )
        c.argument(
            "user_id",
            type=str,
            help="The AAD object id of the user. If value is 'me', the identity is taken from the "
            "authentication context",
        )
        c.argument(
            "environment_name",
            options_list=["--name", "-n", "--environment-name"],
            type=str,
            help="The name " "of the environment.",
        )

    with self.argument_context("devcenter dev environment create") as c:
        c.argument(
            "dev_center",
            arg_type=dev_center_type,
        )
        c.argument(
            "project_name",
            arg_type=project_type,
        )
        c.argument(
            "user_id",
            type=str,
            help="The AAD object id of the user. If value is 'me', the identity is taken "
            "from the authentication context.",
        )
        c.argument(
            "environment_name",
            options_list=["--name", "-n", "--environment-name"],
            type=str,
            help="The name " "of the environment.",
        )
        c.argument(
            "parameters",
            type=validate_file_or_dict,
            help="Parameters object for the environment. Expected "
            "value: json-string/json-file/@json-file.",
        )
<<<<<<< HEAD
=======
        c.argument("tags", tags_type)
>>>>>>> 7add8610
        c.argument("environment_type", type=str, help="Environment type.")
        c.argument("catalog_name", type=str, help="Name of the catalog.")
        c.argument(
            "environment_definition_name",
            options_list=["-e", "--environment-definition-name"],
            type=str,
            help="Name of the environment definition.",
        )

    with self.argument_context("devcenter dev environment delete") as c:
        c.argument(
            "dev_center",
            arg_type=dev_center_type,
        )
        c.argument(
            "project_name",
            arg_type=project_type,
        )
        c.argument(
            "user_id",
            type=str,
            help="The AAD object id of the user. If value is 'me', the identity is taken from the "
            "authentication context",
        )
        c.argument(
            "environment_name",
            options_list=["--name", "-n", "--environment-name"],
            type=str,
            help="The name " "of the environment.",
        )

    with self.argument_context("devcenter dev catalog list") as c:
        c.argument(
            "dev_center",
            arg_type=dev_center_type,
        )
        c.argument(
            "project_name",
            arg_type=project_type,
        )

    with self.argument_context("devcenter dev catalog show") as c:
        c.argument(
            "dev_center",
            arg_type=dev_center_type,
        )
        c.argument(
            "project_name",
            arg_type=project_type,
        )
        c.argument("catalog_name", type=str, help="The name of the catalog")

    with self.argument_context("devcenter dev environment-type list") as c:
        c.argument(
            "dev_center",
            arg_type=dev_center_type,
        )
        c.argument(
            "project_name",
            arg_type=project_type,
        )

    with self.argument_context("devcenter dev notification-setting create") as c:
        c.argument(
            "dev_center",
            arg_type=dev_center_type,
        )
        c.argument(
            "project_name",
            arg_type=project_type,
        )
        c.argument(
            "user_id",
            type=str,
            help="The AAD object id of the user. If value is 'me', the identity is taken "
            "from the authentication context.",
        )
        c.argument(
            "enabled",
            arg_type=get_three_state_flag(),
            help="If notification is enabled for the user.",
        )
        c.argument(
            "culture",
            type=str,
            help="The culture that MEO can accommdate requests to send emails in.",
        )
        c.argument(
            "boolean_enabled",
            arg_type=get_three_state_flag(),
            help="If notification is enabled for DevBox " "provisioning.",
            arg_group="Notification Type Dev Box Provisioning Notification",
        )
        c.argument(
            "email_notification",
            action=AddEmailNotification,
            nargs="+",
            help="The email notification",
            arg_group="Notification Type Dev Box Provisioning Notification Notification Channel",
        )
        c.argument(
            "webhook_notification",
            action=AddWebhookNotification,
            nargs="+",
            help="The webhook notification",
            arg_group="Notification Type Dev Box Provisioning Notification Notification Channel",
        )

    with self.argument_context("devcenter dev notification-setting show") as c:
        c.argument(
            "dev_center",
            arg_type=dev_center_type,
        )
        c.argument(
            "project_name",
            required=True,
            arg_type=project_type,
        )
        c.argument(
            "user_id",
            type=str,
            help="The AAD object id of the user. If value is 'me', the identity is taken "
            "from the authentication context.",
        )

    with self.argument_context(
        "devcenter dev notification-setting list-allowed-culture"
    ) as c:
        c.argument(
            "dev_center",
            arg_type=dev_center_type,
        )
        c.argument(
            "project_name",
            required=True,
            arg_type=project_type,
        )
        c.argument(
            "user_id",
            type=str,
            help="The AAD object id of the user. If value is 'me', the identity is taken "
            "from the authentication context.",
<<<<<<< HEAD
        )

    with self.argument_context("devcenter dev environment-definition list") as c:
        c.argument(
            "dev_center",
            arg_type=dev_center_type,
        )
        c.argument(
            "project_name",
            required=True,
            arg_type=project_type,
        )
        c.argument("catalog_name", type=str, help="The name of the catalog")

    with self.argument_context("devcenter dev environment-definition show") as c:
        c.argument(
            "dev_center",
            arg_type=dev_center_type,
        )
        c.argument(
            "project_name",
            required=True,
            arg_type=project_type,
        )
        c.argument("catalog_name", type=str, help="The name of the catalog")
        c.argument(
            "definition_name", type=str, help="The name of the environment definition"
        )

    # TO DO: confirm this command
    # with self.argument_context('devcenter dev artifact list') as c:
    #     c.argument(
    #         "dev_center",
    #         arg_type=dev_center_type,
    #     )
    #     c.argument(
    #         "project_name",
    #         required=True,
    #         arg_type=project_type,
    #     )
    #     c.argument('user_id', type=str, help='The AAD object id of the user. If value is \'me\', the identity is taken '
    #                'from the authentication context.')
    #     c.argument('environment_name', options_list=['--name', '-n', '--environment-name'], type=str, help='The name '
    #                'of the environment.')
    #     c.argument('artifact_path', type=str, help='The path of the artifact.')

    # control plane
    with self.argument_context("devcenter admin devcenter list") as c:
        c.argument("resource_group_name", resource_group_name_type)

    with self.argument_context("devcenter admin devcenter show") as c:
        c.argument("resource_group_name", resource_group_name_type)
        c.argument(
            "dev_center_name",
            options_list=["--name", "-n"],
            type=str,
            help="The name of " "the devcenter.",
            id_part="name",
        )

    with self.argument_context("devcenter admin devcenter create") as c:
        c.argument("resource_group_name", resource_group_name_type)
        c.argument(
            "dev_center_name",
            options_list=["--name", "-n"],
            type=str,
            help="The name of " "the devcenter.",
        )
        c.argument("tags", tags_type)
        c.argument(
            "location",
            arg_type=get_location_type(self.cli_ctx),
            required=False,
            validator=get_default_location_from_resource_group,
        )
        c.argument(
            "identity_type",
            arg_type=get_enum_type(
                [
                    "SystemAssigned",
                    "UserAssigned",
                    "SystemAssigned, UserAssigned",
                    "None",
                ]
            ),
            help="The type of identity used for the resource. The type 'SystemAssigned, UserAssigned' "
            "includes both an implicitly created identity and a user assigned identity. The type 'None' will "
            "remove any identities from the resource.",
            required=False,
            arg_group="Identity",
        )
        c.argument(
            "user_assigned_identities",
            options_list=["--user-assigned-identities", "-u"],
            type=validate_file_or_dict,
            help="The set of user assigned identities "
            "associated with the resource. The userAssignedIdentities dictionary keys will be ARM resource ids "
            "in the form: '/subscriptions/{subscriptionId}/resourceGroups/{resourceGroupName}/providers/Microso"
            "ft.ManagedIdentity/userAssignedIdentities/{identityName}. The dictionary values can be empty "
            "objects ({}) in requests. Expected value: json-string/json-file/@json-file.",
            arg_group="Identity",
        )

    with self.argument_context("devcenter admin devcenter update") as c:
        c.argument("resource_group_name", resource_group_name_type)
        c.argument(
            "dev_center_name",
            options_list=["--name", "-n"],
            type=str,
            help="The name of " "the devcenter.",
            id_part="name",
        )
        c.argument("tags", tags_type)
        c.argument(
            "type_",
            options_list=["--identity-type"],
            arg_type=get_enum_type(
                [
                    "None",
                    "SystemAssigned",
                    "UserAssigned",
                    "SystemAssigned, UserAssigned",
                ]
            ),
            help="Type of managed service identity (where both SystemAssigned and UserAssigned types are "
            "allowed).",
            arg_group="Identity",
        )
        c.argument(
            "user_assigned_identities",
            options_list=["--user-assigned-identities", "-u"],
            type=validate_file_or_dict,
            help="The set of user assigned identities "
            "associated with the resource. The userAssignedIdentities dictionary keys will be ARM resource ids "
            "in the form: '/subscriptions/{subscriptionId}/resourceGroups/{resourceGroupName}/providers/Microso"
            "ft.ManagedIdentity/userAssignedIdentities/{identityName}. The dictionary values can be empty "
            "objects ({}) in requests. Expected value: json-string/json-file/@json-file. Swagger "
            "name=userAssignedIdentities",
            arg_group="Identity",
        )

    with self.argument_context("devcenter admin devcenter delete") as c:
        c.argument("resource_group_name", resource_group_name_type)
        c.argument(
            "dev_center_name",
            options_list=["--name", "-n"],
            type=str,
            help="The name of " "the devcenter.",
            id_part="name",
        )

    with self.argument_context("devcenter admin devcenter wait") as c:
        c.argument("resource_group_name", resource_group_name_type)
        c.argument(
            "dev_center_name",
            options_list=["--name", "-n"],
            type=str,
            help="The name of " "the devcenter.",
            id_part="name",
        )

    with self.argument_context("devcenter admin project list") as c:
        c.argument("resource_group_name", resource_group_name_type)

    with self.argument_context("devcenter admin project show") as c:
        c.argument("resource_group_name", resource_group_name_type)
        c.argument(
            "project_name",
            options_list=["--name", "-n"],
            type=str,
            help="The name of the " "project.",
            id_part="name",
        )

    with self.argument_context("devcenter admin project create") as c:
        c.argument("resource_group_name", resource_group_name_type)
        c.argument(
            "project_name",
            options_list=["--name", "-n"],
            type=str,
            help="The name of the " "project.",
        )
        c.argument("tags", tags_type)
        c.argument(
            "location",
            arg_type=get_location_type(self.cli_ctx),
            required=False,
            validator=get_default_location_from_resource_group,
        )
        c.argument(
            "dev_center_id",
            type=str,
            required=True,
            help="Resource Id of an associated DevCenter",
        )
        c.argument("description", type=str, help="Description of the project.")

    with self.argument_context("devcenter admin project update") as c:
        c.argument("resource_group_name", resource_group_name_type)
        c.argument(
            "project_name",
            options_list=["--name", "-n"],
            type=str,
            help="The name of the " "project.",
            id_part="name",
        )
        c.argument("tags", tags_type)
        c.argument(
            "dev_center_id", type=str, help="Resource Id of an associated DevCenter"
        )
        c.argument("description", type=str, help="Description of the project.")

    with self.argument_context("devcenter admin project delete") as c:
        c.argument("resource_group_name", resource_group_name_type)
        c.argument(
            "project_name",
            options_list=["--name", "-n"],
            type=str,
            help="The name of the " "project.",
            id_part="name",
        )

    with self.argument_context("devcenter admin project wait") as c:
        c.argument("resource_group_name", resource_group_name_type)
        c.argument(
            "project_name",
            options_list=["--name", "-n"],
            type=str,
            help="The name of the " "project.",
            id_part="name",
        )

    with self.argument_context(
        "devcenter admin attached-network list",
        validator=validate_attached_network_or_dev_box_def,
    ) as c:
        c.argument("resource_group_name", resource_group_name_type)
        c.argument(
            "project_name",
            arg_type=project_type,
        )
        c.argument(
            "dev_center_name",
            arg_type=dev_center_type,
        )

    with self.argument_context(
        "devcenter admin attached-network show",
        validator=validate_attached_network_or_dev_box_def,
    ) as c:
        c.argument("resource_group_name", resource_group_name_type)
        c.argument(
            "project_name",
            arg_type=project_type,
            id_part="name",
        )
        c.argument(
            "attached_network_connection_name",
            options_list=["--name", "-n", "--attached-network-connection-name"],
            type=str,
            help="The name of the attached network connection.",
            id_part="child_name_1",
        )
        c.argument(
            "dev_center_name",
            arg_type=dev_center_type,
        )

    with self.argument_context("devcenter admin attached-network create") as c:
        c.argument("resource_group_name", resource_group_name_type)
        c.argument(
            "dev_center_name",
            arg_type=dev_center_type,
        )
        c.argument(
            "attached_network_connection_name",
            options_list=["--name", "-n", "--attached-network-connection-name"],
            type=str,
            help="The name of the attached network connection.",
        )
        c.argument(
            "network_connection_id",
            type=str,
            required=True,
            help="The resource ID of the network connection"
            "to attach to the Dev Center.",
        )

    with self.argument_context("devcenter admin attached-network delete") as c:
        c.argument("resource_group_name", resource_group_name_type)
        c.argument(
            "dev_center_name",
            arg_type=dev_center_type,
        )
        c.argument(
            "attached_network_connection_name",
            options_list=["--name", "-n", "--attached-network-connection-name"],
            type=str,
            help="The name of the attached network connection.",
            id_part="child_name_1",
        )

    with self.argument_context("devcenter admin attached-network wait") as c:
        c.argument("resource_group_name", resource_group_name_type)
        c.argument(
            "project_name",
            arg_type=project_type,
            id_part="name",
        )
        c.argument(
            "attached_network_connection_name",
            options_list=["--name", "-n", "--attached-network-connection-name"],
            type=str,
            help="The name of the attached network connection.",
            id_part="child_name_1",
        )
        c.argument(
            "dev_center_name",
            arg_type=dev_center_type,
        )

    with self.argument_context("devcenter admin environment-type list") as c:
        c.argument("resource_group_name", resource_group_name_type)
        c.argument(
            "project_name",
            arg_type=project_type,
        )
        c.argument(
            "dev_center_name",
            arg_type=dev_center_type,
        )

    with self.argument_context("devcenter admin environment-type show") as c:
        c.argument("resource_group_name", resource_group_name_type)
        c.argument(
            "dev_center_name",
            arg_type=dev_center_type,
        )
        c.argument(
            "environment_type_name",
            options_list=["--name", "-n", "--environment-type-name"],
            type=str,
            help="The name of the environment type.",
            id_part="child_name_1",
        )

    with self.argument_context("devcenter admin environment-type create") as c:
        c.argument("resource_group_name", resource_group_name_type)
        c.argument(
            "dev_center_name",
            arg_type=dev_center_type,
        )
        c.argument(
            "environment_type_name",
            options_list=["--name", "-n", "--environment-type-name"],
            type=str,
            help="The name of the environment type.",
        )
        c.argument("tags", tags_type)
        c.argument("description", type=str, help="Description of the environment type.")

    with self.argument_context("devcenter admin environment-type update") as c:
        c.argument("resource_group_name", resource_group_name_type)
        c.argument(
            "dev_center_name",
            arg_type=dev_center_type,
        )
        c.argument(
            "environment_type_name",
            options_list=["--name", "-n", "--environment-type-name"],
            type=str,
            help="The name of the environment type.",
            id_part="child_name_1",
        )
        c.argument("tags", tags_type)
        c.argument("description", type=str, help="Description of the environment type.")

    with self.argument_context("devcenter admin environment-type delete") as c:
        c.argument("resource_group_name", resource_group_name_type)
        c.argument(
            "dev_center_name",
            arg_type=dev_center_type,
        )
        c.argument(
            "environment_type_name",
            options_list=["--name", "-n", "--environment-type-name"],
            type=str,
            help="The name of the environment type.",
            id_part="child_name_1",
        )

    with self.argument_context("devcenter admin environment-type wait") as c:
        c.argument("resource_group_name", resource_group_name_type)
        c.argument(
            "dev_center_name",
            arg_type=dev_center_type,
        )
        c.argument(
            "environment_type_name",
            options_list=["--name", "-n", "--environment-type-name"],
            type=str,
            help="The name of the environment type.",
            id_part="child_name_1",
        )

    with self.argument_context(
        "devcenter admin project-allowed-environment-type list"
    ) as c:
        c.argument("resource_group_name", resource_group_name_type)
        c.argument(
            "project_name",
            arg_type=project_type,
        )

    with self.argument_context(
        "devcenter admin project-allowed-environment-type show"
    ) as c:
        c.argument("resource_group_name", resource_group_name_type)
        c.argument(
            "project_name",
            arg_type=project_type,
            id_part="name",
        )
        c.argument(
            "environment_type_name",
            type=str,
            help="The name of the environment type.",
            id_part="child_name_1",
        )

    with self.argument_context("devcenter admin project-environment-type list") as c:
        c.argument("resource_group_name", resource_group_name_type)
        c.argument(
            "project_name",
            arg_type=project_type,
        )

    with self.argument_context("devcenter admin project-environment-type show") as c:
        c.argument("resource_group_name", resource_group_name_type)
        c.argument(
            "project_name",
            arg_type=project_type,
            id_part="name",
        )
        c.argument(
            "environment_type_name",
            type=str,
            help="The name of the environment type.",
            id_part="child_name_1",
        )

    with self.argument_context("devcenter admin project-environment-type create") as c:
        c.argument("resource_group_name", resource_group_name_type)
        c.argument(
            "project_name",
            arg_type=project_type,
        )
        c.argument(
            "environment_type_name", type=str, help="The name of the environment type."
        )
        c.argument("tags", tags_type)
        c.argument(
            "location",
            arg_type=get_location_type(self.cli_ctx),
            required=False,
            validator=get_default_location_from_resource_group,
        )
        c.argument(
            "deployment_target_id",
            required=True,
            type=str,
            help="Id of a subscription that the environment type will be "
            "mapped to. The environment's resources will be deployed into this subscription.",
        )
        c.argument(
            "status",
            required=True,
            arg_type=get_enum_type(["Enabled", "Disabled"]),
            help="Defines whether this Environment "
            "Type can be used in this Project.",
        )
        c.argument(
            "user_role_assignments",
            type=validate_file_or_dict,
            help="Role Assignments created on environment "
            "backing resources. This is a mapping from a user object ID to an object of role definition IDs. "
            "Expected value: json-string/json-file/@json-file.",
        )
        c.argument(
            "roles",
            type=validate_file_or_dict,
            help="A map of roles to assign to the environment creator. "
            "Expected value: json-string/json-file/@json-file.",
            arg_group="Creator Role Assignment",
        )
        c.argument(
            "type_",
            required=True,
            options_list=["--identity-type"],
            arg_type=get_enum_type(
                ["SystemAssigned", "UserAssigned", "SystemAssigned, UserAssigned"]
            ),
            help="Type of managed service identity (where both SystemAssigned and UserAssigned types are "
            "allowed).",
            arg_group="Identity",
        )
        c.argument(
            "user_assigned_identities",
            options_list=["--user-assigned-identities", "-u"],
            type=validate_file_or_dict,
            help="The set of user assigned identities "
            "associated with the resource. The userAssignedIdentities dictionary keys will be ARM resource ids "
            "in the form: '/subscriptions/{subscriptionId}/resourceGroups/{resourceGroupName}/providers/Microso"
            "ft.ManagedIdentity/userAssignedIdentities/{identityName}. The dictionary values can be empty "
            "objects ({}) in requests. Expected value: json-string/json-file/@json-file.",
            arg_group="Identity",
        )

    with self.argument_context("devcenter admin project-environment-type update") as c:
        c.argument("resource_group_name", resource_group_name_type)
        c.argument(
            "project_name",
            arg_type=project_type,
            id_part="name",
        )
        c.argument(
            "environment_type_name",
            type=str,
            help="The name of the environment type.",
            id_part="child_name_1",
        )
        c.argument("tags", tags_type)
        c.argument(
            "deployment_target_id",
            type=str,
            help="Id of a subscription that the environment type will be "
            "mapped to. The environment's resources will be deployed into this subscription.",
        )
        c.argument(
            "status",
            arg_type=get_enum_type(["Enabled", "Disabled"]),
            help="Defines whether this Environment "
            "Type can be used in this Project.",
        )
        c.argument(
            "user_role_assignments",
            type=validate_file_or_dict,
            help="Role Assignments created on environment "
            "backing resources. This is a mapping from a user object ID to an object of role definition IDs. "
            "Expected value: json-string/json-file/@json-file.",
        )
        c.argument(
            "roles",
            type=validate_file_or_dict,
            help="A map of roles to assign to the environment creator. "
            "Expected value: json-string/json-file/@json-file.",
            arg_group="Creator Role Assignment",
        )
        c.argument(
            "type_",
            options_list=["--identity-type"],
            arg_type=get_enum_type(
                ["SystemAssigned", "UserAssigned", "SystemAssigned, UserAssigned"]
            ),
            help="Type of managed service identity (where both SystemAssigned and UserAssigned types are "
            "allowed).",
            arg_group="Identity",
        )
        c.argument(
            "user_assigned_identities",
            options_list=["--user-assigned-identities", "-u"],
            type=validate_file_or_dict,
            help="The set of user assigned identities "
            "associated with the resource. The userAssignedIdentities dictionary keys will be ARM resource ids "
            "in the form: '/subscriptions/{subscriptionId}/resourceGroups/{resourceGroupName}/providers/Microso"
            "ft.ManagedIdentity/userAssignedIdentities/{identityName}. The dictionary values can be empty "
            "objects ({}) in requests. Expected value: json-string/json-file/@json-file.",
            arg_group="Identity",
        )

    with self.argument_context("devcenter admin project-environment-type delete") as c:
        c.argument("resource_group_name", resource_group_name_type)
        c.argument(
            "project_name",
            arg_type=project_type,
            id_part="name",
        )
        c.argument(
            "environment_type_name",
            type=str,
            help="The name of the environment type.",
            id_part="child_name_1",
        )

    with self.argument_context("devcenter admin gallery list") as c:
        c.argument("resource_group_name", resource_group_name_type)
        c.argument(
            "dev_center_name",
            arg_type=dev_center_type,
        )

    with self.argument_context("devcenter admin gallery show") as c:
        c.argument("resource_group_name", resource_group_name_type)
        c.argument(
            "dev_center_name",
            arg_type=dev_center_type,
        )
        c.argument(
            "gallery_name",
            options_list=["--name", "-n", "--gallery-name"],
            type=str,
            help="The name of the " "gallery.",
            id_part="child_name_1",
        )

    with self.argument_context("devcenter admin gallery create") as c:
        c.argument("resource_group_name", resource_group_name_type)
        c.argument(
            "dev_center_name",
            arg_type=dev_center_type,
        )
        c.argument(
            "gallery_name",
            options_list=["--name", "-n", "--gallery-name"],
            type=str,
            help="The name of the " "gallery.",
        )
        c.argument(
            "gallery_resource_id",
            required=True,
            type=str,
            help="The resource ID of the backing Azure Compute Gallery.",
        )

    with self.argument_context("devcenter admin gallery delete") as c:
        c.argument("resource_group_name", resource_group_name_type)
        c.argument(
            "dev_center_name",
            arg_type=dev_center_type,
        )
        c.argument(
            "gallery_name",
            options_list=["--name", "-n", "--gallery-name"],
            type=str,
            help="The name of the " "gallery.",
            id_part="child_name_1",
        )

    with self.argument_context("devcenter admin gallery wait") as c:
        c.argument("resource_group_name", resource_group_name_type)
        c.argument(
            "dev_center_name",
            arg_type=dev_center_type,
        )
        c.argument(
            "gallery_name",
            options_list=["--name", "-n", "--gallery-name"],
            type=str,
            help="The name of the " "gallery.",
            id_part="child_name_1",
        )

    with self.argument_context("devcenter admin image list") as c:
        c.argument("resource_group_name", resource_group_name_type)
        c.argument(
            "dev_center_name",
            arg_type=dev_center_type,
        )
        c.argument("gallery_name", type=str, help="The name of the gallery.")

    with self.argument_context("devcenter admin image show") as c:
        c.argument("resource_group_name", resource_group_name_type)
        c.argument(
            "dev_center_name",
            arg_type=dev_center_type,
        )
        c.argument(
            "gallery_name",
            type=str,
            help="The name of the gallery.",
            id_part="child_name_1",
        )
        c.argument(
            "image_name",
            options_list=["--name", "-n", "--image-name"],
            type=str,
            help="The name of the image.",
            id_part="child_name_2",
        )

    with self.argument_context("devcenter admin image-version list") as c:
        c.argument("resource_group_name", resource_group_name_type)
        c.argument(
            "dev_center_name",
            arg_type=dev_center_type,
        )
        c.argument("gallery_name", type=str, help="The name of the gallery.")
        c.argument("image_name", type=str, help="The name of the image.")

    with self.argument_context("devcenter admin image-version show") as c:
        c.argument("resource_group_name", resource_group_name_type)
        c.argument(
            "dev_center_name",
            arg_type=dev_center_type,
        )
        c.argument(
            "gallery_name",
            type=str,
            help="The name of the gallery.",
            id_part="child_name_1",
        )
        c.argument(
            "image_name",
            type=str,
            help="The name of the image.",
            id_part="child_name_2",
        )
        c.argument(
            "version_name",
            type=str,
            help="The version of the image.",
            id_part="child_name_3",
        )

    with self.argument_context("devcenter admin catalog list") as c:
        c.argument("resource_group_name", resource_group_name_type)
        c.argument(
            "dev_center_name",
            arg_type=dev_center_type,
        )

    with self.argument_context("devcenter admin catalog show") as c:
        c.argument("resource_group_name", resource_group_name_type)
        c.argument(
            "dev_center_name",
            arg_type=dev_center_type,
        )
        c.argument(
            "catalog_name",
            options_list=["--name", "-n", "--catalog-name"],
            type=str,
            help="The name of the " "Catalog.",
            id_part="child_name_1",
        )

    with self.argument_context("devcenter admin catalog create") as c:
        c.argument("resource_group_name", resource_group_name_type)
        c.argument(
            "dev_center_name",
            arg_type=dev_center_type,
        )
        c.argument(
            "catalog_name",
            options_list=["--name", "-n", "--catalog-name"],
            type=str,
            help="The name of the " "Catalog.",
        )
        c.argument(
            "git_hub",
            action=AddRepo,
            nargs="+",
            help="Properties for a GitHub catalog type.",
        )
        c.argument(
            "ado_git",
            action=AddRepo,
            nargs="+",
            help="Properties for an Azure DevOps catalog type.",
        )

    with self.argument_context("devcenter admin catalog update") as c:
        c.argument("resource_group_name", resource_group_name_type)
        c.argument(
            "dev_center_name",
            arg_type=dev_center_type,
        )
        c.argument(
            "catalog_name",
            options_list=["--name", "-n", "--catalog-name"],
            type=str,
            help="The name of the " "Catalog.",
            id_part="child_name_1",
        )
        c.argument("tags", tags_type)
        c.argument(
            "git_hub",
            action=AddRepo,
            nargs="+",
            help="Properties for a GitHub catalog type.",
        )
        c.argument(
            "ado_git",
            action=AddRepo,
            nargs="+",
            help="Properties for an Azure DevOps catalog type.",
        )

    with self.argument_context("devcenter admin catalog delete") as c:
        c.argument("resource_group_name", resource_group_name_type)
        c.argument(
            "dev_center_name",
            arg_type=dev_center_type,
        )
        c.argument(
            "catalog_name",
            options_list=["--name", "-n", "--catalog-name"],
            type=str,
            help="The name of the " "Catalog.",
            id_part="child_name_1",
        )

    with self.argument_context("devcenter admin catalog sync") as c:
        c.argument("resource_group_name", resource_group_name_type)
        c.argument(
            "dev_center_name",
            arg_type=dev_center_type,
        )
        c.argument(
            "catalog_name",
            options_list=["--name", "-n", "--catalog-name"],
            type=str,
            help="The name of the " "Catalog.",
            id_part="child_name_1",
        )

    with self.argument_context("devcenter admin catalog wait") as c:
        c.argument("resource_group_name", resource_group_name_type)
        c.argument(
            "dev_center_name",
            arg_type=dev_center_type,
        )
        c.argument(
            "catalog_name",
            options_list=["--name", "-n", "--catalog-name"],
            type=str,
            help="The name of the " "Catalog.",
            id_part="child_name_1",
        )

    with self.argument_context(
        "devcenter admin devbox-definition list",
        validator=validate_attached_network_or_dev_box_def,
    ) as c:
        c.argument("resource_group_name", resource_group_name_type)
        c.argument(
            "dev_center_name",
            arg_type=dev_center_type,
        )
        c.argument(
            "project_name",
            arg_type=project_type,
        )

    with self.argument_context(
        "devcenter admin devbox-definition show",
        validator=validate_attached_network_or_dev_box_def,
    ) as c:
        c.argument("resource_group_name", resource_group_name_type)
        c.argument(
            "dev_center_name",
            arg_type=dev_center_type,
        )
        c.argument(
            "project_name",
            arg_type=project_type,
        )
        c.argument(
            "dev_box_definition_name",
            options_list=["--name", "-n", "--devbox-definition-name"],
            type=str,
            help="The name of the Dev Box definition.",
            id_part="child_name_1",
        )

    with self.argument_context("devcenter admin devbox-definition create") as c:
        c.argument("resource_group_name", resource_group_name_type)
        c.argument(
            "dev_center_name",
            arg_type=dev_center_type,
        )
        c.argument(
            "dev_box_definition_name",
            options_list=["--name", "-n", "--dev-box-definition-name"],
            type=str,
            help="The name of the Dev Box definition.",
        )
        c.argument("tags", tags_type)
        c.argument(
            "location",
            arg_type=get_location_type(self.cli_ctx),
            required=False,
            validator=get_default_location_from_resource_group,
        )
        c.argument(
            "image_reference",
            action=AddImageReference,
            required=True,
            nargs="+",
            help="Image reference information.",
        )
        c.argument(
            "sku",
            action=AddSku,
            required=True,
            nargs="+",
            help="The SKU for Dev Boxes created using this definition.",
        )
        c.argument(
            "os_storage_type",
            type=str,
            required=True,
            help="The storage type used for the Operating System disk of Dev Boxes "
            "created using this definition.",
        )
        c.argument(
            "hibernate_support",
            arg_type=get_enum_type(["Disabled", "Enabled"]),
            help="Indicates whether Dev "
            "Boxes created with this definition are capable of hibernation. Not all images are capable of "
            "supporting hibernation. To find out more see https://aka.ms/devbox/hibernate.",
        )

    with self.argument_context("devcenter admin devbox-definition update") as c:
        c.argument("resource_group_name", resource_group_name_type)
        c.argument(
            "dev_center_name",
            arg_type=dev_center_type,
        )
        c.argument(
            "dev_box_definition_name",
            options_list=["--name", "-n", "--dev-box-definition-name"],
            type=str,
            help="The name of the Dev Box definition.",
            id_part="child_name_1",
        )
        c.argument("tags", tags_type)
        c.argument(
            "image_reference",
            action=AddImageReference,
            nargs="+",
            help="Image reference information.",
        )
        c.argument(
            "sku",
            action=AddSku,
            nargs="+",
            help="The SKU for Dev Boxes created using this definition.",
        )
        c.argument(
            "os_storage_type",
            type=str,
            help="The storage type used for the Operating System disk of Dev Boxes "
            "created using this definition.",
        )
        c.argument(
            "hibernate_support",
            arg_type=get_enum_type(["Disabled", "Enabled"]),
            help="Indicates whether Dev "
            "Boxes created with this definition are capable of hibernation. Not all images are capable of "
            "supporting hibernation. To find out more see https://aka.ms/devbox/hibernate.",
        )

    with self.argument_context("devcenter admin devbox-definition delete") as c:
        c.argument("resource_group_name", resource_group_name_type)
        c.argument(
            "dev_center_name",
            arg_type=dev_center_type,
        )
        c.argument(
            "dev_box_definition_name",
            options_list=["--name", "-n", "--devbox-definition-name"],
            type=str,
            help="The name of the Dev Box definition.",
            id_part="child_name_1",
        )

    with self.argument_context("devcenter admin devbox-definition wait") as c:
        c.argument("resource_group_name", resource_group_name_type)
        c.argument(
            "dev_center_name",
            arg_type=dev_center_type,
        )
        c.argument(
            "project_name",
            arg_type=project_type,
        )
        c.argument(
            "dev_box_definition_name",
            options_list=["--name", "-n", "--devbox-definition-name"],
            type=str,
            help="The name of the Dev Box definition.",
            id_part="child_name_1",
        )

    with self.argument_context("devcenter admin operation-statuses show") as c:
        c.argument("location", arg_type=get_location_type(self.cli_ctx), id_part="name")
        c.argument(
            "operation_id",
            type=str,
            help="The ID of an ongoing async operation",
            id_part="child_name_1",
        )

    with self.argument_context("devcenter admin check-name-availability execute") as c:
        c.argument(
            "name",
            type=str,
            help="The name of the resource for which availability needs to be checked.",
        )
        c.argument(
            "type_", options_list=["--type"], type=str, help="The resource type."
        )

    with self.argument_context("devcenter admin pool list") as c:
        c.argument("resource_group_name", resource_group_name_type)
        c.argument(
            "project_name",
            arg_type=project_type,
        )

    with self.argument_context("devcenter admin pool show") as c:
        c.argument("resource_group_name", resource_group_name_type)
        c.argument(
            "project_name",
            arg_type=project_type,
            id_part="name",
        )
        c.argument(
            "pool_name",
            options_list=["--name", "-n", "--pool-name"],
            type=str,
            help="Name of the pool.",
            id_part="child_name_1",
        )

    with self.argument_context("devcenter admin pool create") as c:
        c.argument("resource_group_name", resource_group_name_type)
        c.argument(
            "project_name",
            arg_type=project_type,
        )
        c.argument(
            "pool_name",
            options_list=["--name", "-n", "--pool-name"],
            type=str,
            help="Name of the pool.",
        )
        c.argument("tags", tags_type)
        c.argument(
            "location",
            arg_type=get_location_type(self.cli_ctx),
            required=False,
            validator=get_default_location_from_resource_group,
        )
        c.argument(
            "dev_box_definition_name",
            options_list=["--devbox-definition-name", "-d"],
            type=str,
            help="Name of a Dev Box definition in parent Project of this Pool",
        )
        c.argument(
            "network_connection_name",
            options_list=["--network-connection-name", "-c"],
            type=str,
            help="Name of a Network Connection in parent Project of this Pool",
        )
        c.argument(
            "local_administrator",
            arg_type=get_enum_type(["Disabled", "Enabled"]),
            help="Indicates whether "
            "owners of Dev Boxes in this pool are added as local administrators on the Dev Box.",
        )

    with self.argument_context("devcenter admin pool update") as c:
        c.argument("resource_group_name", resource_group_name_type)
        c.argument(
            "project_name",
            arg_type=project_type,
            id_part="name",
        )
        c.argument(
            "pool_name",
            options_list=["--name", "-n", "--pool-name"],
            type=str,
            help="Name of the pool.",
            id_part="child_name_1",
        )
        c.argument("tags", tags_type)
        c.argument(
            "dev_box_definition_name",
            options_list=["--devbox-definition-name", "-d"],
            type=str,
            help="Name of a Dev Box definition in parent Project of this Pool",
        )
        c.argument(
            "network_connection_name",
            options_list=["--network-connection-name", "-c"],
            type=str,
            help="Name of a Network Connection in parent Project of this Pool",
        )
        c.argument(
            "local_administrator",
            arg_type=get_enum_type(["Disabled", "Enabled"]),
            help="Indicates whether "
            "owners of Dev Boxes in this pool are added as local administrators on the Dev Box.",
        )

    with self.argument_context("devcenter admin pool delete") as c:
        c.argument("resource_group_name", resource_group_name_type)
        c.argument(
            "project_name",
            arg_type=project_type,
            id_part="name",
        )
        c.argument(
            "pool_name",
            options_list=["--name", "-n", "--pool-name"],
            type=str,
            help="Name of the pool.",
            id_part="child_name_1",
        )

    with self.argument_context("devcenter admin pool wait") as c:
        c.argument("resource_group_name", resource_group_name_type)
        c.argument(
            "project_name",
            arg_type=project_type,
            id_part="name",
        )
        c.argument(
            "pool_name",
            options_list=["--name", "-n", "--pool-name"],
            type=str,
            help="Name of the pool.",
            id_part="child_name_1",
        )

    with self.argument_context("devcenter admin schedule show") as c:
        c.argument("resource_group_name", resource_group_name_type)
        c.argument(
            "project_name",
            arg_type=project_type,
            id_part="name",
        )
        c.argument(
            "pool_name",
            options_list=["--pool-name", "--pool"],
            type=str,
            help="Name of the pool.",
            id_part="child_name_1",
        )

    with self.argument_context("devcenter admin schedule create") as c:
        c.argument("resource_group_name", resource_group_name_type)
        c.argument(
            "project_name",
            arg_type=project_type,
        )
        c.argument(
            "pool_name",
            options_list=["--pool-name", "--pool"],
            type=str,
            help="Name of the pool.",
        )
        c.argument(
            "time",
            required=True,
            type=str,
            help="The target time to trigger the action. The format is HH:MM.",
        )
        c.argument(
            "time_zone",
            required=True,
            type=str,
            help="The IANA timezone id at which the schedule should execute.",
        )
        c.argument(
            "state",
            arg_type=get_enum_type(["Enabled", "Disabled"]),
            help="Indicates whether or not this " "scheduled task is enabled.",
        )

    with self.argument_context("devcenter admin schedule update") as c:
        c.argument("resource_group_name", resource_group_name_type)
        c.argument(
            "project_name",
            arg_type=project_type,
            id_part="name",
        )
        c.argument(
            "pool_name",
            options_list=["--pool-name", "--pool"],
            type=str,
            help="Name of the pool.",
            id_part="child_name_1",
        )
        c.argument(
            "time",
            type=str,
            help="The target time to trigger the action. The format is HH:MM.",
        )
        c.argument(
            "time_zone",
            type=str,
            help="The IANA timezone id at which the schedule should execute.",
        )
        c.argument(
            "state",
            arg_type=get_enum_type(["Enabled", "Disabled"]),
            help="Indicates whether or not this " "scheduled task is enabled.",
        )

    with self.argument_context("devcenter admin schedule delete") as c:
        c.argument("resource_group_name", resource_group_name_type)
        c.argument(
            "project_name",
            arg_type=project_type,
            id_part="name",
        )
        c.argument(
            "pool_name",
            options_list=["--pool-name", "--pool"],
            type=str,
            help="Name of the pool.",
            id_part="child_name_1",
        )

    with self.argument_context("devcenter admin schedule wait") as c:
        c.argument("resource_group_name", resource_group_name_type)
        c.argument(
            "project_name",
            arg_type=project_type,
            id_part="name",
        )
        c.argument(
            "pool_name",
            options_list=["--pool-name", "--pool"],
            type=str,
            help="Name of the pool.",
            id_part="child_name_1",
        )

    with self.argument_context("devcenter admin network-connection list") as c:
        c.argument("resource_group_name", resource_group_name_type)

    with self.argument_context("devcenter admin network-connection show") as c:
        c.argument("resource_group_name", resource_group_name_type)
        c.argument(
            "network_connection_name",
            options_list=["--name", "-n", "--network-connection-name"],
            type=str,
            help="Name of the Network Connection that can be applied to a Pool.",
            id_part="name",
        )

    with self.argument_context("devcenter admin network-connection create") as c:
        c.argument("resource_group_name", resource_group_name_type)
        c.argument(
            "network_connection_name",
            options_list=["--name", "-n", "--network-connection-name"],
            type=str,
            help="Name of the Network Connection that can be applied to a Pool.",
        )
        c.argument("tags", tags_type)
        c.argument(
            "location",
            arg_type=get_location_type(self.cli_ctx),
            required=False,
            validator=get_default_location_from_resource_group,
        )
        c.argument(
            "subnet_id",
            required=True,
            type=str,
            help="The subnet to attach Virtual Machines to",
        )
        c.argument("domain_name", type=str, help="Active Directory domain name")
        c.argument(
            "organization_unit",
            type=str,
            help="Active Directory domain Organization Unit (OU)",
        )
        c.argument(
            "domain_username",
            type=str,
            help="The username of an Active Directory account (user or service "
            "account) that has permissions to create computer objects in Active Directory. Required format: "
            "admin@contoso.com.",
        )
        c.argument(
            "domain_password",
            type=str,
            help="The password for the account used to join domain",
        )
        c.argument(
            "networking_resource_group_name",
            options_list=["--networking-resource-group-name", "-r"],
            type=str,
            help="The name for the managed resource group where NICs will be "
            "placed.",
        )
        c.argument(
            "domain_join_type",
            required=True,
            arg_type=get_enum_type(["HybridAzureADJoin", "AzureADJoin"]),
            help="AAD Join " "type.",
        )

    with self.argument_context("devcenter admin network-connection update") as c:
        c.argument("resource_group_name", resource_group_name_type)
        c.argument(
            "network_connection_name",
            options_list=["--name", "-n", "--network-connection-name"],
            type=str,
            help="Name of the Network Connection that can be applied to a Pool.",
            id_part="name",
        )
        c.argument("tags", tags_type)
        c.argument(
            "subnet_id", type=str, help="The subnet to attach Virtual Machines to"
        )
        c.argument("domain_name", type=str, help="Active Directory domain name")
        c.argument(
            "organization_unit",
            type=str,
            help="Active Directory domain Organization Unit (OU)",
        )
        c.argument(
            "domain_username",
            type=str,
            help="The username of an Active Directory account (user or service "
            "account) that has permissions to create computer objects in Active Directory. Required format: "
            "admin@contoso.com.",
        )
        c.argument(
            "domain_password",
            type=str,
            help="The password for the account used to join domain",
        )

    with self.argument_context("devcenter admin network-connection delete") as c:
        c.argument("resource_group_name", resource_group_name_type)
        c.argument(
            "network_connection_name",
            options_list=["--name", "-n", "--network-connection-name"],
            type=str,
            help="Name of the Network Connection that can be applied to a Pool.",
            id_part="name",
        )

    with self.argument_context(
        "devcenter admin network-connection show-health-detail"
    ) as c:
        c.argument("resource_group_name", resource_group_name_type)
        c.argument(
            "network_connection_name",
            options_list=["--name", "-n", "--network-connection-name"],
            type=str,
            help="Name of the Network Connection that can be applied to a Pool.",
            id_part="name",
        )

    with self.argument_context(
        "devcenter admin network-connection run-health-check"
    ) as c:
        c.argument("resource_group_name", resource_group_name_type)
        c.argument(
            "network_connection_name",
            options_list=["--name", "-n", "--network-connection-name"],
            type=str,
            help="Name of the Network Connection that can be applied to a Pool.",
            id_part="name",
        )

    with self.argument_context("devcenter admin network-connection wait") as c:
        c.argument("resource_group_name", resource_group_name_type)
        c.argument(
            "network_connection_name",
            options_list=["--name", "-n", "--network-connection-name"],
            type=str,
            help="Name of the Network Connection that can be applied to a Pool.",
            id_part="name",
        )
    with self.argument_context(
        "devcenter admin network-connection list-health-detail"
    ) as c:
        c.argument("resource_group_name", resource_group_name_type)
        c.argument(
            "network_connection_name",
            options_list=["--name", "-n", "--network-connection-name"],
            type=str,
            help="Name of the Network Connection that can be applied to a Pool.",
=======
>>>>>>> 7add8610
        )<|MERGE_RESOLUTION|>--- conflicted
+++ resolved
@@ -9,7 +9,6 @@
 from knack.arguments import CLIArgumentType
 from azure.cli.core.commands.parameters import (
     get_enum_type,
-    tags_type,
     get_three_state_flag,
 )
 from azure.cli.core.commands.validators import (
@@ -20,15 +19,7 @@
     AddWebhookNotification,
 )
 
-<<<<<<< HEAD
-from ._validators import (
-    validate_attached_network_or_dev_box_def,
-    validate_dev_box_list,
-    validate_time,
-)
-=======
 from ._validators import validate_dev_box_list, validate_time
->>>>>>> 7add8610
 
 
 dev_center_type = CLIArgumentType(
@@ -515,10 +506,6 @@
             help="Parameters object for the environment. Expected "
             "value: json-string/json-file/@json-file.",
         )
-<<<<<<< HEAD
-=======
-        c.argument("tags", tags_type)
->>>>>>> 7add8610
         c.argument("environment_type", type=str, help="Environment type.")
         c.argument("catalog_name", type=str, help="Name of the catalog.")
         c.argument(
@@ -661,7 +648,6 @@
             type=str,
             help="The AAD object id of the user. If value is 'me', the identity is taken "
             "from the authentication context.",
-<<<<<<< HEAD
         )
 
     with self.argument_context("devcenter dev environment-definition list") as c:
@@ -706,1354 +692,4 @@
     #                'from the authentication context.')
     #     c.argument('environment_name', options_list=['--name', '-n', '--environment-name'], type=str, help='The name '
     #                'of the environment.')
-    #     c.argument('artifact_path', type=str, help='The path of the artifact.')
-
-    # control plane
-    with self.argument_context("devcenter admin devcenter list") as c:
-        c.argument("resource_group_name", resource_group_name_type)
-
-    with self.argument_context("devcenter admin devcenter show") as c:
-        c.argument("resource_group_name", resource_group_name_type)
-        c.argument(
-            "dev_center_name",
-            options_list=["--name", "-n"],
-            type=str,
-            help="The name of " "the devcenter.",
-            id_part="name",
-        )
-
-    with self.argument_context("devcenter admin devcenter create") as c:
-        c.argument("resource_group_name", resource_group_name_type)
-        c.argument(
-            "dev_center_name",
-            options_list=["--name", "-n"],
-            type=str,
-            help="The name of " "the devcenter.",
-        )
-        c.argument("tags", tags_type)
-        c.argument(
-            "location",
-            arg_type=get_location_type(self.cli_ctx),
-            required=False,
-            validator=get_default_location_from_resource_group,
-        )
-        c.argument(
-            "identity_type",
-            arg_type=get_enum_type(
-                [
-                    "SystemAssigned",
-                    "UserAssigned",
-                    "SystemAssigned, UserAssigned",
-                    "None",
-                ]
-            ),
-            help="The type of identity used for the resource. The type 'SystemAssigned, UserAssigned' "
-            "includes both an implicitly created identity and a user assigned identity. The type 'None' will "
-            "remove any identities from the resource.",
-            required=False,
-            arg_group="Identity",
-        )
-        c.argument(
-            "user_assigned_identities",
-            options_list=["--user-assigned-identities", "-u"],
-            type=validate_file_or_dict,
-            help="The set of user assigned identities "
-            "associated with the resource. The userAssignedIdentities dictionary keys will be ARM resource ids "
-            "in the form: '/subscriptions/{subscriptionId}/resourceGroups/{resourceGroupName}/providers/Microso"
-            "ft.ManagedIdentity/userAssignedIdentities/{identityName}. The dictionary values can be empty "
-            "objects ({}) in requests. Expected value: json-string/json-file/@json-file.",
-            arg_group="Identity",
-        )
-
-    with self.argument_context("devcenter admin devcenter update") as c:
-        c.argument("resource_group_name", resource_group_name_type)
-        c.argument(
-            "dev_center_name",
-            options_list=["--name", "-n"],
-            type=str,
-            help="The name of " "the devcenter.",
-            id_part="name",
-        )
-        c.argument("tags", tags_type)
-        c.argument(
-            "type_",
-            options_list=["--identity-type"],
-            arg_type=get_enum_type(
-                [
-                    "None",
-                    "SystemAssigned",
-                    "UserAssigned",
-                    "SystemAssigned, UserAssigned",
-                ]
-            ),
-            help="Type of managed service identity (where both SystemAssigned and UserAssigned types are "
-            "allowed).",
-            arg_group="Identity",
-        )
-        c.argument(
-            "user_assigned_identities",
-            options_list=["--user-assigned-identities", "-u"],
-            type=validate_file_or_dict,
-            help="The set of user assigned identities "
-            "associated with the resource. The userAssignedIdentities dictionary keys will be ARM resource ids "
-            "in the form: '/subscriptions/{subscriptionId}/resourceGroups/{resourceGroupName}/providers/Microso"
-            "ft.ManagedIdentity/userAssignedIdentities/{identityName}. The dictionary values can be empty "
-            "objects ({}) in requests. Expected value: json-string/json-file/@json-file. Swagger "
-            "name=userAssignedIdentities",
-            arg_group="Identity",
-        )
-
-    with self.argument_context("devcenter admin devcenter delete") as c:
-        c.argument("resource_group_name", resource_group_name_type)
-        c.argument(
-            "dev_center_name",
-            options_list=["--name", "-n"],
-            type=str,
-            help="The name of " "the devcenter.",
-            id_part="name",
-        )
-
-    with self.argument_context("devcenter admin devcenter wait") as c:
-        c.argument("resource_group_name", resource_group_name_type)
-        c.argument(
-            "dev_center_name",
-            options_list=["--name", "-n"],
-            type=str,
-            help="The name of " "the devcenter.",
-            id_part="name",
-        )
-
-    with self.argument_context("devcenter admin project list") as c:
-        c.argument("resource_group_name", resource_group_name_type)
-
-    with self.argument_context("devcenter admin project show") as c:
-        c.argument("resource_group_name", resource_group_name_type)
-        c.argument(
-            "project_name",
-            options_list=["--name", "-n"],
-            type=str,
-            help="The name of the " "project.",
-            id_part="name",
-        )
-
-    with self.argument_context("devcenter admin project create") as c:
-        c.argument("resource_group_name", resource_group_name_type)
-        c.argument(
-            "project_name",
-            options_list=["--name", "-n"],
-            type=str,
-            help="The name of the " "project.",
-        )
-        c.argument("tags", tags_type)
-        c.argument(
-            "location",
-            arg_type=get_location_type(self.cli_ctx),
-            required=False,
-            validator=get_default_location_from_resource_group,
-        )
-        c.argument(
-            "dev_center_id",
-            type=str,
-            required=True,
-            help="Resource Id of an associated DevCenter",
-        )
-        c.argument("description", type=str, help="Description of the project.")
-
-    with self.argument_context("devcenter admin project update") as c:
-        c.argument("resource_group_name", resource_group_name_type)
-        c.argument(
-            "project_name",
-            options_list=["--name", "-n"],
-            type=str,
-            help="The name of the " "project.",
-            id_part="name",
-        )
-        c.argument("tags", tags_type)
-        c.argument(
-            "dev_center_id", type=str, help="Resource Id of an associated DevCenter"
-        )
-        c.argument("description", type=str, help="Description of the project.")
-
-    with self.argument_context("devcenter admin project delete") as c:
-        c.argument("resource_group_name", resource_group_name_type)
-        c.argument(
-            "project_name",
-            options_list=["--name", "-n"],
-            type=str,
-            help="The name of the " "project.",
-            id_part="name",
-        )
-
-    with self.argument_context("devcenter admin project wait") as c:
-        c.argument("resource_group_name", resource_group_name_type)
-        c.argument(
-            "project_name",
-            options_list=["--name", "-n"],
-            type=str,
-            help="The name of the " "project.",
-            id_part="name",
-        )
-
-    with self.argument_context(
-        "devcenter admin attached-network list",
-        validator=validate_attached_network_or_dev_box_def,
-    ) as c:
-        c.argument("resource_group_name", resource_group_name_type)
-        c.argument(
-            "project_name",
-            arg_type=project_type,
-        )
-        c.argument(
-            "dev_center_name",
-            arg_type=dev_center_type,
-        )
-
-    with self.argument_context(
-        "devcenter admin attached-network show",
-        validator=validate_attached_network_or_dev_box_def,
-    ) as c:
-        c.argument("resource_group_name", resource_group_name_type)
-        c.argument(
-            "project_name",
-            arg_type=project_type,
-            id_part="name",
-        )
-        c.argument(
-            "attached_network_connection_name",
-            options_list=["--name", "-n", "--attached-network-connection-name"],
-            type=str,
-            help="The name of the attached network connection.",
-            id_part="child_name_1",
-        )
-        c.argument(
-            "dev_center_name",
-            arg_type=dev_center_type,
-        )
-
-    with self.argument_context("devcenter admin attached-network create") as c:
-        c.argument("resource_group_name", resource_group_name_type)
-        c.argument(
-            "dev_center_name",
-            arg_type=dev_center_type,
-        )
-        c.argument(
-            "attached_network_connection_name",
-            options_list=["--name", "-n", "--attached-network-connection-name"],
-            type=str,
-            help="The name of the attached network connection.",
-        )
-        c.argument(
-            "network_connection_id",
-            type=str,
-            required=True,
-            help="The resource ID of the network connection"
-            "to attach to the Dev Center.",
-        )
-
-    with self.argument_context("devcenter admin attached-network delete") as c:
-        c.argument("resource_group_name", resource_group_name_type)
-        c.argument(
-            "dev_center_name",
-            arg_type=dev_center_type,
-        )
-        c.argument(
-            "attached_network_connection_name",
-            options_list=["--name", "-n", "--attached-network-connection-name"],
-            type=str,
-            help="The name of the attached network connection.",
-            id_part="child_name_1",
-        )
-
-    with self.argument_context("devcenter admin attached-network wait") as c:
-        c.argument("resource_group_name", resource_group_name_type)
-        c.argument(
-            "project_name",
-            arg_type=project_type,
-            id_part="name",
-        )
-        c.argument(
-            "attached_network_connection_name",
-            options_list=["--name", "-n", "--attached-network-connection-name"],
-            type=str,
-            help="The name of the attached network connection.",
-            id_part="child_name_1",
-        )
-        c.argument(
-            "dev_center_name",
-            arg_type=dev_center_type,
-        )
-
-    with self.argument_context("devcenter admin environment-type list") as c:
-        c.argument("resource_group_name", resource_group_name_type)
-        c.argument(
-            "project_name",
-            arg_type=project_type,
-        )
-        c.argument(
-            "dev_center_name",
-            arg_type=dev_center_type,
-        )
-
-    with self.argument_context("devcenter admin environment-type show") as c:
-        c.argument("resource_group_name", resource_group_name_type)
-        c.argument(
-            "dev_center_name",
-            arg_type=dev_center_type,
-        )
-        c.argument(
-            "environment_type_name",
-            options_list=["--name", "-n", "--environment-type-name"],
-            type=str,
-            help="The name of the environment type.",
-            id_part="child_name_1",
-        )
-
-    with self.argument_context("devcenter admin environment-type create") as c:
-        c.argument("resource_group_name", resource_group_name_type)
-        c.argument(
-            "dev_center_name",
-            arg_type=dev_center_type,
-        )
-        c.argument(
-            "environment_type_name",
-            options_list=["--name", "-n", "--environment-type-name"],
-            type=str,
-            help="The name of the environment type.",
-        )
-        c.argument("tags", tags_type)
-        c.argument("description", type=str, help="Description of the environment type.")
-
-    with self.argument_context("devcenter admin environment-type update") as c:
-        c.argument("resource_group_name", resource_group_name_type)
-        c.argument(
-            "dev_center_name",
-            arg_type=dev_center_type,
-        )
-        c.argument(
-            "environment_type_name",
-            options_list=["--name", "-n", "--environment-type-name"],
-            type=str,
-            help="The name of the environment type.",
-            id_part="child_name_1",
-        )
-        c.argument("tags", tags_type)
-        c.argument("description", type=str, help="Description of the environment type.")
-
-    with self.argument_context("devcenter admin environment-type delete") as c:
-        c.argument("resource_group_name", resource_group_name_type)
-        c.argument(
-            "dev_center_name",
-            arg_type=dev_center_type,
-        )
-        c.argument(
-            "environment_type_name",
-            options_list=["--name", "-n", "--environment-type-name"],
-            type=str,
-            help="The name of the environment type.",
-            id_part="child_name_1",
-        )
-
-    with self.argument_context("devcenter admin environment-type wait") as c:
-        c.argument("resource_group_name", resource_group_name_type)
-        c.argument(
-            "dev_center_name",
-            arg_type=dev_center_type,
-        )
-        c.argument(
-            "environment_type_name",
-            options_list=["--name", "-n", "--environment-type-name"],
-            type=str,
-            help="The name of the environment type.",
-            id_part="child_name_1",
-        )
-
-    with self.argument_context(
-        "devcenter admin project-allowed-environment-type list"
-    ) as c:
-        c.argument("resource_group_name", resource_group_name_type)
-        c.argument(
-            "project_name",
-            arg_type=project_type,
-        )
-
-    with self.argument_context(
-        "devcenter admin project-allowed-environment-type show"
-    ) as c:
-        c.argument("resource_group_name", resource_group_name_type)
-        c.argument(
-            "project_name",
-            arg_type=project_type,
-            id_part="name",
-        )
-        c.argument(
-            "environment_type_name",
-            type=str,
-            help="The name of the environment type.",
-            id_part="child_name_1",
-        )
-
-    with self.argument_context("devcenter admin project-environment-type list") as c:
-        c.argument("resource_group_name", resource_group_name_type)
-        c.argument(
-            "project_name",
-            arg_type=project_type,
-        )
-
-    with self.argument_context("devcenter admin project-environment-type show") as c:
-        c.argument("resource_group_name", resource_group_name_type)
-        c.argument(
-            "project_name",
-            arg_type=project_type,
-            id_part="name",
-        )
-        c.argument(
-            "environment_type_name",
-            type=str,
-            help="The name of the environment type.",
-            id_part="child_name_1",
-        )
-
-    with self.argument_context("devcenter admin project-environment-type create") as c:
-        c.argument("resource_group_name", resource_group_name_type)
-        c.argument(
-            "project_name",
-            arg_type=project_type,
-        )
-        c.argument(
-            "environment_type_name", type=str, help="The name of the environment type."
-        )
-        c.argument("tags", tags_type)
-        c.argument(
-            "location",
-            arg_type=get_location_type(self.cli_ctx),
-            required=False,
-            validator=get_default_location_from_resource_group,
-        )
-        c.argument(
-            "deployment_target_id",
-            required=True,
-            type=str,
-            help="Id of a subscription that the environment type will be "
-            "mapped to. The environment's resources will be deployed into this subscription.",
-        )
-        c.argument(
-            "status",
-            required=True,
-            arg_type=get_enum_type(["Enabled", "Disabled"]),
-            help="Defines whether this Environment "
-            "Type can be used in this Project.",
-        )
-        c.argument(
-            "user_role_assignments",
-            type=validate_file_or_dict,
-            help="Role Assignments created on environment "
-            "backing resources. This is a mapping from a user object ID to an object of role definition IDs. "
-            "Expected value: json-string/json-file/@json-file.",
-        )
-        c.argument(
-            "roles",
-            type=validate_file_or_dict,
-            help="A map of roles to assign to the environment creator. "
-            "Expected value: json-string/json-file/@json-file.",
-            arg_group="Creator Role Assignment",
-        )
-        c.argument(
-            "type_",
-            required=True,
-            options_list=["--identity-type"],
-            arg_type=get_enum_type(
-                ["SystemAssigned", "UserAssigned", "SystemAssigned, UserAssigned"]
-            ),
-            help="Type of managed service identity (where both SystemAssigned and UserAssigned types are "
-            "allowed).",
-            arg_group="Identity",
-        )
-        c.argument(
-            "user_assigned_identities",
-            options_list=["--user-assigned-identities", "-u"],
-            type=validate_file_or_dict,
-            help="The set of user assigned identities "
-            "associated with the resource. The userAssignedIdentities dictionary keys will be ARM resource ids "
-            "in the form: '/subscriptions/{subscriptionId}/resourceGroups/{resourceGroupName}/providers/Microso"
-            "ft.ManagedIdentity/userAssignedIdentities/{identityName}. The dictionary values can be empty "
-            "objects ({}) in requests. Expected value: json-string/json-file/@json-file.",
-            arg_group="Identity",
-        )
-
-    with self.argument_context("devcenter admin project-environment-type update") as c:
-        c.argument("resource_group_name", resource_group_name_type)
-        c.argument(
-            "project_name",
-            arg_type=project_type,
-            id_part="name",
-        )
-        c.argument(
-            "environment_type_name",
-            type=str,
-            help="The name of the environment type.",
-            id_part="child_name_1",
-        )
-        c.argument("tags", tags_type)
-        c.argument(
-            "deployment_target_id",
-            type=str,
-            help="Id of a subscription that the environment type will be "
-            "mapped to. The environment's resources will be deployed into this subscription.",
-        )
-        c.argument(
-            "status",
-            arg_type=get_enum_type(["Enabled", "Disabled"]),
-            help="Defines whether this Environment "
-            "Type can be used in this Project.",
-        )
-        c.argument(
-            "user_role_assignments",
-            type=validate_file_or_dict,
-            help="Role Assignments created on environment "
-            "backing resources. This is a mapping from a user object ID to an object of role definition IDs. "
-            "Expected value: json-string/json-file/@json-file.",
-        )
-        c.argument(
-            "roles",
-            type=validate_file_or_dict,
-            help="A map of roles to assign to the environment creator. "
-            "Expected value: json-string/json-file/@json-file.",
-            arg_group="Creator Role Assignment",
-        )
-        c.argument(
-            "type_",
-            options_list=["--identity-type"],
-            arg_type=get_enum_type(
-                ["SystemAssigned", "UserAssigned", "SystemAssigned, UserAssigned"]
-            ),
-            help="Type of managed service identity (where both SystemAssigned and UserAssigned types are "
-            "allowed).",
-            arg_group="Identity",
-        )
-        c.argument(
-            "user_assigned_identities",
-            options_list=["--user-assigned-identities", "-u"],
-            type=validate_file_or_dict,
-            help="The set of user assigned identities "
-            "associated with the resource. The userAssignedIdentities dictionary keys will be ARM resource ids "
-            "in the form: '/subscriptions/{subscriptionId}/resourceGroups/{resourceGroupName}/providers/Microso"
-            "ft.ManagedIdentity/userAssignedIdentities/{identityName}. The dictionary values can be empty "
-            "objects ({}) in requests. Expected value: json-string/json-file/@json-file.",
-            arg_group="Identity",
-        )
-
-    with self.argument_context("devcenter admin project-environment-type delete") as c:
-        c.argument("resource_group_name", resource_group_name_type)
-        c.argument(
-            "project_name",
-            arg_type=project_type,
-            id_part="name",
-        )
-        c.argument(
-            "environment_type_name",
-            type=str,
-            help="The name of the environment type.",
-            id_part="child_name_1",
-        )
-
-    with self.argument_context("devcenter admin gallery list") as c:
-        c.argument("resource_group_name", resource_group_name_type)
-        c.argument(
-            "dev_center_name",
-            arg_type=dev_center_type,
-        )
-
-    with self.argument_context("devcenter admin gallery show") as c:
-        c.argument("resource_group_name", resource_group_name_type)
-        c.argument(
-            "dev_center_name",
-            arg_type=dev_center_type,
-        )
-        c.argument(
-            "gallery_name",
-            options_list=["--name", "-n", "--gallery-name"],
-            type=str,
-            help="The name of the " "gallery.",
-            id_part="child_name_1",
-        )
-
-    with self.argument_context("devcenter admin gallery create") as c:
-        c.argument("resource_group_name", resource_group_name_type)
-        c.argument(
-            "dev_center_name",
-            arg_type=dev_center_type,
-        )
-        c.argument(
-            "gallery_name",
-            options_list=["--name", "-n", "--gallery-name"],
-            type=str,
-            help="The name of the " "gallery.",
-        )
-        c.argument(
-            "gallery_resource_id",
-            required=True,
-            type=str,
-            help="The resource ID of the backing Azure Compute Gallery.",
-        )
-
-    with self.argument_context("devcenter admin gallery delete") as c:
-        c.argument("resource_group_name", resource_group_name_type)
-        c.argument(
-            "dev_center_name",
-            arg_type=dev_center_type,
-        )
-        c.argument(
-            "gallery_name",
-            options_list=["--name", "-n", "--gallery-name"],
-            type=str,
-            help="The name of the " "gallery.",
-            id_part="child_name_1",
-        )
-
-    with self.argument_context("devcenter admin gallery wait") as c:
-        c.argument("resource_group_name", resource_group_name_type)
-        c.argument(
-            "dev_center_name",
-            arg_type=dev_center_type,
-        )
-        c.argument(
-            "gallery_name",
-            options_list=["--name", "-n", "--gallery-name"],
-            type=str,
-            help="The name of the " "gallery.",
-            id_part="child_name_1",
-        )
-
-    with self.argument_context("devcenter admin image list") as c:
-        c.argument("resource_group_name", resource_group_name_type)
-        c.argument(
-            "dev_center_name",
-            arg_type=dev_center_type,
-        )
-        c.argument("gallery_name", type=str, help="The name of the gallery.")
-
-    with self.argument_context("devcenter admin image show") as c:
-        c.argument("resource_group_name", resource_group_name_type)
-        c.argument(
-            "dev_center_name",
-            arg_type=dev_center_type,
-        )
-        c.argument(
-            "gallery_name",
-            type=str,
-            help="The name of the gallery.",
-            id_part="child_name_1",
-        )
-        c.argument(
-            "image_name",
-            options_list=["--name", "-n", "--image-name"],
-            type=str,
-            help="The name of the image.",
-            id_part="child_name_2",
-        )
-
-    with self.argument_context("devcenter admin image-version list") as c:
-        c.argument("resource_group_name", resource_group_name_type)
-        c.argument(
-            "dev_center_name",
-            arg_type=dev_center_type,
-        )
-        c.argument("gallery_name", type=str, help="The name of the gallery.")
-        c.argument("image_name", type=str, help="The name of the image.")
-
-    with self.argument_context("devcenter admin image-version show") as c:
-        c.argument("resource_group_name", resource_group_name_type)
-        c.argument(
-            "dev_center_name",
-            arg_type=dev_center_type,
-        )
-        c.argument(
-            "gallery_name",
-            type=str,
-            help="The name of the gallery.",
-            id_part="child_name_1",
-        )
-        c.argument(
-            "image_name",
-            type=str,
-            help="The name of the image.",
-            id_part="child_name_2",
-        )
-        c.argument(
-            "version_name",
-            type=str,
-            help="The version of the image.",
-            id_part="child_name_3",
-        )
-
-    with self.argument_context("devcenter admin catalog list") as c:
-        c.argument("resource_group_name", resource_group_name_type)
-        c.argument(
-            "dev_center_name",
-            arg_type=dev_center_type,
-        )
-
-    with self.argument_context("devcenter admin catalog show") as c:
-        c.argument("resource_group_name", resource_group_name_type)
-        c.argument(
-            "dev_center_name",
-            arg_type=dev_center_type,
-        )
-        c.argument(
-            "catalog_name",
-            options_list=["--name", "-n", "--catalog-name"],
-            type=str,
-            help="The name of the " "Catalog.",
-            id_part="child_name_1",
-        )
-
-    with self.argument_context("devcenter admin catalog create") as c:
-        c.argument("resource_group_name", resource_group_name_type)
-        c.argument(
-            "dev_center_name",
-            arg_type=dev_center_type,
-        )
-        c.argument(
-            "catalog_name",
-            options_list=["--name", "-n", "--catalog-name"],
-            type=str,
-            help="The name of the " "Catalog.",
-        )
-        c.argument(
-            "git_hub",
-            action=AddRepo,
-            nargs="+",
-            help="Properties for a GitHub catalog type.",
-        )
-        c.argument(
-            "ado_git",
-            action=AddRepo,
-            nargs="+",
-            help="Properties for an Azure DevOps catalog type.",
-        )
-
-    with self.argument_context("devcenter admin catalog update") as c:
-        c.argument("resource_group_name", resource_group_name_type)
-        c.argument(
-            "dev_center_name",
-            arg_type=dev_center_type,
-        )
-        c.argument(
-            "catalog_name",
-            options_list=["--name", "-n", "--catalog-name"],
-            type=str,
-            help="The name of the " "Catalog.",
-            id_part="child_name_1",
-        )
-        c.argument("tags", tags_type)
-        c.argument(
-            "git_hub",
-            action=AddRepo,
-            nargs="+",
-            help="Properties for a GitHub catalog type.",
-        )
-        c.argument(
-            "ado_git",
-            action=AddRepo,
-            nargs="+",
-            help="Properties for an Azure DevOps catalog type.",
-        )
-
-    with self.argument_context("devcenter admin catalog delete") as c:
-        c.argument("resource_group_name", resource_group_name_type)
-        c.argument(
-            "dev_center_name",
-            arg_type=dev_center_type,
-        )
-        c.argument(
-            "catalog_name",
-            options_list=["--name", "-n", "--catalog-name"],
-            type=str,
-            help="The name of the " "Catalog.",
-            id_part="child_name_1",
-        )
-
-    with self.argument_context("devcenter admin catalog sync") as c:
-        c.argument("resource_group_name", resource_group_name_type)
-        c.argument(
-            "dev_center_name",
-            arg_type=dev_center_type,
-        )
-        c.argument(
-            "catalog_name",
-            options_list=["--name", "-n", "--catalog-name"],
-            type=str,
-            help="The name of the " "Catalog.",
-            id_part="child_name_1",
-        )
-
-    with self.argument_context("devcenter admin catalog wait") as c:
-        c.argument("resource_group_name", resource_group_name_type)
-        c.argument(
-            "dev_center_name",
-            arg_type=dev_center_type,
-        )
-        c.argument(
-            "catalog_name",
-            options_list=["--name", "-n", "--catalog-name"],
-            type=str,
-            help="The name of the " "Catalog.",
-            id_part="child_name_1",
-        )
-
-    with self.argument_context(
-        "devcenter admin devbox-definition list",
-        validator=validate_attached_network_or_dev_box_def,
-    ) as c:
-        c.argument("resource_group_name", resource_group_name_type)
-        c.argument(
-            "dev_center_name",
-            arg_type=dev_center_type,
-        )
-        c.argument(
-            "project_name",
-            arg_type=project_type,
-        )
-
-    with self.argument_context(
-        "devcenter admin devbox-definition show",
-        validator=validate_attached_network_or_dev_box_def,
-    ) as c:
-        c.argument("resource_group_name", resource_group_name_type)
-        c.argument(
-            "dev_center_name",
-            arg_type=dev_center_type,
-        )
-        c.argument(
-            "project_name",
-            arg_type=project_type,
-        )
-        c.argument(
-            "dev_box_definition_name",
-            options_list=["--name", "-n", "--devbox-definition-name"],
-            type=str,
-            help="The name of the Dev Box definition.",
-            id_part="child_name_1",
-        )
-
-    with self.argument_context("devcenter admin devbox-definition create") as c:
-        c.argument("resource_group_name", resource_group_name_type)
-        c.argument(
-            "dev_center_name",
-            arg_type=dev_center_type,
-        )
-        c.argument(
-            "dev_box_definition_name",
-            options_list=["--name", "-n", "--dev-box-definition-name"],
-            type=str,
-            help="The name of the Dev Box definition.",
-        )
-        c.argument("tags", tags_type)
-        c.argument(
-            "location",
-            arg_type=get_location_type(self.cli_ctx),
-            required=False,
-            validator=get_default_location_from_resource_group,
-        )
-        c.argument(
-            "image_reference",
-            action=AddImageReference,
-            required=True,
-            nargs="+",
-            help="Image reference information.",
-        )
-        c.argument(
-            "sku",
-            action=AddSku,
-            required=True,
-            nargs="+",
-            help="The SKU for Dev Boxes created using this definition.",
-        )
-        c.argument(
-            "os_storage_type",
-            type=str,
-            required=True,
-            help="The storage type used for the Operating System disk of Dev Boxes "
-            "created using this definition.",
-        )
-        c.argument(
-            "hibernate_support",
-            arg_type=get_enum_type(["Disabled", "Enabled"]),
-            help="Indicates whether Dev "
-            "Boxes created with this definition are capable of hibernation. Not all images are capable of "
-            "supporting hibernation. To find out more see https://aka.ms/devbox/hibernate.",
-        )
-
-    with self.argument_context("devcenter admin devbox-definition update") as c:
-        c.argument("resource_group_name", resource_group_name_type)
-        c.argument(
-            "dev_center_name",
-            arg_type=dev_center_type,
-        )
-        c.argument(
-            "dev_box_definition_name",
-            options_list=["--name", "-n", "--dev-box-definition-name"],
-            type=str,
-            help="The name of the Dev Box definition.",
-            id_part="child_name_1",
-        )
-        c.argument("tags", tags_type)
-        c.argument(
-            "image_reference",
-            action=AddImageReference,
-            nargs="+",
-            help="Image reference information.",
-        )
-        c.argument(
-            "sku",
-            action=AddSku,
-            nargs="+",
-            help="The SKU for Dev Boxes created using this definition.",
-        )
-        c.argument(
-            "os_storage_type",
-            type=str,
-            help="The storage type used for the Operating System disk of Dev Boxes "
-            "created using this definition.",
-        )
-        c.argument(
-            "hibernate_support",
-            arg_type=get_enum_type(["Disabled", "Enabled"]),
-            help="Indicates whether Dev "
-            "Boxes created with this definition are capable of hibernation. Not all images are capable of "
-            "supporting hibernation. To find out more see https://aka.ms/devbox/hibernate.",
-        )
-
-    with self.argument_context("devcenter admin devbox-definition delete") as c:
-        c.argument("resource_group_name", resource_group_name_type)
-        c.argument(
-            "dev_center_name",
-            arg_type=dev_center_type,
-        )
-        c.argument(
-            "dev_box_definition_name",
-            options_list=["--name", "-n", "--devbox-definition-name"],
-            type=str,
-            help="The name of the Dev Box definition.",
-            id_part="child_name_1",
-        )
-
-    with self.argument_context("devcenter admin devbox-definition wait") as c:
-        c.argument("resource_group_name", resource_group_name_type)
-        c.argument(
-            "dev_center_name",
-            arg_type=dev_center_type,
-        )
-        c.argument(
-            "project_name",
-            arg_type=project_type,
-        )
-        c.argument(
-            "dev_box_definition_name",
-            options_list=["--name", "-n", "--devbox-definition-name"],
-            type=str,
-            help="The name of the Dev Box definition.",
-            id_part="child_name_1",
-        )
-
-    with self.argument_context("devcenter admin operation-statuses show") as c:
-        c.argument("location", arg_type=get_location_type(self.cli_ctx), id_part="name")
-        c.argument(
-            "operation_id",
-            type=str,
-            help="The ID of an ongoing async operation",
-            id_part="child_name_1",
-        )
-
-    with self.argument_context("devcenter admin check-name-availability execute") as c:
-        c.argument(
-            "name",
-            type=str,
-            help="The name of the resource for which availability needs to be checked.",
-        )
-        c.argument(
-            "type_", options_list=["--type"], type=str, help="The resource type."
-        )
-
-    with self.argument_context("devcenter admin pool list") as c:
-        c.argument("resource_group_name", resource_group_name_type)
-        c.argument(
-            "project_name",
-            arg_type=project_type,
-        )
-
-    with self.argument_context("devcenter admin pool show") as c:
-        c.argument("resource_group_name", resource_group_name_type)
-        c.argument(
-            "project_name",
-            arg_type=project_type,
-            id_part="name",
-        )
-        c.argument(
-            "pool_name",
-            options_list=["--name", "-n", "--pool-name"],
-            type=str,
-            help="Name of the pool.",
-            id_part="child_name_1",
-        )
-
-    with self.argument_context("devcenter admin pool create") as c:
-        c.argument("resource_group_name", resource_group_name_type)
-        c.argument(
-            "project_name",
-            arg_type=project_type,
-        )
-        c.argument(
-            "pool_name",
-            options_list=["--name", "-n", "--pool-name"],
-            type=str,
-            help="Name of the pool.",
-        )
-        c.argument("tags", tags_type)
-        c.argument(
-            "location",
-            arg_type=get_location_type(self.cli_ctx),
-            required=False,
-            validator=get_default_location_from_resource_group,
-        )
-        c.argument(
-            "dev_box_definition_name",
-            options_list=["--devbox-definition-name", "-d"],
-            type=str,
-            help="Name of a Dev Box definition in parent Project of this Pool",
-        )
-        c.argument(
-            "network_connection_name",
-            options_list=["--network-connection-name", "-c"],
-            type=str,
-            help="Name of a Network Connection in parent Project of this Pool",
-        )
-        c.argument(
-            "local_administrator",
-            arg_type=get_enum_type(["Disabled", "Enabled"]),
-            help="Indicates whether "
-            "owners of Dev Boxes in this pool are added as local administrators on the Dev Box.",
-        )
-
-    with self.argument_context("devcenter admin pool update") as c:
-        c.argument("resource_group_name", resource_group_name_type)
-        c.argument(
-            "project_name",
-            arg_type=project_type,
-            id_part="name",
-        )
-        c.argument(
-            "pool_name",
-            options_list=["--name", "-n", "--pool-name"],
-            type=str,
-            help="Name of the pool.",
-            id_part="child_name_1",
-        )
-        c.argument("tags", tags_type)
-        c.argument(
-            "dev_box_definition_name",
-            options_list=["--devbox-definition-name", "-d"],
-            type=str,
-            help="Name of a Dev Box definition in parent Project of this Pool",
-        )
-        c.argument(
-            "network_connection_name",
-            options_list=["--network-connection-name", "-c"],
-            type=str,
-            help="Name of a Network Connection in parent Project of this Pool",
-        )
-        c.argument(
-            "local_administrator",
-            arg_type=get_enum_type(["Disabled", "Enabled"]),
-            help="Indicates whether "
-            "owners of Dev Boxes in this pool are added as local administrators on the Dev Box.",
-        )
-
-    with self.argument_context("devcenter admin pool delete") as c:
-        c.argument("resource_group_name", resource_group_name_type)
-        c.argument(
-            "project_name",
-            arg_type=project_type,
-            id_part="name",
-        )
-        c.argument(
-            "pool_name",
-            options_list=["--name", "-n", "--pool-name"],
-            type=str,
-            help="Name of the pool.",
-            id_part="child_name_1",
-        )
-
-    with self.argument_context("devcenter admin pool wait") as c:
-        c.argument("resource_group_name", resource_group_name_type)
-        c.argument(
-            "project_name",
-            arg_type=project_type,
-            id_part="name",
-        )
-        c.argument(
-            "pool_name",
-            options_list=["--name", "-n", "--pool-name"],
-            type=str,
-            help="Name of the pool.",
-            id_part="child_name_1",
-        )
-
-    with self.argument_context("devcenter admin schedule show") as c:
-        c.argument("resource_group_name", resource_group_name_type)
-        c.argument(
-            "project_name",
-            arg_type=project_type,
-            id_part="name",
-        )
-        c.argument(
-            "pool_name",
-            options_list=["--pool-name", "--pool"],
-            type=str,
-            help="Name of the pool.",
-            id_part="child_name_1",
-        )
-
-    with self.argument_context("devcenter admin schedule create") as c:
-        c.argument("resource_group_name", resource_group_name_type)
-        c.argument(
-            "project_name",
-            arg_type=project_type,
-        )
-        c.argument(
-            "pool_name",
-            options_list=["--pool-name", "--pool"],
-            type=str,
-            help="Name of the pool.",
-        )
-        c.argument(
-            "time",
-            required=True,
-            type=str,
-            help="The target time to trigger the action. The format is HH:MM.",
-        )
-        c.argument(
-            "time_zone",
-            required=True,
-            type=str,
-            help="The IANA timezone id at which the schedule should execute.",
-        )
-        c.argument(
-            "state",
-            arg_type=get_enum_type(["Enabled", "Disabled"]),
-            help="Indicates whether or not this " "scheduled task is enabled.",
-        )
-
-    with self.argument_context("devcenter admin schedule update") as c:
-        c.argument("resource_group_name", resource_group_name_type)
-        c.argument(
-            "project_name",
-            arg_type=project_type,
-            id_part="name",
-        )
-        c.argument(
-            "pool_name",
-            options_list=["--pool-name", "--pool"],
-            type=str,
-            help="Name of the pool.",
-            id_part="child_name_1",
-        )
-        c.argument(
-            "time",
-            type=str,
-            help="The target time to trigger the action. The format is HH:MM.",
-        )
-        c.argument(
-            "time_zone",
-            type=str,
-            help="The IANA timezone id at which the schedule should execute.",
-        )
-        c.argument(
-            "state",
-            arg_type=get_enum_type(["Enabled", "Disabled"]),
-            help="Indicates whether or not this " "scheduled task is enabled.",
-        )
-
-    with self.argument_context("devcenter admin schedule delete") as c:
-        c.argument("resource_group_name", resource_group_name_type)
-        c.argument(
-            "project_name",
-            arg_type=project_type,
-            id_part="name",
-        )
-        c.argument(
-            "pool_name",
-            options_list=["--pool-name", "--pool"],
-            type=str,
-            help="Name of the pool.",
-            id_part="child_name_1",
-        )
-
-    with self.argument_context("devcenter admin schedule wait") as c:
-        c.argument("resource_group_name", resource_group_name_type)
-        c.argument(
-            "project_name",
-            arg_type=project_type,
-            id_part="name",
-        )
-        c.argument(
-            "pool_name",
-            options_list=["--pool-name", "--pool"],
-            type=str,
-            help="Name of the pool.",
-            id_part="child_name_1",
-        )
-
-    with self.argument_context("devcenter admin network-connection list") as c:
-        c.argument("resource_group_name", resource_group_name_type)
-
-    with self.argument_context("devcenter admin network-connection show") as c:
-        c.argument("resource_group_name", resource_group_name_type)
-        c.argument(
-            "network_connection_name",
-            options_list=["--name", "-n", "--network-connection-name"],
-            type=str,
-            help="Name of the Network Connection that can be applied to a Pool.",
-            id_part="name",
-        )
-
-    with self.argument_context("devcenter admin network-connection create") as c:
-        c.argument("resource_group_name", resource_group_name_type)
-        c.argument(
-            "network_connection_name",
-            options_list=["--name", "-n", "--network-connection-name"],
-            type=str,
-            help="Name of the Network Connection that can be applied to a Pool.",
-        )
-        c.argument("tags", tags_type)
-        c.argument(
-            "location",
-            arg_type=get_location_type(self.cli_ctx),
-            required=False,
-            validator=get_default_location_from_resource_group,
-        )
-        c.argument(
-            "subnet_id",
-            required=True,
-            type=str,
-            help="The subnet to attach Virtual Machines to",
-        )
-        c.argument("domain_name", type=str, help="Active Directory domain name")
-        c.argument(
-            "organization_unit",
-            type=str,
-            help="Active Directory domain Organization Unit (OU)",
-        )
-        c.argument(
-            "domain_username",
-            type=str,
-            help="The username of an Active Directory account (user or service "
-            "account) that has permissions to create computer objects in Active Directory. Required format: "
-            "admin@contoso.com.",
-        )
-        c.argument(
-            "domain_password",
-            type=str,
-            help="The password for the account used to join domain",
-        )
-        c.argument(
-            "networking_resource_group_name",
-            options_list=["--networking-resource-group-name", "-r"],
-            type=str,
-            help="The name for the managed resource group where NICs will be "
-            "placed.",
-        )
-        c.argument(
-            "domain_join_type",
-            required=True,
-            arg_type=get_enum_type(["HybridAzureADJoin", "AzureADJoin"]),
-            help="AAD Join " "type.",
-        )
-
-    with self.argument_context("devcenter admin network-connection update") as c:
-        c.argument("resource_group_name", resource_group_name_type)
-        c.argument(
-            "network_connection_name",
-            options_list=["--name", "-n", "--network-connection-name"],
-            type=str,
-            help="Name of the Network Connection that can be applied to a Pool.",
-            id_part="name",
-        )
-        c.argument("tags", tags_type)
-        c.argument(
-            "subnet_id", type=str, help="The subnet to attach Virtual Machines to"
-        )
-        c.argument("domain_name", type=str, help="Active Directory domain name")
-        c.argument(
-            "organization_unit",
-            type=str,
-            help="Active Directory domain Organization Unit (OU)",
-        )
-        c.argument(
-            "domain_username",
-            type=str,
-            help="The username of an Active Directory account (user or service "
-            "account) that has permissions to create computer objects in Active Directory. Required format: "
-            "admin@contoso.com.",
-        )
-        c.argument(
-            "domain_password",
-            type=str,
-            help="The password for the account used to join domain",
-        )
-
-    with self.argument_context("devcenter admin network-connection delete") as c:
-        c.argument("resource_group_name", resource_group_name_type)
-        c.argument(
-            "network_connection_name",
-            options_list=["--name", "-n", "--network-connection-name"],
-            type=str,
-            help="Name of the Network Connection that can be applied to a Pool.",
-            id_part="name",
-        )
-
-    with self.argument_context(
-        "devcenter admin network-connection show-health-detail"
-    ) as c:
-        c.argument("resource_group_name", resource_group_name_type)
-        c.argument(
-            "network_connection_name",
-            options_list=["--name", "-n", "--network-connection-name"],
-            type=str,
-            help="Name of the Network Connection that can be applied to a Pool.",
-            id_part="name",
-        )
-
-    with self.argument_context(
-        "devcenter admin network-connection run-health-check"
-    ) as c:
-        c.argument("resource_group_name", resource_group_name_type)
-        c.argument(
-            "network_connection_name",
-            options_list=["--name", "-n", "--network-connection-name"],
-            type=str,
-            help="Name of the Network Connection that can be applied to a Pool.",
-            id_part="name",
-        )
-
-    with self.argument_context("devcenter admin network-connection wait") as c:
-        c.argument("resource_group_name", resource_group_name_type)
-        c.argument(
-            "network_connection_name",
-            options_list=["--name", "-n", "--network-connection-name"],
-            type=str,
-            help="Name of the Network Connection that can be applied to a Pool.",
-            id_part="name",
-        )
-    with self.argument_context(
-        "devcenter admin network-connection list-health-detail"
-    ) as c:
-        c.argument("resource_group_name", resource_group_name_type)
-        c.argument(
-            "network_connection_name",
-            options_list=["--name", "-n", "--network-connection-name"],
-            type=str,
-            help="Name of the Network Connection that can be applied to a Pool.",
-=======
->>>>>>> 7add8610
-        )+    #     c.argument('artifact_path', type=str, help='The path of the artifact.')