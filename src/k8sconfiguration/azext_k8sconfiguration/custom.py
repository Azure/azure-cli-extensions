# --------------------------------------------------------------------------------------------
# Copyright (c) Microsoft Corporation. All rights reserved.
# Licensed under the MIT License. See License.txt in the project root for license information.
# --------------------------------------------------------------------------------------------

import base64
import io
from urllib.parse import urlparse
from azure.cli.core.azclierror import InvalidArgumentValueError, ResourceNotFoundError, \
    RequiredArgumentMissingError, MutuallyExclusiveArgumentError
from knack.log import get_logger
from paramiko.ed25519key import Ed25519Key
from paramiko.hostkeys import HostKeyEntry
from paramiko.ssh_exception import SSHException
from Crypto.PublicKey import RSA, ECC, DSA

from azext_k8sconfiguration.vendored_sdks.models import SourceControlConfiguration
from azext_k8sconfiguration.vendored_sdks.models import HelmOperatorProperties
from azext_k8sconfiguration.vendored_sdks.models import ErrorResponseException

logger = get_logger(__name__)


def show_k8sconfiguration(client, resource_group_name, cluster_name, name, cluster_type):
    """Get an existing Kubernetes Source Control Configuration.

    """
    # Determine ClusterRP
    cluster_rp = __get_cluster_type(cluster_type)

    try:
        config = client.get(resource_group_name, cluster_rp, cluster_type, cluster_name, name)
        return __fix_compliance_state(config)
    except ErrorResponseException as ex:
        # Customize the error message for resources not found
        if ex.response.status_code == 404:
            # If Cluster not found
            if ex.message.__contains__("(ResourceNotFound)"):
                message = ex.message
                recommendation = 'Verify that the --cluster-type is correct and the Resource ' \
                                 '{0}/{1}/{2} exists'.format(cluster_rp, cluster_type, cluster_name)
            # If Configuration not found
            elif ex.message.__contains__("Operation returned an invalid status code 'Not Found'"):
                message = '(ConfigurationNotFound) The Resource {0}/{1}/{2}/Microsoft.KubernetesConfiguration/' \
                          'sourcecontrolConfigurations/{3} could not be found!'.format(cluster_rp, cluster_type,
                                                                                       cluster_name, name)
                recommendation = 'Verify that the Resource {0}/{1}/{2}/Microsoft.KubernetesConfiguration' \
                                 '/sourcecontrolConfigurations/{3} exists'.format(cluster_rp, cluster_type,
                                                                                  cluster_name, name)
            else:
                message = ex.message
                recommendation = ''
<<<<<<< HEAD
            raise ResourceNotFoundError(message, recommendation)
=======
            raise ResourceNotFoundError(message, recommendation) from ex
>>>>>>> 6dde7d62


# pylint: disable=too-many-locals
def create_k8sconfiguration(client, resource_group_name, cluster_name, name, repository_url, scope, cluster_type,
                            operator_instance_name=None, operator_namespace='default', helm_operator_version='1.2.0',
                            operator_type='flux', operator_params='', ssh_private_key='', ssh_private_key_file='',
                            https_user='', https_key='', ssh_known_hosts='', ssh_known_hosts_file='',
                            enable_helm_operator=None, helm_operator_params=''):
    """Create a new Kubernetes Source Control Configuration.

    """
    # Determine ClusterRP
    cluster_rp = __get_cluster_type(cluster_type)

    # Determine operatorInstanceName
    if operator_instance_name is None:
        operator_instance_name = name

    # Create helmOperatorProperties object
    helm_operator_properties = None

    if enable_helm_operator:
        helm_operator_properties = HelmOperatorProperties()
        helm_operator_properties.chart_version = helm_operator_version.strip()
        helm_operator_properties.chart_values = helm_operator_params.strip()

    protected_settings = get_protected_settings(ssh_private_key, ssh_private_key_file, https_user, https_key)
    knownhost_data = get_data_from_key_or_file(ssh_known_hosts, ssh_known_hosts_file)
    if knownhost_data != '':
        validate_known_hosts(knownhost_data)

    # Flag which parameters have been set and validate these settings against the set repository url
    ssh_private_key_set = ssh_private_key != '' or ssh_private_key_file != ''
    ssh_known_hosts_set = knownhost_data != ''
    https_auth_set = https_user != '' and https_key != ''
    validate_url_with_params(repository_url, ssh_private_key_set, ssh_known_hosts_set, https_auth_set)

    # Create sourceControlConfiguration object
    source_control_configuration = SourceControlConfiguration(repository_url=repository_url,
                                                              operator_namespace=operator_namespace,
                                                              operator_instance_name=operator_instance_name,
                                                              operator_type=operator_type,
                                                              operator_params=operator_params,
                                                              configuration_protected_settings=protected_settings,
                                                              operator_scope=scope,
                                                              ssh_known_hosts_contents=knownhost_data,
                                                              enable_helm_operator=enable_helm_operator,
                                                              helm_operator_properties=helm_operator_properties)

    # Try to create the resource
    config = client.create_or_update(resource_group_name, cluster_rp, cluster_type, cluster_name,
                                     name, source_control_configuration)

    return __fix_compliance_state(config)


def update_k8sconfiguration(client, resource_group_name, cluster_name, name, cluster_type,
                            repository_url=None, operator_params=None, ssh_known_hosts='',
                            ssh_known_hosts_file='', enable_helm_operator=None, helm_operator_version=None,
                            helm_operator_params=None):
    """Update an existing Kubernetes Source Control Configuration.

    """
    # Determine ClusterRP
    cluster_rp = __get_cluster_type(cluster_type)

    source_control_configuration_name = name.strip()

    config = client.get(resource_group_name, cluster_rp, cluster_type, cluster_name,
                        source_control_configuration_name).as_dict()

    update_yes = False

    # Set input values, if they are supplied
    if repository_url is not None:
        config['repository_url'] = repository_url
        update_yes = True

    if operator_params is not None:
        config['operator_params'] = operator_params
        update_yes = True

    knownhost_data = get_data_from_key_or_file(ssh_known_hosts, ssh_known_hosts_file)
    if knownhost_data != '':
<<<<<<< HEAD
        __validate_known_hosts(knownhost_data)
=======
        validate_known_hosts(knownhost_data)
>>>>>>> 6dde7d62
        config['ssh_known_hosts_contents'] = knownhost_data
        update_yes = True

    if enable_helm_operator is not None:
        config['enable_helm_operator'] = enable_helm_operator
        update_yes = True

    if helm_operator_version is not None:
        config['helm_operator_version'] = helm_operator_version
        update_yes = True

    if helm_operator_params is not None:
        config['helm_operator_params'] = helm_operator_params
        update_yes = True

    if update_yes is False:
        raise RequiredArgumentMissingError(
<<<<<<< HEAD
            'Invalid update.  No values to update!',
=======
            'Invalid update. No values to update!',
>>>>>>> 6dde7d62
            'Verify that at least one changed parameter is provided in the update command')

    # Flag which parameters have been set and validate these settings against the set repository url
    ssh_known_hosts_set = 'ssh_known_hosts_contents' in config
<<<<<<< HEAD
    __validate_url_with_params(config['repository_url'], False, ssh_known_hosts_set, False)
=======
    validate_url_with_params(config['repository_url'], False, ssh_known_hosts_set, False)
>>>>>>> 6dde7d62

    config = client.create_or_update(resource_group_name, cluster_rp, cluster_type, cluster_name,
                                     source_control_configuration_name, config)

    return __fix_compliance_state(config)


def list_k8sconfiguration(client, resource_group_name, cluster_name, cluster_type):
    cluster_rp = __get_cluster_type(cluster_type)
    return client.list(resource_group_name, cluster_rp, cluster_type, cluster_name)


def delete_k8sconfiguration(client, resource_group_name, cluster_name, name, cluster_type):
    """Delete an existing Kubernetes Source Control Configuration.

    """
    # Determine ClusterRP
    cluster_rp = __get_cluster_type(cluster_type)

    source_control_configuration_name = name

    return client.delete(resource_group_name, cluster_rp, cluster_type, cluster_name, source_control_configuration_name)


def get_protected_settings(ssh_private_key, ssh_private_key_file, https_user, https_key):
    protected_settings = {}
    ssh_private_key_data = get_data_from_key_or_file(ssh_private_key, ssh_private_key_file)

    # Add gitops private key data to protected settings if exists
    # Dry-run all key types to determine if the private key is in a valid format
    invalid_rsa_key, invalid_ecc_key, invalid_dsa_key, invalid_ed25519_key = (False, False, False, False)
    if ssh_private_key_data != '':
        try:
<<<<<<< HEAD
            RSA.import_key(__from_base64(ssh_private_key_data))
        except ValueError:
            invalid_rsa_key = True
        try:
            ECC.import_key(__from_base64(ssh_private_key_data))
        except ValueError:
            invalid_ecc_key = True
        try:
            DSA.import_key(__from_base64(ssh_private_key_data))
        except ValueError:
            invalid_dsa_key = True
        try:
            key_obj = io.StringIO(__from_base64(ssh_private_key_data).decode('utf-8'))
=======
            RSA.import_key(from_base64(ssh_private_key_data))
        except ValueError:
            invalid_rsa_key = True
        try:
            ECC.import_key(from_base64(ssh_private_key_data))
        except ValueError:
            invalid_ecc_key = True
        try:
            DSA.import_key(from_base64(ssh_private_key_data))
        except ValueError:
            invalid_dsa_key = True
        try:
            key_obj = io.StringIO(from_base64(ssh_private_key_data).decode('utf-8'))
>>>>>>> 6dde7d62
            Ed25519Key(file_obj=key_obj)
        except SSHException:
            invalid_ed25519_key = True

        if invalid_rsa_key and invalid_ecc_key and invalid_dsa_key and invalid_ed25519_key:
            raise InvalidArgumentValueError(
<<<<<<< HEAD
                'Error! ssh private key provided in wrong format',
=======
                'Error! ssh private key provided in invalid format',
>>>>>>> 6dde7d62
                'Verify the key provided is a valid PEM-formatted key of type RSA, ECC, DSA, or Ed25519')
        protected_settings["sshPrivateKey"] = ssh_private_key_data

    # Check if both httpsUser and httpsKey exist, then add to protected settings
    if https_user != '' and https_key != '':
        protected_settings['httpsUser'] = to_base64(https_user)
        protected_settings['httpsKey'] = to_base64(https_key)
    elif https_user != '':
        raise RequiredArgumentMissingError(
            'Error! --https-user used without --https-key',
            'Try providing both --https-user and --https-key together')
    elif https_key != '':
        raise RequiredArgumentMissingError(
            'Error! --http-key used without --http-user',
            'Try providing both --https-user and --https-key together')

    return protected_settings


def __get_cluster_type(cluster_type):
    if cluster_type.lower() == 'connectedclusters':
        return 'Microsoft.Kubernetes'
    # Since cluster_type is an enum of only two values, if not connectedClusters, it will be managedClusters.
    return 'Microsoft.ContainerService'


def __fix_compliance_state(config):
    # If we get Compliant/NonCompliant as compliance_sate, change them before returning
    if config.compliance_status.compliance_state.lower() == 'noncompliant':
        config.compliance_status.compliance_state = 'Failed'
    elif config.compliance_status.compliance_state.lower() == 'compliant':
        config.compliance_status.compliance_state = 'Installed'

    return config


def validate_url_with_params(repository_url, ssh_private_key_set, known_hosts_contents_set, https_auth_set):
    scheme = urlparse(repository_url).scheme

    if scheme in ('http', 'https'):
        if ssh_private_key_set:
            raise MutuallyExclusiveArgumentError(
                'Error! An ssh private key cannot be used with an http(s) url',
                'Verify the url provided is a valid ssh url and not an http(s) url')
        if known_hosts_contents_set:
            raise MutuallyExclusiveArgumentError(
                'Error! ssh known_hosts cannot be used with an http(s) url',
                'Verify the url provided is a valid ssh url and not an http(s) url')
        if not https_auth_set and scheme == 'https':
            logger.warning('Warning! https url is being used without https auth params, ensure the repository '
                           'url provided is not a private repo')
    else:
        if https_auth_set:
            raise MutuallyExclusiveArgumentError(
                'Error! https auth (--https-user and --https-key) cannot be used with a non-http(s) url',
                'Verify the url provided is a valid http(s) url and not an ssh url')


<<<<<<< HEAD
def __validate_known_hosts(knownhost_data):
    try:
        knownhost_str = __from_base64(knownhost_data).decode('utf-8')
=======
def validate_known_hosts(knownhost_data):
    try:
        knownhost_str = from_base64(knownhost_data).decode('utf-8')
>>>>>>> 6dde7d62
    except Exception as ex:
        raise InvalidArgumentValueError(
            'Error! ssh known_hosts is not a valid utf-8 base64 encoded string',
            'Verify that the string provided safely decodes into a valid utf-8 format') from ex
    lines = knownhost_str.split('\n')
    for line in lines:
        line = line.strip(' ')
        line_len = len(line)
        if (line_len == 0) or (line[0] == "#"):
            continue
        try:
            host_key = HostKeyEntry.from_line(line)
            if not host_key:
                raise Exception('not enough fields found in known_hosts line')
        except Exception as ex:
            raise InvalidArgumentValueError(
                'Error! ssh known_hosts provided in wrong format',
                'Verify that all lines in the known_hosts contents are provided in a valid sshd(8) format') from ex


def get_data_from_key_or_file(key, filepath):
    if key != '' and filepath != '':
        raise MutuallyExclusiveArgumentError(
            'Error! Both textual key and key filepath cannot be provided',
            'Try providing the file parameter without providing the plaintext parameter')
    data = ''
    if filepath != '':
        data = read_key_file(filepath)
    elif key != '':
        data = key
    return data


def read_key_file(path):
    try:
        with open(path, "r") as myfile:  # user passed in filename
            data_list = myfile.readlines()  # keeps newline characters intact
            data_list_len = len(data_list)
            if (data_list_len) <= 0:
                raise Exception("File provided does not contain any data")
            raw_data = ''.join(data_list)
        return to_base64(raw_data)
    except Exception as ex:
        raise InvalidArgumentValueError(
            'Error! Unable to read key file specified with: {0}'.format(ex),
            'Verify that the filepath specified exists and contains valid utf-8 data') from ex


def from_base64(base64_str):
    return base64.b64decode(base64_str)


def to_base64(raw_data):
    bytes_data = raw_data.encode('utf-8')
    return base64.b64encode(bytes_data).decode('utf-8')<|MERGE_RESOLUTION|>--- conflicted
+++ resolved
@@ -50,11 +50,7 @@
             else:
                 message = ex.message
                 recommendation = ''
-<<<<<<< HEAD
-            raise ResourceNotFoundError(message, recommendation)
-=======
             raise ResourceNotFoundError(message, recommendation) from ex
->>>>>>> 6dde7d62
 
 
 # pylint: disable=too-many-locals
@@ -139,11 +135,7 @@
 
     knownhost_data = get_data_from_key_or_file(ssh_known_hosts, ssh_known_hosts_file)
     if knownhost_data != '':
-<<<<<<< HEAD
-        __validate_known_hosts(knownhost_data)
-=======
         validate_known_hosts(knownhost_data)
->>>>>>> 6dde7d62
         config['ssh_known_hosts_contents'] = knownhost_data
         update_yes = True
 
@@ -161,20 +153,12 @@
 
     if update_yes is False:
         raise RequiredArgumentMissingError(
-<<<<<<< HEAD
-            'Invalid update.  No values to update!',
-=======
             'Invalid update. No values to update!',
->>>>>>> 6dde7d62
             'Verify that at least one changed parameter is provided in the update command')
 
     # Flag which parameters have been set and validate these settings against the set repository url
     ssh_known_hosts_set = 'ssh_known_hosts_contents' in config
-<<<<<<< HEAD
-    __validate_url_with_params(config['repository_url'], False, ssh_known_hosts_set, False)
-=======
     validate_url_with_params(config['repository_url'], False, ssh_known_hosts_set, False)
->>>>>>> 6dde7d62
 
     config = client.create_or_update(resource_group_name, cluster_rp, cluster_type, cluster_name,
                                      source_control_configuration_name, config)
@@ -208,21 +192,6 @@
     invalid_rsa_key, invalid_ecc_key, invalid_dsa_key, invalid_ed25519_key = (False, False, False, False)
     if ssh_private_key_data != '':
         try:
-<<<<<<< HEAD
-            RSA.import_key(__from_base64(ssh_private_key_data))
-        except ValueError:
-            invalid_rsa_key = True
-        try:
-            ECC.import_key(__from_base64(ssh_private_key_data))
-        except ValueError:
-            invalid_ecc_key = True
-        try:
-            DSA.import_key(__from_base64(ssh_private_key_data))
-        except ValueError:
-            invalid_dsa_key = True
-        try:
-            key_obj = io.StringIO(__from_base64(ssh_private_key_data).decode('utf-8'))
-=======
             RSA.import_key(from_base64(ssh_private_key_data))
         except ValueError:
             invalid_rsa_key = True
@@ -236,18 +205,13 @@
             invalid_dsa_key = True
         try:
             key_obj = io.StringIO(from_base64(ssh_private_key_data).decode('utf-8'))
->>>>>>> 6dde7d62
             Ed25519Key(file_obj=key_obj)
         except SSHException:
             invalid_ed25519_key = True
 
         if invalid_rsa_key and invalid_ecc_key and invalid_dsa_key and invalid_ed25519_key:
             raise InvalidArgumentValueError(
-<<<<<<< HEAD
-                'Error! ssh private key provided in wrong format',
-=======
                 'Error! ssh private key provided in invalid format',
->>>>>>> 6dde7d62
                 'Verify the key provided is a valid PEM-formatted key of type RSA, ECC, DSA, or Ed25519')
         protected_settings["sshPrivateKey"] = ssh_private_key_data
 
@@ -306,15 +270,9 @@
                 'Verify the url provided is a valid http(s) url and not an ssh url')
 
 
-<<<<<<< HEAD
-def __validate_known_hosts(knownhost_data):
-    try:
-        knownhost_str = __from_base64(knownhost_data).decode('utf-8')
-=======
 def validate_known_hosts(knownhost_data):
     try:
         knownhost_str = from_base64(knownhost_data).decode('utf-8')
->>>>>>> 6dde7d62
     except Exception as ex:
         raise InvalidArgumentValueError(
             'Error! ssh known_hosts is not a valid utf-8 base64 encoded string',
