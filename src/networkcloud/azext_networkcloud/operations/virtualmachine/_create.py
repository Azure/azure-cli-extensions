--- conflicted
+++ resolved
@@ -12,14 +12,8 @@
 
 from azure.cli.core.aaz import register_callback
 from knack.log import get_logger
-<<<<<<< HEAD
 from azext_networkcloud.aaz.latest.networkcloud.virtualmachine import Create as _Create
 from ..common_ssh import CustomSshOptions
-=======
-from ..common_ssh import CustomSshOptions
-
-from azext_networkcloud.aaz.latest.networkcloud.virtualmachine import Create as _Create
->>>>>>> ed6898c6
 
 logger = get_logger(__name__)
 
@@ -37,9 +31,7 @@
         args_schema = super()._build_arguments_schema(*args, **kwargs)
 
         # Build VM Authentication args
-        args_schema = CustomSshOptions.build_ssh_arg_schema(
-            args_schema, "Authentication"
-        )
+        args_schema = cls.build_ssh_arg_schema(args_schema, "Authentication")
 
         # deregister the VM cli arguments which users should not interact with
         args_schema.ssh_public_keys._registered = False
