--- conflicted
+++ resolved
@@ -7,12 +7,8 @@
 from dataclasses import dataclass
 from knack.log import get_logger
 
-<<<<<<< HEAD
-from azure.storage.blob import BlobClient
-=======
 from azure.storage.blob import BlobClient, BlobType
 from azext_aosm._configuration import ArtifactConfig
->>>>>>> 6cda5234
 from oras.client import OrasClient
 from azext_aosm._configuration import ArtifactConfig
 
