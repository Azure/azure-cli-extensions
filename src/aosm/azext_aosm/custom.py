# --------------------------------------------------------------------------------------------
# Copyright (c) Microsoft Corporation. All rights reserved.
# Licensed under the MIT License. See License.txt in the project root for license information.
# --------------------------------------------------------------------------------------------

import json
import os
import shutil
from dataclasses import asdict
from typing import Optional
from knack.log import get_logger
from azure.cli.core.azclierror import CLIInternalError

from azext_aosm.generate_nfd.cnf_nfd_generator import CnfNfdGenerator
from azext_aosm.generate_nfd.nfd_generator_base import NFDGenerator
from azext_aosm.generate_nfd.vnf_bicep_nfd_generator import VnfBicepNfdGenerator
from azext_aosm.delete.delete import ResourceDeleter
from azext_aosm.deploy.deploy_with_arm import DeployerViaArm
from azext_aosm.util.constants import VNF, CNF, NSD
from azext_aosm.util.management_clients import ApiClients
from azext_aosm.vendored_sdks import HybridNetworkManagementClient
from azext_aosm._client_factory import cf_resources
from azext_aosm._configuration import (
    get_configuration,
    NFConfiguration,
)



logger = get_logger(__name__)


def build_definition(cmd, definition_type: str, config_file: str):
    """
    Build and optionally publish a definition.

<<<<<<< HEAD
    :param cmd: :type cmd: _type_ :param client: :type client:
    HybridNetworkManagementClient :param config_
    file:
    :param cmd: 
    :type cmd: _type_
    :param client: 
    :type client: HybridNetworkManagementClient
=======
    :param cmd:
>>>>>>> c6d6680f
    :param config_file: path to the file
    :param definition_type: VNF or CNF
    """
    # Read the config from the given file
    config = _get_config_from_file(config_file, definition_type)

    # Generate the NFD and the artifact manifest.
    _generate_nfd(definition_type=definition_type, config=config)


def generate_definition_config(definition_type: str, output_file: str = "input.json"):
    """
    Generate an example config file for building a definition.

    :param definition_type: CNF, VNF or NSD :param output_file: path to output config
    file, defaults to "input.json" :type output_
    file:
    :param definition_type: CNF, VNF or NSD
    :param output_file: path to output config file, defaults to "input.json"
    :type output_file: str, optional
    """
<<<<<<< HEAD
    config = get_configuration(definition_type)
    config_as_dict = json.dumps(asdict(config), indent=4)

    with open(output_file, "w", encoding="utf-8") as f:
        f.write(config_as_dict)
        print(f"Empty definition configuration has been written to {output_file}")
        logger.info("Empty definition configuration has been written to %s", output_file)
=======
    _generate_config(definition_type, output_file)
>>>>>>> c6d6680f


def _get_config_from_file(config_file: str, definition_type: str) -> NFConfiguration:
    """
    Read input config file JSON and turn it into a Configuration object.

    :param config_file: path to the file
    :param definition_type: VNF, CNF or NSD
    :rtype: Configuration
    """
    with open(config_file, "r", encoding="utf-8") as f:
        config_as_dict = json.loads(f.read())

    config = get_configuration(definition_type, config_as_dict)
    return config


def _generate_nfd(definition_type, config):
    """Generate a Network Function Definition for the given type and config."""
    nfd_generator: NFDGenerator
    if definition_type == VNF:
        nfd_generator = VnfBicepNfdGenerator(config)
    elif definition_type == CNF:
        nfd_generator = CnfNfdGenerator(config)
    else:
        raise CLIInternalError(
            "Generate NFD called for unrecognised definition_type. Only VNF and CNF have been implemented."
        )
    if nfd_generator.bicep_path:
        carry_on = input(
            f"The folder {os.path.dirname(nfd_generator.bicep_path)} already exists - delete it and continue? (y/n)"
        )
        if carry_on != "y":
            raise RuntimeError("User aborted!")

        shutil.rmtree(os.path.dirname(nfd_generator.bicep_path))
    nfd_generator.generate_nfd()


def publish_definition(
    cmd,
    client: HybridNetworkManagementClient,
    definition_type,
    config_file,
    definition_file: Optional[str] = None,
    parameters_json_file: Optional[str] = None,
    manifest_file: Optional[str] = None,
    manifest_parameters_json_file: Optional[str] = None,
):
    """
    Publish a generated definition.

    :param cmd: :param client: :type client: HybridNetworkManagementClient :param
    definition_type: VNF or CNF :param config_
    file:
    Path to the config file for the NFDV    :param definition_file: Optional path to a
    bicep template to deploy, in case the user                       wants to edit the
    built NFDV template. If omitted, the default                       built NFDV
    template will be used.    :param parameters_json_
    file:
    Optional path to a parameters file for the bicep file,                      in case
    the user wants to edit the built NFDV template. If                      omitted,
    parameters from config will be turned into parameters                      for the
    bicep file    :param manifest_
    file:
    Optional path to an override bicep template to deploy
    manifests    :param manifest_parameters_json_
    file:
    :param cmd: 
    :param client: 
    :type client: HybridNetworkManagementClient
    :param definition_type: VNF or CNF
    :param config_file: Path to the config file for the NFDV
    :param definition_file: Optional path to a bicep template to deploy, in case the
        user        wants to edit the built NFDV template. If omitted, the default
        built NFDV template will be used.
    :param parameters_json_file: Optional path to a parameters file for the bicep file,
        in case the user wants to edit the built NFDV template. If       omitted,
        parameters from config will be turned into parameters       for the bicep file
    :param manifest_file: Optional path to an override bicep template to deploy
        manifests
    :param manifest_parameters_json_file: Optional path to an override bicep parameters
        file for manifest parameters
    """
    print("Publishing definition.")
    api_clients = ApiClients(
        aosm_client=client, resource_client=cf_resources(cmd.cli_ctx)
    )
    config = _get_config_from_file(config_file, definition_type)
    if definition_type == VNF:
        deployer = DeployerViaArm(api_clients, config=config)
        deployer.deploy_vnfd_from_bicep(
            bicep_path=definition_file,
            parameters_json_file=parameters_json_file,
            manifest_bicep_path=manifest_file,
            manifest_parameters_json_file=manifest_parameters_json_file,
        )
    else:
        raise NotImplementedError(
            "Publishing of CNF definitions is not yet implemented."
        )


def delete_published_definition(
    cmd,
    client: HybridNetworkManagementClient,
    definition_type,
    config_file,
    clean=False,
):
    """
    Delete a published definition.

    :param definition_type: CNF or VNF
    :param config_file: Path to the config file
    :param clean: if True, will delete the NFDG, artifact stores and publisher too.
        Defaults to False. Only works if no resources have those as a parent.     Use
        with care.
    """
    config = _get_config_from_file(config_file, definition_type)

    api_clients = ApiClients(
        aosm_client=client, resource_client=cf_resources(cmd.cli_ctx)
    )

    delly = ResourceDeleter(api_clients, config)
    if definition_type == VNF:
        delly.delete_vnf(clean=clean)
    else:
        raise NotImplementedError(
            "Deleting of published CNF definitions is not yet implemented."
        )


def generate_design_config(output_file: str = "input.json"):
    """
    Generate an example config file for building a NSD.

    :param output_file: path to output config file, defaults to "input.json"
    :type output_file: str, optional
    """
    _generate_config(NSD, output_file)


def _generate_config(definition_type: str, output_file: str = "input.json"):
    """
    Generic generate config function for NFDs and NSDs.

    :param definition_type: CNF, VNF or NSD
    :param output_file: path to output config file, defaults to "input.json"
    :type output_file: str, optional
    """
    config = get_configuration(definition_type)
    config_as_dict = json.dumps(asdict(config), indent=4)

    with open(output_file, "w", encoding="utf-8") as f:
        f.write(config_as_dict)
        if definition_type == CNF or definition_type == VNF:
            prtName = "definition"
        else:
            prtName = "design"
        print(f"Empty {prtName} configuration has been written to {output_file}")
        logger.info(f"Empty {prtName} configuration has been written to {output_file}")


def build_design(cmd, client: HybridNetworkManagementClient, config_file: str):
    """
    Build and optionally publish a Network Service Design.

    :param cmd:
    :type cmd: _type_
    :param client:
    :type client: HybridNetworkManagementClient
    :param config_file: path to the file
    """
    raise NotImplementedError("Build design is not yet implented for NSD")


def delete_published_design(
    cmd,
    client: HybridNetworkManagementClient,
    config_file,
    clean=False,
):
    """
    Delete a published NSD.

    :param definition_type: CNF or VNF
    :param config_file: Path to the config file
    :param clean: if True, will delete the NFDG, artifact stores and publisher too.
                  Defaults to False. Only works if no resources have those as a parent.
                    Use with care.
    """
    raise NotImplementedError("Delete published design is not yet implented for NSD")


def publish_design(
    cmd,
    client: HybridNetworkManagementClient,
    config_file,
):
    """
    Publish a generated design.

    :param cmd:
    :param client:
    :type client: HybridNetworkManagementClient
    :param definition_type: VNF or CNF
    :param config_file: Path to the config file for the NFDV
    """
    raise NotImplementedError("Publishing design is not yet implemented for NSD")<|MERGE_RESOLUTION|>--- conflicted
+++ resolved
@@ -34,17 +34,7 @@
     """
     Build and optionally publish a definition.
 
-<<<<<<< HEAD
-    :param cmd: :type cmd: _type_ :param client: :type client:
-    HybridNetworkManagementClient :param config_
-    file:
-    :param cmd: 
-    :type cmd: _type_
-    :param client: 
-    :type client: HybridNetworkManagementClient
-=======
     :param cmd:
->>>>>>> c6d6680f
     :param config_file: path to the file
     :param definition_type: VNF or CNF
     """
@@ -66,17 +56,7 @@
     :param output_file: path to output config file, defaults to "input.json"
     :type output_file: str, optional
     """
-<<<<<<< HEAD
-    config = get_configuration(definition_type)
-    config_as_dict = json.dumps(asdict(config), indent=4)
-
-    with open(output_file, "w", encoding="utf-8") as f:
-        f.write(config_as_dict)
-        print(f"Empty definition configuration has been written to {output_file}")
-        logger.info("Empty definition configuration has been written to %s", output_file)
-=======
     _generate_config(definition_type, output_file)
->>>>>>> c6d6680f
 
 
 def _get_config_from_file(config_file: str, definition_type: str) -> NFConfiguration:
