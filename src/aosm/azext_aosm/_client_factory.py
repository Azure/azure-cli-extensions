--- conflicted
+++ resolved
@@ -16,9 +16,6 @@
 def cf_resources(cli_ctx, subscription_id=None):
     return get_mgmt_service_client(
         cli_ctx, ResourceType.MGMT_RESOURCE_RESOURCES, subscription_id=subscription_id
-<<<<<<< HEAD
-    )
-=======
     )
 
 
@@ -38,5 +35,4 @@
     """
     return get_mgmt_service_client(
         cli_ctx, ResourceType.MGMT_CONTAINERREGISTRY
-    ).registries
->>>>>>> 445c2204
+    ).registries