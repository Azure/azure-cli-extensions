--- conflicted
+++ resolved
@@ -1,10 +1,4 @@
-<<<<<<< HEAD
-## Disabling as every if statement in validate in NSConfig class has this condition
-# pylint: disable=simplifiable-condition
-
 import json
-=======
->>>>>>> f06efc3a
 import os
 from dataclasses import dataclass, field
 from pathlib import Path
@@ -112,8 +106,8 @@
     file_path: Optional[str] = DESCRIPTION_MAP["file_path"]
     blob_sas_url: Optional[str] = DESCRIPTION_MAP["blob_sas_url"]
     version: str = DESCRIPTION_MAP["artifact_version"]
-    
-    
+
+
 @dataclass
 class Configuration:
     config_file: Optional[str] = None
