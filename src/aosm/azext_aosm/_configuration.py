--- conflicted
+++ resolved
@@ -1,23 +1,10 @@
-<<<<<<< HEAD
 from dataclasses import dataclass, field
 from typing import Dict, Optional, Any, List
-=======
-from dataclasses import dataclass
-from typing import Dict, Optional, Any
->>>>>>> 057ef05a
 from pathlib import Path
 from azure.cli.core.azclierror import ValidationError, InvalidArgumentValueError
 from azext_aosm.util.constants import VNF_DEFINITION_OUTPUT_BICEP_PREFIX, VNF, CNF, NSD
 
 DESCRIPTION_MAP: Dict[str, str] = {
-<<<<<<< HEAD
-    "publisher_name": "Name of the Publisher resource you want you definition published to",
-    "publisher_resource_group_name": "Resource group the Publisher resource is in or you want it to be in",
-    "nf_name": "Name of NF definition",
-    "version": "Version of the NF definition",
-    "acr_artifact_store_name": "Name of the ACR Artifact Store resource",
-    "location": "Azure location of the resources",
-=======
     "publisher_resource_group_name": (
         "Resource group for the Publisher resource. Will be "
         "created if it does not exist."
@@ -29,7 +16,6 @@
     "version": "Version of the NF definition",
     "acr_artifact_store_name": "Name of the ACR Artifact Store resource",
     "location": "Azure location to use when creating resources",
->>>>>>> 057ef05a
     "blob_artifact_store_name": "Name of the storage account Artifact Store resource",
     "artifact_name": "Name of the artifact",
     "file_path": (
@@ -58,11 +44,7 @@
 
 
 @dataclass
-<<<<<<< HEAD
-class Configuration:
-=======
 class NFConfiguration:
->>>>>>> 057ef05a
     publisher_name: str = DESCRIPTION_MAP["publisher_name"]
     publisher_resource_group_name: str = DESCRIPTION_MAP[
         "publisher_resource_group_name"
@@ -84,11 +66,7 @@
 
 
 @dataclass
-<<<<<<< HEAD
-class VNFConfiguration(Configuration):
-=======
 class VNFConfiguration(NFConfiguration):
->>>>>>> 057ef05a
     blob_artifact_store_name: str = DESCRIPTION_MAP["blob_artifact_store_name"]
     arm_template: Any = ArtifactConfig()
     vhd: Any = ArtifactConfig()
@@ -104,9 +82,6 @@
 
         if isinstance(self.vhd, dict):
             self.vhd = ArtifactConfig(**self.vhd)
-<<<<<<< HEAD
-    
-=======
             self.validate()
 
     def validate(self) -> None:
@@ -147,16 +122,10 @@
         elif sas_set:
             self.vhd.file_path = None
 
->>>>>>> 057ef05a
     @property
     def sa_manifest_name(self) -> str:
         """Return the Storage account manifest name from the NFD name."""
         return f"{self.nf_name}-sa-manifest-{self.version.replace('.', '-')}"
-<<<<<<< HEAD
-    
-=======
-
->>>>>>> 057ef05a
     @property
     def build_output_folder_name(self) -> str:
         """Return the local folder for generating the bicep template to."""
@@ -164,18 +133,15 @@
         return (
             f"{VNF_DEFINITION_OUTPUT_BICEP_PREFIX}{Path(str(arm_template_path)).stem}"
         )
-<<<<<<< HEAD
 
 @dataclass
 class HelmPackageConfig:
     name: str = "Name of the Helm package"
     path_to_chart: str = "Path to the Helm chart"
     depends_on: List[str] = field(default_factory=lambda: ["Names of the Helm packages this package depends on"])
-=======
->>>>>>> 057ef05a
 
 @dataclass
-class CNFConfiguration(Configuration):
+class CNFConfiguration(NFConfiguration):
     helm_packages: List[Any] = field(default_factory=lambda: [HelmPackageConfig()])
 
     def __post_init__(self):
@@ -195,68 +161,21 @@
             f"{VNF_DEFINITION_OUTPUT_BICEP_PREFIX}{self.nf_name}"
         )
 
-<<<<<<< HEAD
-
-def get_configuration(
-    definition_type: str, config_as_dict: Optional[Dict[Any, Any]] = None
-) -> Configuration:
-=======
 def get_configuration(
     definition_type: str, config_as_dict: Optional[Dict[Any, Any]] = None
 ) -> NFConfiguration:
->>>>>>> 057ef05a
     if config_as_dict is None:
         config_as_dict = {}
 
     if definition_type == VNF:
         config = VNFConfiguration(**config_as_dict)
     elif definition_type == CNF:
-<<<<<<< HEAD
         config = CNFConfiguration(**config_as_dict)
-=======
-        config = NFConfiguration(**config_as_dict)
->>>>>>> 057ef05a
     elif definition_type == NSD:
         config = NFConfiguration(**config_as_dict)
     else:
         raise InvalidArgumentValueError(
             "Definition type not recognized, options are: vnf, cnf or nsd"
         )
-<<<<<<< HEAD
 
     return config
-
-
-def validate_configuration(config: Configuration) -> None:
-    """
-    Validate the configuration passed in.
-
-    :param config: _description_
-    :type config: Configuration
-    """
-    # Do we want to do this validation here or pass it to the service?? If the service
-    # had good error messages I'd say let the service do the validation. But it would
-    # certainly be quicker to catch here.
-    if isinstance(config, VNFConfiguration):
-        if "." in config.vhd.version or "-" not in config.vhd.version:
-            # Not sure about raising this particular one.
-            raise ValidationError(
-                "Config validation error. VHD artifact version should be in format A-B-C"
-            )
-        if "." not in config.arm_template.version or "-" in config.arm_template.version:
-            raise ValidationError(
-                "Config validation error. ARM template artifact version should be in format A.B.C"
-            )
-=======
->>>>>>> 057ef05a
-
-        if not (
-            (config.vhd.file_path or config.vhd.blob_sas_url)
-            or (
-                config.vhd.file_path == DESCRIPTION_MAP["file_path"]
-                and config.vhd.blob_sas_url == DESCRIPTION_MAP["blob_sas_url"]
-            )
-        ):
-            raise ValidationError(
-                "Config validation error. VHD config must have either a local filepath or a blob SAS URL"
-            )