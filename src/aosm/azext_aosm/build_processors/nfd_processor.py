# --------------------------------------------------------------------------------------------
# Copyright (c) Microsoft Corporation. All rights reserved.
# Licensed under the MIT License. See License.txt in the project root for license information.
# --------------------------------------------------------------------------------------------

import json
from pathlib import Path
from typing import Any, Dict, List, Tuple

from knack.log import get_logger

from azext_aosm.build_processors.base_processor import BaseInputProcessor
from azext_aosm.common.artifact import BaseArtifact, LocalFileACRArtifact
from azext_aosm.common.constants import NSD_OUTPUT_FOLDER_FILENAME
from azext_aosm.definition_folder.builder.local_file_builder import LocalFileBuilder
from azext_aosm.inputs.nfd_input import NFDInput
from azext_aosm.vendored_sdks.models import (
<<<<<<< HEAD
    ArmResourceDefinitionResourceElementTemplate, ArtifactType,
    DependsOnProfile, ManifestArtifactFormat, NetworkFunctionApplication)
from azext_aosm.vendored_sdks.models import \
    NetworkFunctionDefinitionResourceElementTemplateDetails as \
    NFDResourceElementTemplate
from azext_aosm.vendored_sdks.models import (NSDArtifactProfile,
                                             ReferencedResource, TemplateType)
from azext_aosm.common.constants import NSD_OUTPUT_FOLDER_FILENAME, NSD_NF_TEMPLATE_FILENAME, NSD_TEMPLATE_FOLDER_NAME
from azext_aosm.common.utils import render_bicep_contents_from_j2, get_template_path
=======
    ArmResourceDefinitionResourceElementTemplate,
    ArtifactType,
    DependsOnProfile,
    ManifestArtifactFormat,
    NetworkFunctionApplication,
)
from azext_aosm.vendored_sdks.models import (
    NetworkFunctionDefinitionResourceElementTemplateDetails as NFDResourceElementTemplate,
)
from azext_aosm.vendored_sdks.models import (
    NSDArtifactProfile,
    ReferencedResource,
    TemplateType,
)
>>>>>>> 86942708

logger = get_logger(__name__)


class NFDProcessor(BaseInputProcessor):
    """
    A class for processing NFD inputs.

    :param name: The name of the artifact.
    :type name: str
    :param input_artifact: The input artifact.
    :type input_artifact: NFDInput
    """

    def __init__(self, name: str, input_artifact: NFDInput):
        super().__init__(name, input_artifact)
        self.input_artifact: NFDInput = input_artifact

    def get_artifact_manifest_list(self) -> List[ManifestArtifactFormat]:
        """
        Get the list of artifacts for the artifact manifest.

        :return: A list of artifacts for the artifact manifest.
        :rtype: List[ManifestArtifactFormat]
        """
        logger.debug("Getting artifact manifest list for NFD input %s.", self.name)
        return [
            ManifestArtifactFormat(
                artifact_name=self.input_artifact.artifact_name,
                artifact_type=ArtifactType.OCI_ARTIFACT.value,
                artifact_version=self.input_artifact.artifact_version,
            )
        ]

    def get_artifact_details(
        self,
    ) -> Tuple[List[BaseArtifact], List[LocalFileBuilder]]:
        """
        Get the artifact details for publishing.

        :return: A tuple containing the list of artifacts and the list of local file builders.
        :rtype: Tuple[List[BaseArtifact], List[LocalFileBuilder]]
        """
        logger.info("Getting artifact details for NFD input.")
        # The ARM template is written to a local file to be used as the artifact
        # Path is relative to NSD_OUTPUT_FOLDER_FILENAME as this artifact is stored in the NSD output folder
        artifact_details = LocalFileACRArtifact(
            artifact_name=self.input_artifact.artifact_name,
            artifact_type=ArtifactType.OCI_ARTIFACT.value,
            artifact_version=self.input_artifact.artifact_version,
            file_path=self.input_artifact.arm_template_output_path.relative_to(
                Path(NSD_OUTPUT_FOLDER_FILENAME)
            ),
        )

        template_path = get_template_path(NSD_TEMPLATE_FOLDER_NAME, NSD_NF_TEMPLATE_FILENAME)
        params = {
            "nfvi_type": self.input_artifact.network_function_definition.properties.network_function_template.nfvi_type
        }
        bicep_contents = render_bicep_contents_from_j2(template_path, params)
        # Create a local file builder for the ARM template
        file_builder = LocalFileBuilder(
            self.input_artifact.arm_template_output_path,
            bicep_contents,
        )

        return [artifact_details], [file_builder]

    def generate_nf_application(self) -> NetworkFunctionApplication:
        """
        Generate the network function application from the input.

        :raises NotImplementedError: NFDs do not support deployment of NFs.
        """
        raise NotImplementedError("NFDs do not support deployment of NFs.")

    def generate_resource_element_template(self) -> NFDResourceElementTemplate:
        """
        Generate the resource element template from the input.

        :return: The resource element template.
        :rtype: NFDResourceElementTemplate
        """
        logger.info("Generating resource element template for NFD input.")
        parameter_values_dict = self.generate_values_mappings(
            self.input_artifact.get_schema(), self.input_artifact.get_defaults(), True
        )

        artifact_profile = NSDArtifactProfile(
            artifact_store_reference=ReferencedResource(id=""),
            artifact_name=self.input_artifact.artifact_name,
            artifact_version=self.input_artifact.artifact_version,
        )

        configuration = ArmResourceDefinitionResourceElementTemplate(
            template_type=TemplateType.ARM_TEMPLATE.value,
            artifact_profile=artifact_profile,
            parameter_values=json.dumps(parameter_values_dict),
        )

        return NFDResourceElementTemplate(
            name=self.name,
            configuration=configuration,
            depends_on_profile=DependsOnProfile(
                install_depends_on=[], uninstall_depends_on=[], update_depends_on=[]
            ),
        )

    def _generate_schema(
        self,
        schema: Dict[str, Any],
        source_schema: Dict[str, Any],
        values: Dict[str, Any],
    ) -> None:
        """
        Generate the parameter schema.

        This function recursively generates the parameter schema for the input artifact by updating
        the schema parameter.

        :param schema: The schema to generate.
        :type schema: Dict[str, Any]
        :param source_schema: The source schema.
        :type source_schema: Dict[str, Any]
        :param values: The values to generate the schema from.
        :type values: Dict[str, Any]
        """
        if "properties" not in source_schema.keys():
            return

        # Loop through each property in the schema.
        for k, v in source_schema["properties"].items():
            # If the property is not in the values, and is required, add it to the values.
            # Temp fix for removing schema from deployParameters
            if k == "deploymentParameters":
                del v["items"]["$schema"]
                del v["items"]["title"]
            if (
                "required" in source_schema
                and k not in values
                and k in source_schema["required"]
            ):
                if v["type"] == "object":
                    print(f"Resolving object {k} for schema")
                    self._generate_schema(schema, v, {})
                else:
                    schema["required"].append(k)
                    schema["properties"][k] = v
            # If the property is in the values, and is an object, generate the values mappings
            # for the subschema.
            if k in values and v["type"] == "object" and values[k]:
                self._generate_schema(schema, v, values[k])<|MERGE_RESOLUTION|>--- conflicted
+++ resolved
@@ -10,37 +10,17 @@
 from knack.log import get_logger
 
 from azext_aosm.build_processors.base_processor import BaseInputProcessor
-from azext_aosm.common.artifact import BaseArtifact, LocalFileACRArtifact
-from azext_aosm.common.constants import NSD_OUTPUT_FOLDER_FILENAME
+from azext_aosm.common.artifact import (BaseArtifact, LocalFileACRArtifact)
 from azext_aosm.definition_folder.builder.local_file_builder import LocalFileBuilder
 from azext_aosm.inputs.nfd_input import NFDInput
 from azext_aosm.vendored_sdks.models import (
-<<<<<<< HEAD
     ArmResourceDefinitionResourceElementTemplate, ArtifactType,
-    DependsOnProfile, ManifestArtifactFormat, NetworkFunctionApplication)
-from azext_aosm.vendored_sdks.models import \
+    DependsOnProfile, ManifestArtifactFormat, NetworkFunctionApplication,
     NetworkFunctionDefinitionResourceElementTemplateDetails as \
-    NFDResourceElementTemplate
-from azext_aosm.vendored_sdks.models import (NSDArtifactProfile,
-                                             ReferencedResource, TemplateType)
+    NFDResourceElementTemplate, NSDArtifactProfile,
+    ReferencedResource, TemplateType)
 from azext_aosm.common.constants import NSD_OUTPUT_FOLDER_FILENAME, NSD_NF_TEMPLATE_FILENAME, NSD_TEMPLATE_FOLDER_NAME
 from azext_aosm.common.utils import render_bicep_contents_from_j2, get_template_path
-=======
-    ArmResourceDefinitionResourceElementTemplate,
-    ArtifactType,
-    DependsOnProfile,
-    ManifestArtifactFormat,
-    NetworkFunctionApplication,
-)
-from azext_aosm.vendored_sdks.models import (
-    NetworkFunctionDefinitionResourceElementTemplateDetails as NFDResourceElementTemplate,
-)
-from azext_aosm.vendored_sdks.models import (
-    NSDArtifactProfile,
-    ReferencedResource,
-    TemplateType,
-)
->>>>>>> 86942708
 
 logger = get_logger(__name__)
 
