--- conflicted
+++ resolved
@@ -11,47 +11,33 @@
 from knack.log import get_logger
 
 from azext_aosm.build_processors.base_processor import BaseInputProcessor
-from azext_aosm.common.artifact import BaseArtifact, LocalFileACRArtifact
+from azext_aosm.common.artifact import (BaseArtifact, LocalFileACRArtifact)
 from azext_aosm.definition_folder.builder.local_file_builder import LocalFileBuilder
 from azext_aosm.inputs.arm_template_input import ArmTemplateInput
 from azext_aosm.vendored_sdks.models import (
-<<<<<<< HEAD
     ArtifactType,
     AzureOperatorNexusNetworkFunctionArmTemplateApplication,
     ApplicationEnablement, ArmResourceDefinitionResourceElementTemplate,
-=======
-    ApplicationEnablement,
-    ArmResourceDefinitionResourceElementTemplate,
->>>>>>> 86942708
     ArmResourceDefinitionResourceElementTemplateDetails,
     ArmTemplateArtifactProfile,
     ArmTemplateMappingRuleProfile,
     AzureCoreArmTemplateArtifactProfile,
-<<<<<<< HEAD
-    AzureCoreArmTemplateDeployMappingRuleProfile, AzureCoreArtifactType,
-    AzureCoreNetworkFunctionArmTemplateApplication, DependsOnProfile,
-    ManifestArtifactFormat, NetworkFunctionApplication, NSDArtifactProfile,
-    ReferencedResource, ResourceElementTemplate, TemplateType, ArtifactProfile,
-    AzureOperatorNexusNetworkFunctionApplication, AzureOperatorNexusArtifactType,
-    AzureOperatorNexusArmTemplateDeployMappingRuleProfile, AzureOperatorNexusArmTemplateArtifactProfile)
-
-from azext_aosm.common.constants import (
-    VNF_OUTPUT_FOLDER_FILENAME,
-    NF_DEFINITION_FOLDER_NAME,
-    TEMPLATE_PARAMETERS_FILENAME)
-=======
+    NetworkFunctionApplication, NSDArtifactProfile,
+    ResourceElementTemplate, TemplateType, AzureOperatorNexusArtifactType,
+    AzureOperatorNexusArmTemplateDeployMappingRuleProfile, AzureOperatorNexusArmTemplateArtifactProfile,
     AzureCoreArmTemplateDeployMappingRuleProfile,
     AzureCoreArtifactType,
     AzureCoreNetworkFunctionArmTemplateApplication,
     DependsOnProfile,
     ManifestArtifactFormat,
-    NetworkFunctionApplication,
-    NSDArtifactProfile,
     ReferencedResource,
-    ResourceElementTemplate,
-    TemplateType,
 )
->>>>>>> 86942708
+
+from azext_aosm.common.constants import (
+    VNF_OUTPUT_FOLDER_FILENAME,
+    NF_DEFINITION_FOLDER_NAME,
+    TEMPLATE_PARAMETERS_FILENAME)
+
 
 logger = get_logger(__name__)
 
