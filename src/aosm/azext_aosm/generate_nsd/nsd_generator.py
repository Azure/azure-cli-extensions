--- conflicted
+++ resolved
@@ -298,16 +298,10 @@
             {},
         )
 
-<<<<<<< HEAD
-    def generate_bicep(
-        self, template_name: str, output_file_name: str, params: Dict[Any, Any]
-    ) -> None:
-=======
     def generate_bicep(self,
                        template_name: str,
                        output_file_name: str,
-                       params: Dict[Any,Any]) -> None:
->>>>>>> 91b7f394
+                       params: Dict[Any, Any]) -> None:
         """
         Render the bicep templates with the correct parameters and copy them into the build output folder.
 
