# --------------------------------------------------------------------------------------------
# Copyright (c) Microsoft Corporation. All rights reserved.
# Licensed under the MIT License. See License.txt in the project root for license information.
# --------------------------------------------------------------------------------------------
import time
from dataclasses import asdict
from typing import Any, Dict

from azure.cli.core import AzCli
from azure.cli.core.azclierror import AzCLIError
from azure.cli.core.commands import LongRunningOperation
from azure.core import exceptions as azure_exceptions
from azure.mgmt.resource import ResourceManagementClient
from azure.mgmt.resource.resources.models import DeploymentExtended
from knack.log import get_logger

from azext_aosm.common.command_context import CommandContext
<<<<<<< HEAD
from azext_aosm.common.utils import convert_bicep_to_arm
from azext_aosm.configuration_models.common_parameters_config import \
    BaseCommonParametersConfig, CoreVNFCommonParametersConfig
from azext_aosm.definition_folder.reader.base_definition import \
    BaseDefinitionElement
=======
>>>>>>> 86942708
from azext_aosm.common.constants import ManifestsExist
from azext_aosm.common.utils import convert_bicep_to_arm
from azext_aosm.configuration_models.common_parameters_config import (
    BaseCommonParametersConfig,
    VNFCommonParametersConfig,
)
from azext_aosm.definition_folder.reader.base_definition import BaseDefinitionElement

logger = get_logger(__name__)


class BicepDefinitionElement(BaseDefinitionElement):
    """Bicep definition"""

    @staticmethod
    def _validate_and_deploy_arm_template(
        cli_ctx: AzCli,
        template: Any,
        parameters: Dict[Any, Any],
        resource_group: str,
        resource_client: ResourceManagementClient,
    ) -> Any:
        """
        Validate and deploy an individual ARM template.

        This ARM template will be created in the resource group passed in.

        :param template: The JSON contents of the template to deploy
        :param parameters: The JSON contents of the parameters file
        :param resource_group: The name of the resource group that has been deployed

        :return: Output dictionary from the bicep template.
        :raise RuntimeError if validation or deploy fails
        """
        # Add a timestamp to the deployment name to ensure it is unique
        current_time = int(time.time())
        deployment_name = f"AOSM_CLI_deployment_{current_time}"

        # Validation is automatically re-attempted in live runs, but not in test
        # playback, causing them to fail. This explicitly re-attempts validation to
        # ensure the tests pass
        validation_res = None
        for validation_attempt in range(2):
            try:
                validation = resource_client.deployments.begin_validate(
                    resource_group_name=resource_group,
                    deployment_name=deployment_name,
                    parameters={
                        "properties": {
                            "mode": "Incremental",
                            "template": template,
                            "parameters": parameters,
                        }
                    },
                )
                validation_res = LongRunningOperation(
                    cli_ctx, "Validating ARM template..."
                )(validation)
                break
            except Exception:  # pylint: disable=broad-except
                if validation_attempt == 1:
                    raise

        if not validation_res or validation_res.error:
            raise RuntimeError(f"Validation of template {template} failed.")

        # Validation succeeded so proceed with deployment
        poller = resource_client.deployments.begin_create_or_update(
            resource_group_name=resource_group,
            deployment_name=deployment_name,
            parameters={
                "properties": {
                    "mode": "Incremental",
                    "template": template,
                    "parameters": parameters,
                }
            },
        )

        # Wait for the deployment to complete and get the outputs
        deployment: DeploymentExtended = LongRunningOperation(
            cli_ctx, "Deploying ARM template"
        )(poller)

        if deployment.properties is None:
            raise RuntimeError("The deployment has no properties.\nAborting")

        if deployment.properties.provisioning_state != "Succeeded":
            raise RuntimeError(
                "Deploy of template to resource group"
                f" {resource_group} proceeded but the provisioning"
                f" state returned is {deployment.properties.provisioning_state}."
                "\nAborting"
            )

        return deployment.properties.outputs

    @staticmethod
    def _artifact_manifests_exist(
        config: BaseCommonParametersConfig, command_context: CommandContext
    ) -> ManifestsExist:
        """
        Returns True if all required manifests exist, False if none do, and raises an
        AzCLIError if some but not all exist.

        Current code only allows one manifest for ACR, and one manifest for SA (if applicable),
        so that's all we check for.
        """
        try:
            command_context.aosm_client.artifact_manifests.get(
                resource_group_name=config.publisherResourceGroupName,
                publisher_name=config.publisherName,
                artifact_store_name=config.acrArtifactStoreName,
                artifact_manifest_name=config.acrManifestName,
            )
            acr_manifest_exists = True
        except azure_exceptions.ResourceNotFoundError:
            acr_manifest_exists = False
        # TODO: test config type change works
        if isinstance(config, CoreVNFCommonParametersConfig):
            try:
                command_context.aosm_client.artifact_manifests.get(
                    resource_group_name=config.publisherResourceGroupName,
                    publisher_name=config.publisherName,
                    artifact_store_name=config.saArtifactStoreName,
                    artifact_manifest_name=config.saManifestName,
                )
                sa_manifest_exists = True
            except azure_exceptions.ResourceNotFoundError:
                sa_manifest_exists = False

            if acr_manifest_exists != sa_manifest_exists:
                return ManifestsExist.SOME

        if acr_manifest_exists:
            return ManifestsExist.ALL

        return ManifestsExist.NONE

    def deploy(
        self, config: BaseCommonParametersConfig, command_context: CommandContext
    ):
        """Deploy the element."""
        # TODO: Deploying base takes about 4 minutes, even if everything is already deployed.
        # We should have a check to see if it's already deployed and skip it if so.
        # The following can be used to speed up testing by skipping base deploy: TODO: remove this
        # if self.path.name == "base":
        #     print("Temporarily skip base for debugging")
        #     return

        # artifact manifests return an error if it already exists, so they need special handling.
        # Currently, _only_ manifests are special, but if we need to add any more custom code,
        # breaking this into a separate class (like we do for artifacts) is probably the right
        # thing to do.
        if self.path.name == "artifactManifest":
            manifests_exist = self._artifact_manifests_exist(
                config=config, command_context=command_context
            )
            if manifests_exist == ManifestsExist.ALL:  # pylint: disable=no-else-return
                # The manifest(s) already exist so nothing else to do for this template
                logger.info("Artifact manifest(s) already exist; skipping deployment.")
                return
            elif manifests_exist == ManifestsExist.SOME:
                # We don't know why we're in this state, and the safest thing to do is to delete
                # the NFDV/NSDV and start again, but we shouldn't do this ourselves.
                raise AzCLIError(
                    "Unexpected state: A subset of artifact manifest exists; expected all or "
                    "none so cannot proceed.\n"
                    "Please delete the NFDV or NSDV (as appropriate) using the "
                    "`az aosm nfd delete` or `az aosm nsd delete` command."
                )
            else:
                assert manifests_exist == ManifestsExist.NONE
                # If none of the manifests exist, we can just go ahead and deploy the template
                # as normal.

        logger.info(
            "Converting bicep to ARM for '%s' template. This can take a few seconds.",
            self.path.name,
        )
        arm_json = convert_bicep_to_arm(self.path / "deploy.bicep")
        logger.info("Deploying ARM template for %s", self.path.name)

        # TODO: handle creating the resource group if it doesn't exist

        # Create the deploy parameters with only the parameters needed by this template
        parameters_in_template = arm_json["parameters"]
        parameters = {
            k: {"value": v}
            for (k, v) in asdict(config).items()
            if k in parameters_in_template
        }
        logger.debug("All parameters provided by user: %s", config)
        logger.debug(
            "Parameters required by %s in built ARM template:%s ",
            self.path.name,
            parameters_in_template,
        )
        logger.debug("Filtered parameters: %s", parameters)

        self._validate_and_deploy_arm_template(
            cli_ctx=command_context.cli_ctx,
            template=arm_json,
            parameters=parameters,
            resource_group=config.publisherResourceGroupName,
            resource_client=command_context.resources_client,
        )

    def delete(
        self, config: BaseCommonParametersConfig, command_context: CommandContext
    ):
        """Delete the element."""
        # TODO: Implement.
        raise NotImplementedError
<|MERGE_RESOLUTION|>--- conflicted
+++ resolved
@@ -1,239 +1,230 @@
-# --------------------------------------------------------------------------------------------
-# Copyright (c) Microsoft Corporation. All rights reserved.
-# Licensed under the MIT License. See License.txt in the project root for license information.
-# --------------------------------------------------------------------------------------------
-import time
-from dataclasses import asdict
-from typing import Any, Dict
-
-from azure.cli.core import AzCli
-from azure.cli.core.azclierror import AzCLIError
-from azure.cli.core.commands import LongRunningOperation
-from azure.core import exceptions as azure_exceptions
-from azure.mgmt.resource import ResourceManagementClient
-from azure.mgmt.resource.resources.models import DeploymentExtended
-from knack.log import get_logger
-
-from azext_aosm.common.command_context import CommandContext
-<<<<<<< HEAD
-from azext_aosm.common.utils import convert_bicep_to_arm
-from azext_aosm.configuration_models.common_parameters_config import \
-    BaseCommonParametersConfig, CoreVNFCommonParametersConfig
-from azext_aosm.definition_folder.reader.base_definition import \
-    BaseDefinitionElement
-=======
->>>>>>> 86942708
-from azext_aosm.common.constants import ManifestsExist
-from azext_aosm.common.utils import convert_bicep_to_arm
-from azext_aosm.configuration_models.common_parameters_config import (
-    BaseCommonParametersConfig,
-    VNFCommonParametersConfig,
-)
-from azext_aosm.definition_folder.reader.base_definition import BaseDefinitionElement
-
-logger = get_logger(__name__)
-
-
-class BicepDefinitionElement(BaseDefinitionElement):
-    """Bicep definition"""
-
-    @staticmethod
-    def _validate_and_deploy_arm_template(
-        cli_ctx: AzCli,
-        template: Any,
-        parameters: Dict[Any, Any],
-        resource_group: str,
-        resource_client: ResourceManagementClient,
-    ) -> Any:
-        """
-        Validate and deploy an individual ARM template.
-
-        This ARM template will be created in the resource group passed in.
-
-        :param template: The JSON contents of the template to deploy
-        :param parameters: The JSON contents of the parameters file
-        :param resource_group: The name of the resource group that has been deployed
-
-        :return: Output dictionary from the bicep template.
-        :raise RuntimeError if validation or deploy fails
-        """
-        # Add a timestamp to the deployment name to ensure it is unique
-        current_time = int(time.time())
-        deployment_name = f"AOSM_CLI_deployment_{current_time}"
-
-        # Validation is automatically re-attempted in live runs, but not in test
-        # playback, causing them to fail. This explicitly re-attempts validation to
-        # ensure the tests pass
-        validation_res = None
-        for validation_attempt in range(2):
-            try:
-                validation = resource_client.deployments.begin_validate(
-                    resource_group_name=resource_group,
-                    deployment_name=deployment_name,
-                    parameters={
-                        "properties": {
-                            "mode": "Incremental",
-                            "template": template,
-                            "parameters": parameters,
-                        }
-                    },
-                )
-                validation_res = LongRunningOperation(
-                    cli_ctx, "Validating ARM template..."
-                )(validation)
-                break
-            except Exception:  # pylint: disable=broad-except
-                if validation_attempt == 1:
-                    raise
-
-        if not validation_res or validation_res.error:
-            raise RuntimeError(f"Validation of template {template} failed.")
-
-        # Validation succeeded so proceed with deployment
-        poller = resource_client.deployments.begin_create_or_update(
-            resource_group_name=resource_group,
-            deployment_name=deployment_name,
-            parameters={
-                "properties": {
-                    "mode": "Incremental",
-                    "template": template,
-                    "parameters": parameters,
-                }
-            },
-        )
-
-        # Wait for the deployment to complete and get the outputs
-        deployment: DeploymentExtended = LongRunningOperation(
-            cli_ctx, "Deploying ARM template"
-        )(poller)
-
-        if deployment.properties is None:
-            raise RuntimeError("The deployment has no properties.\nAborting")
-
-        if deployment.properties.provisioning_state != "Succeeded":
-            raise RuntimeError(
-                "Deploy of template to resource group"
-                f" {resource_group} proceeded but the provisioning"
-                f" state returned is {deployment.properties.provisioning_state}."
-                "\nAborting"
-            )
-
-        return deployment.properties.outputs
-
-    @staticmethod
-    def _artifact_manifests_exist(
-        config: BaseCommonParametersConfig, command_context: CommandContext
-    ) -> ManifestsExist:
-        """
-        Returns True if all required manifests exist, False if none do, and raises an
-        AzCLIError if some but not all exist.
-
-        Current code only allows one manifest for ACR, and one manifest for SA (if applicable),
-        so that's all we check for.
-        """
-        try:
-            command_context.aosm_client.artifact_manifests.get(
-                resource_group_name=config.publisherResourceGroupName,
-                publisher_name=config.publisherName,
-                artifact_store_name=config.acrArtifactStoreName,
-                artifact_manifest_name=config.acrManifestName,
-            )
-            acr_manifest_exists = True
-        except azure_exceptions.ResourceNotFoundError:
-            acr_manifest_exists = False
-        # TODO: test config type change works
-        if isinstance(config, CoreVNFCommonParametersConfig):
-            try:
-                command_context.aosm_client.artifact_manifests.get(
-                    resource_group_name=config.publisherResourceGroupName,
-                    publisher_name=config.publisherName,
-                    artifact_store_name=config.saArtifactStoreName,
-                    artifact_manifest_name=config.saManifestName,
-                )
-                sa_manifest_exists = True
-            except azure_exceptions.ResourceNotFoundError:
-                sa_manifest_exists = False
-
-            if acr_manifest_exists != sa_manifest_exists:
-                return ManifestsExist.SOME
-
-        if acr_manifest_exists:
-            return ManifestsExist.ALL
-
-        return ManifestsExist.NONE
-
-    def deploy(
-        self, config: BaseCommonParametersConfig, command_context: CommandContext
-    ):
-        """Deploy the element."""
-        # TODO: Deploying base takes about 4 minutes, even if everything is already deployed.
-        # We should have a check to see if it's already deployed and skip it if so.
-        # The following can be used to speed up testing by skipping base deploy: TODO: remove this
-        # if self.path.name == "base":
-        #     print("Temporarily skip base for debugging")
-        #     return
-
-        # artifact manifests return an error if it already exists, so they need special handling.
-        # Currently, _only_ manifests are special, but if we need to add any more custom code,
-        # breaking this into a separate class (like we do for artifacts) is probably the right
-        # thing to do.
-        if self.path.name == "artifactManifest":
-            manifests_exist = self._artifact_manifests_exist(
-                config=config, command_context=command_context
-            )
-            if manifests_exist == ManifestsExist.ALL:  # pylint: disable=no-else-return
-                # The manifest(s) already exist so nothing else to do for this template
-                logger.info("Artifact manifest(s) already exist; skipping deployment.")
-                return
-            elif manifests_exist == ManifestsExist.SOME:
-                # We don't know why we're in this state, and the safest thing to do is to delete
-                # the NFDV/NSDV and start again, but we shouldn't do this ourselves.
-                raise AzCLIError(
-                    "Unexpected state: A subset of artifact manifest exists; expected all or "
-                    "none so cannot proceed.\n"
-                    "Please delete the NFDV or NSDV (as appropriate) using the "
-                    "`az aosm nfd delete` or `az aosm nsd delete` command."
-                )
-            else:
-                assert manifests_exist == ManifestsExist.NONE
-                # If none of the manifests exist, we can just go ahead and deploy the template
-                # as normal.
-
-        logger.info(
-            "Converting bicep to ARM for '%s' template. This can take a few seconds.",
-            self.path.name,
-        )
-        arm_json = convert_bicep_to_arm(self.path / "deploy.bicep")
-        logger.info("Deploying ARM template for %s", self.path.name)
-
-        # TODO: handle creating the resource group if it doesn't exist
-
-        # Create the deploy parameters with only the parameters needed by this template
-        parameters_in_template = arm_json["parameters"]
-        parameters = {
-            k: {"value": v}
-            for (k, v) in asdict(config).items()
-            if k in parameters_in_template
-        }
-        logger.debug("All parameters provided by user: %s", config)
-        logger.debug(
-            "Parameters required by %s in built ARM template:%s ",
-            self.path.name,
-            parameters_in_template,
-        )
-        logger.debug("Filtered parameters: %s", parameters)
-
-        self._validate_and_deploy_arm_template(
-            cli_ctx=command_context.cli_ctx,
-            template=arm_json,
-            parameters=parameters,
-            resource_group=config.publisherResourceGroupName,
-            resource_client=command_context.resources_client,
-        )
-
-    def delete(
-        self, config: BaseCommonParametersConfig, command_context: CommandContext
-    ):
-        """Delete the element."""
-        # TODO: Implement.
-        raise NotImplementedError
+# --------------------------------------------------------------------------------------------
+# Copyright (c) Microsoft Corporation. All rights reserved.
+# Licensed under the MIT License. See License.txt in the project root for license information.
+# --------------------------------------------------------------------------------------------
+import time
+from dataclasses import asdict
+from typing import Any, Dict
+
+from azure.cli.core import AzCli
+from azure.cli.core.azclierror import AzCLIError
+from azure.cli.core.commands import LongRunningOperation
+from azure.core import exceptions as azure_exceptions
+from azure.mgmt.resource import ResourceManagementClient
+from azure.mgmt.resource.resources.models import DeploymentExtended
+from knack.log import get_logger
+from azext_aosm.common.command_context import CommandContext
+from azext_aosm.common.utils import convert_bicep_to_arm
+from azext_aosm.configuration_models.common_parameters_config import \
+    BaseCommonParametersConfig, CoreVNFCommonParametersConfig
+from azext_aosm.definition_folder.reader.base_definition import \
+    BaseDefinitionElement
+from azext_aosm.common.constants import ManifestsExist
+
+logger = get_logger(__name__)
+
+
+class BicepDefinitionElement(BaseDefinitionElement):
+    """Bicep definition"""
+
+    @staticmethod
+    def _validate_and_deploy_arm_template(
+        cli_ctx: AzCli,
+        template: Any,
+        parameters: Dict[Any, Any],
+        resource_group: str,
+        resource_client: ResourceManagementClient,
+    ) -> Any:
+        """
+        Validate and deploy an individual ARM template.
+
+        This ARM template will be created in the resource group passed in.
+
+        :param template: The JSON contents of the template to deploy
+        :param parameters: The JSON contents of the parameters file
+        :param resource_group: The name of the resource group that has been deployed
+
+        :return: Output dictionary from the bicep template.
+        :raise RuntimeError if validation or deploy fails
+        """
+        # Add a timestamp to the deployment name to ensure it is unique
+        current_time = int(time.time())
+        deployment_name = f"AOSM_CLI_deployment_{current_time}"
+
+        # Validation is automatically re-attempted in live runs, but not in test
+        # playback, causing them to fail. This explicitly re-attempts validation to
+        # ensure the tests pass
+        validation_res = None
+        for validation_attempt in range(2):
+            try:
+                validation = resource_client.deployments.begin_validate(
+                    resource_group_name=resource_group,
+                    deployment_name=deployment_name,
+                    parameters={
+                        "properties": {
+                            "mode": "Incremental",
+                            "template": template,
+                            "parameters": parameters,
+                        }
+                    },
+                )
+                validation_res = LongRunningOperation(
+                    cli_ctx, "Validating ARM template..."
+                )(validation)
+                break
+            except Exception:  # pylint: disable=broad-except
+                if validation_attempt == 1:
+                    raise
+
+        if not validation_res or validation_res.error:
+            raise RuntimeError(f"Validation of template {template} failed.")
+
+        # Validation succeeded so proceed with deployment
+        poller = resource_client.deployments.begin_create_or_update(
+            resource_group_name=resource_group,
+            deployment_name=deployment_name,
+            parameters={
+                "properties": {
+                    "mode": "Incremental",
+                    "template": template,
+                    "parameters": parameters,
+                }
+            },
+        )
+
+        # Wait for the deployment to complete and get the outputs
+        deployment: DeploymentExtended = LongRunningOperation(
+            cli_ctx, "Deploying ARM template"
+        )(poller)
+
+        if deployment.properties is None:
+            raise RuntimeError("The deployment has no properties.\nAborting")
+
+        if deployment.properties.provisioning_state != "Succeeded":
+            raise RuntimeError(
+                "Deploy of template to resource group"
+                f" {resource_group} proceeded but the provisioning"
+                f" state returned is {deployment.properties.provisioning_state}."
+                "\nAborting"
+            )
+
+        return deployment.properties.outputs
+
+    @staticmethod
+    def _artifact_manifests_exist(
+        config: BaseCommonParametersConfig, command_context: CommandContext
+    ) -> ManifestsExist:
+        """
+
+        Returns True if all required manifests exist, False if none do, and raises an
+        AzCLIError if some but not all exist.
+
+        Current code only allows one manifest for ACR, and one manifest for SA (if applicable),
+        so that's all we check for.
+        """
+        try:
+            command_context.aosm_client.artifact_manifests.get(
+                resource_group_name=config.publisherResourceGroupName,
+                publisher_name=config.publisherName,
+                artifact_store_name=config.acrArtifactStoreName,
+                artifact_manifest_name=config.acrManifestName,
+            )
+            acr_manifest_exists = True
+        except azure_exceptions.ResourceNotFoundError:
+            acr_manifest_exists = False
+        # TODO: test config type change works
+        if isinstance(config, CoreVNFCommonParametersConfig):
+            try:
+                command_context.aosm_client.artifact_manifests.get(
+                    resource_group_name=config.publisherResourceGroupName,
+                    publisher_name=config.publisherName,
+                    artifact_store_name=config.saArtifactStoreName,
+                    artifact_manifest_name=config.saManifestName,
+                )
+                sa_manifest_exists = True
+            except azure_exceptions.ResourceNotFoundError:
+                sa_manifest_exists = False
+
+            if acr_manifest_exists != sa_manifest_exists:
+                return ManifestsExist.SOME
+
+        if acr_manifest_exists:
+            return ManifestsExist.ALL
+
+        return ManifestsExist.NONE
+
+    def deploy(
+        self, config: BaseCommonParametersConfig, command_context: CommandContext
+    ):
+        """Deploy the element."""
+        # TODO: Deploying base takes about 4 minutes, even if everything is already deployed.
+        # We should have a check to see if it's already deployed and skip it if so.
+        # The following can be used to speed up testing by skipping base deploy: TODO: remove this
+        # if self.path.name == "base":
+        #     print("Temporarily skip base for debugging")
+        #     return
+
+        # artifact manifests return an error if it already exists, so they need special handling.
+        # Currently, _only_ manifests are special, but if we need to add any more custom code,
+        # breaking this into a separate class (like we do for artifacts) is probably the right
+        # thing to do.
+        if self.path.name == "artifactManifest":
+            manifests_exist = self._artifact_manifests_exist(
+                config=config, command_context=command_context
+            )
+            if manifests_exist == ManifestsExist.ALL:  # pylint: disable=no-else-return
+                # The manifest(s) already exist so nothing else to do for this template
+                logger.info("Artifact manifest(s) already exist; skipping deployment.")
+                return
+            elif manifests_exist == ManifestsExist.SOME:
+                # We don't know why we're in this state, and the safest thing to do is to delete
+                # the NFDV/NSDV and start again, but we shouldn't do this ourselves.
+                raise AzCLIError(
+                    "Unexpected state: A subset of artifact manifest exists; expected all or "
+                    "none so cannot proceed.\n"
+                    "Please delete the NFDV or NSDV (as appropriate) using the "
+                    "`az aosm nfd delete` or `az aosm nsd delete` command."
+                )
+            else:
+                assert manifests_exist == ManifestsExist.NONE
+                # If none of the manifests exist, we can just go ahead and deploy the template
+                # as normal.
+
+        logger.info(
+            "Converting bicep to ARM for '%s' template. This can take a few seconds.",
+            self.path.name,
+        )
+        arm_json = convert_bicep_to_arm(self.path / "deploy.bicep")
+        logger.info("Deploying ARM template for %s", self.path.name)
+
+        # TODO: handle creating the resource group if it doesn't exist
+
+        # Create the deploy parameters with only the parameters needed by this template
+        parameters_in_template = arm_json["parameters"]
+        parameters = {
+            k: {"value": v}
+            for (k, v) in asdict(config).items()
+            if k in parameters_in_template
+        }
+        logger.debug("All parameters provided by user: %s", config)
+        logger.debug(
+            "Parameters required by %s in built ARM template:%s ",
+            self.path.name,
+            parameters_in_template,
+        )
+        logger.debug("Filtered parameters: %s", parameters)
+
+        self._validate_and_deploy_arm_template(
+            cli_ctx=command_context.cli_ctx,
+            template=arm_json,
+            parameters=parameters,
+            resource_group=config.publisherResourceGroupName,
+            resource_client=command_context.resources_client,
+        )
+
+    def delete(
+        self, config: BaseCommonParametersConfig, command_context: CommandContext
+    ):
+        """Delete the element."""
+        # TODO: Implement.
+        raise NotImplementedError