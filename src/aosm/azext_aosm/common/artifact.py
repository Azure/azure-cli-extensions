# --------------------------------------------------------------------------------------------
# Copyright (c) Microsoft Corporation. All rights reserved.
# Licensed under the MIT License. See License.txt in the project root for license information.
# --------------------------------------------------------------------------------------------
import json
import math
import shutil
import subprocess
from abc import ABC, abstractmethod
from functools import lru_cache
from pathlib import Path
from time import sleep
from typing import Any, MutableMapping, Optional

<<<<<<< HEAD
from azext_aosm.vendored_sdks.azure_storagev2.blob.v2022_11_02 import BlobClient, BlobType
from azext_aosm.vendored_sdks.models import ManifestArtifactFormat
from azext_aosm.vendored_sdks import HybridNetworkManagementClient
from azext_aosm.common.command_context import CommandContext
from azext_aosm.configuration_models.common_parameters_config import BaseCommonParametersConfig, NFDCommonParametersConfig
from azext_aosm.common.utils import convert_bicep_to_arm
from knack.util import CLIError
=======
>>>>>>> 86942708
from knack.log import get_logger
from knack.util import CLIError
from oras.client import OrasClient

from azext_aosm.common.command_context import CommandContext
from azext_aosm.common.utils import convert_bicep_to_arm
from azext_aosm.configuration_models.common_parameters_config import (
    BaseCommonParametersConfig,
    VNFCommonParametersConfig,
)
from azext_aosm.vendored_sdks import HybridNetworkManagementClient
from azext_aosm.vendored_sdks.azure_storagev2.blob.v2022_11_02 import (
    BlobClient,
    BlobType,
)

logger = get_logger(__name__)


# TODO: Split these out into separate files, probably in a new artifacts module
class BaseArtifact(ABC):
    """Abstract base class for artifacts."""

    def __init__(self, artifact_name: str, artifact_type: str, artifact_version: str):
        self.artifact_name = artifact_name
        self.artifact_type = artifact_type
        self.artifact_version = artifact_version

    def to_dict(self) -> dict:
        """Convert an instance to a dict."""
        output_dict = {"type": ARTIFACT_CLASS_TO_TYPE[type(self)]}
        output_dict.update({k: vars(self)[k] for k in vars(self)})
        return output_dict

    @abstractmethod
    def upload(
        self, config: BaseCommonParametersConfig, command_context: CommandContext
    ):
        """Upload the artifact."""


class BaseACRArtifact(BaseArtifact):
    """Abstract base class for ACR artifacts."""

    @abstractmethod
    def upload(
        self, config: BaseCommonParametersConfig, command_context: CommandContext
    ):
        """Upload the artifact."""

    @staticmethod
    def _check_tool_installed(tool_name: str) -> None:
        """
        Check whether a tool such as docker or helm is installed.

        :param tool_name: name of the tool to check, e.g. docker
        """
        if shutil.which(tool_name) is None:
            raise CLIError(f"You must install {tool_name} to use this command.")

    @staticmethod
    def _clean_name(registry_name: str) -> str:
        """Remove https:// from the registry name."""
        return registry_name.replace("https://", "")

    @staticmethod
    def _call_subprocess_raise_output(cmd: list) -> None:
        """
        Call a subprocess and raise a CLIError with the output if it fails.

        :param cmd: command to run, in list format
        :raise CLIError: if the subprocess fails
        """
        log_cmd = cmd.copy()
        if "--password" in log_cmd:
            # Do not log out passwords.
            log_cmd[log_cmd.index("--password") + 1] = "[REDACTED]"

        try:
            called_process = subprocess.run(
                cmd, encoding="utf-8", capture_output=True, text=True, check=True
            )
            logger.debug(
                "Output from %s: %s. Error: %s",
                log_cmd,
                called_process.stdout,
                called_process.stderr,
            )
        except subprocess.CalledProcessError as error:
            all_output: str = (
                f"Command: {' '.join(log_cmd)}\n"
                f"stdout: {error.stdout}\n"
                f"stderr: {error.stderr}\n"
                f"Return code: {error.returncode}"
            )
            logger.debug("The following command failed to run:\n%s", all_output)
            # Raise the error without the original exception, which may contain secrets.
            raise CLIError(all_output) from None

    @staticmethod
    @lru_cache(maxsize=32)
    def _manifest_credentials(
        config: BaseCommonParametersConfig,
        aosm_client: HybridNetworkManagementClient,
    ) -> MutableMapping[str, Any]:
        """Gets the details for uploading the artifacts in the manifest."""
        return aosm_client.artifact_manifests.list_credential(
            resource_group_name=config.publisherResourceGroupName,
            publisher_name=config.publisherName,
            artifact_store_name=config.acrArtifactStoreName,
            artifact_manifest_name=config.acrManifestName,
        ).as_dict()

    @staticmethod
    def _get_oras_client(manifest_credentials: MutableMapping[str, Any]) -> OrasClient:
        client = OrasClient(hostname=manifest_credentials["acr_server_url"])
        client.login(
            username=manifest_credentials["username"],
            password=manifest_credentials["acr_token"],
        )
        return client

    @staticmethod
    def _get_acr(upload_client: OrasClient) -> str:
        """
        Get the name of the ACR.

        :return: The name of the ACR
        """
        assert hasattr(upload_client, "remote")
        if not upload_client.remote.hostname:
            raise ValueError(
                "Cannot upload artifact. Oras client has no remote hostname."
            )
        return BaseACRArtifact._clean_name(upload_client.remote.hostname)


class LocalFileACRArtifact(BaseACRArtifact):
    """Class for ACR artifacts from a local file."""

    def __init__(self, artifact_name, artifact_type, artifact_version, file_path: Path):
        super().__init__(artifact_name, artifact_type, artifact_version)
        self.file_path = file_path

    def upload(
        self, config: BaseCommonParametersConfig, command_context: CommandContext
    ):
        """Upload the artifact."""
        logger.debug("LocalFileACRArtifact config: %s", config)

        # TODO: remove, this is temporary until we fix in artifact reader
        self.file_path = Path(self.file_path)
        # For NSDs, we provide paths relative to the artifacts folder, resolve them to absolute paths
        if not self.file_path.is_absolute():
            output_folder_path = command_context.cli_options["definition_folder"]
<<<<<<< HEAD
            resolved_file_path = output_folder_path.resolve()
            upload_file_path = resolved_file_path / self.file_path
            self.file_path = upload_file_path
=======
            resolved_path = output_folder_path.resolve()
            absolute_file_path = resolved_path / self.file_path
            self.file_path = absolute_file_path
>>>>>>> 86942708

        if self.file_path.suffix == ".bicep":
            # Uploading the nf_template as part of the NSD will use this code path
            # This does mean we can never have a bicep file as an artifact, but that should be OK
            logger.debug("Converting self.file_path to ARM")
            arm_template = convert_bicep_to_arm(self.file_path)
            self.file_path = self.file_path.with_suffix(".json")
            json.dump(arm_template, self.file_path.open("w"))
            logger.debug("Converted bicep file to ARM as: %s", self.file_path)

        manifest_credentials = self._manifest_credentials(
            config=config, aosm_client=command_context.aosm_client
        )
        oras_client = self._get_oras_client(manifest_credentials=manifest_credentials)
        target_acr = self._get_acr(oras_client)
        target = f"{target_acr}/{self.artifact_name}:{self.artifact_version}"
        logger.debug("Uploading %s to %s", self.file_path, target)
        retries = 0
        while True:
            try:
                oras_client.push(files=[self.file_path], target=target)
                break
            except ValueError as error:
                if retries < 20:
                    logger.info(
                        "Retrying pushing local artifact to ACR. Retries so far: %s",
                        retries,
                    )
                    retries += 1
                    sleep(3)
                    continue

                logger.error(
                    "Failed to upload %s to %s. Check if this image exists in the"
                    " source registry %s.",
                    self.file_path,
                    target,
                    target_acr,
                )
                logger.debug(error, exc_info=True)
                raise error

        logger.info("LocalFileACRArtifact uploaded %s to %s", self.file_path, target)


class RemoteACRArtifact(BaseACRArtifact):
    """Class for ACR artifacts from a remote ACR image."""

    def __init__(
        self,
        artifact_name,
        artifact_type,
        artifact_version,
        source_registry: str,
        source_registry_namespace: str,
    ):
        super().__init__(artifact_name, artifact_type, artifact_version)
        self.source_registry = source_registry
        self.source_registry_namespace = source_registry_namespace
        self.namespace_with_slash = (
            f"{source_registry_namespace}/" if source_registry_namespace else ""
        )

    def _pull_image_to_local_registry(
        self,
        source_registry_login_server: str,
        source_image: str,
    ) -> None:
        """
        Pull image to local registry using docker pull. Requires docker.

        Uses the CLI user's context to log in to the source registry.

        :param: source_registry_login_server: e.g. uploadacr.azurecr.io
        :param: source_image: source docker image name e.g.
            uploadacr.azurecr.io/samples/nginx:stable
        """
        try:
            # Login to the source registry with the CLI user credentials. This requires
            # docker to be installed.
            message = f"Logging into source registry {source_registry_login_server}"
            print(message)
            logger.info(message)
            acr_source_login_cmd = [
                str(shutil.which("az")),
                "acr",
                "login",
                "--name",
                source_registry_login_server,
            ]
            self._call_subprocess_raise_output(acr_source_login_cmd)
            message = f"Pulling source image {source_image}"
            print(message)
            logger.info(message)
            pull_source_image_cmd = [
                str(shutil.which("docker")),
                "pull",
                source_image,
            ]
            self._call_subprocess_raise_output(pull_source_image_cmd)
        except CLIError as error:
            logger.error(
                (
                    "Failed to pull %s. Check if this image exists in the"
                    " source registry %s."
                ),
                source_image,
                source_registry_login_server,
            )
            logger.debug(error, exc_info=True)
            raise error
        finally:
            docker_logout_cmd = [
                str(shutil.which("docker")),
                "logout",
                source_registry_login_server,
            ]
            self._call_subprocess_raise_output(docker_logout_cmd)

    def _push_image_from_local_registry(
        self,
        config: BaseCommonParametersConfig,
        command_context: CommandContext,
        local_docker_image: str,
    ):
        """
        Push image to target registry using docker push. Requires docker.

        :param local_docker_image: name and tag of the source image on local registry
            e.g. uploadacr.azurecr.io/samples/nginx:stable
        :type local_docker_image: str
        :param target_password: The password to use for the az acr login attempt
        :type target_password: str
        """
        logger.debug("RemoteACRArtifact config: %s", config)
        manifest_credentials = self._manifest_credentials(
            config=config, aosm_client=command_context.aosm_client
        )
        # TODO (WIBNI): All oras_client is used for (I think) is to get the target_acr.
        #               Is there a simpler way to do this?
        oras_client = self._get_oras_client(manifest_credentials=manifest_credentials)
        target_acr = self._get_acr(oras_client)
        target_username = manifest_credentials["username"]
        target_password = manifest_credentials["acr_token"]
        target = f"{target_acr}/{self.artifact_name}:{self.artifact_version}"
        logger.debug("Target ACR: %s", target)

        print("Tagging source image")
        tag_image_cmd = [
            str(shutil.which("docker")),
            "tag",
            local_docker_image,
            target,
        ]
        self._call_subprocess_raise_output(tag_image_cmd)

        logger.info(
            "Logging into artifact store registry %s", oras_client.remote.hostname
        )
        # ACR login seems to work intermittently, so we retry on failure
        retries = 0
        while True:
            try:
                target_acr_login_cmd = [
                    str(shutil.which("az")),
                    "acr",
                    "login",
                    "--name",
                    target_acr,
                    "--username",
                    target_username,
                    "--password",
                    target_password,
                ]
                self._call_subprocess_raise_output(target_acr_login_cmd)
                logger.debug("Logged in to %s", oras_client.remote.hostname)
                break
            except CLIError as error:
                if retries < 20:
                    logger.info("Retrying ACR login. Retries so far: %s", retries)
                    retries += 1
                    sleep(3)
                    continue
                logger.error(
                    ("Failed to login to %s as %s."), target_acr, target_username
                )
                logger.debug(error, exc_info=True)
                raise error

        try:
            print("Pushing target image using docker push")
            push_target_image_cmd = [
                str(shutil.which("docker")),
                "push",
                target,
            ]
            self._call_subprocess_raise_output(push_target_image_cmd)
        except CLIError as error:
            logger.error(
                ("Failed to push %s to %s."),
                local_docker_image,
                target_acr,
            )
            logger.debug(error, exc_info=True)
            raise error
        finally:
            docker_logout_cmd = [
                str(shutil.which("docker")),
                "logout",
                target_acr,
            ]
            self._call_subprocess_raise_output(docker_logout_cmd)

    def _copy_image(
        self,
        config: BaseCommonParametersConfig,
        command_context: CommandContext,
        source_registry_login_server: str,
        source_image: str,
    ):
        """
        Copy image from one ACR to another.

        Use az acr import to do the import image. Previously we used the python
        sdk `ContainerRegistryManagementClient.registries.begin_import_image`
        but this requires the source resource group name, which is more faff
        at configuration time.

        Neither `az acr import` or `begin_import_image` support using the username
        and acr_token retrieved from the manifest credentials, so this uses the
        CLI users context to access both the source registry and the target
        Artifact Store registry. This requires either Contributor role or a
        custom role that allows the importImage action over the whole subscription.

        :param source_registry: source registry login server e.g. https://uploadacr.azurecr.io
        :param source_image: source image including namespace and tags e.g.
                             samples/nginx:stable
        """
        logger.debug("RemoteACRArtifact (copy_image) config: %s", config)
        manifest_credentials = self._manifest_credentials(
            config=config, aosm_client=command_context.aosm_client
        )
        # TODO (WIBNI): All oras_client is used for (I think) is to get the target_acr.
        #               Is there a simpler way to do this?
        oras_client = self._get_oras_client(manifest_credentials=manifest_credentials)
        target_acr = self._get_acr(oras_client)
        try:
            print("Copying artifact from source registry")
            # In order to use az acr import cross subscription, we need to use a token
            # to authenticate to the source registry. This is documented as the way to
            # us az acr import cross-tenant, not cross-sub, but it also works
            # cross-subscription, and meant we didn't have to make a breaking change to
            # the format of input.json. Our usage here won't work cross-tenant since
            # we're attempting to get the token (source) with the same context as that
            # in which we are creating the ACR (i.e. the target tenant)
            get_token_cmd = [str(shutil.which("az")), "account", "get-access-token"]
            # Dont use _call_subprocess_raise_output here as we don't want to log the
            # output
            called_process = subprocess.run(  # noqa: S603
                get_token_cmd,
                encoding="utf-8",
                capture_output=True,
                text=True,
                check=True,
            )
            access_token_json = json.loads(called_process.stdout)
            access_token = access_token_json["accessToken"]
        except subprocess.CalledProcessError as get_token_err:
            # This error is thrown from the az account get-access-token command
            # If it errored we can log the output as it doesn't contain the token
            logger.debug(get_token_err, exc_info=True)
            raise CLIError(  # pylint: disable=raise-missing-from
                "Failed to import image: could not get an access token from your"
                " Azure account. Try logging in again with `az login` and then re-run"
                " the command. If it fails again, please raise an issue and try"
                " repeating the command using the --no-subscription-permissions"
                " flag to pull the image to your local machine and then"
                " push it to the Artifact Store using manifest credentials scoped"
                " only to the store. This requires Docker to be installed"
                " locally."
            )

        try:
            source = f"{self._clean_name(source_registry_login_server)}/{source_image}"
            acr_import_image_cmd = [
                str(shutil.which("az")),
                "acr",
                "import",
                "--name",
                target_acr,
                "--source",
                source,
                "--image",
                f"{self.artifact_name}:{self.artifact_version}",
                "--password",
                access_token,
            ]
            self._call_subprocess_raise_output(acr_import_image_cmd)
        except CLIError as error:
            logger.debug(error, exc_info=True)
            if (" 401" in str(error)) or ("Unauthorized" in str(error)):
                # As we shell out the the subprocess, I think checking for these strings
                # is the best check we can do for permission failures.
                raise CLIError(
                    "Failed to import image.\nThe problem may be one or more of:\n"
                    " - the source_registry in your config file does not exist;\n"
                    " - the image doesn't exist;\n"
                    " - you do not have permissions to import images.\n"
                    f"You need to have Reader/AcrPull from {source_registry_login_server}, "
                    "and Contributor role + AcrPush role, or a custom "
                    "role that allows the importImage action and AcrPush over the "
                    "whole subscription in order to be able to import to the new "
                    "Artifact store. More information is available at "
                    "https://aka.ms/acr/authorization\n\n"
                    "If you do not have the latter then you can re-run the command using "
                    "the --no-subscription-permissions flag to pull the image to your "
                    "local machine and then push it to the Artifact Store using manifest "
                    "credentials scoped only to the store. This requires Docker to be "
                    "installed locally."
                ) from error

            # Otherwise, the most likely failure is that the image already exists in the artifact
            # store, so don't fail at this stage, log the error.
            logger.warning(
                (
                    "Failed to import %s to %s. If this failure is because it already exists in "
                    "the target registry we can continue. If the failure was for another reason, "
                    " for example it does not exist in the source registry, this is likely "
                    "fatal. Attempting to continue.\n"
                    "%s"
                ),
                source_image,
                target_acr,
                error,
            )

    def upload(
        self, config: BaseCommonParametersConfig, command_context: CommandContext
    ):
        """Upload the artifact."""

        if command_context.cli_options["no_subscription_permissions"]:
            print(
                f"Using docker pull and push to copy image artifact: {self.artifact_name}"
            )
            self._check_tool_installed("docker")
            image_name = (
                f"{self._clean_name(self.source_registry)}/"
                f"{self.namespace_with_slash}{self.artifact_name}"
                f":{self.artifact_version}"
            )
            self._pull_image_to_local_registry(
                source_registry_login_server=self._clean_name(self.source_registry),
                source_image=image_name,
            )
            self._push_image_from_local_registry(
                local_docker_image=image_name,
                config=config,
                command_context=command_context,
            )
        else:
            print(f"Using az acr import to copy image artifact: {self.artifact_name}")
            self._copy_image(
                source_registry_login_server=self.source_registry,
                config=config,
                command_context=command_context,
                source_image=(
                    f"{self.namespace_with_slash}{self.artifact_name}"
                    f":{self.artifact_version}"
                ),
            )


class BaseStorageAccountArtifact(BaseArtifact):
    """Abstract base class for storage account artifacts."""

    @abstractmethod
<<<<<<< HEAD
    def upload(self, config: NFDCommonParametersConfig, command_context: CommandContext):
=======
    def upload(
        self, config: BaseCommonParametersConfig, command_context: CommandContext
    ):
>>>>>>> 86942708
        """Upload the artifact."""

<<<<<<< HEAD
    def _get_blob_client(self, config: NFDCommonParametersConfig, command_context: CommandContext) -> BlobClient:
=======
    def _get_blob_client(
        self, config: VNFCommonParametersConfig, command_context: CommandContext
    ) -> BlobClient:
>>>>>>> 86942708
        container_basename = self.artifact_name.replace("-", "")
        container_name = f"{container_basename}-{self.artifact_version}"
        # For AOSM to work VHD blobs must have the suffix .vhd
        if self.artifact_name.endswith("-vhd"):
            blob_name = f"{self.artifact_name[:-4].replace('-', '')}-{self.artifact_version}.vhd"
        else:
            blob_name = container_name

        logger.debug("container name: %s, blob name: %s", container_name, blob_name)

        manifest_credentials = (
            command_context.aosm_client.artifact_manifests.list_credential(
                resource_group_name=config.publisherResourceGroupName,
                publisher_name=config.publisherName,
                artifact_store_name=config.saArtifactStoreName,
                artifact_manifest_name=config.saManifestName,
            ).as_dict()
        )

        for container_credential in manifest_credentials["container_credentials"]:
            if container_credential["container_name"] == container_name:
                sas_uri = str(container_credential["container_sas_uri"])
                sas_uri_prefix, sas_uri_token = sas_uri.split("?", maxsplit=1)

                blob_url = f"{sas_uri_prefix}/{blob_name}?{sas_uri_token}"
                logger.debug("Blob URL: %s", blob_url)

        return BlobClient.from_blob_url(blob_url)


class LocalFileStorageAccountArtifact(BaseStorageAccountArtifact):
    """Class for storage account artifacts from a local file."""

    def __init__(self, artifact_name, artifact_type, artifact_version, file_path: Path):
        super().__init__(artifact_name, artifact_type, artifact_version)
<<<<<<< HEAD
        self.file_path = str(file_path)  # TODO: Jordan cast this to str here, `str(file_path)`, check output file isn't broken, and/or is it used as a Path elsewhere?
    # TODO: test that making this nfdconfig is ok
    def upload(self, config: NFDCommonParametersConfig, command_context: CommandContext):
=======
        self.file_path = str(file_path)

    def upload(
        self, config: BaseCommonParametersConfig, command_context: CommandContext
    ):
>>>>>>> 86942708
        """Upload the artifact."""
        # Liskov substitution dictates we must accept BaseCommonParametersConfig, but we should
        # never be calling upload on this class unless we've got VNFCommonParametersConfig
        assert isinstance(config, VNFCommonParametersConfig)
        logger.debug("LocalFileStorageAccountArtifact config: %s", config)
        blob_client = self._get_blob_client(
            config=config, command_context=command_context
        )
        logger.info("Uploading local file '%s' to blob store", self.file_path)
        with open(self.file_path, "rb") as artifact:
            blob_client.upload_blob(
                data=artifact,
                overwrite=True,
                blob_type=BlobType.PAGEBLOB,
                progress_hook=self._vhd_upload_progress_callback,
            )

        logger.info(
            "Successfully uploaded %s to %s", self.file_path, blob_client.container_name
        )

    def _vhd_upload_progress_callback(
        self, current_bytes: int, total_bytes: Optional[int]
    ) -> None:
        """Callback function for VHD upload progress."""
        current_readable = self._convert_to_readable_size(current_bytes)
        total_readable = self._convert_to_readable_size(total_bytes)
        message = f"Uploaded {current_readable} of {total_readable} bytes"
        logger.info(message)
        print(message)

    @staticmethod
    def _convert_to_readable_size(size_in_bytes: Optional[int]) -> str:
        """Converts a size in bytes to a human readable size."""
        if size_in_bytes is None:
            return "Unknown bytes"
        size_name = ("B", "KB", "MB", "GB", "TB", "PB", "EB", "ZB", "YB")
        index = int(math.floor(math.log(size_in_bytes, 1024)))
        power = math.pow(1024, index)
        readable_size = round(size_in_bytes / power, 2)
        return f"{readable_size} {size_name[index]}"


class BlobStorageAccountArtifact(BaseStorageAccountArtifact):
    # TODO (Rename): Rename class, e.g. RemoteBlobStorageAccountArtifact
    """Class for storage account artifacts from a remote blob."""

    def __init__(
        self, artifact_name, artifact_type, artifact_version, blob_sas_uri: str
    ):
        super().__init__(artifact_name, artifact_type, artifact_version)
        self.blob_sas_uri = blob_sas_uri

<<<<<<< HEAD
    def upload(self, config: NFDCommonParametersConfig, command_context: CommandContext):
=======
    def upload(
        self, config: BaseCommonParametersConfig, command_context: CommandContext
    ):
>>>>>>> 86942708
        """Upload the artifact."""
        # Liskov substitution dictates we must accept BaseCommonParametersConfig, but we should
        # never be calling upload on this class unless we've got VNFCommonParametersConfig
        assert isinstance(config, VNFCommonParametersConfig)
        logger.info("Copy from SAS URL to blob store")
        source_blob = BlobClient.from_blob_url(self.blob_sas_uri)

        if source_blob.exists():
            target_blob = self._get_blob_client(
                config=config, command_context=command_context
            )
            logger.debug(source_blob.url)
            target_blob.start_copy_from_url(source_blob.url)
            logger.info(
                "Successfully copied %s from %s to %s",
                source_blob.blob_name,
                source_blob.account_name,
                target_blob.account_name,
            )
        else:
            raise RuntimeError(
                f"{source_blob.blob_name} does not exist in"
                f" {source_blob.account_name}."
            )


# Mapping of artifact type names to their classes.
ARTIFACT_TYPE_TO_CLASS = {
    "ACRFromLocalFile": LocalFileACRArtifact,
    "ACRFromRemote": RemoteACRArtifact,
    "StorageAccountFromLocalFile": LocalFileStorageAccountArtifact,
    "StorageAccountFromBlob": BlobStorageAccountArtifact,
}

# Generated mapping of artifact classes to type names.
ARTIFACT_CLASS_TO_TYPE = {v: k for k, v in ARTIFACT_TYPE_TO_CLASS.items()}
<|MERGE_RESOLUTION|>--- conflicted
+++ resolved
@@ -1,723 +1,690 @@
-# --------------------------------------------------------------------------------------------
-# Copyright (c) Microsoft Corporation. All rights reserved.
-# Licensed under the MIT License. See License.txt in the project root for license information.
-# --------------------------------------------------------------------------------------------
-import json
-import math
-import shutil
-import subprocess
-from abc import ABC, abstractmethod
-from functools import lru_cache
-from pathlib import Path
-from time import sleep
-from typing import Any, MutableMapping, Optional
-
-<<<<<<< HEAD
-from azext_aosm.vendored_sdks.azure_storagev2.blob.v2022_11_02 import BlobClient, BlobType
-from azext_aosm.vendored_sdks.models import ManifestArtifactFormat
-from azext_aosm.vendored_sdks import HybridNetworkManagementClient
-from azext_aosm.common.command_context import CommandContext
-from azext_aosm.configuration_models.common_parameters_config import BaseCommonParametersConfig, NFDCommonParametersConfig
-from azext_aosm.common.utils import convert_bicep_to_arm
-from knack.util import CLIError
-=======
->>>>>>> 86942708
-from knack.log import get_logger
-from knack.util import CLIError
-from oras.client import OrasClient
-
-from azext_aosm.common.command_context import CommandContext
-from azext_aosm.common.utils import convert_bicep_to_arm
-from azext_aosm.configuration_models.common_parameters_config import (
-    BaseCommonParametersConfig,
-    VNFCommonParametersConfig,
-)
-from azext_aosm.vendored_sdks import HybridNetworkManagementClient
-from azext_aosm.vendored_sdks.azure_storagev2.blob.v2022_11_02 import (
-    BlobClient,
-    BlobType,
-)
-
-logger = get_logger(__name__)
-
-
-# TODO: Split these out into separate files, probably in a new artifacts module
-class BaseArtifact(ABC):
-    """Abstract base class for artifacts."""
-
-    def __init__(self, artifact_name: str, artifact_type: str, artifact_version: str):
-        self.artifact_name = artifact_name
-        self.artifact_type = artifact_type
-        self.artifact_version = artifact_version
-
-    def to_dict(self) -> dict:
-        """Convert an instance to a dict."""
-        output_dict = {"type": ARTIFACT_CLASS_TO_TYPE[type(self)]}
-        output_dict.update({k: vars(self)[k] for k in vars(self)})
-        return output_dict
-
-    @abstractmethod
-    def upload(
-        self, config: BaseCommonParametersConfig, command_context: CommandContext
-    ):
-        """Upload the artifact."""
-
-
-class BaseACRArtifact(BaseArtifact):
-    """Abstract base class for ACR artifacts."""
-
-    @abstractmethod
-    def upload(
-        self, config: BaseCommonParametersConfig, command_context: CommandContext
-    ):
-        """Upload the artifact."""
-
-    @staticmethod
-    def _check_tool_installed(tool_name: str) -> None:
-        """
-        Check whether a tool such as docker or helm is installed.
-
-        :param tool_name: name of the tool to check, e.g. docker
-        """
-        if shutil.which(tool_name) is None:
-            raise CLIError(f"You must install {tool_name} to use this command.")
-
-    @staticmethod
-    def _clean_name(registry_name: str) -> str:
-        """Remove https:// from the registry name."""
-        return registry_name.replace("https://", "")
-
-    @staticmethod
-    def _call_subprocess_raise_output(cmd: list) -> None:
-        """
-        Call a subprocess and raise a CLIError with the output if it fails.
-
-        :param cmd: command to run, in list format
-        :raise CLIError: if the subprocess fails
-        """
-        log_cmd = cmd.copy()
-        if "--password" in log_cmd:
-            # Do not log out passwords.
-            log_cmd[log_cmd.index("--password") + 1] = "[REDACTED]"
-
-        try:
-            called_process = subprocess.run(
-                cmd, encoding="utf-8", capture_output=True, text=True, check=True
-            )
-            logger.debug(
-                "Output from %s: %s. Error: %s",
-                log_cmd,
-                called_process.stdout,
-                called_process.stderr,
-            )
-        except subprocess.CalledProcessError as error:
-            all_output: str = (
-                f"Command: {' '.join(log_cmd)}\n"
-                f"stdout: {error.stdout}\n"
-                f"stderr: {error.stderr}\n"
-                f"Return code: {error.returncode}"
-            )
-            logger.debug("The following command failed to run:\n%s", all_output)
-            # Raise the error without the original exception, which may contain secrets.
-            raise CLIError(all_output) from None
-
-    @staticmethod
-    @lru_cache(maxsize=32)
-    def _manifest_credentials(
-        config: BaseCommonParametersConfig,
-        aosm_client: HybridNetworkManagementClient,
-    ) -> MutableMapping[str, Any]:
-        """Gets the details for uploading the artifacts in the manifest."""
-        return aosm_client.artifact_manifests.list_credential(
-            resource_group_name=config.publisherResourceGroupName,
-            publisher_name=config.publisherName,
-            artifact_store_name=config.acrArtifactStoreName,
-            artifact_manifest_name=config.acrManifestName,
-        ).as_dict()
-
-    @staticmethod
-    def _get_oras_client(manifest_credentials: MutableMapping[str, Any]) -> OrasClient:
-        client = OrasClient(hostname=manifest_credentials["acr_server_url"])
-        client.login(
-            username=manifest_credentials["username"],
-            password=manifest_credentials["acr_token"],
-        )
-        return client
-
-    @staticmethod
-    def _get_acr(upload_client: OrasClient) -> str:
-        """
-        Get the name of the ACR.
-
-        :return: The name of the ACR
-        """
-        assert hasattr(upload_client, "remote")
-        if not upload_client.remote.hostname:
-            raise ValueError(
-                "Cannot upload artifact. Oras client has no remote hostname."
-            )
-        return BaseACRArtifact._clean_name(upload_client.remote.hostname)
-
-
-class LocalFileACRArtifact(BaseACRArtifact):
-    """Class for ACR artifacts from a local file."""
-
-    def __init__(self, artifact_name, artifact_type, artifact_version, file_path: Path):
-        super().__init__(artifact_name, artifact_type, artifact_version)
-        self.file_path = file_path
-
-    def upload(
-        self, config: BaseCommonParametersConfig, command_context: CommandContext
-    ):
-        """Upload the artifact."""
-        logger.debug("LocalFileACRArtifact config: %s", config)
-
-        # TODO: remove, this is temporary until we fix in artifact reader
-        self.file_path = Path(self.file_path)
-        # For NSDs, we provide paths relative to the artifacts folder, resolve them to absolute paths
-        if not self.file_path.is_absolute():
-            output_folder_path = command_context.cli_options["definition_folder"]
-<<<<<<< HEAD
-            resolved_file_path = output_folder_path.resolve()
-            upload_file_path = resolved_file_path / self.file_path
-            self.file_path = upload_file_path
-=======
-            resolved_path = output_folder_path.resolve()
-            absolute_file_path = resolved_path / self.file_path
-            self.file_path = absolute_file_path
->>>>>>> 86942708
-
-        if self.file_path.suffix == ".bicep":
-            # Uploading the nf_template as part of the NSD will use this code path
-            # This does mean we can never have a bicep file as an artifact, but that should be OK
-            logger.debug("Converting self.file_path to ARM")
-            arm_template = convert_bicep_to_arm(self.file_path)
-            self.file_path = self.file_path.with_suffix(".json")
-            json.dump(arm_template, self.file_path.open("w"))
-            logger.debug("Converted bicep file to ARM as: %s", self.file_path)
-
-        manifest_credentials = self._manifest_credentials(
-            config=config, aosm_client=command_context.aosm_client
-        )
-        oras_client = self._get_oras_client(manifest_credentials=manifest_credentials)
-        target_acr = self._get_acr(oras_client)
-        target = f"{target_acr}/{self.artifact_name}:{self.artifact_version}"
-        logger.debug("Uploading %s to %s", self.file_path, target)
-        retries = 0
-        while True:
-            try:
-                oras_client.push(files=[self.file_path], target=target)
-                break
-            except ValueError as error:
-                if retries < 20:
-                    logger.info(
-                        "Retrying pushing local artifact to ACR. Retries so far: %s",
-                        retries,
-                    )
-                    retries += 1
-                    sleep(3)
-                    continue
-
-                logger.error(
-                    "Failed to upload %s to %s. Check if this image exists in the"
-                    " source registry %s.",
-                    self.file_path,
-                    target,
-                    target_acr,
-                )
-                logger.debug(error, exc_info=True)
-                raise error
-
-        logger.info("LocalFileACRArtifact uploaded %s to %s", self.file_path, target)
-
-
-class RemoteACRArtifact(BaseACRArtifact):
-    """Class for ACR artifacts from a remote ACR image."""
-
-    def __init__(
-        self,
-        artifact_name,
-        artifact_type,
-        artifact_version,
-        source_registry: str,
-        source_registry_namespace: str,
-    ):
-        super().__init__(artifact_name, artifact_type, artifact_version)
-        self.source_registry = source_registry
-        self.source_registry_namespace = source_registry_namespace
-        self.namespace_with_slash = (
-            f"{source_registry_namespace}/" if source_registry_namespace else ""
-        )
-
-    def _pull_image_to_local_registry(
-        self,
-        source_registry_login_server: str,
-        source_image: str,
-    ) -> None:
-        """
-        Pull image to local registry using docker pull. Requires docker.
-
-        Uses the CLI user's context to log in to the source registry.
-
-        :param: source_registry_login_server: e.g. uploadacr.azurecr.io
-        :param: source_image: source docker image name e.g.
-            uploadacr.azurecr.io/samples/nginx:stable
-        """
-        try:
-            # Login to the source registry with the CLI user credentials. This requires
-            # docker to be installed.
-            message = f"Logging into source registry {source_registry_login_server}"
-            print(message)
-            logger.info(message)
-            acr_source_login_cmd = [
-                str(shutil.which("az")),
-                "acr",
-                "login",
-                "--name",
-                source_registry_login_server,
-            ]
-            self._call_subprocess_raise_output(acr_source_login_cmd)
-            message = f"Pulling source image {source_image}"
-            print(message)
-            logger.info(message)
-            pull_source_image_cmd = [
-                str(shutil.which("docker")),
-                "pull",
-                source_image,
-            ]
-            self._call_subprocess_raise_output(pull_source_image_cmd)
-        except CLIError as error:
-            logger.error(
-                (
-                    "Failed to pull %s. Check if this image exists in the"
-                    " source registry %s."
-                ),
-                source_image,
-                source_registry_login_server,
-            )
-            logger.debug(error, exc_info=True)
-            raise error
-        finally:
-            docker_logout_cmd = [
-                str(shutil.which("docker")),
-                "logout",
-                source_registry_login_server,
-            ]
-            self._call_subprocess_raise_output(docker_logout_cmd)
-
-    def _push_image_from_local_registry(
-        self,
-        config: BaseCommonParametersConfig,
-        command_context: CommandContext,
-        local_docker_image: str,
-    ):
-        """
-        Push image to target registry using docker push. Requires docker.
-
-        :param local_docker_image: name and tag of the source image on local registry
-            e.g. uploadacr.azurecr.io/samples/nginx:stable
-        :type local_docker_image: str
-        :param target_password: The password to use for the az acr login attempt
-        :type target_password: str
-        """
-        logger.debug("RemoteACRArtifact config: %s", config)
-        manifest_credentials = self._manifest_credentials(
-            config=config, aosm_client=command_context.aosm_client
-        )
-        # TODO (WIBNI): All oras_client is used for (I think) is to get the target_acr.
-        #               Is there a simpler way to do this?
-        oras_client = self._get_oras_client(manifest_credentials=manifest_credentials)
-        target_acr = self._get_acr(oras_client)
-        target_username = manifest_credentials["username"]
-        target_password = manifest_credentials["acr_token"]
-        target = f"{target_acr}/{self.artifact_name}:{self.artifact_version}"
-        logger.debug("Target ACR: %s", target)
-
-        print("Tagging source image")
-        tag_image_cmd = [
-            str(shutil.which("docker")),
-            "tag",
-            local_docker_image,
-            target,
-        ]
-        self._call_subprocess_raise_output(tag_image_cmd)
-
-        logger.info(
-            "Logging into artifact store registry %s", oras_client.remote.hostname
-        )
-        # ACR login seems to work intermittently, so we retry on failure
-        retries = 0
-        while True:
-            try:
-                target_acr_login_cmd = [
-                    str(shutil.which("az")),
-                    "acr",
-                    "login",
-                    "--name",
-                    target_acr,
-                    "--username",
-                    target_username,
-                    "--password",
-                    target_password,
-                ]
-                self._call_subprocess_raise_output(target_acr_login_cmd)
-                logger.debug("Logged in to %s", oras_client.remote.hostname)
-                break
-            except CLIError as error:
-                if retries < 20:
-                    logger.info("Retrying ACR login. Retries so far: %s", retries)
-                    retries += 1
-                    sleep(3)
-                    continue
-                logger.error(
-                    ("Failed to login to %s as %s."), target_acr, target_username
-                )
-                logger.debug(error, exc_info=True)
-                raise error
-
-        try:
-            print("Pushing target image using docker push")
-            push_target_image_cmd = [
-                str(shutil.which("docker")),
-                "push",
-                target,
-            ]
-            self._call_subprocess_raise_output(push_target_image_cmd)
-        except CLIError as error:
-            logger.error(
-                ("Failed to push %s to %s."),
-                local_docker_image,
-                target_acr,
-            )
-            logger.debug(error, exc_info=True)
-            raise error
-        finally:
-            docker_logout_cmd = [
-                str(shutil.which("docker")),
-                "logout",
-                target_acr,
-            ]
-            self._call_subprocess_raise_output(docker_logout_cmd)
-
-    def _copy_image(
-        self,
-        config: BaseCommonParametersConfig,
-        command_context: CommandContext,
-        source_registry_login_server: str,
-        source_image: str,
-    ):
-        """
-        Copy image from one ACR to another.
-
-        Use az acr import to do the import image. Previously we used the python
-        sdk `ContainerRegistryManagementClient.registries.begin_import_image`
-        but this requires the source resource group name, which is more faff
-        at configuration time.
-
-        Neither `az acr import` or `begin_import_image` support using the username
-        and acr_token retrieved from the manifest credentials, so this uses the
-        CLI users context to access both the source registry and the target
-        Artifact Store registry. This requires either Contributor role or a
-        custom role that allows the importImage action over the whole subscription.
-
-        :param source_registry: source registry login server e.g. https://uploadacr.azurecr.io
-        :param source_image: source image including namespace and tags e.g.
-                             samples/nginx:stable
-        """
-        logger.debug("RemoteACRArtifact (copy_image) config: %s", config)
-        manifest_credentials = self._manifest_credentials(
-            config=config, aosm_client=command_context.aosm_client
-        )
-        # TODO (WIBNI): All oras_client is used for (I think) is to get the target_acr.
-        #               Is there a simpler way to do this?
-        oras_client = self._get_oras_client(manifest_credentials=manifest_credentials)
-        target_acr = self._get_acr(oras_client)
-        try:
-            print("Copying artifact from source registry")
-            # In order to use az acr import cross subscription, we need to use a token
-            # to authenticate to the source registry. This is documented as the way to
-            # us az acr import cross-tenant, not cross-sub, but it also works
-            # cross-subscription, and meant we didn't have to make a breaking change to
-            # the format of input.json. Our usage here won't work cross-tenant since
-            # we're attempting to get the token (source) with the same context as that
-            # in which we are creating the ACR (i.e. the target tenant)
-            get_token_cmd = [str(shutil.which("az")), "account", "get-access-token"]
-            # Dont use _call_subprocess_raise_output here as we don't want to log the
-            # output
-            called_process = subprocess.run(  # noqa: S603
-                get_token_cmd,
-                encoding="utf-8",
-                capture_output=True,
-                text=True,
-                check=True,
-            )
-            access_token_json = json.loads(called_process.stdout)
-            access_token = access_token_json["accessToken"]
-        except subprocess.CalledProcessError as get_token_err:
-            # This error is thrown from the az account get-access-token command
-            # If it errored we can log the output as it doesn't contain the token
-            logger.debug(get_token_err, exc_info=True)
-            raise CLIError(  # pylint: disable=raise-missing-from
-                "Failed to import image: could not get an access token from your"
-                " Azure account. Try logging in again with `az login` and then re-run"
-                " the command. If it fails again, please raise an issue and try"
-                " repeating the command using the --no-subscription-permissions"
-                " flag to pull the image to your local machine and then"
-                " push it to the Artifact Store using manifest credentials scoped"
-                " only to the store. This requires Docker to be installed"
-                " locally."
-            )
-
-        try:
-            source = f"{self._clean_name(source_registry_login_server)}/{source_image}"
-            acr_import_image_cmd = [
-                str(shutil.which("az")),
-                "acr",
-                "import",
-                "--name",
-                target_acr,
-                "--source",
-                source,
-                "--image",
-                f"{self.artifact_name}:{self.artifact_version}",
-                "--password",
-                access_token,
-            ]
-            self._call_subprocess_raise_output(acr_import_image_cmd)
-        except CLIError as error:
-            logger.debug(error, exc_info=True)
-            if (" 401" in str(error)) or ("Unauthorized" in str(error)):
-                # As we shell out the the subprocess, I think checking for these strings
-                # is the best check we can do for permission failures.
-                raise CLIError(
-                    "Failed to import image.\nThe problem may be one or more of:\n"
-                    " - the source_registry in your config file does not exist;\n"
-                    " - the image doesn't exist;\n"
-                    " - you do not have permissions to import images.\n"
-                    f"You need to have Reader/AcrPull from {source_registry_login_server}, "
-                    "and Contributor role + AcrPush role, or a custom "
-                    "role that allows the importImage action and AcrPush over the "
-                    "whole subscription in order to be able to import to the new "
-                    "Artifact store. More information is available at "
-                    "https://aka.ms/acr/authorization\n\n"
-                    "If you do not have the latter then you can re-run the command using "
-                    "the --no-subscription-permissions flag to pull the image to your "
-                    "local machine and then push it to the Artifact Store using manifest "
-                    "credentials scoped only to the store. This requires Docker to be "
-                    "installed locally."
-                ) from error
-
-            # Otherwise, the most likely failure is that the image already exists in the artifact
-            # store, so don't fail at this stage, log the error.
-            logger.warning(
-                (
-                    "Failed to import %s to %s. If this failure is because it already exists in "
-                    "the target registry we can continue. If the failure was for another reason, "
-                    " for example it does not exist in the source registry, this is likely "
-                    "fatal. Attempting to continue.\n"
-                    "%s"
-                ),
-                source_image,
-                target_acr,
-                error,
-            )
-
-    def upload(
-        self, config: BaseCommonParametersConfig, command_context: CommandContext
-    ):
-        """Upload the artifact."""
-
-        if command_context.cli_options["no_subscription_permissions"]:
-            print(
-                f"Using docker pull and push to copy image artifact: {self.artifact_name}"
-            )
-            self._check_tool_installed("docker")
-            image_name = (
-                f"{self._clean_name(self.source_registry)}/"
-                f"{self.namespace_with_slash}{self.artifact_name}"
-                f":{self.artifact_version}"
-            )
-            self._pull_image_to_local_registry(
-                source_registry_login_server=self._clean_name(self.source_registry),
-                source_image=image_name,
-            )
-            self._push_image_from_local_registry(
-                local_docker_image=image_name,
-                config=config,
-                command_context=command_context,
-            )
-        else:
-            print(f"Using az acr import to copy image artifact: {self.artifact_name}")
-            self._copy_image(
-                source_registry_login_server=self.source_registry,
-                config=config,
-                command_context=command_context,
-                source_image=(
-                    f"{self.namespace_with_slash}{self.artifact_name}"
-                    f":{self.artifact_version}"
-                ),
-            )
-
-
-class BaseStorageAccountArtifact(BaseArtifact):
-    """Abstract base class for storage account artifacts."""
-
-    @abstractmethod
-<<<<<<< HEAD
-    def upload(self, config: NFDCommonParametersConfig, command_context: CommandContext):
-=======
-    def upload(
-        self, config: BaseCommonParametersConfig, command_context: CommandContext
-    ):
->>>>>>> 86942708
-        """Upload the artifact."""
-
-<<<<<<< HEAD
-    def _get_blob_client(self, config: NFDCommonParametersConfig, command_context: CommandContext) -> BlobClient:
-=======
-    def _get_blob_client(
-        self, config: VNFCommonParametersConfig, command_context: CommandContext
-    ) -> BlobClient:
->>>>>>> 86942708
-        container_basename = self.artifact_name.replace("-", "")
-        container_name = f"{container_basename}-{self.artifact_version}"
-        # For AOSM to work VHD blobs must have the suffix .vhd
-        if self.artifact_name.endswith("-vhd"):
-            blob_name = f"{self.artifact_name[:-4].replace('-', '')}-{self.artifact_version}.vhd"
-        else:
-            blob_name = container_name
-
-        logger.debug("container name: %s, blob name: %s", container_name, blob_name)
-
-        manifest_credentials = (
-            command_context.aosm_client.artifact_manifests.list_credential(
-                resource_group_name=config.publisherResourceGroupName,
-                publisher_name=config.publisherName,
-                artifact_store_name=config.saArtifactStoreName,
-                artifact_manifest_name=config.saManifestName,
-            ).as_dict()
-        )
-
-        for container_credential in manifest_credentials["container_credentials"]:
-            if container_credential["container_name"] == container_name:
-                sas_uri = str(container_credential["container_sas_uri"])
-                sas_uri_prefix, sas_uri_token = sas_uri.split("?", maxsplit=1)
-
-                blob_url = f"{sas_uri_prefix}/{blob_name}?{sas_uri_token}"
-                logger.debug("Blob URL: %s", blob_url)
-
-        return BlobClient.from_blob_url(blob_url)
-
-
-class LocalFileStorageAccountArtifact(BaseStorageAccountArtifact):
-    """Class for storage account artifacts from a local file."""
-
-    def __init__(self, artifact_name, artifact_type, artifact_version, file_path: Path):
-        super().__init__(artifact_name, artifact_type, artifact_version)
-<<<<<<< HEAD
-        self.file_path = str(file_path)  # TODO: Jordan cast this to str here, `str(file_path)`, check output file isn't broken, and/or is it used as a Path elsewhere?
-    # TODO: test that making this nfdconfig is ok
-    def upload(self, config: NFDCommonParametersConfig, command_context: CommandContext):
-=======
-        self.file_path = str(file_path)
-
-    def upload(
-        self, config: BaseCommonParametersConfig, command_context: CommandContext
-    ):
->>>>>>> 86942708
-        """Upload the artifact."""
-        # Liskov substitution dictates we must accept BaseCommonParametersConfig, but we should
-        # never be calling upload on this class unless we've got VNFCommonParametersConfig
-        assert isinstance(config, VNFCommonParametersConfig)
-        logger.debug("LocalFileStorageAccountArtifact config: %s", config)
-        blob_client = self._get_blob_client(
-            config=config, command_context=command_context
-        )
-        logger.info("Uploading local file '%s' to blob store", self.file_path)
-        with open(self.file_path, "rb") as artifact:
-            blob_client.upload_blob(
-                data=artifact,
-                overwrite=True,
-                blob_type=BlobType.PAGEBLOB,
-                progress_hook=self._vhd_upload_progress_callback,
-            )
-
-        logger.info(
-            "Successfully uploaded %s to %s", self.file_path, blob_client.container_name
-        )
-
-    def _vhd_upload_progress_callback(
-        self, current_bytes: int, total_bytes: Optional[int]
-    ) -> None:
-        """Callback function for VHD upload progress."""
-        current_readable = self._convert_to_readable_size(current_bytes)
-        total_readable = self._convert_to_readable_size(total_bytes)
-        message = f"Uploaded {current_readable} of {total_readable} bytes"
-        logger.info(message)
-        print(message)
-
-    @staticmethod
-    def _convert_to_readable_size(size_in_bytes: Optional[int]) -> str:
-        """Converts a size in bytes to a human readable size."""
-        if size_in_bytes is None:
-            return "Unknown bytes"
-        size_name = ("B", "KB", "MB", "GB", "TB", "PB", "EB", "ZB", "YB")
-        index = int(math.floor(math.log(size_in_bytes, 1024)))
-        power = math.pow(1024, index)
-        readable_size = round(size_in_bytes / power, 2)
-        return f"{readable_size} {size_name[index]}"
-
-
-class BlobStorageAccountArtifact(BaseStorageAccountArtifact):
-    # TODO (Rename): Rename class, e.g. RemoteBlobStorageAccountArtifact
-    """Class for storage account artifacts from a remote blob."""
-
-    def __init__(
-        self, artifact_name, artifact_type, artifact_version, blob_sas_uri: str
-    ):
-        super().__init__(artifact_name, artifact_type, artifact_version)
-        self.blob_sas_uri = blob_sas_uri
-
-<<<<<<< HEAD
-    def upload(self, config: NFDCommonParametersConfig, command_context: CommandContext):
-=======
-    def upload(
-        self, config: BaseCommonParametersConfig, command_context: CommandContext
-    ):
->>>>>>> 86942708
-        """Upload the artifact."""
-        # Liskov substitution dictates we must accept BaseCommonParametersConfig, but we should
-        # never be calling upload on this class unless we've got VNFCommonParametersConfig
-        assert isinstance(config, VNFCommonParametersConfig)
-        logger.info("Copy from SAS URL to blob store")
-        source_blob = BlobClient.from_blob_url(self.blob_sas_uri)
-
-        if source_blob.exists():
-            target_blob = self._get_blob_client(
-                config=config, command_context=command_context
-            )
-            logger.debug(source_blob.url)
-            target_blob.start_copy_from_url(source_blob.url)
-            logger.info(
-                "Successfully copied %s from %s to %s",
-                source_blob.blob_name,
-                source_blob.account_name,
-                target_blob.account_name,
-            )
-        else:
-            raise RuntimeError(
-                f"{source_blob.blob_name} does not exist in"
-                f" {source_blob.account_name}."
-            )
-
-
-# Mapping of artifact type names to their classes.
-ARTIFACT_TYPE_TO_CLASS = {
-    "ACRFromLocalFile": LocalFileACRArtifact,
-    "ACRFromRemote": RemoteACRArtifact,
-    "StorageAccountFromLocalFile": LocalFileStorageAccountArtifact,
-    "StorageAccountFromBlob": BlobStorageAccountArtifact,
-}
-
-# Generated mapping of artifact classes to type names.
-ARTIFACT_CLASS_TO_TYPE = {v: k for k, v in ARTIFACT_TYPE_TO_CLASS.items()}
+# --------------------------------------------------------------------------------------------
+# Copyright (c) Microsoft Corporation. All rights reserved.
+# Licensed under the MIT License. See License.txt in the project root for license information.
+# --------------------------------------------------------------------------------------------
+import json
+import math
+import shutil
+import subprocess
+from abc import ABC, abstractmethod
+from functools import lru_cache
+from pathlib import Path
+from time import sleep
+from typing import Any, MutableMapping, Optional
+
+from azext_aosm.configuration_models.common_parameters_config import (
+    BaseCommonParametersConfig,
+    NFDCommonParametersConfig,
+)
+from azext_aosm.vendored_sdks.azure_storagev2.blob.v2022_11_02 import (
+    BlobClient,
+    BlobType,
+)
+from azext_aosm.vendored_sdks import HybridNetworkManagementClient
+from azext_aosm.common.command_context import CommandContext
+from azext_aosm.common.utils import convert_bicep_to_arm
+from knack.util import CLIError
+from knack.log import get_logger
+from oras.client import OrasClient
+
+
+
+logger = get_logger(__name__)
+
+
+# TODO: Split these out into separate files, probably in a new artifacts module
+class BaseArtifact(ABC):
+    """Abstract base class for artifacts."""
+
+    def __init__(self, artifact_name: str, artifact_type: str, artifact_version: str):
+        self.artifact_name = artifact_name
+        self.artifact_type = artifact_type
+        self.artifact_version = artifact_version
+
+    def to_dict(self) -> dict:
+        """Convert an instance to a dict."""
+        output_dict = {"type": ARTIFACT_CLASS_TO_TYPE[type(self)]}
+        output_dict.update({k: vars(self)[k] for k in vars(self)})
+        return output_dict
+
+    @abstractmethod
+    def upload(
+        self, config: BaseCommonParametersConfig, command_context: CommandContext
+    ):
+        """Upload the artifact."""
+
+
+class BaseACRArtifact(BaseArtifact):
+    """Abstract base class for ACR artifacts."""
+
+    @abstractmethod
+    def upload(
+        self, config: BaseCommonParametersConfig, command_context: CommandContext
+    ):
+        """Upload the artifact."""
+
+    @staticmethod
+    def _check_tool_installed(tool_name: str) -> None:
+        """
+        Check whether a tool such as docker or helm is installed.
+
+        :param tool_name: name of the tool to check, e.g. docker
+        """
+        if shutil.which(tool_name) is None:
+            raise CLIError(f"You must install {tool_name} to use this command.")
+
+    @staticmethod
+    def _clean_name(registry_name: str) -> str:
+        """Remove https:// from the registry name."""
+        return registry_name.replace("https://", "")
+
+    @staticmethod
+    def _call_subprocess_raise_output(cmd: list) -> None:
+        """
+        Call a subprocess and raise a CLIError with the output if it fails.
+
+        :param cmd: command to run, in list format
+        :raise CLIError: if the subprocess fails
+        """
+        log_cmd = cmd.copy()
+        if "--password" in log_cmd:
+            # Do not log out passwords.
+            log_cmd[log_cmd.index("--password") + 1] = "[REDACTED]"
+
+        try:
+            called_process = subprocess.run(
+                cmd, encoding="utf-8", capture_output=True, text=True, check=True
+            )
+            logger.debug(
+                "Output from %s: %s. Error: %s",
+                log_cmd,
+                called_process.stdout,
+                called_process.stderr,
+            )
+        except subprocess.CalledProcessError as error:
+            all_output: str = (
+                f"Command: {' '.join(log_cmd)}\n"
+                f"stdout: {error.stdout}\n"
+                f"stderr: {error.stderr}\n"
+                f"Return code: {error.returncode}"
+            )
+            logger.debug("The following command failed to run:\n%s", all_output)
+            # Raise the error without the original exception, which may contain secrets.
+            raise CLIError(all_output) from None
+
+    @staticmethod
+    @lru_cache(maxsize=32)
+    def _manifest_credentials(
+        config: BaseCommonParametersConfig,
+        aosm_client: HybridNetworkManagementClient,
+    ) -> MutableMapping[str, Any]:
+        """Gets the details for uploading the artifacts in the manifest."""
+        return aosm_client.artifact_manifests.list_credential(
+            resource_group_name=config.publisherResourceGroupName,
+            publisher_name=config.publisherName,
+            artifact_store_name=config.acrArtifactStoreName,
+            artifact_manifest_name=config.acrManifestName,
+        ).as_dict()
+
+    @staticmethod
+    def _get_oras_client(manifest_credentials: MutableMapping[str, Any]) -> OrasClient:
+        client = OrasClient(hostname=manifest_credentials["acr_server_url"])
+        client.login(
+            username=manifest_credentials["username"],
+            password=manifest_credentials["acr_token"],
+        )
+        return client
+
+    @staticmethod
+    def _get_acr(upload_client: OrasClient) -> str:
+        """
+        Get the name of the ACR.
+
+        :return: The name of the ACR
+        """
+        assert hasattr(upload_client, "remote")
+        if not upload_client.remote.hostname:
+            raise ValueError(
+                "Cannot upload artifact. Oras client has no remote hostname."
+            )
+        return BaseACRArtifact._clean_name(upload_client.remote.hostname)
+
+
+class LocalFileACRArtifact(BaseACRArtifact):
+    """Class for ACR artifacts from a local file."""
+
+    def __init__(self, artifact_name, artifact_type, artifact_version, file_path: Path):
+        super().__init__(artifact_name, artifact_type, artifact_version)
+        self.file_path = file_path
+
+    def upload(
+        self, config: BaseCommonParametersConfig, command_context: CommandContext
+    ):
+        """Upload the artifact."""
+        logger.debug("LocalFileACRArtifact config: %s", config)
+
+        # TODO: remove, this is temporary until we fix in artifact reader
+        self.file_path = Path(self.file_path)
+        # For NSDs, we provide paths relative to the artifacts folder, resolve them to absolute paths
+        if not self.file_path.is_absolute():
+            output_folder_path = command_context.cli_options["definition_folder"]
+            resolved_path = output_folder_path.resolve()
+            absolute_file_path = resolved_path / self.file_path
+            self.file_path = absolute_file_path
+
+        if self.file_path.suffix == ".bicep":
+            # Uploading the nf_template as part of the NSD will use this code path
+            # This does mean we can never have a bicep file as an artifact, but that should be OK
+            logger.debug("Converting self.file_path to ARM")
+            arm_template = convert_bicep_to_arm(self.file_path)
+            self.file_path = self.file_path.with_suffix(".json")
+            json.dump(arm_template, self.file_path.open("w"))
+            logger.debug("Converted bicep file to ARM as: %s", self.file_path)
+
+        manifest_credentials = self._manifest_credentials(
+            config=config, aosm_client=command_context.aosm_client
+        )
+        oras_client = self._get_oras_client(manifest_credentials=manifest_credentials)
+        target_acr = self._get_acr(oras_client)
+        target = f"{target_acr}/{self.artifact_name}:{self.artifact_version}"
+        logger.debug("Uploading %s to %s", self.file_path, target)
+        retries = 0
+        while True:
+            try:
+                oras_client.push(files=[self.file_path], target=target)
+                break
+            except ValueError as error:
+                if retries < 20:
+                    logger.info(
+                        "Retrying pushing local artifact to ACR. Retries so far: %s",
+                        retries,
+                    )
+                    retries += 1
+                    sleep(3)
+                    continue
+
+                logger.error(
+                    "Failed to upload %s to %s. Check if this image exists in the"
+                    " source registry %s.",
+                    self.file_path,
+                    target,
+                    target_acr,
+                )
+                logger.debug(error, exc_info=True)
+                raise error
+
+        logger.info("LocalFileACRArtifact uploaded %s to %s", self.file_path, target)
+
+
+class RemoteACRArtifact(BaseACRArtifact):
+    """Class for ACR artifacts from a remote ACR image."""
+
+    def __init__(
+        self,
+        artifact_name,
+        artifact_type,
+        artifact_version,
+        source_registry: str,
+        source_registry_namespace: str,
+    ):
+        super().__init__(artifact_name, artifact_type, artifact_version)
+        self.source_registry = source_registry
+        self.source_registry_namespace = source_registry_namespace
+        self.namespace_with_slash = (
+            f"{source_registry_namespace}/" if source_registry_namespace else ""
+        )
+
+    def _pull_image_to_local_registry(
+        self,
+        source_registry_login_server: str,
+        source_image: str,
+    ) -> None:
+        """
+        Pull image to local registry using docker pull. Requires docker.
+
+        Uses the CLI user's context to log in to the source registry.
+
+        :param: source_registry_login_server: e.g. uploadacr.azurecr.io
+        :param: source_image: source docker image name e.g.
+            uploadacr.azurecr.io/samples/nginx:stable
+        """
+        try:
+            # Login to the source registry with the CLI user credentials. This requires
+            # docker to be installed.
+            message = f"Logging into source registry {source_registry_login_server}"
+            print(message)
+            logger.info(message)
+            acr_source_login_cmd = [
+                str(shutil.which("az")),
+                "acr",
+                "login",
+                "--name",
+                source_registry_login_server,
+            ]
+            self._call_subprocess_raise_output(acr_source_login_cmd)
+            message = f"Pulling source image {source_image}"
+            print(message)
+            logger.info(message)
+            pull_source_image_cmd = [
+                str(shutil.which("docker")),
+                "pull",
+                source_image,
+            ]
+            self._call_subprocess_raise_output(pull_source_image_cmd)
+        except CLIError as error:
+            logger.error(
+                (
+                    "Failed to pull %s. Check if this image exists in the"
+                    " source registry %s."
+                ),
+                source_image,
+                source_registry_login_server,
+            )
+            logger.debug(error, exc_info=True)
+            raise error
+        finally:
+            docker_logout_cmd = [
+                str(shutil.which("docker")),
+                "logout",
+                source_registry_login_server,
+            ]
+            self._call_subprocess_raise_output(docker_logout_cmd)
+
+    def _push_image_from_local_registry(
+        self,
+        config: BaseCommonParametersConfig,
+        command_context: CommandContext,
+        local_docker_image: str,
+    ):
+        """
+        Push image to target registry using docker push. Requires docker.
+
+        :param local_docker_image: name and tag of the source image on local registry
+            e.g. uploadacr.azurecr.io/samples/nginx:stable
+        :type local_docker_image: str
+        :param target_password: The password to use for the az acr login attempt
+        :type target_password: str
+        """
+        logger.debug("RemoteACRArtifact config: %s", config)
+        manifest_credentials = self._manifest_credentials(
+            config=config, aosm_client=command_context.aosm_client
+        )
+        # TODO (WIBNI): All oras_client is used for (I think) is to get the target_acr.
+        #               Is there a simpler way to do this?
+        oras_client = self._get_oras_client(manifest_credentials=manifest_credentials)
+        target_acr = self._get_acr(oras_client)
+        target_username = manifest_credentials["username"]
+        target_password = manifest_credentials["acr_token"]
+        target = f"{target_acr}/{self.artifact_name}:{self.artifact_version}"
+        logger.debug("Target ACR: %s", target)
+
+        print("Tagging source image")
+        tag_image_cmd = [
+            str(shutil.which("docker")),
+            "tag",
+            local_docker_image,
+            target,
+        ]
+        self._call_subprocess_raise_output(tag_image_cmd)
+
+        logger.info(
+            "Logging into artifact store registry %s", oras_client.remote.hostname
+        )
+        # ACR login seems to work intermittently, so we retry on failure
+        retries = 0
+        while True:
+            try:
+                target_acr_login_cmd = [
+                    str(shutil.which("az")),
+                    "acr",
+                    "login",
+                    "--name",
+                    target_acr,
+                    "--username",
+                    target_username,
+                    "--password",
+                    target_password,
+                ]
+                self._call_subprocess_raise_output(target_acr_login_cmd)
+                logger.debug("Logged in to %s", oras_client.remote.hostname)
+                break
+            except CLIError as error:
+                if retries < 20:
+                    logger.info("Retrying ACR login. Retries so far: %s", retries)
+                    retries += 1
+                    sleep(3)
+                    continue
+                logger.error(
+                    ("Failed to login to %s as %s."), target_acr, target_username
+                )
+                logger.debug(error, exc_info=True)
+                raise error
+
+        try:
+            print("Pushing target image using docker push")
+            push_target_image_cmd = [
+                str(shutil.which("docker")),
+                "push",
+                target,
+            ]
+            self._call_subprocess_raise_output(push_target_image_cmd)
+        except CLIError as error:
+            logger.error(
+                ("Failed to push %s to %s."),
+                local_docker_image,
+                target_acr,
+            )
+            logger.debug(error, exc_info=True)
+            raise error
+        finally:
+            docker_logout_cmd = [
+                str(shutil.which("docker")),
+                "logout",
+                target_acr,
+            ]
+            self._call_subprocess_raise_output(docker_logout_cmd)
+
+    def _copy_image(
+        self,
+        config: BaseCommonParametersConfig,
+        command_context: CommandContext,
+        source_registry_login_server: str,
+        source_image: str,
+    ):
+        """
+        Copy image from one ACR to another.
+
+        Use az acr import to do the import image. Previously we used the python
+        sdk `ContainerRegistryManagementClient.registries.begin_import_image`
+        but this requires the source resource group name, which is more faff
+        at configuration time.
+
+        Neither `az acr import` or `begin_import_image` support using the username
+        and acr_token retrieved from the manifest credentials, so this uses the
+        CLI users context to access both the source registry and the target
+        Artifact Store registry. This requires either Contributor role or a
+        custom role that allows the importImage action over the whole subscription.
+
+        :param source_registry: source registry login server e.g. https://uploadacr.azurecr.io
+        :param source_image: source image including namespace and tags e.g.
+                             samples/nginx:stable
+        """
+        logger.debug("RemoteACRArtifact (copy_image) config: %s", config)
+        manifest_credentials = self._manifest_credentials(
+            config=config, aosm_client=command_context.aosm_client
+        )
+        # TODO (WIBNI): All oras_client is used for (I think) is to get the target_acr.
+        #               Is there a simpler way to do this?
+        oras_client = self._get_oras_client(manifest_credentials=manifest_credentials)
+        target_acr = self._get_acr(oras_client)
+        try:
+            print("Copying artifact from source registry")
+            # In order to use az acr import cross subscription, we need to use a token
+            # to authenticate to the source registry. This is documented as the way to
+            # us az acr import cross-tenant, not cross-sub, but it also works
+            # cross-subscription, and meant we didn't have to make a breaking change to
+            # the format of input.json. Our usage here won't work cross-tenant since
+            # we're attempting to get the token (source) with the same context as that
+            # in which we are creating the ACR (i.e. the target tenant)
+            get_token_cmd = [str(shutil.which("az")), "account", "get-access-token"]
+            # Dont use _call_subprocess_raise_output here as we don't want to log the
+            # output
+            called_process = subprocess.run(  # noqa: S603
+                get_token_cmd,
+                encoding="utf-8",
+                capture_output=True,
+                text=True,
+                check=True,
+            )
+            access_token_json = json.loads(called_process.stdout)
+            access_token = access_token_json["accessToken"]
+        except subprocess.CalledProcessError as get_token_err:
+            # This error is thrown from the az account get-access-token command
+            # If it errored we can log the output as it doesn't contain the token
+            logger.debug(get_token_err, exc_info=True)
+            raise CLIError(  # pylint: disable=raise-missing-from
+                "Failed to import image: could not get an access token from your"
+                " Azure account. Try logging in again with `az login` and then re-run"
+                " the command. If it fails again, please raise an issue and try"
+                " repeating the command using the --no-subscription-permissions"
+                " flag to pull the image to your local machine and then"
+                " push it to the Artifact Store using manifest credentials scoped"
+                " only to the store. This requires Docker to be installed"
+                " locally."
+            )
+
+        try:
+            source = f"{self._clean_name(source_registry_login_server)}/{source_image}"
+            acr_import_image_cmd = [
+                str(shutil.which("az")),
+                "acr",
+                "import",
+                "--name",
+                target_acr,
+                "--source",
+                source,
+                "--image",
+                f"{self.artifact_name}:{self.artifact_version}",
+                "--password",
+                access_token,
+            ]
+            self._call_subprocess_raise_output(acr_import_image_cmd)
+        except CLIError as error:
+            logger.debug(error, exc_info=True)
+            if (" 401" in str(error)) or ("Unauthorized" in str(error)):
+                # As we shell out the the subprocess, I think checking for these strings
+                # is the best check we can do for permission failures.
+                raise CLIError(
+                    "Failed to import image.\nThe problem may be one or more of:\n"
+                    " - the source_registry in your config file does not exist;\n"
+                    " - the image doesn't exist;\n"
+                    " - you do not have permissions to import images.\n"
+                    f"You need to have Reader/AcrPull from {source_registry_login_server}, "
+                    "and Contributor role + AcrPush role, or a custom "
+                    "role that allows the importImage action and AcrPush over the "
+                    "whole subscription in order to be able to import to the new "
+                    "Artifact store. More information is available at "
+                    "https://aka.ms/acr/authorization\n\n"
+                    "If you do not have the latter then you can re-run the command using "
+                    "the --no-subscription-permissions flag to pull the image to your "
+                    "local machine and then push it to the Artifact Store using manifest "
+                    "credentials scoped only to the store. This requires Docker to be "
+                    "installed locally."
+                ) from error
+
+            # Otherwise, the most likely failure is that the image already exists in the artifact
+            # store, so don't fail at this stage, log the error.
+            logger.warning(
+                (
+                    "Failed to import %s to %s. If this failure is because it already exists in "
+                    "the target registry we can continue. If the failure was for another reason, "
+                    " for example it does not exist in the source registry, this is likely "
+                    "fatal. Attempting to continue.\n"
+                    "%s"
+                ),
+                source_image,
+                target_acr,
+                error,
+            )
+
+    def upload(
+        self, config: BaseCommonParametersConfig, command_context: CommandContext
+    ):
+        """Upload the artifact."""
+
+        if command_context.cli_options["no_subscription_permissions"]:
+            print(
+                f"Using docker pull and push to copy image artifact: {self.artifact_name}"
+            )
+            self._check_tool_installed("docker")
+            image_name = (
+                f"{self._clean_name(self.source_registry)}/"
+                f"{self.namespace_with_slash}{self.artifact_name}"
+                f":{self.artifact_version}"
+            )
+            self._pull_image_to_local_registry(
+                source_registry_login_server=self._clean_name(self.source_registry),
+                source_image=image_name,
+            )
+            self._push_image_from_local_registry(
+                local_docker_image=image_name,
+                config=config,
+                command_context=command_context,
+            )
+        else:
+            print(f"Using az acr import to copy image artifact: {self.artifact_name}")
+            self._copy_image(
+                source_registry_login_server=self.source_registry,
+                config=config,
+                command_context=command_context,
+                source_image=(
+                    f"{self.namespace_with_slash}{self.artifact_name}"
+                    f":{self.artifact_version}"
+                ),
+            )
+
+
+class BaseStorageAccountArtifact(BaseArtifact):
+    """Abstract base class for storage account artifacts."""
+
+    @abstractmethod
+    def upload(
+        self, config: NFDCommonParametersConfig, command_context: CommandContext
+    ):
+        """Upload the artifact."""
+
+    def _get_blob_client(
+        self, config: NFDCommonParametersConfig, command_context: CommandContext
+    ) -> BlobClient:
+        container_basename = self.artifact_name.replace("-", "")
+        container_name = f"{container_basename}-{self.artifact_version}"
+        # For AOSM to work VHD blobs must have the suffix .vhd
+        if self.artifact_name.endswith("-vhd"):
+            blob_name = f"{self.artifact_name[:-4].replace('-', '')}-{self.artifact_version}.vhd"
+        else:
+            blob_name = container_name
+
+        logger.debug("container name: %s, blob name: %s", container_name, blob_name)
+
+        manifest_credentials = (
+            command_context.aosm_client.artifact_manifests.list_credential(
+                resource_group_name=config.publisherResourceGroupName,
+                publisher_name=config.publisherName,
+                artifact_store_name=config.saArtifactStoreName,
+                artifact_manifest_name=config.saManifestName,
+            ).as_dict()
+        )
+
+        for container_credential in manifest_credentials["container_credentials"]:
+            if container_credential["container_name"] == container_name:
+                sas_uri = str(container_credential["container_sas_uri"])
+                sas_uri_prefix, sas_uri_token = sas_uri.split("?", maxsplit=1)
+
+                blob_url = f"{sas_uri_prefix}/{blob_name}?{sas_uri_token}"
+                logger.debug("Blob URL: %s", blob_url)
+
+        return BlobClient.from_blob_url(blob_url)
+
+
+class LocalFileStorageAccountArtifact(BaseStorageAccountArtifact):
+    """Class for storage account artifacts from a local file."""
+
+    def __init__(self, artifact_name, artifact_type, artifact_version, file_path: Path):
+        super().__init__(artifact_name, artifact_type, artifact_version)
+        self.file_path = str(file_path)
+
+    def upload(
+        self, config: BaseCommonParametersConfig, command_context: CommandContext
+    ):
+        """Upload the artifact."""
+        # Liskov substitution dictates we must accept BaseCommonParametersConfig, but we should
+        # never be calling upload on this class unless we've got NFDCommonParametersConfig
+        assert isinstance(config, NFDCommonParametersConfig)
+        logger.debug("LocalFileStorageAccountArtifact config: %s", config)
+        blob_client = self._get_blob_client(
+            config=config, command_context=command_context
+        )
+        logger.info("Uploading local file '%s' to blob store", self.file_path)
+        with open(self.file_path, "rb") as artifact:
+            blob_client.upload_blob(
+                data=artifact,
+                overwrite=True,
+                blob_type=BlobType.PAGEBLOB,
+                progress_hook=self._vhd_upload_progress_callback,
+            )
+
+        logger.info(
+            "Successfully uploaded %s to %s", self.file_path, blob_client.container_name
+        )
+
+    def _vhd_upload_progress_callback(
+        self, current_bytes: int, total_bytes: Optional[int]
+    ) -> None:
+        """Callback function for VHD upload progress."""
+        current_readable = self._convert_to_readable_size(current_bytes)
+        total_readable = self._convert_to_readable_size(total_bytes)
+        message = f"Uploaded {current_readable} of {total_readable} bytes"
+        logger.info(message)
+        print(message)
+
+    @staticmethod
+    def _convert_to_readable_size(size_in_bytes: Optional[int]) -> str:
+        """Converts a size in bytes to a human readable size."""
+        if size_in_bytes is None:
+            return "Unknown bytes"
+        size_name = ("B", "KB", "MB", "GB", "TB", "PB", "EB", "ZB", "YB")
+        index = int(math.floor(math.log(size_in_bytes, 1024)))
+        power = math.pow(1024, index)
+        readable_size = round(size_in_bytes / power, 2)
+        return f"{readable_size} {size_name[index]}"
+
+
+class BlobStorageAccountArtifact(BaseStorageAccountArtifact):
+    # TODO (Rename): Rename class, e.g. RemoteBlobStorageAccountArtifact
+    """Class for storage account artifacts from a remote blob."""
+
+    def __init__(
+        self, artifact_name, artifact_type, artifact_version, blob_sas_uri: str
+    ):
+        super().__init__(artifact_name, artifact_type, artifact_version)
+        self.blob_sas_uri = blob_sas_uri
+
+    def upload(
+        self, config: BaseCommonParametersConfig, command_context: CommandContext
+    ):
+        """Upload the artifact."""
+        # Liskov substitution dictates we must accept BaseCommonParametersConfig, but we should
+        # never be calling upload on this class unless we've got NFDCommonParametersConfig
+        assert isinstance(config, NFDCommonParametersConfig)
+        logger.info("Copy from SAS URL to blob store")
+        source_blob = BlobClient.from_blob_url(self.blob_sas_uri)
+
+        if source_blob.exists():
+            target_blob = self._get_blob_client(
+                config=config, command_context=command_context
+            )
+            logger.debug(source_blob.url)
+            target_blob.start_copy_from_url(source_blob.url)
+            logger.info(
+                "Successfully copied %s from %s to %s",
+                source_blob.blob_name,
+                source_blob.account_name,
+                target_blob.account_name,
+            )
+        else:
+            raise RuntimeError(
+                f"{source_blob.blob_name} does not exist in"
+                f" {source_blob.account_name}."
+            )
+
+
+# Mapping of artifact type names to their classes.
+ARTIFACT_TYPE_TO_CLASS = {
+    "ACRFromLocalFile": LocalFileACRArtifact,
+    "ACRFromRemote": RemoteACRArtifact,
+    "StorageAccountFromLocalFile": LocalFileStorageAccountArtifact,
+    "StorageAccountFromBlob": BlobStorageAccountArtifact,
+}
+
+# Generated mapping of artifact classes to type names.
+ARTIFACT_CLASS_TO_TYPE = {v: k for k, v in ARTIFACT_TYPE_TO_CLASS.items()}