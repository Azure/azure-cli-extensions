# --------------------------------------------------------------------------------------
# Copyright (c) Microsoft Corporation. All rights reserved. Licensed under the MIT
# License. See License.txt in the project root for license information.
# --------------------------------------------------------------------------------------
"""Contains a class for generating VNF NFDs and associated resources."""

import json
import shutil
import tempfile
from functools import cached_property
from pathlib import Path
from typing import Any, Dict, Optional

from knack.log import get_logger

from azext_aosm._configuration import VNFConfiguration
from azext_aosm.generate_nfd.nfd_generator_base import NFDGenerator
from azext_aosm.util.constants import (
    CONFIG_MAPPINGS_DIR_NAME,
    DEPLOYMENT_PARAMETERS_FILENAME,
    OPTIONAL_DEPLOYMENT_PARAMETERS_FILENAME,
    OPTIONAL_DEPLOYMENT_PARAMETERS_HEADING,
    SCHEMA_PREFIX,
    SCHEMAS_DIR_NAME,
    TEMPLATE_PARAMETERS_FILENAME,
    VHD_PARAMETERS_FILENAME,
    VNF_DEFINITION_BICEP_TEMPLATE_FILENAME,
    VNF_MANIFEST_BICEP_TEMPLATE_FILENAME,
)
from azext_aosm.util.utils import input_ack

logger = get_logger(__name__)

# Different types are used in ARM templates and NFDs. The list accepted by NFDs is
# documented in the AOSM meta-schema. This will be published in the future but for now
# can be found in
# https://microsoft.sharepoint.com/:w:/t/NSODevTeam/Ec7ovdKroSRIv5tumQnWIE0BE-B2LykRcll2Qb9JwfVFMQ
ARM_TO_JSON_PARAM_TYPES: Dict[str, str] = {
    "int": "integer",
    "secureString": "string",
}


class VnfNfdGenerator(NFDGenerator):
    # pylint: disable=too-many-instance-attributes
    """
    VNF NFD Generator.

    This takes a source ARM template and a config file, and outputs:
    - A bicep file for the NFDV
    - Parameters files that are used by the NFDV bicep file, these are the
      deployParameters and the mapping profiles of those deploy parameters
    - A bicep file for the Artifact manifests

    @param order_params: whether to order the deployment and template output parameters
                         with those without a default first, then those with a default.
                         Those without a default will definitely be required to be
                         exposed, those with a default may not be.
    @param interactive:  whether to prompt the user to confirm the parameters to be
                         exposed.
    """

    def __init__(self, config: VNFConfiguration, order_params: bool, interactive: bool):
        self.config = config

        self.arm_template_path = Path(self.config.arm_template.file_path)
        self.output_directory: Path = self.config.output_directory_for_build

        self._vnfd_bicep_path = Path(
            self.output_directory, VNF_DEFINITION_BICEP_TEMPLATE_FILENAME
        )
        self._manifest_bicep_path = Path(
            self.output_directory, VNF_MANIFEST_BICEP_TEMPLATE_FILENAME
        )
        self.order_params = order_params
        self.interactive = interactive
        self._tmp_dir: Optional[Path] = None
        self.image_name = f"{self.config.nf_name}Image"

    def generate_nfd(self) -> None:
        """
        Generate a VNF NFD which comprises an group, an Artifact Manifest and a NFDV.

        Create a bicep template for an NFD from the ARM template for the VNF.
        """
        # Create temporary directory.
        with tempfile.TemporaryDirectory() as tmpdirname:
            self._tmp_dir = Path(tmpdirname)

            self._create_parameter_files()
            self._copy_to_output_directory()
            print(f"Generated NFD bicep templates created in {self.output_directory}")
            print(
                "Please review these templates. When you are happy with them run "
                "`az aosm nfd publish` with the same arguments."
            )

    @property
    def nfd_bicep_path(self) -> Optional[Path]:
        """Returns the path to the bicep file for the NFD if it has been created."""
        if self._vnfd_bicep_path.exists():
            return self._vnfd_bicep_path
        return None

    @property
    def manifest_bicep_path(self) -> Optional[str]:
        """Returns the path to the bicep file for the NFD if it has been created."""
        if self._manifest_bicep_path.exists():
            return self._manifest_bicep_path
        return None

    @cached_property
    def vm_parameters(self) -> Dict[str, Any]:
        """The parameters from the VM ARM template."""
        with open(self.arm_template_path, "r", encoding="utf-8") as _file:
            data = json.load(_file)
            if "parameters" in data:
                parameters: Dict[str, Any] = data["parameters"]
            else:
                print(
                    "No parameters found in the template provided. "
                    "Your NFD will have no deployParameters"
                )
                parameters = {}

        return parameters

    @property
    def vm_parameters_ordered(self) -> Dict[str, Any]:
        """The parameters from the VM ARM template, ordered as those without defaults then those with."""
        vm_parameters_no_default: Dict[str, Any] = {}
        vm_parameters_with_default: Dict[str, Any] = {}
        has_default_field: bool = False
        has_default: bool = False

        for key in self.vm_parameters:
            # Order parameters into those with and without defaults
            has_default_field = "defaultValue" in self.vm_parameters[key]
            has_default = (
                has_default_field and not self.vm_parameters[key]["defaultValue"] == ""
            )

            if has_default:
                vm_parameters_with_default[key] = self.vm_parameters[key]
            else:
                vm_parameters_no_default[key] = self.vm_parameters[key]

        return {**vm_parameters_no_default, **vm_parameters_with_default}

    def _create_parameter_files(self) -> None:
        """Create the deployment, template and VHD parameter files."""
        tmp_schemas_directory: Path = self._tmp_dir / SCHEMAS_DIR_NAME
        tmp_schemas_directory.mkdir()
        self.write_deployment_parameters(tmp_schemas_directory)

<<<<<<< HEAD
        mappings_folder_path = os.path.join(
            self.tmp_folder_name, CONFIG_MAPPINGS_DIR_NAME
        )
        os.mkdir(mappings_folder_path)
        self.write_template_parameters(mappings_folder_path)
        self.write_vhd_parameters(mappings_folder_path)
=======
        tmp_mappings_directory: Path = self._tmp_dir / CONFIG_MAPPINGS_DIR_NAME
        tmp_mappings_directory.mkdir()
        self.write_template_parameters(tmp_mappings_directory)
        self.write_vhd_parameters(tmp_mappings_directory)
>>>>>>> 91b7f394

    def write_deployment_parameters(self, directory: Path) -> None:
        """
        Write out the NFD deploymentParameters.json file to `directory`

        :param directory: The directory to put this file in.
        """
        logger.debug("Create deploymentParameters.json")

        nfd_parameters = {}
        nfd_parameters_with_default = {}
        vm_parameters_to_exclude = []

        vm_parameters = (
            self.vm_parameters_ordered if self.order_params else self.vm_parameters
        )

        for key in vm_parameters:
            if key == self.config.image_name_parameter:
                # There is only one correct answer for the image name, so don't ask the
                # user, instead it is hardcoded in config mappings.
                continue

            # Order parameters into those without and then with defaults
            has_default_field = "defaultValue" in self.vm_parameters[key]
            has_default = (
                has_default_field and not self.vm_parameters[key]["defaultValue"] == ""
            )

            if self.interactive and has_default:
                # Interactive mode. Prompt user to include or exclude parameters
                # This requires the enter key after the y/n input which isn't ideal
                if not input_ack("y", f"Expose parameter {key}? y/n "):
                    logger.debug("Excluding parameter %s", key)
                    vm_parameters_to_exclude.append(key)
                    continue

            # Map ARM parameter types to JSON parameter types accepted by AOSM
            arm_type = self.vm_parameters[key]["type"]
            json_type = ARM_TO_JSON_PARAM_TYPES.get(arm_type, arm_type)

            if has_default:
                nfd_parameters_with_default[key] = {"type": json_type}

            nfd_parameters[key] = {"type": json_type}

        # Now we are out of the vm_parameters loop, we can remove the excluded
        # parameters so they don't get included in templateParameters.json
        # Remove from both ordered and unordered dicts
        for key in vm_parameters_to_exclude:
            self.vm_parameters.pop(key, None)

<<<<<<< HEAD
        deployment_parameters_path = os.path.join(
            folder_path, DEPLOYMENT_PARAMETERS_FILENAME
        )
=======
        deployment_parameters_path = directory / DEPLOYMENT_PARAMETERS_FILENAME
>>>>>>> 91b7f394

        # Heading for the deployParameters schema
        deploy_parameters_full: Dict[str, Any] = SCHEMA_PREFIX
        deploy_parameters_full["properties"].update(nfd_parameters)

        with open(deployment_parameters_path, "w", encoding="utf-8") as _file:
            _file.write(json.dumps(deploy_parameters_full, indent=4))

        logger.debug("%s created", deployment_parameters_path)
        if self.order_params:
            print(
                "Deployment parameters for the generated NFDV are ordered by those "
                "without defaults first to make it easier to choose which to expose."
            )

        # Extra output file to help the user know which parameters are optional
        if not self.interactive:
            if nfd_parameters_with_default:
                optional_deployment_parameters_path = (
                    directory / OPTIONAL_DEPLOYMENT_PARAMETERS_FILENAME
                )
                with open(
                    optional_deployment_parameters_path, "w", encoding="utf-8"
                ) as _file:
                    _file.write(OPTIONAL_DEPLOYMENT_PARAMETERS_HEADING)
                    _file.write(json.dumps(nfd_parameters_with_default, indent=4))
                print(
                    "Optional ARM parameters detected. Created "
                    f"{OPTIONAL_DEPLOYMENT_PARAMETERS_FILENAME} to help you choose which "
                    "to expose."
                )

<<<<<<< HEAD
    def write_template_parameters(self, folder_path: str) -> None:
=======
    def write_template_parameters(self, directory: Path) -> None:
>>>>>>> 91b7f394
        """
        Write out the NFD templateParameters.json file to `directory`.

        :param directory: The directory to put this file in.
        """
        logger.debug("Create %s", TEMPLATE_PARAMETERS_FILENAME)
        vm_parameters = (
            self.vm_parameters_ordered if self.order_params else self.vm_parameters
        )

        template_parameters = {}

        for key in vm_parameters:
            if key == self.config.image_name_parameter:
                template_parameters[key] = self.image_name
                continue

            template_parameters[key] = f"{{deployParameters.{key}}}"

<<<<<<< HEAD
        template_parameters_path = os.path.join(
            folder_path, TEMPLATE_PARAMETERS_FILENAME
        )
=======
        template_parameters_path = directory / TEMPLATE_PARAMETERS_FILENAME
>>>>>>> 91b7f394

        with open(template_parameters_path, "w", encoding="utf-8") as _file:
            _file.write(json.dumps(template_parameters, indent=4))

        logger.debug("%s created", template_parameters_path)

    def write_vhd_parameters(self, directory: Path) -> None:
        """
        Write out the NFD vhdParameters.json file to `directory`.

        :param directory: The directory to put this file in.
        """
        azureDeployLocation: str
        if self.vm_parameters.get("location"):
            # Location can be passed in as deploy parameter
            azureDeployLocation = "{deployParameters.location}"
        else:
            # Couldn't find a location parameter in the source template, so hard code to
            # the location we are deploying the publisher to.
            azureDeployLocation = self.config.location

        vhd_parameters = {
            "imageName": self.image_name,
            "azureDeployLocation": azureDeployLocation,
        }

        vhd_parameters_path = directory / VHD_PARAMETERS_FILENAME
        with open(vhd_parameters_path, "w", encoding="utf-8") as _file:
            _file.write(json.dumps(vhd_parameters, indent=4))

        logger.debug("%s created", vhd_parameters_path)

    def _copy_to_output_directory(self) -> None:
        """Copy the static bicep templates and generated config mappings and schema into the build output directory."""
        logger.info("Create NFD bicep %s", self.output_directory)
        Path(self.output_directory).mkdir(exist_ok=True)

        static_bicep_templates_dir = Path(__file__).parent / "templates"

        static_vnfd_bicep_path = (
            static_bicep_templates_dir / VNF_DEFINITION_BICEP_TEMPLATE_FILENAME
        )
        shutil.copy(static_vnfd_bicep_path, self.output_directory)

        static_manifest_bicep_path = (
            static_bicep_templates_dir / VNF_MANIFEST_BICEP_TEMPLATE_FILENAME
        )
        shutil.copy(static_manifest_bicep_path, self.output_directory)
        # Copy everything in the temp directory to the output directory
        shutil.copytree(
            self._tmp_dir,
            self.output_directory,
            dirs_exist_ok=True,
        )

        logger.info("Copied files to %s", self.output_directory)<|MERGE_RESOLUTION|>--- conflicted
+++ resolved
@@ -153,19 +153,10 @@
         tmp_schemas_directory.mkdir()
         self.write_deployment_parameters(tmp_schemas_directory)
 
-<<<<<<< HEAD
-        mappings_folder_path = os.path.join(
-            self.tmp_folder_name, CONFIG_MAPPINGS_DIR_NAME
-        )
-        os.mkdir(mappings_folder_path)
-        self.write_template_parameters(mappings_folder_path)
-        self.write_vhd_parameters(mappings_folder_path)
-=======
         tmp_mappings_directory: Path = self._tmp_dir / CONFIG_MAPPINGS_DIR_NAME
         tmp_mappings_directory.mkdir()
         self.write_template_parameters(tmp_mappings_directory)
         self.write_vhd_parameters(tmp_mappings_directory)
->>>>>>> 91b7f394
 
     def write_deployment_parameters(self, directory: Path) -> None:
         """
@@ -218,13 +209,7 @@
         for key in vm_parameters_to_exclude:
             self.vm_parameters.pop(key, None)
 
-<<<<<<< HEAD
-        deployment_parameters_path = os.path.join(
-            folder_path, DEPLOYMENT_PARAMETERS_FILENAME
-        )
-=======
         deployment_parameters_path = directory / DEPLOYMENT_PARAMETERS_FILENAME
->>>>>>> 91b7f394
 
         # Heading for the deployParameters schema
         deploy_parameters_full: Dict[str, Any] = SCHEMA_PREFIX
@@ -257,11 +242,7 @@
                     "to expose."
                 )
 
-<<<<<<< HEAD
-    def write_template_parameters(self, folder_path: str) -> None:
-=======
     def write_template_parameters(self, directory: Path) -> None:
->>>>>>> 91b7f394
         """
         Write out the NFD templateParameters.json file to `directory`.
 
@@ -281,13 +262,7 @@
 
             template_parameters[key] = f"{{deployParameters.{key}}}"
 
-<<<<<<< HEAD
-        template_parameters_path = os.path.join(
-            folder_path, TEMPLATE_PARAMETERS_FILENAME
-        )
-=======
         template_parameters_path = directory / TEMPLATE_PARAMETERS_FILENAME
->>>>>>> 91b7f394
 
         with open(template_parameters_path, "w", encoding="utf-8") as _file:
             _file.write(json.dumps(template_parameters, indent=4))
