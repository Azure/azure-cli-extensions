# --------------------------------------------------------------------------------------
# Copyright (c) Microsoft Corporation. All rights reserved. Licensed under the MIT
# License. See License.txt in the project root for license information.
# --------------------------------------------------------------------------------------
"""Contains a class for generating CNF NFDs and associated resources."""
import json
import os
import re
import shutil
import tarfile
import tempfile
from typing import Any, Dict, Iterator, List, Optional, Tuple

import yaml
from azure.cli.core.azclierror import FileOperationError, InvalidTemplateError
from jinja2 import StrictUndefined, Template
from knack.log import get_logger

from azext_aosm._configuration import CNFConfiguration, HelmPackageConfig
from azext_aosm.generate_nfd.nfd_generator_base import NFDGenerator
from azext_aosm.util.constants import (
    CNF_DEFINITION_BICEP_TEMPLATE,
    CNF_DEFINITION_JINJA2_SOURCE_TEMPLATE,
    CNF_MANIFEST_BICEP_TEMPLATE,
    CNF_MANIFEST_JINJA2_SOURCE_TEMPLATE,
    CONFIG_MAPPINGS,
    DEPLOYMENT_PARAMETER_MAPPING_REGEX,
<<<<<<< HEAD
    IMAGE_NAME_AND_VERSION_REGEX,
    IMAGE_PATH_REGEX,
    CONFIG_MAPPINGS,
    SCHEMAS,
=======
    DEPLOYMENT_PARAMETERS,
    GENERATED_VALUES_MAPPINGS,
    IMAGE_LINE_REGEX,
    IMAGE_PULL_SECRET_LINE_REGEX,
>>>>>>> a0874213
    SCHEMA_PREFIX,
    SCHEMAS,
)
<<<<<<< HEAD
=======
from azext_aosm.util.utils import input_ack
>>>>>>> a0874213

logger = get_logger(__name__)


class CnfNfdGenerator(NFDGenerator):  # pylint: disable=too-many-instance-attributes
    """
    CNF NFD Generator.

    This takes a config file, and outputs:
    - A bicep file for the NFDV
    - Parameters files that are used by the NFDV bicep file, these are the
      deployParameters and the mapping profiles of those deploy parameters
    - A bicep file for the Artifact manifests
    """

    def __init__(self, config: CNFConfiguration, interactive: bool = False):
        """
        Create a new CNF NFD Generator.

        Interactive parameter is only used if the user wants to generate the values
        mapping file from the values.yaml in the helm package, and also requires the
        mapping file in config to be blank.
        """
        super(NFDGenerator, self).__init__()
        self.config = config
        self.nfd_jinja2_template_path = os.path.join(
            os.path.dirname(__file__),
            "templates",
            CNF_DEFINITION_JINJA2_SOURCE_TEMPLATE,
        )
        self.manifest_jinja2_template_path = os.path.join(
            os.path.dirname(__file__),
            "templates",
            CNF_MANIFEST_JINJA2_SOURCE_TEMPLATE,
        )
        self.output_folder_name = self.config.build_output_folder_name

        self.artifacts = []
        self.nf_application_configurations = []
        self.deployment_parameter_schema = SCHEMA_PREFIX

        self._bicep_path = os.path.join(
            self.output_folder_name, CNF_DEFINITION_BICEP_TEMPLATE
        )
        self.interactive = interactive
        self._tmp_folder_name = ""

    def generate_nfd(self) -> None:
        """Generate a CNF NFD which comprises a group, an Artifact Manifest and an NFDV."""

        # Create temporary folder.
        with tempfile.TemporaryDirectory() as tmpdirname:
            self._tmp_folder_name = tmpdirname
            try:
                for helm_package in self.config.helm_packages:
                    # Turn Any type into HelmPackageConfig, to access properties on the object
                    helm_package = HelmPackageConfig(**helm_package)

                    # Unpack the chart into the tmp folder
                    self._extract_chart(helm_package.path_to_chart)

                    # TODO: Validate charts

                    # Create a chart mapping schema if none has been passed in.
                    if not helm_package.path_to_mappings:
                        self._generate_chart_value_mappings(helm_package)

                    # Get schema for each chart
                    # (extract mappings and take the schema bits we need from values.schema.json)
                    # + Add that schema to the big schema.
                    self.deployment_parameter_schema["properties"].update(
                        self.get_chart_mapping_schema(helm_package)
                    )

                    # Get all image line matches for files in the chart.
                    # Do this here so we don't have to do it multiple times.
                    image_line_matches = self.find_pattern_matches_in_chart(
                        helm_package, "image:"
                    )
                    # Creates a flattened list of image registry paths to prevent set error
                    image_registry_paths = []
                    for registry_path in image_line_matches:
                        image_registry_paths += registry_path[0]

                    # Generate the NF application configuration for the chart
                    # passed to jinja2 renderer to render bicep template
                    self.nf_application_configurations.append(
                        self.generate_nf_application_config(
                            helm_package,
                            image_registry_paths,
                            self.find_pattern_matches_in_chart(
                                helm_package, "imagePullSecrets:"
                            ),
                        )
                    )
                    # Workout the list of artifacts for the chart and
                    # update the list for the NFD with any unique artifacts.
                    chart_artifacts = self.get_artifact_list(
                        helm_package, image_line_matches
                    )
                    self.artifacts += [
                        a for a in chart_artifacts if a not in self.artifacts
                    ]
                self.write_nfd_bicep_file()
                self.write_schema_to_file()
                self.write_manifest_bicep_file()
                self.copy_to_output_folder()
                print(
                    f"Generated NFD bicep template created in {self.output_folder_name}"
                )
                print(
                    "Please review these templates."
                    "If you are happy with them, you should manually deploy your bicep "
                    "templates and upload your charts and images to your "
                    "artifact store."
                )
            except InvalidTemplateError as e:
                raise e

    @property
    def bicep_path(self) -> Optional[str]:
        """Returns the path to the bicep file for the NFD if it has been created."""
        if os.path.exists(self._bicep_path):
            return self._bicep_path

        return None

    def _extract_chart(self, path: str) -> None:
        """
        Extract the chart into the tmp folder.

        :param path: The path to helm package
        """

        logger.debug("Extracting helm package %s", path)

        (_, ext) = os.path.splitext(path)
        if ext in (".gz", ".tgz"):
            with tarfile.open(path, "r:gz") as tar:
                tar.extractall(path=self._tmp_folder_name)

        elif ext == ".tar":
            with tarfile.open(path, "r:") as tar:
                tar.extractall(path=self._tmp_folder_name)

        else:
            raise InvalidTemplateError(
                f"ERROR: The helm package '{path}' is not a .tgz, .tar or .tar.gz file.\
                Please fix this and run the command again."
            )

    def _generate_chart_value_mappings(self, helm_package: HelmPackageConfig) -> None:
        """
        Optional function to create a chart value mappings file with every value being a deployParameter.

        Expected use when a helm chart is very simple and user wants every value to be a
        deployment parameter.
        """
        logger.debug(
            "Creating chart value mappings file for %s", helm_package.path_to_chart
        )
        print("Creating chart value mappings file for %s", helm_package.path_to_chart)

        # Get all the values files in the chart
        top_level_values_yaml = self._read_top_level_values_yaml(helm_package)

        mapping_to_write = self._replace_values_with_deploy_params(
            top_level_values_yaml, {}
        )

        # Write the mapping to a file
        folder_name = os.path.join(self._tmp_folder_name, GENERATED_VALUES_MAPPINGS)
        os.makedirs(folder_name, exist_ok=True)
        mapping_filepath = os.path.join(
            self._tmp_folder_name,
            GENERATED_VALUES_MAPPINGS,
            f"{helm_package.name}-generated-mapping.yaml",
        )
        with open(mapping_filepath, "w", encoding="UTF-8") as mapping_file:
            yaml.dump(mapping_to_write, mapping_file)

        # Update the config that points to the mapping file
        helm_package.path_to_mappings = mapping_filepath

    def _read_top_level_values_yaml(
        self, helm_package: HelmPackageConfig
    ) -> Dict[str, Any]:
        """Return a dictionary of the values.yaml|yml read from the root of the helm package.

        :param helm_package: The helm package to look in
        :type helm_package: HelmPackageConfig
        :raises FileOperationError: if no values.yaml|yml found
        :return: A dictionary of the yaml read from the file
        :rtype: Dict[str, Any]
        """
        for file in os.listdir(os.path.join(self._tmp_folder_name, helm_package.name)):
            if file in ("values.yaml", "values.yml"):
                with open(
                    os.path.join(self._tmp_folder_name, helm_package.name, file),
                    "r",
                    encoding="UTF-8",
                ) as values_file:
                    values_yaml = yaml.safe_load(values_file)
                return values_yaml

        raise FileOperationError(
            "Cannot find top level values.yaml/.yml file in Helm package."
        )

    def write_manifest_bicep_file(self) -> None:
        """Write the bicep file for the Artifact Manifest."""
        with open(self.manifest_jinja2_template_path, "r", encoding="UTF-8") as f:
            template: Template = Template(
                f.read(),
                undefined=StrictUndefined,
            )

        bicep_contents: str = template.render(
            artifacts=self.artifacts,
        )

        path = os.path.join(self._tmp_folder_name, CNF_MANIFEST_BICEP_TEMPLATE)
        with open(path, "w", encoding="utf-8") as f:
            f.write(bicep_contents)

        logger.info("Created artifact manifest bicep template: %s", path)

    def write_nfd_bicep_file(self) -> None:
        """Write the bicep file for the NFD."""
        with open(self.nfd_jinja2_template_path, "r", encoding="UTF-8") as f:
            template: Template = Template(
                f.read(),
                undefined=StrictUndefined,
            )

        bicep_contents: str = template.render(
            deployParametersPath=os.path.join(SCHEMAS, DEPLOYMENT_PARAMETERS),
            nf_application_configurations=self.nf_application_configurations,
        )

        path = os.path.join(self._tmp_folder_name, CNF_DEFINITION_BICEP_TEMPLATE)
        with open(path, "w", encoding="utf-8") as f:
            f.write(bicep_contents)

        logger.info("Created NFD bicep template: %s", path)

    def write_schema_to_file(self) -> None:
        """Write the schema to file deploymentParameters.json."""

        logger.debug("Create deploymentParameters.json")

        full_schema = os.path.join(self._tmp_folder_name, DEPLOYMENT_PARAMETERS)
        with open(full_schema, "w", encoding="UTF-8") as f:
            json.dump(self.deployment_parameter_schema, f, indent=4)

        logger.debug("%s created", full_schema)

    def copy_to_output_folder(self) -> None:
        """Copy the config mappings, schema and bicep templates (artifact manifest and NFDV) to the output folder."""

        logger.info("Create NFD bicep %s", self.output_folder_name)

        os.mkdir(self.output_folder_name)
        os.mkdir(os.path.join(self.output_folder_name, SCHEMAS))

        # Copy the nfd and the manifest bicep files to the output folder
        tmp_nfd_bicep_path = os.path.join(
            self._tmp_folder_name, CNF_DEFINITION_BICEP_TEMPLATE
        )
        shutil.copy(tmp_nfd_bicep_path, self.output_folder_name)

        tmp_manifest_bicep_path = os.path.join(
            self._tmp_folder_name, CNF_MANIFEST_BICEP_TEMPLATE
        )
        shutil.copy(tmp_manifest_bicep_path, self.output_folder_name)
        
        # Copy any generated values mappings YAML files to the corresponding folder in
        # the output directory so that the user can edit them and re-run the build if
        # required
        if os.path.exists(
            os.path.join(self._tmp_folder_name, GENERATED_VALUES_MAPPINGS)
        ):
            generated_mappings_path = os.path.join(
                self.output_folder_name, GENERATED_VALUES_MAPPINGS
            )
            shutil.copytree(
                os.path.join(self._tmp_folder_name, GENERATED_VALUES_MAPPINGS),
                generated_mappings_path,
            )

        # Copy the JSON config mappings and deploymentParameters schema that are used
        # for the NFD to the output folder
        tmp_config_mappings_path = os.path.join(self._tmp_folder_name, CONFIG_MAPPINGS)
        output_config_mappings_path = os.path.join(
            self.output_folder_name, CONFIG_MAPPINGS
        )
        shutil.copytree(
            tmp_config_mappings_path,
            output_config_mappings_path,
            dirs_exist_ok=True,
        )

        tmp_schema_path = os.path.join(self._tmp_folder_name, DEPLOYMENT_PARAMETERS)
        output_schema_path = os.path.join(
            self.output_folder_name, SCHEMAS, DEPLOYMENT_PARAMETERS
        )
        shutil.copy(
            tmp_schema_path,
            output_schema_path,
        )

        logger.info("Copied files to %s", self.output_folder_name)

    def generate_nf_application_config(
        self,
        helm_package: HelmPackageConfig,
        image_registry_path: List[str],
        image_pull_secret_line_matches: List[Tuple[str, ...]],
    ) -> Dict[str, Any]:
        """Generate NF application config."""
        (name, version) = self.get_chart_name_and_version(helm_package)

        registry_values_paths = set(image_registry_path)
        image_pull_secrets_values_paths = set(image_pull_secret_line_matches)

        return {
            "name": helm_package.name,
            "chartName": name,
            "chartVersion": version,
            "dependsOnProfile": helm_package.depends_on,
<<<<<<< HEAD
            "registryValuesPaths": list(registry_values_paths),
            "imagePullSecretsValuesPaths": list(image_pull_secrets_values_paths),
            "valueMappingsPath": self.generate_parameter_mappings(helm_package),
=======
            "registryValuesPaths": list(registryValuesPaths),
            "imagePullSecretsValuesPaths": list(imagePullSecretsValuesPaths),
            "valueMappingsPath": self.jsonify_value_mappings(helm_package),
>>>>>>> a0874213
        }

    def _find_yaml_files(self, directory) -> Iterator[str]:
        """
        Find all yaml files in given directory.

        :param directory: The directory to search.
        """
        for root, _, files in os.walk(directory):
            for file in files:
                if file.endswith(".yaml") or file.endswith(".yml"):
                    yield os.path.join(root, file)

    def find_pattern_matches_in_chart(
        self, helm_package: HelmPackageConfig, start_string: str
    ) -> List[Tuple[str, ...]]:
        """
        Find pattern matches in Helm chart, using provided REGEX pattern.

<<<<<<< HEAD
        param helm_package: The helm package config.
        param start_string: The string to search for, either imagePullSecrets: or image:
=======
        param helm_package: The helm package config. param pattern: The regex pattern to
        match.
>>>>>>> a0874213
        """
        chart_dir = os.path.join(self._tmp_folder_name, helm_package.name)
        matches = []
        path = []

        for file in self._find_yaml_files(chart_dir):
            with open(file, "r", encoding="UTF-8") as f:
                for line in f:
                    if start_string in line:
                        path = re.findall(IMAGE_PATH_REGEX, line)
                        # If "image:", search for chart name and version
                        if start_string == "image:":
                            name_and_version = re.search(IMAGE_NAME_AND_VERSION_REGEX, line)
                            matches.append((path, name_and_version.group(1), name_and_version.group(2)))
                        else:
                            matches += path
        return matches

    def get_artifact_list(
        self,
        helm_package: HelmPackageConfig,
        image_line_matches: List[Tuple[str, ...]],
    ) -> List[Any]:
        """
        Get the list of artifacts for the chart.

        param helm_package: The helm package config. param image_line_matches: The list
        of image line matches.
        """
        artifact_list = []
        (chart_name, chart_version) = self.get_chart_name_and_version(helm_package)
        helm_artifact = {
            "name": chart_name,
            "version": chart_version,
        }
        artifact_list.append(helm_artifact)
        for match in image_line_matches:
            artifact_list.append(
                {
                    "name": match[1],
                    "version": match[2],
                }
            )

        return artifact_list

    def get_chart_mapping_schema(
        self, helm_package: HelmPackageConfig
    ) -> Dict[Any, Any]:
        """
        Get the schema for the non default values (those with {deploymentParameter...}).
        Based on user provided values.schema.json.

        param helm_package: The helm package config.
        """

        logger.debug("Get chart mapping schema for %s", helm_package.name)

        mappings_path = helm_package.path_to_mappings
        values_schema = os.path.join(
            self._tmp_folder_name, helm_package.name, "values.schema.json"
        )
        if not os.path.exists(mappings_path):
            raise InvalidTemplateError(
                f"ERROR: The helm package '{helm_package.name}' does not have a valid values mappings file. \
                    The file at '{helm_package.path_to_mappings}' does not exist.\n\
                    Please fix this and run the command again."
            )
        if not os.path.exists(values_schema):
            raise InvalidTemplateError(
                f"ERROR: The helm package '{helm_package.name}' is missing values.schema.json.\n\
                Please fix this and run the command again."
            )

        with open(mappings_path, "r", encoding="utf-8") as stream:
            values_data = yaml.load(stream, Loader=yaml.SafeLoader)

        with open(values_schema, "r", encoding="utf-8") as f:
            data = json.load(f)
            schema_data = data["properties"]

        try:
            final_schema = self.find_deploy_params(values_data, schema_data, {})
        except KeyError as e:
            raise InvalidTemplateError(
                f"ERROR: Your schema and values for the helm package '{helm_package.name}' do not match. \
                    Please fix this and run the command again."
            ) from e

        logger.debug("Generated chart mapping schema for %s", helm_package.name)
        return final_schema

    def find_deploy_params(
        self, nested_dict, schema_nested_dict, final_schema
    ) -> Dict[Any, Any]:
        """
        Create a schema of types of only those values in the values.mappings.yaml file which have a deployParameters mapping.
        
        Finds the relevant part of the full schema of the values file and finds the 
        type of the parameter name, then adds that to the final schema, with no nesting.
        
        Returns a schema of form:
        {
            "$schema": "https://json-schema.org/draft-07/schema#",
            "title": "DeployParametersSchema",
            "type": "object",
            "properties": {
                "<parameter1>": {
                    "type": "<type>"
                },
                "<parameter2>": {
                    "type": "<type>"
                },
        
        nested_dict: the dictionary of the values mappings yaml which contains 
                     deployParameters mapping placeholders
        schema_nested_dict: the properties section of the full schema (or sub-object in 
                            schema)
        final_schema: Blank dictionary if this is the top level starting point, 
                      otherwise the final_schema as far as we have got.
        """
        original_schema_nested_dict = schema_nested_dict
        # if given a blank mapping file, return empty schema
        if nested_dict is None:
            return {}
        for k, v in nested_dict.items():
            # if value is a string and contains deployParameters.
            if isinstance(v, str) and re.search(DEPLOYMENT_PARAMETER_MAPPING_REGEX, v):
                logger.debug(
                    "Found string deploy parameter for key %s, value %s. Find schema type",
                    k,
                    v,
                )
                # only add the parameter name (e.g. from {deployParameter.zone} only
                # param = zone)
                param = v.split(".", 1)[1]
                param = param.split("}", 1)[0]

                # add the schema for k (from the full schema) to the (new) schema
                if "properties" in schema_nested_dict.keys():
                    # Occurs if top level item in schema properties is an object with
                    # properties itself
                    final_schema.update(
                        {param: {"type": schema_nested_dict["properties"][k]["type"]}}
                    )
                else:
                    # Occurs if top level schema item in schema properties are objects
                    # with no "properties" - but can have "type".
                    final_schema.update(
                        {param: {"type": schema_nested_dict[k]["type"]}}
                    )
            # else if value is a (non-empty) dictionary (i.e another layer of nesting)
            elif hasattr(v, "items") and v.items():
                logger.debug("Found dict value for key %s. Find schema type", k)
                # handling schema having properties which doesn't map directly to the
                # values file nesting
                if "properties" in schema_nested_dict.keys():
                    schema_nested_dict = schema_nested_dict["properties"][k]
                else:
                    schema_nested_dict = schema_nested_dict[k]
                # recursively call function with values (i.e the nested dictionary)
                self.find_deploy_params(v, schema_nested_dict, final_schema)
                # reset the schema dict to its original value (once finished with that
                # level of recursion)
                schema_nested_dict = original_schema_nested_dict

        return final_schema

    def _replace_values_with_deploy_params(
        self,
        values_yaml_dict,
        param_prefix: Optional[str] = None,
    ) -> Dict[Any, Any]:
        """
        Given the yaml dictionary read from values.yaml, replace all the values with {deploymentParameter.keyname}.

        Thus creating a values mapping file if the user has not provided one in config.
        """
        logger.debug("Replacing values with deploy parameters")
        final_values_mapping_dict: Dict[Any, Any] = {}
        for k, v in values_yaml_dict.items():
            # if value is a string and contains deployParameters.
            logger.debug("Processing key %s", k)
            param_name = k if param_prefix is None else f"{param_prefix}_{k}"
            if isinstance(v, (str, int, bool)):
                # Replace the parameter with {deploymentParameter.keyname}
                if self.interactive:
                    # Interactive mode. Prompt user to include or exclude parameters
                    # This requires the enter key after the y/n input which isn't ideal
                    if not input_ack("y", f"Expose parameter {param_name}? y/n "):
                        logger.debug("Excluding parameter %s", param_name)
                        final_values_mapping_dict.update({k: v})
                        continue
                replacement_value = f"{{deployParameters.{param_name}}}"

                # add the schema for k (from the big schema) to the (smaller) schema
                final_values_mapping_dict.update({k: replacement_value})
            elif isinstance(v, dict):
                
                final_values_mapping_dict[k] = self._replace_values_with_deploy_params(
                    v, param_name
                )
            elif isinstance(v, list):
                final_values_mapping_dict[k] = []
                for index, item in enumerate(v):
                    param_name = f"{param_prefix}_{k}_{index}" if param_prefix else f"{k})_{index}"        
                    if isinstance(item, dict):
                        final_values_mapping_dict[k].append(
                            self._replace_values_with_deploy_params(
                                item, param_name
                            )
                        )
                    elif isinstance(v, (str, int, bool)):
                        replacement_value = f"{{deployParameters.{param_name}}}"
                        final_values_mapping_dict[k].append(replacement_value)
                    else:
                        raise ValueError(
                            f"Found an unexpected type {type(v)} of key {k} in "
                            "values.yaml, cannot generate values mapping file.")                        
            else:
                raise ValueError(
                    f"Found an unexpected type {type(v)} of key {k} in values.yaml, "
                    "cannot generate values mapping file.")

        return final_values_mapping_dict

    def get_chart_name_and_version(
        self, helm_package: HelmPackageConfig
    ) -> Tuple[str, str]:
        """Get the name and version of the chart."""
        chart = os.path.join(self._tmp_folder_name, helm_package.name, "Chart.yaml")

        if not os.path.exists(chart):
            raise InvalidTemplateError(
                f"There is no Chart.yaml file in the helm package '{helm_package.name}'. \
                    Please fix this and run the command again."
            )

        with open(chart, "r", encoding="utf-8") as f:
            data = yaml.load(f, Loader=yaml.FullLoader)
            if "name" in data and "version" in data:
                chart_name = data["name"]
                chart_version = data["version"]
            else:
                raise FileOperationError(
                    f"A name or version is missing from Chart.yaml in the helm package '{helm_package.name}'. \
                        Please fix this and run the command again."
                )

        return (chart_name, chart_version)

<<<<<<< HEAD
    def generate_parameter_mappings(self, helm_package: HelmPackageConfig) -> str:
        """Generate parameter mappings for the given helm package."""
        # values = os.path.join(
        #     self._tmp_folder_name, helm_package.name, "values.mappings.yaml"
        # )
        values = helm_package.path_to_mappings
=======
    def jsonify_value_mappings(self, helm_package: HelmPackageConfig) -> str:
        """Yaml->JSON values mapping file, then return path to it."""
        mappings_yaml = helm_package.path_to_mappings

>>>>>>> a0874213
        mappings_folder_path = os.path.join(self._tmp_folder_name, CONFIG_MAPPINGS)
        mappings_filename = f"{helm_package.name}-mappings.json"

        if not os.path.exists(mappings_folder_path):
            os.mkdir(mappings_folder_path)

        mapping_file_path = os.path.join(mappings_folder_path, mappings_filename)

        with open(mappings_yaml, "r", encoding="utf-8") as f:
            data = yaml.load(f, Loader=yaml.FullLoader)

        with open(mapping_file_path, "w", encoding="utf-8") as file:
            json.dump(data, file, indent=4)

        logger.debug("Generated parameter mappings for %s", helm_package.name)
        return os.path.join(CONFIG_MAPPINGS, mappings_filename)<|MERGE_RESOLUTION|>--- conflicted
+++ resolved
@@ -25,24 +25,16 @@
     CNF_MANIFEST_JINJA2_SOURCE_TEMPLATE,
     CONFIG_MAPPINGS,
     DEPLOYMENT_PARAMETER_MAPPING_REGEX,
-<<<<<<< HEAD
     IMAGE_NAME_AND_VERSION_REGEX,
     IMAGE_PATH_REGEX,
     CONFIG_MAPPINGS,
     SCHEMAS,
-=======
     DEPLOYMENT_PARAMETERS,
     GENERATED_VALUES_MAPPINGS,
-    IMAGE_LINE_REGEX,
-    IMAGE_PULL_SECRET_LINE_REGEX,
->>>>>>> a0874213
     SCHEMA_PREFIX,
     SCHEMAS,
 )
-<<<<<<< HEAD
-=======
 from azext_aosm.util.utils import input_ack
->>>>>>> a0874213
 
 logger = get_logger(__name__)
 
@@ -373,15 +365,9 @@
             "chartName": name,
             "chartVersion": version,
             "dependsOnProfile": helm_package.depends_on,
-<<<<<<< HEAD
             "registryValuesPaths": list(registry_values_paths),
             "imagePullSecretsValuesPaths": list(image_pull_secrets_values_paths),
-            "valueMappingsPath": self.generate_parameter_mappings(helm_package),
-=======
-            "registryValuesPaths": list(registryValuesPaths),
-            "imagePullSecretsValuesPaths": list(imagePullSecretsValuesPaths),
             "valueMappingsPath": self.jsonify_value_mappings(helm_package),
->>>>>>> a0874213
         }
 
     def _find_yaml_files(self, directory) -> Iterator[str]:
@@ -401,13 +387,8 @@
         """
         Find pattern matches in Helm chart, using provided REGEX pattern.
 
-<<<<<<< HEAD
         param helm_package: The helm package config.
         param start_string: The string to search for, either imagePullSecrets: or image:
-=======
-        param helm_package: The helm package config. param pattern: The regex pattern to
-        match.
->>>>>>> a0874213
         """
         chart_dir = os.path.join(self._tmp_folder_name, helm_package.name)
         matches = []
@@ -659,19 +640,10 @@
 
         return (chart_name, chart_version)
 
-<<<<<<< HEAD
-    def generate_parameter_mappings(self, helm_package: HelmPackageConfig) -> str:
-        """Generate parameter mappings for the given helm package."""
-        # values = os.path.join(
-        #     self._tmp_folder_name, helm_package.name, "values.mappings.yaml"
-        # )
-        values = helm_package.path_to_mappings
-=======
     def jsonify_value_mappings(self, helm_package: HelmPackageConfig) -> str:
         """Yaml->JSON values mapping file, then return path to it."""
         mappings_yaml = helm_package.path_to_mappings
 
->>>>>>> a0874213
         mappings_folder_path = os.path.join(self._tmp_folder_name, CONFIG_MAPPINGS)
         mappings_filename = f"{helm_package.name}-mappings.json"
 
