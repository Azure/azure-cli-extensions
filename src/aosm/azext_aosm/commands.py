--- conflicted
+++ resolved
@@ -6,22 +6,10 @@
 # pylint: disable=line-too-long
 from azure.cli.core import AzCommandsLoader
 
-<<<<<<< HEAD
-# from azure.cli.core.commands import CliCommandType
-=======
->>>>>>> 057ef05a
 from azext_aosm._client_factory import cf_aosm
 
 
 def load_command_table(self: AzCommandsLoader, _):
-<<<<<<< HEAD
-    # TODO: Add command type here
-    # aosm_sdk = CliCommandType(
-    #    operations_tmpl='<PATH>.operations#None.{}',
-    #    client_factory=cf_aosm)
-
-=======
->>>>>>> 057ef05a
     with self.command_group("aosm definition", client_factory=cf_aosm) as g:
         # Add each command and bind it to a function in custom.py
         g.custom_command("generate-config", "generate_definition_config")
