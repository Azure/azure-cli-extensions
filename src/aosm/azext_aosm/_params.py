--- conflicted
+++ resolved
@@ -7,19 +7,13 @@
 from azure.cli.core import AzCommandsLoader
 
 from .common.constants import (
-<<<<<<< HEAD
     CNF,
     VNF,
     VNF_NEXUS,
     BICEP_PUBLISH,
-=======
->>>>>>> 86942708
     ARTIFACT_UPLOAD,
-    BICEP_PUBLISH,
-    CNF,
     HELM_TEMPLATE,
     IMAGE_UPLOAD,
-    VNF,
 )
 
 
