--- conflicted
+++ resolved
@@ -1,6962 +1,6959 @@
-id:
-name: GitOps.PullRequestIssueManagement
-description: GitOps.PullRequestIssueManagement primitive
-owner:
-resource: repository
-disabled: false
-where:
-configuration:
-  resourceManagementConfiguration:
-    scheduledSearches:
-    - description: Close stale issues
-      frequencies:
-      - daily:
-          time: 1:0
-      filters:
-      - isIssue
-      - isOpen
-      - hasLabel:
-          label: needs-author-feedback
-      - hasLabel:
-          label: no-recent-activity
-      - noActivitySince:
-          days: 14
-      actions:
-      - closeIssue
-    - description: Add no recent activity label to issues
-      frequencies:
-      - hourly:
-          hour: 6
-      filters:
-      - isIssue
-      - isOpen
-      - hasLabel:
-          label: needs-author-feedback
-      - noActivitySince:
-          days: 7
-      - isNotLabeledWith:
-          label: no-recent-activity
-      actions:
-      - addLabel:
-          label: no-recent-activity
-      - addReply:
-          reply: Hi, we're sending this friendly reminder because we haven't heard back from you in a while. We need more information about this issue to help address it. Please be sure to give us your input within the next **7 days**. If we don't hear back from you within **14 days** of this comment the issue will be automatically closed. Thank you!
-    - description: '[Resolve Workflow] Close Addressed Issues'
-      frequencies:
-      - hourly:
-          hour: 6
-      filters:
-      - isIssue
-      - isOpen
-      - hasLabel:
-          label: issue-addressed
-      - noActivitySince:
-          days: 7
-      actions:
-      - addReply:
-          reply: Hi @${issueAuthor}, since you haven’t asked that we “`/unresolve`” the issue, we’ll close this out. If you believe further discussion is needed, please add a comment “`/unresolve`” to reopen the issue.
-      - closeIssue
-    eventResponderTasks:
-    - if:
-      - payloadType: Issue_Comment
-      - isAction:
-          action: Created
-      - isActivitySender:
-          issueAuthor: True
-      - hasLabel:
-          label: needs-author-feedback
-      - isOpen
-      then:
-      - addLabel:
-          label: needs-team-attention
-      - removeLabel:
-          label: needs-author-feedback
-      description: Replace needs author feedback label with needs attention label when the author comments on an issue
-    - if:
-      - payloadType: Issues
-      - not:
-          isAction:
-            action: Closed
-      - hasLabel:
-          label: no-recent-activity
-      then:
-      - removeLabel:
-          label: no-recent-activity
-      description: Remove no recent activity label from issues
-    - if:
-      - payloadType: Issue_Comment
-      - hasLabel:
-          label: no-recent-activity
-      then:
-      - removeLabel:
-          label: no-recent-activity
-      description: Remove no recent activity label when an issue is commented on
-    - if:
-      - payloadType: Issues
-      - isAction:
-          action: Opened
-      - and:
-        - not:
-            activitySenderHasPermission:
-              permission: Write
-        - not:
-            activitySenderHasAssociation:
-              association: Member
-        - not:
-            activitySenderHasAssociation:
-              association: Collaborator
-        - not:
-            activitySenderHasPermission:
-              permission: Admin
-      then:
-      - addLabel:
-          label: question
-      description: 'Add question label to new issues '
-    - if:
-      - payloadType: Issues
-      - labelAdded:
-          label: issue-addressed
-      then:
-      - addReply:
-          reply: Hi @${issueAuthor}.  Thank you for opening this issue and giving us the opportunity to assist.  We believe that this has been addressed.  If you feel that further discussion is needed, please add a comment with the text “`/unresolve`” to remove the “issue-addressed” label and continue the conversation.
-      - removeLabel:
-          label: needs-triage
-      - removeLabel:
-          label: needs-team-triage
-      - removeLabel:
-          label: needs-team-attention
-      - removeLabel:
-          label: needs-author-feedback
-      - removeLabel:
-          label: no-recent-activity
-      description: '[Resolve Workflow] Issue Addressed Label Applied'
-    - if:
-      - payloadType: Issue_Comment
-      - hasLabel:
-          label: issue-addressed
-      - commentContains:
-          pattern: /unresolve
-          isRegex: False
-      - or:
-        - isActivitySender:
-            issueAuthor: True
-        - activitySenderHasPermission:
-            permission: Admin
-        - activitySenderHasPermission:
-            permission: Write
-      then:
-      - reopenIssue
-      - removeLabel:
-          label: issue-addressed
-      - addLabel:
-          label: needs-team-attention
-      description: '[Resolve Workflow] Unresolve Command by Author'
-    - if:
-      - payloadType: Issue_Comment
-      - hasLabel:
-          label: issue-addressed
-      - commentContains:
-          pattern: /unresolve
-          isRegex: False
-      - and:
-        - not:
-            isActivitySender:
-              issueAuthor: True
-        - not:
-            activitySenderHasPermission:
-              permission: Admin
-        - not:
-            activitySenderHasPermission:
-              permission: Write
-      then:
-      - addReply:
-          reply: Hi ${contextualAuthor}, only the original author of the issue can ask that it be unresolved.  Please open a new issue with your scenario and details if you would like to discuss this topic with the team.
-      description: '[Resolve Workflow] Unresolve Command Without Permissions'
-    - if:
-      - payloadType: Issues
-      - isOpen
-      - hasLabel:
-          label: issue-addressed
-      - or:
-        - labelAdded:
-            label: needs-team-attention
-        - labelAdded:
-            label: needs-author-feedback
-        - labelAdded:
-            label: Service Attention
-        - labelAdded:
-            label: needs-triage
-        - labelAdded:
-            label: needs-team-triage
-      then:
-      - removeLabel:
-          label: issue-addressed
-      description: '[Resolve Workflow] Unresolve on WIP Labels'
-    - if:
-      - payloadType: Issues
-      - isOpen
-      - hasLabel:
-          label: customer-reported
-      - labelRemoved:
-          label: Service Attention
-      then:
-      - addLabel:
-          label: needs-team-triage
-      description: Add label after "Service Attention" is removed
-    - if:
-      - or:
-        - payloadType: Issues
-      - isAction:
-          action: Labeled
-      then:
-      - if:
-        - hasLabel:
-            label: Service Attention
-        - hasLabel:
-            label: AAD
-        then:
-        - mentionUsers:
-            mentionees:
-            - adamedx
-            replyTemplate: Thanks for the feedback! We are routing this to the appropriate team for follow-up. cc ${mentionees}.
-            assignMentionees: False
-      - if:
-        - hasLabel:
-            label: Service Attention
-        - hasLabel:
-            label: ACS
-        then:
-        - mentionUsers:
-            mentionees:
-            - acsdevx-msft
-            replyTemplate: Thanks for the feedback! We are routing this to the appropriate team for follow-up. cc ${mentionees}.
-            assignMentionees: False
-      - if:
-        - hasLabel:
-            label: Service Attention
-        - hasLabel:
-            label: Advisor
-        then:
-        - mentionUsers:
-            mentionees:
-            - mojayara
-            - jportugal0
-            - pkrishnanms
-            replyTemplate: Thanks for the feedback! We are routing this to the appropriate team for follow-up. cc ${mentionees}.
-            assignMentionees: False
-      - if:
-        - hasLabel:
-            label: Service Attention
-        - hasLabel:
-            label: AKS
-        then:
-        - mentionUsers:
-            mentionees:
-            - mbifeld
-            - FumingZhang
-            - andyliuliming
-            replyTemplate: Thanks for the feedback! We are routing this to the appropriate team for follow-up. cc ${mentionees}.
-            assignMentionees: False
-      - if:
-        - hasLabel:
-            label: Service Attention
-        - hasLabel:
-            label: Alerts Management
-        then:
-        - mentionUsers:
-            mentionees:
-            - liadtal
-            - yairgil
-            replyTemplate: Thanks for the feedback! We are routing this to the appropriate team for follow-up. cc ${mentionees}.
-            assignMentionees: False
-      - if:
-        - hasLabel:
-            label: Service Attention
-        - hasLabel:
-            label: Amg
-        then:
-        - mentionUsers:
-            mentionees:
-            - ABZhang0
-            replyTemplate: Thanks for the feedback! We are routing this to the appropriate team for follow-up. cc ${mentionees}.
-            assignMentionees: False
-      - if:
-        - hasLabel:
-            label: Service Attention
-        - hasLabel:
-            label: Analysis Services
-        then:
-        - mentionUsers:
-            mentionees:
-            - athipp
-            - minghan
-            replyTemplate: Thanks for the feedback! We are routing this to the appropriate team for follow-up. cc ${mentionees}.
-            assignMentionees: False
-      - if:
-        - hasLabel:
-            label: Service Attention
-        - hasLabel:
-            label: API Management
-        then:
-        - mentionUsers:
-            mentionees:
-            - solankisamir
-            - mikebudzynski
-            - KedarJoshi
-            - yingru97
-            replyTemplate: Thanks for the feedback! We are routing this to the appropriate team for follow-up. cc ${mentionees}.
-            assignMentionees: False
-      - if:
-        - hasLabel:
-            label: Service Attention
-        - hasLabel:
-            label: App Configuration
-        then:
-        - mentionUsers:
-            mentionees:
-            - shenmuxiaosen
-            - avanigupta
-            replyTemplate: Thanks for the feedback! We are routing this to the appropriate team for follow-up. cc ${mentionees}.
-            assignMentionees: False
-      - if:
-        - hasLabel:
-            label: Service Attention
-        - hasLabel:
-            label: App Services
-        then:
-        - mentionUsers:
-            mentionees:
-            - antcp
-            - AzureAppServiceCLI
-            replyTemplate: Thanks for the feedback! We are routing this to the appropriate team for follow-up. cc ${mentionees}.
-            assignMentionees: False
-      - if:
-        - hasLabel:
-            label: Service Attention
-        - hasLabel:
-            label: Application Insights
-        then:
-        - mentionUsers:
-            mentionees:
-            - azmonapplicationinsights
-            replyTemplate: Thanks for the feedback! We are routing this to the appropriate team for follow-up. cc ${mentionees}.
-            assignMentionees: False
-      - if:
-        - hasLabel:
-            label: Service Attention
-        - hasLabel:
-            label: Appservice-kube
-        then:
-        - mentionUsers:
-            mentionees:
-            - Juliehzl
-            replyTemplate: Thanks for the feedback! We are routing this to the appropriate team for follow-up. cc ${mentionees}.
-            assignMentionees: False
-      - if:
-        - hasLabel:
-            label: Service Attention
-        - hasLabel:
-            label: Arc enabled servers
-        then:
-        - mentionUsers:
-            mentionees:
-            - rpsqrd
-            - edyoung
-            - vedkale
-            replyTemplate: Thanks for the feedback! We are routing this to the appropriate team for follow-up. cc ${mentionees}.
-            assignMentionees: False
-      - if:
-        - hasLabel:
-            label: Service Attention
-        - hasLabel:
-            label: ArcResourceBridge
-        then:
-        - mentionUsers:
-            mentionees:
-            - alt-key
-            - saisankargochhayat
-            replyTemplate: Thanks for the feedback! We are routing this to the appropriate team for follow-up. cc ${mentionees}.
-            assignMentionees: False
-      - if:
-        - hasLabel:
-            label: Service Attention
-        - hasLabel:
-            label: ARM
-        then:
-        - mentionUsers:
-            mentionees:
-            - josephkwchan
-            - jennyhunter-msft
-            replyTemplate: Thanks for the feedback! We are routing this to the appropriate team for follow-up. cc ${mentionees}.
-            assignMentionees: False
-      - if:
-        - hasLabel:
-            label: Service Attention
-        - hasLabel:
-            label: ARM - Core
-        then:
-        - mentionUsers:
-            mentionees:
-            - josephkwchan
-            - jennyhunter-msft
-            replyTemplate: Thanks for the feedback! We are routing this to the appropriate team for follow-up. cc ${mentionees}.
-            assignMentionees: False
-      - if:
-        - hasLabel:
-            label: Service Attention
-        - hasLabel:
-            label: ARM - Managed Applications
-        then:
-        - mentionUsers:
-            mentionees:
-            - MSEvanhi
-            replyTemplate: Thanks for the feedback! We are routing this to the appropriate team for follow-up. cc ${mentionees}.
-            assignMentionees: False
-      - if:
-        - hasLabel:
-            label: Service Attention
-        - hasLabel:
-            label: ARM - Management Group
-        then:
-        - mentionUsers:
-            mentionees:
-            - rthorn17
-            - daxfohl
-            replyTemplate: Thanks for the feedback! We are routing this to the appropriate team for follow-up. cc ${mentionees}.
-            assignMentionees: False
-      - if:
-        - hasLabel:
-            label: Service Attention
-        - hasLabel:
-            label: ARM - RBAC
-        then:
-        - mentionUsers:
-            mentionees:
-            - LizMS
-            - cbrooksmsft
-            replyTemplate: Thanks for the feedback! We are routing this to the appropriate team for follow-up. cc ${mentionees}.
-            assignMentionees: False
-      - if:
-        - hasLabel:
-            label: Service Attention
-        - hasLabel:
-            label: ARM - Service Catalog
-        then:
-        - mentionUsers:
-            mentionees:
-            - MSEvanhi
-            replyTemplate: Thanks for the feedback! We are routing this to the appropriate team for follow-up. cc ${mentionees}.
-            assignMentionees: False
-      - if:
-        - hasLabel:
-            label: Service Attention
-        - hasLabel:
-            label: ARM - Tags
-        then:
-        - mentionUsers:
-            mentionees:
-            - rthorn17
-            replyTemplate: Thanks for the feedback! We are routing this to the appropriate team for follow-up. cc ${mentionees}.
-            assignMentionees: False
-      - if:
-        - hasLabel:
-            label: Service Attention
-        - hasLabel:
-            label: ARM - Templates
-        then:
-        - mentionUsers:
-            mentionees:
-            - Azure/deployments-owners
-            replyTemplate: Thanks for the feedback! We are routing this to the appropriate team for follow-up. cc ${mentionees}.
-            assignMentionees: False
-      - if:
-        - hasLabel:
-            label: Service Attention
-        - hasLabel:
-            label: arm-bicep
-        then:
-        - mentionUsers:
-            mentionees:
-            - Azure/deployments-owners
-            replyTemplate: Thanks for the feedback! We are routing this to the appropriate team for follow-up. cc ${mentionees}.
-            assignMentionees: False
-      - if:
-        - hasLabel:
-            label: Service Attention
-        - hasLabel:
-            label: ARO
-        then:
-        - mentionUsers:
-            mentionees:
-            - mjudeikis
-            - jim-minter
-            - julienstroheker
-            - amanohar
-            replyTemplate: Thanks for the feedback! We are routing this to the appropriate team for follow-up. cc ${mentionees}.
-            assignMentionees: False
-      - if:
-        - hasLabel:
-            label: Service Attention
-        - hasLabel:
-            label: ASTRO
-        then:
-        - mentionUsers:
-            mentionees:
-            - Reshmi-Sriram
-            - banggaurav
-            - charanjeet2008
-            replyTemplate: Thanks for the feedback! We are routing this to the appropriate team for follow-up. cc ${mentionees}.
-            assignMentionees: False
-      - if:
-        - hasLabel:
-            label: Service Attention
-        - hasLabel:
-            label: Attestation
-        then:
-        - mentionUsers:
-            mentionees:
-            - anilba06
-            replyTemplate: Thanks for the feedback! We are routing this to the appropriate team for follow-up. cc ${mentionees}.
-            assignMentionees: False
-      - if:
-        - hasLabel:
-            label: Service Attention
-        - hasLabel:
-            label: Authorization
-        then:
-        - mentionUsers:
-            mentionees:
-            - darshanhs90
-            - AshishGargMicrosoft
-            replyTemplate: Thanks for the feedback! We are routing this to the appropriate team for follow-up. cc ${mentionees}.
-            assignMentionees: False
-      - if:
-        - hasLabel:
-            label: Service Attention
-        - hasLabel:
-            label: Automation
-        then:
-        - mentionUsers:
-            mentionees:
-            - jaspkaur28
-            - sanjkum
-            replyTemplate: Thanks for the feedback! We are routing this to the appropriate team for follow-up. cc ${mentionees}.
-            assignMentionees: False
-      - if:
-        - hasLabel:
-            label: Service Attention
-        - hasLabel:
-            label: AVS
-        then:
-        - mentionUsers:
-            mentionees:
-            - divka78
-            - amitchat
-            - aishu
-            replyTemplate: Thanks for the feedback! We are routing this to the appropriate team for follow-up. cc ${mentionees}.
-            assignMentionees: False
-      - if:
-        - hasLabel:
-            label: Service Attention
-        - hasLabel:
-            label: Azure Data Explorer
-        then:
-        - mentionUsers:
-            mentionees:
-            - ilayrn
-            - orhasban
-            - zoharHenMicrosoft
-            - sagivf
-            - Aviv-Yaniv
-            replyTemplate: Thanks for the feedback! We are routing this to the appropriate team for follow-up. cc ${mentionees}.
-            assignMentionees: False
-      - if:
-        - hasLabel:
-            label: Service Attention
-        - hasLabel:
-            label: Azure Deployments
-        then:
-        - mentionUsers:
-            mentionees:
-            - Azure/deployments-owners
-            replyTemplate: Thanks for the feedback! We are routing this to the appropriate team for follow-up. cc ${mentionees}.
-            assignMentionees: False
-      - if:
-        - hasLabel:
-            label: Service Attention
-        - hasLabel:
-            label: Azure Stack
-        then:
-        - mentionUsers:
-            mentionees:
-            - sijuman
-            - sarathys
-            - bganapa
-            - rakku-ms
-            replyTemplate: Thanks for the feedback! We are routing this to the appropriate team for follow-up. cc ${mentionees}.
-            assignMentionees: False
-      - if:
-        - hasLabel:
-            label: Service Attention
-        - hasLabel:
-            label: Azure.Spring - Cosmos
-        then:
-        - mentionUsers:
-            mentionees:
-            - kushagraThapar
-            replyTemplate: Thanks for the feedback! We are routing this to the appropriate team for follow-up. cc ${mentionees}.
-            assignMentionees: False
-      - if:
-        - hasLabel:
-            label: Service Attention
-        - hasLabel:
-            label: AzureDataTransfer
-        then:
-        - mentionUsers:
-            mentionees:
-            - lasuredd-msft
-            - fzkhan
-            - pkuma-msft
-            replyTemplate: Thanks for the feedback! We are routing this to the appropriate team for follow-up. cc ${mentionees}.
-            assignMentionees: False
-      - if:
-        - hasLabel:
-            label: Service Attention
-        - hasLabel:
-            label: Batch
-        then:
-        - mentionUsers:
-            mentionees:
-            - dpwatrous
-            - wiboris
-            - cRui861
-            - skapur12
-            - wanghoppe
-            replyTemplate: Thanks for the feedback! We are routing this to the appropriate team for follow-up. cc ${mentionees}.
-            assignMentionees: False
-      - if:
-        - hasLabel:
-            label: Service Attention
-        - hasLabel:
-            label: BatchAI
-        then:
-        - mentionUsers:
-            mentionees:
-            - pradeepgunda
-            replyTemplate: Thanks for the feedback! We are routing this to the appropriate team for follow-up. cc ${mentionees}.
-            assignMentionees: False
-      - if:
-        - hasLabel:
-            label: Service Attention
-        - hasLabel:
-            label: Billing
-        then:
-        - mentionUsers:
-            mentionees:
-            - muazmian
-            - us6193
-<<<<<<< HEAD
-=======
-            replyTemplate: Thanks for the feedback! We are routing this to the appropriate team for follow-up. cc ${mentionees}.
-            assignMentionees: False
-      - if:
-        - hasLabel:
-            label: Service Attention
-        - hasLabel:
-            label: Blob Storage SFTP
-        then:
-        - mentionUsers:
-            mentionees:
-            - greeshma-microsoft
->>>>>>> 7de63500
-            replyTemplate: Thanks for the feedback! We are routing this to the appropriate team for follow-up. cc ${mentionees}.
-            assignMentionees: False
-      - if:
-        - hasLabel:
-            label: Service Attention
-        - hasLabel:
-            label: Blueprint
-        then:
-        - mentionUsers:
-            mentionees:
-            - alex-frankel
-            - filizt
-            replyTemplate: Thanks for the feedback! We are routing this to the appropriate team for follow-up. cc ${mentionees}.
-            assignMentionees: False
-      - if:
-        - hasLabel:
-            label: Service Attention
-        - hasLabel:
-            label: Bootstrapper
-        then:
-        - mentionUsers:
-            mentionees:
-            - bganapa
-            replyTemplate: Thanks for the feedback! We are routing this to the appropriate team for follow-up. cc ${mentionees}.
-            assignMentionees: False
-      - if:
-        - hasLabel:
-            label: Service Attention
-        - hasLabel:
-            label: Bot Service
-        then:
-        - mentionUsers:
-            mentionees:
-            - sgellock
-            replyTemplate: Thanks for the feedback! We are routing this to the appropriate team for follow-up. cc ${mentionees}.
-            assignMentionees: False
-      - if:
-        - hasLabel:
-            label: Service Attention
-        - hasLabel:
-            label: Cloud Service (Ext)
-        then:
-        - mentionUsers:
-            mentionees:
-            - hirenshah1
-            replyTemplate: Thanks for the feedback! We are routing this to the appropriate team for follow-up. cc ${mentionees}.
-            assignMentionees: False
-      - if:
-        - hasLabel:
-            label: Service Attention
-        - hasLabel:
-            label: Cloud Shell
-        then:
-        - mentionUsers:
-            mentionees:
-            - mbifeld
-            replyTemplate: Thanks for the feedback! We are routing this to the appropriate team for follow-up. cc ${mentionees}.
-            assignMentionees: False
-      - if:
-        - hasLabel:
-            label: Service Attention
-        - hasLabel:
-            label: CloudService
-        then:
-        - mentionUsers:
-            mentionees:
-            - bberera
-            replyTemplate: Thanks for the feedback! We are routing this to the appropriate team for follow-up. cc ${mentionees}.
-            assignMentionees: False
-      - if:
-        - hasLabel:
-            label: Service Attention
-        - hasLabel:
-            label: CodeSigning
-        then:
-        - mentionUsers:
-            mentionees:
-            - Jaxelr
-            - DawnWang17
-            replyTemplate: Thanks for the feedback! We are routing this to the appropriate team for follow-up. cc ${mentionees}.
-            assignMentionees: False
-      - if:
-        - hasLabel:
-            label: Service Attention
-        - hasLabel:
-            label: Cognitive - Anomaly Detector
-        then:
-        - mentionUsers:
-            mentionees:
-            - yingqunpku
-            - bowgong
-            replyTemplate: Thanks for the feedback! We are routing this to the appropriate team for follow-up. cc ${mentionees}.
-            assignMentionees: False
-      - if:
-        - hasLabel:
-            label: Service Attention
-        - hasLabel:
-            label: Cognitive - Bing
-        then:
-        - mentionUsers:
-            mentionees:
-            - jaggerbodas-ms
-            - arwong
-            replyTemplate: Thanks for the feedback! We are routing this to the appropriate team for follow-up. cc ${mentionees}.
-            assignMentionees: False
-      - if:
-        - hasLabel:
-            label: Service Attention
-        - hasLabel:
-            label: Cognitive - Computer Vision
-        then:
-        - mentionUsers:
-            mentionees:
-            - ryogok
-            - TFR258
-            - tburns10
-            replyTemplate: Thanks for the feedback! We are routing this to the appropriate team for follow-up. cc ${mentionees}.
-            assignMentionees: False
-      - if:
-        - hasLabel:
-            label: Service Attention
-        - hasLabel:
-            label: Cognitive - Content Moderator
-        then:
-        - mentionUsers:
-            mentionees:
-            - swiftarrow11
-            replyTemplate: Thanks for the feedback! We are routing this to the appropriate team for follow-up. cc ${mentionees}.
-            assignMentionees: False
-      - if:
-        - hasLabel:
-            label: Service Attention
-        - hasLabel:
-            label: Cognitive - Custom Vision
-        then:
-        - mentionUsers:
-            mentionees:
-            - areddish
-            - tburns10
-            replyTemplate: Thanks for the feedback! We are routing this to the appropriate team for follow-up. cc ${mentionees}.
-            assignMentionees: False
-      - if:
-        - hasLabel:
-            label: Service Attention
-        - hasLabel:
-            label: Cognitive - Face
-        then:
-        - mentionUsers:
-            mentionees:
-            - JinyuID
-            - dipidoo
-            - SteveMSFT
-            replyTemplate: Thanks for the feedback! We are routing this to the appropriate team for follow-up. cc ${mentionees}.
-            assignMentionees: False
-      - if:
-        - hasLabel:
-            label: Service Attention
-        - hasLabel:
-            label: Cognitive - Form Recognizer
-        then:
-        - mentionUsers:
-            mentionees:
-            - ctstone
-            - anrothMSFT
-            - yungshinlintw
-            replyTemplate: Thanks for the feedback! We are routing this to the appropriate team for follow-up. cc ${mentionees}.
-            assignMentionees: False
-      - if:
-        - hasLabel:
-            label: Service Attention
-        - hasLabel:
-            label: Cognitive - Immersive Reader
-        then:
-        - mentionUsers:
-            mentionees:
-            - metanMSFT
-            replyTemplate: Thanks for the feedback! We are routing this to the appropriate team for follow-up. cc ${mentionees}.
-            assignMentionees: False
-      - if:
-        - hasLabel:
-            label: Service Attention
-        - hasLabel:
-            label: Cognitive - Ink Recognizer
-        then:
-        - mentionUsers:
-            mentionees:
-            - olduroja
-            replyTemplate: Thanks for the feedback! We are routing this to the appropriate team for follow-up. cc ${mentionees}.
-            assignMentionees: False
-      - if:
-        - hasLabel:
-            label: Service Attention
-        - hasLabel:
-            label: Cognitive - LUIS
-        then:
-        - mentionUsers:
-            mentionees:
-            - cahann
-            - kayousef
-            replyTemplate: Thanks for the feedback! We are routing this to the appropriate team for follow-up. cc ${mentionees}.
-            assignMentionees: False
-      - if:
-        - hasLabel:
-            label: Service Attention
-        - hasLabel:
-            label: Cognitive - Mgmt
-        then:
-        - mentionUsers:
-            mentionees:
-            - yangyuan
-            replyTemplate: Thanks for the feedback! We are routing this to the appropriate team for follow-up. cc ${mentionees}.
-            assignMentionees: False
-      - if:
-        - hasLabel:
-            label: Service Attention
-        - hasLabel:
-            label: Cognitive - Personalizer
-        then:
-        - mentionUsers:
-            mentionees:
-            - dwaijam
-            replyTemplate: Thanks for the feedback! We are routing this to the appropriate team for follow-up. cc ${mentionees}.
-            assignMentionees: False
-      - if:
-        - hasLabel:
-            label: Service Attention
-        - hasLabel:
-            label: Cognitive - QnA Maker
-        then:
-        - mentionUsers:
-            mentionees:
-            - bingisbestest
-            - nerajput1607
-            replyTemplate: Thanks for the feedback! We are routing this to the appropriate team for follow-up. cc ${mentionees}.
-            assignMentionees: False
-      - if:
-        - hasLabel:
-            label: Service Attention
-        - hasLabel:
-            label: Cognitive - Speech
-        then:
-        - mentionUsers:
-            mentionees:
-            - robch
-            - oscholz
-            replyTemplate: Thanks for the feedback! We are routing this to the appropriate team for follow-up. cc ${mentionees}.
-            assignMentionees: False
-      - if:
-        - hasLabel:
-            label: Service Attention
-        - hasLabel:
-            label: Cognitive - Text Analytics
-        then:
-        - mentionUsers:
-            mentionees:
-            - assafi
-            replyTemplate: Thanks for the feedback! We are routing this to the appropriate team for follow-up. cc ${mentionees}.
-            assignMentionees: False
-      - if:
-        - hasLabel:
-            label: Service Attention
-        - hasLabel:
-            label: Cognitive - Translator
-        then:
-        - mentionUsers:
-            mentionees:
-            - swmachan
-            replyTemplate: Thanks for the feedback! We are routing this to the appropriate team for follow-up. cc ${mentionees}.
-            assignMentionees: False
-      - if:
-        - hasLabel:
-            label: Service Attention
-        - hasLabel:
-            label: Cognitive Services
-        then:
-        - mentionUsers:
-            mentionees:
-            - gxy001
-            - yangyuan
-            - tianxin-ms
-            - xiaomin-ms
-            replyTemplate: Thanks for the feedback! We are routing this to the appropriate team for follow-up. cc ${mentionees}.
-            assignMentionees: False
-      - if:
-        - hasLabel:
-            label: Service Attention
-        - hasLabel:
-            label: Commerce
-        then:
-        - mentionUsers:
-            mentionees:
-            - ms-premp
-            - qiaozha
-            replyTemplate: Thanks for the feedback! We are routing this to the appropriate team for follow-up. cc ${mentionees}.
-            assignMentionees: False
-      - if:
-        - hasLabel:
-            label: Service Attention
-        - hasLabel:
-            label: Communication
-        then:
-        - mentionUsers:
-            mentionees:
-            - acsdevx-msft
-            replyTemplate: Thanks for the feedback! We are routing this to the appropriate team for follow-up. cc ${mentionees}.
-            assignMentionees: False
-      - if:
-        - hasLabel:
-            label: Service Attention
-        - hasLabel:
-            label: Compute
-        then:
-        - mentionUsers:
-            mentionees:
-            - Drewm3
-            - TravisCragg-MSFT
-            - nikhilpatel909
-            - sandeepraichura
-            - hilaryw29
-            - GabstaMSFT
-            - ramankumarlive
-            - ushnaarshadkhan
-            replyTemplate: Thanks for the feedback! We are routing this to the appropriate team for follow-up. cc ${mentionees}.
-            assignMentionees: False
-      - if:
-        - hasLabel:
-            label: Service Attention
-        - hasLabel:
-            label: Compute - Extensions
-        then:
-        - mentionUsers:
-            mentionees:
-            - TravisCragg-MSFT
-            - GabstaMSFT
-            replyTemplate: Thanks for the feedback! We are routing this to the appropriate team for follow-up. cc ${mentionees}.
-            assignMentionees: False
-      - if:
-        - hasLabel:
-            label: Service Attention
-        - hasLabel:
-            label: Compute - Images
-        then:
-        - mentionUsers:
-            mentionees:
-            - TravisCragg-MSFT
-            - sandeepraichura
-            replyTemplate: Thanks for the feedback! We are routing this to the appropriate team for follow-up. cc ${mentionees}.
-            assignMentionees: False
-      - if:
-        - hasLabel:
-            label: Service Attention
-        - hasLabel:
-            label: Compute - Managed Disks
-        then:
-        - mentionUsers:
-            mentionees:
-            - TravisCragg-MSFT
-            - ramankumarlive
-            - ushnaarshadkhan
-            replyTemplate: Thanks for the feedback! We are routing this to the appropriate team for follow-up. cc ${mentionees}.
-            assignMentionees: False
-      - if:
-        - hasLabel:
-            label: Service Attention
-        - hasLabel:
-            label: Compute - RDFE
-        then:
-        - mentionUsers:
-            mentionees:
-            - Drewm3
-            - TravisCragg-MSFT
-            replyTemplate: Thanks for the feedback! We are routing this to the appropriate team for follow-up. cc ${mentionees}.
-            assignMentionees: False
-      - if:
-        - hasLabel:
-            label: Service Attention
-        - hasLabel:
-            label: Compute - VM
-        then:
-        - mentionUsers:
-            mentionees:
-            - Drewm3
-            - TravisCragg-MSFT
-            - nikhilpatel909
-            - sandeepraichura
-            - hilaryw29
-            - GabstaMSFT
-            replyTemplate: Thanks for the feedback! We are routing this to the appropriate team for follow-up. cc ${mentionees}.
-            assignMentionees: False
-      - if:
-        - hasLabel:
-            label: Service Attention
-        - hasLabel:
-            label: Compute - VMSS
-        then:
-        - mentionUsers:
-            mentionees:
-            - TravisCragg-MSFT
-            - sandeepraichura
-            replyTemplate: Thanks for the feedback! We are routing this to the appropriate team for follow-up. cc ${mentionees}.
-            assignMentionees: False
-      - if:
-        - hasLabel:
-            label: Service Attention
-        - hasLabel:
-            label: confcom
-        then:
-        - mentionUsers:
-            mentionees:
-            - SethHollandsworth
-            replyTemplate: Thanks for the feedback! We are routing this to the appropriate team for follow-up. cc ${mentionees}.
-            assignMentionees: False
-      - if:
-        - hasLabel:
-            label: Service Attention
-        - hasLabel:
-            label: Confidential Ledger
-        then:
-        - mentionUsers:
-            mentionees:
-            - accledgerdevs
-            replyTemplate: Thanks for the feedback! We are routing this to the appropriate team for follow-up. cc ${mentionees}.
-            assignMentionees: False
-      - if:
-        - hasLabel:
-            label: Service Attention
-        - hasLabel:
-            label: Connected Kubernetes
-        then:
-        - mentionUsers:
-            mentionees:
-            - akashkeshari
-            replyTemplate: Thanks for the feedback! We are routing this to the appropriate team for follow-up. cc ${mentionees}.
-            assignMentionees: False
-      - if:
-        - hasLabel:
-            label: Service Attention
-        - hasLabel:
-            label: ConnectedMachine
-        then:
-        - mentionUsers:
-            mentionees:
-            - raghushantha
-            replyTemplate: Thanks for the feedback! We are routing this to the appropriate team for follow-up. cc ${mentionees}.
-            assignMentionees: False
-      - if:
-        - hasLabel:
-            label: Service Attention
-        - hasLabel:
-            label: connectedvmware
-        then:
-        - mentionUsers:
-            mentionees:
-            - nascarsayan
-            replyTemplate: Thanks for the feedback! We are routing this to the appropriate team for follow-up. cc ${mentionees}.
-            assignMentionees: False
-      - if:
-        - hasLabel:
-            label: Service Attention
-        - hasLabel:
-            label: Consumption
-        then:
-        - mentionUsers:
-            mentionees:
-            - ms-premp
-            replyTemplate: Thanks for the feedback! We are routing this to the appropriate team for follow-up. cc ${mentionees}.
-            assignMentionees: False
-      - if:
-        - hasLabel:
-            label: Service Attention
-        - hasLabel:
-            label: Consumption - Billing
-        then:
-        - mentionUsers:
-            mentionees:
-            - ccmbpxpcrew
-            replyTemplate: Thanks for the feedback! We are routing this to the appropriate team for follow-up. cc ${mentionees}.
-            assignMentionees: False
-      - if:
-        - hasLabel:
-            label: Service Attention
-        - hasLabel:
-            label: Consumption - Budget
-        then:
-        - mentionUsers:
-            mentionees:
-            - ccmaxpcrew
-            replyTemplate: Thanks for the feedback! We are routing this to the appropriate team for follow-up. cc ${mentionees}.
-            assignMentionees: False
-      - if:
-        - hasLabel:
-            label: Service Attention
-        - hasLabel:
-            label: Consumption - Consumption
-        then:
-        - mentionUsers:
-            mentionees:
-            - ccmaxpcrew
-            replyTemplate: Thanks for the feedback! We are routing this to the appropriate team for follow-up. cc ${mentionees}.
-            assignMentionees: False
-      - if:
-        - hasLabel:
-            label: Service Attention
-        - hasLabel:
-            label: Consumption - Query
-        then:
-        - mentionUsers:
-            mentionees:
-            - ccmixpdevs
-            replyTemplate: Thanks for the feedback! We are routing this to the appropriate team for follow-up. cc ${mentionees}.
-            assignMentionees: False
-      - if:
-        - hasLabel:
-            label: Service Attention
-        - hasLabel:
-            label: Consumption - RIandShowBack
-        then:
-        - mentionUsers:
-            mentionees:
-            - ccmshowbackdevs
-            replyTemplate: Thanks for the feedback! We are routing this to the appropriate team for follow-up. cc ${mentionees}.
-            assignMentionees: False
-      - if:
-        - hasLabel:
-            label: Service Attention
-        - hasLabel:
-            label: Consumption - UsageDetailsandExport
-        then:
-        - mentionUsers:
-            mentionees:
-            - TiagoCrewGitHubIssues
-            replyTemplate: Thanks for the feedback! We are routing this to the appropriate team for follow-up. cc ${mentionees}.
-            assignMentionees: False
-      - if:
-        - hasLabel:
-            label: Service Attention
-        - hasLabel:
-            label: Container Instances
-        then:
-        - mentionUsers:
-            mentionees:
-            - dkkapur
-            replyTemplate: Thanks for the feedback! We are routing this to the appropriate team for follow-up. cc ${mentionees}.
-            assignMentionees: False
-      - if:
-        - hasLabel:
-            label: Service Attention
-        - hasLabel:
-            label: Container Registry
-        then:
-        - mentionUsers:
-            mentionees:
-            - toddysm
-            - northtyphoon
-            - luisdlp
-            - terencet-dev
-            - shizhMSFT
-            - JXavierMSFT
-            replyTemplate: Thanks for the feedback! We are routing this to the appropriate team for follow-up. cc ${mentionees}.
-            assignMentionees: False
-      - if:
-        - hasLabel:
-            label: Service Attention
-        - hasLabel:
-            label: Container Service
-        then:
-        - mentionUsers:
-            mentionees:
-            - qike-ms
-            - jwilder
-            - thomas1206
-            - seanmck
-            replyTemplate: Thanks for the feedback! We are routing this to the appropriate team for follow-up. cc ${mentionees}.
-            assignMentionees: False
-      - if:
-        - hasLabel:
-            label: Service Attention
-        - hasLabel:
-            label: ContainerApp
-        then:
-        - mentionUsers:
-            mentionees:
-            - howang-ms
-            - Greedygre
-            replyTemplate: Thanks for the feedback! We are routing this to the appropriate team for follow-up. cc ${mentionees}.
-            assignMentionees: False
-      - if:
-        - hasLabel:
-            label: Service Attention
-        - hasLabel:
-            label: CosmosDB
-        then:
-        - mentionUsers:
-            mentionees:
-            - pjohari-ms
-            - kushagraThapar
-            - simplynaveen20
-            replyTemplate: Thanks for the feedback! We are routing this to the appropriate team for follow-up. cc ${mentionees}.
-            assignMentionees: False
-      - if:
-        - hasLabel:
-            label: Service Attention
-        - hasLabel:
-            label: Cost Management
-        then:
-        - mentionUsers:
-            mentionees:
-            - ms-premp
-            - ramaganesan-rg
-            replyTemplate: Thanks for the feedback! We are routing this to the appropriate team for follow-up. cc ${mentionees}.
-            assignMentionees: False
-      - if:
-        - hasLabel:
-            label: Service Attention
-        - hasLabel:
-            label: Cost Management - Billing
-        then:
-        - mentionUsers:
-            mentionees:
-            - ccmbpxpcrew
-            replyTemplate: Thanks for the feedback! We are routing this to the appropriate team for follow-up. cc ${mentionees}.
-            assignMentionees: False
-      - if:
-        - hasLabel:
-            label: Service Attention
-        - hasLabel:
-            label: Cost Management - Budget
-        then:
-        - mentionUsers:
-            mentionees:
-            - ccmaxpcrew
-            replyTemplate: Thanks for the feedback! We are routing this to the appropriate team for follow-up. cc ${mentionees}.
-            assignMentionees: False
-      - if:
-        - hasLabel:
-            label: Service Attention
-        - hasLabel:
-            label: Cost Management - Query
-        then:
-        - mentionUsers:
-            mentionees:
-            - ccmixpdevs
-            replyTemplate: Thanks for the feedback! We are routing this to the appropriate team for follow-up. cc ${mentionees}.
-            assignMentionees: False
-      - if:
-        - hasLabel:
-            label: Service Attention
-        - hasLabel:
-            label: Cost Management - RIandShowBack
-        then:
-        - mentionUsers:
-            mentionees:
-            - ccmshowbackdevs
-            replyTemplate: Thanks for the feedback! We are routing this to the appropriate team for follow-up. cc ${mentionees}.
-            assignMentionees: False
-      - if:
-        - hasLabel:
-            label: Service Attention
-        - hasLabel:
-            label: Cost Management - UsageDetailsAndExport
-        then:
-        - mentionUsers:
-            mentionees:
-            - TiagoCrewGitHubIssues
-            replyTemplate: Thanks for the feedback! We are routing this to the appropriate team for follow-up. cc ${mentionees}.
-            assignMentionees: False
-      - if:
-        - hasLabel:
-            label: Service Attention
-        - hasLabel:
-            label: Custom Providers
-        then:
-        - mentionUsers:
-            mentionees:
-            - manoharp
-            - MSEvanhi
-            replyTemplate: Thanks for the feedback! We are routing this to the appropriate team for follow-up. cc ${mentionees}.
-            assignMentionees: False
-      - if:
-        - hasLabel:
-            label: Service Attention
-        - hasLabel:
-            label: Customer Insights
-        then:
-        - mentionUsers:
-            mentionees:
-            - shefymk
-            replyTemplate: Thanks for the feedback! We are routing this to the appropriate team for follow-up. cc ${mentionees}.
-            assignMentionees: False
-      - if:
-        - hasLabel:
-            label: Service Attention
-        - hasLabel:
-            label: CycleCloud
-        then:
-        - mentionUsers:
-            mentionees:
-            - adriankjohnson
-            replyTemplate: Thanks for the feedback! We are routing this to the appropriate team for follow-up. cc ${mentionees}.
-            assignMentionees: False
-      - if:
-        - hasLabel:
-            label: Service Attention
-        - hasLabel:
-            label: Data Bricks
-        then:
-        - mentionUsers:
-            mentionees:
-            - edwinc
-            - mvvsubbu
-            replyTemplate: Thanks for the feedback! We are routing this to the appropriate team for follow-up. cc ${mentionees}.
-            assignMentionees: False
-      - if:
-        - hasLabel:
-            label: Service Attention
-        - hasLabel:
-            label: Data Catalog
-        then:
-        - mentionUsers:
-            mentionees:
-            - anilman
-            replyTemplate: Thanks for the feedback! We are routing this to the appropriate team for follow-up. cc ${mentionees}.
-            assignMentionees: False
-      - if:
-        - hasLabel:
-            label: Service Attention
-        - hasLabel:
-            label: Data Factory
-        then:
-        - mentionUsers:
-            mentionees:
-            - zhangyd2015
-            - Frey-Wang
-            - Jingshu923
-            replyTemplate: Thanks for the feedback! We are routing this to the appropriate team for follow-up. cc ${mentionees}.
-            assignMentionees: False
-      - if:
-        - hasLabel:
-            label: Service Attention
-        - hasLabel:
-            label: Data Lake
-        then:
-        - mentionUsers:
-            mentionees:
-            - sumantmehtams
-            replyTemplate: Thanks for the feedback! We are routing this to the appropriate team for follow-up. cc ${mentionees}.
-            assignMentionees: False
-      - if:
-        - hasLabel:
-            label: Service Attention
-        - hasLabel:
-            label: Data Lake Analytics
-        then:
-        - mentionUsers:
-            mentionees:
-            - MikeRys
-            replyTemplate: Thanks for the feedback! We are routing this to the appropriate team for follow-up. cc ${mentionees}.
-            assignMentionees: False
-      - if:
-        - hasLabel:
-            label: Service Attention
-        - hasLabel:
-            label: Data Lake Storage Gen1
-        then:
-        - mentionUsers:
-            mentionees:
-            - sumantmehtams
-            replyTemplate: Thanks for the feedback! We are routing this to the appropriate team for follow-up. cc ${mentionees}.
-            assignMentionees: False
-      - if:
-        - hasLabel:
-            label: Service Attention
-        - hasLabel:
-            label: Data Lake Storage Gen2
-        then:
-        - mentionUsers:
-            mentionees:
-            - sumantmehtams
-            replyTemplate: Thanks for the feedback! We are routing this to the appropriate team for follow-up. cc ${mentionees}.
-            assignMentionees: False
-      - if:
-        - hasLabel:
-            label: Service Attention
-        - hasLabel:
-            label: Data Lake Store
-        then:
-        - mentionUsers:
-            mentionees:
-            - sumantmehtams
-            replyTemplate: Thanks for the feedback! We are routing this to the appropriate team for follow-up. cc ${mentionees}.
-            assignMentionees: False
-      - if:
-        - hasLabel:
-            label: Service Attention
-        - hasLabel:
-            label: Data Migration
-        then:
-        - mentionUsers:
-            mentionees:
-            - amarjeetkr
-            replyTemplate: Thanks for the feedback! We are routing this to the appropriate team for follow-up. cc ${mentionees}.
-            assignMentionees: False
-      - if:
-        - hasLabel:
-            label: Service Attention
-        - hasLabel:
-            label: Data Share
-        then:
-        - mentionUsers:
-            mentionees:
-            - dlacy7
-            - NateB2
-            replyTemplate: Thanks for the feedback! We are routing this to the appropriate team for follow-up. cc ${mentionees}.
-            assignMentionees: False
-      - if:
-        - hasLabel:
-            label: Service Attention
-        - hasLabel:
-            label: Data Transfer
-        then:
-        - mentionUsers:
-            mentionees:
-            - fzkhan
-            - lasuredd-msft
-            - pkuma-msft
-            replyTemplate: Thanks for the feedback! We are routing this to the appropriate team for follow-up. cc ${mentionees}.
-            assignMentionees: False
-      - if:
-        - hasLabel:
-            label: Service Attention
-        - hasLabel:
-            label: DataBox
-        then:
-        - mentionUsers:
-            mentionees:
-            - tmvishwajit
-            - matdickson
-            - manuaery
-            - madhurinms
-            replyTemplate: Thanks for the feedback! We are routing this to the appropriate team for follow-up. cc ${mentionees}.
-            assignMentionees: False
-      - if:
-        - hasLabel:
-            label: Service Attention
-        - hasLabel:
-            label: DataBox Edge
-        then:
-        - mentionUsers:
-            mentionees:
-            - a-t-mason
-            - ganzee
-            - manuaery
-            replyTemplate: Thanks for the feedback! We are routing this to the appropriate team for follow-up. cc ${mentionees}.
-            assignMentionees: False
-      - if:
-        - hasLabel:
-            label: Service Attention
-        - hasLabel:
-            label: DataProtection
-        then:
-        - mentionUsers:
-            mentionees:
-            - Daya-Patil
-            - hiaga
-            replyTemplate: Thanks for the feedback! We are routing this to the appropriate team for follow-up. cc ${mentionees}.
-            assignMentionees: False
-      - if:
-        - hasLabel:
-            label: Service Attention
-        - hasLabel:
-            label: DesktopVirtualization
-        then:
-        - mentionUsers:
-            mentionees:
-            - MichaelWu
-            replyTemplate: Thanks for the feedback! We are routing this to the appropriate team for follow-up. cc ${mentionees}.
-            assignMentionees: False
-      - if:
-        - hasLabel:
-            label: Service Attention
-        - hasLabel:
-            label: Dev Center
-        then:
-        - mentionUsers:
-            mentionees:
-            - nazang
-            replyTemplate: Thanks for the feedback! We are routing this to the appropriate team for follow-up. cc ${mentionees}.
-            assignMentionees: False
-      - if:
-        - hasLabel:
-            label: Service Attention
-        - hasLabel:
-            label: Dev Spaces
-        then:
-        - mentionUsers:
-            mentionees:
-            - yuzorMa
-            - johnsta
-            - greenie-msft
-            replyTemplate: Thanks for the feedback! We are routing this to the appropriate team for follow-up. cc ${mentionees}.
-            assignMentionees: False
-      - if:
-        - hasLabel:
-            label: Service Attention
-        - hasLabel:
-            label: Device Provisioning Service
-        then:
-        - mentionUsers:
-            mentionees:
-            - nberdy
-            replyTemplate: Thanks for the feedback! We are routing this to the appropriate team for follow-up. cc ${mentionees}.
-            assignMentionees: False
-      - if:
-        - hasLabel:
-            label: Service Attention
-        - hasLabel:
-            label: Device Registry
-        then:
-        - mentionUsers:
-            mentionees:
-            - c-ryan-k
-            - digimaun
-            - rohankhandelwal
-            - mryanlo
-            - atastrophic
-            replyTemplate: Thanks for the feedback! We are routing this to the appropriate team for follow-up. cc ${mentionees}.
-            assignMentionees: False
-      - if:
-        - hasLabel:
-            label: Service Attention
-        - hasLabel:
-            label: DevOps
-        then:
-        - mentionUsers:
-            mentionees:
-            - v-anvashist
-            - V-hmusukula
-            replyTemplate: Thanks for the feedback! We are routing this to the appropriate team for follow-up. cc ${mentionees}.
-            assignMentionees: False
-      - if:
-        - hasLabel:
-            label: Service Attention
-        - hasLabel:
-            label: Devtestlab
-        then:
-        - mentionUsers:
-            mentionees:
-            - anishtrakru
-            replyTemplate: Thanks for the feedback! We are routing this to the appropriate team for follow-up. cc ${mentionees}.
-            assignMentionees: False
-      - if:
-        - hasLabel:
-            label: Service Attention
-        - hasLabel:
-            label: Digital Twins
-        then:
-        - mentionUsers:
-            mentionees:
-            - YingXue
-            replyTemplate: Thanks for the feedback! We are routing this to the appropriate team for follow-up. cc ${mentionees}.
-            assignMentionees: False
-      - if:
-        - hasLabel:
-            label: Service Attention
-        - hasLabel:
-            label: DnsResolver
-        then:
-        - mentionUsers:
-            mentionees:
-            - arpit-gagneja
-            - jotrivet
-            replyTemplate: Thanks for the feedback! We are routing this to the appropriate team for follow-up. cc ${mentionees}.
-            assignMentionees: False
-      - if:
-        - hasLabel:
-            label: Service Attention
-        - hasLabel:
-            label: ElasticSan
-        then:
-        - mentionUsers:
-            mentionees:
-            - blueww
-            replyTemplate: Thanks for the feedback! We are routing this to the appropriate team for follow-up. cc ${mentionees}.
-            assignMentionees: False
-      - if:
-        - hasLabel:
-            label: Service Attention
-        - hasLabel:
-            label: Event Grid
-        then:
-        - mentionUsers:
-            mentionees:
-            - Kishp01
-            - veyaddan
-            - santoshallumicrosoft
-            replyTemplate: Thanks for the feedback! We are routing this to the appropriate team for follow-up. cc ${mentionees}.
-            assignMentionees: False
-      - if:
-        - hasLabel:
-            label: Service Attention
-        - hasLabel:
-            label: Event Hubs
-        then:
-        - mentionUsers:
-            mentionees:
-            - Saglodha
-            replyTemplate: Thanks for the feedback! We are routing this to the appropriate team for follow-up. cc ${mentionees}.
-            assignMentionees: False
-      - if:
-        - hasLabel:
-            label: Service Attention
-        - hasLabel:
-            label: Fabric
-        then:
-        - mentionUsers:
-            mentionees:
-            - xinzhizou
-            replyTemplate: Thanks for the feedback! We are routing this to the appropriate team for follow-up. cc ${mentionees}.
-            assignMentionees: False
-      - if:
-        - hasLabel:
-            label: Service Attention
-        - hasLabel:
-            label: fleet
-        then:
-        - mentionUsers:
-            mentionees:
-            - Ealianis
-            replyTemplate: Thanks for the feedback! We are routing this to the appropriate team for follow-up. cc ${mentionees}.
-            assignMentionees: False
-      - if:
-        - hasLabel:
-            label: Service Attention
-        - hasLabel:
-            label: Functions
-        then:
-        - mentionUsers:
-            mentionees:
-            - kamperiadis
-            - amamounelsayed
-            - khkh-ms
-            replyTemplate: Thanks for the feedback! We are routing this to the appropriate team for follow-up. cc ${mentionees}.
-            assignMentionees: False
-      - if:
-        - hasLabel:
-            label: Service Attention
-        - hasLabel:
-            label: Graph.Microsoft
-        then:
-        - mentionUsers:
-            mentionees:
-            - dkershaw10
-            - baywet
-            - SteveMutungi254
-            replyTemplate: Thanks for the feedback! We are routing this to the appropriate team for follow-up. cc ${mentionees}.
-            assignMentionees: False
-      - if:
-        - hasLabel:
-            label: Service Attention
-        - hasLabel:
-            label: Guest Configuration
-        then:
-        - mentionUsers:
-            mentionees:
-            - mgreenegit
-            - vivlingaiah
-            replyTemplate: Thanks for the feedback! We are routing this to the appropriate team for follow-up. cc ${mentionees}.
-            assignMentionees: False
-      - if:
-        - hasLabel:
-            label: Service Attention
-        - hasLabel:
-            label: HDInsight
-        then:
-        - mentionUsers:
-            mentionees:
-            - aim-for-better
-            - deshriva
-            replyTemplate: Thanks for the feedback! We are routing this to the appropriate team for follow-up. cc ${mentionees}.
-            assignMentionees: False
-      - if:
-        - hasLabel:
-            label: Service Attention
-        - hasLabel:
-            label: HPC Cache
-        then:
-        - mentionUsers:
-            mentionees:
-            - romahamu
-            - omzevall
-            replyTemplate: Thanks for the feedback! We are routing this to the appropriate team for follow-up. cc ${mentionees}.
-            assignMentionees: False
-      - if:
-        - hasLabel:
-            label: Service Attention
-        - hasLabel:
-            label: ImageBuilder
-        then:
-        - mentionUsers:
-            mentionees:
-            - adana-popescu
-            - KalpeshChavan12
-            - ralucaminea
-            replyTemplate: Thanks for the feedback! We are routing this to the appropriate team for follow-up. cc ${mentionees}.
-            assignMentionees: False
-      - if:
-        - hasLabel:
-            label: Service Attention
-        - hasLabel:
-            label: Import Export
-        then:
-        - mentionUsers:
-            mentionees:
-            - madhurinms
-            replyTemplate: Thanks for the feedback! We are routing this to the appropriate team for follow-up. cc ${mentionees}.
-            assignMentionees: False
-      - if:
-        - hasLabel:
-            label: Service Attention
-        - hasLabel:
-            label: IoT/CLI
-        then:
-        - mentionUsers:
-            mentionees:
-            - Azure/azure-iot-cli-triage
-            replyTemplate: Thanks for the feedback! We are routing this to the appropriate team for follow-up. cc ${mentionees}.
-            assignMentionees: False
-      - if:
-        - hasLabel:
-            label: Service Attention
-        - hasLabel:
-            label: IotCentral
-        then:
-        - mentionUsers:
-            mentionees:
-            - digimaun
-            - Azure/azure-iot-cli-triage
-            replyTemplate: Thanks for the feedback! We are routing this to the appropriate team for follow-up. cc ${mentionees}.
-            assignMentionees: False
-      - if:
-        - hasLabel:
-            label: Service Attention
-        - hasLabel:
-            label: IotHub
-        then:
-        - mentionUsers:
-            mentionees:
-            - Elsie4ever，MohinderAtwal
-            replyTemplate: Thanks for the feedback! We are routing this to the appropriate team for follow-up. cc ${mentionees}.
-            assignMentionees: False
-      - if:
-        - hasLabel:
-            label: Service Attention
-        - hasLabel:
-            label: KeyVault
-        then:
-        - mentionUsers:
-            mentionees:
-            - RandalliLama
-            - schaabs
-            - chen-karen
-            - chandanrr
-            - cheathamb36
-            replyTemplate: Thanks for the feedback! We are routing this to the appropriate team for follow-up. cc ${mentionees}.
-            assignMentionees: False
-      - if:
-        - hasLabel:
-            label: Service Attention
-        - hasLabel:
-            label: Kubernetes Configuration
-        then:
-        - mentionUsers:
-            mentionees:
-            - bavneetsingh16
-            - ramyasreechakka
-            replyTemplate: Thanks for the feedback! We are routing this to the appropriate team for follow-up. cc ${mentionees}.
-            assignMentionees: False
-      - if:
-        - hasLabel:
-            label: Service Attention
-        - hasLabel:
-            label: Lab Services
-        then:
-        - mentionUsers:
-            mentionees:
-            - Tanmayeekamath
-            replyTemplate: Thanks for the feedback! We are routing this to the appropriate team for follow-up. cc ${mentionees}.
-            assignMentionees: False
-      - if:
-        - hasLabel:
-            label: Service Attention
-        - hasLabel:
-            label: load
-        then:
-        - mentionUsers:
-            mentionees:
-            - Himanshu49
-            replyTemplate: Thanks for the feedback! We are routing this to the appropriate team for follow-up. cc ${mentionees}.
-            assignMentionees: False
-      - if:
-        - hasLabel:
-            label: Service Attention
-        - hasLabel:
-            label: Logic App
-        then:
-        - mentionUsers:
-            mentionees:
-            - wsilveiranz
-            replyTemplate: Thanks for the feedback! We are routing this to the appropriate team for follow-up. cc ${mentionees}.
-            assignMentionees: False
-      - if:
-        - hasLabel:
-            label: Service Attention
-        - hasLabel:
-            label: LOUIS
-        then:
-        - mentionUsers:
-            mentionees:
-            - minamnmik
-            replyTemplate: Thanks for the feedback! We are routing this to the appropriate team for follow-up. cc ${mentionees}.
-            assignMentionees: False
-      - if:
-        - hasLabel:
-            label: Service Attention
-        - hasLabel:
-            label: Machine Learning
-        then:
-        - mentionUsers:
-            mentionees:
-            - azureml-github
-            replyTemplate: Thanks for the feedback! We are routing this to the appropriate team for follow-up. cc ${mentionees}.
-            assignMentionees: False
-      - if:
-        - hasLabel:
-            label: Service Attention
-        - hasLabel:
-            label: Machine Learning Compute
-        then:
-        - mentionUsers:
-            mentionees:
-            - azureml-github
-            replyTemplate: Thanks for the feedback! We are routing this to the appropriate team for follow-up. cc ${mentionees}.
-            assignMentionees: False
-      - if:
-        - hasLabel:
-            label: Service Attention
-        - hasLabel:
-            label: Machine Learning Experimentation
-        then:
-        - mentionUsers:
-            mentionees:
-            - aashishb
-            replyTemplate: Thanks for the feedback! We are routing this to the appropriate team for follow-up. cc ${mentionees}.
-            assignMentionees: False
-      - if:
-        - hasLabel:
-            label: Service Attention
-        - hasLabel:
-            label: Machine Learning Services
-        then:
-        - mentionUsers:
-            mentionees:
-            - paulshealy1
-            - seanyao1
-            replyTemplate: Thanks for the feedback! We are routing this to the appropriate team for follow-up. cc ${mentionees}.
-            assignMentionees: False
-      - if:
-        - hasLabel:
-            label: Service Attention
-        - hasLabel:
-            label: Maintenance
-        then:
-        - mentionUsers:
-            mentionees:
-            - adana-popescu
-            - KalpeshChavan12
-            - ralucaminea
-            replyTemplate: Thanks for the feedback! We are routing this to the appropriate team for follow-up. cc ${mentionees}.
-            assignMentionees: False
-      - if:
-        - hasLabel:
-            label: Service Attention
-        - hasLabel:
-            label: Managed Identity
-        then:
-        - mentionUsers:
-            mentionees:
-            - RamyaElangovanP
-            replyTemplate: Thanks for the feedback! We are routing this to the appropriate team for follow-up. cc ${mentionees}.
-            assignMentionees: False
-      - if:
-        - hasLabel:
-            label: Service Attention
-        - hasLabel:
-            label: Managed Services
-        then:
-        - mentionUsers:
-            mentionees:
-            - Lighthouse-Azure
-            replyTemplate: Thanks for the feedback! We are routing this to the appropriate team for follow-up. cc ${mentionees}.
-            assignMentionees: False
-      - if:
-        - hasLabel:
-            label: Service Attention
-        - hasLabel:
-            label: Management Groups
-        then:
-        - mentionUsers:
-            mentionees:
-            - rthorn17
-            - cemheren
-            replyTemplate: Thanks for the feedback! We are routing this to the appropriate team for follow-up. cc ${mentionees}.
-            assignMentionees: False
-      - if:
-        - hasLabel:
-            label: Service Attention
-        - hasLabel:
-            label: Management Partner
-        then:
-        - mentionUsers:
-            mentionees:
-            - jeffrey-ACE
-            replyTemplate: Thanks for the feedback! We are routing this to the appropriate team for follow-up. cc ${mentionees}.
-            assignMentionees: False
-      - if:
-        - hasLabel:
-            label: Service Attention
-        - hasLabel:
-            label: MariaDB
-        then:
-        - mentionUsers:
-            mentionees:
-            - ambhatna
-            - deepthiprasad
-            - akning-ms
-            - junsu-msft
-            - coffeemug
-            replyTemplate: Thanks for the feedback! We are routing this to the appropriate team for follow-up. cc ${mentionees}.
-            assignMentionees: False
-      - if:
-        - hasLabel:
-            label: Service Attention
-        - hasLabel:
-            label: Marketplace
-        then:
-        - mentionUsers:
-            mentionees:
-            - saviesacov
-            - gupele
-            - mikamine
-            replyTemplate: Thanks for the feedback! We are routing this to the appropriate team for follow-up. cc ${mentionees}.
-            assignMentionees: False
-      - if:
-        - hasLabel:
-            label: Service Attention
-        - hasLabel:
-            label: Marketplace Ordering
-        then:
-        - mentionUsers:
-            mentionees:
-            - prbansa
-            replyTemplate: Thanks for the feedback! We are routing this to the appropriate team for follow-up. cc ${mentionees}.
-            assignMentionees: False
-      - if:
-        - hasLabel:
-            label: Service Attention
-        - hasLabel:
-            label: Media Services
-        then:
-        - mentionUsers:
-            mentionees:
-            - akucer
-            replyTemplate: Thanks for the feedback! We are routing this to the appropriate team for follow-up. cc ${mentionees}.
-            assignMentionees: False
-      - if:
-        - hasLabel:
-            label: Service Attention
-        - hasLabel:
-            label: Migrate
-        then:
-        - mentionUsers:
-            mentionees:
-            - prsadhu-ms-idc
-            replyTemplate: Thanks for the feedback! We are routing this to the appropriate team for follow-up. cc ${mentionees}.
-            assignMentionees: False
-      - if:
-        - hasLabel:
-            label: Service Attention
-        - hasLabel:
-            label: ML-AutoML
-        then:
-        - mentionUsers:
-            mentionees:
-            - Aniththa
-            replyTemplate: Thanks for the feedback! We are routing this to the appropriate team for follow-up. cc ${mentionees}.
-            assignMentionees: False
-      - if:
-        - hasLabel:
-            label: Service Attention
-        - hasLabel:
-            label: ML-Compute
-        then:
-        - mentionUsers:
-            mentionees:
-            - nishankgu
-            replyTemplate: Thanks for the feedback! We are routing this to the appropriate team for follow-up. cc ${mentionees}.
-            assignMentionees: False
-      - if:
-        - hasLabel:
-            label: Service Attention
-        - hasLabel:
-            label: ML-Core UI
-        then:
-        - mentionUsers:
-            mentionees:
-            - abeomor
-            replyTemplate: Thanks for the feedback! We are routing this to the appropriate team for follow-up. cc ${mentionees}.
-            assignMentionees: False
-      - if:
-        - hasLabel:
-            label: Service Attention
-        - hasLabel:
-            label: ML-Data Labeling
-        then:
-        - mentionUsers:
-            mentionees:
-            - kvijaykannan
-            replyTemplate: Thanks for the feedback! We are routing this to the appropriate team for follow-up. cc ${mentionees}.
-            assignMentionees: False
-      - if:
-        - hasLabel:
-            label: Service Attention
-        - hasLabel:
-            label: ML-Data4ML
-        then:
-        - mentionUsers:
-            mentionees:
-            - SturgeonMi
-            replyTemplate: Thanks for the feedback! We are routing this to the appropriate team for follow-up. cc ${mentionees}.
-            assignMentionees: False
-      - if:
-        - hasLabel:
-            label: Service Attention
-        - hasLabel:
-            label: ML-Designer
-        then:
-        - mentionUsers:
-            mentionees:
-            - alainli0928
-            replyTemplate: Thanks for the feedback! We are routing this to the appropriate team for follow-up. cc ${mentionees}.
-            assignMentionees: False
-      - if:
-        - hasLabel:
-            label: Service Attention
-        - hasLabel:
-            label: ML-Hyperdrive
-        then:
-        - mentionUsers:
-            mentionees:
-            - Aniththa
-            replyTemplate: Thanks for the feedback! We are routing this to the appropriate team for follow-up. cc ${mentionees}.
-            assignMentionees: False
-      - if:
-        - hasLabel:
-            label: Service Attention
-        - hasLabel:
-            label: ML-Inference
-        then:
-        - mentionUsers:
-            mentionees:
-            - shivanissambare
-            replyTemplate: Thanks for the feedback! We are routing this to the appropriate team for follow-up. cc ${mentionees}.
-            assignMentionees: False
-      - if:
-        - hasLabel:
-            label: Service Attention
-        - hasLabel:
-            label: ML-MLOps
-        then:
-        - mentionUsers:
-            mentionees:
-            - lostmygithubaccount
-            replyTemplate: Thanks for the feedback! We are routing this to the appropriate team for follow-up. cc ${mentionees}.
-            assignMentionees: False
-      - if:
-        - hasLabel:
-            label: Service Attention
-        - hasLabel:
-            label: ML-Pipelines
-        then:
-        - mentionUsers:
-            mentionees:
-            - shbijlan
-            replyTemplate: Thanks for the feedback! We are routing this to the appropriate team for follow-up. cc ${mentionees}.
-            assignMentionees: False
-      - if:
-        - hasLabel:
-            label: Service Attention
-        - hasLabel:
-            label: ML-Reinforcement Learning
-        then:
-        - mentionUsers:
-            mentionees:
-            - keijik
-            replyTemplate: Thanks for the feedback! We are routing this to the appropriate team for follow-up. cc ${mentionees}.
-            assignMentionees: False
-      - if:
-        - hasLabel:
-            label: Service Attention
-        - hasLabel:
-            label: ML-Responsible AI
-        then:
-        - mentionUsers:
-            mentionees:
-            - minthigpen
-            replyTemplate: Thanks for the feedback! We are routing this to the appropriate team for follow-up. cc ${mentionees}.
-            assignMentionees: False
-      - if:
-        - hasLabel:
-            label: Service Attention
-        - hasLabel:
-            label: ML-Training
-        then:
-        - mentionUsers:
-            mentionees:
-            - lostmygithubaccount
-            replyTemplate: Thanks for the feedback! We are routing this to the appropriate team for follow-up. cc ${mentionees}.
-            assignMentionees: False
-      - if:
-        - hasLabel:
-            label: Service Attention
-        - hasLabel:
-            label: ML-Workspace Management
-        then:
-        - mentionUsers:
-            mentionees:
-            - rastala
-            replyTemplate: Thanks for the feedback! We are routing this to the appropriate team for follow-up. cc ${mentionees}.
-            assignMentionees: False
-      - if:
-        - hasLabel:
-            label: Service Attention
-        - hasLabel:
-            label: Monitor
-        then:
-        - mentionUsers:
-            mentionees:
-            - yairgil
-            replyTemplate: Thanks for the feedback! We are routing this to the appropriate team for follow-up. cc ${mentionees}.
-            assignMentionees: False
-      - if:
-        - hasLabel:
-            label: Service Attention
-        - hasLabel:
-            label: Monitor - ActionGroups
-        then:
-        - mentionUsers:
-            mentionees:
-            - AzmonActionG
-            replyTemplate: Thanks for the feedback! We are routing this to the appropriate team for follow-up. cc ${mentionees}.
-            assignMentionees: False
-      - if:
-        - hasLabel:
-            label: Service Attention
-        - hasLabel:
-            label: Monitor - ActivityLogs
-        then:
-        - mentionUsers:
-            mentionees:
-            - AzMonEssential
-            replyTemplate: Thanks for the feedback! We are routing this to the appropriate team for follow-up. cc ${mentionees}.
-            assignMentionees: False
-      - if:
-        - hasLabel:
-            label: Service Attention
-        - hasLabel:
-            label: Monitor - Alerts
-        then:
-        - mentionUsers:
-            mentionees:
-            - AzmonAlerts
-            replyTemplate: Thanks for the feedback! We are routing this to the appropriate team for follow-up. cc ${mentionees}.
-            assignMentionees: False
-      - if:
-        - hasLabel:
-            label: Service Attention
-        - hasLabel:
-            label: Monitor - ApplicationInsights
-        then:
-        - mentionUsers:
-            mentionees:
-            - azmonapplicationinsights
-            replyTemplate: Thanks for the feedback! We are routing this to the appropriate team for follow-up. cc ${mentionees}.
-            assignMentionees: False
-      - if:
-        - hasLabel:
-            label: Service Attention
-        - hasLabel:
-            label: Monitor - Autoscale
-        then:
-        - mentionUsers:
-            mentionees:
-            - AzMonEssential
-            - LarryZhang19
-            replyTemplate: Thanks for the feedback! We are routing this to the appropriate team for follow-up. cc ${mentionees}.
-            assignMentionees: False
-      - if:
-        - hasLabel:
-            label: Service Attention
-        - hasLabel:
-            label: Monitor - Diagnostic Settings
-        then:
-        - mentionUsers:
-            mentionees:
-            - AzMonEssential
-            replyTemplate: Thanks for the feedback! We are routing this to the appropriate team for follow-up. cc ${mentionees}.
-            assignMentionees: False
-      - if:
-        - hasLabel:
-            label: Service Attention
-        - hasLabel:
-            label: Monitor - Exporter
-        then:
-        - mentionUsers:
-            mentionees:
-            - cijothomas
-            - reyang
-            - rajkumar-rangaraj
-            - TimothyMothra
-            - vishweshbankwar
-            replyTemplate: Thanks for the feedback! We are routing this to the appropriate team for follow-up. cc ${mentionees}.
-            assignMentionees: False
-      - if:
-        - hasLabel:
-            label: Service Attention
-        - hasLabel:
-            label: Monitor - LogAnalytics
-        then:
-        - mentionUsers:
-            mentionees:
-            - AzmonLogA
-            replyTemplate: Thanks for the feedback! We are routing this to the appropriate team for follow-up. cc ${mentionees}.
-            assignMentionees: False
-      - if:
-        - hasLabel:
-            label: Service Attention
-        - hasLabel:
-            label: Monitor - Metrics
-        then:
-        - mentionUsers:
-            mentionees:
-            - AzMonEssential
-            replyTemplate: Thanks for the feedback! We are routing this to the appropriate team for follow-up. cc ${mentionees}.
-            assignMentionees: False
-      - if:
-        - hasLabel:
-            label: Service Attention
-        - hasLabel:
-            label: Monitor - ScheduledQueryRule
-        then:
-        - mentionUsers:
-            mentionees:
-            - azmonapplicationinsights
-            - asafst
-            - efratbp
-            replyTemplate: Thanks for the feedback! We are routing this to the appropriate team for follow-up. cc ${mentionees}.
-            assignMentionees: False
-      - if:
-        - hasLabel:
-            label: Service Attention
-        - hasLabel:
-            label: MySQL
-        then:
-        - mentionUsers:
-            mentionees:
-            - ambhatna
-            - deepthiprasad
-            - akning-ms
-            - junsu-msft
-            - coffeemug
-            replyTemplate: Thanks for the feedback! We are routing this to the appropriate team for follow-up. cc ${mentionees}.
-            assignMentionees: False
-      - if:
-        - hasLabel:
-            label: Service Attention
-        - hasLabel:
-            label: MySQL - Flexible
-        then:
-        - mentionUsers:
-            mentionees:
-            - daeunyim
-            - rajsell
-            - deepthiprasad
-            - akning-ms
-            - junsu-msft
-            - coffeemug
-            replyTemplate: Thanks for the feedback! We are routing this to the appropriate team for follow-up. cc ${mentionees}.
-            assignMentionees: False
-      - if:
-        - hasLabel:
-            label: Service Attention
-        - hasLabel:
-            label: Neon Postgre
-        then:
-        - mentionUsers:
-            mentionees:
-            - alluri02
-            replyTemplate: Thanks for the feedback! We are routing this to the appropriate team for follow-up. cc ${mentionees}.
-            assignMentionees: False
-      - if:
-        - hasLabel:
-            label: Service Attention
-        - hasLabel:
-            label: NetApp Files
-        then:
-        - mentionUsers:
-            mentionees:
-            - audunn
-            replyTemplate: Thanks for the feedback! We are routing this to the appropriate team for follow-up. cc ${mentionees}.
-            assignMentionees: False
-      - if:
-        - hasLabel:
-            label: Service Attention
-        - hasLabel:
-            label: Network
-        then:
-        - mentionUsers:
-            mentionees:
-            - aznetsuppgithub
-            replyTemplate: Thanks for the feedback! We are routing this to the appropriate team for follow-up. cc ${mentionees}.
-            assignMentionees: False
-      - if:
-        - hasLabel:
-            label: Service Attention
-        - hasLabel:
-            label: Network - Application Gateway
-        then:
-        - mentionUsers:
-            mentionees:
-            - appgwsuppgithub
-            replyTemplate: Thanks for the feedback! We are routing this to the appropriate team for follow-up. cc ${mentionees}.
-            assignMentionees: False
-      - if:
-        - hasLabel:
-            label: Service Attention
-        - hasLabel:
-            label: Network - Bastion
-        then:
-        - mentionUsers:
-            mentionees:
-            - isamorris
-            - bastionsuppgithub
-            replyTemplate: Thanks for the feedback! We are routing this to the appropriate team for follow-up. cc ${mentionees}.
-            assignMentionees: False
-      - if:
-        - hasLabel:
-            label: Service Attention
-        - hasLabel:
-            label: Network - CDN
-        then:
-        - mentionUsers:
-            mentionees:
-            - t-bzhan
-            - gxue
-            - TracyYaoYao
-            replyTemplate: Thanks for the feedback! We are routing this to the appropriate team for follow-up. cc ${mentionees}.
-            assignMentionees: False
-      - if:
-        - hasLabel:
-            label: Service Attention
-        - hasLabel:
-            label: Network - DDOS Protection
-        then:
-        - mentionUsers:
-            mentionees:
-            - ddossuppgithub
-            replyTemplate: Thanks for the feedback! We are routing this to the appropriate team for follow-up. cc ${mentionees}.
-            assignMentionees: False
-      - if:
-        - hasLabel:
-            label: Service Attention
-        - hasLabel:
-            label: Network - DNS
-        then:
-        - mentionUsers:
-            mentionees:
-            - dnssuppgithub
-            replyTemplate: Thanks for the feedback! We are routing this to the appropriate team for follow-up. cc ${mentionees}.
-            assignMentionees: False
-      - if:
-        - hasLabel:
-            label: Service Attention
-        - hasLabel:
-            label: Network - ExpressRoutes
-        then:
-        - mentionUsers:
-            mentionees:
-            - exrsuppgithub
-            replyTemplate: Thanks for the feedback! We are routing this to the appropriate team for follow-up. cc ${mentionees}.
-            assignMentionees: False
-      - if:
-        - hasLabel:
-            label: Service Attention
-        - hasLabel:
-            label: Network - Firewall
-        then:
-        - mentionUsers:
-            mentionees:
-            - gopimsft
-            - Azure/azure-firewall
-            replyTemplate: Thanks for the feedback! We are routing this to the appropriate team for follow-up. cc ${mentionees}.
-            assignMentionees: False
-      - if:
-        - hasLabel:
-            label: Service Attention
-        - hasLabel:
-            label: Network - Front Door
-        then:
-        - mentionUsers:
-            mentionees:
-            - cdnfdsuppgithub
-            - t-bzhan
-            - gxue
-            - TracyYaoYao
-            replyTemplate: Thanks for the feedback! We are routing this to the appropriate team for follow-up. cc ${mentionees}.
-            assignMentionees: False
-      - if:
-        - hasLabel:
-            label: Service Attention
-        - hasLabel:
-            label: Network - Load Balancer
-        then:
-        - mentionUsers:
-            mentionees:
-            - slbsupportgithub
-            replyTemplate: Thanks for the feedback! We are routing this to the appropriate team for follow-up. cc ${mentionees}.
-            assignMentionees: False
-      - if:
-        - hasLabel:
-            label: Service Attention
-        - hasLabel:
-            label: Network - Network Virtual Appliance
-        then:
-        - mentionUsers:
-            mentionees:
-            - nvasuppgithub
-            replyTemplate: Thanks for the feedback! We are routing this to the appropriate team for follow-up. cc ${mentionees}.
-            assignMentionees: False
-      - if:
-        - hasLabel:
-            label: Service Attention
-        - hasLabel:
-            label: Network - Network Watcher
-        then:
-        - mentionUsers:
-            mentionees:
-            - shivamtripathi
-            - kumaam
-            replyTemplate: Thanks for the feedback! We are routing this to the appropriate team for follow-up. cc ${mentionees}.
-            assignMentionees: False
-      - if:
-        - hasLabel:
-            label: Service Attention
-        - hasLabel:
-            label: Network - Private Link
-        then:
-        - mentionUsers:
-            mentionees:
-            - privlinksuppgithub
-            replyTemplate: Thanks for the feedback! We are routing this to the appropriate team for follow-up. cc ${mentionees}.
-            assignMentionees: False
-      - if:
-        - hasLabel:
-            label: Service Attention
-        - hasLabel:
-            label: Network - Traffic Manager
-        then:
-        - mentionUsers:
-            mentionees:
-            - tmsuppgithub
-            replyTemplate: Thanks for the feedback! We are routing this to the appropriate team for follow-up. cc ${mentionees}.
-            assignMentionees: False
-      - if:
-        - hasLabel:
-            label: Service Attention
-        - hasLabel:
-            label: Network - Virtual Network
-        then:
-        - mentionUsers:
-            mentionees:
-            - vnetsuppgithub
-            replyTemplate: Thanks for the feedback! We are routing this to the appropriate team for follow-up. cc ${mentionees}.
-            assignMentionees: False
-      - if:
-        - hasLabel:
-            label: Service Attention
-        - hasLabel:
-            label: Network - Virtual Network NAT
-        then:
-        - mentionUsers:
-            mentionees:
-            - vnetsuppgithub
-            replyTemplate: Thanks for the feedback! We are routing this to the appropriate team for follow-up. cc ${mentionees}.
-            assignMentionees: False
-      - if:
-        - hasLabel:
-            label: Service Attention
-        - hasLabel:
-            label: Network - Virtual WAN
-        then:
-        - mentionUsers:
-            mentionees:
-            - vwansuppgithub
-            replyTemplate: Thanks for the feedback! We are routing this to the appropriate team for follow-up. cc ${mentionees}.
-            assignMentionees: False
-      - if:
-        - hasLabel:
-            label: Service Attention
-        - hasLabel:
-            label: Network - VPN Gateway
-        then:
-        - mentionUsers:
-            mentionees:
-            - vpngwsuppgithub
-            replyTemplate: Thanks for the feedback! We are routing this to the appropriate team for follow-up. cc ${mentionees}.
-            assignMentionees: False
-      - if:
-        - hasLabel:
-            label: Service Attention
-        - hasLabel:
-            label: Nginx
-        then:
-        - mentionUsers:
-            mentionees:
-            - limingu
-            replyTemplate: Thanks for the feedback! We are routing this to the appropriate team for follow-up. cc ${mentionees}.
-            assignMentionees: False
-      - if:
-        - hasLabel:
-            label: Service Attention
-        - hasLabel:
-            label: Notification Hub
-        then:
-        - mentionUsers:
-            mentionees:
-            - sreehari-ms
-            - vivekkhare31
-            replyTemplate: Thanks for the feedback! We are routing this to the appropriate team for follow-up. cc ${mentionees}.
-            assignMentionees: False
-      - if:
-        - hasLabel:
-            label: Service Attention
-        - hasLabel:
-            label: Operational Insights
-        then:
-        - mentionUsers:
-            mentionees:
-            - AzmonLogA
-            replyTemplate: Thanks for the feedback! We are routing this to the appropriate team for follow-up. cc ${mentionees}.
-            assignMentionees: False
-      - if:
-        - hasLabel:
-            label: Service Attention
-        - hasLabel:
-            label: Oracle
-        then:
-        - mentionUsers:
-            mentionees:
-            - v-rvilathurs
-            - v-jamcheung
-            - v-eelhomsi
-            - v-adhenry
-            replyTemplate: Thanks for the feedback! We are routing this to the appropriate team for follow-up. cc ${mentionees}.
-            assignMentionees: False
-      - if:
-        - hasLabel:
-            label: Service Attention
-        - hasLabel:
-            label: Policy
-        then:
-        - mentionUsers:
-            mentionees:
-            - aperezcloud
-            - kenieva
-            replyTemplate: Thanks for the feedback! We are routing this to the appropriate team for follow-up. cc ${mentionees}.
-            assignMentionees: False
-      - if:
-        - hasLabel:
-            label: Service Attention
-        - hasLabel:
-            label: Policy Insights
-        then:
-        - mentionUsers:
-            mentionees:
-            - kenieva
-            - shanhix1
-            - calecarter
-            - mentat9
-            replyTemplate: Thanks for the feedback! We are routing this to the appropriate team for follow-up. cc ${mentionees}.
-            assignMentionees: False
-      - if:
-        - hasLabel:
-            label: Service Attention
-        - hasLabel:
-            label: PostgreSQL
-        then:
-        - mentionUsers:
-            mentionees:
-            - gbowerman
-            - jasomaning
-            - nachoalonsoportillo
-            replyTemplate: Thanks for the feedback! We are routing this to the appropriate team for follow-up. cc ${mentionees}.
-            assignMentionees: False
-      - if:
-        - hasLabel:
-            label: Service Attention
-        - hasLabel:
-            label: PostgreSQL - Flexible
-        then:
-        - mentionUsers:
-            mentionees:
-            - gbowerman
-            - jasomaning
-            - nachoalonsoportillo
-            replyTemplate: Thanks for the feedback! We are routing this to the appropriate team for follow-up. cc ${mentionees}.
-            assignMentionees: False
-      - if:
-        - hasLabel:
-            label: Service Attention
-        - hasLabel:
-            label: PowerBI
-        then:
-        - mentionUsers:
-            mentionees:
-            - laurent-mic
-            - ayeshurun
-            replyTemplate: Thanks for the feedback! We are routing this to the appropriate team for follow-up. cc ${mentionees}.
-            assignMentionees: False
-      - if:
-        - hasLabel:
-            label: Service Attention
-        - hasLabel:
-            label: Quantum
-        then:
-        - mentionUsers:
-            mentionees:
-            - ricardo-espinoza
-            replyTemplate: Thanks for the feedback! We are routing this to the appropriate team for follow-up. cc ${mentionees}.
-            assignMentionees: False
-      - if:
-        - hasLabel:
-            label: Service Attention
-        - hasLabel:
-            label: Quota
-        then:
-        - mentionUsers:
-            mentionees:
-            - gyprakas
-            - rahuls-microsoft
-            - devatula
-            replyTemplate: Thanks for the feedback! We are routing this to the appropriate team for follow-up. cc ${mentionees}.
-            assignMentionees: False
-      - if:
-        - hasLabel:
-            label: Service Attention
-        - hasLabel:
-            label: Recovery Services Backup
-        then:
-        - mentionUsers:
-            mentionees:
-            - Daya-Patil
-            replyTemplate: Thanks for the feedback! We are routing this to the appropriate team for follow-up. cc ${mentionees}.
-            assignMentionees: False
-      - if:
-        - hasLabel:
-            label: Service Attention
-        - hasLabel:
-            label: Recovery Services Site-Recovery
-        then:
-        - mentionUsers:
-            mentionees:
-            - Sharmistha-Rai
-            replyTemplate: Thanks for the feedback! We are routing this to the appropriate team for follow-up. cc ${mentionees}.
-            assignMentionees: False
-      - if:
-        - hasLabel:
-            label: Service Attention
-        - hasLabel:
-            label: Redis Cache
-        then:
-        - mentionUsers:
-            mentionees:
-            - abhijitch_microsoft
-            - yuvalm_microsoft
-            - nikitagarg_microsoft
-            - sanar_microsoft
-            - cawa_microsoft
-            replyTemplate: Thanks for the feedback! We are routing this to the appropriate team for follow-up. cc ${mentionees}.
-            assignMentionees: False
-      - if:
-        - hasLabel:
-            label: Service Attention
-        - hasLabel:
-            label: Relay
-        then:
-        - mentionUsers:
-            mentionees:
-            - jfggdl
-            - damodaravadhani
-            replyTemplate: Thanks for the feedback! We are routing this to the appropriate team for follow-up. cc ${mentionees}.
-            assignMentionees: False
-      - if:
-        - hasLabel:
-            label: Service Attention
-        - hasLabel:
-            label: Reservations
-        then:
-        - mentionUsers:
-            mentionees:
-            - Rkapso
-            replyTemplate: Thanks for the feedback! We are routing this to the appropriate team for follow-up. cc ${mentionees}.
-            assignMentionees: False
-      - if:
-        - hasLabel:
-            label: Service Attention
-        - hasLabel:
-            label: Resource Authorization
-        then:
-        - mentionUsers:
-            mentionees:
-            - kenieva
-            - AshishGargMicrosoft
-            replyTemplate: Thanks for the feedback! We are routing this to the appropriate team for follow-up. cc ${mentionees}.
-            assignMentionees: False
-      - if:
-        - hasLabel:
-            label: Service Attention
-        - hasLabel:
-            label: Resource Graph
-        then:
-        - mentionUsers:
-            mentionees:
-            - venu-l
-            replyTemplate: Thanks for the feedback! We are routing this to the appropriate team for follow-up. cc ${mentionees}.
-            assignMentionees: False
-      - if:
-        - hasLabel:
-            label: Service Attention
-        - hasLabel:
-            label: Resource Health
-        then:
-        - mentionUsers:
-            mentionees:
-            - stephbaron
-            replyTemplate: Thanks for the feedback! We are routing this to the appropriate team for follow-up. cc ${mentionees}.
-            assignMentionees: False
-      - if:
-        - hasLabel:
-            label: Service Attention
-        - hasLabel:
-            label: ResourceMover
-        then:
-        - mentionUsers:
-            mentionees:
-            - yashjain4
-            replyTemplate: Thanks for the feedback! We are routing this to the appropriate team for follow-up. cc ${mentionees}.
-            assignMentionees: False
-      - if:
-        - hasLabel:
-            label: Service Attention
-        - hasLabel:
-            label: Scheduler
-        then:
-        - mentionUsers:
-            mentionees:
-            - derek1ee
-            replyTemplate: Thanks for the feedback! We are routing this to the appropriate team for follow-up. cc ${mentionees}.
-            assignMentionees: False
-      - if:
-        - hasLabel:
-            label: Service Attention
-        - hasLabel:
-            label: Schema Registry
-        then:
-        - mentionUsers:
-            mentionees:
-            - arerlend
-            - alzimmermsft
-            replyTemplate: Thanks for the feedback! We are routing this to the appropriate team for follow-up. cc ${mentionees}.
-            assignMentionees: False
-      - if:
-        - hasLabel:
-            label: Service Attention
-        - hasLabel:
-            label: scvmm
-        then:
-        - mentionUsers:
-            mentionees:
-            - hsurana06
-            replyTemplate: Thanks for the feedback! We are routing this to the appropriate team for follow-up. cc ${mentionees}.
-            assignMentionees: False
-      - if:
-        - hasLabel:
-            label: Service Attention
-        - hasLabel:
-            label: Search
-        then:
-        - mentionUsers:
-            mentionees:
-            - kuanlu95
-            - efrainretana
-            - mattgotteiner
-            - Draconicida
-            replyTemplate: Thanks for the feedback! We are routing this to the appropriate team for follow-up. cc ${mentionees}.
-            assignMentionees: False
-      - if:
-        - hasLabel:
-            label: Service Attention
-        - hasLabel:
-            label: Security
-        then:
-        - mentionUsers:
-            mentionees:
-            - keren-shani
-            replyTemplate: Thanks for the feedback! We are routing this to the appropriate team for follow-up. cc ${mentionees}.
-            assignMentionees: False
-      - if:
-        - hasLabel:
-            label: Service Attention
-        - hasLabel:
-            label: SecurityInsights
-        then:
-        - mentionUsers:
-            mentionees:
-            - nazang
-            - mooshc
-            replyTemplate: Thanks for the feedback! We are routing this to the appropriate team for follow-up. cc ${mentionees}.
-            assignMentionees: False
-      - if:
-        - hasLabel:
-            label: Service Attention
-        - hasLabel:
-            label: SelfHelp
-        then:
-        - mentionUsers:
-            mentionees:
-            - kenabd
-            replyTemplate: Thanks for the feedback! We are routing this to the appropriate team for follow-up. cc ${mentionees}.
-            assignMentionees: False
-      - if:
-        - hasLabel:
-            label: Service Attention
-        - hasLabel:
-            label: Serial Console
-        then:
-        - mentionUsers:
-            mentionees:
-            - CraigWiand
-            replyTemplate: Thanks for the feedback! We are routing this to the appropriate team for follow-up. cc ${mentionees}.
-            assignMentionees: False
-      - if:
-        - hasLabel:
-            label: Service Attention
-        - hasLabel:
-            label: Service Bus
-        then:
-        - mentionUsers:
-            mentionees:
-            - Saglodha
-            replyTemplate: Thanks for the feedback! We are routing this to the appropriate team for follow-up. cc ${mentionees}.
-            assignMentionees: False
-      - if:
-        - hasLabel:
-            label: Service Attention
-        - hasLabel:
-            label: Service Connector
-        then:
-        - mentionUsers:
-            mentionees:
-            - yungezz
-            - houk-ms
-            replyTemplate: Thanks for the feedback! We are routing this to the appropriate team for follow-up. cc ${mentionees}.
-            assignMentionees: False
-      - if:
-        - hasLabel:
-            label: Service Attention
-        - hasLabel:
-            label: Service Fabric
-        then:
-        - mentionUsers:
-            mentionees:
-            - iliu816
-            - a-santamaria
-            - LukeSlev
-            - Jkochhar
-            replyTemplate: Thanks for the feedback! We are routing this to the appropriate team for follow-up. cc ${mentionees}.
-            assignMentionees: False
-      - if:
-        - hasLabel:
-            label: Service Attention
-        - hasLabel:
-            label: SignalR
-        then:
-        - mentionUsers:
-            mentionees:
-            - sffamily
-            - chenkennt
-            replyTemplate: Thanks for the feedback! We are routing this to the appropriate team for follow-up. cc ${mentionees}.
-            assignMentionees: False
-      - if:
-        - hasLabel:
-            label: Service Attention
-        - hasLabel:
-            label: Spring Cloud
-        then:
-        - mentionUsers:
-            mentionees:
-            - yucwan
-            - yuwzho
-            - ShichaoQiu
-            replyTemplate: Thanks for the feedback! We are routing this to the appropriate team for follow-up. cc ${mentionees}.
-            assignMentionees: False
-      - if:
-        - hasLabel:
-            label: Service Attention
-        - hasLabel:
-            label: SQL
-        then:
-        - mentionUsers:
-            mentionees:
-            - azureSQLGitHub
-            replyTemplate: Thanks for the feedback! We are routing this to the appropriate team for follow-up. cc ${mentionees}.
-            assignMentionees: False
-      - if:
-        - hasLabel:
-            label: Service Attention
-        - hasLabel:
-            label: SQL - Backup & Restore
-        then:
-        - mentionUsers:
-            mentionees:
-            - azureSQLGitHub
-            replyTemplate: Thanks for the feedback! We are routing this to the appropriate team for follow-up. cc ${mentionees}.
-            assignMentionees: False
-      - if:
-        - hasLabel:
-            label: Service Attention
-        - hasLabel:
-            label: SQL - Data Security
-        then:
-        - mentionUsers:
-            mentionees:
-            - azureSQLGitHub
-            replyTemplate: Thanks for the feedback! We are routing this to the appropriate team for follow-up. cc ${mentionees}.
-            assignMentionees: False
-      - if:
-        - hasLabel:
-            label: Service Attention
-        - hasLabel:
-            label: SQL - Elastic Jobs
-        then:
-        - mentionUsers:
-            mentionees:
-            - azureSQLGitHub
-            replyTemplate: Thanks for the feedback! We are routing this to the appropriate team for follow-up. cc ${mentionees}.
-            assignMentionees: False
-      - if:
-        - hasLabel:
-            label: Service Attention
-        - hasLabel:
-            label: SQL - Managed Instance
-        then:
-        - mentionUsers:
-            mentionees:
-            - azureSQLGitHub
-            replyTemplate: Thanks for the feedback! We are routing this to the appropriate team for follow-up. cc ${mentionees}.
-            assignMentionees: False
-      - if:
-        - hasLabel:
-            label: Service Attention
-        - hasLabel:
-            label: SQL - Replication & Failover
-        then:
-        - mentionUsers:
-            mentionees:
-            - azureSQLGitHub
-            replyTemplate: Thanks for the feedback! We are routing this to the appropriate team for follow-up. cc ${mentionees}.
-            assignMentionees: False
-      - if:
-        - hasLabel:
-            label: Service Attention
-        - hasLabel:
-            label: SQL - VM
-        then:
-        - mentionUsers:
-            mentionees:
-            - azureSQLGitHub
-            replyTemplate: Thanks for the feedback! We are routing this to the appropriate team for follow-up. cc ${mentionees}.
-            assignMentionees: False
-      - if:
-        - hasLabel:
-            label: Service Attention
-        - hasLabel:
-            label: SSH
-        then:
-        - mentionUsers:
-            mentionees:
-            - vthiebaut10
-            replyTemplate: Thanks for the feedback! We are routing this to the appropriate team for follow-up. cc ${mentionees}.
-            assignMentionees: False
-      - if:
-        - hasLabel:
-            label: Service Attention
-        - hasLabel:
-            label: StackHCIVM
-        then:
-        - mentionUsers:
-            mentionees:
-            - arc-enabled-vms-on-hci Team
-            replyTemplate: Thanks for the feedback! We are routing this to the appropriate team for follow-up. cc ${mentionees}.
-            assignMentionees: False
-      - if:
-        - hasLabel:
-            label: Service Attention
-        - hasLabel:
-            label: Storage
-        then:
-        - mentionUsers:
-            mentionees:
-            - xgithubtriage
-            replyTemplate: Thanks for the feedback! We are routing this to the appropriate team for follow-up. cc ${mentionees}.
-            assignMentionees: False
-      - if:
-        - hasLabel:
-            label: Service Attention
-        - hasLabel:
-            label: Storage Action
-        then:
-        - mentionUsers:
-            mentionees:
-            - blueww
-            - sshankMSFT
-            - golddove
-            - S-J-M
-            replyTemplate: Thanks for the feedback! We are routing this to the appropriate team for follow-up. cc ${mentionees}.
-            assignMentionees: False
-      - if:
-        - hasLabel:
-            label: Service Attention
-        - hasLabel:
-            label: StorageDiscovery
-        then:
-        - mentionUsers:
-            mentionees:
-            - shanefujs
-            - apurv2304
-            - skallurk
-            - vdziunms
-            replyTemplate: Thanks for the feedback! We are routing this to the appropriate team for follow-up. cc ${mentionees}.
-            assignMentionees: False
-      - if:
-        - hasLabel:
-            label: Service Attention
-        - hasLabel:
-            label: StorageSync
-        then:
-        - mentionUsers:
-            mentionees:
-            - ankushbindlish2
-            - afedyashov
-            replyTemplate: Thanks for the feedback! We are routing this to the appropriate team for follow-up. cc ${mentionees}.
-            assignMentionees: False
-      - if:
-        - hasLabel:
-            label: Service Attention
-        - hasLabel:
-            label: Storsimple
-        then:
-        - mentionUsers:
-            mentionees:
-            - anoobbacker
-            - ganzee
-            - manuaery
-            - patelkunal
-            replyTemplate: Thanks for the feedback! We are routing this to the appropriate team for follow-up. cc ${mentionees}.
-            assignMentionees: False
-      - if:
-        - hasLabel:
-            label: Service Attention
-        - hasLabel:
-            label: Stream Analytics
-        then:
-        - mentionUsers:
-            mentionees:
-            - atpham256
-            replyTemplate: Thanks for the feedback! We are routing this to the appropriate team for follow-up. cc ${mentionees}.
-            assignMentionees: False
-      - if:
-        - hasLabel:
-            label: Service Attention
-        - hasLabel:
-            label: Subscription
-        then:
-        - mentionUsers:
-            mentionees:
-            - anuragdalmia
-            - shilpigautam
-            - ramaganesan-rg
-            replyTemplate: Thanks for the feedback! We are routing this to the appropriate team for follow-up. cc ${mentionees}.
-            assignMentionees: False
-      - if:
-        - hasLabel:
-            label: Service Attention
-        - hasLabel:
-            label: Support
-        then:
-        - mentionUsers:
-            mentionees:
-            - shahbj79
-            - mit2nil
-            - aygoya
-            - ganganarayanan
-            replyTemplate: Thanks for the feedback! We are routing this to the appropriate team for follow-up. cc ${mentionees}.
-            assignMentionees: False
-      - if:
-        - hasLabel:
-            label: Service Attention
-        - hasLabel:
-            label: Synapse
-        then:
-        - mentionUsers:
-            mentionees:
-            - wanyang7
-            - v-yanjungao
-            replyTemplate: Thanks for the feedback! We are routing this to the appropriate team for follow-up. cc ${mentionees}.
-            assignMentionees: False
-      - if:
-        - hasLabel:
-            label: Service Attention
-        - hasLabel:
-            label: Tables
-        then:
-        - mentionUsers:
-            mentionees:
-            - bberera
-            replyTemplate: Thanks for the feedback! We are routing this to the appropriate team for follow-up. cc ${mentionees}.
-            assignMentionees: False
-      - if:
-        - hasLabel:
-            label: Service Attention
-        - hasLabel:
-            label: TimeseriesInsights
-        then:
-        - mentionUsers:
-            mentionees:
-            - Shipra1Mishra
-            replyTemplate: Thanks for the feedback! We are routing this to the appropriate team for follow-up. cc ${mentionees}.
-            assignMentionees: False
-      - if:
-        - hasLabel:
-            label: Service Attention
-        - hasLabel:
-            label: Traffic Collector
-        then:
-        - mentionUsers:
-            mentionees:
-            - rmodh
-            replyTemplate: Thanks for the feedback! We are routing this to the appropriate team for follow-up. cc ${mentionees}.
-            assignMentionees: False
-      - if:
-        - hasLabel:
-            label: Service Attention
-        - hasLabel:
-            label: vFXT
-        then:
-        - mentionUsers:
-            mentionees:
-            - zhusijia26
-            replyTemplate: Thanks for the feedback! We are routing this to the appropriate team for follow-up. cc ${mentionees}.
-            assignMentionees: False
-      - if:
-        - hasLabel:
-            label: Service Attention
-        - hasLabel:
-            label: Web Apps
-        then:
-        - mentionUsers:
-            mentionees:
-            - AzureAppServiceCLI
-            - antcp
-            - yutanglin16
-            replyTemplate: Thanks for the feedback! We are routing this to the appropriate team for follow-up. cc ${mentionees}.
-            assignMentionees: False
-      - if:
-        - hasLabel:
-            label: Service Attention
-        - hasLabel:
-            label: WebPubSub
-        then:
-        - mentionUsers:
-            mentionees:
-            - JialinXin
-            - vicancy
-            replyTemplate: Thanks for the feedback! We are routing this to the appropriate team for follow-up. cc ${mentionees}.
-            assignMentionees: False
-      - if:
-        - hasLabel:
-            label: Service Attention
-        - hasLabel:
-            label: Workloads
-        then:
-        - mentionUsers:
-            mentionees:
-            - jaskisin
-            - ajaygit158
-            - praveennet
-            replyTemplate: Thanks for the feedback! We are routing this to the appropriate team for follow-up. cc ${mentionees}.
-            assignMentionees: False
-      description: Triage issues to the service team
-    - if:
-      - payloadType: Pull_Request
-      - isAction:
-          action: Opened
-      - and:
-        - not:
-            activitySenderHasPermission:
-              permission: Write
-        - not:
-            activitySenderHasAssociation:
-              association: Member
-        - not:
-            activitySenderHasAssociation:
-              association: Collaborator
-        - not:
-            activitySenderHasPermission:
-              permission: Admin
-      then:
-      - addLabel:
-          label: customer-reported
-      - addReply:
-          reply: Thank you for your contribution ${issueAuthor}! We will review the pull request and get back to you soon.
-      description: Add customer-reported label to PRs from customers
-    - if:
-      - payloadType: Issues
-      - isAction:
-          action: Opened
-      - and:
-        - not:
-            activitySenderHasPermission:
-              permission: Write
-        - not:
-            activitySenderHasAssociation:
-              association: Member
-        - not:
-            activitySenderHasAssociation:
-              association: Collaborator
-        - not:
-            activitySenderHasPermission:
-              permission: Admin
-      then:
-      - addLabel:
-          label: customer-reported
-      - addLabel:
-          label: question
-      description: Add customer-reported label to issues coming from non-collaborators
-    - if:
-      - payloadType: Issues
-      - isOpen
-      - labelAdded:
-          label: CXP Attention
-      - not:
-          hasLabel:
-            label: Service Attention
-      then:
-      - addReply:
-          reply: Thank you for your feedback.  This has been routed to the support team for assistance.
-      description: '[CXP Pilot] CXP Attention Responder'
-    - if:
-      - payloadType: Issues
-      - or:
-        - titleContains:
-            pattern: az \b(aks|acs|openshift)\b
-            isRegex: True
-        - bodyContains:
-            pattern: az \b(aks|acs|openshift)\b
-            isRegex: True
-      - or:
-        - isAction:
-            action: Opened
-      then:
-      - addLabel:
-          label: AKS
-      - addLabel:
-          label: Service Attention
-      - addLabel:
-          label: Auto-Assign
-      description: '[AKS] auto assign labels and users based on issue description.'
-    - if:
-      - payloadType: Pull_Request
-      - isAction:
-          action: Opened
-      - or:
-        - titleContains:
-            pattern: '\b(aks|Aks|AKS|acs|Acs|ACS|openshift|Openshift|OPENSHIFT)\b'
-            isRegex: True
-        - bodyContains:
-            pattern: az \b(aks|acs|openshift)\b
-            isRegex: True
-      then:
-      - requestReview:
-          reviewer: zhoxing-ms
-      - requestReview:
-          reviewer: yanzhudd
-      - assignTo:
-          users:
-          - zhoxing-ms
-          - yanzhudd
-      - addLabel:
-          label: Auto-Assign
-      - requestReview:
-          reviewer: yonzhan
-      - requestReview:
-          reviewer: FumingZhang
-      - addLabel:
-          label: AKS
-      description: '[aks] Auto assign labels and reviewers based on PR title/description.'
-    - if:
-      - payloadType: Pull_Request
-      - isAction:
-          action: Opened
-      - or:
-        - titleContains:
-            pattern: '\b(aosm|Aosm|AOSM)\b'
-            isRegex: True
-        - bodyContains:
-            pattern: az aosm
-            isRegex: True
-      then:
-      - requestReview:
-          reviewer: zhoxing-ms
-      - requestReview:
-          reviewer: yanzhudd
-      - assignTo:
-          users:
-          - zhoxing-ms
-          - yanzhudd
-      - addLabel:
-          label: Auto-Assign
-      - requestReview:
-          reviewer: yonzhan
-      - addLabel:
-          label: AOSM
-      description: '[aosm] Auto assign labels and reviewers based on PR title/description.'
-    - if:
-      - payloadType: Issues
-      - or:
-        - isAction:
-            action: Opened
-      - or:
-        - titleContains:
-            pattern: '\b(az ml)\b'
-            isRegex: True
-        - bodyContains:
-            pattern: '\b(az ml)\b'
-            isRegex: True
-      then:
-      - addLabel:
-          label: Auto-Assign
-      - addLabel:
-          label: Service Attention
-      - addLabel:
-          label: Machine Learning
-      - addLabel:
-          label: extension/ml
-      description: '[machine learning] auto assign labels and users based on issue description.'
-    - if:
-      - payloadType: Pull_Request
-      - isAction:
-          action: Opened
-      - or:
-        - titleContains:
-            pattern: '\b([Mm][Ll])\b'
-            isRegex: True
-        - bodyContains:
-            pattern: '\b([Mm][Ll])\b'
-            isRegex: True
-      then:
-      - addLabel:
-          label: Machine Learning
-      - addLabel:
-          label: extension/ml
-      - addLabel:
-          label: Auto-Assign
-      - requestReview:
-          reviewer: wangzelin007
-      - requestReview:
-          reviewer: yonzhan
-      - assignTo:
-          users:
-          - wangzelin007
-      description: '[machine learning] Auto assign labels and reviewers based on PR title/description.'
-    - if:
-      - payloadType: Issues
-      - or:
-        - isAction:
-            action: Opened
-      - or:
-        - titleContains:
-            pattern: '\b(az pipelines)\b'
-            isRegex: True
-        - bodyContains:
-            pattern: '\b(az pipelines)\b'
-            isRegex: True
-      then:
-      - addLabel:
-          label: Auto-Assign
-      - addLabel:
-          label: Pipelines
-      - addLabel:
-          label: DevOps
-      - addLabel:
-          label: Service Attention
-      description: '[pipelines] auto assign labels and users based on issue description. '
-    - if:
-      - payloadType: Issues
-      - or:
-        - isAction:
-            action: Opened
-      - or:
-        - titleContains:
-            pattern: '\b(az ssh)\b'
-            isRegex: True
-        - bodyContains:
-            pattern: '\b(az ssh)\b'
-            isRegex: True
-      then:
-      - addLabel:
-          label: Auto-Assign
-      - addLabel:
-          label: VM SSH
-      - addLabel:
-          label: Service Attention
-      description: '[ssh] auto assign labels and users based on issue description. '
-    - if:
-      - payloadType: Pull_Request
-      - isAction:
-          action: Opened
-      - or:
-        - titleContains:
-            pattern: '\b(az ssh)\b'
-            isRegex: True
-        - bodyContains:
-            pattern: '\b(az ssh)\b'
-            isRegex: True
-      then:
-      - addLabel:
-          label: Auto-Assign
-      - addLabel:
-          label: VM SSH
-      - requestReview:
-          reviewer: jiasli
-      - requestReview:
-          reviewer: zhoxing-ms
-      - requestReview:
-          reviewer: yonzhan
-      - assignTo:
-          users:
-          - jiasli
-          - zhoxing-ms
-      description: '[ssh] Auto assign labels and reviewers based on PR title/description.'
-    - if:
-      - payloadType: Issues
-      - or:
-        - isAction:
-            action: Opened
-      - or:
-        - titleContains:
-            pattern: '\b(connectedk8s)\b'
-            isRegex: True
-        - bodyContains:
-            pattern: '\b(connectedk8s)\b'
-            isRegex: True
-      then:
-      - addLabel:
-          label: Auto-Assign
-      - addLabel:
-          label: Connected Kubernetes
-      - addLabel:
-          label: Service Attention
-      description: '[connectedk8s] auto assign labels and users based on issue description. '
-    - if:
-      - payloadType: Pull_Request
-      - isAction:
-          action: Opened
-      - or:
-        - titleContains:
-            pattern: '\b(connectedk8s)\b'
-            isRegex: True
-        - bodyContains:
-            pattern: '\b(connectedk8s)\b'
-            isRegex: True
-      then:
-      - addLabel:
-          label: Connected Kubernetes
-      - addLabel:
-          label: Auto-Assign
-      - requestReview:
-          reviewer: zhoxing-ms
-      - requestReview:
-          reviewer: jsntcy
-      - requestReview:
-          reviewer: yonzhan
-      - assignTo:
-          users:
-          - zhoxing-ms
-      - requestReview:
-          reviewer: yanzhudd
-      description: '[connectedk8s] Auto assign labels and reviewers based on PR title/description.'
-    - if:
-      - payloadType: Issues
-      - or:
-        - titleContains:
-            pattern: '\b(az spring-cloud)\b'
-            isRegex: True
-        - bodyContains:
-            pattern: '\b(az spring-cloud)\b'
-            isRegex: True
-      - or:
-        - isAction:
-            action: Opened
-      then:
-      - addLabel:
-          label: Auto-Assign
-      - addLabel:
-          label: Service Attention
-      - addLabel:
-          label: Spring Cloud
-      description: '[spring-cloud] auto assign labels and users based on issue description.'
-    - if:
-      - payloadType: Pull_Request
-      - isAction:
-          action: Opened
-      - or:
-        - titleContains:
-            pattern: '[Ss]pring-?[Cc]loud'
-            isRegex: True
-        - bodyContains:
-            pattern: '[Ss]pring-?[Cc]loud'
-            isRegex: True
-      then:
-      - addLabel:
-          label: Spring Cloud
-      - addLabel:
-          label: Auto-Assign
-      - requestReview:
-          reviewer: zhoxing-ms
-      - requestReview:
-          reviewer: wangzelin007
-      - requestReview:
-          reviewer: yonzhan
-      - assignTo:
-          users:
-          - zhoxing-ms
-      description: '[spring-cloud] Auto assign labels and reviewers based on PR title/description.'
-    - if:
-      - payloadType: Issues
-      - or:
-        - titleContains:
-            pattern: '\b(az monitor)\b'
-            isRegex: True
-        - bodyContains:
-            pattern: '\b(az monitor)\b'
-            isRegex: True
-      - or:
-        - isAction:
-            action: Opened
-      then:
-      - addLabel:
-          label: Auto-Assign
-      - addLabel:
-          label: Monitor
-      - assignTo:
-          users:
-          - AllyW
-      - addLabel:
-          label: Azure CLI Team
-      - addLabel:
-          label: question
-      description: '[monitor] auto assign labels and users based on issue description.'
-    - if:
-      - payloadType: Pull_Request
-      - isAction:
-          action: Opened
-      - or:
-        - titleContains:
-            pattern: '\b(az monitor)\b'
-            isRegex: True
-        - bodyContains:
-            pattern: '\b(az monitor)\b'
-            isRegex: True
-      then:
-      - addLabel:
-          label: Monitor
-      - addLabel:
-          label: Auto-Assign
-      - requestReview:
-          reviewer: kairu-ms
-      - requestReview:
-          reviewer: necusjz
-      - requestReview:
-          reviewer: yonzhan
-      - requestReview:
-          reviewer: AllyW
-      - assignTo:
-          users:
-          - AllyW
-      description: '[monitor] Auto assign labels and reviewers based on PR title/description.'
-    - if:
-      - payloadType: Pull_Request
-      - isAction:
-          action: Opened
-      - or:
-        - titleContains:
-            pattern: '\b(network|Network|NETWORK|bastion|Bastion|BASTION)\b'
-            isRegex: True
-      then:
-      - requestReview:
-          reviewer: yonzhan
-      - requestReview:
-          reviewer: jsntcy
-      - requestReview:
-          reviewer: kairu-ms
-      - addLabel:
-          label: Auto-Assign
-      - requestReview:
-          reviewer: necusjz
-      - assignTo:
-          users:
-          - necusjz
-      - addLabel:
-          label: Network
-      description: '[Network] Auto assign labels and reviewers based on PR title/description.'
-    - if:
-      - payloadType: Issues
-      - or:
-        - titleContains:
-            pattern: '\b(az network)\b'
-            isRegex: True
-        - bodyContains:
-            pattern: '\b(az network)\b'
-            isRegex: True
-      - or:
-        - isAction:
-            action: Opened
-      then:
-      - addLabel:
-          label: Network
-      - assignTo:
-          users:
-          - necusjz
-      - addLabel:
-          label: Auto-Assign
-      - addLabel:
-          label: Azure CLI Team
-      - addLabel:
-          label: question
-      description: '[Network] auto assign labels and users based on issue description.'
-    - if:
-      - payloadType: Issues
-      - or:
-        - titleContains:
-            pattern: az \b(iot|dt)\b
-            isRegex: True
-        - bodyContains:
-            pattern: az \b(iot|dt)\b
-            isRegex: True
-      - or:
-        - isAction:
-            action: Opened
-      then:
-      - addLabel:
-          label: IoT/CLI
-      - addLabel:
-          label: Service Attention
-      - addLabel:
-          label: Auto-Assign
-      description: '[iot] auto assign labels and users based on issue description.'
-    - if:
-      - payloadType: Pull_Request
-      - isAction:
-          action: Opened
-      - or:
-        - titleContains:
-            pattern: '\b([Ii][Oo][Tt])\b'
-            isRegex: True
-      then:
-      - addLabel:
-          label: Auto-Assign
-      - requestReview:
-          reviewer: zhoxing-ms
-      - requestReview:
-          reviewer: yanzhudd
-      - requestReview:
-          reviewer: yonzhan
-      - assignTo:
-          users:
-          - zhoxing-ms
-      - addLabel:
-          label: IoT/CLI
-      description: '[iot] Auto assign labels and reviewers based on PR title/description.'
-    - if:
-      - payloadType: Issues
-      - or:
-        - isAction:
-            action: Opened
-      - or:
-        - titleContains:
-            pattern: '\b(az kusto)\b'
-            isRegex: True
-        - bodyContains:
-            pattern: '\b(az kusto)\b'
-            isRegex: True
-      then:
-      - addLabel:
-          label: Auto-Assign
-      - addLabel:
-          label: Azure Data Explorer
-      - addLabel:
-          label: Service Attention
-      - assignTo:
-          users:
-          - evelyn-ys
-      description: '[kusto] auto assign labels and users based on issue description. '
-    - if:
-      - payloadType: Pull_Request
-      - isAction:
-          action: Opened
-      - or:
-        - titleContains:
-            pattern: '\b([Kk][Uu][Ss][Tt][Oo])\b'
-            isRegex: True
-        - bodyContains:
-            pattern: '\b([Kk][Uu][Ss][Tt][Oo])\b'
-            isRegex: True
-      then:
-      - addLabel:
-          label: Azure Data Explorer
-      - addLabel:
-          label: Auto-Assign
-      - requestReview:
-          reviewer: evelyn-ys
-      - requestReview:
-          reviewer: jsntcy
-      - requestReview:
-          reviewer: yonzhan
-      - assignTo:
-          users:
-          - evelyn-ys
-      description: '[kusto] Auto assign labels and reviewers based on PR title/description.'
-    - if:
-      - payloadType: Issues
-      - or:
-        - titleContains:
-            pattern: '\b(az storage)\b'
-            isRegex: True
-        - bodyContains:
-            pattern: '\b(az storage)\b'
-            isRegex: True
-      - or:
-        - isAction:
-            action: Opened
-      then:
-      - addLabel:
-          label: Storage
-      - assignTo:
-          users:
-          - evelyn-ys
-      - assignTo:
-          users:
-          - calvinhzy
-      - addLabel:
-          label: Auto-Assign
-      - addLabel:
-          label: Azure CLI Team
-      - addLabel:
-          label: question
-      description: '[Storage] auto assign labels and users based on issue description.'
-    - if:
-      - payloadType: Pull_Request
-      - isAction:
-          action: Opened
-      - or:
-        - titleContains:
-            pattern: '\b(az storage)\b'
-            isRegex: True
-        - bodyContains:
-            pattern: '\b(az storage)\b'
-            isRegex: True
-      then:
-      - addLabel:
-          label: Auto-Assign
-      - requestReview:
-          reviewer: evelyn-ys
-      - requestReview:
-          reviewer: calvinhzy
-      - requestReview:
-          reviewer: yonzhan
-      - assignTo:
-          users:
-          - evelyn-ys
-      - addLabel:
-          label: Storage
-      description: '[Storage] Auto assign labels and reviewers based on PR title/description.'
-    - if:
-      - payloadType: Pull_Request
-      - isAction:
-          action: Opened
-      - or:
-        - titleContains:
-            pattern: '\b(keyvault|Keyvault|KEYVAULT)\b'
-            isRegex: True
-      then:
-      - addLabel:
-          label: Auto-Assign
-      - requestReview:
-          reviewer: evelyn-ys
-      - requestReview:
-          reviewer: yonzhan
-      - assignTo:
-          users:
-          - evelyn-ys
-      - addLabel:
-          label: KeyVault
-      description: '[keyvault] Auto assign labels and reviewers based on PR title/description.'
-    - if:
-      - payloadType: Issues
-      - or:
-        - titleContains:
-            pattern: '\b(az keyvault)\b'
-            isRegex: True
-        - bodyContains:
-            pattern: '\b(az keyvault)\b'
-            isRegex: True
-      - or:
-        - isAction:
-            action: Opened
-      then:
-      - addLabel:
-          label: KeyVault
-      - addLabel:
-          label: Auto-Assign
-      - assignTo:
-          users:
-          - evelyn-ys
-      - addLabel:
-          label: Azure CLI Team
-      - addLabel:
-          label: question
-      description: '[keyvault] auto assign labels and users based on issue description.'
-    - if:
-      - payloadType: Issues
-      - or:
-        - isAction:
-            action: Opened
-      - or:
-        - titleContains:
-            pattern: '\b(az cosmosdb)\b'
-            isRegex: True
-        - bodyContains:
-            pattern: '\b(az cosmosdb)\b'
-            isRegex: True
-      then:
-      - addLabel:
-          label: Auto-Assign
-      - addLabel:
-          label: Service Attention
-      - addLabel:
-          label: CosmosDB
-      description: '[cosmosdb] auto assign labels and users based on issue description.'
-    - if:
-      - payloadType: Pull_Request
-      - isAction:
-          action: Opened
-      - or:
-        - titleContains:
-            pattern: '\b([Cc][Oo][Ss][Mm][Oo][Ss][Dd][Bb])\b'
-            isRegex: True
-        - bodyContains:
-            pattern: '\b([Cc][Oo][Ss][Mm][Oo][Ss][Dd][Bb])\b'
-            isRegex: True
-      then:
-      - addLabel:
-          label: CosmosDB
-      - addLabel:
-          label: Auto-Assign
-      - requestReview:
-          reviewer: evelyn-ys
-      - requestReview:
-          reviewer: calvinhzy
-      - requestReview:
-          reviewer: yonzhan
-      - assignTo:
-          users:
-          - evelyn-ys
-      description: '[cosmosdb] Auto assign labels and reviewers based on PR title/description.'
-    - if:
-      - payloadType: Issues
-      - or:
-        - isAction:
-            action: Opened
-      - or:
-        - titleContains:
-            pattern: '\b(az eventgrid)\b'
-            isRegex: True
-        - bodyContains:
-            pattern: '\b(az eventgrid)\b'
-            isRegex: True
-      then:
-      - addLabel:
-          label: Auto-Assign
-      - addLabel:
-          label: Service Attention
-      - addLabel:
-          label: Event Grid
-      description: '[eventgrid] auto assign labels and users based on issue description. '
-    - if:
-      - payloadType: Pull_Request
-      - isAction:
-          action: Opened
-      - or:
-        - titleContains:
-            pattern: '\b(az login)\b'
-            isRegex: True
-        - bodyContains:
-            pattern: '\b(az login)\b'
-            isRegex: True
-      then:
-      - addLabel:
-          label: Auto-Assign
-      - requestReview:
-          reviewer: jiasli
-      - requestReview:
-          reviewer: yonzhan
-      - assignTo:
-          users:
-          - jiasli
-      - addLabel:
-          label: Account
-      description: '[account] Auto assign labels and reviewers based on PR title/description.'
-    - if:
-      - payloadType: Issues
-      - or:
-        - titleContains:
-            pattern: '\b(az login)\b'
-            isRegex: True
-        - bodyContains:
-            pattern: '\b(az login)\b'
-            isRegex: True
-      - or:
-        - isAction:
-            action: Opened
-      then:
-      - addLabel:
-          label: Auto-Assign
-      - addLabel:
-          label: Account
-      - assignTo:
-          users:
-          - jiasli
-      - addLabel:
-          label: Azure CLI Team
-      - addLabel:
-          label: question
-      description: '[account] auto assign labels and users based on issue description.'
-    - if:
-      - payloadType: Pull_Request
-      - isAction:
-          action: Opened
-      - and:
-        - titleContains:
-            pattern: '[Release] Update index.json for extension'
-            isRegex: False
-        - titleContains:
-            pattern: '[ datashare ]'
-            isRegex: False
-      then:
-      - addReply:
-          reply: >-
-            Hi @evelyn-ys,
-
-            Please review the pull request.
-      - assignTo:
-          users:
-          - evelyn-ys
-      description: '[ datashare ]  Notify to review Update index.json PR'
-    - if:
-      - payloadType: Pull_Request
-      - isAction:
-          action: Opened
-      - and:
-        - titleContains:
-            pattern: '[Release] Update index.json for extension'
-            isRegex: False
-        - titleContains:
-            pattern: '[ edgeorder ]'
-            isRegex: False
-      then:
-      - addReply:
-          reply: >-
-            Hi @necusjz,
-
-            Please review the pull request.
-      - assignTo:
-          users:
-          - necusjz
-      description: '[ edgeorder ] Notify to review Update index.json PR'
-    - if:
-      - payloadType: Pull_Request
-      - isAction:
-          action: Opened
-      - and:
-        - titleContains:
-            pattern: '[Release] Update index.json for extension'
-            isRegex: False
-        - titleContains:
-            pattern: '[ cosmosdb-preview ]'
-            isRegex: False
-      then:
-      - addReply:
-          reply: >-
-            Hi @evelyn-ys,
-
-            Please review the pull request.
-      - assignTo:
-          users:
-          - evelyn-ys
-      description: '[ cosmosdb-preview ] Notify to review Update index.json PR'
-    - if:
-      - payloadType: Pull_Request
-      - isAction:
-          action: Opened
-      - and:
-        - titleContains:
-            pattern: '[Release] Update index.json for extension'
-            isRegex: False
-        - titleContains:
-            pattern: '[ application-insights ]'
-            isRegex: False
-      then:
-      - addReply:
-          reply: >-
-            Hi @necusjz,
-
-            Please review the pull request.
-      - assignTo:
-          users:
-          - necusjz
-      description: '[ application-insights ] Notify to review Update index.json PR'
-    - if:
-      - payloadType: Pull_Request
-      - isAction:
-          action: Opened
-      - and:
-        - titleContains:
-            pattern: '[Release] Update index.json for extension'
-            isRegex: False
-        - titleContains:
-            pattern: '[ aks-preview ]'
-            isRegex: False
-      then:
-      - addReply:
-          reply: >-
-            Hi @zhoxing-ms,
-
-            Please review the pull request.
-      - assignTo:
-          users:
-          - zhoxing-ms
-      description: '[ aks-preview ] Notify to review Update index.json PR'
-    - if:
-      - payloadType: Pull_Request
-      - isAction:
-          action: Opened
-      - and:
-        - titleContains:
-            pattern: '[Release] Update index.json for extension'
-            isRegex: False
-        - titleContains:
-            pattern: '[ connectedk8s ]'
-            isRegex: False
-      then:
-      - addReply:
-          reply: >-
-            Hi @zhoxing-ms,
-
-            Please review the pull request.
-      - assignTo:
-          users:
-          - zhoxing-ms
-      description: '[ connectedk8s ] Notify to review Update index.json PR'
-    - if:
-      - payloadType: Pull_Request
-      - isAction:
-          action: Opened
-      - and:
-        - titleContains:
-            pattern: '[Release] Update index.json for extension'
-            isRegex: False
-        - titleContains:
-            pattern: '[ appservice-kube ]'
-            isRegex: False
-      then:
-      - addReply:
-          reply: >-
-            Hi @zhoxing-ms,
-
-            Please review the pull request.
-      - assignTo:
-          users:
-          - zhoxing-ms
-      description: '[ appservice-kube ] Notify to review Update index.json PR'
-    - if:
-      - payloadType: Pull_Request
-      - isAction:
-          action: Opened
-      - and:
-        - titleContains:
-            pattern: '[Release] Update index.json for extension'
-            isRegex: False
-        - titleContains:
-            pattern: '[ account ]'
-            isRegex: False
-      then:
-      - addReply:
-          reply: >-
-            Hi @zhoxing-ms,
-
-            Please review the pull request.
-      - assignTo:
-          users:
-          - zhoxing-ms
-      description: '[ account ] Notify to review Update index.json PR'
-    - if:
-      - payloadType: Pull_Request
-      - isAction:
-          action: Opened
-      - and:
-        - titleContains:
-            pattern: '[Release] Update index.json for extension'
-            isRegex: False
-        - titleContains:
-            pattern: '[ vmware ]'
-            isRegex: False
-      then:
-      - addReply:
-          reply: >-
-            Hi @zhoxing-ms,
-
-            Please review the pull request.
-      - assignTo:
-          users:
-          - zhoxing-ms
-      description: '[ vmware ] Notify to review Update index.json PR'
-    - if:
-      - payloadType: Pull_Request
-      - isAction:
-          action: Opened
-      - and:
-        - titleContains:
-            pattern: '[Release] Update index.json for extension'
-            isRegex: False
-        - titleContains:
-            pattern: '[ stream-analytics ]'
-            isRegex: False
-      then:
-      - addReply:
-          reply: >-
-            Hi @necusjz,
-
-            Please review the pull request.
-      - assignTo:
-          users:
-          - necusjz
-      description: '[ stream-analytics ] Notify to review Update index.json PR'
-    - if:
-      - payloadType: Pull_Request
-      - isAction:
-          action: Opened
-      - and:
-        - titleContains:
-            pattern: '[Release] Update index.json for extension'
-            isRegex: False
-        - titleContains:
-            pattern: '[ confidentialledger ]'
-            isRegex: False
-      then:
-      - addReply:
-          reply: >-
-            Hi @AllyW,
-
-            Please review the pull request.
-      - assignTo:
-          users:
-          - AllyW
-      description: '[ confidentialledger ] Notify to review Update index.json PR'
-    - if:
-      - payloadType: Pull_Request
-      - isAction:
-          action: Opened
-      - and:
-        - titleContains:
-            pattern: '[Release] Update index.json for extension'
-            isRegex: False
-        - titleContains:
-            pattern: '[ hack ]'
-            isRegex: False
-      then:
-      - addReply:
-          reply: >-
-            Hi @zhoxing-ms,
-
-            Please review the pull request.
-      - assignTo:
-          users:
-          - zhoxing-ms
-      description: '[ hack ] Notify to review Update index.json PR'
-    - if:
-      - payloadType: Pull_Request
-      - isAction:
-          action: Opened
-      - and:
-        - titleContains:
-            pattern: '[Release] Update index.json for extension'
-            isRegex: False
-        - titleContains:
-            pattern: '[ alertsmanagement ]'
-            isRegex: False
-      then:
-      - addReply:
-          reply: >-
-            Hi @AllyW,
-
-            Please review the pull request.
-      - assignTo:
-          users:
-          - AllyW
-      description: '[ alertsmanagement ] Notify to review Update index.json PR'
-    - if:
-      - payloadType: Pull_Request
-      - isAction:
-          action: Opened
-      - and:
-        - titleContains:
-            pattern: '[Release] Update index.json for extension'
-            isRegex: False
-        - titleContains:
-            pattern: '[ vm-repair ]'
-            isRegex: False
-      then:
-      - addReply:
-          reply: >-
-            Hi @zhoxing-ms,
-
-            Please review the pull request.
-      - assignTo:
-          users:
-          - zhoxing-ms
-      description: '[ vm-repair ] Notify to review Update index.json PR'
-    - if:
-      - payloadType: Pull_Request
-      - isAction:
-          action: Opened
-      - and:
-        - titleContains:
-            pattern: '[Release] Update index.json for extension'
-            isRegex: False
-        - titleContains:
-            pattern: '[ image-copy ]'
-            isRegex: False
-      then:
-      - addReply:
-          reply: >-
-            Hi @zhoxing-ms,
-
-            Please review the pull request.
-      - assignTo:
-          users:
-          - zhoxing-ms
-      description: '[ image-copy ] Notify to review Update index.json PR'
-    - if:
-      - payloadType: Pull_Request
-      - isAction:
-          action: Opened
-      - and:
-        - titleContains:
-            pattern: '[Release] Update index.json for extension'
-            isRegex: False
-        - titleContains:
-            pattern: '[ quantum ]'
-            isRegex: False
-      then:
-      - addReply:
-          reply: >-
-            Hi @necusjz,
-
-            Please review the pull request.
-      - assignTo:
-          users:
-          - necusjz
-      description: '[ quantum ] Notify to review Update index.json PR'
-    - if:
-      - payloadType: Pull_Request
-      - isAction:
-          action: Opened
-      - and:
-        - titleContains:
-            pattern: '[Release] Update index.json for extension'
-            isRegex: False
-        - titleContains:
-            pattern: '[ rdbms-connect ]'
-            isRegex: False
-      then:
-      - addReply:
-          reply: >-
-            Hi @evelyn-ys,
-
-            Please review the pull request.
-      - assignTo:
-          users:
-          - evelyn-ys
-      description: '[ rdbms-connect ] Notify to review Update index.json PR'
-    - if:
-      - payloadType: Pull_Request
-      - isAction:
-          action: Opened
-      - and:
-        - titleContains:
-            pattern: '[Release] Update index.json for extension'
-            isRegex: False
-        - titleContains:
-            pattern: '[ azurestackhci ]'
-            isRegex: False
-      then:
-      - addReply:
-          reply: >-
-            Hi @zhoxing-ms,
-
-            Please review the pull request.
-      - assignTo:
-          users:
-          - zhoxing-ms
-      description: '[ azurestackhci ] Notify to review Update index.json PR'
-    - if:
-      - payloadType: Pull_Request
-      - isAction:
-          action: Opened
-      - and:
-        - titleContains:
-            pattern: '[Release] Update index.json for extension'
-            isRegex: False
-        - titleContains:
-            pattern: '[ logic ]'
-            isRegex: False
-      then:
-      - addReply:
-          reply: >-
-            Hi @jsntcy,
-
-            Please review the pull request.
-      - assignTo:
-          users:
-          - jsntcy
-      description: '[ logic ] Notify to review Update index.json PR'
-    - if:
-      - payloadType: Issues
-      - or:
-        - titleContains:
-            pattern: az \b(logic)\b
-            isRegex: True
-        - bodyContains:
-            pattern: az \b(logic)\b
-            isRegex: True
-      - or:
-        - isAction:
-            action: Opened
-      then:
-      - addLabel:
-          label: Logic App
-      - addLabel:
-          label: Auto-Assign
-      - assignTo:
-          users:
-          - ReaNAiveD
-          - zhoxing-ms
-      description: '[Logic] auto assign labels and users based on issue description.'
-    - if:
-      - payloadType: Pull_Request
-      - isAction:
-          action: Opened
-      - or:
-        - titleContains:
-            pattern: '\b(logic|LOGIC)\b'
-            isRegex: True
-        - bodyContains:
-            pattern: az \b(logic)\b
-            isRegex: True
-      then:
-      - addLabel:
-          label: Auto-Assign
-      - addLabel:
-          label: Logic App
-      - requestReview:
-          reviewer: zhoxing-ms
-      - requestReview:
-          reviewer: ReaNAiveD
-      - assignTo:
-          users:
-          - zhoxing-ms
-          - ReaNAiveD
-      description: '[logic] Auto assign labels and reviewers based on PR title/description.'
-    - if:
-      - payloadType: Pull_Request
-      - isAction:
-          action: Opened
-      - and:
-        - titleContains:
-            pattern: '[Release] Update index.json for extension'
-            isRegex: False
-        - titleContains:
-            pattern: '[ databricks ]'
-            isRegex: False
-      then:
-      - addReply:
-          reply: >-
-            Hi @zhoxing-ms,
-
-            Please review the pull request.
-      - assignTo:
-          users:
-          - zhoxing-ms
-      description: '[ databricks ] Notify to review Update index.json PR'
-    - if:
-      - payloadType: Pull_Request
-      - isAction:
-          action: Opened
-      - and:
-        - titleContains:
-            pattern: '[Release] Update index.json for extension'
-            isRegex: False
-        - titleContains:
-            pattern: '[ resource-mover ]'
-            isRegex: False
-      then:
-      - addReply:
-          reply: >-
-            Hi @necusjz,
-
-            Please review the pull request.
-      - assignTo:
-          users:
-          - necusjz
-      description: '[ resource-mover ] Notify to review Update index.json PR'
-    - if:
-      - payloadType: Pull_Request
-      - isAction:
-          action: Opened
-      - and:
-        - titleContains:
-            pattern: '[Release] Update index.json for extension'
-            isRegex: False
-        - titleContains:
-            pattern: '[ k8s-configuration ]'
-            isRegex: False
-      then:
-      - addReply:
-          reply: >-
-            Hi @zhoxing-ms,
-
-            Please review the pull request.
-      - assignTo:
-          users:
-          - zhoxing-ms
-      description: '[ k8s-configuration ] Notify to review Update index.json PR'
-    - if:
-      - payloadType: Pull_Request
-      - isAction:
-          action: Opened
-      - and:
-        - titleContains:
-            pattern: '[Release] Update index.json for extension'
-            isRegex: False
-        - titleContains:
-            pattern: '[ storage-preview ]'
-            isRegex: False
-      then:
-      - addReply:
-          reply: >-
-            Hi @evelyn-ys,
-
-            Please review the pull request.
-      - assignTo:
-          users:
-          - evelyn-ys
-      description: '[ storage-preview ] Notify to review Update index.json PR'
-    - if:
-      - payloadType: Pull_Request
-      - isAction:
-          action: Opened
-      - and:
-        - titleContains:
-            pattern: '[Release] Update index.json for extension'
-            isRegex: False
-        - titleContains:
-            pattern: '[ enterprise-edge ]'
-            isRegex: False
-      then:
-      - addReply:
-          reply: >-
-            Hi @zhoxing-ms,
-
-            Please review the pull request.
-      - assignTo:
-          users:
-          - zhoxing-ms
-      description: '[ enterprise-edge ] Notify to review Update index.json PR'
-    - if:
-      - payloadType: Pull_Request
-      - isAction:
-          action: Opened
-      - and:
-        - titleContains:
-            pattern: '[Release] Update index.json for extension'
-            isRegex: False
-        - titleContains:
-            pattern: '[ k8s-extension ]'
-            isRegex: False
-      then:
-      - addReply:
-          reply: >-
-            Hi @zhoxing-ms,
-
-            Please review the pull request.
-      - assignTo:
-          users:
-          - zhoxing-ms
-      description: '[ k8s-extension ] Notify to review Update index.json PR'
-    - if:
-      - payloadType: Pull_Request
-      - isAction:
-          action: Opened
-      - and:
-        - titleContains:
-            pattern: '[Release] Update index.json for extension'
-            isRegex: False
-        - titleContains:
-            pattern: '[ communication ]'
-            isRegex: False
-      then:
-      - addReply:
-          reply: >-
-            Hi @zhoxing-ms,
-
-            Please review the pull request.
-      - assignTo:
-          users:
-          - zhoxing-ms
-      description: '[ communication ] Notify to review Update index.json PR'
-    - if:
-      - payloadType: Pull_Request
-      - isAction:
-          action: Opened
-      - and:
-        - titleContains:
-            pattern: '[Release] Update index.json for extension'
-            isRegex: False
-        - titleContains:
-            pattern: '[ connectedvmware ]'
-            isRegex: False
-      then:
-      - addReply:
-          reply: >-
-            Hi @zhoxing-ms,
-
-            Please review the pull request.
-      - assignTo:
-          users:
-          - zhoxing-ms
-      description: '[ connectedvmware ] Notify to review Update index.json PR'
-    - if:
-      - payloadType: Pull_Request
-      - isAction:
-          action: Opened
-      - and:
-        - titleContains:
-            pattern: '[Release] Update index.json for extension'
-            isRegex: False
-        - titleContains:
-            pattern: '[ scheduled-query ]'
-            isRegex: False
-      then:
-      - addReply:
-          reply: >-
-            Hi @necusjz,
-
-            Please review the pull request.
-      - assignTo:
-          users:
-          - necusjz
-      description: '[ scheduled-query ] Notify to review Update index.json PR'
-    - if:
-      - payloadType: Pull_Request
-      - isAction:
-          action: Opened
-      - and:
-        - titleContains:
-            pattern: '[Release] Update index.json for extension'
-            isRegex: False
-        - titleContains:
-            pattern: '[ init ]'
-            isRegex: False
-      then:
-      - addReply:
-          reply: >-
-            Hi @zhoxing-ms,
-
-            Please review the pull request.
-      - assignTo:
-          users:
-          - zhoxing-ms
-      description: '[ init ] Notify to review Update index.json PR'
-    - if:
-      - payloadType: Pull_Request
-      - isAction:
-          action: Opened
-      - and:
-        - titleContains:
-            pattern: '[Release] Update index.json for extension'
-            isRegex: False
-        - titleContains:
-            pattern: '[ network-manager ]'
-            isRegex: False
-      then:
-      - addReply:
-          reply: >-
-            Hi @necusjz,
-
-            Please review the pull request.
-      - assignTo:
-          users:
-          - necusjz
-      description: '[ network-manager ] Notify to review Update index.json PR'
-    - if:
-      - payloadType: Pull_Request
-      - isAction:
-          action: Opened
-      - and:
-        - titleContains:
-            pattern: '[Release] Update index.json for extension'
-            isRegex: False
-        - titleContains:
-            pattern: '[ azure-firewall ]'
-            isRegex: False
-      then:
-      - addReply:
-          reply: >-
-            Hi @AllyW,
-
-            Please review the pull request.
-      - assignTo:
-          users:
-          - AllyW
-      description: '[ azure-firewall ] Notify to review Update index.json PR'
-    - if:
-      - payloadType: Pull_Request
-      - isAction:
-          action: Opened
-      - and:
-        - titleContains:
-            pattern: '[Release] Update index.json for extension'
-            isRegex: False
-        - titleContains:
-            pattern: '[ acrtransfer ]'
-            isRegex: False
-      then:
-      - addReply:
-          reply: >-
-            Hi @zhoxing-ms,
-
-            Please review the pull request.
-      - assignTo:
-          users:
-          - zhoxing-ms
-      description: '[ acrtransfer ] Notify to review Update index.json PR'
-    - if:
-      - payloadType: Pull_Request
-      - isAction:
-          action: Opened
-      - and:
-        - titleContains:
-            pattern: '[Release] Update index.json for extension'
-            isRegex: False
-        - titleContains:
-            pattern: '[ virtual-wan ]'
-            isRegex: False
-      then:
-      - addReply:
-          reply: >-
-            Hi @necusjz,
-
-            Please review the pull request.
-      - assignTo:
-          users:
-          - necusjz
-      description: '[ virtual-wan ] Notify to review Update index.json PR'
-    - if:
-      - payloadType: Pull_Request
-      - isAction:
-          action: Opened
-      - and:
-        - titleContains:
-            pattern: '[Release] Update index.json for extension'
-            isRegex: False
-        - titleContains:
-            pattern: '[ ssh ]'
-            isRegex: False
-      then:
-      - addReply:
-          reply: >-
-            Hi @jiasli,
-
-            Please review the pull request.
-      - assignTo:
-          users:
-          - jiasli
-      description: '[ ssh ] Notify to review Update index.json PR'
-    - if:
-      - payloadType: Pull_Request
-      - isAction:
-          action: Opened
-      - and:
-        - titleContains:
-            pattern: '[Release] Update index.json for extension'
-            isRegex: False
-        - titleContains:
-            pattern: '[ image-gallery ]'
-            isRegex: False
-      then:
-      - addReply:
-          reply: >-
-            Hi @zhoxing-ms,
-
-            Please review the pull request.
-      - assignTo:
-          users:
-          - zhoxing-ms
-      description: '[ image-gallery ] Notify to review Update index.json PR'
-    - if:
-      - payloadType: Pull_Request
-      - isAction:
-          action: Opened
-      - and:
-        - titleContains:
-            pattern: '[Release] Update index.json for extension'
-            isRegex: False
-        - titleContains:
-            pattern: '[ webpubsub ]'
-            isRegex: False
-      then:
-      - addReply:
-          reply: >-
-            Hi @necusjz,
-
-            Please review the pull request.
-      - assignTo:
-          users:
-          - necusjz
-      description: '[ webpubsub ] Notify to review Update index.json PR'
-    - if:
-      - payloadType: Pull_Request
-      - isAction:
-          action: Opened
-      - and:
-        - titleContains:
-            pattern: '[Release] Update index.json for extension'
-            isRegex: False
-        - titleContains:
-            pattern: '[ support ]'
-            isRegex: False
-      then:
-      - addReply:
-          reply: >-
-            Hi @necusjz,
-
-            Please review the pull request.
-      - assignTo:
-          users:
-          - necusjz
-      description: '[ support ] Notify to review Update index.json PR'
-    - if:
-      - payloadType: Pull_Request
-      - isAction:
-          action: Opened
-      - and:
-        - titleContains:
-            pattern: '[Release] Update index.json for extension'
-            isRegex: False
-        - titleContains:
-            pattern: '[ logz ]'
-            isRegex: False
-      then:
-      - addReply:
-          reply: >-
-            Hi @AllyW,
-
-            Please review the pull request.
-      - assignTo:
-          users:
-          - AllyW
-      description: '[ logz ] Notify to review Update index.json PR'
-    - if:
-      - payloadType: Pull_Request
-      - isAction:
-          action: Opened
-      - and:
-        - titleContains:
-            pattern: '[Release] Update index.json for extension'
-            isRegex: False
-        - titleContains:
-            pattern: '[ kusto ]'
-            isRegex: False
-      then:
-      - addReply:
-          reply: >-
-            Hi @zhoxing-ms,
-
-            Please review the pull request.
-      - assignTo:
-          users:
-          - zhoxing-ms
-      description: '[ kusto ] Notify to review Update index.json PR'
-    - if:
-      - payloadType: Pull_Request
-      - isAction:
-          action: Opened
-      - and:
-        - titleContains:
-            pattern: '[Release] Update index.json for extension'
-            isRegex: False
-        - titleContains:
-            pattern: '[ connectedmachine ]'
-            isRegex: False
-      then:
-      - addReply:
-          reply: >-
-            Hi @zhoxing-ms,
-
-            Please review the pull request.
-      - assignTo:
-          users:
-          - zhoxing-ms
-      description: '[ connectedmachine ] Notify to review Update index.json PR'
-    - if:
-      - payloadType: Pull_Request
-      - isAction:
-          action: Opened
-      - and:
-        - titleContains:
-            pattern: '[Release] Update index.json for extension'
-            isRegex: False
-        - titleContains:
-            pattern: '[ functionapp ]'
-            isRegex: False
-      then:
-      - addReply:
-          reply: >-
-            Hi @zhoxing-ms,
-
-            Please review the pull request.
-      - assignTo:
-          users:
-          - zhoxing-ms
-      description: '[ functionapp ] Notify to review Update index.json PR'
-    - if:
-      - payloadType: Pull_Request
-      - isAction:
-          action: Opened
-      - and:
-        - titleContains:
-            pattern: '[Release] Update index.json for extension'
-            isRegex: False
-        - titleContains:
-            pattern: '[ diskpool ]'
-            isRegex: False
-      then:
-      - addReply:
-          reply: >-
-            Hi @calvinhzy,
-
-            Please review the pull request.
-      - assignTo:
-          users:
-          - calvinhzy
-      description: '[ diskpool ] Notify to review Update index.json PR'
-    - if:
-      - payloadType: Pull_Request
-      - isAction:
-          action: Opened
-      - and:
-        - titleContains:
-            pattern: '[Release] Update index.json for extension'
-            isRegex: False
-        - titleContains:
-            pattern: '[ spring-cloud ]'
-            isRegex: False
-      then:
-      - addReply:
-          reply: >-
-            Hi @zhoxing-ms,
-
-            Please review the pull request.
-      - assignTo:
-          users:
-          - zhoxing-ms
-      description: '[ spring-cloud ] Notify to review Update index.json PR'
-    - if:
-      - payloadType: Pull_Request
-      - isAction:
-          action: Opened
-      - or:
-        - titleContains:
-            pattern: '\b([Aa][Rr][Cc][Dd][Aa][Tt][Aa])\b'
-            isRegex: True
-        - bodyContains:
-            pattern: '\b([Aa][Rr][Cc][Dd][Aa][Tt][Aa])\b'
-            isRegex: True
-      then:
-      - addLabel:
-          label: Auto-Assign
-      - requestReview:
-          reviewer: AllyW
-      - requestReview:
-          reviewer: yonzhan
-      - assignTo:
-          users:
-          - AllyW
-      description: '[arcdata] Auto assign labels and reviewers based on PR title/description.'
-    - if:
-      - payloadType: Pull_Request
-      - isAction:
-          action: Opened
-      - or:
-        - titleContains:
-            pattern: '\b([Qq][Uu][Oo][Tt][Aa])\b'
-            isRegex: True
-        - bodyContains:
-            pattern: '\b([Qq][Uu][Oo][Tt][Aa])\b'
-            isRegex: True
-      then:
-      - addLabel:
-          label: Auto-Assign
-      - requestReview:
-          reviewer: AllyW
-      - requestReview:
-          reviewer: necusjz
-      - assignTo:
-          users:
-          - necusjz
-      - requestReview:
-          reviewer: yonzhan
-      description: '[quota] Auto assign labels and reviewers based on PR title/description.'
-    - if:
-      - payloadType: Issues
-      - or:
-        - isAction:
-            action: Opened
-      - or:
-        - titleContains:
-            pattern: '\b([Cc][Oo][Dd][Ee][Gg][Ee][Nn])\b'
-            isRegex: True
-        - bodyContains:
-            pattern: '\b([Cc][Oo][Dd][Ee][Gg][Ee][Nn])\b'
-            isRegex: True
-      then:
-      - addLabel:
-          label: Auto-Assign
-      - addLabel:
-          label: Code Gen
-      - assignTo:
-          users:
-          - AllyW
-      - assignTo:
-          users:
-          - necusjz
-      description: '[codegen] auto assign labels and users based on issue description.'
-    - if:
-      - payloadType: Pull_Request
-      - isAction:
-          action: Opened
-      - or:
-        - titleContains:
-            pattern: '\b([Cc][Oo][Dd][Ee][Gg][Ee][Nn])\b'
-            isRegex: True
-        - bodyContains:
-            pattern: '\b([Cc][Oo][Dd][Ee][Gg][Ee][Nn])\b'
-            isRegex: True
-      then:
-      - addLabel:
-          label: Auto-Assign
-      - requestReview:
-          reviewer: AllyW
-      - requestReview:
-          reviewer: necusjz
-      - assignTo:
-          users:
-          - necusjz
-          - AllyW
-      - requestReview:
-          reviewer: yonzhan
-      - addLabel:
-          label: Code Gen
-      description: '[codegen] Auto assign labels and reviewers based on PR title/description.'
-    - if:
-      - payloadType: Pull_Request
-      - isAction:
-          action: Opened
-      - or:
-        - titleContains:
-            pattern: '\b([Qq][Uu][Aa][Nn][Tt][Uu][Mm])\b'
-            isRegex: True
-        - bodyContains:
-            pattern: '\b([Qq][Uu][Aa][Nn][Tt][Uu][Mm])\b'
-            isRegex: True
-      then:
-      - addLabel:
-          label: Auto-Assign
-      - requestReview:
-          reviewer: AllyW
-      - requestReview:
-          reviewer: necusjz
-      - assignTo:
-          users:
-          - necusjz
-      - requestReview:
-          reviewer: yonzhan
-      - addLabel:
-          label: Quantum
-      - requestReview:
-          reviewer: wangzelin007
-      description: '[quantum] Auto assign labels and reviewers based on PR title/description.'
-    - if:
-      - payloadType: Issues
-      - or:
-        - titleContains:
-            pattern: '[Aa]z \b(vm|vmss|image|disk|snapshot|disk-encryption-set|disk-access|sig|ppg|capacity|restore-point)\b'
-            isRegex: True
-        - bodyContains:
-            pattern: '[Aa]z \b(vm|vmss|image|disk|snapshot|disk-encryption-set|disk-access|sig|ppg|capacity|restore-point)\b'
-            isRegex: True
-      - or:
-        - isAction:
-            action: Opened
-      then:
-      - addLabel:
-          label: Compute
-      - assignTo:
-          users:
-          - zhoxing-ms
-      - addLabel:
-          label: Auto-Assign
-      - addLabel:
-          label: Azure CLI Team
-      - addLabel:
-          label: question
-      description: '[Compute] auto assign labels and users based on issue description.'
-    - if:
-      - payloadType: Pull_Request
-      - isAction:
-          action: Opened
-      - or:
-        - titleContains:
-            pattern: '[Aa]z \b(vm|vmss|image|disk|snapshot|disk-encryption-set|disk-access|sig|ppg|capacity|restore-point)\b'
-            isRegex: True
-        - bodyContains:
-            pattern: '[Aa]z \b(vm|vmss|image|disk|snapshot|disk-encryption-set|disk-access|sig|ppg|capacity|restore-point)\b'
-            isRegex: True
-      then:
-      - requestReview:
-          reviewer: yonzhan
-      - requestReview:
-          reviewer: zhoxing-ms
-      - addLabel:
-          label: Auto-Assign
-      - requestReview:
-          reviewer: yanzhudd
-      - assignTo:
-          users:
-          - zhoxing-ms
-      - addLabel:
-          label: Compute
-      description: '[Compute] Auto assign labels and reviewers based on PR title/description.'
-    - if:
-      - payloadType: Issues
-      - or:
-        - titleContains:
-            pattern: az \b(appservice|webapp)\b
-            isRegex: True
-        - bodyContains:
-            pattern: az \b(appservice|webapp)\b
-            isRegex: True
-      - or:
-        - isAction:
-            action: Opened
-      then:
-      - addLabel:
-          label: App Services
-      - addLabel:
-          label: Service Attention
-      - addLabel:
-          label: Auto-Assign
-      - addLabel:
-          label: extension/webapp
-      - addLabel:
-          label: Web Apps
-      description: '[appservice] auto assign labels and users based on issue description.'
-    - if:
-      - payloadType: Pull_Request
-      - isAction:
-          action: Opened
-      - or:
-        - titleContains:
-            pattern: '\b([Aa][Pp][Pp][Ss][Ee][Rr][Vv][Ii][Cc][Ee])\b'
-            isRegex: True
-        - bodyContains:
-            pattern: '\b([Aa][Pp][Pp][Ss][Ee][Rr][Vv][Ii][Cc][Ee])\b'
-            isRegex: True
-        - titleContains:
-            pattern: '\b([Ww][Ee][Bb][Aa][Pp][Pp])\b'
-            isRegex: True
-        - bodyContains:
-            pattern: '\b([Ww][Ee][Bb][Aa][Pp][Pp])\b'
-            isRegex: True
-      then:
-      - requestReview:
-          reviewer: yonzhan
-      - requestReview:
-          reviewer: zhoxing-ms
-      - addLabel:
-          label: Auto-Assign
-      - requestReview:
-          reviewer: yanzhudd
-      - assignTo:
-          users:
-          - zhoxing-ms
-      - addLabel:
-          label: App Services
-      - requestReview:
-          reviewer: jsntcy
-      - addLabel:
-          label: Web Apps
-      - addLabel:
-          label: extension/webapp
-      description: '[appservice] Auto assign labels and reviewers based on PR title/description.'
-    - if:
-      - payloadType: Issues
-      - or:
-        - isAction:
-            action: Opened
-      - or:
-        - titleContains:
-            pattern: '\b(az datamigration)\b'
-            isRegex: True
-        - bodyContains:
-            pattern: '\b(az datamigration)\b'
-            isRegex: True
-      then:
-      - addLabel:
-          label: Auto-Assign
-      - addLabel:
-          label: Service Attention
-      - addLabel:
-          label: Data Migration
-      description: '[datamigration] auto assign labels and users based on issue description.'
-    - if:
-      - payloadType: Pull_Request
-      - isAction:
-          action: Opened
-      - or:
-        - titleContains:
-            pattern: '\b([Dd]ata ?[Mm]igration)\b'
-            isRegex: True
-        - bodyContains:
-            pattern: '\b([Dd]ata ?[Mm]igration)\b'
-            isRegex: True
-      then:
-      - addLabel:
-          label: Data Migration
-      - addLabel:
-          label: Auto-Assign
-      - requestReview:
-          reviewer: evelyn-ys
-      - requestReview:
-          reviewer: calvinhzy
-      - assignTo:
-          users:
-          - evelyn-ys
-      - requestReview:
-          reviewer: yonzhan
-      description: '[datamigration] Auto assign labels and reviewers based on PR title/description.'
-    - if:
-      - payloadType: Issues
-      - or:
-        - titleContains:
-            pattern: '\b([Gg][Rr][Aa][Ff][Aa][Nn][Aa])\b'
-            isRegex: True
-        - bodyContains:
-            pattern: '\b([Gg][Rr][Aa][Ff][Aa][Nn][Aa])\b'
-            isRegex: True
-      - or:
-        - isAction:
-            action: Opened
-      then:
-      - addLabel:
-          label: Auto-Assign
-      - addLabel:
-          label: extension/grafana
-      - addLabel:
-          label: Service Attention
-      - assignTo:
-          users:
-          - AllyW
-      description: '[grafana] auto assign labels and users based on issue description.'
-    - if:
-      - payloadType: Pull_Request
-      - isAction:
-          action: Opened
-      - or:
-        - titleContains:
-            pattern: '\b([Gg][Rr][Aa][Ff][Aa][Nn][Aa])\b'
-            isRegex: True
-        - bodyContains:
-            pattern: '\b([Gg][Rr][Aa][Ff][Aa][Nn][Aa])\b'
-            isRegex: True
-      then:
-      - requestReview:
-          reviewer: yonzhan
-      - addLabel:
-          label: Auto-Assign
-      - requestReview:
-          reviewer: wangzelin007
-      - assignTo:
-          users:
-          - AllyW
-      - addLabel:
-          label: extension/grafana
-      - requestReview:
-          reviewer: AllyW
-      - requestReview:
-          reviewer: jsntcy
-      description: '[grafana] Auto assign labels and reviewers based on PR title/description.'
-    - if:
-      - payloadType: Issues
-      - or:
-        - titleContains:
-            pattern: '\b(az functionapp)\b'
-            isRegex: True
-        - bodyContains:
-            pattern: '\b(az functionapp)\b'
-            isRegex: True
-      - or:
-        - isAction:
-            action: Opened
-      then:
-      - addLabel:
-          label: Auto-Assign
-      - addLabel:
-          label: Service Attention
-      - addLabel:
-          label: Functions
-      description: '[functionapp] auto assign labels and users based on issue description.'
-    - if:
-      - payloadType: Pull_Request
-      - isAction:
-          action: Opened
-      - or:
-        - titleContains:
-            pattern: '[Ff]unction ?[Aa]pp'
-            isRegex: True
-        - bodyContains:
-            pattern: '[Ff]unction ?[Aa]pp'
-            isRegex: True
-      then:
-      - requestReview:
-          reviewer: yonzhan
-      - addLabel:
-          label: Auto-Assign
-      - requestReview:
-          reviewer: wangzelin007
-      - assignTo:
-          users:
-          - zhoxing-ms
-      - addLabel:
-          label: Functions
-      - requestReview:
-          reviewer: zhoxing-ms
-      description: '[functionapp] Auto assign labels and reviewers based on PR title/description.'
-    - if:
-      - payloadType: Pull_Request
-      - isAction:
-          action: Opened
-      - or:
-        - titleContains:
-            pattern: '\b([Ee]vent ?[Gg]rid)\b'
-            isRegex: True
-        - bodyContains:
-            pattern: '\b([Ee]vent ?[Gg]rid)\b'
-            isRegex: True
-      then:
-      - requestReview:
-          reviewer: yonzhan
-      - addLabel:
-          label: Auto-Assign
-      - assignTo:
-          users:
-          - evelyn-ys
-      - addLabel:
-          label: Event Grid
-      - requestReview:
-          reviewer: calvinhzy
-      - requestReview:
-          reviewer: evelyn-ys
-      description: '[eventgrid] Auto assign labels and reviewers based on PR title/description.'
-    - if:
-      - payloadType: Issues
-      - or:
-        - titleContains:
-            pattern: '\b(az desktopvirtualization)\b'
-            isRegex: True
-        - bodyContains:
-            pattern: '\b(az desktopvirtualization)\b'
-            isRegex: True
-      - or:
-        - isAction:
-            action: Opened
-      then:
-      - addLabel:
-          label: Auto-Assign
-      - addLabel:
-          label: Desktop Virtualization
-      - assignTo:
-          users:
-          - wangzelin007
-      description: '[desktopvirtualization] auto assign labels and users based on issue description.'
-    - if:
-      - payloadType: Pull_Request
-      - isAction:
-          action: Opened
-      - or:
-        - titleContains:
-            pattern: '[Dd]esktop[Vv]irtualization'
-            isRegex: True
-        - bodyContains:
-            pattern: '[Dd]esktop[Vv]irtualization'
-            isRegex: True
-      then:
-      - requestReview:
-          reviewer: yonzhan
-      - addLabel:
-          label: Auto-Assign
-      - requestReview:
-          reviewer: wangzelin007
-      - assignTo:
-          users:
-          - wangzelin007
-      - addLabel:
-          label: Desktop Virtualization
-      - requestReview:
-          reviewer: jsntcy
-      - requestReview:
-          reviewer: AllyW
-      description: '[desktopvirtualization] Auto assign labels and reviewers based on PR title/description.'
-    - if:
-      - payloadType: Issues
-      - or:
-        - titleContains:
-            pattern: '\b(az containerapp)\b'
-            isRegex: True
-        - bodyContains:
-            pattern: '\b(az containerapp)\b'
-            isRegex: True
-      - or:
-        - isAction:
-            action: Opened
-      then:
-      - addLabel:
-          label: Auto-Assign
-      - addLabel:
-          label: ContainerApp
-      - addLabel:
-          label: Service Attention
-      description: '[container app] auto assign labels and users based on issue description.'
-    - if:
-      - payloadType: Pull_Request
-      - isAction:
-          action: Opened
-      - or:
-        - titleContains:
-            pattern: '\b([Cc]ontainer ?[Aa]pps?)\b'
-            isRegex: True
-        - bodyContains:
-            pattern: '\b([Cc]ontainer ?[Aa]pps?)\b'
-            isRegex: True
-      then:
-      - requestReview:
-          reviewer: yonzhan
-      - addLabel:
-          label: Auto-Assign
-      - requestReview:
-          reviewer: wangzelin007
-      - requestReview:
-          reviewer: yanzhudd
-      - assignTo:
-          users:
-          - zhoxing-ms
-      - addLabel:
-          label: ContainerApp
-      - requestReview:
-          reviewer: zhoxing-ms
-      - requestReview:
-          reviewer: jsntcy
-      - requestReview:
-          reviewer: ruslany
-      - requestReview:
-          reviewer: sanchitmehta
-      - requestReview:
-          reviewer: ebencarek
-      - requestReview:
-          reviewer: JennyLawrance
-      - requestReview:
-          reviewer: howang-ms
-      - requestReview:
-          reviewer: vinisoto
-      - requestReview:
-          reviewer: chinadragon0515
-      - requestReview:
-          reviewer: vturecek
-      - requestReview:
-          reviewer: torosent
-      - requestReview:
-          reviewer: pagariyaalok
-      - requestReview:
-          reviewer: Juliehzl
-      - requestReview:
-          reviewer: jijohn14
-      - requestReview:
-          reviewer: Greedygre
-      description: '[container app] Auto assign labels and reviewers based on PR title/description.'
-    - if:
-      - payloadType: Issues
-      - or:
-        - titleContains:
-            pattern: '\b([Aa]lerts ?[Mm]anagement)\b'
-            isRegex: True
-        - bodyContains:
-            pattern: '\b([Aa]lerts ?[Mm]anagement)\b'
-            isRegex: True
-      - or:
-        - isAction:
-            action: Opened
-      then:
-      - addLabel:
-          label: Auto-Assign
-      - addLabel:
-          label: Alerts Management
-      - addLabel:
-          label: Service Attention
-      description: '[Alerts Management] auto assign labels and users based on issue description.'
-    - if:
-      - payloadType: Pull_Request
-      - isAction:
-          action: Opened
-      - or:
-        - titleContains:
-            pattern: '\b([Aa]lerts ?[Mm]anagement)\b'
-            isRegex: True
-        - bodyContains:
-            pattern: '\b([Aa]lerts ?[Mm]anagement)\b'
-            isRegex: True
-      then:
-      - requestReview:
-          reviewer: yonzhan
-      - addLabel:
-          label: Auto-Assign
-      - requestReview:
-          reviewer: wangzelin007
-      - assignTo:
-          users:
-          - zhoxing-ms
-      - addLabel:
-          label: Alerts Management
-      - requestReview:
-          reviewer: kairu-ms
-      - requestReview:
-          reviewer: zhoxing-ms
-      description: '[Alerts Management] Auto assign labels and reviewers based on PR title/description.'
-    - if:
-      - payloadType: Issues
-      - or:
-        - titleContains:
-            pattern: '[Aa]z [Dd]ataprotection'
-            isRegex: True
-        - bodyContains:
-            pattern: '[Aa]z [Dd]ataprotection'
-            isRegex: True
-      - or:
-        - isAction:
-            action: Opened
-      then:
-      - addLabel:
-          label: Auto-Assign
-      - addLabel:
-          label: Data Protection
-      - addLabel:
-          label: Service Attention
-      description: '[dataprotection] auto assign labels and users based on issue description.'
-    - if:
-      - payloadType: Pull_Request
-      - isAction:
-          action: Opened
-      - or:
-        - titleContains:
-            pattern: '[Dd]ata ?protection'
-            isRegex: True
-        - bodyContains:
-            pattern: '[Dd]ata ?protection'
-            isRegex: True
-      then:
-      - requestReview:
-          reviewer: yonzhan
-      - addLabel:
-          label: Auto-Assign
-      - requestReview:
-          reviewer: evelyn-ys
-      - assignTo:
-          users:
-          - evelyn-ys
-      - addLabel:
-          label: Data Protection
-      - requestReview:
-          reviewer: calvinhzy
-      description: '[dataprotection] Auto assign labels and reviewers based on PR title/description.'
-    - if:
-      - payloadType: Issues
-      - or:
-        - titleContains:
-            pattern: '\b(az network bastion)\b'
-            isRegex: True
-        - bodyContains:
-            pattern: '\b(az network bastion)\b'
-            isRegex: True
-      - or:
-        - isAction:
-            action: Opened
-      then:
-      - addLabel:
-          label: Auto-Assign
-      - addLabel:
-          label: Service Attention
-      - addLabel:
-          label: Network - Bastion
-      - addLabel:
-          label: Network
-      description: '[network bastion] auto assign labels and users based on issue description.'
-    - if:
-      - payloadType: Pull_Request
-      - isAction:
-          action: Opened
-      - titleContains:
-          pattern: '\b(ci|Ci|CI)\b'
-          isRegex: True
-      then:
-      - addLabel:
-          label: Auto-Assign
-      - addLabel:
-          label: CI
-      - requestReview:
-          reviewer: wangzelin007
-      - requestReview:
-          reviewer: yonzhan
-      - requestReview:
-          reviewer: jiasli
-      - requestReview:
-          reviewer: kairu-ms
-      - requestReview:
-          reviewer: jsntcy
-      - requestReview:
-          reviewer: bebound
-      - requestReview:
-          reviewer: Pan-Qi
-      - assignTo:
-          users:
-          - wangzelin007
-      description: '[ci] Auto assign labels and reviewers based on PR title/description.'
-    - if:
-      - payloadType: Issues
-      - or:
-        - titleContains:
-            pattern: '[Aa]z network manager'
-            isRegex: True
-        - bodyContains:
-            pattern: '[Aa]z network manager'
-            isRegex: True
-        - titleContains:
-            pattern: '\b([Nn]etwork ?[Mm]anager)\b'
-            isRegex: True
-        - bodyContains:
-            pattern: '\b([Nn]etwork ?[Mm]anager)\b'
-            isRegex: True
-      - or:
-        - isAction:
-            action: Opened
-      then:
-      - addLabel:
-          label: Auto-Assign
-      - addLabel:
-          label: Network
-      - addLabel:
-          label: Network - Network Manager
-      - assignTo:
-          users:
-          - necusjz
-      description: '[NetworkManager] auto assign labels and users based on issue description.'
-    - if:
-      - payloadType: Pull_Request
-      - isAction:
-          action: Opened
-      - or:
-        - titleContains:
-            pattern: '[Aa]z network manager'
-            isRegex: True
-        - bodyContains:
-            pattern: '[Aa]z network manager'
-            isRegex: True
-        - titleContains:
-            pattern: '\b([Nn]etwork ?[Mm]anager)\b'
-            isRegex: True
-        - bodyContains:
-            pattern: '\b([Nn]etwork ?[Mm]anager)\b'
-            isRegex: True
-      then:
-      - requestReview:
-          reviewer: yonzhan
-      - addLabel:
-          label: Auto-Assign
-      - addLabel:
-          label: Network
-      - addLabel:
-          label: Network - Network Manager
-      - requestReview:
-          reviewer: necusjz
-      - assignTo:
-          users:
-          - necusjz
-      - requestReview:
-          reviewer: jsntcy
-      description: '[NetworkManager] Auto assign labels and reviewers based on PR title/description.'
-    - if:
-      - payloadType: Issues
-      - or:
-        - titleContains:
-            pattern: '[Aa]z redisenterprise'
-            isRegex: True
-        - bodyContains:
-            pattern: '[Aa]z redisenterprise'
-            isRegex: True
-      - or:
-        - isAction:
-            action: Opened
-      then:
-      - addLabel:
-          label: Auto-Assign
-      - addLabel:
-          label: Redis Enterprise
-      - addLabel:
-          label: Service Attention
-      description: '[redis enterprise] auto assign labels and users based on issue description.'
-    - if:
-      - payloadType: Pull_Request
-      - isAction:
-          action: Opened
-      - or:
-        - titleContains:
-            pattern: '[Aa]z redisenterprise'
-            isRegex: True
-        - bodyContains:
-            pattern: '[Aa]z redisenterprise'
-            isRegex: True
-      then:
-      - requestReview:
-          reviewer: yonzhan
-      - addLabel:
-          label: Auto-Assign
-      - requestReview:
-          reviewer: evelyn-ys
-      - assignTo:
-          users:
-          - evelyn-ys
-      - addLabel:
-          label: Redis Enterprise
-      - requestReview:
-          reviewer: calvinhzy
-      description: '[redis enterprise] Auto assign labels and reviewers based on PR title/description.'
-    - if:
-      - payloadType: Issues
-      - or:
-        - titleContains:
-            pattern: '[Aa]z k8sconfiguration'
-            isRegex: True
-        - bodyContains:
-            pattern: '[Aa]z k8sconfiguration'
-            isRegex: True
-      - or:
-        - isAction:
-            action: Opened
-      then:
-      - addLabel:
-          label: Auto-Assign
-      - addLabel:
-          label: Kubernetes Configuration
-      - addLabel:
-          label: Service Attention
-      description: '[k8sconfiguration] auto assign labels and users based on issue description.'
-    - if:
-      - payloadType: Pull_Request
-      - isAction:
-          action: Opened
-      - or:
-        - titleContains:
-            pattern: '[Aa]z k8sconfiguration'
-            isRegex: True
-        - bodyContains:
-            pattern: '[Aa]z k8sconfiguration'
-            isRegex: True
-      then:
-      - requestReview:
-          reviewer: yonzhan
-      - addLabel:
-          label: Auto-Assign
-      - requestReview:
-          reviewer: zhoxing-ms
-      - assignTo:
-          users:
-          - zhoxing-ms
-      - addLabel:
-          label: Kubernetes Configuration
-      - requestReview:
-          reviewer: wangzelin007
-      description: '[k8sconfiguration] Auto assign labels and reviewers based on PR title/description.'
-    - if:
-      - payloadType: Issues
-      - or:
-        - titleContains:
-            pattern: '[Aa]z sig'
-            isRegex: True
-        - bodyContains:
-            pattern: '[Aa]z sig'
-            isRegex: True
-        - titleContains:
-            pattern: '\b([Ii]mage-?{Gg]allery)\b'
-            isRegex: True
-        - bodyContains:
-            pattern: '\b([Ii]mage-?{Gg]allery)\b'
-            isRegex: True
-      - or:
-        - isAction:
-            action: Opened
-      then:
-      - addLabel:
-          label: Auto-Assign
-      - addLabel:
-          label: Compute - Images
-      - addLabel:
-          label: Service Attention
-      description: '[image-gallery] auto assign labels and users based on issue description.'
-    - if:
-      - payloadType: Pull_Request
-      - isAction:
-          action: Opened
-      - or:
-        - titleContains:
-            pattern: '[Aa]z sig'
-            isRegex: True
-        - bodyContains:
-            pattern: '[Aa]z sig'
-            isRegex: True
-        - titleContains:
-            pattern: '\b([Ii]mage-?{Gg]allery)\b'
-            isRegex: True
-      then:
-      - requestReview:
-          reviewer: yonzhan
-      - addLabel:
-          label: Auto-Assign
-      - requestReview:
-          reviewer: zhoxing-ms
-      - assignTo:
-          users:
-          - zhoxing-ms
-      - addLabel:
-          label: Compute - Images
-      - requestReview:
-          reviewer: wangzelin007
-      description: '[image-gallery] Auto assign labels and reviewers based on PR title/description.'
-    - if:
-      - payloadType: Issues
-      - or:
-        - titleContains:
-            pattern: '[Aa]z quantum'
-            isRegex: True
-        - bodyContains:
-            pattern: '[Aa]z quantum'
-            isRegex: True
-      - or:
-        - isAction:
-            action: Opened
-      then:
-      - addLabel:
-          label: Auto-Assign
-      - addLabel:
-          label: Quantum
-      - addLabel:
-          label: Service Attention
-      description: '[quantum] auto assign labels and users based on issue description.'
-    - if:
-      - payloadType: Issues
-      - or:
-        - titleContains:
-            pattern: '[Aa]z arcdata'
-            isRegex: True
-        - bodyContains:
-            pattern: '[Aa]z arcdata'
-            isRegex: True
-      - or:
-        - isAction:
-            action: Opened
-      then:
-      - addLabel:
-          label: Auto-Assign
-      - addLabel:
-          label: arcdata
-      - addLabel:
-          label: Service Attention
-      description: '[acrdata] auto assign labels and users based on issue description.'
-    - if:
-      - payloadType: Pull_Request
-      - isAction:
-          action: Opened
-      - or:
-        - titleContains:
-            pattern: '[Aa]z sql'
-            isRegex: True
-        - bodyContains:
-            pattern: '[Aa]z sql'
-            isRegex: True
-      then:
-      - requestReview:
-          reviewer: yonzhan
-      - addLabel:
-          label: Auto-Assign
-      - requestReview:
-          reviewer: evelyn-ys
-      - assignTo:
-          users:
-          - evelyn-ys
-      - addLabel:
-          label: SQL
-      - requestReview:
-          reviewer: calvinhzy
-      - requestReview:
-          reviewer: jiasli
-      description: '[sql] Auto assign labels and reviewers based on PR title/description.'
-    - if:
-      - payloadType: Issues
-      - or:
-        - titleContains:
-            pattern: '[Aa]z sql'
-            isRegex: True
-        - bodyContains:
-            pattern: '[Aa]z sql'
-            isRegex: True
-      - or:
-        - isAction:
-            action: Opened
-      then:
-      - addLabel:
-          label: Auto-Assign
-      - addLabel:
-          label: SQL
-      - addLabel:
-          label: Service Attention
-      description: '[sql] auto assign labels and users based on issue description.'
-    - if:
-      - payloadType: Issues
-      - or:
-        - titleContains:
-            pattern: '[Aa]z attestation'
-            isRegex: True
-        - bodyContains:
-            pattern: '[Aa]z attestation'
-            isRegex: True
-      - or:
-        - isAction:
-            action: Opened
-      then:
-      - addLabel:
-          label: Auto-Assign
-      - addLabel:
-          label: Attestation
-      - addLabel:
-          label: Service Attention
-      - assignTo:
-          users:
-          - ReaNAiveD
-      description: '[attestation] auto assign labels and users based on issue description.'
-    - if:
-      - payloadType: Pull_Request
-      - isAction:
-          action: Opened
-      - or:
-        - titleContains:
-            pattern: '[Aa]z attestation'
-            isRegex: True
-        - bodyContains:
-            pattern: '[Aa]z attestation'
-            isRegex: True
-        - titleContains:
-            pattern: '\b([Aa]ttestation)\b'
-            isRegex: True
-        - bodyContains:
-            pattern: '\b([Aa]ttestation)\b'
-            isRegex: True
-      then:
-      - addLabel:
-          label: Auto-Assign
-      - addLabel:
-          label: Attestation
-      - requestReview:
-          reviewer: yonzhan
-      - requestReview:
-          reviewer: jsntcy
-      - requestReview:
-          reviewer: ReaNAiveD
-      - assignTo:
-          users:
-          - ReaNAiveD
-      description: '[Attestation] Auto assign labels and reviewers based on PR title/description.'
-    - if:
-      - payloadType: Pull_Request
-      - isAction:
-          action: Opened
-      - or:
-        - titleContains:
-            pattern: k8s-extension
-            isRegex: True
-        - bodyContains:
-            pattern: k8s-extension
-            isRegex: True
-      then:
-      - requestReview:
-          reviewer: yonzhan
-      - addLabel:
-          label: Auto-Assign
-      - requestReview:
-          reviewer: zhoxing-ms
-      - requestReview:
-          reviewer: bavneetsingh16
-      - assignTo:
-          users:
-          - zhoxing-ms
-      description: '[k8s-extension] Auto assign labels and reviewers based on PR title/description.'
-    - if:
-      - payloadType: Pull_Request
-      - isAction:
-          action: Opened
-      - or:
-        - titleContains:
-            pattern: k8s-configuration
-            isRegex: True
-        - bodyContains:
-            pattern: k8s-configuration
-            isRegex: True
-      then:
-      - requestReview:
-          reviewer: yonzhan
-      - addLabel:
-          label: Auto-Assign
-      - requestReview:
-          reviewer: zhoxing-ms
-      - requestReview:
-          reviewer: bavneetsingh16
-      - assignTo:
-          users:
-          - zhoxing-ms
-      description: '[k8s-configuration] Auto assign labels and reviewers based on PR title/description.'
-    - if:
-      - payloadType: Issues
-      - or:
-        - titleContains:
-            pattern: '[Aa]z stream-analytics'
-            isRegex: True
-        - bodyContains:
-            pattern: '[Aa]z stream-analytics'
-            isRegex: True
-      - or:
-        - isAction:
-            action: Opened
-      then:
-      - addLabel:
-          label: Auto-Assign
-      - addLabel:
-          label: Stream Analytics
-      - assignTo:
-          users:
-          - necusjz
-      description: '[stream-analytics] auto assign labels and users based on issue description.'
-    - if:
-      - payloadType: Pull_Request
-      - isAction:
-          action: Opened
-      - or:
-        - titleContains:
-            pattern: '\b([Ss]tream[ -]?[Aa]nalytics)\b'
-            isRegex: True
-        - bodyContains:
-            pattern: '\b([Ss]tream[ -]?[Aa]nalytics)\b'
-            isRegex: True
-      then:
-      - requestReview:
-          reviewer: yonzhan
-      - addLabel:
-          label: Auto-Assign
-      - requestReview:
-          reviewer: jsntcy
-      - assignTo:
-          users:
-          - necusjz
-      - addLabel:
-          label: Stream Analytics
-      - requestReview:
-          reviewer: necusjz
-      - requestReview:
-          reviewer: AllyW
-      description: '[stream-analytics] Auto assign labels and reviewers based on PR title/description.'
-    - if:
-      - payloadType: Pull_Request
-      - isAction:
-          action: Opened
-      - or:
-        - titleContains:
-            pattern: '[Cc]onnected ?[Mm]achine'
-            isRegex: True
-        - bodyContains:
-            pattern: '[Cc]onnected ?[Mm]achine'
-            isRegex: True
-      then:
-      - requestReview:
-          reviewer: yonzhan
-      - addLabel:
-          label: Auto-Assign
-      - requestReview:
-          reviewer: zhoxing-ms
-      - assignTo:
-          users:
-          - zhoxing-ms
-      - requestReview:
-          reviewer: wangzelin007
-      description: '[connectedmachine] Auto assign labels and reviewers based on PR title/description.'
-    - if:
-      - payloadType: Issues
-      - or:
-        - titleContains:
-            pattern: '\b(az healthcareapis)\b'
-            isRegex: True
-        - bodyContains:
-            pattern: '\b(az healthcareapis)\b'
-            isRegex: True
-      - or:
-        - isAction:
-            action: Opened
-      then:
-      - addLabel:
-          label: Auto-Assign
-      - addLabel:
-          label: extension/healthcare
-      - assignTo:
-          users:
-          - wangzelin007
-      description: '[healthcareapis] auto assign labels and users based on issue description.'
-    - if:
-      - payloadType: Pull_Request
-      - isAction:
-          action: Opened
-      - or:
-        - titleContains:
-            pattern: healthcareapis
-            isRegex: True
-        - bodyContains:
-            pattern: healthcareapis
-            isRegex: True
-      then:
-      - requestReview:
-          reviewer: yonzhan
-      - addLabel:
-          label: Auto-Assign
-      - requestReview:
-          reviewer: wangzelin007
-      - assignTo:
-          users:
-          - wangzelin007
-      - addLabel:
-          label: extension/healthcare
-      - requestReview:
-          reviewer: jsntcy
-      description: '[healthcareapis] Auto assign labels and reviewers based on PR title/description.'
-    - if:
-      - payloadType: Pull_Request
-      - isAction:
-          action: Opened
-      - or:
-        - titleContains:
-            pattern: '[Release] Update index.json for extension [ healthcareapis ]'
-            isRegex: True
-      then:
-      - addLabel:
-          label: Auto-Assign
-      - requestReview:
-          reviewer: wangzelin007
-      - assignTo:
-          users:
-          - wangzelin007
-      - addReply:
-          reply: >-
-            Hi @wangzelin007,
-
-            Please review the pull request.
-      description: '[ healthcareapis ] Notify to review Update index.json PR'
-    - if:
-      - payloadType: Pull_Request
-      - isAction:
-          action: Opened
-      - or:
-        - titleContains:
-            pattern: '[Release] Update index.json for extension [ subscription ]'
-            isRegex: True
-      then:
-      - requestReview:
-          reviewer: zhoxing-ms
-      - addLabel:
-          label: Auto-Assign
-      - assignTo:
-          users:
-          - zhoxing-ms
-      - addLabel:
-          label: Subscription
-      - addReply:
-          reply: >-
-            Hi @zhoxing-ms,
-
-            Please review the pull request.
-      description: '[ subscription ] Notify to review Update index.json PR'
-    - if:
-      - payloadType: Pull_Request
-      - isAction:
-          action: Opened
-      - or:
-        - titleContains:
-            pattern: '\b(az account)\b'
-            isRegex: True
-        - bodyContains:
-            pattern: '\b(az account)\b'
-            isRegex: True
-      then:
-      - requestReview:
-          reviewer: zhoxing-ms
-      - addLabel:
-          label: Auto-Assign
-      - requestReview:
-          reviewer: wangzelin007
-      - assignTo:
-          users:
-          - zhoxing-ms
-      - addLabel:
-          label: Subscription
-      description: '[subscription] Auto assign labels and reviewers based on PR title/description.'
-    - if:
-      - payloadType: Issues
-      - or:
-        - titleContains:
-            pattern: '\b(az account)\b'
-            isRegex: True
-        - bodyContains:
-            pattern: '\b(az account)\b'
-            isRegex: True
-      - or:
-        - isAction:
-            action: Opened
-      then:
-      - addLabel:
-          label: Auto-Assign
-      - addLabel:
-          label: Subscription
-      - assignTo:
-          users:
-          - zhoxing-ms
-      description: '[subscription] auto assign labels and users based on issue description.'
-    - if:
-      - payloadType: Issues
-      - or:
-        - isAction:
-            action: Opened
-      - or:
-        - titleContains:
-            pattern: az \b(bot|Bot|BOT)\b
-            isRegex: True
-        - bodyContains:
-            pattern: az \b(bot|Bot|BOT)\b
-            isRegex: True
-      then:
-      - addLabel:
-          label: Auto-Assign
-      - addLabel:
-          label: Test
-      description: '[bot] Test'
-    - if:
-      - payloadType: Pull_Request
-      - isAction:
-          action: Opened
-      - or:
-        - titleContains:
-            pattern: '[Ss]erial-[Cc]onsole'
-            isRegex: True
-        - bodyContains:
-            pattern: '\b(az serial-console)\b'
-            isRegex: True
-      then:
-      - requestReview:
-          reviewer: necusjz
-      - addLabel:
-          label: Auto-Assign
-      - assignTo:
-          users:
-          - necusjz
-      - addLabel:
-          label: Serial Console
-      description: '[Serial-Console] Auto assign labels and reviewers based on PR title/description.'
-    - if:
-      - payloadType: Pull_Request
-      - isAction:
-          action: Opened
-      - or:
-        - titleContains:
-            pattern: Extension Regression Test for
-            isRegex: False
-        - bodyContains:
-            pattern: Triggered by CLI Extension Regression Test Pipeline
-            isRegex: False
-      then:
-      - requestReview:
-          reviewer: evelyn-ys
-      - addLabel:
-          label: Auto-Assign
-      - assignTo:
-          users:
-          - evelyn-ys
-      description: '[Regression-Test] Auto assign labels and reviewers based on PR title/description.'
-    - if:
-      - payloadType: Pull_Request
-      - isAction:
-          action: Opened
-      - or:
-        - titleContains:
-            pattern: '[Spring]'
-            isRegex: False
-        - titleContains:
-            pattern: az \b(spring)\b
-            isRegex: True
-        - bodyContains:
-            pattern: az \b(spring)\b
-            isRegex: True
-      then:
-      - requestReview:
-          reviewer: zhoxing-ms
-      - requestReview:
-          reviewer: yanzhudd
-      - addLabel:
-          label: Auto-Assign
-      - assignTo:
-          users:
-          - zhoxing-ms
-      description: '[Spring] Auto assign labels and reviewers based on PR title/description.'
-    - if:
-      - payloadType: Pull_Request
-      - isAction:
-          action: Opened
-      - or:
-        - titleContains:
-            pattern: '\b(az fleet)\b'
-            isRegex: True
-        - bodyContains:
-            pattern: '\b(az fleet)\b'
-            isRegex: True
-      then:
-      - requestReview:
-          reviewer: jsntcy
-      - requestReview:
-          reviewer: AllyW
-      - addLabel:
-          label: Auto-Assign
-      - assignTo:
-          users:
-          - AllyW
-      description: '[Fleet] Auto assign labels and reviewers based on PR title/description.'
-    - if:
-      - payloadType: Pull_Request
-      - isAction:
-          action: Opened
-      - or:
-        - titleContains:
-            pattern: '[Vv]m-repair'
-            isRegex: True
-        - bodyContains:
-            pattern: '[Vv]m-repair'
-            isRegex: True
-      then:
-      - requestReview:
-          reviewer: zhoxing-ms
-      - requestReview:
-          reviewer: yanzhudd
-      - requestReview:
-          reviewer: qwuae1
-      - addLabel:
-          label: Auto-Assign
-      - assignTo:
-          users:
-          - zhoxing-ms
-      description: '[vm-repair] Auto assign labels and reviewers based on PR title/description.'
-    - if:
-      - payloadType: Issues
-      - or:
-        - titleContains:
-            pattern: '\b(az azurestackhci)\b'
-            isRegex: True
-        - bodyContains:
-            pattern: '\b(az azurestackhci)\b'
-            isRegex: True
-      - or:
-        - isAction:
-            action: Opened
-      then:
-      - addLabel:
-          label: Auto-Assign
-      - addLabel:
-          label: AzureStackHCI
-      - addLabel:
-          label: Service Attention
-      description: '[azurestackhci] auto assign labels and users based on issue description.'
-    - if:
-      - payloadType: Issues
-      - or:
-        - titleContains:
-            pattern: '\b(az communication)\b'
-            isRegex: True
-        - bodyContains:
-            pattern: '\b(az communication)\b'
-            isRegex: True
-      - or:
-        - isAction:
-            action: Opened
-      then:
-      - addLabel:
-          label: Auto-Assign
-      - addLabel:
-          label: Communication
-      - addLabel:
-          label: Service Attention
-      description: '[Communication] auto assign labels and users based on issue description.'
-    - if:
-      - payloadType: Issues
-      - or:
-        - titleContains:
-            pattern: '[Aa]z internet-analyzer'
-            isRegex: True
-        - bodyContains:
-            pattern: '[Aa]z internet-analyzer'
-            isRegex: True
-        - titleContains:
-            pattern: '\b([Ii]nternet-[Aa]nalyzer)\b'
-            isRegex: True
-        - bodyContains:
-            pattern: '\b([Ii]nternet-[Aa]nalyzer)\b'
-            isRegex: True
-      - or:
-        - isAction:
-            action: Opened
-      then:
-      - addLabel:
-          label: Auto-Assign
-      - addLabel:
-          label: Internet Analyzer
-      - assignTo:
-          users:
-          - AllyW
-      description: '[Internet Analyzer] auto assign labels and users based on issue description.'
-    - if:
-      - payloadType: Pull_Request
-      - isAction:
-          action: Opened
-      - or:
-        - titleContains:
-            pattern: '[Aa]z internet-analyzer'
-            isRegex: True
-        - bodyContains:
-            pattern: '[Aa]z internet-analyzer'
-            isRegex: True
-        - titleContains:
-            pattern: '\b([Ii]nternet-[Aa]nalyzer)\b'
-            isRegex: True
-        - bodyContains:
-            pattern: '\b([Ii]nternet-[Aa]nalyzer)\b'
-            isRegex: True
-      then:
-      - addLabel:
-          label: Auto-Assign
-      - addLabel:
-          label: Internet Analyzer
-      - requestReview:
-          reviewer: yonzhan
-      - requestReview:
-          reviewer: necusjz
-      - requestReview:
-          reviewer: AllyW
-      - assignTo:
-          users:
-          - AllyW
-          - necusjz
-      description: '[Internet Analyzer] Auto assign labels and reviewers based on PR title/description.'
-    - if:
-      - payloadType: Pull_Request
-      - isAction:
-          action: Opened
-      - or:
-        - titleContains:
-            pattern: '\b(az load)\b'
-            isRegex: True
-        - bodyContains:
-            pattern: '\b(az load)\b'
-            isRegex: True
-      then:
-      - requestReview:
-          reviewer: AllyW
-      - requestReview:
-          reviewer: jsntcy
-      - requestReview:
-          reviewer: necusjz
-      - addLabel:
-          label: Auto-Assign
-      - assignTo:
-          users:
-          - AllyW
-      description: '[load] Auto assign labels and reviewers based on PR title/description.'
-    - if:
-      - payloadType: Issues
-      - or:
-        - titleContains:
-            pattern: '\b(az mysql)\b'
-            isRegex: True
-        - bodyContains:
-            pattern: '\b(az mysql)\b'
-            isRegex: True
-      - or:
-        - isAction:
-            action: Opened
-      then:
-      - addLabel:
-          label: Auto-Assign
-      - addLabel:
-          label: MySQL
-      - addLabel:
-          label: Service Attention
-      description: '[MySQL] auto assign labels and users based on issue description.'
-    - if:
-      - payloadType: Pull_Request
-      - isAction:
-          action: Opened
-      - or:
-        - titleContains:
-            pattern: devcenter
-            isRegex: True
-        - bodyContains:
-            pattern: devcenter
-            isRegex: True
-      then:
-      - requestReview:
-          reviewer: AllyW
-      - requestReview:
-          reviewer: jsntcy
-      - addLabel:
-          label: Auto-Assign
-      - assignTo:
-          users:
-          - AllyW
-      description: '[devcenter] Auto assign labels and reviewers based on PR title/description.'
-    - if:
-      - payloadType: Pull_Request
-      - isAction:
-          action: Opened
-      - or:
-        - titleContains:
-            pattern: '\b([Aa]rc ?[Aa]ppliance)\b'
-            isRegex: True
-        - bodyContains:
-            pattern: '\b([Aa]rc ?[Aa]ppliance)\b'
-            isRegex: True
-      then:
-      - requestReview:
-          reviewer: AllyW
-      - addLabel:
-          label: Auto-Assign
-      - assignTo:
-          users:
-          - AllyW
-      description: '[Arc Appliance] Auto assign labels and reviewers based on PR title/description.'
-    - if:
-      - payloadType: Pull_Request
-      - isAction:
-          action: Opened
-      - or:
-        - titleContains:
-            pattern: '\b([Ss]ervice ?[Cc]onnector)\b'
-            isRegex: True
-        - bodyContains:
-            pattern: '\b([Ss]ervice ?[Cc]onnector)\b'
-            isRegex: True
-      then:
-      - requestReview:
-          reviewer: necusjz
-      - requestReview:
-          reviewer: jsntcy
-      - addLabel:
-          label: Auto-Assign
-      - assignTo:
-          users:
-          - necusjz
-      description: '[Service Connector] Auto assign labels and reviewers based on PR title/description.'
-    - if:
-      - payloadType: Pull_Request
-      - isAction:
-          action: Opened
-      - or:
-        - titleContains:
-            pattern: '\b([Cc]onnected ?[Vv]mware)\b'
-            isRegex: True
-        - bodyContains:
-            pattern: '\b([Cc]onnected ?[Vv]mware)\b'
-            isRegex: True
-      then:
-      - requestReview:
-          reviewer: AllyW
-      - requestReview:
-          reviewer: jsntcy
-      - addLabel:
-          label: Auto-Assign
-      - assignTo:
-          users:
-          - AllyW
-      description: '[Connected Vmware] Auto assign labels and reviewers based on PR title/description.'
-    - if:
-      - payloadType: Issues
-      - or:
-        - titleContains:
-            pattern: '\b(az datafactory)\b'
-            isRegex: True
-        - bodyContains:
-            pattern: '\b(az datafactory)\b'
-            isRegex: True
-      - or:
-        - isAction:
-            action: Opened
-      then:
-      - addLabel:
-          label: Auto-Assign
-      - addLabel:
-          label: Data Factory
-      - addLabel:
-          label: Service Attention
-      description: '[Data Factory] auto assign labels and users based on issue description.'
-    - if:
-      - payloadType: Issues
-      - or:
-        - titleContains:
-            pattern: '[Aa]z peering'
-            isRegex: True
-        - bodyContains:
-            pattern: '[Aa]z peering'
-            isRegex: True
-        - titleContains:
-            pattern: '\b([Pp]eering)\b'
-            isRegex: True
-        - bodyContains:
-            pattern: '\b([Pp]eering)\b'
-            isRegex: True
-      - or:
-        - isAction:
-            action: Opened
-      then:
-      - addLabel:
-          label: Auto-Assign
-      - addLabel:
-          label: Peering
-      - assignTo:
-          users:
-          - necusjz
-      description: '[Peering] auto assign labels and users based on issue description.'
-    - if:
-      - payloadType: Pull_Request
-      - isAction:
-          action: Opened
-      - or:
-        - titleContains:
-            pattern: '[Aa]z peering'
-            isRegex: True
-        - bodyContains:
-            pattern: '[Aa]z peering'
-            isRegex: True
-        - titleContains:
-            pattern: '\b([Pp]eering)\b'
-            isRegex: True
-        - bodyContains:
-            pattern: '\b([Pp]eering)\b'
-            isRegex: True
-      then:
-      - addLabel:
-          label: Auto-Assign
-      - addLabel:
-          label: Peering
-      - requestReview:
-          reviewer: yonzhan
-      - requestReview:
-          reviewer: jsntcy
-      - requestReview:
-          reviewer: necusjz
-      - assignTo:
-          users:
-          - necusjz
-      description: '[Peering] Auto assign labels and reviewers based on PR title/description.'
-    - if:
-      - payloadType: Issues
-      - or:
-        - titleContains:
-            pattern: '[Aa]z storagesync'
-            isRegex: True
-        - bodyContains:
-            pattern: '[Aa]z storagesync'
-            isRegex: True
-        - titleContains:
-            pattern: '\b([Ss]toragesync)\b'
-            isRegex: True
-        - bodyContains:
-            pattern: '\b([Ss]toragesync)\b'
-            isRegex: True
-      - or:
-        - isAction:
-            action: Opened
-      then:
-      - addLabel:
-          label: Auto-Assign
-      - addLabel:
-          label: Storagesync
-      - assignTo:
-          users:
-          - calvinhzy
-      description: '[Storagesync] auto assign labels and users based on issue description.'
-    - if:
-      - payloadType: Pull_Request
-      - isAction:
-          action: Opened
-      - or:
-        - titleContains:
-            pattern: '[Aa]z storagesync'
-            isRegex: True
-        - bodyContains:
-            pattern: '[Aa]z storagesync'
-            isRegex: True
-        - titleContains:
-            pattern: '\b([Ss]toragesync)\b'
-            isRegex: True
-        - bodyContains:
-            pattern: '\b([Ss]toragesync)\b'
-            isRegex: True
-      then:
-      - addLabel:
-          label: Auto-Assign
-      - addLabel:
-          label: Storagesync
-      - requestReview:
-          reviewer: yonzhan
-      - requestReview:
-          reviewer: jsntcy
-      - requestReview:
-          reviewer: calvinhzy
-      - assignTo:
-          users:
-          - calvinhzy
-      description: '[Storagesync] Auto assign labels and reviewers based on PR title/description.'
-    - if:
-      - payloadType: Issues
-      - or:
-        - titleContains:
-            pattern: '[Aa]z network watcher'
-            isRegex: True
-        - bodyContains:
-            pattern: '[Aa]z network watcher'
-            isRegex: True
-        - titleContains:
-            pattern: '\b([Nn]etwork [Ww]atcher)\b'
-            isRegex: True
-        - bodyContains:
-            pattern: '\b([Nn]etwork [Ww]atcher)\b'
-            isRegex: True
-      - or:
-        - isAction:
-            action: Opened
-      then:
-      - addLabel:
-          label: Auto-Assign
-      - addLabel:
-          label: Network - Network Watcher
-      - assignTo:
-          users:
-          - AllyW
-          - necusjz
-      description: '[Network Watcher] auto assign labels and users based on issue description.'
-    - if:
-      - payloadType: Pull_Request
-      - isAction:
-          action: Opened
-      - or:
-        - titleContains:
-            pattern: '[Aa]z network watcher'
-            isRegex: True
-        - bodyContains:
-            pattern: '[Aa]z network watcher'
-            isRegex: True
-        - titleContains:
-            pattern: '\b([Nn]etwork [Ww]atcher)\b'
-            isRegex: True
-        - bodyContains:
-            pattern: '\b([Nn]etwork [Ww]atcher)\b'
-            isRegex: True
-      then:
-      - addLabel:
-          label: Auto-Assign
-      - addLabel:
-          label: Network - Network Watcher
-      - requestReview:
-          reviewer: yonzhan
-      - requestReview:
-          reviewer: jsntcy
-      - requestReview:
-          reviewer: AllyW
-      - requestReview:
-          reviewer: necusjz
-      - assignTo:
-          users:
-          - AllyW
-          - necusjz
-      description: '[Network Watcher] Auto assign labels and reviewers based on PR title/description.'
-    - if:
-      - payloadType: Issues
-      - or:
-        - titleContains:
-            pattern: '[Aa]z powerbi'
-            isRegex: True
-        - bodyContains:
-            pattern: '[Aa]z powerbi'
-            isRegex: True
-        - titleContains:
-            pattern: '\b([Pp]owerbi)\b'
-            isRegex: True
-        - bodyContains:
-            pattern: '\b([Pp]owerbi)\b'
-            isRegex: True
-      - or:
-        - isAction:
-            action: Opened
-      then:
-      - addLabel:
-          label: Auto-Assign
-      - addLabel:
-          label: PowerBI
-      - assignTo:
-          users:
-          - necusjz
-      description: '[PowerBI] auto assign labels and users based on issue description.'
-    - if:
-      - payloadType: Pull_Request
-      - isAction:
-          action: Opened
-      - or:
-        - titleContains:
-            pattern: '[Aa]z powerbi'
-            isRegex: True
-        - bodyContains:
-            pattern: '[Aa]z powerbi'
-            isRegex: True
-        - titleContains:
-            pattern: '\b([Pp]owerbi)\b'
-            isRegex: True
-        - bodyContains:
-            pattern: '\b([Pp]owerbi)\b'
-            isRegex: True
-      then:
-      - addLabel:
-          label: Auto-Assign
-      - addLabel:
-          label: PowerBI
-      - requestReview:
-          reviewer: yonzhan
-      - requestReview:
-          reviewer: jsntcy
-      - requestReview:
-          reviewer: necusjz
-      - requestReview:
-          reviewer: AllyW
-      - assignTo:
-          users:
-          - necusjz
-      description: '[PowerBI] Auto assign labels and reviewers based on PR title/description.'
-    - if:
-      - payloadType: Pull_Request
-      - isAction:
-          action: Opened
-      - or:
-        - titleContains:
-            pattern: k8s-runtime
-            isRegex: True
-        - bodyContains:
-            pattern: k8s-runtime
-            isRegex: True
-      then:
-      - addLabel:
-          label: Auto-Assign
-      - requestReview:
-          reviewer: yonzhan
-      - requestReview:
-          reviewer: ReaNAiveD
-      - assignTo:
-          users:
-          - ReaNAiveD
-      description: '[k8s-runtime] Auto assign labels and reviewers based on PR title/description.'
-    - if:
-      - payloadType: Issues
-      - or:
-        - titleContains:
-            pattern: '[Aa]z acat'
-            isRegex: True
-        - bodyContains:
-            pattern: '[Aa]z acat'
-            isRegex: True
-        - titleContains:
-            pattern: '\b([Aa]cat)\b'
-            isRegex: True
-        - bodyContains:
-            pattern: '\b([Aa]cat)\b'
-            isRegex: True
-      - or:
-        - isAction:
-            action: Opened
-      then:
-      - addLabel:
-          label: Auto-Assign
-      - addLabel:
-          label: Acat
-      - assignTo:
-          users:
-          - qinqingxu
-          - Sherylueen
-          - yongxin-ms
-          - wh-alice
-      description: '[Acat] auto assign labels and users based on issue description.'
-onFailure:
-onSuccess:
+id:
+name: GitOps.PullRequestIssueManagement
+description: GitOps.PullRequestIssueManagement primitive
+owner:
+resource: repository
+disabled: false
+where:
+configuration:
+  resourceManagementConfiguration:
+    scheduledSearches:
+    - description: Close stale issues
+      frequencies:
+      - daily:
+          time: 1:0
+      filters:
+      - isIssue
+      - isOpen
+      - hasLabel:
+          label: needs-author-feedback
+      - hasLabel:
+          label: no-recent-activity
+      - noActivitySince:
+          days: 14
+      actions:
+      - closeIssue
+    - description: Add no recent activity label to issues
+      frequencies:
+      - hourly:
+          hour: 6
+      filters:
+      - isIssue
+      - isOpen
+      - hasLabel:
+          label: needs-author-feedback
+      - noActivitySince:
+          days: 7
+      - isNotLabeledWith:
+          label: no-recent-activity
+      actions:
+      - addLabel:
+          label: no-recent-activity
+      - addReply:
+          reply: Hi, we're sending this friendly reminder because we haven't heard back from you in a while. We need more information about this issue to help address it. Please be sure to give us your input within the next **7 days**. If we don't hear back from you within **14 days** of this comment the issue will be automatically closed. Thank you!
+    - description: '[Resolve Workflow] Close Addressed Issues'
+      frequencies:
+      - hourly:
+          hour: 6
+      filters:
+      - isIssue
+      - isOpen
+      - hasLabel:
+          label: issue-addressed
+      - noActivitySince:
+          days: 7
+      actions:
+      - addReply:
+          reply: Hi @${issueAuthor}, since you haven’t asked that we “`/unresolve`” the issue, we’ll close this out. If you believe further discussion is needed, please add a comment “`/unresolve`” to reopen the issue.
+      - closeIssue
+    eventResponderTasks:
+    - if:
+      - payloadType: Issue_Comment
+      - isAction:
+          action: Created
+      - isActivitySender:
+          issueAuthor: True
+      - hasLabel:
+          label: needs-author-feedback
+      - isOpen
+      then:
+      - addLabel:
+          label: needs-team-attention
+      - removeLabel:
+          label: needs-author-feedback
+      description: Replace needs author feedback label with needs attention label when the author comments on an issue
+    - if:
+      - payloadType: Issues
+      - not:
+          isAction:
+            action: Closed
+      - hasLabel:
+          label: no-recent-activity
+      then:
+      - removeLabel:
+          label: no-recent-activity
+      description: Remove no recent activity label from issues
+    - if:
+      - payloadType: Issue_Comment
+      - hasLabel:
+          label: no-recent-activity
+      then:
+      - removeLabel:
+          label: no-recent-activity
+      description: Remove no recent activity label when an issue is commented on
+    - if:
+      - payloadType: Issues
+      - isAction:
+          action: Opened
+      - and:
+        - not:
+            activitySenderHasPermission:
+              permission: Write
+        - not:
+            activitySenderHasAssociation:
+              association: Member
+        - not:
+            activitySenderHasAssociation:
+              association: Collaborator
+        - not:
+            activitySenderHasPermission:
+              permission: Admin
+      then:
+      - addLabel:
+          label: question
+      description: 'Add question label to new issues '
+    - if:
+      - payloadType: Issues
+      - labelAdded:
+          label: issue-addressed
+      then:
+      - addReply:
+          reply: Hi @${issueAuthor}.  Thank you for opening this issue and giving us the opportunity to assist.  We believe that this has been addressed.  If you feel that further discussion is needed, please add a comment with the text “`/unresolve`” to remove the “issue-addressed” label and continue the conversation.
+      - removeLabel:
+          label: needs-triage
+      - removeLabel:
+          label: needs-team-triage
+      - removeLabel:
+          label: needs-team-attention
+      - removeLabel:
+          label: needs-author-feedback
+      - removeLabel:
+          label: no-recent-activity
+      description: '[Resolve Workflow] Issue Addressed Label Applied'
+    - if:
+      - payloadType: Issue_Comment
+      - hasLabel:
+          label: issue-addressed
+      - commentContains:
+          pattern: /unresolve
+          isRegex: False
+      - or:
+        - isActivitySender:
+            issueAuthor: True
+        - activitySenderHasPermission:
+            permission: Admin
+        - activitySenderHasPermission:
+            permission: Write
+      then:
+      - reopenIssue
+      - removeLabel:
+          label: issue-addressed
+      - addLabel:
+          label: needs-team-attention
+      description: '[Resolve Workflow] Unresolve Command by Author'
+    - if:
+      - payloadType: Issue_Comment
+      - hasLabel:
+          label: issue-addressed
+      - commentContains:
+          pattern: /unresolve
+          isRegex: False
+      - and:
+        - not:
+            isActivitySender:
+              issueAuthor: True
+        - not:
+            activitySenderHasPermission:
+              permission: Admin
+        - not:
+            activitySenderHasPermission:
+              permission: Write
+      then:
+      - addReply:
+          reply: Hi ${contextualAuthor}, only the original author of the issue can ask that it be unresolved.  Please open a new issue with your scenario and details if you would like to discuss this topic with the team.
+      description: '[Resolve Workflow] Unresolve Command Without Permissions'
+    - if:
+      - payloadType: Issues
+      - isOpen
+      - hasLabel:
+          label: issue-addressed
+      - or:
+        - labelAdded:
+            label: needs-team-attention
+        - labelAdded:
+            label: needs-author-feedback
+        - labelAdded:
+            label: Service Attention
+        - labelAdded:
+            label: needs-triage
+        - labelAdded:
+            label: needs-team-triage
+      then:
+      - removeLabel:
+          label: issue-addressed
+      description: '[Resolve Workflow] Unresolve on WIP Labels'
+    - if:
+      - payloadType: Issues
+      - isOpen
+      - hasLabel:
+          label: customer-reported
+      - labelRemoved:
+          label: Service Attention
+      then:
+      - addLabel:
+          label: needs-team-triage
+      description: Add label after "Service Attention" is removed
+    - if:
+      - or:
+        - payloadType: Issues
+      - isAction:
+          action: Labeled
+      then:
+      - if:
+        - hasLabel:
+            label: Service Attention
+        - hasLabel:
+            label: AAD
+        then:
+        - mentionUsers:
+            mentionees:
+            - adamedx
+            replyTemplate: Thanks for the feedback! We are routing this to the appropriate team for follow-up. cc ${mentionees}.
+            assignMentionees: False
+      - if:
+        - hasLabel:
+            label: Service Attention
+        - hasLabel:
+            label: ACS
+        then:
+        - mentionUsers:
+            mentionees:
+            - acsdevx-msft
+            replyTemplate: Thanks for the feedback! We are routing this to the appropriate team for follow-up. cc ${mentionees}.
+            assignMentionees: False
+      - if:
+        - hasLabel:
+            label: Service Attention
+        - hasLabel:
+            label: Advisor
+        then:
+        - mentionUsers:
+            mentionees:
+            - mojayara
+            - jportugal0
+            - pkrishnanms
+            replyTemplate: Thanks for the feedback! We are routing this to the appropriate team for follow-up. cc ${mentionees}.
+            assignMentionees: False
+      - if:
+        - hasLabel:
+            label: Service Attention
+        - hasLabel:
+            label: AKS
+        then:
+        - mentionUsers:
+            mentionees:
+            - mbifeld
+            - FumingZhang
+            - andyliuliming
+            replyTemplate: Thanks for the feedback! We are routing this to the appropriate team for follow-up. cc ${mentionees}.
+            assignMentionees: False
+      - if:
+        - hasLabel:
+            label: Service Attention
+        - hasLabel:
+            label: Alerts Management
+        then:
+        - mentionUsers:
+            mentionees:
+            - liadtal
+            - yairgil
+            replyTemplate: Thanks for the feedback! We are routing this to the appropriate team for follow-up. cc ${mentionees}.
+            assignMentionees: False
+      - if:
+        - hasLabel:
+            label: Service Attention
+        - hasLabel:
+            label: Amg
+        then:
+        - mentionUsers:
+            mentionees:
+            - ABZhang0
+            replyTemplate: Thanks for the feedback! We are routing this to the appropriate team for follow-up. cc ${mentionees}.
+            assignMentionees: False
+      - if:
+        - hasLabel:
+            label: Service Attention
+        - hasLabel:
+            label: Analysis Services
+        then:
+        - mentionUsers:
+            mentionees:
+            - athipp
+            - minghan
+            replyTemplate: Thanks for the feedback! We are routing this to the appropriate team for follow-up. cc ${mentionees}.
+            assignMentionees: False
+      - if:
+        - hasLabel:
+            label: Service Attention
+        - hasLabel:
+            label: API Management
+        then:
+        - mentionUsers:
+            mentionees:
+            - solankisamir
+            - mikebudzynski
+            - KedarJoshi
+            - yingru97
+            replyTemplate: Thanks for the feedback! We are routing this to the appropriate team for follow-up. cc ${mentionees}.
+            assignMentionees: False
+      - if:
+        - hasLabel:
+            label: Service Attention
+        - hasLabel:
+            label: App Configuration
+        then:
+        - mentionUsers:
+            mentionees:
+            - shenmuxiaosen
+            - avanigupta
+            replyTemplate: Thanks for the feedback! We are routing this to the appropriate team for follow-up. cc ${mentionees}.
+            assignMentionees: False
+      - if:
+        - hasLabel:
+            label: Service Attention
+        - hasLabel:
+            label: App Services
+        then:
+        - mentionUsers:
+            mentionees:
+            - antcp
+            - AzureAppServiceCLI
+            replyTemplate: Thanks for the feedback! We are routing this to the appropriate team for follow-up. cc ${mentionees}.
+            assignMentionees: False
+      - if:
+        - hasLabel:
+            label: Service Attention
+        - hasLabel:
+            label: Application Insights
+        then:
+        - mentionUsers:
+            mentionees:
+            - azmonapplicationinsights
+            replyTemplate: Thanks for the feedback! We are routing this to the appropriate team for follow-up. cc ${mentionees}.
+            assignMentionees: False
+      - if:
+        - hasLabel:
+            label: Service Attention
+        - hasLabel:
+            label: Appservice-kube
+        then:
+        - mentionUsers:
+            mentionees:
+            - Juliehzl
+            replyTemplate: Thanks for the feedback! We are routing this to the appropriate team for follow-up. cc ${mentionees}.
+            assignMentionees: False
+      - if:
+        - hasLabel:
+            label: Service Attention
+        - hasLabel:
+            label: Arc enabled servers
+        then:
+        - mentionUsers:
+            mentionees:
+            - rpsqrd
+            - edyoung
+            - vedkale
+            replyTemplate: Thanks for the feedback! We are routing this to the appropriate team for follow-up. cc ${mentionees}.
+            assignMentionees: False
+      - if:
+        - hasLabel:
+            label: Service Attention
+        - hasLabel:
+            label: ArcResourceBridge
+        then:
+        - mentionUsers:
+            mentionees:
+            - alt-key
+            - saisankargochhayat
+            replyTemplate: Thanks for the feedback! We are routing this to the appropriate team for follow-up. cc ${mentionees}.
+            assignMentionees: False
+      - if:
+        - hasLabel:
+            label: Service Attention
+        - hasLabel:
+            label: ARM
+        then:
+        - mentionUsers:
+            mentionees:
+            - josephkwchan
+            - jennyhunter-msft
+            replyTemplate: Thanks for the feedback! We are routing this to the appropriate team for follow-up. cc ${mentionees}.
+            assignMentionees: False
+      - if:
+        - hasLabel:
+            label: Service Attention
+        - hasLabel:
+            label: ARM - Core
+        then:
+        - mentionUsers:
+            mentionees:
+            - josephkwchan
+            - jennyhunter-msft
+            replyTemplate: Thanks for the feedback! We are routing this to the appropriate team for follow-up. cc ${mentionees}.
+            assignMentionees: False
+      - if:
+        - hasLabel:
+            label: Service Attention
+        - hasLabel:
+            label: ARM - Managed Applications
+        then:
+        - mentionUsers:
+            mentionees:
+            - MSEvanhi
+            replyTemplate: Thanks for the feedback! We are routing this to the appropriate team for follow-up. cc ${mentionees}.
+            assignMentionees: False
+      - if:
+        - hasLabel:
+            label: Service Attention
+        - hasLabel:
+            label: ARM - Management Group
+        then:
+        - mentionUsers:
+            mentionees:
+            - rthorn17
+            - daxfohl
+            replyTemplate: Thanks for the feedback! We are routing this to the appropriate team for follow-up. cc ${mentionees}.
+            assignMentionees: False
+      - if:
+        - hasLabel:
+            label: Service Attention
+        - hasLabel:
+            label: ARM - RBAC
+        then:
+        - mentionUsers:
+            mentionees:
+            - LizMS
+            - cbrooksmsft
+            replyTemplate: Thanks for the feedback! We are routing this to the appropriate team for follow-up. cc ${mentionees}.
+            assignMentionees: False
+      - if:
+        - hasLabel:
+            label: Service Attention
+        - hasLabel:
+            label: ARM - Service Catalog
+        then:
+        - mentionUsers:
+            mentionees:
+            - MSEvanhi
+            replyTemplate: Thanks for the feedback! We are routing this to the appropriate team for follow-up. cc ${mentionees}.
+            assignMentionees: False
+      - if:
+        - hasLabel:
+            label: Service Attention
+        - hasLabel:
+            label: ARM - Tags
+        then:
+        - mentionUsers:
+            mentionees:
+            - rthorn17
+            replyTemplate: Thanks for the feedback! We are routing this to the appropriate team for follow-up. cc ${mentionees}.
+            assignMentionees: False
+      - if:
+        - hasLabel:
+            label: Service Attention
+        - hasLabel:
+            label: ARM - Templates
+        then:
+        - mentionUsers:
+            mentionees:
+            - Azure/deployments-owners
+            replyTemplate: Thanks for the feedback! We are routing this to the appropriate team for follow-up. cc ${mentionees}.
+            assignMentionees: False
+      - if:
+        - hasLabel:
+            label: Service Attention
+        - hasLabel:
+            label: arm-bicep
+        then:
+        - mentionUsers:
+            mentionees:
+            - Azure/deployments-owners
+            replyTemplate: Thanks for the feedback! We are routing this to the appropriate team for follow-up. cc ${mentionees}.
+            assignMentionees: False
+      - if:
+        - hasLabel:
+            label: Service Attention
+        - hasLabel:
+            label: ARO
+        then:
+        - mentionUsers:
+            mentionees:
+            - mjudeikis
+            - jim-minter
+            - julienstroheker
+            - amanohar
+            replyTemplate: Thanks for the feedback! We are routing this to the appropriate team for follow-up. cc ${mentionees}.
+            assignMentionees: False
+      - if:
+        - hasLabel:
+            label: Service Attention
+        - hasLabel:
+            label: ASTRO
+        then:
+        - mentionUsers:
+            mentionees:
+            - Reshmi-Sriram
+            - banggaurav
+            - charanjeet2008
+            replyTemplate: Thanks for the feedback! We are routing this to the appropriate team for follow-up. cc ${mentionees}.
+            assignMentionees: False
+      - if:
+        - hasLabel:
+            label: Service Attention
+        - hasLabel:
+            label: Attestation
+        then:
+        - mentionUsers:
+            mentionees:
+            - anilba06
+            replyTemplate: Thanks for the feedback! We are routing this to the appropriate team for follow-up. cc ${mentionees}.
+            assignMentionees: False
+      - if:
+        - hasLabel:
+            label: Service Attention
+        - hasLabel:
+            label: Authorization
+        then:
+        - mentionUsers:
+            mentionees:
+            - darshanhs90
+            - AshishGargMicrosoft
+            replyTemplate: Thanks for the feedback! We are routing this to the appropriate team for follow-up. cc ${mentionees}.
+            assignMentionees: False
+      - if:
+        - hasLabel:
+            label: Service Attention
+        - hasLabel:
+            label: Automation
+        then:
+        - mentionUsers:
+            mentionees:
+            - jaspkaur28
+            - sanjkum
+            replyTemplate: Thanks for the feedback! We are routing this to the appropriate team for follow-up. cc ${mentionees}.
+            assignMentionees: False
+      - if:
+        - hasLabel:
+            label: Service Attention
+        - hasLabel:
+            label: AVS
+        then:
+        - mentionUsers:
+            mentionees:
+            - divka78
+            - amitchat
+            - aishu
+            replyTemplate: Thanks for the feedback! We are routing this to the appropriate team for follow-up. cc ${mentionees}.
+            assignMentionees: False
+      - if:
+        - hasLabel:
+            label: Service Attention
+        - hasLabel:
+            label: Azure Data Explorer
+        then:
+        - mentionUsers:
+            mentionees:
+            - ilayrn
+            - orhasban
+            - zoharHenMicrosoft
+            - sagivf
+            - Aviv-Yaniv
+            replyTemplate: Thanks for the feedback! We are routing this to the appropriate team for follow-up. cc ${mentionees}.
+            assignMentionees: False
+      - if:
+        - hasLabel:
+            label: Service Attention
+        - hasLabel:
+            label: Azure Deployments
+        then:
+        - mentionUsers:
+            mentionees:
+            - Azure/deployments-owners
+            replyTemplate: Thanks for the feedback! We are routing this to the appropriate team for follow-up. cc ${mentionees}.
+            assignMentionees: False
+      - if:
+        - hasLabel:
+            label: Service Attention
+        - hasLabel:
+            label: Azure Stack
+        then:
+        - mentionUsers:
+            mentionees:
+            - sijuman
+            - sarathys
+            - bganapa
+            - rakku-ms
+            replyTemplate: Thanks for the feedback! We are routing this to the appropriate team for follow-up. cc ${mentionees}.
+            assignMentionees: False
+      - if:
+        - hasLabel:
+            label: Service Attention
+        - hasLabel:
+            label: Azure.Spring - Cosmos
+        then:
+        - mentionUsers:
+            mentionees:
+            - kushagraThapar
+            replyTemplate: Thanks for the feedback! We are routing this to the appropriate team for follow-up. cc ${mentionees}.
+            assignMentionees: False
+      - if:
+        - hasLabel:
+            label: Service Attention
+        - hasLabel:
+            label: AzureDataTransfer
+        then:
+        - mentionUsers:
+            mentionees:
+            - lasuredd-msft
+            - fzkhan
+            - pkuma-msft
+            replyTemplate: Thanks for the feedback! We are routing this to the appropriate team for follow-up. cc ${mentionees}.
+            assignMentionees: False
+      - if:
+        - hasLabel:
+            label: Service Attention
+        - hasLabel:
+            label: Batch
+        then:
+        - mentionUsers:
+            mentionees:
+            - dpwatrous
+            - wiboris
+            - cRui861
+            - skapur12
+            - wanghoppe
+            replyTemplate: Thanks for the feedback! We are routing this to the appropriate team for follow-up. cc ${mentionees}.
+            assignMentionees: False
+      - if:
+        - hasLabel:
+            label: Service Attention
+        - hasLabel:
+            label: BatchAI
+        then:
+        - mentionUsers:
+            mentionees:
+            - pradeepgunda
+            replyTemplate: Thanks for the feedback! We are routing this to the appropriate team for follow-up. cc ${mentionees}.
+            assignMentionees: False
+      - if:
+        - hasLabel:
+            label: Service Attention
+        - hasLabel:
+            label: Billing
+        then:
+        - mentionUsers:
+            mentionees:
+            - muazmian
+            - us6193
+            replyTemplate: Thanks for the feedback! We are routing this to the appropriate team for follow-up. cc ${mentionees}.
+            assignMentionees: False
+      - if:
+        - hasLabel:
+            label: Service Attention
+        - hasLabel:
+            label: Blob Storage SFTP
+        then:
+        - mentionUsers:
+            mentionees:
+            - greeshma-microsoft
+            replyTemplate: Thanks for the feedback! We are routing this to the appropriate team for follow-up. cc ${mentionees}.
+            assignMentionees: False
+      - if:
+        - hasLabel:
+            label: Service Attention
+        - hasLabel:
+            label: Blueprint
+        then:
+        - mentionUsers:
+            mentionees:
+            - alex-frankel
+            - filizt
+            replyTemplate: Thanks for the feedback! We are routing this to the appropriate team for follow-up. cc ${mentionees}.
+            assignMentionees: False
+      - if:
+        - hasLabel:
+            label: Service Attention
+        - hasLabel:
+            label: Bootstrapper
+        then:
+        - mentionUsers:
+            mentionees:
+            - bganapa
+            replyTemplate: Thanks for the feedback! We are routing this to the appropriate team for follow-up. cc ${mentionees}.
+            assignMentionees: False
+      - if:
+        - hasLabel:
+            label: Service Attention
+        - hasLabel:
+            label: Bot Service
+        then:
+        - mentionUsers:
+            mentionees:
+            - sgellock
+            replyTemplate: Thanks for the feedback! We are routing this to the appropriate team for follow-up. cc ${mentionees}.
+            assignMentionees: False
+      - if:
+        - hasLabel:
+            label: Service Attention
+        - hasLabel:
+            label: Cloud Service (Ext)
+        then:
+        - mentionUsers:
+            mentionees:
+            - hirenshah1
+            replyTemplate: Thanks for the feedback! We are routing this to the appropriate team for follow-up. cc ${mentionees}.
+            assignMentionees: False
+      - if:
+        - hasLabel:
+            label: Service Attention
+        - hasLabel:
+            label: Cloud Shell
+        then:
+        - mentionUsers:
+            mentionees:
+            - mbifeld
+            replyTemplate: Thanks for the feedback! We are routing this to the appropriate team for follow-up. cc ${mentionees}.
+            assignMentionees: False
+      - if:
+        - hasLabel:
+            label: Service Attention
+        - hasLabel:
+            label: CloudService
+        then:
+        - mentionUsers:
+            mentionees:
+            - bberera
+            replyTemplate: Thanks for the feedback! We are routing this to the appropriate team for follow-up. cc ${mentionees}.
+            assignMentionees: False
+      - if:
+        - hasLabel:
+            label: Service Attention
+        - hasLabel:
+            label: CodeSigning
+        then:
+        - mentionUsers:
+            mentionees:
+            - Jaxelr
+            - DawnWang17
+            replyTemplate: Thanks for the feedback! We are routing this to the appropriate team for follow-up. cc ${mentionees}.
+            assignMentionees: False
+      - if:
+        - hasLabel:
+            label: Service Attention
+        - hasLabel:
+            label: Cognitive - Anomaly Detector
+        then:
+        - mentionUsers:
+            mentionees:
+            - yingqunpku
+            - bowgong
+            replyTemplate: Thanks for the feedback! We are routing this to the appropriate team for follow-up. cc ${mentionees}.
+            assignMentionees: False
+      - if:
+        - hasLabel:
+            label: Service Attention
+        - hasLabel:
+            label: Cognitive - Bing
+        then:
+        - mentionUsers:
+            mentionees:
+            - jaggerbodas-ms
+            - arwong
+            replyTemplate: Thanks for the feedback! We are routing this to the appropriate team for follow-up. cc ${mentionees}.
+            assignMentionees: False
+      - if:
+        - hasLabel:
+            label: Service Attention
+        - hasLabel:
+            label: Cognitive - Computer Vision
+        then:
+        - mentionUsers:
+            mentionees:
+            - ryogok
+            - TFR258
+            - tburns10
+            replyTemplate: Thanks for the feedback! We are routing this to the appropriate team for follow-up. cc ${mentionees}.
+            assignMentionees: False
+      - if:
+        - hasLabel:
+            label: Service Attention
+        - hasLabel:
+            label: Cognitive - Content Moderator
+        then:
+        - mentionUsers:
+            mentionees:
+            - swiftarrow11
+            replyTemplate: Thanks for the feedback! We are routing this to the appropriate team for follow-up. cc ${mentionees}.
+            assignMentionees: False
+      - if:
+        - hasLabel:
+            label: Service Attention
+        - hasLabel:
+            label: Cognitive - Custom Vision
+        then:
+        - mentionUsers:
+            mentionees:
+            - areddish
+            - tburns10
+            replyTemplate: Thanks for the feedback! We are routing this to the appropriate team for follow-up. cc ${mentionees}.
+            assignMentionees: False
+      - if:
+        - hasLabel:
+            label: Service Attention
+        - hasLabel:
+            label: Cognitive - Face
+        then:
+        - mentionUsers:
+            mentionees:
+            - JinyuID
+            - dipidoo
+            - SteveMSFT
+            replyTemplate: Thanks for the feedback! We are routing this to the appropriate team for follow-up. cc ${mentionees}.
+            assignMentionees: False
+      - if:
+        - hasLabel:
+            label: Service Attention
+        - hasLabel:
+            label: Cognitive - Form Recognizer
+        then:
+        - mentionUsers:
+            mentionees:
+            - ctstone
+            - anrothMSFT
+            - yungshinlintw
+            replyTemplate: Thanks for the feedback! We are routing this to the appropriate team for follow-up. cc ${mentionees}.
+            assignMentionees: False
+      - if:
+        - hasLabel:
+            label: Service Attention
+        - hasLabel:
+            label: Cognitive - Immersive Reader
+        then:
+        - mentionUsers:
+            mentionees:
+            - metanMSFT
+            replyTemplate: Thanks for the feedback! We are routing this to the appropriate team for follow-up. cc ${mentionees}.
+            assignMentionees: False
+      - if:
+        - hasLabel:
+            label: Service Attention
+        - hasLabel:
+            label: Cognitive - Ink Recognizer
+        then:
+        - mentionUsers:
+            mentionees:
+            - olduroja
+            replyTemplate: Thanks for the feedback! We are routing this to the appropriate team for follow-up. cc ${mentionees}.
+            assignMentionees: False
+      - if:
+        - hasLabel:
+            label: Service Attention
+        - hasLabel:
+            label: Cognitive - LUIS
+        then:
+        - mentionUsers:
+            mentionees:
+            - cahann
+            - kayousef
+            replyTemplate: Thanks for the feedback! We are routing this to the appropriate team for follow-up. cc ${mentionees}.
+            assignMentionees: False
+      - if:
+        - hasLabel:
+            label: Service Attention
+        - hasLabel:
+            label: Cognitive - Mgmt
+        then:
+        - mentionUsers:
+            mentionees:
+            - yangyuan
+            replyTemplate: Thanks for the feedback! We are routing this to the appropriate team for follow-up. cc ${mentionees}.
+            assignMentionees: False
+      - if:
+        - hasLabel:
+            label: Service Attention
+        - hasLabel:
+            label: Cognitive - Personalizer
+        then:
+        - mentionUsers:
+            mentionees:
+            - dwaijam
+            replyTemplate: Thanks for the feedback! We are routing this to the appropriate team for follow-up. cc ${mentionees}.
+            assignMentionees: False
+      - if:
+        - hasLabel:
+            label: Service Attention
+        - hasLabel:
+            label: Cognitive - QnA Maker
+        then:
+        - mentionUsers:
+            mentionees:
+            - bingisbestest
+            - nerajput1607
+            replyTemplate: Thanks for the feedback! We are routing this to the appropriate team for follow-up. cc ${mentionees}.
+            assignMentionees: False
+      - if:
+        - hasLabel:
+            label: Service Attention
+        - hasLabel:
+            label: Cognitive - Speech
+        then:
+        - mentionUsers:
+            mentionees:
+            - robch
+            - oscholz
+            replyTemplate: Thanks for the feedback! We are routing this to the appropriate team for follow-up. cc ${mentionees}.
+            assignMentionees: False
+      - if:
+        - hasLabel:
+            label: Service Attention
+        - hasLabel:
+            label: Cognitive - Text Analytics
+        then:
+        - mentionUsers:
+            mentionees:
+            - assafi
+            replyTemplate: Thanks for the feedback! We are routing this to the appropriate team for follow-up. cc ${mentionees}.
+            assignMentionees: False
+      - if:
+        - hasLabel:
+            label: Service Attention
+        - hasLabel:
+            label: Cognitive - Translator
+        then:
+        - mentionUsers:
+            mentionees:
+            - swmachan
+            replyTemplate: Thanks for the feedback! We are routing this to the appropriate team for follow-up. cc ${mentionees}.
+            assignMentionees: False
+      - if:
+        - hasLabel:
+            label: Service Attention
+        - hasLabel:
+            label: Cognitive Services
+        then:
+        - mentionUsers:
+            mentionees:
+            - gxy001
+            - yangyuan
+            - tianxin-ms
+            - xiaomin-ms
+            replyTemplate: Thanks for the feedback! We are routing this to the appropriate team for follow-up. cc ${mentionees}.
+            assignMentionees: False
+      - if:
+        - hasLabel:
+            label: Service Attention
+        - hasLabel:
+            label: Commerce
+        then:
+        - mentionUsers:
+            mentionees:
+            - ms-premp
+            - qiaozha
+            replyTemplate: Thanks for the feedback! We are routing this to the appropriate team for follow-up. cc ${mentionees}.
+            assignMentionees: False
+      - if:
+        - hasLabel:
+            label: Service Attention
+        - hasLabel:
+            label: Communication
+        then:
+        - mentionUsers:
+            mentionees:
+            - acsdevx-msft
+            replyTemplate: Thanks for the feedback! We are routing this to the appropriate team for follow-up. cc ${mentionees}.
+            assignMentionees: False
+      - if:
+        - hasLabel:
+            label: Service Attention
+        - hasLabel:
+            label: Compute
+        then:
+        - mentionUsers:
+            mentionees:
+            - Drewm3
+            - TravisCragg-MSFT
+            - nikhilpatel909
+            - sandeepraichura
+            - hilaryw29
+            - GabstaMSFT
+            - ramankumarlive
+            - ushnaarshadkhan
+            replyTemplate: Thanks for the feedback! We are routing this to the appropriate team for follow-up. cc ${mentionees}.
+            assignMentionees: False
+      - if:
+        - hasLabel:
+            label: Service Attention
+        - hasLabel:
+            label: Compute - Extensions
+        then:
+        - mentionUsers:
+            mentionees:
+            - TravisCragg-MSFT
+            - GabstaMSFT
+            replyTemplate: Thanks for the feedback! We are routing this to the appropriate team for follow-up. cc ${mentionees}.
+            assignMentionees: False
+      - if:
+        - hasLabel:
+            label: Service Attention
+        - hasLabel:
+            label: Compute - Images
+        then:
+        - mentionUsers:
+            mentionees:
+            - TravisCragg-MSFT
+            - sandeepraichura
+            replyTemplate: Thanks for the feedback! We are routing this to the appropriate team for follow-up. cc ${mentionees}.
+            assignMentionees: False
+      - if:
+        - hasLabel:
+            label: Service Attention
+        - hasLabel:
+            label: Compute - Managed Disks
+        then:
+        - mentionUsers:
+            mentionees:
+            - TravisCragg-MSFT
+            - ramankumarlive
+            - ushnaarshadkhan
+            replyTemplate: Thanks for the feedback! We are routing this to the appropriate team for follow-up. cc ${mentionees}.
+            assignMentionees: False
+      - if:
+        - hasLabel:
+            label: Service Attention
+        - hasLabel:
+            label: Compute - RDFE
+        then:
+        - mentionUsers:
+            mentionees:
+            - Drewm3
+            - TravisCragg-MSFT
+            replyTemplate: Thanks for the feedback! We are routing this to the appropriate team for follow-up. cc ${mentionees}.
+            assignMentionees: False
+      - if:
+        - hasLabel:
+            label: Service Attention
+        - hasLabel:
+            label: Compute - VM
+        then:
+        - mentionUsers:
+            mentionees:
+            - Drewm3
+            - TravisCragg-MSFT
+            - nikhilpatel909
+            - sandeepraichura
+            - hilaryw29
+            - GabstaMSFT
+            replyTemplate: Thanks for the feedback! We are routing this to the appropriate team for follow-up. cc ${mentionees}.
+            assignMentionees: False
+      - if:
+        - hasLabel:
+            label: Service Attention
+        - hasLabel:
+            label: Compute - VMSS
+        then:
+        - mentionUsers:
+            mentionees:
+            - TravisCragg-MSFT
+            - sandeepraichura
+            replyTemplate: Thanks for the feedback! We are routing this to the appropriate team for follow-up. cc ${mentionees}.
+            assignMentionees: False
+      - if:
+        - hasLabel:
+            label: Service Attention
+        - hasLabel:
+            label: confcom
+        then:
+        - mentionUsers:
+            mentionees:
+            - SethHollandsworth
+            replyTemplate: Thanks for the feedback! We are routing this to the appropriate team for follow-up. cc ${mentionees}.
+            assignMentionees: False
+      - if:
+        - hasLabel:
+            label: Service Attention
+        - hasLabel:
+            label: Confidential Ledger
+        then:
+        - mentionUsers:
+            mentionees:
+            - accledgerdevs
+            replyTemplate: Thanks for the feedback! We are routing this to the appropriate team for follow-up. cc ${mentionees}.
+            assignMentionees: False
+      - if:
+        - hasLabel:
+            label: Service Attention
+        - hasLabel:
+            label: Connected Kubernetes
+        then:
+        - mentionUsers:
+            mentionees:
+            - akashkeshari
+            replyTemplate: Thanks for the feedback! We are routing this to the appropriate team for follow-up. cc ${mentionees}.
+            assignMentionees: False
+      - if:
+        - hasLabel:
+            label: Service Attention
+        - hasLabel:
+            label: ConnectedMachine
+        then:
+        - mentionUsers:
+            mentionees:
+            - raghushantha
+            replyTemplate: Thanks for the feedback! We are routing this to the appropriate team for follow-up. cc ${mentionees}.
+            assignMentionees: False
+      - if:
+        - hasLabel:
+            label: Service Attention
+        - hasLabel:
+            label: connectedvmware
+        then:
+        - mentionUsers:
+            mentionees:
+            - nascarsayan
+            replyTemplate: Thanks for the feedback! We are routing this to the appropriate team for follow-up. cc ${mentionees}.
+            assignMentionees: False
+      - if:
+        - hasLabel:
+            label: Service Attention
+        - hasLabel:
+            label: Consumption
+        then:
+        - mentionUsers:
+            mentionees:
+            - ms-premp
+            replyTemplate: Thanks for the feedback! We are routing this to the appropriate team for follow-up. cc ${mentionees}.
+            assignMentionees: False
+      - if:
+        - hasLabel:
+            label: Service Attention
+        - hasLabel:
+            label: Consumption - Billing
+        then:
+        - mentionUsers:
+            mentionees:
+            - ccmbpxpcrew
+            replyTemplate: Thanks for the feedback! We are routing this to the appropriate team for follow-up. cc ${mentionees}.
+            assignMentionees: False
+      - if:
+        - hasLabel:
+            label: Service Attention
+        - hasLabel:
+            label: Consumption - Budget
+        then:
+        - mentionUsers:
+            mentionees:
+            - ccmaxpcrew
+            replyTemplate: Thanks for the feedback! We are routing this to the appropriate team for follow-up. cc ${mentionees}.
+            assignMentionees: False
+      - if:
+        - hasLabel:
+            label: Service Attention
+        - hasLabel:
+            label: Consumption - Consumption
+        then:
+        - mentionUsers:
+            mentionees:
+            - ccmaxpcrew
+            replyTemplate: Thanks for the feedback! We are routing this to the appropriate team for follow-up. cc ${mentionees}.
+            assignMentionees: False
+      - if:
+        - hasLabel:
+            label: Service Attention
+        - hasLabel:
+            label: Consumption - Query
+        then:
+        - mentionUsers:
+            mentionees:
+            - ccmixpdevs
+            replyTemplate: Thanks for the feedback! We are routing this to the appropriate team for follow-up. cc ${mentionees}.
+            assignMentionees: False
+      - if:
+        - hasLabel:
+            label: Service Attention
+        - hasLabel:
+            label: Consumption - RIandShowBack
+        then:
+        - mentionUsers:
+            mentionees:
+            - ccmshowbackdevs
+            replyTemplate: Thanks for the feedback! We are routing this to the appropriate team for follow-up. cc ${mentionees}.
+            assignMentionees: False
+      - if:
+        - hasLabel:
+            label: Service Attention
+        - hasLabel:
+            label: Consumption - UsageDetailsandExport
+        then:
+        - mentionUsers:
+            mentionees:
+            - TiagoCrewGitHubIssues
+            replyTemplate: Thanks for the feedback! We are routing this to the appropriate team for follow-up. cc ${mentionees}.
+            assignMentionees: False
+      - if:
+        - hasLabel:
+            label: Service Attention
+        - hasLabel:
+            label: Container Instances
+        then:
+        - mentionUsers:
+            mentionees:
+            - dkkapur
+            replyTemplate: Thanks for the feedback! We are routing this to the appropriate team for follow-up. cc ${mentionees}.
+            assignMentionees: False
+      - if:
+        - hasLabel:
+            label: Service Attention
+        - hasLabel:
+            label: Container Registry
+        then:
+        - mentionUsers:
+            mentionees:
+            - toddysm
+            - northtyphoon
+            - luisdlp
+            - terencet-dev
+            - shizhMSFT
+            - JXavierMSFT
+            replyTemplate: Thanks for the feedback! We are routing this to the appropriate team for follow-up. cc ${mentionees}.
+            assignMentionees: False
+      - if:
+        - hasLabel:
+            label: Service Attention
+        - hasLabel:
+            label: Container Service
+        then:
+        - mentionUsers:
+            mentionees:
+            - qike-ms
+            - jwilder
+            - thomas1206
+            - seanmck
+            replyTemplate: Thanks for the feedback! We are routing this to the appropriate team for follow-up. cc ${mentionees}.
+            assignMentionees: False
+      - if:
+        - hasLabel:
+            label: Service Attention
+        - hasLabel:
+            label: ContainerApp
+        then:
+        - mentionUsers:
+            mentionees:
+            - howang-ms
+            - Greedygre
+            replyTemplate: Thanks for the feedback! We are routing this to the appropriate team for follow-up. cc ${mentionees}.
+            assignMentionees: False
+      - if:
+        - hasLabel:
+            label: Service Attention
+        - hasLabel:
+            label: CosmosDB
+        then:
+        - mentionUsers:
+            mentionees:
+            - pjohari-ms
+            - kushagraThapar
+            - simplynaveen20
+            replyTemplate: Thanks for the feedback! We are routing this to the appropriate team for follow-up. cc ${mentionees}.
+            assignMentionees: False
+      - if:
+        - hasLabel:
+            label: Service Attention
+        - hasLabel:
+            label: Cost Management
+        then:
+        - mentionUsers:
+            mentionees:
+            - ms-premp
+            - ramaganesan-rg
+            replyTemplate: Thanks for the feedback! We are routing this to the appropriate team for follow-up. cc ${mentionees}.
+            assignMentionees: False
+      - if:
+        - hasLabel:
+            label: Service Attention
+        - hasLabel:
+            label: Cost Management - Billing
+        then:
+        - mentionUsers:
+            mentionees:
+            - ccmbpxpcrew
+            replyTemplate: Thanks for the feedback! We are routing this to the appropriate team for follow-up. cc ${mentionees}.
+            assignMentionees: False
+      - if:
+        - hasLabel:
+            label: Service Attention
+        - hasLabel:
+            label: Cost Management - Budget
+        then:
+        - mentionUsers:
+            mentionees:
+            - ccmaxpcrew
+            replyTemplate: Thanks for the feedback! We are routing this to the appropriate team for follow-up. cc ${mentionees}.
+            assignMentionees: False
+      - if:
+        - hasLabel:
+            label: Service Attention
+        - hasLabel:
+            label: Cost Management - Query
+        then:
+        - mentionUsers:
+            mentionees:
+            - ccmixpdevs
+            replyTemplate: Thanks for the feedback! We are routing this to the appropriate team for follow-up. cc ${mentionees}.
+            assignMentionees: False
+      - if:
+        - hasLabel:
+            label: Service Attention
+        - hasLabel:
+            label: Cost Management - RIandShowBack
+        then:
+        - mentionUsers:
+            mentionees:
+            - ccmshowbackdevs
+            replyTemplate: Thanks for the feedback! We are routing this to the appropriate team for follow-up. cc ${mentionees}.
+            assignMentionees: False
+      - if:
+        - hasLabel:
+            label: Service Attention
+        - hasLabel:
+            label: Cost Management - UsageDetailsAndExport
+        then:
+        - mentionUsers:
+            mentionees:
+            - TiagoCrewGitHubIssues
+            replyTemplate: Thanks for the feedback! We are routing this to the appropriate team for follow-up. cc ${mentionees}.
+            assignMentionees: False
+      - if:
+        - hasLabel:
+            label: Service Attention
+        - hasLabel:
+            label: Custom Providers
+        then:
+        - mentionUsers:
+            mentionees:
+            - manoharp
+            - MSEvanhi
+            replyTemplate: Thanks for the feedback! We are routing this to the appropriate team for follow-up. cc ${mentionees}.
+            assignMentionees: False
+      - if:
+        - hasLabel:
+            label: Service Attention
+        - hasLabel:
+            label: Customer Insights
+        then:
+        - mentionUsers:
+            mentionees:
+            - shefymk
+            replyTemplate: Thanks for the feedback! We are routing this to the appropriate team for follow-up. cc ${mentionees}.
+            assignMentionees: False
+      - if:
+        - hasLabel:
+            label: Service Attention
+        - hasLabel:
+            label: CycleCloud
+        then:
+        - mentionUsers:
+            mentionees:
+            - adriankjohnson
+            replyTemplate: Thanks for the feedback! We are routing this to the appropriate team for follow-up. cc ${mentionees}.
+            assignMentionees: False
+      - if:
+        - hasLabel:
+            label: Service Attention
+        - hasLabel:
+            label: Data Bricks
+        then:
+        - mentionUsers:
+            mentionees:
+            - edwinc
+            - mvvsubbu
+            replyTemplate: Thanks for the feedback! We are routing this to the appropriate team for follow-up. cc ${mentionees}.
+            assignMentionees: False
+      - if:
+        - hasLabel:
+            label: Service Attention
+        - hasLabel:
+            label: Data Catalog
+        then:
+        - mentionUsers:
+            mentionees:
+            - anilman
+            replyTemplate: Thanks for the feedback! We are routing this to the appropriate team for follow-up. cc ${mentionees}.
+            assignMentionees: False
+      - if:
+        - hasLabel:
+            label: Service Attention
+        - hasLabel:
+            label: Data Factory
+        then:
+        - mentionUsers:
+            mentionees:
+            - zhangyd2015
+            - Frey-Wang
+            - Jingshu923
+            replyTemplate: Thanks for the feedback! We are routing this to the appropriate team for follow-up. cc ${mentionees}.
+            assignMentionees: False
+      - if:
+        - hasLabel:
+            label: Service Attention
+        - hasLabel:
+            label: Data Lake
+        then:
+        - mentionUsers:
+            mentionees:
+            - sumantmehtams
+            replyTemplate: Thanks for the feedback! We are routing this to the appropriate team for follow-up. cc ${mentionees}.
+            assignMentionees: False
+      - if:
+        - hasLabel:
+            label: Service Attention
+        - hasLabel:
+            label: Data Lake Analytics
+        then:
+        - mentionUsers:
+            mentionees:
+            - MikeRys
+            replyTemplate: Thanks for the feedback! We are routing this to the appropriate team for follow-up. cc ${mentionees}.
+            assignMentionees: False
+      - if:
+        - hasLabel:
+            label: Service Attention
+        - hasLabel:
+            label: Data Lake Storage Gen1
+        then:
+        - mentionUsers:
+            mentionees:
+            - sumantmehtams
+            replyTemplate: Thanks for the feedback! We are routing this to the appropriate team for follow-up. cc ${mentionees}.
+            assignMentionees: False
+      - if:
+        - hasLabel:
+            label: Service Attention
+        - hasLabel:
+            label: Data Lake Storage Gen2
+        then:
+        - mentionUsers:
+            mentionees:
+            - sumantmehtams
+            replyTemplate: Thanks for the feedback! We are routing this to the appropriate team for follow-up. cc ${mentionees}.
+            assignMentionees: False
+      - if:
+        - hasLabel:
+            label: Service Attention
+        - hasLabel:
+            label: Data Lake Store
+        then:
+        - mentionUsers:
+            mentionees:
+            - sumantmehtams
+            replyTemplate: Thanks for the feedback! We are routing this to the appropriate team for follow-up. cc ${mentionees}.
+            assignMentionees: False
+      - if:
+        - hasLabel:
+            label: Service Attention
+        - hasLabel:
+            label: Data Migration
+        then:
+        - mentionUsers:
+            mentionees:
+            - amarjeetkr
+            replyTemplate: Thanks for the feedback! We are routing this to the appropriate team for follow-up. cc ${mentionees}.
+            assignMentionees: False
+      - if:
+        - hasLabel:
+            label: Service Attention
+        - hasLabel:
+            label: Data Share
+        then:
+        - mentionUsers:
+            mentionees:
+            - dlacy7
+            - NateB2
+            replyTemplate: Thanks for the feedback! We are routing this to the appropriate team for follow-up. cc ${mentionees}.
+            assignMentionees: False
+      - if:
+        - hasLabel:
+            label: Service Attention
+        - hasLabel:
+            label: Data Transfer
+        then:
+        - mentionUsers:
+            mentionees:
+            - fzkhan
+            - lasuredd-msft
+            - pkuma-msft
+            replyTemplate: Thanks for the feedback! We are routing this to the appropriate team for follow-up. cc ${mentionees}.
+            assignMentionees: False
+      - if:
+        - hasLabel:
+            label: Service Attention
+        - hasLabel:
+            label: DataBox
+        then:
+        - mentionUsers:
+            mentionees:
+            - tmvishwajit
+            - matdickson
+            - manuaery
+            - madhurinms
+            replyTemplate: Thanks for the feedback! We are routing this to the appropriate team for follow-up. cc ${mentionees}.
+            assignMentionees: False
+      - if:
+        - hasLabel:
+            label: Service Attention
+        - hasLabel:
+            label: DataBox Edge
+        then:
+        - mentionUsers:
+            mentionees:
+            - a-t-mason
+            - ganzee
+            - manuaery
+            replyTemplate: Thanks for the feedback! We are routing this to the appropriate team for follow-up. cc ${mentionees}.
+            assignMentionees: False
+      - if:
+        - hasLabel:
+            label: Service Attention
+        - hasLabel:
+            label: DataProtection
+        then:
+        - mentionUsers:
+            mentionees:
+            - Daya-Patil
+            - hiaga
+            replyTemplate: Thanks for the feedback! We are routing this to the appropriate team for follow-up. cc ${mentionees}.
+            assignMentionees: False
+      - if:
+        - hasLabel:
+            label: Service Attention
+        - hasLabel:
+            label: DesktopVirtualization
+        then:
+        - mentionUsers:
+            mentionees:
+            - MichaelWu
+            replyTemplate: Thanks for the feedback! We are routing this to the appropriate team for follow-up. cc ${mentionees}.
+            assignMentionees: False
+      - if:
+        - hasLabel:
+            label: Service Attention
+        - hasLabel:
+            label: Dev Center
+        then:
+        - mentionUsers:
+            mentionees:
+            - nazang
+            replyTemplate: Thanks for the feedback! We are routing this to the appropriate team for follow-up. cc ${mentionees}.
+            assignMentionees: False
+      - if:
+        - hasLabel:
+            label: Service Attention
+        - hasLabel:
+            label: Dev Spaces
+        then:
+        - mentionUsers:
+            mentionees:
+            - yuzorMa
+            - johnsta
+            - greenie-msft
+            replyTemplate: Thanks for the feedback! We are routing this to the appropriate team for follow-up. cc ${mentionees}.
+            assignMentionees: False
+      - if:
+        - hasLabel:
+            label: Service Attention
+        - hasLabel:
+            label: Device Provisioning Service
+        then:
+        - mentionUsers:
+            mentionees:
+            - nberdy
+            replyTemplate: Thanks for the feedback! We are routing this to the appropriate team for follow-up. cc ${mentionees}.
+            assignMentionees: False
+      - if:
+        - hasLabel:
+            label: Service Attention
+        - hasLabel:
+            label: Device Registry
+        then:
+        - mentionUsers:
+            mentionees:
+            - c-ryan-k
+            - digimaun
+            - rohankhandelwal
+            - mryanlo
+            - atastrophic
+            replyTemplate: Thanks for the feedback! We are routing this to the appropriate team for follow-up. cc ${mentionees}.
+            assignMentionees: False
+      - if:
+        - hasLabel:
+            label: Service Attention
+        - hasLabel:
+            label: DevOps
+        then:
+        - mentionUsers:
+            mentionees:
+            - v-anvashist
+            - V-hmusukula
+            replyTemplate: Thanks for the feedback! We are routing this to the appropriate team for follow-up. cc ${mentionees}.
+            assignMentionees: False
+      - if:
+        - hasLabel:
+            label: Service Attention
+        - hasLabel:
+            label: Devtestlab
+        then:
+        - mentionUsers:
+            mentionees:
+            - anishtrakru
+            replyTemplate: Thanks for the feedback! We are routing this to the appropriate team for follow-up. cc ${mentionees}.
+            assignMentionees: False
+      - if:
+        - hasLabel:
+            label: Service Attention
+        - hasLabel:
+            label: Digital Twins
+        then:
+        - mentionUsers:
+            mentionees:
+            - YingXue
+            replyTemplate: Thanks for the feedback! We are routing this to the appropriate team for follow-up. cc ${mentionees}.
+            assignMentionees: False
+      - if:
+        - hasLabel:
+            label: Service Attention
+        - hasLabel:
+            label: DnsResolver
+        then:
+        - mentionUsers:
+            mentionees:
+            - arpit-gagneja
+            - jotrivet
+            replyTemplate: Thanks for the feedback! We are routing this to the appropriate team for follow-up. cc ${mentionees}.
+            assignMentionees: False
+      - if:
+        - hasLabel:
+            label: Service Attention
+        - hasLabel:
+            label: ElasticSan
+        then:
+        - mentionUsers:
+            mentionees:
+            - blueww
+            replyTemplate: Thanks for the feedback! We are routing this to the appropriate team for follow-up. cc ${mentionees}.
+            assignMentionees: False
+      - if:
+        - hasLabel:
+            label: Service Attention
+        - hasLabel:
+            label: Event Grid
+        then:
+        - mentionUsers:
+            mentionees:
+            - Kishp01
+            - veyaddan
+            - santoshallumicrosoft
+            replyTemplate: Thanks for the feedback! We are routing this to the appropriate team for follow-up. cc ${mentionees}.
+            assignMentionees: False
+      - if:
+        - hasLabel:
+            label: Service Attention
+        - hasLabel:
+            label: Event Hubs
+        then:
+        - mentionUsers:
+            mentionees:
+            - Saglodha
+            replyTemplate: Thanks for the feedback! We are routing this to the appropriate team for follow-up. cc ${mentionees}.
+            assignMentionees: False
+      - if:
+        - hasLabel:
+            label: Service Attention
+        - hasLabel:
+            label: Fabric
+        then:
+        - mentionUsers:
+            mentionees:
+            - xinzhizou
+            replyTemplate: Thanks for the feedback! We are routing this to the appropriate team for follow-up. cc ${mentionees}.
+            assignMentionees: False
+      - if:
+        - hasLabel:
+            label: Service Attention
+        - hasLabel:
+            label: fleet
+        then:
+        - mentionUsers:
+            mentionees:
+            - Ealianis
+            replyTemplate: Thanks for the feedback! We are routing this to the appropriate team for follow-up. cc ${mentionees}.
+            assignMentionees: False
+      - if:
+        - hasLabel:
+            label: Service Attention
+        - hasLabel:
+            label: Functions
+        then:
+        - mentionUsers:
+            mentionees:
+            - kamperiadis
+            - amamounelsayed
+            - khkh-ms
+            replyTemplate: Thanks for the feedback! We are routing this to the appropriate team for follow-up. cc ${mentionees}.
+            assignMentionees: False
+      - if:
+        - hasLabel:
+            label: Service Attention
+        - hasLabel:
+            label: Graph.Microsoft
+        then:
+        - mentionUsers:
+            mentionees:
+            - dkershaw10
+            - baywet
+            - SteveMutungi254
+            replyTemplate: Thanks for the feedback! We are routing this to the appropriate team for follow-up. cc ${mentionees}.
+            assignMentionees: False
+      - if:
+        - hasLabel:
+            label: Service Attention
+        - hasLabel:
+            label: Guest Configuration
+        then:
+        - mentionUsers:
+            mentionees:
+            - mgreenegit
+            - vivlingaiah
+            replyTemplate: Thanks for the feedback! We are routing this to the appropriate team for follow-up. cc ${mentionees}.
+            assignMentionees: False
+      - if:
+        - hasLabel:
+            label: Service Attention
+        - hasLabel:
+            label: HDInsight
+        then:
+        - mentionUsers:
+            mentionees:
+            - aim-for-better
+            - deshriva
+            replyTemplate: Thanks for the feedback! We are routing this to the appropriate team for follow-up. cc ${mentionees}.
+            assignMentionees: False
+      - if:
+        - hasLabel:
+            label: Service Attention
+        - hasLabel:
+            label: HPC Cache
+        then:
+        - mentionUsers:
+            mentionees:
+            - romahamu
+            - omzevall
+            replyTemplate: Thanks for the feedback! We are routing this to the appropriate team for follow-up. cc ${mentionees}.
+            assignMentionees: False
+      - if:
+        - hasLabel:
+            label: Service Attention
+        - hasLabel:
+            label: ImageBuilder
+        then:
+        - mentionUsers:
+            mentionees:
+            - adana-popescu
+            - KalpeshChavan12
+            - ralucaminea
+            replyTemplate: Thanks for the feedback! We are routing this to the appropriate team for follow-up. cc ${mentionees}.
+            assignMentionees: False
+      - if:
+        - hasLabel:
+            label: Service Attention
+        - hasLabel:
+            label: Import Export
+        then:
+        - mentionUsers:
+            mentionees:
+            - madhurinms
+            replyTemplate: Thanks for the feedback! We are routing this to the appropriate team for follow-up. cc ${mentionees}.
+            assignMentionees: False
+      - if:
+        - hasLabel:
+            label: Service Attention
+        - hasLabel:
+            label: IoT/CLI
+        then:
+        - mentionUsers:
+            mentionees:
+            - Azure/azure-iot-cli-triage
+            replyTemplate: Thanks for the feedback! We are routing this to the appropriate team for follow-up. cc ${mentionees}.
+            assignMentionees: False
+      - if:
+        - hasLabel:
+            label: Service Attention
+        - hasLabel:
+            label: IotCentral
+        then:
+        - mentionUsers:
+            mentionees:
+            - digimaun
+            - Azure/azure-iot-cli-triage
+            replyTemplate: Thanks for the feedback! We are routing this to the appropriate team for follow-up. cc ${mentionees}.
+            assignMentionees: False
+      - if:
+        - hasLabel:
+            label: Service Attention
+        - hasLabel:
+            label: IotHub
+        then:
+        - mentionUsers:
+            mentionees:
+            - Elsie4ever，MohinderAtwal
+            replyTemplate: Thanks for the feedback! We are routing this to the appropriate team for follow-up. cc ${mentionees}.
+            assignMentionees: False
+      - if:
+        - hasLabel:
+            label: Service Attention
+        - hasLabel:
+            label: KeyVault
+        then:
+        - mentionUsers:
+            mentionees:
+            - RandalliLama
+            - schaabs
+            - chen-karen
+            - chandanrr
+            - cheathamb36
+            replyTemplate: Thanks for the feedback! We are routing this to the appropriate team for follow-up. cc ${mentionees}.
+            assignMentionees: False
+      - if:
+        - hasLabel:
+            label: Service Attention
+        - hasLabel:
+            label: Kubernetes Configuration
+        then:
+        - mentionUsers:
+            mentionees:
+            - bavneetsingh16
+            - ramyasreechakka
+            replyTemplate: Thanks for the feedback! We are routing this to the appropriate team for follow-up. cc ${mentionees}.
+            assignMentionees: False
+      - if:
+        - hasLabel:
+            label: Service Attention
+        - hasLabel:
+            label: Lab Services
+        then:
+        - mentionUsers:
+            mentionees:
+            - Tanmayeekamath
+            replyTemplate: Thanks for the feedback! We are routing this to the appropriate team for follow-up. cc ${mentionees}.
+            assignMentionees: False
+      - if:
+        - hasLabel:
+            label: Service Attention
+        - hasLabel:
+            label: load
+        then:
+        - mentionUsers:
+            mentionees:
+            - Himanshu49
+            replyTemplate: Thanks for the feedback! We are routing this to the appropriate team for follow-up. cc ${mentionees}.
+            assignMentionees: False
+      - if:
+        - hasLabel:
+            label: Service Attention
+        - hasLabel:
+            label: Logic App
+        then:
+        - mentionUsers:
+            mentionees:
+            - wsilveiranz
+            replyTemplate: Thanks for the feedback! We are routing this to the appropriate team for follow-up. cc ${mentionees}.
+            assignMentionees: False
+      - if:
+        - hasLabel:
+            label: Service Attention
+        - hasLabel:
+            label: LOUIS
+        then:
+        - mentionUsers:
+            mentionees:
+            - minamnmik
+            replyTemplate: Thanks for the feedback! We are routing this to the appropriate team for follow-up. cc ${mentionees}.
+            assignMentionees: False
+      - if:
+        - hasLabel:
+            label: Service Attention
+        - hasLabel:
+            label: Machine Learning
+        then:
+        - mentionUsers:
+            mentionees:
+            - azureml-github
+            replyTemplate: Thanks for the feedback! We are routing this to the appropriate team for follow-up. cc ${mentionees}.
+            assignMentionees: False
+      - if:
+        - hasLabel:
+            label: Service Attention
+        - hasLabel:
+            label: Machine Learning Compute
+        then:
+        - mentionUsers:
+            mentionees:
+            - azureml-github
+            replyTemplate: Thanks for the feedback! We are routing this to the appropriate team for follow-up. cc ${mentionees}.
+            assignMentionees: False
+      - if:
+        - hasLabel:
+            label: Service Attention
+        - hasLabel:
+            label: Machine Learning Experimentation
+        then:
+        - mentionUsers:
+            mentionees:
+            - aashishb
+            replyTemplate: Thanks for the feedback! We are routing this to the appropriate team for follow-up. cc ${mentionees}.
+            assignMentionees: False
+      - if:
+        - hasLabel:
+            label: Service Attention
+        - hasLabel:
+            label: Machine Learning Services
+        then:
+        - mentionUsers:
+            mentionees:
+            - paulshealy1
+            - seanyao1
+            replyTemplate: Thanks for the feedback! We are routing this to the appropriate team for follow-up. cc ${mentionees}.
+            assignMentionees: False
+      - if:
+        - hasLabel:
+            label: Service Attention
+        - hasLabel:
+            label: Maintenance
+        then:
+        - mentionUsers:
+            mentionees:
+            - adana-popescu
+            - KalpeshChavan12
+            - ralucaminea
+            replyTemplate: Thanks for the feedback! We are routing this to the appropriate team for follow-up. cc ${mentionees}.
+            assignMentionees: False
+      - if:
+        - hasLabel:
+            label: Service Attention
+        - hasLabel:
+            label: Managed Identity
+        then:
+        - mentionUsers:
+            mentionees:
+            - RamyaElangovanP
+            replyTemplate: Thanks for the feedback! We are routing this to the appropriate team for follow-up. cc ${mentionees}.
+            assignMentionees: False
+      - if:
+        - hasLabel:
+            label: Service Attention
+        - hasLabel:
+            label: Managed Services
+        then:
+        - mentionUsers:
+            mentionees:
+            - Lighthouse-Azure
+            replyTemplate: Thanks for the feedback! We are routing this to the appropriate team for follow-up. cc ${mentionees}.
+            assignMentionees: False
+      - if:
+        - hasLabel:
+            label: Service Attention
+        - hasLabel:
+            label: Management Groups
+        then:
+        - mentionUsers:
+            mentionees:
+            - rthorn17
+            - cemheren
+            replyTemplate: Thanks for the feedback! We are routing this to the appropriate team for follow-up. cc ${mentionees}.
+            assignMentionees: False
+      - if:
+        - hasLabel:
+            label: Service Attention
+        - hasLabel:
+            label: Management Partner
+        then:
+        - mentionUsers:
+            mentionees:
+            - jeffrey-ACE
+            replyTemplate: Thanks for the feedback! We are routing this to the appropriate team for follow-up. cc ${mentionees}.
+            assignMentionees: False
+      - if:
+        - hasLabel:
+            label: Service Attention
+        - hasLabel:
+            label: MariaDB
+        then:
+        - mentionUsers:
+            mentionees:
+            - ambhatna
+            - deepthiprasad
+            - akning-ms
+            - junsu-msft
+            - coffeemug
+            replyTemplate: Thanks for the feedback! We are routing this to the appropriate team for follow-up. cc ${mentionees}.
+            assignMentionees: False
+      - if:
+        - hasLabel:
+            label: Service Attention
+        - hasLabel:
+            label: Marketplace
+        then:
+        - mentionUsers:
+            mentionees:
+            - saviesacov
+            - gupele
+            - mikamine
+            replyTemplate: Thanks for the feedback! We are routing this to the appropriate team for follow-up. cc ${mentionees}.
+            assignMentionees: False
+      - if:
+        - hasLabel:
+            label: Service Attention
+        - hasLabel:
+            label: Marketplace Ordering
+        then:
+        - mentionUsers:
+            mentionees:
+            - prbansa
+            replyTemplate: Thanks for the feedback! We are routing this to the appropriate team for follow-up. cc ${mentionees}.
+            assignMentionees: False
+      - if:
+        - hasLabel:
+            label: Service Attention
+        - hasLabel:
+            label: Media Services
+        then:
+        - mentionUsers:
+            mentionees:
+            - akucer
+            replyTemplate: Thanks for the feedback! We are routing this to the appropriate team for follow-up. cc ${mentionees}.
+            assignMentionees: False
+      - if:
+        - hasLabel:
+            label: Service Attention
+        - hasLabel:
+            label: Migrate
+        then:
+        - mentionUsers:
+            mentionees:
+            - prsadhu-ms-idc
+            replyTemplate: Thanks for the feedback! We are routing this to the appropriate team for follow-up. cc ${mentionees}.
+            assignMentionees: False
+      - if:
+        - hasLabel:
+            label: Service Attention
+        - hasLabel:
+            label: ML-AutoML
+        then:
+        - mentionUsers:
+            mentionees:
+            - Aniththa
+            replyTemplate: Thanks for the feedback! We are routing this to the appropriate team for follow-up. cc ${mentionees}.
+            assignMentionees: False
+      - if:
+        - hasLabel:
+            label: Service Attention
+        - hasLabel:
+            label: ML-Compute
+        then:
+        - mentionUsers:
+            mentionees:
+            - nishankgu
+            replyTemplate: Thanks for the feedback! We are routing this to the appropriate team for follow-up. cc ${mentionees}.
+            assignMentionees: False
+      - if:
+        - hasLabel:
+            label: Service Attention
+        - hasLabel:
+            label: ML-Core UI
+        then:
+        - mentionUsers:
+            mentionees:
+            - abeomor
+            replyTemplate: Thanks for the feedback! We are routing this to the appropriate team for follow-up. cc ${mentionees}.
+            assignMentionees: False
+      - if:
+        - hasLabel:
+            label: Service Attention
+        - hasLabel:
+            label: ML-Data Labeling
+        then:
+        - mentionUsers:
+            mentionees:
+            - kvijaykannan
+            replyTemplate: Thanks for the feedback! We are routing this to the appropriate team for follow-up. cc ${mentionees}.
+            assignMentionees: False
+      - if:
+        - hasLabel:
+            label: Service Attention
+        - hasLabel:
+            label: ML-Data4ML
+        then:
+        - mentionUsers:
+            mentionees:
+            - SturgeonMi
+            replyTemplate: Thanks for the feedback! We are routing this to the appropriate team for follow-up. cc ${mentionees}.
+            assignMentionees: False
+      - if:
+        - hasLabel:
+            label: Service Attention
+        - hasLabel:
+            label: ML-Designer
+        then:
+        - mentionUsers:
+            mentionees:
+            - alainli0928
+            replyTemplate: Thanks for the feedback! We are routing this to the appropriate team for follow-up. cc ${mentionees}.
+            assignMentionees: False
+      - if:
+        - hasLabel:
+            label: Service Attention
+        - hasLabel:
+            label: ML-Hyperdrive
+        then:
+        - mentionUsers:
+            mentionees:
+            - Aniththa
+            replyTemplate: Thanks for the feedback! We are routing this to the appropriate team for follow-up. cc ${mentionees}.
+            assignMentionees: False
+      - if:
+        - hasLabel:
+            label: Service Attention
+        - hasLabel:
+            label: ML-Inference
+        then:
+        - mentionUsers:
+            mentionees:
+            - shivanissambare
+            replyTemplate: Thanks for the feedback! We are routing this to the appropriate team for follow-up. cc ${mentionees}.
+            assignMentionees: False
+      - if:
+        - hasLabel:
+            label: Service Attention
+        - hasLabel:
+            label: ML-MLOps
+        then:
+        - mentionUsers:
+            mentionees:
+            - lostmygithubaccount
+            replyTemplate: Thanks for the feedback! We are routing this to the appropriate team for follow-up. cc ${mentionees}.
+            assignMentionees: False
+      - if:
+        - hasLabel:
+            label: Service Attention
+        - hasLabel:
+            label: ML-Pipelines
+        then:
+        - mentionUsers:
+            mentionees:
+            - shbijlan
+            replyTemplate: Thanks for the feedback! We are routing this to the appropriate team for follow-up. cc ${mentionees}.
+            assignMentionees: False
+      - if:
+        - hasLabel:
+            label: Service Attention
+        - hasLabel:
+            label: ML-Reinforcement Learning
+        then:
+        - mentionUsers:
+            mentionees:
+            - keijik
+            replyTemplate: Thanks for the feedback! We are routing this to the appropriate team for follow-up. cc ${mentionees}.
+            assignMentionees: False
+      - if:
+        - hasLabel:
+            label: Service Attention
+        - hasLabel:
+            label: ML-Responsible AI
+        then:
+        - mentionUsers:
+            mentionees:
+            - minthigpen
+            replyTemplate: Thanks for the feedback! We are routing this to the appropriate team for follow-up. cc ${mentionees}.
+            assignMentionees: False
+      - if:
+        - hasLabel:
+            label: Service Attention
+        - hasLabel:
+            label: ML-Training
+        then:
+        - mentionUsers:
+            mentionees:
+            - lostmygithubaccount
+            replyTemplate: Thanks for the feedback! We are routing this to the appropriate team for follow-up. cc ${mentionees}.
+            assignMentionees: False
+      - if:
+        - hasLabel:
+            label: Service Attention
+        - hasLabel:
+            label: ML-Workspace Management
+        then:
+        - mentionUsers:
+            mentionees:
+            - rastala
+            replyTemplate: Thanks for the feedback! We are routing this to the appropriate team for follow-up. cc ${mentionees}.
+            assignMentionees: False
+      - if:
+        - hasLabel:
+            label: Service Attention
+        - hasLabel:
+            label: Monitor
+        then:
+        - mentionUsers:
+            mentionees:
+            - yairgil
+            replyTemplate: Thanks for the feedback! We are routing this to the appropriate team for follow-up. cc ${mentionees}.
+            assignMentionees: False
+      - if:
+        - hasLabel:
+            label: Service Attention
+        - hasLabel:
+            label: Monitor - ActionGroups
+        then:
+        - mentionUsers:
+            mentionees:
+            - AzmonActionG
+            replyTemplate: Thanks for the feedback! We are routing this to the appropriate team for follow-up. cc ${mentionees}.
+            assignMentionees: False
+      - if:
+        - hasLabel:
+            label: Service Attention
+        - hasLabel:
+            label: Monitor - ActivityLogs
+        then:
+        - mentionUsers:
+            mentionees:
+            - AzMonEssential
+            replyTemplate: Thanks for the feedback! We are routing this to the appropriate team for follow-up. cc ${mentionees}.
+            assignMentionees: False
+      - if:
+        - hasLabel:
+            label: Service Attention
+        - hasLabel:
+            label: Monitor - Alerts
+        then:
+        - mentionUsers:
+            mentionees:
+            - AzmonAlerts
+            replyTemplate: Thanks for the feedback! We are routing this to the appropriate team for follow-up. cc ${mentionees}.
+            assignMentionees: False
+      - if:
+        - hasLabel:
+            label: Service Attention
+        - hasLabel:
+            label: Monitor - ApplicationInsights
+        then:
+        - mentionUsers:
+            mentionees:
+            - azmonapplicationinsights
+            replyTemplate: Thanks for the feedback! We are routing this to the appropriate team for follow-up. cc ${mentionees}.
+            assignMentionees: False
+      - if:
+        - hasLabel:
+            label: Service Attention
+        - hasLabel:
+            label: Monitor - Autoscale
+        then:
+        - mentionUsers:
+            mentionees:
+            - AzMonEssential
+            - LarryZhang19
+            replyTemplate: Thanks for the feedback! We are routing this to the appropriate team for follow-up. cc ${mentionees}.
+            assignMentionees: False
+      - if:
+        - hasLabel:
+            label: Service Attention
+        - hasLabel:
+            label: Monitor - Diagnostic Settings
+        then:
+        - mentionUsers:
+            mentionees:
+            - AzMonEssential
+            replyTemplate: Thanks for the feedback! We are routing this to the appropriate team for follow-up. cc ${mentionees}.
+            assignMentionees: False
+      - if:
+        - hasLabel:
+            label: Service Attention
+        - hasLabel:
+            label: Monitor - Exporter
+        then:
+        - mentionUsers:
+            mentionees:
+            - cijothomas
+            - reyang
+            - rajkumar-rangaraj
+            - TimothyMothra
+            - vishweshbankwar
+            replyTemplate: Thanks for the feedback! We are routing this to the appropriate team for follow-up. cc ${mentionees}.
+            assignMentionees: False
+      - if:
+        - hasLabel:
+            label: Service Attention
+        - hasLabel:
+            label: Monitor - LogAnalytics
+        then:
+        - mentionUsers:
+            mentionees:
+            - AzmonLogA
+            replyTemplate: Thanks for the feedback! We are routing this to the appropriate team for follow-up. cc ${mentionees}.
+            assignMentionees: False
+      - if:
+        - hasLabel:
+            label: Service Attention
+        - hasLabel:
+            label: Monitor - Metrics
+        then:
+        - mentionUsers:
+            mentionees:
+            - AzMonEssential
+            replyTemplate: Thanks for the feedback! We are routing this to the appropriate team for follow-up. cc ${mentionees}.
+            assignMentionees: False
+      - if:
+        - hasLabel:
+            label: Service Attention
+        - hasLabel:
+            label: Monitor - ScheduledQueryRule
+        then:
+        - mentionUsers:
+            mentionees:
+            - azmonapplicationinsights
+            - asafst
+            - efratbp
+            replyTemplate: Thanks for the feedback! We are routing this to the appropriate team for follow-up. cc ${mentionees}.
+            assignMentionees: False
+      - if:
+        - hasLabel:
+            label: Service Attention
+        - hasLabel:
+            label: MySQL
+        then:
+        - mentionUsers:
+            mentionees:
+            - ambhatna
+            - deepthiprasad
+            - akning-ms
+            - junsu-msft
+            - coffeemug
+            replyTemplate: Thanks for the feedback! We are routing this to the appropriate team for follow-up. cc ${mentionees}.
+            assignMentionees: False
+      - if:
+        - hasLabel:
+            label: Service Attention
+        - hasLabel:
+            label: MySQL - Flexible
+        then:
+        - mentionUsers:
+            mentionees:
+            - daeunyim
+            - rajsell
+            - deepthiprasad
+            - akning-ms
+            - junsu-msft
+            - coffeemug
+            replyTemplate: Thanks for the feedback! We are routing this to the appropriate team for follow-up. cc ${mentionees}.
+            assignMentionees: False
+      - if:
+        - hasLabel:
+            label: Service Attention
+        - hasLabel:
+            label: Neon Postgre
+        then:
+        - mentionUsers:
+            mentionees:
+            - alluri02
+            replyTemplate: Thanks for the feedback! We are routing this to the appropriate team for follow-up. cc ${mentionees}.
+            assignMentionees: False
+      - if:
+        - hasLabel:
+            label: Service Attention
+        - hasLabel:
+            label: NetApp Files
+        then:
+        - mentionUsers:
+            mentionees:
+            - audunn
+            replyTemplate: Thanks for the feedback! We are routing this to the appropriate team for follow-up. cc ${mentionees}.
+            assignMentionees: False
+      - if:
+        - hasLabel:
+            label: Service Attention
+        - hasLabel:
+            label: Network
+        then:
+        - mentionUsers:
+            mentionees:
+            - aznetsuppgithub
+            replyTemplate: Thanks for the feedback! We are routing this to the appropriate team for follow-up. cc ${mentionees}.
+            assignMentionees: False
+      - if:
+        - hasLabel:
+            label: Service Attention
+        - hasLabel:
+            label: Network - Application Gateway
+        then:
+        - mentionUsers:
+            mentionees:
+            - appgwsuppgithub
+            replyTemplate: Thanks for the feedback! We are routing this to the appropriate team for follow-up. cc ${mentionees}.
+            assignMentionees: False
+      - if:
+        - hasLabel:
+            label: Service Attention
+        - hasLabel:
+            label: Network - Bastion
+        then:
+        - mentionUsers:
+            mentionees:
+            - isamorris
+            - bastionsuppgithub
+            replyTemplate: Thanks for the feedback! We are routing this to the appropriate team for follow-up. cc ${mentionees}.
+            assignMentionees: False
+      - if:
+        - hasLabel:
+            label: Service Attention
+        - hasLabel:
+            label: Network - CDN
+        then:
+        - mentionUsers:
+            mentionees:
+            - t-bzhan
+            - gxue
+            - TracyYaoYao
+            replyTemplate: Thanks for the feedback! We are routing this to the appropriate team for follow-up. cc ${mentionees}.
+            assignMentionees: False
+      - if:
+        - hasLabel:
+            label: Service Attention
+        - hasLabel:
+            label: Network - DDOS Protection
+        then:
+        - mentionUsers:
+            mentionees:
+            - ddossuppgithub
+            replyTemplate: Thanks for the feedback! We are routing this to the appropriate team for follow-up. cc ${mentionees}.
+            assignMentionees: False
+      - if:
+        - hasLabel:
+            label: Service Attention
+        - hasLabel:
+            label: Network - DNS
+        then:
+        - mentionUsers:
+            mentionees:
+            - dnssuppgithub
+            replyTemplate: Thanks for the feedback! We are routing this to the appropriate team for follow-up. cc ${mentionees}.
+            assignMentionees: False
+      - if:
+        - hasLabel:
+            label: Service Attention
+        - hasLabel:
+            label: Network - ExpressRoutes
+        then:
+        - mentionUsers:
+            mentionees:
+            - exrsuppgithub
+            replyTemplate: Thanks for the feedback! We are routing this to the appropriate team for follow-up. cc ${mentionees}.
+            assignMentionees: False
+      - if:
+        - hasLabel:
+            label: Service Attention
+        - hasLabel:
+            label: Network - Firewall
+        then:
+        - mentionUsers:
+            mentionees:
+            - gopimsft
+            - Azure/azure-firewall
+            replyTemplate: Thanks for the feedback! We are routing this to the appropriate team for follow-up. cc ${mentionees}.
+            assignMentionees: False
+      - if:
+        - hasLabel:
+            label: Service Attention
+        - hasLabel:
+            label: Network - Front Door
+        then:
+        - mentionUsers:
+            mentionees:
+            - cdnfdsuppgithub
+            - t-bzhan
+            - gxue
+            - TracyYaoYao
+            replyTemplate: Thanks for the feedback! We are routing this to the appropriate team for follow-up. cc ${mentionees}.
+            assignMentionees: False
+      - if:
+        - hasLabel:
+            label: Service Attention
+        - hasLabel:
+            label: Network - Load Balancer
+        then:
+        - mentionUsers:
+            mentionees:
+            - slbsupportgithub
+            replyTemplate: Thanks for the feedback! We are routing this to the appropriate team for follow-up. cc ${mentionees}.
+            assignMentionees: False
+      - if:
+        - hasLabel:
+            label: Service Attention
+        - hasLabel:
+            label: Network - Network Virtual Appliance
+        then:
+        - mentionUsers:
+            mentionees:
+            - nvasuppgithub
+            replyTemplate: Thanks for the feedback! We are routing this to the appropriate team for follow-up. cc ${mentionees}.
+            assignMentionees: False
+      - if:
+        - hasLabel:
+            label: Service Attention
+        - hasLabel:
+            label: Network - Network Watcher
+        then:
+        - mentionUsers:
+            mentionees:
+            - shivamtripathi
+            - kumaam
+            replyTemplate: Thanks for the feedback! We are routing this to the appropriate team for follow-up. cc ${mentionees}.
+            assignMentionees: False
+      - if:
+        - hasLabel:
+            label: Service Attention
+        - hasLabel:
+            label: Network - Private Link
+        then:
+        - mentionUsers:
+            mentionees:
+            - privlinksuppgithub
+            replyTemplate: Thanks for the feedback! We are routing this to the appropriate team for follow-up. cc ${mentionees}.
+            assignMentionees: False
+      - if:
+        - hasLabel:
+            label: Service Attention
+        - hasLabel:
+            label: Network - Traffic Manager
+        then:
+        - mentionUsers:
+            mentionees:
+            - tmsuppgithub
+            replyTemplate: Thanks for the feedback! We are routing this to the appropriate team for follow-up. cc ${mentionees}.
+            assignMentionees: False
+      - if:
+        - hasLabel:
+            label: Service Attention
+        - hasLabel:
+            label: Network - Virtual Network
+        then:
+        - mentionUsers:
+            mentionees:
+            - vnetsuppgithub
+            replyTemplate: Thanks for the feedback! We are routing this to the appropriate team for follow-up. cc ${mentionees}.
+            assignMentionees: False
+      - if:
+        - hasLabel:
+            label: Service Attention
+        - hasLabel:
+            label: Network - Virtual Network NAT
+        then:
+        - mentionUsers:
+            mentionees:
+            - vnetsuppgithub
+            replyTemplate: Thanks for the feedback! We are routing this to the appropriate team for follow-up. cc ${mentionees}.
+            assignMentionees: False
+      - if:
+        - hasLabel:
+            label: Service Attention
+        - hasLabel:
+            label: Network - Virtual WAN
+        then:
+        - mentionUsers:
+            mentionees:
+            - vwansuppgithub
+            replyTemplate: Thanks for the feedback! We are routing this to the appropriate team for follow-up. cc ${mentionees}.
+            assignMentionees: False
+      - if:
+        - hasLabel:
+            label: Service Attention
+        - hasLabel:
+            label: Network - VPN Gateway
+        then:
+        - mentionUsers:
+            mentionees:
+            - vpngwsuppgithub
+            replyTemplate: Thanks for the feedback! We are routing this to the appropriate team for follow-up. cc ${mentionees}.
+            assignMentionees: False
+      - if:
+        - hasLabel:
+            label: Service Attention
+        - hasLabel:
+            label: Nginx
+        then:
+        - mentionUsers:
+            mentionees:
+            - limingu
+            replyTemplate: Thanks for the feedback! We are routing this to the appropriate team for follow-up. cc ${mentionees}.
+            assignMentionees: False
+      - if:
+        - hasLabel:
+            label: Service Attention
+        - hasLabel:
+            label: Notification Hub
+        then:
+        - mentionUsers:
+            mentionees:
+            - sreehari-ms
+            - vivekkhare31
+            replyTemplate: Thanks for the feedback! We are routing this to the appropriate team for follow-up. cc ${mentionees}.
+            assignMentionees: False
+      - if:
+        - hasLabel:
+            label: Service Attention
+        - hasLabel:
+            label: Operational Insights
+        then:
+        - mentionUsers:
+            mentionees:
+            - AzmonLogA
+            replyTemplate: Thanks for the feedback! We are routing this to the appropriate team for follow-up. cc ${mentionees}.
+            assignMentionees: False
+      - if:
+        - hasLabel:
+            label: Service Attention
+        - hasLabel:
+            label: Oracle
+        then:
+        - mentionUsers:
+            mentionees:
+            - v-rvilathurs
+            - v-jamcheung
+            - v-eelhomsi
+            - v-adhenry
+            replyTemplate: Thanks for the feedback! We are routing this to the appropriate team for follow-up. cc ${mentionees}.
+            assignMentionees: False
+      - if:
+        - hasLabel:
+            label: Service Attention
+        - hasLabel:
+            label: Policy
+        then:
+        - mentionUsers:
+            mentionees:
+            - aperezcloud
+            - kenieva
+            replyTemplate: Thanks for the feedback! We are routing this to the appropriate team for follow-up. cc ${mentionees}.
+            assignMentionees: False
+      - if:
+        - hasLabel:
+            label: Service Attention
+        - hasLabel:
+            label: Policy Insights
+        then:
+        - mentionUsers:
+            mentionees:
+            - kenieva
+            - shanhix1
+            - calecarter
+            - mentat9
+            replyTemplate: Thanks for the feedback! We are routing this to the appropriate team for follow-up. cc ${mentionees}.
+            assignMentionees: False
+      - if:
+        - hasLabel:
+            label: Service Attention
+        - hasLabel:
+            label: PostgreSQL
+        then:
+        - mentionUsers:
+            mentionees:
+            - gbowerman
+            - jasomaning
+            - nachoalonsoportillo
+            replyTemplate: Thanks for the feedback! We are routing this to the appropriate team for follow-up. cc ${mentionees}.
+            assignMentionees: False
+      - if:
+        - hasLabel:
+            label: Service Attention
+        - hasLabel:
+            label: PostgreSQL - Flexible
+        then:
+        - mentionUsers:
+            mentionees:
+            - gbowerman
+            - jasomaning
+            - nachoalonsoportillo
+            replyTemplate: Thanks for the feedback! We are routing this to the appropriate team for follow-up. cc ${mentionees}.
+            assignMentionees: False
+      - if:
+        - hasLabel:
+            label: Service Attention
+        - hasLabel:
+            label: PowerBI
+        then:
+        - mentionUsers:
+            mentionees:
+            - laurent-mic
+            - ayeshurun
+            replyTemplate: Thanks for the feedback! We are routing this to the appropriate team for follow-up. cc ${mentionees}.
+            assignMentionees: False
+      - if:
+        - hasLabel:
+            label: Service Attention
+        - hasLabel:
+            label: Quantum
+        then:
+        - mentionUsers:
+            mentionees:
+            - ricardo-espinoza
+            replyTemplate: Thanks for the feedback! We are routing this to the appropriate team for follow-up. cc ${mentionees}.
+            assignMentionees: False
+      - if:
+        - hasLabel:
+            label: Service Attention
+        - hasLabel:
+            label: Quota
+        then:
+        - mentionUsers:
+            mentionees:
+            - gyprakas
+            - rahuls-microsoft
+            - devatula
+            replyTemplate: Thanks for the feedback! We are routing this to the appropriate team for follow-up. cc ${mentionees}.
+            assignMentionees: False
+      - if:
+        - hasLabel:
+            label: Service Attention
+        - hasLabel:
+            label: Recovery Services Backup
+        then:
+        - mentionUsers:
+            mentionees:
+            - Daya-Patil
+            replyTemplate: Thanks for the feedback! We are routing this to the appropriate team for follow-up. cc ${mentionees}.
+            assignMentionees: False
+      - if:
+        - hasLabel:
+            label: Service Attention
+        - hasLabel:
+            label: Recovery Services Site-Recovery
+        then:
+        - mentionUsers:
+            mentionees:
+            - Sharmistha-Rai
+            replyTemplate: Thanks for the feedback! We are routing this to the appropriate team for follow-up. cc ${mentionees}.
+            assignMentionees: False
+      - if:
+        - hasLabel:
+            label: Service Attention
+        - hasLabel:
+            label: Redis Cache
+        then:
+        - mentionUsers:
+            mentionees:
+            - abhijitch_microsoft
+            - yuvalm_microsoft
+            - nikitagarg_microsoft
+            - sanar_microsoft
+            - cawa_microsoft
+            replyTemplate: Thanks for the feedback! We are routing this to the appropriate team for follow-up. cc ${mentionees}.
+            assignMentionees: False
+      - if:
+        - hasLabel:
+            label: Service Attention
+        - hasLabel:
+            label: Relay
+        then:
+        - mentionUsers:
+            mentionees:
+            - jfggdl
+            - damodaravadhani
+            replyTemplate: Thanks for the feedback! We are routing this to the appropriate team for follow-up. cc ${mentionees}.
+            assignMentionees: False
+      - if:
+        - hasLabel:
+            label: Service Attention
+        - hasLabel:
+            label: Reservations
+        then:
+        - mentionUsers:
+            mentionees:
+            - Rkapso
+            replyTemplate: Thanks for the feedback! We are routing this to the appropriate team for follow-up. cc ${mentionees}.
+            assignMentionees: False
+      - if:
+        - hasLabel:
+            label: Service Attention
+        - hasLabel:
+            label: Resource Authorization
+        then:
+        - mentionUsers:
+            mentionees:
+            - kenieva
+            - AshishGargMicrosoft
+            replyTemplate: Thanks for the feedback! We are routing this to the appropriate team for follow-up. cc ${mentionees}.
+            assignMentionees: False
+      - if:
+        - hasLabel:
+            label: Service Attention
+        - hasLabel:
+            label: Resource Graph
+        then:
+        - mentionUsers:
+            mentionees:
+            - venu-l
+            replyTemplate: Thanks for the feedback! We are routing this to the appropriate team for follow-up. cc ${mentionees}.
+            assignMentionees: False
+      - if:
+        - hasLabel:
+            label: Service Attention
+        - hasLabel:
+            label: Resource Health
+        then:
+        - mentionUsers:
+            mentionees:
+            - stephbaron
+            replyTemplate: Thanks for the feedback! We are routing this to the appropriate team for follow-up. cc ${mentionees}.
+            assignMentionees: False
+      - if:
+        - hasLabel:
+            label: Service Attention
+        - hasLabel:
+            label: ResourceMover
+        then:
+        - mentionUsers:
+            mentionees:
+            - yashjain4
+            replyTemplate: Thanks for the feedback! We are routing this to the appropriate team for follow-up. cc ${mentionees}.
+            assignMentionees: False
+      - if:
+        - hasLabel:
+            label: Service Attention
+        - hasLabel:
+            label: Scheduler
+        then:
+        - mentionUsers:
+            mentionees:
+            - derek1ee
+            replyTemplate: Thanks for the feedback! We are routing this to the appropriate team for follow-up. cc ${mentionees}.
+            assignMentionees: False
+      - if:
+        - hasLabel:
+            label: Service Attention
+        - hasLabel:
+            label: Schema Registry
+        then:
+        - mentionUsers:
+            mentionees:
+            - arerlend
+            - alzimmermsft
+            replyTemplate: Thanks for the feedback! We are routing this to the appropriate team for follow-up. cc ${mentionees}.
+            assignMentionees: False
+      - if:
+        - hasLabel:
+            label: Service Attention
+        - hasLabel:
+            label: scvmm
+        then:
+        - mentionUsers:
+            mentionees:
+            - hsurana06
+            replyTemplate: Thanks for the feedback! We are routing this to the appropriate team for follow-up. cc ${mentionees}.
+            assignMentionees: False
+      - if:
+        - hasLabel:
+            label: Service Attention
+        - hasLabel:
+            label: Search
+        then:
+        - mentionUsers:
+            mentionees:
+            - kuanlu95
+            - efrainretana
+            - mattgotteiner
+            - Draconicida
+            replyTemplate: Thanks for the feedback! We are routing this to the appropriate team for follow-up. cc ${mentionees}.
+            assignMentionees: False
+      - if:
+        - hasLabel:
+            label: Service Attention
+        - hasLabel:
+            label: Security
+        then:
+        - mentionUsers:
+            mentionees:
+            - keren-shani
+            replyTemplate: Thanks for the feedback! We are routing this to the appropriate team for follow-up. cc ${mentionees}.
+            assignMentionees: False
+      - if:
+        - hasLabel:
+            label: Service Attention
+        - hasLabel:
+            label: SecurityInsights
+        then:
+        - mentionUsers:
+            mentionees:
+            - nazang
+            - mooshc
+            replyTemplate: Thanks for the feedback! We are routing this to the appropriate team for follow-up. cc ${mentionees}.
+            assignMentionees: False
+      - if:
+        - hasLabel:
+            label: Service Attention
+        - hasLabel:
+            label: SelfHelp
+        then:
+        - mentionUsers:
+            mentionees:
+            - kenabd
+            replyTemplate: Thanks for the feedback! We are routing this to the appropriate team for follow-up. cc ${mentionees}.
+            assignMentionees: False
+      - if:
+        - hasLabel:
+            label: Service Attention
+        - hasLabel:
+            label: Serial Console
+        then:
+        - mentionUsers:
+            mentionees:
+            - CraigWiand
+            replyTemplate: Thanks for the feedback! We are routing this to the appropriate team for follow-up. cc ${mentionees}.
+            assignMentionees: False
+      - if:
+        - hasLabel:
+            label: Service Attention
+        - hasLabel:
+            label: Service Bus
+        then:
+        - mentionUsers:
+            mentionees:
+            - Saglodha
+            replyTemplate: Thanks for the feedback! We are routing this to the appropriate team for follow-up. cc ${mentionees}.
+            assignMentionees: False
+      - if:
+        - hasLabel:
+            label: Service Attention
+        - hasLabel:
+            label: Service Connector
+        then:
+        - mentionUsers:
+            mentionees:
+            - yungezz
+            - houk-ms
+            replyTemplate: Thanks for the feedback! We are routing this to the appropriate team for follow-up. cc ${mentionees}.
+            assignMentionees: False
+      - if:
+        - hasLabel:
+            label: Service Attention
+        - hasLabel:
+            label: Service Fabric
+        then:
+        - mentionUsers:
+            mentionees:
+            - iliu816
+            - a-santamaria
+            - LukeSlev
+            - Jkochhar
+            replyTemplate: Thanks for the feedback! We are routing this to the appropriate team for follow-up. cc ${mentionees}.
+            assignMentionees: False
+      - if:
+        - hasLabel:
+            label: Service Attention
+        - hasLabel:
+            label: SignalR
+        then:
+        - mentionUsers:
+            mentionees:
+            - sffamily
+            - chenkennt
+            replyTemplate: Thanks for the feedback! We are routing this to the appropriate team for follow-up. cc ${mentionees}.
+            assignMentionees: False
+      - if:
+        - hasLabel:
+            label: Service Attention
+        - hasLabel:
+            label: Spring Cloud
+        then:
+        - mentionUsers:
+            mentionees:
+            - yucwan
+            - yuwzho
+            - ShichaoQiu
+            replyTemplate: Thanks for the feedback! We are routing this to the appropriate team for follow-up. cc ${mentionees}.
+            assignMentionees: False
+      - if:
+        - hasLabel:
+            label: Service Attention
+        - hasLabel:
+            label: SQL
+        then:
+        - mentionUsers:
+            mentionees:
+            - azureSQLGitHub
+            replyTemplate: Thanks for the feedback! We are routing this to the appropriate team for follow-up. cc ${mentionees}.
+            assignMentionees: False
+      - if:
+        - hasLabel:
+            label: Service Attention
+        - hasLabel:
+            label: SQL - Backup & Restore
+        then:
+        - mentionUsers:
+            mentionees:
+            - azureSQLGitHub
+            replyTemplate: Thanks for the feedback! We are routing this to the appropriate team for follow-up. cc ${mentionees}.
+            assignMentionees: False
+      - if:
+        - hasLabel:
+            label: Service Attention
+        - hasLabel:
+            label: SQL - Data Security
+        then:
+        - mentionUsers:
+            mentionees:
+            - azureSQLGitHub
+            replyTemplate: Thanks for the feedback! We are routing this to the appropriate team for follow-up. cc ${mentionees}.
+            assignMentionees: False
+      - if:
+        - hasLabel:
+            label: Service Attention
+        - hasLabel:
+            label: SQL - Elastic Jobs
+        then:
+        - mentionUsers:
+            mentionees:
+            - azureSQLGitHub
+            replyTemplate: Thanks for the feedback! We are routing this to the appropriate team for follow-up. cc ${mentionees}.
+            assignMentionees: False
+      - if:
+        - hasLabel:
+            label: Service Attention
+        - hasLabel:
+            label: SQL - Managed Instance
+        then:
+        - mentionUsers:
+            mentionees:
+            - azureSQLGitHub
+            replyTemplate: Thanks for the feedback! We are routing this to the appropriate team for follow-up. cc ${mentionees}.
+            assignMentionees: False
+      - if:
+        - hasLabel:
+            label: Service Attention
+        - hasLabel:
+            label: SQL - Replication & Failover
+        then:
+        - mentionUsers:
+            mentionees:
+            - azureSQLGitHub
+            replyTemplate: Thanks for the feedback! We are routing this to the appropriate team for follow-up. cc ${mentionees}.
+            assignMentionees: False
+      - if:
+        - hasLabel:
+            label: Service Attention
+        - hasLabel:
+            label: SQL - VM
+        then:
+        - mentionUsers:
+            mentionees:
+            - azureSQLGitHub
+            replyTemplate: Thanks for the feedback! We are routing this to the appropriate team for follow-up. cc ${mentionees}.
+            assignMentionees: False
+      - if:
+        - hasLabel:
+            label: Service Attention
+        - hasLabel:
+            label: SSH
+        then:
+        - mentionUsers:
+            mentionees:
+            - vthiebaut10
+            replyTemplate: Thanks for the feedback! We are routing this to the appropriate team for follow-up. cc ${mentionees}.
+            assignMentionees: False
+      - if:
+        - hasLabel:
+            label: Service Attention
+        - hasLabel:
+            label: StackHCIVM
+        then:
+        - mentionUsers:
+            mentionees:
+            - arc-enabled-vms-on-hci Team
+            replyTemplate: Thanks for the feedback! We are routing this to the appropriate team for follow-up. cc ${mentionees}.
+            assignMentionees: False
+      - if:
+        - hasLabel:
+            label: Service Attention
+        - hasLabel:
+            label: Storage
+        then:
+        - mentionUsers:
+            mentionees:
+            - xgithubtriage
+            replyTemplate: Thanks for the feedback! We are routing this to the appropriate team for follow-up. cc ${mentionees}.
+            assignMentionees: False
+      - if:
+        - hasLabel:
+            label: Service Attention
+        - hasLabel:
+            label: Storage Action
+        then:
+        - mentionUsers:
+            mentionees:
+            - blueww
+            - sshankMSFT
+            - golddove
+            - S-J-M
+            replyTemplate: Thanks for the feedback! We are routing this to the appropriate team for follow-up. cc ${mentionees}.
+            assignMentionees: False
+      - if:
+        - hasLabel:
+            label: Service Attention
+        - hasLabel:
+            label: StorageDiscovery
+        then:
+        - mentionUsers:
+            mentionees:
+            - shanefujs
+            - apurv2304
+            - skallurk
+            - vdziunms
+            replyTemplate: Thanks for the feedback! We are routing this to the appropriate team for follow-up. cc ${mentionees}.
+            assignMentionees: False
+      - if:
+        - hasLabel:
+            label: Service Attention
+        - hasLabel:
+            label: StorageSync
+        then:
+        - mentionUsers:
+            mentionees:
+            - ankushbindlish2
+            - afedyashov
+            replyTemplate: Thanks for the feedback! We are routing this to the appropriate team for follow-up. cc ${mentionees}.
+            assignMentionees: False
+      - if:
+        - hasLabel:
+            label: Service Attention
+        - hasLabel:
+            label: Storsimple
+        then:
+        - mentionUsers:
+            mentionees:
+            - anoobbacker
+            - ganzee
+            - manuaery
+            - patelkunal
+            replyTemplate: Thanks for the feedback! We are routing this to the appropriate team for follow-up. cc ${mentionees}.
+            assignMentionees: False
+      - if:
+        - hasLabel:
+            label: Service Attention
+        - hasLabel:
+            label: Stream Analytics
+        then:
+        - mentionUsers:
+            mentionees:
+            - atpham256
+            replyTemplate: Thanks for the feedback! We are routing this to the appropriate team for follow-up. cc ${mentionees}.
+            assignMentionees: False
+      - if:
+        - hasLabel:
+            label: Service Attention
+        - hasLabel:
+            label: Subscription
+        then:
+        - mentionUsers:
+            mentionees:
+            - anuragdalmia
+            - shilpigautam
+            - ramaganesan-rg
+            replyTemplate: Thanks for the feedback! We are routing this to the appropriate team for follow-up. cc ${mentionees}.
+            assignMentionees: False
+      - if:
+        - hasLabel:
+            label: Service Attention
+        - hasLabel:
+            label: Support
+        then:
+        - mentionUsers:
+            mentionees:
+            - shahbj79
+            - mit2nil
+            - aygoya
+            - ganganarayanan
+            replyTemplate: Thanks for the feedback! We are routing this to the appropriate team for follow-up. cc ${mentionees}.
+            assignMentionees: False
+      - if:
+        - hasLabel:
+            label: Service Attention
+        - hasLabel:
+            label: Synapse
+        then:
+        - mentionUsers:
+            mentionees:
+            - wanyang7
+            - v-yanjungao
+            replyTemplate: Thanks for the feedback! We are routing this to the appropriate team for follow-up. cc ${mentionees}.
+            assignMentionees: False
+      - if:
+        - hasLabel:
+            label: Service Attention
+        - hasLabel:
+            label: Tables
+        then:
+        - mentionUsers:
+            mentionees:
+            - bberera
+            replyTemplate: Thanks for the feedback! We are routing this to the appropriate team for follow-up. cc ${mentionees}.
+            assignMentionees: False
+      - if:
+        - hasLabel:
+            label: Service Attention
+        - hasLabel:
+            label: TimeseriesInsights
+        then:
+        - mentionUsers:
+            mentionees:
+            - Shipra1Mishra
+            replyTemplate: Thanks for the feedback! We are routing this to the appropriate team for follow-up. cc ${mentionees}.
+            assignMentionees: False
+      - if:
+        - hasLabel:
+            label: Service Attention
+        - hasLabel:
+            label: Traffic Collector
+        then:
+        - mentionUsers:
+            mentionees:
+            - rmodh
+            replyTemplate: Thanks for the feedback! We are routing this to the appropriate team for follow-up. cc ${mentionees}.
+            assignMentionees: False
+      - if:
+        - hasLabel:
+            label: Service Attention
+        - hasLabel:
+            label: vFXT
+        then:
+        - mentionUsers:
+            mentionees:
+            - zhusijia26
+            replyTemplate: Thanks for the feedback! We are routing this to the appropriate team for follow-up. cc ${mentionees}.
+            assignMentionees: False
+      - if:
+        - hasLabel:
+            label: Service Attention
+        - hasLabel:
+            label: Web Apps
+        then:
+        - mentionUsers:
+            mentionees:
+            - AzureAppServiceCLI
+            - antcp
+            - yutanglin16
+            replyTemplate: Thanks for the feedback! We are routing this to the appropriate team for follow-up. cc ${mentionees}.
+            assignMentionees: False
+      - if:
+        - hasLabel:
+            label: Service Attention
+        - hasLabel:
+            label: WebPubSub
+        then:
+        - mentionUsers:
+            mentionees:
+            - JialinXin
+            - vicancy
+            replyTemplate: Thanks for the feedback! We are routing this to the appropriate team for follow-up. cc ${mentionees}.
+            assignMentionees: False
+      - if:
+        - hasLabel:
+            label: Service Attention
+        - hasLabel:
+            label: Workloads
+        then:
+        - mentionUsers:
+            mentionees:
+            - jaskisin
+            - ajaygit158
+            - praveennet
+            replyTemplate: Thanks for the feedback! We are routing this to the appropriate team for follow-up. cc ${mentionees}.
+            assignMentionees: False
+      description: Triage issues to the service team
+    - if:
+      - payloadType: Pull_Request
+      - isAction:
+          action: Opened
+      - and:
+        - not:
+            activitySenderHasPermission:
+              permission: Write
+        - not:
+            activitySenderHasAssociation:
+              association: Member
+        - not:
+            activitySenderHasAssociation:
+              association: Collaborator
+        - not:
+            activitySenderHasPermission:
+              permission: Admin
+      then:
+      - addLabel:
+          label: customer-reported
+      - addReply:
+          reply: Thank you for your contribution ${issueAuthor}! We will review the pull request and get back to you soon.
+      description: Add customer-reported label to PRs from customers
+    - if:
+      - payloadType: Issues
+      - isAction:
+          action: Opened
+      - and:
+        - not:
+            activitySenderHasPermission:
+              permission: Write
+        - not:
+            activitySenderHasAssociation:
+              association: Member
+        - not:
+            activitySenderHasAssociation:
+              association: Collaborator
+        - not:
+            activitySenderHasPermission:
+              permission: Admin
+      then:
+      - addLabel:
+          label: customer-reported
+      - addLabel:
+          label: question
+      description: Add customer-reported label to issues coming from non-collaborators
+    - if:
+      - payloadType: Issues
+      - isOpen
+      - labelAdded:
+          label: CXP Attention
+      - not:
+          hasLabel:
+            label: Service Attention
+      then:
+      - addReply:
+          reply: Thank you for your feedback.  This has been routed to the support team for assistance.
+      description: '[CXP Pilot] CXP Attention Responder'
+    - if:
+      - payloadType: Issues
+      - or:
+        - titleContains:
+            pattern: az \b(aks|acs|openshift)\b
+            isRegex: True
+        - bodyContains:
+            pattern: az \b(aks|acs|openshift)\b
+            isRegex: True
+      - or:
+        - isAction:
+            action: Opened
+      then:
+      - addLabel:
+          label: AKS
+      - addLabel:
+          label: Service Attention
+      - addLabel:
+          label: Auto-Assign
+      description: '[AKS] auto assign labels and users based on issue description.'
+    - if:
+      - payloadType: Pull_Request
+      - isAction:
+          action: Opened
+      - or:
+        - titleContains:
+            pattern: '\b(aks|Aks|AKS|acs|Acs|ACS|openshift|Openshift|OPENSHIFT)\b'
+            isRegex: True
+        - bodyContains:
+            pattern: az \b(aks|acs|openshift)\b
+            isRegex: True
+      then:
+      - requestReview:
+          reviewer: zhoxing-ms
+      - requestReview:
+          reviewer: yanzhudd
+      - assignTo:
+          users:
+          - zhoxing-ms
+          - yanzhudd
+      - addLabel:
+          label: Auto-Assign
+      - requestReview:
+          reviewer: yonzhan
+      - requestReview:
+          reviewer: FumingZhang
+      - addLabel:
+          label: AKS
+      description: '[aks] Auto assign labels and reviewers based on PR title/description.'
+    - if:
+      - payloadType: Pull_Request
+      - isAction:
+          action: Opened
+      - or:
+        - titleContains:
+            pattern: '\b(aosm|Aosm|AOSM)\b'
+            isRegex: True
+        - bodyContains:
+            pattern: az aosm
+            isRegex: True
+      then:
+      - requestReview:
+          reviewer: zhoxing-ms
+      - requestReview:
+          reviewer: yanzhudd
+      - assignTo:
+          users:
+          - zhoxing-ms
+          - yanzhudd
+      - addLabel:
+          label: Auto-Assign
+      - requestReview:
+          reviewer: yonzhan
+      - addLabel:
+          label: AOSM
+      description: '[aosm] Auto assign labels and reviewers based on PR title/description.'
+    - if:
+      - payloadType: Issues
+      - or:
+        - isAction:
+            action: Opened
+      - or:
+        - titleContains:
+            pattern: '\b(az ml)\b'
+            isRegex: True
+        - bodyContains:
+            pattern: '\b(az ml)\b'
+            isRegex: True
+      then:
+      - addLabel:
+          label: Auto-Assign
+      - addLabel:
+          label: Service Attention
+      - addLabel:
+          label: Machine Learning
+      - addLabel:
+          label: extension/ml
+      description: '[machine learning] auto assign labels and users based on issue description.'
+    - if:
+      - payloadType: Pull_Request
+      - isAction:
+          action: Opened
+      - or:
+        - titleContains:
+            pattern: '\b([Mm][Ll])\b'
+            isRegex: True
+        - bodyContains:
+            pattern: '\b([Mm][Ll])\b'
+            isRegex: True
+      then:
+      - addLabel:
+          label: Machine Learning
+      - addLabel:
+          label: extension/ml
+      - addLabel:
+          label: Auto-Assign
+      - requestReview:
+          reviewer: wangzelin007
+      - requestReview:
+          reviewer: yonzhan
+      - assignTo:
+          users:
+          - wangzelin007
+      description: '[machine learning] Auto assign labels and reviewers based on PR title/description.'
+    - if:
+      - payloadType: Issues
+      - or:
+        - isAction:
+            action: Opened
+      - or:
+        - titleContains:
+            pattern: '\b(az pipelines)\b'
+            isRegex: True
+        - bodyContains:
+            pattern: '\b(az pipelines)\b'
+            isRegex: True
+      then:
+      - addLabel:
+          label: Auto-Assign
+      - addLabel:
+          label: Pipelines
+      - addLabel:
+          label: DevOps
+      - addLabel:
+          label: Service Attention
+      description: '[pipelines] auto assign labels and users based on issue description. '
+    - if:
+      - payloadType: Issues
+      - or:
+        - isAction:
+            action: Opened
+      - or:
+        - titleContains:
+            pattern: '\b(az ssh)\b'
+            isRegex: True
+        - bodyContains:
+            pattern: '\b(az ssh)\b'
+            isRegex: True
+      then:
+      - addLabel:
+          label: Auto-Assign
+      - addLabel:
+          label: VM SSH
+      - addLabel:
+          label: Service Attention
+      description: '[ssh] auto assign labels and users based on issue description. '
+    - if:
+      - payloadType: Pull_Request
+      - isAction:
+          action: Opened
+      - or:
+        - titleContains:
+            pattern: '\b(az ssh)\b'
+            isRegex: True
+        - bodyContains:
+            pattern: '\b(az ssh)\b'
+            isRegex: True
+      then:
+      - addLabel:
+          label: Auto-Assign
+      - addLabel:
+          label: VM SSH
+      - requestReview:
+          reviewer: jiasli
+      - requestReview:
+          reviewer: zhoxing-ms
+      - requestReview:
+          reviewer: yonzhan
+      - assignTo:
+          users:
+          - jiasli
+          - zhoxing-ms
+      description: '[ssh] Auto assign labels and reviewers based on PR title/description.'
+    - if:
+      - payloadType: Issues
+      - or:
+        - isAction:
+            action: Opened
+      - or:
+        - titleContains:
+            pattern: '\b(connectedk8s)\b'
+            isRegex: True
+        - bodyContains:
+            pattern: '\b(connectedk8s)\b'
+            isRegex: True
+      then:
+      - addLabel:
+          label: Auto-Assign
+      - addLabel:
+          label: Connected Kubernetes
+      - addLabel:
+          label: Service Attention
+      description: '[connectedk8s] auto assign labels and users based on issue description. '
+    - if:
+      - payloadType: Pull_Request
+      - isAction:
+          action: Opened
+      - or:
+        - titleContains:
+            pattern: '\b(connectedk8s)\b'
+            isRegex: True
+        - bodyContains:
+            pattern: '\b(connectedk8s)\b'
+            isRegex: True
+      then:
+      - addLabel:
+          label: Connected Kubernetes
+      - addLabel:
+          label: Auto-Assign
+      - requestReview:
+          reviewer: zhoxing-ms
+      - requestReview:
+          reviewer: jsntcy
+      - requestReview:
+          reviewer: yonzhan
+      - assignTo:
+          users:
+          - zhoxing-ms
+      - requestReview:
+          reviewer: yanzhudd
+      description: '[connectedk8s] Auto assign labels and reviewers based on PR title/description.'
+    - if:
+      - payloadType: Issues
+      - or:
+        - titleContains:
+            pattern: '\b(az spring-cloud)\b'
+            isRegex: True
+        - bodyContains:
+            pattern: '\b(az spring-cloud)\b'
+            isRegex: True
+      - or:
+        - isAction:
+            action: Opened
+      then:
+      - addLabel:
+          label: Auto-Assign
+      - addLabel:
+          label: Service Attention
+      - addLabel:
+          label: Spring Cloud
+      description: '[spring-cloud] auto assign labels and users based on issue description.'
+    - if:
+      - payloadType: Pull_Request
+      - isAction:
+          action: Opened
+      - or:
+        - titleContains:
+            pattern: '[Ss]pring-?[Cc]loud'
+            isRegex: True
+        - bodyContains:
+            pattern: '[Ss]pring-?[Cc]loud'
+            isRegex: True
+      then:
+      - addLabel:
+          label: Spring Cloud
+      - addLabel:
+          label: Auto-Assign
+      - requestReview:
+          reviewer: zhoxing-ms
+      - requestReview:
+          reviewer: wangzelin007
+      - requestReview:
+          reviewer: yonzhan
+      - assignTo:
+          users:
+          - zhoxing-ms
+      description: '[spring-cloud] Auto assign labels and reviewers based on PR title/description.'
+    - if:
+      - payloadType: Issues
+      - or:
+        - titleContains:
+            pattern: '\b(az monitor)\b'
+            isRegex: True
+        - bodyContains:
+            pattern: '\b(az monitor)\b'
+            isRegex: True
+      - or:
+        - isAction:
+            action: Opened
+      then:
+      - addLabel:
+          label: Auto-Assign
+      - addLabel:
+          label: Monitor
+      - assignTo:
+          users:
+          - AllyW
+      - addLabel:
+          label: Azure CLI Team
+      - addLabel:
+          label: question
+      description: '[monitor] auto assign labels and users based on issue description.'
+    - if:
+      - payloadType: Pull_Request
+      - isAction:
+          action: Opened
+      - or:
+        - titleContains:
+            pattern: '\b(az monitor)\b'
+            isRegex: True
+        - bodyContains:
+            pattern: '\b(az monitor)\b'
+            isRegex: True
+      then:
+      - addLabel:
+          label: Monitor
+      - addLabel:
+          label: Auto-Assign
+      - requestReview:
+          reviewer: kairu-ms
+      - requestReview:
+          reviewer: necusjz
+      - requestReview:
+          reviewer: yonzhan
+      - requestReview:
+          reviewer: AllyW
+      - assignTo:
+          users:
+          - AllyW
+      description: '[monitor] Auto assign labels and reviewers based on PR title/description.'
+    - if:
+      - payloadType: Pull_Request
+      - isAction:
+          action: Opened
+      - or:
+        - titleContains:
+            pattern: '\b(network|Network|NETWORK|bastion|Bastion|BASTION)\b'
+            isRegex: True
+      then:
+      - requestReview:
+          reviewer: yonzhan
+      - requestReview:
+          reviewer: jsntcy
+      - requestReview:
+          reviewer: kairu-ms
+      - addLabel:
+          label: Auto-Assign
+      - requestReview:
+          reviewer: necusjz
+      - assignTo:
+          users:
+          - necusjz
+      - addLabel:
+          label: Network
+      description: '[Network] Auto assign labels and reviewers based on PR title/description.'
+    - if:
+      - payloadType: Issues
+      - or:
+        - titleContains:
+            pattern: '\b(az network)\b'
+            isRegex: True
+        - bodyContains:
+            pattern: '\b(az network)\b'
+            isRegex: True
+      - or:
+        - isAction:
+            action: Opened
+      then:
+      - addLabel:
+          label: Network
+      - assignTo:
+          users:
+          - necusjz
+      - addLabel:
+          label: Auto-Assign
+      - addLabel:
+          label: Azure CLI Team
+      - addLabel:
+          label: question
+      description: '[Network] auto assign labels and users based on issue description.'
+    - if:
+      - payloadType: Issues
+      - or:
+        - titleContains:
+            pattern: az \b(iot|dt)\b
+            isRegex: True
+        - bodyContains:
+            pattern: az \b(iot|dt)\b
+            isRegex: True
+      - or:
+        - isAction:
+            action: Opened
+      then:
+      - addLabel:
+          label: IoT/CLI
+      - addLabel:
+          label: Service Attention
+      - addLabel:
+          label: Auto-Assign
+      description: '[iot] auto assign labels and users based on issue description.'
+    - if:
+      - payloadType: Pull_Request
+      - isAction:
+          action: Opened
+      - or:
+        - titleContains:
+            pattern: '\b([Ii][Oo][Tt])\b'
+            isRegex: True
+      then:
+      - addLabel:
+          label: Auto-Assign
+      - requestReview:
+          reviewer: zhoxing-ms
+      - requestReview:
+          reviewer: yanzhudd
+      - requestReview:
+          reviewer: yonzhan
+      - assignTo:
+          users:
+          - zhoxing-ms
+      - addLabel:
+          label: IoT/CLI
+      description: '[iot] Auto assign labels and reviewers based on PR title/description.'
+    - if:
+      - payloadType: Issues
+      - or:
+        - isAction:
+            action: Opened
+      - or:
+        - titleContains:
+            pattern: '\b(az kusto)\b'
+            isRegex: True
+        - bodyContains:
+            pattern: '\b(az kusto)\b'
+            isRegex: True
+      then:
+      - addLabel:
+          label: Auto-Assign
+      - addLabel:
+          label: Azure Data Explorer
+      - addLabel:
+          label: Service Attention
+      - assignTo:
+          users:
+          - evelyn-ys
+      description: '[kusto] auto assign labels and users based on issue description. '
+    - if:
+      - payloadType: Pull_Request
+      - isAction:
+          action: Opened
+      - or:
+        - titleContains:
+            pattern: '\b([Kk][Uu][Ss][Tt][Oo])\b'
+            isRegex: True
+        - bodyContains:
+            pattern: '\b([Kk][Uu][Ss][Tt][Oo])\b'
+            isRegex: True
+      then:
+      - addLabel:
+          label: Azure Data Explorer
+      - addLabel:
+          label: Auto-Assign
+      - requestReview:
+          reviewer: evelyn-ys
+      - requestReview:
+          reviewer: jsntcy
+      - requestReview:
+          reviewer: yonzhan
+      - assignTo:
+          users:
+          - evelyn-ys
+      description: '[kusto] Auto assign labels and reviewers based on PR title/description.'
+    - if:
+      - payloadType: Issues
+      - or:
+        - titleContains:
+            pattern: '\b(az storage)\b'
+            isRegex: True
+        - bodyContains:
+            pattern: '\b(az storage)\b'
+            isRegex: True
+      - or:
+        - isAction:
+            action: Opened
+      then:
+      - addLabel:
+          label: Storage
+      - assignTo:
+          users:
+          - evelyn-ys
+      - assignTo:
+          users:
+          - calvinhzy
+      - addLabel:
+          label: Auto-Assign
+      - addLabel:
+          label: Azure CLI Team
+      - addLabel:
+          label: question
+      description: '[Storage] auto assign labels and users based on issue description.'
+    - if:
+      - payloadType: Pull_Request
+      - isAction:
+          action: Opened
+      - or:
+        - titleContains:
+            pattern: '\b(az storage)\b'
+            isRegex: True
+        - bodyContains:
+            pattern: '\b(az storage)\b'
+            isRegex: True
+      then:
+      - addLabel:
+          label: Auto-Assign
+      - requestReview:
+          reviewer: evelyn-ys
+      - requestReview:
+          reviewer: calvinhzy
+      - requestReview:
+          reviewer: yonzhan
+      - assignTo:
+          users:
+          - evelyn-ys
+      - addLabel:
+          label: Storage
+      description: '[Storage] Auto assign labels and reviewers based on PR title/description.'
+    - if:
+      - payloadType: Pull_Request
+      - isAction:
+          action: Opened
+      - or:
+        - titleContains:
+            pattern: '\b(keyvault|Keyvault|KEYVAULT)\b'
+            isRegex: True
+      then:
+      - addLabel:
+          label: Auto-Assign
+      - requestReview:
+          reviewer: evelyn-ys
+      - requestReview:
+          reviewer: yonzhan
+      - assignTo:
+          users:
+          - evelyn-ys
+      - addLabel:
+          label: KeyVault
+      description: '[keyvault] Auto assign labels and reviewers based on PR title/description.'
+    - if:
+      - payloadType: Issues
+      - or:
+        - titleContains:
+            pattern: '\b(az keyvault)\b'
+            isRegex: True
+        - bodyContains:
+            pattern: '\b(az keyvault)\b'
+            isRegex: True
+      - or:
+        - isAction:
+            action: Opened
+      then:
+      - addLabel:
+          label: KeyVault
+      - addLabel:
+          label: Auto-Assign
+      - assignTo:
+          users:
+          - evelyn-ys
+      - addLabel:
+          label: Azure CLI Team
+      - addLabel:
+          label: question
+      description: '[keyvault] auto assign labels and users based on issue description.'
+    - if:
+      - payloadType: Issues
+      - or:
+        - isAction:
+            action: Opened
+      - or:
+        - titleContains:
+            pattern: '\b(az cosmosdb)\b'
+            isRegex: True
+        - bodyContains:
+            pattern: '\b(az cosmosdb)\b'
+            isRegex: True
+      then:
+      - addLabel:
+          label: Auto-Assign
+      - addLabel:
+          label: Service Attention
+      - addLabel:
+          label: CosmosDB
+      description: '[cosmosdb] auto assign labels and users based on issue description.'
+    - if:
+      - payloadType: Pull_Request
+      - isAction:
+          action: Opened
+      - or:
+        - titleContains:
+            pattern: '\b([Cc][Oo][Ss][Mm][Oo][Ss][Dd][Bb])\b'
+            isRegex: True
+        - bodyContains:
+            pattern: '\b([Cc][Oo][Ss][Mm][Oo][Ss][Dd][Bb])\b'
+            isRegex: True
+      then:
+      - addLabel:
+          label: CosmosDB
+      - addLabel:
+          label: Auto-Assign
+      - requestReview:
+          reviewer: evelyn-ys
+      - requestReview:
+          reviewer: calvinhzy
+      - requestReview:
+          reviewer: yonzhan
+      - assignTo:
+          users:
+          - evelyn-ys
+      description: '[cosmosdb] Auto assign labels and reviewers based on PR title/description.'
+    - if:
+      - payloadType: Issues
+      - or:
+        - isAction:
+            action: Opened
+      - or:
+        - titleContains:
+            pattern: '\b(az eventgrid)\b'
+            isRegex: True
+        - bodyContains:
+            pattern: '\b(az eventgrid)\b'
+            isRegex: True
+      then:
+      - addLabel:
+          label: Auto-Assign
+      - addLabel:
+          label: Service Attention
+      - addLabel:
+          label: Event Grid
+      description: '[eventgrid] auto assign labels and users based on issue description. '
+    - if:
+      - payloadType: Pull_Request
+      - isAction:
+          action: Opened
+      - or:
+        - titleContains:
+            pattern: '\b(az login)\b'
+            isRegex: True
+        - bodyContains:
+            pattern: '\b(az login)\b'
+            isRegex: True
+      then:
+      - addLabel:
+          label: Auto-Assign
+      - requestReview:
+          reviewer: jiasli
+      - requestReview:
+          reviewer: yonzhan
+      - assignTo:
+          users:
+          - jiasli
+      - addLabel:
+          label: Account
+      description: '[account] Auto assign labels and reviewers based on PR title/description.'
+    - if:
+      - payloadType: Issues
+      - or:
+        - titleContains:
+            pattern: '\b(az login)\b'
+            isRegex: True
+        - bodyContains:
+            pattern: '\b(az login)\b'
+            isRegex: True
+      - or:
+        - isAction:
+            action: Opened
+      then:
+      - addLabel:
+          label: Auto-Assign
+      - addLabel:
+          label: Account
+      - assignTo:
+          users:
+          - jiasli
+      - addLabel:
+          label: Azure CLI Team
+      - addLabel:
+          label: question
+      description: '[account] auto assign labels and users based on issue description.'
+    - if:
+      - payloadType: Pull_Request
+      - isAction:
+          action: Opened
+      - and:
+        - titleContains:
+            pattern: '[Release] Update index.json for extension'
+            isRegex: False
+        - titleContains:
+            pattern: '[ datashare ]'
+            isRegex: False
+      then:
+      - addReply:
+          reply: >-
+            Hi @evelyn-ys,
+
+            Please review the pull request.
+      - assignTo:
+          users:
+          - evelyn-ys
+      description: '[ datashare ]  Notify to review Update index.json PR'
+    - if:
+      - payloadType: Pull_Request
+      - isAction:
+          action: Opened
+      - and:
+        - titleContains:
+            pattern: '[Release] Update index.json for extension'
+            isRegex: False
+        - titleContains:
+            pattern: '[ edgeorder ]'
+            isRegex: False
+      then:
+      - addReply:
+          reply: >-
+            Hi @necusjz,
+
+            Please review the pull request.
+      - assignTo:
+          users:
+          - necusjz
+      description: '[ edgeorder ] Notify to review Update index.json PR'
+    - if:
+      - payloadType: Pull_Request
+      - isAction:
+          action: Opened
+      - and:
+        - titleContains:
+            pattern: '[Release] Update index.json for extension'
+            isRegex: False
+        - titleContains:
+            pattern: '[ cosmosdb-preview ]'
+            isRegex: False
+      then:
+      - addReply:
+          reply: >-
+            Hi @evelyn-ys,
+
+            Please review the pull request.
+      - assignTo:
+          users:
+          - evelyn-ys
+      description: '[ cosmosdb-preview ] Notify to review Update index.json PR'
+    - if:
+      - payloadType: Pull_Request
+      - isAction:
+          action: Opened
+      - and:
+        - titleContains:
+            pattern: '[Release] Update index.json for extension'
+            isRegex: False
+        - titleContains:
+            pattern: '[ application-insights ]'
+            isRegex: False
+      then:
+      - addReply:
+          reply: >-
+            Hi @necusjz,
+
+            Please review the pull request.
+      - assignTo:
+          users:
+          - necusjz
+      description: '[ application-insights ] Notify to review Update index.json PR'
+    - if:
+      - payloadType: Pull_Request
+      - isAction:
+          action: Opened
+      - and:
+        - titleContains:
+            pattern: '[Release] Update index.json for extension'
+            isRegex: False
+        - titleContains:
+            pattern: '[ aks-preview ]'
+            isRegex: False
+      then:
+      - addReply:
+          reply: >-
+            Hi @zhoxing-ms,
+
+            Please review the pull request.
+      - assignTo:
+          users:
+          - zhoxing-ms
+      description: '[ aks-preview ] Notify to review Update index.json PR'
+    - if:
+      - payloadType: Pull_Request
+      - isAction:
+          action: Opened
+      - and:
+        - titleContains:
+            pattern: '[Release] Update index.json for extension'
+            isRegex: False
+        - titleContains:
+            pattern: '[ connectedk8s ]'
+            isRegex: False
+      then:
+      - addReply:
+          reply: >-
+            Hi @zhoxing-ms,
+
+            Please review the pull request.
+      - assignTo:
+          users:
+          - zhoxing-ms
+      description: '[ connectedk8s ] Notify to review Update index.json PR'
+    - if:
+      - payloadType: Pull_Request
+      - isAction:
+          action: Opened
+      - and:
+        - titleContains:
+            pattern: '[Release] Update index.json for extension'
+            isRegex: False
+        - titleContains:
+            pattern: '[ appservice-kube ]'
+            isRegex: False
+      then:
+      - addReply:
+          reply: >-
+            Hi @zhoxing-ms,
+
+            Please review the pull request.
+      - assignTo:
+          users:
+          - zhoxing-ms
+      description: '[ appservice-kube ] Notify to review Update index.json PR'
+    - if:
+      - payloadType: Pull_Request
+      - isAction:
+          action: Opened
+      - and:
+        - titleContains:
+            pattern: '[Release] Update index.json for extension'
+            isRegex: False
+        - titleContains:
+            pattern: '[ account ]'
+            isRegex: False
+      then:
+      - addReply:
+          reply: >-
+            Hi @zhoxing-ms,
+
+            Please review the pull request.
+      - assignTo:
+          users:
+          - zhoxing-ms
+      description: '[ account ] Notify to review Update index.json PR'
+    - if:
+      - payloadType: Pull_Request
+      - isAction:
+          action: Opened
+      - and:
+        - titleContains:
+            pattern: '[Release] Update index.json for extension'
+            isRegex: False
+        - titleContains:
+            pattern: '[ vmware ]'
+            isRegex: False
+      then:
+      - addReply:
+          reply: >-
+            Hi @zhoxing-ms,
+
+            Please review the pull request.
+      - assignTo:
+          users:
+          - zhoxing-ms
+      description: '[ vmware ] Notify to review Update index.json PR'
+    - if:
+      - payloadType: Pull_Request
+      - isAction:
+          action: Opened
+      - and:
+        - titleContains:
+            pattern: '[Release] Update index.json for extension'
+            isRegex: False
+        - titleContains:
+            pattern: '[ stream-analytics ]'
+            isRegex: False
+      then:
+      - addReply:
+          reply: >-
+            Hi @necusjz,
+
+            Please review the pull request.
+      - assignTo:
+          users:
+          - necusjz
+      description: '[ stream-analytics ] Notify to review Update index.json PR'
+    - if:
+      - payloadType: Pull_Request
+      - isAction:
+          action: Opened
+      - and:
+        - titleContains:
+            pattern: '[Release] Update index.json for extension'
+            isRegex: False
+        - titleContains:
+            pattern: '[ confidentialledger ]'
+            isRegex: False
+      then:
+      - addReply:
+          reply: >-
+            Hi @AllyW,
+
+            Please review the pull request.
+      - assignTo:
+          users:
+          - AllyW
+      description: '[ confidentialledger ] Notify to review Update index.json PR'
+    - if:
+      - payloadType: Pull_Request
+      - isAction:
+          action: Opened
+      - and:
+        - titleContains:
+            pattern: '[Release] Update index.json for extension'
+            isRegex: False
+        - titleContains:
+            pattern: '[ hack ]'
+            isRegex: False
+      then:
+      - addReply:
+          reply: >-
+            Hi @zhoxing-ms,
+
+            Please review the pull request.
+      - assignTo:
+          users:
+          - zhoxing-ms
+      description: '[ hack ] Notify to review Update index.json PR'
+    - if:
+      - payloadType: Pull_Request
+      - isAction:
+          action: Opened
+      - and:
+        - titleContains:
+            pattern: '[Release] Update index.json for extension'
+            isRegex: False
+        - titleContains:
+            pattern: '[ alertsmanagement ]'
+            isRegex: False
+      then:
+      - addReply:
+          reply: >-
+            Hi @AllyW,
+
+            Please review the pull request.
+      - assignTo:
+          users:
+          - AllyW
+      description: '[ alertsmanagement ] Notify to review Update index.json PR'
+    - if:
+      - payloadType: Pull_Request
+      - isAction:
+          action: Opened
+      - and:
+        - titleContains:
+            pattern: '[Release] Update index.json for extension'
+            isRegex: False
+        - titleContains:
+            pattern: '[ vm-repair ]'
+            isRegex: False
+      then:
+      - addReply:
+          reply: >-
+            Hi @zhoxing-ms,
+
+            Please review the pull request.
+      - assignTo:
+          users:
+          - zhoxing-ms
+      description: '[ vm-repair ] Notify to review Update index.json PR'
+    - if:
+      - payloadType: Pull_Request
+      - isAction:
+          action: Opened
+      - and:
+        - titleContains:
+            pattern: '[Release] Update index.json for extension'
+            isRegex: False
+        - titleContains:
+            pattern: '[ image-copy ]'
+            isRegex: False
+      then:
+      - addReply:
+          reply: >-
+            Hi @zhoxing-ms,
+
+            Please review the pull request.
+      - assignTo:
+          users:
+          - zhoxing-ms
+      description: '[ image-copy ] Notify to review Update index.json PR'
+    - if:
+      - payloadType: Pull_Request
+      - isAction:
+          action: Opened
+      - and:
+        - titleContains:
+            pattern: '[Release] Update index.json for extension'
+            isRegex: False
+        - titleContains:
+            pattern: '[ quantum ]'
+            isRegex: False
+      then:
+      - addReply:
+          reply: >-
+            Hi @necusjz,
+
+            Please review the pull request.
+      - assignTo:
+          users:
+          - necusjz
+      description: '[ quantum ] Notify to review Update index.json PR'
+    - if:
+      - payloadType: Pull_Request
+      - isAction:
+          action: Opened
+      - and:
+        - titleContains:
+            pattern: '[Release] Update index.json for extension'
+            isRegex: False
+        - titleContains:
+            pattern: '[ rdbms-connect ]'
+            isRegex: False
+      then:
+      - addReply:
+          reply: >-
+            Hi @evelyn-ys,
+
+            Please review the pull request.
+      - assignTo:
+          users:
+          - evelyn-ys
+      description: '[ rdbms-connect ] Notify to review Update index.json PR'
+    - if:
+      - payloadType: Pull_Request
+      - isAction:
+          action: Opened
+      - and:
+        - titleContains:
+            pattern: '[Release] Update index.json for extension'
+            isRegex: False
+        - titleContains:
+            pattern: '[ azurestackhci ]'
+            isRegex: False
+      then:
+      - addReply:
+          reply: >-
+            Hi @zhoxing-ms,
+
+            Please review the pull request.
+      - assignTo:
+          users:
+          - zhoxing-ms
+      description: '[ azurestackhci ] Notify to review Update index.json PR'
+    - if:
+      - payloadType: Pull_Request
+      - isAction:
+          action: Opened
+      - and:
+        - titleContains:
+            pattern: '[Release] Update index.json for extension'
+            isRegex: False
+        - titleContains:
+            pattern: '[ logic ]'
+            isRegex: False
+      then:
+      - addReply:
+          reply: >-
+            Hi @jsntcy,
+
+            Please review the pull request.
+      - assignTo:
+          users:
+          - jsntcy
+      description: '[ logic ] Notify to review Update index.json PR'
+    - if:
+      - payloadType: Issues
+      - or:
+        - titleContains:
+            pattern: az \b(logic)\b
+            isRegex: True
+        - bodyContains:
+            pattern: az \b(logic)\b
+            isRegex: True
+      - or:
+        - isAction:
+            action: Opened
+      then:
+      - addLabel:
+          label: Logic App
+      - addLabel:
+          label: Auto-Assign
+      - assignTo:
+          users:
+          - ReaNAiveD
+          - zhoxing-ms
+      description: '[Logic] auto assign labels and users based on issue description.'
+    - if:
+      - payloadType: Pull_Request
+      - isAction:
+          action: Opened
+      - or:
+        - titleContains:
+            pattern: '\b(logic|LOGIC)\b'
+            isRegex: True
+        - bodyContains:
+            pattern: az \b(logic)\b
+            isRegex: True
+      then:
+      - addLabel:
+          label: Auto-Assign
+      - addLabel:
+          label: Logic App
+      - requestReview:
+          reviewer: zhoxing-ms
+      - requestReview:
+          reviewer: ReaNAiveD
+      - assignTo:
+          users:
+          - zhoxing-ms
+          - ReaNAiveD
+      description: '[logic] Auto assign labels and reviewers based on PR title/description.'
+    - if:
+      - payloadType: Pull_Request
+      - isAction:
+          action: Opened
+      - and:
+        - titleContains:
+            pattern: '[Release] Update index.json for extension'
+            isRegex: False
+        - titleContains:
+            pattern: '[ databricks ]'
+            isRegex: False
+      then:
+      - addReply:
+          reply: >-
+            Hi @zhoxing-ms,
+
+            Please review the pull request.
+      - assignTo:
+          users:
+          - zhoxing-ms
+      description: '[ databricks ] Notify to review Update index.json PR'
+    - if:
+      - payloadType: Pull_Request
+      - isAction:
+          action: Opened
+      - and:
+        - titleContains:
+            pattern: '[Release] Update index.json for extension'
+            isRegex: False
+        - titleContains:
+            pattern: '[ resource-mover ]'
+            isRegex: False
+      then:
+      - addReply:
+          reply: >-
+            Hi @necusjz,
+
+            Please review the pull request.
+      - assignTo:
+          users:
+          - necusjz
+      description: '[ resource-mover ] Notify to review Update index.json PR'
+    - if:
+      - payloadType: Pull_Request
+      - isAction:
+          action: Opened
+      - and:
+        - titleContains:
+            pattern: '[Release] Update index.json for extension'
+            isRegex: False
+        - titleContains:
+            pattern: '[ k8s-configuration ]'
+            isRegex: False
+      then:
+      - addReply:
+          reply: >-
+            Hi @zhoxing-ms,
+
+            Please review the pull request.
+      - assignTo:
+          users:
+          - zhoxing-ms
+      description: '[ k8s-configuration ] Notify to review Update index.json PR'
+    - if:
+      - payloadType: Pull_Request
+      - isAction:
+          action: Opened
+      - and:
+        - titleContains:
+            pattern: '[Release] Update index.json for extension'
+            isRegex: False
+        - titleContains:
+            pattern: '[ storage-preview ]'
+            isRegex: False
+      then:
+      - addReply:
+          reply: >-
+            Hi @evelyn-ys,
+
+            Please review the pull request.
+      - assignTo:
+          users:
+          - evelyn-ys
+      description: '[ storage-preview ] Notify to review Update index.json PR'
+    - if:
+      - payloadType: Pull_Request
+      - isAction:
+          action: Opened
+      - and:
+        - titleContains:
+            pattern: '[Release] Update index.json for extension'
+            isRegex: False
+        - titleContains:
+            pattern: '[ enterprise-edge ]'
+            isRegex: False
+      then:
+      - addReply:
+          reply: >-
+            Hi @zhoxing-ms,
+
+            Please review the pull request.
+      - assignTo:
+          users:
+          - zhoxing-ms
+      description: '[ enterprise-edge ] Notify to review Update index.json PR'
+    - if:
+      - payloadType: Pull_Request
+      - isAction:
+          action: Opened
+      - and:
+        - titleContains:
+            pattern: '[Release] Update index.json for extension'
+            isRegex: False
+        - titleContains:
+            pattern: '[ k8s-extension ]'
+            isRegex: False
+      then:
+      - addReply:
+          reply: >-
+            Hi @zhoxing-ms,
+
+            Please review the pull request.
+      - assignTo:
+          users:
+          - zhoxing-ms
+      description: '[ k8s-extension ] Notify to review Update index.json PR'
+    - if:
+      - payloadType: Pull_Request
+      - isAction:
+          action: Opened
+      - and:
+        - titleContains:
+            pattern: '[Release] Update index.json for extension'
+            isRegex: False
+        - titleContains:
+            pattern: '[ communication ]'
+            isRegex: False
+      then:
+      - addReply:
+          reply: >-
+            Hi @zhoxing-ms,
+
+            Please review the pull request.
+      - assignTo:
+          users:
+          - zhoxing-ms
+      description: '[ communication ] Notify to review Update index.json PR'
+    - if:
+      - payloadType: Pull_Request
+      - isAction:
+          action: Opened
+      - and:
+        - titleContains:
+            pattern: '[Release] Update index.json for extension'
+            isRegex: False
+        - titleContains:
+            pattern: '[ connectedvmware ]'
+            isRegex: False
+      then:
+      - addReply:
+          reply: >-
+            Hi @zhoxing-ms,
+
+            Please review the pull request.
+      - assignTo:
+          users:
+          - zhoxing-ms
+      description: '[ connectedvmware ] Notify to review Update index.json PR'
+    - if:
+      - payloadType: Pull_Request
+      - isAction:
+          action: Opened
+      - and:
+        - titleContains:
+            pattern: '[Release] Update index.json for extension'
+            isRegex: False
+        - titleContains:
+            pattern: '[ scheduled-query ]'
+            isRegex: False
+      then:
+      - addReply:
+          reply: >-
+            Hi @necusjz,
+
+            Please review the pull request.
+      - assignTo:
+          users:
+          - necusjz
+      description: '[ scheduled-query ] Notify to review Update index.json PR'
+    - if:
+      - payloadType: Pull_Request
+      - isAction:
+          action: Opened
+      - and:
+        - titleContains:
+            pattern: '[Release] Update index.json for extension'
+            isRegex: False
+        - titleContains:
+            pattern: '[ init ]'
+            isRegex: False
+      then:
+      - addReply:
+          reply: >-
+            Hi @zhoxing-ms,
+
+            Please review the pull request.
+      - assignTo:
+          users:
+          - zhoxing-ms
+      description: '[ init ] Notify to review Update index.json PR'
+    - if:
+      - payloadType: Pull_Request
+      - isAction:
+          action: Opened
+      - and:
+        - titleContains:
+            pattern: '[Release] Update index.json for extension'
+            isRegex: False
+        - titleContains:
+            pattern: '[ network-manager ]'
+            isRegex: False
+      then:
+      - addReply:
+          reply: >-
+            Hi @necusjz,
+
+            Please review the pull request.
+      - assignTo:
+          users:
+          - necusjz
+      description: '[ network-manager ] Notify to review Update index.json PR'
+    - if:
+      - payloadType: Pull_Request
+      - isAction:
+          action: Opened
+      - and:
+        - titleContains:
+            pattern: '[Release] Update index.json for extension'
+            isRegex: False
+        - titleContains:
+            pattern: '[ azure-firewall ]'
+            isRegex: False
+      then:
+      - addReply:
+          reply: >-
+            Hi @AllyW,
+
+            Please review the pull request.
+      - assignTo:
+          users:
+          - AllyW
+      description: '[ azure-firewall ] Notify to review Update index.json PR'
+    - if:
+      - payloadType: Pull_Request
+      - isAction:
+          action: Opened
+      - and:
+        - titleContains:
+            pattern: '[Release] Update index.json for extension'
+            isRegex: False
+        - titleContains:
+            pattern: '[ acrtransfer ]'
+            isRegex: False
+      then:
+      - addReply:
+          reply: >-
+            Hi @zhoxing-ms,
+
+            Please review the pull request.
+      - assignTo:
+          users:
+          - zhoxing-ms
+      description: '[ acrtransfer ] Notify to review Update index.json PR'
+    - if:
+      - payloadType: Pull_Request
+      - isAction:
+          action: Opened
+      - and:
+        - titleContains:
+            pattern: '[Release] Update index.json for extension'
+            isRegex: False
+        - titleContains:
+            pattern: '[ virtual-wan ]'
+            isRegex: False
+      then:
+      - addReply:
+          reply: >-
+            Hi @necusjz,
+
+            Please review the pull request.
+      - assignTo:
+          users:
+          - necusjz
+      description: '[ virtual-wan ] Notify to review Update index.json PR'
+    - if:
+      - payloadType: Pull_Request
+      - isAction:
+          action: Opened
+      - and:
+        - titleContains:
+            pattern: '[Release] Update index.json for extension'
+            isRegex: False
+        - titleContains:
+            pattern: '[ ssh ]'
+            isRegex: False
+      then:
+      - addReply:
+          reply: >-
+            Hi @jiasli,
+
+            Please review the pull request.
+      - assignTo:
+          users:
+          - jiasli
+      description: '[ ssh ] Notify to review Update index.json PR'
+    - if:
+      - payloadType: Pull_Request
+      - isAction:
+          action: Opened
+      - and:
+        - titleContains:
+            pattern: '[Release] Update index.json for extension'
+            isRegex: False
+        - titleContains:
+            pattern: '[ image-gallery ]'
+            isRegex: False
+      then:
+      - addReply:
+          reply: >-
+            Hi @zhoxing-ms,
+
+            Please review the pull request.
+      - assignTo:
+          users:
+          - zhoxing-ms
+      description: '[ image-gallery ] Notify to review Update index.json PR'
+    - if:
+      - payloadType: Pull_Request
+      - isAction:
+          action: Opened
+      - and:
+        - titleContains:
+            pattern: '[Release] Update index.json for extension'
+            isRegex: False
+        - titleContains:
+            pattern: '[ webpubsub ]'
+            isRegex: False
+      then:
+      - addReply:
+          reply: >-
+            Hi @necusjz,
+
+            Please review the pull request.
+      - assignTo:
+          users:
+          - necusjz
+      description: '[ webpubsub ] Notify to review Update index.json PR'
+    - if:
+      - payloadType: Pull_Request
+      - isAction:
+          action: Opened
+      - and:
+        - titleContains:
+            pattern: '[Release] Update index.json for extension'
+            isRegex: False
+        - titleContains:
+            pattern: '[ support ]'
+            isRegex: False
+      then:
+      - addReply:
+          reply: >-
+            Hi @necusjz,
+
+            Please review the pull request.
+      - assignTo:
+          users:
+          - necusjz
+      description: '[ support ] Notify to review Update index.json PR'
+    - if:
+      - payloadType: Pull_Request
+      - isAction:
+          action: Opened
+      - and:
+        - titleContains:
+            pattern: '[Release] Update index.json for extension'
+            isRegex: False
+        - titleContains:
+            pattern: '[ logz ]'
+            isRegex: False
+      then:
+      - addReply:
+          reply: >-
+            Hi @AllyW,
+
+            Please review the pull request.
+      - assignTo:
+          users:
+          - AllyW
+      description: '[ logz ] Notify to review Update index.json PR'
+    - if:
+      - payloadType: Pull_Request
+      - isAction:
+          action: Opened
+      - and:
+        - titleContains:
+            pattern: '[Release] Update index.json for extension'
+            isRegex: False
+        - titleContains:
+            pattern: '[ kusto ]'
+            isRegex: False
+      then:
+      - addReply:
+          reply: >-
+            Hi @zhoxing-ms,
+
+            Please review the pull request.
+      - assignTo:
+          users:
+          - zhoxing-ms
+      description: '[ kusto ] Notify to review Update index.json PR'
+    - if:
+      - payloadType: Pull_Request
+      - isAction:
+          action: Opened
+      - and:
+        - titleContains:
+            pattern: '[Release] Update index.json for extension'
+            isRegex: False
+        - titleContains:
+            pattern: '[ connectedmachine ]'
+            isRegex: False
+      then:
+      - addReply:
+          reply: >-
+            Hi @zhoxing-ms,
+
+            Please review the pull request.
+      - assignTo:
+          users:
+          - zhoxing-ms
+      description: '[ connectedmachine ] Notify to review Update index.json PR'
+    - if:
+      - payloadType: Pull_Request
+      - isAction:
+          action: Opened
+      - and:
+        - titleContains:
+            pattern: '[Release] Update index.json for extension'
+            isRegex: False
+        - titleContains:
+            pattern: '[ functionapp ]'
+            isRegex: False
+      then:
+      - addReply:
+          reply: >-
+            Hi @zhoxing-ms,
+
+            Please review the pull request.
+      - assignTo:
+          users:
+          - zhoxing-ms
+      description: '[ functionapp ] Notify to review Update index.json PR'
+    - if:
+      - payloadType: Pull_Request
+      - isAction:
+          action: Opened
+      - and:
+        - titleContains:
+            pattern: '[Release] Update index.json for extension'
+            isRegex: False
+        - titleContains:
+            pattern: '[ diskpool ]'
+            isRegex: False
+      then:
+      - addReply:
+          reply: >-
+            Hi @calvinhzy,
+
+            Please review the pull request.
+      - assignTo:
+          users:
+          - calvinhzy
+      description: '[ diskpool ] Notify to review Update index.json PR'
+    - if:
+      - payloadType: Pull_Request
+      - isAction:
+          action: Opened
+      - and:
+        - titleContains:
+            pattern: '[Release] Update index.json for extension'
+            isRegex: False
+        - titleContains:
+            pattern: '[ spring-cloud ]'
+            isRegex: False
+      then:
+      - addReply:
+          reply: >-
+            Hi @zhoxing-ms,
+
+            Please review the pull request.
+      - assignTo:
+          users:
+          - zhoxing-ms
+      description: '[ spring-cloud ] Notify to review Update index.json PR'
+    - if:
+      - payloadType: Pull_Request
+      - isAction:
+          action: Opened
+      - or:
+        - titleContains:
+            pattern: '\b([Aa][Rr][Cc][Dd][Aa][Tt][Aa])\b'
+            isRegex: True
+        - bodyContains:
+            pattern: '\b([Aa][Rr][Cc][Dd][Aa][Tt][Aa])\b'
+            isRegex: True
+      then:
+      - addLabel:
+          label: Auto-Assign
+      - requestReview:
+          reviewer: AllyW
+      - requestReview:
+          reviewer: yonzhan
+      - assignTo:
+          users:
+          - AllyW
+      description: '[arcdata] Auto assign labels and reviewers based on PR title/description.'
+    - if:
+      - payloadType: Pull_Request
+      - isAction:
+          action: Opened
+      - or:
+        - titleContains:
+            pattern: '\b([Qq][Uu][Oo][Tt][Aa])\b'
+            isRegex: True
+        - bodyContains:
+            pattern: '\b([Qq][Uu][Oo][Tt][Aa])\b'
+            isRegex: True
+      then:
+      - addLabel:
+          label: Auto-Assign
+      - requestReview:
+          reviewer: AllyW
+      - requestReview:
+          reviewer: necusjz
+      - assignTo:
+          users:
+          - necusjz
+      - requestReview:
+          reviewer: yonzhan
+      description: '[quota] Auto assign labels and reviewers based on PR title/description.'
+    - if:
+      - payloadType: Issues
+      - or:
+        - isAction:
+            action: Opened
+      - or:
+        - titleContains:
+            pattern: '\b([Cc][Oo][Dd][Ee][Gg][Ee][Nn])\b'
+            isRegex: True
+        - bodyContains:
+            pattern: '\b([Cc][Oo][Dd][Ee][Gg][Ee][Nn])\b'
+            isRegex: True
+      then:
+      - addLabel:
+          label: Auto-Assign
+      - addLabel:
+          label: Code Gen
+      - assignTo:
+          users:
+          - AllyW
+      - assignTo:
+          users:
+          - necusjz
+      description: '[codegen] auto assign labels and users based on issue description.'
+    - if:
+      - payloadType: Pull_Request
+      - isAction:
+          action: Opened
+      - or:
+        - titleContains:
+            pattern: '\b([Cc][Oo][Dd][Ee][Gg][Ee][Nn])\b'
+            isRegex: True
+        - bodyContains:
+            pattern: '\b([Cc][Oo][Dd][Ee][Gg][Ee][Nn])\b'
+            isRegex: True
+      then:
+      - addLabel:
+          label: Auto-Assign
+      - requestReview:
+          reviewer: AllyW
+      - requestReview:
+          reviewer: necusjz
+      - assignTo:
+          users:
+          - necusjz
+          - AllyW
+      - requestReview:
+          reviewer: yonzhan
+      - addLabel:
+          label: Code Gen
+      description: '[codegen] Auto assign labels and reviewers based on PR title/description.'
+    - if:
+      - payloadType: Pull_Request
+      - isAction:
+          action: Opened
+      - or:
+        - titleContains:
+            pattern: '\b([Qq][Uu][Aa][Nn][Tt][Uu][Mm])\b'
+            isRegex: True
+        - bodyContains:
+            pattern: '\b([Qq][Uu][Aa][Nn][Tt][Uu][Mm])\b'
+            isRegex: True
+      then:
+      - addLabel:
+          label: Auto-Assign
+      - requestReview:
+          reviewer: AllyW
+      - requestReview:
+          reviewer: necusjz
+      - assignTo:
+          users:
+          - necusjz
+      - requestReview:
+          reviewer: yonzhan
+      - addLabel:
+          label: Quantum
+      - requestReview:
+          reviewer: wangzelin007
+      description: '[quantum] Auto assign labels and reviewers based on PR title/description.'
+    - if:
+      - payloadType: Issues
+      - or:
+        - titleContains:
+            pattern: '[Aa]z \b(vm|vmss|image|disk|snapshot|disk-encryption-set|disk-access|sig|ppg|capacity|restore-point)\b'
+            isRegex: True
+        - bodyContains:
+            pattern: '[Aa]z \b(vm|vmss|image|disk|snapshot|disk-encryption-set|disk-access|sig|ppg|capacity|restore-point)\b'
+            isRegex: True
+      - or:
+        - isAction:
+            action: Opened
+      then:
+      - addLabel:
+          label: Compute
+      - assignTo:
+          users:
+          - zhoxing-ms
+      - addLabel:
+          label: Auto-Assign
+      - addLabel:
+          label: Azure CLI Team
+      - addLabel:
+          label: question
+      description: '[Compute] auto assign labels and users based on issue description.'
+    - if:
+      - payloadType: Pull_Request
+      - isAction:
+          action: Opened
+      - or:
+        - titleContains:
+            pattern: '[Aa]z \b(vm|vmss|image|disk|snapshot|disk-encryption-set|disk-access|sig|ppg|capacity|restore-point)\b'
+            isRegex: True
+        - bodyContains:
+            pattern: '[Aa]z \b(vm|vmss|image|disk|snapshot|disk-encryption-set|disk-access|sig|ppg|capacity|restore-point)\b'
+            isRegex: True
+      then:
+      - requestReview:
+          reviewer: yonzhan
+      - requestReview:
+          reviewer: zhoxing-ms
+      - addLabel:
+          label: Auto-Assign
+      - requestReview:
+          reviewer: yanzhudd
+      - assignTo:
+          users:
+          - zhoxing-ms
+      - addLabel:
+          label: Compute
+      description: '[Compute] Auto assign labels and reviewers based on PR title/description.'
+    - if:
+      - payloadType: Issues
+      - or:
+        - titleContains:
+            pattern: az \b(appservice|webapp)\b
+            isRegex: True
+        - bodyContains:
+            pattern: az \b(appservice|webapp)\b
+            isRegex: True
+      - or:
+        - isAction:
+            action: Opened
+      then:
+      - addLabel:
+          label: App Services
+      - addLabel:
+          label: Service Attention
+      - addLabel:
+          label: Auto-Assign
+      - addLabel:
+          label: extension/webapp
+      - addLabel:
+          label: Web Apps
+      description: '[appservice] auto assign labels and users based on issue description.'
+    - if:
+      - payloadType: Pull_Request
+      - isAction:
+          action: Opened
+      - or:
+        - titleContains:
+            pattern: '\b([Aa][Pp][Pp][Ss][Ee][Rr][Vv][Ii][Cc][Ee])\b'
+            isRegex: True
+        - bodyContains:
+            pattern: '\b([Aa][Pp][Pp][Ss][Ee][Rr][Vv][Ii][Cc][Ee])\b'
+            isRegex: True
+        - titleContains:
+            pattern: '\b([Ww][Ee][Bb][Aa][Pp][Pp])\b'
+            isRegex: True
+        - bodyContains:
+            pattern: '\b([Ww][Ee][Bb][Aa][Pp][Pp])\b'
+            isRegex: True
+      then:
+      - requestReview:
+          reviewer: yonzhan
+      - requestReview:
+          reviewer: zhoxing-ms
+      - addLabel:
+          label: Auto-Assign
+      - requestReview:
+          reviewer: yanzhudd
+      - assignTo:
+          users:
+          - zhoxing-ms
+      - addLabel:
+          label: App Services
+      - requestReview:
+          reviewer: jsntcy
+      - addLabel:
+          label: Web Apps
+      - addLabel:
+          label: extension/webapp
+      description: '[appservice] Auto assign labels and reviewers based on PR title/description.'
+    - if:
+      - payloadType: Issues
+      - or:
+        - isAction:
+            action: Opened
+      - or:
+        - titleContains:
+            pattern: '\b(az datamigration)\b'
+            isRegex: True
+        - bodyContains:
+            pattern: '\b(az datamigration)\b'
+            isRegex: True
+      then:
+      - addLabel:
+          label: Auto-Assign
+      - addLabel:
+          label: Service Attention
+      - addLabel:
+          label: Data Migration
+      description: '[datamigration] auto assign labels and users based on issue description.'
+    - if:
+      - payloadType: Pull_Request
+      - isAction:
+          action: Opened
+      - or:
+        - titleContains:
+            pattern: '\b([Dd]ata ?[Mm]igration)\b'
+            isRegex: True
+        - bodyContains:
+            pattern: '\b([Dd]ata ?[Mm]igration)\b'
+            isRegex: True
+      then:
+      - addLabel:
+          label: Data Migration
+      - addLabel:
+          label: Auto-Assign
+      - requestReview:
+          reviewer: evelyn-ys
+      - requestReview:
+          reviewer: calvinhzy
+      - assignTo:
+          users:
+          - evelyn-ys
+      - requestReview:
+          reviewer: yonzhan
+      description: '[datamigration] Auto assign labels and reviewers based on PR title/description.'
+    - if:
+      - payloadType: Issues
+      - or:
+        - titleContains:
+            pattern: '\b([Gg][Rr][Aa][Ff][Aa][Nn][Aa])\b'
+            isRegex: True
+        - bodyContains:
+            pattern: '\b([Gg][Rr][Aa][Ff][Aa][Nn][Aa])\b'
+            isRegex: True
+      - or:
+        - isAction:
+            action: Opened
+      then:
+      - addLabel:
+          label: Auto-Assign
+      - addLabel:
+          label: extension/grafana
+      - addLabel:
+          label: Service Attention
+      - assignTo:
+          users:
+          - AllyW
+      description: '[grafana] auto assign labels and users based on issue description.'
+    - if:
+      - payloadType: Pull_Request
+      - isAction:
+          action: Opened
+      - or:
+        - titleContains:
+            pattern: '\b([Gg][Rr][Aa][Ff][Aa][Nn][Aa])\b'
+            isRegex: True
+        - bodyContains:
+            pattern: '\b([Gg][Rr][Aa][Ff][Aa][Nn][Aa])\b'
+            isRegex: True
+      then:
+      - requestReview:
+          reviewer: yonzhan
+      - addLabel:
+          label: Auto-Assign
+      - requestReview:
+          reviewer: wangzelin007
+      - assignTo:
+          users:
+          - AllyW
+      - addLabel:
+          label: extension/grafana
+      - requestReview:
+          reviewer: AllyW
+      - requestReview:
+          reviewer: jsntcy
+      description: '[grafana] Auto assign labels and reviewers based on PR title/description.'
+    - if:
+      - payloadType: Issues
+      - or:
+        - titleContains:
+            pattern: '\b(az functionapp)\b'
+            isRegex: True
+        - bodyContains:
+            pattern: '\b(az functionapp)\b'
+            isRegex: True
+      - or:
+        - isAction:
+            action: Opened
+      then:
+      - addLabel:
+          label: Auto-Assign
+      - addLabel:
+          label: Service Attention
+      - addLabel:
+          label: Functions
+      description: '[functionapp] auto assign labels and users based on issue description.'
+    - if:
+      - payloadType: Pull_Request
+      - isAction:
+          action: Opened
+      - or:
+        - titleContains:
+            pattern: '[Ff]unction ?[Aa]pp'
+            isRegex: True
+        - bodyContains:
+            pattern: '[Ff]unction ?[Aa]pp'
+            isRegex: True
+      then:
+      - requestReview:
+          reviewer: yonzhan
+      - addLabel:
+          label: Auto-Assign
+      - requestReview:
+          reviewer: wangzelin007
+      - assignTo:
+          users:
+          - zhoxing-ms
+      - addLabel:
+          label: Functions
+      - requestReview:
+          reviewer: zhoxing-ms
+      description: '[functionapp] Auto assign labels and reviewers based on PR title/description.'
+    - if:
+      - payloadType: Pull_Request
+      - isAction:
+          action: Opened
+      - or:
+        - titleContains:
+            pattern: '\b([Ee]vent ?[Gg]rid)\b'
+            isRegex: True
+        - bodyContains:
+            pattern: '\b([Ee]vent ?[Gg]rid)\b'
+            isRegex: True
+      then:
+      - requestReview:
+          reviewer: yonzhan
+      - addLabel:
+          label: Auto-Assign
+      - assignTo:
+          users:
+          - evelyn-ys
+      - addLabel:
+          label: Event Grid
+      - requestReview:
+          reviewer: calvinhzy
+      - requestReview:
+          reviewer: evelyn-ys
+      description: '[eventgrid] Auto assign labels and reviewers based on PR title/description.'
+    - if:
+      - payloadType: Issues
+      - or:
+        - titleContains:
+            pattern: '\b(az desktopvirtualization)\b'
+            isRegex: True
+        - bodyContains:
+            pattern: '\b(az desktopvirtualization)\b'
+            isRegex: True
+      - or:
+        - isAction:
+            action: Opened
+      then:
+      - addLabel:
+          label: Auto-Assign
+      - addLabel:
+          label: Desktop Virtualization
+      - assignTo:
+          users:
+          - wangzelin007
+      description: '[desktopvirtualization] auto assign labels and users based on issue description.'
+    - if:
+      - payloadType: Pull_Request
+      - isAction:
+          action: Opened
+      - or:
+        - titleContains:
+            pattern: '[Dd]esktop[Vv]irtualization'
+            isRegex: True
+        - bodyContains:
+            pattern: '[Dd]esktop[Vv]irtualization'
+            isRegex: True
+      then:
+      - requestReview:
+          reviewer: yonzhan
+      - addLabel:
+          label: Auto-Assign
+      - requestReview:
+          reviewer: wangzelin007
+      - assignTo:
+          users:
+          - wangzelin007
+      - addLabel:
+          label: Desktop Virtualization
+      - requestReview:
+          reviewer: jsntcy
+      - requestReview:
+          reviewer: AllyW
+      description: '[desktopvirtualization] Auto assign labels and reviewers based on PR title/description.'
+    - if:
+      - payloadType: Issues
+      - or:
+        - titleContains:
+            pattern: '\b(az containerapp)\b'
+            isRegex: True
+        - bodyContains:
+            pattern: '\b(az containerapp)\b'
+            isRegex: True
+      - or:
+        - isAction:
+            action: Opened
+      then:
+      - addLabel:
+          label: Auto-Assign
+      - addLabel:
+          label: ContainerApp
+      - addLabel:
+          label: Service Attention
+      description: '[container app] auto assign labels and users based on issue description.'
+    - if:
+      - payloadType: Pull_Request
+      - isAction:
+          action: Opened
+      - or:
+        - titleContains:
+            pattern: '\b([Cc]ontainer ?[Aa]pps?)\b'
+            isRegex: True
+        - bodyContains:
+            pattern: '\b([Cc]ontainer ?[Aa]pps?)\b'
+            isRegex: True
+      then:
+      - requestReview:
+          reviewer: yonzhan
+      - addLabel:
+          label: Auto-Assign
+      - requestReview:
+          reviewer: wangzelin007
+      - requestReview:
+          reviewer: yanzhudd
+      - assignTo:
+          users:
+          - zhoxing-ms
+      - addLabel:
+          label: ContainerApp
+      - requestReview:
+          reviewer: zhoxing-ms
+      - requestReview:
+          reviewer: jsntcy
+      - requestReview:
+          reviewer: ruslany
+      - requestReview:
+          reviewer: sanchitmehta
+      - requestReview:
+          reviewer: ebencarek
+      - requestReview:
+          reviewer: JennyLawrance
+      - requestReview:
+          reviewer: howang-ms
+      - requestReview:
+          reviewer: vinisoto
+      - requestReview:
+          reviewer: chinadragon0515
+      - requestReview:
+          reviewer: vturecek
+      - requestReview:
+          reviewer: torosent
+      - requestReview:
+          reviewer: pagariyaalok
+      - requestReview:
+          reviewer: Juliehzl
+      - requestReview:
+          reviewer: jijohn14
+      - requestReview:
+          reviewer: Greedygre
+      description: '[container app] Auto assign labels and reviewers based on PR title/description.'
+    - if:
+      - payloadType: Issues
+      - or:
+        - titleContains:
+            pattern: '\b([Aa]lerts ?[Mm]anagement)\b'
+            isRegex: True
+        - bodyContains:
+            pattern: '\b([Aa]lerts ?[Mm]anagement)\b'
+            isRegex: True
+      - or:
+        - isAction:
+            action: Opened
+      then:
+      - addLabel:
+          label: Auto-Assign
+      - addLabel:
+          label: Alerts Management
+      - addLabel:
+          label: Service Attention
+      description: '[Alerts Management] auto assign labels and users based on issue description.'
+    - if:
+      - payloadType: Pull_Request
+      - isAction:
+          action: Opened
+      - or:
+        - titleContains:
+            pattern: '\b([Aa]lerts ?[Mm]anagement)\b'
+            isRegex: True
+        - bodyContains:
+            pattern: '\b([Aa]lerts ?[Mm]anagement)\b'
+            isRegex: True
+      then:
+      - requestReview:
+          reviewer: yonzhan
+      - addLabel:
+          label: Auto-Assign
+      - requestReview:
+          reviewer: wangzelin007
+      - assignTo:
+          users:
+          - zhoxing-ms
+      - addLabel:
+          label: Alerts Management
+      - requestReview:
+          reviewer: kairu-ms
+      - requestReview:
+          reviewer: zhoxing-ms
+      description: '[Alerts Management] Auto assign labels and reviewers based on PR title/description.'
+    - if:
+      - payloadType: Issues
+      - or:
+        - titleContains:
+            pattern: '[Aa]z [Dd]ataprotection'
+            isRegex: True
+        - bodyContains:
+            pattern: '[Aa]z [Dd]ataprotection'
+            isRegex: True
+      - or:
+        - isAction:
+            action: Opened
+      then:
+      - addLabel:
+          label: Auto-Assign
+      - addLabel:
+          label: Data Protection
+      - addLabel:
+          label: Service Attention
+      description: '[dataprotection] auto assign labels and users based on issue description.'
+    - if:
+      - payloadType: Pull_Request
+      - isAction:
+          action: Opened
+      - or:
+        - titleContains:
+            pattern: '[Dd]ata ?protection'
+            isRegex: True
+        - bodyContains:
+            pattern: '[Dd]ata ?protection'
+            isRegex: True
+      then:
+      - requestReview:
+          reviewer: yonzhan
+      - addLabel:
+          label: Auto-Assign
+      - requestReview:
+          reviewer: evelyn-ys
+      - assignTo:
+          users:
+          - evelyn-ys
+      - addLabel:
+          label: Data Protection
+      - requestReview:
+          reviewer: calvinhzy
+      description: '[dataprotection] Auto assign labels and reviewers based on PR title/description.'
+    - if:
+      - payloadType: Issues
+      - or:
+        - titleContains:
+            pattern: '\b(az network bastion)\b'
+            isRegex: True
+        - bodyContains:
+            pattern: '\b(az network bastion)\b'
+            isRegex: True
+      - or:
+        - isAction:
+            action: Opened
+      then:
+      - addLabel:
+          label: Auto-Assign
+      - addLabel:
+          label: Service Attention
+      - addLabel:
+          label: Network - Bastion
+      - addLabel:
+          label: Network
+      description: '[network bastion] auto assign labels and users based on issue description.'
+    - if:
+      - payloadType: Pull_Request
+      - isAction:
+          action: Opened
+      - titleContains:
+          pattern: '\b(ci|Ci|CI)\b'
+          isRegex: True
+      then:
+      - addLabel:
+          label: Auto-Assign
+      - addLabel:
+          label: CI
+      - requestReview:
+          reviewer: wangzelin007
+      - requestReview:
+          reviewer: yonzhan
+      - requestReview:
+          reviewer: jiasli
+      - requestReview:
+          reviewer: kairu-ms
+      - requestReview:
+          reviewer: jsntcy
+      - requestReview:
+          reviewer: bebound
+      - requestReview:
+          reviewer: Pan-Qi
+      - assignTo:
+          users:
+          - wangzelin007
+      description: '[ci] Auto assign labels and reviewers based on PR title/description.'
+    - if:
+      - payloadType: Issues
+      - or:
+        - titleContains:
+            pattern: '[Aa]z network manager'
+            isRegex: True
+        - bodyContains:
+            pattern: '[Aa]z network manager'
+            isRegex: True
+        - titleContains:
+            pattern: '\b([Nn]etwork ?[Mm]anager)\b'
+            isRegex: True
+        - bodyContains:
+            pattern: '\b([Nn]etwork ?[Mm]anager)\b'
+            isRegex: True
+      - or:
+        - isAction:
+            action: Opened
+      then:
+      - addLabel:
+          label: Auto-Assign
+      - addLabel:
+          label: Network
+      - addLabel:
+          label: Network - Network Manager
+      - assignTo:
+          users:
+          - necusjz
+      description: '[NetworkManager] auto assign labels and users based on issue description.'
+    - if:
+      - payloadType: Pull_Request
+      - isAction:
+          action: Opened
+      - or:
+        - titleContains:
+            pattern: '[Aa]z network manager'
+            isRegex: True
+        - bodyContains:
+            pattern: '[Aa]z network manager'
+            isRegex: True
+        - titleContains:
+            pattern: '\b([Nn]etwork ?[Mm]anager)\b'
+            isRegex: True
+        - bodyContains:
+            pattern: '\b([Nn]etwork ?[Mm]anager)\b'
+            isRegex: True
+      then:
+      - requestReview:
+          reviewer: yonzhan
+      - addLabel:
+          label: Auto-Assign
+      - addLabel:
+          label: Network
+      - addLabel:
+          label: Network - Network Manager
+      - requestReview:
+          reviewer: necusjz
+      - assignTo:
+          users:
+          - necusjz
+      - requestReview:
+          reviewer: jsntcy
+      description: '[NetworkManager] Auto assign labels and reviewers based on PR title/description.'
+    - if:
+      - payloadType: Issues
+      - or:
+        - titleContains:
+            pattern: '[Aa]z redisenterprise'
+            isRegex: True
+        - bodyContains:
+            pattern: '[Aa]z redisenterprise'
+            isRegex: True
+      - or:
+        - isAction:
+            action: Opened
+      then:
+      - addLabel:
+          label: Auto-Assign
+      - addLabel:
+          label: Redis Enterprise
+      - addLabel:
+          label: Service Attention
+      description: '[redis enterprise] auto assign labels and users based on issue description.'
+    - if:
+      - payloadType: Pull_Request
+      - isAction:
+          action: Opened
+      - or:
+        - titleContains:
+            pattern: '[Aa]z redisenterprise'
+            isRegex: True
+        - bodyContains:
+            pattern: '[Aa]z redisenterprise'
+            isRegex: True
+      then:
+      - requestReview:
+          reviewer: yonzhan
+      - addLabel:
+          label: Auto-Assign
+      - requestReview:
+          reviewer: evelyn-ys
+      - assignTo:
+          users:
+          - evelyn-ys
+      - addLabel:
+          label: Redis Enterprise
+      - requestReview:
+          reviewer: calvinhzy
+      description: '[redis enterprise] Auto assign labels and reviewers based on PR title/description.'
+    - if:
+      - payloadType: Issues
+      - or:
+        - titleContains:
+            pattern: '[Aa]z k8sconfiguration'
+            isRegex: True
+        - bodyContains:
+            pattern: '[Aa]z k8sconfiguration'
+            isRegex: True
+      - or:
+        - isAction:
+            action: Opened
+      then:
+      - addLabel:
+          label: Auto-Assign
+      - addLabel:
+          label: Kubernetes Configuration
+      - addLabel:
+          label: Service Attention
+      description: '[k8sconfiguration] auto assign labels and users based on issue description.'
+    - if:
+      - payloadType: Pull_Request
+      - isAction:
+          action: Opened
+      - or:
+        - titleContains:
+            pattern: '[Aa]z k8sconfiguration'
+            isRegex: True
+        - bodyContains:
+            pattern: '[Aa]z k8sconfiguration'
+            isRegex: True
+      then:
+      - requestReview:
+          reviewer: yonzhan
+      - addLabel:
+          label: Auto-Assign
+      - requestReview:
+          reviewer: zhoxing-ms
+      - assignTo:
+          users:
+          - zhoxing-ms
+      - addLabel:
+          label: Kubernetes Configuration
+      - requestReview:
+          reviewer: wangzelin007
+      description: '[k8sconfiguration] Auto assign labels and reviewers based on PR title/description.'
+    - if:
+      - payloadType: Issues
+      - or:
+        - titleContains:
+            pattern: '[Aa]z sig'
+            isRegex: True
+        - bodyContains:
+            pattern: '[Aa]z sig'
+            isRegex: True
+        - titleContains:
+            pattern: '\b([Ii]mage-?{Gg]allery)\b'
+            isRegex: True
+        - bodyContains:
+            pattern: '\b([Ii]mage-?{Gg]allery)\b'
+            isRegex: True
+      - or:
+        - isAction:
+            action: Opened
+      then:
+      - addLabel:
+          label: Auto-Assign
+      - addLabel:
+          label: Compute - Images
+      - addLabel:
+          label: Service Attention
+      description: '[image-gallery] auto assign labels and users based on issue description.'
+    - if:
+      - payloadType: Pull_Request
+      - isAction:
+          action: Opened
+      - or:
+        - titleContains:
+            pattern: '[Aa]z sig'
+            isRegex: True
+        - bodyContains:
+            pattern: '[Aa]z sig'
+            isRegex: True
+        - titleContains:
+            pattern: '\b([Ii]mage-?{Gg]allery)\b'
+            isRegex: True
+      then:
+      - requestReview:
+          reviewer: yonzhan
+      - addLabel:
+          label: Auto-Assign
+      - requestReview:
+          reviewer: zhoxing-ms
+      - assignTo:
+          users:
+          - zhoxing-ms
+      - addLabel:
+          label: Compute - Images
+      - requestReview:
+          reviewer: wangzelin007
+      description: '[image-gallery] Auto assign labels and reviewers based on PR title/description.'
+    - if:
+      - payloadType: Issues
+      - or:
+        - titleContains:
+            pattern: '[Aa]z quantum'
+            isRegex: True
+        - bodyContains:
+            pattern: '[Aa]z quantum'
+            isRegex: True
+      - or:
+        - isAction:
+            action: Opened
+      then:
+      - addLabel:
+          label: Auto-Assign
+      - addLabel:
+          label: Quantum
+      - addLabel:
+          label: Service Attention
+      description: '[quantum] auto assign labels and users based on issue description.'
+    - if:
+      - payloadType: Issues
+      - or:
+        - titleContains:
+            pattern: '[Aa]z arcdata'
+            isRegex: True
+        - bodyContains:
+            pattern: '[Aa]z arcdata'
+            isRegex: True
+      - or:
+        - isAction:
+            action: Opened
+      then:
+      - addLabel:
+          label: Auto-Assign
+      - addLabel:
+          label: arcdata
+      - addLabel:
+          label: Service Attention
+      description: '[acrdata] auto assign labels and users based on issue description.'
+    - if:
+      - payloadType: Pull_Request
+      - isAction:
+          action: Opened
+      - or:
+        - titleContains:
+            pattern: '[Aa]z sql'
+            isRegex: True
+        - bodyContains:
+            pattern: '[Aa]z sql'
+            isRegex: True
+      then:
+      - requestReview:
+          reviewer: yonzhan
+      - addLabel:
+          label: Auto-Assign
+      - requestReview:
+          reviewer: evelyn-ys
+      - assignTo:
+          users:
+          - evelyn-ys
+      - addLabel:
+          label: SQL
+      - requestReview:
+          reviewer: calvinhzy
+      - requestReview:
+          reviewer: jiasli
+      description: '[sql] Auto assign labels and reviewers based on PR title/description.'
+    - if:
+      - payloadType: Issues
+      - or:
+        - titleContains:
+            pattern: '[Aa]z sql'
+            isRegex: True
+        - bodyContains:
+            pattern: '[Aa]z sql'
+            isRegex: True
+      - or:
+        - isAction:
+            action: Opened
+      then:
+      - addLabel:
+          label: Auto-Assign
+      - addLabel:
+          label: SQL
+      - addLabel:
+          label: Service Attention
+      description: '[sql] auto assign labels and users based on issue description.'
+    - if:
+      - payloadType: Issues
+      - or:
+        - titleContains:
+            pattern: '[Aa]z attestation'
+            isRegex: True
+        - bodyContains:
+            pattern: '[Aa]z attestation'
+            isRegex: True
+      - or:
+        - isAction:
+            action: Opened
+      then:
+      - addLabel:
+          label: Auto-Assign
+      - addLabel:
+          label: Attestation
+      - addLabel:
+          label: Service Attention
+      - assignTo:
+          users:
+          - ReaNAiveD
+      description: '[attestation] auto assign labels and users based on issue description.'
+    - if:
+      - payloadType: Pull_Request
+      - isAction:
+          action: Opened
+      - or:
+        - titleContains:
+            pattern: '[Aa]z attestation'
+            isRegex: True
+        - bodyContains:
+            pattern: '[Aa]z attestation'
+            isRegex: True
+        - titleContains:
+            pattern: '\b([Aa]ttestation)\b'
+            isRegex: True
+        - bodyContains:
+            pattern: '\b([Aa]ttestation)\b'
+            isRegex: True
+      then:
+      - addLabel:
+          label: Auto-Assign
+      - addLabel:
+          label: Attestation
+      - requestReview:
+          reviewer: yonzhan
+      - requestReview:
+          reviewer: jsntcy
+      - requestReview:
+          reviewer: ReaNAiveD
+      - assignTo:
+          users:
+          - ReaNAiveD
+      description: '[Attestation] Auto assign labels and reviewers based on PR title/description.'
+    - if:
+      - payloadType: Pull_Request
+      - isAction:
+          action: Opened
+      - or:
+        - titleContains:
+            pattern: k8s-extension
+            isRegex: True
+        - bodyContains:
+            pattern: k8s-extension
+            isRegex: True
+      then:
+      - requestReview:
+          reviewer: yonzhan
+      - addLabel:
+          label: Auto-Assign
+      - requestReview:
+          reviewer: zhoxing-ms
+      - requestReview:
+          reviewer: bavneetsingh16
+      - assignTo:
+          users:
+          - zhoxing-ms
+      description: '[k8s-extension] Auto assign labels and reviewers based on PR title/description.'
+    - if:
+      - payloadType: Pull_Request
+      - isAction:
+          action: Opened
+      - or:
+        - titleContains:
+            pattern: k8s-configuration
+            isRegex: True
+        - bodyContains:
+            pattern: k8s-configuration
+            isRegex: True
+      then:
+      - requestReview:
+          reviewer: yonzhan
+      - addLabel:
+          label: Auto-Assign
+      - requestReview:
+          reviewer: zhoxing-ms
+      - requestReview:
+          reviewer: bavneetsingh16
+      - assignTo:
+          users:
+          - zhoxing-ms
+      description: '[k8s-configuration] Auto assign labels and reviewers based on PR title/description.'
+    - if:
+      - payloadType: Issues
+      - or:
+        - titleContains:
+            pattern: '[Aa]z stream-analytics'
+            isRegex: True
+        - bodyContains:
+            pattern: '[Aa]z stream-analytics'
+            isRegex: True
+      - or:
+        - isAction:
+            action: Opened
+      then:
+      - addLabel:
+          label: Auto-Assign
+      - addLabel:
+          label: Stream Analytics
+      - assignTo:
+          users:
+          - necusjz
+      description: '[stream-analytics] auto assign labels and users based on issue description.'
+    - if:
+      - payloadType: Pull_Request
+      - isAction:
+          action: Opened
+      - or:
+        - titleContains:
+            pattern: '\b([Ss]tream[ -]?[Aa]nalytics)\b'
+            isRegex: True
+        - bodyContains:
+            pattern: '\b([Ss]tream[ -]?[Aa]nalytics)\b'
+            isRegex: True
+      then:
+      - requestReview:
+          reviewer: yonzhan
+      - addLabel:
+          label: Auto-Assign
+      - requestReview:
+          reviewer: jsntcy
+      - assignTo:
+          users:
+          - necusjz
+      - addLabel:
+          label: Stream Analytics
+      - requestReview:
+          reviewer: necusjz
+      - requestReview:
+          reviewer: AllyW
+      description: '[stream-analytics] Auto assign labels and reviewers based on PR title/description.'
+    - if:
+      - payloadType: Pull_Request
+      - isAction:
+          action: Opened
+      - or:
+        - titleContains:
+            pattern: '[Cc]onnected ?[Mm]achine'
+            isRegex: True
+        - bodyContains:
+            pattern: '[Cc]onnected ?[Mm]achine'
+            isRegex: True
+      then:
+      - requestReview:
+          reviewer: yonzhan
+      - addLabel:
+          label: Auto-Assign
+      - requestReview:
+          reviewer: zhoxing-ms
+      - assignTo:
+          users:
+          - zhoxing-ms
+      - requestReview:
+          reviewer: wangzelin007
+      description: '[connectedmachine] Auto assign labels and reviewers based on PR title/description.'
+    - if:
+      - payloadType: Issues
+      - or:
+        - titleContains:
+            pattern: '\b(az healthcareapis)\b'
+            isRegex: True
+        - bodyContains:
+            pattern: '\b(az healthcareapis)\b'
+            isRegex: True
+      - or:
+        - isAction:
+            action: Opened
+      then:
+      - addLabel:
+          label: Auto-Assign
+      - addLabel:
+          label: extension/healthcare
+      - assignTo:
+          users:
+          - wangzelin007
+      description: '[healthcareapis] auto assign labels and users based on issue description.'
+    - if:
+      - payloadType: Pull_Request
+      - isAction:
+          action: Opened
+      - or:
+        - titleContains:
+            pattern: healthcareapis
+            isRegex: True
+        - bodyContains:
+            pattern: healthcareapis
+            isRegex: True
+      then:
+      - requestReview:
+          reviewer: yonzhan
+      - addLabel:
+          label: Auto-Assign
+      - requestReview:
+          reviewer: wangzelin007
+      - assignTo:
+          users:
+          - wangzelin007
+      - addLabel:
+          label: extension/healthcare
+      - requestReview:
+          reviewer: jsntcy
+      description: '[healthcareapis] Auto assign labels and reviewers based on PR title/description.'
+    - if:
+      - payloadType: Pull_Request
+      - isAction:
+          action: Opened
+      - or:
+        - titleContains:
+            pattern: '[Release] Update index.json for extension [ healthcareapis ]'
+            isRegex: True
+      then:
+      - addLabel:
+          label: Auto-Assign
+      - requestReview:
+          reviewer: wangzelin007
+      - assignTo:
+          users:
+          - wangzelin007
+      - addReply:
+          reply: >-
+            Hi @wangzelin007,
+
+            Please review the pull request.
+      description: '[ healthcareapis ] Notify to review Update index.json PR'
+    - if:
+      - payloadType: Pull_Request
+      - isAction:
+          action: Opened
+      - or:
+        - titleContains:
+            pattern: '[Release] Update index.json for extension [ subscription ]'
+            isRegex: True
+      then:
+      - requestReview:
+          reviewer: zhoxing-ms
+      - addLabel:
+          label: Auto-Assign
+      - assignTo:
+          users:
+          - zhoxing-ms
+      - addLabel:
+          label: Subscription
+      - addReply:
+          reply: >-
+            Hi @zhoxing-ms,
+
+            Please review the pull request.
+      description: '[ subscription ] Notify to review Update index.json PR'
+    - if:
+      - payloadType: Pull_Request
+      - isAction:
+          action: Opened
+      - or:
+        - titleContains:
+            pattern: '\b(az account)\b'
+            isRegex: True
+        - bodyContains:
+            pattern: '\b(az account)\b'
+            isRegex: True
+      then:
+      - requestReview:
+          reviewer: zhoxing-ms
+      - addLabel:
+          label: Auto-Assign
+      - requestReview:
+          reviewer: wangzelin007
+      - assignTo:
+          users:
+          - zhoxing-ms
+      - addLabel:
+          label: Subscription
+      description: '[subscription] Auto assign labels and reviewers based on PR title/description.'
+    - if:
+      - payloadType: Issues
+      - or:
+        - titleContains:
+            pattern: '\b(az account)\b'
+            isRegex: True
+        - bodyContains:
+            pattern: '\b(az account)\b'
+            isRegex: True
+      - or:
+        - isAction:
+            action: Opened
+      then:
+      - addLabel:
+          label: Auto-Assign
+      - addLabel:
+          label: Subscription
+      - assignTo:
+          users:
+          - zhoxing-ms
+      description: '[subscription] auto assign labels and users based on issue description.'
+    - if:
+      - payloadType: Issues
+      - or:
+        - isAction:
+            action: Opened
+      - or:
+        - titleContains:
+            pattern: az \b(bot|Bot|BOT)\b
+            isRegex: True
+        - bodyContains:
+            pattern: az \b(bot|Bot|BOT)\b
+            isRegex: True
+      then:
+      - addLabel:
+          label: Auto-Assign
+      - addLabel:
+          label: Test
+      description: '[bot] Test'
+    - if:
+      - payloadType: Pull_Request
+      - isAction:
+          action: Opened
+      - or:
+        - titleContains:
+            pattern: '[Ss]erial-[Cc]onsole'
+            isRegex: True
+        - bodyContains:
+            pattern: '\b(az serial-console)\b'
+            isRegex: True
+      then:
+      - requestReview:
+          reviewer: necusjz
+      - addLabel:
+          label: Auto-Assign
+      - assignTo:
+          users:
+          - necusjz
+      - addLabel:
+          label: Serial Console
+      description: '[Serial-Console] Auto assign labels and reviewers based on PR title/description.'
+    - if:
+      - payloadType: Pull_Request
+      - isAction:
+          action: Opened
+      - or:
+        - titleContains:
+            pattern: Extension Regression Test for
+            isRegex: False
+        - bodyContains:
+            pattern: Triggered by CLI Extension Regression Test Pipeline
+            isRegex: False
+      then:
+      - requestReview:
+          reviewer: evelyn-ys
+      - addLabel:
+          label: Auto-Assign
+      - assignTo:
+          users:
+          - evelyn-ys
+      description: '[Regression-Test] Auto assign labels and reviewers based on PR title/description.'
+    - if:
+      - payloadType: Pull_Request
+      - isAction:
+          action: Opened
+      - or:
+        - titleContains:
+            pattern: '[Spring]'
+            isRegex: False
+        - titleContains:
+            pattern: az \b(spring)\b
+            isRegex: True
+        - bodyContains:
+            pattern: az \b(spring)\b
+            isRegex: True
+      then:
+      - requestReview:
+          reviewer: zhoxing-ms
+      - requestReview:
+          reviewer: yanzhudd
+      - addLabel:
+          label: Auto-Assign
+      - assignTo:
+          users:
+          - zhoxing-ms
+      description: '[Spring] Auto assign labels and reviewers based on PR title/description.'
+    - if:
+      - payloadType: Pull_Request
+      - isAction:
+          action: Opened
+      - or:
+        - titleContains:
+            pattern: '\b(az fleet)\b'
+            isRegex: True
+        - bodyContains:
+            pattern: '\b(az fleet)\b'
+            isRegex: True
+      then:
+      - requestReview:
+          reviewer: jsntcy
+      - requestReview:
+          reviewer: AllyW
+      - addLabel:
+          label: Auto-Assign
+      - assignTo:
+          users:
+          - AllyW
+      description: '[Fleet] Auto assign labels and reviewers based on PR title/description.'
+    - if:
+      - payloadType: Pull_Request
+      - isAction:
+          action: Opened
+      - or:
+        - titleContains:
+            pattern: '[Vv]m-repair'
+            isRegex: True
+        - bodyContains:
+            pattern: '[Vv]m-repair'
+            isRegex: True
+      then:
+      - requestReview:
+          reviewer: zhoxing-ms
+      - requestReview:
+          reviewer: yanzhudd
+      - requestReview:
+          reviewer: qwuae1
+      - addLabel:
+          label: Auto-Assign
+      - assignTo:
+          users:
+          - zhoxing-ms
+      description: '[vm-repair] Auto assign labels and reviewers based on PR title/description.'
+    - if:
+      - payloadType: Issues
+      - or:
+        - titleContains:
+            pattern: '\b(az azurestackhci)\b'
+            isRegex: True
+        - bodyContains:
+            pattern: '\b(az azurestackhci)\b'
+            isRegex: True
+      - or:
+        - isAction:
+            action: Opened
+      then:
+      - addLabel:
+          label: Auto-Assign
+      - addLabel:
+          label: AzureStackHCI
+      - addLabel:
+          label: Service Attention
+      description: '[azurestackhci] auto assign labels and users based on issue description.'
+    - if:
+      - payloadType: Issues
+      - or:
+        - titleContains:
+            pattern: '\b(az communication)\b'
+            isRegex: True
+        - bodyContains:
+            pattern: '\b(az communication)\b'
+            isRegex: True
+      - or:
+        - isAction:
+            action: Opened
+      then:
+      - addLabel:
+          label: Auto-Assign
+      - addLabel:
+          label: Communication
+      - addLabel:
+          label: Service Attention
+      description: '[Communication] auto assign labels and users based on issue description.'
+    - if:
+      - payloadType: Issues
+      - or:
+        - titleContains:
+            pattern: '[Aa]z internet-analyzer'
+            isRegex: True
+        - bodyContains:
+            pattern: '[Aa]z internet-analyzer'
+            isRegex: True
+        - titleContains:
+            pattern: '\b([Ii]nternet-[Aa]nalyzer)\b'
+            isRegex: True
+        - bodyContains:
+            pattern: '\b([Ii]nternet-[Aa]nalyzer)\b'
+            isRegex: True
+      - or:
+        - isAction:
+            action: Opened
+      then:
+      - addLabel:
+          label: Auto-Assign
+      - addLabel:
+          label: Internet Analyzer
+      - assignTo:
+          users:
+          - AllyW
+      description: '[Internet Analyzer] auto assign labels and users based on issue description.'
+    - if:
+      - payloadType: Pull_Request
+      - isAction:
+          action: Opened
+      - or:
+        - titleContains:
+            pattern: '[Aa]z internet-analyzer'
+            isRegex: True
+        - bodyContains:
+            pattern: '[Aa]z internet-analyzer'
+            isRegex: True
+        - titleContains:
+            pattern: '\b([Ii]nternet-[Aa]nalyzer)\b'
+            isRegex: True
+        - bodyContains:
+            pattern: '\b([Ii]nternet-[Aa]nalyzer)\b'
+            isRegex: True
+      then:
+      - addLabel:
+          label: Auto-Assign
+      - addLabel:
+          label: Internet Analyzer
+      - requestReview:
+          reviewer: yonzhan
+      - requestReview:
+          reviewer: necusjz
+      - requestReview:
+          reviewer: AllyW
+      - assignTo:
+          users:
+          - AllyW
+          - necusjz
+      description: '[Internet Analyzer] Auto assign labels and reviewers based on PR title/description.'
+    - if:
+      - payloadType: Pull_Request
+      - isAction:
+          action: Opened
+      - or:
+        - titleContains:
+            pattern: '\b(az load)\b'
+            isRegex: True
+        - bodyContains:
+            pattern: '\b(az load)\b'
+            isRegex: True
+      then:
+      - requestReview:
+          reviewer: AllyW
+      - requestReview:
+          reviewer: jsntcy
+      - requestReview:
+          reviewer: necusjz
+      - addLabel:
+          label: Auto-Assign
+      - assignTo:
+          users:
+          - AllyW
+      description: '[load] Auto assign labels and reviewers based on PR title/description.'
+    - if:
+      - payloadType: Issues
+      - or:
+        - titleContains:
+            pattern: '\b(az mysql)\b'
+            isRegex: True
+        - bodyContains:
+            pattern: '\b(az mysql)\b'
+            isRegex: True
+      - or:
+        - isAction:
+            action: Opened
+      then:
+      - addLabel:
+          label: Auto-Assign
+      - addLabel:
+          label: MySQL
+      - addLabel:
+          label: Service Attention
+      description: '[MySQL] auto assign labels and users based on issue description.'
+    - if:
+      - payloadType: Pull_Request
+      - isAction:
+          action: Opened
+      - or:
+        - titleContains:
+            pattern: devcenter
+            isRegex: True
+        - bodyContains:
+            pattern: devcenter
+            isRegex: True
+      then:
+      - requestReview:
+          reviewer: AllyW
+      - requestReview:
+          reviewer: jsntcy
+      - addLabel:
+          label: Auto-Assign
+      - assignTo:
+          users:
+          - AllyW
+      description: '[devcenter] Auto assign labels and reviewers based on PR title/description.'
+    - if:
+      - payloadType: Pull_Request
+      - isAction:
+          action: Opened
+      - or:
+        - titleContains:
+            pattern: '\b([Aa]rc ?[Aa]ppliance)\b'
+            isRegex: True
+        - bodyContains:
+            pattern: '\b([Aa]rc ?[Aa]ppliance)\b'
+            isRegex: True
+      then:
+      - requestReview:
+          reviewer: AllyW
+      - addLabel:
+          label: Auto-Assign
+      - assignTo:
+          users:
+          - AllyW
+      description: '[Arc Appliance] Auto assign labels and reviewers based on PR title/description.'
+    - if:
+      - payloadType: Pull_Request
+      - isAction:
+          action: Opened
+      - or:
+        - titleContains:
+            pattern: '\b([Ss]ervice ?[Cc]onnector)\b'
+            isRegex: True
+        - bodyContains:
+            pattern: '\b([Ss]ervice ?[Cc]onnector)\b'
+            isRegex: True
+      then:
+      - requestReview:
+          reviewer: necusjz
+      - requestReview:
+          reviewer: jsntcy
+      - addLabel:
+          label: Auto-Assign
+      - assignTo:
+          users:
+          - necusjz
+      description: '[Service Connector] Auto assign labels and reviewers based on PR title/description.'
+    - if:
+      - payloadType: Pull_Request
+      - isAction:
+          action: Opened
+      - or:
+        - titleContains:
+            pattern: '\b([Cc]onnected ?[Vv]mware)\b'
+            isRegex: True
+        - bodyContains:
+            pattern: '\b([Cc]onnected ?[Vv]mware)\b'
+            isRegex: True
+      then:
+      - requestReview:
+          reviewer: AllyW
+      - requestReview:
+          reviewer: jsntcy
+      - addLabel:
+          label: Auto-Assign
+      - assignTo:
+          users:
+          - AllyW
+      description: '[Connected Vmware] Auto assign labels and reviewers based on PR title/description.'
+    - if:
+      - payloadType: Issues
+      - or:
+        - titleContains:
+            pattern: '\b(az datafactory)\b'
+            isRegex: True
+        - bodyContains:
+            pattern: '\b(az datafactory)\b'
+            isRegex: True
+      - or:
+        - isAction:
+            action: Opened
+      then:
+      - addLabel:
+          label: Auto-Assign
+      - addLabel:
+          label: Data Factory
+      - addLabel:
+          label: Service Attention
+      description: '[Data Factory] auto assign labels and users based on issue description.'
+    - if:
+      - payloadType: Issues
+      - or:
+        - titleContains:
+            pattern: '[Aa]z peering'
+            isRegex: True
+        - bodyContains:
+            pattern: '[Aa]z peering'
+            isRegex: True
+        - titleContains:
+            pattern: '\b([Pp]eering)\b'
+            isRegex: True
+        - bodyContains:
+            pattern: '\b([Pp]eering)\b'
+            isRegex: True
+      - or:
+        - isAction:
+            action: Opened
+      then:
+      - addLabel:
+          label: Auto-Assign
+      - addLabel:
+          label: Peering
+      - assignTo:
+          users:
+          - necusjz
+      description: '[Peering] auto assign labels and users based on issue description.'
+    - if:
+      - payloadType: Pull_Request
+      - isAction:
+          action: Opened
+      - or:
+        - titleContains:
+            pattern: '[Aa]z peering'
+            isRegex: True
+        - bodyContains:
+            pattern: '[Aa]z peering'
+            isRegex: True
+        - titleContains:
+            pattern: '\b([Pp]eering)\b'
+            isRegex: True
+        - bodyContains:
+            pattern: '\b([Pp]eering)\b'
+            isRegex: True
+      then:
+      - addLabel:
+          label: Auto-Assign
+      - addLabel:
+          label: Peering
+      - requestReview:
+          reviewer: yonzhan
+      - requestReview:
+          reviewer: jsntcy
+      - requestReview:
+          reviewer: necusjz
+      - assignTo:
+          users:
+          - necusjz
+      description: '[Peering] Auto assign labels and reviewers based on PR title/description.'
+    - if:
+      - payloadType: Issues
+      - or:
+        - titleContains:
+            pattern: '[Aa]z storagesync'
+            isRegex: True
+        - bodyContains:
+            pattern: '[Aa]z storagesync'
+            isRegex: True
+        - titleContains:
+            pattern: '\b([Ss]toragesync)\b'
+            isRegex: True
+        - bodyContains:
+            pattern: '\b([Ss]toragesync)\b'
+            isRegex: True
+      - or:
+        - isAction:
+            action: Opened
+      then:
+      - addLabel:
+          label: Auto-Assign
+      - addLabel:
+          label: Storagesync
+      - assignTo:
+          users:
+          - calvinhzy
+      description: '[Storagesync] auto assign labels and users based on issue description.'
+    - if:
+      - payloadType: Pull_Request
+      - isAction:
+          action: Opened
+      - or:
+        - titleContains:
+            pattern: '[Aa]z storagesync'
+            isRegex: True
+        - bodyContains:
+            pattern: '[Aa]z storagesync'
+            isRegex: True
+        - titleContains:
+            pattern: '\b([Ss]toragesync)\b'
+            isRegex: True
+        - bodyContains:
+            pattern: '\b([Ss]toragesync)\b'
+            isRegex: True
+      then:
+      - addLabel:
+          label: Auto-Assign
+      - addLabel:
+          label: Storagesync
+      - requestReview:
+          reviewer: yonzhan
+      - requestReview:
+          reviewer: jsntcy
+      - requestReview:
+          reviewer: calvinhzy
+      - assignTo:
+          users:
+          - calvinhzy
+      description: '[Storagesync] Auto assign labels and reviewers based on PR title/description.'
+    - if:
+      - payloadType: Issues
+      - or:
+        - titleContains:
+            pattern: '[Aa]z network watcher'
+            isRegex: True
+        - bodyContains:
+            pattern: '[Aa]z network watcher'
+            isRegex: True
+        - titleContains:
+            pattern: '\b([Nn]etwork [Ww]atcher)\b'
+            isRegex: True
+        - bodyContains:
+            pattern: '\b([Nn]etwork [Ww]atcher)\b'
+            isRegex: True
+      - or:
+        - isAction:
+            action: Opened
+      then:
+      - addLabel:
+          label: Auto-Assign
+      - addLabel:
+          label: Network - Network Watcher
+      - assignTo:
+          users:
+          - AllyW
+          - necusjz
+      description: '[Network Watcher] auto assign labels and users based on issue description.'
+    - if:
+      - payloadType: Pull_Request
+      - isAction:
+          action: Opened
+      - or:
+        - titleContains:
+            pattern: '[Aa]z network watcher'
+            isRegex: True
+        - bodyContains:
+            pattern: '[Aa]z network watcher'
+            isRegex: True
+        - titleContains:
+            pattern: '\b([Nn]etwork [Ww]atcher)\b'
+            isRegex: True
+        - bodyContains:
+            pattern: '\b([Nn]etwork [Ww]atcher)\b'
+            isRegex: True
+      then:
+      - addLabel:
+          label: Auto-Assign
+      - addLabel:
+          label: Network - Network Watcher
+      - requestReview:
+          reviewer: yonzhan
+      - requestReview:
+          reviewer: jsntcy
+      - requestReview:
+          reviewer: AllyW
+      - requestReview:
+          reviewer: necusjz
+      - assignTo:
+          users:
+          - AllyW
+          - necusjz
+      description: '[Network Watcher] Auto assign labels and reviewers based on PR title/description.'
+    - if:
+      - payloadType: Issues
+      - or:
+        - titleContains:
+            pattern: '[Aa]z powerbi'
+            isRegex: True
+        - bodyContains:
+            pattern: '[Aa]z powerbi'
+            isRegex: True
+        - titleContains:
+            pattern: '\b([Pp]owerbi)\b'
+            isRegex: True
+        - bodyContains:
+            pattern: '\b([Pp]owerbi)\b'
+            isRegex: True
+      - or:
+        - isAction:
+            action: Opened
+      then:
+      - addLabel:
+          label: Auto-Assign
+      - addLabel:
+          label: PowerBI
+      - assignTo:
+          users:
+          - necusjz
+      description: '[PowerBI] auto assign labels and users based on issue description.'
+    - if:
+      - payloadType: Pull_Request
+      - isAction:
+          action: Opened
+      - or:
+        - titleContains:
+            pattern: '[Aa]z powerbi'
+            isRegex: True
+        - bodyContains:
+            pattern: '[Aa]z powerbi'
+            isRegex: True
+        - titleContains:
+            pattern: '\b([Pp]owerbi)\b'
+            isRegex: True
+        - bodyContains:
+            pattern: '\b([Pp]owerbi)\b'
+            isRegex: True
+      then:
+      - addLabel:
+          label: Auto-Assign
+      - addLabel:
+          label: PowerBI
+      - requestReview:
+          reviewer: yonzhan
+      - requestReview:
+          reviewer: jsntcy
+      - requestReview:
+          reviewer: necusjz
+      - requestReview:
+          reviewer: AllyW
+      - assignTo:
+          users:
+          - necusjz
+      description: '[PowerBI] Auto assign labels and reviewers based on PR title/description.'
+    - if:
+      - payloadType: Pull_Request
+      - isAction:
+          action: Opened
+      - or:
+        - titleContains:
+            pattern: k8s-runtime
+            isRegex: True
+        - bodyContains:
+            pattern: k8s-runtime
+            isRegex: True
+      then:
+      - addLabel:
+          label: Auto-Assign
+      - requestReview:
+          reviewer: yonzhan
+      - requestReview:
+          reviewer: ReaNAiveD
+      - assignTo:
+          users:
+          - ReaNAiveD
+      description: '[k8s-runtime] Auto assign labels and reviewers based on PR title/description.'
+    - if:
+      - payloadType: Issues
+      - or:
+        - titleContains:
+            pattern: '[Aa]z acat'
+            isRegex: True
+        - bodyContains:
+            pattern: '[Aa]z acat'
+            isRegex: True
+        - titleContains:
+            pattern: '\b([Aa]cat)\b'
+            isRegex: True
+        - bodyContains:
+            pattern: '\b([Aa]cat)\b'
+            isRegex: True
+      - or:
+        - isAction:
+            action: Opened
+      then:
+      - addLabel:
+          label: Auto-Assign
+      - addLabel:
+          label: Acat
+      - assignTo:
+          users:
+          - qinqingxu
+          - Sherylueen
+          - yongxin-ms
+          - wh-alice
+      description: '[Acat] auto assign labels and users based on issue description.'
+onFailure:
+onSuccess: