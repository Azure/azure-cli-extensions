# See for instructions on this file https://help.github.com/articles/about-codeowners/

/linter_exclusions.yml @kairu-ms @fengzhou-msft

/src/index.json @fengzhou-msft @qwordy @houk-ms @kairu-ms @jsntcy @Juliehzl @jiasli @zhoxing-ms @evelyn-ys @xfz11 @08nholloway @necusjz

/src/footprint/ @jonunezd @Diego-Perez-Botero

/src/image-copy/ @tamirkamara

/src/webapp/ @panchagnula @dannysongg

/src/aem/ @qwordy

/src/subscription/ @wilcobmsft

/src/alias/ @Juliehzl

/src/managementpartner/ @jeffrey-ace

/src/eventgrid/ @kalyanaj

/src/storage-preview/ @Juliehzl

/src/db-up/ @Juliehzl

/src/dev-spaces/ @amsoedal

/src/dms-preview/ @temandr

/src/dnc/ @alegal

/src/dns-resolver/ @necusjz

/src/edgeorder/ @necusjz

/src/express-route-cross-connection/ @necusjz @kairu-ms @jsntcy

/src/application-insights/ @alexeldeib

/src/log-analytics/ @alexeldeib

/src/logz/ @kairu-ms @necusjz

/src/mesh/ @linggengmsft @jeffj6123

/src/mixed-reality/ @xiangyul

/src/resource-graph/ @demyanenko @amirhbk @chiragg4u

/src/azure-firewall/ @necusjz @kairu-ms @jsntcy

/src/virtual-network-tap/ @necusjz @kairu-ms @jsntcy

/src/virtual-wan/ @necusjz @kairu-ms @jsntcy

/src/front-door/ @pichandwork

/src/interactive/ @jiasli

/src/aks-preview/ @andyzhangx @andyliuliming @fumingzhang

/src/vm-repair/ @swbae31

/src/netappfiles-preview/ @b-lefr

/src/network-manager/ @necusjz @kairu-ms @jsntcy

/src/healthcareapis/ @fengzhou-msft @iviark

/src/healthbot/ @guy-microsoft

/src/hack/ @geektrainer

/src/internet-analyzer/ @jsntcy

/src/spring-cloud/ @peizhou298

/src/peering/ @jsntcy

/src/connectedmachine/ @farehar

/src/ip-group/ @necusjz @kairu-ms @jsntcy

/src/connectedk8s/ @akashkeshari @alphaWizard

/src/storagesync/ @jsntcy

/src/maintenance/ @gautamd-ms

/src/ai-examples/ @mirdaki

/src/notification-hub/ @fengzhou-msft

/src/connection-monitor-preview/ @kairu-ms @jsntcy

/src/support/ @mit2nil @shahbj79 @RudraSharma93Microsoft

/src/alertsmanagement/ @qwordy

/src/stream-analytics/ @houk-ms @necusjz

/src/databricks/ @fengzhou-msft @xfz11

/src/powerbidedicated/ @Juliehzl @tarostok @evelyn-ys

/src/blueprint/ @fengzhou-msft

/src/storage-blob-preview/ @Juliehzl

/src/logic/ @jsntcy @kairu

/src/hardware-security-modules/ @bquantump

/src/databox/ @jsntcy

/src/datadog/ @limingu

/src/hpc-cache/ @zhoxing-ms

/src/timeseriesinsights/ @jiasli

/src/portal/ @YalinLi0312

/src/import-export/ @xfz11

/src/account/ @jiasli @fengzhou-msft

/src/quantum/ @anpaz-msft

/src/datashare/ @fengzhou-msft

/src/ssh/ @rlrossiter @danybeam @fengzhou-msft @N6UDP

/src/k8s-configuration/ @NarayanThiru @bavneetsingh16 @deeksha345 @anagg929

/src/k8s-extension/ @NarayanThiru @bavneetsingh16 @deeksha345 @anagg929

/src/log-analytics-solution/ @zhoxing-ms

/src/kusto/ @ilayr @orhasban @astauben

/src/appservice-kube/ @ebencarek @calcha @StrawnSC

/src/custom-providers/ @jsntcy

/src/costmanagement/ @kairu-ms @jsntcy

/src/datafactory/ @kairu-ms  @evelyn-ys @Juliehzl

/src/blockchain/ @jsntcy

/src/desktopvirtualization/ @changlong-liu

/src/attestation/ @YalinLi0312 @houk-ms

/src/guestconfig/ @gehuan

/src/swiftlet/ @zhoxing-ms

/src/maintenance/ @sotaneja

/src/scheduled-query/ @jsntcy

/src/cli-translator/ @houk-ms @fengzhou-msft

/src/vmware/ @Juliehzl @zhoxing-ms

/src/stack-hci/ @zhoxing-ms

/src/acrtransfer/ @mabenedi

/src/securityinsight/ @houk-ms

/src/communication/ @kairu-ms @jsntcy

/src/automation/ @zhoxing-ms

/src/monitor-control-service/ @jsntcy @kairu-ms

/src/rdbms-connect/ @mjain2 @Juliehzl

/src/confluent/ @zhoxing-ms @jsntcy

/src/offazure/ @houk-ms

/src/resource-mover/ @houk-ms

/src/providerhub/ @wwendyc @vikashj

/src/cosmosdb-preview/ @wmengmsft @MehaKaushik @kavskalyan

/src/ad/ @evelyn-ys

/src/next/ @zhoxing-ms

/src/redisenterprise/ @greenms

/src/cloudservice/ @zhoxing-ms

/src/webpubsub/ @zackliu

/src/connectedvmware/ @93mishra

/src/diskpool/ @Juliehzl

/src/serial-console/ @adrianabedon

/src/dataprotection/ @sambitratha

/src/authV2/ @mkarmark

/src/purview/ @kairu-ms @jsntcy

/src/enterprise-edge/ @StrawnSC

/src/functionapp/ @gzuber

/src/elastic/ @kairu-ms @jsntcy

/src/image-gallery/ @zhoxing-ms

/src/init/ @zhoxing-ms @HuangYT2000

/src/datamigration/ @ashutoshsuman99

/src/amg/ @yugangw-msft

/src/confidentialledger/ @kairu-ms @lynshi

/src/quota/ @kairu-ms @ZengTaoxu

/src/containerapp/ @calvinsID @haroonf @panchagnula @StrawnSC

/src/scvmm/ @nascarsayan

/src/spring/ @yuwzho

/src/containerapp-compose/ @smurawski @jldeen

/src/change-analysis/ @linglingtong

/src/orbital/ @thisisdevanshu

/src/fluid-relay/ @kairu-ms @necusjz @ZengTaoxu

/src/fleet/ @pdaru

/src/traffic-collector/ @rmodh @japani @kukulkarni1

<<<<<<< HEAD
/src/reservation/ @gaoyp830 @rkapso @msft-adrianma @sornaks @juhee0202 
=======
/src/nginx/ @liftr-nginx

/src/elastic-san/ @calvinhzy
>>>>>>> 54395df3
<|MERGE_RESOLUTION|>--- conflicted
+++ resolved
@@ -248,10 +248,8 @@
 
 /src/traffic-collector/ @rmodh @japani @kukulkarni1
 
-<<<<<<< HEAD
 /src/reservation/ @gaoyp830 @rkapso @msft-adrianma @sornaks @juhee0202 
-=======
+
 /src/nginx/ @liftr-nginx
 
-/src/elastic-san/ @calvinhzy
->>>>>>> 54395df3
+/src/elastic-san/ @calvinhzy