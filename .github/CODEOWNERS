--- conflicted
+++ resolved
@@ -286,8 +286,6 @@
 
 /src/managedccfs/ @msftsettiy
 
-<<<<<<< HEAD
-/src/workloads/ @jsntcy
-=======
 /src/acrquery/ @CarolineNB
->>>>>>> bc991ee2
+
+/src/workloads/ @jsntcy