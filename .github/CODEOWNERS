--- conflicted
+++ resolved
@@ -246,8 +246,6 @@
 
 /src/fleet/ @pdaru
 
-<<<<<<< HEAD
-/src/dynatrace/ @jsntcy
-=======
 /src/traffic-collector/ @rmodh @japani @kukulkarni1
->>>>>>> a86b5014
+
+/src/dynatrace/ @jsntcy