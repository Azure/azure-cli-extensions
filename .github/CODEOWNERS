--- conflicted
+++ resolved
@@ -190,8 +190,6 @@
 
 /src/cloudservice/ @qwordy
 
-<<<<<<< HEAD
-/src/windowsiot/ @evelyn-ys
-=======
 /src/webpubsub/ @zackliu
->>>>>>> 05499b79
+
+/src/windowsiot/ @evelyn-ys