--- conflicted
+++ resolved
@@ -92,8 +92,6 @@
 
 /src/blueprint/ @fengzhou-msft
 
-<<<<<<< HEAD
 /src/databox/ @jsntcy
-=======
-/src/hpc-cache/ @qianwens
->>>>>>> ae26dd68
+
+/src/hpc-cache/ @qianwens