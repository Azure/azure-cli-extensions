# See for instructions on this file https://help.github.com/articles/about-codeowners/

/linter_exclusions.yml @kairu-ms @fengzhou-msft

/src/index.json @fengzhou-msft @qwordy @houk-ms @kairu-ms @jsntcy @Juliehzl @jiasli @zhoxing-ms @evelyn-ys @xfz11 @08nholloway @necusjz

/src/footprint/ @jonunezd @Diego-Perez-Botero

/src/image-copy/ @tamirkamara

/src/webapp/ @panchagnula @dannysongg

/src/aem/ @qwordy

/src/subscription/ @wilcobmsft

/src/alias/ @Juliehzl

/src/managementpartner/ @jeffrey-ace

/src/eventgrid/ @kalyanaj

/src/storage-preview/ @Juliehzl

/src/db-up/ @Juliehzl

/src/dev-spaces/ @amsoedal

/src/dms-preview/ @temandr

/src/dnc/ @alegal

/src/dns-resolver/ @necusjz

/src/edgeorder/ @necusjz

/src/express-route-cross-connection/ @necusjz @kairu-ms @jsntcy

/src/application-insights/ @alexeldeib

/src/log-analytics/ @alexeldeib

/src/logz/ @kairu-ms @necusjz

/src/mesh/ @linggengmsft @jeffj6123

/src/mixed-reality/ @xiangyul

/src/resource-graph/ @demyanenko @amirhbk @chiragg4u

/src/azure-firewall/ @necusjz @kairu-ms @jsntcy

/src/virtual-network-tap/ @necusjz @kairu-ms @jsntcy

/src/virtual-wan/ @necusjz @kairu-ms @jsntcy

/src/front-door/ @pichandwork

/src/interactive/ @jiasli

/src/aks-preview/ @andyzhangx @andyliuliming @fumingzhang

/src/vm-repair/ @swbae31

/src/netappfiles-preview/ @b-lefr

/src/network-manager/ @necusjz @kairu-ms @jsntcy

/src/healthcareapis/ @fengzhou-msft @iviark

/src/healthbot/ @guy-microsoft

/src/hack/ @geektrainer

/src/internet-analyzer/ @jsntcy

/src/spring-cloud/ @peizhou298

/src/peering/ @jsntcy

/src/connectedmachine/ @farehar

/src/ip-group/ @necusjz @kairu-ms @jsntcy

/src/connectedk8s/ @akashkeshari @alphaWizard

/src/storagesync/ @jsntcy

/src/maintenance/ @gautamd-ms

/src/ai-examples/ @mirdaki

/src/notification-hub/ @fengzhou-msft

/src/connection-monitor-preview/ @kairu-ms @jsntcy

/src/support/ @mit2nil @shahbj79 @RudraSharma93Microsoft

/src/alertsmanagement/ @qwordy

/src/stream-analytics/ @houk-ms @necusjz

/src/databricks/ @fengzhou-msft @xfz11

/src/powerbidedicated/ @Juliehzl @tarostok @evelyn-ys

/src/blueprint/ @fengzhou-msft

/src/storage-blob-preview/ @Juliehzl

/src/logic/ @jsntcy @kairu

/src/hardware-security-modules/ @bquantump

/src/databox/ @jsntcy

/src/datadog/ @limingu

/src/hpc-cache/ @zhoxing-ms

/src/timeseriesinsights/ @jiasli

/src/portal/ @YalinLi0312

/src/import-export/ @xfz11

/src/account/ @jiasli @fengzhou-msft

/src/quantum/ @anpaz-msft

/src/datashare/ @fengzhou-msft

/src/ssh/ @rlrossiter @danybeam @fengzhou-msft @N6UDP

/src/k8s-configuration/ @NarayanThiru @bavneetsingh16 @deeksha345 @anagg929

/src/k8s-extension/ @NarayanThiru @bavneetsingh16 @deeksha345 @anagg929

/src/log-analytics-solution/ @zhoxing-ms

/src/kusto/ @ilayr @orhasban @astauben

/src/appservice-kube/ @ebencarek @calcha @StrawnSC

/src/custom-providers/ @jsntcy

/src/costmanagement/ @kairu-ms @jsntcy

/src/datafactory/ @kairu-ms  @evelyn-ys @Juliehzl

/src/blockchain/ @jsntcy

/src/desktopvirtualization/ @changlong-liu

/src/attestation/ @YalinLi0312 @houk-ms

/src/guestconfig/ @gehuan

/src/swiftlet/ @zhoxing-ms

/src/maintenance/ @sotaneja

/src/scheduled-query/ @jsntcy

/src/cli-translator/ @houk-ms @fengzhou-msft

/src/vmware/ @Juliehzl @zhoxing-ms

/src/stack-hci/ @zhoxing-ms

/src/acrtransfer/ @mabenedi

/src/securityinsight/ @houk-ms

/src/communication/ @kairu-ms @jsntcy

/src/automation/ @zhoxing-ms

/src/monitor-control-service/ @jsntcy @kairu-ms

/src/rdbms-connect/ @mjain2 @Juliehzl

/src/confluent/ @zhoxing-ms @jsntcy

/src/offazure/ @houk-ms

/src/resource-mover/ @houk-ms

/src/providerhub/ @wwendyc @vikashj

/src/cosmosdb-preview/ @wmengmsft @MehaKaushik @kavskalyan

/src/ad/ @evelyn-ys

/src/next/ @zhoxing-ms

/src/redisenterprise/ @greenms

/src/cloudservice/ @zhoxing-ms

/src/webpubsub/ @zackliu

/src/connectedvmware/ @93mishra

/src/diskpool/ @Juliehzl

/src/serial-console/ @adrianabedon

/src/dataprotection/ @sambitratha

/src/authV2/ @mkarmark

/src/purview/ @kairu-ms @jsntcy

/src/enterprise-edge/ @StrawnSC

/src/functionapp/ @gzuber

/src/elastic/ @kairu-ms @jsntcy

/src/image-gallery/ @zhoxing-ms

/src/init/ @zhoxing-ms @HuangYT2000

/src/datamigration/ @ashutoshsuman99

/src/amg/ @yugangw-msft

/src/confidentialledger/ @kairu-ms @lynshi

/src/quota/ @kairu-ms @ZengTaoxu

/src/containerapp/ @calvinsID @haroonf @panchagnula @StrawnSC

/src/scvmm/ @nascarsayan

/src/spring/ @yuwzho

/src/containerapp-compose/ @smurawski @jldeen

/src/change-analysis/ @linglingtong

/src/orbital/ @thisisdevanshu

/src/fluid-relay/ @kairu-ms @necusjz @ZengTaoxu

/src/fleet/ @pdaru

/src/traffic-collector/ @rmodh @japani @kukulkarni1

<<<<<<< HEAD
/src/dynatrace/ @jsntcy
=======
/src/nginx/ @liftr-nginx
>>>>>>> fc8ac97d
<|MERGE_RESOLUTION|>--- conflicted
+++ resolved
@@ -248,8 +248,6 @@
 
 /src/traffic-collector/ @rmodh @japani @kukulkarni1
 
-<<<<<<< HEAD
-/src/dynatrace/ @jsntcy
-=======
 /src/nginx/ @liftr-nginx
->>>>>>> fc8ac97d
+
+/src/dynatrace/ @jsntcy