--- conflicted
+++ resolved
@@ -70,9 +70,8 @@
 
 /src/ip-group/ @haroldrandom
 
-<<<<<<< HEAD
 /src/storagesync/ @jsntcy
-=======
+
 /src/maintenance/ @gautamd-ms
 
 /src/ai-examples/ @mirdaki
@@ -97,5 +96,4 @@
 
 /src/databox/ @jsntcy
 
-/src/hpc-cache/ @qianwens
->>>>>>> 1224df22
+/src/hpc-cache/ @qianwens