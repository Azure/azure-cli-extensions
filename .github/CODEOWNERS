--- conflicted
+++ resolved
@@ -214,13 +214,6 @@
 
 /src/purview/ @kairu-ms @jsntcy
 
-<<<<<<< HEAD
-/src/azext_fidalgo/ @tbyfield
-
-/src/enterprise-edge/ @StrawnSC
-
-=======
->>>>>>> 91447b83
 /src/functionapp/ @gzuber
 
 /src/elastic/ @kairu-ms @jsntcy
