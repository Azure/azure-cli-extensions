# See for instructions on this file https://help.github.com/articles/about-codeowners/

/linter_exclusions.yml @kairu-ms @fengzhou-msft

/src/index.json @fengzhou-msft @qwordy @houk-ms @kairu-ms @jsntcy @Juliehzl @jiasli @zhoxing-ms @evelyn-ys @xfz11 @08nholloway @necusjz

/src/footprint/ @jonunezd @Diego-Perez-Botero

/src/image-copy/ @tamirkamara

/src/webapp/ @panchagnula @dannysongg

/src/aem/ @qwordy

/src/subscription/ @wilcobmsft

/src/alias/ @Juliehzl

/src/managementpartner/ @jeffrey-ace

/src/eventgrid/ @kalyanaj

/src/storage-preview/ @Juliehzl

/src/db-up/ @Juliehzl

/src/dev-spaces/ @amsoedal

/src/dms-preview/ @temandr

/src/dnc/ @alegal

/src/dns-resolver/ @necusjz

/src/edgeorder/ @necusjz

/src/express-route-cross-connection/ @necusjz @kairu-ms @jsntcy

/src/application-insights/ @alexeldeib

/src/log-analytics/ @alexeldeib

/src/logz/ @kairu-ms @necusjz

/src/mesh/ @linggengmsft @jeffj6123

/src/mixed-reality/ @xiangyul

/src/resource-graph/ @demyanenko @amirhbk @chiragg4u

/src/azure-firewall/ @necusjz @kairu-ms @jsntcy

/src/virtual-network-tap/ @necusjz @kairu-ms @jsntcy

/src/virtual-wan/ @necusjz @kairu-ms @jsntcy

/src/front-door/ @pichandwork

/src/interactive/ @jiasli

/src/aks-preview/ @andyzhangx @andyliuliming @fumingzhang

/src/vm-repair/ @swbae31

/src/netappfiles-preview/ @b-lefr

/src/network-manager/ @necusjz @kairu-ms @jsntcy

/src/healthcareapis/ @fengzhou-msft @iviark

/src/healthbot/ @guy-microsoft

/src/hack/ @geektrainer

/src/internet-analyzer/ @jsntcy

/src/spring-cloud/ @peizhou298

/src/peering/ @jsntcy

/src/connectedmachine/ @farehar

/src/ip-group/ @necusjz @kairu-ms @jsntcy

/src/connectedk8s/ @akashkeshari @alphaWizard

/src/storagesync/ @jsntcy

/src/maintenance/ @gautamd-ms

/src/ai-examples/ @mirdaki

/src/notification-hub/ @fengzhou-msft

/src/connection-monitor-preview/ @kairu-ms @jsntcy

/src/support/ @mit2nil @shahbj79 @RudraSharma93Microsoft

/src/alertsmanagement/ @qwordy

/src/stream-analytics/ @houk-ms @necusjz

/src/databricks/ @fengzhou-msft @xfz11

/src/powerbidedicated/ @Juliehzl @tarostok @evelyn-ys

/src/blueprint/ @fengzhou-msft

/src/storage-blob-preview/ @Juliehzl

/src/logic/ @jsntcy @kairu

/src/hardware-security-modules/ @bquantump

/src/databox/ @jsntcy

/src/datadog/ @limingu

/src/hpc-cache/ @zhoxing-ms

/src/timeseriesinsights/ @jiasli

/src/portal/ @YalinLi0312

/src/import-export/ @xfz11

/src/account/ @jiasli @fengzhou-msft

/src/quantum/ @anpaz-msft

/src/datashare/ @fengzhou-msft

/src/ssh/ @rlrossiter @danybeam @fengzhou-msft @N6UDP

/src/k8s-configuration/ @NarayanThiru @bavneetsingh16 @deeksha345 @anagg929

/src/k8s-extension/ @NarayanThiru @bavneetsingh16 @deeksha345 @anagg929

/src/log-analytics-solution/ @zhoxing-ms

/src/kusto/ @ilayr @orhasban @astauben

/src/appservice-kube/ @ebencarek @calcha @StrawnSC

/src/custom-providers/ @jsntcy

/src/costmanagement/ @kairu-ms @jsntcy

/src/datafactory/ @kairu-ms  @evelyn-ys @Juliehzl

/src/blockchain/ @jsntcy

/src/desktopvirtualization/ @changlong-liu

/src/attestation/ @YalinLi0312 @houk-ms

/src/guestconfig/ @gehuan

/src/swiftlet/ @zhoxing-ms

/src/maintenance/ @sotaneja

/src/scheduled-query/ @jsntcy

/src/cli-translator/ @houk-ms @fengzhou-msft

/src/vmware/ @Juliehzl @zhoxing-ms

/src/stack-hci/ @zhoxing-ms

/src/acrtransfer/ @mabenedi

/src/securityinsight/ @houk-ms

/src/communication/ @kairu-ms @jsntcy

/src/automation/ @zhoxing-ms

/src/monitor-control-service/ @jsntcy @kairu-ms

/src/rdbms-connect/ @mjain2 @Juliehzl

/src/confluent/ @zhoxing-ms @jsntcy

/src/offazure/ @houk-ms

/src/resource-mover/ @houk-ms

/src/providerhub/ @wwendyc @vikashj

/src/cosmosdb-preview/ @wmengmsft @MehaKaushik @kavskalyan

/src/ad/ @evelyn-ys

/src/next/ @zhoxing-ms

/src/redisenterprise/ @greenms

/src/cloudservice/ @zhoxing-ms

/src/webpubsub/ @zackliu

/src/connectedvmware/ @93mishra

/src/diskpool/ @Juliehzl

/src/serial-console/ @adrianabedon

/src/dataprotection/ @sambitratha

/src/authV2/ @mkarmark

/src/purview/ @kairu-ms @jsntcy

/src/enterprise-edge/ @StrawnSC

/src/functionapp/ @gzuber

/src/elastic/ @kairu-ms @jsntcy

/src/image-gallery/ @zhoxing-ms

/src/init/ @zhoxing-ms @HuangYT2000

/src/datamigration/ @ashutoshsuman99

/src/amg/ @yugangw-msft

/src/confidentialledger/ @kairu-ms @lynshi

/src/quota/ @kairu-ms @ZengTaoxu

/src/containerapp/ @calvinsID @haroonf @panchagnula @StrawnSC

/src/scvmm/ @nascarsayan

/src/spring/ @yuwzho

/src/containerapp-compose/ @smurawski @jldeen

/src/change-analysis/ @linglingtong

/src/orbital/ @thisisdevanshu

/src/fluid-relay/ @kairu-ms @necusjz @ZengTaoxu

<<<<<<< HEAD
/src/dynatrace/ @jsntcy
=======
/src/fleet/ @pdaru
>>>>>>> 52725abe
<|MERGE_RESOLUTION|>--- conflicted
+++ resolved
@@ -244,8 +244,6 @@
 
 /src/fluid-relay/ @kairu-ms @necusjz @ZengTaoxu
 
-<<<<<<< HEAD
-/src/dynatrace/ @jsntcy
-=======
 /src/fleet/ @pdaru
->>>>>>> 52725abe
+
+/src/dynatrace/ @jsntcy