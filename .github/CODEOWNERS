--- conflicted
+++ resolved
@@ -94,10 +94,8 @@
 
 /src/blueprint/ @fengzhou-msft
 
-<<<<<<< HEAD
-/src/portal/ @YalinLi0312
-=======
 /src/databox/ @jsntcy
 
 /src/hpc-cache/ @qianwens
->>>>>>> b56a1faa
+
+/src/portal/ @YalinLi0312