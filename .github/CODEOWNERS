--- conflicted
+++ resolved
@@ -32,11 +32,7 @@
 
 /src/db-up/ @yugangw-msft
 
-<<<<<<< HEAD
 /src/dev-spaces/ @amsoedal
-=======
-/src/dev-spaces-preview/ @amsoedal
->>>>>>> 4002f6ec
 
 /src/dms-preview/ @temandr
 
