# See for instructions on this file https://help.github.com/articles/about-codeowners/

/linter_exclusions.yml @kairu-ms @fengzhou-msft

/src/index.json @fengzhou-msft @qwordy @houk-ms @kairu-ms @jsntcy @Juliehzl @jiasli @zhoxing-ms @evelyn-ys @xfz11 @08nholloway @necusjz

/src/footprint/ @jonunezd @Diego-Perez-Botero

/src/image-copy/ @tamirkamara

/src/webapp/ @panchagnula @dannysongg

/src/aem/ @qwordy

/src/subscription/ @wilcobmsft

/src/alias/ @Juliehzl

/src/managementpartner/ @jeffrey-ace

/src/eventgrid/ @kalyanaj

/src/storage-preview/ @evelyn_ys @calvinhzy

/src/db-up/ @Juliehzl

/src/dev-spaces/ @amsoedal

/src/dms-preview/ @temandr

/src/dnc/ @alegal

/src/dns-resolver/ @necusjz

/src/edgeorder/ @necusjz

/src/express-route-cross-connection/ @necusjz @kairu-ms @jsntcy

/src/application-insights/ @alexeldeib

/src/log-analytics/ @alexeldeib

/src/logz/ @kairu-ms @necusjz

/src/mesh/ @linggengmsft @jeffj6123

/src/mixed-reality/ @xiangyul

/src/resource-graph/ @demyanenko @amirhbk @chiragg4u

/src/azure-firewall/ @necusjz @kairu-ms @jsntcy

/src/virtual-network-tap/ @necusjz @kairu-ms @jsntcy

/src/virtual-wan/ @necusjz @kairu-ms @jsntcy

/src/front-door/ @pichandwork

/src/interactive/ @jiasli

/src/aks-preview/ @andyzhangx @andyliuliming @fumingzhang

/src/vm-repair/ @haagha

/src/netappfiles-preview/ @b-lefr

/src/network-manager/ @necusjz @kairu-ms @jsntcy

/src/healthcareapis/ @fengzhou-msft @iviark

/src/healthbot/ @guy-microsoft

/src/hack/ @geektrainer

/src/internet-analyzer/ @jsntcy

/src/spring-cloud/ @peizhou298

/src/peering/ @jsntcy

/src/connectedmachine/ @farehar

/src/ip-group/ @necusjz @kairu-ms @jsntcy

/src/connectedk8s/ @akashkeshari @sirireddy12

/src/storagesync/ @jsntcy

/src/maintenance/ @gautamd-ms

/src/ai-examples/ @mirdaki

/src/notification-hub/ @fengzhou-msft

/src/connection-monitor-preview/ @kairu-ms @jsntcy

/src/support/ @mit2nil @shahbj79 @RudraSharma93Microsoft

/src/alertsmanagement/ @qwordy

/src/stream-analytics/ @houk-ms @necusjz

/src/databricks/ @fengzhou-msft @xfz11

/src/powerbidedicated/ @Juliehzl @tarostok @evelyn-ys

/src/blueprint/ @fengzhou-msft

/src/storage-blob-preview/ @evelyn_ys @calvinhzy

/src/logic/ @jsntcy @kairu

/src/hardware-security-modules/ @bquantump

/src/databox/ @jsntcy

/src/datadog/ @limingu

/src/hpc-cache/ @zhoxing-ms

/src/timeseriesinsights/ @jiasli

/src/portal/ @YalinLi0312

/src/import-export/ @xfz11

/src/account/ @jiasli @fengzhou-msft

/src/quantum/ @anpaz-msft

/src/datashare/ @fengzhou-msft

/src/ssh/ @rlrossiter @danybeam @fengzhou-msft @N6UDP

/src/k8s-configuration/ @NarayanThiru @bavneetsingh16 @deeksha345 @anagg929

/src/k8s-extension/ @NarayanThiru @bavneetsingh16 @deeksha345 @anagg929

/src/log-analytics-solution/ @zhoxing-ms

/src/kusto/ @ilayr @orhasban @astauben

/src/appservice-kube/ @ebencarek @calcha @StrawnSC

/src/custom-providers/ @jsntcy

/src/costmanagement/ @kairu-ms @jsntcy

/src/datafactory/ @kairu-ms  @evelyn-ys @Juliehzl

/src/blockchain/ @jsntcy

/src/desktopvirtualization/ @changlong-liu

/src/attestation/ @YalinLi0312 @houk-ms

/src/guestconfig/ @gehuan

/src/swiftlet/ @zhoxing-ms

/src/maintenance/ @sotaneja

/src/scheduled-query/ @jsntcy

/src/cli-translator/ @houk-ms @fengzhou-msft

/src/vmware/ @Juliehzl @zhoxing-ms

/src/stack-hci/ @zhoxing-ms

/src/acrtransfer/ @mabenedi

/src/securityinsight/ @houk-ms

/src/communication/ @kairu-ms @jsntcy

/src/automation/ @zhoxing-ms

/src/monitor-control-service/ @jsntcy @kairu-ms

/src/rdbms-connect/ @mjain2 @Juliehzl

/src/confluent/ @zhoxing-ms @jsntcy

/src/offazure/ @houk-ms

/src/resource-mover/ @houk-ms

/src/providerhub/ @wwendyc @vikashj

/src/cosmosdb-preview/ @wmengmsft @MehaKaushik @kavskalyan

/src/ad/ @evelyn-ys

/src/next/ @zhoxing-ms

/src/redisenterprise/ @greenms

/src/cloudservice/ @zhoxing-ms

/src/webpubsub/ @zackliu

/src/connectedvmware/ @93mishra

/src/diskpool/ @Juliehzl

/src/serial-console/ @adrianabedon

/src/dataprotection/ @sambitratha

/src/authV2/ @mkarmark

/src/purview/ @kairu-ms @jsntcy

/src/functionapp/ @gzuber

/src/elastic/ @kairu-ms @jsntcy

/src/image-gallery/ @zhoxing-ms

/src/keyvault-preview/ @evelyn_ys @calvinhzy

/src/init/ @zhoxing-ms @HuangYT2000

/src/datamigration/ @ashutoshsuman99

/src/amg/ @yugangw-msft

/src/confidentialledger/ @kairu-ms @lynshi

/src/quota/ @kairu-ms @ZengTaoxu

/src/containerapp/ @haroonf @panchagnula @StrawnSC @lil131

/src/scvmm/ @nascarsayan

/src/spring/ @yuwzho

/src/change-analysis/ @linglingtong

/src/orbital/ @thisisdevanshu

/src/fluid-relay/ @kairu-ms @necusjz @ZengTaoxu

/src/fleet/ @pdaru

/src/traffic-collector/ @rmodh @japani @kukulkarni1

/src/nginx/ @liftr-nginx

/src/elastic-san/ @calvinhzy

/src/reservation/ @gaoyp830 @rkapso @msft-adrianma @sornaks @juhee0202

/src/scenario-guide/ @zhoxing-ms @ReaNAiveD

/src/dynatrace/ @jsntcy

<<<<<<< HEAD
/src/load/ @venkatr21
=======
/src/adp/ @kareemshibli
>>>>>>> e335b8a9

/src/nsp/ @nikhilsaxena2609<|MERGE_RESOLUTION|>--- conflicted
+++ resolved
@@ -256,10 +256,8 @@
 
 /src/dynatrace/ @jsntcy
 
-<<<<<<< HEAD
 /src/load/ @venkatr21
-=======
+
 /src/adp/ @kareemshibli
->>>>>>> e335b8a9
 
 /src/nsp/ @nikhilsaxena2609