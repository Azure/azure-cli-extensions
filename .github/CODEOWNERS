--- conflicted
+++ resolved
@@ -12,8 +12,6 @@
 
 /src/aem/ @yugangw-msft
 
-<<<<<<< HEAD
 /src/relay/ @v-ajnava
-=======
-/src/subscription/ @wilcobmsft
->>>>>>> d1bc0066
+
+/src/subscription/ @wilcobmsft