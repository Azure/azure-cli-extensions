# See for instructions on this file https://help.github.com/articles/about-codeowners/

/linter_exclusions.yml @kairu-ms @fengzhou-msft

/src/index.json @fengzhou-msft @qwordy @houk-ms @kairu-ms @jsntcy @Juliehzl @jiasli @zhoxing-ms @evelyn-ys @xfz11 @08nholloway @necusjz

/src/footprint/ @jonunezd @Diego-Perez-Botero

/src/image-copy/ @tamirkamara

/src/webapp/ @panchagnula @dannysongg

/src/aem/ @qwordy

/src/subscription/ @wilcobmsft

/src/alias/ @Juliehzl

/src/managementpartner/ @jeffrey-ace

/src/eventgrid/ @kalyanaj

/src/storage-preview/ @Juliehzl

/src/db-up/ @Juliehzl

/src/dev-spaces/ @amsoedal

/src/dms-preview/ @temandr

/src/dnc/ @alegal

/src/dns-resolver/ @necusjz

/src/edgeorder/ @necusjz

/src/express-route-cross-connection/ @necusjz @kairu-ms @jsntcy

/src/application-insights/ @alexeldeib

/src/log-analytics/ @alexeldeib

/src/logz/ @kairu-ms @necusjz

/src/mesh/ @linggengmsft @jeffj6123

/src/mixed-reality/ @xiangyul

/src/resource-graph/ @demyanenko @amirhbk @chiragg4u

/src/azure-firewall/ @necusjz @kairu-ms @jsntcy

/src/virtual-network-tap/ @necusjz @kairu-ms @jsntcy

/src/virtual-wan/ @necusjz @kairu-ms @jsntcy

/src/front-door/ @pichandwork

/src/interactive/ @jiasli

/src/aks-preview/ @andyzhangx @andyliuliming @fumingzhang

/src/vm-repair/ @haagha

/src/netappfiles-preview/ @b-lefr

/src/network-manager/ @necusjz @kairu-ms @jsntcy

/src/healthcareapis/ @fengzhou-msft @iviark

/src/healthbot/ @guy-microsoft

/src/hack/ @geektrainer

/src/internet-analyzer/ @jsntcy

/src/spring-cloud/ @peizhou298

/src/peering/ @jsntcy

/src/connectedmachine/ @farehar

/src/ip-group/ @necusjz @kairu-ms @jsntcy

/src/connectedk8s/ @akashkeshari @sirireddy12

/src/storagesync/ @jsntcy

/src/maintenance/ @gautamd-ms

/src/ai-examples/ @mirdaki

/src/notification-hub/ @fengzhou-msft

/src/connection-monitor-preview/ @kairu-ms @jsntcy

/src/support/ @mit2nil @shahbj79 @RudraSharma93Microsoft

/src/alertsmanagement/ @qwordy

/src/stream-analytics/ @houk-ms @necusjz

/src/databricks/ @fengzhou-msft @xfz11

/src/powerbidedicated/ @Juliehzl @tarostok @evelyn-ys

/src/blueprint/ @fengzhou-msft

/src/storage-blob-preview/ @Juliehzl

/src/logic/ @jsntcy @kairu

/src/hardware-security-modules/ @bquantump

/src/databox/ @jsntcy

/src/datadog/ @limingu

/src/hpc-cache/ @zhoxing-ms

/src/timeseriesinsights/ @jiasli

/src/portal/ @YalinLi0312

/src/import-export/ @xfz11

/src/account/ @jiasli @fengzhou-msft

/src/quantum/ @anpaz-msft

/src/datashare/ @fengzhou-msft

/src/ssh/ @rlrossiter @danybeam @fengzhou-msft @N6UDP

/src/k8s-configuration/ @NarayanThiru @bavneetsingh16 @deeksha345 @anagg929

/src/k8s-extension/ @NarayanThiru @bavneetsingh16 @deeksha345 @anagg929

/src/log-analytics-solution/ @zhoxing-ms

/src/kusto/ @ilayr @orhasban @astauben

/src/appservice-kube/ @ebencarek @calcha @StrawnSC

/src/custom-providers/ @jsntcy

/src/costmanagement/ @kairu-ms @jsntcy

/src/datafactory/ @kairu-ms  @evelyn-ys @Juliehzl

/src/blockchain/ @jsntcy

/src/desktopvirtualization/ @changlong-liu

/src/attestation/ @YalinLi0312 @houk-ms

/src/guestconfig/ @gehuan

/src/swiftlet/ @zhoxing-ms

/src/maintenance/ @sotaneja

/src/scheduled-query/ @jsntcy

/src/cli-translator/ @houk-ms @fengzhou-msft

/src/vmware/ @Juliehzl @zhoxing-ms

/src/stack-hci/ @zhoxing-ms

/src/acrtransfer/ @mabenedi

/src/securityinsight/ @houk-ms

/src/communication/ @kairu-ms @jsntcy

/src/automation/ @zhoxing-ms

/src/monitor-control-service/ @jsntcy @kairu-ms

/src/rdbms-connect/ @mjain2 @Juliehzl

/src/confluent/ @zhoxing-ms @jsntcy

/src/offazure/ @houk-ms

/src/resource-mover/ @houk-ms

/src/providerhub/ @wwendyc @vikashj

/src/cosmosdb-preview/ @wmengmsft @MehaKaushik @kavskalyan

/src/ad/ @evelyn-ys

/src/next/ @zhoxing-ms

/src/redisenterprise/ @greenms

/src/cloudservice/ @zhoxing-ms

/src/webpubsub/ @zackliu

/src/connectedvmware/ @93mishra

/src/diskpool/ @Juliehzl

/src/serial-console/ @adrianabedon

/src/dataprotection/ @sambitratha

/src/authV2/ @mkarmark

/src/purview/ @kairu-ms @jsntcy

/src/functionapp/ @gzuber

/src/elastic/ @kairu-ms @jsntcy

/src/image-gallery/ @zhoxing-ms

/src/init/ @zhoxing-ms @HuangYT2000

/src/datamigration/ @ashutoshsuman99

/src/amg/ @yugangw-msft

/src/confidentialledger/ @kairu-ms @lynshi

/src/quota/ @kairu-ms @ZengTaoxu

/src/containerapp/ @haroonf @panchagnula @StrawnSC @lil131

/src/scvmm/ @nascarsayan

/src/spring/ @yuwzho

/src/change-analysis/ @linglingtong

/src/orbital/ @thisisdevanshu

<<<<<<< HEAD
/src/fluid-relay/ @kairu-ms @necusjz @ZengTaoxu
=======
/src/fluid-relay/ @kairu-ms @necusjz @ZengTaoxu

/src/fleet/ @pdaru

/src/traffic-collector/ @rmodh @japani @kukulkarni1

/src/nginx/ @liftr-nginx

/src/elastic-san/ @calvinhzy

/src/reservation/ @gaoyp830 @rkapso @msft-adrianma @sornaks @juhee0202

/src/scenario-guide/ @zhoxing-ms @ReaNAiveD

/src/dynatrace/ @jsntcy
>>>>>>> fbde50ea
<|MERGE_RESOLUTION|>--- conflicted
+++ resolved
@@ -238,10 +238,7 @@
 
 /src/orbital/ @thisisdevanshu
 
-<<<<<<< HEAD
 /src/fluid-relay/ @kairu-ms @necusjz @ZengTaoxu
-=======
-/src/fluid-relay/ @kairu-ms @necusjz @ZengTaoxu
 
 /src/fleet/ @pdaru
 
@@ -255,5 +252,4 @@
 
 /src/scenario-guide/ @zhoxing-ms @ReaNAiveD
 
-/src/dynatrace/ @jsntcy
->>>>>>> fbde50ea
+/src/dynatrace/ @jsntcy