#!/usr/bin/env python

# --------------------------------------------------------------------------------------------
# Copyright (c) Microsoft Corporation. All rights reserved.
# Licensed under the MIT License. See License.txt in the project root for license information.
# --------------------------------------------------------------------------------------------

from __future__ import print_function

import os
import sys
import tempfile
import unittest
import shutil
from subprocess import check_output, check_call, CalledProcessError

import mock
from wheel.install import WHEEL_INFO_RE
from six import with_metaclass

from util import get_ext_metadata, verify_dependency, SRC_PATH


ALL_TESTS = []

for src_d in os.listdir(SRC_PATH):
    src_d_full = os.path.join(SRC_PATH, src_d)
    if not os.path.isdir(src_d_full):
        continue
    pkg_name = next((d for d in os.listdir(src_d_full) if d.startswith('azext_')), None)

    ci = os.environ.get('CI')

    if ci == 'TRAVIS':
        # If running in Travis CI, only run tests for edited extensions
        commit_range = os.environ.get('TRAVIS_COMMIT_RANGE')
        if commit_range and not check_output(['git', '--no-pager', 'diff', '--name-only', commit_range, '--', src_d_full]):
            continue
    elif ci == 'ADO':
<<<<<<< HEAD
        source_branch = os.environ.get('SYSTEM_PULL_REQUEST_SOURCE_BRANCH')
        target_branch = os.environ.get('SYSTEM_PULL_REQUEST_TARGET_BRANCH')
=======
        source_branch = os.environ.get('SYSTEM_PULLREQUEST_SOURCEBRANCH')
        target_branch = os.environ.get('SYSTEM_PULLREQUEST_TARGETBRANCH')
>>>>>>> 51250f93
        commit_range = '{}..{}'.format(target_branch, source_branch)
        print('COMMIT RANGE: {}'.format(commit_range))
        if source_branch and target_branch and not check_output(['git', '--no-pager', 'diff', '--name-only', commit_range, '--', src_d_full]):
            continue

    # Find the package and check if it has tests
    if pkg_name and os.path.isdir(os.path.join(src_d_full, pkg_name, 'tests')):
        ALL_TESTS.append((pkg_name, src_d_full))


class TestExtensionSourceMeta(type):
    def __new__(mcs, name, bases, _dict):

        def gen_test(ext_path):
            def test(self):
                ext_install_dir = os.path.join(self.ext_dir, 'ext')
                pip_args = [sys.executable, '-m', 'pip', 'install', '--upgrade', '--target',
                            ext_install_dir, ext_path]
                check_call(pip_args)
                unittest_args = [sys.executable, '-m', 'unittest', 'discover', '-v', ext_path]
                env = os.environ.copy()
                env['PYTHONPATH'] = ext_install_dir
                check_call(unittest_args, env=env)
            return test

        for tname, ext_path in ALL_TESTS:
            test_name = "test_%s" % tname
            _dict[test_name] = gen_test(ext_path)
        return type.__new__(mcs, name, bases, _dict)


class TestExtensionSource(with_metaclass(TestExtensionSourceMeta, unittest.TestCase)):

    def setUp(self):
        self.ext_dir = tempfile.mkdtemp()
        self.mock_env = mock.patch.dict(os.environ, {'AZURE_EXTENSION_DIR': self.ext_dir})
        self.mock_env.start()

    def tearDown(self):
        self.mock_env.stop()
        shutil.rmtree(self.ext_dir)


class TestSourceWheels(unittest.TestCase):

    def test_source_wheels(self):
        # Test we can build all sources into wheels and that metadata from the wheel is valid
        built_whl_dir = tempfile.mkdtemp()
        source_extensions = [os.path.join(SRC_PATH, n) for n in os.listdir(SRC_PATH)
                             if os.path.isdir(os.path.join(SRC_PATH, n))]
        for s in source_extensions:
            if not os.path.isfile(os.path.join(s, 'setup.py')):
                continue
            try:
                check_output(['python', 'setup.py', 'bdist_wheel', '-q', '-d', built_whl_dir], cwd=s)
            except CalledProcessError as err:
                self.fail("Unable to build extension {} : {}".format(s, err))
        for filename in os.listdir(built_whl_dir):
            ext_file = os.path.join(built_whl_dir, filename)
            ext_dir = tempfile.mkdtemp(dir=built_whl_dir)
            ext_name = WHEEL_INFO_RE(filename).groupdict().get('name')
            metadata = get_ext_metadata(ext_dir, ext_file, ext_name)
            run_requires = metadata.get('run_requires')
            if run_requires:
                deps = run_requires[0]['requires']
                self.assertTrue(all(verify_dependency(dep) for dep in deps),
                                "Dependencies of {} use disallowed extension dependencies. "
                                "Remove these dependencies: {}".format(filename, deps))
        shutil.rmtree(built_whl_dir)


if __name__ == '__main__':
    unittest.main()<|MERGE_RESOLUTION|>--- conflicted
+++ resolved
@@ -37,13 +37,8 @@
         if commit_range and not check_output(['git', '--no-pager', 'diff', '--name-only', commit_range, '--', src_d_full]):
             continue
     elif ci == 'ADO':
-<<<<<<< HEAD
-        source_branch = os.environ.get('SYSTEM_PULL_REQUEST_SOURCE_BRANCH')
-        target_branch = os.environ.get('SYSTEM_PULL_REQUEST_TARGET_BRANCH')
-=======
         source_branch = os.environ.get('SYSTEM_PULLREQUEST_SOURCEBRANCH')
         target_branch = os.environ.get('SYSTEM_PULLREQUEST_TARGETBRANCH')
->>>>>>> 51250f93
         commit_range = '{}..{}'.format(target_branch, source_branch)
         print('COMMIT RANGE: {}'.format(commit_range))
         if source_branch and target_branch and not check_output(['git', '--no-pager', 'diff', '--name-only', commit_range, '--', src_d_full]):
