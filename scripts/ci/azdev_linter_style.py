# --------------------------------------------------------------------------------------------
# Copyright (c) Microsoft Corporation. All rights reserved.
# Licensed under the MIT License. See License.txt in the project root for license information.
# --------------------------------------------------------------------------------------------

"""
This script is used to run azdev linter and azdev style on extensions.

It's only working on ADO by default. If want to run locally,
please update the target branch/commit to find diff in function find_modified_files_against_master_branch()
"""
import json
import logging
import os
import re
import shutil
from subprocess import CalledProcessError, check_call, check_output

import service_name
from pkg_resources import parse_version
from util import get_ext_metadata

logger = logging.getLogger(__name__)
logger.setLevel(logging.DEBUG)
ch = logging.StreamHandler()
ch.setLevel(logging.DEBUG)
logger.addHandler(ch)

def separator_line():
    logger.info('-' * 100)


class ModifiedFilesNotAllowedError(Exception):
    """
    Exception raise for the scenario that modified files is conflict against publish requirement.
    Scenario 1: if modified files contain only src/index.json, don't raise
    Scenario 2: if modified files contain not only extension code but also src/index.json, raise.
    Scenario 3: if modified files don't contain src/index.json, don't raise.
    """

    def __str__(self):
        msg = """
        ---------------------------------------------------------------------------------------------------------
        You have modified both source code and src/index.json!

        There is a release pipeline will help you to build, upload and publish your extension.
        Once your PR is merged into master branch, a new PR will be created to update src/index.json automatically.

        If you want us to help to build, upload and publish your extension, src/index.json must not be modified.
        ---------------------------------------------------------------------------------------------------------
        """
        return msg


class AzExtensionHelper:
    def __init__(self, extension_name):
        self.extension_name = extension_name

    @staticmethod
    def _cmd(cmd):
        logger.info(cmd)
        check_call(cmd, shell=True)

    def add_from_url(self, url):
        self._cmd('az extension add -s {} -y'.format(url))

    def remove(self):
        self._cmd('az extension remove -n {}'.format(self.extension_name))


class AzdevExtensionHelper:
    def __init__(self, extension_name):
        self.extension_name = extension_name

    @staticmethod
    def _cmd(cmd):
        logger.info(cmd)
        check_call(cmd, shell=True)

    def add_from_code(self):
        self._cmd('azdev extension add {}'.format(self.extension_name))

    def remove(self):
        self._cmd('azdev extension remove {}'.format(self.extension_name))

    def linter(self):
        self._cmd('azdev linter --include-whl-extensions {} --min-severity medium'.format(self.extension_name))

    def style(self):
        self._cmd('azdev style {}'.format(self.extension_name))

    def build(self):
        self._cmd('azdev extension build {}'.format(self.extension_name))

    def check_extension_name(self):
        extension_root_dir_name = self.extension_name
        original_cwd = os.getcwd()
        dist_dir = os.path.join(original_cwd, 'dist')
        files = os.listdir(dist_dir)
        logger.info(f"wheel files in the dist directory: {files}")
        for f in files:
            if f.endswith('.whl'):
                NAME_REGEX = r'(.*)-\d+.\d+.\d+'
                extension_name = re.findall(NAME_REGEX, f)[0]
                extension_name = extension_name.replace('_', '-')
                logger.info(f"extension name is: {extension_name}")
                ext_file = os.path.join(dist_dir, f)
                break
        metadata = get_ext_metadata(dist_dir, ext_file, extension_name)
        pretty_metadata = json.dumps(metadata, indent=2)
        logger.info(f"metadata in the wheel file is: {pretty_metadata}")
        shutil.rmtree(dist_dir)
        if '_' in extension_root_dir_name:
            raise ValueError(f"Underscores `_` are not allowed in the extension root directory, "
                             f"please change it to a hyphen `-`.")
        if metadata['name'] != extension_name:
            raise ValueError(f"The name {metadata['name']} in setup.py "
                             f"is not the same as the extension name {extension_name}! \n"
                             f"Please fix the name in setup.py!")


def find_modified_files_against_master_branch():
    """
    Find modified files from src/ only.
    A: Added, C: Copied, M: Modified, R: Renamed, T: File type changed.
    Deleted files don't count in diff.
    """
    ado_pr_target_branch = 'origin/' + os.environ.get('ADO_PULL_REQUEST_TARGET_BRANCH')

    separator_line()
    logger.info('pull request target branch: %s', ado_pr_target_branch)

    cmd = 'git --no-pager diff --name-only --diff-filter=ACMRT {} -- src/'.format(ado_pr_target_branch)
    files = check_output(cmd.split()).decode('utf-8').split('\n')
    files = [f for f in files if len(f) > 0]

    if files:
        logger.info('modified files:')
        separator_line()
        for f in files:
            logger.info(f)

    return files


def contain_index_json(files):
    return 'src/index.json' in files


def contain_extension_code(files):
    with open('src/index.json', 'r') as fd:
        current_extensions = json.loads(fd.read()).get("extensions")

    current_extension_homes = set('src/{}'.format(name) for name in current_extensions)

    for file in files:
        if any([file.startswith(prefix) for prefix in current_extension_homes]):
            return True

    # for new added extensions
    for file in files:
        if 'src/' in file and os.path.isfile(file) and os.path.isdir(os.path.dirname(file)):
            new_extension_home = os.path.dirname(file)

            if os.path.isfile(os.path.join(new_extension_home, 'setup.py')):
                return True

    return False


def azdev_on_external_extension(index_json, azdev_type):
    """
    Check if the modified metadata items in index.json refer to the extension in repo.
    If not, az extension check on wheel. Otherwise skip it.
    """

    public_extensions = json.loads(check_output('az extension list-available -d', shell=True))

    with open(index_json, 'r') as fd:
        current_extensions = json.loads(fd.read()).get("extensions")

    def entry_equals_ignore_url(entry1, entry2):
        """Compare two entries ignoring downloadUrl field"""
        entry1_copy = entry1.copy()
        entry2_copy = entry2.copy()
        entry1_copy.pop('downloadUrl', None)
        entry2_copy.pop('downloadUrl', None)
        return entry1_copy == entry2_copy

    for name in current_extensions:
        public_entries = public_extensions.get(name, [])
        
        # Find modified entries by comparing without downloadUrl
        modified_entries = []
        for entry in current_extensions[name]:
            is_modified = True
            for public_entry in public_entries:
                if entry_equals_ignore_url(entry, public_entry):
                    is_modified = False
                    break
            if is_modified:
                modified_entries.append(entry)

        if not modified_entries:
            continue

        # check if source code exists, if so, skip
        if os.path.isdir('src/{}'.format(name)):
            continue

        separator_line()

        latest_entry = max(modified_entries, key=lambda c: parse_version(c['metadata']['version']))

        az_extension = AzExtensionHelper(name)
        az_extension.add_from_url(latest_entry['downloadUrl'])

        azdev_extension = AzdevExtensionHelper(name)
        if azdev_type in ['all', 'linter']:
            azdev_extension.linter()
        # TODO:
        # azdev style support external extension
        # azdev test support external extension
        # azdev_extension.style()

        logger.info('Checking service name for external extensions: %s', name)
<<<<<<< HEAD
        service_name.check()
=======
        if name != 'deploy-to-azure':
            service_name.check()
>>>>>>> fa08f5e7

        az_extension.remove()


def azdev_on_internal_extension(modified_files, azdev_type):
    extension_names = set()

    for f in modified_files:
        src, name, *_ = f.split('/')
        if os.path.isdir(os.path.join(src, name)):
            extension_names.add(name)

    if not extension_names:
        separator_line()
        logger.info('no extension source code modified, no extension needs to be checked')

    for name in extension_names:
        separator_line()

        azdev_extension = AzdevExtensionHelper(name)
        azdev_extension.add_from_code()
        if azdev_type in ['all', 'linter']:
            azdev_extension.linter()
            azdev_extension.build()
            azdev_extension.check_extension_name()
        if azdev_type in ['all', 'style']:
            try:
                azdev_extension.style()
            except CalledProcessError as e:
                statement_msg = """
                ------------------- Please note -------------------
                This task does not block the PR merge.
                And it is recommended if you want to create a separate PR to fix these style issues.
                CLI will modify it to force block PR merge on 2025.
                ---------------------- Thanks ----------------------
                """
                logger.error(statement_msg)
                exit(1)

        logger.info('Checking service name for internal extensions: %s', name)
        service_name.check()

        azdev_extension.remove()


def main():
    import argparse
    parser = argparse.ArgumentParser(description='azdev linter and azdev style on modified extensions')
    parser.add_argument('--type',
                        type=str,
                        help='Control whether azdev linter, azdev style, azdev test needs to be run. '
                             'Supported values: linter, style, test, all, all is the default.', default='all')
    args = parser.parse_args()
    azdev_type = args.type
    logger.info('azdev type: %s', azdev_type)
    modified_files = find_modified_files_against_master_branch()

    if len(modified_files) == 1 and contain_index_json(modified_files):
        # Scenario 1.
        # This scenarios is for modify index.json only.
        # If the modified metadata items refer to the extension code exits in this repo, PR is be created via Pipeline.
        # If the modified metadata items refer to the extension code doesn't exist, PR is created from Service Team.
        # We try to run azdev linter and azdev style on it.
        azdev_on_external_extension(modified_files[0], azdev_type)
    else:
        # modified files contain more than one file

        if contain_extension_code(modified_files):
            # Scenario 2, we reject.
            if contain_index_json(modified_files):
                raise ModifiedFilesNotAllowedError()

            azdev_on_internal_extension(modified_files, azdev_type)
        else:
            separator_line()
            logger.info('no extension source code modified, no extension needs to be checked')
            separator_line()


if __name__ == '__main__':
    try:
        main()
    except ModifiedFilesNotAllowedError as e:
        logger.error(e)
        exit(1)<|MERGE_RESOLUTION|>--- conflicted
+++ resolved
@@ -224,12 +224,7 @@
         # azdev_extension.style()
 
         logger.info('Checking service name for external extensions: %s', name)
-<<<<<<< HEAD
         service_name.check()
-=======
-        if name != 'deploy-to-azure':
-            service_name.check()
->>>>>>> fa08f5e7
 
         az_extension.remove()
 
