--- conflicted
+++ resolved
@@ -140,11 +140,8 @@
         "src\\containerapp\\azext_containerapp\\tests\\latest\\recordings\\test_containerapp_logstream.yaml",
         "src\\containerapp\\azext_containerapp\\tests\\latest\\recordings\\test_containerapp_update.yaml",
         "src\\containerapp\\azext_containerapp\\tests\\latest\\recordings\\test_containerapp_dapr_e2e.yaml",
-<<<<<<< HEAD
-        "src\\containerapp\\azext_containerapp\\tests\\latest\\recordings\\test_containerapp_env_storage.yaml"
-=======
+        "src\\containerapp\\azext_containerapp\\tests\\latest\\recordings\\test_containerapp_env_storage.yaml",
         "src\\containerapp\\azext_containerapp\\tests\\latest\\recordings\\test_containerapp_up_image_e2e.yaml"
->>>>>>> 669d0018
       ],
       "_justification": "Dummy resources' keys left during testing Microsoft.App (required for log-analytics to create managedEnvironments)"
     }
